# SRT API Functions

<h3 id="Library Initialization">Library Initialization</h3>
  
| *Function / Structure*                            | *Description*                                                                                                  |
|:------------------------------------------------- |:-------------------------------------------------------------------------------------------------------------- |
| [srt_startup](#srt_startup)                       | Called at the start of an application that uses the SRT library                                                |
| [srt_cleanup](#srt_cleanup)                       | Cleans up global SRT resources before exiting an application                                                   |
| <img width=290px height=1px/>                     | <img width=720px height=1px/>                                                                                  |


<h3 id="creating-and-configuring-sockets">Creating and Configuring Sockets</h3>
  
| *Function / Structure*                            | *Description*                                                                                                  |
|:------------------------------------------------- |:-------------------------------------------------------------------------------------------------------------- |
| [srt_socket](#srt_socket)                         | Deprecated                                                                                                     |
| [srt_create_socket](#srt_create_socket)           | Creates an SRT socket                                                                                          |
| [srt_bind](#srt_bind)                             | Binds a socket to a local address and port                                                                     |
| [srt_bind_acquire](#srt_bind_acquire)             | Acquires a given UDP socket instead of creating one                                                            |
| [srt_getsockstate](#srt_getsockstate)             | Gets the current status of the socket                                                                          |
| [srt_getsndbuffer](#srt_getsndbuffer)             | Retrieves information about the sender buffer                                                                  |
| [srt_close](#srt_close)                           | Closes the socket or group and frees all used resources                                                        |
| <img width=290px height=1px/>                     | <img width=720px height=1px/>                                                                                  |

<h3 id="connecting">Connecting</h3>
  
| *Function / Structure*                            | *Description*                                                                                                  |
|:------------------------------------------------- |:-------------------------------------------------------------------------------------------------------------- |
| [srt_listen](#srt_listen)                         | Sets up the listening state on a socket                                                                        |
| [srt_accept](#srt_accept)                         | Accepts a connection; creates/returns a new socket or group ID                                                 |
| [srt_accept_bond](#srt_accept_bond)               | Accepts a connection pending on any sockets passed in the `listeners` array <br/> of `nlisteners` size               |
| [srt_listen_callback](#srt_listen_callback)       | Installs/executes a callback hook on a socket created to handle the incoming connection <br/> on a listening socket  |
| [srt_connect](#srt_connect)                       | Connects a socket or a group to a remote party with a specified address and port                               |
| [srt_connect_bind](#srt_connect_bind)             | Same as [`srt_bind`](#srt_bind) then [`srt_connect`](#srt_connect) if called with socket [`u`](#u)             |
| [srt_connect_debug](#srt_connect_debug)           | Same as [`srt_connect`](#srt_connect)but allows specifying ISN (developers only)                               |
| [srt_rendezvous](#srt_rendezvous)                 | Performs a rendezvous connection                                                                               |
| [srt_connect_callback](#srt_connect_callback)     | Installs/executes a callback hook on socket/group [`u`](#u) after connection resolution/failure                |
| <img width=290px height=1px/>                     | <img width=720px height=1px/>                                                                                  |

<h3 id="socket-group-management">Socket Group Management</h3>

Since SRT v1.5.0.
  
| *Function / Structure*                            | *Description*                                                                                                  |
|:------------------------------------------------- |:-------------------------------------------------------------------------------------------------------------- |
| [SRT_GROUP_TYPE](#SRT_GROUP_TYPE)                 | Group types collected in an [`SRT_GROUP_TYPE`](#SRT_GROUP_TYPE) enum                                           | 
| [SRT_SOCKGROUPCONFIG](#SRT_SOCKGROUPCONFIG)       | Structure used to define entry points for connections for [`srt_connect_group`](#srt_connect_group)            |
| [SRT_SOCKGROUPDATA](#SRT_SOCKGROUPDATA)           | Most important structure for group member status                                                               |
| [SRT_MEMBERSTATUS](#SRT_MEMBERSTATUS)             | Enumeration type that defines the state of a member connection in the group                                    |
| [srt_create_group](#srt_create_group)             | Creates a new group of type `type`                                                                             |
| [srt_groupof](#srt_groupof)                       | Returns the group ID of a socket, or `SRT_INVALID_SOCK`                                                        |
| [srt_group_data](#srt_group_data)                 | Obtains the current member state of the group specified in `socketgroup`                                       |
| [srt_connect_group](#srt_connect_group)           | Similar to calling [`srt_connect`](#srt_connect) or [`srt_connect_bind`](#srt_connect_bind) <br/> in a loop for every item in an array. |
| [srt_prepare_endpoint](#srt_prepare_endpoint)     | Prepares a default [`SRT_SOCKGROUPCONFIG`](#SRT_SOCKGROUPCONFIG) object as an element of <br/> an array for [`srt_connect_group`](#srt_connect_group)   |
| [srt_create_config](#srt_create_config)           | Creates a dynamic object for specifying socket options                                                         |
| [srt_delete_config](#srt_delete_config)           | Deletes the configuration object                                                                               |
| [srt_config_add](#srt_config_add)                 | Adds a configuration option to the configuration object                                                        |
| <img width=290px height=1px/>                     | <img width=720px height=1px/>                                                                                  |

<h3 id="options-and-properties">Options and Properties</h3>
  
| *Function / Structure*                            | *Description*                                                                                                  |
|:------------------------------------------------- |:-------------------------------------------------------------------------------------------------------------- |
| [srt_getpeername](#srt_getpeername)               | Retrieves the remote address to which the socket is connected                                                  |
| [srt_getsockname](#srt_getsockname)               | Extracts the address to which the socket was bound                                                             |
| [srt_getsockopt](#srt_getsockopt)                 | Gets the value of the given socket option (from a socket or a group)                                           |
| [srt_getsockflag](#srt_getsockflag)               | Gets the value of the given socket option (from a socket or a group)                                           |
| [srt_setsockopt](#srt_setsockopt)                 | Sets a value for a socket option in the socket or group                                                        |
| [srt_setsockflag](#srt_setsockflag)               | Sets a value for a socket option in the socket or group                                                        |
| [srt_getversion](#srt_getversion)                 | Get SRT version value                                                                                          |
| <img width=290px height=1px/>                     | <img width=720px height=1px/>                                                                                  |

<h3 id="helper-data-types-for-transmission">Helper Data Types for Transmission</h3>
  
| *Function / Structure*                            | *Description*                                                                                                  |
|:------------------------------------------------- |:-------------------------------------------------------------------------------------------------------------- |
| [SRT_MSGCTRL](#SRT_MSGCTRL)                       | Used in [`srt_sendmsg2`](#srt_sendmsg) and [`srt_recvmsg2`](#srt_recvmsg2) calls; <br/> specifies some extra parameters  |
| <img width=290px height=1px/>                     | <img width=720px height=1px/>                                                                                  |

<h3 id="transmission">Transmission</h3>
  
| *Function / Structure*                            | *Description*                                                                                                  |
|:------------------------------------------------- |:-------------------------------------------------------------------------------------------------------------- |
| [srt_send](#srt_send)                             | Sends a payload to a remote party over a given socket                                                          |
| [srt_sendmsg](#srt_sendmsg)                       | Sends a payload to a remote party over a given socket                                                          |
| [srt_sendmsg2](#srt_sendmsg2)                     | Sends a payload to a remote party over a given socket                                                          |
| [srt_recv](#srt_recv)                             | Extracts the payload waiting to be received                                                                    |
| [srt_recvmsg](#srt_recvmsg)                       | Extracts the payload waiting to be received                                                                    |
| [srt_recvmsg2](#srt_recvmsg2)                     | Extracts the payload waiting to be received                                                                    |
| [srt_sendfile](#srt_sendfile)                     | Function dedicated to sending a file                                                                           |
| [srt_recvfile](#srt_recvfile)                     | Function dedicated to receiving a file                                                                         |
| <img width=290px height=1px/>                     | <img width=720px height=1px/>                                                                                  |

<h3 id="performance-tracking">Performance Tracking</h3>
  
| *Function / Structure*                            | *Description*                                                                                                  |
|:------------------------------------------------- |:-------------------------------------------------------------------------------------------------------------- |
| [srt_bstats](#srt_bstats)                         | Reports the current statistics                                                                                 |
| [srt_bistats](#srt_bistats)                       | Reports the current statistics                                                                                 |
| <img width=290px height=1px/>                     | <img width=720px height=1px/>                                                                                  |

<h3 id="asynchronous-operations-epoll">Asynchronous Operations (Epoll)</h3>
  
| *Function / Structure*                            | *Description*                                                                                                  |
|:------------------------------------------------- |:-------------------------------------------------------------------------------------------------------------- |
| [srt_epoll_create](#srt_epoll_create)             | Creates a new epoll container                                                                                  |
| [srt_epoll_add_usock](#srt_epoll_add_usock)       | Adds a user socket to a container, or updates an existing socket subscription                                  |
| [srt_epoll_add_ssock](#srt_epoll_add_ssock)       | Adds a system socket to a container, or updates an existing socket subscription                                |
| [srt_epoll_update_usock](#srt_epoll_update_usock) | Adds a user socket to a container, or updates an existing socket subscription                                  |
| [srt_epoll_update_ssock](#srt_epoll_update_ssock) | Adds a system socket to a container, or updates an existing socket subscription                                |
| [srt_epoll_remove_usock](#srt_epoll_remove_usock) | Removes a specified user socket from an epoll container; clears all readiness states for that socket           |
| [srt_epoll_remove_ssock](#srt_epoll_remove_ssock) | Removes a specified system socket from an epoll container; clears all readiness states for that socket         |
| [srt_epoll_wait](#srt_epoll_wait)                 | Blocks the call until any readiness state occurs in the epoll container                                        |
| [srt_epoll_uwait](#srt_epoll_uwait)               | Blocks a call until any readiness state occurs in the epoll container                                          |
| [srt_epoll_clear_usocks](#srt_epoll_clear_usocks) | removes all SRT ("user") socket subscriptions from the epoll container identified by [`eid`](#eid)             |
| [srt_epoll_set](#srt_epoll_set)                   | Allows setting or retrieving flags that change the default behavior of the epoll functions                     |
| [srt_epoll_release](#srt_epoll_release)           | Deletes the epoll container                                                                                    |
| <img width=290px height=1px/>                     | <img width=720px height=1px/>                                                                                  |

<h3 id="logging-control">Logging Control</h3>
  
| *Function / Structure*                            | *Description*                                                                                                  |
|:------------------------------------------------- |:-------------------------------------------------------------------------------------------------------------- |
| [srt_setloglevel](#srt_setloglevel)               | Sets the minimum severity for logging                                                                          |
| [srt_addlogfa](#srt_addlogfa)                     | Add a functional area (FA), which is an additional filtering mechanism for logging                             |
| [srt_dellogfa](#srt_dellogfa)                     | Delete a functional area (FA), which is an additional filtering mechanism for logging                          |
| [srt_resetlogfa](#srt_resetlogfa)                 | Reset a functional area (FA), which is an additional filtering mechanism for logging                           |
| [srt_setloghandler](#srt_setloghandler)           | Replaces default standard stream for error logging                                                             |
| [srt_setlogflags](#srt_setlogflags)               | Allows configuring parts of log information that are not to be passed                                          |
| <img width=290px height=1px/>                     | <img width=720px height=1px/>                                                                                  |

<h3 id="time-access">Time Access</h3>
  
| *Function / Structure*                            | *Description*                                                                                                  |
|:------------------------------------------------- |:-------------------------------------------------------------------------------------------------------------- |
| [srt_time_now](#srt_time_now)                     | Get time in microseconds elapsed since epoch using SRT internal clock <br/> (steady or monotonic clock)              |
| [srt_connection_time](#srt_connection_time)       | Get connection time in microseconds elapsed since epoch using SRT internal clock <br/> (steady or monotonic clock)   |
| [srt_clock_type](#srt_clock_type)                 | Get the type of clock used internally by SRT                                                                   |
| <img width=290px height=1px/>                     | <img width=720px height=1px/>                                                                                  |

<h3 id="diagnostics">Diagnostics</h3>
  
| *Function / Structure*                            | *Description*                                                                                                  |
|:------------------------------------------------- |:-------------------------------------------------------------------------------------------------------------- |
| [srt_getlasterror](#srt_getlasterror)             | Get the numeric code of the last error                                                                         |
| [srt_strerror](#srt_strerror)                     | Returns a string message that represents a given SRT error code and possibly <br/> the `errno` value, if not 0 |
| [srt_getlasterror_str](#srt_getlasterror_str)     | Gets the text message for the last error                                                                       |
| [srt_clearlasterror](#srt_clearlasterror)         | Clears the last error                                                                                          |
| [srt_rejectreason_str](#srt_rejectreason_str)     | Returns a constant string for the reason of the connection rejected, as per given code ID                      |
| [srt_setrejectreason](#srt_setrejectreason)       | Sets the rejection code on the socket                                                                          |
| [srt_getrejectreason](#srt_getrejectreason)       | Provides a detailed reason for a failed connection attempt                                                     |
| <img width=290px height=1px/>                     | <img width=720px height=1px/>                                                                                  |

<h4 id="rejection-reasons">Rejection Reasons</h4>

| *Rejection Reason*                           | *Since*   | *Description*                                                                                                  |
|:-------------------------------------------- |:--------- |:-------------------------------------------------------------------------------------------------------------- |
| [SRT_REJ_UNKNOWN](#SRT_REJ_UNKNOWN)          | 1.3.4     | A fallback value for cases when there was no connection rejected                                               |
| [SRT_REJ_SYSTEM](#SRT_REJ_SYSTEM)            | 1.3.4     | A system function reported a failure                                                                           |
| [SRT_REJ_PEER](#SRT_REJ_PEER)                | 1.3.4     | The connection has been rejected by peer, but no further details are available                                 |
| [SRT_REJ_RESOURCE](#SRT_REJ_RESOURCE)        | 1.3.4     | A problem with resource allocation (usually memory)                                                            |
| [SRT_REJ_ROGUE](#SRT_REJ_ROGUE)              | 1.3.4     | The data sent by one party to another cannot be properly interpreted                                           |
| [SRT_REJ_BACKLOG](#SRT_REJ_BACKLOG)          | 1.3.4     | The listener's backlog has exceeded                                                                            |
| [SRT_REJ_IPE](#SRT_REJ_IPE)                  | 1.3.4     | Internal Program Error                                                                                         |
| [SRT_REJ_CLOSE](#SRT_REJ_CLOSE)              | 1.3.4     | The listener socket received a request as it is being closed                                                   |
| [SRT_REJ_VERSION](#SRT_REJ_VERSION)          | 1.3.4     | A party did not satisfy the minimum version requirement that had been set up for a connection                  |
| [SRT_REJ_RDVCOOKIE](#SRT_REJ_RDVCOOKIE)      | 1.3.4     | Rendezvous cookie collision                                                                                    |
| [SRT_REJ_BADSECRET](#SRT_REJ_BADSECRET)      | 1.3.4     | Both parties have defined a passprhase for connection and they differ                                          |
| [SRT_REJ_UNSECURE](#SRT_REJ_UNSECURE)        | 1.3.4     | Only one connection party has set up a password                                                                |
| [SRT_REJ_MESSAGEAPI](#SRT_REJ_MESSAGEAPI)    | 1.3.4     | The value for [`SRTO_MESSAGEAPI`](API-socket-options.md#SRTO_MESSAGEAPI) flag is different on both connection parties  |
| [SRT_REJ_FILTER](#SRT_REJ_FILTER)            | 1.3.4     | The [`SRTO_PACKETFILTER`](API-socket-options.md#SRTO_PACKETFILTER) option has been set differently on both connection parties  |
| [SRT_REJ_GROUP](#SRT_REJ_GROUP)              | 1.4.2     | The group type or some group settings are incompatible for both connection parties                             |
| [SRT_REJ_TIMEOUT](#SRT_REJ_TIMEOUT)          | 1.4.2     | The connection wasn't rejected, but it timed out                                                               |
<<<<<<< HEAD
| [SRT_REJ_CRYPTO](#SRT_REJ_CRYPTO)            | 1.6.0-dev | The connection was rejected due to an unsupported or mismatching encryption mode                               |
| [SRT_REJ_SETTINGS](#SRT_REJ_SETTINGS)        | 1.6.0     | The connection was rejected because settings on both parties are in collision and cannot negotiate common values |
=======
| [SRT_REJ_CRYPTO](#SRT_REJ_CRYPTO)            | 1.5.2     | The connection was rejected due to an unsupported or mismatching encryption mode                               |
>>>>>>> 09f35c0f
| <img width=290px height=1px/>                |           |                                                                                                                |

<h4 id="error-codes">Error Codes</h4>
  
| *Error Code*                                      | *Description*                                                                                                  |
|:------------------------------------------------- |:-------------------------------------------------------------------------------------------------------------- |
[`SRT_EUNKNOWN`](#srt_eunknown)                     | Internal error when setting the right error code                                                               |
[`SRT_SUCCESS`](#srt_success)                       | The value set when the last error was cleared and no error has occurred since then                             |
[`SRT_ECONNSETUP`](#srt_econnsetup)                 | General setup error resulting from internal system state                                                       |
[`SRT_ENOSERVER`](#srt_enoserver)                   | Connection timed out while attempting to connect to the remote address                                         |
[`SRT_ECONNREJ`](#srt_econnrej)                     | Connection has been rejected                                                                                   |
[`SRT_ESOCKFAIL`](#srt_esockfail)                   | An error occurred when trying to call a system function on an internally used UDP socket                       |
[`SRT_ESECFAIL`](#srt_esecfail)                     | A possible tampering with the handshake packets was detected, or encryption request <br/> wasn't properly fulfilled. |
[`SRT_ESCLOSED`](#srt_esclosed)                     | A socket that was vital for an operation called in blocking mode has been closed <br/> during the operation          |
[`SRT_ECONNFAIL`](#srt_econnfail)                   | General connection failure of unknown details                                                                  |
[`SRT_ECONNLOST`](#srt_econnlost)                   | The socket was properly connected, but the connection has been broken                                          |
[`SRT_ENOCONN`](#srt_enoconn)                       | The socket is not connected                                                                                    |
[`SRT_ERESOURCE`](#srt_eresource)                   | System or standard library error reported unexpectedly for unknown purpose                                     |
[`SRT_ETHREAD`](#srt_ethread)                       | System was unable to spawn a new thread when requried                                                          |
[`SRT_ENOBUF`](#srt_enobuf)                         | System was unable to allocate memory for buffers                                                               |
[`SRT_ESYSOBJ`](#srt_esysobj)                       | System was unable to allocate system specific objects                                                          |
[`SRT_EFILE`](#srt_efile)                           | General filesystem error (for functions operating with file transmission)                                      |
[`SRT_EINVRDOFF`](#srt_einvrdoff)                   | Failure when trying to read from a given position in the file                                                  |
[`SRT_ERDPERM`](#srt_erdperm)                       | Read permission was denied when trying to read from file                                                       |
[`SRT_EINVWROFF`](#srt_einvwroff)                   | Failed to set position in the written file                                                                     |
[`SRT_EWRPERM`](#srt_ewrperm)                       | Write permission was denied when trying to write to a file                                                     |
[`SRT_EINVOP`](#srt_einvop)                         | Invalid operation performed for the current state of a socket                                                  |
[`SRT_EBOUNDSOCK`](#srt_eboundsock)                 | The socket is currently bound and the required operation cannot be performed in this state                     |
[`SRT_ECONNSOCK`](#srt_econnsock)                   | The socket is currently connected and therefore performing the required operation is not possible              |
[`SRT_EINVPARAM`](#srt_einvparam)                   | Call parameters for API functions have some requirements that were not satisfied                               |
[`SRT_EINVSOCK`](#srt_einvsock)                     | The API function required an ID of an entity (socket or group) and it was invalid                              |
[`SRT_EUNBOUNDSOCK`](#srt_eunboundsock)             | The operation to be performed on a socket requires that it first be explicitly bound                           |
[`SRT_ENOLISTEN`](#srt_enolisten)                   | The socket passed for the operation is required to be in the listen state                                      |
[`SRT_ERDVNOSERV`](#srt_erdvnoserv)                 | The required operation cannot be performed when the socket is set to rendezvous mode                           |
[`SRT_ERDVUNBOUND`](#srt_erdvunbound)               | An attempt was made to connect to a socket set to rendezvous mode that was not first bound                     |
[`SRT_EINVALMSGAPI`](#srt_einvalmsgapi)             | The function was used incorrectly in the message API                                                           |
[`SRT_EINVALBUFFERAPI`](#srt_einvalbufferapi)       | The function was used incorrectly in the stream (buffer) API                                                   |
[`SRT_EDUPLISTEN`](#srt_eduplisten)                 | The port tried to be bound for listening is already busy                                                       |
[`SRT_ELARGEMSG`](#srt_elargemsg)                   | Size exceeded                                                                                                  |
[`SRT_EINVPOLLID`](#srt_einvpollid)                 | The epoll ID passed to an epoll function is invalid                                                            |
[`SRT_EPOLLEMPTY`](#srt_epollempty)                 | The epoll container currently has no subscribed sockets                                                        |
[`SRT_EASYNCFAIL`](#srt_easyncfail)                 | General asynchronous failure (not in use currently)                                                            |
[`SRT_EASYNCSND`](#srt_easyncsnd)                   | Sending operation is not ready to perform                                                                      |
[`SRT_EASYNCRCV`](#srt_easyncrcv)                   | Receiving operation is not ready to perform                                                                    |
[`SRT_ETIMEOUT`](#srt_etimeout)                     | The operation timed out                                                                                        |
[`SRT_ECONGEST`](#srt_econgest)                     | With [`SRTO_TSBPDMODE`](API-socket-options.md#SRTO_TSBPDMODE) and [`SRTO_TLPKTDROP`](API-socket-options.md#SRTO_TLPKTDROP) set to true, <br/> some packets were dropped by sender                    |
[`SRT_EPEERERR`](#srt_epeererr)                     | Receiver peer is writing to a file that the agent is sending                                                   |
| <img width=290px height=1px/>                     | <img width=720px height=1px/>                                                                                  |



## Library Initialization

* [srt_startup](#srt_startup)
* [srt_cleanup](#srt_cleanup)


### srt_startup
```
int srt_startup(void);
```

This function shall be called at the start of an application that uses the SRT
library. It provides all necessary platform-specific initializations, sets up
global data, and starts the SRT GC thread. If this function isn't explicitly 
called, it will be called automatically when creating the first socket. However, 
relying on this behavior is strongly discouraged.

|      Returns                  |                                                                 |
|:----------------------------- |:--------------------------------------------------------------- |
|         0                     | Successfully run, or already started                            |
|         1                     | This is the first startup, but the GC thread is already running |
|        -1                     | Failed                                                          |
| <img width=240px height=1px/> | <img width=710px height=1px/>                      |

|       Errors                  |                                                                 |
|:----------------------------- |:--------------------------------------------------------------- |
| [`SRT_ECONNSETUP`](#srt_econnsetup) | With error code set, reported when required system resource(s) failed to initialize. <br/> This is currently used only on Windows to report a failure from `WSAStartup`. |
| <img width=240px height=1px/> | <img width=710px height=1px/>                      |


[:arrow_up: &nbsp; Back to List of Functions & Structures](#srt-api-functions)

---  
  
### srt_cleanup
```
int srt_cleanup(void);
```

This function cleans up all global SRT resources and shall be called just before 
exiting the application that uses the SRT library. This cleanup function will still
be called from the C++ global destructor, if not called by the application, although
relying on this behavior is strongly discouraged.

|      Returns                  |                                                                 |
|:----------------------------- |:--------------------------------------------------------------- |
|         0                     | A possibility to return other values is reserved for future use |
| <img width=240px height=1px/>       | <img width=710px height=1px/>                      |

**IMPORTANT**: Note that the startup/cleanup calls have an instance counter.
This means that if you call [`srt_startup`](#srt_startup) multiple times, you need to call the 
`srt_cleanup` function exactly the same number of times.


[:arrow_up: &nbsp; Back to List of Functions & Structures](#srt-api-functions)

---




## Creating and Configuring Sockets

* [srt_socket](#srt_socket)
* [srt_create_socket](#srt_create_socket)
* [srt_bind](#srt_bind)
* [srt_bind_acquire](#srt_bind_acquire)
* [srt_getsockstate](#srt_getsockstate)
* [srt_getsndbuffer](#srt_getsndbuffer)
* [srt_close](#srt_close)


### srt_socket
```
SRTSOCKET srt_socket(int af, int type, int protocol);
```

Old and deprecated version of [`srt_create_socket`](#srt_create_socket). All arguments are ignored.

**NOTE** changes with respect to UDT version:

* In UDT (and SRT versions before 1.4.2) the `af` parameter was specifying the
socket family (`AF_INET` or `AF_INET6`). This is now not required; this parameter
is decided at the call of [`srt_connect`](#srt_connect) or [`srt_bind`](#srt_bind).

* In UDT the `type` parameter was used to specify the file or message mode
using `SOCK_STREAM` or `SOCK_DGRAM` symbols (with the latter being misleading,
as the message mode has nothing to do with UDP datagrams and it's rather
similar to the SCTP protocol). In SRT these two modes are available by setting
[`SRTO_TRANSTYPE`](API-socket-options.md#SRTO_TRANSTYPE). The default is `SRTT_LIVE`. If, however, you set
[`SRTO_TRANSTYPE`](API-socket-options.md#SRTO_TRANSTYPE) to `SRTT_FILE` for file mode, you can then leave the
[`SRTO_MESSAGEAPI`](API-socket-options.md#SRTO_MESSAGEAPI) option as false (default), which corresponds to "stream" mode
(TCP-like), or set it to true, which corresponds to "message" mode (SCTP-like).


[:arrow_up: &nbsp; Back to List of Functions & Structures](#srt-api-functions)

---  
  
### srt_create_socket
```
SRTSOCKET srt_create_socket();
```

Creates an SRT socket.

Note that socket IDs always have the `SRTGROUP_MASK` bit clear.

|       Returns                 |                                                         |
|:----------------------------- |:------------------------------------------------------- |
|      Socket ID                | A valid socket ID on success                            |
| `SRT_INVALID_SOCK`            | (`-1`) on error                                         |
| <img width=240px height=1px/> | <img width=710px height=1px/>                      |

|     Errors                    |                                                              |
|:----------------------------- |:------------------------------------------------------------ |
| [`SRT_ENOBUF`](#srt_enobuf)   |  Not enough memory to allocate required resources          . |
| <img width=240px height=1px/> | <img width=710px height=1px/>                      |

**NOTE:** This is probably a design flaw (:warning: &nbsp; **BUG?**). Usually underlying system 
errors are reported by [`SRT_ECONNSETUP`](#srt_econnsetup).


[:arrow_up: &nbsp; Back to List of Functions & Structures](#srt-api-functions)


---  
  
### srt_bind
```
int srt_bind(SRTSOCKET u, const struct sockaddr* name, int namelen);
```

Binds a socket to a local address and port. Binding specifies the local network
interface and the UDP port number to be used for the socket. When the local 
address is a wildcard (`INADDR_ANY` for IPv4 or `in6addr_any` for IPv6), then
it's bound to all interfaces.

**IMPORTANT**: When you bind an IPv6 wildcard address, note that the
`SRTO_IPV6ONLY` option must be set on the socket explicitly to 1 or 0 prior to
calling this function. See
[`SRTO_IPV6ONLY`](API-socket-options.md#SRTO_IPV6ONLY) for more details.

Binding is necessary for every socket to be used for communication. If the socket
is to be used to initiate a connection to a listener socket, which can be done,
for example, by the [`srt_connect`](#srt_connect) function, the socket is bound
implicitly to the wildcard address according to the IP family (`INADDR_ANY` for
`AF_INET` or `in6addr_any` for `AF_INET6`) and port number 0. In all other cases,
a socket must be bound explicitly by using the functionality of this function first.

When the port number parameter is 0, then the effective port number will be
system-allocated. To obtain this effective port number you can use
[`srt_getsockname`](#srt_getsockname).

This call is obligatory for a listening socket before calling [`srt_listen`](#srt_listen)
and for rendezvous mode before calling [`srt_connect`](#srt_connect); otherwise it's 
optional. For a listening socket it defines the network interface and the port where 
the listener should expect a call request.

In the case of rendezvous mode there are two parties that connect to one another. 
For every party there must be chosen a local binding endpoint (local address and port)
to which they expect connection from the peer. Let's say, we have a Party 1
that selects an endpoint A and a Party 2 that selects an endpoint B. In this case the Party 1
binds the socket to the endpoint A and then connects to the endpoint B, and the Party 2
the other way around. Both sockets must be set
[`SRTO_RENDEZVOUS`](API-socket-options.md#SRTO_RENDEZVOUS) to *true* to make
this connection possible.

For a connecting socket the call to `srt_bind` is optional, but can be used to set up the
outgoing port for communication as well as the local interface through which
it should reach out to the remote endpoint, should that be necessary.

Whether binding is possible depends on some runtime conditions, in particular:

* No socket in the system has been bound to this port ("free binding"), or

* A socket bound to this port is bound to a certain address, and this binding is
  using a different non-wildcard address ("side binding"), or

* A socket bound to this port is bound to a wildcard address for a different IP
  version than the version requested for this binding ("side wildcard binding",
  see also `SRTO_IPV6ONLY` socket option).

It is also possible to bind to the already busy port as long as the existing
binding ("shared binding") is possessed by an SRT socket created in the same
application, and:

* Its binding address and UDP-related socket options match the socket to be bound.
* Its [`SRTO_REUSEADDR`](API-socket-options.md#SRTO_REUSEADDRS) is set to *true* (default).

If none of the free, side and shared binding options is currently possible, this function
will fail. If the socket blocking the requested endpoint is an SRT
socket in the current application, it will report the `SRT_EBINDCONFLICT` error,
while if it was another socket in the system, or the problem was in the system
in general, it will report `SRT_ESOCKFAIL`. Here is the table that shows possible situations:

| Requested binding   | vs. Existing bindings...     |           |                             |               |               |
|---------------------|------------------------------|-----------|-----------------------------|---------------|---------------|
|                     | A.B.C.D                      | 0.0.0.0   | ::X                         | :: / V6ONLY=1 | :: / V6ONLY=0 |
| 1.2.3.4             | 1.2.3.4 shareable, else free | blocked   | free                        | free          | blocked       |
| 0.0.0.0             | blocked                      | shareable | free                        | free          | blocked       |
| 8080::1             | free                         | free      | 8080::1 sharable, else free | blocked       | blocked       |
| :: / V6ONLY=1       | free                         | free      | blocked                     | sharable      | blocked       |
| :: / V6ONLY=0       | blocked                      | blocked   | blocked                     | blocked       | sharable      |

Where:

* free: This binding can coexist with the requested binding.

* blocked: This binding conflicts with the requested binding.

* shareable: This binding can be shared with the requested binding if it's compatible.

* (ADDRESS) shareable, else free: this binding is shareable if the existing binding address is
equal to the requested ADDRESS. Otherwise it's free.

If the binding is shareable, then the operation will succeed if the socket that currently
occupies the binding has the `SRTO_REUSEADDR` option set to true (default) and all UDP
settings are the same as in the current socket. Otherwise it will fail. Shared binding means
sharing the underlying UDP socket and communication queues between SRT sockets. If
all existing bindings on the same port are "free" then the requested binding will
allocate a distinct UDP socket for this SRT socket ("side binding").

**NOTE**: This function cannot be called on a socket group. If you need to
have the group-member socket bound to the specified source address before
connecting, use [`srt_connect_bind`](#srt_connect_bind) for that purpose
or set the appropriate source address using
[`srt_prepare_endpoint`](#srt_prepare_endpoint).

**IMPORTANT information about IPv6**: If you are going to bind to the
`in6addr_any` IPv6 wildcard address (known as `::`), the `SRTO_IPV6ONLY`
option must be first set explicitly to 0 or 1, otherwise the binding
will fail. In all other cases this option is meaningless. See `SRTO_IPV6ONLY`
option for more information.

|      Returns                  |                                                           |
|:----------------------------- |:--------------------------------------------------------- |
| `SRT_ERROR`                   | (-1) on error, otherwise 0                                |
| <img width=240px height=1px/> | <img width=710px height=1px/>                      |

|       Errors                             |                                                                      |
|:---------------------------------------- |:-------------------------------------------------------------------- |
| [`SRT_EINVSOCK`](#srt_einvsock)          | Socket passed as [`u`](#u) designates no valid socket                |
| [`SRT_EINVOP`](#srt_einvop)              | Socket already bound                                                 |
| [`SRT_EINVPARAM`](#srt_einvparam)        | Invalid `name`/`namelen` or invalid `SRTO_IPV6ONLY` flag in `u`      |
| [`SRT_ECONNSETUP`](#srt_econnsetup)      | Internal creation of a UDP socket failed                             |
| [`SRT_ESOCKFAIL`](#srt_esockfail)        | Internal configuration of a UDP socket (`bind`, `setsockopt`) failed |
| [`SRT_EBINDCONFLICT`](#srt_ebindconflict)| Binding specification conflicts with existing one                    |
| <img width=240px height=1px/>            | <img width=710px height=1px/>                                        |


[:arrow_up: &nbsp; Back to List of Functions & Structures](#srt-api-functions)

---  
  
### srt_bind_acquire

```
int srt_bind_acquire(SRTSOCKET u, UDPSOCKET udpsock);
```

A version of [`srt_bind`](#srt_bind) that acquires a given UDP socket instead of creating one.

The UDP socket being acquired MUST NOT be a [connected socket](https://man7.org/linux/man-pages/man2/connect.2.html)
(not associated with the socket name of a peer),
because SRT needs to be able to set the destination address by itself.  
See [#2178](https://github.com/Haivision/srt/issues/2178) for more information.

[:arrow_up: &nbsp; Back to List of Functions & Structures](#srt-api-functions)

---  
  
### srt_getsockstate

```
SRT_SOCKSTATUS srt_getsockstate(SRTSOCKET u);
```

Gets the current status of the socket. Possible states are:

|       State                                     | Description                                                       |
|:----------------------------------------------- |:----------------------------------------------------------------- |
| <a name="SRTS_INIT">`SRTS_INIT`</a>             | Created, but not bound.                                           |
| <a name="SRTS_OPENED">`SRTS_OPENED`</a>         | Created and bound, but not in use yet.                            |
| <a name="SRTS_LISTENING">`SRTS_LISTENING`</a>   | Socket is in listening state.                                     |
| <a name="SRTS_CONNECTING">`SRTS_CONNECTING`</a> | The connect operation was initiated, but not yet finished. This may also mean that it has timed out; <br/> you can only know that after getting a socket error report from [`srt_epoll_wait`](#srt_epoll_wait). In blocking mode <br/> it's not possible because [`srt_connect`](#srt_connect) does not return until the socket is connected or failed due <br/> to timeout or interrupted call.  |
| <a name="SRTS_CONNECTED">`SRTS_CONNECTED`</a>   | The socket is connected and ready for transmission.               |
| <a name="SRTS_BROKEN">`SRTS_BROKEN`</a>         | The socket was connected, but the connection was broken.          |
| <a name="SRTS_CLOSING">`SRTS_CLOSING`</a>       | The socket may still be open and active, but closing is requested, so no further operations will <br/> be accepted (active operations will be completed before closing) |
| <a name="SRTS_CLOSED">`SRTS_CLOSED`</a>         | The socket has been closed, but not yet removed by the GC thread. |
| <a name="SRTS_NONEXIST">`SRTS_NONEXIST`</a>     | The specified number does not correspond to a valid socket.       |
| <img width=240px height=1px/>       | <img width=710px height=1px/>                      |


[:arrow_up: &nbsp; Back to List of Functions & Structures](#srt-api-functions)

---  
  
### srt_getsndbuffer

```
int srt_getsndbuffer(SRTSOCKET sock, size_t* blocks, size_t* bytes);
```

Retrieves information about the sender buffer.

**Arguments**:

* `sock`: Socket to test
* `blocks`: Written information about buffer blocks in use
* `bytes`: Written information about bytes in use

This function can be used for diagnostics. It is especially useful when the 
socket needs to be closed asynchronously.


[:arrow_up: &nbsp; Back to List of Functions & Structures](#srt-api-functions)

---  
  
### srt_close

```
int srt_close(SRTSOCKET u);
```

Closes the socket or group and frees all used resources. Note that underlying
UDP sockets may be shared between sockets, so these are freed only with the
last user closed.

|      Returns                  |                                                           |
|:----------------------------- |:--------------------------------------------------------- |
| `SRT_ERROR`                   | (-1) in case of error, otherwise 0                        |
| <img width=240px height=1px/> | <img width=710px height=1px/>                             |

|       Errors                    |                                                 |
|:------------------------------- |:----------------------------------------------- |
| [`SRT_EINVSOCK`](#srt_einvsock) | Socket [`u`](#u) indicates no valid socket ID   |
| <img width=240px height=1px/>   | <img width=710px height=1px/>                   |


[:arrow_up: &nbsp; Back to List of Functions & Structures](#srt-api-functions)

---




## Connecting

* [srt_listen](#srt_listen)
* [srt_accept](#srt_accept)
* [srt_accept_bond](#srt_accept_bond)
* [srt_listen_callback](#srt_listen_callback)
* [srt_connect](#srt_connect)
* [srt_connect_bind](#srt_connect_bind)
* [srt_connect_debug](#srt_connect_debug)
* [srt_rendezvous](#srt_rendezvous)
* [srt_connect_callback](#srt_connect_callback)

### srt_listen
```
int srt_listen(SRTSOCKET u, int backlog);
```

This sets up the listening state on a socket with a backlog setting that 
defines how many sockets may be allowed to wait until they are accepted 
(excessive connection requests are rejected in advance).

The following important options may change the behavior of the listener
socket and the [`srt_accept`](#srt_accept) function:

* [`srt_listen_callback`](#srt_listen_callback) installs a user function that will 
be called before [`srt_accept`](#srt_accept) can happen
* [`SRTO_GROUPCONNECT`](API-socket-options.md#SRTO_GROUPCONNECT) option allows 
the listener socket to accept group connections

|      Returns                  |                                                           |
|:----------------------------- |:--------------------------------------------------------- |
| `SRT_ERROR`                   | (-1) in case of error, otherwise 0.                       |
| <img width=240px height=1px/> | <img width=710px height=1px/>                      |

|       Errors                            |                                                                                              |
|:--------------------------------------- |:-------------------------------------------------------------------------------------------- |
| [`SRT_EINVPARAM`](#srt_einvparam)       | Value of `backlog` is 0 or negative.                                                         |
| [`SRT_EINVSOCK`](#srt_einvsock)         | Socket [`u`](#u) indicates no valid SRT socket.                                              |
| [`SRT_EUNBOUNDSOCK`](#srt_eunboundsock) | [`srt_bind`](#srt_bind) has not yet been called on that socket.                              |
| [`SRT_ERDVNOSERV`](#srt_erdvnoserv)     | [`SRTO_RENDEZVOUS`](API-socket-options.md#SRTO_RENDEZVOUS) flag is set to true on specified socket. |
| [`SRT_EINVOP`](#srt_einvop)             | Internal error (should not happen when [`SRT_EUNBOUNDSOCK`](#srt_eunboundsock) is reported). |
| [`SRT_ECONNSOCK`](#srt_econnsock)       | The socket is already connected.                                                             |
| [`SRT_EDUPLISTEN`](#srt_eduplisten)     | The address used in [`srt_bind`](#srt_bind) by this socket is already occupied by another listening socket. <br/> Binding multiple sockets to one IP address and port is allowed, as long as <br/> [`SRTO_REUSEADDR`](API-socket-options.md#SRTO_REUSEADDRS) is set to true, but only one of these sockets can be set up as a listener.  |
| <img width=240px height=1px/>           | <img width=710px height=1px/>                      |


[:arrow_up: &nbsp; Back to List of Functions & Structures](#srt-api-functions)

---  
  
### srt_accept

```
SRTSOCKET srt_accept(SRTSOCKET lsn, struct sockaddr* addr, int* addrlen);
```

Accepts a pending connection, then creates and returns a new socket or
group ID that handles this connection. The group and socket can be
distinguished by checking the `SRTGROUP_MASK` bit on the returned ID.

* `lsn`: the listener socket previously configured by [`srt_listen`](#srt_listen)
* `addr`: the IP address and port specification for the remote party
* `addrlen`: INPUT: size of `addr` pointed object. OUTPUT: real size of the
returned object

**NOTE:** `addr` is allowed to be NULL, in which case it's understood that the
application is not interested in the address from which the connection originated.
Otherwise `addr` should specify an object into which the address will be written, 
and `addrlen` must also specify a variable to contain the object size. Note also
that in the case of group connection only the initial connection that
establishes the group connection is returned, together with its address. As
member connections are added or broken within the group, you can obtain this
information through [`srt_group_data`](#srt_group_data) or the data filled by 
[`srt_sendmsg2`](#srt_sendmsg) and [`srt_recvmsg2`](#srt_recvmsg2).

If the `lsn` listener socket is configured for blocking mode
([`SRTO_RCVSYN`](API-socket-options.md#SRTO_RCVSYN) set to true, default),
the call will block until the incoming connection is ready. Otherwise, the
call always returns immediately. The `SRT_EPOLL_IN` epoll event should be
checked on the `lsn` socket prior to calling this function in that case.

If the pending connection is a group connection (initiated on the peer side by 
calling the connection function using a group ID, and permitted on the listener 
socket by the [`SRTO_GROUPCONNECT`](API-socket-options.md#SRTO_GROUPCONNECT) 
flag), then the value returned is a group ID. This function then creates a new 
group, as well as a new socket for this connection, that will be added to the 
group. Once the group is created this way, further connections within the same 
group, as well as sockets for them, will be created in the background. The 
[`SRT_EPOLL_UPDATE`](#SRT_EPOLL_UPDATE) event is raised on the `lsn` socket when 
a new background connection is attached to the group, although it's usually for 
internal use only.

|      Returns                  |                                                                         |
|:----------------------------- |:----------------------------------------------------------------------- |
| socket/group ID               | On success, a valid SRT socket or group ID to be used for transmission. |
| `SRT_INVALID_SOCK`            | (-1) on failure                                                         |
| <img width=240px height=1px/> | <img width=710px height=1px/>                      |

|       Errors                      |                                                                         |
|:--------------------------------- |:----------------------------------------------------------------------- |
| [`SRT_EINVPARAM`](#srt_einvparam) | NULL specified as `addrlen`, when `addr` is not NULL  |
| [`SRT_EINVSOCK`](#srt_einvsock)   | `lsn` designates no valid socket ID.                   |
| [`SRT_ENOLISTEN`](#srt_enolisten) | `lsn` is not set up as a listener ([`srt_listen`](#srt_listen) not called). |
| [`SRT_EASYNCRCV`](#srt_easyncrcv) | No connection reported so far. This error is reported only in the non-blocking mode |
| [`SRT_ESCLOSED`](#srt_esclosed)   | The `lsn` socket has been closed while the function was blocking the call. Including when the socket was closed just at the <br/> moment when a connection was made (i.e., the socket got closed during processing)   |
| <img width=240px height=1px/>     | <img width=710px height=1px/>                      |


[:arrow_up: &nbsp; Back to List of Functions & Structures](#srt-api-functions)

---  
  
### srt_accept_bond

```
SRTSOCKET srt_accept_bond(const SRTSOCKET listeners[], int nlisteners, int msTimeOut);
```

Accepts a pending connection, like [`srt_accept`](#srt_accept), but pending on any of the
listener sockets passed in the `listeners` array of `nlisteners` size.

**Arguments**:

* `listeners`: array of listener sockets (all must be setup by [`srt_listen`](#srt_listen))
* `nlisteners`: size of the `listeners` array
* `msTimeOut`: timeout in [ms] or -1 to block forever

This function is for blocking mode only - for non-blocking mode you should simply 
call [`srt_accept`](#srt_accept) on the first listener socket that reports readiness,
and this function is actually a friendly shortcut that uses waiting on epoll and 
[`srt_accept`](#srt_accept) internally. This function supports an important use 
case for accepting a group connection, for which every member connection is expected 
to be established over a different listener socket.

Note that there's no special set of settings required or rejected for this function. 
Group-member connections for the same group can always be established over various 
different listener sockets when all those listeners are hosted by the same application. 
The group management is global for the application, so a connection reporting in for 
an already connected group gets discovered, and the connection will be handled in the 
background. This occurs regardless of which listener socket the call was made to, 
as long as the connection is accepted according to any additional conditions.

This function has nothing to do with the groups. You can use it in any case when 
you have one service that accepts connections to multiple endpoints. Note also 
that the settings as to whether listeners should accept or reject socket or group 
connections should be applied to the listener sockets appropriately prior to 
calling this function.

|      Returns                  |                                                                        |
|:----------------------------- |:---------------------------------------------------------------------- |
| SRT socket<br/>group ID       | On success, a valid SRT socket or group ID to be used for transmission |
| `SRT_INVALID_SOCK`            | (-1) on failure                                                        |
| <img width=240px height=1px/> | <img width=710px height=1px/>                      |

|       Errors                      |                                                              |
|:--------------------------------- |:------------------------------------------------------------ |
| [`SRT_EINVPARAM`](#srt_einvparam) | NULL specified as `listeners` or `nlisteners` < 1            |
| [`SRT_EINVSOCK`](#srt_einvsock)   | Any socket in `listeners` designates no valid socket ID. Can also mean *Internal Error* when <br/> an error occurred while creating an accepted socket (:warning: &nbsp; **BUG?**) |
| [`SRT_ENOLISTEN`](#srt_enolisten) | Any socket in `listeners` is not set up as a listener ([`srt_listen`](#srt_listen) not called, or the listener socket <br/> has already been closed)  |
| [`SRT_ETIMEOUT`](#srt_etimeout)   | No connection reported on any listener socket as the timeout has been reached. This error is only <br/> reported when `msTimeOut` is not -1  |
| <img width=240px height=1px/>     | <img width=710px height=1px/>                      |


[:arrow_up: &nbsp; Back to List of Functions & Structures](#srt-api-functions)

---  
  
### srt_listen_callback

```
int srt_listen_callback(SRTSOCKET lsn, srt_listen_callback_fn* hook_fn, void* hook_opaque);
```

This call installs a callback hook, which will be executed on a socket that is
automatically created to handle the incoming connection on the listening socket 
(and is about to be returned by [`srt_accept`](#srt_accept)), but before the 
connection has been accepted.

**Arguments**:

* `lsn`: Listening socket where you want to install the callback hook
* `hook_fn`: The callback hook function pointer
* `hook_opaque`: The pointer value that will be passed to the callback function

|      Returns                  |                                                            |
|:----------------------------- |:---------------------------------------------------------- |
|         0                     | Successful                                                 |
|        -1                     | Error                                                      |
| <img width=240px height=1px/> | <img width=710px height=1px/>                      |

|       Errors                      |                                           |
|:--------------------------------- |:----------------------------------------- |
| [`SRT_EINVPARAM`](#srt_einvparam) | Reported when `hook_fn` is a null pointer |
| <img width=240px height=1px/>     | <img width=710px height=1px/>                      |

The callback function has the signature as per this type definition:
```
typedef int srt_listen_callback_fn(void* opaque, SRTSOCKET ns, int hs_version
             const struct sockaddr* peeraddr, const char* streamid);
```

The callback function gets the following parameters passed:

* `opaque`: The pointer passed as `hook_opaque` when registering
* `ns`: The freshly created socket to handle the incoming connection
* `hs_version`: The handshake version (usually 5, pre-1.3 versions of SRT use 4)
* `peeraddr`: The address of the incoming connection
* `streamid`: The value set to [`SRTO_STREAMID`](API-socket-options.md#SRTO_STREAMID) option set on the peer side

Note that SRT versions that use handshake version 4 are incapable of using
any extensions, such as `streamid`. However they do support encryption.
Note also that the SRT version isn't extracted at this point. However you can
prevent connections with versions that are too old by using the
[`SRTO_MINVERSION`](API-socket-options.md#SRTO_MINVERSION) option.

The callback function is given an opportunity to:

* use the passed information (`streamid` and peer address) to decide
  what to do with this connection
* alter any options on the socket, which could not be set properly
  beforehand on the listening socket to be derived by the accepted socket,
  and won't be allowed to be altered after the socket is returned by
  [`srt_accept`](#srt_accept)

Note that normally the returned socket has already set all derived options from 
the listener socket. The moment when this callback is called is when the conclusion 
handshake has been already received from the caller party, but not yet interpreted 
(the `streamid` field is extracted from it prematurely). When, for example, you set 
a passphrase on the socket at this point, the Key Material processing will happen 
against this passphrase, after the callback function is finished.

The callback function shall return 0, if the connection is to be accepted.
If you return -1, **or** if the function throws an exception, this will be
understood as a request to reject the incoming connection. In this case the
about-to-be-accepted socket will be silently deleted and [`srt_accept`](#srt_accept) 
will not report it. Note that in case of non-blocking mode the epoll bits for 
read-ready on the listener socket will not be set if the connection is rejected, 
including when rejected from this user function.

**IMPORTANT**: This function is called in the receiver worker thread, which
means that it must do its checks and operations as quickly as possible. Every 
delay you create in this function will burden the processing of the incoming data 
on the associated UDP socket. In the case of a listener socket this means the 
listener socket itself and every socket accepted off this listener socket. 
Avoid any extensive search operations. It is best to cache in memory whatever 
database you have to check against the data received in `streamid` or `peeraddr`.


[:arrow_up: &nbsp; Back to List of Functions & Structures](#srt-api-functions)

---  
  
### srt_connect

```
int srt_connect(SRTSOCKET u, const struct sockaddr* name, int namelen);
```

Connects a socket or a group to a remote party with a specified address and port.

**Arguments**:

* [`u`](#u): can be an SRT socket or SRT group, both freshly created and not yet
  used for any connection, except possibly [`srt_bind`](#srt_bind) on the socket
* `name`: specification of the remote address and port
* `namelen`: size of the object passed by `name`

**NOTES:**  

1. The socket used here may be [bound by `srt_bind`](#srt_bind) before connecting, 
or binding and connection can be done in one function ([`srt_connect_bind`](#srt_connect_bind)), 
such that it uses a predefined network interface or local outgoing port. This is optional 
in the case of a caller-listener arrangement, but obligatory for a rendezvous arrangement.  
If not used, the binding will be done automatically to `INADDR_ANY` (which binds on all
interfaces) and port 0 (which makes the system assign the port automatically).

2. This function is used for both connecting to the listening peer in a caller-listener
arrangement, and calling the peer in rendezvous mode. For the latter, the
[`SRTO_RENDEZVOUS`](API-socket-options.md#SRTO_RENDEZVOUS) flag must be set
to true prior to calling this function, and binding, as described in #1,
is in this case obligatory (see `SRT_ERDVUNBOUND` below).

3. When [`u`](#u) is a group, then this call can be done multiple times, each time
for another member connection, and a new member SRT socket will be created
automatically for every call of this function.

4. If you want to connect a group to multiple links at once and use blocking
mode, you might want to use [`srt_connect_group`](#srt_connect_group) instead.
This function also allows you to use additional settings, available only for groups.

|      Returns                  |                                                           |
|:----------------------------- |:--------------------------------------------------------- |
|    `SRT_ERROR`                | (-1) in case of error                                     |
|         0                     | In case when used for [`u`](#u) socket                    |
|     Socket ID                 | Created for connection for [`u`](#u) group                |
| <img width=240px height=1px/> | <img width=710px height=1px/>                      |

|       Errors                          |                                                             |
|:------------------------------------- |:----------------------------------------------------------- |
| [`SRT_EINVSOCK`](#srt_einvsock)       | Socket [`u`](#u) indicates no valid socket ID               |
| [`SRT_ERDVUNBOUND`](#srt_erdvunbound) | Socket [`u`](#u) is in rendezvous mode, but it wasn't bound (see note #2) |
| [`SRT_ECONNSOCK`](#srt_econnsock)     | Socket [`u`](#u) is already connected                       |
| [`SRT_ECONNREJ`](#srt_econnrej)       | Connection has been rejected                                |
| [`SRT_ENOSERVER`](#srt_enoserver)     | Connection has been timed out (see [`SRTO_CONNTIMEO`](API-socket-options.md#SRTO_CONNTIMEO)) |
| [`SRT_ESCLOSED`](#srt_esclosed)       | The socket [`u`](#u) has been closed while the function was blocking the call   |
| <img width=240px height=1px/>         | <img width=710px height=1px/>                      |

If the `u` socket is configured for blocking mode (when
[`SRTO_RCVSYN`](API-socket-options.md#SRTO_RCVSYN) is set to true, default),
the call will block until the connection succeeds or fails. The "early" errors 
[`SRT_EINVSOCK`](#srt_einvsock), [`SRT_ERDVUNBOUND`](#srt_erdvunbound) and
[`SRT_ECONNSOCK`](#srt_econnsock) are reported in both modes immediately. Other
errors are "late" failures and can only be reported in blocking mode. 

In non-blocking mode, a successful connection can be recognized by the
`SRT_EPOLL_OUT` epoll event flag and a "late" failure by the `SRT_EPOLL_ERR`
flag. Note that the socket state in the case of a failed connection remains
`SRTS_CONNECTING` in that case.

In the case of "late" failures you can additionally call
[`srt_getrejectreason`](#srt_getrejectreason) to get detailed error
information. Note that in blocking mode only for the `SRT_ECONNREJ` error
this function may return any additional information. In non-blocking
mode a detailed "late" failure cannot be distinguished, and therefore it
can also be obtained from this function.


[:arrow_up: &nbsp; Back to List of Functions & Structures](#srt-api-functions)

---  
  
### srt_connect_bind

```
int srt_connect_bind(SRTSOCKET u, const struct sockaddr* source,
                     const struct sockaddr* target, int len);
```

This function does the same as first [`srt_bind`](#srt_bind) then 
[`srt_connect`](#srt_connect), if called with [`u`](#u) being a socket. 
If [`u`](#u) is a group, then it will execute [`srt_bind`](#srt_bind)
first on the automatically created socket for the connection.

**Arguments**:

* [`u`](#u): Socket or group to connect
* `source`: Address to bind [`u`](#u) to
* `target`: Address to connect
* `len`: size of the original structure of `source` and `target`

|      Returns                  |                                                          |
|:----------------------------- |:-------------------------------------------------------- |
|    `SRT_ERROR`                | (-1) in case of error                                    |
|         0                     | In case when used for [`u`](#u) socket                   |
|    Socket ID                  | Created for connection for [`u`](#u) group               |
| <img width=240px height=1px/> | <img width=710px height=1px/>                            |

|       Errors                             |                                                          |
|:---------------------------------------- |:-------------------------------------------------------- |
| [`SRT_EINVSOCK`](#srt_einvsock)          | Socket passed as [`u`](#u) designates no valid socket    |
| [`SRT_EINVOP`](#srt_einvop)              | Socket already bound                                     |
| [`SRT_ECONNSETUP`](#srt_econnsetup)      | Internal creation of a UDP socket failed                 |
| [`SRT_ESOCKFAIL`](#srt_esockfail)        | Internal configuration of a UDP socket (`bind`, `setsockopt`) failed   |
| [`SRT_ERDVUNBOUND`](#srt_erdvunbound)    | Internal error ([`srt_connect`](#srt_connect) should not report it after [`srt_bind`](#srt_bind) was called)   |
| [`SRT_ECONNSOCK`](#srt_econnsock)        | Socket [`u`](#u) is already connected                    |
| [`SRT_ECONNREJ`](#srt_econnrej)          | Connection has been rejected                             |
| [`SRT_EBINDCONFLICT`](#srt_ebindconflict)| Binding specification conflicts with existing one        |
| <img width=240px height=1px/>            | <img width=710px height=1px/>                            |


**IMPORTANT**: It's not allowed to bind and connect the same socket to two
different families (that is, both `source` and `target` must be `AF_INET` or
`AF_INET6`), although you may mix links over IPv4 and IPv6 in one group.


[:arrow_up: &nbsp; Back to List of Functions & Structures](#srt-api-functions)

---  
  
### srt_connect_debug

```
int srt_connect_debug(SRTSOCKET u, const struct sockaddr* name, int namelen, int forced_isn);
```

This function is for developers only and can be used for testing. It does the 
same thing as [`srt_connect`](#srt_connect), with the exception that it allows 
specifying the Initial Sequence Number for data transmission. Normally this value 
is generated randomly.


[:arrow_up: &nbsp; Back to List of Functions & Structures](#srt-api-functions)

---  
  
### srt_rendezvous
```
int srt_rendezvous(SRTSOCKET u, const struct sockaddr* local_name, int local_namelen,
        const struct sockaddr* remote_name, int remote_namelen);
```
Performs a rendezvous connection. This is a shortcut for doing bind locally,
setting the [`SRTO_RENDEZVOUS`](API-socket-options.md#SRTO_RENDEZVOUS) option 
to true, and doing [`srt_connect`](#srt_connect). 

**Arguments**:

* [`u`](#u): socket to connect
* `local_name`: specifies the local network interface and port to bind
* `remote_name`: specifies the remote party's IP address and port

|      Returns                  |                                                          |
|:----------------------------- |:-------------------------------------------------------- |
| `SRT_ERROR`                   | (-1) in case of error, otherwise 0                       |
| <img width=240px height=1px/> | <img width=710px height=1px/>                      |

|       Errors                          |                                                          |
|:------------------------------------- |:-------------------------------------------------------- |
| [`SRT_EINVSOCK`](#srt_einvsock)       | Socket passed as [`u`](#u) designates no valid socket    |
| [`SRT_EINVOP`](#srt_einvop)           | Socket already bound                                     |
| [`SRT_ECONNSETUP`](#srt_econnsetup)   | Internal creation of a UDP socket failed                 |
| [`SRT_ESOCKFAIL`](#srt_esockfail)     | Internal configuration of a UDP socket (`bind`, `setsockopt`) failed    |
| [`SRT_ERDVUNBOUND`](#srt_erdvunbound) | Internal error ([`srt_connect`](#srt_connect) should not report it after [`srt_bind`](#srt_bind) was called)    |
| [`SRT_ECONNSOCK`](#srt_econnsock)     | Socket [`u`](#u) is already connected                    |
| [`SRT_ECONNREJ`](#srt_econnrej)       | Connection has been rejected                             |
| <img width=240px height=1px/>         | <img width=710px height=1px/>                      |

**IMPORTANT**: Establishing a rendezvous connection to two different families is not 
allowed (that is, both `local_name` and `remote_name` must be `AF_INET` or `AF_INET6`).


[:arrow_up: &nbsp; Back to List of Functions & Structures](#srt-api-functions)

---  
  
### srt_connect_callback
```
int srt_connect_callback(SRTSOCKET u, srt_connect_callback_fn* hook_fn, void* hook_opaque);
```

This call installs a callback hook, which will be executed on a given [`u`](#u)
socket or all member sockets of a [`u`](#u) group, just after a pending connection 
in the background has been resolved and the connection has failed. Note that this 
function is not guaranteed to be called if the [`u`](#u) socket is set to blocking 
mode ([`SRTO_RCVSYN`](API-socket-options.md#SRTO_RCVSYN) option set to true). 
It is guaranteed to be called when a socket is in non-blocking mode, or when you 
use a group.

This function is mainly intended to be used with group connections. Note that even 
if you use a group connection in blocking mode, after the group is considered
connected the member connections still continue in background. Also, when some 
connections are still pending and others have failed, the blocking call for 
[`srt_connect_group`](#srt_connect_group) will not exit until at least one of 
them succeeds or all fail - in such a case those failures also happen only in 
the background, while the connecting function blocks until all connections are 
resolved. When all links fail, you will only get a general error code for the 
group. This mechanism allows you to get individual errors for particular member
connection failures.

**Arguments**:

* [`u`](#u): Socket or group that will be used for connecting and for which the hook is installed
* `hook_fn`: The callback hook function pointer
* `hook_opaque`: The pointer value that will be passed to the callback function


|      Returns                  |                                                           |
|:----------------------------- |:--------------------------------------------------------- |
|         0                     | Successful                                                |
|        -1                     | Error                                                     |
| <img width=240px height=1px/> | <img width=710px height=1px/>                      |

|       Errors                       |                                           |
|:---------------------------------- |:------------------------------------------|
| [`SRT_EINVPARAM`](#srt_einvparam)  | Reported when `hook_fn` is a null pointer |
| <img width=240px height=1px/>      | <img width=710px height=1px/>                      |


The callback function signature has the following type definition:

```
typedef void srt_connect_callback_fn(void* opaq, SRTSOCKET ns, int errorcode, const struct sockaddr* peeraddr, int token);
```

**Arguments**:

* `opaq`: The pointer passed as `hook_opaque` when registering
* `ns`: The socket for which the connection process was resolved
* [`errorcode`](#error-codes): The error code, same as for [`srt_connect`](#srt_connect) for blocking mode
* `peeraddr`: The target address passed to [`srt_connect`](#srt_connect) call
* `token`: The token value, if it was used for group connection, otherwise -1


[:arrow_up: &nbsp; Back to List of Functions & Structures](#srt-api-functions)

---




## Socket Group Management

  * [SRT_GROUP_TYPE](#SRT_GROUP_TYPE)
  * [SRT_SOCKGROUPCONFIG](#SRT_SOCKGROUPCONFIG)
  * [SRT_SOCKGROUPDATA](#SRT_SOCKGROUPDATA)
  * [SRT_MEMBERSTATUS](#SRT_MEMBERSTATUS)

### SRT_GROUP_TYPE

The following group types are collected in an [`SRT_GROUP_TYPE`](#SRT_GROUP_TYPE) enum:

* `SRT_GTYPE_BROADCAST`: broadcast type, all links are actively used at once;
* `SRT_GTYPE_BACKUP`: backup type, idle links take over connection on disturbance.

[:arrow_up: &nbsp; Back to List of Functions & Structures](#srt-api-functions)

---  
  
### SRT_SOCKGROUPCONFIG

This structure is used to define entry points for connections for the
[`srt_connect_group`](#srt_connect_group) function:

```
typedef struct SRT_GroupMemberConfig_
{
    SRTSOCKET id;
    struct sockaddr_storage srcaddr;
    struct sockaddr_storage peeraddr;
    uint16_t weight;
    SRT_SOCKOPT_CONFIG* config;
    int errorcode;
    int token;
} SRT_SOCKGROUPCONFIG;
```

where:

* `id`: member socket ID (filled back as output)
* `srcaddr`: address to which `id` should be bound
* `peeraddr`: address to which `id` should be connected
* `weight`: the weight parameter for the link (group-type dependent)
* `config`: the configuration object, if used (see [`srt_create_config()`](#srt_create_config))
* [`errorcode`](#error-codes): status of the connecting operation
* `token`: An integer value unique for every connection, or -1 if unused

The `srt_prepare_endpoint` sets these fields to default values. After that
you can change the value of `weight` and `config` and `token` fields. The
`weight` parameter's meaning is dependent on the group type:

* BROADCAST: not used
* BACKUP: positive value of link priority (the greater, the more preferred)

In any case, the allowed value for `weight` is between 0 and 32767.

The `config` parameter is used to provide options to be set separately on a socket 
for a particular connection (see [`srt_create_config()`](#srt_create_config)).

The `token` value is intended to allow the application to more easily identify
a particular connection. If you don't use it and leave the default value of -1,
the library will set a unique value for the next connection (a 32-bit unsigned
number that will overflow by itself; the default value will be skipped).
The application can also set a unique value by itself and keep the same
value for the same connection.


[:arrow_up: &nbsp; Back to List of Functions & Structures](#srt-api-functions)

---  
  
### SRT_SOCKGROUPDATA

The most important structure for the group member status is [`SRT_SOCKGROUPDATA`](#SRT_SOCKGROUPDATA):

```c++
typedef struct SRT_SocketGroupData_
{
    SRTSOCKET id;
    struct sockaddr_storage peeraddr;
    SRT_SOCKSTATUS sockstate;
    uint16_t weight;
    SRT_MEMBERSTATUS memberstate;
    int result;
    int token;
} SRT_SOCKGROUPDATA;
```

where:

* `id`: member socket ID
* `peeraddr`: address to which `id` should be connected
* `sockstate`: current connection status (see [`srt_getsockstate`](#srt_getsockstate)
* `weight`: current weight value set on the link
* `memberstate`: current state of the member (see below)
* `result`: result of the operation (if this operation recently updated this structure)
* `token`: A token value set for that connection (see [`SRT_SOCKGROUPCONFIG`](#SRT_SOCKGROUPCONFIG))


[:arrow_up: &nbsp; Back to List of Functions & Structures](#srt-api-functions)

---  
  
### SRT_MEMBERSTATUS

The enumeration type that defines the state of a member
connection in a group:

* `SRT_GST_PENDING`: The connection is in progress, so the socket
is not currently being used for transmission, even potentially,
and still has a chance to fail and transit into `SRT_GST_BROKEN`
without turning into `SRT_GST_IDLE`

* `SRT_GST_IDLE`: The connection is established and ready to
take over transmission, but it's not used for transmission at
the moment. This state may last for a short moment in the case of
broadcast group. In backup group this state
defines a backup link that is ready to take over when the
currently active (running) link becomes unstable.

* `SRT_GST_RUNNING`: The connection is established and at least
one packet has already been sent or received over it.

* `SRT_GST_BROKEN`: The connection was broken. Broken connections are not to be 
revived. Note also that it is only possible to see this state if it is read by 
[`srt_sendmsg2`](#srt_sendmsg) or [`srt_recvmsg2`](#srt_recvmsg2) just after
the link failure has been detected. Otherwise, the broken link simply 
disappears from the member list.

Note that internally the member state is separate for sending and receiving. If 
the `memberstate` field of [`SRT_SOCKGROUPDATA`](#SRT_SOCKGROUPDATA) is
`SRT_GST_RUNNING`, it means that this is the state in at least one
direction, while in the other direction it may be `SRT_GST_IDLE`. In all
other cases the states should be the same in both directions.

States should normally start with `SRT_GST_PENDING` and then turn into 
`SRT_GST_IDLE`. Once a new link is used for sending data, the state becomes 
`SRT_GST_RUNNING`. In the case of the `SRT_GTYPE_BACKUP` type group, if a link 
is in the `SRT_GST_RUNNING` state, but another link is chosen to remain
as the only active one, this link will be "silenced" (its state will
become `SRT_GST_IDLE`).


[:arrow_up: &nbsp; Back to List of Functions & Structures](#srt-api-functions)

---

### Functions to Be Used on Groups

  * [srt_create_group](#srt_create_group)
  * [srt_groupof](#srt_groupof)
  * [srt_group_data](#srt_group_data)
  * [srt_connect_group](#srt_connect_group)
  * [srt_prepare_endpoint](#srt_prepare_endpoint)
  * [srt_create_config](#srt_create_config)
  * [srt_delete_config](#srt_delete_config)
  * [srt_config_add](#srt_config_add)

#### srt_create_group

```
SRTSOCKET srt_create_group(SRT_GROUP_TYPE type);
```

Creates a new group of type `type`. Is typically called on the
caller side to be next used for connecting to a remote SRT listener.
The group ID is of the same domain as the socket ID, with the exception that
the `SRTGROUP_MASK` bit is set on it, unlike for socket ID.

|      Returns                  |                                                           |
|:----------------------------- |:--------------------------------------------------------- |
| `SRTSOCKET`                   | Group SRT socket ID.                                      |
| `SRT_INVALID_SOCK`            | On error or if bonding API is disabled.                   |
| <img width=240px height=1px/> | <img width=710px height=1px/>                             |



[:arrow_up: &nbsp; Back to List of Functions & Structures](#srt-api-functions)

---  
  
#### srt_groupof

```
SRTSOCKET srt_groupof(SRTSOCKET member);
```

Retrieves the group SRT socket ID that corresponds to the member socket ID `member`.


|      Returns                  |                                                           |
|:----------------------------- |:--------------------------------------------------------- |
| `SRTSOCKET`                   | Corresponding group SRT socket ID of the member socket.   |
| `SRT_INVALID_SOCK`            | The socket doesn't exist, it is not a member of any grou, or bonding API is disabled. |
| <img width=240px height=1px/> | <img width=710px height=1px/>                             |


[:arrow_up: &nbsp; Back to List of Functions & Structures](#srt-api-functions)

---  
  
#### srt_group_data 

```
int srt_group_data(SRTSOCKET socketgroup, SRT_SOCKGROUPDATA output[], size_t* inoutlen);
```

**Arguments**:

* `socketgroup` an existing socket group ID
* `output` points to an output array
* `inoutlen` points to a variable that stores the size of the `output` array,
  and is set to the filled array's size

This function obtains the current member state of the group specified in
`socketgroup`. The `output` should point to an array large enough to hold all 
the elements. The `inoutlen` should point to a variable initially set to the size 
of the `output` array. The current number of members will be written back to `inoutlen`.

If the size of the `output` array is enough for the current number of members,
the `output` array will be filled with group data and the function will return
the number of elements filled. Otherwise the array will not be filled and 
`SRT_ERROR` will be returned.

This function can be used to get the group size by setting `output` to `NULL`,
and providing `socketgroup` and `inoutlen`.

|      Returns                  |                                                    |
|:----------------------------- |:-------------------------------------------------- |
|   # of elements               | The number of data elements filled, on success     |
|         -1                    | Error                                              |
| <img width=240px height=1px/> | <img width=710px height=1px/>                      |


|      Errors                        |                                                           |
|:---------------------------------- |:--------------------------------------------------------- |
| [`SRT_EINVPARAM`](#srt_einvparam)  | Reported if `socketgroup` is not an existing group ID. Or if bonding API is disabled. |
| [`SRT_ELARGEMSG`](#srt_elargemsg)  | Reported if `inoutlen` if less than the size of the group |
| <img width=240px height=1px/>      | <img width=710px height=1px/>                      |


| in:output | in:inoutlen    | returns      | out:output | out:inoutlen | Error                             |
|:---------:|:--------------:|:------------:|:----------:|:------------:|:---------------------------------:|
| NULL      | NULL           | -1           | NULL       | NULL         | [`SRT_EINVPARAM`](#srt_einvparam) |
| NULL      | ptr            | 0            | NULL       | group.size() | ✖️                                |
| ptr       | NULL           | -1           | ✖️         | NULL         | [`SRT_EINVPARAM`](#srt_einvparam) |
| ptr       | ≥ group.size   | group.size() | group.data | group.size   | ✖️                                |
| ptr       | < group.size   | -1           | ✖️         | group.size   | [`SRT_ELARGEMSG`](#srt_elargemsg) |


[:arrow_up: &nbsp; Back to List of Functions & Structures](#srt-api-functions)

---  
  
#### srt_connect_group

```
int srt_connect_group(SRTSOCKET group,
                      SRT_SOCKGROUPCONFIG name [], int arraysize);
```

This function does almost the same as calling [`srt_connect`](#srt_connect) or 
[`srt_connect_bind`](#srt_connect_bind) (when the source was specified for 
[`srt_prepare_endpoint`](#srt_prepare_endpoint)) in a loop for every item specified 
in the `name` array. However if blocking mode is being used, the first call to 
[`srt_connect`](#srt_connect) would block until the connection is established, 
whereas this function blocks until any of the specified connections is established.

If the group nonblocking mode is set ([`SRTO_RCVSYN`](API-socket-options.md#SRTO_RCVSYN) 
option), there's no difference, except that the [`SRT_SOCKGROUPCONFIG`](#SRT_SOCKGROUPCONFIG) 
structure allows adding extra configuration data used by groups. Note also that 
this function accepts only groups, not sockets.

The elements of the `name` array need to be prepared with the use of the
[`srt_prepare_endpoint`](#srt_prepare_endpoint) function. Note that it is
**NOT** required that every target address specified is of the same family.

Return value and errors in this function are the same as in [`srt_connect`](#srt_connect),
although this function reports success when at least one connection has
succeeded. If none has succeeded, this function reports an [`SRT_ECONNLOST`](#srt_econnlost)
error. Particular connection states can be obtained from the `name`
array upon return from the [`errorcode`](#error-codes) field.

The fields of [`SRT_SOCKGROUPCONFIG`](#SRT_SOCKGROUPCONFIG) structure have the following meaning:

**Input**:

* `id`: unused, should be -1 (default when created by [`srt_prepare_endpoint`](#srt_prepare_endpoint))
* `srcaddr`: address to bind before connecting, if specified (see below for details)
* `peeraddr`: target address to connect
* `weight`: weight value to be set on the link
* `config`: socket options to be set on the socket before connecting
* [`errorcode`](#error-codes): unused, should be [`SRT_SUCCESS`](#srt_success) (default)
* `token`: An integer value unique for every connection, or -1 if unused

**Output**:

* `id`: The socket created for that connection (-1 if failed to create)
* `srcaddr`: unchanged
* `peeraddr`: unchanged
* `weight`: unchanged
* `config`: unchanged (the object should be manually deleted upon return)
* [`errorcode`](#error-codes): status of connection for that link ([`SRT_SUCCESS`](#srt_success) if succeeded)
* `token`: same as in input, or a newly created token value if input was -1

|      Returns                  |                                                    |
|:----------------------------- |:-------------------------------------------------- |
|   `SRT_SOCKET`                | The socket ID of the first connected member.       |
|         -1                    | Error                                              |
| <img width=240px height=1px/> | <img width=710px height=1px/>                      |


|      Errors                        |                                                           |
|:---------------------------------- |:--------------------------------------------------------- |
| [`SRT_EINVPARAM`](#srt_einvparam)  | Reported if `socketgroup` is not an existing group ID. Or if bonding API is disabled. |
| [`SRT_ECONNLOST`](#srt_econnlost)  | Reported if none of member sockets has connected. |
| <img width=240px height=1px/>      | <img width=710px height=1px/>                      |

The procedure of connecting for every connection definition specified
in the `name` array is performed the following way:

1. The socket for this connection is first created

2. Socket options derived from the group are set on that socket.

3. If `config` is not NULL, configuration options stored there are set on that socket.

4. If source address is specified (that is `srcaddr` value is **not**
default empty, as described in [`SRT_SOCKGROUPCONFIG`](#SRT_SOCKGROUPCONFIG),
then the binding operation is done on the socket (see [`srt_bind`](#srt_bind)).

5. The socket is added to the group as a member.

6. The socket is connected to the target address, as specified
in the `peeraddr` field.

During this process there can be errors at any stage. There are two
possibilities as to what may happen in this case:

1. If creation of a new socket has failed, which may only happen due to
problems with system resources, then the whole loop is interrupted and no
further items in the array are processed. All sockets that got created until
then, and for which the connection attempt has at least successfully started,
remain group members, although the function will return immediately with an
error status (that is, without waiting for the first successful connection). If
your application wants to do any partial recovery from this situation, it can
only use the epoll mechanism to wait for readiness.

2. In any other case, if an error occurs at any stage of the above process, the
processing is interrupted for this very array item only, the socket used for it
is immediately closed, and the processing of the next elements continues. In the case
of a connection process, it also passes two stages - parameter check and the process
itself. Failure at the parameter check breaks this process, while if the check
passes, this item is considered correctly processed, even if the connection
attempt is going to fail later. If this function is called in blocking mode,
it then blocks until at least one connection reports success, or if all of them
fail. The status of connections that continue in the background after this function 
exits can then be checked by [`srt_group_data`](#srt_group_data).

As member socket connections are running in the background, for determining 
if a particular connection has succeeded or failed it is recommended
to use [`srt_connect_callback`](#srt_connect_callback). In this case the
`token` callback function parameter will be the same as the `token` value used
for the particular item in the `name` connection table.

The `token` value doesn't have any limitations except that the -1 value is
a "trap representation", that is, when set on input it will make the internals
define a unique value for the `token`. Your application can also set unique values,
in which case the `token` value will be preserved.


[:arrow_up: &nbsp; Back to List of Functions & Structures](#srt-api-functions)

---  
  
#### srt_prepare_endpoint

```
SRT_SOCKGROUPCONFIG srt_prepare_endpoint(const struct sockaddr* src /*nullable*/,
                                       const struct sockaddr* dst, int namelen);
```

This function prepares a default [`SRT_SOCKGROUPCONFIG`](#SRT_SOCKGROUPCONFIG) object as an element
of the array you can prepare for [`srt_connect_group`](#srt_connect_group) function, filled with
additional data:

**Arguments**:

* `src`: address to which the newly created socket should be bound
* `dst`: address to which the newly created socket should connect
* `namelen`: size of both `src` and `dst`

The following fields are set by this function:

* `id`: -1 (unused for input)
* `srcaddr`: default empty (see below) or copied from `src`
* `peeraddr`: copied from `dst`
* `weight`: 0
* `config`: `NULL`
* [`errorcode`](#error-codes): [`SRT_SUCCESS`](#srt_success)

The default empty `srcaddr` is set the following way:

* `ss_family` set to the same value as `dst->sa_family`
* empty address (`INADDR_ANY` for IPv4 and `in6addr_any` for IPv6)
* port number 0

If `src` is not NULL, then `srcaddr` is copied from `src`. Otherwise
it will remain as default empty.

The `dst` parameter is obligatory. If `src` parameter is not NULL,
then both `dst` and `src` must have the same value of `sa_family`.

Note though that this function has no possibility of reporting errors - these
would be reported only by [`srt_connect_group`](#srt_connect_group), separately 
for every individual connection, and the status can be obtained from
the [`errorcode`](#error-codes) field.

Note that the `errorcode` field of the `SRT_SOCKGROUPCONFIG` returned would be set to `SRT_EINVOP`
if the bonding API is disabled (`ENABLE_BONDING=OFF`).


[:arrow_up: &nbsp; Back to List of Functions & Structures](#srt-api-functions)

---  
  
#### srt_create_config

```
SRT_SOCKOPT_CONFIG* srt_create_config();
```

Creates a dynamic object for specifying the socket options. You can add options 
to be set on the socket by [`srt_config_add`](#srt_config_add) and then mount this 
object into the `config` field in [`SRT_SOCKGROUPCONFIG`](#SRT_SOCKGROUPCONFIG)
object for that particular connection. After the object is no longer needed, you 
should delete it using [`srt_delete_config`](#srt_delete_config).

|      Returns                  |                                                                    |
|:----------------------------- |:------------------------------------------------------------------ |
|      Pointer                  | The pointer to the created object (memory allocation errors apply) |
|      NULL                     | If bonding API is disabled.                                        |
| <img width=240px height=1px/> | <img width=710px height=1px/>                      |


[:arrow_up: &nbsp; Back to List of Functions & Structures](#srt-api-functions)

---  
  
#### srt_delete_config

```
void srt_delete_config(SRT_SOCKOPT_CONFIG* c);
```

Deletes the configuration object.


[:arrow_up: &nbsp; Back to List of Functions & Structures](#srt-api-functions)

---  
  
#### srt_config_add

```
int srt_config_add(SRT_SOCKOPT_CONFIG* c, SRT_SOCKOPT opt, void* val, int len);
```

Adds a configuration option to the configuration object.

Parameters have meanings similar to [`srt_setsockflag`](#srt_setsockflag). Note
that not every option is allowed to be set this way. However, the option (if allowed) 
isn't checked if it doesn't violate other preconditions. This will be checked when 
the option is being set on the socket, which may fail as a part of the connection 
process done by [`srt_connect_group`](#srt_connect_group).

This function should be used when this option must be set individually on a socket 
and differently for a particular link. If you need to set some option the same way 
on every socket, you should instead set this option on the whole group.

The following options are allowed to be set on the member socket:

* [`SRTO_BINDTODEVICE`](API-socket-options.md#SRTO_BINDTODEVICE): If you want to limit binding for this link (Linux only)
* [`SRTO_CONNTIMEO`](API-socket-options.md#SRTO_CONNTIMEO): If you want to give more time to connect on this link
* [`SRTO_GROUPMINSTABLETIMEO`](API-socket-options.md#SRTO_GROUPMINSTABLETIMEO): To set ACK jitter tolerance per individual link
* [`SRTO_LOSSMAXTTL`](API-socket-options.md#SRTO_LOSSMAXTTL): If this link tends to suffer from UDP reordering
* [`SRTO_NAKREPORT`](API-socket-options.md#SRTO_NAKREPORT): If you don't want NAKREPORT to work for this link
* [`SRTO_PEERIDLETIMEO`](API-socket-options.md#SRTO_PEERIDLETIMEO): If you want to be more tolerant for temporary outages
* [`SRTO_RCVBUF`](API-socket-options.md#SRTO_RCVBUF): Allows for larger receiver buffer for longer recovery
* [`SRTO_SNDBUF`](API-socket-options.md#SRTO_SNDBUF): Allows for larger sender buffer for slower links
* [`SRTO_SNDDROPDELAY`](API-socket-options.md#SRTO_SNDDROPDELAY): When particular link tends to drop too eagerly
* [`SRTO_UDP_RCVBUF`](API-socket-options.md#SRTO_UDP_RCVBUF): UDP receiver buffer, if this link has a big flight window
* [`SRTO_UDP_SNDBUF`](API-socket-options.md#SRTO_UDP_SNDBUF): UDP sender buffer, if this link has a big flight window


|      Returns                  |                                                           |
|:----------------------------- |:--------------------------------------------------------- |
|         0                     | Success                                                   |
|        -1                     | Failure                                                   |
| <img width=240px height=1px/> | <img width=710px height=1px/>                      |

|       Errors                       |                                                                       |
|:---------------------------------- |:--------------------------------------------------------------------- |
| [`SRT_EINVPARAM`](#srt_einvparam)  | This option is not allowed to be set on a socket being a group member. Or if bonding API is disabled. |
| <img width=240px height=1px/>      | <img width=710px height=1px/>                      |


[:arrow_up: &nbsp; Back to List of Functions & Structures](#srt-api-functions)

---  




## Options and Properties

* [srt_getpeername](#srt_getpeername)
* [srt_getsockname](#srt_getsockname)
* [srt_getsockopt, srt_getsockflag](#srt_getsockopt-srt_getsockflag)
* [srt_setsockopt, srt_setsockflag](#srt_setsockopt-srt_setsockflag)
* [srt_getversion](#srt_getversion)

**NOTE**: For more information, see [SRT API Socket Options, Getting and Setting Options](API-socket-options.md#getting-and-setting-options).

### srt_getpeername
```
int srt_getpeername(SRTSOCKET u, struct sockaddr* name, int* namelen);
```

Retrieves the remote address to which the socket is connected.

|      Returns                  |                                                           |
|:----------------------------- |:--------------------------------------------------------- |
| `SRT_ERROR`                   | (-1) in case of error, otherwise 0                        |
| <img width=240px height=1px/> | <img width=710px height=1px/>                      |

|       Errors                    |                                                                          |
|:------------------------------- |:------------------------------------------------------------------------ |
| [`SRT_EINVSOCK`](#srt_einvsock) | Socket [`u`](#u) indicates no valid socket ID                            |
| [`SRT_ENOCONN`](#srt_enoconn)   | Socket [`u`](#u) isn't connected, so there's no remote address to return |
| <img width=240px height=1px/>   | <img width=710px height=1px/>                      |


[:arrow_up: &nbsp; Back to List of Functions & Structures](#srt-api-functions)

---  
  
### srt_getsockname
```
int srt_getsockname(SRTSOCKET u, struct sockaddr* name, int* namelen);
```

Extracts the address to which the socket was bound. Although you should know 
the address(es) that you have used for binding yourself, this function can be 
useful for extracting the local outgoing port number when it was specified as 0 
with binding for system autoselection. With this function you can extract the 
port number after it has been autoselected.

|      Returns                  |                                                           |
|:----------------------------- |:--------------------------------------------------------- |
| `SRT_ERROR`                   | (-1) in case of error, otherwise 0                        |
| <img width=240px height=1px/> | <img width=710px height=1px/>                      |

|       Errors                    |                                                |
|:------------------------------- |:---------------------------------------------- |
| [`SRT_EINVSOCK`](#srt_einvsock) | Socket [`u`](#u) indicates no valid socket ID  |
| [`SRT_ENOCONN`](#srt_enoconn)   | Socket [`u`](#u) isn't bound, so there's no local address to return <br/>(:warning: &nbsp; **BUG?** It should rather be [`SRT_EUNBOUNDSOCK`](#srt_eunboundsock))        |
| <img width=240px height=1px/>   | <img width=710px height=1px/>                      |

Example

```c++
sockaddr_storage name;
int namelen = sizeof sockaddr_storage;
int res = srt_getsockname(m_listener_sock, (sockaddr*) &name, &namelen);
// IPv4: namelen == sockaddr_in.
// IPv6: namelen == sockaddr_in6.
if (res < 0) {
    std::cerr << "Error " << srt_getlasterror_str() << '\n';
}
```

[:arrow_up: &nbsp; Back to List of Functions & Structures](#srt-api-functions)

---  

### srt_getsockopt
### srt_getsockflag

```c++
int srt_getsockopt(SRTSOCKET u, int level /*ignored*/, SRT_SOCKOPT opt, void* optval, int* optlen);
int srt_getsockflag(SRTSOCKET u, SRT_SOCKOPT opt, void* optval, int* optlen);
```

Gets the value of the given socket option (from a socket or a group).

The first version ([`srt_getsockopt`](#srt_getsockopt)) follows the BSD socket
API convention, although the "level" parameter is ignored. The second version
([`srt_getsockflag`](#srt_getsockflag)) omits the "level" parameter completely.

Options correspond to various data types (see [API-socket-options.md](./API-socket-options.md)).
A variable `optval` of the appropriate data type has to be passed.
The integer value of `optlen` should originally contain the size of the `optval` type provided;
on return, it will be set to the size of the value returned.
For most options, it will be the size of an integer. Some options, however, use types `bool`, `int64_t`, `C string`, etc.
(see [API-socket-options.md](./API-socket-options.md#sockopt_types)).

The application is responsible for allocating sufficient memory space as defined and pointed to by `optval`.

|      Returns                  |                                                           |
|:----------------------------- |:--------------------------------------------------------- |
| `SRT_ERROR`                   | (-1) in case of error, otherwise 0                        |
| <img width=240px height=1px/> | <img width=710px height=1px/>                      |

|       Errors                     |                                                |
|:-------------------------------- |:---------------------------------------------- |
| [`SRT_EINVSOCK`](#srt_einvsock)  | Socket [`u`](#u) indicates no valid socket ID  |
| [`SRT_EINVOP`](#srt_einvop)      | Option `opt` indicates no valid option         |
| <img width=240px height=1px/>    | <img width=710px height=1px/>                  |


[:arrow_up: &nbsp; Back to List of Functions & Structures](#srt-api-functions)

---
### srt_setsockopt
### srt_setsockflag

```c++
int srt_setsockopt(SRTSOCKET u, int level /*ignored*/, SRT_SOCKOPT opt, const void* optval, int optlen);
int srt_setsockflag(SRTSOCKET u, SRT_SOCKOPT opt, const void* optval, int optlen);
```

Sets a value for a socket option in the socket or group.

The first version ([`srt_setsockopt`](#srt_setsockopt)) follows the BSD socket
API convention, although the "level" parameter is ignored. The second version
([`srt_setsockflag`](#srt_setsockflag)) omits the "level" parameter completely.

Options correspond to various data types, so you need to know what data type is
assigned to a particular option, and to pass a variable of the appropriate data
type with the option value to be set.

Please note that some of the options can only be set on sockets or only on
groups, although most of the options can be set on the groups so that they
are then derived by the member sockets.

|      Returns                  |                                                 |
|:----------------------------- |:----------------------------------------------- |
| `SRT_ERROR`                   | (-1) in case of error, otherwise 0              |
| <img width=240px height=1px/> | <img width=710px height=1px/>                   |

|       Errors                        |                                               |
|:----------------------------------- |:--------------------------------------------- |
| [`SRT_EINVSOCK`](#srt_einvsock)     | Socket [`u`](#u) indicates no valid socket ID |
| [`SRT_EINVPARAM`](#srt_einvparam)   | Option `opt` indicates no valid option        |
| [`SRT_EBOUNDSOCK`](#srt_eboundsock) | Tried to set an option with PRE_BIND restriction on a bound socket. |
| [`SRT_ECONNSOCK`](#srt_econnsock)   | Tried to set an option with PRE_BIND or PRE restriction on a socket in connecting/listening/connected state. |
| <img width=240px height=1px/>   | <img width=710px height=1px/>                 |

**NOTE*: Various other errors may result from problems when setting a
specific option (see option description in [API-socket-options.md](./API-socket-options.md) for details).


[:arrow_up: &nbsp; Back to List of Functions & Structures](#srt-api-functions)

---  
  
### srt_getversion

```
uint32_t srt_getversion();
```

Get SRT version value. The version format in hex is 0xXXYYZZ for x.y.z in human 
readable form, where x = ("%d", (version>>16) & 0xff), etc.

|      Returns                  |                                                           |
|:----------------------------- |:--------------------------------------------------------- |
| SRT Version                   | Unsigned 32-bit integer                                   |
| <img width=240px height=1px/> | <img width=710px height=1px/>                             |


[:arrow_up: &nbsp; Back to List of Functions & Structures](#srt-api-functions)

---  




## Helper Data Types for Transmission

* [SRT_MSGCTRL](#SRT_MSGCTRL)

**NOTE:** There might be a difference in terminology used in [Internet Draft](https://datatracker.ietf.org/doc/html/draft-sharabayko-srt-01) and current documentation.
Please consult [Data Transmission Modes](https://tools.ietf.org/html/draft-sharabayko-srt-01#section-4.2)
and [Best Practices and Configuration Tips for Data Transmission via SRT](https://datatracker.ietf.org/doc/html/draft-sharabayko-srt-01#section-7)
sections of the Internet Draft additionally. The current section is going to be reworked accordingly.

### SRT_MSGCTRL

The [`SRT_MSGCTRL`](#SRT_MSGCTRL) structure:

```c++
typedef struct SRT_MsgCtrl_
{
   int flags;                   // Left for future
   int msgttl;                  // TTL for a message, default -1 (no TTL limitation)
   int inorder;                 // Whether a message is allowed to supersede a partially lost one. Unused in stream and live mode
   int boundary;                // 0:mid pkt, 1(01b):end of frame, 2(11b):complete frame, 3(10b): start of frame
   int64_t srctime;             // Source time, in microseconds since SRT internal clock epoch
   int32_t pktseq;              // Sequence number of the first packet in received message (unused for sending)
   int32_t msgno;               // Message number (output value for both sending and receiving)
   SRT_SOCKGROUPDATA* grpdata;  // Pointer to group data array
   size_t grpdata_size;         // Size of the group array
} SRT_MSGCTRL;
```

The [`SRT_MSGCTRL`](#SRT_MSGCTRL) structure is used in [`srt_sendmsg2`](#srt_sendmsg) 
and [`srt_recvmsg2`](#srt_recvmsg2) calls and specifies some special extra parameters:

- `flags`: [IN, OUT]. RESERVED FOR FUTURE USE (should be 0). This is
intended to specify some special options controlling the details of how the
called function should work.

- `msgttl`: [IN]. In **message** and **live mode** only, specifies the TTL for 
sending messages (in `[ms]`). Not used for receiving messages. If this value
is not negative, it defines the maximum time up to which this message should
stay scheduled for sending. If TTL has expired, the message sending and further retransmissions are discarded, even
if it has never been sent so far.

- `inorder`: [IN]. In **message mode** only, specifies that sent messages should 
be extracted by the receiver in the order of sending. This can be meaningful if 
a packet loss has happened, and a particular message must wait for retransmission 
so that it can be reassembled and then delivered. When this flag is false, the 
message can be delivered even if there are any previous messages still waiting 
for completion.

- `boundary`: RESERVED FOR FUTURE USE. Intended to be used in a special mode 
when you are allowed to send or retrieve a part of the message.

- `srctime`:
  - [OUT] Receiver only. Specifies the time when the packet was intended to be
delivered to the receiving application (in microseconds since SRT clock epoch).
  - [IN] Sender only. Specifies the application-provided timestamp to be associated
with the packet. If not provided (specified as 0), the current time of 
SRT internal clock is used.
  - For details on how to use `srctime` please refer to the [Time Access](#time-access) section.

- `pktseq`: Receiver only. Reports the sequence number for the packet carrying
out the payload being returned. If the payload is carried out by more than one
UDP packet, only the sequence of the first one is reported. Note that in
**live mode** there's always one UDP packet per message.

- `msgno`: Message number that can be sent by both sender and receiver,
although it is required that this value remain monotonic in subsequent send calls. 
Normally message numbers start with 1 and increase with every message sent.

- `grpdata` and `grpdata_size`: Pointer and size of the group array. For single
socket connections these values should remain NULL and 0 respectively. When you
call [`srt_sendmsg2`](#srt_sendmsg) or [`srt_recvmsg2`](#srt_recvmsg2) function 
for a group, you should pass an array here so that you can retrieve the status of 
particular member sockets. If you pass an array that is too small, your `grpdata_size` 
field will be rewritten with the current number of members, but without filling in 
the array. For details, see the [SRT Connection Bonding: Quick Start](../features/bonding-intro.md) and 
[SRT Connection Bonding: Socket Groups](../features/socket-groups.md) documents.

**Helpers for [`SRT_MSGCTRL`](#SRT_MSGCTRL):**

```
void srt_msgctrl_init(SRT_MSGCTRL* mctrl);
const SRT_MSGCTRL srt_msgctrl_default;
```

Helpers for getting an object of [`SRT_MSGCTRL`](#SRT_MSGCTRL) type ready to use. 
The first is a function that fills the object with default values. The second is 
a constant object and can be used as a source for assignment. Note that you cannot 
pass this constant object into any of the API functions because they require it 
to be mutable, as they use some fields to output values.


[:arrow_up: &nbsp; Back to List of Functions & Structures](#srt-api-functions)

---  




## Transmission

* [srt_send, srt_sendmsg, srt_sendmsg2](#srt_send-srt_sendmsg-srt_sendmsg2)
* [srt_recv, srt_recvmsg, srt_recvmsg2](#srt_recv-srt_recvmsg-srt_recvmsg2)
* [srt_sendfile, srt_recvfile](#srt_sendfile-srt_recvfile)

**NOTE:** There might be a difference in terminology used in [Internet Draft](https://datatracker.ietf.org/doc/html/draft-sharabayko-srt-01) and current documentation.
Please consult [Data Transmission Modes](https://tools.ietf.org/html/draft-sharabayko-srt-01#section-4.2)
and [Best Practices and Configuration Tips for Data Transmission via SRT](https://datatracker.ietf.org/doc/html/draft-sharabayko-srt-01#section-7)
sections of the Internet Draft additionally. The current section is going to be reworked accordingly.


### srt_send
### srt_sendmsg
### srt_sendmsg2

```
int srt_send(SRTSOCKET u, const char* buf, int len);
int srt_sendmsg(SRTSOCKET u, const char* buf, int len, int ttl/* = -1*/, int inorder/* = false*/);
int srt_sendmsg2(SRTSOCKET u, const char* buf, int len, SRT_MSGCTRL *mctrl);
```

Sends a payload to a remote party over a given socket.

**Arguments**:

* [`u`](#u): Socket used to send. The socket must be connected for this operation.
* `buf`: Points to the buffer containing the payload to send.
* `len`: Size of the payload specified in `buf`.
* `ttl`: Time (in `[ms]`) to wait for a successful delivery. See description of 
the [`SRT_MSGCTRL::msgttl`](#SRT_MSGCTRL) field.
* `inorder`: Required to be received in the order of sending. See 
[`SRT_MSGCTRL::inorder`](#SRT_MSGCTRL).
* `mctrl`: An object of [`SRT_MSGCTRL`](#SRT_MSGCTRL) type that contains extra 
parameters, including `ttl` and `inorder`.

The way this function works is determined by the mode set in options, and it has
specific requirements:

1. In **file/stream mode**, the payload is byte-based. You are not required to
know the size of the data, although they are only guaranteed to be received
in the same byte order.

2. In **file/message mode**, the payload that you send using this function is 
a single message that you intend to be received as a whole. In other words, a 
single call to this function determines a message's boundaries.

3. In **live mode**, you are only allowed to send up to the length of
`SRTO_PAYLOADSIZE`, which can't be larger than 1456 bytes (1316 default).

|      Returns                  |                                                           |
|:----------------------------- |:--------------------------------------------------------- |
|       Size                    | Size of the data sent, if successful                      |
|    `SRT_ERROR`                | In case of error (-1)                                     |
| <img width=240px height=1px/> | <img width=710px height=1px/>                      |

**NOTE**: Note that in **file/stream mode** the returned size may be less than `len`, 
which means that it didn't send the whole contents of the buffer. You would need to 
call this function again with the rest of the buffer next time to send it completely. 
In both **file/message** and **live mode** the successful return is always equal to `len`.

|       Errors                                  |                                                                                                                     |
|:--------------------------------------------- |:------------------------------------------------------------------------------------------------------------------- |
| [`SRT_ENOCONN`](#srt_enoconn)                 | Socket [`u`](#u) used when the operation is not connected.                                                          |
| [`SRT_ECONNLOST`](#srt_econnlost)             | Socket [`u`](#u) used for the operation has lost its connection.                                                    |
| [`SRT_EINVALMSGAPI`](#srt_einvalmsgapi)       | Incorrect API usage in **message mode**:<br/>**live mode**: trying to send more bytes at once than `SRTO_PAYLOADSIZE` or wrong source time <br/>was provided. |
| [`SRT_EINVALBUFFERAPI`](#srt_einvalbufferapi) | Incorrect API usage in **stream mode** (reserved for future use):<br/>The congestion controller object used for this mode doesn't use any restrictions on this call, <br/>but this may change. |
| [`SRT_ELARGEMSG`](#srt_elargemsg)             | Message to be sent can't fit in the sending buffer (that is, it exceeds the current total space in the <br/>sending buffer in bytes). This means that the sender buffer is too small, or the application is <br/>trying to send a larger message than initially predicted.  |
| [`SRT_EASYNCSND`](#srt_easyncsnd)             | There's no free space currently in the buffer to schedule the payload. This is only reported in <br/>non-blocking mode ([`SRTO_SNDSYN`](API-socket-options.md#SRTO_SNDSYN) set to false); in blocking mode the call is blocked until <br/>enough free space in the sending buffer becomes available.  |
| [`SRT_ETIMEOUT`](#srt_etimeout)               | The condition described above still persists and the timeout has passed. This is only reported in <br/>blocking mode when [`SRTO_SNDTIMEO`](API-socket-options.md#SRTO_SNDTIMEO) is set to a value other than -1. |
| [`SRT_EPEERERR`](#srt_epeererr)               | This is reported only in the case where, as a stream is being received by a peer, the <br/>[`srt_recvfile`](#srt_recvfile) function encounters an error during a write operation on a file. This is reported by <br/>a `UMSG_PEERERROR` message from the peer, and the agent sets the appropriate flag internally. <br/>This flag persists up to the moment when the connection is broken or closed. |
| <img width=240px height=1px/>                 | <img width=710px height=1px/>                      |


[:arrow_up: &nbsp; Back to List of Functions & Structures](#srt-api-functions)

---  
  
### srt_recv
### srt_recvmsg
### srt_recvmsg2


```
int srt_recv(SRTSOCKET u, char* buf, int len);
int srt_recvmsg(SRTSOCKET u, char* buf, int len);
int srt_recvmsg2(SRTSOCKET u, char *buf, int len, SRT_MSGCTRL *mctrl);
```

Extracts the payload waiting to be received. Note that [`srt_recv`](#srt_recv) and 
[`srt_recvmsg`](#srt_recvmsg) are identical functions, two different names being 
kept for historical reasons. In the UDT predecessor the application was required 
to use either the `UDT::recv` version for **stream mode** and `UDT::recvmsg` for 
**message mode**. In SRT this distinction is resolved internally by the 
[`SRTO_MESSAGEAPI`](API-socket-options.md#SRTO_MESSAGEAPI) flag.

**Arguments**:

* [`u`](#u): Socket used to send. The socket must be connected for this operation.
* `buf`: Points to the buffer to which the payload is copied.
* `len`: Size of the payload specified in `buf`.
* `mctrl`: An object of [`SRT_MSGCTRL`](#SRT_MSGCTRL) type that contains extra 
parameters.

The way this function works is determined by the mode set in options, and it has 
specific requirements:

1. In **file/stream mode**, as many bytes as possible are retrieved, that is,
only so many bytes that fit in the buffer and are currently available. Any
data that is available but not extracted this time will be available next time.

2. In **file/message mode**, exactly one message is retrieved, with the 
boundaries defined at the moment of sending. If some parts of the messages are 
already retrieved, but not the whole message, nothing will be received (the 
function blocks or returns [`SRT_EASYNCRCV`](#srt_easyncrcv)). If the message 
to be returned does not fit in the buffer, nothing will be received and 
the error is reported.

3. In **live mode**, the function behaves as in **file/message mode**, although the 
number of bytes retrieved will be at most the maximum payload of one MTU.
The [`SRTO_PAYLOADSIZE`](API-socket-options.md#SRTO_PAYLOADSIZE) value configured by the sender
is not negotiated, and not known to the receiver.
The [`SRTO_PAYLOADSIZE`](API-socket-options.md#SRTO_PAYLOADSIZE) value set on the SRT receiver
is mainly used for heuristics. However, the receiver is prepared to receive
the whole MTU as configured with [`SRTO_MSS`](API-socket-options.md#SRTO_MSS).
In this mode, however, with default settings of [`SRTO_TSBPDMODE`](API-socket-options.md#SRTO_TSBPDMODE) 
and [`SRTO_TLPKTDROP`](API-socket-options.md#SRTO_TLPKTDROP), the message will be 
received only when its time to play has come, and until then it will be kept in the 
receiver buffer. Also, when the time to play has come for a message that is next to 
the currently lost one, it will be delivered and the lost one dropped.

|      Returns                  |                                                           |
|:----------------------------- |:--------------------------------------------------------- |
|       Size                    | Size (\>0) of the data received, if successful.           |
|         0                     | If the connection has been closed                         |
|   `SRT_ERROR`                 | (-1) when an error occurs                                 |
| <img width=240px height=1px/> | <img width=710px height=1px/>                      |

|       Errors                                  |                                                           |
|:--------------------------------------------- |:--------------------------------------------------------- |
| [`SRT_ENOCONN`](#srt_enoconn)                 | Socket [`u`](#u) used for the operation is not connected. |
| [`SRT_ECONNLOST`](#srt_econnlost)             | Socket [`u`](#u) used for the operation has lost connection (this is reported only if the connection <br/> was unexpectedly broken, not when it was closed by the foreign host). |
| [`SRT_EINVALMSGAPI`](#srt_einvalmsgapi)       | Incorrect API usage in **message mode**:<br/>-- **live mode**: size of the buffer is less than [`SRTO_PAYLOADSIZE`](API-socket-options.md#SRTO_PAYLOADSIZE) |
| [`SRT_EINVALBUFFERAPI`](#srt_einvalbufferapi) | Incorrect API usage in **stream mode**:<br/>• Currently not in use. File congestion control used for **stream mode** does not restrict <br/> the parameters. :warning: &nbsp; **???**   |
| [`SRT_ELARGEMSG`](#srt_elargemsg)             | Message to be sent can't fit in the sending buffer (that is, it exceeds the current total space in <br/> the sending buffer in bytes). This means that the sender buffer is too small, or the application <br/> is trying to send a larger message than initially intended.  |
| [`SRT_EASYNCRCV`](#srt_easyncrcv)             | There are no data currently waiting for delivery. This happens only in non-blocking mode <br/> (when [`SRTO_RCVSYN`](API-socket-options.md#SRTO_RCVSYN) is set to false). In blocking mode the call is blocked until the data are ready. <br/> How this is defined, depends on the mode:<br/>• In **live mode** (with [`SRTO_TSBPDMODE`](API-socket-options.md#SRTO_TSBPDMODE) on), at least one packet must be present in the receiver <br/> buffer and its time to play be in the past<br/>• In **file/message mode**, one full message must be available, the next one waiting if there are no <br/> messages with `inorder` = false, or possibly the first message ready with `inorder` = false<br/>• In **file/stream mode**, it is expected to have at least one byte of data still not extracted  |
| [`SRT_ETIMEOUT`](#srt_etimeout)               | The readiness condition described above is still not achieved and the timeout has passed. <br/> This is only reported in blocking mode when[`SRTO_RCVTIMEO`](API-socket-options.md#SRTO_RCVTIMEO) is set to a value other than -1. |
| <img width=240px height=1px/>                 | <img width=710px height=1px/>                      |


[:arrow_up: &nbsp; Back to List of Functions & Structures](#srt-api-functions)

---  
  
### srt_sendfile
### srt_recvfile

```
int64_t srt_sendfile(SRTSOCKET u, const char* path, int64_t* offset, int64_t size, int block);
int64_t srt_recvfile(SRTSOCKET u, const char* path, int64_t* offset, int64_t size, int block);
```

These are functions dedicated to sending and receiving a file. You need to call
this function just once for the whole file, although you need to know the size of
the file prior to sending, and also define the size of a single block that should
be internally retrieved and written into a file in a single step. This influences
only the performance of the internal operations; from the application perspective
you just have one call that exits only when the transmission is complete.

**Arguments**:

* [`u`](#u): Socket used for transmission. The socket must be connected.
* `path`: Path to the file that should be read or written.
* `offset`: Needed to pass or retrieve the offset used to read or write to a file
* `size`: Size of transfer (file size, if offset is at 0)
* `block`: Size of the single block to read at once before writing it to a file

The following values are recommended for the `block` parameter:

```
#define SRT_DEFAULT_SENDFILE_BLOCK 364000
#define SRT_DEFAULT_RECVFILE_BLOCK 7280000
```

You need to pass them to the [`srt_sendfile`](#srt_sendfile) or 
[`srt_recvfile`](#srt_recvfile) function if you don't know what value to chose.

|      Returns                  |                                                           |
|:----------------------------- |:--------------------------------------------------------- |
|       Size                    | The size (\>0) of the transmitted data of a file. It may be less than `size`, if the size was greater <br/> than the free space in the buffer, in which case you have to send rest of the file next time.  |
|        -1                     | in case of error                                          |
| <img width=240px height=1px/> | <img width=710px height=1px/>                      |

|       Errors                                  |                                                                               |
|:--------------------------------------------- |:----------------------------------------------------------------------------- |
| [`SRT_ENOCONN`](#srt_enoconn)                 | Socket [`u`](#u) used for the operation is not connected.                     |
| [`SRT_ECONNLOST`](#srt_econnlost)             | Socket [`u`](#u) used for the operation has lost its connection.              |
| [`SRT_EINVALBUFFERAPI`](#srt_einvalbufferapi) | When socket has [`SRTO_MESSAGEAPI`](API-socket-options.md#SRTO_MESSAGEAPI) = true or [`SRTO_TSBPDMODE`](API-socket-options.md#SRTO_TSBPDMODE) = true. <br/> (:warning: &nbsp; **BUG?**: Looxlike MESSAGEAPI isn't checked)   |
| [`SRT_EINVRDOFF`](#srt_einvrdoff)             | There is a mistake in `offset` or `size` parameters, which should match the index availability <br/> and size of the bytes available since `offset` index. This is actually reported for [`srt_sendfile`](#srt_sendfile) <br/> when the `seekg` or `tellg` operations resulted in error.  |
| [`SRT_EINVWROFF`](#srt_einvwroff)             | Like above, reported for [`srt_recvfile`](#srt_recvfile) and `seekp`/`tellp`. |
| [`SRT_ERDPERM`](#srt_erdperm)                 | The read from file operation has failed ([`srt_sendfile`](#srt_sendfile)).    |
| [`SRT_EWRPERM`](#srt_ewrperm)                 | The write to file operation has failed ([`srt_recvfile`](#srt_recvfile)).     |
| <img width=240px height=1px/>                 | <img width=710px height=1px/>                      |


[:arrow_up: &nbsp; Back to List of Functions & Structures](#srt-api-functions)

---




## Performance Tracking

* [srt_bstats, srt_bistats](#srt_bstats-srt_bistats)

**Sequence Numbers:** 
The sequence numbers used in SRT are 32-bit "circular numbers" with the most significant 
bit not included. For example 0x7FFFFFFF shifted forward by 3 becomes 2. As far as 
any comparison is concerned, it can be thought of as a "distance" which is an integer
value expressing an offset to be added to one sequence number in order to get the
second one. This distance is only valid as long as the threshold value isn't exceeded, 
so it's understood that all sequence numbers that are anywhere taken into account are 
systematically updated and kept in the range between 0 and half of the maximum 0x7FFFFFFF. 
Hence, the distance counting procedure always assumes that the sequence number are in 
the required range already, so for a numbers like 0x7FFFFFF0 and 0x10, for which the 
"numeric difference" would be 0x7FFFFFE0, the "distance" is 0x20.


### srt_bstats
### srt_bistats
```
// Performance monitor with Byte counters for better bitrate estimation.
int srt_bstats(SRTSOCKET u, SRT_TRACEBSTATS * perf, int clear);

// Performance monitor with Byte counters and instantaneous stats instead of moving averages for Snd/Rcvbuffer sizes.
int srt_bistats(SRTSOCKET u, SRT_TRACEBSTATS * perf, int clear, int instantaneous);
```

Reports the current statistics

**Arguments**:

* [`u`](#u): Socket from which to get statistics
* `perf`: Pointer to an object to be written with the statistics
* `clear`: 1 if the statistics should be cleared after retrieval
* `instantaneous`: 1 if the statistics should use instant data, not moving averages

`SRT_TRACEBSTATS` is an alias to `struct CBytePerfMon`. For a complete description
of the fields please refer to [SRT Statistics](statistics.md).


|      Returns                  |                                                           |
|:----------------------------- |:--------------------------------------------------------- |
|         0                     | Success                                                   |
|        -1                     | Failure                                                   |
| <img width=240px height=1px/> | <img width=710px height=1px/>                      |

|       Errors                        |                                                                   |
|:----------------------------------- |:----------------------------------------------------------------- |
| [`SRT_EINVSOCK`](#srt_einvsock)     | Invalid socket ID provided.
| [`SRT_ECONNLOST`](#srt_econnlost)   | Connection lost (group socket).
| [`SRT_ENOCONN`](#srt_enoconn)       | Not connected (group socket).
| <img width=240px height=1px/>       | <img width=710px height=1px/>                      |

[:arrow_up: &nbsp; Back to List of Functions & Structures](#srt-api-functions)

---




## Asynchronous Operations (Epoll)

* [srt_epoll_create](#srt_epoll_create)
* [srt_epoll_add_usock, srt_epoll_add_ssock, srt_epoll_update_usock, srt_epoll_update_ssock](#srt_epoll_add_usock-srt_epoll_add_ssock-srt_epoll_update_usock-srt_epoll_update_ssock)
* [srt_epoll_remove_usock, srt_epoll_remove_ssock](#srt_epoll_remove_usock-srt_epoll_remove_ssock)
* [srt_epoll_wait](#srt_epoll_wait)
* [srt_epoll_uwait](#srt_epoll_uwait)
* [srt_epoll_clear_usocks](#srt_epoll_clear_usocks)
* [srt_epoll_set](#srt_epoll_set)
* [srt_epoll_release](#srt_epoll_release)

The epoll system is currently the only method for using multiple sockets in one
thread with having the blocking operation moved to epoll waiting so that it can
block on multiple sockets at once. That is, instead of blocking a single reading
or writing operation, as it's in blocking mode, it blocks until at least one of
the sockets subscribed for a single waiting call in given operation mode is ready
to do this operation without blocking. It's usually combined with setting the
nonblocking mode on a socket. In SRT this is set separately for reading and
writing ([`SRTO_RCVSYN`](API-socket-options.md#SRTO_RCVSYN) and 
[`SRTO_SNDSYN`](API-socket-options.md#SRTO_SNDSYN) respectively). This is 
to ensure that if there is internal error in the application (or even possibly 
a bug in SRT that has reported a spurious readiness report) the operation will end 
up with an error rather than cause blocking, which would be more dangerous for the 
application ([`SRT_EASYNCRCV`](#srt_easyncrcv) and [`SRT_EASYNCSND`](#srt_easyncsnd) 
respectively).

The epoll system, similar to the one on Linux, relies on [`eid`](#eid) objects 
managed internally in SRT, which can be subscribed to particular sockets and the 
readiness status of particular operations. The [`srt_epoll_wait`](#srt_epoll_wait) 
function can then be used to block until any readiness status in the whole 
[`eid`](#eid) is set.

  
### srt_epoll_create
```
int srt_epoll_create(void);
```

Creates a new epoll container.

|      Returns                  |                                                           |
|:----------------------------- |:--------------------------------------------------------- |
|     valid EID                 | Success                                                   |
|        -1                     | Failure                                                   |
| <img width=240px height=1px/> | <img width=710px height=1px/>                      |

|       Errors                        |                                                                       |
|:----------------------------------- |:--------------------------------------------------------------------- |
| [`SRT_ECONNSETUP`](#srt_econnsetup) | System operation failed or not enough space to create a new epoll. System error might happen on <br/> systems that use a special method for the system part of epoll (`epoll_create()`, `kqueue()`), <br/> and therefore associated resources, like epoll on Linux.   |
| <img width=240px height=1px/>       | <img width=710px height=1px/>                      |


[:arrow_up: &nbsp; Back to List of Functions & Structures](#srt-api-functions)

---  
  
### srt_epoll_add_usock
### srt_epoll_add_ssock
### srt_epoll_update_usock
### srt_epoll_update_ssock

```
int srt_epoll_add_usock(int eid, SRTSOCKET u, const int* events);
int srt_epoll_add_ssock(int eid, SYSSOCKET s, const int* events);
int srt_epoll_update_usock(int eid, SRTSOCKET u, const int* events);
int srt_epoll_update_ssock(int eid, SYSSOCKET s, const int* events);
```

Adds a socket to a container, or updates an existing socket subscription.

The `_usock` suffix refers to a user socket (SRT socket). 
The `_ssock` suffix refers to a system socket.

The `_add_` functions add new sockets. The `_update_` functions act on a socket that 
is in the container already and just allow changes in the subscription details. For 
example, if you have already subscribed a socket with [`SRT_EPOLL_OUT`](#SRT_EPOLL_OUT) 
to wait until it's connected, to change it into poll for read-readiness, you use this 
function on that same socket with a variable set to [`SRT_EPOLL_IN`](#SRT_EPOLL_IN). 
This will not only change the event type which is polled on the socket, but also 
remove any readiness status for flags that are no longer set. It is discouraged
to perform socket removal and adding back (instead of using `_update_`) because
this way you may miss an event that could happen in the brief moment between
these two calls.

**Arguments**:

* <a name="eid">`eid`</a>: epoll container id
* <a name="u">`u`</a>: SRT socket
* <a name="s">`s`(#s)</a>: system socket
* <a name="eid">`events`</a>: points to
  * a variable set to epoll flags (see below) to use only selected events
  * NULL if you want to subscribe a socket for all events in level-triggered mode

Possible epoll flags are the following:

   * <a name="SRT_EPOLL_IN">`SRT_EPOLL_IN`</a>: report readiness for reading or incoming connection on a listener socket
   * <a name="SRT_EPOLL_OUT">`SRT_EPOLL_OUT`</a>: report readiness for writing or a successful connection
   * <a name="SRT_EPOLL_ERR">`SRT_EPOLL_ERR`</a>: report errors on the socket
   * <a name="SRT_EPOLL_UPDATE">`SRT_EPOLL_UPDATE`</a>: an important event has happened that requires attention
   * <a name="SRT_EPOLL_ET">`SRT_EPOLL_ET`</a>: the event will be edge-triggered

All flags except [`SRT_EPOLL_ET`](#SRT_EPOLL_ET) are event type flags (important for functions
that expect only event types and not other flags).

The [`SRT_EPOLL_IN`](#SRT_EPOLL_IN), [`SRT_EPOLL_OUT`](#SRT_EPOLL_OUT) and 
[`SRT_EPOLL_ERR`](#SRT_EPOLL_ERR) events are by default **level-triggered**. 
With [`SRT_EPOLL_ET`](#SRT_EPOLL_ET) flag they become **edge-triggered**.

The [`SRT_EPOLL_UPDATE`](#SRT_EPOLL_UPDATE) flag is always edge-triggered. It 
designates a special event that happens on a group, or on a listener socket that 
has the [`SRTO_GROUPCONNECT`](API-socket-options.md#SRTO_GROUPCONNECT) flag 
set to allow group connections. This flag is triggered in the following situations:

* for group connections, when a new link has been established for a group that 
is already connected (that is, has at least one connection established), 
[`SRT_EPOLL_UPDATE`](#SRT_EPOLL_UPDATE) is reported for the listener socket 
accepting the connection. This is intended for internal use only. An initial 
connection results in reporting the group connection on that listener. But 
when the group is already connected, [`SRT_EPOLL_UPDATE`](#SRT_EPOLL_UPDATE) 
is reported instead.

* when one of a group's member connection has been broken

Note that at this time the edge-triggered mode is supported only for SRT
sockets, not for system sockets.

In the **edge-triggered** mode the function will only return socket states that
have changed since the last call of the waiting function. All events reported
in a particular call of the waiting function will be cleared in the internal
flags and will not be reported until the internal signalling logic clears this
state and raises it again.

In the **level-triggered** mode the function will always return the readiness
state as long as it lasts, until the internal signalling logic clears it.

Note that when you use [`SRT_EPOLL_ET`](#SRT_EPOLL_ET) flag in one subscription 
call, it defines edge-triggered mode for all events passed together with it. 
However, if you want to have some events reported as edge-triggered and others 
as level-triggered, you can do two separate subscriptions for the same socket.

**IMPORTANT**: The [`srt_epoll_wait`](#srt_epoll_wait) function does not report
[`SRT_EPOLL_UPDATE`](#SRT_EPOLL_UPDATE) events. If you need the ability to get 
any possible flag, you must use [`srt_epoll_uwait`](#srt_epoll_uwait). Note that 
this function doesn't work with system file descriptors.

|      Returns                  |                                                           |
|:----------------------------- |:--------------------------------------------------------- |
|         0                     | Success                                                   |
|        -1                     | Failure                                                   |
| <img width=240px height=1px/> | <img width=710px height=1px/>                      |

|       Errors                        |                                                                   |
|:----------------------------------- |:----------------------------------------------------------------- |
| [`SRT_EINVPOLLID`](#srt_einvpollid) | [`eid`](#eid) parameter doesn't refer to a valid epoll container  |
| <img width=240px height=1px/>       | <img width=710px height=1px/>                      |

:warning: &nbsp; **BUG?**: for `add_ssock` the system error results in an empty `CUDTException()`
call which actually results in [`SRT_SUCCESS`](#srt_success). For cases like that 
the [`SRT_ECONNSETUP`](#srt_econnsetup) code is predicted.


[:arrow_up: &nbsp; Back to List of Functions & Structures](#srt-api-functions)

---  
  
### srt_epoll_remove_usock
### srt_epoll_remove_ssock

```
int srt_epoll_remove_usock(int eid, SRTSOCKET u);
int srt_epoll_remove_ssock(int eid, SYSSOCKET s);
```

Removes a specified socket from an epoll container and clears all readiness
states recorded for that socket.

The `_usock` suffix refers to a user socket (SRT socket). 
The `_ssock` suffix refers to a system socket.

|      Returns                  |                                                           |
|:----------------------------- |:--------------------------------------------------------- |
|         0                     | Success                                                   |
|        -1                     | Failure                                                   |
| <img width=240px height=1px/> | <img width=710px height=1px/>                      |

|       Errors                        |                                                                   |
|:----------------------------------- |:----------------------------------------------------------------- |
| [`SRT_EINVPOLLID`](#srt_einvpollid) | [`eid`](#eid) parameter doesn't refer to a valid epoll container  |
| <img width=240px height=1px/>       | <img width=710px height=1px/>                      |


[:arrow_up: &nbsp; Back to List of Functions & Structures](#srt-api-functions)

---  
  
### srt_epoll_wait
```
int srt_epoll_wait(int eid, SRTSOCKET* readfds, int* rnum, SRTSOCKET* writefds, int* wnum, int64_t msTimeOut,
                        SYSSOCKET* lrfds, int* lrnum, SYSSOCKET* lwfds, int* lwnum);
```

Blocks the call until any readiness state occurs in the epoll container.

Readiness can be on a socket in the container for the event type as per
subscription. Note that in the case when a particular event was subscribed with
[`SRT_EPOLL_ET`](#SRT_EPOLL_ET) flag, this event, once reported in this function, 
will be cleared internally.

The first readiness state causes this function to exit, but all ready sockets
are reported. This function blocks until the timeout specified in the `msTimeOut`
parameter.  If timeout is 0, it exits immediately after checking. If timeout is
-1, it blocks indefinitely until a readiness state occurs.

**Arguments**:

* `eid`: epoll container
* `readfds` and `rnum`: A pointer and length of an array to write SRT sockets that are read-ready
* `writefds` and `wnum`: A pointer and length of an array to write SRT sockets that are write-ready
* `msTimeOut`: Timeout specified in milliseconds, or special values (0 or -1)
* `lwfds` and `lwnum`: A pointer and length of an array to write system sockets that are read-ready
* `lwfds` and `lwnum`: A pointer and length of an array to write system sockets that are write-ready

Note that the following flags are reported:

* [`SRT_EPOLL_IN`](#SRT_EPOLL_IN) as read-ready (also a listener socket ready to accept)
* [`SRT_EPOLL_OUT`](#SRT_EPOLL_OUT) as write-ready (also a connected socket)
* [`SRT_EPOLL_ERR`](#SRT_EPOLL_ERR) as both read-ready and write-ready
* [`SRT_EPOLL_UPDATE`](#SRT_EPOLL_UPDATE) is not reported

There is no space here to report sockets for which it's already known that the operation 
will end up with error (although such a state is known internally). If an error occurred 
on a socket then that socket is reported in both read-ready and write-ready arrays, 
regardless of what event types it was subscribed for. Usually then you subscribe the 
given socket for only read readiness, for example ([`SRT_EPOLL_IN`](#SRT_EPOLL_IN)), 
but pass both arrays for read and write readiness.This socket will not be reported 
in the write readiness array even if it's write ready (because this isn't what it 
was subscribed for), but it will be reported there, if the next operation on this 
socket is about to be erroneous. On such sockets you can still perform an operation, 
just you should expect that it will always report an error. On the other hand that's 
the only way to know what kind of error has occurred on the socket.

|      Returns                  |                                                              |
|:----------------------------- |:------------------------------------------------------------ |
|       Number                  | The number (\>0) of ready sockets, of whatever kind (if any) |
|         -1                    | Error                                                        |
| <img width=240px height=1px/> | <img width=710px height=1px/>                      |

|       Errors                        |                                                                     |
|:----------------------------------- |:------------------------------------------------------------------- |
| [`SRT_EINVPOLLID`](#srt_einvpollid) | [`eid`](#eid) parameter doesn't refer to a valid epoll container    |
| [`SRT_ETIMEOUT`](#srt_etimeout)     | Up to `msTimeOut` no sockets subscribed in [`eid`](#eid) were ready. This is reported only if `msTimeOut` <br/> was \>=0, otherwise the function waits indefinitely. |
| <img width=240px height=1px/>       | <img width=710px height=1px/>                      |


[:arrow_up: &nbsp; Back to List of Functions & Structures](#srt-api-functions)

---  
  
### srt_epoll_uwait
```
int srt_epoll_uwait(int eid, SRT_EPOLL_EVENT* fdsSet, int fdsSize, int64_t msTimeOut);
```

This function blocks a call until any readiness state occurs in the epoll container. 
Unlike [`srt_epoll_wait`](#srt_epoll_wait), it can only be used with [`eid`](#eid) 
subscribed to user sockets (SRT sockets), not system sockets.

This function blocks until the timeout specified in `msTimeOut` parameter. If
timeout is 0, it exits immediately after checking. If timeout is -1, it blocks
indefinitely until a readiness state occurs.

**Arguments**:

* `eid`: epoll container
* `fdsSet` : A pointer to an array of `SRT_EPOLL_EVENT`
* `fdsSize` : The size of the fdsSet array
* `msTimeOut` : Timeout specified in milliseconds, or special values (0 or -1):
   * 0: Don't wait, return immediately (report any sockets currently ready)
   * -1: Wait indefinitely.

|      Returns                  |                                                                                                                                        |
|:----------------------------- |:-------------------------------------------------------------------------------------------------------------------------------------- |
|       Number                  | The number of user socket (SRT socket) state changes that have been reported in `fdsSet`, <br/> if this number isn't greater than `fdsSize`  |
|   `fdsSize` + 1               | This means that there was not enough space in the output array to report all events. <br/> For events subscribed with the [`SRT_EPOLL_ET`](#SRT_EPOLL_ET) flag only those will be cleared that were reported. <br/> Others will wait for the next call.  |
|         0                     | If no readiness state was found on any socket and the timeout has passed <br/> (this is not possible when waiting indefinitely)              |
|        -1                     | Error                                                                                                                                  |
| <img width=240px height=1px/> | <img width=710px height=1px/>                      |

|       Errors                        |                                                                   |
|:----------------------------------- |:----------------------------------------------------------------- |
| [`SRT_EINVPOLLID`](#srt_einvpollid) | [`eid`](#eid) parameter doesn't refer to a valid epoll container  |
| [`SRT_EINVPARAM`](#srt_einvparam)   | One of possible usage errors:<br/>* `fdsSize` is < 0<br/>* `fdsSize` is > 0 and `fdsSet` is a null pointer<br/>* [`eid`](#eid) was subscribed to any system socket  |
| <img width=240px height=1px/>       | <img width=710px height=1px/>                      |

**IMPORTANT**: This function reports timeout by returning 0, not by [`SRT_ETIMEOUT`](#srt_etimeout) error.

The `SRT_EPOLL_EVENT` structure:

```
typedef struct SRT_EPOLL_EVENT_
{
    SRTSOCKET fd;
    int       events;
} SRT_EPOLL_EVENT;
```

* `fd`: the user socket (SRT socket)
* [`events`](#events): event flags that report readiness of this socket - a combination
of [`SRT_EPOLL_IN`](#SRT_EPOLL_IN), [`SRT_EPOLL_OUT`](#SRT_EPOLL_OUT) and [`SRT_EPOLL_ERR`](#SRT_EPOLL_ERR).
See [srt_epoll_add_usock](#srt_epoll_add_usock) for details.

Note that when [`SRT_EPOLL_ERR`](#SRT_EPOLL_ERR) is set, the underlying socket error
can't be retrieved with `srt_getlasterror()`. The socket will be automatically
closed and its state can be verified with a call to [`srt_getsockstate`](#srt_getsockstate).


[:arrow_up: &nbsp; Back to List of Functions & Structures](#srt-api-functions)

---  
  
### srt_epoll_clear_usocks
```
int srt_epoll_clear_usocks(int eid);
```

This function removes all SRT ("user") socket subscriptions from the epoll
container identified by [`eid`](#eid).

|      Returns                  |                                                           |
|:----------------------------- |:--------------------------------------------------------- |
|         0                     | Success                                                   |
|        -1                     | Failure                                                   |
| <img width=240px height=1px/> | <img width=710px height=1px/>                      |

|       Errors                        |                                                                   |
|:----------------------------------- |:----------------------------------------------------------------- |
| [`SRT_EINVPOLLID`](#srt_einvpollid) | [`eid`](#eid) parameter doesn't refer to a valid epoll container  |
| <img width=240px height=1px/>       | <img width=710px height=1px/>                      |


[:arrow_up: &nbsp; Back to List of Functions & Structures](#srt-api-functions)

---  
  
### srt_epoll_set
```
int32_t srt_epoll_set(int eid, int32_t flags);
```

This function allows setting or retrieving flags that change the default
behavior of the epoll functions. All default values for these flags are 0.
The following flags are available:

* `SRT_EPOLL_ENABLE_EMPTY`: allows the [`srt_epoll_wait`](#srt_epoll_wait) and 
[`srt_epoll_uwait`](#srt_epoll_uwait) functions to be called with the EID not 
subscribed to any socket. The default behavior of these function is to report 
error in this case.

* `SRT_EPOLL_ENABLE_OUTPUTCHECK`: Forces the [`srt_epoll_wait`](#srt_epoll_wait) 
and [`srt_epoll_uwait`](#srt_epoll_uwait) functions to check if the output array 
is not empty. For [`srt_epoll_wait`](#srt_epoll_wait) it is still allowed that 
either system or user array is empty, as long as EID isn't subscribed to this 
type of socket/fd. [`srt_epoll_uwait`](#srt_epoll_uwait) only checks if
the general output array is not empty.

**Arguments**:

   * `eid`: the epoll container id
   * `flags`: a nonzero set of the above flags, or special values:
      * 0: clear all flags (set all defaults)
      * -1: do not modify any flags

|      Returns                  |                                                                            |
|:----------------------------- |:-------------------------------------------------------------------------- |
|                               | This function returns the state of the flags at the time before the call  |
|        -1                     | Special value in case when an error occurred                              |
| <img width=240px height=1px/> | <img width=710px height=1px/>                      |

|       Errors                        |                                                                   |
|:----------------------------------- |:----------------------------------------------------------------- |
| [`SRT_EINVPOLLID`](#srt_einvpollid) | [`eid`](#eid) parameter doesn't refer to a valid epoll container  |
| <img width=240px height=1px/>       | <img width=710px height=1px/>                      |


[:arrow_up: &nbsp; Back to List of Functions & Structures](#srt-api-functions)

---  
  
### srt_epoll_release
```
int srt_epoll_release(int eid);
```

Deletes the epoll container.

|      Returns                  |                                                                |
|:----------------------------- |:-------------------------------------------------------------- |
|                               | The number (\>0) of ready sockets, of whatever kind (if any)  |
|        -1                     | Error                                                         |
| <img width=240px height=1px/> | <img width=710px height=1px/>                      |

|       Errors                        |                                                                   |
|:----------------------------------- |:----------------------------------------------------------------- |
| [`SRT_EINVPOLLID`](#srt_einvpollid) | [`eid`](#eid) parameter doesn't refer to a valid epoll container  |
| <img width=240px height=1px/>       | <img width=710px height=1px/>                      |


[:arrow_up: &nbsp; Back to List of Functions & Structures](#srt-api-functions)

---  




## Logging Control

* [srt_setloglevel](#srt_setloglevel)
* [srt_addlogfa, srt_dellogfa, srt_resetlogfa](#srt_addlogfa-srt_dellogfa-srt_resetlogfa)
* [srt_setloghandler](#srt_setloghandler)
* [srt_setlogflags](#srt_setlogflags)

SRT has a widely used system of logs, as this is usually the only way to determine
how the internals are working without changing the rules by the act of tracing.
Logs are split into levels (5 levels out of those defined by syslog are in use)
and additional filtering is possible on an FA (functional area). By default only
entries up to the *Note* log level are displayed and from all FAs.

Logging can only be manipulated globally, with no regard to a specific 
socket. This is because lots of operations in SRT are not dedicated to any 
particular socket, and some are shared between sockets.
  
### srt_setloglevel

```
void srt_setloglevel(int ll);
```

Sets the minimum severity for logging. A particular log entry is displayed only 
if it has a severity greater than or equal to the minimum. Setting this value 
to `LOG_DEBUG` turns on all levels.

The constants for this value are those from `<sys/syslog.h>`
(for Windows, refer to `common/win/syslog_defs.h`). The only meaningful ones are:

* `LOG_DEBUG`: Highly detailed and very frequent messages
* `LOG_NOTICE`: Occasionally displayed information
* `LOG_WARNING`: Unusual behavior
* `LOG_ERR`: Abnormal behavior
* `LOG_CRIT`: Error that makes the current socket unusable


[:arrow_up: &nbsp; Back to List of Functions & Structures](#srt-api-functions)

---  
  
### srt_addlogfa
### srt_dellogfa
### srt_resetlogfa

```c++
void srt_addlogfa(int fa);
void srt_dellogfa(int fa);
void srt_resetlogfa(const int* fara, size_t fara_size);
```

A functional area (FA) is an additional filtering mechanism for logging. You can 
set up logging to display logs only from selected FAs. The list of FAs is
collected in the `srt.h` file, as identified by the `SRT_LOGFA_` prefix. They are 
not enumerated here because they may be changed very often.

All FAs are turned on by default, except potentially dangerous ones
(such as `SRT_LOGFA_HAICRYPT`). The reason is that they may display either
some security information that shall remain in memory only (so, only
if strictly required for development), or some duplicated information
(so you may want to turn one FA on, while turning off the others).


[:arrow_up: &nbsp; Back to List of Functions & Structures](#srt-api-functions)

---  
  
### srt_setloghandler

```c++
void srt_setloghandler(void* opaque, SRT_LOG_HANDLER_FN* handler);
typedef void SRT_LOG_HANDLER_FN(void* opaque, int level, const char* file, int line, const char* area, const char* message);
```

By default logs are printed to standard error stream. This function replaces
the sending to a stream with a handler function that will receive them.


[:arrow_up: &nbsp; Back to List of Functions & Structures](#srt-api-functions)

---
  
### srt_setlogflags

```c++
void srt_setlogflags(int flags);
```

When you set a log handler with [`srt_setloghandler`](#srt_setloghandler), you 
may also want to configure which parts of the log information you do not wish to 
be passed in the log line (the `message` parameter). A user's logging facility may,
for example, not wish to get the current time or log level marker, as it
will provide this information on its own.

The following flags are available, as collected in the `logging_api.h` public header:

- `SRT_LOGF_DISABLE_TIME`: Do not provide the time in the header
- `SRT_LOGF_DISABLE_THREADNAME`: Do not provide the thread name in the header
- `SRT_LOGF_DISABLE_SEVERITY`: Do not provide severity information in the header
- `SRT_LOGF_DISABLE_EOL`: Do not add the end-of-line character to the log line


[:arrow_up: &nbsp; Back to List of Functions & Structures](#srt-api-functions)

---


## Time Access

* [srt_time_now](#srt_time_now)
* [srt_connection_time](#srt_connection_time)

The following set of functions is intended to retrieve timestamps from the clock 
used by SRT.

The sender can pass the timestamp in `MSGCTRL::srctime` of the `srt_sendmsg2(..)`
function together with the packet being submitted to SRT. If the `srctime` value 
is not provided (the default value of 0 is set), SRT will use the internal clock 
and assign packet submission time as the packet timestamp. If the sender wants to 
explicitly assign a timestamp to a certain packet this timestamp MUST be taken 
from SRT Time Access functions. The time value provided MUST equal or exceed the 
connection start time (`srt_connection_time(..)`) of the SRT socket passed 
to `srt_sendmsg2(..)`.

The current time value of the SRT internal clock can be retrieved using 
the `srt_time_now()` function.

There are two known cases where you might want to use `srctime`:

1. SRT passthrough (for stream gateways).
You may wish to simply retrieve packets from an SRT source and pass them transparently
to an SRT output (possibly re-encrypting). In that case, every packet you read should 
preserve the original value of `srctime` as obtained from [`srt_recvmsg2`](#srt_recvmsg2),
and the original `srctime` for each packet should be then passed to [`srt_sendmsg2`](#srt_sendmsg).
This mechanism could be used to avoid jitter resulting from varying differences between
the time of receiving and sending the same packet.

2. Stable timing source.
In the case of a live streaming procedure, when spreading packets evenly into the stream,
you might want to predefine times for every single packet to keep time intervals perfectly equal.
Or, if you believe that your input signal delivers packets at the exact times that should be
assigned to them, you might want to preserve these times at the SRT receiving side
to avoid jitter that may result from varying time differences between the packet arrival
and the moment when sending it over SRT. In such cases you might do the following:

    - At the packet arrival time, grab the current time at that moment using `srt_time_now()`.

    - When you want a pre-calculated packet time, use a private relative time counter
    set at the moment when the connection was made. From the moment when your first packet
    is ready, start pre-calculating packet times relative to the connection start time obtained
    from `srt_connection_time()`. Although you still have to synchronize sending times with these
    predefined times, by explicitly specifying the source time you avoid the jitter
    resulting from a lost accuracy due to waiting time and unfortunate thread scheduling.

Note that `srctime` uses an internally defined clock that is intended to be monotonic 
(the definition depends on the build flags, see below). Because of that **the application 
should not define this time basing on values obtained from the system functions for getting 
the current system time** (such as `time`, `ftime` or `gettimeofday`). To avoid problems and
misunderstanding you should rely exclusively on time values provided by the
`srt_time_now()` and `srt_connection_time()` functions.

The clock used by the SRT internal clock is determined by the following build flags:
- `ENABLE_MONOTONIC` makes use of `CLOCK_MONOTONIC` with `clock_gettime` function.
- `ENABLE_STDXXX_SYNC` makes use of `std::chrono::steady_clock`.

The default is currently to use the system clock as the internal SRT clock,
although it's highly recommended to use one of the above monotonic clocks,
as system clock is vulnerable to time modifications during transmission.
  
### srt_time_now

```c++
int64_t srt_time_now();
```

Get time in microseconds elapsed since epoch using SRT internal clock (steady or monotonic clock).

|      Returns                  |                                                                          |
|:----------------------------- |:------------------------------------------------------------------------ |
|                               | Current time in microseconds elapsed since epoch of SRT internal clock.  |
| <img width=240px height=1px/> | <img width=710px height=1px/>                      |


[:arrow_up: &nbsp; Back to List of Functions & Structures](#srt-api-functions)

---  
  
### srt_connection_time

```c++
int64_t srt_connection_time(SRTSOCKET sock);
```

Get connection time in microseconds elapsed since epoch using SRT internal clock 
(steady or monotonic clock). The connection time represents the time when SRT socket 
was open to establish a connection. Milliseconds elapsed since connection start time 
can be determined using [**Performance tracking**](#Performance-tracking) functions 
and `msTimeStamp` value of the `SRT_TRACEBSTATS` (see [SRT Statistics](statistics.md)).

|      Returns                  |                                                                             |
|:----------------------------- |:--------------------------------------------------------------------------- |
|                               | Connection time in microseconds elapsed since epoch of SRT internal clock  |
|        -1                     | Error                                                                       |
| <img width=240px height=1px/> | <img width=710px height=1px/>                      |

|       Errors                      |                                                            |
|:--------------------------------- |:---------------------------------------------------------- |
| [`SRT_EINVSOCK`](#srt_einvsock)   | Socket `sock` is not an ID of a valid SRT socket           |
| <img width=240px height=1px/>     | <img width=710px height=1px/>                      |

  
[:arrow_up: &nbsp; Back to List of Functions & Structures](#srt-api-functions)

---
  
### srt_clock_type

```c
int srt_clock_type(void);
```

Get the type of clock used internally by SRT to be used only for informtational peurpose.
Using any time source except for [`srt_time_now()`](#srt_time_now) and [`srt_connection_time(SRTSOCKET)`](#srt_connection_time)
to timestamp packets submitted to SRT is not recommended and must be done with awareness and at your own risk.

| Returns | Clock Type                          | Description                                |
| :------ | :---------------------------------- | :------------------------------------------|
| 0       | `SRT_SYNC_CLOCK_STDCXX_STEADY`      | C++11 `std::chrono::steady_clock`          |
| 1       | `SRT_SYNC_CLOCK_GETTIME_MONOTONIC`  | `clock_gettime` with `CLOCK_MONOTONIC`     |
| 2       | `SRT_SYNC_CLOCK_WINQPC`             | Windows `QueryPerformanceCounter(..)`      |
| 3       | `SRT_SYNC_CLOCK_MACH_ABSTIME`       | `mach_absolute_time()`                     |
| 4       | `SRT_SYNC_CLOCK_POSIX_GETTIMEOFDAY` | POSIX `gettimeofday(..)`                   |
| 5       | `SRT_SYNC_CLOCK_AMD64_RDTSC`        | `asm("rdtsc" ..)`                          |
| 6       | `SRT_SYNC_CLOCK_IA32_RDTSC`         | `asm volatile("rdtsc" ..)`                 |
| 7       | `SRT_SYNC_CLOCK_IA64_ITC`           | `asm("mov %0=ar.itc" ..)`                  |

|       Errors                      |                                                            |
|:--------------------------------- |:---------------------------------------------------------- |
| None                              |                                                            |
| <img width=240px height=1px/>     | <img width=710px height=1px/>                      |

  
[:arrow_up: &nbsp; Back to List of Functions & Structures](#srt-api-functions)

---


## Diagnostics

* [srt_getlasterror_str](#srt_getlasterror_str)
* [srt_getlasterror](#srt_getlasterror)
* [srt_strerror](#srt_strerror)
* [srt_clearlasterror](#srt_clearlasterror)
* [srt_getrejectreason](#srt_getrejectreason)
* [srt_rejectreason_str](#srt_rejectreason_str)
* [srt_setrejectreason](#srt_setrejectreason)

General notes concerning the `getlasterror` diagnostic functions: when an API
function ends up with error, this error information is stored in a thread-local
storage. This means that you'll get the error of the operation that was last
performed as long as you call this diagnostic function just after the failed
function has returned. In any other situation the information provided by the
diagnostic function is undefined.

**NOTE**: There are lists of rejection reasons and error codes at the bottom of this section.


### srt_getlasterror

```
int srt_getlasterror(int* errno_loc);
```

Get the numeric code of the last error. Additionally, in the variable passed as
`errno_loc` the system error value is returned, or 0 if there was no system error
associated with the last error. The system error is:

  * On POSIX systems, the value from `errno`
  * On Windows, the result from `GetLastError()` call


[:arrow_up: &nbsp; Back to List of Functions & Structures](#srt-api-functions)

---  
  
### srt_strerror
```
const char* srt_strerror(int code, int errnoval);
```

Returns a string message that represents a given SRT error code and possibly the
`errno` value, if not 0.

**NOTE:** *This function isn't thread safe. It uses a static variable to hold the
error description. There's no problem with using it in a multithreaded environment,
as long as only one thread in the whole application calls this function at the
moment*


[:arrow_up: &nbsp; Back to List of Functions & Structures](#srt-api-functions)

---  
  
### srt_getlasterror_str
```
const char* srt_getlasterror_str(void);
```

Get the text message for the last error. It's a shortcut to calling first
`srt_getlasterror` and then passing the returned value into [`srt_strerror`](#srt_strerror).
Note that, contrary to [`srt_strerror`](#srt_strerror), this function is thread safe.


[:arrow_up: &nbsp; Back to List of Functions & Structures](#srt-api-functions)

---  
  
### srt_clearlasterror

```
void srt_clearlasterror(void);
```

This function clears the last error. After this call, `srt_getlasterror` will
report a "successful" code.


[:arrow_up: &nbsp; Back to List of Functions & Structures](#srt-api-functions)

---  
  
### srt_rejectreason_str

```
const char* srt_rejectreason_str(enum SRT_REJECT_REASON id);
```

Returns a constant string for the reason of the connection rejected, as per given 
code ID. It provides a system-defined message for values below `SRT_REJ_E_SIZE`. 
For other values below `SRT_REJC_PREDEFINED` it returns the string for 
[`SRT_REJ_UNKNOWN`](#SRT_REJ_UNKNOWN). For values since `SRT_REJC_PREDEFINED` on, 
returns "Application-defined rejection reason".

The actual messages assigned to the internal rejection codes, that is, less than 
`SRT_REJ_E_SIZE`, can be also obtained from the `srt_rejectreason_msg` array.


[:arrow_up: &nbsp; Back to List of Functions & Structures](#srt-api-functions)

---  
  
### srt_setrejectreason

```
int srt_setrejectreason(SRTSOCKET sock, int value);
```

Sets the rejection code on the socket. This call is only useful in the listener 
callback. The code from `value` set this way will be set as a rejection reason 
for the socket. After the callback rejects the connection, the code will be passed 
back to the caller peer with the handshake response.

Note that allowed values for this function begin with `SRT_REJC_PREDEFINED`
(that is, you cannot set a system rejection code). For example, your application 
can inform the calling side that the resource specified under the `r` key in the 
StreamID string (see [`SRTO_STREAMID`](API-socket-options.md#SRTO_STREAMID))
is not available - it then sets the value to `SRT_REJC_PREDEFINED + 404`.

|      Returns                  |                                                           |
|:----------------------------- |:--------------------------------------------------------- |
|         0                     | Error                                                     |
|        -1                     | Success                                                   |
| <img width=240px height=1px/> | <img width=710px height=1px/>                      |

|       Errors                      |                                              |
|:--------------------------------- |:-------------------------------------------- |
| [`SRT_EINVSOCK`](#srt_einvsock)   | Socket `sock` is not an ID of a valid socket |
| [`SRT_EINVPARAM`](#srt_einvparam) | `value` is less than `SRT_REJC_PREDEFINED`   |
| <img width=240px height=1px/>     | <img width=710px height=1px/>                      |


[:arrow_up: &nbsp; Back to List of Functions & Structures](#srt-api-functions)

---  
  
### srt_getrejectreason

```
int srt_getrejectreason(SRTSOCKET sock);
```
This function provides a more detailed reason for a failed connection attempt. It 
shall be called after a connecting function (such as [`srt_connect`](#srt_connect))
has returned an error, the code for which is [`SRT_ECONNREJ`](#srt_econnrej). If 
[`SRTO_RCVSYN`](API-socket-options.md#SRTO_RCVSYN) has been set on the socket 
used for the connection, the function should also be called when the 
[`SRT_EPOLL_ERR`](#SRT_EPOLL_ERR) event is set for this socket. It returns 
a numeric code, which can be translated into a message by 
[`srt_rejectreason_str`](#srt_rejectreason_str).


[:arrow_up: &nbsp; Back to List of Functions & Structures](#srt-api-functions)

---  

### Rejection Reasons


#### SRT_REJ_UNKNOWN

A fallback value for cases when there was no connection rejected.


#### SRT_REJ_SYSTEM

One system function reported a failure. Usually this means some system
error or lack of system resources to complete the task.

  
#### SRT_REJ_PEER

The connection has been rejected by peer, but no further details are available.
This usually means that the peer doesn't support rejection reason reporting.

  
#### SRT_REJ_RESOURCE

A problem with resource allocation (usually memory).

  
#### SRT_REJ_ROGUE

The data sent by one party to another cannot be properly interpreted. This
should not happen during normal usage, unless it's a bug, or some weird
events are happening on the network.

  
#### SRT_REJ_BACKLOG

The listener's backlog has exceeded its queue limit (there are many other callers 
waiting for the opportunity of being connected and wait in the queue, which has 
reached its limit).

  
#### SRT_REJ_IPE

Internal Program Error. This should not happen during normal usage and it
usually means a bug in the software (although this can be reported by both
local and foreign host).

  
#### SRT_REJ_CLOSE

The listener socket was able to receive your request, but at this moment it
is being closed. It's likely that your next attempt will result in a timeout.

  
#### SRT_REJ_VERSION

One party of the connection has set up a minimum version that is required for
that connection, but the other party didn't satisfy this requirement.

  
#### SRT_REJ_RDVCOOKIE

Rendezvous cookie collision. This normally should never happen, or the 
probability that it will happen is negligible. However this can also be 
a result of a misconfiguration in that you are trying to make a 
rendezvous connection where both parties try to bind to the same IP 
address, or both are local addresses of the same host. In such a case 
the sent handshake packets are returning to the same host as if they 
were sent by the peer (i.e. a party is sending to itself). When this happens, 
this reject reason will be reported by every attempt.

  
#### SRT_REJ_BADSECRET

Both parties have defined a passphrase for connection, but they differ.

  
#### SRT_REJ_UNSECURE

Only one connection party has set up a password. See also the 
[`SRTO_ENFORCEDENCRYPTION`](API-socket-options.md#SRTO_ENFORCEDENCRYPTION) flag.

  
#### SRT_REJ_MESSAGEAPI

The value of the [`SRTO_MESSAGEAPI`](API-socket-options.md#SRTO_MESSAGEAPI) 
flag is different on both connection parties.

  
#### SRT_REJ_CONGESTION

The [`SRTO_CONGESTION`](API-socket-options.md#SRTO_CONGESTION)option has 
been set up differently on both connection parties.

  
#### SRT_REJ_FILTER

The [`SRTO_PACKETFILTER`](API-socket-options.md#SRTO_PACKETFILTER) option 
has been set differently on both connection parties.

  
#### SRT_REJ_GROUP

The group type or some group settings are incompatible for both connection parties. 
While every connection within a bonding group may have different target addresses, 
they should all designate the same endpoint and the same SRT application. If this 
condition isn't satisfied, then the peer will respond with a different peer group 
ID for the connection that is trying to contact a machine/application that is 
completely different from the existing connections in the bonding group.

  
#### SRT_REJ_TIMEOUT

The connection wasn't rejected, but it timed out. This code is always set on
connection timeout, but this is the only way to get this state in non-blocking
mode (see [`SRTO_RCVSYN`](API-socket-options.md#SRTO_RCVSYN)).

There may also be server and user rejection codes, as defined by the 
`SRT_REJC_INTERNAL`, `SRT_REJC_PREDEFINED` and `SRT_REJC_USERDEFINED`
constants. Note that the number space from the value of `SRT_REJC_PREDEFINED`
and above is reserved for "predefined codes" (`SRT_REJC_PREDEFINED` value plus
adopted HTTP codes). Values above `SRT_REJC_USERDEFINED` are freely defined by
the application.

#### SRT_REJ_CRYPTO

Settings for `SRTO_CRYPTOMODE` on both parties are not compatible with one another.
See [`SRTO_CRYPTOMODE`](API-socket-options.md#SRTO_CRYPTOMODE) for details.

#### SRT_REJ_SETTINGS

Settings for various transmission parameters that are supposed to be negotiated
during the handshake (in order to agree upon a common value) are under restrictions
that make finding common values for them impossible. Cases include:

* `SRTO_PAYLOADSIZE`, which is nonzero in live mode, is set to a value that
exceeds the free space in a single packet that results from the value of the
negotiated MSS value


[:arrow_up: &nbsp; Back to List of Functions & Structures](#srt-api-functions)

---

### Error Codes

All functions that return the status via `int` value return -1 (designated as 
`SRT_ERROR`) always when the call has failed (in case of resource creation
functions an appropriate symbol is defined, like `SRT_INVALID_SOCK` for
`SRTSOCKET`). When this happens, the error code can be obtained from the
`srt_getlasterror` function. The values for the error are collected in an
`SRT_ERRNO` enum:

  
#### SRT_EUNKNOWN

Internal error when setting the right error code.

  
#### SRT_SUCCESS

The value set when the last error was cleared and no error has occurred since then.

  
#### SRT_ECONNSETUP

General setup error resulting from internal system state.

  
#### SRT_ENOSERVER

Connection timed out while attempting to connect to the remote address. Note
that when this happens, [`srt_getrejectreason`](#srt_getrejectreason) also reports 
the timeout reason.

  
#### SRT_ECONNREJ

Connection has been rejected. Additional reject reason can be obtained through
[`srt_getrejectreason`](#srt_getrejectreason) (see above).

  
#### SRT_ESOCKFAIL

An error occurred when trying to call a system function on an internally used
UDP socket. Note that the detailed system error is available in the extra variable
passed by pointer to `srt_getlasterror`.

  
#### SRT_ESECFAIL

A possible tampering with the handshake packets was detected, or an encryption
request wasn't properly fulfilled.

  
#### SRT_ESCLOSED

A socket that was vital for an operation called in blocking mode
has been closed during the operation. Please note that this situation is
handled differently than the system calls for `connect` and `accept`
functions for TCP, which simply block indefinitely (or until the standard
timeout) when the key socket was closed during an operation. When this 
error is reported, it usually means that the socket passed as the first 
parameter to [`srt_connect*`](#srt_connect) or [`srt_accept`](#srt_accept) 
is no longer usable.

  
#### SRT_ECONNFAIL

General connection failure of unknown details.

  
#### SRT_ECONNLOST

The socket was properly connected, but the connection has been broken.
This specialization is reported from the transmission functions.

  
#### SRT_ENOCONN

The socket is not connected. This can be reported also when the connection was 
broken for a function that checks some characteristic socket data.

  
#### SRT_ERESOURCE

System or standard library error reported unexpectedly for unknown purpose.
Usually it means some internal error.

  
#### SRT_ETHREAD

System was unable to spawn a new thread when required.

  
#### SRT_ENOBUF

System was unable to allocate memory for buffers.

  
#### SRT_ESYSOBJ

System was unable to allocate system specific objects (such as
sockets, mutexes or condition variables).

  
#### SRT_EFILE

General filesystem error (for functions operating with file transmission).

  
#### SRT_EINVRDOFF

Failure when trying to read from a given position in the file (file could
be modified while it was read from).

  
#### SRT_ERDPERM

Read permission was denied when trying to read from file.

  
#### SRT_EINVWROFF

Failed to set position in the written file.

  
#### SRT_EWRPERM

Write permission was denied when trying to write to a file.

  
#### SRT_EINVOP

Invalid operation performed for the current state of a socket. This mainly
concerns performing `srt_bind*` operations on a socket that is already bound.
Once a socket has been been bound, it cannot be bound again.

  
#### SRT_EBOUNDSOCK

The socket is currently bound and the required operation cannot be
performed in this state. Usually it's about an option that can only
be set on the socket before binding (`srt_bind*`). Note that a socket
that is currently connected is also considered bound.

  
#### SRT_ECONNSOCK

The socket is currently connected and therefore performing the required operation 
is not possible. Usually concerns setting an option that must be set before 
connecting (although it is allowed to be altered after binding), or when trying 
to start a connecting operation ([`srt_connect*`](#srt_connect)) while the socket 
isn't in a state that allows it (only [`SRTS_INIT`](#SRTS_INIT) or
[`SRTS_OPENED`](#SRTS_OPENED) are allowed).

  
#### SRT_EINVPARAM

This error is reported in a variety of situations when call parameters
for API functions have some requirements defined and these were not
satisfied. This error should be reported after an initial check of the
parameters of the call before even performing any operation. This error
can be easily avoided if you set the values correctly.

  
#### SRT_EINVSOCK

The API function required an ID of an entity (socket or group) and
it was invalid. Note that some API functions work only with socket or
only with group, so they would also return this error if inappropriate
type of entity was passed, even if it was valid.

  
#### SRT_EUNBOUNDSOCK

The operation to be performed on a socket requires that it first be explicitly 
bound (using [`srt_bind*`](#srt_bind) functions). Currently it applies when
calling [`srt_listen`](#srt_listen), which cannot work with an implicitly 
bound socket.

  
#### SRT_ENOLISTEN

The socket passed for the operation is required to be in the listen
state ([`srt_listen`](#srt_listen) must be called first).

  
#### SRT_ERDVNOSERV

The required operation cannot be performed when the socket is set to rendezvous 
mode ([`SRTO_RENDEZVOUS`](API-socket-options.md#SRTO_RENDEZVOUS) set to true). 
Usually applies when trying to call [`srt_listen`](#srt_listen) on such a socket.

  
#### SRT_ERDVUNBOUND

An attempt was made to connect to a socket set to rendezvous mode 
([`SRTO_RENDEZVOUS`](API-socket-options.md#SRTO_RENDEZVOUS) set to true) 
that was not first bound. A rendezvous connection requires setting up two addresses 
and ports on both sides of the connection, then setting the local one with 
[`srt_bind`](#srt_bind) and using the remote one with [`srt_connect`](#srt_connect) 
(or you can simply use [`srt_rendezvous`](#srt_rendezvous)). Calling 
[`srt_connect*`](#srt_connect) on an unbound socket (in [`SRTS_INIT`](#SRTS_INIT) 
state) that is to be bound implicitly is only allowed for regular caller sockets 
(not rendezvous).

  
#### SRT_EINVALMSGAPI

The function was used incorrectly in the message API. This can happen if:

* The parameters specific for the message API in [`SRT_MSGCTRL`](#SRT_MSGCTRL) 
type parameter were incorrectly specified.

* The extra parameter check performed by the congestion controller has failed.

* The socket is a member of a self-managing group, therefore you should
perform the operation on the group, not on this socket.

  
#### SRT_EINVALBUFFERAPI

The function was used incorrectly in the stream (buffer) API, that is, either the 
stream-only functions were used with set message API ([`srt_sendfile`](#srt_sendfile)/[`srt_recvfile`](#srt_recvfile)) 
or TSBPD mode was used with buffer API ([`SRTO_TSBPDMODE`](API-socket-options.md#SRTO_TSBPDMODE) set to true) 
or the congestion controller has failed to check call parameters.

  
#### SRT_EDUPLISTEN

The port tried to be bound for listening is already busy. Note that binding to the same port 
is allowed in general (when [`SRTO_REUSEADDR`](API-socket-options.md#SRTO_REUSEADDRS) 
is true on every socket that has bound it), but only one such socket can be a listener.

  
#### SRT_ELARGEMSG

Size exceeded. This is reported in the following situations:

* Trying to receive a message, but the read-ready message is larger than
the buffer passed to the receiving function.

* Trying to send a message, but the size of this message exceeds the
size of the preset sender buffer, so it cannot be stored in the sender buffer.

* When getting group data, the array to be filled is too small.

  
#### SRT_EINVPOLLID

The epoll ID passed to an epoll function is invalid.

  
#### SRT_EPOLLEMPTY

The epoll container currently has no subscribed sockets. This is reported by an
epoll waiting function that would in this case block forever. This problem
might be reported both in a situation where you have created a new epoll
container and didn't subscribe any sockets to it, or you did, but these
sockets have been closed (including when closed in a separate thread while the
waiting function was blocking). Note that this situation can be prevented
by setting the `SRT_EPOLL_ENABLE_EMPTY` flag, which may be useful when
you use multiple threads and start waiting without subscribed sockets, so that
you can subscribe them later from another thread.


#### `SRT_EBINDCONFLICT`

The binding you are attempting to set up a socket with cannot be completed because
it conflicts with another existing binding. This is because an intersecting binding
was found that cannot be reused according to the specification in `srt_bind` call.

A binding is considered intersecting if the existing binding has the same port
and covers at least partially the range as that of the attempted binding. These
ranges can be split in three groups:

1. An explicitly specified IP address (both IPv4 and IPv6) covers this address only.
2. An IPv4 wildcard 0.0.0.0 covers all IPv4 addresses (but not IPv6).
3. An IPv6 wildcard :: covers:
   * if `SRTO_IPV6ONLY` is true - all IPv6 addresses (but not IPv4)
   * if `SRTO_IPV6ONLY` is false - all IP addresses.

Example 1:

* Socket 1: bind to IPv4 0.0.0.0
* Socket 2: bind to IPv6 :: with `SRTO_IPV6ONLY` = true
* Result: NOT intersecting

Example 2:

* Socket 1: bind to IPv4 1.2.3.4
* Socket 2: bind to IPv4 0.0.0.0
* Result: intersecting (and conflicting)

Example 3:

* Socket 1: bind to IPv4 1.2.3.4
* Socket 2: bind to IPv6 :: with `SRTO_IPV6ONLY` = false
* Result: intersecting (and conflicting)

If any common range coverage is found between the attempted binding specification
(in `srt_bind` call) and the found existing binding with the same port number,
then all of the following conditions must be satisfied between them:

1. The `SRTO_REUSEADDR` must be true (default) in both.

2. The IP address specification (in case of IPv6, also including the value of
`SRTO_IPV6ONLY` flag) must be exactly identical.

3. The UDP-specific settings must be identical.

If any of these conditions isn't satisfied, the `srt_bind` function results
in conflict and report this error.
  
#### SRT_EASYNCFAIL

General asynchronous failure (not in use currently).

  
#### SRT_EASYNCSND

Sending operation is not ready to perform. This error is reported when trying to 
perform a sending operation on a socket that is not ready for sending, but 
[`SRTO_SNDSYN`](API-socket-options.md#SRTO_SNDSYN) was set to false (when 
true, the function would block the call otherwise).

  
#### SRT_EASYNCRCV

Receiving operation is not ready to perform. This error is reported when trying to 
perform a receiving operation or accept a new socket from the listener socket, when 
the socket is not ready for that operation, but [`SRTO_RCVSYN`](API-socket-options.md#SRTO_RCVSYN) 
was set to false (when true, the function would block the call otherwise).

  
#### SRT_ETIMEOUT

The operation timed out. This can happen if you have a timeout set by an option 
([`SRTO_RCVTIMEO`](API-socket-options.md#SRTO_RCVTIMEO) or 
[`SRTO_SNDTIMEO`](API-socket-options.md#SRTO_SNDTIMEO)), or passed as an 
extra argument ([`srt_epoll_wait`](#srt_epoll_wait) or [`srt_accept_bond`](#srt_accept_bond)) 
and the function call was blocking, but the required timeout time has passed.


#### SRT_ECONGEST

**NOTE**: This error is used only in an experimental version that requires
setting the `SRT_ENABLE_ECN` macro at compile time. Otherwise the situation 
described below results in the usual successful report.

This error should be reported by the sending function when, with
[`SRTO_TSBPDMODE`](API-socket-options.md#SRTO_TSBPDMODE) and 
[`SRTO_TLPKTDROP`](API-socket-options.md#SRTO_TLPKTDROP) set to true, some 
packets were dropped at the sender side (see the description of 
[`SRTO_TLPKTDROP`](API-socket-options.md#SRTO_TLPKTDROP) for details). This
doesn't concern the data that were passed for sending by the sending function
(these data are placed at the back of the sender buffer, while the dropped
packets are at the front). In other words, the operation done by the sending
function is successful, but the application might want to slow down the sending
rate to avoid congestion.

  
#### SRT_EPEERERR

This error is reported when a receiver peer is writing to a file that an agent 
is sending. When the peer encounters an error when writing the received data to 
a file, it sends the `UMSG_PEERERROR` message back to the sender, and the sender 
reports this error from the API sending function.


[Return to Top of Page](#SRT-API-Functions)<|MERGE_RESOLUTION|>--- conflicted
+++ resolved
@@ -171,12 +171,8 @@
 | [SRT_REJ_FILTER](#SRT_REJ_FILTER)            | 1.3.4     | The [`SRTO_PACKETFILTER`](API-socket-options.md#SRTO_PACKETFILTER) option has been set differently on both connection parties  |
 | [SRT_REJ_GROUP](#SRT_REJ_GROUP)              | 1.4.2     | The group type or some group settings are incompatible for both connection parties                             |
 | [SRT_REJ_TIMEOUT](#SRT_REJ_TIMEOUT)          | 1.4.2     | The connection wasn't rejected, but it timed out                                                               |
-<<<<<<< HEAD
-| [SRT_REJ_CRYPTO](#SRT_REJ_CRYPTO)            | 1.6.0-dev | The connection was rejected due to an unsupported or mismatching encryption mode                               |
+| [SRT_REJ_CRYPTO](#SRT_REJ_CRYPTO)            | 1.5.2     | The connection was rejected due to an unsupported or mismatching encryption mode                               |
 | [SRT_REJ_SETTINGS](#SRT_REJ_SETTINGS)        | 1.6.0     | The connection was rejected because settings on both parties are in collision and cannot negotiate common values |
-=======
-| [SRT_REJ_CRYPTO](#SRT_REJ_CRYPTO)            | 1.5.2     | The connection was rejected due to an unsupported or mismatching encryption mode                               |
->>>>>>> 09f35c0f
 | <img width=290px height=1px/>                |           |                                                                                                                |
 
 <h4 id="error-codes">Error Codes</h4>
