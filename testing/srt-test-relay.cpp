--- conflicted
+++ resolved
@@ -43,9 +43,8 @@
 bool Upload(UriParser& srt, UriParser& file);
 bool Download(UriParser& srt, UriParser& file);
 
-<<<<<<< HEAD
-const logging::LogFA SRT_LOGFA_APP = 10;
-logging::Logger applog(SRT_LOGFA_APP, srt_logger_config, "srt-relay");
+const srt_logging::LogFA SRT_LOGFA_APP = 10;
+srt_logging::Logger applog(SRT_LOGFA_APP, srt_logger_config, "srt-relay");
 
 volatile bool g_program_interrupted = false;
 volatile bool g_program_established = false;
@@ -81,9 +80,6 @@
     }
 
 }
-=======
-const srt_logging::LogFA SRT_LOGFA_APP = 10;
->>>>>>> c732d8d6
 
 using namespace std;
 
@@ -462,12 +458,8 @@
     }
 
     string loglevel = Option<OutString>(params, "error", o_loglevel);
-<<<<<<< HEAD
     string logfa = Option<OutString>(params, "", o_logfa);
-    logging::LogLevel::type lev = SrtParseLogLevel(loglevel);
-=======
     srt_logging::LogLevel::type lev = SrtParseLogLevel(loglevel);
->>>>>>> c732d8d6
     UDT::setloglevel(lev);
     if (logfa == "")
     {
@@ -477,7 +469,7 @@
     {
         // Add only selected FAs
         set<string> unknown_fas;
-        set<logging::LogFA> fas = SrtParseLogFA(logfa, &unknown_fas);
+        set<srt_logging::LogFA> fas = SrtParseLogFA(logfa, &unknown_fas);
         UDT::resetlogfa(fas);
 
         // The general parser doesn't recognize the "app" FA, we check it here.
