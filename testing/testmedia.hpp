--- conflicted
+++ resolved
@@ -90,14 +90,8 @@
 
 protected:
 
-<<<<<<< HEAD
-    void Error(UDT::ERRORINFO& udtError, string src, SRT_REJECT_REASON reason = SRT_REJ_UNKNOWN);
-    void Error(string msg);
+    void Error(string src, SRT_REJECT_REASON reason = SRT_REJ_UNKNOWN);
     void Init(string host, int port, string path, map<string,string> par, SRT_EPOLL_OPT dir);
-=======
-    void Error(string src, SRT_REJECT_REASON reason = SRT_REJ_UNKNOWN);
-    void Init(string host, int port, map<string,string> par, SRT_EPOLL_OPT dir);
->>>>>>> c05ebde2
     int AddPoller(SRTSOCKET socket, int modes);
     virtual int ConfigurePost(SRTSOCKET sock);
     virtual int ConfigurePre(SRTSOCKET sock);
