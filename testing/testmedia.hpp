--- conflicted
+++ resolved
@@ -39,16 +39,10 @@
 
 protected:
 
-<<<<<<< HEAD
-    bool m_output_direction = false; //< Defines which of SND or RCV option variant should be used, also to set SRT_SENDER for output
-    bool m_blocking_mode = true; //< enforces using SRTO_SNDSYN or SRTO_RCVSYN, depending on @a m_output_direction
-    int m_timeout = 0; //< enforces using SRTO_SNDTIMEO or SRTO_RCVTIMEO, depending on @a m_output_direction
-=======
     int srt_epoll = -1;
     SRT_EPOLL_OPT m_direction = SRT_EPOLL_OPT_NONE; //< Defines which of SND or RCV option variant should be used, also to set SRT_SENDER for output
     bool m_blocking_mode = true; //< enforces using SRTO_SNDSYN or SRTO_RCVSYN, depending on @a m_direction
     int m_timeout = 0; //< enforces using SRTO_SNDTIMEO or SRTO_RCVTIMEO, depending on @a m_direction
->>>>>>> 38f7bbaf
     bool m_tsbpdmode = true;
     int m_outgoing_port = 0;
     string m_mode;
