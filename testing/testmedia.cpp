/*
 * SRT - Secure, Reliable, Transport
 * Copyright (c) 2018 Haivision Systems Inc.
 * 
 * This Source Code Form is subject to the terms of the Mozilla Public
 * License, v. 2.0. If a copy of the MPL was not distributed with this
 * file, You can obtain one at http://mozilla.org/MPL/2.0/.
 * 
 */

// Medium concretizations

// Just for formality. This file should be used 
#include <iostream>
#include <fstream>
#include <sstream>
#include <string>
#include <stdexcept>
#include <iterator>
#include <map>
#include <srt.h>
#if !defined(_WIN32)
#include <sys/ioctl.h>
#endif

// SRT protected includes
#include "netinet_any.h"
#include "common.h"
#include "api.h"
#include "udt.h"
#include "logging.h"
#include "utilities.h"

#include "apputil.hpp"
#include "socketoptions.hpp"
#include "uriparser.hpp"
#include "testmedia.hpp"
#include "srt_compat.h"
#include "verbose.hpp"

using namespace std;

using srt_logging::SockStatusStr;

volatile bool transmit_throw_on_interrupt = false;
int transmit_bw_report = 0;
unsigned transmit_stats_report = 0;
size_t transmit_chunk_size = SRT_LIVE_DEF_PLSIZE;
bool transmit_printformat_json = false;
srt_listen_callback_fn* transmit_accept_hook_fn = nullptr;
void* transmit_accept_hook_op = nullptr;
// Do not unblock. Copy this to an app that uses applog and set appropriate name.
//srt_logging::Logger applog(SRT_LOGFA_APP, srt_logger_config, "srt-test");

std::shared_ptr<SrtStatsWriter> transmit_stats_writer;

string DirectionName(SRT_EPOLL_T direction)
{
    string dir_name;
    if (direction & ~SRT_EPOLL_ERR)
    {
        if (direction & SRT_EPOLL_IN)
        {
            dir_name = "source";
        }

        if (direction & SRT_EPOLL_OUT)
        {
            if (!dir_name.empty())
                dir_name = "relay";
            else
                dir_name = "target";
        }

        if (direction & SRT_EPOLL_ERR)
        {
            dir_name += "+error";
        }
    }
    else
    {
        // stupid name for a case of IPE
        dir_name = "stone";
    }

    return dir_name;
}

template<class FileBase> inline
bytevector FileRead(FileBase& ifile, size_t chunk, const string& filename)
{
    bytevector data(chunk);
    ifile.read(data.data(), chunk);
    size_t nread = ifile.gcount();
    if ( nread < data.size() )
        data.resize(nread);

    if ( data.empty() )
        throw Source::ReadEOF(filename);
    return data;
}


class FileSource: public virtual Source
{
    ifstream ifile;
    string filename_copy;
public:

    FileSource(const string& path): ifile(path, ios::in | ios::binary), filename_copy(path)
    {
        if ( !ifile )
            throw std::runtime_error(path + ": Can't open file for reading");
    }

    bytevector Read(size_t chunk) override { return FileRead(ifile, chunk, filename_copy); }

    bool IsOpen() override { return bool(ifile); }
    bool End() override { return ifile.eof(); }
    //~FileSource() { ifile.close(); }
};

#ifdef PLEASE_LOG
#include "logging.h"
#endif

class FileTarget: public virtual Target
{
    ofstream ofile;
public:

    FileTarget(const string& path): ofile(path, ios::out | ios::trunc | ios::binary) {}

    void Write(const bytevector& data) override
    {
        ofile.write(data.data(), data.size());
#ifdef PLEASE_LOG
        extern srt_logging::Logger applog;
        applog.Debug() << "FileTarget::Write: " << data.size() << " written to a file";
#endif
    }

    bool IsOpen() override { return !!ofile; }
    bool Broken() override { return !ofile.good(); }
    //~FileTarget() { ofile.close(); }
    void Close() override
    {
#ifdef PLEASE_LOG
        extern srt_logging::Logger applog;
        applog.Debug() << "FileTarget::Close";
#endif
        ofile.close();
    }
};

// Can't base this class on FileSource and FileTarget classes because they use two
// separate fields, which makes it unable to reliably define IsOpen(). This would
// require to use 'fstream' type field in some kind of FileCommon first. Not worth
// a shot.
class FileRelay: public Relay
{
    fstream iofile;
    string filename_copy;
public:

    FileRelay(const string& path):
        iofile(path, ios::in | ios::out | ios::binary), filename_copy(path)
    {
        if ( !iofile )
            throw std::runtime_error(path + ": Can't open file for reading");
    }
    bytevector Read(size_t chunk) override { return FileRead(iofile, chunk, filename_copy); }

    void Write(const bytevector& data) override
    {
        iofile.write(data.data(), data.size());
    }

    bool IsOpen() override { return !!iofile; }
    bool End() override { return iofile.eof(); }
    bool Broken() override { return !iofile.good(); }
    void Close() override { iofile.close(); }
};

template <class Iface> struct File;
template <> struct File<Source> { typedef FileSource type; };
template <> struct File<Target> { typedef FileTarget type; };
template <> struct File<Relay> { typedef FileRelay type; };

template <class Iface>
Iface* CreateFile(const string& name) { return new typename File<Iface>::type (name); }

void SrtCommon::InitParameters(string host, string path, map<string,string> par)
{
    // Application-specific options: mode, blocking, timeout, adapter
    if ( Verbose::on && !par.empty())
    {
        Verb() << "SRT parameters specified:\n";
        for (map<string,string>::iterator i = par.begin(); i != par.end(); ++i)
        {
            Verb() << "\t" << i->first << " = '" << i->second << "'\n";
        }
    }

    if (path != "")
    {
        // Special case handling of an unusual specification.

        if (path.substr(0, 2) != "//")
        {
            Error("Path specification not supported for SRT (use // in front for special cases)");
        }

        path = path.substr(2);

        if (path == "group")
        {
            // Group specified, check type.
            m_group_type = par["type"];
            if (m_group_type == "")
            {
                Error("With //group, the group 'type' must be specified.");
            }

<<<<<<< HEAD
=======
            if (m_group_type != "broadcast")
            {
                Error("With //group, only type=broadcast is currently supported");
            }

>>>>>>> b6d727a8
            vector<string> nodes;
            Split(par["nodes"], ',', back_inserter(nodes));

            if (nodes.empty())
            {
                Error("With //group, 'nodes' must specify comma-separated host:port specs.");
            }

            // Check if correctly specified
            for (string& hostport: nodes)
            {
                if (hostport == "")
                    continue;
                UriParser check(hostport, UriParser::EXPECT_HOST);
                if (check.host() == "" || check.port() == "")
                {
                    Error("With //group, 'nodes' must specify comma-separated host:port specs.");
                }

                if (check.portno() <= 1024)
                {
                    Error("With //group, every node in 'nodes' must have port >1024");
                }

                Connection cc(check.host(), check.portno());
                if (check.parameters().count("pri"))
                {
                    cc.priority = stoi(check.queryValue("pri"));
                }

                m_group_nodes.push_back(cc);
            }

            par.erase("type");
            par.erase("nodes");
        }
    }

    m_mode = "default";
    if ( par.count("mode") )
        m_mode = par.at("mode");

    if ( m_mode == "default" )
    {
        // Use the following convention:
        // 1. Server for source, Client for target
        // 2. If host is empty, then always server.
        if ( host == "" && m_group_nodes.empty() )
            m_mode = "listener";
        //else if ( !dir_output )
        //m_mode = "server";
        else
            m_mode = "caller";
    }

    if ( m_mode == "client" )
        m_mode = "caller";
    else if ( m_mode == "server" )
        m_mode = "listener";

    if (m_mode == "listener" && !m_group_nodes.empty())
    {
        Error("Multiple nodes (redundant links) only supported in CALLER (client) mode.");
    }

    par.erase("mode");

    if ( par.count("blocking") )
    {
        m_blocking_mode = !false_names.count(par.at("blocking"));
        par.erase("blocking");
    }

    if ( par.count("timeout") )
    {
        m_timeout = stoi(par.at("timeout"), 0, 0);
        par.erase("timeout");
    }

    if ( par.count("adapter") )
    {
        m_adapter = par.at("adapter");
        par.erase("adapter");
    }
    else if (m_mode == "listener")
    {
        // For listener mode, adapter is taken from host,
        // if 'adapter' parameter is not given
        m_adapter = host;
    }

    if ( par.count("tsbpd") && false_names.count(par.at("tsbpd")) )
    {
        m_tsbpdmode = false;
    }

    if (par.count("port"))
    {
        m_outgoing_port = stoi(par.at("port"), 0, 0);
        par.erase("port");
    }

    // That's kinda clumsy, but it must rely on the defaults.
    // Default mode is live, so check if the file mode was enforced
    if (par.count("transtype") == 0 || par["transtype"] != "file")
    {
        // If the Live chunk size was nondefault, enforce the size.
        if (transmit_chunk_size != SRT_LIVE_DEF_PLSIZE)
        {
            if (transmit_chunk_size > SRT_LIVE_MAX_PLSIZE)
                throw std::runtime_error("Chunk size in live mode exceeds 1456 bytes; this is not supported");

            par["payloadsize"] = Sprint(transmit_chunk_size);
        }
    }

    // Assign the others here.
    m_options = par;
    m_options["mode"] = m_mode;
}

void SrtCommon::PrepareListener(string host, int port, int backlog)
{
    m_bindsock = srt_create_socket();
    if ( m_bindsock == SRT_ERROR )
        Error(UDT::getlasterror(), "srt_create_socket");

    int stat = ConfigurePre(m_bindsock);
    if ( stat == SRT_ERROR )
        Error(UDT::getlasterror(), "ConfigurePre");

    if ( !m_blocking_mode )
    {
        srt_conn_epoll = AddPoller(m_bindsock, SRT_EPOLL_OUT);
    }

    sockaddr_in sa = CreateAddrInet(host, port);
    sockaddr* psa = (sockaddr*)&sa;
    Verb() << "Binding a server on " << host << ":" << port << " ...";
    stat = srt_bind(m_bindsock, psa, sizeof sa);
    if ( stat == SRT_ERROR )
    {
        srt_close(m_bindsock);
        Error(UDT::getlasterror(), "srt_bind");
    }

    Verb() << " listen... " << VerbNoEOL;
    stat = srt_listen(m_bindsock, backlog);
    if ( stat == SRT_ERROR )
    {
        srt_close(m_bindsock);
        Error(UDT::getlasterror(), "srt_listen");
    }

    Verb() << " accept... " << VerbNoEOL;
    ::transmit_throw_on_interrupt = true;

    if ( !m_blocking_mode )
    {
        Verb() << "[ASYNC] (conn=" << srt_conn_epoll << ")";

        int len = 2;
        SRTSOCKET ready[2];
        if ( srt_epoll_wait(srt_conn_epoll, 0, 0, ready, &len, -1, 0, 0, 0, 0) == -1 )
            Error(UDT::getlasterror(), "srt_epoll_wait(srt_conn_epoll)");

        Verb() << "[EPOLL: " << len << " sockets] " << VerbNoEOL;
    }
}

void SrtCommon::StealFrom(SrtCommon& src)
{
    // This is used when SrtCommon class designates a listener
    // object that is doing Accept in appropriate direction class.
    // The new object should get the accepted socket.
    m_direction = src.m_direction;
    m_blocking_mode = src.m_blocking_mode;
    m_timeout = src.m_timeout;
    m_tsbpdmode = src.m_tsbpdmode;
    m_options = src.m_options;
    m_bindsock = SRT_INVALID_SOCK; // no listener
    m_sock = src.m_sock;
    src.m_sock = SRT_INVALID_SOCK; // STEALING
}

void SrtCommon::AcceptNewClient()
{
    sockaddr_in scl;
    int sclen = sizeof scl;

    Verb() << " accept..." << VerbNoEOL;

    m_sock = srt_accept(m_bindsock, (sockaddr*)&scl, &sclen);
    if ( m_sock == SRT_INVALID_SOCK )
    {
        srt_close(m_bindsock);
        m_bindsock = SRT_INVALID_SOCK;
        Error(UDT::getlasterror(), "srt_accept");
    }

    if (m_sock & SRTGROUP_MASK)
    {
        m_listener_group = true;
        // There might be added a poller, remove it.
        // We need it work different way.

#ifndef SRT_OLD_APP_READER

        if (srt_epoll != -1)
        {
            Verb() << "(Group: erasing epoll " << srt_epoll << ") " << VerbNoEOL;
            srt_epoll_release(srt_epoll);
        }

        // Don't add any sockets, they will have to be added
        // anew every time again.
        srt_epoll = srt_epoll_create();
#endif

        // Group data must have a size of at least 1
        // otherwise the srt_group_data() call will fail
        if (m_group_data.empty())
            m_group_data.resize(1);

        Verb() << " connected(group epoll " << srt_epoll <<").";
    }
    else
    {
        Verb() << " connected.";
    }
    ::transmit_throw_on_interrupt = false;

    // ConfigurePre is done on bindsock, so any possible Pre flags
    // are DERIVED by sock. ConfigurePost is done exclusively on sock.
    int stat = ConfigurePost(m_sock);
    if ( stat == SRT_ERROR )
        Error(UDT::getlasterror(), "ConfigurePost");
}

void SrtCommon::Init(string host, int port, string path, map<string,string> par, SRT_EPOLL_OPT dir)
{
    m_direction = dir;
    InitParameters(host, path, par);

    int backlog = 1;
    if (m_mode == "listener" && par.count("groupconnect")
            && true_names.count(par["groupconnect"]))
    {
        backlog = 10;
    }

    Verb() << "Opening SRT " << DirectionName(dir) << " " << m_mode
        << "(" << (m_blocking_mode ? "" : "non-") << "blocking,"
        << " backlog=" << backlog << ") on "
        << host << ":" << port;

    try
    {
        if ( m_mode == "caller" )
        {
            if (m_group_nodes.empty())
            {
                OpenClient(host, port);
            }
            else
            {
                OpenGroupClient(); // Source data are in the fields already.
            }
        }
        else if ( m_mode == "listener" )
            OpenServer(m_adapter, port, backlog);
        else if ( m_mode == "rendezvous" )
            OpenRendezvous(m_adapter, host, port);
        else
        {
            throw std::invalid_argument("Invalid 'mode'. Use 'client' or 'server'");
        }
    }
    catch (...)
    {
        // This is an in-constructor-called function, so
        // when the exception is thrown, the destructor won't
        // close the sockets. This intercepts the exception
        // to close them.
        Verb() << "Open FAILED - closing SRT sockets";
        if (m_bindsock != SRT_INVALID_SOCK)
            srt_close(m_bindsock);
        if (m_sock != SRT_INVALID_SOCK)
            srt_close(m_sock);
        m_sock = m_bindsock = SRT_INVALID_SOCK;
        throw;
    }

    int pbkeylen = 0;
    SRT_KM_STATE kmstate, snd_kmstate, rcv_kmstate;
    int len = sizeof (int);
    srt_getsockflag(m_sock, SRTO_PBKEYLEN, &pbkeylen, &len);
    srt_getsockflag(m_sock, SRTO_KMSTATE, &kmstate, &len);
    srt_getsockflag(m_sock, SRTO_SNDKMSTATE, &snd_kmstate, &len);
    srt_getsockflag(m_sock, SRTO_RCVKMSTATE, &rcv_kmstate, &len);

    // Bring this declaration temporarily, this is only for testing
    std::string KmStateStr(SRT_KM_STATE state);

    Verb() << "ENCRYPTION status: " << KmStateStr(kmstate)
        << " (SND:" << KmStateStr(snd_kmstate) << " RCV:" << KmStateStr(rcv_kmstate)
        << ") PBKEYLEN=" << pbkeylen;

    // Display some selected options on the socket.
    if (Verbose::on)
    {
        int64_t bandwidth = 0;
        int latency = 0;
        bool blocking_snd = false, blocking_rcv = false;
        int dropdelay = 0;
        int size_int = sizeof (int), size_int64 = sizeof (int64_t), size_bool = sizeof (bool);

        srt_getsockflag(m_sock, SRTO_MAXBW, &bandwidth, &size_int64);
        srt_getsockflag(m_sock, SRTO_RCVLATENCY, &latency, &size_int);
        srt_getsockflag(m_sock, SRTO_RCVSYN, &blocking_rcv, &size_bool);
        srt_getsockflag(m_sock, SRTO_SNDSYN, &blocking_snd, &size_bool);
        srt_getsockflag(m_sock, SRTO_SNDDROPDELAY, &dropdelay, &size_int);

        Verb() << "OPTIONS: maxbw=" << bandwidth << " rcvlatency=" << latency << boolalpha
            << " blocking{rcv=" << blocking_rcv << " snd=" << blocking_snd
            << "} snddropdelay=" << dropdelay;
    }

    if ( !m_blocking_mode )
    {
        // Don't add new epoll if already created as a part
        // of group management: if (srt_epoll == -1)...
        srt_epoll = AddPoller(m_sock, dir);
    }
}

int SrtCommon::AddPoller(SRTSOCKET socket, int modes)
{
    int pollid = srt_epoll_create();
    if ( pollid == -1 )
        throw std::runtime_error("Can't create epoll in nonblocking mode");
    Verb() << "EPOLL: creating eid=" << pollid << " and adding @" << socket
        << " in " << DirectionName(SRT_EPOLL_OPT(modes)) << " mode";
    srt_epoll_add_usock(pollid, socket, &modes);
    return pollid;
}

int SrtCommon::ConfigurePost(SRTSOCKET sock)
{
    bool yes = m_blocking_mode;
    int result = 0;
    if ( m_direction & SRT_EPOLL_OUT )
    {
        Verb() << "Setting SND blocking mode: " << boolalpha << yes << " timeout=" << m_timeout;
        result = srt_setsockopt(sock, 0, SRTO_SNDSYN, &yes, sizeof yes);
        if ( result == -1 )
        {
#ifdef PLEASE_LOG
            extern srt_logging::Logger applog;
            applog.Error() << "ERROR SETTING OPTION: SRTO_SNDSYN";
#endif
            return result;
        }

        if ( m_timeout )
            result = srt_setsockopt(sock, 0, SRTO_SNDTIMEO, &m_timeout, sizeof m_timeout);
        if ( result == -1 )
        {
#ifdef PLEASE_LOG
            extern srt_logging::Logger applog;
            applog.Error() << "ERROR SETTING OPTION: SRTO_SNDTIMEO";
#endif
            return result;
        }
    }

    if ( m_direction & SRT_EPOLL_IN )
    {
        Verb() << "Setting RCV blocking mode: " << boolalpha << yes << " timeout=" << m_timeout;
        result = srt_setsockopt(sock, 0, SRTO_RCVSYN, &yes, sizeof yes);
        if ( result == -1 )
            return result;

        if ( m_timeout )
            result = srt_setsockopt(sock, 0, SRTO_RCVTIMEO, &m_timeout, sizeof m_timeout);
        if ( result == -1 )
            return result;
    }

    // host is only checked for emptiness and depending on that the connection mode is selected.
    // Here we are not exactly interested with that information.
    vector<string> failures;

    SrtConfigurePost(sock, m_options, &failures);


    if (!failures.empty())
    {
        if (Verbose::on)
        {
            Verb() << "WARNING: failed to set options: ";
            copy(failures.begin(), failures.end(), ostream_iterator<string>(*Verbose::cverb, ", "));
            Verb();
        }
    }

    return 0;
}

int SrtCommon::ConfigurePre(SRTSOCKET sock)
{
    int result = 0;

    int no = 0;
    if ( !m_tsbpdmode )
    {
        result = srt_setsockopt(sock, 0, SRTO_TSBPDMODE, &no, sizeof no);
        if ( result == -1 )
            return result;
    }

    // Let's pretend async mode is set this way.
    // This is for asynchronous connect.
    int maybe = m_blocking_mode;
    result = srt_setsockopt(sock, 0, SRTO_RCVSYN, &maybe, sizeof maybe);
    if ( result == -1 )
        return result;

    // host is only checked for emptiness and depending on that the connection mode is selected.
    // Here we are not exactly interested with that information.
    vector<string> failures;

    // NOTE: here host = "", so the 'connmode' will be returned as LISTENER always,
    // but it doesn't matter here. We don't use 'connmode' for anything else than
    // checking for failures.
    SocketOption::Mode conmode = SrtConfigurePre(sock, "",  m_options, &failures);

    if ( conmode == SocketOption::FAILURE )
    {
        if (Verbose::on )
        {
            Verb() << "WARNING: failed to set options: ";
            copy(failures.begin(), failures.end(), ostream_iterator<string>(*Verbose::cverb, ", "));
            Verb();
        }

        return SRT_ERROR;
    }

    return 0;
}

void SrtCommon::SetupAdapter(const string& host, int port)
{
    sockaddr_in localsa = CreateAddrInet(host, port);
    sockaddr* psa = (sockaddr*)&localsa;
    int stat = srt_bind(m_sock, psa, sizeof localsa);
    if ( stat == SRT_ERROR )
        Error(UDT::getlasterror(), "srt_bind");
}

void SrtCommon::OpenClient(string host, int port)
{
    PrepareClient();

    if ( m_outgoing_port )
    {
        SetupAdapter("", m_outgoing_port);
    }

    ConnectClient(host, port);
}

void SrtCommon::PrepareClient()
{
    m_sock = srt_create_socket();
    if ( m_sock == SRT_ERROR )
        Error(UDT::getlasterror(), "srt_socket");

    int stat = ConfigurePre(m_sock);
    if ( stat == SRT_ERROR )
        Error(UDT::getlasterror(), "ConfigurePre");

    if ( !m_blocking_mode )
    {
        srt_conn_epoll = AddPoller(m_sock, SRT_EPOLL_OUT);
    }

}

void SrtCommon::OpenGroupClient()
{
    SRT_GROUP_TYPE type = SRT_GTYPE_UNDEFINED;

    // Resolve group type.
    if (m_group_type == "broadcast")
        type = SRT_GTYPE_BROADCAST;
<<<<<<< HEAD
    else if (m_group_type == "backup")
        type = SRT_GTYPE_BACKUP;
=======
    // else if blah blah blah...
>>>>>>> b6d727a8
    else
    {
        Error("With //group, type='" + m_group_type + "' undefined");
    }

    m_sock = srt_create_group(type);

    int stat = ConfigurePre(m_sock);

    if ( stat == SRT_ERROR )
        Error(UDT::getlasterror(), "ConfigurePre");

    if ( !m_blocking_mode )
    {
        // Note: here the GROUP is added to the poller.
        srt_conn_epoll = AddPoller(m_sock, SRT_EPOLL_CONNECT);
    }

    // Don't check this. Should this fail, the above would already.

    // XXX Now do it regardless whether it's blocking or non-blocking
    // mode - reading from group is currently manually from every socket.
    srt_epoll = srt_epoll_create();

    // ConnectClient can't be used here, the code must
    // be more-less repeated. In this case the situation
    // that not all connections can be established is tolerated,
    // the only case of error is when none of the connections
    // can be established.

    bool any_node = false;

    Verb() << "REDUNDANT connections with " << m_group_nodes.size() << " nodes:";

    if (m_group_data.empty())
        m_group_data.resize(1);

    vector<SRT_SOCKGROUPDATA> targets;
    int namelen = sizeof (sockaddr_in);

    Verb() << "Connecting to nodes:";
    int i = 1;
    for (Connection& c: m_group_nodes)
    {
        sockaddr_in sa = CreateAddrInet(c.host, c.port);
        sockaddr* psa = (sockaddr*)&sa;
        Verb() << "\t[" << i << "] " << c.host << ":" << c.port << " ... " << VerbNoEOL;
        ++i;
        SRT_SOCKGROUPDATA gd = srt_prepare_endpoint(psa, namelen);
        gd.priority = c.priority;
        targets.push_back(gd);
    }

    int fisock = srt_connect_group(m_sock, 0, namelen, targets.data(), targets.size());
    if (fisock == SRT_ERROR)
    {
        Error(UDT::getlasterror(), "srt_connect_group");
    }

    // Configuration change applied on a group should
    // spread the setting on all sockets.
    ConfigurePost(m_sock);

    for (size_t i = 0; i < targets.size(); ++i)
    {
        // As m_group_nodes is simply transformed into 'targets',
        // one index can be used to index them all. You don't
        // have to check if they have equal addresses because they
        // are equal by definition.
        if (targets[i].id != -1 && targets[i].status < SRTS_BROKEN)
        {
            m_group_nodes[i].socket = targets[i].id;
        }
    }

    // Now check which sockets were successful, only those
    // should be added to epoll.
    size_t size = m_group_data.size();
    stat = srt_group_data(m_sock, m_group_data.data(), &size);
    if (stat == -1 && size > m_group_data.size())
    {
        // Just too small buffer. Resize and continue.
        m_group_data.resize(size);
        stat = srt_group_data(m_sock, m_group_data.data(), &size);
    }

    if (stat == -1)
    {
        Error("srt_group_data");
    }
    m_group_data.resize(size);

    for (size_t i = 0; i < m_group_nodes.size(); ++i)
    {
        SRTSOCKET insock = m_group_nodes[i].socket;
        if (insock == -1)
        {
            Verb() << "TARGET '" << SockaddrToString(targets[i].peeraddr) << "' connection failed.";
            continue;
        }

        /*
        if (!m_blocking_mode)
        {
            // EXPERIMENTAL version. Add all sockets to epoll
            // in the direction used for this medium.
            int modes = m_direction;
            srt_epoll_add_usock(srt_epoll, insock, &modes);
            Verb() << "Added @" << insock << " to epoll (" << srt_epoll << ") in modes: " << modes;
        }
        */

        // Have socket, store it into the group socket array.
        any_node = true;
    }

    stat = ConfigurePost(m_sock);
    if (stat == -1)
    {
        // This kind of error must reject the whole operation.
        // Usually you'll get this error on the first socket,
        // and doing this on the others would result in the same.
        Error(UDT::getlasterror(), "ConfigurePost");
    }


    Verb() << "Group connection report:";
    for (auto& d: m_group_data)
    {
        // id, status, result, peeraddr
        Verb() << "@" << d.id << " <" << SockStatusStr(d.status) << "> (=" << d.result << ") PEER:"
            << SockaddrToString(sockaddr_any((sockaddr*)&d.peeraddr, sizeof d.peeraddr));
    }

    /*

       XXX Temporarily disabled, until the nonblocking mode
       is added to groups.

    // Wait for REAL connected state if nonblocking mode, for AT LEAST one node.
    if ( !m_blocking_mode )
    {
        Verb() << "[ASYNC] " << VerbNoEOL;

        // SPIN-WAITING version. Don't use it unless you know what you're doing.
        // SpinWaitAsync();

        // Socket readiness for connection is checked by polling on WRITE allowed sockets.
        int len = 2;
        SRTSOCKET ready[2];
        if ( srt_epoll_wait(srt_conn_epoll,
                    NULL, NULL,
                    ready, &len,
                    -1, // Wait infinitely
                    NULL, NULL,
                    NULL, NULL) != -1 )
        {
            Verb() << "[EPOLL: " << len << " sockets] " << VerbNoEOL;
        }
        else
        {
            Error(UDT::getlasterror(), "srt_epoll_wait");
        }
    }
    */

    if (!any_node)
    {
        Error("REDUNDANCY: all redundant connections failed");
    }

    // Prepare group data for monitoring the group status.
    m_group_data.resize(m_group_nodes.size());
}

/*
   This may be used sometimes for testing, but it's nonportable.
   void SrtCommon::SpinWaitAsync()
   {
   static string udt_status_names [] = {
   "INIT" , "OPENED", "LISTENING", "CONNECTING", "CONNECTED", "BROKEN", "CLOSING", "CLOSED", "NONEXIST"
   };

   for (;;)
   {
   SRT_SOCKSTATUS state = srt_getsockstate(m_sock);
   if ( int(state) < SRTS_CONNECTED )
   {
   if ( Verbose::on )
   Verb() << state;
   usleep(250000);
   continue;
   }
   else if ( int(state) > SRTS_CONNECTED )
   {
   Error(UDT::getlasterror(), "UDT::connect status=" + udt_status_names[state]);
   }

   return;
   }
   }
 */

void SrtCommon::ConnectClient(string host, int port)
{

    sockaddr_in sa = CreateAddrInet(host, port);
    sockaddr* psa = (sockaddr*)&sa;
    {
        // Check if trying to connect to self.
        sockaddr_any lsa;
        int size = lsa.size();
        srt_getsockname(m_sock, &lsa, &size);

        if (lsa.hport() == port && IsTargetAddrSelf(&lsa, psa))
        {
            Verb() << "ERROR: Trying to connect to SELF address " << SockaddrToString(psa)
                << " with socket bound to " << SockaddrToString(&lsa);
            UDT::ERRORINFO inval(MJ_SETUP, MN_INVAL, 0);
            Error(inval, "srt_connect");
        }
    }

    Verb() << "Connecting to " << host << ":" << port << " ... " << VerbNoEOL;
    int stat = srt_connect(m_sock, psa, sizeof sa);
    if ( stat == SRT_ERROR )
    {
        SRT_REJECT_REASON reason = srt_getrejectreason(m_sock);
#if PLEASE_LOG
        extern srt_logging::Logger applog;
        LOGP(applog.Error, "ERROR reported by srt_connect - closing socket @", m_sock);
#endif
        srt_close(m_sock);
        Error(UDT::getlasterror(), "srt_connect", reason);
    }

    // Wait for REAL connected state if nonblocking mode
    if ( !m_blocking_mode )
    {
        Verb() << "[ASYNC] " << VerbNoEOL;

        // SPIN-WAITING version. Don't use it unless you know what you're doing.
        // SpinWaitAsync();

        // Socket readiness for connection is checked by polling on WRITE allowed sockets.
        int len = 2;
        SRTSOCKET ready[2];
        if ( srt_epoll_wait(srt_conn_epoll, 0, 0, ready, &len, -1, 0, 0, 0, 0) != -1 )
        {
            Verb() << "[EPOLL: " << len << " sockets] " << VerbNoEOL;
        }
        else
        {
            Error(UDT::getlasterror(), "srt_epoll_wait(srt_conn_epoll)");
        }
    }

    Verb() << " connected.";
    stat = ConfigurePost(m_sock);
    if ( stat == SRT_ERROR )
        Error(UDT::getlasterror(), "ConfigurePost");
}

void SrtCommon::Error(UDT::ERRORINFO& udtError, string src, SRT_REJECT_REASON reason)
{
    int udtResult = udtError.getErrorCode();
    string message = udtError.getErrorMessage();
    string rejectreason;
    if (udtResult == SRT_ECONNREJ)
    {
        rejectreason = srt_rejectreason_str(reason);

        if ( Verbose::on )
            Verb() << "FAILURE\n" << src << ": [" << udtResult << "] "
                << "Connection rejected: [" << int(reason) << "]: "
                << srt_rejectreason_str(reason);
        else
            cerr << "\nERROR #" << udtResult
                << ": Connection rejected: [" << int(reason) << "]: "
                << srt_rejectreason_str(reason);
    }
    else
    {
        if ( Verbose::on )
            Verb() << "FAILURE\n" << src << ": [" << udtResult << "] " << message;
        else
            cerr << "\nERROR #" << udtResult << ": " << message << endl;
    }

    udtError.clear();
    throw TransmissionError("error: " + src + ": " + message);
}

void SrtCommon::Error(string msg)
{
    cerr << "\nERROR (app): " << msg << endl;
    throw std::runtime_error(msg);
}


void SrtCommon::SetupRendezvous(string adapter, int port)
{
    bool yes = true;
    srt_setsockopt(m_sock, 0, SRTO_RENDEZVOUS, &yes, sizeof yes);

    sockaddr_in localsa = CreateAddrInet(adapter, port);
    sockaddr* plsa = (sockaddr*)&localsa;
    Verb() << "Binding a server on " << adapter << ":" << port << " ...";
    int stat = srt_bind(m_sock, plsa, sizeof localsa);
    if ( stat == SRT_ERROR )
    {
        srt_close(m_sock);
        Error(UDT::getlasterror(), "srt_bind");
    }
}

void SrtCommon::Close()
{
#if PLEASE_LOG
        extern srt_logging::Logger applog;
        LOGP(applog.Error, "CLOSE requested - closing socket @", m_sock);
#endif
    bool any = false;
    bool yes = true;
    if ( m_sock != SRT_INVALID_SOCK )
    {
        Verb() << "SrtCommon: DESTROYING CONNECTION, closing socket (rt%" << m_sock << ")...";
        srt_setsockflag(m_sock, SRTO_SNDSYN, &yes, sizeof yes);
        srt_close(m_sock);
        any = true;
    }

    if ( m_bindsock != SRT_INVALID_SOCK )
    {
        Verb() << "SrtCommon: DESTROYING SERVER, closing socket (ls%" << m_bindsock << ")...";
        // Set sndsynchro to the socket to synch-close it.
        srt_setsockflag(m_bindsock, SRTO_SNDSYN, &yes, sizeof yes);
        srt_close(m_bindsock);
        any = true;
    }

    if (any)
        Verb() << "SrtCommon: ... done.";
}

SrtCommon::~SrtCommon()
{
    Close();
}

void SrtCommon::UpdateGroupStatus(const SRT_SOCKGROUPDATA* grpdata, size_t grpdata_size)
{
    if (!grpdata)
    {
        // This happens when you passed too small array. Treat this as error and stop.
        cerr << "ERROR: broadcast group update reports " << grpdata_size
            << " existing sockets, but app registerred only " << m_group_nodes.size() << endl;
        Error("Too many unpredicted sockets in the group");
    }

    // Clear the active flag in all nodes so that they are reactivated
    // if they are in the group list, REGARDLESS OF THE STATUS. We need to
    // see all connections that are in the nodes, but not in the group,
    // and this one would have to be activated.
    const SRT_SOCKGROUPDATA* gend = grpdata + grpdata_size;
    for (auto& n: m_group_nodes)
    {
        bool active = (find_if(grpdata, gend,
                    [&n] (const SRT_SOCKGROUPDATA& sg) { return sg.id == n.socket; }) != gend);
        if (!active)
            n.socket = SRT_INVALID_SOCK;
    }

    // Note: sockets are not necessarily in the same order. Find
    // the socket by id.
    for (size_t i = 0; i < grpdata_size; ++i)
    {
        const SRT_SOCKGROUPDATA& d = grpdata[i];
        SRTSOCKET id = d.id;

        SRT_SOCKSTATUS status = d.status;
        int result = d.result;

        if (result != -1 && status == SRTS_CONNECTED)
        {
            // Everything's ok. Don't do anything.
            continue;
        }
        // id, status, result, peeraddr
        Verb() << "GROUP SOCKET: @" << id << " <" << SockStatusStr(status) << "> (=" << result << ") PEER:"
            << SockaddrToString(sockaddr_any((sockaddr*)&d.peeraddr, sizeof d.peeraddr));

        if (status >= SRTS_BROKEN)
        {
            Verb() << "NOTE: socket @" << id << " is pending for destruction, waiting for it.";
        }
    }

    // This was only informative. Now we check all nodes if they
    // are not active

    int i = 1;
    for (auto& n: m_group_nodes)
    {
        // Check which nodes are no longer active and activate them.
        if (n.socket != SRT_INVALID_SOCK)
            continue;

        sockaddr_in sa = CreateAddrInet(n.host, n.port);
        sockaddr* psa = (sockaddr*)&sa;
        Verb() << "[" << i << "] RECONNECTING to node " << n.host << ":" << n.port << " ... " << VerbNoEOL;
        ++i;

        int insock = srt_connect(m_sock, psa, sizeof sa);
        if (insock == SRT_ERROR)
        {
            // Whatever. Skip the node.
            Verb() << "FAILED: ";
        }
        else
        {
            // Have socket, store it into the group socket array.
            n.socket = insock;
        }
    }
}

SrtSource::SrtSource(string host, int port, std::string path, const map<string,string>& par)
{
    Init(host, port, path, par, SRT_EPOLL_IN);
    ostringstream os;
    os << host << ":" << port;
    hostport_copy = os.str();
}

static void PrintSrtStats(SRTSOCKET sock, bool clr, bool bw, bool stats)
{
    CBytePerfMon perf;
    // clear only if stats report is to be read
    srt_bstats(sock, &perf, clr);

    if (bw)
        cout << transmit_stats_writer->WriteBandwidth(perf.mbpsBandwidth);
    if (stats)
        cout << transmit_stats_writer->WriteStats(sock, perf);
}


#ifdef SRT_OLD_APP_READER

// NOTE: 'output' is expected to be EMPTY here.
bool SrtSource::GroupCheckPacketAhead(bytevector& output)
{
    bool status = false;
    vector<SRTSOCKET> past_ahead;

    // This map no longer maps only ahead links.
    // Here are all links, and whether ahead, it's defined by the sequence.
    for (auto i = m_group_positions.begin(); i != m_group_positions.end(); ++i)
    {
        // i->first: socket ID
        // i->second: ReadPos { sequence, packet }
        // We are not interested with the socket ID because we
        // aren't going to read from it - we have the packet already.
        ReadPos& a = i->second;

        int seqdiff = CSeqNo::seqcmp(a.sequence, m_group_seqno);
        if ( seqdiff == 1)
        {
            // The very next packet. Return it.
            m_group_seqno = a.sequence;
            Verb() << " (SRT group: ahead delivery %" << a.sequence << " from @" << i->first << ")";
            swap(output, a.packet);
            status = true;
        }
        else if (seqdiff < 1 && !a.packet.empty())
        {
            Verb() << " (@" << i->first << " dropping collected ahead %" << a.sequence << ")";
            a.packet.clear();
        }
        // In case when it's >1, keep it in ahead
    }

    return status;
}

static string DisplayEpollResults(const std::set<SRTSOCKET>& sockset, std::string prefix)
{
    typedef set<SRTSOCKET> fset_t;
    ostringstream os;
    os << prefix << " ";
    for (fset_t::const_iterator i = sockset.begin(); i != sockset.end(); ++i)
    {
        os << "@" << *i << " ";
    }

    return os.str();
}

bytevector SrtSource::GroupRead(size_t chunk)
{
    // Read the current group status. m_sock is here the group id.
    bytevector output;

    // Later iteration over it might be less efficient than
    // by vector, but we'll also often try to check a single id
    // if it was ever seen broken, so that it's skipped.
    set<SRTSOCKET> broken;

RETRY_READING:

    size_t size = m_group_data.size();
    int stat = srt_group_data(m_sock, m_group_data.data(), &size);
    if (stat == -1 && size > m_group_data.size())
    {
        // Just too small buffer. Resize and continue.
        m_group_data.resize(size);
        stat = srt_group_data(m_sock, m_group_data.data(), &size);
    }
    else
    {
        // Downsize if needed.
        m_group_data.resize(size);
    }

    if (stat == -1) // Also after the above fix
    {
        Error(UDT::getlasterror(), "FAILURE when reading group data");
    }

    if (size == 0)
    {
        Error("No sockets in the group - disconnected");
    }

    bool connected = false;
    for (auto& d: m_group_data)
    {
        if (d.status == SRTS_CONNECTED)
        {
            connected = true;
            break;
        }
    }
    if (!connected)
    {
        Error("All sockets in the group disconnected");
    }

    if (Verbose::on)
    {
        for (auto& d: m_group_data)
        {
            if (d.status != SRTS_CONNECTED)
                // id, status, result, peeraddr
                Verb() << "@" << d.id << " <" << SockStatusStr(d.status) << "> (=" << d.result << ") PEER:"
                    << SockaddrToString(sockaddr_any((sockaddr*)&d.peeraddr, sizeof d.peeraddr));
        }
    }

    // Check first the ahead packets if you have any to deliver.
    if (m_group_seqno != -1 && !m_group_positions.empty())
    {
        bytevector ahead_packet;

        // This function also updates the group sequence pointer.
        if (GroupCheckPacketAhead(ahead_packet))
            return move(ahead_packet);
    }

    // LINK QUALIFICATION NAMES:
    //
    // HORSE: Correct link, which delivers the very next sequence.
    // Not necessarily this link is currently active.
    //
    // KANGAROO: Got some packets dropped and the sequence number
    // of the packet jumps over the very next sequence and delivers
    // an ahead packet.
    //
    // ELEPHANT: Is not ready to read, while others are, or reading
    // up to the current latest delivery sequence number does not
    // reach this sequence and the link becomes non-readable earlier.

    // The above condition has ruled out one kangaroo and turned it
    // into a horse.

    // Below there's a loop that will try to extract packets. Kangaroos
    // will be among the polled ones because skipping them risks that
    // the elephants will take over the reading. Links already known as
    // elephants will be also polled in an attempt to revitalize the
    // connection that experienced just a short living choking.
    //
    // After polling we attempt to read from every link that reported
    // read-readiness and read at most up to the sequence equal to the
    // current delivery sequence.

    // Links that deliver a packet below that sequence will be retried
    // until they deliver no more packets or deliver the packet of
    // expected sequence. Links that don't have a record in m_group_positions
    // and report readiness will be always read, at least to know what
    // sequence they currently stand on.
    //
    // Links that are already known as kangaroos will be polled, but
    // no reading attempt will be done. If after the reading series
    // it will turn out that we have no more horses, the slowest kangaroo
    // will be "advanced to a horse" (the ahead link with a sequence
    // closest to the current delivery sequence will get its sequence
    // set as current delivered and its recorded ahead packet returned
    // as the read packet).

    // If we find at least one horse, the packet read from that link
    // will be delivered. All other link will be just ensured update
    // up to this sequence number, or at worst all available packets
    // will be read. In this case all kangaroos remain kangaroos,
    // until the current delivery sequence m_group_seqno will be lifted
    // to the sequence recorded for these links in m_group_positions,
    // during the next time ahead check, after which they will become
    // horses.

    Verb() << "E(" << srt_epoll << ") " << VerbNoEOL;

    for (size_t i = 0; i < size; ++i)
    {
        SRT_SOCKGROUPDATA& d = m_group_data[i];
        if (d.status == SRTS_CONNECTING)
        {
            Verb() << "@" << d.id << "<pending> " << VerbNoEOL;
            int modes = SRT_EPOLL_OUT | SRT_EPOLL_ERR;
            srt_epoll_add_usock(srt_epoll, d.id, &modes);
            continue; // don't read over a failed or pending socket
        }

        if (d.status >= SRTS_BROKEN)
        {
            broken.insert(d.id);
        }

        if (broken.count(d.id))
        {
            Verb() << "@" << d.id << "<broken> " << VerbNoEOL;
            continue;
        }

        if (d.status != SRTS_CONNECTED)
        {
            Verb() << "@" << d.id << "<idle:" << SockStatusStr(d.status) << "> " << VerbNoEOL;
            // Sockets in this state are ignored. We are waiting until it
            // achieves CONNECTING state, then it's added to write.
            continue;
        }

        // Don't skip packets that are ahead because if we have a situation
        // that all links are either "elephants" (do not report read readiness)
        // and "kangaroos" (have already delivered an ahead packet) then
        // omiting kangaroos will result in only elephants to be polled for
        // reading. Elephants, due to the strict timing requirements and
        // ensurance that TSBPD on every link will result in exactly the same
        // delivery time for a packet of given sequence, having an elephant
        // and kangaroo in one cage means that the elephant is simply a broken
        // or half-broken link (the data are not delivered, but it will get
        // repaired soon, enough for SRT to maintain the connection, but it
        // will still drop packets that didn't arrive in time), in both cases
        // it may potentially block the reading for an indefinite time, while
        // simultaneously a kangaroo might be a link that got some packets
        // dropped, but then it's still capable to deliver packets on time.

        // Note also that about the fact that some links turn out to be
        // elephants we'll learn only after we try to poll and read them.

        // Note that d.id might be a socket that was previously being polled
        // on write, when it's attempting to connect, but now it's connected.
        // This will update the socket with the new event set.

        int modes = SRT_EPOLL_IN | SRT_EPOLL_ERR;
        srt_epoll_add_usock(srt_epoll, d.id, &modes);
        Verb() << "@" << d.id << "[READ] " << VerbNoEOL;
    }

    Verb() << "";

    // Here we need to make an additional check.
    // There might be a possibility that all sockets that
    // were added to the reader group, are ahead. At least
    // surely we don't have a situation that any link contains
    // an ahead-read subsequent packet, because GroupCheckPacketAhead
    // already handled that case.
    //
    // What we can have is that every link has:
    // - no known seq position yet (is not registered in the position map yet)
    // - the position equal to the latest delivered sequence
    // - the ahead position

    // Now the situation is that we don't have any packets
    // waiting for delivery so we need to wait for any to report one.
    // XXX We support blocking mode only at the moment.
    // The non-blocking mode would need to simply check the readiness
    // with only immediate report, and read-readiness would have to
    // be done in background.

    SrtPollState sready;

    // Poll on this descriptor until reading is available, indefinitely.
    if (UDT::epoll_swait(srt_epoll, sready, -1) == SRT_ERROR)
    {
        Error(UDT::getlasterror(), "UDT::epoll_swait(srt_epoll, group)");
    }
    if (Verbose::on)
    {
        Verb() << "RDY: {"
            << DisplayEpollResults(sready.rd(), "[R]")
            << DisplayEpollResults(sready.wr(), "[W]")
            << DisplayEpollResults(sready.ex(), "[E]")
            << "} " << VerbNoEOL;

    }

    LOGC(applog.Debug, log << "epoll_swait: "
            << DisplayEpollResults(sready.rd(), "[R]")
            << DisplayEpollResults(sready.wr(), "[W]")
            << DisplayEpollResults(sready.ex(), "[E]"));

    typedef set<SRTSOCKET> fset_t;

    // Handle sockets of pending connection and with errors.
    broken = sready.ex();

    // We don't do anything about sockets that have been configured to
    // poll on writing (that is, pending for connection). What we need
    // is that the epoll_swait call exit on that fact. Probably if this
    // was the only socket reported, no broken and no read-ready, this
    // will later check on output if still empty, if so, repeat the whole
    // function. This write-ready socket will be there already in the
    // connected state and will be added to read-polling.

    // Ok, now we need to have some extra qualifications:
    // 1. If a socket has no registry yet, we read anyway, just
    // to notify the current position. We read ONLY ONE PACKET this time,
    // we'll worry later about adjusting it to the current group sequence
    // position.
    // 2. If a socket is already position ahead, DO NOT read from it, even
    // if it is ready.

    // The state of things whether we were able to extract the very next
    // sequence will be simply defined by the fact that `output` is nonempty.

    int32_t next_seq = m_group_seqno;

    // If this set is empty, it won't roll even once, therefore output
    // will be surely empty. This will be checked then same way as when
    // reading from every socket resulted in error.
    for (fset_t::const_iterator i = sready.rd().begin(); i != sready.rd().end(); ++i)
    {
        // Check if this socket is in aheads
        // If so, don't read from it, wait until the ahead is flushed.

        SRTSOCKET id = *i;
        ReadPos* p = nullptr;
        auto pe = m_group_positions.find(id);
        if (pe != m_group_positions.end())
        {
            p = &pe->second;
            // Possible results of comparison:
            // x < 0: the sequence is in the past, the socket should be adjusted FIRST
            // x = 0: the socket should be ready to get the exactly next packet
            // x = 1: the case is already handled by GroupCheckPacketAhead.
            // x > 1: AHEAD. DO NOT READ.
            int seqdiff = CSeqNo::seqcmp(p->sequence, m_group_seqno);
            if (seqdiff > 1)
            {
                Verb() << "EPOLL: @" << id << " %" << p->sequence << " AHEAD, not reading.";
                continue;
            }
        }


        // Read from this socket stubbornly, until:
        // - reading is no longer possible (AGAIN)
        // - the sequence difference is >= 1

        int fi = 1; // marker for Verb to display flushing
        for (;;)
        {
            bytevector data(chunk);
            SRT_MSGCTRL mctrl = srt_msgctrl_default;
            stat = srt_recvmsg2(id, data.data(), chunk, &mctrl);
            if (stat == SRT_ERROR)
            {
                if (fi == 0)
                {
                    if (Verbose::on)
                    {
                        if (p)
                        {
                            int32_t pktseq = p->sequence;
                            int seqdiff = CSeqNo::seqcmp(p->sequence, m_group_seqno);
                            Verb() << ". %" << pktseq << " " << seqdiff << ")";
                        }
                        else
                        {
                            Verb() << ".)";
                        }
                    }
                    fi = 1;
                }
                int err = srt_getlasterror(0);
                if (err == SRT_EASYNCRCV)
                {
                    // Do not treat this as spurious, just stop reading.
                    break;
                }
                Verb() << "Error @" << id << ": " << srt_getlasterror_str();
                broken.insert(id);
                break;
            }

            // NOTE: checks against m_group_seqno and decisions based on it
            // must NOT be done if m_group_seqno is -1, which means that we
            // are about to deliver the very first packet and we take its
            // sequence number as a good deal.

            // The order must be:
            // - check discrepancy
            // - record the sequence
            // - check ordering.
            // The second one must be done always, but failed discrepancy
            // check should exclude the socket from any further checks.
            // That's why the common check for m_group_seqno != -1 can't
            // embrace everything below.

            // We need to first qualify the sequence, just for a case
            if (m_group_seqno != -1 && abs(m_group_seqno - mctrl.pktseq) > CSeqNo::m_iSeqNoTH)
            {
                // This error should be returned if the link turns out
                // to be the only one, or set to the group data.
                // err = SRT_ESECFAIL;
                if (fi == 0)
                {
                    Verb() << ".)";
                    fi = 1;
                }
                Verb() << "Error @" << id << ": SEQUENCE DISCREPANCY: base=%" << m_group_seqno << " vs pkt=%" << mctrl.pktseq << ", setting ESECFAIL";
                broken.insert(id);
                break;
            }

            // Rewrite it to the state for a case when next reading
            // would not succeed. Do not insert the buffer here because
            // this is only required when the sequence is ahead; for that
            // it will be fixed later.
            if (!p)
            {
                p = &(m_group_positions[id] = ReadPos { mctrl.pktseq, {} });
            }
            else
            {
                p->sequence = mctrl.pktseq;
            }

            if (m_group_seqno != -1)
            {
                // Now we can safely check it.
                int seqdiff = CSeqNo::seqcmp(mctrl.pktseq, m_group_seqno);

                if (seqdiff <= 0)
                {
                    if (fi == 1)
                    {
                        Verb() << "(@" << id << " FLUSH:" << VerbNoEOL;
                        fi = 0;
                    }

                    Verb() << "." << VerbNoEOL;

                    // The sequence is recorded, the packet has to be discarded.
                    // That's all.
                    continue;
                }

                // Finish flush reporting if fallen into here
                if (fi == 0)
                {
                    Verb() << ". %" << mctrl.pktseq << " " << (-seqdiff) << ")";
                    fi = 1;
                }

                // Now we have only two possibilities:
                // seqdiff == 1: The very next sequence, we want to read and return the packet.
                // seqdiff > 1: The packet is ahead - record the ahead packet, but continue with the others.

                if (seqdiff > 1)
                {
                    Verb() << "@" << id << " %" << mctrl.pktseq << " AHEAD";
                    p->packet = move(data);
                    break; // Don't read from that socket anymore.
                }
            }

            // We have seqdiff = 1, or we simply have the very first packet
            // which's sequence is taken as a good deal. Update the sequence
            // and record output.

            if (!output.empty())
            {
                Verb() << "@" << id << " %" << mctrl.pktseq << " REDUNDANT";
                break;
            }


            Verb() << "@" << id << " %" << mctrl.pktseq << " DELIVERING";
            output = move(data);

            // Record, but do not update yet, until all sockets are handled.
            next_seq = mctrl.pktseq;
            break;
        }
    }

    // ready_len is only the length of currently reported
    // ready sockets, NOT NECESSARILY containing all sockets from the group.
    if (broken.size() == size)
    {
        // All broken
        Error("All sockets broken");
    }

    if (Verbose::on && !broken.empty())
    {
        Verb() << "BROKEN: " << Printable(broken) << " - removing";
    }

    // Now remove all broken sockets from aheads, if any.
    // Even if they have already delivered a packet.
    for (SRTSOCKET d: broken)
    {
        m_group_positions.erase(d);
        srt_close(d);
    }

    // May be required to be re-read.
    broken.clear();

    if (!output.empty())
    {
        // We have extracted something, meaning that we have the sequence shift.
        // Update it now and don't do anything else with the sockets.

        // Sanity check
        if (next_seq == -1)
        {
            Error("IPE: next_seq not set after output extracted!");
        }
        m_group_seqno = next_seq;
        return output;
    }

    // Check if we have any sockets left :D

    // Here we surely don't have any more HORSES,
    // only ELEPHANTS and KANGAROOS. Qualify them and
    // attempt to at least take advantage of KANGAROOS.

    // In this position all links are either:
    // - updated to the current position
    // - updated to the newest possible possition available
    // - not yet ready for extraction (not present in the group)

    // If we haven't extracted the very next sequence position,
    // it means that we might only have the ahead packets read,
    // that is, the next sequence has been dropped by all links.

    if (!m_group_positions.empty())
    {
        // This might notify both lingering links, which didn't
        // deliver the required sequence yet, and links that have
        // the sequence ahead. Review them, and if you find at
        // least one packet behind, just wait for it to be ready.
        // Use again the waiting function because we don't want
        // the general waiting procedure to skip others.
        set<SRTSOCKET> elephants;

        // const because it's `typename decltype(m_group_positions)::value_type`
        pair<const SRTSOCKET, ReadPos>* slowest_kangaroo = nullptr;

        for (auto& sock_rp: m_group_positions)
        {
            // NOTE that m_group_seqno in this place wasn't updated
            // because we haven't successfully extracted anything.
            int seqdiff = CSeqNo::seqcmp(sock_rp.second.sequence, m_group_seqno);
            if (seqdiff < 0)
            {
                elephants.insert(sock_rp.first);
            }
            // If seqdiff == 0, we have a socket ON TRACK.
            else if (seqdiff > 0)
            {
                if (!slowest_kangaroo)
                {
                    slowest_kangaroo = &sock_rp;
                }
                else
                {
                    // Update to find the slowest kangaroo.
                    int seqdiff = CSeqNo::seqcmp(slowest_kangaroo->second.sequence, sock_rp.second.sequence);
                    if (seqdiff > 0)
                    {
                        slowest_kangaroo = &sock_rp;
                    }
                }
            }
        }

        // Note that if no "slowest_kangaroo" was found, it means
        // that we don't have kangaroos.
        if (slowest_kangaroo)
        {
            // We have a slowest kangaroo. Elephants must be ignored.
            // Best case, they will get revived, worst case they will be
            // soon broken.
            //
            // As we already have the packet delivered by the slowest
            // kangaroo, we can simply return it.

            m_group_seqno = slowest_kangaroo->second.sequence;
            Verb() << "@" << slowest_kangaroo->first << " %" << m_group_seqno << " KANGAROO->HORSE";
            swap(output, slowest_kangaroo->second.packet);
            return output;
        }

        // Here ALL LINKS ARE ELEPHANTS, stating that we still have any.
        if (Verbose::on)
        {
            if (!elephants.empty())
            {
                // If we don't have kangaroos, then simply reattempt to
                // poll all elephants again anyway (at worst they are all
                // broken and we'll learn about it soon).
                Verb() << "ALL LINKS ELEPHANTS. Re-polling.";
            }
            else
            {
                Verb() << "ONLY BROKEN WERE REPORTED. Re-polling.";
            }
        }
        goto RETRY_READING;
    }

    // We have checked so far only links that were ready to poll.
    // Links that are not ready should be re-checked.
    // Links that were not ready at the entrance should be checked
    // separately, and probably here is the best moment to do it.
    // After we make sure that at least one link is ready, we can
    // reattempt to read a packet from it.

    // Ok, so first collect all sockets that are in
    // connecting state, make a poll for connection.
    srt_epoll_clear_usocks(srt_epoll);
    bool have_connectors = false, have_ready = false;
    for (auto& d: m_group_data)
    {
        if (d.status < SRTS_CONNECTED)
        {
            // Not sure anymore if IN or OUT signals the connect-readiness,
            // but no matter. The signal will be cleared once it is used,
            // while it will be always on when there's anything ready to read.
            int modes = SRT_EPOLL_IN | SRT_EPOLL_OUT;
            srt_epoll_add_usock(srt_epoll, d.id, &modes);
            have_connectors = true;
        }
        else if (d.status == SRTS_CONNECTED)
        {
            have_ready = true;
        }
    }

    if (have_ready || have_connectors)
    {
        Verb() << "(still have: " << (have_ready ? "+" : "-") << "ready, "
            << (have_connectors ? "+" : "-") << "conenctors).";
        goto RETRY_READING;
    }

    if (have_ready)
    {
        Verb() << "(connected in the meantime)";
        // Some have connected in the meantime, don't
        // waste time on the pending ones.
        goto RETRY_READING;
    }

    if (have_connectors)
    {
        Verb() << "(waiting for pending connectors to connect)";
        // Wait here for them to be connected.
        vector<SRTSOCKET> sready;
        sready.resize(m_group_data.size());
        int ready_len = m_group_data.size();
        if (srt_epoll_wait(srt_epoll, sready.data(), &ready_len, 0, 0, -1, 0, 0, 0, 0) == SRT_ERROR)
        {
            Error("All sockets in the group disconnected");
        }

        goto RETRY_READING;
    }

    Error("No data extracted");
    return output; // Just a marker - this above function throws an exception
}

#endif

bytevector SrtSource::Read(size_t chunk)
{
    static size_t counter = 1;

    bool have_group = !m_group_nodes.empty();

    bytevector data(chunk);
    // EXPERIMENTAL
#ifdef SRT_OLD_APP_READER
    if (have_group || m_listener_group)
    {
        data = GroupRead(chunk);
    }

    if (have_group)
    {
        // This is to be done for caller mode only
        UpdateGroupStatus(m_group_data.data(), m_group_data.size());
    }
#else

    SRT_MSGCTRL mctrl = srt_msgctrl_default;
    bool ready = true;
    int stat;

    do
    {
        if (have_group)
        {
            mctrl.grpdata = m_group_data.data();
            mctrl.grpdata_size = m_group_data.size();
        }

        ::transmit_throw_on_interrupt = true;
        stat = srt_recvmsg2(m_sock, data.data(), chunk, &mctrl);
        ::transmit_throw_on_interrupt = false;
        if ( stat == SRT_ERROR )
        {
            if ( !m_blocking_mode )
            {
                // EAGAIN for SRT READING
                if ( srt_getlasterror(NULL) == SRT_EASYNCRCV )
                {
                    Verb() << "AGAIN: - waiting for data by epoll(" << srt_epoll << ")...";
                    // Poll on this descriptor until reading is available, indefinitely.
                    int len = 2;
                    SRTSOCKET sready[2];
                    if ( srt_epoll_wait(srt_epoll, sready, &len, 0, 0, -1, 0, 0, 0, 0) != -1 )
                    {
                        Verb() << "... epoll reported ready " << len << " sockets";
                        continue;
                    }
                    // If was -1, then passthru.
                }
            }
            Error(UDT::getlasterror(), "srt_recvmsg2");
        }

        if ( stat == 0 )
        {
            throw ReadEOF(hostport_copy);
        }

#if PLEASE_LOG
        extern srt_logging::Logger applog;
        LOGC(applog.Debug, log << "recv: #" << mctrl.msgno << " %" << mctrl.pktseq << "  "
                << BufferStamp(data.data(), stat) << " BELATED: " << ((CTimer::getTime()-mctrl.srctime)/1000.0) << "ms");
#endif

        Verb() << "(#" << mctrl.msgno << " %" << mctrl.pktseq << "  " << BufferStamp(data.data(), stat) << ") " << VerbNoEOL;
    }
    while (!ready);

    chunk = size_t(stat);
    if ( chunk < data.size() )
        data.resize(chunk);

    const bool need_bw_report    = transmit_bw_report    && int(counter % transmit_bw_report) == transmit_bw_report - 1;
    const bool need_stats_report = transmit_stats_report && counter % transmit_stats_report == transmit_stats_report - 1;

    if (have_group) // Means, group with caller mode
    {
        UpdateGroupStatus(mctrl.grpdata, mctrl.grpdata_size);
        if (transmit_stats_writer && (need_stats_report || need_bw_report))
        {
            for (size_t i = 0; i < mctrl.grpdata_size; ++i)
                PrintSrtStats(mctrl.grpdata[i].id, need_stats_report, need_bw_report, need_stats_report);
        }
    }
    else
    {
        if (transmit_stats_writer && (need_stats_report || need_bw_report))
        {
            PrintSrtStats(m_sock, need_stats_report, need_bw_report, need_stats_report);
        }
    }
    #endif

    ++counter;

    return data;
}

SrtTarget::SrtTarget(std::string host, int port, std::string path, const std::map<std::string,std::string>& par)
{
    Init(host, port, path, par, SRT_EPOLL_OUT);
}


int SrtTarget::ConfigurePre(SRTSOCKET sock)
{
    int result = SrtCommon::ConfigurePre(sock);
    if ( result == -1 )
        return result;

    int yes = 1;
    // This is for the HSv4 compatibility; if both parties are HSv5
    // (min. version 1.2.1), then this setting simply does nothing.
    // In HSv4 this setting is obligatory; otherwise the SRT handshake
    // extension will not be done at all.
    result = srt_setsockopt(sock, 0, SRTO_SENDER, &yes, sizeof yes);
    if ( result == -1 )
        return result;

    return 0;
}

void SrtTarget::Write(const bytevector& data)
{
    static int counter = 1;
    ::transmit_throw_on_interrupt = true;

    // Check first if it's ready to write.
    // If not, wait indefinitely.
    if ( !m_blocking_mode )
    {
        int ready[2];
        int len = 2;
        if ( srt_epoll_wait(srt_epoll, 0, 0, ready, &len, -1, 0, 0, 0, 0) == SRT_ERROR )
            Error(UDT::getlasterror(), "srt_epoll_wait(srt_epoll)");
    }

    SRT_MSGCTRL mctrl = srt_msgctrl_default;
    bool have_group = !m_group_nodes.empty();
    if (have_group || m_listener_group)
    {
        mctrl.grpdata = m_group_data.data();
        mctrl.grpdata_size = m_group_data.size();
    }

    int stat = srt_sendmsg2(m_sock, data.data(), data.size(), &mctrl);

    // For a socket group, the error is reported only
    // if ALL links from the group have failed to perform
    // the operation. If only one did, the result will be
    // visible in the status array.
    if ( stat == SRT_ERROR )
        Error(UDT::getlasterror(), "srt_sendmsg");
    ::transmit_throw_on_interrupt = false;

    const bool need_bw_report    = transmit_bw_report    && int(counter % transmit_bw_report) == transmit_bw_report - 1;
    const bool need_stats_report = transmit_stats_report && counter % transmit_stats_report == transmit_stats_report - 1;

    if (have_group)
    {
        // For listener group this is not necessary. The group information
        // is updated in mctrl.
        UpdateGroupStatus(mctrl.grpdata, mctrl.grpdata_size);
        if (transmit_stats_writer && (need_stats_report || need_bw_report))
        {
            for (size_t i = 0; i < mctrl.grpdata_size; ++i)
                PrintSrtStats(mctrl.grpdata[i].id, need_stats_report, need_bw_report, need_stats_report);
        }
    }
    else
    {
        if (transmit_stats_writer && (need_stats_report || need_bw_report))
        {
            PrintSrtStats(m_sock, need_stats_report, need_bw_report, need_stats_report);
        }
    }

    Verb() << "(#" << mctrl.msgno << " %" << mctrl.pktseq << "  " << BufferStamp(data.data(), data.size()) << ") " << VerbNoEOL;

    ++counter;
}

SrtRelay::SrtRelay(std::string host, int port, std::string path, const std::map<std::string,std::string>& par)
{
    Init(host, port, path, par, SRT_EPOLL_IN | SRT_EPOLL_OUT);
}

SrtModel::SrtModel(string host, int port, map<string,string> par)
{
    InitParameters(host, "", par);
    if (m_mode == "caller")
        is_caller = true;
    else if (m_mode == "rendezvous")
        is_rend = true;
    else if (m_mode != "listener")
        throw std::invalid_argument("Wrong 'mode' attribute; expected: caller, listener, rendezvous");

    m_host = host;
    m_port = port;
}

void SrtModel::Establish(ref_t<std::string> name)
{
    // This does connect or accept.
    // When this returned true, the caller should create
    // a new SrtSource or SrtTaget then call StealFrom(*this) on it.

    // If this is a connector and the peer doesn't have a corresponding
    // medium, it should send back a single byte with value 0. This means
    // that agent should stop connecting.

    if (is_rend)
    {
        OpenRendezvous(m_adapter, m_host, m_port);
    }
    else if (is_caller)
    {
        // Establish a connection

        PrepareClient();

        if (name.get() != "")
        {
            Verb() << "Connect with requesting stream [" << name.get() << "]";
            UDT::setstreamid(m_sock, *name);
        }
        else
        {
            Verb() << "NO STREAM ID for SRT connection";
        }

        if (m_outgoing_port)
        {
            Verb() << "Setting outgoing port: " << m_outgoing_port;
            SetupAdapter("", m_outgoing_port);
        }

        ConnectClient(m_host, m_port);

        if (m_outgoing_port == 0)
        {
            // Must rely on a randomly selected one. Extract the port
            // so that it will be reused next time.
            sockaddr_any s(AF_INET);
            int namelen = s.size();
            if ( srt_getsockname(Socket(), &s, &namelen) == SRT_ERROR )
            {
                Error(UDT::getlasterror(), "srt_getsockname");
            }

            m_outgoing_port = s.hport();
            Verb() << "Extracted outgoing port: " << m_outgoing_port;
        }
    }
    else
    {
        // Listener - get a socket by accepting.
        // Check if the listener is already created first
        if (Listener() == SRT_INVALID_SOCK)
        {
            Verb() << "Setting up listener: port=" << m_port << " backlog=5";
            PrepareListener(m_adapter, m_port, 5);
        }

        Verb() << "Accepting a client...";
        AcceptNewClient();
        // This rewrites m_sock with a new SRT socket ("accepted" socket)
        *name = UDT::getstreamid(m_sock);
        Verb() << "... GOT CLIENT for stream [" << name.get() << "]";
    }
}


template <class Iface> struct Srt;
template <> struct Srt<Source> { typedef SrtSource type; };
template <> struct Srt<Target> { typedef SrtTarget type; };
template <> struct Srt<Relay> { typedef SrtRelay type; };

template <class Iface>
Iface* CreateSrt(const string& host, int port, std::string path, const map<string,string>& par)
{ return new typename Srt<Iface>::type (host, port, path, par); }

bytevector ConsoleRead(size_t chunk)
{
    bytevector data(chunk);
    bool st = cin.read(data.data(), chunk).good();
    chunk = cin.gcount();
    if ( chunk == 0 && !st )
        return bytevector();

    if ( chunk < data.size() )
        data.resize(chunk);
    if ( data.empty() )
        throw Source::ReadEOF("CONSOLE device");

    return data;
}

class ConsoleSource: public virtual Source
{
public:

    ConsoleSource()
    {
    }

    bytevector Read(size_t chunk) override
    {
        return ConsoleRead(chunk);
    }

    bool IsOpen() override { return cin.good(); }
    bool End() override { return cin.eof(); }
};

class ConsoleTarget: public virtual Target
{
public:

    ConsoleTarget()
    {
    }

    void Write(const bytevector& data) override
    {
        cout.write(data.data(), data.size());
    }

    bool IsOpen() override { return cout.good(); }
    bool Broken() override { return cout.eof(); }
};

class ConsoleRelay: public Relay, public ConsoleSource, public ConsoleTarget
{
public:
    ConsoleRelay() = default;

    bool IsOpen() override { return cin.good() && cout.good(); }
};

template <class Iface> struct Console;
template <> struct Console<Source> { typedef ConsoleSource type; };
template <> struct Console<Target> { typedef ConsoleTarget type; };
template <> struct Console<Relay> { typedef ConsoleRelay type; };

template <class Iface>
Iface* CreateConsole() { return new typename Console<Iface>::type (); }


// More options can be added in future.
SocketOption udp_options [] {
    { "iptos", IPPROTO_IP, IP_TOS, SocketOption::PRE, SocketOption::INT, nullptr },
    // IP_TTL and IP_MULTICAST_TTL are handled separately by a common option, "ttl".
    { "mcloop", IPPROTO_IP, IP_MULTICAST_LOOP, SocketOption::PRE, SocketOption::INT, nullptr }
};

static inline bool IsMulticast(in_addr adr)
{
    unsigned char* abytes = (unsigned char*)&adr.s_addr;
    unsigned char c = abytes[0];
    return c >= 224 && c <= 239;
}


class UdpCommon
{
protected:
    int m_sock = -1;
    sockaddr_in sadr;
    string adapter;
    map<string, string> m_options;

    void Setup(string host, int port, map<string,string> attr)
    {
        m_sock = socket(AF_INET, SOCK_DGRAM, IPPROTO_UDP);
        if (m_sock == -1)
            Error(SysError(), "UdpCommon::Setup: socket");

        int yes = 1;
        ::setsockopt(m_sock, SOL_SOCKET, SO_REUSEADDR, (const char*)&yes, sizeof yes);

        sadr = CreateAddrInet(host, port);

        bool is_multicast = false;

        if ( attr.count("multicast") )
        {
            if (!IsMulticast(sadr.sin_addr))
            {
                throw std::runtime_error("UdpCommon: requested multicast for a non-multicast-type IP address");
            }
            is_multicast = true;
        }
        else if (IsMulticast(sadr.sin_addr))
        {
            is_multicast = true;
        }

        if (is_multicast)
        {
            adapter = attr.count("adapter") ? attr.at("adapter") : string();
            sockaddr_in maddr;
            if ( adapter == "" )
            {
                Verb() << "Multicast: home address: INADDR_ANY:" << port;
                maddr.sin_family = AF_INET;
                maddr.sin_addr.s_addr = htonl(INADDR_ANY);
                maddr.sin_port = htons(port); // necessary for temporary use
            }
            else
            {
                Verb() << "Multicast: home address: " << adapter << ":" << port;
                maddr = CreateAddrInet(adapter, port);
            }

            ip_mreq mreq;
            mreq.imr_multiaddr.s_addr = sadr.sin_addr.s_addr;
            mreq.imr_interface.s_addr = maddr.sin_addr.s_addr;
#ifdef _WIN32
            const char* mreq_arg = (const char*)&mreq;
            const auto status_error = SOCKET_ERROR;
#else
            const void* mreq_arg = &mreq;
            const auto status_error = -1;
#endif

#if defined(_WIN32) || defined(__CYGWIN__)
            // On Windows it somehow doesn't work when bind()
            // is called with multicast address. Write the address
            // that designates the network device here.
            // Also, sets port sharing when working with multicast
            sadr = maddr;
            int reuse = 1;
            int shareAddrRes = setsockopt(m_sock, SOL_SOCKET, SO_REUSEADDR, reinterpret_cast<const char*>(&reuse), sizeof(reuse));
            if (shareAddrRes == status_error)
            {
                throw runtime_error("marking socket for shared use failed");
            }
            Verb() << "Multicast(Windows): will bind to home address";
#else
            Verb() << "Multicast(POSIX): will bind to IGMP address: " << host;
#endif
            int res = setsockopt(m_sock, IPPROTO_IP, IP_ADD_MEMBERSHIP, mreq_arg, sizeof(mreq));

            if ( res == status_error )
            {
                throw runtime_error("adding to multicast membership failed");
            }
            attr.erase("multicast");
            attr.erase("adapter");
        }

        // The "ttl" options is handled separately, it maps to both IP_TTL
        // and IP_MULTICAST_TTL so that TTL setting works for both uni- and multicast.
        if (attr.count("ttl"))
        {
            int ttl = stoi(attr.at("ttl"));
            int res = setsockopt(m_sock, IPPROTO_IP, IP_TTL, (const char*)&ttl, sizeof ttl);
            if (res == -1)
                Verb() << "WARNING: failed to set 'ttl' (IP_TTL) to " << ttl;
            res = setsockopt(m_sock, IPPROTO_IP, IP_MULTICAST_TTL, (const char*)&ttl, sizeof ttl);
            if (res == -1)
                Verb() << "WARNING: failed to set 'ttl' (IP_MULTICAST_TTL) to " << ttl;

            attr.erase("ttl");
        }

        m_options = attr;

        for (auto o: udp_options)
        {
            // Ignore "binding" - for UDP there are no post options.
            if ( m_options.count(o.name) )
            {
                string value = m_options.at(o.name);
                bool ok = o.apply<SocketOption::SYSTEM>(m_sock, value);
                if ( !ok )
                    Verb() << "WARNING: failed to set '" << o.name << "' to " << value;
            }
        }
    }

    void Error(int err, string src)
    {
        char buf[512];
        string message = SysStrError(err, buf, 512u);

        if ( Verbose::on )
            Verb() << "FAILURE\n" << src << ": [" << err << "] " << message;
        else
            cerr << "\nERROR #" << err << ": " << message << endl;

        throw TransmissionError("error: " + src + ": " + message);
    }

    ~UdpCommon()
    {
#ifdef _WIN32
        if (m_sock != -1)
        {
            shutdown(m_sock, SD_BOTH);
            closesocket(m_sock);
            m_sock = -1;
        }
#else
        close(m_sock);
#endif
    }
};


class UdpSource: public virtual Source, public virtual UdpCommon
{
    bool eof = true;
public:

    UdpSource(string host, int port, const map<string,string>& attr)
    {
        Setup(host, port, attr);
        int stat = ::bind(m_sock, (sockaddr*)&sadr, sizeof sadr);
        if ( stat == -1 )
            Error(SysError(), "Binding address for UDP");
        eof = false;
    }

    bytevector Read(size_t chunk) override
    {
        bytevector data(chunk);
        sockaddr_in sa;
        socklen_t si = sizeof(sockaddr_in);
        int stat = recvfrom(m_sock, data.data(), chunk, 0, (sockaddr*)&sa, &si);
        if ( stat == -1 )
            Error(SysError(), "UDP Read/recvfrom");

        if ( stat < 1 )
        {
            eof = true;
            return bytevector();
        }

        chunk = size_t(stat);
        if ( chunk < data.size() )
            data.resize(chunk);

        return data;
    }

    bool IsOpen() override { return m_sock != -1; }
    bool End() override { return eof; }
};

class UdpTarget: public virtual Target, public virtual UdpCommon
{
public:
    UdpTarget(string host, int port, const map<string,string>& attr )
    {
        Setup(host, port, attr);
    }

    void Write(const bytevector& data) override
    {
        int stat = sendto(m_sock, data.data(), data.size(), 0, (sockaddr*)&sadr, sizeof sadr);
        if ( stat == -1 )
            Error(SysError(), "UDP Write/sendto");
    }

    bool IsOpen() override { return m_sock != -1; }
    bool Broken() override { return false; }
};

class UdpRelay: public Relay, public UdpSource, public UdpTarget
{
public:
    UdpRelay(string host, int port, const map<string,string>& attr):
        UdpSource(host, port, attr),
        UdpTarget(host, port, attr)
    {
    }

    bool IsOpen() override { return m_sock != -1; }
};

template <class Iface> struct Udp;
template <> struct Udp<Source> { typedef UdpSource type; };
template <> struct Udp<Target> { typedef UdpTarget type; };
template <> struct Udp<Relay> { typedef UdpRelay type; };

template <class Iface>
Iface* CreateUdp(const string& host, int port, const map<string,string>& par) { return new typename Udp<Iface>::type (host, port, par); }

template<class Base>
inline bool IsOutput() { return false; }

template<>
inline bool IsOutput<Target>() { return true; }

template <class Base>
extern unique_ptr<Base> CreateMedium(const string& uri)
{
    unique_ptr<Base> ptr;

    UriParser u(uri);

    int iport = 0;
    switch ( u.type() )
    {
    default:
        break; // do nothing, return nullptr
    case UriParser::FILE:
        if ( u.host() == "con" || u.host() == "console" )
        {
            if ( IsOutput<Base>() && (
                        (Verbose::on && Verbose::cverb == &cout)
                        || transmit_bw_report || transmit_stats_report) )
            {
                cerr << "ERROR: file://con with -v or -r or -s would result in mixing the data and text info.\n";
                cerr << "ERROR: HINT: you can stream through a FIFO (named pipe)\n";
                throw invalid_argument("incorrect parameter combination");
            }
            ptr.reset( CreateConsole<Base>() );
        }
        else
            ptr.reset( CreateFile<Base>(u.path()));
        break;

    case UriParser::SRT:
        ptr.reset( CreateSrt<Base>(u.host(), u.portno(), u.path(), u.parameters()) );
        break;


    case UriParser::UDP:
        iport = atoi(u.port().c_str());
        if ( iport < 1024 )
        {
            cerr << "Port value invalid: " << iport << " - must be >=1024\n";
            throw invalid_argument("Invalid port number");
        }
        ptr.reset( CreateUdp<Base>(u.host(), iport, u.parameters()) );
        break;

    }

    if (ptr)
        ptr->uri = move(u);
    return ptr;
}


std::unique_ptr<Source> Source::Create(const std::string& url)
{
    return CreateMedium<Source>(url);
}

std::unique_ptr<Target> Target::Create(const std::string& url)
{
    return CreateMedium<Target>(url);
}<|MERGE_RESOLUTION|>--- conflicted
+++ resolved
@@ -222,14 +222,6 @@
                 Error("With //group, the group 'type' must be specified.");
             }
 
-<<<<<<< HEAD
-=======
-            if (m_group_type != "broadcast")
-            {
-                Error("With //group, only type=broadcast is currently supported");
-            }
-
->>>>>>> b6d727a8
             vector<string> nodes;
             Split(par["nodes"], ',', back_inserter(nodes));
 
@@ -727,12 +719,8 @@
     // Resolve group type.
     if (m_group_type == "broadcast")
         type = SRT_GTYPE_BROADCAST;
-<<<<<<< HEAD
     else if (m_group_type == "backup")
         type = SRT_GTYPE_BACKUP;
-=======
-    // else if blah blah blah...
->>>>>>> b6d727a8
     else
     {
         Error("With //group, type='" + m_group_type + "' undefined");
