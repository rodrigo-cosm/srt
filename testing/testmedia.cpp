/*
 * SRT - Secure, Reliable, Transport
 * Copyright (c) 2018 Haivision Systems Inc.
 * 
 * This Source Code Form is subject to the terms of the Mozilla Public
 * License, v. 2.0. If a copy of the MPL was not distributed with this
 * file, You can obtain one at http://mozilla.org/MPL/2.0/.
 * 
 */

// Medium concretizations

// Just for formality. This file should be used 
#include <iostream>
#include <fstream>
#include <sstream>
#include <string>
#include <stdexcept>
#include <iterator>
#include <map>
#include <srt.h>
#if !defined(_WIN32)
#include <sys/ioctl.h>
#endif

#include "netinet_any.h"
#include "common.h"
#include "api.h"
#include "udt.h"
#include "logging.h"
#include "utilities.h"

#include "apputil.hpp"
#include "socketoptions.hpp"
#include "uriparser.hpp"
#include "testmedia.hpp"
#include "srt_compat.h"
#include "verbose.hpp"

using namespace std;

std::ostream* transmit_cverb = nullptr;
volatile bool transmit_throw_on_interrupt = false;
int transmit_bw_report = 0;
unsigned transmit_stats_report = 0;
size_t transmit_chunk_size = SRT_LIVE_DEF_PLSIZE;

logging::Logger applog(SRT_LOGFA_APP, srt_logger_config, "srt-test");

string DirectionName(SRT_EPOLL_OPT direction)
{
    string dir_name;
    if (direction)
    {
        if (direction & SRT_EPOLL_IN)
        {
            dir_name = "source";
        }

        if (direction & SRT_EPOLL_OUT)
        {
            if (!dir_name.empty())
                dir_name = "relay";
            else
                dir_name = "target";
        }

        if (direction & SRT_EPOLL_ERR)
        {
            dir_name += "+error";
        }
    }
    else
    {
        // stupid name for a case of IPE
        dir_name = "stone";
    }

    return dir_name;
}

template<class FileBase> inline
bytevector FileRead(FileBase& ifile, size_t chunk, const string& filename)
{
    bytevector data(chunk);
    ifile.read(data.data(), chunk);
    size_t nread = ifile.gcount();
    if ( nread < data.size() )
        data.resize(nread);

    if ( data.empty() )
        throw Source::ReadEOF(filename);
    return data;
}


class FileSource: public virtual Source
{
    ifstream ifile;
    string filename_copy;
public:

    FileSource(const string& path): ifile(path, ios::in | ios::binary), filename_copy(path)
    {
        if ( !ifile )
            throw std::runtime_error(path + ": Can't open file for reading");
    }

    bytevector Read(size_t chunk) override { return FileRead(ifile, chunk, filename_copy); }

    bool IsOpen() override { return bool(ifile); }
    bool End() override { return ifile.eof(); }
    //~FileSource() { ifile.close(); }
};

class FileTarget: public virtual Target
{
    ofstream ofile;
public:

    FileTarget(const string& path): ofile(path, ios::out | ios::trunc | ios::binary) {}

    void Write(const bytevector& data) override
    {
        ofile.write(data.data(), data.size());
    }

    bool IsOpen() override { return !!ofile; }
    bool Broken() override { return !ofile.good(); }
    //~FileTarget() { ofile.close(); }
    void Close() override { ofile.close(); }
};

// Can't base this class on FileSource and FileTarget classes because they use two
// separate fields, which makes it unable to reliably define IsOpen(). This would
// require to use 'fstream' type field in some kind of FileCommon first. Not worth
// a shot.
class FileRelay: public Relay
{
    fstream iofile;
    string filename_copy;
public:

    FileRelay(const string& path):
        iofile(path, ios::in | ios::out | ios::binary), filename_copy(path)
    {
        if ( !iofile )
            throw std::runtime_error(path + ": Can't open file for reading");
    }
    bytevector Read(size_t chunk) override { return FileRead(iofile, chunk, filename_copy); }

    void Write(const bytevector& data) override
    {
        iofile.write(data.data(), data.size());
    }

    bool IsOpen() override { return !!iofile; }
    bool End() override { return iofile.eof(); }
    bool Broken() override { return !iofile.good(); }
    void Close() override { iofile.close(); }
};

template <class Iface> struct File;
template <> struct File<Source> { typedef FileSource type; };
template <> struct File<Target> { typedef FileTarget type; };
template <> struct File<Relay> { typedef FileRelay type; };

template <class Iface>
Iface* CreateFile(const string& name) { return new typename File<Iface>::type (name); }


template <class PerfMonType>
void PrintSrtStats(int sid, const PerfMonType& mon)
{
    Verb() << "======= SRT STATS: sid=" << sid;
    Verb() << "PACKETS SENT: " << mon.pktSent << " RECEIVED: " << mon.pktRecv;
    Verb() << "LOST PKT SENT: " << mon.pktSndLoss << " RECEIVED: " << mon.pktRcvLoss;
    Verb() << "REXMIT SENT: " << mon.pktRetrans << " RECEIVED: " << mon.pktRcvRetrans;
    Verb() << "RATE SENDING: " << mon.mbpsSendRate << " RECEIVING: " << mon.mbpsRecvRate;
    Verb() << "BELATED RECEIVED: " << mon.pktRcvBelated << " AVG TIME: " << mon.pktRcvAvgBelatedTime;
    Verb() << "REORDER DISTANCE: " << mon.pktReorderDistance;
    Verb() << "WINDOW: FLOW: " << mon.pktFlowWindow << " CONGESTION: " << mon.pktCongestionWindow << " FLIGHT: " << mon.pktFlightSize;
    Verb() << "RTT: " << mon.msRTT << "ms  BANDWIDTH: " << mon.mbpsBandwidth << "Mb/s\n";
    Verb() << "BUFFERLEFT: SND: " << mon.byteAvailSndBuf << " RCV: " << mon.byteAvailRcvBuf;
}


void SrtCommon::InitParameters(string host, string path, map<string,string> par)
{
    // Application-specific options: mode, blocking, timeout, adapter
    if ( Verbose::on )
    {
        Verb() << "Parameters:\n";
        for (map<string,string>::iterator i = par.begin(); i != par.end(); ++i)
        {
            Verb() << "\t" << i->first << " = '" << i->second << "'\n";
        }
    }

    if (path != "")
    {
        // Special case handling of an unusual specification.

        if (path.substr(0, 2) != "//")
        {
            Error("Path specification not supported for SRT (use // in front for special cases)");
        }

        path = path.substr(2);

        if (path == "group")
        {
            // Group specified, check type.
            m_group_type = par["type"];
            if (m_group_type == "")
            {
                Error("With //group, the group 'type' must be specified.");
            }

            if (m_group_type != "redundancy")
            {
                Error("With //group, only type=redundancy is currently supported");
            }

            vector<string> nodes;
            Split(par["nodes"], ',', back_inserter(nodes));

            if (nodes.empty())
            {
                Error("With //group, 'nodes' must specify comma-separated host:port specs.");
            }

            // Check if correctly specified
            for (string& hostport: nodes)
            {
                if (hostport == "")
                    continue;
                UriParser check(hostport, UriParser::EXPECT_HOST);
                if (check.host() == "" || check.port() == "")
                {
                    Error("With //group, 'nodes' must specify comma-separated host:port specs.");
                }

                if (check.portno() <= 1024)
                {
                    Error("With //group, every node in 'nodes' must have port >1024");
                }

                m_group_nodes.push_back(Connection(check.host(), check.portno()));
            }

            par.erase("type");
            par.erase("nodes");
        }
    }

    m_mode = "default";
    if ( par.count("mode") )
        m_mode = par.at("mode");

    if ( m_mode == "default" )
    {
        // Use the following convention:
        // 1. Server for source, Client for target
        // 2. If host is empty, then always server.
        if ( host == "" && m_group_nodes.empty() )
            m_mode = "listener";
        //else if ( !dir_output )
        //m_mode = "server";
        else
            m_mode = "caller";
    }

    if ( m_mode == "client" )
        m_mode = "caller";
    else if ( m_mode == "server" )
        m_mode = "listener";

    if (m_mode == "listener" && !m_group_nodes.empty())
    {
        Error("Multiple nodes (redundant links) only supported in CALLER (client) mode.");
    }

    par.erase("mode");

    if ( par.count("blocking") )
    {
        m_blocking_mode = !false_names.count(par.at("blocking"));
        par.erase("blocking");
    }

    if ( par.count("timeout") )
    {
        m_timeout = stoi(par.at("timeout"), 0, 0);
        par.erase("timeout");
    }

    if ( par.count("adapter") )
    {
        m_adapter = par.at("adapter");
        par.erase("adapter");
    }
    else if (m_mode == "listener")
    {
        // For listener mode, adapter is taken from host,
        // if 'adapter' parameter is not given
        m_adapter = host;
    }

    if ( par.count("tsbpd") && false_names.count(par.at("tsbpd")) )
    {
        m_tsbpdmode = false;
    }

    if (par.count("port"))
    {
        m_outgoing_port = stoi(par.at("port"), 0, 0);
        par.erase("port");
    }

    // That's kinda clumsy, but it must rely on the defaults.
    // Default mode is live, so check if the file mode was enforced
    if (par.count("transtype") == 0 || par["transtype"] != "file")
    {
        // If the Live chunk size was nondefault, enforce the size.
        if (transmit_chunk_size != SRT_LIVE_DEF_PLSIZE)
        {
            if (transmit_chunk_size > SRT_LIVE_MAX_PLSIZE)
                throw std::runtime_error("Chunk size in live mode exceeds 1456 bytes; this is not supported");

            par["payloadsize"] = Sprint(transmit_chunk_size);
        }
    }

    // Assign the others here.
    m_options = par;
    m_options["mode"] = m_mode;
}

void SrtCommon::PrepareListener(string host, int port, int backlog)
{
    m_bindsock = srt_create_socket();
    if ( m_bindsock == SRT_ERROR )
        Error(UDT::getlasterror(), "srt_create_socket");

    int stat = ConfigurePre(m_bindsock);
    if ( stat == SRT_ERROR )
        Error(UDT::getlasterror(), "ConfigurePre");

    if ( !m_blocking_mode )
    {
        srt_conn_epoll = AddPoller(m_bindsock, SRT_EPOLL_OUT);
    }

    sockaddr_in sa = CreateAddrInet(host, port);
    sockaddr* psa = (sockaddr*)&sa;
    Verb() << "Binding a server on " << host << ":" << port << " ...";
    stat = srt_bind(m_bindsock, psa, sizeof sa);
    if ( stat == SRT_ERROR )
    {
        srt_close(m_bindsock);
        Error(UDT::getlasterror(), "srt_bind");
    }

    Verb() << " listen... " << VerbNoEOL;
    stat = srt_listen(m_bindsock, backlog);
    if ( stat == SRT_ERROR )
    {
        srt_close(m_bindsock);
        Error(UDT::getlasterror(), "srt_listen");
    }

    Verb() << " accept... " << VerbNoEOL;
    ::transmit_throw_on_interrupt = true;

    if ( !m_blocking_mode )
    {
        Verb() << "[ASYNC] (conn=" << srt_conn_epoll << ")";

        int len = 2;
        SRTSOCKET ready[2];
        if ( srt_epoll_wait(srt_conn_epoll, 0, 0, ready, &len, -1, 0, 0, 0, 0) == -1 )
            Error(UDT::getlasterror(), "srt_epoll_wait(srt_conn_epoll)");

        Verb() << "[EPOLL: " << len << " sockets] " << VerbNoEOL;
    }
}

void SrtCommon::StealFrom(SrtCommon& src)
{
    // This is used when SrtCommon class designates a listener
    // object that is doing Accept in appropriate direction class.
    // The new object should get the accepted socket.
    m_direction = src.m_direction;
    m_blocking_mode = src.m_blocking_mode;
    m_timeout = src.m_timeout;
    m_tsbpdmode = src.m_tsbpdmode;
    m_options = src.m_options;
    m_bindsock = SRT_INVALID_SOCK; // no listener
    m_sock = src.m_sock;
    src.m_sock = SRT_INVALID_SOCK; // STEALING
}

void SrtCommon::AcceptNewClient()
{
    sockaddr_in scl;
    int sclen = sizeof scl;

    Verb() << " accept..." << VerbNoEOL;

    m_sock = srt_accept(m_bindsock, (sockaddr*)&scl, &sclen);
    if ( m_sock == SRT_INVALID_SOCK )
    {
        srt_close(m_bindsock);
        m_bindsock = SRT_INVALID_SOCK;
        Error(UDT::getlasterror(), "srt_accept");
    }

    Verb() << " connected.";
    ::transmit_throw_on_interrupt = false;

    // ConfigurePre is done on bindsock, so any possible Pre flags
    // are DERIVED by sock. ConfigurePost is done exclusively on sock.
    int stat = ConfigurePost(m_sock);
    if ( stat == SRT_ERROR )
        Error(UDT::getlasterror(), "ConfigurePost");
}

void SrtCommon::Init(string host, int port, string path, map<string,string> par, SRT_EPOLL_OPT dir)
{
    m_direction = dir;
    InitParameters(host, path, par);

    Verb() << "Opening SRT " << DirectionName(dir) << " " << m_mode
        << "(" << (m_blocking_mode ? "" : "non-") << "blocking)"
        << " on " << host << ":" << port;

    try
    {
        if ( m_mode == "caller" )
        {
            if (m_group_nodes.empty())
            {
                OpenClient(host, port);
            }
            else
            {
                OpenGroupClient(); // Source data are in the fields already.
            }
        }
        else if ( m_mode == "listener" )
            OpenServer(m_adapter, port);
        else if ( m_mode == "rendezvous" )
            OpenRendezvous(m_adapter, host, port);
        else
        {
            throw std::invalid_argument("Invalid 'mode'. Use 'client' or 'server'");
        }
    }
    catch (...)
    {
        // This is an in-constructor-called function, so
        // when the exception is thrown, the destructor won't
        // close the sockets. This intercepts the exception
        // to close them.
        Verb() << "Open FAILED - closing SRT sockets";
        if (m_bindsock != SRT_INVALID_SOCK)
            srt_close(m_bindsock);
        if (m_sock != SRT_INVALID_SOCK)
            srt_close(m_sock);
        m_sock = m_bindsock = SRT_INVALID_SOCK;
        throw;
    }

    int pbkeylen = 0;
    SRT_KM_STATE kmstate, snd_kmstate, rcv_kmstate;
    int len = sizeof (int);
    srt_getsockflag(m_sock, SRTO_PBKEYLEN, &pbkeylen, &len);
    srt_getsockflag(m_sock, SRTO_KMSTATE, &kmstate, &len);
    srt_getsockflag(m_sock, SRTO_SNDKMSTATE, &snd_kmstate, &len);
    srt_getsockflag(m_sock, SRTO_RCVKMSTATE, &rcv_kmstate, &len);

    // Bring this declaration temporarily, this is only for testing
    std::string KmStateStr(SRT_KM_STATE state);

    Verb() << "ENCRYPTION status: " << KmStateStr(kmstate)
        << " (SND:" << KmStateStr(snd_kmstate) << " RCV:" << KmStateStr(rcv_kmstate)
        << ") PBKEYLEN=" << pbkeylen;

    // Display some selected options on the socket.
    if (Verbose::on)
    {
        int64_t bandwidth = 0;
        int latency = 0;
        bool blocking_snd = false, blocking_rcv = false;
        int dropdelay = 0;
        int size_int = sizeof (int), size_int64 = sizeof (int64_t), size_bool = sizeof (bool);

        srt_getsockflag(m_sock, SRTO_MAXBW, &bandwidth, &size_int64);
        srt_getsockflag(m_sock, SRTO_RCVLATENCY, &latency, &size_int);
        srt_getsockflag(m_sock, SRTO_RCVSYN, &blocking_rcv, &size_bool);
        srt_getsockflag(m_sock, SRTO_SNDSYN, &blocking_snd, &size_bool);
        srt_getsockflag(m_sock, SRTO_SNDDROPDELAY, &dropdelay, &size_int);

        Verb() << "OPTIONS: maxbw=" << bandwidth << " rcvlatency=" << latency << boolalpha
            << " blocking{rcv=" << blocking_rcv << " snd=" << blocking_snd
            << "} snddropdelay=" << dropdelay;
    }

    if ( !m_blocking_mode )
    {
        // Don't add new epoll if already created as a part
        // of group management: if (srt_epoll == -1)...
        srt_epoll = AddPoller(m_sock, dir);
    }
}

int SrtCommon::AddPoller(SRTSOCKET socket, int modes)
{
    int pollid = srt_epoll_create();
    if ( pollid == -1 )
        throw std::runtime_error("Can't create epoll in nonblocking mode");
    Verb() << "EPOLL: creating eid=" << pollid << " and adding @" << socket
        << " in " << DirectionName(SRT_EPOLL_OPT(modes)) << " mode";
    srt_epoll_add_usock(pollid, socket, &modes);
    return pollid;
}

int SrtCommon::ConfigurePost(SRTSOCKET sock)
{
    bool yes = m_blocking_mode;
    int result = 0;
    if ( m_direction & SRT_EPOLL_OUT )
    {
        Verb() << "Setting SND blocking mode: " << boolalpha << yes << " timeout=" << m_timeout;
        result = srt_setsockopt(sock, 0, SRTO_SNDSYN, &yes, sizeof yes);
        if ( result == -1 )
            return result;

        if ( m_timeout )
            result = srt_setsockopt(sock, 0, SRTO_SNDTIMEO, &m_timeout, sizeof m_timeout);
        if ( result == -1 )
            return result;
    }

    if ( m_direction & SRT_EPOLL_IN )
    {
        Verb() << "Setting RCV blocking mode: " << boolalpha << yes << " timeout=" << m_timeout;
        result = srt_setsockopt(sock, 0, SRTO_RCVSYN, &yes, sizeof yes);
        if ( result == -1 )
            return result;

        if ( m_timeout )
            result = srt_setsockopt(sock, 0, SRTO_RCVTIMEO, &m_timeout, sizeof m_timeout);
        if ( result == -1 )
            return result;
    }

    SrtConfigurePost(sock, m_options);

    for (auto o: srt_options)
    {
        if ( o.binding == SocketOption::POST && m_options.count(o.name) )
        {
            string value = m_options.at(o.name);
            bool ok = o.apply<SocketOption::SRT>(sock, value);
            if (Verbose::on)
            {
                string dir_name = DirectionName(m_direction);

                if ( !ok )
                    Verb() << "WARNING: failed to set '" << o.name << "' (post, " << dir_name << ") to " << value;
                else
                    Verb() << "NOTE: SRT/post::" << o.name << "=" << value;
            }
        }
    }

    return 0;
}

int SrtCommon::ConfigurePre(SRTSOCKET sock)
{
    int result = 0;

    int no = 0;
    if ( !m_tsbpdmode )
    {
        result = srt_setsockopt(sock, 0, SRTO_TSBPDMODE, &no, sizeof no);
        if ( result == -1 )
            return result;
    }

    // Let's pretend async mode is set this way.
    // This is for asynchronous connect.
    int maybe = m_blocking_mode;
    result = srt_setsockopt(sock, 0, SRTO_RCVSYN, &maybe, sizeof maybe);
    if ( result == -1 )
        return result;

    // host is only checked for emptiness and depending on that the connection mode is selected.
    // Here we are not exactly interested with that information.
    vector<string> failures;

    // NOTE: here host = "", so the 'connmode' will be returned as LISTENER always,
    // but it doesn't matter here. We don't use 'connmode' for anything else than
    // checking for failures.
    SocketOption::Mode conmode = SrtConfigurePre(sock, "",  m_options, &failures);

    if ( conmode == SocketOption::FAILURE )
    {
        if (Verbose::on )
        {
            Verb() << "WARNING: failed to set options: ";
            copy(failures.begin(), failures.end(), ostream_iterator<string>(cout, ", "));
            Verb();
        }

        return SRT_ERROR;
    }

    return 0;
}

void SrtCommon::SetupAdapter(const string& host, int port)
{
    sockaddr_in localsa = CreateAddrInet(host, port);
    sockaddr* psa = (sockaddr*)&localsa;
    int stat = srt_bind(m_sock, psa, sizeof localsa);
    if ( stat == SRT_ERROR )
        Error(UDT::getlasterror(), "srt_bind");
}

void SrtCommon::OpenClient(string host, int port)
{
    PrepareClient();

    if ( m_outgoing_port )
    {
        SetupAdapter("", m_outgoing_port);
    }

    ConnectClient(host, port);
}

void SrtCommon::PrepareClient()
{
    m_sock = srt_create_socket();
    if ( m_sock == SRT_ERROR )
        Error(UDT::getlasterror(), "srt_socket");

    int stat = ConfigurePre(m_sock);
    if ( stat == SRT_ERROR )
        Error(UDT::getlasterror(), "ConfigurePre");

    if ( !m_blocking_mode )
    {
        srt_conn_epoll = AddPoller(m_sock, SRT_EPOLL_OUT);
    }

}

void SrtCommon::OpenGroupClient()
{
    SRT_GROUP_TYPE type = SRT_GTYPE_UNDEFINED;

    // Resolve group type.
    if (m_group_type == "redundancy")
        type = SRT_GTYPE_REDUNDANT;
    // else if blah blah blah...
    else
    {
        Error("With //group, type='" + m_group_type + "' undefined");
    }

    m_sock = srt_create_group(type);

    int stat = ConfigurePre(m_sock);

    if ( stat == SRT_ERROR )
        Error(UDT::getlasterror(), "ConfigurePre");

    if ( !m_blocking_mode )
    {
        // Note: here the GROUP is added to the poller.
        srt_conn_epoll = AddPoller(m_sock, SRT_EPOLL_OUT);
    }

    // ConnectClient can't be used here, the code must
    // be more-less repeated. In this case the situation
    // that not all connections can be established is tolerated,
    // the only case of error is when none of the connections
    // can be established.

    bool any_node = false;

    Verb() << "REDUNDANT connections with " << m_group_nodes.size() << " nodes:";

    int i = 1;
    for (Connection& c: m_group_nodes)
    {
        sockaddr_in sa = CreateAddrInet(c.host, c.port);
        sockaddr* psa = (sockaddr*)&sa;
        Verb() << "[" << i << "] Connecting to node " << c.host << ":" << c.port << " ... " << VerbNoEOL;
        ++i;

        int insock = srt_connect(m_sock, psa, sizeof sa);
        if (insock == SRT_ERROR)
        {
            // Whatever. Skip the node.
            Verb() << "FAILED: ";
        }
        else
        {
            int stat = ConfigurePost(insock);
            if (stat == -1)
            {
                // This kind of error must reject the whole operation.
                // Usually you'll get this error on the first socket,
                // and doing this on the others would result in the same.
                Error(UDT::getlasterror(), "ConfigurePost");
            }

            // Have socket, store it into the group socket array.
            c.socket = insock;
            c.status = 0;
            any_node = true;
        }
    }

    // Wait for REAL connected state if nonblocking mode, for AT LEAST one node.
    if ( !m_blocking_mode )
    {
        Verb() << "[ASYNC] " << VerbNoEOL;

        // SPIN-WAITING version. Don't use it unless you know what you're doing.
        // SpinWaitAsync();

        // Socket readiness for connection is checked by polling on WRITE allowed sockets.
        int len = 2;
        SRTSOCKET ready[2];
        if ( srt_epoll_wait(srt_conn_epoll, 0, 0, ready, &len, -1, 0, 0, 0, 0) != -1 )
        {
            Verb() << "[EPOLL: " << len << " sockets] " << VerbNoEOL;
        }
        else
        {
            Error(UDT::getlasterror(), "srt_epoll_wait");
        }
    }

    if (!any_node)
    {
        Error("REDUNDANCY: all redundant connections failed");
    }

    // Prepare group data for monitoring the group status.
    m_group_data.resize(m_group_nodes.size());
}

/*
   This may be used sometimes for testing, but it's nonportable.
   void SrtCommon::SpinWaitAsync()
   {
   static string udt_status_names [] = {
   "INIT" , "OPENED", "LISTENING", "CONNECTING", "CONNECTED", "BROKEN", "CLOSING", "CLOSED", "NONEXIST"
   };

   for (;;)
   {
   SRT_SOCKSTATUS state = srt_getsockstate(m_sock);
   if ( int(state) < SRTS_CONNECTED )
   {
   if ( Verbose::on )
   Verb() << state;
   usleep(250000);
   continue;
   }
   else if ( int(state) > SRTS_CONNECTED )
   {
   Error(UDT::getlasterror(), "UDT::connect status=" + udt_status_names[state]);
   }

   return;
   }
   }
 */

void SrtCommon::ConnectClient(string host, int port)
{

    sockaddr_in sa = CreateAddrInet(host, port);
    sockaddr* psa = (sockaddr*)&sa;
    Verb() << "Connecting to " << host << ":" << port << " ... " << VerbNoEOL;
    int stat = srt_connect(m_sock, psa, sizeof sa);
    if ( stat == SRT_ERROR )
    {
        srt_close(m_sock);
        Error(UDT::getlasterror(), "UDT::connect");
    }

    // Wait for REAL connected state if nonblocking mode
    if ( !m_blocking_mode )
    {
        Verb() << "[ASYNC] " << VerbNoEOL;

        // SPIN-WAITING version. Don't use it unless you know what you're doing.
        // SpinWaitAsync();

        // Socket readiness for connection is checked by polling on WRITE allowed sockets.
        int len = 2;
        SRTSOCKET ready[2];
        if ( srt_epoll_wait(srt_conn_epoll, 0, 0, ready, &len, -1, 0, 0, 0, 0) != -1 )
        {
            Verb() << "[EPOLL: " << len << " sockets] " << VerbNoEOL;
        }
        else
        {
            Error(UDT::getlasterror(), "srt_epoll_wait(srt_conn_epoll)");
        }
    }

    Verb() << " connected.";
    stat = ConfigurePost(m_sock);
    if ( stat == SRT_ERROR )
        Error(UDT::getlasterror(), "ConfigurePost");
}

void SrtCommon::Error(UDT::ERRORINFO& udtError, string src)
{
    int udtResult = udtError.getErrorCode();
    string message = udtError.getErrorMessage();
    if ( Verbose::on )
        Verb() << "FAILURE\n" << src << ": [" << udtResult << "] " << message;
    else
        cerr << "\nERROR #" << udtResult << ": " << message << endl;

    udtError.clear();
    throw TransmissionError("error: " + src + ": " + message);
}

void SrtCommon::Error(string msg)
{
    cerr << "\nERROR (app): " << msg << endl;
    throw std::runtime_error(msg);
}


void SrtCommon::SetupRendezvous(string adapter, int port)
{
    bool yes = true;
    srt_setsockopt(m_sock, 0, SRTO_RENDEZVOUS, &yes, sizeof yes);

    sockaddr_in localsa = CreateAddrInet(adapter, port);
    sockaddr* plsa = (sockaddr*)&localsa;
    Verb() << "Binding a server on " << adapter << ":" << port << " ...";
    int stat = srt_bind(m_sock, plsa, sizeof localsa);
    if ( stat == SRT_ERROR )
    {
        srt_close(m_sock);
        Error(UDT::getlasterror(), "srt_bind");
    }
}

void SrtCommon::Close()
{
    bool any = false;
    bool yes = true;
    if ( m_sock != SRT_INVALID_SOCK )
    {
        Verb() << "SrtCommon: DESTROYING CONNECTION, closing socket (rt%" << m_sock << ")...";
        srt_setsockflag(m_sock, SRTO_SNDSYN, &yes, sizeof yes);
        srt_close(m_sock);
        any = true;
    }

    if ( m_bindsock != SRT_INVALID_SOCK )
    {
        Verb() << "SrtCommon: DESTROYING SERVER, closing socket (ls%" << m_bindsock << ")...";
        // Set sndsynchro to the socket to synch-close it.
        srt_setsockflag(m_bindsock, SRTO_SNDSYN, &yes, sizeof yes);
        srt_close(m_bindsock);
        any = true;
    }

    if (any)
        Verb() << "SrtCommon: ... done.";
}

SrtCommon::~SrtCommon()
{
    Close();
}

void SrtCommon::UpdateGroupStatus(const SRT_SOCKGROUPDATA* grpdata, size_t grpdata_size)
{
    if (!grpdata)
    {
        // This happens when you passed too small array. Treat this as error and stop.
        cerr << "ERROR: redundancy group update reports " << grpdata_size
            << " existing sockets, but app registerred only " << m_group_nodes.size() << endl;
        Error("Too many unpredicted sockets in the group");
    }

    // Note: sockets are not necessarily in the same order. Find
    // the socket by id.
    for (size_t i = 0; i < grpdata_size; ++i)
    {
        SRTSOCKET id = grpdata[i].id;

        SRT_SOCKSTATUS status = grpdata[i].status;
        int result = grpdata[i].result;

        if (result != -1 && status == SRTS_CONNECTED)
        {
            // Everything's ok. Don't do anything.
            continue;
        }

        auto pgi = find_if(m_group_nodes.begin(), m_group_nodes.end(), [id](Connection& c) { return c.socket == id; });
        if (pgi == m_group_nodes.end())
        {
            // A new socket appeared out of the blue. Internal error?
            Error("Unregisterred socket ID appeared in the status. INTERNAL ERROR.");
        }

        sockaddr_in sa = CreateAddrInet(pgi->host, pgi->port);
        sockaddr* psa = (sockaddr*)&sa;
        Verb() << "[" << i << "] RECONNECTING to node " << pgi->host << ":" << pgi->port << " ... " << VerbNoEOL;
        ++i;

        int insock = srt_connect(m_sock, psa, sizeof sa);
        if (insock == SRT_ERROR)
        {
            // Whatever. Skip the node.
            Verb() << "FAILED: ";
        }
        else
        {
            ConfigurePost(insock);
            // Ignore error this time. It's unlikely that an error
            // will pop up at the time of reconnecting.

            // Have socket, store it into the group socket array.
            pgi->socket = insock;
            pgi->status = 0;
        }
    }
}

SrtSource::SrtSource(string host, int port, std::string path, const map<string,string>& par)
{
    Init(host, port, path, par, SRT_EPOLL_IN);
    ostringstream os;
    os << host << ":" << port;
    hostport_copy = os.str();
}

bytevector SrtSource::Read(size_t chunk)
{
    static size_t counter = 1;

    SRT_MSGCTRL mctrl = srt_msgctrl_default;
    bool have_group = !m_group_nodes.empty();
    bytevector data(chunk);
    bool ready = true;
    int stat;
    do
    {
        if (have_group)
        {
            mctrl.grpdata = m_group_data.data();
            mctrl.grpdata_size = m_group_data.size();
        }

        ::transmit_throw_on_interrupt = true;
        stat = srt_recvmsg2(m_sock, data.data(), chunk, &mctrl);
        ::transmit_throw_on_interrupt = false;
        if ( stat == SRT_ERROR )
        {
            if ( !m_blocking_mode )
            {
                // EAGAIN for SRT READING
                if ( srt_getlasterror(NULL) == SRT_EASYNCRCV )
                {
                    Verb() << "AGAIN: - waiting for data by epoll...";
                    // Poll on this descriptor until reading is available, indefinitely.
                    int len = 2;
                    SRTSOCKET sready[2];
                    if ( srt_epoll_wait(srt_epoll, sready, &len, 0, 0, -1, 0, 0, 0, 0) != -1 )
                    {
                        Verb() << "... epoll reported ready " << len << " sockets";
                        continue;
                    }
                    // If was -1, then passthru.
                }
            }
            Error(UDT::getlasterror(), "srt_recvmsg2");
        }

        if ( stat == 0 )
        {
            throw ReadEOF(hostport_copy);
        }
    }
    while (!ready);

    chunk = size_t(stat);
    if ( chunk < data.size() )
        data.resize(chunk);

    if (have_group)
    {
        UpdateGroupStatus(mctrl.grpdata, mctrl.grpdata_size);
    }

    CBytePerfMon perf;
    srt_bstats(m_sock, &perf, true);
    if ( transmit_bw_report && int(counter % transmit_bw_report) == transmit_bw_report - 1 )
    {
        Verb() << "+++/+++SRT BANDWIDTH: " << perf.mbpsBandwidth;
    }

    if ( transmit_stats_report && counter % transmit_stats_report == transmit_stats_report - 1)
    {
        PrintSrtStats(m_sock, perf);
    }

    ++counter;

    return data;
}

SrtTarget::SrtTarget(std::string host, int port, std::string path, const std::map<std::string,std::string>& par)
{
    Init(host, port, path, par, SRT_EPOLL_OUT);
}


int SrtTarget::ConfigurePre(SRTSOCKET sock)
{
    int result = SrtCommon::ConfigurePre(sock);
    if ( result == -1 )
        return result;

    int yes = 1;
    // This is for the HSv4 compatibility; if both parties are HSv5
    // (min. version 1.2.1), then this setting simply does nothing.
    // In HSv4 this setting is obligatory; otherwise the SRT handshake
    // extension will not be done at all.
    result = srt_setsockopt(sock, 0, SRTO_SENDER, &yes, sizeof yes);
    if ( result == -1 )
        return result;

    return 0;
}

void SrtTarget::Write(const bytevector& data)
{
    ::transmit_throw_on_interrupt = true;

    // Check first if it's ready to write.
    // If not, wait indefinitely.
    if ( !m_blocking_mode )
    {
        int ready[2];
        int len = 2;
        if ( srt_epoll_wait(srt_epoll, 0, 0, ready, &len, -1, 0, 0, 0, 0) == SRT_ERROR )
            Error(UDT::getlasterror(), "srt_epoll_wait");
    }

    SRT_MSGCTRL mctrl = srt_msgctrl_default;
    bool have_group = !m_group_nodes.empty();
    if (have_group)
    {
        mctrl.grpdata = m_group_data.data();
        mctrl.grpdata_size = m_group_data.size();
    }

    int stat = srt_sendmsg2(m_sock, data.data(), data.size(), &mctrl);

    // For a socket group, the error is reported only
    // if ALL links from the group have failed to perform
    // the operation. If only one did, the result will be
    // visible in the status array.
    if ( stat == SRT_ERROR )
        Error(UDT::getlasterror(), "srt_sendmsg");
    ::transmit_throw_on_interrupt = false;

    if (have_group)
    {
        UpdateGroupStatus(mctrl.grpdata, mctrl.grpdata_size);
    }
}

SrtRelay::SrtRelay(std::string host, int port, std::string path, const std::map<std::string,std::string>& par)
{
    Init(host, port, path, par, SRT_EPOLL_IN | SRT_EPOLL_OUT);
}

SrtModel::SrtModel(string host, int port, map<string,string> par)
{
    InitParameters(host, "", par);
    if (m_mode == "caller")
        is_caller = true;
    else if (m_mode == "rendezvous")
        is_rend = true;
    else if (m_mode != "listener")
        throw std::invalid_argument("Wrong 'mode' attribute; expected: caller, listener, rendezvous");

    m_host = host;
    m_port = port;
}

void SrtModel::Establish(ref_t<std::string> name)
{
    // This does connect or accept.
    // When this returned true, the caller should create
    // a new SrtSource or SrtTaget then call StealFrom(*this) on it.

    // If this is a connector and the peer doesn't have a corresponding
    // medium, it should send back a single byte with value 0. This means
    // that agent should stop connecting.

    if (is_rend)
    {
        OpenRendezvous(m_adapter, m_host, m_port);
    }
    else if (is_caller)
    {
        // Establish a connection

        PrepareClient();

        if (name.get() != "")
        {
            Verb() << "Connect with requesting stream [" << name.get() << "]";
            UDT::setstreamid(m_sock, *name);
        }
        else
        {
            Verb() << "NO STREAM ID for SRT connection";
        }

        if (m_outgoing_port)
        {
            Verb() << "Setting outgoing port: " << m_outgoing_port;
            SetupAdapter("", m_outgoing_port);
        }

        ConnectClient(m_host, m_port);

        if (m_outgoing_port == 0)
        {
            // Must rely on a randomly selected one. Extract the port
            // so that it will be reused next time.
            sockaddr_any s(AF_INET);
            int namelen = s.size();
            if ( srt_getsockname(Socket(), &s, &namelen) == SRT_ERROR )
            {
                Error(UDT::getlasterror(), "srt_getsockname");
            }

            m_outgoing_port = s.hport();
            Verb() << "Extracted outgoing port: " << m_outgoing_port;
        }
    }
    else
    {
        // Listener - get a socket by accepting.
        // Check if the listener is already created first
        if (Listener() == SRT_INVALID_SOCK)
        {
            Verb() << "Setting up listener: port=" << m_port << " backlog=5";
            PrepareListener(m_adapter, m_port, 5);
        }

        Verb() << "Accepting a client...";
        AcceptNewClient();
        // This rewrites m_sock with a new SRT socket ("accepted" socket)
        *name = UDT::getstreamid(m_sock);
        Verb() << "... GOT CLIENT for stream [" << name.get() << "]";
    }
}


template <class Iface> struct Srt;
template <> struct Srt<Source> { typedef SrtSource type; };
template <> struct Srt<Target> { typedef SrtTarget type; };
template <> struct Srt<Relay> { typedef SrtRelay type; };

template <class Iface>
<<<<<<< HEAD
Iface* CreateSrt(const string& host, int port, std::string path, const map<string,string>& par)
{ return new typename Srt<Iface>::type (host, port, path, par); }
=======
Iface* CreateSrt(const string& host, int port, const map<string,string>& par)
{ return new typename Srt<Iface>::type (host, port, par); }
>>>>>>> a97cc0ad

bytevector ConsoleRead(size_t chunk)
{
    bytevector data(chunk);
    bool st = cin.read(data.data(), chunk).good();
    chunk = cin.gcount();
    if ( chunk == 0 && !st )
        return bytevector();

    if ( chunk < data.size() )
        data.resize(chunk);
    if ( data.empty() )
        throw Source::ReadEOF("CONSOLE device");

    return data;
}

class ConsoleSource: public virtual Source
{
public:

    ConsoleSource()
    {
    }

    bytevector Read(size_t chunk) override
    {
        return ConsoleRead(chunk);
    }

    bool IsOpen() override { return cin.good(); }
    bool End() override { return cin.eof(); }
};

class ConsoleTarget: public virtual Target
{
public:

    ConsoleTarget()
    {
    }

    void Write(const bytevector& data) override
    {
        cout.write(data.data(), data.size());
    }

    bool IsOpen() override { return cout.good(); }
    bool Broken() override { return cout.eof(); }
};

class ConsoleRelay: public Relay, public ConsoleSource, public ConsoleTarget
{
public:
    ConsoleRelay() = default;

    bool IsOpen() override { return cin.good() && cout.good(); }
};

template <class Iface> struct Console;
template <> struct Console<Source> { typedef ConsoleSource type; };
template <> struct Console<Target> { typedef ConsoleTarget type; };
template <> struct Console<Relay> { typedef ConsoleRelay type; };

template <class Iface>
Iface* CreateConsole() { return new typename Console<Iface>::type (); }


// More options can be added in future.
SocketOption udp_options [] {
    { "iptos", IPPROTO_IP, IP_TOS, SocketOption::PRE, SocketOption::INT, nullptr },
    // IP_TTL and IP_MULTICAST_TTL are handled separately by a common option, "ttl".
    { "mcloop", IPPROTO_IP, IP_MULTICAST_LOOP, SocketOption::PRE, SocketOption::INT, nullptr }
};

static inline bool IsMulticast(in_addr adr)
{
    unsigned char* abytes = (unsigned char*)&adr.s_addr;
    unsigned char c = abytes[0];
    return c >= 224 && c <= 239;
}


class UdpCommon
{
protected:
    int m_sock = -1;
    sockaddr_in sadr;
    string adapter;
    map<string, string> m_options;

    void Setup(string host, int port, map<string,string> attr)
    {
        m_sock = socket(AF_INET, SOCK_DGRAM, IPPROTO_UDP);
        if (m_sock == -1)
            Error(SysError(), "UdpCommon::Setup: socket");

        int yes = 1;
        ::setsockopt(m_sock, SOL_SOCKET, SO_REUSEADDR, (const char*)&yes, sizeof yes);

        sadr = CreateAddrInet(host, port);

        bool is_multicast = false;

        if ( attr.count("multicast") )
        {
            if (!IsMulticast(sadr.sin_addr))
            {
                throw std::runtime_error("UdpCommon: requested multicast for a non-multicast-type IP address");
            }
            is_multicast = true;
        }
        else if (IsMulticast(sadr.sin_addr))
        {
            is_multicast = true;
        }

        if (is_multicast)
        {
            adapter = attr.count("adapter") ? attr.at("adapter") : string();
            sockaddr_in maddr;
            if ( adapter == "" )
            {
                Verb() << "Multicast: home address: INADDR_ANY:" << port;
                maddr.sin_family = AF_INET;
                maddr.sin_addr.s_addr = htonl(INADDR_ANY);
                maddr.sin_port = htons(port); // necessary for temporary use
            }
            else
            {
                Verb() << "Multicast: home address: " << adapter << ":" << port;
                maddr = CreateAddrInet(adapter, port);
            }

            ip_mreq mreq;
            mreq.imr_multiaddr.s_addr = sadr.sin_addr.s_addr;
            mreq.imr_interface.s_addr = maddr.sin_addr.s_addr;
#ifdef _WIN32
            const char* mreq_arg = (const char*)&mreq;
            const auto status_error = SOCKET_ERROR;
#else
            const void* mreq_arg = &mreq;
            const auto status_error = -1;
#endif

#if defined(_WIN32) || defined(__CYGWIN__)
            // On Windows it somehow doesn't work when bind()
            // is called with multicast address. Write the address
            // that designates the network device here.
            // Also, sets port sharing when working with multicast
            sadr = maddr;
            int reuse = 1;
            int shareAddrRes = setsockopt(m_sock, SOL_SOCKET, SO_REUSEADDR, reinterpret_cast<const char*>(&reuse), sizeof(reuse));
            if (shareAddrRes == status_error)
            {
                throw runtime_error("marking socket for shared use failed");
            }
            Verb() << "Multicast(Windows): will bind to home address";
#else
            Verb() << "Multicast(POSIX): will bind to IGMP address: " << host;
#endif
            int res = setsockopt(m_sock, IPPROTO_IP, IP_ADD_MEMBERSHIP, mreq_arg, sizeof(mreq));

            if ( res == status_error )
            {
                throw runtime_error("adding to multicast membership failed");
            }
            attr.erase("multicast");
            attr.erase("adapter");
        }

        // The "ttl" options is handled separately, it maps to both IP_TTL
        // and IP_MULTICAST_TTL so that TTL setting works for both uni- and multicast.
        if (attr.count("ttl"))
        {
            int ttl = stoi(attr.at("ttl"));
            int res = setsockopt(m_sock, IPPROTO_IP, IP_TTL, (const char*)&ttl, sizeof ttl);
            if (res == -1)
                Verb() << "WARNING: failed to set 'ttl' (IP_TTL) to " << ttl;
            res = setsockopt(m_sock, IPPROTO_IP, IP_MULTICAST_TTL, (const char*)&ttl, sizeof ttl);
            if (res == -1)
                Verb() << "WARNING: failed to set 'ttl' (IP_MULTICAST_TTL) to " << ttl;

            attr.erase("ttl");
        }

        m_options = attr;

        for (auto o: udp_options)
        {
            // Ignore "binding" - for UDP there are no post options.
            if ( m_options.count(o.name) )
            {
                string value = m_options.at(o.name);
                bool ok = o.apply<SocketOption::SYSTEM>(m_sock, value);
                if ( !ok )
                    Verb() << "WARNING: failed to set '" << o.name << "' to " << value;
            }
        }
    }

    void Error(int err, string src)
    {
        char buf[512];
        string message = SysStrError(err, buf, 512u);

        if ( Verbose::on )
            Verb() << "FAILURE\n" << src << ": [" << err << "] " << message;
        else
            cerr << "\nERROR #" << err << ": " << message << endl;

        throw TransmissionError("error: " + src + ": " + message);
    }

    ~UdpCommon()
    {
#ifdef _WIN32
        if (m_sock != -1)
        {
            shutdown(m_sock, SD_BOTH);
            closesocket(m_sock);
            m_sock = -1;
        }
#else
        close(m_sock);
#endif
    }
};


class UdpSource: public virtual Source, public virtual UdpCommon
{
    bool eof = true;
public:

    UdpSource(string host, int port, const map<string,string>& attr)
    {
        Setup(host, port, attr);
        int stat = ::bind(m_sock, (sockaddr*)&sadr, sizeof sadr);
        if ( stat == -1 )
            Error(SysError(), "Binding address for UDP");
        eof = false;
    }

    bytevector Read(size_t chunk) override
    {
        bytevector data(chunk);
        sockaddr_in sa;
        socklen_t si = sizeof(sockaddr_in);
        int stat = recvfrom(m_sock, data.data(), chunk, 0, (sockaddr*)&sa, &si);
        if ( stat == -1 )
            Error(SysError(), "UDP Read/recvfrom");

        if ( stat < 1 )
        {
            eof = true;
            return bytevector();
        }

        chunk = size_t(stat);
        if ( chunk < data.size() )
            data.resize(chunk);

        return data;
    }

    bool IsOpen() override { return m_sock != -1; }
    bool End() override { return eof; }
};

class UdpTarget: public virtual Target, public virtual UdpCommon
{
public:
    UdpTarget(string host, int port, const map<string,string>& attr )
    {
        Setup(host, port, attr);
    }

    void Write(const bytevector& data) override
    {
        int stat = sendto(m_sock, data.data(), data.size(), 0, (sockaddr*)&sadr, sizeof sadr);
        if ( stat == -1 )
            Error(SysError(), "UDP Write/sendto");
    }

    bool IsOpen() override { return m_sock != -1; }
    bool Broken() override { return false; }
};

class UdpRelay: public Relay, public UdpSource, public UdpTarget
{
public:
    UdpRelay(string host, int port, const map<string,string>& attr):
        UdpSource(host, port, attr),
        UdpTarget(host, port, attr)
    {
    }

    bool IsOpen() override { return m_sock != -1; }
};

template <class Iface> struct Udp;
template <> struct Udp<Source> { typedef UdpSource type; };
template <> struct Udp<Target> { typedef UdpTarget type; };
template <> struct Udp<Relay> { typedef UdpRelay type; };

template <class Iface>
Iface* CreateUdp(const string& host, int port, const map<string,string>& par) { return new typename Udp<Iface>::type (host, port, par); }

template<class Base>
inline bool IsOutput() { return false; }

template<>
inline bool IsOutput<Target>() { return true; }

template <class Base>
extern unique_ptr<Base> CreateMedium(const string& uri)
{
    unique_ptr<Base> ptr;

    UriParser u(uri);

    int iport = 0;
    switch ( u.type() )
    {
    default:
        break; // do nothing, return nullptr
    case UriParser::FILE:
        if ( u.host() == "con" || u.host() == "console" )
        {
            if ( IsOutput<Base>() && (
                        (Verbose::on && transmit_cverb == &cout)
                        || transmit_bw_report) )
            {
                cerr << "ERROR: file://con with -v or -r would result in mixing the data and text info.\n";
                cerr << "ERROR: HINT: you can stream through a FIFO (named pipe)\n";
                throw invalid_argument("incorrect parameter combination");
            }
            ptr.reset( CreateConsole<Base>() );
        }
        else
            ptr.reset( CreateFile<Base>(u.path()));
        break;

    case UriParser::SRT:
<<<<<<< HEAD
        ptr.reset( CreateSrt<Base>(u.host(), u.portno(), u.path(), u.parameters()) );
=======
        ptr.reset( CreateSrt<Base>(u.host(), u.portno(), u.parameters()) );
>>>>>>> a97cc0ad
        break;


    case UriParser::UDP:
        iport = atoi(u.port().c_str());
        if ( iport <= 1024 )
        {
            cerr << "Port value invalid: " << iport << " - must be >1024\n";
            throw invalid_argument("Invalid port number");
        }
        ptr.reset( CreateUdp<Base>(u.host(), iport, u.parameters()) );
        break;

    }

    ptr->uri = move(u);
    return ptr;
}


std::unique_ptr<Source> Source::Create(const std::string& url)
{
    return CreateMedium<Source>(url);
}

std::unique_ptr<Target> Target::Create(const std::string& url)
{
    return CreateMedium<Target>(url);
}<|MERGE_RESOLUTION|>--- conflicted
+++ resolved
@@ -1190,13 +1190,8 @@
 template <> struct Srt<Relay> { typedef SrtRelay type; };
 
 template <class Iface>
-<<<<<<< HEAD
 Iface* CreateSrt(const string& host, int port, std::string path, const map<string,string>& par)
 { return new typename Srt<Iface>::type (host, port, path, par); }
-=======
-Iface* CreateSrt(const string& host, int port, const map<string,string>& par)
-{ return new typename Srt<Iface>::type (host, port, par); }
->>>>>>> a97cc0ad
 
 bytevector ConsoleRead(size_t chunk)
 {
@@ -1542,11 +1537,7 @@
         break;
 
     case UriParser::SRT:
-<<<<<<< HEAD
         ptr.reset( CreateSrt<Base>(u.host(), u.portno(), u.path(), u.parameters()) );
-=======
-        ptr.reset( CreateSrt<Base>(u.host(), u.portno(), u.parameters()) );
->>>>>>> a97cc0ad
         break;
 
 
