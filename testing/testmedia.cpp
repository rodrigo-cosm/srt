/*
 * SRT - Secure, Reliable, Transport
 * Copyright (c) 2018 Haivision Systems Inc.
 * 
 * This Source Code Form is subject to the terms of the Mozilla Public
 * License, v. 2.0. If a copy of the MPL was not distributed with this
 * file, You can obtain one at http://mozilla.org/MPL/2.0/.
 * 
 */

// Medium concretizations

// Just for formality. This file should be used 
#include <iostream>
#include <fstream>
#include <sstream>
#include <string>
#include <stdexcept>
#include <iterator>
#include <map>
#include <srt.h>
#if !defined(_WIN32)
#include <sys/ioctl.h>
#endif

#include "netinet_any.h"
#include "common.h"
#include "api.h"
#include "udt.h"
#include "logging.h"
#include "utilities.h"

#include "apputil.hpp"
#include "socketoptions.hpp"
#include "uriparser.hpp"
#include "testmedia.hpp"
#include "srt_compat.h"
#include "verbose.hpp"

using namespace std;


volatile bool transmit_throw_on_interrupt = false;
int transmit_bw_report = 0;
unsigned transmit_stats_report = 0;
size_t transmit_chunk_size = SRT_LIVE_DEF_PLSIZE;
bool transmit_printformat_json = false;
srt_listen_callback_fn* transmit_accept_hook_fn = nullptr;
void* transmit_accept_hook_op = nullptr;
// Do not unblock. Copy this to an app that uses applog and set appropriate name.
//srt_logging::Logger applog(SRT_LOGFA_APP, srt_logger_config, "srt-test");

std::shared_ptr<SrtStatsWriter> transmit_stats_writer;

string DirectionName(SRT_EPOLL_T direction)
{
    string dir_name;
    if (direction & ~SRT_EPOLL_ERR)
    {
        if (direction & SRT_EPOLL_IN)
        {
            dir_name = "source";
        }

        if (direction & SRT_EPOLL_OUT)
        {
            if (!dir_name.empty())
                dir_name = "relay";
            else
                dir_name = "target";
        }

        if (direction & SRT_EPOLL_ERR)
        {
            dir_name += "+error";
        }
    }
    else
    {
        // stupid name for a case of IPE
        dir_name = "stone";
    }

    return dir_name;
}

template<class FileBase> inline
bytevector FileRead(FileBase& ifile, size_t chunk, const string& filename)
{
    bytevector data(chunk);
    ifile.read(data.data(), chunk);
    size_t nread = ifile.gcount();
    if (nread < data.size())
        data.resize(nread);

    if (data.empty())
        throw Source::ReadEOF(filename);
    return data;
}


class FileSource: public virtual Source
{
    ifstream ifile;
    string filename_copy;
public:

    FileSource(const string& path): ifile(path, ios::in | ios::binary), filename_copy(path)
    {
        if (!ifile)
            throw std::runtime_error(path + ": Can't open file for reading");
    }

    bytevector Read(size_t chunk) override { return FileRead(ifile, chunk, filename_copy); }

    bool IsOpen() override { return bool(ifile); }
    bool End() override { return ifile.eof(); }
    //~FileSource() { ifile.close(); }
};

#ifdef PLEASE_LOG
#include "logging.h"
#endif

class FileTarget: public virtual Target
{
    ofstream ofile;
public:

    FileTarget(const string& path): ofile(path, ios::out | ios::trunc | ios::binary) {}

    void Write(const bytevector& data) override
    {
        ofile.write(data.data(), data.size());
#ifdef PLEASE_LOG
        extern srt_logging::Logger applog;
        applog.Debug() << "FileTarget::Write: " << data.size() << " written to a file";
#endif
    }

    bool IsOpen() override { return !!ofile; }
    bool Broken() override { return !ofile.good(); }
    //~FileTarget() { ofile.close(); }
    void Close() override
    {
#ifdef PLEASE_LOG
        extern srt_logging::Logger applog;
        applog.Debug() << "FileTarget::Close";
#endif
        ofile.close();
    }
};

// Can't base this class on FileSource and FileTarget classes because they use two
// separate fields, which makes it unable to reliably define IsOpen(). This would
// require to use 'fstream' type field in some kind of FileCommon first. Not worth
// a shot.
class FileRelay: public Relay
{
    fstream iofile;
    string filename_copy;
public:

    FileRelay(const string& path):
        iofile(path, ios::in | ios::out | ios::binary), filename_copy(path)
    {
        if (!iofile)
            throw std::runtime_error(path + ": Can't open file for reading");
    }
    bytevector Read(size_t chunk) override { return FileRead(iofile, chunk, filename_copy); }

    void Write(const bytevector& data) override
    {
        iofile.write(data.data(), data.size());
    }

    bool IsOpen() override { return !!iofile; }
    bool End() override { return iofile.eof(); }
    bool Broken() override { return !iofile.good(); }
    void Close() override { iofile.close(); }
};

template <class Iface> struct File;
template <> struct File<Source> { typedef FileSource type; };
template <> struct File<Target> { typedef FileTarget type; };
template <> struct File<Relay> { typedef FileRelay type; };

template <class Iface>
Iface* CreateFile(const string& name) { return new typename File<Iface>::type (name); }

void SrtCommon::InitParameters(string host, map<string,string> par)
{
    // Application-specific options: mode, blocking, timeout, adapter
    if ( Verbose::on && !par.empty())
    {
        Verb() << "SRT parameters specified:\n";
        for (map<string,string>::iterator i = par.begin(); i != par.end(); ++i)
        {
            Verb() << "\t" << i->first << " = '" << i->second << "'\n";
        }
    }

    m_mode = "default";
    if (par.count("mode"))
        m_mode = par.at("mode");

    if (m_mode == "default")
    {
        // Use the following convention:
        // 1. Server for source, Client for target
        // 2. If host is empty, then always server.
        if (host == "")
            m_mode = "listener";
        //else if (!dir_output)
        //m_mode = "server";
        else
            m_mode = "caller";
    }

    if (m_mode == "client")
        m_mode = "caller";
    else if (m_mode == "server")
        m_mode = "listener";

    par.erase("mode");

    if (par.count("blocking"))
    {
        m_blocking_mode = !false_names.count(par.at("blocking"));
        par.erase("blocking");
    }

    if (par.count("timeout"))
    {
        m_timeout = stoi(par.at("timeout"), 0, 0);
        par.erase("timeout");
    }

    if (par.count("adapter"))
    {
        m_adapter = par.at("adapter");
        par.erase("adapter");
    }
    else if (m_mode == "listener")
    {
        // For listener mode, adapter is taken from host,
        // if 'adapter' parameter is not given
        m_adapter = host;
    }

    if (par.count("tsbpd") && false_names.count(par.at("tsbpd")))
    {
        m_tsbpdmode = false;
    }

    if (par.count("port"))
    {
        m_outgoing_port = stoi(par.at("port"), 0, 0);
        par.erase("port");
    }

    // That's kinda clumsy, but it must rely on the defaults.
    // Default mode is live, so check if the file mode was enforced
    if (par.count("transtype") == 0 || par["transtype"] != "file")
    {
        // If the Live chunk size was nondefault, enforce the size.
        if (transmit_chunk_size != SRT_LIVE_DEF_PLSIZE)
        {
            if (transmit_chunk_size > SRT_LIVE_MAX_PLSIZE)
                throw std::runtime_error("Chunk size in live mode exceeds 1456 bytes; this is not supported");

            par["payloadsize"] = Sprint(transmit_chunk_size);
        }
    }

    // Assign the others here.
    m_options = par;
    m_options["mode"] = m_mode;
}

void SrtCommon::PrepareListener(string host, int port, int backlog)
{
    m_bindsock = srt_create_socket();
    if (m_bindsock == SRT_ERROR)
        Error("srt_create_socket");

    int stat = ConfigurePre(m_bindsock);
    if (stat == SRT_ERROR)
        Error("ConfigurePre");

    if (!m_blocking_mode)
    {
        srt_conn_epoll = AddPoller(m_bindsock, SRT_EPOLL_OUT);
    }

    sockaddr_in sa = CreateAddrInet(host, port);
    sockaddr* psa = (sockaddr*)&sa;
    Verb() << "Binding a server on " << host << ":" << port << " ...";
    stat = srt_bind(m_bindsock, psa, sizeof sa);
    if (stat == SRT_ERROR)
    {
        srt_close(m_bindsock);
        Error("srt_bind");
    }

    Verb() << " listen... " << VerbNoEOL;
    stat = srt_listen(m_bindsock, backlog);
    if (stat == SRT_ERROR)
    {
        srt_close(m_bindsock);
        Error("srt_listen");
    }

    Verb() << " accept... " << VerbNoEOL;
    ::transmit_throw_on_interrupt = true;

    if (!m_blocking_mode)
    {
        Verb() << "[ASYNC] (conn=" << srt_conn_epoll << ")";

        int len = 2;
        SRTSOCKET ready[2];
        if (srt_epoll_wait(srt_conn_epoll, 0, 0, ready, &len, -1, 0, 0, 0, 0) == -1)
            Error("srt_epoll_wait(srt_conn_epoll)");

        Verb() << "[EPOLL: " << len << " sockets] " << VerbNoEOL;
    }
}

void SrtCommon::StealFrom(SrtCommon& src)
{
    // This is used when SrtCommon class designates a listener
    // object that is doing Accept in appropriate direction class.
    // The new object should get the accepted socket.
    m_direction = src.m_direction;
    m_blocking_mode = src.m_blocking_mode;
    m_timeout = src.m_timeout;
    m_tsbpdmode = src.m_tsbpdmode;
    m_options = src.m_options;
    m_bindsock = SRT_INVALID_SOCK; // no listener
    m_sock = src.m_sock;
    src.m_sock = SRT_INVALID_SOCK; // STEALING
}

void SrtCommon::AcceptNewClient()
{
    sockaddr_in scl;
    int sclen = sizeof scl;

    Verb() << " accept..." << VerbNoEOL;

    m_sock = srt_accept(m_bindsock, (sockaddr*)&scl, &sclen);
    if (m_sock == SRT_INVALID_SOCK)
    {
        srt_close(m_bindsock);
        m_bindsock = SRT_INVALID_SOCK;
        Error("srt_accept");
    }

    Verb() << " connected.";
    ::transmit_throw_on_interrupt = false;

    // ConfigurePre is done on bindsock, so any possible Pre flags
    // are DERIVED by sock. ConfigurePost is done exclusively on sock.
    int stat = ConfigurePost(m_sock);
    if (stat == SRT_ERROR)
        Error("ConfigurePost");
}

void SrtCommon::Init(string host, int port, map<string,string> par, SRT_EPOLL_OPT dir)
{
    m_direction = dir;
    InitParameters(host, par);

    Verb() << "Opening SRT " << DirectionName(dir) << " " << m_mode
        << "(" << (m_blocking_mode ? "" : "non-") << "blocking)"
        << " on " << host << ":" << port;

    try
    {
        if (m_mode == "caller")
            OpenClient(host, port);
        else if (m_mode == "listener")
            OpenServer(m_adapter, port);
        else if (m_mode == "rendezvous")
            OpenRendezvous(m_adapter, host, port);
        else
        {
            throw std::invalid_argument("Invalid 'mode'. Use 'client' or 'server'");
        }
    }
    catch (...)
    {
        // This is an in-constructor-called function, so
        // when the exception is thrown, the destructor won't
        // close the sockets. This intercepts the exception
        // to close them.
        Verb() << "Open FAILED - closing SRT sockets";
        if (m_bindsock != SRT_INVALID_SOCK)
            srt_close(m_bindsock);
        if (m_sock != SRT_INVALID_SOCK)
            srt_close(m_sock);
        m_sock = m_bindsock = SRT_INVALID_SOCK;
        throw;
    }

    int pbkeylen = 0;
    SRT_KM_STATE kmstate, snd_kmstate, rcv_kmstate;
    int len = sizeof (int);
    srt_getsockflag(m_sock, SRTO_PBKEYLEN, &pbkeylen, &len);
    srt_getsockflag(m_sock, SRTO_KMSTATE, &kmstate, &len);
    srt_getsockflag(m_sock, SRTO_SNDKMSTATE, &snd_kmstate, &len);
    srt_getsockflag(m_sock, SRTO_RCVKMSTATE, &rcv_kmstate, &len);

    // Bring this declaration temporarily, this is only for testing
    std::string KmStateStr(SRT_KM_STATE state);

    Verb() << "ENCRYPTION status: " << KmStateStr(kmstate)
        << " (SND:" << KmStateStr(snd_kmstate) << " RCV:" << KmStateStr(rcv_kmstate)
        << ") PBKEYLEN=" << pbkeylen;

    // Display some selected options on the socket.
    if (Verbose::on)
    {
        int64_t bandwidth = 0;
        int latency = 0;
        bool blocking_snd = false, blocking_rcv = false;
        int dropdelay = 0;
        int size_int = sizeof (int), size_int64 = sizeof (int64_t), size_bool = sizeof (bool);

        srt_getsockflag(m_sock, SRTO_MAXBW, &bandwidth, &size_int64);
        srt_getsockflag(m_sock, SRTO_RCVLATENCY, &latency, &size_int);
        srt_getsockflag(m_sock, SRTO_RCVSYN, &blocking_rcv, &size_bool);
        srt_getsockflag(m_sock, SRTO_SNDSYN, &blocking_snd, &size_bool);
        srt_getsockflag(m_sock, SRTO_SNDDROPDELAY, &dropdelay, &size_int);

        Verb() << "OPTIONS: maxbw=" << bandwidth << " rcvlatency=" << latency << boolalpha
            << " blocking{rcv=" << blocking_rcv << " snd=" << blocking_snd
            << "} snddropdelay=" << dropdelay;
    }

    if (!m_blocking_mode)
    {
        // Don't add new epoll if already created as a part
        // of group management: if (srt_epoll == -1)...
        srt_epoll = AddPoller(m_sock, dir);
    }
}

int SrtCommon::AddPoller(SRTSOCKET socket, int modes)
{
    int pollid = srt_epoll_create();
    if (pollid == -1)
        throw std::runtime_error("Can't create epoll in nonblocking mode");
    Verb() << "EPOLL: creating eid=" << pollid << " and adding @" << socket
        << " in " << DirectionName(SRT_EPOLL_OPT(modes)) << " mode";
    srt_epoll_add_usock(pollid, socket, &modes);
    return pollid;
}

int SrtCommon::ConfigurePost(SRTSOCKET sock)
{
    bool yes = m_blocking_mode;
    int result = 0;
    if (m_direction & SRT_EPOLL_OUT)
    {
        Verb() << "Setting SND blocking mode: " << boolalpha << yes << " timeout=" << m_timeout;
        result = srt_setsockopt(sock, 0, SRTO_SNDSYN, &yes, sizeof yes);
        if (result == -1)
        {
#ifdef PLEASE_LOG
            extern srt_logging::Logger applog;
            applog.Error() << "ERROR SETTING OPTION: SRTO_SNDSYN";
#endif
            return result;
        }

        if (m_timeout)
            result = srt_setsockopt(sock, 0, SRTO_SNDTIMEO, &m_timeout, sizeof m_timeout);
        if (result == -1)
        {
#ifdef PLEASE_LOG
            extern srt_logging::Logger applog;
            applog.Error() << "ERROR SETTING OPTION: SRTO_SNDTIMEO";
#endif
            return result;
        }
    }

    if (m_direction & SRT_EPOLL_IN)
    {
        Verb() << "Setting RCV blocking mode: " << boolalpha << yes << " timeout=" << m_timeout;
        result = srt_setsockopt(sock, 0, SRTO_RCVSYN, &yes, sizeof yes);
        if (result == -1)
            return result;

        if (m_timeout)
            result = srt_setsockopt(sock, 0, SRTO_RCVTIMEO, &m_timeout, sizeof m_timeout);
        if (result == -1)
            return result;
    }

    // host is only checked for emptiness and depending on that the connection mode is selected.
    // Here we are not exactly interested with that information.
    vector<string> failures;

    SrtConfigurePost(sock, m_options, &failures);


    if (!failures.empty())
    {
        if (Verbose::on)
        {
            Verb() << "WARNING: failed to set options: ";
            copy(failures.begin(), failures.end(), ostream_iterator<string>(*Verbose::cverb, ", "));
            Verb();
        }
    }

    return 0;
}

int SrtCommon::ConfigurePre(SRTSOCKET sock)
{
    int result = 0;

    int no = 0;
    if (!m_tsbpdmode)
    {
        result = srt_setsockopt(sock, 0, SRTO_TSBPDMODE, &no, sizeof no);
        if (result == -1)
            return result;
    }

    // Let's pretend async mode is set this way.
    // This is for asynchronous connect.
    int maybe = m_blocking_mode;
    result = srt_setsockopt(sock, 0, SRTO_RCVSYN, &maybe, sizeof maybe);
    if (result == -1)
        return result;

    // host is only checked for emptiness and depending on that the connection mode is selected.
    // Here we are not exactly interested with that information.
    vector<string> failures;

    // NOTE: here host = "", so the 'connmode' will be returned as LISTENER always,
    // but it doesn't matter here. We don't use 'connmode' for anything else than
    // checking for failures.
    SocketOption::Mode conmode = SrtConfigurePre(sock, "",  m_options, &failures);

    if (conmode == SocketOption::FAILURE)
    {
        if (Verbose::on )
        {
            Verb() << "WARNING: failed to set options: ";
            copy(failures.begin(), failures.end(), ostream_iterator<string>(*Verbose::cverb, ", "));
            Verb();
        }

        return SRT_ERROR;
    }

    return 0;
}

void SrtCommon::SetupAdapter(const string& host, int port)
{
    sockaddr_in localsa = CreateAddrInet(host, port);
    sockaddr* psa = (sockaddr*)&localsa;
    int stat = srt_bind(m_sock, psa, sizeof localsa);
    if (stat == SRT_ERROR)
        Error("srt_bind");
}

void SrtCommon::OpenClient(string host, int port)
{
    PrepareClient();

    if (m_outgoing_port)
    {
        SetupAdapter("", m_outgoing_port);
    }

    ConnectClient(host, port);
}

void SrtCommon::PrepareClient()
{
    m_sock = srt_create_socket();
    if (m_sock == SRT_ERROR)
        Error("srt_create_socket");

    int stat = ConfigurePre(m_sock);
    if (stat == SRT_ERROR)
        Error("ConfigurePre");

    if (!m_blocking_mode)
    {
        srt_conn_epoll = AddPoller(m_sock, SRT_EPOLL_OUT);
    }

}

/*
   This may be used sometimes for testing, but it's nonportable.
   void SrtCommon::SpinWaitAsync()
   {
   static string udt_status_names [] = {
   "INIT" , "OPENED", "LISTENING", "CONNECTING", "CONNECTED", "BROKEN", "CLOSING", "CLOSED", "NONEXIST"
   };

   for (;;)
   {
   SRT_SOCKSTATUS state = srt_getsockstate(m_sock);
   if (int(state) < SRTS_CONNECTED)
   {
   if (Verbose::on)
   Verb() << state;
   usleep(250000);
   continue;
   }
   else if (int(state) > SRTS_CONNECTED)
   {
   Error("UDT::connect status=" + udt_status_names[state]);
   }

   return;
   }
   }
 */

void SrtCommon::ConnectClient(string host, int port)
{

    sockaddr_in sa = CreateAddrInet(host, port);
    sockaddr* psa = (sockaddr*)&sa;
    Verb() << "Connecting to " << host << ":" << port << " ... " << VerbNoEOL;
    int stat = srt_connect(m_sock, psa, sizeof sa);
    if (stat == SRT_ERROR)
    {
        SRT_REJECT_REASON reason = srt_getrejectreason(m_sock);
#if PLEASE_LOG
        extern srt_logging::Logger applog;
        LOGP(applog.Error, "ERROR reported by srt_connect - closing socket @", m_sock);
#endif
        srt_close(m_sock);
        Error("srt_connect", reason);
    }

    // Wait for REAL connected state if nonblocking mode
    if (!m_blocking_mode)
    {
        Verb() << "[ASYNC] " << VerbNoEOL;

        // SPIN-WAITING version. Don't use it unless you know what you're doing.
        // SpinWaitAsync();

        // Socket readiness for connection is checked by polling on WRITE allowed sockets.
        int len = 2;
        SRTSOCKET ready[2];
        if (srt_epoll_wait(srt_conn_epoll, 0, 0, ready, &len, -1, 0, 0, 0, 0) != -1)
        {
            Verb() << "[EPOLL: " << len << " sockets] " << VerbNoEOL;
        }
        else
        {
            Error("srt_epoll_wait(srt_conn_epoll)");
        }
    }

    Verb() << " connected.";
    stat = ConfigurePost(m_sock);
    if (stat == SRT_ERROR)
        Error("ConfigurePost");
}

void SrtCommon::Error(string src, SRT_REJECT_REASON reason)
{
    CUDTException& udtError = UDT::getlasterror();
    int udtResult = udtError.getErrorCode();
    if (udtResult == SRT_SUCCESS)
    {
        cerr << "\nERROR (app): " << src << endl;
        throw std::runtime_error(src);
    }

    string message = udtError.getErrorMessage();
    string rejectreason;
    if (udtResult == SRT_ECONNREJ)
    {
        rejectreason = srt_rejectreason_str(reason);

        if (Verbose::on)
            Verb() << "FAILURE\n" << src << ": [" << udtResult << "] "
                << "Connection rejected: [" << int(reason) << "]: "
                << srt_rejectreason_str(reason);
        else
            Verror() << "\nERROR #" << udtResult
                << ": Connection rejected: [" << int(reason) << "]: "
                << srt_rejectreason_str(reason);
    }
    else
    {
        if (Verbose::on)
            Verb() << "FAILURE\n" << src << ": [" << udtResult << "] " << message;
        else
            Verror() << "\nERROR #" << udtResult << ": " << message;
    }

    udtError.clear();
    throw TransmissionError("error: " + src + ": " + message);
}

void SrtCommon::SetupRendezvous(string adapter, int port)
{
    bool yes = true;
    srt_setsockopt(m_sock, 0, SRTO_RENDEZVOUS, &yes, sizeof yes);

    sockaddr_in localsa = CreateAddrInet(adapter, port);
    sockaddr* plsa = (sockaddr*)&localsa;
    Verb() << "Binding a server on " << adapter << ":" << port << " ...";
    int stat = srt_bind(m_sock, plsa, sizeof localsa);
    if (stat == SRT_ERROR)
    {
        srt_close(m_sock);
        Error("srt_bind");
    }
}

void SrtCommon::Close()
{
#if PLEASE_LOG
        extern srt_logging::Logger applog;
        LOGP(applog.Error, "CLOSE requested - closing socket @", m_sock);
#endif
    bool any = false;
    bool yes = true;
    if (m_sock != SRT_INVALID_SOCK)
    {
        Verb() << "SrtCommon: DESTROYING CONNECTION, closing socket (rt%" << m_sock << ")...";
        srt_setsockflag(m_sock, SRTO_SNDSYN, &yes, sizeof yes);
        srt_close(m_sock);
        any = true;
    }

    if (m_bindsock != SRT_INVALID_SOCK)
    {
        Verb() << "SrtCommon: DESTROYING SERVER, closing socket (ls%" << m_bindsock << ")...";
        // Set sndsynchro to the socket to synch-close it.
        srt_setsockflag(m_bindsock, SRTO_SNDSYN, &yes, sizeof yes);
        srt_close(m_bindsock);
        any = true;
    }

    if (any)
        Verb() << "SrtCommon: ... done.";
}

SrtCommon::~SrtCommon()
{
    Close();
}

SrtSource::SrtSource(string host, int port, const map<string,string>& par)
{
    Init(host, port, par, SRT_EPOLL_IN);
    ostringstream os;
    os << host << ":" << port;
    hostport_copy = os.str();
}

static void PrintSrtStats(SRTSOCKET sock, bool clr, bool bw, bool stats)
{
    CBytePerfMon perf;
    // clear only if stats report is to be read
    srt_bstats(sock, &perf, clr);

    if (bw)
        cout << transmit_stats_writer->WriteBandwidth(perf.mbpsBandwidth);
    if (stats)
        cout << transmit_stats_writer->WriteStats(sock, perf);
}



bytevector SrtSource::Read(size_t chunk)
{
    static size_t counter = 1;

    bytevector data(chunk);
    bool ready = true;
    int stat;
    do
    {
        ::transmit_throw_on_interrupt = true;
        stat = srt_recvmsg(m_sock, data.data(), chunk);
        ::transmit_throw_on_interrupt = false;
        if (stat == SRT_ERROR)
        {
            if (!m_blocking_mode)
            {
                // EAGAIN for SRT READING
                if (srt_getlasterror(NULL) == SRT_EASYNCRCV)
                {
                    Verb() << "AGAIN: - waiting for data by epoll...";
                    // Poll on this descriptor until reading is available, indefinitely.
                    int len = 2;
                    SRTSOCKET sready[2];
                    if (srt_epoll_wait(srt_epoll, sready, &len, 0, 0, -1, 0, 0, 0, 0) != -1)
                    {
                        Verb() << "... epoll reported ready " << len << " sockets";
                        continue;
                    }
                    // If was -1, then passthru.
                }
            }
            Error("srt_recvmsg2");
        }

        if (stat == 0)
        {
            throw ReadEOF(hostport_copy);
        }
    }
    while (!ready);

    chunk = size_t(stat);
    if (chunk < data.size())
        data.resize(chunk);

    const bool need_bw_report    = transmit_bw_report    && int(counter % transmit_bw_report) == transmit_bw_report - 1;
    const bool need_stats_report = transmit_stats_report && counter % transmit_stats_report == transmit_stats_report - 1;

    if (transmit_stats_report && (need_stats_report || need_bw_report))
    {
        PrintSrtStats(m_sock, need_stats_report, need_bw_report, need_stats_report);
    }

    ++counter;

    return data;
}

SrtTarget::SrtTarget(std::string host, int port, const std::map<std::string,std::string>& par)
{
    Init(host, port, par, SRT_EPOLL_OUT);
}


int SrtTarget::ConfigurePre(SRTSOCKET sock)
{
    int result = SrtCommon::ConfigurePre(sock);
    if (result == -1)
        return result;

    int yes = 1;
    // This is for the HSv4 compatibility; if both parties are HSv5
    // (min. version 1.2.1), then this setting simply does nothing.
    // In HSv4 this setting is obligatory; otherwise the SRT handshake
    // extension will not be done at all.
    result = srt_setsockopt(sock, 0, SRTO_SENDER, &yes, sizeof yes);
    if (result == -1)
        return result;

    return 0;
}

void SrtTarget::Write(const bytevector& data)
{
    static int counter = 1;
    ::transmit_throw_on_interrupt = true;

    // Check first if it's ready to write.
    // If not, wait indefinitely.
    if (!m_blocking_mode)
    {
        int ready[2];
        int len = 2;
        if (srt_epoll_wait(srt_epoll, 0, 0, ready, &len, -1, 0, 0, 0, 0) == SRT_ERROR)
            Error("srt_epoll_wait");
    }

    int stat = srt_sendmsg2(m_sock, data.data(), data.size(), nullptr);
    if (stat == SRT_ERROR)
        Error("srt_sendmsg");
    ::transmit_throw_on_interrupt = false;

    const bool need_bw_report    = transmit_bw_report    && int(counter % transmit_bw_report) == transmit_bw_report - 1;
    const bool need_stats_report = transmit_stats_report && counter % transmit_stats_report == transmit_stats_report - 1;

    if (transmit_stats_report && (need_stats_report || need_bw_report))
    {
        PrintSrtStats(m_sock, need_stats_report, need_bw_report, need_stats_report);
    }

    ++counter;
}

SrtRelay::SrtRelay(std::string host, int port, const std::map<std::string,std::string>& par)
{
    Init(host, port, par, SRT_EPOLL_IN | SRT_EPOLL_OUT);
}

SrtModel::SrtModel(string host, int port, map<string,string> par)
{
    InitParameters(host, par);
    if (m_mode == "caller")
        is_caller = true;
    else if (m_mode == "rendezvous")
        is_rend = true;
    else if (m_mode != "listener")
        throw std::invalid_argument("Wrong 'mode' attribute; expected: caller, listener, rendezvous");

    m_host = host;
    m_port = port;
}

void SrtModel::Establish(ref_t<std::string> name)
{
    // This does connect or accept.
    // When this returned true, the caller should create
    // a new SrtSource or SrtTaget then call StealFrom(*this) on it.

    // If this is a connector and the peer doesn't have a corresponding
    // medium, it should send back a single byte with value 0. This means
    // that agent should stop connecting.

    if (is_rend)
    {
        OpenRendezvous(m_adapter, m_host, m_port);
    }
    else if (is_caller)
    {
        // Establish a connection

        PrepareClient();

        if (name.get() != "")
        {
            Verb() << "Connect with requesting stream [" << name.get() << "]";
            UDT::setstreamid(m_sock, *name);
        }
        else
        {
            Verb() << "NO STREAM ID for SRT connection";
        }

        if (m_outgoing_port)
        {
            Verb() << "Setting outgoing port: " << m_outgoing_port;
            SetupAdapter("", m_outgoing_port);
        }

        ConnectClient(m_host, m_port);

        if (m_outgoing_port == 0)
        {
            // Must rely on a randomly selected one. Extract the port
            // so that it will be reused next time.
            sockaddr_any s(AF_INET);
            int namelen = s.size();
<<<<<<< HEAD
            if (srt_getsockname(Socket(), &s, &namelen) == SRT_ERROR)
=======
            if ( srt_getsockname(Socket(), (s.get()), (&namelen)) == SRT_ERROR )
>>>>>>> 6ea9f82d
            {
                Error("srt_getsockname");
            }

            m_outgoing_port = s.hport();
            Verb() << "Extracted outgoing port: " << m_outgoing_port;
        }
    }
    else
    {
        // Listener - get a socket by accepting.
        // Check if the listener is already created first
        if (Listener() == SRT_INVALID_SOCK)
        {
            Verb() << "Setting up listener: port=" << m_port << " backlog=5";
            PrepareListener(m_adapter, m_port, 5);
        }

        Verb() << "Accepting a client...";
        AcceptNewClient();
        // This rewrites m_sock with a new SRT socket ("accepted" socket)
        *name = UDT::getstreamid(m_sock);
        Verb() << "... GOT CLIENT for stream [" << name.get() << "]";
    }
}


template <class Iface> struct Srt;
template <> struct Srt<Source> { typedef SrtSource type; };
template <> struct Srt<Target> { typedef SrtTarget type; };
template <> struct Srt<Relay> { typedef SrtRelay type; };

template <class Iface>
Iface* CreateSrt(const string& host, int port, const map<string,string>& par)
{ return new typename Srt<Iface>::type (host, port, par); }

bytevector ConsoleRead(size_t chunk)
{
    bytevector data(chunk);
    bool st = cin.read(data.data(), chunk).good();
    chunk = cin.gcount();
    if (chunk == 0 && !st)
        return bytevector();

    if (chunk < data.size())
        data.resize(chunk);
    if (data.empty())
        throw Source::ReadEOF("CONSOLE device");

    return data;
}

class ConsoleSource: public virtual Source
{
public:

    ConsoleSource()
    {
    }

    bytevector Read(size_t chunk) override
    {
        return ConsoleRead(chunk);
    }

    bool IsOpen() override { return cin.good(); }
    bool End() override { return cin.eof(); }
};

class ConsoleTarget: public virtual Target
{
public:

    ConsoleTarget()
    {
    }

    void Write(const bytevector& data) override
    {
        cout.write(data.data(), data.size());
    }

    bool IsOpen() override { return cout.good(); }
    bool Broken() override { return cout.eof(); }
};

class ConsoleRelay: public Relay, public ConsoleSource, public ConsoleTarget
{
public:
    ConsoleRelay() = default;

    bool IsOpen() override { return cin.good() && cout.good(); }
};

template <class Iface> struct Console;
template <> struct Console<Source> { typedef ConsoleSource type; };
template <> struct Console<Target> { typedef ConsoleTarget type; };
template <> struct Console<Relay> { typedef ConsoleRelay type; };

template <class Iface>
Iface* CreateConsole() { return new typename Console<Iface>::type (); }


// More options can be added in future.
SocketOption udp_options [] {
    { "iptos", IPPROTO_IP, IP_TOS, SocketOption::PRE, SocketOption::INT, nullptr },
    // IP_TTL and IP_MULTICAST_TTL are handled separately by a common option, "ttl".
    { "mcloop", IPPROTO_IP, IP_MULTICAST_LOOP, SocketOption::PRE, SocketOption::INT, nullptr }
};

static inline bool IsMulticast(in_addr adr)
{
    unsigned char* abytes = (unsigned char*)&adr.s_addr;
    unsigned char c = abytes[0];
    return c >= 224 && c <= 239;
}


class UdpCommon
{
protected:
    int m_sock = -1;
    sockaddr_in sadr;
    string adapter;
    map<string, string> m_options;

    void Setup(string host, int port, map<string,string> attr)
    {
        m_sock = socket(AF_INET, SOCK_DGRAM, IPPROTO_UDP);
        if (m_sock == -1)
            Error(SysError(), "UdpCommon::Setup: socket");

        int yes = 1;
        ::setsockopt(m_sock, SOL_SOCKET, SO_REUSEADDR, (const char*)&yes, sizeof yes);

        sadr = CreateAddrInet(host, port);

        bool is_multicast = false;

        if (attr.count("multicast"))
        {
            if (!IsMulticast(sadr.sin_addr))
            {
                throw std::runtime_error("UdpCommon: requested multicast for a non-multicast-type IP address");
            }
            is_multicast = true;
        }
        else if (IsMulticast(sadr.sin_addr))
        {
            is_multicast = true;
        }

        if (is_multicast)
        {
            ip_mreq_source mreq_ssm;
            ip_mreq mreq;
            sockaddr_in maddr;
            int opt_name;
            void* mreq_arg_ptr;
            socklen_t mreq_arg_size;

            adapter = attr.count("adapter") ? attr.at("adapter") : string();
            if (adapter == "")
            {
                Verb() << "Multicast: home address: INADDR_ANY:" << port;
                maddr.sin_family = AF_INET;
                maddr.sin_addr.s_addr = htonl(INADDR_ANY);
                maddr.sin_port = htons(port); // necessary for temporary use
            }
            else
            {
                Verb() << "Multicast: home address: " << adapter << ":" << port;
                maddr = CreateAddrInet(adapter, port);
            }

            if (attr.count("source"))
            {
                /* this is an ssm.  we need to use the right struct and opt */
                opt_name = IP_ADD_SOURCE_MEMBERSHIP;
                mreq_ssm.imr_multiaddr.s_addr = sadr.sin_addr.s_addr;
                mreq_ssm.imr_interface.s_addr = maddr.sin_addr.s_addr;
                inet_pton(AF_INET, attr.at("source").c_str(), &mreq_ssm.imr_sourceaddr);
                mreq_arg_size = sizeof(mreq_ssm);
                mreq_arg_ptr = &mreq_ssm;
            }
            else
            {
                opt_name = IP_ADD_MEMBERSHIP;
                mreq.imr_multiaddr.s_addr = sadr.sin_addr.s_addr;
                mreq.imr_interface.s_addr = maddr.sin_addr.s_addr;
                mreq_arg_size = sizeof(mreq);
                mreq_arg_ptr = &mreq;
            }

#ifdef _WIN32
            const char* mreq_arg = (const char*)mreq_arg_ptr;
            const auto status_error = SOCKET_ERROR;
#else
            const void* mreq_arg = mreq_arg_ptr;
            const auto status_error = -1;
#endif

#if defined(_WIN32) || defined(__CYGWIN__)
            // On Windows it somehow doesn't work when bind()
            // is called with multicast address. Write the address
            // that designates the network device here.
            // Also, sets port sharing when working with multicast
            sadr = maddr;
            int reuse = 1;
            int shareAddrRes = setsockopt(m_sock, SOL_SOCKET, SO_REUSEADDR, reinterpret_cast<const char*>(&reuse), sizeof(reuse));
            if (shareAddrRes == status_error)
            {
                throw runtime_error("marking socket for shared use failed");
            }
            Verb() << "Multicast(Windows): will bind to home address";
#else
            Verb() << "Multicast(POSIX): will bind to IGMP address: " << host;
#endif
            int res = setsockopt(m_sock, IPPROTO_IP, opt_name, mreq_arg, mreq_arg_size);

            if (res == status_error)
            {
                Error(errno, "adding to multicast membership failed");
            }

            attr.erase("multicast");
            attr.erase("adapter");
        }

        // The "ttl" options is handled separately, it maps to both IP_TTL
        // and IP_MULTICAST_TTL so that TTL setting works for both uni- and multicast.
        if (attr.count("ttl"))
        {
            int ttl = stoi(attr.at("ttl"));
            int res = setsockopt(m_sock, IPPROTO_IP, IP_TTL, (const char*)&ttl, sizeof ttl);
            if (res == -1)
                Verb() << "WARNING: failed to set 'ttl' (IP_TTL) to " << ttl;
            res = setsockopt(m_sock, IPPROTO_IP, IP_MULTICAST_TTL, (const char*)&ttl, sizeof ttl);
            if (res == -1)
                Verb() << "WARNING: failed to set 'ttl' (IP_MULTICAST_TTL) to " << ttl;

            attr.erase("ttl");
        }

        m_options = attr;

        for (auto o: udp_options)
        {
            // Ignore "binding" - for UDP there are no post options.
            if (m_options.count(o.name))
            {
                string value = m_options.at(o.name);
                bool ok = o.apply<SocketOption::SYSTEM>(m_sock, value);
                if (!ok)
                    Verb() << "WARNING: failed to set '" << o.name << "' to " << value;
            }
        }
    }

    void Error(int err, string src)
    {
        char buf[512];
        string message = SysStrError(err, buf, 512u);

        if (Verbose::on)
            Verb() << "FAILURE\n" << src << ": [" << err << "] " << message;
        else
            cerr << "\nERROR #" << err << ": " << message << endl;

        throw TransmissionError("error: " + src + ": " + message);
    }

    ~UdpCommon()
    {
#ifdef _WIN32
        if (m_sock != -1)
        {
            shutdown(m_sock, SD_BOTH);
            closesocket(m_sock);
            m_sock = -1;
        }
#else
        close(m_sock);
#endif
    }
};


class UdpSource: public virtual Source, public virtual UdpCommon
{
    bool eof = true;
public:

    UdpSource(string host, int port, const map<string,string>& attr)
    {
        Setup(host, port, attr);
        int stat = ::bind(m_sock, (sockaddr*)&sadr, sizeof sadr);
        if (stat == -1)
            Error(SysError(), "Binding address for UDP");
        eof = false;
    }

    bytevector Read(size_t chunk) override
    {
        bytevector data(chunk);
        sockaddr_in sa;
        socklen_t si = sizeof(sockaddr_in);
        int stat = recvfrom(m_sock, data.data(), chunk, 0, (sockaddr*)&sa, &si);
        if (stat == -1)
            Error(SysError(), "UDP Read/recvfrom");

        if (stat < 1)
        {
            eof = true;
            return bytevector();
        }

        chunk = size_t(stat);
        if (chunk < data.size())
            data.resize(chunk);

        return data;
    }

    bool IsOpen() override { return m_sock != -1; }
    bool End() override { return eof; }
};

class UdpTarget: public virtual Target, public virtual UdpCommon
{
public:
    UdpTarget(string host, int port, const map<string,string>& attr )
    {
        Setup(host, port, attr);
        if (adapter != "")
        {
            sockaddr_in maddr = CreateAddrInet(adapter, 0);
            in_addr addr = maddr.sin_addr;

            int res = setsockopt(m_sock, IPPROTO_IP, IP_MULTICAST_IF, reinterpret_cast<const char*>(&addr), sizeof(addr));
            if (res == -1)
            {
                Error(SysError(), "setsockopt/IP_MULTICAST_IF: " + adapter);
            }
        }

    }

    void Write(const bytevector& data) override
    {
        int stat = sendto(m_sock, data.data(), data.size(), 0, (sockaddr*)&sadr, sizeof sadr);
        if (stat == -1)
            Error(SysError(), "UDP Write/sendto");
    }

    bool IsOpen() override { return m_sock != -1; }
    bool Broken() override { return false; }
};

class UdpRelay: public Relay, public UdpSource, public UdpTarget
{
public:
    UdpRelay(string host, int port, const map<string,string>& attr):
        UdpSource(host, port, attr),
        UdpTarget(host, port, attr)
    {
    }

    bool IsOpen() override { return m_sock != -1; }
};

template <class Iface> struct Udp;
template <> struct Udp<Source> { typedef UdpSource type; };
template <> struct Udp<Target> { typedef UdpTarget type; };
template <> struct Udp<Relay> { typedef UdpRelay type; };

template <class Iface>
Iface* CreateUdp(const string& host, int port, const map<string,string>& par) { return new typename Udp<Iface>::type (host, port, par); }

template<class Base>
inline bool IsOutput() { return false; }

template<>
inline bool IsOutput<Target>() { return true; }

template <class Base>
extern unique_ptr<Base> CreateMedium(const string& uri)
{
    unique_ptr<Base> ptr;

    UriParser u(uri);

    int iport = 0;
    switch ( u.type() )
    {
    default:
        break; // do nothing, return nullptr
    case UriParser::FILE:
        if (u.host() == "con" || u.host() == "console")
        {
            if ( IsOutput<Base>() && (
                        (Verbose::on && Verbose::cverb == &cout)
                        || transmit_bw_report || transmit_stats_report) )
            {
                cerr << "ERROR: file://con with -v or -r or -s would result in mixing the data and text info.\n";
                cerr << "ERROR: HINT: you can stream through a FIFO (named pipe)\n";
                throw invalid_argument("incorrect parameter combination");
            }
            ptr.reset( CreateConsole<Base>() );
        }
        else
            ptr.reset( CreateFile<Base>(u.path()));
        break;

    case UriParser::SRT:
        ptr.reset( CreateSrt<Base>(u.host(), u.portno(), u.parameters()) );
        break;


    case UriParser::UDP:
        iport = atoi(u.port().c_str());
        if (iport < 1024)
        {
            cerr << "Port value invalid: " << iport << " - must be >=1024\n";
            throw invalid_argument("Invalid port number");
        }
        ptr.reset( CreateUdp<Base>(u.host(), iport, u.parameters()) );
        break;

    }

    if (ptr)
        ptr->uri = move(u);
    return ptr;
}


std::unique_ptr<Source> Source::Create(const std::string& url)
{
    return CreateMedium<Source>(url);
}

std::unique_ptr<Target> Target::Create(const std::string& url)
{
    return CreateMedium<Target>(url);
}<|MERGE_RESOLUTION|>--- conflicted
+++ resolved
@@ -959,11 +959,7 @@
             // so that it will be reused next time.
             sockaddr_any s(AF_INET);
             int namelen = s.size();
-<<<<<<< HEAD
-            if (srt_getsockname(Socket(), &s, &namelen) == SRT_ERROR)
-=======
-            if ( srt_getsockname(Socket(), (s.get()), (&namelen)) == SRT_ERROR )
->>>>>>> 6ea9f82d
+            if (srt_getsockname(Socket(), (s.get()), (&namelen)) == SRT_ERROR)
             {
                 Error("srt_getsockname");
             }
