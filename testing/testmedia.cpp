--- conflicted
+++ resolved
@@ -1152,7 +1152,19 @@
     hostport_copy = os.str();
 }
 
-<<<<<<< HEAD
+static void PrintSrtStats(SRTSOCKET sock, bool clr, bool bw, bool stats)
+{
+    CBytePerfMon perf;
+    // clear only if stats report is to be read
+    srt_bstats(sock, &perf, clr);
+
+    if (bw)
+        cout << transmit_stats_writer->WriteBandwidth(perf.mbpsBandwidth);
+    if (stats)
+        cout << transmit_stats_writer->WriteStats(sock, perf);
+}
+
+
 #ifdef SRT_OLD_APP_READER
 
 // NOTE: 'output' is expected to be EMPTY here.
@@ -1815,22 +1827,6 @@
 
 #endif
 
-=======
->>>>>>> 693fc9aa
-static void PrintSrtStats(SRTSOCKET sock, bool clr, bool bw, bool stats)
-{
-    CBytePerfMon perf;
-    // clear only if stats report is to be read
-    srt_bstats(sock, &perf, clr);
-
-    if (bw)
-        cout << transmit_stats_writer->WriteBandwidth(perf.mbpsBandwidth);
-    if (stats)
-        cout << transmit_stats_writer->WriteStats(sock, perf);
-}
-
-
-
 bytevector SrtSource::Read(size_t chunk)
 {
     static size_t counter = 1;
@@ -1922,11 +1918,7 @@
     }
     else
     {
-<<<<<<< HEAD
         if (transmit_stats_writer && (need_stats_report || need_bw_report))
-=======
-        if (transmit_stats_report && (need_stats_report || need_bw_report))
->>>>>>> 693fc9aa
         {
             PrintSrtStats(m_sock, need_stats_report, need_bw_report, need_stats_report);
         }
@@ -2011,14 +2003,7 @@
     }
     else
     {
-<<<<<<< HEAD
         if (transmit_stats_writer && (need_stats_report || need_bw_report))
-=======
-        const bool need_bw_report    = transmit_bw_report    && int(counter % transmit_bw_report) == transmit_bw_report - 1;
-        const bool need_stats_report = transmit_stats_report && counter % transmit_stats_report == transmit_stats_report - 1;
-
-        if (transmit_stats_report && (need_stats_report || need_bw_report))
->>>>>>> 693fc9aa
         {
             PrintSrtStats(m_sock, need_stats_report, need_bw_report, need_stats_report);
         }
