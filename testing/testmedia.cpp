--- conflicted
+++ resolved
@@ -90,10 +90,10 @@
     bytevector data(chunk);
     ifile.read(data.data(), chunk);
     size_t nread = ifile.gcount();
-    if ( nread < data.size() )
+    if (nread < data.size())
         data.resize(nread);
 
-    if ( data.empty() )
+    if (data.empty())
         throw Source::ReadEOF(filename);
     return data;
 }
@@ -107,7 +107,7 @@
 
     FileSource(const string& path): ifile(path, ios::in | ios::binary), filename_copy(path)
     {
-        if ( !ifile )
+        if (!ifile)
             throw std::runtime_error(path + ": Can't open file for reading");
     }
 
@@ -164,7 +164,7 @@
     FileRelay(const string& path):
         iofile(path, ios::in | ios::out | ios::binary), filename_copy(path)
     {
-        if ( !iofile )
+        if (!iofile)
             throw std::runtime_error(path + ": Can't open file for reading");
     }
     bytevector Read(size_t chunk) override { return FileRead(iofile, chunk, filename_copy); }
@@ -201,42 +201,42 @@
     }
 
     m_mode = "default";
-    if ( par.count("mode") )
+    if (par.count("mode"))
         m_mode = par.at("mode");
 
-    if ( m_mode == "default" )
+    if (m_mode == "default")
     {
         // Use the following convention:
         // 1. Server for source, Client for target
         // 2. If host is empty, then always server.
-        if ( host == "" )
+        if (host == "")
             m_mode = "listener";
-        //else if ( !dir_output )
+        //else if (!dir_output)
         //m_mode = "server";
         else
             m_mode = "caller";
     }
 
-    if ( m_mode == "client" )
+    if (m_mode == "client")
         m_mode = "caller";
-    else if ( m_mode == "server" )
+    else if (m_mode == "server")
         m_mode = "listener";
 
     par.erase("mode");
 
-    if ( par.count("blocking") )
+    if (par.count("blocking"))
     {
         m_blocking_mode = !false_names.count(par.at("blocking"));
         par.erase("blocking");
     }
 
-    if ( par.count("timeout") )
+    if (par.count("timeout"))
     {
         m_timeout = stoi(par.at("timeout"), 0, 0);
         par.erase("timeout");
     }
 
-    if ( par.count("adapter") )
+    if (par.count("adapter"))
     {
         m_adapter = par.at("adapter");
         par.erase("adapter");
@@ -248,7 +248,7 @@
         m_adapter = host;
     }
 
-    if ( par.count("tsbpd") && false_names.count(par.at("tsbpd")) )
+    if (par.count("tsbpd") && false_names.count(par.at("tsbpd")))
     {
         m_tsbpdmode = false;
     }
@@ -280,15 +280,15 @@
 
 void SrtCommon::PrepareListener(string host, int port, int backlog)
 {
-    m_bindsock = srt_socket(AF_INET, SOCK_DGRAM, 0);
-    if ( m_bindsock == SRT_ERROR )
-        Error("srt_socket");
+    m_bindsock = srt_create_socket();
+    if (m_bindsock == SRT_ERROR)
+        Error("srt_create_socket");
 
     int stat = ConfigurePre(m_bindsock);
-    if ( stat == SRT_ERROR )
+    if (stat == SRT_ERROR)
         Error("ConfigurePre");
 
-    if ( !m_blocking_mode )
+    if (!m_blocking_mode)
     {
         srt_conn_epoll = AddPoller(m_bindsock, SRT_EPOLL_OUT);
     }
@@ -297,7 +297,7 @@
     sockaddr* psa = (sockaddr*)&sa;
     Verb() << "Binding a server on " << host << ":" << port << " ...";
     stat = srt_bind(m_bindsock, psa, sizeof sa);
-    if ( stat == SRT_ERROR )
+    if (stat == SRT_ERROR)
     {
         srt_close(m_bindsock);
         Error("srt_bind");
@@ -305,7 +305,7 @@
 
     Verb() << " listen... " << VerbNoEOL;
     stat = srt_listen(m_bindsock, backlog);
-    if ( stat == SRT_ERROR )
+    if (stat == SRT_ERROR)
     {
         srt_close(m_bindsock);
         Error("srt_listen");
@@ -314,18 +314,14 @@
     Verb() << " accept... " << VerbNoEOL;
     ::transmit_throw_on_interrupt = true;
 
-    if ( !m_blocking_mode )
+    if (!m_blocking_mode)
     {
         Verb() << "[ASYNC] (conn=" << srt_conn_epoll << ")";
 
         int len = 2;
         SRTSOCKET ready[2];
-        if ( srt_epoll_wait(srt_conn_epoll, 0, 0, ready, &len, -1, 0, 0, 0, 0) == -1 )
-<<<<<<< HEAD
-            Error(UDT::getlasterror(), "srt_epoll_wait(srt_conn_epoll)");
-=======
-            Error("srt_epoll_wait");
->>>>>>> 439e3f70
+        if (srt_epoll_wait(srt_conn_epoll, 0, 0, ready, &len, -1, 0, 0, 0, 0) == -1)
+            Error("srt_epoll_wait(srt_conn_epoll)");
 
         Verb() << "[EPOLL: " << len << " sockets] " << VerbNoEOL;
     }
@@ -354,7 +350,7 @@
     Verb() << " accept..." << VerbNoEOL;
 
     m_sock = srt_accept(m_bindsock, (sockaddr*)&scl, &sclen);
-    if ( m_sock == SRT_INVALID_SOCK )
+    if (m_sock == SRT_INVALID_SOCK)
     {
         srt_close(m_bindsock);
         m_bindsock = SRT_INVALID_SOCK;
@@ -367,7 +363,7 @@
     // ConfigurePre is done on bindsock, so any possible Pre flags
     // are DERIVED by sock. ConfigurePost is done exclusively on sock.
     int stat = ConfigurePost(m_sock);
-    if ( stat == SRT_ERROR )
+    if (stat == SRT_ERROR)
         Error("ConfigurePost");
 }
 
@@ -382,11 +378,11 @@
 
     try
     {
-        if ( m_mode == "caller" )
+        if (m_mode == "caller")
             OpenClient(host, port);
-        else if ( m_mode == "listener" )
+        else if (m_mode == "listener")
             OpenServer(m_adapter, port);
-        else if ( m_mode == "rendezvous" )
+        else if (m_mode == "rendezvous")
             OpenRendezvous(m_adapter, host, port);
         else
         {
@@ -443,7 +439,7 @@
             << "} snddropdelay=" << dropdelay;
     }
 
-    if ( !m_blocking_mode )
+    if (!m_blocking_mode)
     {
         // Don't add new epoll if already created as a part
         // of group management: if (srt_epoll == -1)...
@@ -454,7 +450,7 @@
 int SrtCommon::AddPoller(SRTSOCKET socket, int modes)
 {
     int pollid = srt_epoll_create();
-    if ( pollid == -1 )
+    if (pollid == -1)
         throw std::runtime_error("Can't create epoll in nonblocking mode");
     Verb() << "EPOLL: creating eid=" << pollid << " and adding @" << socket
         << " in " << DirectionName(SRT_EPOLL_OPT(modes)) << " mode";
@@ -466,11 +462,11 @@
 {
     bool yes = m_blocking_mode;
     int result = 0;
-    if ( m_direction & SRT_EPOLL_OUT )
+    if (m_direction & SRT_EPOLL_OUT)
     {
         Verb() << "Setting SND blocking mode: " << boolalpha << yes << " timeout=" << m_timeout;
         result = srt_setsockopt(sock, 0, SRTO_SNDSYN, &yes, sizeof yes);
-        if ( result == -1 )
+        if (result == -1)
         {
 #ifdef PLEASE_LOG
             extern srt_logging::Logger applog;
@@ -479,9 +475,9 @@
             return result;
         }
 
-        if ( m_timeout )
+        if (m_timeout)
             result = srt_setsockopt(sock, 0, SRTO_SNDTIMEO, &m_timeout, sizeof m_timeout);
-        if ( result == -1 )
+        if (result == -1)
         {
 #ifdef PLEASE_LOG
             extern srt_logging::Logger applog;
@@ -491,16 +487,16 @@
         }
     }
 
-    if ( m_direction & SRT_EPOLL_IN )
+    if (m_direction & SRT_EPOLL_IN)
     {
         Verb() << "Setting RCV blocking mode: " << boolalpha << yes << " timeout=" << m_timeout;
         result = srt_setsockopt(sock, 0, SRTO_RCVSYN, &yes, sizeof yes);
-        if ( result == -1 )
+        if (result == -1)
             return result;
 
-        if ( m_timeout )
+        if (m_timeout)
             result = srt_setsockopt(sock, 0, SRTO_RCVTIMEO, &m_timeout, sizeof m_timeout);
-        if ( result == -1 )
+        if (result == -1)
             return result;
     }
 
@@ -529,10 +525,10 @@
     int result = 0;
 
     int no = 0;
-    if ( !m_tsbpdmode )
+    if (!m_tsbpdmode)
     {
         result = srt_setsockopt(sock, 0, SRTO_TSBPDMODE, &no, sizeof no);
-        if ( result == -1 )
+        if (result == -1)
             return result;
     }
 
@@ -540,7 +536,7 @@
     // This is for asynchronous connect.
     int maybe = m_blocking_mode;
     result = srt_setsockopt(sock, 0, SRTO_RCVSYN, &maybe, sizeof maybe);
-    if ( result == -1 )
+    if (result == -1)
         return result;
 
     // host is only checked for emptiness and depending on that the connection mode is selected.
@@ -552,7 +548,7 @@
     // checking for failures.
     SocketOption::Mode conmode = SrtConfigurePre(sock, "",  m_options, &failures);
 
-    if ( conmode == SocketOption::FAILURE )
+    if (conmode == SocketOption::FAILURE)
     {
         if (Verbose::on )
         {
@@ -572,7 +568,7 @@
     sockaddr_in localsa = CreateAddrInet(host, port);
     sockaddr* psa = (sockaddr*)&localsa;
     int stat = srt_bind(m_sock, psa, sizeof localsa);
-    if ( stat == SRT_ERROR )
+    if (stat == SRT_ERROR)
         Error("srt_bind");
 }
 
@@ -580,7 +576,7 @@
 {
     PrepareClient();
 
-    if ( m_outgoing_port )
+    if (m_outgoing_port)
     {
         SetupAdapter("", m_outgoing_port);
     }
@@ -590,15 +586,15 @@
 
 void SrtCommon::PrepareClient()
 {
-    m_sock = srt_socket(AF_INET, SOCK_DGRAM, 0);
-    if ( m_sock == SRT_ERROR )
-        Error("srt_socket");
+    m_sock = srt_create_socket();
+    if (m_sock == SRT_ERROR)
+        Error("srt_create_socket");
 
     int stat = ConfigurePre(m_sock);
-    if ( stat == SRT_ERROR )
+    if (stat == SRT_ERROR)
         Error("ConfigurePre");
 
-    if ( !m_blocking_mode )
+    if (!m_blocking_mode)
     {
         srt_conn_epoll = AddPoller(m_sock, SRT_EPOLL_OUT);
     }
@@ -616,14 +612,14 @@
    for (;;)
    {
    SRT_SOCKSTATUS state = srt_getsockstate(m_sock);
-   if ( int(state) < SRTS_CONNECTED )
+   if (int(state) < SRTS_CONNECTED)
    {
-   if ( Verbose::on )
+   if (Verbose::on)
    Verb() << state;
    usleep(250000);
    continue;
    }
-   else if ( int(state) > SRTS_CONNECTED )
+   else if (int(state) > SRTS_CONNECTED)
    {
    Error("UDT::connect status=" + udt_status_names[state]);
    }
@@ -640,7 +636,7 @@
     sockaddr* psa = (sockaddr*)&sa;
     Verb() << "Connecting to " << host << ":" << port << " ... " << VerbNoEOL;
     int stat = srt_connect(m_sock, psa, sizeof sa);
-    if ( stat == SRT_ERROR )
+    if (stat == SRT_ERROR)
     {
         SRT_REJECT_REASON reason = srt_getrejectreason(m_sock);
 #if PLEASE_LOG
@@ -652,7 +648,7 @@
     }
 
     // Wait for REAL connected state if nonblocking mode
-    if ( !m_blocking_mode )
+    if (!m_blocking_mode)
     {
         Verb() << "[ASYNC] " << VerbNoEOL;
 
@@ -662,75 +658,53 @@
         // Socket readiness for connection is checked by polling on WRITE allowed sockets.
         int len = 2;
         SRTSOCKET ready[2];
-        if ( srt_epoll_wait(srt_conn_epoll, 0, 0, ready, &len, -1, 0, 0, 0, 0) != -1 )
+        if (srt_epoll_wait(srt_conn_epoll, 0, 0, ready, &len, -1, 0, 0, 0, 0) != -1)
         {
             Verb() << "[EPOLL: " << len << " sockets] " << VerbNoEOL;
         }
         else
         {
-<<<<<<< HEAD
-            Error(UDT::getlasterror(), "srt_epoll_wait(srt_conn_epoll)");
-=======
-            Error("srt_epoll_wait");
->>>>>>> 439e3f70
+            Error("srt_epoll_wait(srt_conn_epoll)");
         }
     }
 
     Verb() << " connected.";
     stat = ConfigurePost(m_sock);
-    if ( stat == SRT_ERROR )
+    if (stat == SRT_ERROR)
         Error("ConfigurePost");
 }
 
 void SrtCommon::Error(string src, SRT_REJECT_REASON reason)
 {
-<<<<<<< HEAD
-    int udtResult = udtError.getErrorCode();
-    string message = udtError.getErrorMessage();
-    string rejectreason;
-    if (udtResult == SRT_ECONNREJ)
-=======
     int errnov = 0;
     const int result = srt_getlasterror(&errnov);
+    if (result == SRT_SUCCESS)
+    {
+        cerr << "\nERROR (app): " << src << endl;
+        throw std::runtime_error(src);
+    }
     string message = srt_getlasterror_str();
     if (result == SRT_ECONNREJ)
->>>>>>> 439e3f70
-    {
-        rejectreason = srt_rejectreason_str(reason);
-
+    {
         if ( Verbose::on )
-            Verb() << "FAILURE\n" << src << ": [" << udtResult << "] "
+            Verb() << "FAILURE\n" << src << ": [" << result << "] "
                 << "Connection rejected: [" << int(reason) << "]: "
                 << srt_rejectreason_str(reason);
         else
-            cerr << "\nERROR #" << udtResult
+            cerr << "\nERROR #" << result
                 << ": Connection rejected: [" << int(reason) << "]: "
                 << srt_rejectreason_str(reason);
     }
-<<<<<<< HEAD
     else
     {
         if ( Verbose::on )
-            Verb() << "FAILURE\n" << src << ": [" << udtResult << "] " << message;
+        Verb() << "FAILURE\n" << src << ": [" << result << "." << errnov << "] " << message;
         else
-            cerr << "\nERROR #" << udtResult << ": " << message << endl;
-    }
-=======
-    if ( Verbose::on )
-        Verb() << "FAILURE\n" << src << ": [" << result << "." << errnov << "] " << message;
-    else
         cerr << "\nERROR #" << result << "." << errnov << ": " << message << endl;
->>>>>>> 439e3f70
+    }
 
     throw TransmissionError("error: " + src + ": " + message);
 }
-
-void SrtCommon::Error(string msg)
-{
-    cerr << "\nERROR (app): " << msg << endl;
-    throw std::runtime_error(msg);
-}
-
 
 void SrtCommon::SetupRendezvous(string adapter, int port)
 {
@@ -741,7 +715,7 @@
     sockaddr* plsa = (sockaddr*)&localsa;
     Verb() << "Binding a server on " << adapter << ":" << port << " ...";
     int stat = srt_bind(m_sock, plsa, sizeof localsa);
-    if ( stat == SRT_ERROR )
+    if (stat == SRT_ERROR)
     {
         srt_close(m_sock);
         Error("srt_bind");
@@ -756,7 +730,7 @@
 #endif
     bool any = false;
     bool yes = true;
-    if ( m_sock != SRT_INVALID_SOCK )
+    if (m_sock != SRT_INVALID_SOCK)
     {
         Verb() << "SrtCommon: DESTROYING CONNECTION, closing socket (rt%" << m_sock << ")...";
         srt_setsockflag(m_sock, SRTO_SNDSYN, &yes, sizeof yes);
@@ -764,7 +738,7 @@
         any = true;
     }
 
-    if ( m_bindsock != SRT_INVALID_SOCK )
+    if (m_bindsock != SRT_INVALID_SOCK)
     {
         Verb() << "SrtCommon: DESTROYING SERVER, closing socket (ls%" << m_bindsock << ")...";
         // Set sndsynchro to the socket to synch-close it.
@@ -816,18 +790,18 @@
         ::transmit_throw_on_interrupt = true;
         stat = srt_recvmsg(m_sock, data.data(), chunk);
         ::transmit_throw_on_interrupt = false;
-        if ( stat == SRT_ERROR )
-        {
-            if ( !m_blocking_mode )
+        if (stat == SRT_ERROR)
+        {
+            if (!m_blocking_mode)
             {
                 // EAGAIN for SRT READING
-                if ( srt_getlasterror(NULL) == SRT_EASYNCRCV )
+                if (srt_getlasterror(NULL) == SRT_EASYNCRCV)
                 {
                     Verb() << "AGAIN: - waiting for data by epoll...";
                     // Poll on this descriptor until reading is available, indefinitely.
                     int len = 2;
                     SRTSOCKET sready[2];
-                    if ( srt_epoll_wait(srt_epoll, sready, &len, 0, 0, -1, 0, 0, 0, 0) != -1 )
+                    if (srt_epoll_wait(srt_epoll, sready, &len, 0, 0, -1, 0, 0, 0, 0) != -1)
                     {
                         Verb() << "... epoll reported ready " << len << " sockets";
                         continue;
@@ -835,23 +809,18 @@
                     // If was -1, then passthru.
                 }
             }
-<<<<<<< HEAD
-            Error(UDT::getlasterror(), "srt_recvmsg2");
-=======
-            Error("recvmsg");
->>>>>>> 439e3f70
-        }
-
-        if ( stat == 0 )
+            Error("srt_recvmsg2");
+        }
+
+        if (stat == 0)
         {
             throw ReadEOF(hostport_copy);
         }
-
     }
     while (!ready);
 
     chunk = size_t(stat);
-    if ( chunk < data.size() )
+    if (chunk < data.size())
         data.resize(chunk);
 
     const bool need_bw_report    = transmit_bw_report    && int(counter % transmit_bw_report) == transmit_bw_report - 1;
@@ -876,7 +845,7 @@
 int SrtTarget::ConfigurePre(SRTSOCKET sock)
 {
     int result = SrtCommon::ConfigurePre(sock);
-    if ( result == -1 )
+    if (result == -1)
         return result;
 
     int yes = 1;
@@ -885,7 +854,7 @@
     // In HSv4 this setting is obligatory; otherwise the SRT handshake
     // extension will not be done at all.
     result = srt_setsockopt(sock, 0, SRTO_SENDER, &yes, sizeof yes);
-    if ( result == -1 )
+    if (result == -1)
         return result;
 
     return 0;
@@ -898,16 +867,16 @@
 
     // Check first if it's ready to write.
     // If not, wait indefinitely.
-    if ( !m_blocking_mode )
+    if (!m_blocking_mode)
     {
         int ready[2];
         int len = 2;
-        if ( srt_epoll_wait(srt_epoll, 0, 0, ready, &len, -1, 0, 0, 0, 0) == SRT_ERROR )
+        if (srt_epoll_wait(srt_epoll, 0, 0, ready, &len, -1, 0, 0, 0, 0) == SRT_ERROR)
             Error("srt_epoll_wait");
     }
 
     int stat = srt_sendmsg2(m_sock, data.data(), data.size(), nullptr);
-    if ( stat == SRT_ERROR )
+    if (stat == SRT_ERROR)
         Error("srt_sendmsg");
     ::transmit_throw_on_interrupt = false;
 
@@ -985,7 +954,7 @@
             // so that it will be reused next time.
             sockaddr_any s(AF_INET);
             int namelen = s.size();
-            if ( srt_getsockname(Socket(), &s, &namelen) == SRT_ERROR )
+            if (srt_getsockname(Socket(), &s, &namelen) == SRT_ERROR)
             {
                 Error("srt_getsockname");
             }
@@ -1027,12 +996,12 @@
     bytevector data(chunk);
     bool st = cin.read(data.data(), chunk).good();
     chunk = cin.gcount();
-    if ( chunk == 0 && !st )
+    if (chunk == 0 && !st)
         return bytevector();
 
-    if ( chunk < data.size() )
+    if (chunk < data.size())
         data.resize(chunk);
-    if ( data.empty() )
+    if (data.empty())
         throw Source::ReadEOF("CONSOLE device");
 
     return data;
@@ -1125,7 +1094,7 @@
 
         bool is_multicast = false;
 
-        if ( attr.count("multicast") )
+        if (attr.count("multicast"))
         {
             if (!IsMulticast(sadr.sin_addr))
             {
@@ -1148,7 +1117,7 @@
             socklen_t mreq_arg_size;
 
             adapter = attr.count("adapter") ? attr.at("adapter") : string();
-            if ( adapter == "" )
+            if (adapter == "")
             {
                 Verb() << "Multicast: home address: INADDR_ANY:" << port;
                 maddr.sin_family = AF_INET;
@@ -1206,7 +1175,7 @@
 #endif
             int res = setsockopt(m_sock, IPPROTO_IP, opt_name, mreq_arg, mreq_arg_size);
 
-            if ( res == status_error )
+            if (res == status_error)
             {
                 Error(errno, "adding to multicast membership failed");
             }
@@ -1235,11 +1204,11 @@
         for (auto o: udp_options)
         {
             // Ignore "binding" - for UDP there are no post options.
-            if ( m_options.count(o.name) )
+            if (m_options.count(o.name))
             {
                 string value = m_options.at(o.name);
                 bool ok = o.apply<SocketOption::SYSTEM>(m_sock, value);
-                if ( !ok )
+                if (!ok)
                     Verb() << "WARNING: failed to set '" << o.name << "' to " << value;
             }
         }
@@ -1250,7 +1219,7 @@
         char buf[512];
         string message = SysStrError(err, buf, 512u);
 
-        if ( Verbose::on )
+        if (Verbose::on)
             Verb() << "FAILURE\n" << src << ": [" << err << "] " << message;
         else
             cerr << "\nERROR #" << err << ": " << message << endl;
@@ -1283,7 +1252,7 @@
     {
         Setup(host, port, attr);
         int stat = ::bind(m_sock, (sockaddr*)&sadr, sizeof sadr);
-        if ( stat == -1 )
+        if (stat == -1)
             Error(SysError(), "Binding address for UDP");
         eof = false;
     }
@@ -1294,17 +1263,17 @@
         sockaddr_in sa;
         socklen_t si = sizeof(sockaddr_in);
         int stat = recvfrom(m_sock, data.data(), chunk, 0, (sockaddr*)&sa, &si);
-        if ( stat == -1 )
+        if (stat == -1)
             Error(SysError(), "UDP Read/recvfrom");
 
-        if ( stat < 1 )
+        if (stat < 1)
         {
             eof = true;
             return bytevector();
         }
 
         chunk = size_t(stat);
-        if ( chunk < data.size() )
+        if (chunk < data.size())
             data.resize(chunk);
 
         return data;
@@ -1337,7 +1306,7 @@
     void Write(const bytevector& data) override
     {
         int stat = sendto(m_sock, data.data(), data.size(), 0, (sockaddr*)&sadr, sizeof sadr);
-        if ( stat == -1 )
+        if (stat == -1)
             Error(SysError(), "UDP Write/sendto");
     }
 
@@ -1384,7 +1353,7 @@
     default:
         break; // do nothing, return nullptr
     case UriParser::FILE:
-        if ( u.host() == "con" || u.host() == "console" )
+        if (u.host() == "con" || u.host() == "console")
         {
             if ( IsOutput<Base>() && (
                         (Verbose::on && Verbose::cverb == &cout)
@@ -1407,7 +1376,7 @@
 
     case UriParser::UDP:
         iport = atoi(u.port().c_str());
-        if ( iport < 1024 )
+        if (iport < 1024)
         {
             cerr << "Port value invalid: " << iport << " - must be >=1024\n";
             throw invalid_argument("Invalid port number");
