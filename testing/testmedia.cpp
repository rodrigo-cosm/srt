/*
 * SRT - Secure, Reliable, Transport
 * Copyright (c) 2018 Haivision Systems Inc.
 * 
 * This Source Code Form is subject to the terms of the Mozilla Public
 * License, v. 2.0. If a copy of the MPL was not distributed with this
 * file, You can obtain one at http://mozilla.org/MPL/2.0/.
 * 
 */

// Medium concretizations

// Just for formality. This file should be used 
#include <iostream>
#include <fstream>
#include <sstream>
#include <string>
#include <stdexcept>
#include <iterator>
#include <map>
#include <srt.h>
#if !defined(_WIN32)
#include <sys/ioctl.h>
#endif

#include "netinet_any.h"
#include "common.h"
#include "api.h"
#include "udt.h"
#include "logging.h"
#include "utilities.h"

#include "apputil.hpp"
#include "socketoptions.hpp"
#include "uriparser.hpp"
#include "testmedia.hpp"
#include "srt_compat.h"
#include "verbose.hpp"

using namespace std;


volatile bool transmit_throw_on_interrupt = false;
int transmit_bw_report = 0;
unsigned transmit_stats_report = 0;
size_t transmit_chunk_size = SRT_LIVE_DEF_PLSIZE;

// Do not unblock. Copy this to an app that uses applog and set appropriate name.
//srt_logging::Logger applog(SRT_LOGFA_APP, srt_logger_config, "srt-test");

string DirectionName(SRT_EPOLL_OPT direction)
{
    string dir_name;
    if (direction)
    {
        if (direction & SRT_EPOLL_IN)
        {
            dir_name = "source";
        }

        if (direction & SRT_EPOLL_OUT)
        {
            if (!dir_name.empty())
                dir_name = "relay";
            else
                dir_name = "target";
        }

        if (direction & SRT_EPOLL_ERR)
        {
            dir_name += "+error";
        }
    }
    else
    {
        // stupid name for a case of IPE
        dir_name = "stone";
    }

    return dir_name;
}

template<class FileBase> inline
bytevector FileRead(FileBase& ifile, size_t chunk, const string& filename)
{
    bytevector data(chunk);
    ifile.read(data.data(), chunk);
    size_t nread = ifile.gcount();
    if ( nread < data.size() )
        data.resize(nread);

    if ( data.empty() )
        throw Source::ReadEOF(filename);
    return data;
}


class FileSource: public virtual Source
{
    ifstream ifile;
    string filename_copy;
public:

    FileSource(const string& path): ifile(path, ios::in | ios::binary), filename_copy(path)
    {
        if ( !ifile )
            throw std::runtime_error(path + ": Can't open file for reading");
    }

    bytevector Read(size_t chunk) override { return FileRead(ifile, chunk, filename_copy); }

    bool IsOpen() override { return bool(ifile); }
    bool End() override { return ifile.eof(); }
    //~FileSource() { ifile.close(); }
};

#ifdef PLEASE_LOG
#include "logging.h"
#endif

class FileTarget: public virtual Target
{
    ofstream ofile;
public:

    FileTarget(const string& path): ofile(path, ios::out | ios::trunc | ios::binary) {}

    void Write(const bytevector& data) override
    {
        ofile.write(data.data(), data.size());
#ifdef PLEASE_LOG
        extern logging::Logger applog;
        applog.Debug() << "FileTarget::Write: " << data.size() << " written to a file";
#endif
    }

    bool IsOpen() override { return !!ofile; }
    bool Broken() override { return !ofile.good(); }
    //~FileTarget() { ofile.close(); }
    void Close() override
    {
#ifdef PLEASE_LOG
        extern logging::Logger applog;
        applog.Debug() << "FileTarget::Close";
#endif
        ofile.close();
    }
};

// Can't base this class on FileSource and FileTarget classes because they use two
// separate fields, which makes it unable to reliably define IsOpen(). This would
// require to use 'fstream' type field in some kind of FileCommon first. Not worth
// a shot.
class FileRelay: public Relay
{
    fstream iofile;
    string filename_copy;
public:

    FileRelay(const string& path):
        iofile(path, ios::in | ios::out | ios::binary), filename_copy(path)
    {
        if ( !iofile )
            throw std::runtime_error(path + ": Can't open file for reading");
    }
    bytevector Read(size_t chunk) override { return FileRead(iofile, chunk, filename_copy); }

    void Write(const bytevector& data) override
    {
        iofile.write(data.data(), data.size());
    }

    bool IsOpen() override { return !!iofile; }
    bool End() override { return iofile.eof(); }
    bool Broken() override { return !iofile.good(); }
    void Close() override { iofile.close(); }
};

template <class Iface> struct File;
template <> struct File<Source> { typedef FileSource type; };
template <> struct File<Target> { typedef FileTarget type; };
template <> struct File<Relay> { typedef FileRelay type; };

template <class Iface>
Iface* CreateFile(const string& name) { return new typename File<Iface>::type (name); }


template <class PerfMonType>
void PrintSrtStats(int sid, const PerfMonType& mon)
{
    Verb() << "======= SRT STATS: sid=" << sid;
    Verb() << "PACKETS SENT: " << mon.pktSent << " RECEIVED: " << mon.pktRecv;
    Verb() << "LOST PKT SENT: " << mon.pktSndLoss << " RECEIVED: " << mon.pktRcvLoss;
    Verb() << "REXMIT SENT: " << mon.pktRetrans << " RECEIVED: " << mon.pktRcvRetrans;
    Verb() << "RATE SENDING: " << mon.mbpsSendRate << " RECEIVING: " << mon.mbpsRecvRate;
    Verb() << "BELATED RECEIVED: " << mon.pktRcvBelated << " AVG TIME: " << mon.pktRcvAvgBelatedTime;
    Verb() << "REORDER DISTANCE: " << mon.pktReorderDistance;
    Verb() << "WINDOW: FLOW: " << mon.pktFlowWindow << " CONGESTION: " << mon.pktCongestionWindow << " FLIGHT: " << mon.pktFlightSize;
    Verb() << "RTT: " << mon.msRTT << "ms  BANDWIDTH: " << mon.mbpsBandwidth << "Mb/s\n";
    Verb() << "BUFFERLEFT: SND: " << mon.byteAvailSndBuf << " RCV: " << mon.byteAvailRcvBuf;
}


void SrtCommon::InitParameters(string host, string path, map<string,string> par)
{
    // Application-specific options: mode, blocking, timeout, adapter
    if ( Verbose::on && !par.empty())
    {
        Verb() << "SRT parameters specified:\n";
        for (map<string,string>::iterator i = par.begin(); i != par.end(); ++i)
        {
            Verb() << "\t" << i->first << " = '" << i->second << "'\n";
        }
    }

    if (path != "")
    {
        // Special case handling of an unusual specification.

        if (path.substr(0, 2) != "//")
        {
            Error("Path specification not supported for SRT (use // in front for special cases)");
        }

        path = path.substr(2);

        if (path == "group")
        {
            // Group specified, check type.
            m_group_type = par["type"];
            if (m_group_type == "")
            {
                Error("With //group, the group 'type' must be specified.");
            }

            if (m_group_type != "redundancy")
            {
                Error("With //group, only type=redundancy is currently supported");
            }

            vector<string> nodes;
            Split(par["nodes"], ',', back_inserter(nodes));

            if (nodes.empty())
            {
                Error("With //group, 'nodes' must specify comma-separated host:port specs.");
            }

            // Check if correctly specified
            for (string& hostport: nodes)
            {
                if (hostport == "")
                    continue;
                UriParser check(hostport, UriParser::EXPECT_HOST);
                if (check.host() == "" || check.port() == "")
                {
                    Error("With //group, 'nodes' must specify comma-separated host:port specs.");
                }

                if (check.portno() <= 1024)
                {
                    Error("With //group, every node in 'nodes' must have port >1024");
                }

                m_group_nodes.push_back(Connection(check.host(), check.portno()));
            }

            par.erase("type");
            par.erase("nodes");
        }
    }

    m_mode = "default";
    if ( par.count("mode") )
        m_mode = par.at("mode");

    if ( m_mode == "default" )
    {
        // Use the following convention:
        // 1. Server for source, Client for target
        // 2. If host is empty, then always server.
        if ( host == "" && m_group_nodes.empty() )
            m_mode = "listener";
        //else if ( !dir_output )
        //m_mode = "server";
        else
            m_mode = "caller";
    }

    if ( m_mode == "client" )
        m_mode = "caller";
    else if ( m_mode == "server" )
        m_mode = "listener";

    if (m_mode == "listener" && !m_group_nodes.empty())
    {
        Error("Multiple nodes (redundant links) only supported in CALLER (client) mode.");
    }

    par.erase("mode");

    if ( par.count("blocking") )
    {
        m_blocking_mode = !false_names.count(par.at("blocking"));
        par.erase("blocking");
    }

    if ( par.count("timeout") )
    {
        m_timeout = stoi(par.at("timeout"), 0, 0);
        par.erase("timeout");
    }

    if ( par.count("adapter") )
    {
        m_adapter = par.at("adapter");
        par.erase("adapter");
    }
    else if (m_mode == "listener")
    {
        // For listener mode, adapter is taken from host,
        // if 'adapter' parameter is not given
        m_adapter = host;
    }

    if ( par.count("tsbpd") && false_names.count(par.at("tsbpd")) )
    {
        m_tsbpdmode = false;
    }

    if (par.count("port"))
    {
        m_outgoing_port = stoi(par.at("port"), 0, 0);
        par.erase("port");
    }

    // That's kinda clumsy, but it must rely on the defaults.
    // Default mode is live, so check if the file mode was enforced
    if (par.count("transtype") == 0 || par["transtype"] != "file")
    {
        // If the Live chunk size was nondefault, enforce the size.
        if (transmit_chunk_size != SRT_LIVE_DEF_PLSIZE)
        {
            if (transmit_chunk_size > SRT_LIVE_MAX_PLSIZE)
                throw std::runtime_error("Chunk size in live mode exceeds 1456 bytes; this is not supported");

            par["payloadsize"] = Sprint(transmit_chunk_size);
        }
    }

    // Assign the others here.
    m_options = par;
    m_options["mode"] = m_mode;
}

void SrtCommon::PrepareListener(string host, int port, int backlog)
{
    m_bindsock = srt_create_socket();
    if ( m_bindsock == SRT_ERROR )
        Error(UDT::getlasterror(), "srt_create_socket");

    int stat = ConfigurePre(m_bindsock);
    if ( stat == SRT_ERROR )
        Error(UDT::getlasterror(), "ConfigurePre");

    if ( !m_blocking_mode )
    {
        srt_conn_epoll = AddPoller(m_bindsock, SRT_EPOLL_OUT);
    }

    sockaddr_in sa = CreateAddrInet(host, port);
    sockaddr* psa = (sockaddr*)&sa;
    Verb() << "Binding a server on " << host << ":" << port << " ...";
    stat = srt_bind(m_bindsock, psa, sizeof sa);
    if ( stat == SRT_ERROR )
    {
        srt_close(m_bindsock);
        Error(UDT::getlasterror(), "srt_bind");
    }

    Verb() << " listen... " << VerbNoEOL;
    stat = srt_listen(m_bindsock, backlog);
    if ( stat == SRT_ERROR )
    {
        srt_close(m_bindsock);
        Error(UDT::getlasterror(), "srt_listen");
    }

    Verb() << " accept... " << VerbNoEOL;
    ::transmit_throw_on_interrupt = true;

    if ( !m_blocking_mode )
    {
        Verb() << "[ASYNC] (conn=" << srt_conn_epoll << ")";

        int len = 2;
        SRTSOCKET ready[2];
        if ( srt_epoll_wait(srt_conn_epoll, 0, 0, ready, &len, -1, 0, 0, 0, 0) == -1 )
            Error(UDT::getlasterror(), "srt_epoll_wait(srt_conn_epoll)");

        Verb() << "[EPOLL: " << len << " sockets] " << VerbNoEOL;
    }
}

void SrtCommon::StealFrom(SrtCommon& src)
{
    // This is used when SrtCommon class designates a listener
    // object that is doing Accept in appropriate direction class.
    // The new object should get the accepted socket.
    m_direction = src.m_direction;
    m_blocking_mode = src.m_blocking_mode;
    m_timeout = src.m_timeout;
    m_tsbpdmode = src.m_tsbpdmode;
    m_options = src.m_options;
    m_bindsock = SRT_INVALID_SOCK; // no listener
    m_sock = src.m_sock;
    src.m_sock = SRT_INVALID_SOCK; // STEALING
}

void SrtCommon::AcceptNewClient()
{
    sockaddr_in scl;
    int sclen = sizeof scl;

    Verb() << " accept..." << VerbNoEOL;

    m_sock = srt_accept(m_bindsock, (sockaddr*)&scl, &sclen);
    if ( m_sock == SRT_INVALID_SOCK )
    {
        srt_close(m_bindsock);
        m_bindsock = SRT_INVALID_SOCK;
        Error(UDT::getlasterror(), "srt_accept");
    }

    Verb() << " connected.";
    ::transmit_throw_on_interrupt = false;

    // ConfigurePre is done on bindsock, so any possible Pre flags
    // are DERIVED by sock. ConfigurePost is done exclusively on sock.
    int stat = ConfigurePost(m_sock);
    if ( stat == SRT_ERROR )
        Error(UDT::getlasterror(), "ConfigurePost");
}

void SrtCommon::Init(string host, int port, string path, map<string,string> par, SRT_EPOLL_OPT dir)
{
    m_direction = dir;
    InitParameters(host, path, par);

    Verb() << "Opening SRT " << DirectionName(dir) << " " << m_mode
        << "(" << (m_blocking_mode ? "" : "non-") << "blocking)"
        << " on " << host << ":" << port;

    try
    {
        if ( m_mode == "caller" )
        {
            if (m_group_nodes.empty())
            {
                OpenClient(host, port);
            }
            else
            {
                OpenGroupClient(); // Source data are in the fields already.
            }
        }
        else if ( m_mode == "listener" )
            OpenServer(m_adapter, port);
        else if ( m_mode == "rendezvous" )
            OpenRendezvous(m_adapter, host, port);
        else
        {
            throw std::invalid_argument("Invalid 'mode'. Use 'client' or 'server'");
        }
    }
    catch (...)
    {
        // This is an in-constructor-called function, so
        // when the exception is thrown, the destructor won't
        // close the sockets. This intercepts the exception
        // to close them.
        Verb() << "Open FAILED - closing SRT sockets";
        if (m_bindsock != SRT_INVALID_SOCK)
            srt_close(m_bindsock);
        if (m_sock != SRT_INVALID_SOCK)
            srt_close(m_sock);
        m_sock = m_bindsock = SRT_INVALID_SOCK;
        throw;
    }

    int pbkeylen = 0;
    SRT_KM_STATE kmstate, snd_kmstate, rcv_kmstate;
    int len = sizeof (int);
    srt_getsockflag(m_sock, SRTO_PBKEYLEN, &pbkeylen, &len);
    srt_getsockflag(m_sock, SRTO_KMSTATE, &kmstate, &len);
    srt_getsockflag(m_sock, SRTO_SNDKMSTATE, &snd_kmstate, &len);
    srt_getsockflag(m_sock, SRTO_RCVKMSTATE, &rcv_kmstate, &len);

    // Bring this declaration temporarily, this is only for testing
    std::string KmStateStr(SRT_KM_STATE state);

    Verb() << "ENCRYPTION status: " << KmStateStr(kmstate)
        << " (SND:" << KmStateStr(snd_kmstate) << " RCV:" << KmStateStr(rcv_kmstate)
        << ") PBKEYLEN=" << pbkeylen;

    // Display some selected options on the socket.
    if (Verbose::on)
    {
        int64_t bandwidth = 0;
        int latency = 0;
        bool blocking_snd = false, blocking_rcv = false;
        int dropdelay = 0;
        int size_int = sizeof (int), size_int64 = sizeof (int64_t), size_bool = sizeof (bool);

        srt_getsockflag(m_sock, SRTO_MAXBW, &bandwidth, &size_int64);
        srt_getsockflag(m_sock, SRTO_RCVLATENCY, &latency, &size_int);
        srt_getsockflag(m_sock, SRTO_RCVSYN, &blocking_rcv, &size_bool);
        srt_getsockflag(m_sock, SRTO_SNDSYN, &blocking_snd, &size_bool);
        srt_getsockflag(m_sock, SRTO_SNDDROPDELAY, &dropdelay, &size_int);

        Verb() << "OPTIONS: maxbw=" << bandwidth << " rcvlatency=" << latency << boolalpha
            << " blocking{rcv=" << blocking_rcv << " snd=" << blocking_snd
            << "} snddropdelay=" << dropdelay;
    }

    if ( !m_blocking_mode )
    {
        // Don't add new epoll if already created as a part
        // of group management: if (srt_epoll == -1)...
        srt_epoll = AddPoller(m_sock, dir);
    }
}

int SrtCommon::AddPoller(SRTSOCKET socket, int modes)
{
    int pollid = srt_epoll_create();
    if ( pollid == -1 )
        throw std::runtime_error("Can't create epoll in nonblocking mode");
    Verb() << "EPOLL: creating eid=" << pollid << " and adding @" << socket
        << " in " << DirectionName(SRT_EPOLL_OPT(modes)) << " mode";
    srt_epoll_add_usock(pollid, socket, &modes);
    return pollid;
}

int SrtCommon::ConfigurePost(SRTSOCKET sock)
{
    bool yes = m_blocking_mode;
    int result = 0;
    if ( m_direction & SRT_EPOLL_OUT )
    {
        Verb() << "Setting SND blocking mode: " << boolalpha << yes << " timeout=" << m_timeout;
        result = srt_setsockopt(sock, 0, SRTO_SNDSYN, &yes, sizeof yes);
        if ( result == -1 )
            return result;

        if ( m_timeout )
            result = srt_setsockopt(sock, 0, SRTO_SNDTIMEO, &m_timeout, sizeof m_timeout);
        if ( result == -1 )
            return result;
    }

    if ( m_direction & SRT_EPOLL_IN )
    {
        Verb() << "Setting RCV blocking mode: " << boolalpha << yes << " timeout=" << m_timeout;
        result = srt_setsockopt(sock, 0, SRTO_RCVSYN, &yes, sizeof yes);
        if ( result == -1 )
            return result;

        if ( m_timeout )
            result = srt_setsockopt(sock, 0, SRTO_RCVTIMEO, &m_timeout, sizeof m_timeout);
        if ( result == -1 )
            return result;
    }

    // host is only checked for emptiness and depending on that the connection mode is selected.
    // Here we are not exactly interested with that information.
    vector<string> failures;

    SrtConfigurePost(sock, m_options, &failures);


    if (!failures.empty())
    {
        if (Verbose::on)
        {
            Verb() << "WARNING: failed to set options: ";
            copy(failures.begin(), failures.end(), ostream_iterator<string>(*Verbose::cverb, ", "));
            Verb();
        }
    }

    return 0;
}

int SrtCommon::ConfigurePre(SRTSOCKET sock)
{
    int result = 0;

    int no = 0;
    if ( !m_tsbpdmode )
    {
        result = srt_setsockopt(sock, 0, SRTO_TSBPDMODE, &no, sizeof no);
        if ( result == -1 )
            return result;
    }

    // Let's pretend async mode is set this way.
    // This is for asynchronous connect.
    int maybe = m_blocking_mode;
    result = srt_setsockopt(sock, 0, SRTO_RCVSYN, &maybe, sizeof maybe);
    if ( result == -1 )
        return result;

    // host is only checked for emptiness and depending on that the connection mode is selected.
    // Here we are not exactly interested with that information.
    vector<string> failures;

    // NOTE: here host = "", so the 'connmode' will be returned as LISTENER always,
    // but it doesn't matter here. We don't use 'connmode' for anything else than
    // checking for failures.
    SocketOption::Mode conmode = SrtConfigurePre(sock, "",  m_options, &failures);

    if ( conmode == SocketOption::FAILURE )
    {
        if (Verbose::on )
        {
            Verb() << "WARNING: failed to set options: ";
            copy(failures.begin(), failures.end(), ostream_iterator<string>(*Verbose::cverb, ", "));
            Verb();
        }

        return SRT_ERROR;
    }

    return 0;
}

void SrtCommon::SetupAdapter(const string& host, int port)
{
    sockaddr_in localsa = CreateAddrInet(host, port);
    sockaddr* psa = (sockaddr*)&localsa;
    int stat = srt_bind(m_sock, psa, sizeof localsa);
    if ( stat == SRT_ERROR )
        Error(UDT::getlasterror(), "srt_bind");
}

void SrtCommon::OpenClient(string host, int port)
{
    PrepareClient();

    if ( m_outgoing_port )
    {
        SetupAdapter("", m_outgoing_port);
    }

    ConnectClient(host, port);
}

void SrtCommon::PrepareClient()
{
    m_sock = srt_create_socket();
    if ( m_sock == SRT_ERROR )
        Error(UDT::getlasterror(), "srt_socket");

    int stat = ConfigurePre(m_sock);
    if ( stat == SRT_ERROR )
        Error(UDT::getlasterror(), "ConfigurePre");

    if ( !m_blocking_mode )
    {
        srt_conn_epoll = AddPoller(m_sock, SRT_EPOLL_OUT);
    }

}

void SrtCommon::OpenGroupClient()
{
    SRT_GROUP_TYPE type = SRT_GTYPE_UNDEFINED;

    // Resolve group type.
    if (m_group_type == "redundancy")
        type = SRT_GTYPE_REDUNDANT;
    // else if blah blah blah...
    else
    {
        Error("With //group, type='" + m_group_type + "' undefined");
    }

    m_sock = srt_create_group(type);

    int stat = ConfigurePre(m_sock);

    if ( stat == SRT_ERROR )
        Error(UDT::getlasterror(), "ConfigurePre");

    if ( !m_blocking_mode )
    {
        // Note: here the GROUP is added to the poller.
        srt_conn_epoll = AddPoller(m_sock, SRT_EPOLL_OUT);
    }

    // ConnectClient can't be used here, the code must
    // be more-less repeated. In this case the situation
    // that not all connections can be established is tolerated,
    // the only case of error is when none of the connections
    // can be established.

    bool any_node = false;

    Verb() << "REDUNDANT connections with " << m_group_nodes.size() << " nodes:";

    int i = 1;
    for (Connection& c: m_group_nodes)
    {
        sockaddr_in sa = CreateAddrInet(c.host, c.port);
        sockaddr* psa = (sockaddr*)&sa;
        Verb() << "[" << i << "] Connecting to node " << c.host << ":" << c.port << " ... " << VerbNoEOL;
        ++i;

        int insock = srt_connect(m_sock, psa, sizeof sa);
        if (insock == SRT_ERROR)
        {
            // Whatever. Skip the node.
            Verb() << "FAILED: ";
        }
        else
        {
            int stat = ConfigurePost(insock);
            if (stat == -1)
            {
                // This kind of error must reject the whole operation.
                // Usually you'll get this error on the first socket,
                // and doing this on the others would result in the same.
                Error(UDT::getlasterror(), "ConfigurePost");
            }

            // Have socket, store it into the group socket array.
            c.socket = insock;
            c.status = 0;
            any_node = true;
        }
    }

    // Wait for REAL connected state if nonblocking mode, for AT LEAST one node.
    if ( !m_blocking_mode )
    {
        Verb() << "[ASYNC] " << VerbNoEOL;

        // SPIN-WAITING version. Don't use it unless you know what you're doing.
        // SpinWaitAsync();

        // Socket readiness for connection is checked by polling on WRITE allowed sockets.
        int len = 2;
        SRTSOCKET ready[2];
        if ( srt_epoll_wait(srt_conn_epoll, 0, 0, ready, &len, -1, 0, 0, 0, 0) != -1 )
        {
            Verb() << "[EPOLL: " << len << " sockets] " << VerbNoEOL;
        }
        else
        {
            Error(UDT::getlasterror(), "srt_epoll_wait");
        }
    }

    if (!any_node)
    {
        Error("REDUNDANCY: all redundant connections failed");
    }

    // Prepare group data for monitoring the group status.
    m_group_data.resize(m_group_nodes.size());
}

/*
   This may be used sometimes for testing, but it's nonportable.
   void SrtCommon::SpinWaitAsync()
   {
   static string udt_status_names [] = {
   "INIT" , "OPENED", "LISTENING", "CONNECTING", "CONNECTED", "BROKEN", "CLOSING", "CLOSED", "NONEXIST"
   };

   for (;;)
   {
   SRT_SOCKSTATUS state = srt_getsockstate(m_sock);
   if ( int(state) < SRTS_CONNECTED )
   {
   if ( Verbose::on )
   Verb() << state;
   usleep(250000);
   continue;
   }
   else if ( int(state) > SRTS_CONNECTED )
   {
   Error(UDT::getlasterror(), "UDT::connect status=" + udt_status_names[state]);
   }

   return;
   }
   }
 */

void SrtCommon::ConnectClient(string host, int port)
{

    sockaddr_in sa = CreateAddrInet(host, port);
    sockaddr* psa = (sockaddr*)&sa;
    Verb() << "Connecting to " << host << ":" << port << " ... " << VerbNoEOL;
    int stat = srt_connect(m_sock, psa, sizeof sa);
    if ( stat == SRT_ERROR )
    {
        srt_close(m_sock);
        Error(UDT::getlasterror(), "UDT::connect");
    }

    // Wait for REAL connected state if nonblocking mode
    if ( !m_blocking_mode )
    {
        Verb() << "[ASYNC] " << VerbNoEOL;

        // SPIN-WAITING version. Don't use it unless you know what you're doing.
        // SpinWaitAsync();

        // Socket readiness for connection is checked by polling on WRITE allowed sockets.
        int len = 2;
        SRTSOCKET ready[2];
        if ( srt_epoll_wait(srt_conn_epoll, 0, 0, ready, &len, -1, 0, 0, 0, 0) != -1 )
        {
            Verb() << "[EPOLL: " << len << " sockets] " << VerbNoEOL;
        }
        else
        {
            Error(UDT::getlasterror(), "srt_epoll_wait(srt_conn_epoll)");
        }
    }

    Verb() << " connected.";
    stat = ConfigurePost(m_sock);
    if ( stat == SRT_ERROR )
        Error(UDT::getlasterror(), "ConfigurePost");
}

void SrtCommon::Error(UDT::ERRORINFO& udtError, string src)
{
    int udtResult = udtError.getErrorCode();
    string message = udtError.getErrorMessage();
    if ( Verbose::on )
        Verb() << "FAILURE\n" << src << ": [" << udtResult << "] " << message;
    else
        cerr << "\nERROR #" << udtResult << ": " << message << endl;

    udtError.clear();
    throw TransmissionError("error: " + src + ": " + message);
}

void SrtCommon::Error(string msg)
{
    cerr << "\nERROR (app): " << msg << endl;
    throw std::runtime_error(msg);
}


void SrtCommon::SetupRendezvous(string adapter, int port)
{
    bool yes = true;
    srt_setsockopt(m_sock, 0, SRTO_RENDEZVOUS, &yes, sizeof yes);

    sockaddr_in localsa = CreateAddrInet(adapter, port);
    sockaddr* plsa = (sockaddr*)&localsa;
    Verb() << "Binding a server on " << adapter << ":" << port << " ...";
    int stat = srt_bind(m_sock, plsa, sizeof localsa);
    if ( stat == SRT_ERROR )
    {
        srt_close(m_sock);
        Error(UDT::getlasterror(), "srt_bind");
    }
}

void SrtCommon::Close()
{
    bool any = false;
    bool yes = true;
    if ( m_sock != SRT_INVALID_SOCK )
    {
        Verb() << "SrtCommon: DESTROYING CONNECTION, closing socket (rt%" << m_sock << ")...";
        srt_setsockflag(m_sock, SRTO_SNDSYN, &yes, sizeof yes);
        srt_close(m_sock);
        any = true;
    }

    if ( m_bindsock != SRT_INVALID_SOCK )
    {
        Verb() << "SrtCommon: DESTROYING SERVER, closing socket (ls%" << m_bindsock << ")...";
        // Set sndsynchro to the socket to synch-close it.
        srt_setsockflag(m_bindsock, SRTO_SNDSYN, &yes, sizeof yes);
        srt_close(m_bindsock);
        any = true;
    }

    if (any)
        Verb() << "SrtCommon: ... done.";
}

SrtCommon::~SrtCommon()
{
    Close();
}

void SrtCommon::UpdateGroupStatus(const SRT_SOCKGROUPDATA* grpdata, size_t grpdata_size)
{
    if (!grpdata)
    {
        // This happens when you passed too small array. Treat this as error and stop.
        cerr << "ERROR: redundancy group update reports " << grpdata_size
            << " existing sockets, but app registerred only " << m_group_nodes.size() << endl;
        Error("Too many unpredicted sockets in the group");
    }

    // Note: sockets are not necessarily in the same order. Find
    // the socket by id.
    for (size_t i = 0; i < grpdata_size; ++i)
    {
        SRTSOCKET id = grpdata[i].id;

        SRT_SOCKSTATUS status = grpdata[i].status;
        int result = grpdata[i].result;

        if (result != -1 && status == SRTS_CONNECTED)
        {
            // Everything's ok. Don't do anything.
            continue;
        }

        auto pgi = find_if(m_group_nodes.begin(), m_group_nodes.end(), [id](Connection& c) { return c.socket == id; });
        if (pgi == m_group_nodes.end())
        {
            // A new socket appeared out of the blue. Internal error?
            Error("Unregisterred socket ID appeared in the status. INTERNAL ERROR.");
        }

        sockaddr_in sa = CreateAddrInet(pgi->host, pgi->port);
        sockaddr* psa = (sockaddr*)&sa;
        Verb() << "[" << i << "] RECONNECTING to node " << pgi->host << ":" << pgi->port << " ... " << VerbNoEOL;
        ++i;

        int insock = srt_connect(m_sock, psa, sizeof sa);
        if (insock == SRT_ERROR)
        {
            // Whatever. Skip the node.
            Verb() << "FAILED: ";
        }
        else
        {
            ConfigurePost(insock);
            // Ignore error this time. It's unlikely that an error
            // will pop up at the time of reconnecting.

            // Have socket, store it into the group socket array.
            pgi->socket = insock;
            pgi->status = 0;
        }
    }
}

SrtSource::SrtSource(string host, int port, std::string path, const map<string,string>& par)
{
    Init(host, port, path, par, SRT_EPOLL_IN);
    ostringstream os;
    os << host << ":" << port;
    hostport_copy = os.str();
}

bytevector SrtSource::Read(size_t chunk)
{
    static size_t counter = 1;

    SRT_MSGCTRL mctrl = srt_msgctrl_default;
    bool have_group = !m_group_nodes.empty();
    bytevector data(chunk);
    bool ready = true;
    int stat;
    do
    {
        if (have_group)
        {
            mctrl.grpdata = m_group_data.data();
            mctrl.grpdata_size = m_group_data.size();
        }

        ::transmit_throw_on_interrupt = true;
        stat = srt_recvmsg2(m_sock, data.data(), chunk, &mctrl);
        ::transmit_throw_on_interrupt = false;
        if ( stat == SRT_ERROR )
        {
            if ( !m_blocking_mode )
            {
                // EAGAIN for SRT READING
                if ( srt_getlasterror(NULL) == SRT_EASYNCRCV )
                {
                    Verb() << "AGAIN: - waiting for data by epoll...";
                    // Poll on this descriptor until reading is available, indefinitely.
                    int len = 2;
                    SRTSOCKET sready[2];
                    if ( srt_epoll_wait(srt_epoll, sready, &len, 0, 0, -1, 0, 0, 0, 0) != -1 )
                    {
                        Verb() << "... epoll reported ready " << len << " sockets";
                        continue;
                    }
                    // If was -1, then passthru.
                }
            }
            Error(UDT::getlasterror(), "srt_recvmsg2");
        }

        if ( stat == 0 )
        {
            throw ReadEOF(hostport_copy);
        }
    }
    while (!ready);

    chunk = size_t(stat);
    if ( chunk < data.size() )
        data.resize(chunk);

<<<<<<< HEAD
    if (have_group)
    {
        UpdateGroupStatus(mctrl.grpdata, mctrl.grpdata_size);
    }
=======
    const bool need_bw_report    = transmit_bw_report    && int(counter % transmit_bw_report) == transmit_bw_report - 1;
    const bool need_stats_report = transmit_stats_report && counter % transmit_stats_report == transmit_stats_report - 1;
>>>>>>> f4eb1954

    CBytePerfMon perf;
    if (need_stats_report || need_bw_report)
    {
        // clear only if stats report is to be read
        srt_bstats(m_sock, &perf, need_stats_report /* clear */);

        if (need_bw_report)
        {
            Verb() << "+++/+++SRT BANDWIDTH: " << perf.mbpsBandwidth;
        }

        if (need_stats_report)
        {
            PrintSrtStats(m_sock, perf);
        }
    }

    ++counter;

    return data;
}

SrtTarget::SrtTarget(std::string host, int port, std::string path, const std::map<std::string,std::string>& par)
{
    Init(host, port, path, par, SRT_EPOLL_OUT);
}


int SrtTarget::ConfigurePre(SRTSOCKET sock)
{
    int result = SrtCommon::ConfigurePre(sock);
    if ( result == -1 )
        return result;

    int yes = 1;
    // This is for the HSv4 compatibility; if both parties are HSv5
    // (min. version 1.2.1), then this setting simply does nothing.
    // In HSv4 this setting is obligatory; otherwise the SRT handshake
    // extension will not be done at all.
    result = srt_setsockopt(sock, 0, SRTO_SENDER, &yes, sizeof yes);
    if ( result == -1 )
        return result;

    return 0;
}

void SrtTarget::Write(const bytevector& data)
{
    ::transmit_throw_on_interrupt = true;

    // Check first if it's ready to write.
    // If not, wait indefinitely.
    if ( !m_blocking_mode )
    {
        int ready[2];
        int len = 2;
        if ( srt_epoll_wait(srt_epoll, 0, 0, ready, &len, -1, 0, 0, 0, 0) == SRT_ERROR )
            Error(UDT::getlasterror(), "srt_epoll_wait");
    }

    SRT_MSGCTRL mctrl = srt_msgctrl_default;
    bool have_group = !m_group_nodes.empty();
    if (have_group)
    {
        mctrl.grpdata = m_group_data.data();
        mctrl.grpdata_size = m_group_data.size();
    }

    int stat = srt_sendmsg2(m_sock, data.data(), data.size(), &mctrl);

    // For a socket group, the error is reported only
    // if ALL links from the group have failed to perform
    // the operation. If only one did, the result will be
    // visible in the status array.
    if ( stat == SRT_ERROR )
        Error(UDT::getlasterror(), "srt_sendmsg");
    ::transmit_throw_on_interrupt = false;

    if (have_group)
    {
        UpdateGroupStatus(mctrl.grpdata, mctrl.grpdata_size);
    }
}

SrtRelay::SrtRelay(std::string host, int port, std::string path, const std::map<std::string,std::string>& par)
{
    Init(host, port, path, par, SRT_EPOLL_IN | SRT_EPOLL_OUT);
}

SrtModel::SrtModel(string host, int port, map<string,string> par)
{
    InitParameters(host, "", par);
    if (m_mode == "caller")
        is_caller = true;
    else if (m_mode == "rendezvous")
        is_rend = true;
    else if (m_mode != "listener")
        throw std::invalid_argument("Wrong 'mode' attribute; expected: caller, listener, rendezvous");

    m_host = host;
    m_port = port;
}

void SrtModel::Establish(ref_t<std::string> name)
{
    // This does connect or accept.
    // When this returned true, the caller should create
    // a new SrtSource or SrtTaget then call StealFrom(*this) on it.

    // If this is a connector and the peer doesn't have a corresponding
    // medium, it should send back a single byte with value 0. This means
    // that agent should stop connecting.

    if (is_rend)
    {
        OpenRendezvous(m_adapter, m_host, m_port);
    }
    else if (is_caller)
    {
        // Establish a connection

        PrepareClient();

        if (name.get() != "")
        {
            Verb() << "Connect with requesting stream [" << name.get() << "]";
            UDT::setstreamid(m_sock, *name);
        }
        else
        {
            Verb() << "NO STREAM ID for SRT connection";
        }

        if (m_outgoing_port)
        {
            Verb() << "Setting outgoing port: " << m_outgoing_port;
            SetupAdapter("", m_outgoing_port);
        }

        ConnectClient(m_host, m_port);

        if (m_outgoing_port == 0)
        {
            // Must rely on a randomly selected one. Extract the port
            // so that it will be reused next time.
            sockaddr_any s(AF_INET);
            int namelen = s.size();
            if ( srt_getsockname(Socket(), &s, &namelen) == SRT_ERROR )
            {
                Error(UDT::getlasterror(), "srt_getsockname");
            }

            m_outgoing_port = s.hport();
            Verb() << "Extracted outgoing port: " << m_outgoing_port;
        }
    }
    else
    {
        // Listener - get a socket by accepting.
        // Check if the listener is already created first
        if (Listener() == SRT_INVALID_SOCK)
        {
            Verb() << "Setting up listener: port=" << m_port << " backlog=5";
            PrepareListener(m_adapter, m_port, 5);
        }

        Verb() << "Accepting a client...";
        AcceptNewClient();
        // This rewrites m_sock with a new SRT socket ("accepted" socket)
        *name = UDT::getstreamid(m_sock);
        Verb() << "... GOT CLIENT for stream [" << name.get() << "]";
    }
}


template <class Iface> struct Srt;
template <> struct Srt<Source> { typedef SrtSource type; };
template <> struct Srt<Target> { typedef SrtTarget type; };
template <> struct Srt<Relay> { typedef SrtRelay type; };

template <class Iface>
Iface* CreateSrt(const string& host, int port, std::string path, const map<string,string>& par)
{ return new typename Srt<Iface>::type (host, port, path, par); }

bytevector ConsoleRead(size_t chunk)
{
    bytevector data(chunk);
    bool st = cin.read(data.data(), chunk).good();
    chunk = cin.gcount();
    if ( chunk == 0 && !st )
        return bytevector();

    if ( chunk < data.size() )
        data.resize(chunk);
    if ( data.empty() )
        throw Source::ReadEOF("CONSOLE device");

    return data;
}

class ConsoleSource: public virtual Source
{
public:

    ConsoleSource()
    {
    }

    bytevector Read(size_t chunk) override
    {
        return ConsoleRead(chunk);
    }

    bool IsOpen() override { return cin.good(); }
    bool End() override { return cin.eof(); }
};

class ConsoleTarget: public virtual Target
{
public:

    ConsoleTarget()
    {
    }

    void Write(const bytevector& data) override
    {
        cout.write(data.data(), data.size());
    }

    bool IsOpen() override { return cout.good(); }
    bool Broken() override { return cout.eof(); }
};

class ConsoleRelay: public Relay, public ConsoleSource, public ConsoleTarget
{
public:
    ConsoleRelay() = default;

    bool IsOpen() override { return cin.good() && cout.good(); }
};

template <class Iface> struct Console;
template <> struct Console<Source> { typedef ConsoleSource type; };
template <> struct Console<Target> { typedef ConsoleTarget type; };
template <> struct Console<Relay> { typedef ConsoleRelay type; };

template <class Iface>
Iface* CreateConsole() { return new typename Console<Iface>::type (); }


// More options can be added in future.
SocketOption udp_options [] {
    { "iptos", IPPROTO_IP, IP_TOS, SocketOption::PRE, SocketOption::INT, nullptr },
    // IP_TTL and IP_MULTICAST_TTL are handled separately by a common option, "ttl".
    { "mcloop", IPPROTO_IP, IP_MULTICAST_LOOP, SocketOption::PRE, SocketOption::INT, nullptr }
};

static inline bool IsMulticast(in_addr adr)
{
    unsigned char* abytes = (unsigned char*)&adr.s_addr;
    unsigned char c = abytes[0];
    return c >= 224 && c <= 239;
}


class UdpCommon
{
protected:
    int m_sock = -1;
    sockaddr_in sadr;
    string adapter;
    map<string, string> m_options;

    void Setup(string host, int port, map<string,string> attr)
    {
        m_sock = socket(AF_INET, SOCK_DGRAM, IPPROTO_UDP);
        if (m_sock == -1)
            Error(SysError(), "UdpCommon::Setup: socket");

        int yes = 1;
        ::setsockopt(m_sock, SOL_SOCKET, SO_REUSEADDR, (const char*)&yes, sizeof yes);

        sadr = CreateAddrInet(host, port);

        bool is_multicast = false;

        if ( attr.count("multicast") )
        {
            if (!IsMulticast(sadr.sin_addr))
            {
                throw std::runtime_error("UdpCommon: requested multicast for a non-multicast-type IP address");
            }
            is_multicast = true;
        }
        else if (IsMulticast(sadr.sin_addr))
        {
            is_multicast = true;
        }

        if (is_multicast)
        {
            adapter = attr.count("adapter") ? attr.at("adapter") : string();
            sockaddr_in maddr;
            if ( adapter == "" )
            {
                Verb() << "Multicast: home address: INADDR_ANY:" << port;
                maddr.sin_family = AF_INET;
                maddr.sin_addr.s_addr = htonl(INADDR_ANY);
                maddr.sin_port = htons(port); // necessary for temporary use
            }
            else
            {
                Verb() << "Multicast: home address: " << adapter << ":" << port;
                maddr = CreateAddrInet(adapter, port);
            }

            ip_mreq mreq;
            mreq.imr_multiaddr.s_addr = sadr.sin_addr.s_addr;
            mreq.imr_interface.s_addr = maddr.sin_addr.s_addr;
#ifdef _WIN32
            const char* mreq_arg = (const char*)&mreq;
            const auto status_error = SOCKET_ERROR;
#else
            const void* mreq_arg = &mreq;
            const auto status_error = -1;
#endif

#if defined(_WIN32) || defined(__CYGWIN__)
            // On Windows it somehow doesn't work when bind()
            // is called with multicast address. Write the address
            // that designates the network device here.
            // Also, sets port sharing when working with multicast
            sadr = maddr;
            int reuse = 1;
            int shareAddrRes = setsockopt(m_sock, SOL_SOCKET, SO_REUSEADDR, reinterpret_cast<const char*>(&reuse), sizeof(reuse));
            if (shareAddrRes == status_error)
            {
                throw runtime_error("marking socket for shared use failed");
            }
            Verb() << "Multicast(Windows): will bind to home address";
#else
            Verb() << "Multicast(POSIX): will bind to IGMP address: " << host;
#endif
            int res = setsockopt(m_sock, IPPROTO_IP, IP_ADD_MEMBERSHIP, mreq_arg, sizeof(mreq));

            if ( res == status_error )
            {
                throw runtime_error("adding to multicast membership failed");
            }
            attr.erase("multicast");
            attr.erase("adapter");
        }

        // The "ttl" options is handled separately, it maps to both IP_TTL
        // and IP_MULTICAST_TTL so that TTL setting works for both uni- and multicast.
        if (attr.count("ttl"))
        {
            int ttl = stoi(attr.at("ttl"));
            int res = setsockopt(m_sock, IPPROTO_IP, IP_TTL, (const char*)&ttl, sizeof ttl);
            if (res == -1)
                Verb() << "WARNING: failed to set 'ttl' (IP_TTL) to " << ttl;
            res = setsockopt(m_sock, IPPROTO_IP, IP_MULTICAST_TTL, (const char*)&ttl, sizeof ttl);
            if (res == -1)
                Verb() << "WARNING: failed to set 'ttl' (IP_MULTICAST_TTL) to " << ttl;

            attr.erase("ttl");
        }

        m_options = attr;

        for (auto o: udp_options)
        {
            // Ignore "binding" - for UDP there are no post options.
            if ( m_options.count(o.name) )
            {
                string value = m_options.at(o.name);
                bool ok = o.apply<SocketOption::SYSTEM>(m_sock, value);
                if ( !ok )
                    Verb() << "WARNING: failed to set '" << o.name << "' to " << value;
            }
        }
    }

    void Error(int err, string src)
    {
        char buf[512];
        string message = SysStrError(err, buf, 512u);

        if ( Verbose::on )
            Verb() << "FAILURE\n" << src << ": [" << err << "] " << message;
        else
            cerr << "\nERROR #" << err << ": " << message << endl;

        throw TransmissionError("error: " + src + ": " + message);
    }

    ~UdpCommon()
    {
#ifdef _WIN32
        if (m_sock != -1)
        {
            shutdown(m_sock, SD_BOTH);
            closesocket(m_sock);
            m_sock = -1;
        }
#else
        close(m_sock);
#endif
    }
};


class UdpSource: public virtual Source, public virtual UdpCommon
{
    bool eof = true;
public:

    UdpSource(string host, int port, const map<string,string>& attr)
    {
        Setup(host, port, attr);
        int stat = ::bind(m_sock, (sockaddr*)&sadr, sizeof sadr);
        if ( stat == -1 )
            Error(SysError(), "Binding address for UDP");
        eof = false;
    }

    bytevector Read(size_t chunk) override
    {
        bytevector data(chunk);
        sockaddr_in sa;
        socklen_t si = sizeof(sockaddr_in);
        int stat = recvfrom(m_sock, data.data(), chunk, 0, (sockaddr*)&sa, &si);
        if ( stat == -1 )
            Error(SysError(), "UDP Read/recvfrom");

        if ( stat < 1 )
        {
            eof = true;
            return bytevector();
        }

        chunk = size_t(stat);
        if ( chunk < data.size() )
            data.resize(chunk);

        return data;
    }

    bool IsOpen() override { return m_sock != -1; }
    bool End() override { return eof; }
};

class UdpTarget: public virtual Target, public virtual UdpCommon
{
public:
    UdpTarget(string host, int port, const map<string,string>& attr )
    {
        Setup(host, port, attr);
    }

    void Write(const bytevector& data) override
    {
        int stat = sendto(m_sock, data.data(), data.size(), 0, (sockaddr*)&sadr, sizeof sadr);
        if ( stat == -1 )
            Error(SysError(), "UDP Write/sendto");
    }

    bool IsOpen() override { return m_sock != -1; }
    bool Broken() override { return false; }
};

class UdpRelay: public Relay, public UdpSource, public UdpTarget
{
public:
    UdpRelay(string host, int port, const map<string,string>& attr):
        UdpSource(host, port, attr),
        UdpTarget(host, port, attr)
    {
    }

    bool IsOpen() override { return m_sock != -1; }
};

template <class Iface> struct Udp;
template <> struct Udp<Source> { typedef UdpSource type; };
template <> struct Udp<Target> { typedef UdpTarget type; };
template <> struct Udp<Relay> { typedef UdpRelay type; };

template <class Iface>
Iface* CreateUdp(const string& host, int port, const map<string,string>& par) { return new typename Udp<Iface>::type (host, port, par); }

template<class Base>
inline bool IsOutput() { return false; }

template<>
inline bool IsOutput<Target>() { return true; }

template <class Base>
extern unique_ptr<Base> CreateMedium(const string& uri)
{
    unique_ptr<Base> ptr;

    UriParser u(uri);

    int iport = 0;
    switch ( u.type() )
    {
    default:
        break; // do nothing, return nullptr
    case UriParser::FILE:
        if ( u.host() == "con" || u.host() == "console" )
        {
            if ( IsOutput<Base>() && (
                        (Verbose::on && Verbose::cverb == &cout)
                        || transmit_bw_report || transmit_stats_report) )
            {
                cerr << "ERROR: file://con with -v or -r or -s would result in mixing the data and text info.\n";
                cerr << "ERROR: HINT: you can stream through a FIFO (named pipe)\n";
                throw invalid_argument("incorrect parameter combination");
            }
            ptr.reset( CreateConsole<Base>() );
        }
        else
            ptr.reset( CreateFile<Base>(u.path()));
        break;

    case UriParser::SRT:
        ptr.reset( CreateSrt<Base>(u.host(), u.portno(), u.path(), u.parameters()) );
        break;


    case UriParser::UDP:
        iport = atoi(u.port().c_str());
        if ( iport <= 1024 )
        {
            cerr << "Port value invalid: " << iport << " - must be >1024\n";
            throw invalid_argument("Invalid port number");
        }
        ptr.reset( CreateUdp<Base>(u.host(), iport, u.parameters()) );
        break;

    }

    ptr->uri = move(u);
    return ptr;
}


std::unique_ptr<Source> Source::Create(const std::string& url)
{
    return CreateMedium<Source>(url);
}

std::unique_ptr<Target> Target::Create(const std::string& url)
{
    return CreateMedium<Target>(url);
}<|MERGE_RESOLUTION|>--- conflicted
+++ resolved
@@ -1022,15 +1022,13 @@
     if ( chunk < data.size() )
         data.resize(chunk);
 
-<<<<<<< HEAD
-    if (have_group)
-    {
-        UpdateGroupStatus(mctrl.grpdata, mctrl.grpdata_size);
-    }
-=======
     const bool need_bw_report    = transmit_bw_report    && int(counter % transmit_bw_report) == transmit_bw_report - 1;
     const bool need_stats_report = transmit_stats_report && counter % transmit_stats_report == transmit_stats_report - 1;
->>>>>>> f4eb1954
+
+    if (have_group)
+    {
+        UpdateGroupStatus(mctrl.grpdata, mctrl.grpdata_size);
+    }
 
     CBytePerfMon perf;
     if (need_stats_report || need_bw_report)
