/*
 * SRT - Secure, Reliable, Transport
 * Copyright (c) 2018 Haivision Systems Inc.
 * 
 * This Source Code Form is subject to the terms of the Mozilla Public
 * License, v. 2.0. If a copy of the MPL was not distributed with this
 * file, You can obtain one at http://mozilla.org/MPL/2.0/.
 * 
 */

// Medium concretizations

// Just for formality. This file should be used 
#include <iostream>
#include <fstream>
#include <sstream>
#include <string>
#include <stdexcept>
#include <iterator>
#include <map>
#include <chrono>
#include <thread>
#include <atomic>
#include <srt.h>
#if !defined(_WIN32)
#include <sys/ioctl.h>
#endif

// SRT protected includes
#include "netinet_any.h"
<<<<<<< HEAD
#include "api.h" // SockaddrToString - XXX move to utils or some more suitable place
=======
#include "common.h"
#include "api.h"
#include "udt.h"
#include "logging.h"
#include "utilities.h"

>>>>>>> ae390526
#include "apputil.hpp"
#include "socketoptions.hpp"
#include "uriparser.hpp"
#include "testmedia.hpp"
#include "srt_compat.h"
#include "verbose.hpp"

using namespace std;
using namespace srt;

using srt_logging::KmStateStr;
using srt_logging::SockStatusStr;
#if ENABLE_BONDING
using srt_logging::MemberStatusStr;
#endif

std::atomic<bool> transmit_throw_on_interrupt {false};
std::atomic<bool> transmit_int_state {false};
int transmit_bw_report = 0;
unsigned transmit_stats_report = 0;
size_t transmit_chunk_size = SRT_LIVE_DEF_PLSIZE;
bool transmit_printformat_json = false;
srt_listen_callback_fn* transmit_accept_hook_fn = nullptr;
void* transmit_accept_hook_op = nullptr;
bool transmit_use_sourcetime = false;
int transmit_retry_connect = 0;
bool transmit_retry_always = false;

// Do not unblock. Copy this to an app that uses applog and set appropriate name.
//srt_logging::Logger applog(SRT_LOGFA_APP, srt_logger_config, "srt-test");

std::shared_ptr<SrtStatsWriter> transmit_stats_writer;

string DirectionName(SRT_EPOLL_T direction)
{
    string dir_name;
    if (direction & ~SRT_EPOLL_ERR)
    {
        if (direction & SRT_EPOLL_IN)
        {
            dir_name = "source";
        }

        if (direction & SRT_EPOLL_OUT)
        {
            if (!dir_name.empty())
                dir_name = "relay";
            else
                dir_name = "target";
        }

        if (direction & SRT_EPOLL_ERR)
        {
            dir_name += "+error";
        }
    }
    else
    {
        // stupid name for a case of IPE
        dir_name = "stone";
    }

    return dir_name;
}

template<class FileBase> inline
bytevector FileRead(FileBase& ifile, size_t chunk, const string& filename)
{
    bytevector data(chunk);
    ifile.read(data.data(), chunk);
    size_t nread = ifile.gcount();
    if (nread < data.size())
        data.resize(nread);

    if (data.empty())
        throw Source::ReadEOF(filename);
    return data;
}


class FileSource: public virtual Source
{
    ifstream ifile;
    string filename_copy;
public:

    FileSource(const string& path): ifile(path, ios::in | ios::binary), filename_copy(path)
    {
        if (!ifile)
            throw std::runtime_error(path + ": Can't open file for reading");
    }

    MediaPacket Read(size_t chunk) override { return FileRead(ifile, chunk, filename_copy); }

    bool IsOpen() override { return bool(ifile); }
    bool End() override { return ifile.eof(); }
    //~FileSource() { ifile.close(); }
};

class FileTarget: public virtual Target
{
    ofstream ofile;
public:

    FileTarget(const string& path): ofile(path, ios::out | ios::trunc | ios::binary) {}

    void Write(const MediaPacket& data) override
    {
        ofile.write(data.payload.data(), data.payload.size());
#ifdef PLEASE_LOG
        applog.Debug() << "FileTarget::Write: " << data.size() << " written to a file";
#endif
    }

    bool IsOpen() override { return !!ofile; }
    bool Broken() override { return !ofile.good(); }
    //~FileTarget() { ofile.close(); }
    void Close() override
    {
#ifdef PLEASE_LOG
        applog.Debug() << "FileTarget::Close";
#endif
        ofile.close();
    }
};

// Can't base this class on FileSource and FileTarget classes because they use two
// separate fields, which makes it unable to reliably define IsOpen(). This would
// require to use 'fstream' type field in some kind of FileCommon first. Not worth
// a shot.
class FileRelay: public Relay
{
    fstream iofile;
    string filename_copy;
public:

    FileRelay(const string& path):
        iofile(path, ios::in | ios::out | ios::binary), filename_copy(path)
    {
        if (!iofile)
            throw std::runtime_error(path + ": Can't open file for reading");
    }
    MediaPacket Read(size_t chunk) override { return FileRead(iofile, chunk, filename_copy); }

    void Write(const MediaPacket& data) override
    {
        iofile.write(data.payload.data(), data.payload.size());
    }

    bool IsOpen() override { return !!iofile; }
    bool End() override { return iofile.eof(); }
    bool Broken() override { return !iofile.good(); }
    void Close() override { iofile.close(); }
};

template <class Iface> struct File;
template <> struct File<Source> { typedef FileSource type; };
template <> struct File<Target> { typedef FileTarget type; };
template <> struct File<Relay> { typedef FileRelay type; };

template <class Iface>
Iface* CreateFile(const string& name) { return new typename File<Iface>::type (name); }

void SrtCommon::InitParameters(string host, string path, map<string,string> par)
{
    // Application-specific options: mode, blocking, timeout, adapter
    if ( Verbose::on && !par.empty())
    {
        Verb() << "SRT parameters specified:\n";
        for (map<string,string>::iterator i = par.begin(); i != par.end(); ++i)
        {
            Verb() << "\t" << i->first << " = '" << i->second << "'\n";
        }
    }

    if (path != "")
    {
        // Special case handling of an unusual specification.

        if (path.substr(0, 2) != "//")
        {
            Error("Path specification not supported for SRT (use // in front for special cases)");
        }

        path = path.substr(2);

#if ENABLE_BONDING
        if (path == "group")
        {
            // Group specified, check type.
            m_group_type = par["type"];
            if (m_group_type == "")
            {
                Error("With //group, the group 'type' must be specified.");
            }

            vector<string> parts;
            Split(m_group_type, '/', back_inserter(parts));
            if (parts.size() == 0 || parts.size() > 2)
            {
                Error("Invalid specification for 'type' parameter");
            }

            if (parts.size() == 2)
            {
                m_group_type = parts[0];
                m_group_config = parts[1];
            }

            vector<string> nodes;
            Split(par["nodes"], ',', back_inserter(nodes));

            if (nodes.empty())
            {
                Error("With //group, 'nodes' must specify comma-separated host:port specs.");
            }

            int token = 1;

            // Check if correctly specified
            for (string& hostport: nodes)
            {
                if (hostport == "")
                    continue;

                // The attribute string, as it was embedded in another URI,
                // must have had replaced the & character with another ?, so
                // now all ? character, except the first one, must be now
                // restored so that UriParser interprets them correctly.

                size_t atq = hostport.find('?');
                if (atq != string::npos)
                {
                    while (atq+1 < hostport.size())
                    {
                        size_t next = hostport.find('?', atq+1);
                        if (next == string::npos)
                            break;
                        hostport[next] = '&';
                        atq = next;
                    }
                }

                UriParser check(hostport, UriParser::EXPECT_HOST);
                if (check.host() == "" || check.port() == "")
                {
                    Error("With //group, 'nodes' must specify comma-separated host:port specs.");
                }

                if (check.portno() <= 1024)
                {
                    Error("With //group, every node in 'nodes' must have port >1024");
                }

                Connection cc(check.host(), check.portno());
                if (check.parameters().count("weight"))
                {
                    cc.weight = stoi(check.queryValue("weight"));
                }

                if (check.parameters().count("source"))
                {
                    UriParser sourcehp(check.queryValue("source"), UriParser::EXPECT_HOST);
                    cc.source = CreateAddr(sourcehp.host(), sourcehp.portno());
                }

                // Check if there's a key with 'srto.' prefix.

                UriParser::query_it start = check.parameters().lower_bound("srto.");

                SRT_SOCKOPT_CONFIG* config = nullptr;
                bool all_clear = true;
                vector<string> fails;
                map<string, string> options;

                if (start != check.parameters().end())
                {
                    for (; start != check.parameters().end(); ++start)
                    {
                        auto& y = *start;
                        if (y.first.substr(0, 5) != "srto.")
                            break;

                        options[y.first.substr(5)] = y.second;
                    }
                }

                if (!options.empty())
                {
                    config = srt_create_config();

                    for (auto o: srt_options)
                    {
                        if (!options.count(o.name))
                            continue;
                        string value = options.at(o.name);
                        bool ok = o.apply<SocketOption::SRT>(config, value);
                        if ( !ok )
                        {
                            fails.push_back(o.name);
                            all_clear = false;
                        }
                    }

                    if (!all_clear)
                    {
                        srt_delete_config(config);
                        Error("With //group, failed to set options: " + Printable(fails));
                    }

                    cc.options = config;
                }

                cc.token = token++;
                m_group_nodes.push_back(move(cc));
            }

            par.erase("type");
            par.erase("nodes");

            // For a group-connect specification, it's
            // always the caller mode.
            // XXX change it here if maybe rendezvous is also
            // possible in future.
            par["mode"] = "caller";
        }
#endif
    }

    string adapter;
    if (par.count("adapter"))
    {
        adapter = par.at("adapter");
    }

    m_mode = "default";
    if (par.count("mode"))
    {
        m_mode = par.at("mode");
    }
    SocketOption::Mode mode = SrtInterpretMode(m_mode, host, adapter);
    if (mode == SocketOption::FAILURE)
    {
        Error("Invalid mode");
    }

    if (!m_group_nodes.empty() && mode != SocketOption::CALLER)
    {
        Error("Group node specification is only available in caller mode");
    }

    // Fix the mode name after successful interpretation
    m_mode = SocketOption::mode_names[mode];

    par.erase("mode");

    if (par.count("blocking"))
    {
        m_blocking_mode = !false_names.count(par.at("blocking"));
        par.erase("blocking");
    }

    if (par.count("timeout"))
    {
        m_timeout = stoi(par.at("timeout"), 0, 0);
        par.erase("timeout");
    }

    if (par.count("adapter"))
    {
        m_adapter = adapter;
        par.erase("adapter");
    }
    else if (m_mode == "listener")
    {
        // For listener mode, adapter is taken from host,
        // if 'adapter' parameter is not given
        m_adapter = host;
    }

    if (par.count("tsbpd") && false_names.count(par.at("tsbpd")))
    {
        m_tsbpdmode = false;
    }

    if (par.count("port"))
    {
        m_outgoing_port = stoi(par.at("port"), 0, 0);
        par.erase("port");
    }

    // That's kinda clumsy, but it must rely on the defaults.
    // Default mode is live, so check if the file mode was enforced
    if (par.count("transtype") == 0 || par["transtype"] != "file")
    {
        // If the Live chunk size was nondefault, enforce the size.
        if (transmit_chunk_size != SRT_LIVE_DEF_PLSIZE)
        {
            if (transmit_chunk_size > SRT_LIVE_MAX_PLSIZE)
                throw std::runtime_error("Chunk size in live mode exceeds 1456 bytes; this is not supported");

            par["payloadsize"] = Sprint(transmit_chunk_size);
        }
    }

    // Assigning group configuration from a special "groupconfig" attribute.
    // This is the only way how you can set up this configuration at the listener side.
    if (par.count("groupconfig"))
    {
        m_group_config = par.at("groupconfig");
        par.erase("groupconfig");
    }

    // Fix Minversion, if specified as string
    if (par.count("minversion"))
    {
        string v = par["minversion"];
        if (v.find('.') != string::npos)
        {
            int version = srt::SrtParseVersion(v.c_str());
            if (version == 0)
            {
                throw std::runtime_error(Sprint("Value for 'minversion' doesn't specify a valid version: ", v));
            }
            par["minversion"] = Sprint(version);
            Verb() << "\tFIXED: minversion = 0x" << std::hex << std::setfill('0') << std::setw(8) << version << std::dec;
        }
    }

    // Assign the others here.
    m_options = par;
    m_options["mode"] = m_mode;
}

void SrtCommon::PrepareListener(string host, int port, int backlog)
{
    m_bindsock = srt_create_socket();
    if (m_bindsock == SRT_ERROR)
        Error("srt_create_socket");

    int stat = ConfigurePre(m_bindsock);
    if (stat == SRT_ERROR)
        Error("ConfigurePre");

    if (!m_blocking_mode)
    {
        srt_conn_epoll = AddPoller(m_bindsock, SRT_EPOLL_OUT);
    }

    auto sa = CreateAddr(host, port);
    Verb() << "Binding a server on " << host << ":" << port << " ...";
    stat = srt_bind(m_bindsock, sa.get(), sizeof sa);
    if (stat == SRT_ERROR)
    {
        srt_close(m_bindsock);
        Error("srt_bind");
    }

    Verb() << " listen... " << VerbNoEOL;
    stat = srt_listen(m_bindsock, backlog);
    if (stat == SRT_ERROR)
    {
        srt_close(m_bindsock);
        Error("srt_listen");
    }

}

void SrtCommon::StealFrom(SrtCommon& src)
{
    // This is used when SrtCommon class designates a listener
    // object that is doing Accept in appropriate direction class.
    // The new object should get the accepted socket.
    m_direction = src.m_direction;
    m_blocking_mode = src.m_blocking_mode;
    m_timeout = src.m_timeout;
    m_tsbpdmode = src.m_tsbpdmode;
    m_options = src.m_options;
    m_bindsock = SRT_INVALID_SOCK; // no listener
    m_sock = src.m_sock;
    src.m_sock = SRT_INVALID_SOCK; // STEALING
}

void SrtCommon::AcceptNewClient()
{
    sockaddr_any scl;

    ::transmit_throw_on_interrupt = true;

    if (!m_blocking_mode)
    {
        Verb() << "[ASYNC] (conn=" << srt_conn_epoll << ")";

        int len = 2;
        SRTSOCKET ready[2];
        while (srt_epoll_wait(srt_conn_epoll, 0, 0, ready, &len, 1000, 0, 0, 0, 0) == -1)
        {
            if (::transmit_int_state)
                Error("srt_epoll_wait for srt_accept: interrupt");

            if (srt_getlasterror(NULL) == SRT_ETIMEOUT)
                continue;
            Error("srt_epoll_wait(srt_conn_epoll)");
        }

        Verb() << "[EPOLL: " << len << " sockets] " << VerbNoEOL;
    }
    Verb() << " accept..." << VerbNoEOL;

    m_sock = srt_accept(m_bindsock, (scl.get()), (&scl.len));
    if (m_sock == SRT_INVALID_SOCK)
    {
        srt_close(m_bindsock);
        m_bindsock = SRT_INVALID_SOCK;
        Error("srt_accept");
    }

#if ENABLE_BONDING
    if (m_sock & SRTGROUP_MASK)
    {
        m_listener_group = true;
        if (m_group_config != "")
        {
            // Don't break the connection basing on this, just ignore.
            Verb() << " (ignoring setting group config: '" << m_group_config << "') " << VerbNoEOL;
        }
        // There might be added a poller, remove it.
        // We need it work different way.

#ifndef SRT_OLD_APP_READER

        if (srt_epoll != -1)
        {
            Verb() << "(Group: erasing epoll " << srt_epoll << ") " << VerbNoEOL;
            srt_epoll_release(srt_epoll);
        }

        // Don't add any sockets, they will have to be added
        // anew every time again.
        srt_epoll = srt_epoll_create();
#endif

        // Group data must have a size of at least 1
        // otherwise the srt_group_data() call will fail
        if (m_group_data.empty())
            m_group_data.resize(1);

        Verb() << " connected(group epoll " << srt_epoll <<").";
    }
    else
#endif
    {
        sockaddr_any peeraddr(AF_INET6);
        string peer = "<?PEER?>";
        if (-1 != srt_getpeername(m_sock, (peeraddr.get()), (&peeraddr.len)))
        {
            peer = peeraddr.str();
        }

        sockaddr_any agentaddr(AF_INET6);
        string agent = "<?AGENT?>";
        if (-1 != srt_getsockname(m_sock, (agentaddr.get()), (&agentaddr.len)))
        {
            agent = agentaddr.str();
        }

        Verb() << " connected [" << agent << "] <-- " << peer;
    }
    ::transmit_throw_on_interrupt = false;

    // ConfigurePre is done on bindsock, so any possible Pre flags
    // are DERIVED by sock. ConfigurePost is done exclusively on sock.
    int stat = ConfigurePost(m_sock);
    if (stat == SRT_ERROR)
        Error("ConfigurePost");
}

static string PrintEpollEvent(int events, int et_events)
{
    static pair<int, const char*> const namemap [] = {
        make_pair(SRT_EPOLL_IN, "R"),
        make_pair(SRT_EPOLL_OUT, "W"),
        make_pair(SRT_EPOLL_ERR, "E"),
        make_pair(SRT_EPOLL_UPDATE, "U")
    };

    ostringstream os;
    int N = Size(namemap);

    for (int i = 0; i < N; ++i)
    {
        if (events & namemap[i].first)
        {
            os << "[";
            if (et_events & namemap[i].first)
                os << "^";
            os << namemap[i].second << "]";
        }
    }

    return os.str();
}

void SrtCommon::Init(string host, int port, string path, map<string,string> par, SRT_EPOLL_OPT dir)
{
    m_direction = dir;
    InitParameters(host, path, par);

    int backlog = 1;
    if (m_mode == "listener" && par.count("groupconnect")
            && true_names.count(par["groupconnect"]))
    {
        backlog = 10;
    }

    Verb() << "Opening SRT " << DirectionName(dir) << " " << m_mode
        << "(" << (m_blocking_mode ? "" : "non-") << "blocking,"
        << " backlog=" << backlog << ") on "
        << host << ":" << port;

    try
    {
        if (m_mode == "caller")
        {
            if (m_group_nodes.empty())
            {
                OpenClient(host, port);
            }
#if ENABLE_BONDING
            else
            {
                OpenGroupClient(); // Source data are in the fields already.
            }
#endif
        }
        else if (m_mode == "listener")
            OpenServer(m_adapter, port, backlog);
        else if (m_mode == "rendezvous")
            OpenRendezvous(m_adapter, host, port);
        else
        {
            throw std::invalid_argument("Invalid 'mode'. Use 'client' or 'server'");
        }
    }
    catch (...)
    {
        // This is an in-constructor-called function, so
        // when the exception is thrown, the destructor won't
        // close the sockets. This intercepts the exception
        // to close them.
        Verb() << "Open FAILED - closing SRT sockets";
        if (m_bindsock != SRT_INVALID_SOCK)
            srt_close(m_bindsock);
        if (m_sock != SRT_INVALID_SOCK)
            srt_close(m_sock);
        m_sock = m_bindsock = SRT_INVALID_SOCK;
        throw;
    }

    int pbkeylen = 0;
    SRT_KM_STATE kmstate, snd_kmstate, rcv_kmstate;
    int len = sizeof (int);
    srt_getsockflag(m_sock, SRTO_PBKEYLEN, &pbkeylen, &len);
    srt_getsockflag(m_sock, SRTO_KMSTATE, &kmstate, &len);
    srt_getsockflag(m_sock, SRTO_SNDKMSTATE, &snd_kmstate, &len);
    srt_getsockflag(m_sock, SRTO_RCVKMSTATE, &rcv_kmstate, &len);

    Verb() << "ENCRYPTION status: " << KmStateStr(kmstate)
        << " (SND:" << KmStateStr(snd_kmstate) << " RCV:" << KmStateStr(rcv_kmstate)
        << ") PBKEYLEN=" << pbkeylen;

    // Display some selected options on the socket.
    if (Verbose::on)
    {
        int64_t bandwidth = 0;
        int latency = 0;
        bool blocking_snd = false, blocking_rcv = false;
        int dropdelay = 0;
        int size_int = sizeof (int), size_int64 = sizeof (int64_t), size_bool = sizeof (bool);
        char packetfilter[100] = "";
        int packetfilter_size = 100;

        srt_getsockflag(m_sock, SRTO_MAXBW, &bandwidth, &size_int64);
        srt_getsockflag(m_sock, SRTO_RCVLATENCY, &latency, &size_int);
        srt_getsockflag(m_sock, SRTO_RCVSYN, &blocking_rcv, &size_bool);
        srt_getsockflag(m_sock, SRTO_SNDSYN, &blocking_snd, &size_bool);
        srt_getsockflag(m_sock, SRTO_SNDDROPDELAY, &dropdelay, &size_int);
        srt_getsockflag(m_sock, SRTO_PACKETFILTER, (packetfilter), (&packetfilter_size));

        Verb() << "OPTIONS: maxbw=" << bandwidth << " rcvlatency=" << latency << boolalpha
            << " blocking{rcv=" << blocking_rcv << " snd=" << blocking_snd
            << "} snddropdelay=" << dropdelay << " packetfilter=" << packetfilter;
    }

    if (!m_blocking_mode)
    {
        // Don't add new epoll if already created as a part
        // of group management: if (srt_epoll == -1)...

        if (m_mode == "caller")
            dir = (dir | SRT_EPOLL_UPDATE);
        Verb() << "NON-BLOCKING MODE - SUB FOR " << PrintEpollEvent(dir, 0);

        srt_epoll = AddPoller(m_sock, dir);
    }
}

int SrtCommon::AddPoller(SRTSOCKET socket, int modes)
{
    int pollid = srt_epoll_create();
    if (pollid == -1)
        throw std::runtime_error("Can't create epoll in nonblocking mode");
    Verb() << "EPOLL: creating eid=" << pollid << " and adding @" << socket
        << " in " << DirectionName(SRT_EPOLL_OPT(modes)) << " mode";
    srt_epoll_add_usock(pollid, socket, &modes);
    return pollid;
}

int SrtCommon::ConfigurePost(SRTSOCKET sock)
{
    bool yes = m_blocking_mode;
    int result = 0;
    if (m_direction & SRT_EPOLL_OUT)
    {
        Verb() << "Setting SND blocking mode: " << boolalpha << yes << " timeout=" << m_timeout;
        result = srt_setsockopt(sock, 0, SRTO_SNDSYN, &yes, sizeof yes);
        if (result == -1)
        {
#ifdef PLEASE_LOG
            extern srt_logging::Logger applog;
            applog.Error() << "ERROR SETTING OPTION: SRTO_SNDSYN";
#endif
            return result;
        }

        if (m_timeout)
            result = srt_setsockopt(sock, 0, SRTO_SNDTIMEO, &m_timeout, sizeof m_timeout);
        if (result == -1)
        {
#ifdef PLEASE_LOG
            extern srt_logging::Logger applog;
            applog.Error() << "ERROR SETTING OPTION: SRTO_SNDTIMEO";
#endif
            return result;
        }
    }

    if (m_direction & SRT_EPOLL_IN)
    {
        Verb() << "Setting RCV blocking mode: " << boolalpha << yes << " timeout=" << m_timeout;
        result = srt_setsockopt(sock, 0, SRTO_RCVSYN, &yes, sizeof yes);
        if (result == -1)
            return result;

        if (m_timeout)
            result = srt_setsockopt(sock, 0, SRTO_RCVTIMEO, &m_timeout, sizeof m_timeout);
        else
        {
            int timeout = 1000;
            result = srt_setsockopt(sock, 0, SRTO_RCVTIMEO, &timeout, sizeof timeout);
        }
        if (result == -1)
            return result;
    }

    // host is only checked for emptiness and depending on that the connection mode is selected.
    // Here we are not exactly interested with that information.
    vector<string> failures;

    SrtConfigurePost(sock, m_options, &failures);


    if (!failures.empty())
    {
        if (Verbose::on)
        {
            Verb() << "WARNING: failed to set options: ";
            copy(failures.begin(), failures.end(), ostream_iterator<string>(*Verbose::cverb, ", "));
            Verb();
        }
    }

    return 0;
}

int SrtCommon::ConfigurePre(SRTSOCKET sock)
{
    int result = 0;

    int no = 0;
    if (!m_tsbpdmode)
    {
        result = srt_setsockopt(sock, 0, SRTO_TSBPDMODE, &no, sizeof no);
        if (result == -1)
            return result;
    }

    // Let's pretend async mode is set this way.
    // This is for asynchronous connect.
    int maybe = m_blocking_mode;
    result = srt_setsockopt(sock, 0, SRTO_RCVSYN, &maybe, sizeof maybe);
    if (result == -1)
        return result;

    // host is only checked for emptiness and depending on that the connection mode is selected.
    // Here we are not exactly interested with that information.
    vector<string> failures;

    // NOTE: here host = "", so the 'connmode' will be returned as LISTENER always,
    // but it doesn't matter here. We don't use 'connmode' for anything else than
    // checking for failures.
    SocketOption::Mode conmode = SrtConfigurePre(sock, "",  m_options, &failures);

    if (conmode == SocketOption::FAILURE)
    {
        if (Verbose::on )
        {
            Verb() << "WARNING: failed to set options: ";
            copy(failures.begin(), failures.end(), ostream_iterator<string>(*Verbose::cverb, ", "));
            Verb();
        }

        return SRT_ERROR;
    }

    return 0;
}

void SrtCommon::SetupAdapter(const string& host, int port)
{
    auto lsa = CreateAddr(host, port);
    int stat = srt_bind(m_sock, lsa.get(), sizeof lsa);
    if (stat == SRT_ERROR)
        Error("srt_bind");
}

void SrtCommon::OpenClient(string host, int port)
{
    PrepareClient();

    if (m_outgoing_port || m_adapter != "")
    {
        SetupAdapter(m_adapter, m_outgoing_port);
    }

    ConnectClient(host, port);
}

void SrtCommon::PrepareClient()
{
    m_sock = srt_create_socket();
    if (m_sock == SRT_ERROR)
        Error("srt_create_socket");

    int stat = ConfigurePre(m_sock);
    if (stat == SRT_ERROR)
        Error("ConfigurePre");

    if (!m_blocking_mode)
    {
        srt_conn_epoll = AddPoller(m_sock, SRT_EPOLL_CONNECT | SRT_EPOLL_ERR);
    }

}

#if ENABLE_BONDING
void TransmitGroupSocketConnect(void* srtcommon, SRTSOCKET sock, int error, const sockaddr* /*peer*/, int token)
{
    SrtCommon* that = (SrtCommon*)srtcommon;

<<<<<<< HEAD
    sockaddr_in sa = CreateAddrInet(host, port);
    sockaddr* psa = (sockaddr*)&sa;
    {
        // Check if trying to connect to self.
        sockaddr_any lsa;
        int size = lsa.size();
        srt_getsockname(m_sock, &lsa, &size);

        if (lsa.hport() == port && IsTargetAddrSelf(&lsa, psa))
        {
            Verb() << "ERROR: Trying to connect to SELF address " << SockaddrToString(psa)
                << " with socket bound to " << SockaddrToString(&lsa);
            UDT::ERRORINFO inval(MJ_SETUP, MN_INVAL, 0);
            Error(inval, "srt_connect");
        }
    }

    Verb() << "Connecting to " << host << ":" << port << " ... " << VerbNoEOL;
    int stat = srt_connect(m_sock, psa, sizeof sa);
    if ( stat == SRT_ERROR )
=======
    if (error == SRT_SUCCESS)
>>>>>>> ae390526
    {
        return; // nothing to do for a successful socket
    }

#ifdef PLEASE_LOG
    applog.Debug("connect callback: error on @", sock, " erc=", error, " token=", token);
#endif

    /* Example: identify by target address
    sockaddr_any peersa = peer;
    sockaddr_any agentsa;
    bool haveso = (srt_getsockname(sock, agentsa.get(), &agentsa.len) != -1);
    */

    for (auto& n: that->m_group_nodes)
    {
        if (n.token != -1 && n.token == token)
        {
            n.error = error;
            n.reason = srt_getrejectreason(sock);
            return;
        }

        /*

        bool isso = haveso && !n.source.empty();
        if (n.target == peersa && (!isso || n.source.equal_address(agentsa)))
        {
            Verb() << " (by target)" << VerbNoEOL;
            n.error = error;
            n.reason = srt_getrejectreason(sock);
            return;
        }
        */
    }

    Verb() << " IPE: LINK NOT FOUND???]";
}

void SrtCommon::OpenGroupClient()
{
    SRT_GROUP_TYPE type = SRT_GTYPE_UNDEFINED;

    // Resolve group type.
    if (m_group_type == "broadcast")
        type = SRT_GTYPE_BROADCAST;
    else if (m_group_type == "backup")
        type = SRT_GTYPE_BACKUP;
    else
    {
        Error("With //group, type='" + m_group_type + "' undefined");
    }

    m_sock = srt_create_group(type);
    if (m_sock == -1)
        Error("srt_create_group");

    srt_connect_callback(m_sock, &TransmitGroupSocketConnect, this);

    int stat = -1;
    if (m_group_config != "")
    {
        Verb() << "Ignoring setting group config: '" << m_group_config;
    }

    stat = ConfigurePre(m_sock);

    if ( stat == SRT_ERROR )
        Error("ConfigurePre");

    if (!m_blocking_mode)
    {
        // Note: here the GROUP is added to the poller.
        srt_conn_epoll = AddPoller(m_sock, SRT_EPOLL_CONNECT | SRT_EPOLL_ERR);
    }

    // Don't check this. Should this fail, the above would already.

    // XXX Now do it regardless whether it's blocking or non-blocking
    // mode - reading from group is currently manually from every socket.
    srt_epoll = srt_epoll_create();

    // ConnectClient can't be used here, the code must
    // be more-less repeated. In this case the situation
    // that not all connections can be established is tolerated,
    // the only case of error is when none of the connections
    // can be established.

    bool any_node = false;

    Verb() << "REDUNDANT connections with " << m_group_nodes.size() << " nodes:";

    if (m_group_data.empty())
        m_group_data.resize(1);

    vector<SRT_SOCKGROUPCONFIG> targets;
    int namelen = sizeof (sockaddr_any);

    Verb() << "Connecting to nodes:";
    int i = 1;
    for (Connection& c: m_group_nodes)
    {
        auto sa = CreateAddr(c.host, c.port);
        c.target = sa;
        Verb() << "\t[" << c.token << "] " << c.host << ":" << c.port << VerbNoEOL;
        vector<string> extras;
        if (c.weight)
            extras.push_back(Sprint("weight=", c.weight));

        if (!c.source.empty())
            extras.push_back("source=" + c.source.str());

        if (!extras.empty())
        {
            Verb() << "?" << extras[0] << VerbNoEOL;
            for (size_t i = 1; i < extras.size(); ++i)
                Verb() << "&" << extras[i] << VerbNoEOL;
        }

        Verb();
        ++i;
        const sockaddr* source = c.source.empty() ? nullptr : c.source.get();
        SRT_SOCKGROUPCONFIG gd = srt_prepare_endpoint(source, sa.get(), namelen);
        gd.weight = c.weight;
        gd.config = c.options;

        targets.push_back(gd);
    }

    ::transmit_throw_on_interrupt = true;
    for (;;) // REPEATABLE BLOCK
    {
Connect_Again:
        Verb() << "Waiting for group connection... " << VerbNoEOL;

        int fisock = srt_connect_group(m_sock, targets.data(), targets.size());

        if (fisock == SRT_ERROR)
        {
            // Complete the error information for every member
            ostringstream out;
            set<int> reasons;
            for (Connection& c: m_group_nodes)
            {
                if (c.error != SRT_SUCCESS)
                {
                    out << "[" << c.token << "] " << c.host << ":" << c.port;
                    if (!c.source.empty())
                        out << "[[" << c.source.str() << "]]";
                    out << ": " << srt_strerror(c.error, 0) << ": " << srt_rejectreason_str(c.reason) << endl;
                }
                reasons.insert(c.reason);
            }

            if (transmit_retry_connect && (transmit_retry_always || (reasons.size() == 1 && *reasons.begin() == SRT_REJ_TIMEOUT)))
            {
                if (transmit_retry_connect != -1)
                    --transmit_retry_connect;

                Verb() << "...all links timeout, retrying (" << transmit_retry_connect << ")...";
                continue;
            }

            Error("srt_connect_group, nodes:\n" + out.str());
        }
        else
        {
            Verb() << "[ASYNC] will wait..." << VerbNoEOL;
        }

        break;
    }

    if (m_blocking_mode)
    {
        Verb() << "SUCCESSFUL";
    }
    else
    {
        Verb() << "INITIATED [ASYNC]";
    }

    // Configuration change applied on a group should
    // spread the setting on all sockets.
    ConfigurePost(m_sock);

    for (size_t i = 0; i < targets.size(); ++i)
    {
        // As m_group_nodes is simply transformed into 'targets',
        // one index can be used to index them all. You don't
        // have to check if they have equal addresses because they
        // are equal by definition.
        if (targets[i].id != -1 && targets[i].errorcode == SRT_SUCCESS)
        {
            m_group_nodes[i].socket = targets[i].id;
        }
    }

    // Now check which sockets were successful, only those
    // should be added to epoll.
    size_t size = m_group_data.size();
    stat = srt_group_data(m_sock, m_group_data.data(), &size);
    if (stat == -1 && size > m_group_data.size())
    {
        // Just too small buffer. Resize and continue.
        m_group_data.resize(size);
        stat = srt_group_data(m_sock, m_group_data.data(), &size);
    }

    if (stat == -1)
    {
        Error("srt_group_data");
    }
    m_group_data.resize(size);

    for (size_t i = 0; i < m_group_nodes.size(); ++i)
    {
        SRTSOCKET insock = m_group_nodes[i].socket;
        if (insock == -1)
        {
            Verb() << "TARGET '" << sockaddr_any(targets[i].peeraddr).str() << "' connection failed.";
            continue;
        }

        // Have socket, store it into the group socket array.
        any_node = true;
    }

    if (!any_node)
        Error("All connections failed");

    // Wait for REAL connected state if nonblocking mode, for AT LEAST one node.
    if (!m_blocking_mode)
    {
        Verb() << "[ASYNC] " << VerbNoEOL;

        // SPIN-WAITING version. Don't use it unless you know what you're doing.
        // SpinWaitAsync();

        // Socket readiness for connection is checked by polling on WRITE allowed sockets.
        int len1 = 2, len2 = 2;
        SRTSOCKET ready_conn[2], ready_err[2];
        if (srt_epoll_wait(srt_conn_epoll,
                    ready_err, &len2,
                    ready_conn, &len1,
                    -1, // Wait infinitely
                    NULL, NULL,
                    NULL, NULL) != -1)
        {
            Verb() << "[C]" << VerbNoEOL;
            for (int i = 0; i < len1; ++i)
                Verb() << " " << ready_conn[i] << VerbNoEOL;
            Verb() << "[E]" << VerbNoEOL;
            for (int i = 0; i < len2; ++i)
                Verb() << " " << ready_err[i] << VerbNoEOL;

            Verb() << "";

            // We are waiting for one entity to be ready so it's either
            // in one or the other
            if (find(ready_err, ready_err+len2, m_sock) != ready_err+len2)
            {
                Verb() << "[EPOLL: " << len2 << " entities FAILED]";
                // Complete the error information for every member
                ostringstream out;
                set<int> reasons;
                for (Connection& c: m_group_nodes)
                {
                    if (c.error != SRT_SUCCESS)
                    {
                        out << "[" << c.token << "] " << c.host << ":" << c.port;
                        if (!c.source.empty())
                            out << "[[" << c.source.str() << "]]";
                        out << ": " << srt_strerror(c.error, 0) << ": " << srt_rejectreason_str(c.reason) << endl;
                    }
                    reasons.insert(c.reason);
                }

                if (transmit_retry_connect && (transmit_retry_always || (reasons.size() == 1 && *reasons.begin() == SRT_REJ_TIMEOUT)))
                {
                    if (transmit_retry_connect != -1)
                        --transmit_retry_connect;


                    Verb() << "...all links timeout, retrying NOW (" << transmit_retry_connect << ")...";
                    goto Connect_Again;
                }

                Error("srt_connect_group, nodes:\n" + out.str());
            }
            else if (find(ready_conn, ready_conn+len1, m_sock) != ready_conn+len1)
            {
                Verb() << "[EPOLL: " << len1 << " entities] " << VerbNoEOL;
            }
            else
            {
                Error("Group: SPURIOUS epoll readiness");
            }
        }
        else
        {
            Error("srt_epoll_wait");
        }
    }

    stat = ConfigurePost(m_sock);
    if (stat == -1)
    {
        // This kind of error must reject the whole operation.
        // Usually you'll get this error on the first socket,
        // and doing this on the others would result in the same.
        Error("ConfigurePost");
    }

    ::transmit_throw_on_interrupt = false;

    Verb() << "Group connection report:";
    for (auto& d: m_group_data)
    {
        // id, status, result, peeraddr
        Verb() << "@" << d.id << " <" << SockStatusStr(d.sockstate) << "> (=" << d.result << ") PEER:"
            << sockaddr_any((sockaddr*)&d.peeraddr, sizeof d.peeraddr).str();
    }

    // Prepare group data for monitoring the group status.
    m_group_data.resize(m_group_nodes.size());
}
#endif

/*
   This may be used sometimes for testing, but it's nonportable.
   void SrtCommon::SpinWaitAsync()
   {
   static string udt_status_names [] = {
   "INIT" , "OPENED", "LISTENING", "CONNECTING", "CONNECTED", "BROKEN", "CLOSING", "CLOSED", "NONEXIST"
   };

   for (;;)
   {
   SRT_SOCKSTATUS state = srt_getsockstate(m_sock);
   if (int(state) < SRTS_CONNECTED)
   {
   if (Verbose::on)
   Verb() << state;
   usleep(250000);
   continue;
   }
   else if (int(state) > SRTS_CONNECTED)
   {
   Error("UDT::connect status=" + udt_status_names[state]);
   }

   return;
   }
   }
 */

struct TransmitErrorReason
{
    int error;
    int reason;
};

static std::map<SRTSOCKET, TransmitErrorReason> transmit_error_storage;

static void TransmitConnectCallback(void*, SRTSOCKET socket, int errorcode, const sockaddr* /*peer*/, int /*token*/)
{
    int reason = srt_getrejectreason(socket);
    transmit_error_storage[socket] = TransmitErrorReason { errorcode, reason };
    Verb() << "[Connection error reported on @" << socket << "]";
}

void SrtCommon::ConnectClient(string host, int port)
{
    auto sa = CreateAddr(host, port);
    Verb() << "Connecting to " << host << ":" << port << " ... " << VerbNoEOL;

    if (!m_blocking_mode)
    {
        srt_connect_callback(m_sock, &TransmitConnectCallback, 0);
    }

    int stat = -1;
    for (;;)
    {
        ::transmit_throw_on_interrupt = true;
        stat = srt_connect(m_sock, sa.get(), sizeof sa);
        ::transmit_throw_on_interrupt = false;
        if (stat == SRT_ERROR)
        {
            int reason = srt_getrejectreason(m_sock);
#if PLEASE_LOG
            LOGP(applog.Error, "ERROR reported by srt_connect - closing socket @", m_sock);
#endif
            if (transmit_retry_connect && (transmit_retry_always || reason == SRT_REJ_TIMEOUT))
            {
                if (transmit_retry_connect != -1)
                    --transmit_retry_connect;

                Verb() << "...timeout, retrying (" << transmit_retry_connect << ")...";
                continue;
            }

            srt_close(m_sock);
            Error("srt_connect", reason);
        }
        break;
    }

    // Wait for REAL connected state if nonblocking mode
    if (!m_blocking_mode)
    {
        Verb() << "[ASYNC] " << VerbNoEOL;

        // SPIN-WAITING version. Don't use it unless you know what you're doing.
        // SpinWaitAsync();

        // Socket readiness for connection is checked by polling on WRITE allowed sockets.
        int lenc = 2, lene = 2;
        SRTSOCKET ready_connect[2], ready_error[2];
        if (srt_epoll_wait(srt_conn_epoll, ready_error, &lene, ready_connect, &lenc, -1, 0, 0, 0, 0) != -1)
        {
            // We should have just one socket, so check whatever socket
            // is in the transmit_error_storage.
            if (!transmit_error_storage.empty())
            {
                Verb() << "[CALLBACK(error): " << VerbNoEOL;
                int error, reason;
                bool failed = false;
                for (pair<const SRTSOCKET, TransmitErrorReason>& e: transmit_error_storage)
                {
                    Verb() << "{@" << e.first << " error=" << e.second.error
                        << " reason=" << e.second.reason << "} " << VerbNoEOL;
                    error = e.second.error;
                    reason = e.second.reason;
                    if (error != SRT_SUCCESS)
                        failed = true;
                }
                Verb() << "]";
                transmit_error_storage.clear();
                if (failed)
                    Error("srt_connect(async/cb)", reason, error);
            }

            if (lene > 0)
            {
                Verb() << "[EPOLL(error): " << lene << " sockets]";
                int reason = srt_getrejectreason(ready_error[0]);
                Error("srt_connect(async)", reason, SRT_ECONNREJ);
            }
            Verb() << "[EPOLL: " << lenc << " sockets] " << VerbNoEOL;
        }
        else
        {
            transmit_error_storage.clear();
            Error("srt_epoll_wait(srt_conn_epoll)");
        }

        transmit_error_storage.clear();
    }

    Verb() << " connected.";
    stat = ConfigurePost(m_sock);
    if (stat == SRT_ERROR)
        Error("ConfigurePost");
}

void SrtCommon::Error(string src, int reason, int force_result)
{
    int errnov = 0;
    const int result = force_result == 0 ? srt_getlasterror(&errnov) : force_result;
    if (result == SRT_SUCCESS)
    {
        cerr << "\nERROR (app): " << src << endl;
        throw std::runtime_error(src);
    }
    string message = srt_strerror(result, errnov);
    if (result == SRT_ECONNREJ)
    {
        if ( Verbose::on )
            Verb() << "FAILURE\n" << src << ": [" << result << "] "
                << "Connection rejected: [" << int(reason) << "]: "
                << srt_rejectreason_str(reason);
        else
            cerr << "\nERROR #" << result
                << ": Connection rejected: [" << int(reason) << "]: "
                << srt_rejectreason_str(reason);
    }
    else
    {
        if ( Verbose::on )
        Verb() << "FAILURE\n" << src << ": [" << result << "." << errnov << "] " << message;
        else
        cerr << "\nERROR #" << result << "." << errnov << ": " << message << endl;
    }

    throw TransmissionError("error: " + src + ": " + message);
}

void SrtCommon::SetupRendezvous(string adapter, string host, int port)
{
    sockaddr_any target = CreateAddr(host, port);
    if (target.family() == AF_UNSPEC)
    {
        Error("Unable to resolve target host: " + host);
    }

    bool yes = true;
    srt_setsockopt(m_sock, 0, SRTO_RENDEZVOUS, &yes, sizeof yes);

    const int outport = m_outgoing_port ? m_outgoing_port : port;

    // Prefer the same IPv as target host
    auto localsa = CreateAddr(adapter, outport, target.family());
    string showhost = adapter;
    if (showhost == "")
        showhost = "ANY";
    if (target.family() == AF_INET6)
        showhost = "[" + showhost + "]";
    Verb() << "Binding rendezvous: " << showhost << ":" << outport << " ...";
    int stat = srt_bind(m_sock, localsa.get(), localsa.size());
    if (stat == SRT_ERROR)
    {
        srt_close(m_sock);
        Error("srt_bind");
    }
}

void SrtCommon::Close()
{
#if PLEASE_LOG
        extern srt_logging::Logger applog;
        LOGP(applog.Error, "CLOSE requested - closing socket @", m_sock);
#endif
    bool any = false;
    bool yes = true;
    if (m_sock != SRT_INVALID_SOCK)
    {
        Verb() << "SrtCommon: DESTROYING CONNECTION, closing socket (rt%" << m_sock << ")...";
        srt_setsockflag(m_sock, SRTO_SNDSYN, &yes, sizeof yes);
        srt_close(m_sock);
        any = true;
    }

    if (m_bindsock != SRT_INVALID_SOCK)
    {
        Verb() << "SrtCommon: DESTROYING SERVER, closing socket (ls%" << m_bindsock << ")...";
        // Set sndsynchro to the socket to synch-close it.
        srt_setsockflag(m_bindsock, SRTO_SNDSYN, &yes, sizeof yes);
        srt_close(m_bindsock);
        any = true;
    }

    if (any)
        Verb() << "SrtCommon: ... done.";
}

SrtCommon::~SrtCommon()
{
    Close();
}

#if ENABLE_BONDING
void SrtCommon::UpdateGroupStatus(const SRT_SOCKGROUPDATA* grpdata, size_t grpdata_size)
{
    if (!grpdata)
    {
        // This happens when you passed too small array. Treat this as error and stop.
        cerr << "ERROR: broadcast group update reports " << grpdata_size
            << " existing sockets, but app registerred only " << m_group_nodes.size() << endl;
        Error("Too many unpredicted sockets in the group");
    }

    // Clear the active flag in all nodes so that they are reactivated
    // if they are in the group list, REGARDLESS OF THE STATUS. We need to
    // see all connections that are in the nodes, but not in the group,
    // and this one would have to be activated.
    const SRT_SOCKGROUPDATA* gend = grpdata + grpdata_size;
    for (auto& n: m_group_nodes)
    {
        bool active = (find_if(grpdata, gend,
                    [&n] (const SRT_SOCKGROUPDATA& sg) { return sg.id == n.socket; }) != gend);
        if (!active)
            n.socket = SRT_INVALID_SOCK;
    }

    // Note: sockets are not necessarily in the same order. Find
    // the socket by id.
    for (size_t i = 0; i < grpdata_size; ++i)
    {
        const SRT_SOCKGROUPDATA& d = grpdata[i];
        SRTSOCKET id = d.id;

        SRT_SOCKSTATUS status = d.sockstate;
        int result = d.result;
        SRT_MEMBERSTATUS mstatus = d.memberstate;

        if (result != -1 && status == SRTS_CONNECTED)
        {
            // Short report with the state.
            Verb() << "G@" << id << "<" << MemberStatusStr(mstatus) << "> " << VerbNoEOL;
            continue;
        }
        // id, status, result, peeraddr
        Verb() << "\n\tG@" << id << " <" << SockStatusStr(status) << "/" << MemberStatusStr(mstatus) << "> (=" << result << ") PEER:"
            << sockaddr_any((sockaddr*)&d.peeraddr, sizeof d.peeraddr).str() << VerbNoEOL;

        if (status >= SRTS_BROKEN)
        {
            Verb() << "NOTE: socket @" << id << " is pending for destruction, waiting for it.";
        }
    }

    // This was only informative. Now we check all nodes if they
    // are not active

    int i = 1;
    for (auto& n: m_group_nodes)
    {
        if (n.error != SRT_SUCCESS)
        {
            Verb() << "[" << i << "] CONNECTION FAILURE to '" << n.host << ":" << n.port << "': "
                << srt_strerror(n.error, 0) << ":" << srt_rejectreason_str(n.reason);
        }

        // Check which nodes are no longer active and activate them.
        if (n.socket != SRT_INVALID_SOCK)
            continue;

        auto sa = CreateAddr(n.host, n.port);
        Verb() << "[" << i << "] RECONNECTING to node " << n.host << ":" << n.port << " ... " << VerbNoEOL;
        ++i;

        n.error = SRT_SUCCESS;
        n.reason = SRT_REJ_UNKNOWN;

        const sockaddr* source = n.source.empty() ? nullptr : n.source.get();
        SRT_SOCKGROUPCONFIG gd = srt_prepare_endpoint(source, sa.get(), sa.size());
        gd.weight = n.weight;
        gd.config = n.options;
        gd.token = n.token;

        int fisock = srt_connect_group(m_sock, &gd, 1);
        if (fisock == SRT_ERROR)
        {
            // Whatever. Skip the node.
            Verb() << "FAILED: ";
        }
        else
        {
            // Have socket, store it into the group socket array.
            n.socket = gd.id;
        }
    }
}
#endif

SrtSource::SrtSource(string host, int port, std::string path, const map<string,string>& par)
{
    Init(host, port, path, par, SRT_EPOLL_IN);
    ostringstream os;
    os << host << ":" << port;
    hostport_copy = os.str();
}

static void PrintSrtStats(SRTSOCKET sock, bool clr, bool bw, bool stats)
{
    CBytePerfMon perf;
    // clear only if stats report is to be read
    srt_bstats(sock, &perf, clr);

    if (bw)
        cout << transmit_stats_writer->WriteBandwidth(perf.mbpsBandwidth);
    if (stats)
        cout << transmit_stats_writer->WriteStats(sock, perf);
}


#ifdef SRT_OLD_APP_READER

// NOTE: 'output' is expected to be EMPTY here.
bool SrtSource::GroupCheckPacketAhead(bytevector& output)
{
    bool status = false;
    vector<SRTSOCKET> past_ahead;

    // This map no longer maps only ahead links.
    // Here are all links, and whether ahead, it's defined by the sequence.
    for (auto i = m_group_positions.begin(); i != m_group_positions.end(); ++i)
    {
        // i->first: socket ID
        // i->second: ReadPos { sequence, packet }
        // We are not interested with the socket ID because we
        // aren't going to read from it - we have the packet already.
        ReadPos& a = i->second;

        int seqdiff = CSeqNo::seqcmp(a.sequence, m_group_seqno);
        if ( seqdiff == 1)
        {
            // The very next packet. Return it.
            m_group_seqno = a.sequence;
            Verb() << " (SRT group: ahead delivery %" << a.sequence << " from @" << i->first << ")";
            swap(output, a.packet);
            status = true;
        }
        else if (seqdiff < 1 && !a.packet.empty())
        {
            Verb() << " (@" << i->first << " dropping collected ahead %" << a.sequence << ")";
            a.packet.clear();
        }
        // In case when it's >1, keep it in ahead
    }

    return status;
}

static string DisplayEpollResults(const std::set<SRTSOCKET>& sockset, std::string prefix)
{
    typedef set<SRTSOCKET> fset_t;
    ostringstream os;
    os << prefix << " ";
    for (fset_t::const_iterator i = sockset.begin(); i != sockset.end(); ++i)
    {
        os << "@" << *i << " ";
    }

    return os.str();
}

bytevector SrtSource::GroupRead(size_t chunk)
{
    // Read the current group status. m_sock is here the group id.
    bytevector output;

    // Later iteration over it might be less efficient than
    // by vector, but we'll also often try to check a single id
    // if it was ever seen broken, so that it's skipped.
    set<SRTSOCKET> broken;

RETRY_READING:

    size_t size = m_group_data.size();
    int stat = srt_group_data(m_sock, m_group_data.data(), &size);
    if (stat == -1 && size > m_group_data.size())
    {
        // Just too small buffer. Resize and continue.
        m_group_data.resize(size);
        stat = srt_group_data(m_sock, m_group_data.data(), &size);
    }
    else
    {
        // Downsize if needed.
        m_group_data.resize(size);
    }

    if (stat == -1) // Also after the above fix
    {
        Error(UDT::getlasterror(), "FAILURE when reading group data");
    }

    if (size == 0)
    {
        Error("No sockets in the group - disconnected");
    }

    bool connected = false;
    for (auto& d: m_group_data)
    {
        if (d.status == SRTS_CONNECTED)
        {
            connected = true;
            break;
        }
    }
    if (!connected)
    {
        Error("All sockets in the group disconnected");
    }

    if (Verbose::on)
    {
        for (auto& d: m_group_data)
        {
            if (d.status != SRTS_CONNECTED)
                // id, status, result, peeraddr
                Verb() << "@" << d.id << " <" << SockStatusStr(d.status) << "> (=" << d.result << ") PEER:"
                    << sockaddr_any((sockaddr*)&d.peeraddr, sizeof d.peeraddr).str();
        }
    }

    // Check first the ahead packets if you have any to deliver.
    if (m_group_seqno != -1 && !m_group_positions.empty())
    {
        bytevector ahead_packet;

        // This function also updates the group sequence pointer.
        if (GroupCheckPacketAhead(ahead_packet))
            return move(ahead_packet);
    }

    // LINK QUALIFICATION NAMES:
    //
    // HORSE: Correct link, which delivers the very next sequence.
    // Not necessarily this link is currently active.
    //
    // KANGAROO: Got some packets dropped and the sequence number
    // of the packet jumps over the very next sequence and delivers
    // an ahead packet.
    //
    // ELEPHANT: Is not ready to read, while others are, or reading
    // up to the current latest delivery sequence number does not
    // reach this sequence and the link becomes non-readable earlier.

    // The above condition has ruled out one kangaroo and turned it
    // into a horse.

    // Below there's a loop that will try to extract packets. Kangaroos
    // will be among the polled ones because skipping them risks that
    // the elephants will take over the reading. Links already known as
    // elephants will be also polled in an attempt to revitalize the
    // connection that experienced just a short living choking.
    //
    // After polling we attempt to read from every link that reported
    // read-readiness and read at most up to the sequence equal to the
    // current delivery sequence.

    // Links that deliver a packet below that sequence will be retried
    // until they deliver no more packets or deliver the packet of
    // expected sequence. Links that don't have a record in m_group_positions
    // and report readiness will be always read, at least to know what
    // sequence they currently stand on.
    //
    // Links that are already known as kangaroos will be polled, but
    // no reading attempt will be done. If after the reading series
    // it will turn out that we have no more horses, the slowest kangaroo
    // will be "advanced to a horse" (the ahead link with a sequence
    // closest to the current delivery sequence will get its sequence
    // set as current delivered and its recorded ahead packet returned
    // as the read packet).

    // If we find at least one horse, the packet read from that link
    // will be delivered. All other link will be just ensured update
    // up to this sequence number, or at worst all available packets
    // will be read. In this case all kangaroos remain kangaroos,
    // until the current delivery sequence m_group_seqno will be lifted
    // to the sequence recorded for these links in m_group_positions,
    // during the next time ahead check, after which they will become
    // horses.

    Verb() << "E(" << srt_epoll << ") " << VerbNoEOL;

    for (size_t i = 0; i < size; ++i)
    {
        SRT_SOCKGROUPDATA& d = m_group_data[i];
        if (d.status == SRTS_CONNECTING)
        {
            Verb() << "@" << d.id << "<pending> " << VerbNoEOL;
            int modes = SRT_EPOLL_OUT | SRT_EPOLL_ERR;
            srt_epoll_add_usock(srt_epoll, d.id, &modes);
            continue; // don't read over a failed or pending socket
        }

        if (d.status >= SRTS_BROKEN)
        {
            broken.insert(d.id);
        }

        if (broken.count(d.id))
        {
            Verb() << "@" << d.id << "<broken> " << VerbNoEOL;
            continue;
        }

        if (d.status != SRTS_CONNECTED)
        {
            Verb() << "@" << d.id << "<idle:" << SockStatusStr(d.status) << "> " << VerbNoEOL;
            // Sockets in this state are ignored. We are waiting until it
            // achieves CONNECTING state, then it's added to write.
            continue;
        }

        // Don't skip packets that are ahead because if we have a situation
        // that all links are either "elephants" (do not report read readiness)
        // and "kangaroos" (have already delivered an ahead packet) then
        // omiting kangaroos will result in only elephants to be polled for
        // reading. Elephants, due to the strict timing requirements and
        // ensurance that TSBPD on every link will result in exactly the same
        // delivery time for a packet of given sequence, having an elephant
        // and kangaroo in one cage means that the elephant is simply a broken
        // or half-broken link (the data are not delivered, but it will get
        // repaired soon, enough for SRT to maintain the connection, but it
        // will still drop packets that didn't arrive in time), in both cases
        // it may potentially block the reading for an indefinite time, while
        // simultaneously a kangaroo might be a link that got some packets
        // dropped, but then it's still capable to deliver packets on time.

        // Note also that about the fact that some links turn out to be
        // elephants we'll learn only after we try to poll and read them.

        // Note that d.id might be a socket that was previously being polled
        // on write, when it's attempting to connect, but now it's connected.
        // This will update the socket with the new event set.

        int modes = SRT_EPOLL_IN | SRT_EPOLL_ERR;
        srt_epoll_add_usock(srt_epoll, d.id, &modes);
        Verb() << "@" << d.id << "[READ] " << VerbNoEOL;
    }

    Verb() << "";

    // Here we need to make an additional check.
    // There might be a possibility that all sockets that
    // were added to the reader group, are ahead. At least
    // surely we don't have a situation that any link contains
    // an ahead-read subsequent packet, because GroupCheckPacketAhead
    // already handled that case.
    //
    // What we can have is that every link has:
    // - no known seq position yet (is not registered in the position map yet)
    // - the position equal to the latest delivered sequence
    // - the ahead position

    // Now the situation is that we don't have any packets
    // waiting for delivery so we need to wait for any to report one.
    // XXX We support blocking mode only at the moment.
    // The non-blocking mode would need to simply check the readiness
    // with only immediate report, and read-readiness would have to
    // be done in background.

    SrtPollState sready;

    // Poll on this descriptor until reading is available, indefinitely.
    if (UDT::epoll_swait(srt_epoll, sready, -1) == SRT_ERROR)
    {
        Error(UDT::getlasterror(), "UDT::epoll_swait(srt_epoll, group)");
    }
    if (Verbose::on)
    {
        Verb() << "RDY: {"
            << DisplayEpollResults(sready.rd(), "[R]")
            << DisplayEpollResults(sready.wr(), "[W]")
            << DisplayEpollResults(sready.ex(), "[E]")
            << "} " << VerbNoEOL;

    }

    LOGC(applog.Debug, log << "epoll_swait: "
            << DisplayEpollResults(sready.rd(), "[R]")
            << DisplayEpollResults(sready.wr(), "[W]")
            << DisplayEpollResults(sready.ex(), "[E]"));

    typedef set<SRTSOCKET> fset_t;

    // Handle sockets of pending connection and with errors.
    broken = sready.ex();

    // We don't do anything about sockets that have been configured to
    // poll on writing (that is, pending for connection). What we need
    // is that the epoll_swait call exit on that fact. Probably if this
    // was the only socket reported, no broken and no read-ready, this
    // will later check on output if still empty, if so, repeat the whole
    // function. This write-ready socket will be there already in the
    // connected state and will be added to read-polling.

    // Ok, now we need to have some extra qualifications:
    // 1. If a socket has no registry yet, we read anyway, just
    // to notify the current position. We read ONLY ONE PACKET this time,
    // we'll worry later about adjusting it to the current group sequence
    // position.
    // 2. If a socket is already position ahead, DO NOT read from it, even
    // if it is ready.

    // The state of things whether we were able to extract the very next
    // sequence will be simply defined by the fact that `output` is nonempty.

    int32_t next_seq = m_group_seqno;

    // If this set is empty, it won't roll even once, therefore output
    // will be surely empty. This will be checked then same way as when
    // reading from every socket resulted in error.
    for (fset_t::const_iterator i = sready.rd().begin(); i != sready.rd().end(); ++i)
    {
        // Check if this socket is in aheads
        // If so, don't read from it, wait until the ahead is flushed.

        SRTSOCKET id = *i;
        ReadPos* p = nullptr;
        auto pe = m_group_positions.find(id);
        if (pe != m_group_positions.end())
        {
            p = &pe->second;
            // Possible results of comparison:
            // x < 0: the sequence is in the past, the socket should be adjusted FIRST
            // x = 0: the socket should be ready to get the exactly next packet
            // x = 1: the case is already handled by GroupCheckPacketAhead.
            // x > 1: AHEAD. DO NOT READ.
            int seqdiff = CSeqNo::seqcmp(p->sequence, m_group_seqno);
            if (seqdiff > 1)
            {
                Verb() << "EPOLL: @" << id << " %" << p->sequence << " AHEAD, not reading.";
                continue;
            }
        }


        // Read from this socket stubbornly, until:
        // - reading is no longer possible (AGAIN)
        // - the sequence difference is >= 1

        int fi = 1; // marker for Verb to display flushing
        for (;;)
        {
            bytevector data(chunk);
            SRT_MSGCTRL mctrl = srt_msgctrl_default;
            stat = srt_recvmsg2(id, data.data(), chunk, &mctrl);
            if (stat == SRT_ERROR)
            {
                if (fi == 0)
                {
                    if (Verbose::on)
                    {
                        if (p)
                        {
                            int32_t pktseq = p->sequence;
                            int seqdiff = CSeqNo::seqcmp(p->sequence, m_group_seqno);
                            Verb() << ". %" << pktseq << " " << seqdiff << ")";
                        }
                        else
                        {
                            Verb() << ".)";
                        }
                    }
                    fi = 1;
                }
                int err = srt_getlasterror(0);
                if (err == SRT_EASYNCRCV)
                {
                    // Do not treat this as spurious, just stop reading.
                    break;
                }
                Verb() << "Error @" << id << ": " << srt_getlasterror_str();
                broken.insert(id);
                break;
            }

            // NOTE: checks against m_group_seqno and decisions based on it
            // must NOT be done if m_group_seqno is -1, which means that we
            // are about to deliver the very first packet and we take its
            // sequence number as a good deal.

            // The order must be:
            // - check discrepancy
            // - record the sequence
            // - check ordering.
            // The second one must be done always, but failed discrepancy
            // check should exclude the socket from any further checks.
            // That's why the common check for m_group_seqno != -1 can't
            // embrace everything below.

            // We need to first qualify the sequence, just for a case
            if (m_group_seqno != -1 && abs(m_group_seqno - mctrl.pktseq) > CSeqNo::m_iSeqNoTH)
            {
                // This error should be returned if the link turns out
                // to be the only one, or set to the group data.
                // err = SRT_ESECFAIL;
                if (fi == 0)
                {
                    Verb() << ".)";
                    fi = 1;
                }
                Verb() << "Error @" << id << ": SEQUENCE DISCREPANCY: base=%" << m_group_seqno << " vs pkt=%" << mctrl.pktseq << ", setting ESECFAIL";
                broken.insert(id);
                break;
            }

            // Rewrite it to the state for a case when next reading
            // would not succeed. Do not insert the buffer here because
            // this is only required when the sequence is ahead; for that
            // it will be fixed later.
            if (!p)
            {
                p = &(m_group_positions[id] = ReadPos { mctrl.pktseq, {} });
            }
            else
            {
                p->sequence = mctrl.pktseq;
            }

            if (m_group_seqno != -1)
            {
                // Now we can safely check it.
                int seqdiff = CSeqNo::seqcmp(mctrl.pktseq, m_group_seqno);

                if (seqdiff <= 0)
                {
                    if (fi == 1)
                    {
                        Verb() << "(@" << id << " FLUSH:" << VerbNoEOL;
                        fi = 0;
                    }

                    Verb() << "." << VerbNoEOL;

                    // The sequence is recorded, the packet has to be discarded.
                    // That's all.
                    continue;
                }

                // Finish flush reporting if fallen into here
                if (fi == 0)
                {
                    Verb() << ". %" << mctrl.pktseq << " " << (-seqdiff) << ")";
                    fi = 1;
                }

                // Now we have only two possibilities:
                // seqdiff == 1: The very next sequence, we want to read and return the packet.
                // seqdiff > 1: The packet is ahead - record the ahead packet, but continue with the others.

                if (seqdiff > 1)
                {
                    Verb() << "@" << id << " %" << mctrl.pktseq << " AHEAD";
                    p->packet = move(data);
                    break; // Don't read from that socket anymore.
                }
            }

            // We have seqdiff = 1, or we simply have the very first packet
            // which's sequence is taken as a good deal. Update the sequence
            // and record output.

            if (!output.empty())
            {
                Verb() << "@" << id << " %" << mctrl.pktseq << " REDUNDANT";
                break;
            }


            Verb() << "@" << id << " %" << mctrl.pktseq << " DELIVERING";
            output = move(data);

            // Record, but do not update yet, until all sockets are handled.
            next_seq = mctrl.pktseq;
            break;
        }
    }

    // ready_len is only the length of currently reported
    // ready sockets, NOT NECESSARILY containing all sockets from the group.
    if (broken.size() == size)
    {
        // All broken
        Error("All sockets broken");
    }

    if (Verbose::on && !broken.empty())
    {
        Verb() << "BROKEN: " << Printable(broken) << " - removing";
    }

    // Now remove all broken sockets from aheads, if any.
    // Even if they have already delivered a packet.
    for (SRTSOCKET d: broken)
    {
        m_group_positions.erase(d);
        srt_close(d);
    }

    // May be required to be re-read.
    broken.clear();

    if (!output.empty())
    {
        // We have extracted something, meaning that we have the sequence shift.
        // Update it now and don't do anything else with the sockets.

        // Sanity check
        if (next_seq == -1)
        {
            Error("IPE: next_seq not set after output extracted!");
        }
        m_group_seqno = next_seq;
        return output;
    }

    // Check if we have any sockets left :D

    // Here we surely don't have any more HORSES,
    // only ELEPHANTS and KANGAROOS. Qualify them and
    // attempt to at least take advantage of KANGAROOS.

    // In this position all links are either:
    // - updated to the current position
    // - updated to the newest possible possition available
    // - not yet ready for extraction (not present in the group)

    // If we haven't extracted the very next sequence position,
    // it means that we might only have the ahead packets read,
    // that is, the next sequence has been dropped by all links.

    if (!m_group_positions.empty())
    {
        // This might notify both lingering links, which didn't
        // deliver the required sequence yet, and links that have
        // the sequence ahead. Review them, and if you find at
        // least one packet behind, just wait for it to be ready.
        // Use again the waiting function because we don't want
        // the general waiting procedure to skip others.
        set<SRTSOCKET> elephants;

        // const because it's `typename decltype(m_group_positions)::value_type`
        pair<const SRTSOCKET, ReadPos>* slowest_kangaroo = nullptr;

        for (auto& sock_rp: m_group_positions)
        {
            // NOTE that m_group_seqno in this place wasn't updated
            // because we haven't successfully extracted anything.
            int seqdiff = CSeqNo::seqcmp(sock_rp.second.sequence, m_group_seqno);
            if (seqdiff < 0)
            {
                elephants.insert(sock_rp.first);
            }
            // If seqdiff == 0, we have a socket ON TRACK.
            else if (seqdiff > 0)
            {
                if (!slowest_kangaroo)
                {
                    slowest_kangaroo = &sock_rp;
                }
                else
                {
                    // Update to find the slowest kangaroo.
                    int seqdiff = CSeqNo::seqcmp(slowest_kangaroo->second.sequence, sock_rp.second.sequence);
                    if (seqdiff > 0)
                    {
                        slowest_kangaroo = &sock_rp;
                    }
                }
            }
        }

        // Note that if no "slowest_kangaroo" was found, it means
        // that we don't have kangaroos.
        if (slowest_kangaroo)
        {
            // We have a slowest kangaroo. Elephants must be ignored.
            // Best case, they will get revived, worst case they will be
            // soon broken.
            //
            // As we already have the packet delivered by the slowest
            // kangaroo, we can simply return it.

            m_group_seqno = slowest_kangaroo->second.sequence;
            Verb() << "@" << slowest_kangaroo->first << " %" << m_group_seqno << " KANGAROO->HORSE";
            swap(output, slowest_kangaroo->second.packet);
            return output;
        }

        // Here ALL LINKS ARE ELEPHANTS, stating that we still have any.
        if (Verbose::on)
        {
            if (!elephants.empty())
            {
                // If we don't have kangaroos, then simply reattempt to
                // poll all elephants again anyway (at worst they are all
                // broken and we'll learn about it soon).
                Verb() << "ALL LINKS ELEPHANTS. Re-polling.";
            }
            else
            {
                Verb() << "ONLY BROKEN WERE REPORTED. Re-polling.";
            }
        }
        goto RETRY_READING;
    }

    // We have checked so far only links that were ready to poll.
    // Links that are not ready should be re-checked.
    // Links that were not ready at the entrance should be checked
    // separately, and probably here is the best moment to do it.
    // After we make sure that at least one link is ready, we can
    // reattempt to read a packet from it.

    // Ok, so first collect all sockets that are in
    // connecting state, make a poll for connection.
    srt_epoll_clear_usocks(srt_epoll);
    bool have_connectors = false, have_ready = false;
    for (auto& d: m_group_data)
    {
        if (d.status < SRTS_CONNECTED)
        {
            // Not sure anymore if IN or OUT signals the connect-readiness,
            // but no matter. The signal will be cleared once it is used,
            // while it will be always on when there's anything ready to read.
            int modes = SRT_EPOLL_IN | SRT_EPOLL_OUT;
            srt_epoll_add_usock(srt_epoll, d.id, &modes);
            have_connectors = true;
        }
        else if (d.status == SRTS_CONNECTED)
        {
            have_ready = true;
        }
    }

    if (have_ready || have_connectors)
    {
        Verb() << "(still have: " << (have_ready ? "+" : "-") << "ready, "
            << (have_connectors ? "+" : "-") << "conenctors).";
        goto RETRY_READING;
    }

    if (have_ready)
    {
        Verb() << "(connected in the meantime)";
        // Some have connected in the meantime, don't
        // waste time on the pending ones.
        goto RETRY_READING;
    }

    if (have_connectors)
    {
        Verb() << "(waiting for pending connectors to connect)";
        // Wait here for them to be connected.
        vector<SRTSOCKET> sready;
        sready.resize(m_group_data.size());
        int ready_len = m_group_data.size();
        if (srt_epoll_wait(srt_epoll, sready.data(), &ready_len, 0, 0, -1, 0, 0, 0, 0) == SRT_ERROR)
        {
            Error("All sockets in the group disconnected");
        }

        goto RETRY_READING;
    }

    Error("No data extracted");
    return output; // Just a marker - this above function throws an exception
}

#endif

MediaPacket SrtSource::Read(size_t chunk)
{
    static size_t counter = 1;

    bool have_group SRT_ATR_UNUSED = !m_group_nodes.empty();

    bytevector data(chunk);
    // EXPERIMENTAL
#ifdef SRT_OLD_APP_READER
    if (have_group || m_listener_group)
    {
        data = GroupRead(chunk);
    }

    if (have_group)
    {
        // This is to be done for caller mode only
        UpdateGroupStatus(m_group_data.data(), m_group_data.size());
    }
#else

    SRT_MSGCTRL mctrl = srt_msgctrl_default;
    bool ready = true;
    int stat;

    do
    {
#if ENABLE_BONDING
        if (have_group || m_listener_group)
        {
            mctrl.grpdata = m_group_data.data();
            mctrl.grpdata_size = m_group_data.size();
        }
#endif

        if (::transmit_int_state)
            Error("srt_recvmsg2: interrupted");

        ::transmit_throw_on_interrupt = true;
        stat = srt_recvmsg2(m_sock, data.data(), chunk, &mctrl);
        ::transmit_throw_on_interrupt = false;
        if (stat != SRT_ERROR)
        {
            ready = true;
        }
        else
        {
            int syserr = 0;
            int err = srt_getlasterror(&syserr);

            if (!m_blocking_mode)
            {
                // EAGAIN for SRT READING
                if (err == SRT_EASYNCRCV)
                {
Epoll_again:
                    Verb() << "AGAIN: - waiting for data by epoll(" << srt_epoll << ")...";
                    // Poll on this descriptor until reading is available, indefinitely.
                    int len = 2;
                    SRT_EPOLL_EVENT sready[2];
                    len = srt_epoll_uwait(srt_epoll, sready, len, -1);
                    if (len != -1)
                    {
                        Verb() << "... epoll reported ready " << len << " sockets";
                        // If the event was SRT_EPOLL_UPDATE, report it, and still wait.

                        bool any_read_ready = false;
                        vector<int> errored;
                        for (int i = 0; i < len; ++i)
                        {
                            if (sready[i].events & SRT_EPOLL_UPDATE)
                            {
                                Verb() << "... [BROKEN CONNECTION reported on @" << sready[i].fd << "]";
                            }

                            if (sready[i].events & SRT_EPOLL_IN)
                                any_read_ready = true;

                            if (sready[i].events & SRT_EPOLL_ERR)
                            {
                                errored.push_back(sready[i].fd);
                            }
                        }

                        if (!any_read_ready)
                        {
                            Verb() << " ... [NOT READ READY - AGAIN (" << errored.size() << " errored: " << Printable(errored) << ")]";
                            goto Epoll_again;
                        }

                        continue;
                    }
                    // If was -1, then passthru.
                }
            }
            else
            {
                // In blocking mode it uses a minimum of 1s timeout,
                // and continues only if interrupt not requested.
                if (!::transmit_int_state && (err == SRT_EASYNCRCV || err == SRT_ETIMEOUT))
                {
                    ready = false;
                    continue;
                }
            }
            Error("srt_recvmsg2");
        }

        if (stat == 0)
        {
            throw ReadEOF(hostport_copy);
        }
#if PLEASE_LOG
        extern srt_logging::Logger applog;
        LOGC(applog.Debug, log << "recv: #" << mctrl.msgno << " %" << mctrl.pktseq << "  "
                << BufferStamp(data.data(), stat) << " BELATED: " << ((CTimer::getTime()-mctrl.srctime)/1000.0) << "ms");
#endif

        Verb() << "(#" << mctrl.msgno << " %" << mctrl.pktseq << "  " << BufferStamp(data.data(), stat) << ") " << VerbNoEOL;
    }
    while (!ready);

    chunk = size_t(stat);
    if (chunk < data.size())
        data.resize(chunk);

    const bool need_bw_report    = transmit_bw_report    && int(counter % transmit_bw_report) == transmit_bw_report - 1;
    const bool need_stats_report = transmit_stats_report && counter % transmit_stats_report == transmit_stats_report - 1;

#if ENABLE_BONDING
    if (have_group) // Means, group with caller mode
    {
        UpdateGroupStatus(mctrl.grpdata, mctrl.grpdata_size);
        if (transmit_stats_writer && (need_stats_report || need_bw_report))
        {
            PrintSrtStats(m_sock, need_stats_report, need_bw_report, need_stats_report);
            for (size_t i = 0; i < mctrl.grpdata_size; ++i)
                PrintSrtStats(mctrl.grpdata[i].id, need_stats_report, need_bw_report, need_stats_report);
        }
    }
    else
#endif
    {
        if (transmit_stats_writer && (need_stats_report || need_bw_report))
        {
            PrintSrtStats(m_sock, need_stats_report, need_bw_report, need_stats_report);
        }
    }
#endif

    ++counter;

    return MediaPacket(data, mctrl.srctime);
}

SrtTarget::SrtTarget(std::string host, int port, std::string path, const std::map<std::string,std::string>& par)
{
    Init(host, port, path, par, SRT_EPOLL_OUT);
}


int SrtTarget::ConfigurePre(SRTSOCKET sock)
{
    int result = SrtCommon::ConfigurePre(sock);
    if (result == -1)
        return result;

    int yes = 1;
    // This is for the HSv4 compatibility; if both parties are HSv5
    // (min. version 1.2.1), then this setting simply does nothing.
    // In HSv4 this setting is obligatory; otherwise the SRT handshake
    // extension will not be done at all.
    result = srt_setsockopt(sock, 0, SRTO_SENDER, &yes, sizeof yes);
    if (result == -1)
        return result;

    return 0;
}

void SrtTarget::Write(const MediaPacket& data)
{
    static int counter = 1;
    ::transmit_throw_on_interrupt = true;

    // Check first if it's ready to write.
    // If not, wait indefinitely.
    if (!m_blocking_mode)
    {
Epoll_again:
        int len = 2;
        SRT_EPOLL_EVENT sready[2];
        len = srt_epoll_uwait(srt_epoll, sready, len, -1);
        if (len != -1)
        {
            bool any_write_ready = false;
            for (int i = 0; i < len; ++i)
            {
                if (sready[i].events & SRT_EPOLL_UPDATE)
                {
                    Verb() << "... [BROKEN CONNECTION reported on @" << sready[i].fd << "]";
                }

                if (sready[i].events & SRT_EPOLL_OUT)
                    any_write_ready = true;
            }

            if (!any_write_ready)
            {
                Verb() << " ... [NOT WRITE READY - AGAIN]";
                goto Epoll_again;
            }

            // Pass on, write ready.
        }
        else
        {
            Error("srt_epoll_uwait");
        }
    }

    SRT_MSGCTRL mctrl = srt_msgctrl_default;
#if ENABLE_BONDING
    bool have_group = !m_group_nodes.empty();
    if (have_group || m_listener_group)
    {
        mctrl.grpdata = m_group_data.data();
        mctrl.grpdata_size = m_group_data.size();
    }
#endif

    if (transmit_use_sourcetime)
    {
        mctrl.srctime = data.time;
    }

    int stat = srt_sendmsg2(m_sock, data.payload.data(), data.payload.size(), &mctrl);

    // For a socket group, the error is reported only
    // if ALL links from the group have failed to perform
    // the operation. If only one did, the result will be
    // visible in the status array.
    if (stat == SRT_ERROR)
        Error("srt_sendmsg");
    ::transmit_throw_on_interrupt = false;

    const bool need_bw_report    = transmit_bw_report    && int(counter % transmit_bw_report) == transmit_bw_report - 1;
    const bool need_stats_report = transmit_stats_report && counter % transmit_stats_report == transmit_stats_report - 1;

#if ENABLE_BONDING
    if (have_group)
    {
        // For listener group this is not necessary. The group information
        // is updated in mctrl.
        UpdateGroupStatus(mctrl.grpdata, mctrl.grpdata_size);
        if (transmit_stats_writer && (need_stats_report || need_bw_report))
        {
            PrintSrtStats(m_sock, need_stats_report, need_bw_report, need_stats_report);
            for (size_t i = 0; i < mctrl.grpdata_size; ++i)
                PrintSrtStats(mctrl.grpdata[i].id, need_stats_report, need_bw_report, need_stats_report);
        }
    }
    else
#endif
    {
        if (transmit_stats_writer && (need_stats_report || need_bw_report))
        {
            PrintSrtStats(m_sock, need_stats_report, need_bw_report, need_stats_report);
        }
    }

    Verb() << "(#" << mctrl.msgno << " %" << mctrl.pktseq << "  " << BufferStamp(data.payload.data(), data.payload.size()) << ") " << VerbNoEOL;

    ++counter;
}

SrtRelay::SrtRelay(std::string host, int port, std::string path, const std::map<std::string,std::string>& par)
{
    Init(host, port, path, par, SRT_EPOLL_IN | SRT_EPOLL_OUT);
}

SrtModel::SrtModel(string host, int port, map<string,string> par)
{
    InitParameters(host, "", par);
    if (m_mode == "caller")
        is_caller = true;
    else if (m_mode == "rendezvous")
        is_rend = true;
    else if (m_mode != "listener")
        throw std::invalid_argument("Wrong 'mode' attribute; expected: caller, listener, rendezvous");

    m_host = host;
    m_port = port;
}

void SrtModel::Establish(std::string& w_name)
{
    // This does connect or accept.
    // When this returned true, the caller should create
    // a new SrtSource or SrtTaget then call StealFrom(*this) on it.

    // If this is a connector and the peer doesn't have a corresponding
    // medium, it should send back a single byte with value 0. This means
    // that agent should stop connecting.

    if (is_rend)
    {
        OpenRendezvous(m_adapter, m_host, m_port);
    }
    else if (is_caller)
    {
        // Establish a connection

        PrepareClient();

        if (w_name != "")
        {
            Verb() << "Connect with requesting stream [" << w_name << "]";
            srt::setstreamid(m_sock, w_name);
        }
        else
        {
            Verb() << "NO STREAM ID for SRT connection";
        }

        if (m_outgoing_port || m_adapter != "")
        {
            Verb() << "Setting outgoing port: " << m_outgoing_port << " adapter:" << m_adapter;
            SetupAdapter(m_adapter, m_outgoing_port);
        }

        ConnectClient(m_host, m_port);

        if (m_outgoing_port == 0)
        {
            // Must rely on a randomly selected one. Extract the port
            // so that it will be reused next time.
            sockaddr_any s(AF_INET);
            int namelen = s.size();
            if (srt_getsockname(Socket(), (s.get()), (&namelen)) == SRT_ERROR)
            {
                Error("srt_getsockname");
            }

            m_outgoing_port = s.hport();
            Verb() << "Extracted outgoing port: " << m_outgoing_port;
        }
    }
    else
    {
        // Listener - get a socket by accepting.
        // Check if the listener is already created first
        if (Listener() == SRT_INVALID_SOCK)
        {
            Verb() << "Setting up listener: port=" << m_port << " backlog=5";
            PrepareListener(m_adapter, m_port, 5);
        }

        Verb() << "Accepting a client...";
        AcceptNewClient();
        // This rewrites m_sock with a new SRT socket ("accepted" socket)
        w_name = UDT::getstreamid(m_sock);
        Verb() << "... GOT CLIENT for stream [" << w_name << "]";
    }
}


template <class Iface> struct Srt;
template <> struct Srt<Source> { typedef SrtSource type; };
template <> struct Srt<Target> { typedef SrtTarget type; };
template <> struct Srt<Relay> { typedef SrtRelay type; };

template <class Iface>
Iface* CreateSrt(const string& host, int port, std::string path, const map<string,string>& par)
{ return new typename Srt<Iface>::type (host, port, path, par); }

MediaPacket ConsoleRead(size_t chunk)
{
    bytevector data(chunk);
    bool st = cin.read(data.data(), chunk).good();
    chunk = cin.gcount();
    if (chunk == 0 && !st)
        return bytevector();

    int64_t stime = 0;
    if (transmit_use_sourcetime)
        stime = srt_time_now();

    if (chunk < data.size())
        data.resize(chunk);
    if (data.empty())
        throw Source::ReadEOF("CONSOLE device");

    return MediaPacket(data, stime);
}

class ConsoleSource: public virtual Source
{
public:

    ConsoleSource()
    {
    }

    MediaPacket Read(size_t chunk) override
    {
        return ConsoleRead(chunk);
    }

    bool IsOpen() override { return cin.good(); }
    bool End() override { return cin.eof(); }
};

class ConsoleTarget: public virtual Target
{
public:

    ConsoleTarget()
    {
    }

    void Write(const MediaPacket& data) override
    {
        cout.write(data.payload.data(), data.payload.size());
    }

    bool IsOpen() override { return cout.good(); }
    bool Broken() override { return cout.eof(); }
};

class ConsoleRelay: public Relay, public ConsoleSource, public ConsoleTarget
{
public:
    ConsoleRelay() = default;

    bool IsOpen() override { return cin.good() && cout.good(); }
};

template <class Iface> struct Console;
template <> struct Console<Source> { typedef ConsoleSource type; };
template <> struct Console<Target> { typedef ConsoleTarget type; };
template <> struct Console<Relay> { typedef ConsoleRelay type; };

template <class Iface>
Iface* CreateConsole() { return new typename Console<Iface>::type (); }


// More options can be added in future.
SocketOption udp_options [] {
    { "iptos", IPPROTO_IP, IP_TOS, SocketOption::PRE, SocketOption::INT, nullptr },
    // IP_TTL and IP_MULTICAST_TTL are handled separately by a common option, "ttl".
    { "mcloop", IPPROTO_IP, IP_MULTICAST_LOOP, SocketOption::PRE, SocketOption::INT, nullptr }
};

static inline bool IsMulticast(in_addr adr)
{
    unsigned char* abytes = (unsigned char*)&adr.s_addr;
    unsigned char c = abytes[0];
    return c >= 224 && c <= 239;
}

void UdpCommon::Setup(string host, int port, map<string,string> attr)
{
    m_sock = socket(AF_INET, SOCK_DGRAM, IPPROTO_UDP);
    if (m_sock == -1)
        Error(SysError(), "UdpCommon::Setup: socket");

    int yes = 1;
    ::setsockopt(m_sock, SOL_SOCKET, SO_REUSEADDR, (const char*)&yes, sizeof yes);

    sadr = CreateAddr(host, port);

    bool is_multicast = false;
    if (sadr.family() == AF_INET)
    {
        if (attr.count("multicast"))
        {
            if (!IsMulticast(sadr.sin.sin_addr))
            {
                throw std::runtime_error("UdpCommon: requested multicast for a non-multicast-type IP address");
            }
            is_multicast = true;
        }
        else if (IsMulticast(sadr.sin.sin_addr))
        {
            is_multicast = true;
        }

        if (is_multicast)
        {
            ip_mreq_source mreq_ssm;
            ip_mreq mreq;
            sockaddr_any maddr;
            int opt_name;
            void* mreq_arg_ptr;
            socklen_t mreq_arg_size;

            adapter = attr.count("adapter") ? attr.at("adapter") : string();
            if (adapter == "")
            {
                Verb() << "Multicast: home address: INADDR_ANY:" << port;
                maddr.sin.sin_family = AF_INET;
                maddr.sin.sin_addr.s_addr = htonl(INADDR_ANY);
                maddr.sin.sin_port = htons(port); // necessary for temporary use
            }
            else
            {
                Verb() << "Multicast: home address: " << adapter << ":" << port;
                maddr = CreateAddr(adapter, port);
            }

            if (attr.count("source"))
            {
                /* this is an ssm.  we need to use the right struct and opt */
                opt_name = IP_ADD_SOURCE_MEMBERSHIP;
                mreq_ssm.imr_multiaddr.s_addr = sadr.sin.sin_addr.s_addr;
                mreq_ssm.imr_interface.s_addr = maddr.sin.sin_addr.s_addr;
                inet_pton(AF_INET, attr.at("source").c_str(), &mreq_ssm.imr_sourceaddr);
                mreq_arg_size = sizeof(mreq_ssm);
                mreq_arg_ptr = &mreq_ssm;
            }
            else
            {
                opt_name = IP_ADD_MEMBERSHIP;
                mreq.imr_multiaddr.s_addr = sadr.sin.sin_addr.s_addr;
                mreq.imr_interface.s_addr = maddr.sin.sin_addr.s_addr;
                mreq_arg_size = sizeof(mreq);
                mreq_arg_ptr = &mreq;
            }

#ifdef _WIN32
            const char* mreq_arg = (const char*)mreq_arg_ptr;
            const auto status_error = SOCKET_ERROR;
#else
            const void* mreq_arg = mreq_arg_ptr;
            const auto status_error = -1;
#endif

#if defined(_WIN32) || defined(__CYGWIN__)
            // On Windows it somehow doesn't work when bind()
            // is called with multicast address. Write the address
            // that designates the network device here.
            // Also, sets port sharing when working with multicast
            sadr = maddr;
            int reuse = 1;
            int shareAddrRes = setsockopt(m_sock, SOL_SOCKET, SO_REUSEADDR, reinterpret_cast<const char*>(&reuse), sizeof(reuse));
            if (shareAddrRes == status_error)
            {
                throw runtime_error("marking socket for shared use failed");
            }
            Verb() << "Multicast(Windows): will bind to home address";
#else
            Verb() << "Multicast(POSIX): will bind to IGMP address: " << host;
#endif
            int res = setsockopt(m_sock, IPPROTO_IP, opt_name, mreq_arg, mreq_arg_size);

            if (res == status_error)
            {
                Error(errno, "adding to multicast membership failed");
            }

            attr.erase("multicast");
            attr.erase("adapter");
        }
    }

    // The "ttl" options is handled separately, it maps to both IP_TTL
    // and IP_MULTICAST_TTL so that TTL setting works for both uni- and multicast.
    if (attr.count("ttl"))
    {
        int ttl = stoi(attr.at("ttl"));
        int res = setsockopt(m_sock, IPPROTO_IP, IP_TTL, (const char*)&ttl, sizeof ttl);
        if (res == -1)
            Verb() << "WARNING: failed to set 'ttl' (IP_TTL) to " << ttl;
        res = setsockopt(m_sock, IPPROTO_IP, IP_MULTICAST_TTL, (const char*)&ttl, sizeof ttl);
        if (res == -1)
            Verb() << "WARNING: failed to set 'ttl' (IP_MULTICAST_TTL) to " << ttl;

        attr.erase("ttl");
    }

    m_options = attr;

    for (auto o: udp_options)
    {
        // Ignore "binding" - for UDP there are no post options.
        if (m_options.count(o.name))
        {
            string value = m_options.at(o.name);
            bool ok = o.apply<SocketOption::SYSTEM>(m_sock, value);
            if (!ok)
                Verb() << "WARNING: failed to set '" << o.name << "' to " << value;
        }
    }
}

void UdpCommon::Error(int err, string src)
{
    char buf[512];
    string message = SysStrError(err, buf, 512u);

    if (Verbose::on)
        Verb() << "FAILURE\n" << src << ": [" << err << "] " << message;
    else
        cerr << "\nERROR #" << err << ": " << message << endl;

    throw TransmissionError("error: " + src + ": " + message);
}

UdpCommon::~UdpCommon()
{
#ifdef _WIN32
    if (m_sock != -1)
    {
        shutdown(m_sock, SD_BOTH);
        closesocket(m_sock);
        m_sock = -1;
    }
#else
    close(m_sock);
#endif
}

UdpSource::UdpSource(string host, int port, const map<string,string>& attr)
{
    Setup(host, port, attr);
    int stat = ::bind(m_sock, sadr.get(), sadr.size());
    if (stat == -1)
        Error(SysError(), "Binding address for UDP");
    eof = false;
    struct timeval tv;
    tv.tv_sec = 1;
    tv.tv_usec = 0;
    if (::setsockopt(m_sock, SOL_SOCKET, SO_RCVTIMEO, (const char*) &tv, sizeof(tv)) < 0)
        Error(SysError(), "Setting timeout for UDP");
}

MediaPacket UdpSource::Read(size_t chunk)
{
    bytevector data(chunk);
    sockaddr_any sa(sadr.family());
    int64_t srctime = 0;
AGAIN:
    int stat = recvfrom(m_sock, data.data(), (int) chunk, 0, sa.get(), &sa.syslen());
    int err = SysError();
    if (transmit_use_sourcetime)
    {
        srctime = srt_time_now();
    }
    if (stat == -1)
    {
        if (!::transmit_int_state && err == SysAGAIN)
            goto AGAIN;

        Error(SysError(), "UDP Read/recvfrom");
    }

    if (stat < 1)
    {
        eof = true;
        return bytevector();
    }

    chunk = size_t(stat);
    if (chunk < data.size())
        data.resize(chunk);

    return MediaPacket(data, srctime);
}

UdpTarget::UdpTarget(string host, int port, const map<string,string>& attr)
{
    Setup(host, port, attr);
    if (adapter != "")
    {
        auto maddr = CreateAddr(adapter, 0);
        in_addr addr = maddr.sin.sin_addr;

        int res = setsockopt(m_sock, IPPROTO_IP, IP_MULTICAST_IF, reinterpret_cast<const char*>(&addr), sizeof(addr));
        if (res == -1)
        {
            Error(SysError(), "setsockopt/IP_MULTICAST_IF: " + adapter);
        }
    }
}

void UdpTarget::Write(const MediaPacket& data)
{
    int stat = sendto(m_sock, data.payload.data(), data.payload.size(), 0, (sockaddr*)&sadr, sizeof sadr);
    if (stat == -1)
        Error(SysError(), "UDP Write/sendto");
}


template <class Iface> struct Udp;
template <> struct Udp<Source> { typedef UdpSource type; };
template <> struct Udp<Target> { typedef UdpTarget type; };
template <> struct Udp<Relay> { typedef UdpRelay type; };

template <class Iface>
Iface* CreateUdp(const string& host, int port, const map<string,string>& par) { return new typename Udp<Iface>::type (host, port, par); }

template<class Base>
inline bool IsOutput() { return false; }

template<>
inline bool IsOutput<Target>() { return true; }

template <class Base>
extern unique_ptr<Base> CreateMedium(const string& uri)
{
    unique_ptr<Base> ptr;

    UriParser u(uri);

    int iport = 0;
    switch ( u.type() )
    {
    default:
        break; // do nothing, return nullptr
    case UriParser::FILE:
        if (u.host() == "con" || u.host() == "console")
        {
            if ( IsOutput<Base>() && (
                        (Verbose::on && Verbose::cverb == &cout)
                        || transmit_bw_report || transmit_stats_report) )
            {
                cerr << "ERROR: file://con with -v or -r or -s would result in mixing the data and text info.\n";
                cerr << "ERROR: HINT: you can stream through a FIFO (named pipe)\n";
                throw invalid_argument("incorrect parameter combination");
            }
            ptr.reset( CreateConsole<Base>() );
        }
        else
            ptr.reset( CreateFile<Base>(u.path()));
        break;

    case UriParser::SRT:
        ptr.reset( CreateSrt<Base>(u.host(), u.portno(), u.path(), u.parameters()) );
        break;


    case UriParser::UDP:
        iport = atoi(u.port().c_str());
        if (iport < 1024)
        {
            cerr << "Port value invalid: " << iport << " - must be >=1024\n";
            throw invalid_argument("Invalid port number");
        }
        ptr.reset( CreateUdp<Base>(u.host(), iport, u.parameters()) );
        break;
    }

    if (ptr)
        ptr->uri = move(u);
    return ptr;
}


std::unique_ptr<Source> Source::Create(const std::string& url)
{
    return CreateMedium<Source>(url);
}

std::unique_ptr<Target> Target::Create(const std::string& url)
{
    return CreateMedium<Target>(url);
}<|MERGE_RESOLUTION|>--- conflicted
+++ resolved
@@ -28,16 +28,12 @@
 
 // SRT protected includes
 #include "netinet_any.h"
-<<<<<<< HEAD
-#include "api.h" // SockaddrToString - XXX move to utils or some more suitable place
-=======
 #include "common.h"
 #include "api.h"
 #include "udt.h"
 #include "logging.h"
 #include "utilities.h"
 
->>>>>>> ae390526
 #include "apputil.hpp"
 #include "socketoptions.hpp"
 #include "uriparser.hpp"
@@ -908,30 +904,7 @@
 {
     SrtCommon* that = (SrtCommon*)srtcommon;
 
-<<<<<<< HEAD
-    sockaddr_in sa = CreateAddrInet(host, port);
-    sockaddr* psa = (sockaddr*)&sa;
-    {
-        // Check if trying to connect to self.
-        sockaddr_any lsa;
-        int size = lsa.size();
-        srt_getsockname(m_sock, &lsa, &size);
-
-        if (lsa.hport() == port && IsTargetAddrSelf(&lsa, psa))
-        {
-            Verb() << "ERROR: Trying to connect to SELF address " << SockaddrToString(psa)
-                << " with socket bound to " << SockaddrToString(&lsa);
-            UDT::ERRORINFO inval(MJ_SETUP, MN_INVAL, 0);
-            Error(inval, "srt_connect");
-        }
-    }
-
-    Verb() << "Connecting to " << host << ":" << port << " ... " << VerbNoEOL;
-    int stat = srt_connect(m_sock, psa, sizeof sa);
-    if ( stat == SRT_ERROR )
-=======
     if (error == SRT_SUCCESS)
->>>>>>> ae390526
     {
         return; // nothing to do for a successful socket
     }
@@ -1307,6 +1280,20 @@
 void SrtCommon::ConnectClient(string host, int port)
 {
     auto sa = CreateAddr(host, port);
+    {
+        // Check if trying to connect to self.
+        sockaddr_any lsa;
+        int size = lsa.size();
+        srt_getsockname(m_sock, &lsa, &size);
+
+        if (lsa.hport() == port && IsTargetAddrSelf(&lsa, psa))
+        {
+            Verb() << "ERROR: Trying to connect to SELF address " << SockaddrToString(psa)
+                << " with socket bound to " << SockaddrToString(&lsa);
+            UDT::ERRORINFO inval(MJ_SETUP, MN_INVAL, 0);
+            Error(inval, "srt_connect");
+        }
+    }
     Verb() << "Connecting to " << host << ":" << port << " ... " << VerbNoEOL;
 
     if (!m_blocking_mode)
