--- conflicted
+++ resolved
@@ -320,13 +320,8 @@
 
         int len = 2;
         SRTSOCKET ready[2];
-<<<<<<< HEAD
-        if ( srt_epoll_wait(srt_conn_epoll, 0, 0, ready, &len, -1, 0, 0, 0, 0) == -1 )
-            Error(UDT::getlasterror(), "srt_epoll_wait(srt_conn_epoll)");
-=======
         if (srt_epoll_wait(srt_conn_epoll, 0, 0, ready, &len, -1, 0, 0, 0, 0) == -1)
             Error("srt_epoll_wait(srt_conn_epoll)");
->>>>>>> 1ae44c92
 
         Verb() << "[EPOLL: " << len << " sockets] " << VerbNoEOL;
     }
@@ -444,11 +439,7 @@
             << "} snddropdelay=" << dropdelay;
     }
 
-<<<<<<< HEAD
-    if ( !m_blocking_mode )
-=======
     if (!m_blocking_mode)
->>>>>>> 1ae44c92
     {
         // Don't add new epoll if already created as a part
         // of group management: if (srt_epoll == -1)...
@@ -475,11 +466,7 @@
     {
         Verb() << "Setting SND blocking mode: " << boolalpha << yes << " timeout=" << m_timeout;
         result = srt_setsockopt(sock, 0, SRTO_SNDSYN, &yes, sizeof yes);
-<<<<<<< HEAD
-        if ( result == -1 )
-=======
         if (result == -1)
->>>>>>> 1ae44c92
         {
 #ifdef PLEASE_LOG
             extern srt_logging::Logger applog;
@@ -488,15 +475,9 @@
             return result;
         }
 
-<<<<<<< HEAD
-        if ( m_timeout )
-            result = srt_setsockopt(sock, 0, SRTO_SNDTIMEO, &m_timeout, sizeof m_timeout);
-        if ( result == -1 )
-=======
         if (m_timeout)
             result = srt_setsockopt(sock, 0, SRTO_SNDTIMEO, &m_timeout, sizeof m_timeout);
         if (result == -1)
->>>>>>> 1ae44c92
         {
 #ifdef PLEASE_LOG
             extern srt_logging::Logger applog;
@@ -513,15 +494,9 @@
         if (result == -1)
             return result;
 
-<<<<<<< HEAD
-        if ( m_timeout )
-            result = srt_setsockopt(sock, 0, SRTO_RCVTIMEO, &m_timeout, sizeof m_timeout);
-        if ( result == -1 )
-=======
         if (m_timeout)
             result = srt_setsockopt(sock, 0, SRTO_RCVTIMEO, &m_timeout, sizeof m_timeout);
         if (result == -1)
->>>>>>> 1ae44c92
             return result;
     }
 
@@ -689,11 +664,7 @@
         }
         else
         {
-<<<<<<< HEAD
-            Error(UDT::getlasterror(), "srt_epoll_wait(srt_conn_epoll)");
-=======
             Error("srt_epoll_wait(srt_conn_epoll)");
->>>>>>> 1ae44c92
         }
     }
 
@@ -705,21 +676,6 @@
 
 void SrtCommon::Error(string src, SRT_REJECT_REASON reason)
 {
-<<<<<<< HEAD
-    int udtResult = udtError.getErrorCode();
-    string message = udtError.getErrorMessage();
-    string rejectreason;
-    if (udtResult == SRT_ECONNREJ)
-    {
-        rejectreason = srt_rejectreason_str(reason);
-
-        if ( Verbose::on )
-            Verb() << "FAILURE\n" << src << ": [" << udtResult << "] "
-                << "Connection rejected: [" << int(reason) << "]: "
-                << srt_rejectreason_str(reason);
-        else
-            cerr << "\nERROR #" << udtResult
-=======
     int errnov = 0;
     const int result = srt_getlasterror(&errnov);
     if (result == SRT_SUCCESS)
@@ -736,33 +692,19 @@
                 << srt_rejectreason_str(reason);
         else
             cerr << "\nERROR #" << result
->>>>>>> 1ae44c92
                 << ": Connection rejected: [" << int(reason) << "]: "
                 << srt_rejectreason_str(reason);
     }
     else
     {
         if ( Verbose::on )
-<<<<<<< HEAD
-            Verb() << "FAILURE\n" << src << ": [" << udtResult << "] " << message;
-        else
-            cerr << "\nERROR #" << udtResult << ": " << message << endl;
-=======
         Verb() << "FAILURE\n" << src << ": [" << result << "." << errnov << "] " << message;
         else
         cerr << "\nERROR #" << result << "." << errnov << ": " << message << endl;
->>>>>>> 1ae44c92
     }
 
     throw TransmissionError("error: " + src + ": " + message);
 }
-
-void SrtCommon::Error(string msg)
-{
-    cerr << "\nERROR (app): " << msg << endl;
-    throw std::runtime_error(msg);
-}
-
 
 void SrtCommon::SetupRendezvous(string adapter, int port)
 {
@@ -867,18 +809,13 @@
                     // If was -1, then passthru.
                 }
             }
-<<<<<<< HEAD
-            Error(UDT::getlasterror(), "srt_recvmsg2");
-=======
             Error("srt_recvmsg2");
->>>>>>> 1ae44c92
         }
 
         if (stat == 0)
         {
             throw ReadEOF(hostport_copy);
         }
-
     }
     while (!ready);
 
