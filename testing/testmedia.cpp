--- conflicted
+++ resolved
@@ -1768,6 +1768,20 @@
 
 #endif
 
+static void PrintSrtStats(SRTSOCKET sock, bool clr, bool bw, bool stats)
+{
+    CBytePerfMon perf;
+    // clear only if stats report is to be read
+    srt_bstats(sock, &perf, clr);
+
+    if (bw)
+        Verb() << transmit_stats_writer->WriteBandwidth(perf.mbpsBandwidth) << VerbNoEOL;
+    if (stats)
+        Verb() << transmit_stats_writer->WriteStats(sock, perf) << VerbNoEOL;
+}
+
+
+
 bytevector SrtSource::Read(size_t chunk)
 {
     static size_t counter = 1;
@@ -1851,28 +1865,20 @@
     if (have_group) // Means, group with caller mode
     {
         UpdateGroupStatus(mctrl.grpdata, mctrl.grpdata_size);
-    }
-<<<<<<< HEAD
-#endif
-
-    CBytePerfMon perf;
-    if (transmit_stats_report && (need_stats_report || need_bw_report))
-=======
+        if (transmit_stats_writer && (need_stats_report || need_bw_report))
+        {
+            for (size_t i = 0; i < mctrl.grpdata_size; ++i)
+                PrintSrtStats(mctrl.grpdata[i].id, need_stats_report, need_bw_report, need_stats_report);
+        }
+    }
     else
->>>>>>> 01257245
-    {
-        CBytePerfMon perf;
-        if (transmit_stats_report && (need_stats_report || need_bw_report))
-        {
-            // clear only if stats report is to be read
-            srt_bstats(m_sock, &perf, need_stats_report /* clear */);
-
-            if (need_bw_report)
-                Verb() << transmit_stats_writer->WriteBandwidth(perf.mbpsBandwidth) << VerbNoEOL;
-            if (need_stats_report)
-                Verb() << transmit_stats_writer->WriteStats(m_sock, perf) << VerbNoEOL;
-        }
-    }
+    {
+        if (transmit_stats_writer && (need_stats_report || need_bw_report))
+        {
+            PrintSrtStats(m_sock, need_stats_report, need_bw_report, need_stats_report);
+        }
+    }
+    #endif
 
     ++counter;
 
@@ -1936,27 +1942,25 @@
         Error(UDT::getlasterror(), "srt_sendmsg");
     ::transmit_throw_on_interrupt = false;
 
+    const bool need_bw_report    = transmit_bw_report    && int(counter % transmit_bw_report) == transmit_bw_report - 1;
+    const bool need_stats_report = transmit_stats_report && counter % transmit_stats_report == transmit_stats_report - 1;
+
     if (have_group)
     {
         // For listener group this is not necessary. The group information
         // is updated in mctrl.
         UpdateGroupStatus(mctrl.grpdata, mctrl.grpdata_size);
+        if (transmit_stats_writer && (need_stats_report || need_bw_report))
+        {
+            for (size_t i = 0; i < mctrl.grpdata_size; ++i)
+                PrintSrtStats(mctrl.grpdata[i].id, need_stats_report, need_bw_report, need_stats_report);
+        }
     }
     else
     {
-        const bool need_bw_report    = transmit_bw_report    && int(counter % transmit_bw_report) == transmit_bw_report - 1;
-        const bool need_stats_report = transmit_stats_report && counter % transmit_stats_report == transmit_stats_report - 1;
-
-        CBytePerfMon perf;
-        if (transmit_stats_report && (need_stats_report || need_bw_report))
-        {
-            // clear only if stats report is to be read
-            srt_bstats(m_sock, &perf, need_stats_report /* clear */);
-
-            if (need_bw_report)
-                Verb() << transmit_stats_writer->WriteBandwidth(perf.mbpsBandwidth) << VerbNoEOL;
-            if (need_stats_report)
-                Verb() << transmit_stats_writer->WriteStats(m_sock, perf) << VerbNoEOL;
+        if (transmit_stats_writer && (need_stats_report || need_bw_report))
+        {
+            PrintSrtStats(m_sock, need_stats_report, need_bw_report, need_stats_report);
         }
     }
 
