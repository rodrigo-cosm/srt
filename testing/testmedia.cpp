/*
 * SRT - Secure, Reliable, Transport
 * Copyright (c) 2018 Haivision Systems Inc.
 * 
 * This Source Code Form is subject to the terms of the Mozilla Public
 * License, v. 2.0. If a copy of the MPL was not distributed with this
 * file, You can obtain one at http://mozilla.org/MPL/2.0/.
 * 
 */

// Medium concretizations

// Just for formality. This file should be used 
#include <iostream>
#include <fstream>
#include <sstream>
#include <string>
#include <stdexcept>
#include <iterator>
#include <map>
#include <srt.h>
#if !defined(_WIN32)
#include <sys/ioctl.h>
#endif

#include "netinet_any.h"
<<<<<<< HEAD
#include "api.h" // SockaddrToString - XXX move to utils or some more suitable place
=======
#include "common.h"
#include "api.h"
#include "udt.h"
#include "logging.h"
#include "utilities.h"

>>>>>>> 808d86bf
#include "apputil.hpp"
#include "socketoptions.hpp"
#include "uriparser.hpp"
#include "testmedia.hpp"
#include "srt_compat.h"
#include "verbose.hpp"

using namespace std;


volatile bool transmit_throw_on_interrupt = false;
int transmit_bw_report = 0;
unsigned transmit_stats_report = 0;
size_t transmit_chunk_size = SRT_LIVE_DEF_PLSIZE;
bool transmit_printformat_json = false;
srt_listen_callback_fn* transmit_accept_hook_fn = nullptr;
void* transmit_accept_hook_op = nullptr;
// Do not unblock. Copy this to an app that uses applog and set appropriate name.
//srt_logging::Logger applog(SRT_LOGFA_APP, srt_logger_config, "srt-test");

std::shared_ptr<SrtStatsWriter> transmit_stats_writer;

string DirectionName(SRT_EPOLL_T direction)
{
    string dir_name;
    if (direction & ~SRT_EPOLL_ERR)
    {
        if (direction & SRT_EPOLL_IN)
        {
            dir_name = "source";
        }

        if (direction & SRT_EPOLL_OUT)
        {
            if (!dir_name.empty())
                dir_name = "relay";
            else
                dir_name = "target";
        }

        if (direction & SRT_EPOLL_ERR)
        {
            dir_name += "+error";
        }
    }
    else
    {
        // stupid name for a case of IPE
        dir_name = "stone";
    }

    return dir_name;
}

template<class FileBase> inline
bytevector FileRead(FileBase& ifile, size_t chunk, const string& filename)
{
    bytevector data(chunk);
    ifile.read(data.data(), chunk);
    size_t nread = ifile.gcount();
    if (nread < data.size())
        data.resize(nread);

    if (data.empty())
        throw Source::ReadEOF(filename);
    return data;
}


class FileSource: public virtual Source
{
    ifstream ifile;
    string filename_copy;
public:

    FileSource(const string& path): ifile(path, ios::in | ios::binary), filename_copy(path)
    {
        if (!ifile)
            throw std::runtime_error(path + ": Can't open file for reading");
    }

    bytevector Read(size_t chunk) override { return FileRead(ifile, chunk, filename_copy); }

    bool IsOpen() override { return bool(ifile); }
    bool End() override { return ifile.eof(); }
    //~FileSource() { ifile.close(); }
};

#ifdef PLEASE_LOG
#include "logging.h"
#endif

class FileTarget: public virtual Target
{
    ofstream ofile;
public:

    FileTarget(const string& path): ofile(path, ios::out | ios::trunc | ios::binary) {}

    void Write(const bytevector& data) override
    {
        ofile.write(data.data(), data.size());
#ifdef PLEASE_LOG
        extern srt_logging::Logger applog;
        applog.Debug() << "FileTarget::Write: " << data.size() << " written to a file";
#endif
    }

    bool IsOpen() override { return !!ofile; }
    bool Broken() override { return !ofile.good(); }
    //~FileTarget() { ofile.close(); }
    void Close() override
    {
#ifdef PLEASE_LOG
        extern srt_logging::Logger applog;
        applog.Debug() << "FileTarget::Close";
#endif
        ofile.close();
    }
};

// Can't base this class on FileSource and FileTarget classes because they use two
// separate fields, which makes it unable to reliably define IsOpen(). This would
// require to use 'fstream' type field in some kind of FileCommon first. Not worth
// a shot.
class FileRelay: public Relay
{
    fstream iofile;
    string filename_copy;
public:

    FileRelay(const string& path):
        iofile(path, ios::in | ios::out | ios::binary), filename_copy(path)
    {
        if (!iofile)
            throw std::runtime_error(path + ": Can't open file for reading");
    }
    bytevector Read(size_t chunk) override { return FileRead(iofile, chunk, filename_copy); }

    void Write(const bytevector& data) override
    {
        iofile.write(data.data(), data.size());
    }

    bool IsOpen() override { return !!iofile; }
    bool End() override { return iofile.eof(); }
    bool Broken() override { return !iofile.good(); }
    void Close() override { iofile.close(); }
};

template <class Iface> struct File;
template <> struct File<Source> { typedef FileSource type; };
template <> struct File<Target> { typedef FileTarget type; };
template <> struct File<Relay> { typedef FileRelay type; };

template <class Iface>
Iface* CreateFile(const string& name) { return new typename File<Iface>::type (name); }

void SrtCommon::InitParameters(string host, map<string,string> par)
{
    // Application-specific options: mode, blocking, timeout, adapter
    if ( Verbose::on && !par.empty())
    {
        Verb() << "SRT parameters specified:\n";
        for (map<string,string>::iterator i = par.begin(); i != par.end(); ++i)
        {
            Verb() << "\t" << i->first << " = '" << i->second << "'\n";
        }
    }

    m_mode = "default";
    if (par.count("mode"))
        m_mode = par.at("mode");

    if (m_mode == "default")
    {
        // Use the following convention:
        // 1. Server for source, Client for target
        // 2. If host is empty, then always server.
        if (host == "")
            m_mode = "listener";
        //else if (!dir_output)
        //m_mode = "server";
        else
            m_mode = "caller";
    }

    if (m_mode == "client")
        m_mode = "caller";
    else if (m_mode == "server")
        m_mode = "listener";

    par.erase("mode");

    if (par.count("blocking"))
    {
        m_blocking_mode = !false_names.count(par.at("blocking"));
        par.erase("blocking");
    }

    if (par.count("timeout"))
    {
        m_timeout = stoi(par.at("timeout"), 0, 0);
        par.erase("timeout");
    }

    if (par.count("adapter"))
    {
        m_adapter = par.at("adapter");
        par.erase("adapter");
    }
    else if (m_mode == "listener")
    {
        // For listener mode, adapter is taken from host,
        // if 'adapter' parameter is not given
        m_adapter = host;
    }

    if (par.count("tsbpd") && false_names.count(par.at("tsbpd")))
    {
        m_tsbpdmode = false;
    }

    if (par.count("port"))
    {
        m_outgoing_port = stoi(par.at("port"), 0, 0);
        par.erase("port");
    }

    // That's kinda clumsy, but it must rely on the defaults.
    // Default mode is live, so check if the file mode was enforced
    if (par.count("transtype") == 0 || par["transtype"] != "file")
    {
        // If the Live chunk size was nondefault, enforce the size.
        if (transmit_chunk_size != SRT_LIVE_DEF_PLSIZE)
        {
            if (transmit_chunk_size > SRT_LIVE_MAX_PLSIZE)
                throw std::runtime_error("Chunk size in live mode exceeds 1456 bytes; this is not supported");

            par["payloadsize"] = Sprint(transmit_chunk_size);
        }
    }

    // Assign the others here.
    m_options = par;
    m_options["mode"] = m_mode;
}

void SrtCommon::PrepareListener(string host, int port, int backlog)
{
    m_bindsock = srt_create_socket();
    if (m_bindsock == SRT_ERROR)
        Error("srt_create_socket");

    int stat = ConfigurePre(m_bindsock);
    if (stat == SRT_ERROR)
        Error("ConfigurePre");

    if (!m_blocking_mode)
    {
        srt_conn_epoll = AddPoller(m_bindsock, SRT_EPOLL_OUT);
    }

    sockaddr_in sa = CreateAddrInet(host, port);
    sockaddr* psa = (sockaddr*)&sa;
    Verb() << "Binding a server on " << host << ":" << port << " ...";
    stat = srt_bind(m_bindsock, psa, sizeof sa);
    if (stat == SRT_ERROR)
    {
        srt_close(m_bindsock);
        Error("srt_bind");
    }

    Verb() << " listen... " << VerbNoEOL;
    stat = srt_listen(m_bindsock, backlog);
    if (stat == SRT_ERROR)
    {
        srt_close(m_bindsock);
        Error("srt_listen");
    }

    Verb() << " accept... " << VerbNoEOL;
    ::transmit_throw_on_interrupt = true;

    if (!m_blocking_mode)
    {
        Verb() << "[ASYNC] (conn=" << srt_conn_epoll << ")";

        int len = 2;
        SRTSOCKET ready[2];
        if (srt_epoll_wait(srt_conn_epoll, 0, 0, ready, &len, -1, 0, 0, 0, 0) == -1)
            Error("srt_epoll_wait(srt_conn_epoll)");

        Verb() << "[EPOLL: " << len << " sockets] " << VerbNoEOL;
    }
}

void SrtCommon::StealFrom(SrtCommon& src)
{
    // This is used when SrtCommon class designates a listener
    // object that is doing Accept in appropriate direction class.
    // The new object should get the accepted socket.
    m_direction = src.m_direction;
    m_blocking_mode = src.m_blocking_mode;
    m_timeout = src.m_timeout;
    m_tsbpdmode = src.m_tsbpdmode;
    m_options = src.m_options;
    m_bindsock = SRT_INVALID_SOCK; // no listener
    m_sock = src.m_sock;
    src.m_sock = SRT_INVALID_SOCK; // STEALING
}

void SrtCommon::AcceptNewClient()
{
    sockaddr_in scl;
    int sclen = sizeof scl;

    Verb() << " accept..." << VerbNoEOL;

    m_sock = srt_accept(m_bindsock, (sockaddr*)&scl, &sclen);
    if (m_sock == SRT_INVALID_SOCK)
    {
        srt_close(m_bindsock);
        m_bindsock = SRT_INVALID_SOCK;
        Error("srt_accept");
    }

    Verb() << " connected.";
    ::transmit_throw_on_interrupt = false;

    // ConfigurePre is done on bindsock, so any possible Pre flags
    // are DERIVED by sock. ConfigurePost is done exclusively on sock.
    int stat = ConfigurePost(m_sock);
    if (stat == SRT_ERROR)
        Error("ConfigurePost");
}

void SrtCommon::Init(string host, int port, map<string,string> par, SRT_EPOLL_OPT dir)
{
    m_direction = dir;
    InitParameters(host, par);

    Verb() << "Opening SRT " << DirectionName(dir) << " " << m_mode
        << "(" << (m_blocking_mode ? "" : "non-") << "blocking)"
        << " on " << host << ":" << port;

    try
    {
        if (m_mode == "caller")
            OpenClient(host, port);
        else if (m_mode == "listener")
            OpenServer(m_adapter, port);
        else if (m_mode == "rendezvous")
            OpenRendezvous(m_adapter, host, port);
        else
        {
            throw std::invalid_argument("Invalid 'mode'. Use 'client' or 'server'");
        }
    }
    catch (...)
    {
        // This is an in-constructor-called function, so
        // when the exception is thrown, the destructor won't
        // close the sockets. This intercepts the exception
        // to close them.
        Verb() << "Open FAILED - closing SRT sockets";
        if (m_bindsock != SRT_INVALID_SOCK)
            srt_close(m_bindsock);
        if (m_sock != SRT_INVALID_SOCK)
            srt_close(m_sock);
        m_sock = m_bindsock = SRT_INVALID_SOCK;
        throw;
    }

    int pbkeylen = 0;
    SRT_KM_STATE kmstate, snd_kmstate, rcv_kmstate;
    int len = sizeof (int);
    srt_getsockflag(m_sock, SRTO_PBKEYLEN, &pbkeylen, &len);
    srt_getsockflag(m_sock, SRTO_KMSTATE, &kmstate, &len);
    srt_getsockflag(m_sock, SRTO_SNDKMSTATE, &snd_kmstate, &len);
    srt_getsockflag(m_sock, SRTO_RCVKMSTATE, &rcv_kmstate, &len);

    // Bring this declaration temporarily, this is only for testing
    std::string KmStateStr(SRT_KM_STATE state);

    Verb() << "ENCRYPTION status: " << KmStateStr(kmstate)
        << " (SND:" << KmStateStr(snd_kmstate) << " RCV:" << KmStateStr(rcv_kmstate)
        << ") PBKEYLEN=" << pbkeylen;

    // Display some selected options on the socket.
    if (Verbose::on)
    {
        int64_t bandwidth = 0;
        int latency = 0;
        bool blocking_snd = false, blocking_rcv = false;
        int dropdelay = 0;
        int size_int = sizeof (int), size_int64 = sizeof (int64_t), size_bool = sizeof (bool);

        srt_getsockflag(m_sock, SRTO_MAXBW, &bandwidth, &size_int64);
        srt_getsockflag(m_sock, SRTO_RCVLATENCY, &latency, &size_int);
        srt_getsockflag(m_sock, SRTO_RCVSYN, &blocking_rcv, &size_bool);
        srt_getsockflag(m_sock, SRTO_SNDSYN, &blocking_snd, &size_bool);
        srt_getsockflag(m_sock, SRTO_SNDDROPDELAY, &dropdelay, &size_int);

        Verb() << "OPTIONS: maxbw=" << bandwidth << " rcvlatency=" << latency << boolalpha
            << " blocking{rcv=" << blocking_rcv << " snd=" << blocking_snd
            << "} snddropdelay=" << dropdelay;
    }

    if (!m_blocking_mode)
    {
        // Don't add new epoll if already created as a part
        // of group management: if (srt_epoll == -1)...
        srt_epoll = AddPoller(m_sock, dir);
    }
}

int SrtCommon::AddPoller(SRTSOCKET socket, int modes)
{
    int pollid = srt_epoll_create();
    if (pollid == -1)
        throw std::runtime_error("Can't create epoll in nonblocking mode");
    Verb() << "EPOLL: creating eid=" << pollid << " and adding @" << socket
        << " in " << DirectionName(SRT_EPOLL_OPT(modes)) << " mode";
    srt_epoll_add_usock(pollid, socket, &modes);
    return pollid;
}

int SrtCommon::ConfigurePost(SRTSOCKET sock)
{
    bool yes = m_blocking_mode;
    int result = 0;
    if (m_direction & SRT_EPOLL_OUT)
    {
        Verb() << "Setting SND blocking mode: " << boolalpha << yes << " timeout=" << m_timeout;
        result = srt_setsockopt(sock, 0, SRTO_SNDSYN, &yes, sizeof yes);
        if (result == -1)
        {
#ifdef PLEASE_LOG
            extern srt_logging::Logger applog;
            applog.Error() << "ERROR SETTING OPTION: SRTO_SNDSYN";
#endif
            return result;
        }

        if (m_timeout)
            result = srt_setsockopt(sock, 0, SRTO_SNDTIMEO, &m_timeout, sizeof m_timeout);
        if (result == -1)
        {
#ifdef PLEASE_LOG
            extern srt_logging::Logger applog;
            applog.Error() << "ERROR SETTING OPTION: SRTO_SNDTIMEO";
#endif
            return result;
        }
    }

    if (m_direction & SRT_EPOLL_IN)
    {
        Verb() << "Setting RCV blocking mode: " << boolalpha << yes << " timeout=" << m_timeout;
        result = srt_setsockopt(sock, 0, SRTO_RCVSYN, &yes, sizeof yes);
        if (result == -1)
            return result;

        if (m_timeout)
            result = srt_setsockopt(sock, 0, SRTO_RCVTIMEO, &m_timeout, sizeof m_timeout);
        if (result == -1)
            return result;
    }

    // host is only checked for emptiness and depending on that the connection mode is selected.
    // Here we are not exactly interested with that information.
    vector<string> failures;

    SrtConfigurePost(sock, m_options, &failures);


    if (!failures.empty())
    {
        if (Verbose::on)
        {
            Verb() << "WARNING: failed to set options: ";
            copy(failures.begin(), failures.end(), ostream_iterator<string>(*Verbose::cverb, ", "));
            Verb();
        }
    }

    return 0;
}

int SrtCommon::ConfigurePre(SRTSOCKET sock)
{
    int result = 0;

    int no = 0;
    if (!m_tsbpdmode)
    {
        result = srt_setsockopt(sock, 0, SRTO_TSBPDMODE, &no, sizeof no);
        if (result == -1)
            return result;
    }

    // Let's pretend async mode is set this way.
    // This is for asynchronous connect.
    int maybe = m_blocking_mode;
    result = srt_setsockopt(sock, 0, SRTO_RCVSYN, &maybe, sizeof maybe);
    if (result == -1)
        return result;

    // host is only checked for emptiness and depending on that the connection mode is selected.
    // Here we are not exactly interested with that information.
    vector<string> failures;

    // NOTE: here host = "", so the 'connmode' will be returned as LISTENER always,
    // but it doesn't matter here. We don't use 'connmode' for anything else than
    // checking for failures.
    SocketOption::Mode conmode = SrtConfigurePre(sock, "",  m_options, &failures);

    if (conmode == SocketOption::FAILURE)
    {
        if (Verbose::on )
        {
            Verb() << "WARNING: failed to set options: ";
            copy(failures.begin(), failures.end(), ostream_iterator<string>(*Verbose::cverb, ", "));
            Verb();
        }

        return SRT_ERROR;
    }

    return 0;
}

void SrtCommon::SetupAdapter(const string& host, int port)
{
    sockaddr_in localsa = CreateAddrInet(host, port);
    sockaddr* psa = (sockaddr*)&localsa;
    int stat = srt_bind(m_sock, psa, sizeof localsa);
    if (stat == SRT_ERROR)
        Error("srt_bind");
}

void SrtCommon::OpenClient(string host, int port)
{
    PrepareClient();

    if (m_outgoing_port)
    {
        SetupAdapter("", m_outgoing_port);
    }

    ConnectClient(host, port);
}

void SrtCommon::PrepareClient()
{
    m_sock = srt_create_socket();
    if (m_sock == SRT_ERROR)
        Error("srt_create_socket");

    int stat = ConfigurePre(m_sock);
    if (stat == SRT_ERROR)
        Error("ConfigurePre");

    if (!m_blocking_mode)
    {
        srt_conn_epoll = AddPoller(m_sock, SRT_EPOLL_OUT);
    }

}

/*
   This may be used sometimes for testing, but it's nonportable.
   void SrtCommon::SpinWaitAsync()
   {
   static string udt_status_names [] = {
   "INIT" , "OPENED", "LISTENING", "CONNECTING", "CONNECTED", "BROKEN", "CLOSING", "CLOSED", "NONEXIST"
   };

   for (;;)
   {
   SRT_SOCKSTATUS state = srt_getsockstate(m_sock);
   if (int(state) < SRTS_CONNECTED)
   {
   if (Verbose::on)
   Verb() << state;
   usleep(250000);
   continue;
   }
   else if (int(state) > SRTS_CONNECTED)
   {
   Error("UDT::connect status=" + udt_status_names[state]);
   }

   return;
   }
   }
 */

void SrtCommon::ConnectClient(string host, int port)
{

    sockaddr_in sa = CreateAddrInet(host, port);
    sockaddr* psa = (sockaddr*)&sa;

    Verb() << "Connecting to " << host << ":" << port << " ... " << VerbNoEOL;
    int stat = srt_connect(m_sock, psa, sizeof sa);
    if (stat == SRT_ERROR)
    {
        SRT_REJECT_REASON reason = srt_getrejectreason(m_sock);
#if PLEASE_LOG
        extern srt_logging::Logger applog;
        LOGP(applog.Error, "ERROR reported by srt_connect - closing socket @", m_sock);
#endif
        srt_close(m_sock);
        Error("srt_connect", reason);
    }

    // Wait for REAL connected state if nonblocking mode
    if (!m_blocking_mode)
    {
        Verb() << "[ASYNC] " << VerbNoEOL;

        // SPIN-WAITING version. Don't use it unless you know what you're doing.
        // SpinWaitAsync();

        // Socket readiness for connection is checked by polling on WRITE allowed sockets.
        int len = 2;
        SRTSOCKET ready[2];
        if (srt_epoll_wait(srt_conn_epoll, 0, 0, ready, &len, -1, 0, 0, 0, 0) != -1)
        {
            Verb() << "[EPOLL: " << len << " sockets] " << VerbNoEOL;
        }
        else
        {
            Error("srt_epoll_wait(srt_conn_epoll)");
        }
    }

    Verb() << " connected.";
    stat = ConfigurePost(m_sock);
    if (stat == SRT_ERROR)
        Error("ConfigurePost");
}

void SrtCommon::Error(string src, SRT_REJECT_REASON reason)
{
    int errnov = 0;
    const int result = srt_getlasterror(&errnov);
    if (result == SRT_SUCCESS)
    {
        cerr << "\nERROR (app): " << src << endl;
        throw std::runtime_error(src);
    }
    string message = srt_getlasterror_str();
    if (result == SRT_ECONNREJ)
    {
        if ( Verbose::on )
            Verb() << "FAILURE\n" << src << ": [" << result << "] "
                << "Connection rejected: [" << int(reason) << "]: "
                << srt_rejectreason_str(reason);
        else
            cerr << "\nERROR #" << result
                << ": Connection rejected: [" << int(reason) << "]: "
                << srt_rejectreason_str(reason);
    }
    else
    {
        if ( Verbose::on )
        Verb() << "FAILURE\n" << src << ": [" << result << "." << errnov << "] " << message;
        else
        cerr << "\nERROR #" << result << "." << errnov << ": " << message << endl;
    }

    throw TransmissionError("error: " + src + ": " + message);
}

void SrtCommon::SetupRendezvous(string adapter, int port)
{
    bool yes = true;
    srt_setsockopt(m_sock, 0, SRTO_RENDEZVOUS, &yes, sizeof yes);

    sockaddr_in localsa = CreateAddrInet(adapter, port);
    sockaddr* plsa = (sockaddr*)&localsa;
    Verb() << "Binding a server on " << adapter << ":" << port << " ...";
    int stat = srt_bind(m_sock, plsa, sizeof localsa);
    if (stat == SRT_ERROR)
    {
        srt_close(m_sock);
        Error("srt_bind");
    }
}

void SrtCommon::Close()
{
#if PLEASE_LOG
        extern srt_logging::Logger applog;
        LOGP(applog.Error, "CLOSE requested - closing socket @", m_sock);
#endif
    bool any = false;
    bool yes = true;
    if (m_sock != SRT_INVALID_SOCK)
    {
        Verb() << "SrtCommon: DESTROYING CONNECTION, closing socket (rt%" << m_sock << ")...";
        srt_setsockflag(m_sock, SRTO_SNDSYN, &yes, sizeof yes);
        srt_close(m_sock);
        any = true;
    }

    if (m_bindsock != SRT_INVALID_SOCK)
    {
        Verb() << "SrtCommon: DESTROYING SERVER, closing socket (ls%" << m_bindsock << ")...";
        // Set sndsynchro to the socket to synch-close it.
        srt_setsockflag(m_bindsock, SRTO_SNDSYN, &yes, sizeof yes);
        srt_close(m_bindsock);
        any = true;
    }

    if (any)
        Verb() << "SrtCommon: ... done.";
}

SrtCommon::~SrtCommon()
{
    Close();
}

SrtSource::SrtSource(string host, int port, const map<string,string>& par)
{
    Init(host, port, par, SRT_EPOLL_IN);
    ostringstream os;
    os << host << ":" << port;
    hostport_copy = os.str();
}

static void PrintSrtStats(SRTSOCKET sock, bool clr, bool bw, bool stats)
{
    CBytePerfMon perf;
    // clear only if stats report is to be read
    srt_bstats(sock, &perf, clr);

    if (bw)
        cout << transmit_stats_writer->WriteBandwidth(perf.mbpsBandwidth);
    if (stats)
        cout << transmit_stats_writer->WriteStats(sock, perf);
}



bytevector SrtSource::Read(size_t chunk)
{
    static size_t counter = 1;

    bytevector data(chunk);
    bool ready = true;
    int stat;
    do
    {
        ::transmit_throw_on_interrupt = true;
        stat = srt_recvmsg(m_sock, data.data(), chunk);
        ::transmit_throw_on_interrupt = false;
        if (stat == SRT_ERROR)
        {
            if (!m_blocking_mode)
            {
                // EAGAIN for SRT READING
                if (srt_getlasterror(NULL) == SRT_EASYNCRCV)
                {
                    Verb() << "AGAIN: - waiting for data by epoll...";
                    // Poll on this descriptor until reading is available, indefinitely.
                    int len = 2;
                    SRTSOCKET sready[2];
                    if (srt_epoll_wait(srt_epoll, sready, &len, 0, 0, -1, 0, 0, 0, 0) != -1)
                    {
                        Verb() << "... epoll reported ready " << len << " sockets";
                        continue;
                    }
                    // If was -1, then passthru.
                }
            }
            Error("srt_recvmsg2");
        }

        if (stat == 0)
        {
            throw ReadEOF(hostport_copy);
        }
    }
    while (!ready);

    chunk = size_t(stat);
    if (chunk < data.size())
        data.resize(chunk);

    const bool need_bw_report    = transmit_bw_report    && int(counter % transmit_bw_report) == transmit_bw_report - 1;
    const bool need_stats_report = transmit_stats_report && counter % transmit_stats_report == transmit_stats_report - 1;

    if (transmit_stats_report && (need_stats_report || need_bw_report))
    {
        PrintSrtStats(m_sock, need_stats_report, need_bw_report, need_stats_report);
    }

    ++counter;

    return data;
}

SrtTarget::SrtTarget(std::string host, int port, const std::map<std::string,std::string>& par)
{
    Init(host, port, par, SRT_EPOLL_OUT);
}


int SrtTarget::ConfigurePre(SRTSOCKET sock)
{
    int result = SrtCommon::ConfigurePre(sock);
    if (result == -1)
        return result;

    int yes = 1;
    // This is for the HSv4 compatibility; if both parties are HSv5
    // (min. version 1.2.1), then this setting simply does nothing.
    // In HSv4 this setting is obligatory; otherwise the SRT handshake
    // extension will not be done at all.
    result = srt_setsockopt(sock, 0, SRTO_SENDER, &yes, sizeof yes);
    if (result == -1)
        return result;

    return 0;
}

void SrtTarget::Write(const bytevector& data)
{
    static int counter = 1;
    ::transmit_throw_on_interrupt = true;

    // Check first if it's ready to write.
    // If not, wait indefinitely.
    if (!m_blocking_mode)
    {
        int ready[2];
        int len = 2;
        if (srt_epoll_wait(srt_epoll, 0, 0, ready, &len, -1, 0, 0, 0, 0) == SRT_ERROR)
            Error("srt_epoll_wait");
    }

    int stat = srt_sendmsg2(m_sock, data.data(), data.size(), nullptr);
    if (stat == SRT_ERROR)
        Error("srt_sendmsg");
    ::transmit_throw_on_interrupt = false;

    const bool need_bw_report    = transmit_bw_report    && int(counter % transmit_bw_report) == transmit_bw_report - 1;
    const bool need_stats_report = transmit_stats_report && counter % transmit_stats_report == transmit_stats_report - 1;

    if (transmit_stats_report && (need_stats_report || need_bw_report))
    {
        PrintSrtStats(m_sock, need_stats_report, need_bw_report, need_stats_report);
    }

    ++counter;
}

SrtRelay::SrtRelay(std::string host, int port, const std::map<std::string,std::string>& par)
{
    Init(host, port, par, SRT_EPOLL_IN | SRT_EPOLL_OUT);
}

SrtModel::SrtModel(string host, int port, map<string,string> par)
{
    InitParameters(host, par);
    if (m_mode == "caller")
        is_caller = true;
    else if (m_mode == "rendezvous")
        is_rend = true;
    else if (m_mode != "listener")
        throw std::invalid_argument("Wrong 'mode' attribute; expected: caller, listener, rendezvous");

    m_host = host;
    m_port = port;
}

void SrtModel::Establish(ref_t<std::string> name)
{
    // This does connect or accept.
    // When this returned true, the caller should create
    // a new SrtSource or SrtTaget then call StealFrom(*this) on it.

    // If this is a connector and the peer doesn't have a corresponding
    // medium, it should send back a single byte with value 0. This means
    // that agent should stop connecting.

    if (is_rend)
    {
        OpenRendezvous(m_adapter, m_host, m_port);
    }
    else if (is_caller)
    {
        // Establish a connection

        PrepareClient();

        if (name.get() != "")
        {
            Verb() << "Connect with requesting stream [" << name.get() << "]";
            UDT::setstreamid(m_sock, *name);
        }
        else
        {
            Verb() << "NO STREAM ID for SRT connection";
        }

        if (m_outgoing_port)
        {
            Verb() << "Setting outgoing port: " << m_outgoing_port;
            SetupAdapter("", m_outgoing_port);
        }

        ConnectClient(m_host, m_port);

        if (m_outgoing_port == 0)
        {
            // Must rely on a randomly selected one. Extract the port
            // so that it will be reused next time.
            sockaddr_any s(AF_INET);
            int namelen = s.size();
            if (srt_getsockname(Socket(), &s, &namelen) == SRT_ERROR)
            {
                Error("srt_getsockname");
            }

            m_outgoing_port = s.hport();
            Verb() << "Extracted outgoing port: " << m_outgoing_port;
        }
    }
    else
    {
        // Listener - get a socket by accepting.
        // Check if the listener is already created first
        if (Listener() == SRT_INVALID_SOCK)
        {
            Verb() << "Setting up listener: port=" << m_port << " backlog=5";
            PrepareListener(m_adapter, m_port, 5);
        }

        Verb() << "Accepting a client...";
        AcceptNewClient();
        // This rewrites m_sock with a new SRT socket ("accepted" socket)
        *name = UDT::getstreamid(m_sock);
        Verb() << "... GOT CLIENT for stream [" << name.get() << "]";
    }
}


template <class Iface> struct Srt;
template <> struct Srt<Source> { typedef SrtSource type; };
template <> struct Srt<Target> { typedef SrtTarget type; };
template <> struct Srt<Relay> { typedef SrtRelay type; };

template <class Iface>
Iface* CreateSrt(const string& host, int port, const map<string,string>& par)
{ return new typename Srt<Iface>::type (host, port, par); }

bytevector ConsoleRead(size_t chunk)
{
    bytevector data(chunk);
    bool st = cin.read(data.data(), chunk).good();
    chunk = cin.gcount();
    if (chunk == 0 && !st)
        return bytevector();

    if (chunk < data.size())
        data.resize(chunk);
    if (data.empty())
        throw Source::ReadEOF("CONSOLE device");

    return data;
}

class ConsoleSource: public virtual Source
{
public:

    ConsoleSource()
    {
    }

    bytevector Read(size_t chunk) override
    {
        return ConsoleRead(chunk);
    }

    bool IsOpen() override { return cin.good(); }
    bool End() override { return cin.eof(); }
};

class ConsoleTarget: public virtual Target
{
public:

    ConsoleTarget()
    {
    }

    void Write(const bytevector& data) override
    {
        cout.write(data.data(), data.size());
    }

    bool IsOpen() override { return cout.good(); }
    bool Broken() override { return cout.eof(); }
};

class ConsoleRelay: public Relay, public ConsoleSource, public ConsoleTarget
{
public:
    ConsoleRelay() = default;

    bool IsOpen() override { return cin.good() && cout.good(); }
};

template <class Iface> struct Console;
template <> struct Console<Source> { typedef ConsoleSource type; };
template <> struct Console<Target> { typedef ConsoleTarget type; };
template <> struct Console<Relay> { typedef ConsoleRelay type; };

template <class Iface>
Iface* CreateConsole() { return new typename Console<Iface>::type (); }


// More options can be added in future.
SocketOption udp_options [] {
    { "iptos", IPPROTO_IP, IP_TOS, SocketOption::PRE, SocketOption::INT, nullptr },
    // IP_TTL and IP_MULTICAST_TTL are handled separately by a common option, "ttl".
    { "mcloop", IPPROTO_IP, IP_MULTICAST_LOOP, SocketOption::PRE, SocketOption::INT, nullptr }
};

static inline bool IsMulticast(in_addr adr)
{
    unsigned char* abytes = (unsigned char*)&adr.s_addr;
    unsigned char c = abytes[0];
    return c >= 224 && c <= 239;
}


class UdpCommon
{
protected:
    int m_sock = -1;
    sockaddr_in sadr;
    string adapter;
    map<string, string> m_options;

    void Setup(string host, int port, map<string,string> attr)
    {
        m_sock = socket(AF_INET, SOCK_DGRAM, IPPROTO_UDP);
        if (m_sock == -1)
            Error(SysError(), "UdpCommon::Setup: socket");

        int yes = 1;
        ::setsockopt(m_sock, SOL_SOCKET, SO_REUSEADDR, (const char*)&yes, sizeof yes);

        sadr = CreateAddrInet(host, port);

        bool is_multicast = false;

        if (attr.count("multicast"))
        {
            if (!IsMulticast(sadr.sin_addr))
            {
                throw std::runtime_error("UdpCommon: requested multicast for a non-multicast-type IP address");
            }
            is_multicast = true;
        }
        else if (IsMulticast(sadr.sin_addr))
        {
            is_multicast = true;
        }

        if (is_multicast)
        {
            ip_mreq_source mreq_ssm;
            ip_mreq mreq;
            sockaddr_in maddr;
            int opt_name;
            void* mreq_arg_ptr;
            socklen_t mreq_arg_size;

            adapter = attr.count("adapter") ? attr.at("adapter") : string();
            if (adapter == "")
            {
                Verb() << "Multicast: home address: INADDR_ANY:" << port;
                maddr.sin_family = AF_INET;
                maddr.sin_addr.s_addr = htonl(INADDR_ANY);
                maddr.sin_port = htons(port); // necessary for temporary use
            }
            else
            {
                Verb() << "Multicast: home address: " << adapter << ":" << port;
                maddr = CreateAddrInet(adapter, port);
            }

            if (attr.count("source"))
            {
                /* this is an ssm.  we need to use the right struct and opt */
                opt_name = IP_ADD_SOURCE_MEMBERSHIP;
                mreq_ssm.imr_multiaddr.s_addr = sadr.sin_addr.s_addr;
                mreq_ssm.imr_interface.s_addr = maddr.sin_addr.s_addr;
                inet_pton(AF_INET, attr.at("source").c_str(), &mreq_ssm.imr_sourceaddr);
                mreq_arg_size = sizeof(mreq_ssm);
                mreq_arg_ptr = &mreq_ssm;
            }
            else
            {
                opt_name = IP_ADD_MEMBERSHIP;
                mreq.imr_multiaddr.s_addr = sadr.sin_addr.s_addr;
                mreq.imr_interface.s_addr = maddr.sin_addr.s_addr;
                mreq_arg_size = sizeof(mreq);
                mreq_arg_ptr = &mreq;
            }

#ifdef _WIN32
            const char* mreq_arg = (const char*)mreq_arg_ptr;
            const auto status_error = SOCKET_ERROR;
#else
            const void* mreq_arg = mreq_arg_ptr;
            const auto status_error = -1;
#endif

#if defined(_WIN32) || defined(__CYGWIN__)
            // On Windows it somehow doesn't work when bind()
            // is called with multicast address. Write the address
            // that designates the network device here.
            // Also, sets port sharing when working with multicast
            sadr = maddr;
            int reuse = 1;
            int shareAddrRes = setsockopt(m_sock, SOL_SOCKET, SO_REUSEADDR, reinterpret_cast<const char*>(&reuse), sizeof(reuse));
            if (shareAddrRes == status_error)
            {
                throw runtime_error("marking socket for shared use failed");
            }
            Verb() << "Multicast(Windows): will bind to home address";
#else
            Verb() << "Multicast(POSIX): will bind to IGMP address: " << host;
#endif
            int res = setsockopt(m_sock, IPPROTO_IP, opt_name, mreq_arg, mreq_arg_size);

            if (res == status_error)
            {
                Error(errno, "adding to multicast membership failed");
            }

            attr.erase("multicast");
            attr.erase("adapter");
        }

        // The "ttl" options is handled separately, it maps to both IP_TTL
        // and IP_MULTICAST_TTL so that TTL setting works for both uni- and multicast.
        if (attr.count("ttl"))
        {
            int ttl = stoi(attr.at("ttl"));
            int res = setsockopt(m_sock, IPPROTO_IP, IP_TTL, (const char*)&ttl, sizeof ttl);
            if (res == -1)
                Verb() << "WARNING: failed to set 'ttl' (IP_TTL) to " << ttl;
            res = setsockopt(m_sock, IPPROTO_IP, IP_MULTICAST_TTL, (const char*)&ttl, sizeof ttl);
            if (res == -1)
                Verb() << "WARNING: failed to set 'ttl' (IP_MULTICAST_TTL) to " << ttl;

            attr.erase("ttl");
        }

        m_options = attr;

        for (auto o: udp_options)
        {
            // Ignore "binding" - for UDP there are no post options.
            if (m_options.count(o.name))
            {
                string value = m_options.at(o.name);
                bool ok = o.apply<SocketOption::SYSTEM>(m_sock, value);
                if (!ok)
                    Verb() << "WARNING: failed to set '" << o.name << "' to " << value;
            }
        }
    }

    void Error(int err, string src)
    {
        char buf[512];
        string message = SysStrError(err, buf, 512u);

        if (Verbose::on)
            Verb() << "FAILURE\n" << src << ": [" << err << "] " << message;
        else
            cerr << "\nERROR #" << err << ": " << message << endl;

        throw TransmissionError("error: " + src + ": " + message);
    }

    ~UdpCommon()
    {
#ifdef _WIN32
        if (m_sock != -1)
        {
            shutdown(m_sock, SD_BOTH);
            closesocket(m_sock);
            m_sock = -1;
        }
#else
        close(m_sock);
#endif
    }
};


class UdpSource: public virtual Source, public virtual UdpCommon
{
    bool eof = true;
public:

    UdpSource(string host, int port, const map<string,string>& attr)
    {
        Setup(host, port, attr);
        int stat = ::bind(m_sock, (sockaddr*)&sadr, sizeof sadr);
        if (stat == -1)
            Error(SysError(), "Binding address for UDP");
        eof = false;
    }

    bytevector Read(size_t chunk) override
    {
        bytevector data(chunk);
        sockaddr_in sa;
        socklen_t si = sizeof(sockaddr_in);
        int stat = recvfrom(m_sock, data.data(), chunk, 0, (sockaddr*)&sa, &si);
        if (stat == -1)
            Error(SysError(), "UDP Read/recvfrom");

        if (stat < 1)
        {
            eof = true;
            return bytevector();
        }

        chunk = size_t(stat);
        if (chunk < data.size())
            data.resize(chunk);

        return data;
    }

    bool IsOpen() override { return m_sock != -1; }
    bool End() override { return eof; }
};

class UdpTarget: public virtual Target, public virtual UdpCommon
{
public:
    UdpTarget(string host, int port, const map<string,string>& attr )
    {
        Setup(host, port, attr);
        if (adapter != "")
        {
            sockaddr_in maddr = CreateAddrInet(adapter, 0);
            in_addr addr = maddr.sin_addr;

            int res = setsockopt(m_sock, IPPROTO_IP, IP_MULTICAST_IF, reinterpret_cast<const char*>(&addr), sizeof(addr));
            if (res == -1)
            {
                Error(SysError(), "setsockopt/IP_MULTICAST_IF: " + adapter);
            }
        }

    }

    void Write(const bytevector& data) override
    {
        int stat = sendto(m_sock, data.data(), data.size(), 0, (sockaddr*)&sadr, sizeof sadr);
        if (stat == -1)
            Error(SysError(), "UDP Write/sendto");
    }

    bool IsOpen() override { return m_sock != -1; }
    bool Broken() override { return false; }
};

class UdpRelay: public Relay, public UdpSource, public UdpTarget
{
public:
    UdpRelay(string host, int port, const map<string,string>& attr):
        UdpSource(host, port, attr),
        UdpTarget(host, port, attr)
    {
    }

    bool IsOpen() override { return m_sock != -1; }
};

template <class Iface> struct Udp;
template <> struct Udp<Source> { typedef UdpSource type; };
template <> struct Udp<Target> { typedef UdpTarget type; };
template <> struct Udp<Relay> { typedef UdpRelay type; };

template <class Iface>
Iface* CreateUdp(const string& host, int port, const map<string,string>& par) { return new typename Udp<Iface>::type (host, port, par); }

template<class Base>
inline bool IsOutput() { return false; }

template<>
inline bool IsOutput<Target>() { return true; }

template <class Base>
extern unique_ptr<Base> CreateMedium(const string& uri)
{
    unique_ptr<Base> ptr;

    UriParser u(uri);

    int iport = 0;
    switch ( u.type() )
    {
    default:
        break; // do nothing, return nullptr
    case UriParser::FILE:
        if (u.host() == "con" || u.host() == "console")
        {
            if ( IsOutput<Base>() && (
                        (Verbose::on && Verbose::cverb == &cout)
                        || transmit_bw_report || transmit_stats_report) )
            {
                cerr << "ERROR: file://con with -v or -r or -s would result in mixing the data and text info.\n";
                cerr << "ERROR: HINT: you can stream through a FIFO (named pipe)\n";
                throw invalid_argument("incorrect parameter combination");
            }
            ptr.reset( CreateConsole<Base>() );
        }
        else
            ptr.reset( CreateFile<Base>(u.path()));
        break;

    case UriParser::SRT:
        ptr.reset( CreateSrt<Base>(u.host(), u.portno(), u.parameters()) );
        break;


    case UriParser::UDP:
        iport = atoi(u.port().c_str());
        if (iport < 1024)
        {
            cerr << "Port value invalid: " << iport << " - must be >=1024\n";
            throw invalid_argument("Invalid port number");
        }
        ptr.reset( CreateUdp<Base>(u.host(), iport, u.parameters()) );
        break;

    }

    if (ptr)
        ptr->uri = move(u);
    return ptr;
}


std::unique_ptr<Source> Source::Create(const std::string& url)
{
    return CreateMedium<Source>(url);
}

std::unique_ptr<Target> Target::Create(const std::string& url)
{
    return CreateMedium<Target>(url);
}<|MERGE_RESOLUTION|>--- conflicted
+++ resolved
@@ -24,16 +24,12 @@
 #endif
 
 #include "netinet_any.h"
-<<<<<<< HEAD
-#include "api.h" // SockaddrToString - XXX move to utils or some more suitable place
-=======
 #include "common.h"
 #include "api.h"
 #include "udt.h"
 #include "logging.h"
 #include "utilities.h"
 
->>>>>>> 808d86bf
 #include "apputil.hpp"
 #include "socketoptions.hpp"
 #include "uriparser.hpp"
@@ -638,7 +634,6 @@
 
     sockaddr_in sa = CreateAddrInet(host, port);
     sockaddr* psa = (sockaddr*)&sa;
-
     Verb() << "Connecting to " << host << ":" << port << " ... " << VerbNoEOL;
     int stat = srt_connect(m_sock, psa, sizeof sa);
     if (stat == SRT_ERROR)
