/*
 * SRT - Secure, Reliable, Transport
 * Copyright (c) 2018 Haivision Systems Inc.
 * 
 * This Source Code Form is subject to the terms of the Mozilla Public
 * License, v. 2.0. If a copy of the MPL was not distributed with this
 * file, You can obtain one at http://mozilla.org/MPL/2.0/.
 * 
 */

// Medium concretizations

// Just for formality. This file should be used 
#include <iostream>
#include <fstream>
#include <sstream>
#include <string>
#include <stdexcept>
#include <iterator>
#include <map>
#include <srt.h>
#if !defined(_WIN32)
#include <sys/ioctl.h>
#endif

// SRT protected includes
#include "netinet_any.h"
#include "common.h"
#include "api.h"
#include "udt.h"
#include "logging.h"
#include "utilities.h"

#include "apputil.hpp"
#include "socketoptions.hpp"
#include "uriparser.hpp"
#include "testmedia.hpp"
#include "srt_compat.h"
#include "verbose.hpp"

using namespace std;

using srt_logging::SockStatusStr;
#if ENABLE_EXPERIMENTAL_BONDING
using srt_logging::MemberStatusStr;
#endif

volatile bool transmit_throw_on_interrupt = false;
int transmit_bw_report = 0;
unsigned transmit_stats_report = 0;
size_t transmit_chunk_size = SRT_LIVE_DEF_PLSIZE;
bool transmit_printformat_json = false;
srt_listen_callback_fn* transmit_accept_hook_fn = nullptr;
void* transmit_accept_hook_op = nullptr;
bool transmit_use_sourcetime = false;

// Do not unblock. Copy this to an app that uses applog and set appropriate name.
//srt_logging::Logger applog(SRT_LOGFA_APP, srt_logger_config, "srt-test");

std::shared_ptr<SrtStatsWriter> transmit_stats_writer;

string DirectionName(SRT_EPOLL_T direction)
{
    string dir_name;
    if (direction & ~SRT_EPOLL_ERR)
    {
        if (direction & SRT_EPOLL_IN)
        {
            dir_name = "source";
        }

        if (direction & SRT_EPOLL_OUT)
        {
            if (!dir_name.empty())
                dir_name = "relay";
            else
                dir_name = "target";
        }

        if (direction & SRT_EPOLL_ERR)
        {
            dir_name += "+error";
        }
    }
    else
    {
        // stupid name for a case of IPE
        dir_name = "stone";
    }

    return dir_name;
}

template<class FileBase> inline
bytevector FileRead(FileBase& ifile, size_t chunk, const string& filename)
{
    bytevector data(chunk);
    ifile.read(data.data(), chunk);
    size_t nread = ifile.gcount();
    if (nread < data.size())
        data.resize(nread);

    if (data.empty())
        throw Source::ReadEOF(filename);
    return data;
}


class FileSource: public virtual Source
{
    ifstream ifile;
    string filename_copy;
public:

    FileSource(const string& path): ifile(path, ios::in | ios::binary), filename_copy(path)
    {
        if (!ifile)
            throw std::runtime_error(path + ": Can't open file for reading");
    }

    MediaPacket Read(size_t chunk) override { return FileRead(ifile, chunk, filename_copy); }

    bool IsOpen() override { return bool(ifile); }
    bool End() override { return ifile.eof(); }
    //~FileSource() { ifile.close(); }
};

#ifdef PLEASE_LOG
#include "logging.h"
#endif

class FileTarget: public virtual Target
{
    ofstream ofile;
public:

    FileTarget(const string& path): ofile(path, ios::out | ios::trunc | ios::binary) {}

    void Write(const MediaPacket& data) override
    {
        ofile.write(data.payload.data(), data.payload.size());
#ifdef PLEASE_LOG
        extern srt_logging::Logger applog;
        applog.Debug() << "FileTarget::Write: " << data.size() << " written to a file";
#endif
    }

    bool IsOpen() override { return !!ofile; }
    bool Broken() override { return !ofile.good(); }
    //~FileTarget() { ofile.close(); }
    void Close() override
    {
#ifdef PLEASE_LOG
        extern srt_logging::Logger applog;
        applog.Debug() << "FileTarget::Close";
#endif
        ofile.close();
    }
};

// Can't base this class on FileSource and FileTarget classes because they use two
// separate fields, which makes it unable to reliably define IsOpen(). This would
// require to use 'fstream' type field in some kind of FileCommon first. Not worth
// a shot.
class FileRelay: public Relay
{
    fstream iofile;
    string filename_copy;
public:

    FileRelay(const string& path):
        iofile(path, ios::in | ios::out | ios::binary), filename_copy(path)
    {
        if (!iofile)
            throw std::runtime_error(path + ": Can't open file for reading");
    }
    MediaPacket Read(size_t chunk) override { return FileRead(iofile, chunk, filename_copy); }

    void Write(const MediaPacket& data) override
    {
        iofile.write(data.payload.data(), data.payload.size());
    }

    bool IsOpen() override { return !!iofile; }
    bool End() override { return iofile.eof(); }
    bool Broken() override { return !iofile.good(); }
    void Close() override { iofile.close(); }
};

template <class Iface> struct File;
template <> struct File<Source> { typedef FileSource type; };
template <> struct File<Target> { typedef FileTarget type; };
template <> struct File<Relay> { typedef FileRelay type; };

template <class Iface>
Iface* CreateFile(const string& name) { return new typename File<Iface>::type (name); }

void SrtCommon::InitParameters(string host, string path, map<string,string> par)
{
    // Application-specific options: mode, blocking, timeout, adapter
    if ( Verbose::on && !par.empty())
    {
        Verb() << "SRT parameters specified:\n";
        for (map<string,string>::iterator i = par.begin(); i != par.end(); ++i)
        {
            Verb() << "\t" << i->first << " = '" << i->second << "'\n";
        }
    }

    if (path != "")
    {
        // Special case handling of an unusual specification.

        if (path.substr(0, 2) != "//")
        {
            Error("Path specification not supported for SRT (use // in front for special cases)");
        }

        path = path.substr(2);

#if ENABLE_EXPERIMENTAL_BONDING
        if (path == "group")
        {
            // Group specified, check type.
            m_group_type = par["type"];
            if (m_group_type == "")
            {
                Error("With //group, the group 'type' must be specified.");
            }

            vector<string> parts;
            Split(m_group_type, '/', back_inserter(parts));
            if (parts.size() == 0 || parts.size() > 2)
            {
                Error("Invalid specification for 'type' parameter");
            }

            if (parts.size() == 2)
            {
                m_group_type = parts[0];
                m_group_config = parts[1];
            }

            vector<string> nodes;
            Split(par["nodes"], ',', back_inserter(nodes));

            if (nodes.empty())
            {
                Error("With //group, 'nodes' must specify comma-separated host:port specs.");
            }

            int token = 1;

            // Check if correctly specified
            for (string& hostport: nodes)
            {
                if (hostport == "")
                    continue;

                // The attribute string, as it was embedded in another URI,
                // must have had replaced the & character with another ?, so
                // now all ? character, except the first one, must be now
                // restored so that UriParser interprets them correctly.

                size_t atq = hostport.find('?');
                if (atq != string::npos)
                {
                    while (atq+1 < hostport.size())
                    {
                        size_t next = hostport.find('?', atq+1);
                        if (next == string::npos)
                            break;
                        hostport[next] = '&';
                        atq = next;
                    }
                }

                UriParser check(hostport, UriParser::EXPECT_HOST);
                if (check.host() == "" || check.port() == "")
                {
                    Error("With //group, 'nodes' must specify comma-separated host:port specs.");
                }

                if (check.portno() <= 1024)
                {
                    Error("With //group, every node in 'nodes' must have port >1024");
                }

                Connection cc(check.host(), check.portno());
                if (check.parameters().count("weight"))
                {
                    cc.weight = stoi(check.queryValue("weight"));
                }

                if (check.parameters().count("source"))
                {
                    UriParser sourcehp(check.queryValue("source"), UriParser::EXPECT_HOST);
                    cc.source = CreateAddr(sourcehp.host(), sourcehp.portno());
                }

                // Check if there's a key with 'srto.' prefix.

                UriParser::query_it start = check.parameters().lower_bound("srto.");

                SRT_SOCKOPT_CONFIG* config = nullptr;
                bool all_clear = true;
                vector<string> fails;
                map<string, string> options;

                if (start != check.parameters().end())
                {
                    for (; start != check.parameters().end(); ++start)
                    {
                        auto& y = *start;
                        if (y.first.substr(0, 5) != "srto.")
                            break;

                        options[y.first.substr(5)] = y.second;
                    }
                }

                if (!options.empty())
                {
                    config = srt_create_config();

                    for (auto o: srt_options)
                    {
                        if (!options.count(o.name))
                            continue;
                        string value = options.at(o.name);
                        bool ok = o.apply<SocketOption::SRT>(config, value);
                        if ( !ok )
                        {
                            fails.push_back(o.name);
                            all_clear = false;
                        }
                    }

                    if (!all_clear)
                    {
                        srt_delete_config(config);
                        Error("With //group, failed to set options: " + Printable(fails));
                    }

                    cc.options = config;
                }

                cc.token = token++;
                m_group_nodes.push_back(move(cc));
            }

            par.erase("type");
            par.erase("nodes");

            // For a group-connect specification, it's
            // always the caller mode.
            // XXX change it here if maybe rendezvous is also
            // possible in future.
            par["mode"] = "caller";
        }
#endif
    }

    string adapter;
    if (par.count("adapter"))
    {
        adapter = par.at("adapter");
    }

    m_mode = "default";
    if (par.count("mode"))
    {
        m_mode = par.at("mode");
    }
    SocketOption::Mode mode = SrtInterpretMode(m_mode, host, adapter);
    if (mode == SocketOption::FAILURE)
    {
        Error("Invalid mode");
    }

    if (!m_group_nodes.empty() && mode != SocketOption::CALLER)
    {
        Error("Group node specification is only available in caller mode");
    }

    // Fix the mode name after successful interpretation
    m_mode = SocketOption::mode_names[mode];

    par.erase("mode");

    if (par.count("blocking"))
    {
        m_blocking_mode = !false_names.count(par.at("blocking"));
        par.erase("blocking");
    }

    if (par.count("timeout"))
    {
        m_timeout = stoi(par.at("timeout"), 0, 0);
        par.erase("timeout");
    }

    if (par.count("adapter"))
    {
        m_adapter = adapter;
        par.erase("adapter");
    }
    else if (m_mode == "listener")
    {
        // For listener mode, adapter is taken from host,
        // if 'adapter' parameter is not given
        m_adapter = host;
    }

    if (par.count("tsbpd") && false_names.count(par.at("tsbpd")))
    {
        m_tsbpdmode = false;
    }

    if (par.count("port"))
    {
        m_outgoing_port = stoi(par.at("port"), 0, 0);
        par.erase("port");
    }

    // That's kinda clumsy, but it must rely on the defaults.
    // Default mode is live, so check if the file mode was enforced
    if (par.count("transtype") == 0 || par["transtype"] != "file")
    {
        // If the Live chunk size was nondefault, enforce the size.
        if (transmit_chunk_size != SRT_LIVE_DEF_PLSIZE)
        {
            if (transmit_chunk_size > SRT_LIVE_MAX_PLSIZE)
                throw std::runtime_error("Chunk size in live mode exceeds 1456 bytes; this is not supported");

            par["payloadsize"] = Sprint(transmit_chunk_size);
        }
    }

    // Assigning group configuration from a special "groupconfig" attribute.
    // This is the only way how you can set up this configuration at the listener side.
    if (par.count("groupconfig"))
    {
        m_group_config = par.at("groupconfig");
        par.erase("groupconfig");
    }

    // Assign the others here.
    m_options = par;
    m_options["mode"] = m_mode;
}

void SrtCommon::PrepareListener(string host, int port, int backlog)
{
    m_bindsock = srt_create_socket();
    if (m_bindsock == SRT_ERROR)
        Error("srt_create_socket");

    int stat = ConfigurePre(m_bindsock);
    if (stat == SRT_ERROR)
        Error("ConfigurePre");

    if (!m_blocking_mode)
    {
        srt_conn_epoll = AddPoller(m_bindsock, SRT_EPOLL_OUT);
    }

    auto sa = CreateAddr(host, port);
    Verb() << "Binding a server on " << host << ":" << port << " ...";
    stat = srt_bind(m_bindsock, sa.get(), sizeof sa);
    if (stat == SRT_ERROR)
    {
        srt_close(m_bindsock);
        Error("srt_bind");
    }

    Verb() << " listen... " << VerbNoEOL;
    stat = srt_listen(m_bindsock, backlog);
    if (stat == SRT_ERROR)
    {
        srt_close(m_bindsock);
        Error("srt_listen");
    }

}

void SrtCommon::StealFrom(SrtCommon& src)
{
    // This is used when SrtCommon class designates a listener
    // object that is doing Accept in appropriate direction class.
    // The new object should get the accepted socket.
    m_direction = src.m_direction;
    m_blocking_mode = src.m_blocking_mode;
    m_timeout = src.m_timeout;
    m_tsbpdmode = src.m_tsbpdmode;
    m_options = src.m_options;
    m_bindsock = SRT_INVALID_SOCK; // no listener
    m_sock = src.m_sock;
    src.m_sock = SRT_INVALID_SOCK; // STEALING
}

void SrtCommon::AcceptNewClient()
{
    sockaddr_any scl;

    ::transmit_throw_on_interrupt = true;

    if (!m_blocking_mode)
    {
        Verb() << "[ASYNC] (conn=" << srt_conn_epoll << ")";

        int len = 2;
        SRTSOCKET ready[2];
        if (srt_epoll_wait(srt_conn_epoll, 0, 0, ready, &len, -1, 0, 0, 0, 0) == -1)
            Error("srt_epoll_wait(srt_conn_epoll)");

        Verb() << "[EPOLL: " << len << " sockets] " << VerbNoEOL;
    }
    Verb() << " accept..." << VerbNoEOL;

    m_sock = srt_accept(m_bindsock, (scl.get()), (&scl.len));
    if (m_sock == SRT_INVALID_SOCK)
    {
        srt_close(m_bindsock);
        m_bindsock = SRT_INVALID_SOCK;
        Error("srt_accept");
    }

#if ENABLE_EXPERIMENTAL_BONDING
    if (m_sock & SRTGROUP_MASK)
    {
        m_listener_group = true;
        if (m_group_config != "")
        {
            int stat = srt_group_configure(m_sock, m_group_config.c_str());
            if (stat == SRT_ERROR)
            {
                // Don't break the connection basing on this, just ignore.
                Verb() << " (error setting config: '" << m_group_config << "') " << VerbNoEOL;
            }
        }
        // There might be added a poller, remove it.
        // We need it work different way.

#ifndef SRT_OLD_APP_READER

        if (srt_epoll != -1)
        {
            Verb() << "(Group: erasing epoll " << srt_epoll << ") " << VerbNoEOL;
            srt_epoll_release(srt_epoll);
        }

        // Don't add any sockets, they will have to be added
        // anew every time again.
        srt_epoll = srt_epoll_create();
#endif

        // Group data must have a size of at least 1
        // otherwise the srt_group_data() call will fail
        if (m_group_data.empty())
            m_group_data.resize(1);

        Verb() << " connected(group epoll " << srt_epoll <<").";
    }
    else
#endif
    {
        sockaddr_any peeraddr(AF_INET6);
        string peer = "<?PEER?>";
        if (-1 != srt_getpeername(m_sock, (peeraddr.get()), (&peeraddr.len)))
        {
            peer = peeraddr.str();
        }

        sockaddr_any agentaddr(AF_INET6);
        string agent = "<?AGENT?>";
        if (-1 != srt_getsockname(m_sock, (agentaddr.get()), (&agentaddr.len)))
        {
            agent = agentaddr.str();
        }

        Verb() << " connected [" << agent << "] <-- " << peer;
    }
    ::transmit_throw_on_interrupt = false;

    // ConfigurePre is done on bindsock, so any possible Pre flags
    // are DERIVED by sock. ConfigurePost is done exclusively on sock.
    int stat = ConfigurePost(m_sock);
    if (stat == SRT_ERROR)
        Error("ConfigurePost");
}

static string PrintEpollEvent(int events, int et_events)
{
    static pair<int, const char*> const namemap [] = {
        make_pair(SRT_EPOLL_IN, "R"),
        make_pair(SRT_EPOLL_OUT, "W"),
        make_pair(SRT_EPOLL_ERR, "E"),
        make_pair(SRT_EPOLL_UPDATE, "U")
    };

    ostringstream os;
    int N = Size(namemap);

    for (int i = 0; i < N; ++i)
    {
        if (events & namemap[i].first)
        {
            os << "[";
            if (et_events & namemap[i].first)
                os << "^";
            os << namemap[i].second << "]";
        }
    }

    return os.str();
}

void SrtCommon::Init(string host, int port, string path, map<string,string> par, SRT_EPOLL_OPT dir)
{
    m_direction = dir;
    InitParameters(host, path, par);

    int backlog = 1;
    if (m_mode == "listener" && par.count("groupconnect")
            && true_names.count(par["groupconnect"]))
    {
        backlog = 10;
    }

    Verb() << "Opening SRT " << DirectionName(dir) << " " << m_mode
        << "(" << (m_blocking_mode ? "" : "non-") << "blocking,"
        << " backlog=" << backlog << ") on "
        << host << ":" << port;

    try
    {
        if (m_mode == "caller")
        {
            if (m_group_nodes.empty())
            {
                OpenClient(host, port);
            }
#if ENABLE_EXPERIMENTAL_BONDING
            else
            {
                OpenGroupClient(); // Source data are in the fields already.
            }
#endif
        }
        else if (m_mode == "listener")
            OpenServer(m_adapter, port, backlog);
        else if (m_mode == "rendezvous")
            OpenRendezvous(m_adapter, host, port);
        else
        {
            throw std::invalid_argument("Invalid 'mode'. Use 'client' or 'server'");
        }
    }
    catch (...)
    {
        // This is an in-constructor-called function, so
        // when the exception is thrown, the destructor won't
        // close the sockets. This intercepts the exception
        // to close them.
        Verb() << "Open FAILED - closing SRT sockets";
        if (m_bindsock != SRT_INVALID_SOCK)
            srt_close(m_bindsock);
        if (m_sock != SRT_INVALID_SOCK)
            srt_close(m_sock);
        m_sock = m_bindsock = SRT_INVALID_SOCK;
        throw;
    }

    int pbkeylen = 0;
    SRT_KM_STATE kmstate, snd_kmstate, rcv_kmstate;
    int len = sizeof (int);
    srt_getsockflag(m_sock, SRTO_PBKEYLEN, &pbkeylen, &len);
    srt_getsockflag(m_sock, SRTO_KMSTATE, &kmstate, &len);
    srt_getsockflag(m_sock, SRTO_SNDKMSTATE, &snd_kmstate, &len);
    srt_getsockflag(m_sock, SRTO_RCVKMSTATE, &rcv_kmstate, &len);

    // Bring this declaration temporarily, this is only for testing
    std::string KmStateStr(SRT_KM_STATE state);

    Verb() << "ENCRYPTION status: " << KmStateStr(kmstate)
        << " (SND:" << KmStateStr(snd_kmstate) << " RCV:" << KmStateStr(rcv_kmstate)
        << ") PBKEYLEN=" << pbkeylen;

    // Display some selected options on the socket.
    if (Verbose::on)
    {
        int64_t bandwidth = 0;
        int latency = 0;
        bool blocking_snd = false, blocking_rcv = false;
        int dropdelay = 0;
        int size_int = sizeof (int), size_int64 = sizeof (int64_t), size_bool = sizeof (bool);

        srt_getsockflag(m_sock, SRTO_MAXBW, &bandwidth, &size_int64);
        srt_getsockflag(m_sock, SRTO_RCVLATENCY, &latency, &size_int);
        srt_getsockflag(m_sock, SRTO_RCVSYN, &blocking_rcv, &size_bool);
        srt_getsockflag(m_sock, SRTO_SNDSYN, &blocking_snd, &size_bool);
        srt_getsockflag(m_sock, SRTO_SNDDROPDELAY, &dropdelay, &size_int);

        Verb() << "OPTIONS: maxbw=" << bandwidth << " rcvlatency=" << latency << boolalpha
            << " blocking{rcv=" << blocking_rcv << " snd=" << blocking_snd
            << "} snddropdelay=" << dropdelay;
    }

    if (!m_blocking_mode)
    {
        // Don't add new epoll if already created as a part
        // of group management: if (srt_epoll == -1)...

        if (m_mode == "caller")
            dir = (dir | SRT_EPOLL_UPDATE);
        Verb() << "NON-BLOCKING MODE - SUB FOR " << PrintEpollEvent(dir, 0);

        srt_epoll = AddPoller(m_sock, dir);
    }
}

int SrtCommon::AddPoller(SRTSOCKET socket, int modes)
{
    int pollid = srt_epoll_create();
    if (pollid == -1)
        throw std::runtime_error("Can't create epoll in nonblocking mode");
    Verb() << "EPOLL: creating eid=" << pollid << " and adding @" << socket
        << " in " << DirectionName(SRT_EPOLL_OPT(modes)) << " mode";
    srt_epoll_add_usock(pollid, socket, &modes);
    return pollid;
}

int SrtCommon::ConfigurePost(SRTSOCKET sock)
{
    bool yes = m_blocking_mode;
    int result = 0;
    if (m_direction & SRT_EPOLL_OUT)
    {
        Verb() << "Setting SND blocking mode: " << boolalpha << yes << " timeout=" << m_timeout;
        result = srt_setsockopt(sock, 0, SRTO_SNDSYN, &yes, sizeof yes);
        if (result == -1)
        {
#ifdef PLEASE_LOG
            extern srt_logging::Logger applog;
            applog.Error() << "ERROR SETTING OPTION: SRTO_SNDSYN";
#endif
            return result;
        }

        if (m_timeout)
            result = srt_setsockopt(sock, 0, SRTO_SNDTIMEO, &m_timeout, sizeof m_timeout);
        if (result == -1)
        {
#ifdef PLEASE_LOG
            extern srt_logging::Logger applog;
            applog.Error() << "ERROR SETTING OPTION: SRTO_SNDTIMEO";
#endif
            return result;
        }
    }

    if (m_direction & SRT_EPOLL_IN)
    {
        Verb() << "Setting RCV blocking mode: " << boolalpha << yes << " timeout=" << m_timeout;
        result = srt_setsockopt(sock, 0, SRTO_RCVSYN, &yes, sizeof yes);
        if (result == -1)
            return result;

        if (m_timeout)
            result = srt_setsockopt(sock, 0, SRTO_RCVTIMEO, &m_timeout, sizeof m_timeout);
        if (result == -1)
            return result;
    }

    // host is only checked for emptiness and depending on that the connection mode is selected.
    // Here we are not exactly interested with that information.
    vector<string> failures;

    SrtConfigurePost(sock, m_options, &failures);


    if (!failures.empty())
    {
        if (Verbose::on)
        {
            Verb() << "WARNING: failed to set options: ";
            copy(failures.begin(), failures.end(), ostream_iterator<string>(*Verbose::cverb, ", "));
            Verb();
        }
    }

    return 0;
}

int SrtCommon::ConfigurePre(SRTSOCKET sock)
{
    int result = 0;

    int no = 0;
    if (!m_tsbpdmode)
    {
        result = srt_setsockopt(sock, 0, SRTO_TSBPDMODE, &no, sizeof no);
        if (result == -1)
            return result;
    }

    // Let's pretend async mode is set this way.
    // This is for asynchronous connect.
    int maybe = m_blocking_mode;
    result = srt_setsockopt(sock, 0, SRTO_RCVSYN, &maybe, sizeof maybe);
    if (result == -1)
        return result;

    // host is only checked for emptiness and depending on that the connection mode is selected.
    // Here we are not exactly interested with that information.
    vector<string> failures;

    // NOTE: here host = "", so the 'connmode' will be returned as LISTENER always,
    // but it doesn't matter here. We don't use 'connmode' for anything else than
    // checking for failures.
    SocketOption::Mode conmode = SrtConfigurePre(sock, "",  m_options, &failures);

    if (conmode == SocketOption::FAILURE)
    {
        if (Verbose::on )
        {
            Verb() << "WARNING: failed to set options: ";
            copy(failures.begin(), failures.end(), ostream_iterator<string>(*Verbose::cverb, ", "));
            Verb();
        }

        return SRT_ERROR;
    }

    return 0;
}

void SrtCommon::SetupAdapter(const string& host, int port)
{
    auto lsa = CreateAddr(host, port);
    int stat = srt_bind(m_sock, lsa.get(), sizeof lsa);
    if (stat == SRT_ERROR)
        Error("srt_bind");
}

void SrtCommon::OpenClient(string host, int port)
{
    PrepareClient();

    if (m_outgoing_port)
    {
        SetupAdapter("", m_outgoing_port);
    }

    ConnectClient(host, port);
}

void SrtCommon::PrepareClient()
{
    m_sock = srt_create_socket();
    if (m_sock == SRT_ERROR)
        Error("srt_create_socket");

    int stat = ConfigurePre(m_sock);
    if (stat == SRT_ERROR)
        Error("ConfigurePre");

    if (!m_blocking_mode)
    {
        srt_conn_epoll = AddPoller(m_sock, SRT_EPOLL_CONNECT | SRT_EPOLL_ERR);
    }

}

<<<<<<< HEAD
#if ENABLE_EXPERIMENTAL_BONDING
=======
void TransmitGroupSocketConnect(void* srtcommon, SRTSOCKET sock, int error, const sockaddr* /*peer*/, int token)
{
    SrtCommon* that = (SrtCommon*)srtcommon;

    if (error == SRT_SUCCESS)
    {
        return; // nothing to do for a successful socket
    }

    /* Example: identify by target address
    sockaddr_any peersa = peer;
    sockaddr_any agentsa;
    bool haveso = (srt_getsockname(sock, agentsa.get(), &agentsa.len) != -1);
    */

    for (auto& n: that->m_group_nodes)
    {
        if (n.token != -1 && n.token == token)
        {
            n.error = error;
            n.reason = srt_getrejectreason(sock);
            return;
        }

        /*

        bool isso = haveso && !n.source.empty();
        if (n.target == peersa && (!isso || n.source.equal_address(agentsa)))
        {
            Verb() << " (by target)" << VerbNoEOL;
            n.error = error;
            n.reason = srt_getrejectreason(sock);
            return;
        }
        */
    }

    Verb() << " IPE: LINK NOT FOUND???]";
}

>>>>>>> 122df96d
void SrtCommon::OpenGroupClient()
{
    SRT_GROUP_TYPE type = SRT_GTYPE_UNDEFINED;

    // Resolve group type.
    if (m_group_type == "broadcast")
        type = SRT_GTYPE_BROADCAST;
    else if (m_group_type == "backup")
        type = SRT_GTYPE_BACKUP;
    else if (m_group_type == "balancing")
        type = SRT_GTYPE_BALANCING;
    else
    {
        Error("With //group, type='" + m_group_type + "' undefined");
    }

    m_sock = srt_create_group(type);
    if (m_sock == -1)
        Error("srt_create_group");

    srt_connect_callback(m_sock, &TransmitGroupSocketConnect, this);

    int stat = -1;
    if (m_group_config != "")
    {
        stat = srt_group_configure(m_sock, m_group_config.c_str());
        if (stat == SRT_ERROR)
            Error("srt_group_configure");
    }

    stat = ConfigurePre(m_sock);

    if ( stat == SRT_ERROR )
        Error("ConfigurePre");

    if (!m_blocking_mode)
    {
        // Note: here the GROUP is added to the poller.
        srt_conn_epoll = AddPoller(m_sock, SRT_EPOLL_CONNECT | SRT_EPOLL_ERR);
    }

    // Don't check this. Should this fail, the above would already.

    // XXX Now do it regardless whether it's blocking or non-blocking
    // mode - reading from group is currently manually from every socket.
    srt_epoll = srt_epoll_create();

    // ConnectClient can't be used here, the code must
    // be more-less repeated. In this case the situation
    // that not all connections can be established is tolerated,
    // the only case of error is when none of the connections
    // can be established.

    bool any_node = false;

    Verb() << "REDUNDANT connections with " << m_group_nodes.size() << " nodes:";

    if (m_group_data.empty())
        m_group_data.resize(1);

    vector<SRT_SOCKGROUPCONFIG> targets;
    int namelen = sizeof (sockaddr_any);

    Verb() << "Connecting to nodes:";
    int i = 1;
    for (Connection& c: m_group_nodes)
    {
        auto sa = CreateAddr(c.host, c.port);
        c.target = sa;
        Verb() << "\t[" << c.token << "] " << c.host << ":" << c.port << VerbNoEOL;
        vector<string> extras;
        if (c.weight)
            extras.push_back(Sprint("weight=", c.weight));

        if (!c.source.empty())
            extras.push_back("source=" + c.source.str());

        if (!extras.empty())
        {
            Verb() << "?" << extras[0] << VerbNoEOL;
            for (size_t i = 1; i < extras.size(); ++i)
                Verb() << "&" << extras[i] << VerbNoEOL;
        }

        Verb();
        ++i;
        const sockaddr* source = c.source.empty() ? nullptr : c.source.get();
        SRT_SOCKGROUPCONFIG gd = srt_prepare_endpoint(source, sa.get(), namelen);
        gd.weight = c.weight;
        gd.config = c.options;

        targets.push_back(gd);
    }

    Verb() << "Waiting for group connection... " << VerbNoEOL;

    int fisock = srt_connect_group(m_sock, targets.data(), targets.size());

    if (fisock == SRT_ERROR)
    {
        // Complete the error information for every member

        ostringstream out;
        for (Connection& c: m_group_nodes)
        {
            if (c.error != SRT_SUCCESS)
            {
                out << "[" << c.token << "] " << c.host << ":" << c.port;
                if (!c.source.empty())
                    out << "[[" << c.source.str() << "]]";
                out << ": " << srt_strerror(c.error, 0) << ": " << srt_rejectreason_str(c.reason) << endl;
            }
        }
        Error("srt_connect_group, nodes:\n" + out.str());
    }

    if (m_blocking_mode)
    {
        Verb() << "SUCCESSFUL";
    }
    else
    {
        Verb() << "INITIATED [ASYNC]";
    }

    // Configuration change applied on a group should
    // spread the setting on all sockets.
    ConfigurePost(m_sock);

    for (size_t i = 0; i < targets.size(); ++i)
    {
        // As m_group_nodes is simply transformed into 'targets',
        // one index can be used to index them all. You don't
        // have to check if they have equal addresses because they
        // are equal by definition.
        if (targets[i].id != -1 && targets[i].errorcode == SRT_SUCCESS)
        {
            m_group_nodes[i].socket = targets[i].id;
        }
    }

    // Now check which sockets were successful, only those
    // should be added to epoll.
    size_t size = m_group_data.size();
    stat = srt_group_data(m_sock, m_group_data.data(), &size);
    if (stat == -1 && size > m_group_data.size())
    {
        // Just too small buffer. Resize and continue.
        m_group_data.resize(size);
        stat = srt_group_data(m_sock, m_group_data.data(), &size);
    }

    if (stat == -1)
    {
        Error("srt_group_data");
    }
    m_group_data.resize(size);

    for (size_t i = 0; i < m_group_nodes.size(); ++i)
    {
        SRTSOCKET insock = m_group_nodes[i].socket;
        if (insock == -1)
        {
            Verb() << "TARGET '" << sockaddr_any(targets[i].peeraddr).str() << "' connection failed.";
            continue;
        }

        // Have socket, store it into the group socket array.
        any_node = true;
    }

    if (!any_node)
        Error("All connections failed");

    // Wait for REAL connected state if nonblocking mode, for AT LEAST one node.
    if (!m_blocking_mode)
    {
        Verb() << "[ASYNC] " << VerbNoEOL;

        // SPIN-WAITING version. Don't use it unless you know what you're doing.
        // SpinWaitAsync();

        // Socket readiness for connection is checked by polling on WRITE allowed sockets.
        int len1 = 2, len2 = 2;
        SRTSOCKET ready_conn[2], ready_err[2];
        if (srt_epoll_wait(srt_conn_epoll,
                    ready_err, &len2,
                    ready_conn, &len1,
                    -1, // Wait infinitely
                    NULL, NULL,
                    NULL, NULL) != -1)
        {
            // We are waiting for one entity to be ready so it's either
            // in one or the other
            if (find(ready_err, ready_err+len2, m_sock) != ready_err+len2)
            {
                Verb() << "[EPOLL: " << len2 << " entities FAILED]";
                Error("All group connections failed", SRT_REJ_UNKNOWN, SRT_ENOCONN);
            }
            else if (find(ready_conn, ready_conn+len1, m_sock) != ready_conn+len1)
            {
                Verb() << "[EPOLL: " << len1 << " entities] " << VerbNoEOL;
            }
            else
            {
                Error("Group: SPURIOUS epoll readiness");
            }
        }
        else
        {
            Error("srt_epoll_wait");
        }
    }

    stat = ConfigurePost(m_sock);
    if (stat == -1)
    {
        // This kind of error must reject the whole operation.
        // Usually you'll get this error on the first socket,
        // and doing this on the others would result in the same.
        Error("ConfigurePost");
    }


    Verb() << "Group connection report:";
    for (auto& d: m_group_data)
    {
        // id, status, result, peeraddr
        Verb() << "@" << d.id << " <" << SockStatusStr(d.sockstate) << "> (=" << d.result << ") PEER:"
            << sockaddr_any((sockaddr*)&d.peeraddr, sizeof d.peeraddr).str();
    }

    // Prepare group data for monitoring the group status.
    m_group_data.resize(m_group_nodes.size());
}
#endif

/*
   This may be used sometimes for testing, but it's nonportable.
   void SrtCommon::SpinWaitAsync()
   {
   static string udt_status_names [] = {
   "INIT" , "OPENED", "LISTENING", "CONNECTING", "CONNECTED", "BROKEN", "CLOSING", "CLOSED", "NONEXIST"
   };

   for (;;)
   {
   SRT_SOCKSTATUS state = srt_getsockstate(m_sock);
   if (int(state) < SRTS_CONNECTED)
   {
   if (Verbose::on)
   Verb() << state;
   usleep(250000);
   continue;
   }
   else if (int(state) > SRTS_CONNECTED)
   {
   Error("UDT::connect status=" + udt_status_names[state]);
   }

   return;
   }
   }
 */

struct TransmitErrorReason
{
    int error;
    int reason;
};

static std::map<SRTSOCKET, TransmitErrorReason> transmit_error_storage;

static void TransmitConnectCallback(void*, SRTSOCKET socket, int errorcode, const sockaddr* /*peer*/, int /*token*/)
{
    int reason = srt_getrejectreason(socket);
    transmit_error_storage[socket] = TransmitErrorReason { errorcode, reason };
    Verb() << "[Connection error reported on @" << socket << "]";
}

void SrtCommon::ConnectClient(string host, int port)
{
    auto sa = CreateAddr(host, port);
    Verb() << "Connecting to " << host << ":" << port << " ... " << VerbNoEOL;

    if (!m_blocking_mode)
    {
        srt_connect_callback(m_sock, &TransmitConnectCallback, 0);
    }

    int stat = srt_connect(m_sock, sa.get(), sizeof sa);
    if (stat == SRT_ERROR)
    {
        int reason = srt_getrejectreason(m_sock);
#if PLEASE_LOG
        extern srt_logging::Logger applog;
        LOGP(applog.Error, "ERROR reported by srt_connect - closing socket @", m_sock);
#endif
        srt_close(m_sock);
        Error("srt_connect", reason);
    }

    // Wait for REAL connected state if nonblocking mode
    if (!m_blocking_mode)
    {
        Verb() << "[ASYNC] " << VerbNoEOL;

        // SPIN-WAITING version. Don't use it unless you know what you're doing.
        // SpinWaitAsync();

        // Socket readiness for connection is checked by polling on WRITE allowed sockets.
        int lenc = 2, lene = 2;
        SRTSOCKET ready_connect[2], ready_error[2];
        if (srt_epoll_wait(srt_conn_epoll, ready_error, &lene, ready_connect, &lenc, -1, 0, 0, 0, 0) != -1)
        {
            // We should have just one socket, so check whatever socket
            // is in the transmit_error_storage.
            if (!transmit_error_storage.empty())
            {
                Verb() << "[CALLBACK(error): " << VerbNoEOL;
                int error, reason;
                bool failed = false;
                for (pair<const SRTSOCKET, TransmitErrorReason>& e: transmit_error_storage)
                {
                    Verb() << "{@" << e.first << " error=" << e.second.error
                        << " reason=" << e.second.reason << "} " << VerbNoEOL;
                    error = e.second.error;
                    reason = e.second.reason;
                    if (error != SRT_SUCCESS)
                        failed = true;
                }
                Verb() << "]";
                transmit_error_storage.clear();
                if (failed)
                    Error("srt_connect(async/cb)", reason, error);
            }

            if (lene > 0)
            {
                Verb() << "[EPOLL(error): " << lene << " sockets]";
                int reason = srt_getrejectreason(ready_error[0]);
                Error("srt_connect(async)", reason, SRT_ECONNREJ);
            }
            Verb() << "[EPOLL: " << lenc << " sockets] " << VerbNoEOL;
        }
        else
        {
            transmit_error_storage.clear();
            Error("srt_epoll_wait(srt_conn_epoll)");
        }

        transmit_error_storage.clear();
    }

    Verb() << " connected.";
    stat = ConfigurePost(m_sock);
    if (stat == SRT_ERROR)
        Error("ConfigurePost");
}

void SrtCommon::Error(string src, int reason, int force_result)
{
    int errnov = 0;
    const int result = force_result == 0 ? srt_getlasterror(&errnov) : force_result;
    if (result == SRT_SUCCESS)
    {
        cerr << "\nERROR (app): " << src << endl;
        throw std::runtime_error(src);
    }
    string message = srt_strerror(result, errnov);
    if (result == SRT_ECONNREJ)
    {
        if ( Verbose::on )
            Verb() << "FAILURE\n" << src << ": [" << result << "] "
                << "Connection rejected: [" << int(reason) << "]: "
                << srt_rejectreason_str(reason);
        else
            cerr << "\nERROR #" << result
                << ": Connection rejected: [" << int(reason) << "]: "
                << srt_rejectreason_str(reason);
    }
    else
    {
        if ( Verbose::on )
        Verb() << "FAILURE\n" << src << ": [" << result << "." << errnov << "] " << message;
        else
        cerr << "\nERROR #" << result << "." << errnov << ": " << message << endl;
    }

    throw TransmissionError("error: " + src + ": " + message);
}

void SrtCommon::SetupRendezvous(string adapter, string host, int port)
{
    sockaddr_any target = CreateAddr(host, port);
    if (target.family() == AF_UNSPEC)
    {
        Error("Unable to resolve target host: " + host);
    }

    bool yes = true;
    srt_setsockopt(m_sock, 0, SRTO_RENDEZVOUS, &yes, sizeof yes);

    const int outport = m_outgoing_port ? m_outgoing_port : port;

    // Prefer the same IPv as target host
    auto localsa = CreateAddr(adapter, outport, target.family());
    string showhost = adapter;
    if (showhost == "")
        showhost = "ANY";
    if (target.family() == AF_INET6)
        showhost = "[" + showhost + "]";
    Verb() << "Binding rendezvous: " << showhost << ":" << outport << " ...";
    int stat = srt_bind(m_sock, localsa.get(), localsa.size());
    if (stat == SRT_ERROR)
    {
        srt_close(m_sock);
        Error("srt_bind");
    }
}

void SrtCommon::Close()
{
#if PLEASE_LOG
        extern srt_logging::Logger applog;
        LOGP(applog.Error, "CLOSE requested - closing socket @", m_sock);
#endif
    bool any = false;
    bool yes = true;
    if (m_sock != SRT_INVALID_SOCK)
    {
        Verb() << "SrtCommon: DESTROYING CONNECTION, closing socket (rt%" << m_sock << ")...";
        srt_setsockflag(m_sock, SRTO_SNDSYN, &yes, sizeof yes);
        srt_close(m_sock);
        any = true;
    }

    if (m_bindsock != SRT_INVALID_SOCK)
    {
        Verb() << "SrtCommon: DESTROYING SERVER, closing socket (ls%" << m_bindsock << ")...";
        // Set sndsynchro to the socket to synch-close it.
        srt_setsockflag(m_bindsock, SRTO_SNDSYN, &yes, sizeof yes);
        srt_close(m_bindsock);
        any = true;
    }

    if (any)
        Verb() << "SrtCommon: ... done.";
}

SrtCommon::~SrtCommon()
{
    Close();
}

#if ENABLE_EXPERIMENTAL_BONDING
void SrtCommon::UpdateGroupStatus(const SRT_SOCKGROUPDATA* grpdata, size_t grpdata_size)
{
    if (!grpdata)
    {
        // This happens when you passed too small array. Treat this as error and stop.
        cerr << "ERROR: broadcast group update reports " << grpdata_size
            << " existing sockets, but app registerred only " << m_group_nodes.size() << endl;
        Error("Too many unpredicted sockets in the group");
    }

    // Clear the active flag in all nodes so that they are reactivated
    // if they are in the group list, REGARDLESS OF THE STATUS. We need to
    // see all connections that are in the nodes, but not in the group,
    // and this one would have to be activated.
    const SRT_SOCKGROUPDATA* gend = grpdata + grpdata_size;
    for (auto& n: m_group_nodes)
    {
        bool active = (find_if(grpdata, gend,
                    [&n] (const SRT_SOCKGROUPDATA& sg) { return sg.id == n.socket; }) != gend);
        if (!active)
            n.socket = SRT_INVALID_SOCK;
    }

    // Note: sockets are not necessarily in the same order. Find
    // the socket by id.
    for (size_t i = 0; i < grpdata_size; ++i)
    {
        const SRT_SOCKGROUPDATA& d = grpdata[i];
        SRTSOCKET id = d.id;

        SRT_SOCKSTATUS status = d.sockstate;
        int result = d.result;
        SRT_MEMBERSTATUS mstatus = d.memberstate;

        if (result != -1 && status == SRTS_CONNECTED)
        {
            // Short report with the state.
            Verb() << "G@" << id << "<" << MemberStatusStr(mstatus) << "> " << VerbNoEOL;
            continue;
        }
        // id, status, result, peeraddr
        Verb() << "\n\tG@" << id << " <" << SockStatusStr(status) << "/" << MemberStatusStr(mstatus) << "> (=" << result << ") PEER:"
            << sockaddr_any((sockaddr*)&d.peeraddr, sizeof d.peeraddr).str() << VerbNoEOL;

        if (status >= SRTS_BROKEN)
        {
            Verb() << "NOTE: socket @" << id << " is pending for destruction, waiting for it.";
        }
    }

    // This was only informative. Now we check all nodes if they
    // are not active

    int i = 1;
    for (auto& n: m_group_nodes)
    {
        if (n.error != SRT_SUCCESS)
        {
            Verb() << "[" << i << "] CONNECTION FAILURE to '" << n.host << ":" << n.port << "': "
                << srt_strerror(n.error, 0) << ":" << srt_rejectreason_str(n.reason);
        }

        // Check which nodes are no longer active and activate them.
        if (n.socket != SRT_INVALID_SOCK)
            continue;

        auto sa = CreateAddr(n.host, n.port);
        Verb() << "[" << i << "] RECONNECTING to node " << n.host << ":" << n.port << " ... " << VerbNoEOL;
        ++i;

        n.error = SRT_SUCCESS;
        n.reason = SRT_REJ_UNKNOWN;

        const sockaddr* source = n.source.empty() ? nullptr : n.source.get();
        SRT_SOCKGROUPCONFIG gd = srt_prepare_endpoint(source, sa.get(), sa.size());
        gd.weight = n.weight;
        gd.config = n.options;
        gd.token = n.token;

        int fisock = srt_connect_group(m_sock, &gd, 1);
        if (fisock == SRT_ERROR)
        {
            // Whatever. Skip the node.
            Verb() << "FAILED: ";
        }
        else
        {
            // Have socket, store it into the group socket array.
            n.socket = gd.id;
        }
    }
}
#endif

SrtSource::SrtSource(string host, int port, std::string path, const map<string,string>& par)
{
    Init(host, port, path, par, SRT_EPOLL_IN);
    ostringstream os;
    os << host << ":" << port;
    hostport_copy = os.str();
}

static void PrintSrtStats(SRTSOCKET sock, bool clr, bool bw, bool stats)
{
    CBytePerfMon perf;
    // clear only if stats report is to be read
    srt_bstats(sock, &perf, clr);

    if (bw)
        cout << transmit_stats_writer->WriteBandwidth(perf.mbpsBandwidth);
    if (stats)
        cout << transmit_stats_writer->WriteStats(sock, perf);
}


#ifdef SRT_OLD_APP_READER

// NOTE: 'output' is expected to be EMPTY here.
bool SrtSource::GroupCheckPacketAhead(bytevector& output)
{
    bool status = false;
    vector<SRTSOCKET> past_ahead;

    // This map no longer maps only ahead links.
    // Here are all links, and whether ahead, it's defined by the sequence.
    for (auto i = m_group_positions.begin(); i != m_group_positions.end(); ++i)
    {
        // i->first: socket ID
        // i->second: ReadPos { sequence, packet }
        // We are not interested with the socket ID because we
        // aren't going to read from it - we have the packet already.
        ReadPos& a = i->second;

        int seqdiff = CSeqNo::seqcmp(a.sequence, m_group_seqno);
        if ( seqdiff == 1)
        {
            // The very next packet. Return it.
            m_group_seqno = a.sequence;
            Verb() << " (SRT group: ahead delivery %" << a.sequence << " from @" << i->first << ")";
            swap(output, a.packet);
            status = true;
        }
        else if (seqdiff < 1 && !a.packet.empty())
        {
            Verb() << " (@" << i->first << " dropping collected ahead %" << a.sequence << ")";
            a.packet.clear();
        }
        // In case when it's >1, keep it in ahead
    }

    return status;
}

static string DisplayEpollResults(const std::set<SRTSOCKET>& sockset, std::string prefix)
{
    typedef set<SRTSOCKET> fset_t;
    ostringstream os;
    os << prefix << " ";
    for (fset_t::const_iterator i = sockset.begin(); i != sockset.end(); ++i)
    {
        os << "@" << *i << " ";
    }

    return os.str();
}

bytevector SrtSource::GroupRead(size_t chunk)
{
    // Read the current group status. m_sock is here the group id.
    bytevector output;

    // Later iteration over it might be less efficient than
    // by vector, but we'll also often try to check a single id
    // if it was ever seen broken, so that it's skipped.
    set<SRTSOCKET> broken;

RETRY_READING:

    size_t size = m_group_data.size();
    int stat = srt_group_data(m_sock, m_group_data.data(), &size);
    if (stat == -1 && size > m_group_data.size())
    {
        // Just too small buffer. Resize and continue.
        m_group_data.resize(size);
        stat = srt_group_data(m_sock, m_group_data.data(), &size);
    }
    else
    {
        // Downsize if needed.
        m_group_data.resize(size);
    }

    if (stat == -1) // Also after the above fix
    {
        Error(UDT::getlasterror(), "FAILURE when reading group data");
    }

    if (size == 0)
    {
        Error("No sockets in the group - disconnected");
    }

    bool connected = false;
    for (auto& d: m_group_data)
    {
        if (d.status == SRTS_CONNECTED)
        {
            connected = true;
            break;
        }
    }
    if (!connected)
    {
        Error("All sockets in the group disconnected");
    }

    if (Verbose::on)
    {
        for (auto& d: m_group_data)
        {
            if (d.status != SRTS_CONNECTED)
                // id, status, result, peeraddr
                Verb() << "@" << d.id << " <" << SockStatusStr(d.status) << "> (=" << d.result << ") PEER:"
                    << sockaddr_any((sockaddr*)&d.peeraddr, sizeof d.peeraddr).str();
        }
    }

    // Check first the ahead packets if you have any to deliver.
    if (m_group_seqno != -1 && !m_group_positions.empty())
    {
        bytevector ahead_packet;

        // This function also updates the group sequence pointer.
        if (GroupCheckPacketAhead(ahead_packet))
            return move(ahead_packet);
    }

    // LINK QUALIFICATION NAMES:
    //
    // HORSE: Correct link, which delivers the very next sequence.
    // Not necessarily this link is currently active.
    //
    // KANGAROO: Got some packets dropped and the sequence number
    // of the packet jumps over the very next sequence and delivers
    // an ahead packet.
    //
    // ELEPHANT: Is not ready to read, while others are, or reading
    // up to the current latest delivery sequence number does not
    // reach this sequence and the link becomes non-readable earlier.

    // The above condition has ruled out one kangaroo and turned it
    // into a horse.

    // Below there's a loop that will try to extract packets. Kangaroos
    // will be among the polled ones because skipping them risks that
    // the elephants will take over the reading. Links already known as
    // elephants will be also polled in an attempt to revitalize the
    // connection that experienced just a short living choking.
    //
    // After polling we attempt to read from every link that reported
    // read-readiness and read at most up to the sequence equal to the
    // current delivery sequence.

    // Links that deliver a packet below that sequence will be retried
    // until they deliver no more packets or deliver the packet of
    // expected sequence. Links that don't have a record in m_group_positions
    // and report readiness will be always read, at least to know what
    // sequence they currently stand on.
    //
    // Links that are already known as kangaroos will be polled, but
    // no reading attempt will be done. If after the reading series
    // it will turn out that we have no more horses, the slowest kangaroo
    // will be "advanced to a horse" (the ahead link with a sequence
    // closest to the current delivery sequence will get its sequence
    // set as current delivered and its recorded ahead packet returned
    // as the read packet).

    // If we find at least one horse, the packet read from that link
    // will be delivered. All other link will be just ensured update
    // up to this sequence number, or at worst all available packets
    // will be read. In this case all kangaroos remain kangaroos,
    // until the current delivery sequence m_group_seqno will be lifted
    // to the sequence recorded for these links in m_group_positions,
    // during the next time ahead check, after which they will become
    // horses.

    Verb() << "E(" << srt_epoll << ") " << VerbNoEOL;

    for (size_t i = 0; i < size; ++i)
    {
        SRT_SOCKGROUPDATA& d = m_group_data[i];
        if (d.status == SRTS_CONNECTING)
        {
            Verb() << "@" << d.id << "<pending> " << VerbNoEOL;
            int modes = SRT_EPOLL_OUT | SRT_EPOLL_ERR;
            srt_epoll_add_usock(srt_epoll, d.id, &modes);
            continue; // don't read over a failed or pending socket
        }

        if (d.status >= SRTS_BROKEN)
        {
            broken.insert(d.id);
        }

        if (broken.count(d.id))
        {
            Verb() << "@" << d.id << "<broken> " << VerbNoEOL;
            continue;
        }

        if (d.status != SRTS_CONNECTED)
        {
            Verb() << "@" << d.id << "<idle:" << SockStatusStr(d.status) << "> " << VerbNoEOL;
            // Sockets in this state are ignored. We are waiting until it
            // achieves CONNECTING state, then it's added to write.
            continue;
        }

        // Don't skip packets that are ahead because if we have a situation
        // that all links are either "elephants" (do not report read readiness)
        // and "kangaroos" (have already delivered an ahead packet) then
        // omiting kangaroos will result in only elephants to be polled for
        // reading. Elephants, due to the strict timing requirements and
        // ensurance that TSBPD on every link will result in exactly the same
        // delivery time for a packet of given sequence, having an elephant
        // and kangaroo in one cage means that the elephant is simply a broken
        // or half-broken link (the data are not delivered, but it will get
        // repaired soon, enough for SRT to maintain the connection, but it
        // will still drop packets that didn't arrive in time), in both cases
        // it may potentially block the reading for an indefinite time, while
        // simultaneously a kangaroo might be a link that got some packets
        // dropped, but then it's still capable to deliver packets on time.

        // Note also that about the fact that some links turn out to be
        // elephants we'll learn only after we try to poll and read them.

        // Note that d.id might be a socket that was previously being polled
        // on write, when it's attempting to connect, but now it's connected.
        // This will update the socket with the new event set.

        int modes = SRT_EPOLL_IN | SRT_EPOLL_ERR;
        srt_epoll_add_usock(srt_epoll, d.id, &modes);
        Verb() << "@" << d.id << "[READ] " << VerbNoEOL;
    }

    Verb() << "";

    // Here we need to make an additional check.
    // There might be a possibility that all sockets that
    // were added to the reader group, are ahead. At least
    // surely we don't have a situation that any link contains
    // an ahead-read subsequent packet, because GroupCheckPacketAhead
    // already handled that case.
    //
    // What we can have is that every link has:
    // - no known seq position yet (is not registered in the position map yet)
    // - the position equal to the latest delivered sequence
    // - the ahead position

    // Now the situation is that we don't have any packets
    // waiting for delivery so we need to wait for any to report one.
    // XXX We support blocking mode only at the moment.
    // The non-blocking mode would need to simply check the readiness
    // with only immediate report, and read-readiness would have to
    // be done in background.

    SrtPollState sready;

    // Poll on this descriptor until reading is available, indefinitely.
    if (UDT::epoll_swait(srt_epoll, sready, -1) == SRT_ERROR)
    {
        Error(UDT::getlasterror(), "UDT::epoll_swait(srt_epoll, group)");
    }
    if (Verbose::on)
    {
        Verb() << "RDY: {"
            << DisplayEpollResults(sready.rd(), "[R]")
            << DisplayEpollResults(sready.wr(), "[W]")
            << DisplayEpollResults(sready.ex(), "[E]")
            << "} " << VerbNoEOL;

    }

    LOGC(applog.Debug, log << "epoll_swait: "
            << DisplayEpollResults(sready.rd(), "[R]")
            << DisplayEpollResults(sready.wr(), "[W]")
            << DisplayEpollResults(sready.ex(), "[E]"));

    typedef set<SRTSOCKET> fset_t;

    // Handle sockets of pending connection and with errors.
    broken = sready.ex();

    // We don't do anything about sockets that have been configured to
    // poll on writing (that is, pending for connection). What we need
    // is that the epoll_swait call exit on that fact. Probably if this
    // was the only socket reported, no broken and no read-ready, this
    // will later check on output if still empty, if so, repeat the whole
    // function. This write-ready socket will be there already in the
    // connected state and will be added to read-polling.

    // Ok, now we need to have some extra qualifications:
    // 1. If a socket has no registry yet, we read anyway, just
    // to notify the current position. We read ONLY ONE PACKET this time,
    // we'll worry later about adjusting it to the current group sequence
    // position.
    // 2. If a socket is already position ahead, DO NOT read from it, even
    // if it is ready.

    // The state of things whether we were able to extract the very next
    // sequence will be simply defined by the fact that `output` is nonempty.

    int32_t next_seq = m_group_seqno;

    // If this set is empty, it won't roll even once, therefore output
    // will be surely empty. This will be checked then same way as when
    // reading from every socket resulted in error.
    for (fset_t::const_iterator i = sready.rd().begin(); i != sready.rd().end(); ++i)
    {
        // Check if this socket is in aheads
        // If so, don't read from it, wait until the ahead is flushed.

        SRTSOCKET id = *i;
        ReadPos* p = nullptr;
        auto pe = m_group_positions.find(id);
        if (pe != m_group_positions.end())
        {
            p = &pe->second;
            // Possible results of comparison:
            // x < 0: the sequence is in the past, the socket should be adjusted FIRST
            // x = 0: the socket should be ready to get the exactly next packet
            // x = 1: the case is already handled by GroupCheckPacketAhead.
            // x > 1: AHEAD. DO NOT READ.
            int seqdiff = CSeqNo::seqcmp(p->sequence, m_group_seqno);
            if (seqdiff > 1)
            {
                Verb() << "EPOLL: @" << id << " %" << p->sequence << " AHEAD, not reading.";
                continue;
            }
        }


        // Read from this socket stubbornly, until:
        // - reading is no longer possible (AGAIN)
        // - the sequence difference is >= 1

        int fi = 1; // marker for Verb to display flushing
        for (;;)
        {
            bytevector data(chunk);
            SRT_MSGCTRL mctrl = srt_msgctrl_default;
            stat = srt_recvmsg2(id, data.data(), chunk, &mctrl);
            if (stat == SRT_ERROR)
            {
                if (fi == 0)
                {
                    if (Verbose::on)
                    {
                        if (p)
                        {
                            int32_t pktseq = p->sequence;
                            int seqdiff = CSeqNo::seqcmp(p->sequence, m_group_seqno);
                            Verb() << ". %" << pktseq << " " << seqdiff << ")";
                        }
                        else
                        {
                            Verb() << ".)";
                        }
                    }
                    fi = 1;
                }
                int err = srt_getlasterror(0);
                if (err == SRT_EASYNCRCV)
                {
                    // Do not treat this as spurious, just stop reading.
                    break;
                }
                Verb() << "Error @" << id << ": " << srt_getlasterror_str();
                broken.insert(id);
                break;
            }

            // NOTE: checks against m_group_seqno and decisions based on it
            // must NOT be done if m_group_seqno is -1, which means that we
            // are about to deliver the very first packet and we take its
            // sequence number as a good deal.

            // The order must be:
            // - check discrepancy
            // - record the sequence
            // - check ordering.
            // The second one must be done always, but failed discrepancy
            // check should exclude the socket from any further checks.
            // That's why the common check for m_group_seqno != -1 can't
            // embrace everything below.

            // We need to first qualify the sequence, just for a case
            if (m_group_seqno != -1 && abs(m_group_seqno - mctrl.pktseq) > CSeqNo::m_iSeqNoTH)
            {
                // This error should be returned if the link turns out
                // to be the only one, or set to the group data.
                // err = SRT_ESECFAIL;
                if (fi == 0)
                {
                    Verb() << ".)";
                    fi = 1;
                }
                Verb() << "Error @" << id << ": SEQUENCE DISCREPANCY: base=%" << m_group_seqno << " vs pkt=%" << mctrl.pktseq << ", setting ESECFAIL";
                broken.insert(id);
                break;
            }

            // Rewrite it to the state for a case when next reading
            // would not succeed. Do not insert the buffer here because
            // this is only required when the sequence is ahead; for that
            // it will be fixed later.
            if (!p)
            {
                p = &(m_group_positions[id] = ReadPos { mctrl.pktseq, {} });
            }
            else
            {
                p->sequence = mctrl.pktseq;
            }

            if (m_group_seqno != -1)
            {
                // Now we can safely check it.
                int seqdiff = CSeqNo::seqcmp(mctrl.pktseq, m_group_seqno);

                if (seqdiff <= 0)
                {
                    if (fi == 1)
                    {
                        Verb() << "(@" << id << " FLUSH:" << VerbNoEOL;
                        fi = 0;
                    }

                    Verb() << "." << VerbNoEOL;

                    // The sequence is recorded, the packet has to be discarded.
                    // That's all.
                    continue;
                }

                // Finish flush reporting if fallen into here
                if (fi == 0)
                {
                    Verb() << ". %" << mctrl.pktseq << " " << (-seqdiff) << ")";
                    fi = 1;
                }

                // Now we have only two possibilities:
                // seqdiff == 1: The very next sequence, we want to read and return the packet.
                // seqdiff > 1: The packet is ahead - record the ahead packet, but continue with the others.

                if (seqdiff > 1)
                {
                    Verb() << "@" << id << " %" << mctrl.pktseq << " AHEAD";
                    p->packet = move(data);
                    break; // Don't read from that socket anymore.
                }
            }

            // We have seqdiff = 1, or we simply have the very first packet
            // which's sequence is taken as a good deal. Update the sequence
            // and record output.

            if (!output.empty())
            {
                Verb() << "@" << id << " %" << mctrl.pktseq << " REDUNDANT";
                break;
            }


            Verb() << "@" << id << " %" << mctrl.pktseq << " DELIVERING";
            output = move(data);

            // Record, but do not update yet, until all sockets are handled.
            next_seq = mctrl.pktseq;
            break;
        }
    }

    // ready_len is only the length of currently reported
    // ready sockets, NOT NECESSARILY containing all sockets from the group.
    if (broken.size() == size)
    {
        // All broken
        Error("All sockets broken");
    }

    if (Verbose::on && !broken.empty())
    {
        Verb() << "BROKEN: " << Printable(broken) << " - removing";
    }

    // Now remove all broken sockets from aheads, if any.
    // Even if they have already delivered a packet.
    for (SRTSOCKET d: broken)
    {
        m_group_positions.erase(d);
        srt_close(d);
    }

    // May be required to be re-read.
    broken.clear();

    if (!output.empty())
    {
        // We have extracted something, meaning that we have the sequence shift.
        // Update it now and don't do anything else with the sockets.

        // Sanity check
        if (next_seq == -1)
        {
            Error("IPE: next_seq not set after output extracted!");
        }
        m_group_seqno = next_seq;
        return output;
    }

    // Check if we have any sockets left :D

    // Here we surely don't have any more HORSES,
    // only ELEPHANTS and KANGAROOS. Qualify them and
    // attempt to at least take advantage of KANGAROOS.

    // In this position all links are either:
    // - updated to the current position
    // - updated to the newest possible possition available
    // - not yet ready for extraction (not present in the group)

    // If we haven't extracted the very next sequence position,
    // it means that we might only have the ahead packets read,
    // that is, the next sequence has been dropped by all links.

    if (!m_group_positions.empty())
    {
        // This might notify both lingering links, which didn't
        // deliver the required sequence yet, and links that have
        // the sequence ahead. Review them, and if you find at
        // least one packet behind, just wait for it to be ready.
        // Use again the waiting function because we don't want
        // the general waiting procedure to skip others.
        set<SRTSOCKET> elephants;

        // const because it's `typename decltype(m_group_positions)::value_type`
        pair<const SRTSOCKET, ReadPos>* slowest_kangaroo = nullptr;

        for (auto& sock_rp: m_group_positions)
        {
            // NOTE that m_group_seqno in this place wasn't updated
            // because we haven't successfully extracted anything.
            int seqdiff = CSeqNo::seqcmp(sock_rp.second.sequence, m_group_seqno);
            if (seqdiff < 0)
            {
                elephants.insert(sock_rp.first);
            }
            // If seqdiff == 0, we have a socket ON TRACK.
            else if (seqdiff > 0)
            {
                if (!slowest_kangaroo)
                {
                    slowest_kangaroo = &sock_rp;
                }
                else
                {
                    // Update to find the slowest kangaroo.
                    int seqdiff = CSeqNo::seqcmp(slowest_kangaroo->second.sequence, sock_rp.second.sequence);
                    if (seqdiff > 0)
                    {
                        slowest_kangaroo = &sock_rp;
                    }
                }
            }
        }

        // Note that if no "slowest_kangaroo" was found, it means
        // that we don't have kangaroos.
        if (slowest_kangaroo)
        {
            // We have a slowest kangaroo. Elephants must be ignored.
            // Best case, they will get revived, worst case they will be
            // soon broken.
            //
            // As we already have the packet delivered by the slowest
            // kangaroo, we can simply return it.

            m_group_seqno = slowest_kangaroo->second.sequence;
            Verb() << "@" << slowest_kangaroo->first << " %" << m_group_seqno << " KANGAROO->HORSE";
            swap(output, slowest_kangaroo->second.packet);
            return output;
        }

        // Here ALL LINKS ARE ELEPHANTS, stating that we still have any.
        if (Verbose::on)
        {
            if (!elephants.empty())
            {
                // If we don't have kangaroos, then simply reattempt to
                // poll all elephants again anyway (at worst they are all
                // broken and we'll learn about it soon).
                Verb() << "ALL LINKS ELEPHANTS. Re-polling.";
            }
            else
            {
                Verb() << "ONLY BROKEN WERE REPORTED. Re-polling.";
            }
        }
        goto RETRY_READING;
    }

    // We have checked so far only links that were ready to poll.
    // Links that are not ready should be re-checked.
    // Links that were not ready at the entrance should be checked
    // separately, and probably here is the best moment to do it.
    // After we make sure that at least one link is ready, we can
    // reattempt to read a packet from it.

    // Ok, so first collect all sockets that are in
    // connecting state, make a poll for connection.
    srt_epoll_clear_usocks(srt_epoll);
    bool have_connectors = false, have_ready = false;
    for (auto& d: m_group_data)
    {
        if (d.status < SRTS_CONNECTED)
        {
            // Not sure anymore if IN or OUT signals the connect-readiness,
            // but no matter. The signal will be cleared once it is used,
            // while it will be always on when there's anything ready to read.
            int modes = SRT_EPOLL_IN | SRT_EPOLL_OUT;
            srt_epoll_add_usock(srt_epoll, d.id, &modes);
            have_connectors = true;
        }
        else if (d.status == SRTS_CONNECTED)
        {
            have_ready = true;
        }
    }

    if (have_ready || have_connectors)
    {
        Verb() << "(still have: " << (have_ready ? "+" : "-") << "ready, "
            << (have_connectors ? "+" : "-") << "conenctors).";
        goto RETRY_READING;
    }

    if (have_ready)
    {
        Verb() << "(connected in the meantime)";
        // Some have connected in the meantime, don't
        // waste time on the pending ones.
        goto RETRY_READING;
    }

    if (have_connectors)
    {
        Verb() << "(waiting for pending connectors to connect)";
        // Wait here for them to be connected.
        vector<SRTSOCKET> sready;
        sready.resize(m_group_data.size());
        int ready_len = m_group_data.size();
        if (srt_epoll_wait(srt_epoll, sready.data(), &ready_len, 0, 0, -1, 0, 0, 0, 0) == SRT_ERROR)
        {
            Error("All sockets in the group disconnected");
        }

        goto RETRY_READING;
    }

    Error("No data extracted");
    return output; // Just a marker - this above function throws an exception
}

#endif

MediaPacket SrtSource::Read(size_t chunk)
{
    static size_t counter = 1;

    bool have_group ATR_UNUSED = !m_group_nodes.empty();

    bytevector data(chunk);
    // EXPERIMENTAL
#ifdef SRT_OLD_APP_READER
    if (have_group || m_listener_group)
    {
        data = GroupRead(chunk);
    }

    if (have_group)
    {
        // This is to be done for caller mode only
        UpdateGroupStatus(m_group_data.data(), m_group_data.size());
    }
#else

    SRT_MSGCTRL mctrl = srt_msgctrl_default;
    bool ready = true;
    int stat;

    do
    {
#if ENABLE_EXPERIMENTAL_BONDING
        if (have_group || m_listener_group)
        {
            mctrl.grpdata = m_group_data.data();
            mctrl.grpdata_size = m_group_data.size();
        }
#endif

        ::transmit_throw_on_interrupt = true;
        stat = srt_recvmsg2(m_sock, data.data(), chunk, &mctrl);
        ::transmit_throw_on_interrupt = false;
        if (stat == SRT_ERROR)
        {
            if (!m_blocking_mode)
            {
                // EAGAIN for SRT READING
                if (srt_getlasterror(NULL) == SRT_EASYNCRCV)
                {
Epoll_again:
                    Verb() << "AGAIN: - waiting for data by epoll(" << srt_epoll << ")...";
                    // Poll on this descriptor until reading is available, indefinitely.
                    int len = 2;
                    SRT_EPOLL_EVENT sready[2];
                    len = srt_epoll_uwait(srt_epoll, sready, len, -1);
                    if (len != -1)
                    {
                        Verb() << "... epoll reported ready " << len << " sockets";
                        // If the event was SRT_EPOLL_UPDATE, report it, and still wait.

                        bool any_read_ready = false;
                        for (int i = 0; i < len; ++i)
                        {
                            if (sready[i].events & SRT_EPOLL_UPDATE)
                            {
                                Verb() << "... [BROKEN CONNECTION reported on @" << sready[i].fd << "]";
                            }

                            if (sready[i].events & SRT_EPOLL_IN)
                                any_read_ready = true;
                        }

                        if (!any_read_ready)
                        {
                            Verb() << " ... [NOT READ READY - AGAIN]";
                            goto Epoll_again;
                        }

                        continue;
                    }
                    // If was -1, then passthru.
                }
            }
            Error("srt_recvmsg2");
        }

        if (stat == 0)
        {
            throw ReadEOF(hostport_copy);
        }
#if PLEASE_LOG
        extern srt_logging::Logger applog;
        LOGC(applog.Debug, log << "recv: #" << mctrl.msgno << " %" << mctrl.pktseq << "  "
                << BufferStamp(data.data(), stat) << " BELATED: " << ((CTimer::getTime()-mctrl.srctime)/1000.0) << "ms");
#endif

        Verb() << "(#" << mctrl.msgno << " %" << mctrl.pktseq << "  " << BufferStamp(data.data(), stat) << ") " << VerbNoEOL;
    }
    while (!ready);

    chunk = size_t(stat);
    if (chunk < data.size())
        data.resize(chunk);

    const bool need_bw_report    = transmit_bw_report    && int(counter % transmit_bw_report) == transmit_bw_report - 1;
    const bool need_stats_report = transmit_stats_report && counter % transmit_stats_report == transmit_stats_report - 1;

#if ENABLE_EXPERIMENTAL_BONDING
    if (have_group) // Means, group with caller mode
    {
        UpdateGroupStatus(mctrl.grpdata, mctrl.grpdata_size);
        if (transmit_stats_writer && (need_stats_report || need_bw_report))
        {
            PrintSrtStats(m_sock, need_stats_report, need_bw_report, need_stats_report);
            for (size_t i = 0; i < mctrl.grpdata_size; ++i)
                PrintSrtStats(mctrl.grpdata[i].id, need_stats_report, need_bw_report, need_stats_report);
        }
    }
    else
#endif
    {
        if (transmit_stats_writer && (need_stats_report || need_bw_report))
        {
            PrintSrtStats(m_sock, need_stats_report, need_bw_report, need_stats_report);
        }
    }
#endif

    ++counter;

    return MediaPacket(data, mctrl.srctime);
}

SrtTarget::SrtTarget(std::string host, int port, std::string path, const std::map<std::string,std::string>& par)
{
    Init(host, port, path, par, SRT_EPOLL_OUT);
}


int SrtTarget::ConfigurePre(SRTSOCKET sock)
{
    int result = SrtCommon::ConfigurePre(sock);
    if (result == -1)
        return result;

    int yes = 1;
    // This is for the HSv4 compatibility; if both parties are HSv5
    // (min. version 1.2.1), then this setting simply does nothing.
    // In HSv4 this setting is obligatory; otherwise the SRT handshake
    // extension will not be done at all.
    result = srt_setsockopt(sock, 0, SRTO_SENDER, &yes, sizeof yes);
    if (result == -1)
        return result;

    return 0;
}

void SrtTarget::Write(const MediaPacket& data)
{
    static int counter = 1;
    ::transmit_throw_on_interrupt = true;

    // Check first if it's ready to write.
    // If not, wait indefinitely.
    if (!m_blocking_mode)
    {
Epoll_again:
        int len = 2;
        SRT_EPOLL_EVENT sready[2];
        len = srt_epoll_uwait(srt_epoll, sready, len, -1);
        if (len != -1)
        {
            bool any_write_ready = false;
            for (int i = 0; i < len; ++i)
            {
                if (sready[i].events & SRT_EPOLL_UPDATE)
                {
                    Verb() << "... [BROKEN CONNECTION reported on @" << sready[i].fd << "]";
                }

                if (sready[i].events & SRT_EPOLL_OUT)
                    any_write_ready = true;
            }

            if (!any_write_ready)
            {
                Verb() << " ... [NOT WRITE READY - AGAIN]";
                goto Epoll_again;
            }

            // Pass on, write ready.
        }
        else
        {
            Error("srt_epoll_uwait");
        }
    }

    SRT_MSGCTRL mctrl = srt_msgctrl_default;

#if ENABLE_EXPERIMENTAL_BONDING
    bool have_group = !m_group_nodes.empty();
    if (have_group || m_listener_group)
    {
        mctrl.grpdata = m_group_data.data();
        mctrl.grpdata_size = m_group_data.size();
    }
#endif

    if (transmit_use_sourcetime)
    {
        mctrl.srctime = data.time;
    }

    int stat = srt_sendmsg2(m_sock, data.payload.data(), data.payload.size(), &mctrl);

    // For a socket group, the error is reported only
    // if ALL links from the group have failed to perform
    // the operation. If only one did, the result will be
    // visible in the status array.
    if (stat == SRT_ERROR)
        Error("srt_sendmsg");
    ::transmit_throw_on_interrupt = false;

    const bool need_bw_report    = transmit_bw_report    && int(counter % transmit_bw_report) == transmit_bw_report - 1;
    const bool need_stats_report = transmit_stats_report && counter % transmit_stats_report == transmit_stats_report - 1;

#if ENABLE_EXPERIMENTAL_BONDING
    if (have_group)
    {
        // For listener group this is not necessary. The group information
        // is updated in mctrl.
        UpdateGroupStatus(mctrl.grpdata, mctrl.grpdata_size);
        if (transmit_stats_writer && (need_stats_report || need_bw_report))
        {
            PrintSrtStats(m_sock, need_stats_report, need_bw_report, need_stats_report);
            for (size_t i = 0; i < mctrl.grpdata_size; ++i)
                PrintSrtStats(mctrl.grpdata[i].id, need_stats_report, need_bw_report, need_stats_report);
        }
    }
    else
#endif
    {
        if (transmit_stats_writer && (need_stats_report || need_bw_report))
        {
            PrintSrtStats(m_sock, need_stats_report, need_bw_report, need_stats_report);
        }
    }

    Verb() << "(#" << mctrl.msgno << " %" << mctrl.pktseq << "  " << BufferStamp(data.payload.data(), data.payload.size()) << ") " << VerbNoEOL;

    ++counter;
}

SrtRelay::SrtRelay(std::string host, int port, std::string path, const std::map<std::string,std::string>& par)
{
    Init(host, port, path, par, SRT_EPOLL_IN | SRT_EPOLL_OUT);
}

SrtModel::SrtModel(string host, int port, map<string,string> par)
{
    InitParameters(host, "", par);
    if (m_mode == "caller")
        is_caller = true;
    else if (m_mode == "rendezvous")
        is_rend = true;
    else if (m_mode != "listener")
        throw std::invalid_argument("Wrong 'mode' attribute; expected: caller, listener, rendezvous");

    m_host = host;
    m_port = port;
}

void SrtModel::Establish(std::string& w_name)
{
    // This does connect or accept.
    // When this returned true, the caller should create
    // a new SrtSource or SrtTaget then call StealFrom(*this) on it.

    // If this is a connector and the peer doesn't have a corresponding
    // medium, it should send back a single byte with value 0. This means
    // that agent should stop connecting.

    if (is_rend)
    {
        OpenRendezvous(m_adapter, m_host, m_port);
    }
    else if (is_caller)
    {
        // Establish a connection

        PrepareClient();

        if (w_name != "")
        {
            Verb() << "Connect with requesting stream [" << w_name << "]";
            srt::setstreamid(m_sock, w_name);
        }
        else
        {
            Verb() << "NO STREAM ID for SRT connection";
        }

        if (m_outgoing_port)
        {
            Verb() << "Setting outgoing port: " << m_outgoing_port;
            SetupAdapter("", m_outgoing_port);
        }

        ConnectClient(m_host, m_port);

        if (m_outgoing_port == 0)
        {
            // Must rely on a randomly selected one. Extract the port
            // so that it will be reused next time.
            sockaddr_any s(AF_INET);
            int namelen = s.size();
            if (srt_getsockname(Socket(), (s.get()), (&namelen)) == SRT_ERROR)
            {
                Error("srt_getsockname");
            }

            m_outgoing_port = s.hport();
            Verb() << "Extracted outgoing port: " << m_outgoing_port;
        }
    }
    else
    {
        // Listener - get a socket by accepting.
        // Check if the listener is already created first
        if (Listener() == SRT_INVALID_SOCK)
        {
            Verb() << "Setting up listener: port=" << m_port << " backlog=5";
            PrepareListener(m_adapter, m_port, 5);
        }

        Verb() << "Accepting a client...";
        AcceptNewClient();
        // This rewrites m_sock with a new SRT socket ("accepted" socket)
        w_name = UDT::getstreamid(m_sock);
        Verb() << "... GOT CLIENT for stream [" << w_name << "]";
    }
}


template <class Iface> struct Srt;
template <> struct Srt<Source> { typedef SrtSource type; };
template <> struct Srt<Target> { typedef SrtTarget type; };
template <> struct Srt<Relay> { typedef SrtRelay type; };

template <class Iface>
Iface* CreateSrt(const string& host, int port, std::string path, const map<string,string>& par)
{ return new typename Srt<Iface>::type (host, port, path, par); }

MediaPacket ConsoleRead(size_t chunk)
{
    bytevector data(chunk);
    bool st = cin.read(data.data(), chunk).good();
    chunk = cin.gcount();
    if (chunk == 0 && !st)
        return bytevector();

    int64_t stime = 0;
    if (transmit_use_sourcetime)
        stime = srt_time_now();

    if (chunk < data.size())
        data.resize(chunk);
    if (data.empty())
        throw Source::ReadEOF("CONSOLE device");

    return MediaPacket(data, stime);
}

class ConsoleSource: public virtual Source
{
public:

    ConsoleSource()
    {
    }

    MediaPacket Read(size_t chunk) override
    {
        return ConsoleRead(chunk);
    }

    bool IsOpen() override { return cin.good(); }
    bool End() override { return cin.eof(); }
};

class ConsoleTarget: public virtual Target
{
public:

    ConsoleTarget()
    {
    }

    void Write(const MediaPacket& data) override
    {
        cout.write(data.payload.data(), data.payload.size());
    }

    bool IsOpen() override { return cout.good(); }
    bool Broken() override { return cout.eof(); }
};

class ConsoleRelay: public Relay, public ConsoleSource, public ConsoleTarget
{
public:
    ConsoleRelay() = default;

    bool IsOpen() override { return cin.good() && cout.good(); }
};

template <class Iface> struct Console;
template <> struct Console<Source> { typedef ConsoleSource type; };
template <> struct Console<Target> { typedef ConsoleTarget type; };
template <> struct Console<Relay> { typedef ConsoleRelay type; };

template <class Iface>
Iface* CreateConsole() { return new typename Console<Iface>::type (); }


// More options can be added in future.
SocketOption udp_options [] {
    { "iptos", IPPROTO_IP, IP_TOS, SocketOption::PRE, SocketOption::INT, nullptr },
    // IP_TTL and IP_MULTICAST_TTL are handled separately by a common option, "ttl".
    { "mcloop", IPPROTO_IP, IP_MULTICAST_LOOP, SocketOption::PRE, SocketOption::INT, nullptr }
};

static inline bool IsMulticast(in_addr adr)
{
    unsigned char* abytes = (unsigned char*)&adr.s_addr;
    unsigned char c = abytes[0];
    return c >= 224 && c <= 239;
}


class UdpCommon
{
protected:
    int m_sock = -1;
    sockaddr_any sadr;
    string adapter;
    map<string, string> m_options;

    void Setup(string host, int port, map<string,string> attr)
    {
        m_sock = socket(AF_INET, SOCK_DGRAM, IPPROTO_UDP);
        if (m_sock == -1)
            Error(SysError(), "UdpCommon::Setup: socket");

        int yes = 1;
        ::setsockopt(m_sock, SOL_SOCKET, SO_REUSEADDR, (const char*)&yes, sizeof yes);

        sadr = CreateAddr(host, port);

        bool is_multicast = false;
        if (sadr.family() == AF_INET)
        {
            if (attr.count("multicast"))
            {
                if (!IsMulticast(sadr.sin.sin_addr))
                {
                    throw std::runtime_error("UdpCommon: requested multicast for a non-multicast-type IP address");
                }
                is_multicast = true;
            }
            else if (IsMulticast(sadr.sin.sin_addr))
            {
                is_multicast = true;
            }

            if (is_multicast)
            {
                ip_mreq_source mreq_ssm;
                ip_mreq mreq;
                sockaddr_any maddr;
                int opt_name;
                void* mreq_arg_ptr;
                socklen_t mreq_arg_size;

                adapter = attr.count("adapter") ? attr.at("adapter") : string();
                if (adapter == "")
                {
                    Verb() << "Multicast: home address: INADDR_ANY:" << port;
                    maddr.sin.sin_family = AF_INET;
                    maddr.sin.sin_addr.s_addr = htonl(INADDR_ANY);
                    maddr.sin.sin_port = htons(port); // necessary for temporary use
                }
                else
                {
                    Verb() << "Multicast: home address: " << adapter << ":" << port;
                    maddr = CreateAddr(adapter, port);
                }

                if (attr.count("source"))
                {
                    /* this is an ssm.  we need to use the right struct and opt */
                    opt_name = IP_ADD_SOURCE_MEMBERSHIP;
                    mreq_ssm.imr_multiaddr.s_addr = sadr.sin.sin_addr.s_addr;
                    mreq_ssm.imr_interface.s_addr = maddr.sin.sin_addr.s_addr;
                    inet_pton(AF_INET, attr.at("source").c_str(), &mreq_ssm.imr_sourceaddr);
                    mreq_arg_size = sizeof(mreq_ssm);
                    mreq_arg_ptr = &mreq_ssm;
                }
                else
                {
                    opt_name = IP_ADD_MEMBERSHIP;
                    mreq.imr_multiaddr.s_addr = sadr.sin.sin_addr.s_addr;
                    mreq.imr_interface.s_addr = maddr.sin.sin_addr.s_addr;
                    mreq_arg_size = sizeof(mreq);
                    mreq_arg_ptr = &mreq;
                }

#ifdef _WIN32
                const char* mreq_arg = (const char*)mreq_arg_ptr;
                const auto status_error = SOCKET_ERROR;
#else
                const void* mreq_arg = mreq_arg_ptr;
                const auto status_error = -1;
#endif

#if defined(_WIN32) || defined(__CYGWIN__)
                // On Windows it somehow doesn't work when bind()
                // is called with multicast address. Write the address
                // that designates the network device here.
                // Also, sets port sharing when working with multicast
                sadr = maddr;
                int reuse = 1;
                int shareAddrRes = setsockopt(m_sock, SOL_SOCKET, SO_REUSEADDR, reinterpret_cast<const char*>(&reuse), sizeof(reuse));
                if (shareAddrRes == status_error)
                {
                    throw runtime_error("marking socket for shared use failed");
                }
                Verb() << "Multicast(Windows): will bind to home address";
#else
                Verb() << "Multicast(POSIX): will bind to IGMP address: " << host;
#endif
                int res = setsockopt(m_sock, IPPROTO_IP, opt_name, mreq_arg, mreq_arg_size);

                if (res == status_error)
                {
                    Error(errno, "adding to multicast membership failed");
                }

                attr.erase("multicast");
                attr.erase("adapter");
            }
        }

        // The "ttl" options is handled separately, it maps to both IP_TTL
        // and IP_MULTICAST_TTL so that TTL setting works for both uni- and multicast.
        if (attr.count("ttl"))
        {
            int ttl = stoi(attr.at("ttl"));
            int res = setsockopt(m_sock, IPPROTO_IP, IP_TTL, (const char*)&ttl, sizeof ttl);
            if (res == -1)
                Verb() << "WARNING: failed to set 'ttl' (IP_TTL) to " << ttl;
            res = setsockopt(m_sock, IPPROTO_IP, IP_MULTICAST_TTL, (const char*)&ttl, sizeof ttl);
            if (res == -1)
                Verb() << "WARNING: failed to set 'ttl' (IP_MULTICAST_TTL) to " << ttl;

            attr.erase("ttl");
        }

        m_options = attr;

        for (auto o: udp_options)
        {
            // Ignore "binding" - for UDP there are no post options.
            if (m_options.count(o.name))
            {
                string value = m_options.at(o.name);
                bool ok = o.apply<SocketOption::SYSTEM>(m_sock, value);
                if (!ok)
                    Verb() << "WARNING: failed to set '" << o.name << "' to " << value;
            }
        }
    }

    void Error(int err, string src)
    {
        char buf[512];
        string message = SysStrError(err, buf, 512u);

        if (Verbose::on)
            Verb() << "FAILURE\n" << src << ": [" << err << "] " << message;
        else
            cerr << "\nERROR #" << err << ": " << message << endl;

        throw TransmissionError("error: " + src + ": " + message);
    }

    ~UdpCommon()
    {
#ifdef _WIN32
        if (m_sock != -1)
        {
            shutdown(m_sock, SD_BOTH);
            closesocket(m_sock);
            m_sock = -1;
        }
#else
        close(m_sock);
#endif
    }
};


class UdpSource: public virtual Source, public virtual UdpCommon
{
    bool eof = true;
public:

    UdpSource(string host, int port, const map<string,string>& attr)
    {
        Setup(host, port, attr);
        int stat = ::bind(m_sock, sadr.get(), sadr.size());
        if (stat == -1)
            Error(SysError(), "Binding address for UDP");
        eof = false;
    }

    MediaPacket Read(size_t chunk) override
    {
        bytevector data(chunk);
        sockaddr_any sa(sadr.family());
        int64_t srctime = 0;
        int stat = recvfrom(m_sock, data.data(), (int) chunk, 0, sa.get(), &sa.syslen());
        if (transmit_use_sourcetime)
        {
            srctime = srt_time_now();
        }
        if (stat == -1)
            Error(SysError(), "UDP Read/recvfrom");

        if (stat < 1)
        {
            eof = true;
            return bytevector();
        }

        chunk = size_t(stat);
        if (chunk < data.size())
            data.resize(chunk);

        return MediaPacket(data, srctime);
    }

    bool IsOpen() override { return m_sock != -1; }
    bool End() override { return eof; }
};

class UdpTarget: public virtual Target, public virtual UdpCommon
{
public:
    UdpTarget(string host, int port, const map<string,string>& attr )
    {
        Setup(host, port, attr);
        if (adapter != "")
        {
            auto maddr = CreateAddr(adapter, 0);
            in_addr addr = maddr.sin.sin_addr;

            int res = setsockopt(m_sock, IPPROTO_IP, IP_MULTICAST_IF, reinterpret_cast<const char*>(&addr), sizeof(addr));
            if (res == -1)
            {
                Error(SysError(), "setsockopt/IP_MULTICAST_IF: " + adapter);
            }
        }
    }

    void Write(const MediaPacket& data) override
    {
        int stat = sendto(m_sock, data.payload.data(), data.payload.size(), 0, (sockaddr*)&sadr, sizeof sadr);
        if (stat == -1)
            Error(SysError(), "UDP Write/sendto");
    }

    bool IsOpen() override { return m_sock != -1; }
    bool Broken() override { return false; }
};

class UdpRelay: public Relay, public UdpSource, public UdpTarget
{
public:
    UdpRelay(string host, int port, const map<string,string>& attr):
        UdpSource(host, port, attr),
        UdpTarget(host, port, attr)
    {
    }

    bool IsOpen() override { return m_sock != -1; }
};

template <class Iface> struct Udp;
template <> struct Udp<Source> { typedef UdpSource type; };
template <> struct Udp<Target> { typedef UdpTarget type; };
template <> struct Udp<Relay> { typedef UdpRelay type; };

template <class Iface>
Iface* CreateUdp(const string& host, int port, const map<string,string>& par) { return new typename Udp<Iface>::type (host, port, par); }

template<class Base>
inline bool IsOutput() { return false; }

template<>
inline bool IsOutput<Target>() { return true; }

template <class Base>
extern unique_ptr<Base> CreateMedium(const string& uri)
{
    unique_ptr<Base> ptr;

    UriParser u(uri);

    int iport = 0;
    switch ( u.type() )
    {
    default:
        break; // do nothing, return nullptr
    case UriParser::FILE:
        if (u.host() == "con" || u.host() == "console")
        {
            if ( IsOutput<Base>() && (
                        (Verbose::on && Verbose::cverb == &cout)
                        || transmit_bw_report || transmit_stats_report) )
            {
                cerr << "ERROR: file://con with -v or -r or -s would result in mixing the data and text info.\n";
                cerr << "ERROR: HINT: you can stream through a FIFO (named pipe)\n";
                throw invalid_argument("incorrect parameter combination");
            }
            ptr.reset( CreateConsole<Base>() );
        }
        else
            ptr.reset( CreateFile<Base>(u.path()));
        break;

    case UriParser::SRT:
        ptr.reset( CreateSrt<Base>(u.host(), u.portno(), u.path(), u.parameters()) );
        break;


    case UriParser::UDP:
        iport = atoi(u.port().c_str());
        if (iport < 1024)
        {
            cerr << "Port value invalid: " << iport << " - must be >=1024\n";
            throw invalid_argument("Invalid port number");
        }
        ptr.reset( CreateUdp<Base>(u.host(), iport, u.parameters()) );
        break;
    }

    if (ptr)
        ptr->uri = move(u);
    return ptr;
}


std::unique_ptr<Source> Source::Create(const std::string& url)
{
    return CreateMedium<Source>(url);
}

std::unique_ptr<Target> Target::Create(const std::string& url)
{
    return CreateMedium<Target>(url);
}<|MERGE_RESOLUTION|>--- conflicted
+++ resolved
@@ -873,9 +873,7 @@
 
 }
 
-<<<<<<< HEAD
 #if ENABLE_EXPERIMENTAL_BONDING
-=======
 void TransmitGroupSocketConnect(void* srtcommon, SRTSOCKET sock, int error, const sockaddr* /*peer*/, int token)
 {
     SrtCommon* that = (SrtCommon*)srtcommon;
@@ -916,7 +914,6 @@
     Verb() << " IPE: LINK NOT FOUND???]";
 }
 
->>>>>>> 122df96d
 void SrtCommon::OpenGroupClient()
 {
     SRT_GROUP_TYPE type = SRT_GTYPE_UNDEFINED;
@@ -2345,7 +2342,6 @@
     }
 
     SRT_MSGCTRL mctrl = srt_msgctrl_default;
-
 #if ENABLE_EXPERIMENTAL_BONDING
     bool have_group = !m_group_nodes.empty();
     if (have_group || m_listener_group)
