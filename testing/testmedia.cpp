--- conflicted
+++ resolved
@@ -676,28 +676,6 @@
 
 void SrtCommon::Error(string src, SRT_REJECT_REASON reason)
 {
-<<<<<<< HEAD
-    CUDTException& udtError = UDT::getlasterror();
-    int udtResult = udtError.getErrorCode();
-    if (udtResult == SRT_SUCCESS)
-    {
-        cerr << "\nERROR (app): " << src << endl;
-        throw std::runtime_error(src);
-    }
-
-    string message = udtError.getErrorMessage();
-    string rejectreason;
-    if (udtResult == SRT_ECONNREJ)
-    {
-        rejectreason = srt_rejectreason_str(reason);
-
-        if (Verbose::on)
-            Verb() << "FAILURE\n" << src << ": [" << udtResult << "] "
-                << "Connection rejected: [" << int(reason) << "]: "
-                << srt_rejectreason_str(reason);
-        else
-            Verror() << "\nERROR #" << udtResult
-=======
     int errnov = 0;
     const int result = srt_getlasterror(&errnov);
     if (result == SRT_SUCCESS)
@@ -714,26 +692,17 @@
                 << srt_rejectreason_str(reason);
         else
             cerr << "\nERROR #" << result
->>>>>>> 808d86bf
                 << ": Connection rejected: [" << int(reason) << "]: "
                 << srt_rejectreason_str(reason);
     }
     else
     {
-<<<<<<< HEAD
-        if (Verbose::on)
-            Verb() << "FAILURE\n" << src << ": [" << udtResult << "] " << message;
-        else
-            Verror() << "\nERROR #" << udtResult << ": " << message;
-=======
         if ( Verbose::on )
         Verb() << "FAILURE\n" << src << ": [" << result << "." << errnov << "] " << message;
         else
         cerr << "\nERROR #" << result << "." << errnov << ": " << message << endl;
->>>>>>> 808d86bf
-    }
-
-    udtError.clear();
+    }
+
     throw TransmissionError("error: " + src + ": " + message);
 }
 
@@ -985,11 +954,7 @@
             // so that it will be reused next time.
             sockaddr_any s(AF_INET);
             int namelen = s.size();
-<<<<<<< HEAD
             if (srt_getsockname(Socket(), (s.get()), (&namelen)) == SRT_ERROR)
-=======
-            if (srt_getsockname(Socket(), &s, &namelen) == SRT_ERROR)
->>>>>>> 808d86bf
             {
                 Error("srt_getsockname");
             }
