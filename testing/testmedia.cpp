/*
 * SRT - Secure, Reliable, Transport
 * Copyright (c) 2018 Haivision Systems Inc.
 * 
 * This Source Code Form is subject to the terms of the Mozilla Public
 * License, v. 2.0. If a copy of the MPL was not distributed with this
 * file, You can obtain one at http://mozilla.org/MPL/2.0/.
 * 
 */

// Medium concretizations

// Just for formality. This file should be used 
#include <iostream>
#include <fstream>
#include <sstream>
#include <string>
#include <stdexcept>
#include <iterator>
#include <map>
#include <srt.h>
#if !defined(_WIN32)
#include <sys/ioctl.h>
#endif

#include "netinet_any.h"
#include "common.h"
#include "api.h"
#include "udt.h"
#include "logging.h"
#include "utilities.h"

#include "apputil.hpp"
#include "socketoptions.hpp"
#include "uriparser.hpp"
#include "testmedia.hpp"
#include "srt_compat.h"
#include "verbose.hpp"

using namespace std;


volatile bool transmit_throw_on_interrupt = false;
int transmit_bw_report = 0;
unsigned transmit_stats_report = 0;
size_t transmit_chunk_size = SRT_LIVE_DEF_PLSIZE;
bool transmit_printformat_json = false;
srt_listen_callback_fn* transmit_accept_hook_fn = nullptr;
void* transmit_accept_hook_op = nullptr;
// Do not unblock. Copy this to an app that uses applog and set appropriate name.
//srt_logging::Logger applog(SRT_LOGFA_APP, srt_logger_config, "srt-test");

std::shared_ptr<SrtStatsWriter> transmit_stats_writer;

string DirectionName(SRT_EPOLL_T direction)
{
    string dir_name;
    if (direction & ~SRT_EPOLL_ERR)
    {
        if (direction & SRT_EPOLL_IN)
        {
            dir_name = "source";
        }

        if (direction & SRT_EPOLL_OUT)
        {
            if (!dir_name.empty())
                dir_name = "relay";
            else
                dir_name = "target";
        }

        if (direction & SRT_EPOLL_ERR)
        {
            dir_name += "+error";
        }
    }
    else
    {
        // stupid name for a case of IPE
        dir_name = "stone";
    }

    return dir_name;
}

template<class FileBase> inline
bytevector FileRead(FileBase& ifile, size_t chunk, const string& filename)
{
    bytevector data(chunk);
    ifile.read(data.data(), chunk);
    size_t nread = ifile.gcount();
    if (nread < data.size())
        data.resize(nread);

    if (data.empty())
        throw Source::ReadEOF(filename);
    return data;
}


class FileSource: public virtual Source
{
    ifstream ifile;
    string filename_copy;
public:

    FileSource(const string& path): ifile(path, ios::in | ios::binary), filename_copy(path)
    {
        if (!ifile)
            throw std::runtime_error(path + ": Can't open file for reading");
    }

    bytevector Read(size_t chunk) override { return FileRead(ifile, chunk, filename_copy); }

    bool IsOpen() override { return bool(ifile); }
    bool End() override { return ifile.eof(); }
    //~FileSource() { ifile.close(); }
};

#ifdef PLEASE_LOG
#include "logging.h"
#endif

class FileTarget: public virtual Target
{
    ofstream ofile;
public:

    FileTarget(const string& path): ofile(path, ios::out | ios::trunc | ios::binary) {}

    void Write(const bytevector& data) override
    {
        ofile.write(data.data(), data.size());
#ifdef PLEASE_LOG
        extern srt_logging::Logger applog;
        applog.Debug() << "FileTarget::Write: " << data.size() << " written to a file";
#endif
    }

    bool IsOpen() override { return !!ofile; }
    bool Broken() override { return !ofile.good(); }
    //~FileTarget() { ofile.close(); }
    void Close() override
    {
#ifdef PLEASE_LOG
        extern srt_logging::Logger applog;
        applog.Debug() << "FileTarget::Close";
#endif
        ofile.close();
    }
};

// Can't base this class on FileSource and FileTarget classes because they use two
// separate fields, which makes it unable to reliably define IsOpen(). This would
// require to use 'fstream' type field in some kind of FileCommon first. Not worth
// a shot.
class FileRelay: public Relay
{
    fstream iofile;
    string filename_copy;
public:

    FileRelay(const string& path):
        iofile(path, ios::in | ios::out | ios::binary), filename_copy(path)
    {
        if (!iofile)
            throw std::runtime_error(path + ": Can't open file for reading");
    }
    bytevector Read(size_t chunk) override { return FileRead(iofile, chunk, filename_copy); }

    void Write(const bytevector& data) override
    {
        iofile.write(data.data(), data.size());
    }

    bool IsOpen() override { return !!iofile; }
    bool End() override { return iofile.eof(); }
    bool Broken() override { return !iofile.good(); }
    void Close() override { iofile.close(); }
};

template <class Iface> struct File;
template <> struct File<Source> { typedef FileSource type; };
template <> struct File<Target> { typedef FileTarget type; };
template <> struct File<Relay> { typedef FileRelay type; };

template <class Iface>
Iface* CreateFile(const string& name) { return new typename File<Iface>::type (name); }

void SrtCommon::InitParameters(string host, map<string,string> par)
{
    // Application-specific options: mode, blocking, timeout, adapter
    if ( Verbose::on && !par.empty())
    {
        Verb() << "SRT parameters specified:\n";
        for (map<string,string>::iterator i = par.begin(); i != par.end(); ++i)
        {
            Verb() << "\t" << i->first << " = '" << i->second << "'\n";
        }
    }

    m_mode = "default";
    if (par.count("mode"))
        m_mode = par.at("mode");

    if (m_mode == "default")
    {
        // Use the following convention:
        // 1. Server for source, Client for target
        // 2. If host is empty, then always server.
        if (host == "")
            m_mode = "listener";
        //else if (!dir_output)
        //m_mode = "server";
        else
            m_mode = "caller";
    }

    if (m_mode == "client")
        m_mode = "caller";
    else if (m_mode == "server")
        m_mode = "listener";

    par.erase("mode");

    if (par.count("blocking"))
    {
        m_blocking_mode = !false_names.count(par.at("blocking"));
        par.erase("blocking");
    }

    if (par.count("timeout"))
    {
        m_timeout = stoi(par.at("timeout"), 0, 0);
        par.erase("timeout");
    }

    if (par.count("adapter"))
    {
        m_adapter = par.at("adapter");
        par.erase("adapter");
    }
    else if (m_mode == "listener")
    {
        // For listener mode, adapter is taken from host,
        // if 'adapter' parameter is not given
        m_adapter = host;
    }

    if (par.count("tsbpd") && false_names.count(par.at("tsbpd")))
    {
        m_tsbpdmode = false;
    }

    if (par.count("port"))
    {
        m_outgoing_port = stoi(par.at("port"), 0, 0);
        par.erase("port");
    }

    // That's kinda clumsy, but it must rely on the defaults.
    // Default mode is live, so check if the file mode was enforced
    if (par.count("transtype") == 0 || par["transtype"] != "file")
    {
        // If the Live chunk size was nondefault, enforce the size.
        if (transmit_chunk_size != SRT_LIVE_DEF_PLSIZE)
        {
            if (transmit_chunk_size > SRT_LIVE_MAX_PLSIZE)
                throw std::runtime_error("Chunk size in live mode exceeds 1456 bytes; this is not supported");

            par["payloadsize"] = Sprint(transmit_chunk_size);
        }
    }

    // Assign the others here.
    m_options = par;
    m_options["mode"] = m_mode;
}

void SrtCommon::PrepareListener(string host, int port, int backlog)
{
    m_bindsock = srt_create_socket();
<<<<<<< HEAD
    if ( m_bindsock == SRT_ERROR )
=======
    if (m_bindsock == SRT_ERROR)
>>>>>>> 808d86bf
        Error("srt_create_socket");

    int stat = ConfigurePre(m_bindsock);
    if (stat == SRT_ERROR)
        Error("ConfigurePre");

    if (!m_blocking_mode)
    {
        srt_conn_epoll = AddPoller(m_bindsock, SRT_EPOLL_OUT);
    }

    sockaddr_in sa = CreateAddrInet(host, port);
    sockaddr* psa = (sockaddr*)&sa;
    Verb() << "Binding a server on " << host << ":" << port << " ...";
    stat = srt_bind(m_bindsock, psa, sizeof sa);
    if (stat == SRT_ERROR)
    {
        srt_close(m_bindsock);
        Error("srt_bind");
    }

    Verb() << " listen... " << VerbNoEOL;
    stat = srt_listen(m_bindsock, backlog);
    if (stat == SRT_ERROR)
    {
        srt_close(m_bindsock);
        Error("srt_listen");
    }

    Verb() << " accept... " << VerbNoEOL;
    ::transmit_throw_on_interrupt = true;

    if (!m_blocking_mode)
    {
        Verb() << "[ASYNC] (conn=" << srt_conn_epoll << ")";

        int len = 2;
        SRTSOCKET ready[2];
        if (srt_epoll_wait(srt_conn_epoll, 0, 0, ready, &len, -1, 0, 0, 0, 0) == -1)
            Error("srt_epoll_wait(srt_conn_epoll)");

        Verb() << "[EPOLL: " << len << " sockets] " << VerbNoEOL;
    }
}

void SrtCommon::StealFrom(SrtCommon& src)
{
    // This is used when SrtCommon class designates a listener
    // object that is doing Accept in appropriate direction class.
    // The new object should get the accepted socket.
    m_direction = src.m_direction;
    m_blocking_mode = src.m_blocking_mode;
    m_timeout = src.m_timeout;
    m_tsbpdmode = src.m_tsbpdmode;
    m_options = src.m_options;
    m_bindsock = SRT_INVALID_SOCK; // no listener
    m_sock = src.m_sock;
    src.m_sock = SRT_INVALID_SOCK; // STEALING
}

void SrtCommon::AcceptNewClient()
{
    sockaddr_in scl;
    int sclen = sizeof scl;

    Verb() << " accept..." << VerbNoEOL;

    m_sock = srt_accept(m_bindsock, (sockaddr*)&scl, &sclen);
    if (m_sock == SRT_INVALID_SOCK)
    {
        srt_close(m_bindsock);
        m_bindsock = SRT_INVALID_SOCK;
        Error("srt_accept");
    }

    Verb() << " connected.";
    ::transmit_throw_on_interrupt = false;

    // ConfigurePre is done on bindsock, so any possible Pre flags
    // are DERIVED by sock. ConfigurePost is done exclusively on sock.
    int stat = ConfigurePost(m_sock);
    if (stat == SRT_ERROR)
        Error("ConfigurePost");
}

void SrtCommon::Init(string host, int port, map<string,string> par, SRT_EPOLL_OPT dir)
{
    m_direction = dir;
    InitParameters(host, par);

    Verb() << "Opening SRT " << DirectionName(dir) << " " << m_mode
        << "(" << (m_blocking_mode ? "" : "non-") << "blocking)"
        << " on " << host << ":" << port;

    try
    {
        if (m_mode == "caller")
            OpenClient(host, port);
        else if (m_mode == "listener")
            OpenServer(m_adapter, port);
        else if (m_mode == "rendezvous")
            OpenRendezvous(m_adapter, host, port);
        else
        {
            throw std::invalid_argument("Invalid 'mode'. Use 'client' or 'server'");
        }
    }
    catch (...)
    {
        // This is an in-constructor-called function, so
        // when the exception is thrown, the destructor won't
        // close the sockets. This intercepts the exception
        // to close them.
        Verb() << "Open FAILED - closing SRT sockets";
        if (m_bindsock != SRT_INVALID_SOCK)
            srt_close(m_bindsock);
        if (m_sock != SRT_INVALID_SOCK)
            srt_close(m_sock);
        m_sock = m_bindsock = SRT_INVALID_SOCK;
        throw;
    }

    int pbkeylen = 0;
    SRT_KM_STATE kmstate, snd_kmstate, rcv_kmstate;
    int len = sizeof (int);
    srt_getsockflag(m_sock, SRTO_PBKEYLEN, &pbkeylen, &len);
    srt_getsockflag(m_sock, SRTO_KMSTATE, &kmstate, &len);
    srt_getsockflag(m_sock, SRTO_SNDKMSTATE, &snd_kmstate, &len);
    srt_getsockflag(m_sock, SRTO_RCVKMSTATE, &rcv_kmstate, &len);

    // Bring this declaration temporarily, this is only for testing
    std::string KmStateStr(SRT_KM_STATE state);

    Verb() << "ENCRYPTION status: " << KmStateStr(kmstate)
        << " (SND:" << KmStateStr(snd_kmstate) << " RCV:" << KmStateStr(rcv_kmstate)
        << ") PBKEYLEN=" << pbkeylen;

    // Display some selected options on the socket.
    if (Verbose::on)
    {
        int64_t bandwidth = 0;
        int latency = 0;
        bool blocking_snd = false, blocking_rcv = false;
        int dropdelay = 0;
        int size_int = sizeof (int), size_int64 = sizeof (int64_t), size_bool = sizeof (bool);

        srt_getsockflag(m_sock, SRTO_MAXBW, &bandwidth, &size_int64);
        srt_getsockflag(m_sock, SRTO_RCVLATENCY, &latency, &size_int);
        srt_getsockflag(m_sock, SRTO_RCVSYN, &blocking_rcv, &size_bool);
        srt_getsockflag(m_sock, SRTO_SNDSYN, &blocking_snd, &size_bool);
        srt_getsockflag(m_sock, SRTO_SNDDROPDELAY, &dropdelay, &size_int);

        Verb() << "OPTIONS: maxbw=" << bandwidth << " rcvlatency=" << latency << boolalpha
            << " blocking{rcv=" << blocking_rcv << " snd=" << blocking_snd
            << "} snddropdelay=" << dropdelay;
    }

    if (!m_blocking_mode)
    {
        // Don't add new epoll if already created as a part
        // of group management: if (srt_epoll == -1)...
        srt_epoll = AddPoller(m_sock, dir);
    }
}

int SrtCommon::AddPoller(SRTSOCKET socket, int modes)
{
    int pollid = srt_epoll_create();
    if (pollid == -1)
        throw std::runtime_error("Can't create epoll in nonblocking mode");
    Verb() << "EPOLL: creating eid=" << pollid << " and adding @" << socket
        << " in " << DirectionName(SRT_EPOLL_OPT(modes)) << " mode";
    srt_epoll_add_usock(pollid, socket, &modes);
    return pollid;
}

int SrtCommon::ConfigurePost(SRTSOCKET sock)
{
    bool yes = m_blocking_mode;
    int result = 0;
    if (m_direction & SRT_EPOLL_OUT)
    {
        Verb() << "Setting SND blocking mode: " << boolalpha << yes << " timeout=" << m_timeout;
        result = srt_setsockopt(sock, 0, SRTO_SNDSYN, &yes, sizeof yes);
        if (result == -1)
        {
#ifdef PLEASE_LOG
            extern srt_logging::Logger applog;
            applog.Error() << "ERROR SETTING OPTION: SRTO_SNDSYN";
#endif
            return result;
        }

        if (m_timeout)
            result = srt_setsockopt(sock, 0, SRTO_SNDTIMEO, &m_timeout, sizeof m_timeout);
        if (result == -1)
        {
#ifdef PLEASE_LOG
            extern srt_logging::Logger applog;
            applog.Error() << "ERROR SETTING OPTION: SRTO_SNDTIMEO";
#endif
            return result;
        }
    }

    if (m_direction & SRT_EPOLL_IN)
    {
        Verb() << "Setting RCV blocking mode: " << boolalpha << yes << " timeout=" << m_timeout;
        result = srt_setsockopt(sock, 0, SRTO_RCVSYN, &yes, sizeof yes);
        if (result == -1)
            return result;

        if (m_timeout)
            result = srt_setsockopt(sock, 0, SRTO_RCVTIMEO, &m_timeout, sizeof m_timeout);
        if (result == -1)
            return result;
    }

    // host is only checked for emptiness and depending on that the connection mode is selected.
    // Here we are not exactly interested with that information.
    vector<string> failures;

    SrtConfigurePost(sock, m_options, &failures);


    if (!failures.empty())
    {
        if (Verbose::on)
        {
            Verb() << "WARNING: failed to set options: ";
            copy(failures.begin(), failures.end(), ostream_iterator<string>(*Verbose::cverb, ", "));
            Verb();
        }
    }

    return 0;
}

int SrtCommon::ConfigurePre(SRTSOCKET sock)
{
    int result = 0;

    int no = 0;
    if (!m_tsbpdmode)
    {
        result = srt_setsockopt(sock, 0, SRTO_TSBPDMODE, &no, sizeof no);
        if (result == -1)
            return result;
    }

    // Let's pretend async mode is set this way.
    // This is for asynchronous connect.
    int maybe = m_blocking_mode;
    result = srt_setsockopt(sock, 0, SRTO_RCVSYN, &maybe, sizeof maybe);
    if (result == -1)
        return result;

    // host is only checked for emptiness and depending on that the connection mode is selected.
    // Here we are not exactly interested with that information.
    vector<string> failures;

    // NOTE: here host = "", so the 'connmode' will be returned as LISTENER always,
    // but it doesn't matter here. We don't use 'connmode' for anything else than
    // checking for failures.
    SocketOption::Mode conmode = SrtConfigurePre(sock, "",  m_options, &failures);

    if (conmode == SocketOption::FAILURE)
    {
        if (Verbose::on )
        {
            Verb() << "WARNING: failed to set options: ";
            copy(failures.begin(), failures.end(), ostream_iterator<string>(*Verbose::cverb, ", "));
            Verb();
        }

        return SRT_ERROR;
    }

    return 0;
}

void SrtCommon::SetupAdapter(const string& host, int port)
{
    sockaddr_in localsa = CreateAddrInet(host, port);
    sockaddr* psa = (sockaddr*)&localsa;
    int stat = srt_bind(m_sock, psa, sizeof localsa);
    if (stat == SRT_ERROR)
        Error("srt_bind");
}

void SrtCommon::OpenClient(string host, int port)
{
    PrepareClient();

    if (m_outgoing_port)
    {
        SetupAdapter("", m_outgoing_port);
    }

    ConnectClient(host, port);
}

void SrtCommon::PrepareClient()
{
    m_sock = srt_create_socket();
<<<<<<< HEAD
    if ( m_sock == SRT_ERROR )
=======
    if (m_sock == SRT_ERROR)
>>>>>>> 808d86bf
        Error("srt_create_socket");

    int stat = ConfigurePre(m_sock);
    if (stat == SRT_ERROR)
        Error("ConfigurePre");

    if (!m_blocking_mode)
    {
        srt_conn_epoll = AddPoller(m_sock, SRT_EPOLL_OUT);
    }

}

/*
   This may be used sometimes for testing, but it's nonportable.
   void SrtCommon::SpinWaitAsync()
   {
   static string udt_status_names [] = {
   "INIT" , "OPENED", "LISTENING", "CONNECTING", "CONNECTED", "BROKEN", "CLOSING", "CLOSED", "NONEXIST"
   };

   for (;;)
   {
   SRT_SOCKSTATUS state = srt_getsockstate(m_sock);
   if (int(state) < SRTS_CONNECTED)
   {
   if (Verbose::on)
   Verb() << state;
   usleep(250000);
   continue;
   }
   else if (int(state) > SRTS_CONNECTED)
   {
   Error("UDT::connect status=" + udt_status_names[state]);
   }

   return;
   }
   }
 */

void SrtCommon::ConnectClient(string host, int port)
{

    sockaddr_in sa = CreateAddrInet(host, port);
    sockaddr* psa = (sockaddr*)&sa;
    Verb() << "Connecting to " << host << ":" << port << " ... " << VerbNoEOL;
    int stat = srt_connect(m_sock, psa, sizeof sa);
    if (stat == SRT_ERROR)
    {
        SRT_REJECT_REASON reason = srt_getrejectreason(m_sock);
#if PLEASE_LOG
        extern srt_logging::Logger applog;
        LOGP(applog.Error, "ERROR reported by srt_connect - closing socket @", m_sock);
#endif
        srt_close(m_sock);
        Error("srt_connect", reason);
    }

    // Wait for REAL connected state if nonblocking mode
    if (!m_blocking_mode)
    {
        Verb() << "[ASYNC] " << VerbNoEOL;

        // SPIN-WAITING version. Don't use it unless you know what you're doing.
        // SpinWaitAsync();

        // Socket readiness for connection is checked by polling on WRITE allowed sockets.
        int len = 2;
        SRTSOCKET ready[2];
        if (srt_epoll_wait(srt_conn_epoll, 0, 0, ready, &len, -1, 0, 0, 0, 0) != -1)
        {
            Verb() << "[EPOLL: " << len << " sockets] " << VerbNoEOL;
        }
        else
        {
            Error("srt_epoll_wait(srt_conn_epoll)");
        }
    }

    Verb() << " connected.";
    stat = ConfigurePost(m_sock);
    if (stat == SRT_ERROR)
        Error("ConfigurePost");
}

void SrtCommon::Error(string src, SRT_REJECT_REASON reason)
{
    int errnov = 0;
    const int result = srt_getlasterror(&errnov);
    if (result == SRT_SUCCESS)
    {
        cerr << "\nERROR (app): " << src << endl;
        throw std::runtime_error(src);
    }
    string message = srt_getlasterror_str();
    if (result == SRT_ECONNREJ)
    {
        if ( Verbose::on )
            Verb() << "FAILURE\n" << src << ": [" << result << "] "
                << "Connection rejected: [" << int(reason) << "]: "
                << srt_rejectreason_str(reason);
        else
            cerr << "\nERROR #" << result
                << ": Connection rejected: [" << int(reason) << "]: "
                << srt_rejectreason_str(reason);
    }
    else
    {
        if ( Verbose::on )
        Verb() << "FAILURE\n" << src << ": [" << result << "." << errnov << "] " << message;
        else
        cerr << "\nERROR #" << result << "." << errnov << ": " << message << endl;
    }

    throw TransmissionError("error: " + src + ": " + message);
}

void SrtCommon::SetupRendezvous(string adapter, int port)
{
    bool yes = true;
    srt_setsockopt(m_sock, 0, SRTO_RENDEZVOUS, &yes, sizeof yes);

    sockaddr_in localsa = CreateAddrInet(adapter, port);
    sockaddr* plsa = (sockaddr*)&localsa;
    Verb() << "Binding a server on " << adapter << ":" << port << " ...";
    int stat = srt_bind(m_sock, plsa, sizeof localsa);
    if (stat == SRT_ERROR)
    {
        srt_close(m_sock);
        Error("srt_bind");
    }
}

void SrtCommon::Close()
{
#if PLEASE_LOG
        extern srt_logging::Logger applog;
        LOGP(applog.Error, "CLOSE requested - closing socket @", m_sock);
#endif
    bool any = false;
    bool yes = true;
    if (m_sock != SRT_INVALID_SOCK)
    {
        Verb() << "SrtCommon: DESTROYING CONNECTION, closing socket (rt%" << m_sock << ")...";
        srt_setsockflag(m_sock, SRTO_SNDSYN, &yes, sizeof yes);
        srt_close(m_sock);
        any = true;
    }

    if (m_bindsock != SRT_INVALID_SOCK)
    {
        Verb() << "SrtCommon: DESTROYING SERVER, closing socket (ls%" << m_bindsock << ")...";
        // Set sndsynchro to the socket to synch-close it.
        srt_setsockflag(m_bindsock, SRTO_SNDSYN, &yes, sizeof yes);
        srt_close(m_bindsock);
        any = true;
    }

    if (any)
        Verb() << "SrtCommon: ... done.";
}

SrtCommon::~SrtCommon()
{
    Close();
}

SrtSource::SrtSource(string host, int port, const map<string,string>& par)
{
    Init(host, port, par, SRT_EPOLL_IN);
    ostringstream os;
    os << host << ":" << port;
    hostport_copy = os.str();
}

static void PrintSrtStats(SRTSOCKET sock, bool clr, bool bw, bool stats)
{
    CBytePerfMon perf;
    // clear only if stats report is to be read
    srt_bstats(sock, &perf, clr);

    if (bw)
        cout << transmit_stats_writer->WriteBandwidth(perf.mbpsBandwidth);
    if (stats)
        cout << transmit_stats_writer->WriteStats(sock, perf);
}



bytevector SrtSource::Read(size_t chunk)
{
    static size_t counter = 1;

    bytevector data(chunk);
    bool ready = true;
    int stat;
    do
    {
        ::transmit_throw_on_interrupt = true;
        stat = srt_recvmsg(m_sock, data.data(), chunk);
        ::transmit_throw_on_interrupt = false;
        if (stat == SRT_ERROR)
        {
            if (!m_blocking_mode)
            {
                // EAGAIN for SRT READING
                if (srt_getlasterror(NULL) == SRT_EASYNCRCV)
                {
                    Verb() << "AGAIN: - waiting for data by epoll...";
                    // Poll on this descriptor until reading is available, indefinitely.
                    int len = 2;
                    SRTSOCKET sready[2];
                    if (srt_epoll_wait(srt_epoll, sready, &len, 0, 0, -1, 0, 0, 0, 0) != -1)
                    {
                        Verb() << "... epoll reported ready " << len << " sockets";
                        continue;
                    }
                    // If was -1, then passthru.
                }
            }
            Error("srt_recvmsg2");
        }

        if (stat == 0)
        {
            throw ReadEOF(hostport_copy);
        }
    }
    while (!ready);

    chunk = size_t(stat);
    if (chunk < data.size())
        data.resize(chunk);

    const bool need_bw_report    = transmit_bw_report    && int(counter % transmit_bw_report) == transmit_bw_report - 1;
    const bool need_stats_report = transmit_stats_report && counter % transmit_stats_report == transmit_stats_report - 1;

    if (transmit_stats_report && (need_stats_report || need_bw_report))
    {
        PrintSrtStats(m_sock, need_stats_report, need_bw_report, need_stats_report);
    }

    ++counter;

    return data;
}

SrtTarget::SrtTarget(std::string host, int port, const std::map<std::string,std::string>& par)
{
    Init(host, port, par, SRT_EPOLL_OUT);
}


int SrtTarget::ConfigurePre(SRTSOCKET sock)
{
    int result = SrtCommon::ConfigurePre(sock);
    if (result == -1)
        return result;

    int yes = 1;
    // This is for the HSv4 compatibility; if both parties are HSv5
    // (min. version 1.2.1), then this setting simply does nothing.
    // In HSv4 this setting is obligatory; otherwise the SRT handshake
    // extension will not be done at all.
    result = srt_setsockopt(sock, 0, SRTO_SENDER, &yes, sizeof yes);
    if (result == -1)
        return result;

    return 0;
}

void SrtTarget::Write(const bytevector& data)
{
    static int counter = 1;
    ::transmit_throw_on_interrupt = true;

    // Check first if it's ready to write.
    // If not, wait indefinitely.
    if (!m_blocking_mode)
    {
        int ready[2];
        int len = 2;
        if (srt_epoll_wait(srt_epoll, 0, 0, ready, &len, -1, 0, 0, 0, 0) == SRT_ERROR)
            Error("srt_epoll_wait");
    }

    int stat = srt_sendmsg2(m_sock, data.data(), data.size(), nullptr);
    if (stat == SRT_ERROR)
        Error("srt_sendmsg");
    ::transmit_throw_on_interrupt = false;

    const bool need_bw_report    = transmit_bw_report    && int(counter % transmit_bw_report) == transmit_bw_report - 1;
    const bool need_stats_report = transmit_stats_report && counter % transmit_stats_report == transmit_stats_report - 1;

    if (transmit_stats_report && (need_stats_report || need_bw_report))
    {
        PrintSrtStats(m_sock, need_stats_report, need_bw_report, need_stats_report);
    }

    ++counter;
}

SrtRelay::SrtRelay(std::string host, int port, const std::map<std::string,std::string>& par)
{
    Init(host, port, par, SRT_EPOLL_IN | SRT_EPOLL_OUT);
}

SrtModel::SrtModel(string host, int port, map<string,string> par)
{
    InitParameters(host, par);
    if (m_mode == "caller")
        is_caller = true;
    else if (m_mode == "rendezvous")
        is_rend = true;
    else if (m_mode != "listener")
        throw std::invalid_argument("Wrong 'mode' attribute; expected: caller, listener, rendezvous");

    m_host = host;
    m_port = port;
}

void SrtModel::Establish(ref_t<std::string> name)
{
    // This does connect or accept.
    // When this returned true, the caller should create
    // a new SrtSource or SrtTaget then call StealFrom(*this) on it.

    // If this is a connector and the peer doesn't have a corresponding
    // medium, it should send back a single byte with value 0. This means
    // that agent should stop connecting.

    if (is_rend)
    {
        OpenRendezvous(m_adapter, m_host, m_port);
    }
    else if (is_caller)
    {
        // Establish a connection

        PrepareClient();

        if (name.get() != "")
        {
            Verb() << "Connect with requesting stream [" << name.get() << "]";
            UDT::setstreamid(m_sock, *name);
        }
        else
        {
            Verb() << "NO STREAM ID for SRT connection";
        }

        if (m_outgoing_port)
        {
            Verb() << "Setting outgoing port: " << m_outgoing_port;
            SetupAdapter("", m_outgoing_port);
        }

        ConnectClient(m_host, m_port);

        if (m_outgoing_port == 0)
        {
            // Must rely on a randomly selected one. Extract the port
            // so that it will be reused next time.
            sockaddr_any s(AF_INET);
            int namelen = s.size();
<<<<<<< HEAD
            if ( srt_getsockname(Socket(), (s.get()), (&namelen)) == SRT_ERROR )
=======
            if (srt_getsockname(Socket(), &s, &namelen) == SRT_ERROR)
>>>>>>> 808d86bf
            {
                Error("srt_getsockname");
            }

            m_outgoing_port = s.hport();
            Verb() << "Extracted outgoing port: " << m_outgoing_port;
        }
    }
    else
    {
        // Listener - get a socket by accepting.
        // Check if the listener is already created first
        if (Listener() == SRT_INVALID_SOCK)
        {
            Verb() << "Setting up listener: port=" << m_port << " backlog=5";
            PrepareListener(m_adapter, m_port, 5);
        }

        Verb() << "Accepting a client...";
        AcceptNewClient();
        // This rewrites m_sock with a new SRT socket ("accepted" socket)
        *name = UDT::getstreamid(m_sock);
        Verb() << "... GOT CLIENT for stream [" << name.get() << "]";
    }
}


template <class Iface> struct Srt;
template <> struct Srt<Source> { typedef SrtSource type; };
template <> struct Srt<Target> { typedef SrtTarget type; };
template <> struct Srt<Relay> { typedef SrtRelay type; };

template <class Iface>
Iface* CreateSrt(const string& host, int port, const map<string,string>& par)
{ return new typename Srt<Iface>::type (host, port, par); }

bytevector ConsoleRead(size_t chunk)
{
    bytevector data(chunk);
    bool st = cin.read(data.data(), chunk).good();
    chunk = cin.gcount();
    if (chunk == 0 && !st)
        return bytevector();

    if (chunk < data.size())
        data.resize(chunk);
    if (data.empty())
        throw Source::ReadEOF("CONSOLE device");

    return data;
}

class ConsoleSource: public virtual Source
{
public:

    ConsoleSource()
    {
    }

    bytevector Read(size_t chunk) override
    {
        return ConsoleRead(chunk);
    }

    bool IsOpen() override { return cin.good(); }
    bool End() override { return cin.eof(); }
};

class ConsoleTarget: public virtual Target
{
public:

    ConsoleTarget()
    {
    }

    void Write(const bytevector& data) override
    {
        cout.write(data.data(), data.size());
    }

    bool IsOpen() override { return cout.good(); }
    bool Broken() override { return cout.eof(); }
};

class ConsoleRelay: public Relay, public ConsoleSource, public ConsoleTarget
{
public:
    ConsoleRelay() = default;

    bool IsOpen() override { return cin.good() && cout.good(); }
};

template <class Iface> struct Console;
template <> struct Console<Source> { typedef ConsoleSource type; };
template <> struct Console<Target> { typedef ConsoleTarget type; };
template <> struct Console<Relay> { typedef ConsoleRelay type; };

template <class Iface>
Iface* CreateConsole() { return new typename Console<Iface>::type (); }


// More options can be added in future.
SocketOption udp_options [] {
    { "iptos", IPPROTO_IP, IP_TOS, SocketOption::PRE, SocketOption::INT, nullptr },
    // IP_TTL and IP_MULTICAST_TTL are handled separately by a common option, "ttl".
    { "mcloop", IPPROTO_IP, IP_MULTICAST_LOOP, SocketOption::PRE, SocketOption::INT, nullptr }
};

static inline bool IsMulticast(in_addr adr)
{
    unsigned char* abytes = (unsigned char*)&adr.s_addr;
    unsigned char c = abytes[0];
    return c >= 224 && c <= 239;
}


class UdpCommon
{
protected:
    int m_sock = -1;
    sockaddr_in sadr;
    string adapter;
    map<string, string> m_options;

    void Setup(string host, int port, map<string,string> attr)
    {
        m_sock = socket(AF_INET, SOCK_DGRAM, IPPROTO_UDP);
        if (m_sock == -1)
            Error(SysError(), "UdpCommon::Setup: socket");

        int yes = 1;
        ::setsockopt(m_sock, SOL_SOCKET, SO_REUSEADDR, (const char*)&yes, sizeof yes);

        sadr = CreateAddrInet(host, port);

        bool is_multicast = false;

        if (attr.count("multicast"))
        {
            if (!IsMulticast(sadr.sin_addr))
            {
                throw std::runtime_error("UdpCommon: requested multicast for a non-multicast-type IP address");
            }
            is_multicast = true;
        }
        else if (IsMulticast(sadr.sin_addr))
        {
            is_multicast = true;
        }

        if (is_multicast)
        {
            ip_mreq_source mreq_ssm;
            ip_mreq mreq;
            sockaddr_in maddr;
            int opt_name;
            void* mreq_arg_ptr;
            socklen_t mreq_arg_size;

            adapter = attr.count("adapter") ? attr.at("adapter") : string();
            if (adapter == "")
            {
                Verb() << "Multicast: home address: INADDR_ANY:" << port;
                maddr.sin_family = AF_INET;
                maddr.sin_addr.s_addr = htonl(INADDR_ANY);
                maddr.sin_port = htons(port); // necessary for temporary use
            }
            else
            {
                Verb() << "Multicast: home address: " << adapter << ":" << port;
                maddr = CreateAddrInet(adapter, port);
            }

            if (attr.count("source"))
            {
                /* this is an ssm.  we need to use the right struct and opt */
                opt_name = IP_ADD_SOURCE_MEMBERSHIP;
                mreq_ssm.imr_multiaddr.s_addr = sadr.sin_addr.s_addr;
                mreq_ssm.imr_interface.s_addr = maddr.sin_addr.s_addr;
                inet_pton(AF_INET, attr.at("source").c_str(), &mreq_ssm.imr_sourceaddr);
                mreq_arg_size = sizeof(mreq_ssm);
                mreq_arg_ptr = &mreq_ssm;
            }
            else
            {
                opt_name = IP_ADD_MEMBERSHIP;
                mreq.imr_multiaddr.s_addr = sadr.sin_addr.s_addr;
                mreq.imr_interface.s_addr = maddr.sin_addr.s_addr;
                mreq_arg_size = sizeof(mreq);
                mreq_arg_ptr = &mreq;
            }

#ifdef _WIN32
            const char* mreq_arg = (const char*)mreq_arg_ptr;
            const auto status_error = SOCKET_ERROR;
#else
            const void* mreq_arg = mreq_arg_ptr;
            const auto status_error = -1;
#endif

#if defined(_WIN32) || defined(__CYGWIN__)
            // On Windows it somehow doesn't work when bind()
            // is called with multicast address. Write the address
            // that designates the network device here.
            // Also, sets port sharing when working with multicast
            sadr = maddr;
            int reuse = 1;
            int shareAddrRes = setsockopt(m_sock, SOL_SOCKET, SO_REUSEADDR, reinterpret_cast<const char*>(&reuse), sizeof(reuse));
            if (shareAddrRes == status_error)
            {
                throw runtime_error("marking socket for shared use failed");
            }
            Verb() << "Multicast(Windows): will bind to home address";
#else
            Verb() << "Multicast(POSIX): will bind to IGMP address: " << host;
#endif
            int res = setsockopt(m_sock, IPPROTO_IP, opt_name, mreq_arg, mreq_arg_size);

            if (res == status_error)
            {
                Error(errno, "adding to multicast membership failed");
            }

            attr.erase("multicast");
            attr.erase("adapter");
        }

        // The "ttl" options is handled separately, it maps to both IP_TTL
        // and IP_MULTICAST_TTL so that TTL setting works for both uni- and multicast.
        if (attr.count("ttl"))
        {
            int ttl = stoi(attr.at("ttl"));
            int res = setsockopt(m_sock, IPPROTO_IP, IP_TTL, (const char*)&ttl, sizeof ttl);
            if (res == -1)
                Verb() << "WARNING: failed to set 'ttl' (IP_TTL) to " << ttl;
            res = setsockopt(m_sock, IPPROTO_IP, IP_MULTICAST_TTL, (const char*)&ttl, sizeof ttl);
            if (res == -1)
                Verb() << "WARNING: failed to set 'ttl' (IP_MULTICAST_TTL) to " << ttl;

            attr.erase("ttl");
        }

        m_options = attr;

        for (auto o: udp_options)
        {
            // Ignore "binding" - for UDP there are no post options.
            if (m_options.count(o.name))
            {
                string value = m_options.at(o.name);
                bool ok = o.apply<SocketOption::SYSTEM>(m_sock, value);
                if (!ok)
                    Verb() << "WARNING: failed to set '" << o.name << "' to " << value;
            }
        }
    }

    void Error(int err, string src)
    {
        char buf[512];
        string message = SysStrError(err, buf, 512u);

        if (Verbose::on)
            Verb() << "FAILURE\n" << src << ": [" << err << "] " << message;
        else
            cerr << "\nERROR #" << err << ": " << message << endl;

        throw TransmissionError("error: " + src + ": " + message);
    }

    ~UdpCommon()
    {
#ifdef _WIN32
        if (m_sock != -1)
        {
            shutdown(m_sock, SD_BOTH);
            closesocket(m_sock);
            m_sock = -1;
        }
#else
        close(m_sock);
#endif
    }
};


class UdpSource: public virtual Source, public virtual UdpCommon
{
    bool eof = true;
public:

    UdpSource(string host, int port, const map<string,string>& attr)
    {
        Setup(host, port, attr);
        int stat = ::bind(m_sock, (sockaddr*)&sadr, sizeof sadr);
        if (stat == -1)
            Error(SysError(), "Binding address for UDP");
        eof = false;
    }

    bytevector Read(size_t chunk) override
    {
        bytevector data(chunk);
        sockaddr_in sa;
        socklen_t si = sizeof(sockaddr_in);
        int stat = recvfrom(m_sock, data.data(), chunk, 0, (sockaddr*)&sa, &si);
        if (stat == -1)
            Error(SysError(), "UDP Read/recvfrom");

        if (stat < 1)
        {
            eof = true;
            return bytevector();
        }

        chunk = size_t(stat);
        if (chunk < data.size())
            data.resize(chunk);

        return data;
    }

    bool IsOpen() override { return m_sock != -1; }
    bool End() override { return eof; }
};

class UdpTarget: public virtual Target, public virtual UdpCommon
{
public:
    UdpTarget(string host, int port, const map<string,string>& attr )
    {
        Setup(host, port, attr);
        if (adapter != "")
        {
            sockaddr_in maddr = CreateAddrInet(adapter, 0);
            in_addr addr = maddr.sin_addr;

            int res = setsockopt(m_sock, IPPROTO_IP, IP_MULTICAST_IF, reinterpret_cast<const char*>(&addr), sizeof(addr));
            if (res == -1)
            {
                Error(SysError(), "setsockopt/IP_MULTICAST_IF: " + adapter);
            }
        }

    }

    void Write(const bytevector& data) override
    {
        int stat = sendto(m_sock, data.data(), data.size(), 0, (sockaddr*)&sadr, sizeof sadr);
        if (stat == -1)
            Error(SysError(), "UDP Write/sendto");
    }

    bool IsOpen() override { return m_sock != -1; }
    bool Broken() override { return false; }
};

class UdpRelay: public Relay, public UdpSource, public UdpTarget
{
public:
    UdpRelay(string host, int port, const map<string,string>& attr):
        UdpSource(host, port, attr),
        UdpTarget(host, port, attr)
    {
    }

    bool IsOpen() override { return m_sock != -1; }
};

template <class Iface> struct Udp;
template <> struct Udp<Source> { typedef UdpSource type; };
template <> struct Udp<Target> { typedef UdpTarget type; };
template <> struct Udp<Relay> { typedef UdpRelay type; };

template <class Iface>
Iface* CreateUdp(const string& host, int port, const map<string,string>& par) { return new typename Udp<Iface>::type (host, port, par); }

template<class Base>
inline bool IsOutput() { return false; }

template<>
inline bool IsOutput<Target>() { return true; }

template <class Base>
extern unique_ptr<Base> CreateMedium(const string& uri)
{
    unique_ptr<Base> ptr;

    UriParser u(uri);

    int iport = 0;
    switch ( u.type() )
    {
    default:
        break; // do nothing, return nullptr
    case UriParser::FILE:
        if (u.host() == "con" || u.host() == "console")
        {
            if ( IsOutput<Base>() && (
                        (Verbose::on && Verbose::cverb == &cout)
                        || transmit_bw_report || transmit_stats_report) )
            {
                cerr << "ERROR: file://con with -v or -r or -s would result in mixing the data and text info.\n";
                cerr << "ERROR: HINT: you can stream through a FIFO (named pipe)\n";
                throw invalid_argument("incorrect parameter combination");
            }
            ptr.reset( CreateConsole<Base>() );
        }
        else
            ptr.reset( CreateFile<Base>(u.path()));
        break;

    case UriParser::SRT:
        ptr.reset( CreateSrt<Base>(u.host(), u.portno(), u.parameters()) );
        break;


    case UriParser::UDP:
        iport = atoi(u.port().c_str());
        if (iport < 1024)
        {
            cerr << "Port value invalid: " << iport << " - must be >=1024\n";
            throw invalid_argument("Invalid port number");
        }
        ptr.reset( CreateUdp<Base>(u.host(), iport, u.parameters()) );
        break;

    }

    if (ptr)
        ptr->uri = move(u);
    return ptr;
}


std::unique_ptr<Source> Source::Create(const std::string& url)
{
    return CreateMedium<Source>(url);
}

std::unique_ptr<Target> Target::Create(const std::string& url)
{
    return CreateMedium<Target>(url);
}<|MERGE_RESOLUTION|>--- conflicted
+++ resolved
@@ -281,11 +281,7 @@
 void SrtCommon::PrepareListener(string host, int port, int backlog)
 {
     m_bindsock = srt_create_socket();
-<<<<<<< HEAD
-    if ( m_bindsock == SRT_ERROR )
-=======
     if (m_bindsock == SRT_ERROR)
->>>>>>> 808d86bf
         Error("srt_create_socket");
 
     int stat = ConfigurePre(m_bindsock);
@@ -591,11 +587,7 @@
 void SrtCommon::PrepareClient()
 {
     m_sock = srt_create_socket();
-<<<<<<< HEAD
-    if ( m_sock == SRT_ERROR )
-=======
     if (m_sock == SRT_ERROR)
->>>>>>> 808d86bf
         Error("srt_create_socket");
 
     int stat = ConfigurePre(m_sock);
@@ -962,11 +954,7 @@
             // so that it will be reused next time.
             sockaddr_any s(AF_INET);
             int namelen = s.size();
-<<<<<<< HEAD
-            if ( srt_getsockname(Socket(), (s.get()), (&namelen)) == SRT_ERROR )
-=======
-            if (srt_getsockname(Socket(), &s, &namelen) == SRT_ERROR)
->>>>>>> 808d86bf
+            if (srt_getsockname(Socket(), (s.get()), (&namelen)) == SRT_ERROR)
             {
                 Error("srt_getsockname");
             }
