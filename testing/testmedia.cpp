/*
 * SRT - Secure, Reliable, Transport
 * Copyright (c) 2018 Haivision Systems Inc.
 * 
 * This Source Code Form is subject to the terms of the Mozilla Public
 * License, v. 2.0. If a copy of the MPL was not distributed with this
 * file, You can obtain one at http://mozilla.org/MPL/2.0/.
 * 
 */

// Medium concretizations

// Just for formality. This file should be used 
#include <iostream>
#include <fstream>
#include <sstream>
#include <string>
#include <stdexcept>
#include <iterator>
#include <map>
#include <srt.h>
#if !defined(_WIN32)
#include <sys/ioctl.h>
#endif

// SRT protected includes
#include "netinet_any.h"
#include "common.h"
#include "api.h"
#include "udt.h"
#include "logging.h"
#include "utilities.h"

#include "apputil.hpp"
#include "socketoptions.hpp"
#include "uriparser.hpp"
#include "testmedia.hpp"
#include "srt_compat.h"
#include "verbose.hpp"

using namespace std;

using srt_logging::SockStatusStr;

volatile bool transmit_throw_on_interrupt = false;
int transmit_bw_report = 0;
unsigned transmit_stats_report = 0;
size_t transmit_chunk_size = SRT_LIVE_DEF_PLSIZE;
bool transmit_printformat_json = false;
srt_listen_callback_fn* transmit_accept_hook_fn = nullptr;
void* transmit_accept_hook_op = nullptr;
// Do not unblock. Copy this to an app that uses applog and set appropriate name.
//srt_logging::Logger applog(SRT_LOGFA_APP, srt_logger_config, "srt-test");

std::shared_ptr<SrtStatsWriter> transmit_stats_writer;

string DirectionName(SRT_EPOLL_T direction)
{
    string dir_name;
    if (direction & ~SRT_EPOLL_ERR)
    {
        if (direction & SRT_EPOLL_IN)
        {
            dir_name = "source";
        }

        if (direction & SRT_EPOLL_OUT)
        {
            if (!dir_name.empty())
                dir_name = "relay";
            else
                dir_name = "target";
        }

        if (direction & SRT_EPOLL_ERR)
        {
            dir_name += "+error";
        }
    }
    else
    {
        // stupid name for a case of IPE
        dir_name = "stone";
    }

    return dir_name;
}

template<class FileBase> inline
bytevector FileRead(FileBase& ifile, size_t chunk, const string& filename)
{
    bytevector data(chunk);
    ifile.read(data.data(), chunk);
    size_t nread = ifile.gcount();
    if (nread < data.size())
        data.resize(nread);

    if (data.empty())
        throw Source::ReadEOF(filename);
    return data;
}


class FileSource: public virtual Source
{
    ifstream ifile;
    string filename_copy;
public:

    FileSource(const string& path): ifile(path, ios::in | ios::binary), filename_copy(path)
    {
        if (!ifile)
            throw std::runtime_error(path + ": Can't open file for reading");
    }

    bytevector Read(size_t chunk) override { return FileRead(ifile, chunk, filename_copy); }

    bool IsOpen() override { return bool(ifile); }
    bool End() override { return ifile.eof(); }
    //~FileSource() { ifile.close(); }
};

#ifdef PLEASE_LOG
#include "logging.h"
#endif

class FileTarget: public virtual Target
{
    ofstream ofile;
public:

    FileTarget(const string& path): ofile(path, ios::out | ios::trunc | ios::binary) {}

    void Write(const bytevector& data) override
    {
        ofile.write(data.data(), data.size());
#ifdef PLEASE_LOG
        extern srt_logging::Logger applog;
        applog.Debug() << "FileTarget::Write: " << data.size() << " written to a file";
#endif
    }

    bool IsOpen() override { return !!ofile; }
    bool Broken() override { return !ofile.good(); }
    //~FileTarget() { ofile.close(); }
    void Close() override
    {
#ifdef PLEASE_LOG
        extern srt_logging::Logger applog;
        applog.Debug() << "FileTarget::Close";
#endif
        ofile.close();
    }
};

// Can't base this class on FileSource and FileTarget classes because they use two
// separate fields, which makes it unable to reliably define IsOpen(). This would
// require to use 'fstream' type field in some kind of FileCommon first. Not worth
// a shot.
class FileRelay: public Relay
{
    fstream iofile;
    string filename_copy;
public:

    FileRelay(const string& path):
        iofile(path, ios::in | ios::out | ios::binary), filename_copy(path)
    {
        if (!iofile)
            throw std::runtime_error(path + ": Can't open file for reading");
    }
    bytevector Read(size_t chunk) override { return FileRead(iofile, chunk, filename_copy); }

    void Write(const bytevector& data) override
    {
        iofile.write(data.data(), data.size());
    }

    bool IsOpen() override { return !!iofile; }
    bool End() override { return iofile.eof(); }
    bool Broken() override { return !iofile.good(); }
    void Close() override { iofile.close(); }
};

template <class Iface> struct File;
template <> struct File<Source> { typedef FileSource type; };
template <> struct File<Target> { typedef FileTarget type; };
template <> struct File<Relay> { typedef FileRelay type; };

template <class Iface>
Iface* CreateFile(const string& name) { return new typename File<Iface>::type (name); }

void SrtCommon::InitParameters(string host, string path, map<string,string> par)
{
    // Application-specific options: mode, blocking, timeout, adapter
    if ( Verbose::on && !par.empty())
    {
        Verb() << "SRT parameters specified:\n";
        for (map<string,string>::iterator i = par.begin(); i != par.end(); ++i)
        {
            Verb() << "\t" << i->first << " = '" << i->second << "'\n";
        }
    }

    if (path != "")
    {
        // Special case handling of an unusual specification.

        if (path.substr(0, 2) != "//")
        {
            Error("Path specification not supported for SRT (use // in front for special cases)");
        }

        path = path.substr(2);

        if (path == "group")
        {
            // Group specified, check type.
            m_group_type = par["type"];
            if (m_group_type == "")
            {
                Error("With //group, the group 'type' must be specified.");
            }

            vector<string> parts;
            Split(m_group_type, '/', back_inserter(parts));
            if (parts.size() == 0 || parts.size() > 2)
            {
                Error("Invalid specification for 'type' parameter");
            }

            if (parts.size() == 2)
            {
                m_group_type = parts[0];
                m_group_config = parts[1];
            }

            vector<string> nodes;
            Split(par["nodes"], ',', back_inserter(nodes));

            if (nodes.empty())
            {
                Error("With //group, 'nodes' must specify comma-separated host:port specs.");
            }

            // Check if correctly specified
            for (string& hostport: nodes)
            {
                if (hostport == "")
                    continue;
                UriParser check(hostport, UriParser::EXPECT_HOST);
                if (check.host() == "" || check.port() == "")
                {
                    Error("With //group, 'nodes' must specify comma-separated host:port specs.");
                }

                if (check.portno() <= 1024)
                {
                    Error("With //group, every node in 'nodes' must have port >1024");
                }

                Connection cc(check.host(), check.portno());
                if (check.parameters().count("weight"))
                {
                    cc.weight = stoi(check.queryValue("weight"));
                }

                m_group_nodes.push_back(cc);
            }

            par.erase("type");
            par.erase("nodes");

            // For a group-connect specification, it's
            // always the caller mode.
            // XXX change it here if maybe rendezvous is also
            // possible in future.
            par["mode"] = "caller";
        }
    }

    string adapter;
    if (par.count("adapter"))
    {
        adapter = par.at("adapter");
    }

    m_mode = "default";
    if (par.count("mode"))
    {
        m_mode = par.at("mode");
    }
    SocketOption::Mode mode = SrtInterpretMode(m_mode, host, adapter);
    if (mode == SocketOption::FAILURE)
    {
        Error("Invalid mode");
    }

    if (!m_group_nodes.empty() && mode != SocketOption::CALLER)
    {
        Error("Group node specification is only available in caller mode");
    }

    // Fix the mode name after successful interpretation
    m_mode = SocketOption::mode_names[mode];

    par.erase("mode");

    if (par.count("blocking"))
    {
        m_blocking_mode = !false_names.count(par.at("blocking"));
        par.erase("blocking");
    }

    if (par.count("timeout"))
    {
        m_timeout = stoi(par.at("timeout"), 0, 0);
        par.erase("timeout");
    }

    if (par.count("adapter"))
    {
        m_adapter = adapter;
        par.erase("adapter");
    }
    else if (m_mode == "listener")
    {
        // For listener mode, adapter is taken from host,
        // if 'adapter' parameter is not given
        m_adapter = host;
    }

    if (par.count("tsbpd") && false_names.count(par.at("tsbpd")))
    {
        m_tsbpdmode = false;
    }

    if (par.count("port"))
    {
        m_outgoing_port = stoi(par.at("port"), 0, 0);
        par.erase("port");
    }

    // That's kinda clumsy, but it must rely on the defaults.
    // Default mode is live, so check if the file mode was enforced
    if (par.count("transtype") == 0 || par["transtype"] != "file")
    {
        // If the Live chunk size was nondefault, enforce the size.
        if (transmit_chunk_size != SRT_LIVE_DEF_PLSIZE)
        {
            if (transmit_chunk_size > SRT_LIVE_MAX_PLSIZE)
                throw std::runtime_error("Chunk size in live mode exceeds 1456 bytes; this is not supported");

            par["payloadsize"] = Sprint(transmit_chunk_size);
        }
    }

    // Assigning group configuration from a special "groupconfig" attribute.
    // This is the only way how you can set up this configuration at the listener side.
    if (par.count("groupconfig"))
    {
        m_group_config = par.at("groupconfig");
        par.erase("groupconfig");
    }

    // Assign the others here.
    m_options = par;
    m_options["mode"] = m_mode;
}

void SrtCommon::PrepareListener(string host, int port, int backlog)
{
    m_bindsock = srt_create_socket();
    if (m_bindsock == SRT_ERROR)
        Error("srt_create_socket");

    int stat = ConfigurePre(m_bindsock);
    if (stat == SRT_ERROR)
        Error("ConfigurePre");

    if (!m_blocking_mode)
    {
        srt_conn_epoll = AddPoller(m_bindsock, SRT_EPOLL_OUT);
    }

    sockaddr_in sa = CreateAddrInet(host, port);
    sockaddr* psa = (sockaddr*)&sa;
    Verb() << "Binding a server on " << host << ":" << port << " ...";
    stat = srt_bind(m_bindsock, psa, sizeof sa);
    if (stat == SRT_ERROR)
    {
        srt_close(m_bindsock);
        Error("srt_bind");
    }

    Verb() << " listen... " << VerbNoEOL;
    stat = srt_listen(m_bindsock, backlog);
    if (stat == SRT_ERROR)
    {
        srt_close(m_bindsock);
        Error("srt_listen");
    }

    Verb() << " accept... " << VerbNoEOL;
    ::transmit_throw_on_interrupt = true;

    if (!m_blocking_mode)
    {
        Verb() << "[ASYNC] (conn=" << srt_conn_epoll << ")";

        int len = 2;
        SRTSOCKET ready[2];
        if (srt_epoll_wait(srt_conn_epoll, 0, 0, ready, &len, -1, 0, 0, 0, 0) == -1)
            Error("srt_epoll_wait(srt_conn_epoll)");

        Verb() << "[EPOLL: " << len << " sockets] " << VerbNoEOL;
    }
}

void SrtCommon::StealFrom(SrtCommon& src)
{
    // This is used when SrtCommon class designates a listener
    // object that is doing Accept in appropriate direction class.
    // The new object should get the accepted socket.
    m_direction = src.m_direction;
    m_blocking_mode = src.m_blocking_mode;
    m_timeout = src.m_timeout;
    m_tsbpdmode = src.m_tsbpdmode;
    m_options = src.m_options;
    m_bindsock = SRT_INVALID_SOCK; // no listener
    m_sock = src.m_sock;
    src.m_sock = SRT_INVALID_SOCK; // STEALING
}

void SrtCommon::AcceptNewClient()
{
    sockaddr_in scl;
    int sclen = sizeof scl;

    Verb() << " accept..." << VerbNoEOL;

    m_sock = srt_accept(m_bindsock, (sockaddr*)&scl, &sclen);
    if (m_sock == SRT_INVALID_SOCK)
    {
        srt_close(m_bindsock);
        m_bindsock = SRT_INVALID_SOCK;
        Error("srt_accept");
    }

    if (m_sock & SRTGROUP_MASK)
    {
        m_listener_group = true;
        if (m_group_config != "")
        {
            int stat = srt_group_configure(m_sock, m_group_config.c_str());
            if (stat == SRT_ERROR)
            {
                // Don't break the connection basing on this, just ignore.
                Verb() << " (error setting config: '" << m_group_config << "') " << VerbNoEOL;
            }
        }
        // There might be added a poller, remove it.
        // We need it work different way.

#ifndef SRT_OLD_APP_READER

        if (srt_epoll != -1)
        {
            Verb() << "(Group: erasing epoll " << srt_epoll << ") " << VerbNoEOL;
            srt_epoll_release(srt_epoll);
        }

        // Don't add any sockets, they will have to be added
        // anew every time again.
        srt_epoll = srt_epoll_create();
#endif

        // Group data must have a size of at least 1
        // otherwise the srt_group_data() call will fail
        if (m_group_data.empty())
            m_group_data.resize(1);

        Verb() << " connected(group epoll " << srt_epoll <<").";
    }
    else
    {
        Verb() << " connected.";
    }
    ::transmit_throw_on_interrupt = false;

    // ConfigurePre is done on bindsock, so any possible Pre flags
    // are DERIVED by sock. ConfigurePost is done exclusively on sock.
    int stat = ConfigurePost(m_sock);
    if (stat == SRT_ERROR)
        Error("ConfigurePost");
}

void SrtCommon::Init(string host, int port, string path, map<string,string> par, SRT_EPOLL_OPT dir)
{
    m_direction = dir;
    InitParameters(host, path, par);

    int backlog = 1;
    if (m_mode == "listener" && par.count("groupconnect")
            && true_names.count(par["groupconnect"]))
    {
        backlog = 10;
    }

    Verb() << "Opening SRT " << DirectionName(dir) << " " << m_mode
        << "(" << (m_blocking_mode ? "" : "non-") << "blocking,"
        << " backlog=" << backlog << ") on "
        << host << ":" << port;

    try
    {
        if (m_mode == "caller")
        {
            if (m_group_nodes.empty())
            {
                OpenClient(host, port);
            }
            else
            {
                OpenGroupClient(); // Source data are in the fields already.
            }
        }
        else if (m_mode == "listener")
            OpenServer(m_adapter, port, backlog);
        else if (m_mode == "rendezvous")
            OpenRendezvous(m_adapter, host, port);
        else
        {
            throw std::invalid_argument("Invalid 'mode'. Use 'client' or 'server'");
        }
    }
    catch (...)
    {
        // This is an in-constructor-called function, so
        // when the exception is thrown, the destructor won't
        // close the sockets. This intercepts the exception
        // to close them.
        Verb() << "Open FAILED - closing SRT sockets";
        if (m_bindsock != SRT_INVALID_SOCK)
            srt_close(m_bindsock);
        if (m_sock != SRT_INVALID_SOCK)
            srt_close(m_sock);
        m_sock = m_bindsock = SRT_INVALID_SOCK;
        throw;
    }

    int pbkeylen = 0;
    SRT_KM_STATE kmstate, snd_kmstate, rcv_kmstate;
    int len = sizeof (int);
    srt_getsockflag(m_sock, SRTO_PBKEYLEN, &pbkeylen, &len);
    srt_getsockflag(m_sock, SRTO_KMSTATE, &kmstate, &len);
    srt_getsockflag(m_sock, SRTO_SNDKMSTATE, &snd_kmstate, &len);
    srt_getsockflag(m_sock, SRTO_RCVKMSTATE, &rcv_kmstate, &len);

    // Bring this declaration temporarily, this is only for testing
    std::string KmStateStr(SRT_KM_STATE state);

    Verb() << "ENCRYPTION status: " << KmStateStr(kmstate)
        << " (SND:" << KmStateStr(snd_kmstate) << " RCV:" << KmStateStr(rcv_kmstate)
        << ") PBKEYLEN=" << pbkeylen;

    // Display some selected options on the socket.
    if (Verbose::on)
    {
        int64_t bandwidth = 0;
        int latency = 0;
        bool blocking_snd = false, blocking_rcv = false;
        int dropdelay = 0;
        int size_int = sizeof (int), size_int64 = sizeof (int64_t), size_bool = sizeof (bool);

        srt_getsockflag(m_sock, SRTO_MAXBW, &bandwidth, &size_int64);
        srt_getsockflag(m_sock, SRTO_RCVLATENCY, &latency, &size_int);
        srt_getsockflag(m_sock, SRTO_RCVSYN, &blocking_rcv, &size_bool);
        srt_getsockflag(m_sock, SRTO_SNDSYN, &blocking_snd, &size_bool);
        srt_getsockflag(m_sock, SRTO_SNDDROPDELAY, &dropdelay, &size_int);

        Verb() << "OPTIONS: maxbw=" << bandwidth << " rcvlatency=" << latency << boolalpha
            << " blocking{rcv=" << blocking_rcv << " snd=" << blocking_snd
            << "} snddropdelay=" << dropdelay;
    }

    if (!m_blocking_mode)
    {
        // Don't add new epoll if already created as a part
        // of group management: if (srt_epoll == -1)...
        srt_epoll = AddPoller(m_sock, dir);
    }
}

int SrtCommon::AddPoller(SRTSOCKET socket, int modes)
{
    int pollid = srt_epoll_create();
    if (pollid == -1)
        throw std::runtime_error("Can't create epoll in nonblocking mode");
    Verb() << "EPOLL: creating eid=" << pollid << " and adding @" << socket
        << " in " << DirectionName(SRT_EPOLL_OPT(modes)) << " mode";
    srt_epoll_add_usock(pollid, socket, &modes);
    return pollid;
}

int SrtCommon::ConfigurePost(SRTSOCKET sock)
{
    bool yes = m_blocking_mode;
    int result = 0;
    if (m_direction & SRT_EPOLL_OUT)
    {
        Verb() << "Setting SND blocking mode: " << boolalpha << yes << " timeout=" << m_timeout;
        result = srt_setsockopt(sock, 0, SRTO_SNDSYN, &yes, sizeof yes);
        if (result == -1)
        {
#ifdef PLEASE_LOG
            extern srt_logging::Logger applog;
            applog.Error() << "ERROR SETTING OPTION: SRTO_SNDSYN";
#endif
            return result;
        }

        if (m_timeout)
            result = srt_setsockopt(sock, 0, SRTO_SNDTIMEO, &m_timeout, sizeof m_timeout);
        if (result == -1)
        {
#ifdef PLEASE_LOG
            extern srt_logging::Logger applog;
            applog.Error() << "ERROR SETTING OPTION: SRTO_SNDTIMEO";
#endif
            return result;
        }
    }

    if (m_direction & SRT_EPOLL_IN)
    {
        Verb() << "Setting RCV blocking mode: " << boolalpha << yes << " timeout=" << m_timeout;
        result = srt_setsockopt(sock, 0, SRTO_RCVSYN, &yes, sizeof yes);
        if (result == -1)
            return result;

        if (m_timeout)
            result = srt_setsockopt(sock, 0, SRTO_RCVTIMEO, &m_timeout, sizeof m_timeout);
        if (result == -1)
            return result;
    }

    // host is only checked for emptiness and depending on that the connection mode is selected.
    // Here we are not exactly interested with that information.
    vector<string> failures;

    SrtConfigurePost(sock, m_options, &failures);


    if (!failures.empty())
    {
        if (Verbose::on)
        {
            Verb() << "WARNING: failed to set options: ";
            copy(failures.begin(), failures.end(), ostream_iterator<string>(*Verbose::cverb, ", "));
            Verb();
        }
    }

    return 0;
}

int SrtCommon::ConfigurePre(SRTSOCKET sock)
{
    int result = 0;

    int no = 0;
    if (!m_tsbpdmode)
    {
        result = srt_setsockopt(sock, 0, SRTO_TSBPDMODE, &no, sizeof no);
        if (result == -1)
            return result;
    }

    // Let's pretend async mode is set this way.
    // This is for asynchronous connect.
    int maybe = m_blocking_mode;
    result = srt_setsockopt(sock, 0, SRTO_RCVSYN, &maybe, sizeof maybe);
    if (result == -1)
        return result;

    // host is only checked for emptiness and depending on that the connection mode is selected.
    // Here we are not exactly interested with that information.
    vector<string> failures;

    // NOTE: here host = "", so the 'connmode' will be returned as LISTENER always,
    // but it doesn't matter here. We don't use 'connmode' for anything else than
    // checking for failures.
    SocketOption::Mode conmode = SrtConfigurePre(sock, "",  m_options, &failures);

    if (conmode == SocketOption::FAILURE)
    {
        if (Verbose::on )
        {
            Verb() << "WARNING: failed to set options: ";
            copy(failures.begin(), failures.end(), ostream_iterator<string>(*Verbose::cverb, ", "));
            Verb();
        }

        return SRT_ERROR;
    }

    return 0;
}

void SrtCommon::SetupAdapter(const string& host, int port)
{
    sockaddr_in localsa = CreateAddrInet(host, port);
    sockaddr* psa = (sockaddr*)&localsa;
    int stat = srt_bind(m_sock, psa, sizeof localsa);
    if (stat == SRT_ERROR)
        Error("srt_bind");
}

void SrtCommon::OpenClient(string host, int port)
{
    PrepareClient();

    if (m_outgoing_port)
    {
        SetupAdapter("", m_outgoing_port);
    }

    ConnectClient(host, port);
}

void SrtCommon::PrepareClient()
{
    m_sock = srt_create_socket();
    if (m_sock == SRT_ERROR)
        Error("srt_create_socket");

    int stat = ConfigurePre(m_sock);
    if (stat == SRT_ERROR)
        Error("ConfigurePre");

    if (!m_blocking_mode)
    {
        srt_conn_epoll = AddPoller(m_sock, SRT_EPOLL_CONNECT | SRT_EPOLL_ERR);
    }

}

void SrtCommon::OpenGroupClient()
{
    SRT_GROUP_TYPE type = SRT_GTYPE_UNDEFINED;

    // Resolve group type.
    if (m_group_type == "broadcast")
        type = SRT_GTYPE_BROADCAST;
    else if (m_group_type == "backup")
        type = SRT_GTYPE_BACKUP;
    else if (m_group_type == "balancing")
        type = SRT_GTYPE_BALANCING;
    else
    {
        Error("With //group, type='" + m_group_type + "' undefined");
    }

    m_sock = srt_create_group(type);
    if (m_sock == -1)
        Error("srt_create_group");

    int stat = -1;
    if (m_group_config != "")
    {
        stat = srt_group_configure(m_sock, m_group_config.c_str());
        if (stat == SRT_ERROR)
            Error("srt_group_configure");
    }

    stat = ConfigurePre(m_sock);

    if ( stat == SRT_ERROR )
        Error("ConfigurePre");

    if ( !m_blocking_mode )
    {
        // Note: here the GROUP is added to the poller.
        srt_conn_epoll = AddPoller(m_sock, SRT_EPOLL_CONNECT | SRT_EPOLL_ERR);
    }

    // Don't check this. Should this fail, the above would already.

    // XXX Now do it regardless whether it's blocking or non-blocking
    // mode - reading from group is currently manually from every socket.
    srt_epoll = srt_epoll_create();

    // ConnectClient can't be used here, the code must
    // be more-less repeated. In this case the situation
    // that not all connections can be established is tolerated,
    // the only case of error is when none of the connections
    // can be established.

    bool any_node = false;

    Verb() << "REDUNDANT connections with " << m_group_nodes.size() << " nodes:";

    if (m_group_data.empty())
        m_group_data.resize(1);

    vector<SRT_SOCKGROUPDATA> targets;
    int namelen = sizeof (sockaddr_in);

    Verb() << "Connecting to nodes:";
    int i = 1;
    for (Connection& c: m_group_nodes)
    {
        sockaddr_in sa = CreateAddrInet(c.host, c.port);
        sockaddr* psa = (sockaddr*)&sa;
        Verb() << "\t[" << i << "] " << c.host << ":" << c.port
            << "?weight=" << c.weight
            << " ... " << VerbNoEOL;
        ++i;
        SRT_SOCKGROUPDATA gd = srt_prepare_endpoint(NULL, psa, namelen);
        gd.weight = c.weight;
        targets.push_back(gd);
    }

    int fisock = srt_connect_group(m_sock, targets.data(), targets.size());
    if (fisock == SRT_ERROR)
    {
        Error("srt_connect_group");
    }

    // Configuration change applied on a group should
    // spread the setting on all sockets.
    ConfigurePost(m_sock);

    for (size_t i = 0; i < targets.size(); ++i)
    {
        // As m_group_nodes is simply transformed into 'targets',
        // one index can be used to index them all. You don't
        // have to check if they have equal addresses because they
        // are equal by definition.
        if (targets[i].id != -1 && targets[i].status < SRTS_BROKEN)
        {
            m_group_nodes[i].socket = targets[i].id;
        }
    }

    // Now check which sockets were successful, only those
    // should be added to epoll.
    size_t size = m_group_data.size();
    stat = srt_group_data(m_sock, m_group_data.data(), &size);
    if (stat == -1 && size > m_group_data.size())
    {
        // Just too small buffer. Resize and continue.
        m_group_data.resize(size);
        stat = srt_group_data(m_sock, m_group_data.data(), &size);
    }

    if (stat == -1)
    {
        Error("srt_group_data");
    }
    m_group_data.resize(size);

    for (size_t i = 0; i < m_group_nodes.size(); ++i)
    {
        SRTSOCKET insock = m_group_nodes[i].socket;
        if (insock == -1)
        {
            Verb() << "TARGET '" << SockaddrToString(targets[i].peeraddr) << "' connection failed.";
            continue;
        }

        /*
        if (!m_blocking_mode)
        {
            // EXPERIMENTAL version. Add all sockets to epoll
            // in the direction used for this medium.
            int modes = m_direction;
            srt_epoll_add_usock(srt_epoll, insock, &modes);
            Verb() << "Added @" << insock << " to epoll (" << srt_epoll << ") in modes: " << modes;
        }
        */

        // Have socket, store it into the group socket array.
        any_node = true;
    }

    stat = ConfigurePost(m_sock);
    if (stat == -1)
    {
        // This kind of error must reject the whole operation.
        // Usually you'll get this error on the first socket,
        // and doing this on the others would result in the same.
        Error("ConfigurePost");
    }


    Verb() << "Group connection report:";
    for (auto& d: m_group_data)
    {
        // id, status, result, peeraddr
        Verb() << "@" << d.id << " <" << SockStatusStr(d.status) << "> (=" << d.result << ") PEER:"
            << SockaddrToString(sockaddr_any((sockaddr*)&d.peeraddr, sizeof d.peeraddr));
    }

    /*

       XXX Temporarily disabled, until the nonblocking mode
       is added to groups.

    // Wait for REAL connected state if nonblocking mode, for AT LEAST one node.
    if ( !m_blocking_mode )
    {
        Verb() << "[ASYNC] " << VerbNoEOL;

        // SPIN-WAITING version. Don't use it unless you know what you're doing.
        // SpinWaitAsync();

        // Socket readiness for connection is checked by polling on WRITE allowed sockets.
        int len = 2;
        SRTSOCKET ready[2];
        if ( srt_epoll_wait(srt_conn_epoll,
                    NULL, NULL,
                    ready, &len,
                    -1, // Wait infinitely
                    NULL, NULL,
                    NULL, NULL) != -1 )
        {
            Verb() << "[EPOLL: " << len << " sockets] " << VerbNoEOL;
        }
        else
        {
            Error("srt_epoll_wait");
        }
    }
    */

    if (!any_node)
    {
        Error("REDUNDANCY: all redundant connections failed");
    }

    // Prepare group data for monitoring the group status.
    m_group_data.resize(m_group_nodes.size());
}

/*
   This may be used sometimes for testing, but it's nonportable.
   void SrtCommon::SpinWaitAsync()
   {
   static string udt_status_names [] = {
   "INIT" , "OPENED", "LISTENING", "CONNECTING", "CONNECTED", "BROKEN", "CLOSING", "CLOSED", "NONEXIST"
   };

   for (;;)
   {
   SRT_SOCKSTATUS state = srt_getsockstate(m_sock);
   if (int(state) < SRTS_CONNECTED)
   {
   if (Verbose::on)
   Verb() << state;
   usleep(250000);
   continue;
   }
   else if (int(state) > SRTS_CONNECTED)
   {
   Error("UDT::connect status=" + udt_status_names[state]);
   }

   return;
   }
   }
 */

void SrtCommon::ConnectClient(string host, int port)
{
    sockaddr_in sa = CreateAddrInet(host, port);
    sockaddr* psa = (sockaddr*)&sa;
    Verb() << "Connecting to " << host << ":" << port << " ... " << VerbNoEOL;
    int stat = srt_connect(m_sock, psa, sizeof sa);
    if (stat == SRT_ERROR)
    {
        int reason = srt_getrejectreason(m_sock);
#if PLEASE_LOG
        extern srt_logging::Logger applog;
        LOGP(applog.Error, "ERROR reported by srt_connect - closing socket @", m_sock);
#endif
        srt_close(m_sock);
        Error("srt_connect", reason);
    }

    // Wait for REAL connected state if nonblocking mode
    if (!m_blocking_mode)
    {
        Verb() << "[ASYNC] " << VerbNoEOL;

        // SPIN-WAITING version. Don't use it unless you know what you're doing.
        // SpinWaitAsync();

        // Socket readiness for connection is checked by polling on WRITE allowed sockets.
        int lenc = 2, lene = 2;
        SRTSOCKET ready_connect[2], ready_error[2];
        if (srt_epoll_wait(srt_conn_epoll, ready_error, &lene, ready_connect, &lenc, -1, 0, 0, 0, 0) != -1)
        {
            if (lene > 0)
            {
                Verb() << "[EPOLL(error): " << lene << " sockets]";
                SRT_REJECT_REASON reason = srt_getrejectreason(ready_error[0]);
                Error("srt_connect(async)", reason, SRT_ECONNREJ);
            }
            Verb() << "[EPOLL: " << lenc << " sockets] " << VerbNoEOL;
        }
        else
        {
            Error("srt_epoll_wait(srt_conn_epoll)");
        }
    }

    Verb() << " connected.";
    stat = ConfigurePost(m_sock);
    if (stat == SRT_ERROR)
        Error("ConfigurePost");
}

<<<<<<< HEAD
void SrtCommon::Error(string src, int reason)
=======
void SrtCommon::Error(string src, SRT_REJECT_REASON reason, int force_result)
>>>>>>> 5ffcd7c9
{
    int errnov = 0;
    const int result = force_result == 0 ? srt_getlasterror(&errnov) : force_result;
    if (result == SRT_SUCCESS)
    {
        cerr << "\nERROR (app): " << src << endl;
        throw std::runtime_error(src);
    }
    string message = srt_getlasterror_str();
    if (result == SRT_ECONNREJ)
    {
        if ( Verbose::on )
            Verb() << "FAILURE\n" << src << ": [" << result << "] "
                << "Connection rejected: [" << int(reason) << "]: "
                << srt_rejectreason_str(reason);
        else
            cerr << "\nERROR #" << result
                << ": Connection rejected: [" << int(reason) << "]: "
                << srt_rejectreason_str(reason);
    }
    else
    {
        if ( Verbose::on )
        Verb() << "FAILURE\n" << src << ": [" << result << "." << errnov << "] " << message;
        else
        cerr << "\nERROR #" << result << "." << errnov << ": " << message << endl;
    }

    throw TransmissionError("error: " + src + ": " + message);
}

void SrtCommon::SetupRendezvous(string adapter, int port)
{
    bool yes = true;
    srt_setsockopt(m_sock, 0, SRTO_RENDEZVOUS, &yes, sizeof yes);

    const int outport = m_outgoing_port ? m_outgoing_port : port;

    sockaddr_in localsa = CreateAddrInet(adapter, outport);
    sockaddr* plsa = (sockaddr*)&localsa;
    Verb() << "Binding a server on " << adapter << ":" << outport << " ...";
    int stat = srt_bind(m_sock, plsa, sizeof localsa);
    if (stat == SRT_ERROR)
    {
        srt_close(m_sock);
        Error("srt_bind");
    }
}

void SrtCommon::Close()
{
#if PLEASE_LOG
        extern srt_logging::Logger applog;
        LOGP(applog.Error, "CLOSE requested - closing socket @", m_sock);
#endif
    bool any = false;
    bool yes = true;
    if (m_sock != SRT_INVALID_SOCK)
    {
        Verb() << "SrtCommon: DESTROYING CONNECTION, closing socket (rt%" << m_sock << ")...";
        srt_setsockflag(m_sock, SRTO_SNDSYN, &yes, sizeof yes);
        srt_close(m_sock);
        any = true;
    }

    if (m_bindsock != SRT_INVALID_SOCK)
    {
        Verb() << "SrtCommon: DESTROYING SERVER, closing socket (ls%" << m_bindsock << ")...";
        // Set sndsynchro to the socket to synch-close it.
        srt_setsockflag(m_bindsock, SRTO_SNDSYN, &yes, sizeof yes);
        srt_close(m_bindsock);
        any = true;
    }

    if (any)
        Verb() << "SrtCommon: ... done.";
}

SrtCommon::~SrtCommon()
{
    Close();
}

void SrtCommon::UpdateGroupStatus(const SRT_SOCKGROUPDATA* grpdata, size_t grpdata_size)
{
    if (!grpdata)
    {
        // This happens when you passed too small array. Treat this as error and stop.
        cerr << "ERROR: broadcast group update reports " << grpdata_size
            << " existing sockets, but app registerred only " << m_group_nodes.size() << endl;
        Error("Too many unpredicted sockets in the group");
    }

    // Clear the active flag in all nodes so that they are reactivated
    // if they are in the group list, REGARDLESS OF THE STATUS. We need to
    // see all connections that are in the nodes, but not in the group,
    // and this one would have to be activated.
    const SRT_SOCKGROUPDATA* gend = grpdata + grpdata_size;
    for (auto& n: m_group_nodes)
    {
        bool active = (find_if(grpdata, gend,
                    [&n] (const SRT_SOCKGROUPDATA& sg) { return sg.id == n.socket; }) != gend);
        if (!active)
            n.socket = SRT_INVALID_SOCK;
    }

    // Note: sockets are not necessarily in the same order. Find
    // the socket by id.
    for (size_t i = 0; i < grpdata_size; ++i)
    {
        const SRT_SOCKGROUPDATA& d = grpdata[i];
        SRTSOCKET id = d.id;

        SRT_SOCKSTATUS status = d.status;
        int result = d.result;

        if (result != -1 && status == SRTS_CONNECTED)
        {
            // Everything's ok. Don't do anything.
            continue;
        }
        // id, status, result, peeraddr
        Verb() << "GROUP SOCKET: @" << id << " <" << SockStatusStr(status) << "> (=" << result << ") PEER:"
            << SockaddrToString(sockaddr_any((sockaddr*)&d.peeraddr, sizeof d.peeraddr));

        if (status >= SRTS_BROKEN)
        {
            Verb() << "NOTE: socket @" << id << " is pending for destruction, waiting for it.";
        }
    }

    // This was only informative. Now we check all nodes if they
    // are not active

    int i = 1;
    for (auto& n: m_group_nodes)
    {
        // Check which nodes are no longer active and activate them.
        if (n.socket != SRT_INVALID_SOCK)
            continue;

        sockaddr_in sa = CreateAddrInet(n.host, n.port);
        sockaddr* psa = (sockaddr*)&sa;
        Verb() << "[" << i << "] RECONNECTING to node " << n.host << ":" << n.port << " ... " << VerbNoEOL;
        ++i;

        int insock = srt_connect(m_sock, psa, sizeof sa);
        if (insock == SRT_ERROR)
        {
            // Whatever. Skip the node.
            Verb() << "FAILED: ";
        }
        else
        {
            // Have socket, store it into the group socket array.
            n.socket = insock;
        }
    }
}

SrtSource::SrtSource(string host, int port, std::string path, const map<string,string>& par)
{
    Init(host, port, path, par, SRT_EPOLL_IN);
    ostringstream os;
    os << host << ":" << port;
    hostport_copy = os.str();
}

static void PrintSrtStats(SRTSOCKET sock, bool clr, bool bw, bool stats)
{
    CBytePerfMon perf;
    // clear only if stats report is to be read
    srt_bstats(sock, &perf, clr);

    if (bw)
        cout << transmit_stats_writer->WriteBandwidth(perf.mbpsBandwidth);
    if (stats)
        cout << transmit_stats_writer->WriteStats(sock, perf);
}


#ifdef SRT_OLD_APP_READER

// NOTE: 'output' is expected to be EMPTY here.
bool SrtSource::GroupCheckPacketAhead(bytevector& output)
{
    bool status = false;
    vector<SRTSOCKET> past_ahead;

    // This map no longer maps only ahead links.
    // Here are all links, and whether ahead, it's defined by the sequence.
    for (auto i = m_group_positions.begin(); i != m_group_positions.end(); ++i)
    {
        // i->first: socket ID
        // i->second: ReadPos { sequence, packet }
        // We are not interested with the socket ID because we
        // aren't going to read from it - we have the packet already.
        ReadPos& a = i->second;

        int seqdiff = CSeqNo::seqcmp(a.sequence, m_group_seqno);
        if ( seqdiff == 1)
        {
            // The very next packet. Return it.
            m_group_seqno = a.sequence;
            Verb() << " (SRT group: ahead delivery %" << a.sequence << " from @" << i->first << ")";
            swap(output, a.packet);
            status = true;
        }
        else if (seqdiff < 1 && !a.packet.empty())
        {
            Verb() << " (@" << i->first << " dropping collected ahead %" << a.sequence << ")";
            a.packet.clear();
        }
        // In case when it's >1, keep it in ahead
    }

    return status;
}

static string DisplayEpollResults(const std::set<SRTSOCKET>& sockset, std::string prefix)
{
    typedef set<SRTSOCKET> fset_t;
    ostringstream os;
    os << prefix << " ";
    for (fset_t::const_iterator i = sockset.begin(); i != sockset.end(); ++i)
    {
        os << "@" << *i << " ";
    }

    return os.str();
}

bytevector SrtSource::GroupRead(size_t chunk)
{
    // Read the current group status. m_sock is here the group id.
    bytevector output;

    // Later iteration over it might be less efficient than
    // by vector, but we'll also often try to check a single id
    // if it was ever seen broken, so that it's skipped.
    set<SRTSOCKET> broken;

RETRY_READING:

    size_t size = m_group_data.size();
    int stat = srt_group_data(m_sock, m_group_data.data(), &size);
    if (stat == -1 && size > m_group_data.size())
    {
        // Just too small buffer. Resize and continue.
        m_group_data.resize(size);
        stat = srt_group_data(m_sock, m_group_data.data(), &size);
    }
    else
    {
        // Downsize if needed.
        m_group_data.resize(size);
    }

    if (stat == -1) // Also after the above fix
    {
        Error(UDT::getlasterror(), "FAILURE when reading group data");
    }

    if (size == 0)
    {
        Error("No sockets in the group - disconnected");
    }

    bool connected = false;
    for (auto& d: m_group_data)
    {
        if (d.status == SRTS_CONNECTED)
        {
            connected = true;
            break;
        }
    }
    if (!connected)
    {
        Error("All sockets in the group disconnected");
    }

    if (Verbose::on)
    {
        for (auto& d: m_group_data)
        {
            if (d.status != SRTS_CONNECTED)
                // id, status, result, peeraddr
                Verb() << "@" << d.id << " <" << SockStatusStr(d.status) << "> (=" << d.result << ") PEER:"
                    << SockaddrToString(sockaddr_any((sockaddr*)&d.peeraddr, sizeof d.peeraddr));
        }
    }

    // Check first the ahead packets if you have any to deliver.
    if (m_group_seqno != -1 && !m_group_positions.empty())
    {
        bytevector ahead_packet;

        // This function also updates the group sequence pointer.
        if (GroupCheckPacketAhead(ahead_packet))
            return move(ahead_packet);
    }

    // LINK QUALIFICATION NAMES:
    //
    // HORSE: Correct link, which delivers the very next sequence.
    // Not necessarily this link is currently active.
    //
    // KANGAROO: Got some packets dropped and the sequence number
    // of the packet jumps over the very next sequence and delivers
    // an ahead packet.
    //
    // ELEPHANT: Is not ready to read, while others are, or reading
    // up to the current latest delivery sequence number does not
    // reach this sequence and the link becomes non-readable earlier.

    // The above condition has ruled out one kangaroo and turned it
    // into a horse.

    // Below there's a loop that will try to extract packets. Kangaroos
    // will be among the polled ones because skipping them risks that
    // the elephants will take over the reading. Links already known as
    // elephants will be also polled in an attempt to revitalize the
    // connection that experienced just a short living choking.
    //
    // After polling we attempt to read from every link that reported
    // read-readiness and read at most up to the sequence equal to the
    // current delivery sequence.

    // Links that deliver a packet below that sequence will be retried
    // until they deliver no more packets or deliver the packet of
    // expected sequence. Links that don't have a record in m_group_positions
    // and report readiness will be always read, at least to know what
    // sequence they currently stand on.
    //
    // Links that are already known as kangaroos will be polled, but
    // no reading attempt will be done. If after the reading series
    // it will turn out that we have no more horses, the slowest kangaroo
    // will be "advanced to a horse" (the ahead link with a sequence
    // closest to the current delivery sequence will get its sequence
    // set as current delivered and its recorded ahead packet returned
    // as the read packet).

    // If we find at least one horse, the packet read from that link
    // will be delivered. All other link will be just ensured update
    // up to this sequence number, or at worst all available packets
    // will be read. In this case all kangaroos remain kangaroos,
    // until the current delivery sequence m_group_seqno will be lifted
    // to the sequence recorded for these links in m_group_positions,
    // during the next time ahead check, after which they will become
    // horses.

    Verb() << "E(" << srt_epoll << ") " << VerbNoEOL;

    for (size_t i = 0; i < size; ++i)
    {
        SRT_SOCKGROUPDATA& d = m_group_data[i];
        if (d.status == SRTS_CONNECTING)
        {
            Verb() << "@" << d.id << "<pending> " << VerbNoEOL;
            int modes = SRT_EPOLL_OUT | SRT_EPOLL_ERR;
            srt_epoll_add_usock(srt_epoll, d.id, &modes);
            continue; // don't read over a failed or pending socket
        }

        if (d.status >= SRTS_BROKEN)
        {
            broken.insert(d.id);
        }

        if (broken.count(d.id))
        {
            Verb() << "@" << d.id << "<broken> " << VerbNoEOL;
            continue;
        }

        if (d.status != SRTS_CONNECTED)
        {
            Verb() << "@" << d.id << "<idle:" << SockStatusStr(d.status) << "> " << VerbNoEOL;
            // Sockets in this state are ignored. We are waiting until it
            // achieves CONNECTING state, then it's added to write.
            continue;
        }

        // Don't skip packets that are ahead because if we have a situation
        // that all links are either "elephants" (do not report read readiness)
        // and "kangaroos" (have already delivered an ahead packet) then
        // omiting kangaroos will result in only elephants to be polled for
        // reading. Elephants, due to the strict timing requirements and
        // ensurance that TSBPD on every link will result in exactly the same
        // delivery time for a packet of given sequence, having an elephant
        // and kangaroo in one cage means that the elephant is simply a broken
        // or half-broken link (the data are not delivered, but it will get
        // repaired soon, enough for SRT to maintain the connection, but it
        // will still drop packets that didn't arrive in time), in both cases
        // it may potentially block the reading for an indefinite time, while
        // simultaneously a kangaroo might be a link that got some packets
        // dropped, but then it's still capable to deliver packets on time.

        // Note also that about the fact that some links turn out to be
        // elephants we'll learn only after we try to poll and read them.

        // Note that d.id might be a socket that was previously being polled
        // on write, when it's attempting to connect, but now it's connected.
        // This will update the socket with the new event set.

        int modes = SRT_EPOLL_IN | SRT_EPOLL_ERR;
        srt_epoll_add_usock(srt_epoll, d.id, &modes);
        Verb() << "@" << d.id << "[READ] " << VerbNoEOL;
    }

    Verb() << "";

    // Here we need to make an additional check.
    // There might be a possibility that all sockets that
    // were added to the reader group, are ahead. At least
    // surely we don't have a situation that any link contains
    // an ahead-read subsequent packet, because GroupCheckPacketAhead
    // already handled that case.
    //
    // What we can have is that every link has:
    // - no known seq position yet (is not registered in the position map yet)
    // - the position equal to the latest delivered sequence
    // - the ahead position

    // Now the situation is that we don't have any packets
    // waiting for delivery so we need to wait for any to report one.
    // XXX We support blocking mode only at the moment.
    // The non-blocking mode would need to simply check the readiness
    // with only immediate report, and read-readiness would have to
    // be done in background.

    SrtPollState sready;

    // Poll on this descriptor until reading is available, indefinitely.
    if (UDT::epoll_swait(srt_epoll, sready, -1) == SRT_ERROR)
    {
        Error(UDT::getlasterror(), "UDT::epoll_swait(srt_epoll, group)");
    }
    if (Verbose::on)
    {
        Verb() << "RDY: {"
            << DisplayEpollResults(sready.rd(), "[R]")
            << DisplayEpollResults(sready.wr(), "[W]")
            << DisplayEpollResults(sready.ex(), "[E]")
            << "} " << VerbNoEOL;

    }

    LOGC(applog.Debug, log << "epoll_swait: "
            << DisplayEpollResults(sready.rd(), "[R]")
            << DisplayEpollResults(sready.wr(), "[W]")
            << DisplayEpollResults(sready.ex(), "[E]"));

    typedef set<SRTSOCKET> fset_t;

    // Handle sockets of pending connection and with errors.
    broken = sready.ex();

    // We don't do anything about sockets that have been configured to
    // poll on writing (that is, pending for connection). What we need
    // is that the epoll_swait call exit on that fact. Probably if this
    // was the only socket reported, no broken and no read-ready, this
    // will later check on output if still empty, if so, repeat the whole
    // function. This write-ready socket will be there already in the
    // connected state and will be added to read-polling.

    // Ok, now we need to have some extra qualifications:
    // 1. If a socket has no registry yet, we read anyway, just
    // to notify the current position. We read ONLY ONE PACKET this time,
    // we'll worry later about adjusting it to the current group sequence
    // position.
    // 2. If a socket is already position ahead, DO NOT read from it, even
    // if it is ready.

    // The state of things whether we were able to extract the very next
    // sequence will be simply defined by the fact that `output` is nonempty.

    int32_t next_seq = m_group_seqno;

    // If this set is empty, it won't roll even once, therefore output
    // will be surely empty. This will be checked then same way as when
    // reading from every socket resulted in error.
    for (fset_t::const_iterator i = sready.rd().begin(); i != sready.rd().end(); ++i)
    {
        // Check if this socket is in aheads
        // If so, don't read from it, wait until the ahead is flushed.

        SRTSOCKET id = *i;
        ReadPos* p = nullptr;
        auto pe = m_group_positions.find(id);
        if (pe != m_group_positions.end())
        {
            p = &pe->second;
            // Possible results of comparison:
            // x < 0: the sequence is in the past, the socket should be adjusted FIRST
            // x = 0: the socket should be ready to get the exactly next packet
            // x = 1: the case is already handled by GroupCheckPacketAhead.
            // x > 1: AHEAD. DO NOT READ.
            int seqdiff = CSeqNo::seqcmp(p->sequence, m_group_seqno);
            if (seqdiff > 1)
            {
                Verb() << "EPOLL: @" << id << " %" << p->sequence << " AHEAD, not reading.";
                continue;
            }
        }


        // Read from this socket stubbornly, until:
        // - reading is no longer possible (AGAIN)
        // - the sequence difference is >= 1

        int fi = 1; // marker for Verb to display flushing
        for (;;)
        {
            bytevector data(chunk);
            SRT_MSGCTRL mctrl = srt_msgctrl_default;
            stat = srt_recvmsg2(id, data.data(), chunk, &mctrl);
            if (stat == SRT_ERROR)
            {
                if (fi == 0)
                {
                    if (Verbose::on)
                    {
                        if (p)
                        {
                            int32_t pktseq = p->sequence;
                            int seqdiff = CSeqNo::seqcmp(p->sequence, m_group_seqno);
                            Verb() << ". %" << pktseq << " " << seqdiff << ")";
                        }
                        else
                        {
                            Verb() << ".)";
                        }
                    }
                    fi = 1;
                }
                int err = srt_getlasterror(0);
                if (err == SRT_EASYNCRCV)
                {
                    // Do not treat this as spurious, just stop reading.
                    break;
                }
                Verb() << "Error @" << id << ": " << srt_getlasterror_str();
                broken.insert(id);
                break;
            }

            // NOTE: checks against m_group_seqno and decisions based on it
            // must NOT be done if m_group_seqno is -1, which means that we
            // are about to deliver the very first packet and we take its
            // sequence number as a good deal.

            // The order must be:
            // - check discrepancy
            // - record the sequence
            // - check ordering.
            // The second one must be done always, but failed discrepancy
            // check should exclude the socket from any further checks.
            // That's why the common check for m_group_seqno != -1 can't
            // embrace everything below.

            // We need to first qualify the sequence, just for a case
            if (m_group_seqno != -1 && abs(m_group_seqno - mctrl.pktseq) > CSeqNo::m_iSeqNoTH)
            {
                // This error should be returned if the link turns out
                // to be the only one, or set to the group data.
                // err = SRT_ESECFAIL;
                if (fi == 0)
                {
                    Verb() << ".)";
                    fi = 1;
                }
                Verb() << "Error @" << id << ": SEQUENCE DISCREPANCY: base=%" << m_group_seqno << " vs pkt=%" << mctrl.pktseq << ", setting ESECFAIL";
                broken.insert(id);
                break;
            }

            // Rewrite it to the state for a case when next reading
            // would not succeed. Do not insert the buffer here because
            // this is only required when the sequence is ahead; for that
            // it will be fixed later.
            if (!p)
            {
                p = &(m_group_positions[id] = ReadPos { mctrl.pktseq, {} });
            }
            else
            {
                p->sequence = mctrl.pktseq;
            }

            if (m_group_seqno != -1)
            {
                // Now we can safely check it.
                int seqdiff = CSeqNo::seqcmp(mctrl.pktseq, m_group_seqno);

                if (seqdiff <= 0)
                {
                    if (fi == 1)
                    {
                        Verb() << "(@" << id << " FLUSH:" << VerbNoEOL;
                        fi = 0;
                    }

                    Verb() << "." << VerbNoEOL;

                    // The sequence is recorded, the packet has to be discarded.
                    // That's all.
                    continue;
                }

                // Finish flush reporting if fallen into here
                if (fi == 0)
                {
                    Verb() << ". %" << mctrl.pktseq << " " << (-seqdiff) << ")";
                    fi = 1;
                }

                // Now we have only two possibilities:
                // seqdiff == 1: The very next sequence, we want to read and return the packet.
                // seqdiff > 1: The packet is ahead - record the ahead packet, but continue with the others.

                if (seqdiff > 1)
                {
                    Verb() << "@" << id << " %" << mctrl.pktseq << " AHEAD";
                    p->packet = move(data);
                    break; // Don't read from that socket anymore.
                }
            }

            // We have seqdiff = 1, or we simply have the very first packet
            // which's sequence is taken as a good deal. Update the sequence
            // and record output.

            if (!output.empty())
            {
                Verb() << "@" << id << " %" << mctrl.pktseq << " REDUNDANT";
                break;
            }


            Verb() << "@" << id << " %" << mctrl.pktseq << " DELIVERING";
            output = move(data);

            // Record, but do not update yet, until all sockets are handled.
            next_seq = mctrl.pktseq;
            break;
        }
    }

    // ready_len is only the length of currently reported
    // ready sockets, NOT NECESSARILY containing all sockets from the group.
    if (broken.size() == size)
    {
        // All broken
        Error("All sockets broken");
    }

    if (Verbose::on && !broken.empty())
    {
        Verb() << "BROKEN: " << Printable(broken) << " - removing";
    }

    // Now remove all broken sockets from aheads, if any.
    // Even if they have already delivered a packet.
    for (SRTSOCKET d: broken)
    {
        m_group_positions.erase(d);
        srt_close(d);
    }

    // May be required to be re-read.
    broken.clear();

    if (!output.empty())
    {
        // We have extracted something, meaning that we have the sequence shift.
        // Update it now and don't do anything else with the sockets.

        // Sanity check
        if (next_seq == -1)
        {
            Error("IPE: next_seq not set after output extracted!");
        }
        m_group_seqno = next_seq;
        return output;
    }

    // Check if we have any sockets left :D

    // Here we surely don't have any more HORSES,
    // only ELEPHANTS and KANGAROOS. Qualify them and
    // attempt to at least take advantage of KANGAROOS.

    // In this position all links are either:
    // - updated to the current position
    // - updated to the newest possible possition available
    // - not yet ready for extraction (not present in the group)

    // If we haven't extracted the very next sequence position,
    // it means that we might only have the ahead packets read,
    // that is, the next sequence has been dropped by all links.

    if (!m_group_positions.empty())
    {
        // This might notify both lingering links, which didn't
        // deliver the required sequence yet, and links that have
        // the sequence ahead. Review them, and if you find at
        // least one packet behind, just wait for it to be ready.
        // Use again the waiting function because we don't want
        // the general waiting procedure to skip others.
        set<SRTSOCKET> elephants;

        // const because it's `typename decltype(m_group_positions)::value_type`
        pair<const SRTSOCKET, ReadPos>* slowest_kangaroo = nullptr;

        for (auto& sock_rp: m_group_positions)
        {
            // NOTE that m_group_seqno in this place wasn't updated
            // because we haven't successfully extracted anything.
            int seqdiff = CSeqNo::seqcmp(sock_rp.second.sequence, m_group_seqno);
            if (seqdiff < 0)
            {
                elephants.insert(sock_rp.first);
            }
            // If seqdiff == 0, we have a socket ON TRACK.
            else if (seqdiff > 0)
            {
                if (!slowest_kangaroo)
                {
                    slowest_kangaroo = &sock_rp;
                }
                else
                {
                    // Update to find the slowest kangaroo.
                    int seqdiff = CSeqNo::seqcmp(slowest_kangaroo->second.sequence, sock_rp.second.sequence);
                    if (seqdiff > 0)
                    {
                        slowest_kangaroo = &sock_rp;
                    }
                }
            }
        }

        // Note that if no "slowest_kangaroo" was found, it means
        // that we don't have kangaroos.
        if (slowest_kangaroo)
        {
            // We have a slowest kangaroo. Elephants must be ignored.
            // Best case, they will get revived, worst case they will be
            // soon broken.
            //
            // As we already have the packet delivered by the slowest
            // kangaroo, we can simply return it.

            m_group_seqno = slowest_kangaroo->second.sequence;
            Verb() << "@" << slowest_kangaroo->first << " %" << m_group_seqno << " KANGAROO->HORSE";
            swap(output, slowest_kangaroo->second.packet);
            return output;
        }

        // Here ALL LINKS ARE ELEPHANTS, stating that we still have any.
        if (Verbose::on)
        {
            if (!elephants.empty())
            {
                // If we don't have kangaroos, then simply reattempt to
                // poll all elephants again anyway (at worst they are all
                // broken and we'll learn about it soon).
                Verb() << "ALL LINKS ELEPHANTS. Re-polling.";
            }
            else
            {
                Verb() << "ONLY BROKEN WERE REPORTED. Re-polling.";
            }
        }
        goto RETRY_READING;
    }

    // We have checked so far only links that were ready to poll.
    // Links that are not ready should be re-checked.
    // Links that were not ready at the entrance should be checked
    // separately, and probably here is the best moment to do it.
    // After we make sure that at least one link is ready, we can
    // reattempt to read a packet from it.

    // Ok, so first collect all sockets that are in
    // connecting state, make a poll for connection.
    srt_epoll_clear_usocks(srt_epoll);
    bool have_connectors = false, have_ready = false;
    for (auto& d: m_group_data)
    {
        if (d.status < SRTS_CONNECTED)
        {
            // Not sure anymore if IN or OUT signals the connect-readiness,
            // but no matter. The signal will be cleared once it is used,
            // while it will be always on when there's anything ready to read.
            int modes = SRT_EPOLL_IN | SRT_EPOLL_OUT;
            srt_epoll_add_usock(srt_epoll, d.id, &modes);
            have_connectors = true;
        }
        else if (d.status == SRTS_CONNECTED)
        {
            have_ready = true;
        }
    }

    if (have_ready || have_connectors)
    {
        Verb() << "(still have: " << (have_ready ? "+" : "-") << "ready, "
            << (have_connectors ? "+" : "-") << "conenctors).";
        goto RETRY_READING;
    }

    if (have_ready)
    {
        Verb() << "(connected in the meantime)";
        // Some have connected in the meantime, don't
        // waste time on the pending ones.
        goto RETRY_READING;
    }

    if (have_connectors)
    {
        Verb() << "(waiting for pending connectors to connect)";
        // Wait here for them to be connected.
        vector<SRTSOCKET> sready;
        sready.resize(m_group_data.size());
        int ready_len = m_group_data.size();
        if (srt_epoll_wait(srt_epoll, sready.data(), &ready_len, 0, 0, -1, 0, 0, 0, 0) == SRT_ERROR)
        {
            Error("All sockets in the group disconnected");
        }

        goto RETRY_READING;
    }

    Error("No data extracted");
    return output; // Just a marker - this above function throws an exception
}

#endif

bytevector SrtSource::Read(size_t chunk)
{
    static size_t counter = 1;

    bool have_group = !m_group_nodes.empty();

    bytevector data(chunk);
    // EXPERIMENTAL
#ifdef SRT_OLD_APP_READER
    if (have_group || m_listener_group)
    {
        data = GroupRead(chunk);
    }

    if (have_group)
    {
        // This is to be done for caller mode only
        UpdateGroupStatus(m_group_data.data(), m_group_data.size());
    }
#else

    SRT_MSGCTRL mctrl = srt_msgctrl_default;
    bool ready = true;
    int stat;

    do
    {
        if (have_group || m_listener_group)
        {
            mctrl.grpdata = m_group_data.data();
            mctrl.grpdata_size = m_group_data.size();
        }

        ::transmit_throw_on_interrupt = true;
        stat = srt_recvmsg2(m_sock, data.data(), chunk, &mctrl);
        ::transmit_throw_on_interrupt = false;
        if (stat == SRT_ERROR)
        {
            if (!m_blocking_mode)
            {
                // EAGAIN for SRT READING
                if (srt_getlasterror(NULL) == SRT_EASYNCRCV)
                {
                    Verb() << "AGAIN: - waiting for data by epoll(" << srt_epoll << ")...";
                    // Poll on this descriptor until reading is available, indefinitely.
                    int len = 2;
                    SRTSOCKET sready[2];
                    if (srt_epoll_wait(srt_epoll, sready, &len, 0, 0, -1, 0, 0, 0, 0) != -1)
                    {
                        Verb() << "... epoll reported ready " << len << " sockets";
                        continue;
                    }
                    // If was -1, then passthru.
                }
            }
            Error("srt_recvmsg2");
        }

        if (stat == 0)
        {
            throw ReadEOF(hostport_copy);
        }
#if PLEASE_LOG
        extern srt_logging::Logger applog;
        LOGC(applog.Debug, log << "recv: #" << mctrl.msgno << " %" << mctrl.pktseq << "  "
                << BufferStamp(data.data(), stat) << " BELATED: " << ((CTimer::getTime()-mctrl.srctime)/1000.0) << "ms");
#endif

        Verb() << "(#" << mctrl.msgno << " %" << mctrl.pktseq << "  " << BufferStamp(data.data(), stat) << ") " << VerbNoEOL;
    }
    while (!ready);

    chunk = size_t(stat);
    if (chunk < data.size())
        data.resize(chunk);

    const bool need_bw_report    = transmit_bw_report    && int(counter % transmit_bw_report) == transmit_bw_report - 1;
    const bool need_stats_report = transmit_stats_report && counter % transmit_stats_report == transmit_stats_report - 1;

    if (have_group) // Means, group with caller mode
    {
        UpdateGroupStatus(mctrl.grpdata, mctrl.grpdata_size);
        if (transmit_stats_writer && (need_stats_report || need_bw_report))
        {
            for (size_t i = 0; i < mctrl.grpdata_size; ++i)
                PrintSrtStats(mctrl.grpdata[i].id, need_stats_report, need_bw_report, need_stats_report);
        }
    }
    else
    {
        if (transmit_stats_writer && (need_stats_report || need_bw_report))
        {
            PrintSrtStats(m_sock, need_stats_report, need_bw_report, need_stats_report);
        }
    }
    #endif

    ++counter;

    return data;
}

SrtTarget::SrtTarget(std::string host, int port, std::string path, const std::map<std::string,std::string>& par)
{
    Init(host, port, path, par, SRT_EPOLL_OUT);
}


int SrtTarget::ConfigurePre(SRTSOCKET sock)
{
    int result = SrtCommon::ConfigurePre(sock);
    if (result == -1)
        return result;

    int yes = 1;
    // This is for the HSv4 compatibility; if both parties are HSv5
    // (min. version 1.2.1), then this setting simply does nothing.
    // In HSv4 this setting is obligatory; otherwise the SRT handshake
    // extension will not be done at all.
    result = srt_setsockopt(sock, 0, SRTO_SENDER, &yes, sizeof yes);
    if (result == -1)
        return result;

    return 0;
}

void SrtTarget::Write(const bytevector& data)
{
    static int counter = 1;
    ::transmit_throw_on_interrupt = true;

    // Check first if it's ready to write.
    // If not, wait indefinitely.
    if (!m_blocking_mode)
    {
        int ready[2];
        int len = 2;
        if (srt_epoll_wait(srt_epoll, 0, 0, ready, &len, -1, 0, 0, 0, 0) == SRT_ERROR)
            Error("srt_epoll_wait");
    }

    SRT_MSGCTRL mctrl = srt_msgctrl_default;
    bool have_group = !m_group_nodes.empty();
    if (have_group || m_listener_group)
    {
        mctrl.grpdata = m_group_data.data();
        mctrl.grpdata_size = m_group_data.size();
    }

    int stat = srt_sendmsg2(m_sock, data.data(), data.size(), &mctrl);

    // For a socket group, the error is reported only
    // if ALL links from the group have failed to perform
    // the operation. If only one did, the result will be
    // visible in the status array.
    if (stat == SRT_ERROR)
        Error("srt_sendmsg");
    ::transmit_throw_on_interrupt = false;

    const bool need_bw_report    = transmit_bw_report    && int(counter % transmit_bw_report) == transmit_bw_report - 1;
    const bool need_stats_report = transmit_stats_report && counter % transmit_stats_report == transmit_stats_report - 1;

    if (have_group)
    {
        // For listener group this is not necessary. The group information
        // is updated in mctrl.
        UpdateGroupStatus(mctrl.grpdata, mctrl.grpdata_size);
        if (transmit_stats_writer && (need_stats_report || need_bw_report))
        {
            for (size_t i = 0; i < mctrl.grpdata_size; ++i)
                PrintSrtStats(mctrl.grpdata[i].id, need_stats_report, need_bw_report, need_stats_report);
        }
    }
    else
    {
        if (transmit_stats_writer && (need_stats_report || need_bw_report))
        {
            PrintSrtStats(m_sock, need_stats_report, need_bw_report, need_stats_report);
        }
    }

    Verb() << "(#" << mctrl.msgno << " %" << mctrl.pktseq << "  " << BufferStamp(data.data(), data.size()) << ") " << VerbNoEOL;

    ++counter;
}

SrtRelay::SrtRelay(std::string host, int port, std::string path, const std::map<std::string,std::string>& par)
{
    Init(host, port, path, par, SRT_EPOLL_IN | SRT_EPOLL_OUT);
}

SrtModel::SrtModel(string host, int port, map<string,string> par)
{
    InitParameters(host, "", par);
    if (m_mode == "caller")
        is_caller = true;
    else if (m_mode == "rendezvous")
        is_rend = true;
    else if (m_mode != "listener")
        throw std::invalid_argument("Wrong 'mode' attribute; expected: caller, listener, rendezvous");

    m_host = host;
    m_port = port;
}

void SrtModel::Establish(std::string& w_name)
{
    // This does connect or accept.
    // When this returned true, the caller should create
    // a new SrtSource or SrtTaget then call StealFrom(*this) on it.

    // If this is a connector and the peer doesn't have a corresponding
    // medium, it should send back a single byte with value 0. This means
    // that agent should stop connecting.

    if (is_rend)
    {
        OpenRendezvous(m_adapter, m_host, m_port);
    }
    else if (is_caller)
    {
        // Establish a connection

        PrepareClient();

        if (w_name != "")
        {
            Verb() << "Connect with requesting stream [" << w_name << "]";
            UDT::setstreamid(m_sock, w_name);
        }
        else
        {
            Verb() << "NO STREAM ID for SRT connection";
        }

        if (m_outgoing_port)
        {
            Verb() << "Setting outgoing port: " << m_outgoing_port;
            SetupAdapter("", m_outgoing_port);
        }

        ConnectClient(m_host, m_port);

        if (m_outgoing_port == 0)
        {
            // Must rely on a randomly selected one. Extract the port
            // so that it will be reused next time.
            sockaddr_any s(AF_INET);
            int namelen = s.size();
            if (srt_getsockname(Socket(), (s.get()), (&namelen)) == SRT_ERROR)
            {
                Error("srt_getsockname");
            }

            m_outgoing_port = s.hport();
            Verb() << "Extracted outgoing port: " << m_outgoing_port;
        }
    }
    else
    {
        // Listener - get a socket by accepting.
        // Check if the listener is already created first
        if (Listener() == SRT_INVALID_SOCK)
        {
            Verb() << "Setting up listener: port=" << m_port << " backlog=5";
            PrepareListener(m_adapter, m_port, 5);
        }

        Verb() << "Accepting a client...";
        AcceptNewClient();
        // This rewrites m_sock with a new SRT socket ("accepted" socket)
        w_name = UDT::getstreamid(m_sock);
        Verb() << "... GOT CLIENT for stream [" << w_name << "]";
    }
}


template <class Iface> struct Srt;
template <> struct Srt<Source> { typedef SrtSource type; };
template <> struct Srt<Target> { typedef SrtTarget type; };
template <> struct Srt<Relay> { typedef SrtRelay type; };

template <class Iface>
Iface* CreateSrt(const string& host, int port, std::string path, const map<string,string>& par)
{ return new typename Srt<Iface>::type (host, port, path, par); }

bytevector ConsoleRead(size_t chunk)
{
    bytevector data(chunk);
    bool st = cin.read(data.data(), chunk).good();
    chunk = cin.gcount();
    if (chunk == 0 && !st)
        return bytevector();

    if (chunk < data.size())
        data.resize(chunk);
    if (data.empty())
        throw Source::ReadEOF("CONSOLE device");

    return data;
}

class ConsoleSource: public virtual Source
{
public:

    ConsoleSource()
    {
    }

    bytevector Read(size_t chunk) override
    {
        return ConsoleRead(chunk);
    }

    bool IsOpen() override { return cin.good(); }
    bool End() override { return cin.eof(); }
};

class ConsoleTarget: public virtual Target
{
public:

    ConsoleTarget()
    {
    }

    void Write(const bytevector& data) override
    {
        cout.write(data.data(), data.size());
    }

    bool IsOpen() override { return cout.good(); }
    bool Broken() override { return cout.eof(); }
};

class ConsoleRelay: public Relay, public ConsoleSource, public ConsoleTarget
{
public:
    ConsoleRelay() = default;

    bool IsOpen() override { return cin.good() && cout.good(); }
};

template <class Iface> struct Console;
template <> struct Console<Source> { typedef ConsoleSource type; };
template <> struct Console<Target> { typedef ConsoleTarget type; };
template <> struct Console<Relay> { typedef ConsoleRelay type; };

template <class Iface>
Iface* CreateConsole() { return new typename Console<Iface>::type (); }


// More options can be added in future.
SocketOption udp_options [] {
    { "iptos", IPPROTO_IP, IP_TOS, SocketOption::PRE, SocketOption::INT, nullptr },
    // IP_TTL and IP_MULTICAST_TTL are handled separately by a common option, "ttl".
    { "mcloop", IPPROTO_IP, IP_MULTICAST_LOOP, SocketOption::PRE, SocketOption::INT, nullptr }
};

static inline bool IsMulticast(in_addr adr)
{
    unsigned char* abytes = (unsigned char*)&adr.s_addr;
    unsigned char c = abytes[0];
    return c >= 224 && c <= 239;
}


class UdpCommon
{
protected:
    int m_sock = -1;
    sockaddr_in sadr;
    string adapter;
    map<string, string> m_options;

    void Setup(string host, int port, map<string,string> attr)
    {
        m_sock = socket(AF_INET, SOCK_DGRAM, IPPROTO_UDP);
        if (m_sock == -1)
            Error(SysError(), "UdpCommon::Setup: socket");

        int yes = 1;
        ::setsockopt(m_sock, SOL_SOCKET, SO_REUSEADDR, (const char*)&yes, sizeof yes);

        sadr = CreateAddrInet(host, port);

        bool is_multicast = false;

        if (attr.count("multicast"))
        {
            if (!IsMulticast(sadr.sin_addr))
            {
                throw std::runtime_error("UdpCommon: requested multicast for a non-multicast-type IP address");
            }
            is_multicast = true;
        }
        else if (IsMulticast(sadr.sin_addr))
        {
            is_multicast = true;
        }

        if (is_multicast)
        {
            ip_mreq_source mreq_ssm;
            ip_mreq mreq;
            sockaddr_in maddr;
            int opt_name;
            void* mreq_arg_ptr;
            socklen_t mreq_arg_size;

            adapter = attr.count("adapter") ? attr.at("adapter") : string();
            if (adapter == "")
            {
                Verb() << "Multicast: home address: INADDR_ANY:" << port;
                maddr.sin_family = AF_INET;
                maddr.sin_addr.s_addr = htonl(INADDR_ANY);
                maddr.sin_port = htons(port); // necessary for temporary use
            }
            else
            {
                Verb() << "Multicast: home address: " << adapter << ":" << port;
                maddr = CreateAddrInet(adapter, port);
            }

            if (attr.count("source"))
            {
                /* this is an ssm.  we need to use the right struct and opt */
                opt_name = IP_ADD_SOURCE_MEMBERSHIP;
                mreq_ssm.imr_multiaddr.s_addr = sadr.sin_addr.s_addr;
                mreq_ssm.imr_interface.s_addr = maddr.sin_addr.s_addr;
                inet_pton(AF_INET, attr.at("source").c_str(), &mreq_ssm.imr_sourceaddr);
                mreq_arg_size = sizeof(mreq_ssm);
                mreq_arg_ptr = &mreq_ssm;
            }
            else
            {
                opt_name = IP_ADD_MEMBERSHIP;
                mreq.imr_multiaddr.s_addr = sadr.sin_addr.s_addr;
                mreq.imr_interface.s_addr = maddr.sin_addr.s_addr;
                mreq_arg_size = sizeof(mreq);
                mreq_arg_ptr = &mreq;
            }

#ifdef _WIN32
            const char* mreq_arg = (const char*)mreq_arg_ptr;
            const auto status_error = SOCKET_ERROR;
#else
            const void* mreq_arg = mreq_arg_ptr;
            const auto status_error = -1;
#endif

#if defined(_WIN32) || defined(__CYGWIN__)
            // On Windows it somehow doesn't work when bind()
            // is called with multicast address. Write the address
            // that designates the network device here.
            // Also, sets port sharing when working with multicast
            sadr = maddr;
            int reuse = 1;
            int shareAddrRes = setsockopt(m_sock, SOL_SOCKET, SO_REUSEADDR, reinterpret_cast<const char*>(&reuse), sizeof(reuse));
            if (shareAddrRes == status_error)
            {
                throw runtime_error("marking socket for shared use failed");
            }
            Verb() << "Multicast(Windows): will bind to home address";
#else
            Verb() << "Multicast(POSIX): will bind to IGMP address: " << host;
#endif
            int res = setsockopt(m_sock, IPPROTO_IP, opt_name, mreq_arg, mreq_arg_size);

            if (res == status_error)
            {
                Error(errno, "adding to multicast membership failed");
            }

            attr.erase("multicast");
            attr.erase("adapter");
        }

        // The "ttl" options is handled separately, it maps to both IP_TTL
        // and IP_MULTICAST_TTL so that TTL setting works for both uni- and multicast.
        if (attr.count("ttl"))
        {
            int ttl = stoi(attr.at("ttl"));
            int res = setsockopt(m_sock, IPPROTO_IP, IP_TTL, (const char*)&ttl, sizeof ttl);
            if (res == -1)
                Verb() << "WARNING: failed to set 'ttl' (IP_TTL) to " << ttl;
            res = setsockopt(m_sock, IPPROTO_IP, IP_MULTICAST_TTL, (const char*)&ttl, sizeof ttl);
            if (res == -1)
                Verb() << "WARNING: failed to set 'ttl' (IP_MULTICAST_TTL) to " << ttl;

            attr.erase("ttl");
        }

        m_options = attr;

        for (auto o: udp_options)
        {
            // Ignore "binding" - for UDP there are no post options.
            if (m_options.count(o.name))
            {
                string value = m_options.at(o.name);
                bool ok = o.apply<SocketOption::SYSTEM>(m_sock, value);
                if (!ok)
                    Verb() << "WARNING: failed to set '" << o.name << "' to " << value;
            }
        }
    }

    void Error(int err, string src)
    {
        char buf[512];
        string message = SysStrError(err, buf, 512u);

        if (Verbose::on)
            Verb() << "FAILURE\n" << src << ": [" << err << "] " << message;
        else
            cerr << "\nERROR #" << err << ": " << message << endl;

        throw TransmissionError("error: " + src + ": " + message);
    }

    ~UdpCommon()
    {
#ifdef _WIN32
        if (m_sock != -1)
        {
            shutdown(m_sock, SD_BOTH);
            closesocket(m_sock);
            m_sock = -1;
        }
#else
        close(m_sock);
#endif
    }
};


class UdpSource: public virtual Source, public virtual UdpCommon
{
    bool eof = true;
public:

    UdpSource(string host, int port, const map<string,string>& attr)
    {
        Setup(host, port, attr);
        int stat = ::bind(m_sock, (sockaddr*)&sadr, sizeof sadr);
        if (stat == -1)
            Error(SysError(), "Binding address for UDP");
        eof = false;
    }

    bytevector Read(size_t chunk) override
    {
        bytevector data(chunk);
        sockaddr_in sa;
        socklen_t si = sizeof(sockaddr_in);
        int stat = recvfrom(m_sock, data.data(), chunk, 0, (sockaddr*)&sa, &si);
        if (stat == -1)
            Error(SysError(), "UDP Read/recvfrom");

        if (stat < 1)
        {
            eof = true;
            return bytevector();
        }

        chunk = size_t(stat);
        if (chunk < data.size())
            data.resize(chunk);

        return data;
    }

    bool IsOpen() override { return m_sock != -1; }
    bool End() override { return eof; }
};

class UdpTarget: public virtual Target, public virtual UdpCommon
{
public:
    UdpTarget(string host, int port, const map<string,string>& attr )
    {
        Setup(host, port, attr);
        if (adapter != "")
        {
            sockaddr_in maddr = CreateAddrInet(adapter, 0);
            in_addr addr = maddr.sin_addr;

            int res = setsockopt(m_sock, IPPROTO_IP, IP_MULTICAST_IF, reinterpret_cast<const char*>(&addr), sizeof(addr));
            if (res == -1)
            {
                Error(SysError(), "setsockopt/IP_MULTICAST_IF: " + adapter);
            }
        }

    }

    void Write(const bytevector& data) override
    {
        int stat = sendto(m_sock, data.data(), data.size(), 0, (sockaddr*)&sadr, sizeof sadr);
        if (stat == -1)
            Error(SysError(), "UDP Write/sendto");
    }

    bool IsOpen() override { return m_sock != -1; }
    bool Broken() override { return false; }
};

class UdpRelay: public Relay, public UdpSource, public UdpTarget
{
public:
    UdpRelay(string host, int port, const map<string,string>& attr):
        UdpSource(host, port, attr),
        UdpTarget(host, port, attr)
    {
    }

    bool IsOpen() override { return m_sock != -1; }
};

template <class Iface> struct Udp;
template <> struct Udp<Source> { typedef UdpSource type; };
template <> struct Udp<Target> { typedef UdpTarget type; };
template <> struct Udp<Relay> { typedef UdpRelay type; };

template <class Iface>
Iface* CreateUdp(const string& host, int port, const map<string,string>& par) { return new typename Udp<Iface>::type (host, port, par); }

template<class Base>
inline bool IsOutput() { return false; }

template<>
inline bool IsOutput<Target>() { return true; }

template <class Base>
extern unique_ptr<Base> CreateMedium(const string& uri)
{
    unique_ptr<Base> ptr;

    UriParser u(uri);

    int iport = 0;
    switch ( u.type() )
    {
    default:
        break; // do nothing, return nullptr
    case UriParser::FILE:
        if (u.host() == "con" || u.host() == "console")
        {
            if ( IsOutput<Base>() && (
                        (Verbose::on && Verbose::cverb == &cout)
                        || transmit_bw_report || transmit_stats_report) )
            {
                cerr << "ERROR: file://con with -v or -r or -s would result in mixing the data and text info.\n";
                cerr << "ERROR: HINT: you can stream through a FIFO (named pipe)\n";
                throw invalid_argument("incorrect parameter combination");
            }
            ptr.reset( CreateConsole<Base>() );
        }
        else
            ptr.reset( CreateFile<Base>(u.path()));
        break;

    case UriParser::SRT:
        ptr.reset( CreateSrt<Base>(u.host(), u.portno(), u.path(), u.parameters()) );
        break;


    case UriParser::UDP:
        iport = atoi(u.port().c_str());
        if (iport < 1024)
        {
            cerr << "Port value invalid: " << iport << " - must be >=1024\n";
            throw invalid_argument("Invalid port number");
        }
        ptr.reset( CreateUdp<Base>(u.host(), iport, u.parameters()) );
        break;
    }

    if (ptr)
        ptr->uri = move(u);
    return ptr;
}


std::unique_ptr<Source> Source::Create(const std::string& url)
{
    return CreateMedium<Source>(url);
}

std::unique_ptr<Target> Target::Create(const std::string& url)
{
    return CreateMedium<Target>(url);
}<|MERGE_RESOLUTION|>--- conflicted
+++ resolved
@@ -1005,7 +1005,7 @@
             if (lene > 0)
             {
                 Verb() << "[EPOLL(error): " << lene << " sockets]";
-                SRT_REJECT_REASON reason = srt_getrejectreason(ready_error[0]);
+                int reason = srt_getrejectreason(ready_error[0]);
                 Error("srt_connect(async)", reason, SRT_ECONNREJ);
             }
             Verb() << "[EPOLL: " << lenc << " sockets] " << VerbNoEOL;
@@ -1022,11 +1022,7 @@
         Error("ConfigurePost");
 }
 
-<<<<<<< HEAD
-void SrtCommon::Error(string src, int reason)
-=======
-void SrtCommon::Error(string src, SRT_REJECT_REASON reason, int force_result)
->>>>>>> 5ffcd7c9
+void SrtCommon::Error(string src, int reason, int force_result)
 {
     int errnov = 0;
     const int result = force_result == 0 ? srt_getlasterror(&errnov) : force_result;
