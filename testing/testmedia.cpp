--- conflicted
+++ resolved
@@ -281,13 +281,8 @@
 void SrtCommon::PrepareListener(string host, int port, int backlog)
 {
     m_bindsock = srt_create_socket();
-<<<<<<< HEAD
-    if ( m_bindsock == SRT_ERROR )
-        Error(UDT::getlasterror(), "srt_create_socket");
-=======
     if (m_bindsock == SRT_ERROR)
         Error("srt_create_socket");
->>>>>>> 016bd7eb
 
     int stat = ConfigurePre(m_bindsock);
     if (stat == SRT_ERROR)
@@ -592,13 +587,8 @@
 void SrtCommon::PrepareClient()
 {
     m_sock = srt_create_socket();
-<<<<<<< HEAD
-    if ( m_sock == SRT_ERROR )
-        Error(UDT::getlasterror(), "srt_create_socket");
-=======
     if (m_sock == SRT_ERROR)
         Error("srt_create_socket");
->>>>>>> 016bd7eb
 
     int stat = ConfigurePre(m_sock);
     if (stat == SRT_ERROR)
