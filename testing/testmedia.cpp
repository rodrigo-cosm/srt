--- conflicted
+++ resolved
@@ -1079,11 +1079,7 @@
 Connect_Again:
         Verb() << "Waiting for group connection... " << VerbNoEOL;
 
-<<<<<<< HEAD
-        SRTSOCKET fisock = srt_connect_group(m_sock, targets.data(), targets.size());
-=======
-        int fisock = srt_connect_group(m_sock, targets.data(), int(targets.size()));
->>>>>>> f477af53
+        SRTSOCKET fisock = srt_connect_group(m_sock, targets.data(), int(targets.size()));
 
         if (fisock == SRT_INVALID_SOCK)
         {
