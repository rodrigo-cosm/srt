// Medium concretizations

// Just for formality. This file should be used 
#include <iostream>
#include <iomanip>
#include <fstream>
#include <sstream>
#include <string>
#include <stdexcept>
#include <iterator>
#include <map>
#include <srt.h>
#if !defined(WIN32)
#include <sys/ioctl.h>
#endif

#include "netinet_any.h"
#include "apputil.hpp"
#include "socketoptions.hpp"
#include "uriparser.hpp"
#include "testmedia.hpp"
#include "srt_compat.h"
#include "verbose.hpp"

using namespace std;

<<<<<<< HEAD
bool transmit_total_stats = false;
bool clear_stats = false;
=======
>>>>>>> 5dff5d87
std::ostream* transmit_cverb = nullptr;
volatile bool transmit_throw_on_interrupt = false;
int transmit_bw_report = 0;
unsigned transmit_stats_report = 0;
size_t transmit_chunk_size = SRT_LIVE_DEF_PLSIZE;

class FileSource: public Source
{
    ifstream ifile;
    string filename_copy;
public:

    FileSource(const string& path): ifile(path, ios::in | ios::binary), filename_copy(path)
    {
        if ( !ifile )
            throw std::runtime_error(path + ": Can't open file for reading");
    }

    bytevector Read(size_t chunk) override
    {
        bytevector data(chunk);
        ifile.read(data.data(), chunk);
        size_t nread = ifile.gcount();
        if ( nread < data.size() )
            data.resize(nread);

        if ( data.empty() )
            throw ReadEOF(filename_copy);
        return data;
    }

    bool IsOpen() override { return bool(ifile); }
    bool End() override { return ifile.eof(); }
    //~FileSource() { ifile.close(); }
};

class FileTarget: public Target
{
    ofstream ofile;
public:

    FileTarget(const string& path): ofile(path, ios::out | ios::trunc | ios::binary) {}

    void Write(const bytevector& data) override
    {
        ofile.write(data.data(), data.size());
    }

    bool IsOpen() override { return !!ofile; }
    bool Broken() override { return !ofile.good(); }
    //~FileTarget() { ofile.close(); }
    void Close() override { ofile.close(); }
};

template <class Iface> struct File;
template <> struct File<Source> { typedef FileSource type; };
template <> struct File<Target> { typedef FileTarget type; };

template <class Iface>
Iface* CreateFile(const string& name) { return new typename File<Iface>::type (name); }


template <class PerfMonType>
void PrintSrtStats(int sid, const PerfMonType& mon)
{
<<<<<<< HEAD
    cout << "======= SRT STATS: sid=" << sid << endl;
    cout << "PACKETS SENT:     " << setw(11) << mon.pktSent            << "  RECEIVED:   " << setw(11) << mon.pktRecv              << endl;
    cout << "LOST PKT SENT:    " << setw(11) << mon.pktSndLoss         << "  RECEIVED:   " << setw(11) << mon.pktRcvLoss           << endl;
    cout << "REXMIT SENT:      " << setw(11) << mon.pktRetrans         << "  RECEIVED:   " << setw(11) << mon.pktRcvRetrans        << endl;
    cout << "RATE SENDING:     " << setw(11) << mon.mbpsSendRate       << "  RECEIVING:  " << setw(11) << mon.mbpsRecvRate         << endl;
    cout << "BELATED RECEIVED: " << setw(11) << mon.pktRcvBelated      << "  AVG TIME:   " << setw(11) << mon.pktRcvAvgBelatedTime << endl;
    cout << "REORDER DISTANCE: " << setw(11) << mon.pktReorderDistance << endl;
    cout << "WINDOW: FLOW:     " << setw(11) << mon.pktFlowWindow      << "  CONGESTION: " << setw(11) << mon.pktCongestionWindow  << "  FLIGHT: " << setw(11) << mon.pktFlightSize << endl;
    cout << "RTT:              " << setw(9)  << mon.msRTT            << "ms  BANDWIDTH:  " << setw(7)  << mon.mbpsBandwidth    << "Mb/s " << endl;
    cout << "BUFFERLEFT: SND:  " << setw(11) << mon.byteAvailSndBuf    << "  RCV:        " << setw(11) << mon.byteAvailRcvBuf      << endl;
=======
    Verb() << "======= SRT STATS: sid=" << sid;
    Verb() << "PACKETS SENT: " << mon.pktSent << " RECEIVED: " << mon.pktRecv;
    Verb() << "LOST PKT SENT: " << mon.pktSndLoss << " RECEIVED: " << mon.pktRcvLoss;
    Verb() << "REXMIT SENT: " << mon.pktRetrans << " RECEIVED: " << mon.pktRcvRetrans;
    Verb() << "RATE SENDING: " << mon.mbpsSendRate << " RECEIVING: " << mon.mbpsRecvRate;
    Verb() << "BELATED RECEIVED: " << mon.pktRcvBelated << " AVG TIME: " << mon.pktRcvAvgBelatedTime;
    Verb() << "REORDER DISTANCE: " << mon.pktReorderDistance;
    Verb() << "WINDOW: FLOW: " << mon.pktFlowWindow << " CONGESTION: " << mon.pktCongestionWindow << " FLIGHT: " << mon.pktFlightSize;
    Verb() << "RTT: " << mon.msRTT << "ms  BANDWIDTH: " << mon.mbpsBandwidth << "Mb/s\n";
    Verb() << "BUFFERLEFT: SND: " << mon.byteAvailSndBuf << " RCV: " << mon.byteAvailRcvBuf;
>>>>>>> 5dff5d87
}


void SrtCommon::InitParameters(string host, map<string,string> par)
{
    // Application-specific options: mode, blocking, timeout, adapter
    if ( Verbose::on )
    {
        Verb() << "Parameters:\n";
        for (map<string,string>::iterator i = par.begin(); i != par.end(); ++i)
        {
            Verb() << "\t" << i->first << " = '" << i->second << "'\n";
        }
    }

    m_mode = "default";
    if ( par.count("mode") )
        m_mode = par.at("mode");

    if ( m_mode == "default" )
    {
        // Use the following convention:
        // 1. Server for source, Client for target
        // 2. If host is empty, then always server.
        if ( host == "" )
            m_mode = "listener";
        //else if ( !dir_output )
        //m_mode = "server";
        else
            m_mode = "caller";
    }

    if ( m_mode == "client" )
        m_mode = "caller";
    else if ( m_mode == "server" )
        m_mode = "listener";

    par.erase("mode");

    if ( par.count("blocking") )
    {
        m_blocking_mode = !false_names.count(par.at("blocking"));
        par.erase("blocking");
    }

    if ( par.count("timeout") )
    {
        m_timeout = stoi(par.at("timeout"), 0, 0);
        par.erase("timeout");
    }

    if ( par.count("adapter") )
    {
        m_adapter = par.at("adapter");
        par.erase("adapter");
    }
    else if (m_mode == "listener")
    {
        // For listener mode, adapter is taken from host,
        // if 'adapter' parameter is not given
        m_adapter = host;
    }

    if ( par.count("tsbpd") && false_names.count(par.at("tsbpd")) )
    {
        m_tsbpdmode = false;
    }

    if (par.count("port"))
    {
        m_outgoing_port = stoi(par.at("port"), 0, 0);
        par.erase("port");
    }

    // That's kinda clumsy, but it must rely on the defaults.
    // Default mode is live, so check if the file mode was enforced
    if (par.count("transtype") == 0 || par["transtype"] != "file")
    {
        // If the Live chunk size was nondefault, enforce the size.
        if (transmit_chunk_size != SRT_LIVE_DEF_PLSIZE)
        {
            if (transmit_chunk_size > SRT_LIVE_MAX_PLSIZE)
                throw std::runtime_error("Chunk size in live mode exceeds 1456 bytes; this is not supported");

            par["payloadsize"] = Sprint(transmit_chunk_size);
        }
    }

    // Assign the others here.
    m_options = par;
}

void SrtCommon::PrepareListener(string host, int port, int backlog)
{
    m_bindsock = srt_socket(AF_INET, SOCK_DGRAM, 0);
    if ( m_bindsock == SRT_ERROR )
        Error(UDT::getlasterror(), "srt_socket");

    int stat = ConfigurePre(m_bindsock);
    if ( stat == SRT_ERROR )
        Error(UDT::getlasterror(), "ConfigurePre");

    if ( !m_blocking_mode )
    {
        srt_conn_epoll = AddPoller(m_bindsock, SRT_EPOLL_OUT);
    }

    sockaddr_in sa = CreateAddrInet(host, port);
    sockaddr* psa = (sockaddr*)&sa;
<<<<<<< HEAD
    Verb() << "Binding a server on " << host << ":" << port << " ..." << VerbNoEOL;
=======
    Verb() << "Binding a server on " << host << ":" << port << " ...";
>>>>>>> 5dff5d87
    stat = srt_bind(m_bindsock, psa, sizeof sa);
    if ( stat == SRT_ERROR )
    {
        srt_close(m_bindsock);
        Error(UDT::getlasterror(), "srt_bind");
    }

<<<<<<< HEAD
    Verb() << " listen..." << VerbNoEOL;
=======
    Verb() << " listen... " << VerbNoEOL;
>>>>>>> 5dff5d87
    stat = srt_listen(m_bindsock, backlog);
    if ( stat == SRT_ERROR )
    {
        srt_close(m_bindsock);
        Error(UDT::getlasterror(), "srt_listen");
    }

    Verb() << " accept... " << VerbNoEOL;
    ::transmit_throw_on_interrupt = true;

    if ( !m_blocking_mode )
    {
<<<<<<< HEAD
        if ( Verbose::on )
            cout << "[ASYNC] " << flush;
=======
        Verb() << "[ASYNC] ";
>>>>>>> 5dff5d87

        int len = 2;
        SRTSOCKET ready[2];
        if ( srt_epoll_wait(srt_conn_epoll, 0, 0, ready, &len, -1, 0, 0, 0, 0) == -1 )
            Error(UDT::getlasterror(), "srt_epoll_wait");

<<<<<<< HEAD
        Verb() << "[EPOLL: " << len << " sockets] "  << VerbNoEOL;
=======
        Verb() << "[EPOLL: " << len << " sockets] " << VerbNoEOL;
>>>>>>> 5dff5d87
    }
}

void SrtCommon::StealFrom(SrtCommon& src)
{
    // This is used when SrtCommon class designates a listener
    // object that is doing Accept in appropriate direction class.
    // The new object should get the accepted socket.
    m_output_direction = src.m_output_direction;
    m_blocking_mode = src.m_blocking_mode;
    m_timeout = src.m_timeout;
    m_tsbpdmode = src.m_tsbpdmode;
    m_options = src.m_options;
    m_bindsock = SRT_INVALID_SOCK; // no listener
    m_sock = src.m_sock;
    src.m_sock = SRT_INVALID_SOCK; // STEALING
}

void SrtCommon::AcceptNewClient()
{
    sockaddr_in scl;
    int sclen = sizeof scl;

<<<<<<< HEAD
    Verb() << " accept... " << VerbNoEOL;
=======
    Verb() << " accept..." << VerbNoEOL;
>>>>>>> 5dff5d87

    m_sock = srt_accept(m_bindsock, (sockaddr*)&scl, &sclen);
    if ( m_sock == SRT_INVALID_SOCK )
    {
        srt_close(m_bindsock);
        Error(UDT::getlasterror(), "srt_accept");
    }

    Verb() << " connected.";
    ::transmit_throw_on_interrupt = false;

    // ConfigurePre is done on bindsock, so any possible Pre flags
    // are DERIVED by sock. ConfigurePost is done exclusively on sock.
    int stat = ConfigurePost(m_sock);
    if ( stat == SRT_ERROR )
    {
        srt_close(m_bindsock);
        Error(UDT::getlasterror(), "ConfigurePost");
<<<<<<< HEAD
    }
=======
>>>>>>> 5dff5d87
}

void SrtCommon::Init(string host, int port, map<string,string> par, bool dir_output)
{
    m_output_direction = dir_output;
    InitParameters(host, par);

<<<<<<< HEAD
    if ( Verbose::on )
        cout << "Opening SRT " << (dir_output ? "target" : "source") << " " << m_mode
            << "(" << (m_blocking_mode ? "" : "non-") << "blocking)"
            << " on " << host << ":" << port << endl;

    if ( m_mode == "caller" )
        OpenClient(host, port);
    else if ( m_mode == "listener" )
        OpenServer(m_adapter, port);
    else if ( m_mode == "rendezvous" )
        OpenRendezvous(m_adapter, host, port);
    else
=======
    Verb() << "Opening SRT " << (dir_output ? "target" : "source") << " " << m_mode
        << "(" << (m_blocking_mode ? "" : "non-") << "blocking)"
        << " on " << host << ":" << port;

    try
    {
        if ( m_mode == "caller" )
            OpenClient(host, port);
        else if ( m_mode == "listener" )
            OpenServer(m_adapter, port);
        else if ( m_mode == "rendezvous" )
            OpenRendezvous(m_adapter, host, port);
        else
        {
            throw std::invalid_argument("Invalid 'mode'. Use 'client' or 'server'");
        }
    }
    catch (...)
>>>>>>> 5dff5d87
    {
        // This is an in-constructor-called function, so
        // when the exception is thrown, the destructor won't
        // close the sockets. This intercepts the exception
        // to close them.
        Verb() << "Open FAILED - closing SRT sockets";
        if (m_bindsock != SRT_INVALID_SOCK)
            srt_close(m_bindsock);
        if (m_sock != SRT_INVALID_SOCK)
            srt_close(m_sock);
        m_sock = m_bindsock = SRT_INVALID_SOCK;
        throw;
    }
}

int SrtCommon::AddPoller(SRTSOCKET socket, int modes)
{
    int pollid = srt_epoll_create();
    if ( pollid == -1 )
        throw std::runtime_error("Can't create epoll in nonblocking mode");
    srt_epoll_add_usock(pollid, socket, &modes);
    return pollid;
}

int SrtCommon::ConfigurePost(SRTSOCKET sock)
{
    bool yes = m_blocking_mode;
    int result = 0;
    if ( m_output_direction )
    {
        result = srt_setsockopt(sock, 0, SRTO_SNDSYN, &yes, sizeof yes);
        if ( result == -1 )
            return result;

        if ( m_timeout )
            return srt_setsockopt(sock, 0, SRTO_SNDTIMEO, &m_timeout, sizeof m_timeout);
    }
    else
    {
        result = srt_setsockopt(sock, 0, SRTO_RCVSYN, &yes, sizeof yes);
        if ( result == -1 )
            return result;

        if ( m_timeout )
            return srt_setsockopt(sock, 0, SRTO_RCVTIMEO, &m_timeout, sizeof m_timeout);
    }

    SrtConfigurePost(sock, m_options);

    for (auto o: srt_options)
    {
        if ( o.binding == SocketOption::POST && m_options.count(o.name) )
        {
            string value = m_options.at(o.name);
            bool ok = o.apply<SocketOption::SRT>(sock, value);
<<<<<<< HEAD
            if ( Verbose::on )
            {
                if ( !ok )
                    cout << "WARNING: failed to set '" << o.name << "' (post, " << (m_output_direction? "target":"source") << ") to " << value << endl;
                else
                    cout << "NOTE: SRT/post::" << o.name << "=" << value << endl;
            }
=======
            if ( !ok )
                Verb() << "WARNING: failed to set '" << o.name << "' (post, " << (m_output_direction? "target":"source") << ") to " << value;
            else
                Verb() << "NOTE: SRT/post::" << o.name << "=" << value;
>>>>>>> 5dff5d87
        }
    }

    return 0;
}

int SrtCommon::ConfigurePre(SRTSOCKET sock)
{
    int result = 0;

    int no = 0;
    if ( !m_tsbpdmode )
    {
        result = srt_setsockopt(sock, 0, SRTO_TSBPDMODE, &no, sizeof no);
        if ( result == -1 )
            return result;
    }

    // Let's pretend async mode is set this way.
    // This is for asynchronous connect.
    int maybe = m_blocking_mode;
    result = srt_setsockopt(sock, 0, SRTO_RCVSYN, &maybe, sizeof maybe);
    if ( result == -1 )
        return result;

    //if ( m_timeout )
    //    result = srt_setsockopt(sock, 0, SRTO_RCVTIMEO, &m_timeout, sizeof m_timeout);
    //if ( result == -1 )
    //    return result;

    //if ( Verbose::on )
    //{
    //    Verb() << "PRE: blocking mode set: " << yes << " timeout " << m_timeout;
    //}

    // host is only checked for emptiness and depending on that the connection mode is selected.
    // Here we are not exactly interested with that information.
    vector<string> failures;

    // NOTE: here host = "", so the 'connmode' will be returned as LISTENER always,
    // but it doesn't matter here. We don't use 'connmode' for anything else than
    // checking for failures.
    SocketOption::Mode conmode = SrtConfigurePre(sock, "",  m_options, &failures);

    if ( conmode == SocketOption::FAILURE )
    {
        if (Verbose::on )
        {
            Verb() << "WARNING: failed to set options: ";
            copy(failures.begin(), failures.end(), ostream_iterator<string>(cout, ", "));
            Verb();
        }

        return SRT_ERROR;
    }

    return 0;
}

void SrtCommon::SetupAdapter(const string& host, int port)
{
    sockaddr_in localsa = CreateAddrInet(host, port);
    sockaddr* psa = (sockaddr*)&localsa;
    int stat = srt_bind(m_sock, psa, sizeof localsa);
    if ( stat == SRT_ERROR )
        Error(UDT::getlasterror(), "srt_bind");
}

void SrtCommon::OpenClient(string host, int port)
{
    PrepareClient();

    if ( m_outgoing_port )
    {
        SetupAdapter("", m_outgoing_port);
    }

    ConnectClient(host, port);
}

void SrtCommon::PrepareClient()
{
    m_sock = srt_socket(AF_INET, SOCK_DGRAM, 0);
    if ( m_sock == SRT_ERROR )
        Error(UDT::getlasterror(), "srt_socket");

    int stat = ConfigurePre(m_sock);
    if ( stat == SRT_ERROR )
        Error(UDT::getlasterror(), "ConfigurePre");

    if ( !m_blocking_mode )
    {
        srt_conn_epoll = AddPoller(m_sock, SRT_EPOLL_OUT);
    }

}

/*
<<<<<<< HEAD
 This may be used sometimes for testing, but it's nonportable.
void SrtCommon::SpinWaitAsync()
{
    static string udt_status_names [] = {
        "INIT" , "OPENED", "LISTENING", "CONNECTING", "CONNECTED", "BROKEN", "CLOSING", "CLOSED", "NONEXIST"
    };

    for (;;)
    {
        SRT_SOCKSTATUS state = srt_getsockstate(m_sock);
        if ( int(state) < SRTS_CONNECTED )
        {
            if ( Verbose::on )
                cout << state << flush;
            usleep(250000);
            continue;
        }
        else if ( int(state) > SRTS_CONNECTED )
        {
            Error(UDT::getlasterror(), "UDT::connect status=" + udt_status_names[state]);
        }

        return;
    }
}
*/
=======
   This may be used sometimes for testing, but it's nonportable.
   void SrtCommon::SpinWaitAsync()
   {
   static string udt_status_names [] = {
   "INIT" , "OPENED", "LISTENING", "CONNECTING", "CONNECTED", "BROKEN", "CLOSING", "CLOSED", "NONEXIST"
   };

   for (;;)
   {
   SRT_SOCKSTATUS state = srt_getsockstate(m_sock);
   if ( int(state) < SRTS_CONNECTED )
   {
   if ( Verbose::on )
   Verb() << state;
   usleep(250000);
   continue;
   }
   else if ( int(state) > SRTS_CONNECTED )
   {
   Error(UDT::getlasterror(), "UDT::connect status=" + udt_status_names[state]);
   }

   return;
   }
   }
 */
>>>>>>> 5dff5d87

void SrtCommon::ConnectClient(string host, int port)
{

    sockaddr_in sa = CreateAddrInet(host, port);
    sockaddr* psa = (sockaddr*)&sa;
    Verb() << "Connecting to " << host << ":" << port << " ... " << VerbNoEOL;
    int stat = srt_connect(m_sock, psa, sizeof sa);
    if ( stat == SRT_ERROR )
    {
        srt_close(m_sock);
        Error(UDT::getlasterror(), "UDT::connect");
    }

    // Wait for REAL connected state if nonblocking mode
    if ( !m_blocking_mode )
    {
<<<<<<< HEAD
        if ( Verbose::on )
            cout << "[ASYNC] " << flush;
=======
        Verb() << "[ASYNC] " << VerbNoEOL;
>>>>>>> 5dff5d87

        // SPIN-WAITING version. Don't use it unless you know what you're doing.
        // SpinWaitAsync();

        // Socket readiness for connection is checked by polling on WRITE allowed sockets.
        int len = 2;
        SRTSOCKET ready[2];
        if ( srt_epoll_wait(srt_conn_epoll, 0, 0, ready, &len, -1, 0, 0, 0, 0) != -1 )
        {
<<<<<<< HEAD
            Verb() << "[EPOLL: " << len << " sockets] "  << VerbNoEOL;
=======
            Verb() << "[EPOLL: " << len << " sockets] " << VerbNoEOL;
>>>>>>> 5dff5d87
        }
        else
        {
            Error(UDT::getlasterror(), "srt_epoll_wait");
        }
    }

    Verb() << " connected.";
    stat = ConfigurePost(m_sock);
    if ( stat == SRT_ERROR )
        Error(UDT::getlasterror(), "ConfigurePost");
}

void SrtCommon::Error(UDT::ERRORINFO& udtError, string src)
{
    int udtResult = udtError.getErrorCode();
    string message = udtError.getErrorMessage();
<<<<<<< HEAD
    if (Verbose::on)
    {
        Verb() << "FAILURE\n" << src << ": [" << udtResult << "] " << message;
    }
=======
    if ( Verbose::on )
        Verb() << "FAILURE\n" << src << ": [" << udtResult << "] " << message;
>>>>>>> 5dff5d87
    else
    {
        cerr << "\nERROR #" << udtResult << ": " << message << endl;
    }

    udtError.clear();
    throw TransmissionError("error: " + src + ": " + message);
}

void SrtCommon::OpenRendezvous(string adapter, string host, int port)
{
    m_sock = srt_socket(AF_INET, SOCK_DGRAM, 0);
    if ( m_sock == SRT_ERROR )
        Error(UDT::getlasterror(), "srt_socket");

    bool yes = true;
    srt_setsockopt(m_sock, 0, SRTO_RENDEZVOUS, &yes, sizeof yes);

    int stat = ConfigurePre(m_sock);
    if ( stat == SRT_ERROR )
        Error(UDT::getlasterror(), "ConfigurePre");

    if ( !m_blocking_mode )
    {
        srt_conn_epoll = AddPoller(m_sock, SRT_EPOLL_OUT);
    }

    sockaddr_in localsa = CreateAddrInet(adapter, port);
    sockaddr* plsa = (sockaddr*)&localsa;
<<<<<<< HEAD
    Verb() << "Binding a server on " << adapter << ":" << port << " ..." << VerbNoEOL;
=======
    Verb() << "Binding a server on " << adapter << ":" << port << " ...";
>>>>>>> 5dff5d87
    stat = srt_bind(m_sock, plsa, sizeof localsa);
    if ( stat == SRT_ERROR )
    {
        srt_close(m_sock);
        Error(UDT::getlasterror(), "srt_bind");
    }

    sockaddr_in sa = CreateAddrInet(host, port);
    sockaddr* psa = (sockaddr*)&sa;
<<<<<<< HEAD
    Verb() << "Connecting to " << host << ":" << port << " ... " << VerbNoEOL;
=======
    Verb() << "Connecting to " << host << ":" << port << " ... ";
>>>>>>> 5dff5d87
    stat = srt_connect(m_sock, psa, sizeof sa);
    if ( stat == SRT_ERROR )
    {
        srt_close(m_sock);
        Error(UDT::getlasterror(), "srt_connect");
    }

    // Wait for REAL connected state if nonblocking mode
    if ( !m_blocking_mode )
    {
<<<<<<< HEAD
        if ( Verbose::on )
            cout << "[ASYNC] " << flush;
=======
        Verb() << "[ASYNC] ";
>>>>>>> 5dff5d87

        // SPIN-WAITING version. Don't use it unless you know what you're doing.
        // SpinWaitAsync();

        // Socket readiness for connection is checked by polling on WRITE allowed sockets.
        int len = 2;
        SRTSOCKET ready[2];
        if ( srt_epoll_wait(srt_conn_epoll, 0, 0, ready, &len, -1, 0, 0, 0, 0) != -1 )
        {
<<<<<<< HEAD
            Verb() << "[EPOLL: " << len << " sockets] "  << VerbNoEOL;
=======
            if ( Verbose::on )
            {
                Verb() << "[EPOLL: " << len << " sockets] ";
            }
>>>>>>> 5dff5d87
        }
        else
        {
            Error(UDT::getlasterror(), "srt_epoll_wait");
        }
    }

    Verb() << " connected.";

    stat = ConfigurePost(m_sock);
    if ( stat == SRT_ERROR )
        Error(UDT::getlasterror(), "ConfigurePost");
}

void SrtCommon::Close()
{
    Verb() << "SrtCommon: DESTROYING CONNECTION, closing sockets (rt%" << m_sock << " ls%" << m_bindsock << ")...";

    bool yes = true;
    if ( m_sock != SRT_INVALID_SOCK )
    {
        srt_setsockflag(m_sock, SRTO_SNDSYN, &yes, sizeof yes);
        srt_close(m_sock);
    }

    if ( m_bindsock != SRT_INVALID_SOCK )
    {
        // Set sndsynchro to the socket to synch-close it.
        srt_setsockflag(m_bindsock, SRTO_SNDSYN, &yes, sizeof yes);
        srt_close(m_bindsock);
    }
    Verb() << "SrtCommon: ... done.";
}

SrtCommon::~SrtCommon()
{
    Close();
}

SrtSource::SrtSource(string host, int port, const map<string,string>& par)
{
    Init(host, port, par, false);

    if ( !m_blocking_mode )
    {
        srt_epoll = AddPoller(m_sock, SRT_EPOLL_IN);
    }

    ostringstream os;
    os << host << ":" << port;
    hostport_copy = os.str();
}

bytevector SrtSource::Read(size_t chunk)
{
<<<<<<< HEAD
    static long counter = 1;
=======
    static size_t counter = 1;
>>>>>>> 5dff5d87

    bytevector data(chunk);
    bool ready = true;
    int stat;
    do
    {
        ::transmit_throw_on_interrupt = true;
        stat = srt_recvmsg(m_sock, data.data(), chunk);
        ::transmit_throw_on_interrupt = false;
        if ( stat == SRT_ERROR )
        {
            if ( !m_blocking_mode )
            {
                // EAGAIN for SRT READING
                if ( srt_getlasterror(NULL) == SRT_EASYNCRCV )
                {
                    Verb() << "AGAIN: - waiting for data by epoll...";
                    // Poll on this descriptor until reading is available, indefinitely.
                    int len = 2;
                    SRTSOCKET sready[2];
                    if ( srt_epoll_wait(srt_epoll, sready, &len, 0, 0, -1, 0, 0, 0, 0) != -1 )
                    {
                        if ( Verbose::on )
                        {
<<<<<<< HEAD
                            cout << "... epoll reported ready " << len << " sockets\n";
=======
                            Verb() << "... epoll reported ready " << len << " sockets";
>>>>>>> 5dff5d87
                        }
                        continue;
                    }
                    // If was -1, then passthru.
                }
            }
            Error(UDT::getlasterror(), "recvmsg");
        }

        if ( stat == 0 )
        {
            throw ReadEOF(hostport_copy);
        }
    }
    while (!ready);

    chunk = size_t(stat);
    if ( chunk < data.size() )
        data.resize(chunk);

    CBytePerfMon perf;
    srt_bstats(m_sock, &perf, clear_stats);
    clear_stats = false;
    if ( transmit_bw_report && (counter % transmit_bw_report) == transmit_bw_report - 1 )
    {
        Verb() << "+++/+++SRT BANDWIDTH: " << perf.mbpsBandwidth;
    }
    if ( transmit_stats_report && (counter % transmit_stats_report) == transmit_stats_report - 1)
    {
        PrintSrtStats(m_sock, perf);
        clear_stats = !transmit_total_stats;
    }

    ++counter;

    return data;
}

int SrtTarget::ConfigurePre(SRTSOCKET sock)
{
    int result = SrtCommon::ConfigurePre(sock);
    if ( result == -1 )
        return result;

    int yes = 1;
    // This is for the HSv4 compatibility; if both parties are HSv5
    // (min. version 1.2.1), then this setting simply does nothing.
    // In HSv4 this setting is obligatory; otherwise the SRT handshake
    // extension will not be done at all.
    result = srt_setsockopt(sock, 0, SRTO_SENDER, &yes, sizeof yes);
    if ( result == -1 )
        return result;

    return 0;
}

void SrtTarget::Write(const bytevector& data) 
{
<<<<<<< HEAD
    static long counter = 1;

=======
>>>>>>> 5dff5d87
    ::transmit_throw_on_interrupt = true;

    // Check first if it's ready to write.
    // If not, wait indefinitely.
    if ( !m_blocking_mode )
<<<<<<< HEAD
    {
        int ready[2];
        int len = 2;
        if ( srt_epoll_wait(srt_epoll, 0, 0, ready, &len, -1, 0, 0, 0, 0) == SRT_ERROR )
            Error(UDT::getlasterror(), "srt_epoll_wait");
    }

    int stat = srt_sendmsg2(m_sock, data.data(), data.size(), nullptr);
    if ( stat == SRT_ERROR )
        Error(UDT::getlasterror(), "srt_sendmsg");

    CBytePerfMon perf;
    srt_bstats(m_sock, &perf, clear_stats);
    clear_stats = false;
    if ( transmit_bw_report && (counter % transmit_bw_report) == transmit_bw_report - 1 )
    {
        cout << "+++/+++SRT BANDWIDTH: " << perf.mbpsBandwidth << endl;
    }
    if ( transmit_stats_report && (counter % transmit_stats_report) == transmit_stats_report - 1)
    {
        PrintSrtStats(m_sock, perf);
        clear_stats = !transmit_total_stats;
    }

    ++counter;

=======
    {
        int ready[2];
        int len = 2;
        if ( srt_epoll_wait(srt_epoll, 0, 0, ready, &len, -1, 0, 0, 0, 0) == SRT_ERROR )
            Error(UDT::getlasterror(), "srt_epoll_wait");
    }

    int stat = srt_sendmsg2(m_sock, data.data(), data.size(), nullptr);
    if ( stat == SRT_ERROR )
        Error(UDT::getlasterror(), "srt_sendmsg");
>>>>>>> 5dff5d87
    ::transmit_throw_on_interrupt = false;
}

SrtModel::SrtModel(string host, int port, map<string,string> par)
{
    InitParameters(host, par);
    if (m_mode == "caller")
        is_caller = true;
    else if (m_mode != "listener")
        throw std::invalid_argument("Only caller and listener modes supported");

    m_host = host;
    m_port = port;
}

void SrtModel::Establish(ref_t<std::string> name)
{
    // This does connect or accept.
    // When this returned true, the caller should create
    // a new SrtSource or SrtTaget then call StealFrom(*this) on it.

    // If this is a connector and the peer doesn't have a corresponding
    // medium, it should send back a single byte with value 0. This means
    // that agent should stop connecting.

    if (is_caller)
    {
        // Establish a connection

        PrepareClient();

        if (name.get() != "")
        {
            Verb() << "Connect with requesting stream [" << name.get() << "]";
            UDT::setstreamid(m_sock, *name);
        }
        else
        {
            Verb() << "NO STREAM ID for SRT connection";
        }

        if (m_outgoing_port)
        {
            Verb() << "Setting outgoing port: " << m_outgoing_port;
            SetupAdapter("", m_outgoing_port);
        }

        ConnectClient(m_host, m_port);

        if (m_outgoing_port == 0)
        {
            // Must rely on a randomly selected one. Extract the port
            // so that it will be reused next time.
            sockaddr_any s(AF_INET);
            int namelen = s.size();
            if ( srt_getsockname(Socket(), &s, &namelen) == SRT_ERROR )
            {
                Error(UDT::getlasterror(), "srt_getsockname");
            }

            m_outgoing_port = s.hport();
            Verb() << "Extracted outgoing port: " << m_outgoing_port;
        }
    }
    else
    {
        // Listener - get a socket by accepting.
        // Check if the listener is already created first
        if (Listener() == SRT_INVALID_SOCK)
        {
            Verb() << "Setting up listener: port=" << m_port << " backlog=5";
            PrepareListener(m_adapter, m_port, 5);
        }

        Verb() << "Accepting a client...";
        AcceptNewClient();
        // This rewrites m_sock with a new SRT socket ("accepted" socket)
        *name = UDT::getstreamid(m_sock);
        Verb() << "... GOT CLIENT for stream [" << name.get() << "]";
    }
}


template <class Iface> struct Srt;
template <> struct Srt<Source> { typedef SrtSource type; };
template <> struct Srt<Target> { typedef SrtTarget type; };

template <class Iface>
Iface* CreateSrt(const string& host, int port, const map<string,string>& par) { return new typename Srt<Iface>::type (host, port, par); }

class ConsoleSource: public Source
{
public:

    ConsoleSource()
    {
    }

    bytevector Read(size_t chunk) override
    {
        bytevector data(chunk);
        bool st = cin.read(data.data(), chunk).good();
        chunk = cin.gcount();
        if ( chunk == 0 && !st )
            return bytevector();

        if ( chunk < data.size() )
            data.resize(chunk);
        if ( data.empty() )
            throw ReadEOF("CONSOLE device");

        return data;
    }

    bool IsOpen() override { return cin.good(); }
    bool End() override { return cin.eof(); }
};

class ConsoleTarget: public Target
{
public:

    ConsoleTarget()
    {
    }

    void Write(const bytevector& data) override
    {
        cout.write(data.data(), data.size());
    }

    bool IsOpen() override { return cout.good(); }
    bool Broken() override { return cout.eof(); }
};

template <class Iface> struct Console;
template <> struct Console<Source> { typedef ConsoleSource type; };
template <> struct Console<Target> { typedef ConsoleTarget type; };

template <class Iface>
Iface* CreateConsole() { return new typename Console<Iface>::type (); }


// More options can be added in future.
SocketOption udp_options [] {
    { "iptos", IPPROTO_IP, IP_TOS, SocketOption::PRE, SocketOption::INT, nullptr },
    // IP_TTL and IP_MULTICAST_TTL are handled separately by a common option, "ttl".
    { "mcloop", IPPROTO_IP, IP_MULTICAST_LOOP, SocketOption::PRE, SocketOption::INT, nullptr }
};

static inline bool IsMulticast(in_addr adr)
{
    unsigned char* abytes = (unsigned char*)&adr.s_addr;
    unsigned char c = abytes[0];
    return c >= 224 && c <= 239;
}


class UdpCommon
{
protected:
    int m_sock = -1;
    sockaddr_in sadr;
    string adapter;
    map<string, string> m_options;

    void Setup(string host, int port, map<string,string> attr)
    {
        m_sock = socket(AF_INET, SOCK_DGRAM, IPPROTO_UDP);
        if (m_sock == -1)
            Error(SysError(), "UdpCommon::Setup: socket");

        int yes = 1;
        ::setsockopt(m_sock, SOL_SOCKET, SO_REUSEADDR, (const char*)&yes, sizeof yes);

<<<<<<< HEAD
        /* NONBLOCKING MODE - unblock for testing
        if ((true))
        {
            // set non-blocking mode
#if defined(WIN32)
            unsigned long ulyes = 1;
            if (ioctlsocket(m_sock, FIONBIO, &ulyes) == SOCKET_ERROR)
#else
            if (ioctl(m_sock, FIONBIO, (const char *)&yes) < 0)
#endif
            {
                Error(SysError(), "UdpCommon::Setup: ioctl FIONBIO");
            }
        }
        */

=======
>>>>>>> 5dff5d87
        sadr = CreateAddrInet(host, port);

        bool is_multicast = false;

        if ( attr.count("multicast") )
        {
            if (!IsMulticast(sadr.sin_addr))
            {
                throw std::runtime_error("UdpCommon: requested multicast for a non-multicast-type IP address");
            }
            is_multicast = true;
        }
        else if (IsMulticast(sadr.sin_addr))
        {
            is_multicast = true;
        }

        if (is_multicast)
        {
            adapter = attr.count("adapter") ? attr.at("adapter") : string();
            sockaddr_in maddr;
            if ( adapter == "" )
            {
                Verb() << "Multicast: home address: INADDR_ANY:" << port;
                maddr.sin_family = AF_INET;
                maddr.sin_addr.s_addr = htonl(INADDR_ANY);
                maddr.sin_port = htons(port); // necessary for temporary use
            }
            else
            {
                Verb() << "Multicast: home address: " << adapter << ":" << port;
                maddr = CreateAddrInet(adapter, port);
            }

            ip_mreq mreq;
            mreq.imr_multiaddr.s_addr = sadr.sin_addr.s_addr;
            mreq.imr_interface.s_addr = maddr.sin_addr.s_addr;
#ifdef WIN32
            const char* mreq_arg = (const char*)&mreq;
            const auto status_error = SOCKET_ERROR;
#else
            const void* mreq_arg = &mreq;
            const auto status_error = -1;
#endif

#if defined(WIN32) || defined(__CYGWIN__)
            // On Windows it somehow doesn't work when bind()
            // is called with multicast address. Write the address
            // that designates the network device here.
            // Also, sets port sharing when working with multicast
            sadr = maddr;
            int reuse = 1;
            int shareAddrRes = setsockopt(m_sock, SOL_SOCKET, SO_REUSEADDR, reinterpret_cast<const char*>(&reuse), sizeof(reuse));
            if (shareAddrRes == status_error)
            {
                throw runtime_error("marking socket for shared use failed");
            }
            Verb() << "Multicast(Windows): will bind to home address";
#else
            Verb() << "Multicast(POSIX): will bind to IGMP address: " << host;
#endif
            int res = setsockopt(m_sock, IPPROTO_IP, IP_ADD_MEMBERSHIP, mreq_arg, sizeof(mreq));

            if ( res == status_error )
            {
                throw runtime_error("adding to multicast membership failed");
            }
            attr.erase("multicast");
            attr.erase("adapter");
        }

        // The "ttl" options is handled separately, it maps to both IP_TTL
        // and IP_MULTICAST_TTL so that TTL setting works for both uni- and multicast.
        if (attr.count("ttl"))
        {
            int ttl = stoi(attr.at("ttl"));
            int res = setsockopt(m_sock, IPPROTO_IP, IP_TTL, (const char*)&ttl, sizeof ttl);
            if (res == -1)
                Verb() << "WARNING: failed to set 'ttl' (IP_TTL) to " << ttl;
            res = setsockopt(m_sock, IPPROTO_IP, IP_MULTICAST_TTL, (const char*)&ttl, sizeof ttl);
            if (res == -1)
                Verb() << "WARNING: failed to set 'ttl' (IP_MULTICAST_TTL) to " << ttl;

            attr.erase("ttl");
        }

        m_options = attr;

        for (auto o: udp_options)
        {
            // Ignore "binding" - for UDP there are no post options.
            if ( m_options.count(o.name) )
            {
                string value = m_options.at(o.name);
                bool ok = o.apply<SocketOption::SYSTEM>(m_sock, value);
<<<<<<< HEAD
                if ( Verbose::on && !ok )
                    cout << "WARNING: failed to set '" << o.name << "' to " << value << endl;
=======
                if ( !ok )
                    Verb() << "WARNING: failed to set '" << o.name << "' to " << value;
>>>>>>> 5dff5d87
            }
        }
    }

    void Error(int err, string src)
    {
        char buf[512];
        string message = SysStrError(err, buf, 512u);

        if ( Verbose::on )
            Verb() << "FAILURE\n" << src << ": [" << err << "] " << message;
        else
            cerr << "\nERROR #" << err << ": " << message << endl;

        throw TransmissionError("error: " + src + ": " + message);
    }

    ~UdpCommon()
    {
#ifdef WIN32
        if (m_sock != -1)
        {
            shutdown(m_sock, SD_BOTH);
            closesocket(m_sock);
            m_sock = -1;
        }
#else
        close(m_sock);
#endif
    }
};


class UdpSource: public Source, public UdpCommon
{
    bool eof = true;
public:

    UdpSource(string host, int port, const map<string,string>& attr)
    {
        Setup(host, port, attr);
        int stat = ::bind(m_sock, (sockaddr*)&sadr, sizeof sadr);
        if ( stat == -1 )
            Error(SysError(), "Binding address for UDP");
        eof = false;
    }

    bytevector Read(size_t chunk) override
    {
        bytevector data(chunk);
        sockaddr_in sa;
        socklen_t si = sizeof(sockaddr_in);
        int stat = recvfrom(m_sock, data.data(), chunk, 0, (sockaddr*)&sa, &si);
        if ( stat == -1 )
            Error(SysError(), "UDP Read/recvfrom");

        if ( stat < 1 )
        {
            eof = true;
            return bytevector();
        }

        chunk = size_t(stat);
        if ( chunk < data.size() )
            data.resize(chunk);

        return data;
    }

    bool IsOpen() override { return m_sock != -1; }
    bool End() override { return eof; }
};

class UdpTarget: public Target, public UdpCommon
{
public:
    UdpTarget(string host, int port, const map<string,string>& attr )
    {
        Setup(host, port, attr);
    }

    void Write(const bytevector& data) override
    {
        int stat = sendto(m_sock, data.data(), data.size(), 0, (sockaddr*)&sadr, sizeof sadr);
        if ( stat == -1 )
            Error(SysError(), "UDP Write/sendto");
    }

    bool IsOpen() override { return m_sock != -1; }
    bool Broken() override { return false; }
};

template <class Iface> struct Udp;
template <> struct Udp<Source> { typedef UdpSource type; };
template <> struct Udp<Target> { typedef UdpTarget type; };

template <class Iface>
Iface* CreateUdp(const string& host, int port, const map<string,string>& par) { return new typename Udp<Iface>::type (host, port, par); }

template<class Base>
inline bool IsOutput() { return false; }

template<>
inline bool IsOutput<Target>() { return true; }

template <class Base>
extern unique_ptr<Base> CreateMedium(const string& uri)
{
    unique_ptr<Base> ptr;

    UriParser u(uri);

    int iport = 0;
    switch ( u.type() )
    {
    default: ; // do nothing, return nullptr
    case UriParser::FILE:
        if ( u.host() == "con" || u.host() == "console" )
        {
            if ( IsOutput<Base>() && (
                        (Verbose::on && transmit_cverb == &cout)
                        || transmit_bw_report) )
            {
                cerr << "ERROR: file://con with -v or -r would result in mixing the data and text info.\n";
                cerr << "ERROR: HINT: you can stream through a FIFO (named pipe)\n";
                throw invalid_argument("incorrect parameter combination");
            }
            ptr.reset( CreateConsole<Base>() );
        }
        else
            ptr.reset( CreateFile<Base>(u.path()));
        break;


    case UriParser::SRT:
        iport = atoi(u.port().c_str());
        if ( iport <= 1024 )
        {
            cerr << "Port value invalid: " << iport << " - must be >1024\n";
            throw invalid_argument("Invalid port number");
        }
        ptr.reset( CreateSrt<Base>(u.host(), iport, u.parameters()) );
        break;


    case UriParser::UDP:
        iport = atoi(u.port().c_str());
        if ( iport <= 1024 )
        {
            cerr << "Port value invalid: " << iport << " - must be >1024\n";
            throw invalid_argument("Invalid port number");
        }
        ptr.reset( CreateUdp<Base>(u.host(), iport, u.parameters()) );
        break;

    }

    ptr->uri = move(u);
    return ptr;
}


std::unique_ptr<Source> Source::Create(const std::string& url)
{
    return CreateMedium<Source>(url);
}

std::unique_ptr<Target> Target::Create(const std::string& url)
{
    return CreateMedium<Target>(url);
}<|MERGE_RESOLUTION|>--- conflicted
+++ resolved
@@ -24,11 +24,8 @@
 
 using namespace std;
 
-<<<<<<< HEAD
 bool transmit_total_stats = false;
 bool clear_stats = false;
-=======
->>>>>>> 5dff5d87
 std::ostream* transmit_cverb = nullptr;
 volatile bool transmit_throw_on_interrupt = false;
 int transmit_bw_report = 0;
@@ -94,7 +91,6 @@
 template <class PerfMonType>
 void PrintSrtStats(int sid, const PerfMonType& mon)
 {
-<<<<<<< HEAD
     cout << "======= SRT STATS: sid=" << sid << endl;
     cout << "PACKETS SENT:     " << setw(11) << mon.pktSent            << "  RECEIVED:   " << setw(11) << mon.pktRecv              << endl;
     cout << "LOST PKT SENT:    " << setw(11) << mon.pktSndLoss         << "  RECEIVED:   " << setw(11) << mon.pktRcvLoss           << endl;
@@ -105,18 +101,6 @@
     cout << "WINDOW: FLOW:     " << setw(11) << mon.pktFlowWindow      << "  CONGESTION: " << setw(11) << mon.pktCongestionWindow  << "  FLIGHT: " << setw(11) << mon.pktFlightSize << endl;
     cout << "RTT:              " << setw(9)  << mon.msRTT            << "ms  BANDWIDTH:  " << setw(7)  << mon.mbpsBandwidth    << "Mb/s " << endl;
     cout << "BUFFERLEFT: SND:  " << setw(11) << mon.byteAvailSndBuf    << "  RCV:        " << setw(11) << mon.byteAvailRcvBuf      << endl;
-=======
-    Verb() << "======= SRT STATS: sid=" << sid;
-    Verb() << "PACKETS SENT: " << mon.pktSent << " RECEIVED: " << mon.pktRecv;
-    Verb() << "LOST PKT SENT: " << mon.pktSndLoss << " RECEIVED: " << mon.pktRcvLoss;
-    Verb() << "REXMIT SENT: " << mon.pktRetrans << " RECEIVED: " << mon.pktRcvRetrans;
-    Verb() << "RATE SENDING: " << mon.mbpsSendRate << " RECEIVING: " << mon.mbpsRecvRate;
-    Verb() << "BELATED RECEIVED: " << mon.pktRcvBelated << " AVG TIME: " << mon.pktRcvAvgBelatedTime;
-    Verb() << "REORDER DISTANCE: " << mon.pktReorderDistance;
-    Verb() << "WINDOW: FLOW: " << mon.pktFlowWindow << " CONGESTION: " << mon.pktCongestionWindow << " FLIGHT: " << mon.pktFlightSize;
-    Verb() << "RTT: " << mon.msRTT << "ms  BANDWIDTH: " << mon.mbpsBandwidth << "Mb/s\n";
-    Verb() << "BUFFERLEFT: SND: " << mon.byteAvailSndBuf << " RCV: " << mon.byteAvailRcvBuf;
->>>>>>> 5dff5d87
 }
 
 
@@ -226,11 +210,7 @@
 
     sockaddr_in sa = CreateAddrInet(host, port);
     sockaddr* psa = (sockaddr*)&sa;
-<<<<<<< HEAD
     Verb() << "Binding a server on " << host << ":" << port << " ..." << VerbNoEOL;
-=======
-    Verb() << "Binding a server on " << host << ":" << port << " ...";
->>>>>>> 5dff5d87
     stat = srt_bind(m_bindsock, psa, sizeof sa);
     if ( stat == SRT_ERROR )
     {
@@ -238,11 +218,7 @@
         Error(UDT::getlasterror(), "srt_bind");
     }
 
-<<<<<<< HEAD
     Verb() << " listen..." << VerbNoEOL;
-=======
-    Verb() << " listen... " << VerbNoEOL;
->>>>>>> 5dff5d87
     stat = srt_listen(m_bindsock, backlog);
     if ( stat == SRT_ERROR )
     {
@@ -255,23 +231,14 @@
 
     if ( !m_blocking_mode )
     {
-<<<<<<< HEAD
-        if ( Verbose::on )
-            cout << "[ASYNC] " << flush;
-=======
         Verb() << "[ASYNC] ";
->>>>>>> 5dff5d87
 
         int len = 2;
         SRTSOCKET ready[2];
         if ( srt_epoll_wait(srt_conn_epoll, 0, 0, ready, &len, -1, 0, 0, 0, 0) == -1 )
             Error(UDT::getlasterror(), "srt_epoll_wait");
 
-<<<<<<< HEAD
-        Verb() << "[EPOLL: " << len << " sockets] "  << VerbNoEOL;
-=======
         Verb() << "[EPOLL: " << len << " sockets] " << VerbNoEOL;
->>>>>>> 5dff5d87
     }
 }
 
@@ -295,16 +262,13 @@
     sockaddr_in scl;
     int sclen = sizeof scl;
 
-<<<<<<< HEAD
-    Verb() << " accept... " << VerbNoEOL;
-=======
     Verb() << " accept..." << VerbNoEOL;
->>>>>>> 5dff5d87
 
     m_sock = srt_accept(m_bindsock, (sockaddr*)&scl, &sclen);
     if ( m_sock == SRT_INVALID_SOCK )
     {
         srt_close(m_bindsock);
+        m_bindsock = SRT_INVALID_SOCK;
         Error(UDT::getlasterror(), "srt_accept");
     }
 
@@ -318,10 +282,7 @@
     {
         srt_close(m_bindsock);
         Error(UDT::getlasterror(), "ConfigurePost");
-<<<<<<< HEAD
-    }
-=======
->>>>>>> 5dff5d87
+    }
 }
 
 void SrtCommon::Init(string host, int port, map<string,string> par, bool dir_output)
@@ -329,20 +290,6 @@
     m_output_direction = dir_output;
     InitParameters(host, par);
 
-<<<<<<< HEAD
-    if ( Verbose::on )
-        cout << "Opening SRT " << (dir_output ? "target" : "source") << " " << m_mode
-            << "(" << (m_blocking_mode ? "" : "non-") << "blocking)"
-            << " on " << host << ":" << port << endl;
-
-    if ( m_mode == "caller" )
-        OpenClient(host, port);
-    else if ( m_mode == "listener" )
-        OpenServer(m_adapter, port);
-    else if ( m_mode == "rendezvous" )
-        OpenRendezvous(m_adapter, host, port);
-    else
-=======
     Verb() << "Opening SRT " << (dir_output ? "target" : "source") << " " << m_mode
         << "(" << (m_blocking_mode ? "" : "non-") << "blocking)"
         << " on " << host << ":" << port;
@@ -361,7 +308,6 @@
         }
     }
     catch (...)
->>>>>>> 5dff5d87
     {
         // This is an in-constructor-called function, so
         // when the exception is thrown, the destructor won't
@@ -417,20 +363,10 @@
         {
             string value = m_options.at(o.name);
             bool ok = o.apply<SocketOption::SRT>(sock, value);
-<<<<<<< HEAD
-            if ( Verbose::on )
-            {
-                if ( !ok )
-                    cout << "WARNING: failed to set '" << o.name << "' (post, " << (m_output_direction? "target":"source") << ") to " << value << endl;
-                else
-                    cout << "NOTE: SRT/post::" << o.name << "=" << value << endl;
-            }
-=======
             if ( !ok )
                 Verb() << "WARNING: failed to set '" << o.name << "' (post, " << (m_output_direction? "target":"source") << ") to " << value;
             else
                 Verb() << "NOTE: SRT/post::" << o.name << "=" << value;
->>>>>>> 5dff5d87
         }
     }
 
@@ -529,34 +465,6 @@
 }
 
 /*
-<<<<<<< HEAD
- This may be used sometimes for testing, but it's nonportable.
-void SrtCommon::SpinWaitAsync()
-{
-    static string udt_status_names [] = {
-        "INIT" , "OPENED", "LISTENING", "CONNECTING", "CONNECTED", "BROKEN", "CLOSING", "CLOSED", "NONEXIST"
-    };
-
-    for (;;)
-    {
-        SRT_SOCKSTATUS state = srt_getsockstate(m_sock);
-        if ( int(state) < SRTS_CONNECTED )
-        {
-            if ( Verbose::on )
-                cout << state << flush;
-            usleep(250000);
-            continue;
-        }
-        else if ( int(state) > SRTS_CONNECTED )
-        {
-            Error(UDT::getlasterror(), "UDT::connect status=" + udt_status_names[state]);
-        }
-
-        return;
-    }
-}
-*/
-=======
    This may be used sometimes for testing, but it's nonportable.
    void SrtCommon::SpinWaitAsync()
    {
@@ -583,7 +491,6 @@
    }
    }
  */
->>>>>>> 5dff5d87
 
 void SrtCommon::ConnectClient(string host, int port)
 {
@@ -601,12 +508,7 @@
     // Wait for REAL connected state if nonblocking mode
     if ( !m_blocking_mode )
     {
-<<<<<<< HEAD
-        if ( Verbose::on )
-            cout << "[ASYNC] " << flush;
-=======
         Verb() << "[ASYNC] " << VerbNoEOL;
->>>>>>> 5dff5d87
 
         // SPIN-WAITING version. Don't use it unless you know what you're doing.
         // SpinWaitAsync();
@@ -616,11 +518,7 @@
         SRTSOCKET ready[2];
         if ( srt_epoll_wait(srt_conn_epoll, 0, 0, ready, &len, -1, 0, 0, 0, 0) != -1 )
         {
-<<<<<<< HEAD
-            Verb() << "[EPOLL: " << len << " sockets] "  << VerbNoEOL;
-=======
             Verb() << "[EPOLL: " << len << " sockets] " << VerbNoEOL;
->>>>>>> 5dff5d87
         }
         else
         {
@@ -638,15 +536,10 @@
 {
     int udtResult = udtError.getErrorCode();
     string message = udtError.getErrorMessage();
-<<<<<<< HEAD
     if (Verbose::on)
     {
         Verb() << "FAILURE\n" << src << ": [" << udtResult << "] " << message;
     }
-=======
-    if ( Verbose::on )
-        Verb() << "FAILURE\n" << src << ": [" << udtResult << "] " << message;
->>>>>>> 5dff5d87
     else
     {
         cerr << "\nERROR #" << udtResult << ": " << message << endl;
@@ -676,11 +569,7 @@
 
     sockaddr_in localsa = CreateAddrInet(adapter, port);
     sockaddr* plsa = (sockaddr*)&localsa;
-<<<<<<< HEAD
     Verb() << "Binding a server on " << adapter << ":" << port << " ..." << VerbNoEOL;
-=======
-    Verb() << "Binding a server on " << adapter << ":" << port << " ...";
->>>>>>> 5dff5d87
     stat = srt_bind(m_sock, plsa, sizeof localsa);
     if ( stat == SRT_ERROR )
     {
@@ -690,11 +579,7 @@
 
     sockaddr_in sa = CreateAddrInet(host, port);
     sockaddr* psa = (sockaddr*)&sa;
-<<<<<<< HEAD
     Verb() << "Connecting to " << host << ":" << port << " ... " << VerbNoEOL;
-=======
-    Verb() << "Connecting to " << host << ":" << port << " ... ";
->>>>>>> 5dff5d87
     stat = srt_connect(m_sock, psa, sizeof sa);
     if ( stat == SRT_ERROR )
     {
@@ -705,12 +590,7 @@
     // Wait for REAL connected state if nonblocking mode
     if ( !m_blocking_mode )
     {
-<<<<<<< HEAD
-        if ( Verbose::on )
-            cout << "[ASYNC] " << flush;
-=======
         Verb() << "[ASYNC] ";
->>>>>>> 5dff5d87
 
         // SPIN-WAITING version. Don't use it unless you know what you're doing.
         // SpinWaitAsync();
@@ -720,14 +600,10 @@
         SRTSOCKET ready[2];
         if ( srt_epoll_wait(srt_conn_epoll, 0, 0, ready, &len, -1, 0, 0, 0, 0) != -1 )
         {
-<<<<<<< HEAD
-            Verb() << "[EPOLL: " << len << " sockets] "  << VerbNoEOL;
-=======
             if ( Verbose::on )
             {
                 Verb() << "[EPOLL: " << len << " sockets] ";
             }
->>>>>>> 5dff5d87
         }
         else
         {
@@ -783,11 +659,7 @@
 
 bytevector SrtSource::Read(size_t chunk)
 {
-<<<<<<< HEAD
     static long counter = 1;
-=======
-    static size_t counter = 1;
->>>>>>> 5dff5d87
 
     bytevector data(chunk);
     bool ready = true;
@@ -812,11 +684,7 @@
                     {
                         if ( Verbose::on )
                         {
-<<<<<<< HEAD
-                            cout << "... epoll reported ready " << len << " sockets\n";
-=======
                             Verb() << "... epoll reported ready " << len << " sockets";
->>>>>>> 5dff5d87
                         }
                         continue;
                     }
@@ -875,17 +743,13 @@
 
 void SrtTarget::Write(const bytevector& data) 
 {
-<<<<<<< HEAD
     static long counter = 1;
 
-=======
->>>>>>> 5dff5d87
     ::transmit_throw_on_interrupt = true;
 
     // Check first if it's ready to write.
     // If not, wait indefinitely.
     if ( !m_blocking_mode )
-<<<<<<< HEAD
     {
         int ready[2];
         int len = 2;
@@ -912,18 +776,6 @@
 
     ++counter;
 
-=======
-    {
-        int ready[2];
-        int len = 2;
-        if ( srt_epoll_wait(srt_epoll, 0, 0, ready, &len, -1, 0, 0, 0, 0) == SRT_ERROR )
-            Error(UDT::getlasterror(), "srt_epoll_wait");
-    }
-
-    int stat = srt_sendmsg2(m_sock, data.data(), data.size(), nullptr);
-    if ( stat == SRT_ERROR )
-        Error(UDT::getlasterror(), "srt_sendmsg");
->>>>>>> 5dff5d87
     ::transmit_throw_on_interrupt = false;
 }
 
@@ -1099,7 +951,6 @@
         int yes = 1;
         ::setsockopt(m_sock, SOL_SOCKET, SO_REUSEADDR, (const char*)&yes, sizeof yes);
 
-<<<<<<< HEAD
         /* NONBLOCKING MODE - unblock for testing
         if ((true))
         {
@@ -1116,8 +967,6 @@
         }
         */
 
-=======
->>>>>>> 5dff5d87
         sadr = CreateAddrInet(host, port);
 
         bool is_multicast = false;
@@ -1213,13 +1062,8 @@
             {
                 string value = m_options.at(o.name);
                 bool ok = o.apply<SocketOption::SYSTEM>(m_sock, value);
-<<<<<<< HEAD
-                if ( Verbose::on && !ok )
-                    cout << "WARNING: failed to set '" << o.name << "' to " << value << endl;
-=======
                 if ( !ok )
                     Verb() << "WARNING: failed to set '" << o.name << "' to " << value;
->>>>>>> 5dff5d87
             }
         }
     }
