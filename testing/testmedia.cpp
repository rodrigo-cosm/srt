/*
 * SRT - Secure, Reliable, Transport
 * Copyright (c) 2018 Haivision Systems Inc.
 * 
 * This Source Code Form is subject to the terms of the Mozilla Public
 * License, v. 2.0. If a copy of the MPL was not distributed with this
 * file, You can obtain one at http://mozilla.org/MPL/2.0/.
 * 
 */

// Medium concretizations

// Just for formality. This file should be used 
#include <iostream>
#include <fstream>
#include <sstream>
#include <string>
#include <stdexcept>
#include <iterator>
#include <map>
#include <srt.h>
#if !defined(_WIN32)
#include <sys/ioctl.h>
#endif

// SRT protected includes
#include "netinet_any.h"
#include "common.h"
#include "api.h"
#include "udt.h"
#include "logging.h"
#include "utilities.h"

#include "apputil.hpp"
#include "socketoptions.hpp"
#include "uriparser.hpp"
#include "testmedia.hpp"
#include "srt_compat.h"
#include "verbose.hpp"

using namespace std;

using srt_logging::SockStatusStr;
using srt_logging::MemberStatusStr;

volatile bool transmit_throw_on_interrupt = false;
int transmit_bw_report = 0;
unsigned transmit_stats_report = 0;
size_t transmit_chunk_size = SRT_LIVE_DEF_PLSIZE;
bool transmit_printformat_json = false;
srt_listen_callback_fn* transmit_accept_hook_fn = nullptr;
void* transmit_accept_hook_op = nullptr;
bool transmit_use_sourcetime = false;

// Do not unblock. Copy this to an app that uses applog and set appropriate name.
//srt_logging::Logger applog(SRT_LOGFA_APP, srt_logger_config, "srt-test");

std::shared_ptr<SrtStatsWriter> transmit_stats_writer;

string DirectionName(SRT_EPOLL_T direction)
{
    string dir_name;
    if (direction & ~SRT_EPOLL_ERR)
    {
        if (direction & SRT_EPOLL_IN)
        {
            dir_name = "source";
        }

        if (direction & SRT_EPOLL_OUT)
        {
            if (!dir_name.empty())
                dir_name = "relay";
            else
                dir_name = "target";
        }

        if (direction & SRT_EPOLL_ERR)
        {
            dir_name += "+error";
        }
    }
    else
    {
        // stupid name for a case of IPE
        dir_name = "stone";
    }

    return dir_name;
}

template<class FileBase> inline
bytevector FileRead(FileBase& ifile, size_t chunk, const string& filename)
{
    bytevector data(chunk);
    ifile.read(data.data(), chunk);
    size_t nread = ifile.gcount();
    if (nread < data.size())
        data.resize(nread);

    if (data.empty())
        throw Source::ReadEOF(filename);
    return data;
}


class FileSource: public virtual Source
{
    ifstream ifile;
    string filename_copy;
public:

    FileSource(const string& path): ifile(path, ios::in | ios::binary), filename_copy(path)
    {
        if (!ifile)
            throw std::runtime_error(path + ": Can't open file for reading");
    }

    MediaPacket Read(size_t chunk) override { return FileRead(ifile, chunk, filename_copy); }

    bool IsOpen() override { return bool(ifile); }
    bool End() override { return ifile.eof(); }
    //~FileSource() { ifile.close(); }
};

#ifdef PLEASE_LOG
#include "logging.h"
#endif

class FileTarget: public virtual Target
{
    ofstream ofile;
public:

    FileTarget(const string& path): ofile(path, ios::out | ios::trunc | ios::binary) {}

    void Write(const MediaPacket& data) override
    {
        ofile.write(data.payload.data(), data.payload.size());
#ifdef PLEASE_LOG
        extern srt_logging::Logger applog;
        applog.Debug() << "FileTarget::Write: " << data.size() << " written to a file";
#endif
    }

    bool IsOpen() override { return !!ofile; }
    bool Broken() override { return !ofile.good(); }
    //~FileTarget() { ofile.close(); }
    void Close() override
    {
#ifdef PLEASE_LOG
        extern srt_logging::Logger applog;
        applog.Debug() << "FileTarget::Close";
#endif
        ofile.close();
    }
};

// Can't base this class on FileSource and FileTarget classes because they use two
// separate fields, which makes it unable to reliably define IsOpen(). This would
// require to use 'fstream' type field in some kind of FileCommon first. Not worth
// a shot.
class FileRelay: public Relay
{
    fstream iofile;
    string filename_copy;
public:

    FileRelay(const string& path):
        iofile(path, ios::in | ios::out | ios::binary), filename_copy(path)
    {
        if (!iofile)
            throw std::runtime_error(path + ": Can't open file for reading");
    }
    MediaPacket Read(size_t chunk) override { return FileRead(iofile, chunk, filename_copy); }

    void Write(const MediaPacket& data) override
    {
        iofile.write(data.payload.data(), data.payload.size());
    }

    bool IsOpen() override { return !!iofile; }
    bool End() override { return iofile.eof(); }
    bool Broken() override { return !iofile.good(); }
    void Close() override { iofile.close(); }
};

template <class Iface> struct File;
template <> struct File<Source> { typedef FileSource type; };
template <> struct File<Target> { typedef FileTarget type; };
template <> struct File<Relay> { typedef FileRelay type; };

template <class Iface>
Iface* CreateFile(const string& name) { return new typename File<Iface>::type (name); }

void SrtCommon::InitParameters(string host, string path, map<string,string> par)
{
    // Application-specific options: mode, blocking, timeout, adapter
    if ( Verbose::on && !par.empty())
    {
        Verb() << "SRT parameters specified:\n";
        for (map<string,string>::iterator i = par.begin(); i != par.end(); ++i)
        {
            Verb() << "\t" << i->first << " = '" << i->second << "'\n";
        }
    }

    if (path != "")
    {
        // Special case handling of an unusual specification.

        if (path.substr(0, 2) != "//")
        {
            Error("Path specification not supported for SRT (use // in front for special cases)");
        }

        path = path.substr(2);

        if (path == "group")
        {
            // Group specified, check type.
            m_group_type = par["type"];
            if (m_group_type == "")
            {
                Error("With //group, the group 'type' must be specified.");
            }

            vector<string> parts;
            Split(m_group_type, '/', back_inserter(parts));
            if (parts.size() == 0 || parts.size() > 2)
<<<<<<< HEAD
            {
                Error("Invalid specification for 'type' parameter");
            }

            if (parts.size() == 2)
            {
=======
            {
                Error("Invalid specification for 'type' parameter");
            }

            if (parts.size() == 2)
            {
>>>>>>> cb4b067b
                m_group_type = parts[0];
                m_group_config = parts[1];
            }

            vector<string> nodes;
            Split(par["nodes"], ',', back_inserter(nodes));

            if (nodes.empty())
            {
                Error("With //group, 'nodes' must specify comma-separated host:port specs.");
            }

            // Check if correctly specified
            for (string& hostport: nodes)
            {
                if (hostport == "")
                    continue;
                UriParser check(hostport, UriParser::EXPECT_HOST);
                if (check.host() == "" || check.port() == "")
                {
                    Error("With //group, 'nodes' must specify comma-separated host:port specs.");
                }

                if (check.portno() <= 1024)
                {
                    Error("With //group, every node in 'nodes' must have port >1024");
                }

                Connection cc(check.host(), check.portno());
                if (check.parameters().count("weight"))
                {
                    cc.weight = stoi(check.queryValue("weight"));
<<<<<<< HEAD
=======
                }

                if (check.parameters().count("source"))
                {
                    UriParser hostport(check.queryValue("source"), UriParser::EXPECT_HOST);
                    cc.source = CreateAddr(hostport.host(), hostport.portno());
                }

                // Check if there's a key with 'srto.' prefix.

                UriParser::query_it start = check.parameters().lower_bound("srto.");

                SRT_SOCKOPT_CONFIG* config = nullptr;
                bool all_clear = true;
                vector<string> fails;
                map<string, string> options;

                if (start != check.parameters().end())
                {
                    for (; start != check.parameters().end(); ++start)
                    {
                        auto& y = *start;
                        if (y.first.substr(0, 5) != "srto.")
                            break;

                        options[y.first.substr(5)] = y.second;
                    }
                }

                if (!options.empty())
                {
                    config = srt_create_config();

                    for (auto o: srt_options)
                    {
                        if (!options.count(o.name))
                            continue;
                        string value = options.at(o.name);
                        bool ok = o.apply<SocketOption::SRT>(config, value);
                        if ( !ok )
                        {
                            fails.push_back(o.name);
                            all_clear = false;
                        }
                    }

                    if (!all_clear)
                    {
                        srt_delete_config(config);
                        Error("With //group, failed to set options: " + Printable(fails));
                    }

                    cc.options = config;
>>>>>>> cb4b067b
                }

                m_group_nodes.push_back(cc);
            }

            par.erase("type");
            par.erase("nodes");

            // For a group-connect specification, it's
            // always the caller mode.
            // XXX change it here if maybe rendezvous is also
            // possible in future.
            par["mode"] = "caller";
        }
    }

    string adapter;
    if (par.count("adapter"))
    {
        adapter = par.at("adapter");
    }

    m_mode = "default";
    if (par.count("mode"))
    {
        m_mode = par.at("mode");
    }
    SocketOption::Mode mode = SrtInterpretMode(m_mode, host, adapter);
    if (mode == SocketOption::FAILURE)
    {
        Error("Invalid mode");
    }

    if (!m_group_nodes.empty() && mode != SocketOption::CALLER)
    {
        Error("Group node specification is only available in caller mode");
    }

    // Fix the mode name after successful interpretation
    m_mode = SocketOption::mode_names[mode];

    par.erase("mode");

    if (par.count("blocking"))
    {
        m_blocking_mode = !false_names.count(par.at("blocking"));
        par.erase("blocking");
    }

    if (par.count("timeout"))
    {
        m_timeout = stoi(par.at("timeout"), 0, 0);
        par.erase("timeout");
    }

    if (par.count("adapter"))
    {
        m_adapter = adapter;
        par.erase("adapter");
    }
    else if (m_mode == "listener")
    {
        // For listener mode, adapter is taken from host,
        // if 'adapter' parameter is not given
        m_adapter = host;
    }

    if (par.count("tsbpd") && false_names.count(par.at("tsbpd")))
    {
        m_tsbpdmode = false;
    }

    if (par.count("port"))
    {
        m_outgoing_port = stoi(par.at("port"), 0, 0);
        par.erase("port");
    }

    // That's kinda clumsy, but it must rely on the defaults.
    // Default mode is live, so check if the file mode was enforced
    if (par.count("transtype") == 0 || par["transtype"] != "file")
    {
        // If the Live chunk size was nondefault, enforce the size.
        if (transmit_chunk_size != SRT_LIVE_DEF_PLSIZE)
        {
            if (transmit_chunk_size > SRT_LIVE_MAX_PLSIZE)
                throw std::runtime_error("Chunk size in live mode exceeds 1456 bytes; this is not supported");

            par["payloadsize"] = Sprint(transmit_chunk_size);
        }
    }

    // Assigning group configuration from a special "groupconfig" attribute.
    // This is the only way how you can set up this configuration at the listener side.
    if (par.count("groupconfig"))
    {
        m_group_config = par.at("groupconfig");
        par.erase("groupconfig");
    }

    // Assign the others here.
    m_options = par;
    m_options["mode"] = m_mode;
}

void SrtCommon::PrepareListener(string host, int port, int backlog)
{
    m_bindsock = srt_create_socket();
    if (m_bindsock == SRT_ERROR)
        Error("srt_create_socket");

    int stat = ConfigurePre(m_bindsock);
    if (stat == SRT_ERROR)
        Error("ConfigurePre");

    if (!m_blocking_mode)
    {
        srt_conn_epoll = AddPoller(m_bindsock, SRT_EPOLL_OUT);
    }

    auto sa = CreateAddr(host, port);
    Verb() << "Binding a server on " << host << ":" << port << " ...";
    stat = srt_bind(m_bindsock, sa.get(), sizeof sa);
    if (stat == SRT_ERROR)
    {
        srt_close(m_bindsock);
        Error("srt_bind");
    }

    Verb() << " listen... " << VerbNoEOL;
    stat = srt_listen(m_bindsock, backlog);
    if (stat == SRT_ERROR)
    {
        srt_close(m_bindsock);
        Error("srt_listen");
    }

    Verb() << " accept... " << VerbNoEOL;
    ::transmit_throw_on_interrupt = true;

    if (!m_blocking_mode)
    {
        Verb() << "[ASYNC] (conn=" << srt_conn_epoll << ")";

        int len = 2;
        SRTSOCKET ready[2];
        if (srt_epoll_wait(srt_conn_epoll, 0, 0, ready, &len, -1, 0, 0, 0, 0) == -1)
            Error("srt_epoll_wait(srt_conn_epoll)");

        Verb() << "[EPOLL: " << len << " sockets] " << VerbNoEOL;
    }
}

void SrtCommon::StealFrom(SrtCommon& src)
{
    // This is used when SrtCommon class designates a listener
    // object that is doing Accept in appropriate direction class.
    // The new object should get the accepted socket.
    m_direction = src.m_direction;
    m_blocking_mode = src.m_blocking_mode;
    m_timeout = src.m_timeout;
    m_tsbpdmode = src.m_tsbpdmode;
    m_options = src.m_options;
    m_bindsock = SRT_INVALID_SOCK; // no listener
    m_sock = src.m_sock;
    src.m_sock = SRT_INVALID_SOCK; // STEALING
}

void SrtCommon::AcceptNewClient()
{
    sockaddr_any scl;

    Verb() << " accept..." << VerbNoEOL;

    m_sock = srt_accept(m_bindsock, (scl.get()), (&scl.len));
    if (m_sock == SRT_INVALID_SOCK)
    {
        srt_close(m_bindsock);
        m_bindsock = SRT_INVALID_SOCK;
        Error("srt_accept");
    }

    if (m_sock & SRTGROUP_MASK)
    {
        m_listener_group = true;
        if (m_group_config != "")
        {
            int stat = srt_group_configure(m_sock, m_group_config.c_str());
            if (stat == SRT_ERROR)
            {
                // Don't break the connection basing on this, just ignore.
                Verb() << " (error setting config: '" << m_group_config << "') " << VerbNoEOL;
            }
        }
        // There might be added a poller, remove it.
        // We need it work different way.

#ifndef SRT_OLD_APP_READER

        if (srt_epoll != -1)
        {
            Verb() << "(Group: erasing epoll " << srt_epoll << ") " << VerbNoEOL;
            srt_epoll_release(srt_epoll);
        }

        // Don't add any sockets, they will have to be added
        // anew every time again.
        srt_epoll = srt_epoll_create();
#endif

        // Group data must have a size of at least 1
        // otherwise the srt_group_data() call will fail
        if (m_group_data.empty())
            m_group_data.resize(1);

        Verb() << " connected(group epoll " << srt_epoll <<").";
    }
    else
    {
        sockaddr_any peeraddr(AF_INET6);
        string peer = "<?PEER?>";
        if (-1 != srt_getpeername(m_sock, (peeraddr.get()), (&peeraddr.len)))
        {
            peer = SockaddrToString(peeraddr);
        }

        sockaddr_any agentaddr(AF_INET6);
        string agent = "<?AGENT?>";
        if (-1 != srt_getsockname(m_sock, (agentaddr.get()), (&agentaddr.len)))
        {
            agent = SockaddrToString(agentaddr);
        }

        Verb() << " connected [" << agent << "] <-- " << peer;
    }
    ::transmit_throw_on_interrupt = false;

    // ConfigurePre is done on bindsock, so any possible Pre flags
    // are DERIVED by sock. ConfigurePost is done exclusively on sock.
    int stat = ConfigurePost(m_sock);
    if (stat == SRT_ERROR)
        Error("ConfigurePost");
}

void SrtCommon::Init(string host, int port, string path, map<string,string> par, SRT_EPOLL_OPT dir)
{
    m_direction = dir;
    InitParameters(host, path, par);

    int backlog = 1;
    if (m_mode == "listener" && par.count("groupconnect")
            && true_names.count(par["groupconnect"]))
    {
        backlog = 10;
    }

    Verb() << "Opening SRT " << DirectionName(dir) << " " << m_mode
        << "(" << (m_blocking_mode ? "" : "non-") << "blocking,"
        << " backlog=" << backlog << ") on "
        << host << ":" << port;

    try
    {
        if (m_mode == "caller")
        {
            if (m_group_nodes.empty())
            {
                OpenClient(host, port);
            }
            else
            {
                OpenGroupClient(); // Source data are in the fields already.
            }
        }
        else if (m_mode == "listener")
            OpenServer(m_adapter, port, backlog);
        else if (m_mode == "rendezvous")
            OpenRendezvous(m_adapter, host, port);
        else
        {
            throw std::invalid_argument("Invalid 'mode'. Use 'client' or 'server'");
        }
    }
    catch (...)
    {
        // This is an in-constructor-called function, so
        // when the exception is thrown, the destructor won't
        // close the sockets. This intercepts the exception
        // to close them.
        Verb() << "Open FAILED - closing SRT sockets";
        if (m_bindsock != SRT_INVALID_SOCK)
            srt_close(m_bindsock);
        if (m_sock != SRT_INVALID_SOCK)
            srt_close(m_sock);
        m_sock = m_bindsock = SRT_INVALID_SOCK;
        throw;
    }

    int pbkeylen = 0;
    SRT_KM_STATE kmstate, snd_kmstate, rcv_kmstate;
    int len = sizeof (int);
    srt_getsockflag(m_sock, SRTO_PBKEYLEN, &pbkeylen, &len);
    srt_getsockflag(m_sock, SRTO_KMSTATE, &kmstate, &len);
    srt_getsockflag(m_sock, SRTO_SNDKMSTATE, &snd_kmstate, &len);
    srt_getsockflag(m_sock, SRTO_RCVKMSTATE, &rcv_kmstate, &len);

    // Bring this declaration temporarily, this is only for testing
    std::string KmStateStr(SRT_KM_STATE state);

    Verb() << "ENCRYPTION status: " << KmStateStr(kmstate)
        << " (SND:" << KmStateStr(snd_kmstate) << " RCV:" << KmStateStr(rcv_kmstate)
        << ") PBKEYLEN=" << pbkeylen;

    // Display some selected options on the socket.
    if (Verbose::on)
    {
        int64_t bandwidth = 0;
        int latency = 0;
        bool blocking_snd = false, blocking_rcv = false;
        int dropdelay = 0;
        int size_int = sizeof (int), size_int64 = sizeof (int64_t), size_bool = sizeof (bool);

        srt_getsockflag(m_sock, SRTO_MAXBW, &bandwidth, &size_int64);
        srt_getsockflag(m_sock, SRTO_RCVLATENCY, &latency, &size_int);
        srt_getsockflag(m_sock, SRTO_RCVSYN, &blocking_rcv, &size_bool);
        srt_getsockflag(m_sock, SRTO_SNDSYN, &blocking_snd, &size_bool);
        srt_getsockflag(m_sock, SRTO_SNDDROPDELAY, &dropdelay, &size_int);

        Verb() << "OPTIONS: maxbw=" << bandwidth << " rcvlatency=" << latency << boolalpha
            << " blocking{rcv=" << blocking_rcv << " snd=" << blocking_snd
            << "} snddropdelay=" << dropdelay;
    }

    if (!m_blocking_mode)
    {
        // Don't add new epoll if already created as a part
        // of group management: if (srt_epoll == -1)...
        srt_epoll = AddPoller(m_sock, dir);
    }
}

int SrtCommon::AddPoller(SRTSOCKET socket, int modes)
{
    int pollid = srt_epoll_create();
    if (pollid == -1)
        throw std::runtime_error("Can't create epoll in nonblocking mode");
    Verb() << "EPOLL: creating eid=" << pollid << " and adding @" << socket
        << " in " << DirectionName(SRT_EPOLL_OPT(modes)) << " mode";
    srt_epoll_add_usock(pollid, socket, &modes);
    return pollid;
}

int SrtCommon::ConfigurePost(SRTSOCKET sock)
{
    bool yes = m_blocking_mode;
    int result = 0;
    if (m_direction & SRT_EPOLL_OUT)
    {
        Verb() << "Setting SND blocking mode: " << boolalpha << yes << " timeout=" << m_timeout;
        result = srt_setsockopt(sock, 0, SRTO_SNDSYN, &yes, sizeof yes);
        if (result == -1)
        {
#ifdef PLEASE_LOG
            extern srt_logging::Logger applog;
            applog.Error() << "ERROR SETTING OPTION: SRTO_SNDSYN";
#endif
            return result;
        }

        if (m_timeout)
            result = srt_setsockopt(sock, 0, SRTO_SNDTIMEO, &m_timeout, sizeof m_timeout);
        if (result == -1)
        {
#ifdef PLEASE_LOG
            extern srt_logging::Logger applog;
            applog.Error() << "ERROR SETTING OPTION: SRTO_SNDTIMEO";
#endif
            return result;
        }
    }

    if (m_direction & SRT_EPOLL_IN)
    {
        Verb() << "Setting RCV blocking mode: " << boolalpha << yes << " timeout=" << m_timeout;
        result = srt_setsockopt(sock, 0, SRTO_RCVSYN, &yes, sizeof yes);
        if (result == -1)
            return result;

        if (m_timeout)
            result = srt_setsockopt(sock, 0, SRTO_RCVTIMEO, &m_timeout, sizeof m_timeout);
        if (result == -1)
            return result;
    }

    // host is only checked for emptiness and depending on that the connection mode is selected.
    // Here we are not exactly interested with that information.
    vector<string> failures;

    SrtConfigurePost(sock, m_options, &failures);


    if (!failures.empty())
    {
        if (Verbose::on)
        {
            Verb() << "WARNING: failed to set options: ";
            copy(failures.begin(), failures.end(), ostream_iterator<string>(*Verbose::cverb, ", "));
            Verb();
        }
    }

    return 0;
}

int SrtCommon::ConfigurePre(SRTSOCKET sock)
{
    int result = 0;

    int no = 0;
    if (!m_tsbpdmode)
    {
        result = srt_setsockopt(sock, 0, SRTO_TSBPDMODE, &no, sizeof no);
        if (result == -1)
            return result;
    }

    // Let's pretend async mode is set this way.
    // This is for asynchronous connect.
    int maybe = m_blocking_mode;
    result = srt_setsockopt(sock, 0, SRTO_RCVSYN, &maybe, sizeof maybe);
    if (result == -1)
        return result;

    // host is only checked for emptiness and depending on that the connection mode is selected.
    // Here we are not exactly interested with that information.
    vector<string> failures;

    // NOTE: here host = "", so the 'connmode' will be returned as LISTENER always,
    // but it doesn't matter here. We don't use 'connmode' for anything else than
    // checking for failures.
    SocketOption::Mode conmode = SrtConfigurePre(sock, "",  m_options, &failures);

    if (conmode == SocketOption::FAILURE)
    {
        if (Verbose::on )
        {
            Verb() << "WARNING: failed to set options: ";
            copy(failures.begin(), failures.end(), ostream_iterator<string>(*Verbose::cverb, ", "));
            Verb();
        }

        return SRT_ERROR;
    }

    return 0;
}

void SrtCommon::SetupAdapter(const string& host, int port)
{
    auto lsa = CreateAddr(host, port);
    int stat = srt_bind(m_sock, lsa.get(), sizeof lsa);
    if (stat == SRT_ERROR)
        Error("srt_bind");
}

void SrtCommon::OpenClient(string host, int port)
{
    PrepareClient();

    if (m_outgoing_port)
    {
        SetupAdapter("", m_outgoing_port);
    }

    ConnectClient(host, port);
}

void SrtCommon::PrepareClient()
{
    m_sock = srt_create_socket();
    if (m_sock == SRT_ERROR)
        Error("srt_create_socket");

    int stat = ConfigurePre(m_sock);
    if (stat == SRT_ERROR)
        Error("ConfigurePre");

    if (!m_blocking_mode)
    {
        srt_conn_epoll = AddPoller(m_sock, SRT_EPOLL_CONNECT | SRT_EPOLL_ERR);
    }

}

void SrtCommon::OpenGroupClient()
{
    SRT_GROUP_TYPE type = SRT_GTYPE_UNDEFINED;

    // Resolve group type.
    if (m_group_type == "broadcast")
        type = SRT_GTYPE_BROADCAST;
    else if (m_group_type == "backup")
        type = SRT_GTYPE_BACKUP;
    else if (m_group_type == "balancing")
        type = SRT_GTYPE_BALANCING;
    else
    {
        Error("With //group, type='" + m_group_type + "' undefined");
    }

    m_sock = srt_create_group(type);
    if (m_sock == -1)
        Error("srt_create_group");

    int stat = -1;
    if (m_group_config != "")
    {
        stat = srt_group_configure(m_sock, m_group_config.c_str());
        if (stat == SRT_ERROR)
            Error("srt_group_configure");
    }

    stat = ConfigurePre(m_sock);

    if ( stat == SRT_ERROR )
        Error("ConfigurePre");

    if ( !m_blocking_mode )
    {
        // Note: here the GROUP is added to the poller.
        srt_conn_epoll = AddPoller(m_sock, SRT_EPOLL_CONNECT | SRT_EPOLL_ERR);
    }

    // Don't check this. Should this fail, the above would already.

    // XXX Now do it regardless whether it's blocking or non-blocking
    // mode - reading from group is currently manually from every socket.
    srt_epoll = srt_epoll_create();

    // ConnectClient can't be used here, the code must
    // be more-less repeated. In this case the situation
    // that not all connections can be established is tolerated,
    // the only case of error is when none of the connections
    // can be established.

    bool any_node = false;

    Verb() << "REDUNDANT connections with " << m_group_nodes.size() << " nodes:";

    if (m_group_data.empty())
        m_group_data.resize(1);

    vector<SRT_SOCKGROUPCONFIG> targets;
    int namelen = sizeof (sockaddr_any);

    Verb() << "Connecting to nodes:";
    int i = 1;
    for (Connection& c: m_group_nodes)
    {
        auto sa = CreateAddr(c.host, c.port);
        Verb() << "\t[" << i << "] " << c.host << ":" << c.port
            << "?weight=" << c.weight
            << " ... " << VerbNoEOL;
        ++i;
<<<<<<< HEAD
        SRT_SOCKGROUPDATA gd = srt_prepare_endpoint(NULL, psa, namelen);
        gd.weight = c.weight;
=======
        SRT_SOCKGROUPCONFIG gd = srt_prepare_endpoint(NULL, sa.get(), namelen);
        gd.weight = c.weight;
        gd.config = c.options;
>>>>>>> cb4b067b
        targets.push_back(gd);
    }

    int fisock = srt_connect_group(m_sock, targets.data(), targets.size());

    // Delete config objects before prospective exception
    for (auto& gd: targets)
        srt_delete_config(gd.config);

    if (fisock == SRT_ERROR)
    {
        Error("srt_connect_group");
    }

    // Configuration change applied on a group should
    // spread the setting on all sockets.
    ConfigurePost(m_sock);

    for (size_t i = 0; i < targets.size(); ++i)
    {
        // As m_group_nodes is simply transformed into 'targets',
        // one index can be used to index them all. You don't
        // have to check if they have equal addresses because they
        // are equal by definition.
        if (targets[i].id != -1 && targets[i].errorcode == SRT_SUCCESS)
        {
            m_group_nodes[i].socket = targets[i].id;
        }
    }

    // Now check which sockets were successful, only those
    // should be added to epoll.
    size_t size = m_group_data.size();
    stat = srt_group_data(m_sock, m_group_data.data(), &size);
    if (stat == -1 && size > m_group_data.size())
    {
        // Just too small buffer. Resize and continue.
        m_group_data.resize(size);
        stat = srt_group_data(m_sock, m_group_data.data(), &size);
    }

    if (stat == -1)
    {
        Error("srt_group_data");
    }
    m_group_data.resize(size);

    for (size_t i = 0; i < m_group_nodes.size(); ++i)
    {
        SRTSOCKET insock = m_group_nodes[i].socket;
        if (insock == -1)
        {
            Verb() << "TARGET '" << SockaddrToString(targets[i].peeraddr) << "' connection failed.";
            continue;
        }

        /*
        if (!m_blocking_mode)
        {
            // EXPERIMENTAL version. Add all sockets to epoll
            // in the direction used for this medium.
            int modes = m_direction;
            srt_epoll_add_usock(srt_epoll, insock, &modes);
            Verb() << "Added @" << insock << " to epoll (" << srt_epoll << ") in modes: " << modes;
        }
        */

        // Have socket, store it into the group socket array.
        any_node = true;
    }

    stat = ConfigurePost(m_sock);
    if (stat == -1)
    {
        // This kind of error must reject the whole operation.
        // Usually you'll get this error on the first socket,
        // and doing this on the others would result in the same.
        Error("ConfigurePost");
    }


    Verb() << "Group connection report:";
    for (auto& d: m_group_data)
    {
        // id, status, result, peeraddr
        Verb() << "@" << d.id << " <" << SockStatusStr(d.sockstate) << "> (=" << d.result << ") PEER:"
            << SockaddrToString(sockaddr_any((sockaddr*)&d.peeraddr, sizeof d.peeraddr));
    }

    /*

       XXX Temporarily disabled, until the nonblocking mode
       is added to groups.

    // Wait for REAL connected state if nonblocking mode, for AT LEAST one node.
    if ( !m_blocking_mode )
    {
        Verb() << "[ASYNC] " << VerbNoEOL;

        // SPIN-WAITING version. Don't use it unless you know what you're doing.
        // SpinWaitAsync();

        // Socket readiness for connection is checked by polling on WRITE allowed sockets.
        int len = 2;
        SRTSOCKET ready[2];
        if ( srt_epoll_wait(srt_conn_epoll,
                    NULL, NULL,
                    ready, &len,
                    -1, // Wait infinitely
                    NULL, NULL,
                    NULL, NULL) != -1 )
        {
            Verb() << "[EPOLL: " << len << " sockets] " << VerbNoEOL;
        }
        else
        {
            Error("srt_epoll_wait");
        }
    }
    */

    if (!any_node)
    {
        Error("REDUNDANCY: all redundant connections failed");
    }

    // Prepare group data for monitoring the group status.
    m_group_data.resize(m_group_nodes.size());
}

/*
   This may be used sometimes for testing, but it's nonportable.
   void SrtCommon::SpinWaitAsync()
   {
   static string udt_status_names [] = {
   "INIT" , "OPENED", "LISTENING", "CONNECTING", "CONNECTED", "BROKEN", "CLOSING", "CLOSED", "NONEXIST"
   };

   for (;;)
   {
   SRT_SOCKSTATUS state = srt_getsockstate(m_sock);
   if (int(state) < SRTS_CONNECTED)
   {
   if (Verbose::on)
   Verb() << state;
   usleep(250000);
   continue;
   }
   else if (int(state) > SRTS_CONNECTED)
   {
   Error("UDT::connect status=" + udt_status_names[state]);
   }

   return;
   }
   }
 */

void SrtCommon::ConnectClient(string host, int port)
{
    auto sa = CreateAddr(host, port);
    Verb() << "Connecting to " << host << ":" << port << " ... " << VerbNoEOL;
    int stat = srt_connect(m_sock, sa.get(), sizeof sa);
    if (stat == SRT_ERROR)
    {
        int reason = srt_getrejectreason(m_sock);
#if PLEASE_LOG
        extern srt_logging::Logger applog;
        LOGP(applog.Error, "ERROR reported by srt_connect - closing socket @", m_sock);
#endif
        string info = UDT::getstreamid(m_sock);
        srt_close(m_sock);
        Error("srt_connect", info, reason);
    }

    // Wait for REAL connected state if nonblocking mode
    if (!m_blocking_mode)
    {
        Verb() << "[ASYNC] " << VerbNoEOL;

        // SPIN-WAITING version. Don't use it unless you know what you're doing.
        // SpinWaitAsync();

        // Socket readiness for connection is checked by polling on WRITE allowed sockets.
        int lenc = 2, lene = 2;
        SRTSOCKET ready_connect[2], ready_error[2];
        if (srt_epoll_wait(srt_conn_epoll, ready_error, &lene, ready_connect, &lenc, -1, 0, 0, 0, 0) != -1)
        {
            if (lene > 0)
            {
                Verb() << "[EPOLL(error): " << lene << " sockets]";
                int reason = srt_getrejectreason(ready_error[0]);
                Error("srt_connect(async)", reason, SRT_ECONNREJ);
            }
            Verb() << "[EPOLL: " << lenc << " sockets] " << VerbNoEOL;
        }
        else
        {
            Error("srt_epoll_wait(srt_conn_epoll)");
        }
    }

    Verb() << " connected.";
    stat = ConfigurePost(m_sock);
    if (stat == SRT_ERROR)
        Error("ConfigurePost");
}

<<<<<<< HEAD
void SrtCommon::Error(string src, string streaminfo, int reason)
=======
void SrtCommon::Error(string src, int reason, int force_result)
>>>>>>> cb4b067b
{
    int errnov = 0;
    const int result = force_result == 0 ? srt_getlasterror(&errnov) : force_result;
    if (result == SRT_SUCCESS)
    {
        cerr << "\nERROR (app): " << src << endl;
        throw std::runtime_error(src);
    }
    string message = srt_getlasterror_str();
    if (result == SRT_ECONNREJ)
    {
        if ( Verbose::on )
            Verb() << "FAILURE\n" << src << ": [" << result << "] "
                << "Connection rejected: [" << int(reason) << "]: "
                << srt_rejectreason_str(reason) << ": "
                << streaminfo;
        else
            cerr << "\nERROR #" << result
                << ": Connection rejected: [" << int(reason) << "]: "
                << srt_rejectreason_str(reason) << ": "
                << streaminfo;
    }
    else
    {
        if ( Verbose::on )
        Verb() << "FAILURE\n" << src << ": [" << result << "." << errnov << "] " << message;
        else
        cerr << "\nERROR #" << result << "." << errnov << ": " << message << endl;
    }

    throw TransmissionError("error: " + src + ": " + message);
}

void SrtCommon::SetupRendezvous(string adapter, int port)
{
    bool yes = true;
    srt_setsockopt(m_sock, 0, SRTO_RENDEZVOUS, &yes, sizeof yes);

    const int outport = m_outgoing_port ? m_outgoing_port : port;

    auto localsa = CreateAddr(adapter, outport);
    Verb() << "Binding a server on " << adapter << ":" << outport << " ...";
    int stat = srt_bind(m_sock, localsa.get(), localsa.size());
    if (stat == SRT_ERROR)
    {
        srt_close(m_sock);
        Error("srt_bind");
    }
}

void SrtCommon::Close()
{
#if PLEASE_LOG
        extern srt_logging::Logger applog;
        LOGP(applog.Error, "CLOSE requested - closing socket @", m_sock);
#endif
    bool any = false;
    bool yes = true;
    if (m_sock != SRT_INVALID_SOCK)
    {
        Verb() << "SrtCommon: DESTROYING CONNECTION, closing socket (rt%" << m_sock << ")...";
        srt_setsockflag(m_sock, SRTO_SNDSYN, &yes, sizeof yes);
        srt_close(m_sock);
        any = true;
    }

    if (m_bindsock != SRT_INVALID_SOCK)
    {
        Verb() << "SrtCommon: DESTROYING SERVER, closing socket (ls%" << m_bindsock << ")...";
        // Set sndsynchro to the socket to synch-close it.
        srt_setsockflag(m_bindsock, SRTO_SNDSYN, &yes, sizeof yes);
        srt_close(m_bindsock);
        any = true;
    }

    if (any)
        Verb() << "SrtCommon: ... done.";
}

SrtCommon::~SrtCommon()
{
    Close();
}

void SrtCommon::UpdateGroupStatus(const SRT_SOCKGROUPDATA* grpdata, size_t grpdata_size)
{
    if (!grpdata)
    {
        // This happens when you passed too small array. Treat this as error and stop.
        cerr << "ERROR: broadcast group update reports " << grpdata_size
            << " existing sockets, but app registerred only " << m_group_nodes.size() << endl;
        Error("Too many unpredicted sockets in the group");
    }

    // Clear the active flag in all nodes so that they are reactivated
    // if they are in the group list, REGARDLESS OF THE STATUS. We need to
    // see all connections that are in the nodes, but not in the group,
    // and this one would have to be activated.
    const SRT_SOCKGROUPDATA* gend = grpdata + grpdata_size;
    for (auto& n: m_group_nodes)
    {
        bool active = (find_if(grpdata, gend,
                    [&n] (const SRT_SOCKGROUPDATA& sg) { return sg.id == n.socket; }) != gend);
        if (!active)
            n.socket = SRT_INVALID_SOCK;
    }

    // Note: sockets are not necessarily in the same order. Find
    // the socket by id.
    for (size_t i = 0; i < grpdata_size; ++i)
    {
        const SRT_SOCKGROUPDATA& d = grpdata[i];
        SRTSOCKET id = d.id;

        SRT_SOCKSTATUS status = d.sockstate;
        int result = d.result;
        SRT_MEMBERSTATUS mstatus = d.memberstate;

        if (result != -1 && status == SRTS_CONNECTED)
        {
            // Short report with the state.
            Verb() << "G@" << id << "<" << MemberStatusStr(mstatus) << "> " << VerbNoEOL;
            continue;
        }
        // id, status, result, peeraddr
        Verb() << "\n\tG@" << id << " <" << SockStatusStr(status) << "/" << MemberStatusStr(mstatus) << "> (=" << result << ") PEER:"
            << SockaddrToString(sockaddr_any((sockaddr*)&d.peeraddr, sizeof d.peeraddr)) << VerbNoEOL;

        if (status >= SRTS_BROKEN)
        {
            Verb() << "NOTE: socket @" << id << " is pending for destruction, waiting for it.";
        }
    }

    // This was only informative. Now we check all nodes if they
    // are not active

    int i = 1;
    for (auto& n: m_group_nodes)
    {
        // Check which nodes are no longer active and activate them.
        if (n.socket != SRT_INVALID_SOCK)
            continue;

        auto sa = CreateAddr(n.host, n.port);
        Verb() << "[" << i << "] RECONNECTING to node " << n.host << ":" << n.port << " ... " << VerbNoEOL;
        ++i;

        int insock = srt_connect(m_sock, sa.get(), sa.size());
        if (insock == SRT_ERROR)
        {
            // Whatever. Skip the node.
            Verb() << "FAILED: ";
        }
        else
        {
            // Have socket, store it into the group socket array.
            n.socket = insock;
        }
    }
}

SrtSource::SrtSource(string host, int port, std::string path, const map<string,string>& par)
{
    Init(host, port, path, par, SRT_EPOLL_IN);
    ostringstream os;
    os << host << ":" << port;
    hostport_copy = os.str();
}

static void PrintSrtStats(SRTSOCKET sock, bool clr, bool bw, bool stats)
{
    CBytePerfMon perf;
    // clear only if stats report is to be read
    srt_bstats(sock, &perf, clr);

    if (bw)
        cout << transmit_stats_writer->WriteBandwidth(perf.mbpsBandwidth);
    if (stats)
        cout << transmit_stats_writer->WriteStats(sock, perf);
}


#ifdef SRT_OLD_APP_READER

// NOTE: 'output' is expected to be EMPTY here.
bool SrtSource::GroupCheckPacketAhead(bytevector& output)
{
    bool status = false;
    vector<SRTSOCKET> past_ahead;

    // This map no longer maps only ahead links.
    // Here are all links, and whether ahead, it's defined by the sequence.
    for (auto i = m_group_positions.begin(); i != m_group_positions.end(); ++i)
    {
        // i->first: socket ID
        // i->second: ReadPos { sequence, packet }
        // We are not interested with the socket ID because we
        // aren't going to read from it - we have the packet already.
        ReadPos& a = i->second;

        int seqdiff = CSeqNo::seqcmp(a.sequence, m_group_seqno);
        if ( seqdiff == 1)
        {
            // The very next packet. Return it.
            m_group_seqno = a.sequence;
            Verb() << " (SRT group: ahead delivery %" << a.sequence << " from @" << i->first << ")";
            swap(output, a.packet);
            status = true;
        }
        else if (seqdiff < 1 && !a.packet.empty())
        {
            Verb() << " (@" << i->first << " dropping collected ahead %" << a.sequence << ")";
            a.packet.clear();
        }
        // In case when it's >1, keep it in ahead
    }

    return status;
}

static string DisplayEpollResults(const std::set<SRTSOCKET>& sockset, std::string prefix)
{
    typedef set<SRTSOCKET> fset_t;
    ostringstream os;
    os << prefix << " ";
    for (fset_t::const_iterator i = sockset.begin(); i != sockset.end(); ++i)
    {
        os << "@" << *i << " ";
    }

    return os.str();
}

bytevector SrtSource::GroupRead(size_t chunk)
{
    // Read the current group status. m_sock is here the group id.
    bytevector output;

    // Later iteration over it might be less efficient than
    // by vector, but we'll also often try to check a single id
    // if it was ever seen broken, so that it's skipped.
    set<SRTSOCKET> broken;

RETRY_READING:

    size_t size = m_group_data.size();
    int stat = srt_group_data(m_sock, m_group_data.data(), &size);
    if (stat == -1 && size > m_group_data.size())
    {
        // Just too small buffer. Resize and continue.
        m_group_data.resize(size);
        stat = srt_group_data(m_sock, m_group_data.data(), &size);
    }
    else
    {
        // Downsize if needed.
        m_group_data.resize(size);
    }

    if (stat == -1) // Also after the above fix
    {
        Error(UDT::getlasterror(), "FAILURE when reading group data");
    }

    if (size == 0)
    {
        Error("No sockets in the group - disconnected");
    }

    bool connected = false;
    for (auto& d: m_group_data)
    {
        if (d.status == SRTS_CONNECTED)
        {
            connected = true;
            break;
        }
    }
    if (!connected)
    {
        Error("All sockets in the group disconnected");
    }

    if (Verbose::on)
    {
        for (auto& d: m_group_data)
        {
            if (d.status != SRTS_CONNECTED)
                // id, status, result, peeraddr
                Verb() << "@" << d.id << " <" << SockStatusStr(d.status) << "> (=" << d.result << ") PEER:"
                    << SockaddrToString(sockaddr_any((sockaddr*)&d.peeraddr, sizeof d.peeraddr));
        }
    }

    // Check first the ahead packets if you have any to deliver.
    if (m_group_seqno != -1 && !m_group_positions.empty())
    {
        bytevector ahead_packet;

        // This function also updates the group sequence pointer.
        if (GroupCheckPacketAhead(ahead_packet))
            return move(ahead_packet);
    }

    // LINK QUALIFICATION NAMES:
    //
    // HORSE: Correct link, which delivers the very next sequence.
    // Not necessarily this link is currently active.
    //
    // KANGAROO: Got some packets dropped and the sequence number
    // of the packet jumps over the very next sequence and delivers
    // an ahead packet.
    //
    // ELEPHANT: Is not ready to read, while others are, or reading
    // up to the current latest delivery sequence number does not
    // reach this sequence and the link becomes non-readable earlier.

    // The above condition has ruled out one kangaroo and turned it
    // into a horse.

    // Below there's a loop that will try to extract packets. Kangaroos
    // will be among the polled ones because skipping them risks that
    // the elephants will take over the reading. Links already known as
    // elephants will be also polled in an attempt to revitalize the
    // connection that experienced just a short living choking.
    //
    // After polling we attempt to read from every link that reported
    // read-readiness and read at most up to the sequence equal to the
    // current delivery sequence.

    // Links that deliver a packet below that sequence will be retried
    // until they deliver no more packets or deliver the packet of
    // expected sequence. Links that don't have a record in m_group_positions
    // and report readiness will be always read, at least to know what
    // sequence they currently stand on.
    //
    // Links that are already known as kangaroos will be polled, but
    // no reading attempt will be done. If after the reading series
    // it will turn out that we have no more horses, the slowest kangaroo
    // will be "advanced to a horse" (the ahead link with a sequence
    // closest to the current delivery sequence will get its sequence
    // set as current delivered and its recorded ahead packet returned
    // as the read packet).

    // If we find at least one horse, the packet read from that link
    // will be delivered. All other link will be just ensured update
    // up to this sequence number, or at worst all available packets
    // will be read. In this case all kangaroos remain kangaroos,
    // until the current delivery sequence m_group_seqno will be lifted
    // to the sequence recorded for these links in m_group_positions,
    // during the next time ahead check, after which they will become
    // horses.

    Verb() << "E(" << srt_epoll << ") " << VerbNoEOL;

    for (size_t i = 0; i < size; ++i)
    {
        SRT_SOCKGROUPDATA& d = m_group_data[i];
        if (d.status == SRTS_CONNECTING)
        {
            Verb() << "@" << d.id << "<pending> " << VerbNoEOL;
            int modes = SRT_EPOLL_OUT | SRT_EPOLL_ERR;
            srt_epoll_add_usock(srt_epoll, d.id, &modes);
            continue; // don't read over a failed or pending socket
        }

        if (d.status >= SRTS_BROKEN)
        {
            broken.insert(d.id);
        }

        if (broken.count(d.id))
        {
            Verb() << "@" << d.id << "<broken> " << VerbNoEOL;
            continue;
        }

        if (d.status != SRTS_CONNECTED)
        {
            Verb() << "@" << d.id << "<idle:" << SockStatusStr(d.status) << "> " << VerbNoEOL;
            // Sockets in this state are ignored. We are waiting until it
            // achieves CONNECTING state, then it's added to write.
            continue;
        }

        // Don't skip packets that are ahead because if we have a situation
        // that all links are either "elephants" (do not report read readiness)
        // and "kangaroos" (have already delivered an ahead packet) then
        // omiting kangaroos will result in only elephants to be polled for
        // reading. Elephants, due to the strict timing requirements and
        // ensurance that TSBPD on every link will result in exactly the same
        // delivery time for a packet of given sequence, having an elephant
        // and kangaroo in one cage means that the elephant is simply a broken
        // or half-broken link (the data are not delivered, but it will get
        // repaired soon, enough for SRT to maintain the connection, but it
        // will still drop packets that didn't arrive in time), in both cases
        // it may potentially block the reading for an indefinite time, while
        // simultaneously a kangaroo might be a link that got some packets
        // dropped, but then it's still capable to deliver packets on time.

        // Note also that about the fact that some links turn out to be
        // elephants we'll learn only after we try to poll and read them.

        // Note that d.id might be a socket that was previously being polled
        // on write, when it's attempting to connect, but now it's connected.
        // This will update the socket with the new event set.

        int modes = SRT_EPOLL_IN | SRT_EPOLL_ERR;
        srt_epoll_add_usock(srt_epoll, d.id, &modes);
        Verb() << "@" << d.id << "[READ] " << VerbNoEOL;
    }

    Verb() << "";

    // Here we need to make an additional check.
    // There might be a possibility that all sockets that
    // were added to the reader group, are ahead. At least
    // surely we don't have a situation that any link contains
    // an ahead-read subsequent packet, because GroupCheckPacketAhead
    // already handled that case.
    //
    // What we can have is that every link has:
    // - no known seq position yet (is not registered in the position map yet)
    // - the position equal to the latest delivered sequence
    // - the ahead position

    // Now the situation is that we don't have any packets
    // waiting for delivery so we need to wait for any to report one.
    // XXX We support blocking mode only at the moment.
    // The non-blocking mode would need to simply check the readiness
    // with only immediate report, and read-readiness would have to
    // be done in background.

    SrtPollState sready;

    // Poll on this descriptor until reading is available, indefinitely.
    if (UDT::epoll_swait(srt_epoll, sready, -1) == SRT_ERROR)
    {
        Error(UDT::getlasterror(), "UDT::epoll_swait(srt_epoll, group)");
    }
    if (Verbose::on)
    {
        Verb() << "RDY: {"
            << DisplayEpollResults(sready.rd(), "[R]")
            << DisplayEpollResults(sready.wr(), "[W]")
            << DisplayEpollResults(sready.ex(), "[E]")
            << "} " << VerbNoEOL;

    }

    LOGC(applog.Debug, log << "epoll_swait: "
            << DisplayEpollResults(sready.rd(), "[R]")
            << DisplayEpollResults(sready.wr(), "[W]")
            << DisplayEpollResults(sready.ex(), "[E]"));

    typedef set<SRTSOCKET> fset_t;

    // Handle sockets of pending connection and with errors.
    broken = sready.ex();

    // We don't do anything about sockets that have been configured to
    // poll on writing (that is, pending for connection). What we need
    // is that the epoll_swait call exit on that fact. Probably if this
    // was the only socket reported, no broken and no read-ready, this
    // will later check on output if still empty, if so, repeat the whole
    // function. This write-ready socket will be there already in the
    // connected state and will be added to read-polling.

    // Ok, now we need to have some extra qualifications:
    // 1. If a socket has no registry yet, we read anyway, just
    // to notify the current position. We read ONLY ONE PACKET this time,
    // we'll worry later about adjusting it to the current group sequence
    // position.
    // 2. If a socket is already position ahead, DO NOT read from it, even
    // if it is ready.

    // The state of things whether we were able to extract the very next
    // sequence will be simply defined by the fact that `output` is nonempty.

    int32_t next_seq = m_group_seqno;

    // If this set is empty, it won't roll even once, therefore output
    // will be surely empty. This will be checked then same way as when
    // reading from every socket resulted in error.
    for (fset_t::const_iterator i = sready.rd().begin(); i != sready.rd().end(); ++i)
    {
        // Check if this socket is in aheads
        // If so, don't read from it, wait until the ahead is flushed.

        SRTSOCKET id = *i;
        ReadPos* p = nullptr;
        auto pe = m_group_positions.find(id);
        if (pe != m_group_positions.end())
        {
            p = &pe->second;
            // Possible results of comparison:
            // x < 0: the sequence is in the past, the socket should be adjusted FIRST
            // x = 0: the socket should be ready to get the exactly next packet
            // x = 1: the case is already handled by GroupCheckPacketAhead.
            // x > 1: AHEAD. DO NOT READ.
            int seqdiff = CSeqNo::seqcmp(p->sequence, m_group_seqno);
            if (seqdiff > 1)
            {
                Verb() << "EPOLL: @" << id << " %" << p->sequence << " AHEAD, not reading.";
                continue;
            }
        }


        // Read from this socket stubbornly, until:
        // - reading is no longer possible (AGAIN)
        // - the sequence difference is >= 1

        int fi = 1; // marker for Verb to display flushing
        for (;;)
        {
            bytevector data(chunk);
            SRT_MSGCTRL mctrl = srt_msgctrl_default;
            stat = srt_recvmsg2(id, data.data(), chunk, &mctrl);
            if (stat == SRT_ERROR)
            {
                if (fi == 0)
                {
                    if (Verbose::on)
                    {
                        if (p)
                        {
                            int32_t pktseq = p->sequence;
                            int seqdiff = CSeqNo::seqcmp(p->sequence, m_group_seqno);
                            Verb() << ". %" << pktseq << " " << seqdiff << ")";
                        }
                        else
                        {
                            Verb() << ".)";
                        }
                    }
                    fi = 1;
                }
                int err = srt_getlasterror(0);
                if (err == SRT_EASYNCRCV)
                {
                    // Do not treat this as spurious, just stop reading.
                    break;
                }
                Verb() << "Error @" << id << ": " << srt_getlasterror_str();
                broken.insert(id);
                break;
            }

            // NOTE: checks against m_group_seqno and decisions based on it
            // must NOT be done if m_group_seqno is -1, which means that we
            // are about to deliver the very first packet and we take its
            // sequence number as a good deal.

            // The order must be:
            // - check discrepancy
            // - record the sequence
            // - check ordering.
            // The second one must be done always, but failed discrepancy
            // check should exclude the socket from any further checks.
            // That's why the common check for m_group_seqno != -1 can't
            // embrace everything below.

            // We need to first qualify the sequence, just for a case
            if (m_group_seqno != -1 && abs(m_group_seqno - mctrl.pktseq) > CSeqNo::m_iSeqNoTH)
            {
                // This error should be returned if the link turns out
                // to be the only one, or set to the group data.
                // err = SRT_ESECFAIL;
                if (fi == 0)
                {
                    Verb() << ".)";
                    fi = 1;
                }
                Verb() << "Error @" << id << ": SEQUENCE DISCREPANCY: base=%" << m_group_seqno << " vs pkt=%" << mctrl.pktseq << ", setting ESECFAIL";
                broken.insert(id);
                break;
            }

            // Rewrite it to the state for a case when next reading
            // would not succeed. Do not insert the buffer here because
            // this is only required when the sequence is ahead; for that
            // it will be fixed later.
            if (!p)
            {
                p = &(m_group_positions[id] = ReadPos { mctrl.pktseq, {} });
            }
            else
            {
                p->sequence = mctrl.pktseq;
            }

            if (m_group_seqno != -1)
            {
                // Now we can safely check it.
                int seqdiff = CSeqNo::seqcmp(mctrl.pktseq, m_group_seqno);

                if (seqdiff <= 0)
                {
                    if (fi == 1)
                    {
                        Verb() << "(@" << id << " FLUSH:" << VerbNoEOL;
                        fi = 0;
                    }

                    Verb() << "." << VerbNoEOL;

                    // The sequence is recorded, the packet has to be discarded.
                    // That's all.
                    continue;
                }

                // Finish flush reporting if fallen into here
                if (fi == 0)
                {
                    Verb() << ". %" << mctrl.pktseq << " " << (-seqdiff) << ")";
                    fi = 1;
                }

                // Now we have only two possibilities:
                // seqdiff == 1: The very next sequence, we want to read and return the packet.
                // seqdiff > 1: The packet is ahead - record the ahead packet, but continue with the others.

                if (seqdiff > 1)
                {
                    Verb() << "@" << id << " %" << mctrl.pktseq << " AHEAD";
                    p->packet = move(data);
                    break; // Don't read from that socket anymore.
                }
            }

            // We have seqdiff = 1, or we simply have the very first packet
            // which's sequence is taken as a good deal. Update the sequence
            // and record output.

            if (!output.empty())
            {
                Verb() << "@" << id << " %" << mctrl.pktseq << " REDUNDANT";
                break;
            }


            Verb() << "@" << id << " %" << mctrl.pktseq << " DELIVERING";
            output = move(data);

            // Record, but do not update yet, until all sockets are handled.
            next_seq = mctrl.pktseq;
            break;
        }
    }

    // ready_len is only the length of currently reported
    // ready sockets, NOT NECESSARILY containing all sockets from the group.
    if (broken.size() == size)
    {
        // All broken
        Error("All sockets broken");
    }

    if (Verbose::on && !broken.empty())
    {
        Verb() << "BROKEN: " << Printable(broken) << " - removing";
    }

    // Now remove all broken sockets from aheads, if any.
    // Even if they have already delivered a packet.
    for (SRTSOCKET d: broken)
    {
        m_group_positions.erase(d);
        srt_close(d);
    }

    // May be required to be re-read.
    broken.clear();

    if (!output.empty())
    {
        // We have extracted something, meaning that we have the sequence shift.
        // Update it now and don't do anything else with the sockets.

        // Sanity check
        if (next_seq == -1)
        {
            Error("IPE: next_seq not set after output extracted!");
        }
        m_group_seqno = next_seq;
        return output;
    }

    // Check if we have any sockets left :D

    // Here we surely don't have any more HORSES,
    // only ELEPHANTS and KANGAROOS. Qualify them and
    // attempt to at least take advantage of KANGAROOS.

    // In this position all links are either:
    // - updated to the current position
    // - updated to the newest possible possition available
    // - not yet ready for extraction (not present in the group)

    // If we haven't extracted the very next sequence position,
    // it means that we might only have the ahead packets read,
    // that is, the next sequence has been dropped by all links.

    if (!m_group_positions.empty())
    {
        // This might notify both lingering links, which didn't
        // deliver the required sequence yet, and links that have
        // the sequence ahead. Review them, and if you find at
        // least one packet behind, just wait for it to be ready.
        // Use again the waiting function because we don't want
        // the general waiting procedure to skip others.
        set<SRTSOCKET> elephants;

        // const because it's `typename decltype(m_group_positions)::value_type`
        pair<const SRTSOCKET, ReadPos>* slowest_kangaroo = nullptr;

        for (auto& sock_rp: m_group_positions)
        {
            // NOTE that m_group_seqno in this place wasn't updated
            // because we haven't successfully extracted anything.
            int seqdiff = CSeqNo::seqcmp(sock_rp.second.sequence, m_group_seqno);
            if (seqdiff < 0)
            {
                elephants.insert(sock_rp.first);
            }
            // If seqdiff == 0, we have a socket ON TRACK.
            else if (seqdiff > 0)
            {
                if (!slowest_kangaroo)
                {
                    slowest_kangaroo = &sock_rp;
                }
                else
                {
                    // Update to find the slowest kangaroo.
                    int seqdiff = CSeqNo::seqcmp(slowest_kangaroo->second.sequence, sock_rp.second.sequence);
                    if (seqdiff > 0)
                    {
                        slowest_kangaroo = &sock_rp;
                    }
                }
            }
        }

        // Note that if no "slowest_kangaroo" was found, it means
        // that we don't have kangaroos.
        if (slowest_kangaroo)
        {
            // We have a slowest kangaroo. Elephants must be ignored.
            // Best case, they will get revived, worst case they will be
            // soon broken.
            //
            // As we already have the packet delivered by the slowest
            // kangaroo, we can simply return it.

            m_group_seqno = slowest_kangaroo->second.sequence;
            Verb() << "@" << slowest_kangaroo->first << " %" << m_group_seqno << " KANGAROO->HORSE";
            swap(output, slowest_kangaroo->second.packet);
            return output;
        }

        // Here ALL LINKS ARE ELEPHANTS, stating that we still have any.
        if (Verbose::on)
        {
            if (!elephants.empty())
            {
                // If we don't have kangaroos, then simply reattempt to
                // poll all elephants again anyway (at worst they are all
                // broken and we'll learn about it soon).
                Verb() << "ALL LINKS ELEPHANTS. Re-polling.";
            }
            else
            {
                Verb() << "ONLY BROKEN WERE REPORTED. Re-polling.";
            }
        }
        goto RETRY_READING;
    }

    // We have checked so far only links that were ready to poll.
    // Links that are not ready should be re-checked.
    // Links that were not ready at the entrance should be checked
    // separately, and probably here is the best moment to do it.
    // After we make sure that at least one link is ready, we can
    // reattempt to read a packet from it.

    // Ok, so first collect all sockets that are in
    // connecting state, make a poll for connection.
    srt_epoll_clear_usocks(srt_epoll);
    bool have_connectors = false, have_ready = false;
    for (auto& d: m_group_data)
    {
        if (d.status < SRTS_CONNECTED)
        {
            // Not sure anymore if IN or OUT signals the connect-readiness,
            // but no matter. The signal will be cleared once it is used,
            // while it will be always on when there's anything ready to read.
            int modes = SRT_EPOLL_IN | SRT_EPOLL_OUT;
            srt_epoll_add_usock(srt_epoll, d.id, &modes);
            have_connectors = true;
        }
        else if (d.status == SRTS_CONNECTED)
        {
            have_ready = true;
        }
    }

    if (have_ready || have_connectors)
    {
        Verb() << "(still have: " << (have_ready ? "+" : "-") << "ready, "
            << (have_connectors ? "+" : "-") << "conenctors).";
        goto RETRY_READING;
    }

    if (have_ready)
    {
        Verb() << "(connected in the meantime)";
        // Some have connected in the meantime, don't
        // waste time on the pending ones.
        goto RETRY_READING;
    }

    if (have_connectors)
    {
        Verb() << "(waiting for pending connectors to connect)";
        // Wait here for them to be connected.
        vector<SRTSOCKET> sready;
        sready.resize(m_group_data.size());
        int ready_len = m_group_data.size();
        if (srt_epoll_wait(srt_epoll, sready.data(), &ready_len, 0, 0, -1, 0, 0, 0, 0) == SRT_ERROR)
        {
            Error("All sockets in the group disconnected");
        }

        goto RETRY_READING;
    }

    Error("No data extracted");
    return output; // Just a marker - this above function throws an exception
}

#endif

MediaPacket SrtSource::Read(size_t chunk)
{
    static size_t counter = 1;

    bool have_group = !m_group_nodes.empty();

    bytevector data(chunk);
    // EXPERIMENTAL
#ifdef SRT_OLD_APP_READER
    if (have_group || m_listener_group)
    {
        data = GroupRead(chunk);
    }

    if (have_group)
    {
        // This is to be done for caller mode only
        UpdateGroupStatus(m_group_data.data(), m_group_data.size());
    }
#else

    SRT_MSGCTRL mctrl = srt_msgctrl_default;
    bool ready = true;
    int stat;

    do
    {
        if (have_group || m_listener_group)
        {
            mctrl.grpdata = m_group_data.data();
            mctrl.grpdata_size = m_group_data.size();
        }

        ::transmit_throw_on_interrupt = true;
        stat = srt_recvmsg2(m_sock, data.data(), chunk, &mctrl);
        ::transmit_throw_on_interrupt = false;
        if (stat == SRT_ERROR)
        {
            if (!m_blocking_mode)
            {
                // EAGAIN for SRT READING
                if (srt_getlasterror(NULL) == SRT_EASYNCRCV)
                {
                    Verb() << "AGAIN: - waiting for data by epoll(" << srt_epoll << ")...";
                    // Poll on this descriptor until reading is available, indefinitely.
                    int len = 2;
                    SRTSOCKET sready[2];
                    if (srt_epoll_wait(srt_epoll, sready, &len, 0, 0, -1, 0, 0, 0, 0) != -1)
                    {
                        Verb() << "... epoll reported ready " << len << " sockets";
                        continue;
                    }
                    // If was -1, then passthru.
                }
            }
            Error("srt_recvmsg2");
        }

        if (stat == 0)
        {
            throw ReadEOF(hostport_copy);
        }
#if PLEASE_LOG
        extern srt_logging::Logger applog;
        LOGC(applog.Debug, log << "recv: #" << mctrl.msgno << " %" << mctrl.pktseq << "  "
                << BufferStamp(data.data(), stat) << " BELATED: " << ((CTimer::getTime()-mctrl.srctime)/1000.0) << "ms");
#endif

        Verb() << "(#" << mctrl.msgno << " %" << mctrl.pktseq << "  " << BufferStamp(data.data(), stat) << ") " << VerbNoEOL;
    }
    while (!ready);

    chunk = size_t(stat);
    if (chunk < data.size())
        data.resize(chunk);

    const bool need_bw_report    = transmit_bw_report    && int(counter % transmit_bw_report) == transmit_bw_report - 1;
    const bool need_stats_report = transmit_stats_report && counter % transmit_stats_report == transmit_stats_report - 1;

    if (have_group) // Means, group with caller mode
    {
        UpdateGroupStatus(mctrl.grpdata, mctrl.grpdata_size);
        if (transmit_stats_writer && (need_stats_report || need_bw_report))
        {
            PrintSrtStats(m_sock, need_stats_report, need_bw_report, need_stats_report);
            for (size_t i = 0; i < mctrl.grpdata_size; ++i)
                PrintSrtStats(mctrl.grpdata[i].id, need_stats_report, need_bw_report, need_stats_report);
        }
    }
    else
    {
        if (transmit_stats_writer && (need_stats_report || need_bw_report))
        {
            PrintSrtStats(m_sock, need_stats_report, need_bw_report, need_stats_report);
        }
    }
    #endif

    ++counter;

    return MediaPacket(data, mctrl.srctime);
}

SrtTarget::SrtTarget(std::string host, int port, std::string path, const std::map<std::string,std::string>& par)
{
    Init(host, port, path, par, SRT_EPOLL_OUT);
}


int SrtTarget::ConfigurePre(SRTSOCKET sock)
{
    int result = SrtCommon::ConfigurePre(sock);
    if (result == -1)
        return result;

    int yes = 1;
    // This is for the HSv4 compatibility; if both parties are HSv5
    // (min. version 1.2.1), then this setting simply does nothing.
    // In HSv4 this setting is obligatory; otherwise the SRT handshake
    // extension will not be done at all.
    result = srt_setsockopt(sock, 0, SRTO_SENDER, &yes, sizeof yes);
    if (result == -1)
        return result;

    return 0;
}

void SrtTarget::Write(const MediaPacket& data)
{
    static int counter = 1;
    ::transmit_throw_on_interrupt = true;

    // Check first if it's ready to write.
    // If not, wait indefinitely.
    if (!m_blocking_mode)
    {
        int ready[2];
        int len = 2;
        if (srt_epoll_wait(srt_epoll, 0, 0, ready, &len, -1, 0, 0, 0, 0) == SRT_ERROR)
            Error("srt_epoll_wait");
    }

    SRT_MSGCTRL mctrl = srt_msgctrl_default;
    bool have_group = !m_group_nodes.empty();
    if (have_group || m_listener_group)
    {
        mctrl.grpdata = m_group_data.data();
        mctrl.grpdata_size = m_group_data.size();
    }

    if (transmit_use_sourcetime)
    {
        mctrl.srctime = data.time;
    }

    int stat = srt_sendmsg2(m_sock, data.payload.data(), data.payload.size(), &mctrl);

    // For a socket group, the error is reported only
    // if ALL links from the group have failed to perform
    // the operation. If only one did, the result will be
    // visible in the status array.
    if (stat == SRT_ERROR)
        Error("srt_sendmsg");
    ::transmit_throw_on_interrupt = false;

    const bool need_bw_report    = transmit_bw_report    && int(counter % transmit_bw_report) == transmit_bw_report - 1;
    const bool need_stats_report = transmit_stats_report && counter % transmit_stats_report == transmit_stats_report - 1;

    if (have_group)
    {
        // For listener group this is not necessary. The group information
        // is updated in mctrl.
        UpdateGroupStatus(mctrl.grpdata, mctrl.grpdata_size);
        if (transmit_stats_writer && (need_stats_report || need_bw_report))
        {
            PrintSrtStats(m_sock, need_stats_report, need_bw_report, need_stats_report);
            for (size_t i = 0; i < mctrl.grpdata_size; ++i)
                PrintSrtStats(mctrl.grpdata[i].id, need_stats_report, need_bw_report, need_stats_report);
        }
    }
    else
    {
        if (transmit_stats_writer && (need_stats_report || need_bw_report))
        {
            PrintSrtStats(m_sock, need_stats_report, need_bw_report, need_stats_report);
        }
    }

    Verb() << "(#" << mctrl.msgno << " %" << mctrl.pktseq << "  " << BufferStamp(data.payload.data(), data.payload.size()) << ") " << VerbNoEOL;

    ++counter;
}

SrtRelay::SrtRelay(std::string host, int port, std::string path, const std::map<std::string,std::string>& par)
{
    Init(host, port, path, par, SRT_EPOLL_IN | SRT_EPOLL_OUT);
}

SrtModel::SrtModel(string host, int port, map<string,string> par)
{
    InitParameters(host, "", par);
    if (m_mode == "caller")
        is_caller = true;
    else if (m_mode == "rendezvous")
        is_rend = true;
    else if (m_mode != "listener")
        throw std::invalid_argument("Wrong 'mode' attribute; expected: caller, listener, rendezvous");

    m_host = host;
    m_port = port;
}

void SrtModel::Establish(std::string& w_name)
{
    // This does connect or accept.
    // When this returned true, the caller should create
    // a new SrtSource or SrtTaget then call StealFrom(*this) on it.

    // If this is a connector and the peer doesn't have a corresponding
    // medium, it should send back a single byte with value 0. This means
    // that agent should stop connecting.

    if (is_rend)
    {
        OpenRendezvous(m_adapter, m_host, m_port);
    }
    else if (is_caller)
    {
        // Establish a connection

        PrepareClient();

        if (w_name != "")
        {
            Verb() << "Connect with requesting stream [" << w_name << "]";
            srt::setstreamid(m_sock, w_name);
        }
        else
        {
            Verb() << "NO STREAM ID for SRT connection";
        }

        if (m_outgoing_port)
        {
            Verb() << "Setting outgoing port: " << m_outgoing_port;
            SetupAdapter("", m_outgoing_port);
        }

        ConnectClient(m_host, m_port);

        if (m_outgoing_port == 0)
        {
            // Must rely on a randomly selected one. Extract the port
            // so that it will be reused next time.
            sockaddr_any s(AF_INET);
            int namelen = s.size();
            if (srt_getsockname(Socket(), (s.get()), (&namelen)) == SRT_ERROR)
            {
                Error("srt_getsockname");
            }

            m_outgoing_port = s.hport();
            Verb() << "Extracted outgoing port: " << m_outgoing_port;
        }
    }
    else
    {
        // Listener - get a socket by accepting.
        // Check if the listener is already created first
        if (Listener() == SRT_INVALID_SOCK)
        {
            Verb() << "Setting up listener: port=" << m_port << " backlog=5";
            PrepareListener(m_adapter, m_port, 5);
        }

        Verb() << "Accepting a client...";
        AcceptNewClient();
        // This rewrites m_sock with a new SRT socket ("accepted" socket)
        w_name = UDT::getstreamid(m_sock);
        Verb() << "... GOT CLIENT for stream [" << w_name << "]";
    }
}


template <class Iface> struct Srt;
template <> struct Srt<Source> { typedef SrtSource type; };
template <> struct Srt<Target> { typedef SrtTarget type; };
template <> struct Srt<Relay> { typedef SrtRelay type; };

template <class Iface>
Iface* CreateSrt(const string& host, int port, std::string path, const map<string,string>& par)
{ return new typename Srt<Iface>::type (host, port, path, par); }

MediaPacket ConsoleRead(size_t chunk)
{
    bytevector data(chunk);
    bool st = cin.read(data.data(), chunk).good();
    chunk = cin.gcount();
    if (chunk == 0 && !st)
        return bytevector();

    int64_t stime = 0;
    if (transmit_use_sourcetime)
        stime = srt_time_now();

    if (chunk < data.size())
        data.resize(chunk);
    if (data.empty())
        throw Source::ReadEOF("CONSOLE device");

    return MediaPacket(data, stime);
}

class ConsoleSource: public virtual Source
{
public:

    ConsoleSource()
    {
    }

    MediaPacket Read(size_t chunk) override
    {
        return ConsoleRead(chunk);
    }

    bool IsOpen() override { return cin.good(); }
    bool End() override { return cin.eof(); }
};

class ConsoleTarget: public virtual Target
{
public:

    ConsoleTarget()
    {
    }

    void Write(const MediaPacket& data) override
    {
        cout.write(data.payload.data(), data.payload.size());
    }

    bool IsOpen() override { return cout.good(); }
    bool Broken() override { return cout.eof(); }
};

class ConsoleRelay: public Relay, public ConsoleSource, public ConsoleTarget
{
public:
    ConsoleRelay() = default;

    bool IsOpen() override { return cin.good() && cout.good(); }
};

template <class Iface> struct Console;
template <> struct Console<Source> { typedef ConsoleSource type; };
template <> struct Console<Target> { typedef ConsoleTarget type; };
template <> struct Console<Relay> { typedef ConsoleRelay type; };

template <class Iface>
Iface* CreateConsole() { return new typename Console<Iface>::type (); }


// More options can be added in future.
SocketOption udp_options [] {
    { "iptos", IPPROTO_IP, IP_TOS, SocketOption::PRE, SocketOption::INT, nullptr },
    // IP_TTL and IP_MULTICAST_TTL are handled separately by a common option, "ttl".
    { "mcloop", IPPROTO_IP, IP_MULTICAST_LOOP, SocketOption::PRE, SocketOption::INT, nullptr }
};

static inline bool IsMulticast(in_addr adr)
{
    unsigned char* abytes = (unsigned char*)&adr.s_addr;
    unsigned char c = abytes[0];
    return c >= 224 && c <= 239;
}


class UdpCommon
{
protected:
    int m_sock = -1;
    sockaddr_any sadr;
    string adapter;
    map<string, string> m_options;

    void Setup(string host, int port, map<string,string> attr)
    {
        m_sock = socket(AF_INET, SOCK_DGRAM, IPPROTO_UDP);
        if (m_sock == -1)
            Error(SysError(), "UdpCommon::Setup: socket");

        int yes = 1;
        ::setsockopt(m_sock, SOL_SOCKET, SO_REUSEADDR, (const char*)&yes, sizeof yes);

        sadr = CreateAddr(host, port);

        bool is_multicast = false;
        if (sadr.family() == AF_INET)
        {
            if (attr.count("multicast"))
            {
                if (!IsMulticast(sadr.sin.sin_addr))
                {
                    throw std::runtime_error("UdpCommon: requested multicast for a non-multicast-type IP address");
                }
                is_multicast = true;
            }
            else if (IsMulticast(sadr.sin.sin_addr))
            {
                is_multicast = true;
            }

            if (is_multicast)
            {
                ip_mreq_source mreq_ssm;
                ip_mreq mreq;
                sockaddr_any maddr;
                int opt_name;
                void* mreq_arg_ptr;
                socklen_t mreq_arg_size;

                adapter = attr.count("adapter") ? attr.at("adapter") : string();
                if (adapter == "")
                {
                    Verb() << "Multicast: home address: INADDR_ANY:" << port;
                    maddr.sin.sin_family = AF_INET;
                    maddr.sin.sin_addr.s_addr = htonl(INADDR_ANY);
                    maddr.sin.sin_port = htons(port); // necessary for temporary use
                }
                else
                {
                    Verb() << "Multicast: home address: " << adapter << ":" << port;
                    maddr = CreateAddr(adapter, port);
                }

                if (attr.count("source"))
                {
                    /* this is an ssm.  we need to use the right struct and opt */
                    opt_name = IP_ADD_SOURCE_MEMBERSHIP;
                    mreq_ssm.imr_multiaddr.s_addr = sadr.sin.sin_addr.s_addr;
                    mreq_ssm.imr_interface.s_addr = maddr.sin.sin_addr.s_addr;
                    inet_pton(AF_INET, attr.at("source").c_str(), &mreq_ssm.imr_sourceaddr);
                    mreq_arg_size = sizeof(mreq_ssm);
                    mreq_arg_ptr = &mreq_ssm;
                }
                else
                {
                    opt_name = IP_ADD_MEMBERSHIP;
                    mreq.imr_multiaddr.s_addr = sadr.sin.sin_addr.s_addr;
                    mreq.imr_interface.s_addr = maddr.sin.sin_addr.s_addr;
                    mreq_arg_size = sizeof(mreq);
                    mreq_arg_ptr = &mreq;
                }

#ifdef _WIN32
                const char* mreq_arg = (const char*)mreq_arg_ptr;
                const auto status_error = SOCKET_ERROR;
#else
                const void* mreq_arg = mreq_arg_ptr;
                const auto status_error = -1;
#endif

#if defined(_WIN32) || defined(__CYGWIN__)
                // On Windows it somehow doesn't work when bind()
                // is called with multicast address. Write the address
                // that designates the network device here.
                // Also, sets port sharing when working with multicast
                sadr = maddr;
                int reuse = 1;
                int shareAddrRes = setsockopt(m_sock, SOL_SOCKET, SO_REUSEADDR, reinterpret_cast<const char*>(&reuse), sizeof(reuse));
                if (shareAddrRes == status_error)
                {
                    throw runtime_error("marking socket for shared use failed");
                }
                Verb() << "Multicast(Windows): will bind to home address";
#else
                Verb() << "Multicast(POSIX): will bind to IGMP address: " << host;
#endif
                int res = setsockopt(m_sock, IPPROTO_IP, opt_name, mreq_arg, mreq_arg_size);

                if (res == status_error)
                {
                    Error(errno, "adding to multicast membership failed");
                }

                attr.erase("multicast");
                attr.erase("adapter");
            }
        }

        // The "ttl" options is handled separately, it maps to both IP_TTL
        // and IP_MULTICAST_TTL so that TTL setting works for both uni- and multicast.
        if (attr.count("ttl"))
        {
            int ttl = stoi(attr.at("ttl"));
            int res = setsockopt(m_sock, IPPROTO_IP, IP_TTL, (const char*)&ttl, sizeof ttl);
            if (res == -1)
                Verb() << "WARNING: failed to set 'ttl' (IP_TTL) to " << ttl;
            res = setsockopt(m_sock, IPPROTO_IP, IP_MULTICAST_TTL, (const char*)&ttl, sizeof ttl);
            if (res == -1)
                Verb() << "WARNING: failed to set 'ttl' (IP_MULTICAST_TTL) to " << ttl;

            attr.erase("ttl");
        }

        m_options = attr;

        for (auto o: udp_options)
        {
            // Ignore "binding" - for UDP there are no post options.
            if (m_options.count(o.name))
            {
                string value = m_options.at(o.name);
                bool ok = o.apply<SocketOption::SYSTEM>(m_sock, value);
                if (!ok)
                    Verb() << "WARNING: failed to set '" << o.name << "' to " << value;
            }
        }
    }

    void Error(int err, string src)
    {
        char buf[512];
        string message = SysStrError(err, buf, 512u);

        if (Verbose::on)
            Verb() << "FAILURE\n" << src << ": [" << err << "] " << message;
        else
            cerr << "\nERROR #" << err << ": " << message << endl;

        throw TransmissionError("error: " + src + ": " + message);
    }

    ~UdpCommon()
    {
#ifdef _WIN32
        if (m_sock != -1)
        {
            shutdown(m_sock, SD_BOTH);
            closesocket(m_sock);
            m_sock = -1;
        }
#else
        close(m_sock);
#endif
    }
};


class UdpSource: public virtual Source, public virtual UdpCommon
{
    bool eof = true;
public:

    UdpSource(string host, int port, const map<string,string>& attr)
    {
        Setup(host, port, attr);
        int stat = ::bind(m_sock, (sockaddr*)&sadr, sizeof sadr);
        if (stat == -1)
            Error(SysError(), "Binding address for UDP");
        eof = false;
    }

    MediaPacket Read(size_t chunk) override
    {
        bytevector data(chunk);
        sockaddr_in sa;
        socklen_t si = sizeof(sockaddr_in);
        int64_t srctime = 0;
        int stat = recvfrom(m_sock, data.data(), chunk, 0, (sockaddr*)&sa, &si);
        if (transmit_use_sourcetime)
        {
            srctime = srt_time_now();
        }
        if (stat == -1)
            Error(SysError(), "UDP Read/recvfrom");

        if (stat < 1)
        {
            eof = true;
            return bytevector();
        }

        chunk = size_t(stat);
        if (chunk < data.size())
            data.resize(chunk);

        return MediaPacket(data, srctime);
    }

    bool IsOpen() override { return m_sock != -1; }
    bool End() override { return eof; }
};

class UdpTarget: public virtual Target, public virtual UdpCommon
{
public:
    UdpTarget(string host, int port, const map<string,string>& attr )
    {
        Setup(host, port, attr);
        if (adapter != "")
        {
            auto maddr = CreateAddr(adapter, 0);
            in_addr addr = maddr.sin.sin_addr;

            int res = setsockopt(m_sock, IPPROTO_IP, IP_MULTICAST_IF, reinterpret_cast<const char*>(&addr), sizeof(addr));
            if (res == -1)
            {
                Error(SysError(), "setsockopt/IP_MULTICAST_IF: " + adapter);
            }
        }

    }

    void Write(const MediaPacket& data) override
    {
        int stat = sendto(m_sock, data.payload.data(), data.payload.size(), 0, (sockaddr*)&sadr, sizeof sadr);
        if (stat == -1)
            Error(SysError(), "UDP Write/sendto");
    }

    bool IsOpen() override { return m_sock != -1; }
    bool Broken() override { return false; }
};

class UdpRelay: public Relay, public UdpSource, public UdpTarget
{
public:
    UdpRelay(string host, int port, const map<string,string>& attr):
        UdpSource(host, port, attr),
        UdpTarget(host, port, attr)
    {
    }

    bool IsOpen() override { return m_sock != -1; }
};

template <class Iface> struct Udp;
template <> struct Udp<Source> { typedef UdpSource type; };
template <> struct Udp<Target> { typedef UdpTarget type; };
template <> struct Udp<Relay> { typedef UdpRelay type; };

template <class Iface>
Iface* CreateUdp(const string& host, int port, const map<string,string>& par) { return new typename Udp<Iface>::type (host, port, par); }

template<class Base>
inline bool IsOutput() { return false; }

template<>
inline bool IsOutput<Target>() { return true; }

template <class Base>
extern unique_ptr<Base> CreateMedium(const string& uri)
{
    unique_ptr<Base> ptr;

    UriParser u(uri);

    int iport = 0;
    switch ( u.type() )
    {
    default:
        break; // do nothing, return nullptr
    case UriParser::FILE:
        if (u.host() == "con" || u.host() == "console")
        {
            if ( IsOutput<Base>() && (
                        (Verbose::on && Verbose::cverb == &cout)
                        || transmit_bw_report || transmit_stats_report) )
            {
                cerr << "ERROR: file://con with -v or -r or -s would result in mixing the data and text info.\n";
                cerr << "ERROR: HINT: you can stream through a FIFO (named pipe)\n";
                throw invalid_argument("incorrect parameter combination");
            }
            ptr.reset( CreateConsole<Base>() );
        }
        else
            ptr.reset( CreateFile<Base>(u.path()));
        break;

    case UriParser::SRT:
        ptr.reset( CreateSrt<Base>(u.host(), u.portno(), u.path(), u.parameters()) );
        break;


    case UriParser::UDP:
        iport = atoi(u.port().c_str());
        if (iport < 1024)
        {
            cerr << "Port value invalid: " << iport << " - must be >=1024\n";
            throw invalid_argument("Invalid port number");
        }
        ptr.reset( CreateUdp<Base>(u.host(), iport, u.parameters()) );
        break;
    }

    if (ptr)
        ptr->uri = move(u);
    return ptr;
}


std::unique_ptr<Source> Source::Create(const std::string& url)
{
    return CreateMedium<Source>(url);
}

std::unique_ptr<Target> Target::Create(const std::string& url)
{
    return CreateMedium<Target>(url);
}<|MERGE_RESOLUTION|>--- conflicted
+++ resolved
@@ -228,21 +228,12 @@
             vector<string> parts;
             Split(m_group_type, '/', back_inserter(parts));
             if (parts.size() == 0 || parts.size() > 2)
-<<<<<<< HEAD
             {
                 Error("Invalid specification for 'type' parameter");
             }
 
             if (parts.size() == 2)
             {
-=======
-            {
-                Error("Invalid specification for 'type' parameter");
-            }
-
-            if (parts.size() == 2)
-            {
->>>>>>> cb4b067b
                 m_group_type = parts[0];
                 m_group_config = parts[1];
             }
@@ -275,8 +266,6 @@
                 if (check.parameters().count("weight"))
                 {
                     cc.weight = stoi(check.queryValue("weight"));
-<<<<<<< HEAD
-=======
                 }
 
                 if (check.parameters().count("source"))
@@ -330,7 +319,6 @@
                     }
 
                     cc.options = config;
->>>>>>> cb4b067b
                 }
 
                 m_group_nodes.push_back(cc);
@@ -895,14 +883,9 @@
             << "?weight=" << c.weight
             << " ... " << VerbNoEOL;
         ++i;
-<<<<<<< HEAD
-        SRT_SOCKGROUPDATA gd = srt_prepare_endpoint(NULL, psa, namelen);
-        gd.weight = c.weight;
-=======
         SRT_SOCKGROUPCONFIG gd = srt_prepare_endpoint(NULL, sa.get(), namelen);
         gd.weight = c.weight;
         gd.config = c.options;
->>>>>>> cb4b067b
         targets.push_back(gd);
     }
 
@@ -1095,7 +1078,7 @@
             {
                 Verb() << "[EPOLL(error): " << lene << " sockets]";
                 int reason = srt_getrejectreason(ready_error[0]);
-                Error("srt_connect(async)", reason, SRT_ECONNREJ);
+                Error("srt_connect(async)", srt::getstreamid(m_sock), reason, SRT_ECONNREJ);
             }
             Verb() << "[EPOLL: " << lenc << " sockets] " << VerbNoEOL;
         }
@@ -1111,11 +1094,7 @@
         Error("ConfigurePost");
 }
 
-<<<<<<< HEAD
-void SrtCommon::Error(string src, string streaminfo, int reason)
-=======
-void SrtCommon::Error(string src, int reason, int force_result)
->>>>>>> cb4b067b
+void SrtCommon::Error(string src, string streaminfo, int reason, int force_result)
 {
     int errnov = 0;
     const int result = force_result == 0 ? srt_getlasterror(&errnov) : force_result;
