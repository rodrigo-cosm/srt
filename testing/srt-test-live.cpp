--- conflicted
+++ resolved
@@ -333,11 +333,7 @@
         cerr << "       - file://con ('con' as host): designates stdin or stdout\n";
         cerr << "OPTIONS HELP SYNTAX: -option <parameter[unit]=default[meaning]>:\n";
         for (auto os: optargs)
-<<<<<<< HEAD
-            cout << OptionHelpItem(os.id) << endl;
-=======
             cout << OptionHelpItem(*os.pid) << endl;
->>>>>>> ed19394a
         return 1;
     }
 
