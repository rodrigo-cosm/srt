/*
 * SRT - Secure, Reliable, Transport
 * Copyright (c) 2018 Haivision Systems Inc.
 * 
 * This Source Code Form is subject to the terms of the Mozilla Public
 * License, v. 2.0. If a copy of the MPL was not distributed with this
 * file, You can obtain one at http://mozilla.org/MPL/2.0/.
 * 
 */

// NOTE: This application uses C++11.

// This program uses quite a simple architecture, which is mainly related to
// the way how it's invoked: srt-test-live <source> <target> (plus options).
//
// The media for <source> and <target> are filled by abstract classes
// named Source and Target respectively. Most important virtuals to
// be filled by the derived classes are Source::Read and Target::Write.
//
// For SRT please take a look at the SrtCommon class first. This contains
// everything that is needed for creating an SRT medium, that is, making
// a connection as listener, as caller, and as rendezvous. The listener
// and caller modes are built upon the same philosophy as those for
// BSD/POSIX socket API (bind/listen/accept or connect).
//
// The instance class is selected per details in the URI (usually scheme)
// and then this URI is used to configure the medium object. Medium-specific
// options are specified in the URI: SCHEME://HOST:PORT?opt1=val1&opt2=val2 etc.
//
// Options for connection are set by ConfigurePre and ConfigurePost.
// This is a philosophy that exists also in BSD/POSIX sockets, just not
// officially mentioned:
// - The "PRE" options must be set prior to connecting and can't be altered
//   on a connected socket, however if set on a listening socket, they are
//   derived by accept-ed socket. 
// - The "POST" options can be altered any time on a connected socket.
//   They MAY have also some meaning when set prior to connecting; such
//   option is SRTO_RCVSYN, which makes connect/accept call asynchronous.
//   Because of that this option is treated special way in this app.
//
// See 'srt_options' global variable (common/socketoptions.hpp) for a list of
// all options.

// MSVS likes to complain about lots of standard C functions being unsafe.
#ifdef _MSC_VER
#define _CRT_SECURE_NO_WARNINGS 1
#endif

#define REQUIRE_CXX11 1

#include <cctype>
#include <iostream>
#include <fstream>
#include <string>
#include <map>
#include <set>
#include <vector>
#include <memory>
#include <algorithm>
#include <iterator>
#include <stdexcept>
#include <cstring>
#include <csignal>
#include <chrono>
#include <thread>

#include "apputil.hpp"  // CreateAddrInet
#include "uriparser.hpp"  // UriParser
#include "socketoptions.hpp"
#include "logsupport.hpp"
#include "testmedia.hpp"
#include "testmedia.hpp" // requires access to SRT-dependent globals
#include "verbose.hpp"

// NOTE: This is without "haisrt/" because it uses an internal path
// to the library. Application using the "installed" library should
// use <srt/srt.h>
#include <srt.h>
#include <udt.h> // This TEMPORARILY contains extra C++-only SRT API.
#include <logging.h>

using namespace std;

srt_logging::Logger applog(SRT_LOGFA_APP, srt_logger_config, "srt-live");

map<string,string> g_options;

struct ForcedExit: public std::runtime_error
{
    ForcedExit(const std::string& arg):
        std::runtime_error(arg)
    {
    }
};

struct AlarmExit: public std::runtime_error
{
    AlarmExit(const std::string& arg):
        std::runtime_error(arg)
    {
    }
};

volatile bool int_state = false;
volatile bool timer_state = false;
void OnINT_ForceExit(int)
{
    cerr << "\n-------- REQUESTED INTERRUPT!\n";
    int_state = true;
    if ( transmit_throw_on_interrupt )
        throw ForcedExit("Requested exception interrupt");
}

void OnAlarm_Interrupt(int)
{
    cerr << "\n---------- INTERRUPT ON TIMEOUT!\n";
    int_state = false; // JIC
    timer_state = true;
    throw AlarmExit("Watchdog bites hangup");
}

struct BandwidthGuard
{
    typedef std::chrono::steady_clock::time_point time_point;
    size_t conf_bw;
    time_point start_time, prev_time;
    size_t report_count = 0;
    double average_bw = 0;
    size_t transfer_size = 0;

    BandwidthGuard(size_t band): conf_bw(band), start_time(std::chrono::steady_clock::now()), prev_time(start_time) {}

    void Checkpoint(size_t size, size_t toreport )
    {
        using namespace std::chrono;

        time_point eop = steady_clock::now();
        auto dur = duration_cast<microseconds>(eop - start_time);
        //auto this_dur = duration_cast<microseconds>(eop - prev_time);

        transfer_size += size;
        average_bw = transfer_size*1000000.0/dur.count();
        //double this_bw = size*1000000.0/this_dur.count();

        if ( toreport )
        {
            // Show current bandwidth
            ++report_count;
            if ( report_count % toreport == toreport - 1 )
            {
                cout.precision(10);
                int abw = int(average_bw);
                int abw_trunc = abw/1024;
                int abw_frac = abw%1024;
                char bufbw[64];
                sprintf(bufbw, "%d.%03d", abw_trunc, abw_frac);
                cout << "+++/+++SRT TRANSFER: " << transfer_size << "B "
                    "DURATION: "  << duration_cast<milliseconds>(dur).count() << "ms SPEED: " << bufbw << "kB/s\n";
            }
        }

        prev_time = eop;

        if ( transfer_size > SIZE_MAX/2 )
        {
            transfer_size -= SIZE_MAX/2;
            start_time = eop;
        }

        if ( conf_bw == 0 )
            return; // don't guard anything

        // Calculate expected duration for the given size of bytes (in [ms])
        double expdur_ms = double(transfer_size)/conf_bw*1000;

        auto expdur = milliseconds(size_t(expdur_ms));
        // Now compare which is more

        if ( dur >= expdur ) // too slow, but there's nothing we can do. Exit now.
            return;

        std::this_thread::sleep_for(expdur-dur);
    }
};

extern "C" void TestLogHandler(void* opaque, int level, const char* file, int line, const char* area, const char* message);

namespace srt_logging
{
    extern Logger glog;
}

extern "C" int SrtUserPasswordHook(void* , SRTSOCKET listener, int hsv, const sockaddr*, const char* streamid)
{
    if (hsv < 5)
    {
        Verb() << "SrtUserPasswordHook: HS version 4 doesn't support extended handshake";
        return -1;
    }

    static const map<string, string> passwd {
        {"admin", "thelocalmanager"},
        {"user", "verylongpassword"}
    };

    // Try the "standard interpretation" with username at key u
    string username;

    static const char stdhdr [] = "#!::";
    uint32_t* pattern = (uint32_t*)stdhdr;

    if (strlen(streamid) > 4 && *(uint32_t*)streamid == *pattern)
    {
        vector<string> items;
        Split(streamid+4, ',', back_inserter(items));
        for (auto& i: items)
        {
            vector<string> kv;
            Split(i, '=', back_inserter(kv));
            if (kv.size() == 2 && kv[0] == "u")
            {
                username = kv[1];
            }
        }
    }
    else
    {
        // By default the whole streamid is username
        username = streamid;
    }

    // This hook sets the password to the just accepted socket
    // depending on the user

    string exp_pw = passwd.at(username);

    srt_setsockflag(listener, SRTO_PASSPHRASE, exp_pw.c_str(), exp_pw.size());

    return 0;
}

int main( int argc, char** argv )
{
    // This is mainly required on Windows to initialize the network system,
    // for a case when the instance would use UDP. SRT does it on its own, independently.
    if ( !SysInitializeNetwork() )
        throw std::runtime_error("Can't initialize network!");

    // Symmetrically, this does a cleanup; put into a local destructor to ensure that
    // it's called regardless of how this function returns.
    struct NetworkCleanup
    {
        ~NetworkCleanup()
        {
            SysCleanupNetwork();
        }
    } cleanupobj;

<<<<<<< HEAD

    OptionName
        o_timeout   ("<timeout[s]=0> Data transmission timeout", "t",   "to", "timeout" ),
        o_chunk     ("<chunk=1316> Single reading operation buffer size", "c",   "chunk"),
        o_bandwidth ("<bw[ms]=0[unlimited]> Input reading speed limit", "b",   "bandwidth", "bitrate"),
        o_report    ("<frequency[1/pkt]=0> Print bandwidth report periodically", "r",   "bandwidth-report", "bitrate-report"),
        o_verbose   (" Print size of every packet transferred on stdout", "v",   "verbose"),
        o_crash     (" Core-dump when connection got broken by whatever reason (developer mode)", "k",   "crash"),
        o_loglevel  ("<severity=fatal|error|note|warning|debug> Minimum severity for logs", "ll",  "loglevel"),
        o_logfa     ("<FA=all> Enabled Functional Areas", "lfa", "logfa"),
        o_logfile   ("<filepath> File to send logs to", "lf",  "logfile"),
        o_stats     ("<freq[npkt]> How often stats should be reported", "s",   "stats", "stats-report-frequency"),
        o_statspf   ("<format=default|csv|json> Format for printing statistics", "pf", "statspf", "statspformat"),
        o_logint    (" Use internal function for receiving logs (for testing)",        "loginternal"),
        o_skipflush (" Do not wait safely 5 seconds at the end to flush buffers", "sf",  "skipflush"),
        o_stoptime  ("<time[s]=0[no timeout]> Time after which the application gets interrupted", "d", "stoptime"),
        o_help      (" This help", "?",   "help", "-help")
            ;


    vector<OptionScheme> optargs = {
        { o_timeout, OptionScheme::ARG_ONE },
        { o_chunk, OptionScheme::ARG_ONE },
        { o_bandwidth, OptionScheme::ARG_ONE },
        { o_report, OptionScheme::ARG_ONE },
        { o_verbose, OptionScheme::ARG_NONE },
        { o_crash, OptionScheme::ARG_NONE },
        { o_loglevel, OptionScheme::ARG_ONE },
        { o_logfa, OptionScheme::ARG_ONE },
        { o_logfile, OptionScheme::ARG_ONE },
        { o_stats, OptionScheme::ARG_ONE },
        { o_statspf, OptionScheme::ARG_ONE },
        { o_skipflush, OptionScheme::ARG_NONE },
        { o_stoptime, OptionScheme::ARG_ONE },
    };

    options_t params = ProcessOptions(argv, argc, optargs);

    // Check the special option: -g
    // The syntax is:
    // ./stransmit -g SRT1 SRT2 SRT3 SRT4: <1, 2, 3> is a source redundancy group, 4 is target
    // ./stransmit SRT1 -g SRT2 SRT3 SRT4: 1 is a single source, 2 3 4 is a target redundancy group
    // ./stransmit SRT1 SRT2 SRT3 -g SRT4 SRT5 SRT6: 1, 2, 3 is a source redundancy group, 4, 5, 6 is a target redundancy group

    bool need_help = Option<OutString>(params, "no", o_help) != "no";

    vector<string> args = params[""];

    string source_spec, target_spec;

=======
    vector<OptionScheme> optargs;

    OptionName
        o_timeout   ((optargs), "<timeout[s]=0> Data transmission timeout", "t",   "to", "timeout" ),
        o_chunk     ((optargs), "<chunk=1316> Single reading operation buffer size", "c",   "chunk"),
        o_bandwidth ((optargs), "<bw[ms]=0[unlimited]> Input reading speed limit", "b",   "bandwidth", "bitrate"),
        o_report    ((optargs), "<frequency[1/pkt]=0> Print bandwidth report periodically", "r",   "bandwidth-report", "bitrate-report"),
        o_verbose   ((optargs), " Print size of every packet transferred on stdout", "v",   "verbose"),
        o_crash     ((optargs), " Core-dump when connection got broken by whatever reason (developer mode)", "k",   "crash"),
        o_loglevel  ((optargs), "<severity=fatal|error|note|warning|debug> Minimum severity for logs", "ll",  "loglevel"),
        o_logfa     ((optargs), "<FA=all> Enabled Functional Areas", "lfa", "logfa"),
        o_logfile   ((optargs), "<filepath> File to send logs to", "lf",  "logfile"),
        o_stats     ((optargs), "<freq[npkt]> How often stats should be reported", "s",   "stats", "stats-report-frequency"),
        o_statspf   ((optargs), "<format=default|csv|json> Format for printing statistics", "pf", "statspf", "statspformat"),
        o_logint    ((optargs), " Use internal function for receiving logs (for testing)",        "loginternal"),
        o_skipflush ((optargs), " Do not wait safely 5 seconds at the end to flush buffers", "sf",  "skipflush"),
        o_stoptime  ((optargs), "<time[s]=0[no timeout]> Time after which the application gets interrupted", "d", "stoptime"),
        o_help      ((optargs), " This help", "?",   "help", "-help")
            ;

    options_t params = ProcessOptions(argv, argc, optargs);

    bool need_help = OptionPresent(params, o_help);

    vector<string> args = params[""];

    string source_spec, target_spec;

>>>>>>> 1ae44c92
    if (!need_help)
    {
        // You may still need help.

        if (args.size() < 2)
        {
            cerr << "ERROR: source and target URI must be specified.\n\n";
            need_help = true;
        }
        else
        {
            source_spec = args[0];
            target_spec = args[1];
        }
    }

    if (need_help)
    {
        cerr << "Usage:\n";
        cerr << "     " << argv[0] << " [options] <input> <output>\n";
        cerr << "*** (Position of [options] is unrestricted.)\n";
        cerr << "*** (<variadic...> option parameters can be only terminated by a next option.)\n";
        cerr << "where:\n";
        cerr << "    <input> and <output> is specified by an URI.\n";
        cerr << "SUPPORTED URI SCHEMES:\n";
        cerr << "    srt: use SRT connection\n";
        cerr << "    udp: read from bound UDP socket or send to given address as UDP\n";
        cerr << "    file (default if scheme not specified) specified as:\n";
        cerr << "       - empty host/port and absolute file path in the URI\n";
        cerr << "       - only a filename, also as a relative path\n";
        cerr << "       - file://con ('con' as host): designates stdin or stdout\n";
        cerr << "OPTIONS HELP SYNTAX: -option <parameter[unit]=default[meaning]>:\n";
        for (auto os: optargs)
<<<<<<< HEAD
            cout << OptionHelpItem(os.id) << endl;
=======
            cout << OptionHelpItem(*os.pid) << endl;
>>>>>>> 1ae44c92
        return 1;
    }

    int timeout = Option<OutNumber>(params, "30", o_timeout);
    size_t chunk = Option<OutNumber>(params, "0", o_chunk);
    if ( chunk == 0 )
    {
        chunk = SRT_LIVE_DEF_PLSIZE;
    }
    else
    {
        transmit_chunk_size = chunk;
    }
    
    size_t bandwidth = Option<OutNumber>(params, "0", o_bandwidth);
    transmit_bw_report = Option<OutNumber>(params, "0", o_report);
    string verbose_val = Option<OutString>(params, "no", o_verbose);

    int verbch = 1; // default cerr
    if (verbose_val != "no")
    {
        Verbose::on = true;
        try
        {
            verbch = stoi(verbose_val);
        }
        catch (...)
        {
            verbch = 1;
        }
        if (verbch != 1)
        {
            if (verbch != 2)
            {
                cerr << "-v or -v:1 (default) or -v:2 only allowed\n";
                return 1;
            }
            Verbose::cverb = &std::cerr;
        }
        else
        {
            Verbose::cverb = &std::cout;
        }
    }

    bool crashonx = OptionPresent(params, o_crash);
<<<<<<< HEAD

    string loglevel = Option<OutString>(params, "error", o_loglevel);
    string logfa = Option<OutString>(params, "general", o_logfa);
    string logfile = Option<OutString>(params, "", o_logfile);
    transmit_stats_report = Option<OutNumber>(params, "0", o_stats);

    bool internal_log = OptionPresent(params, o_logint);
    bool skip_flushing = OptionPresent(params, o_skipflush);

=======

    string loglevel = Option<OutString>(params, "error", o_loglevel);
    string logfa = Option<OutString>(params, "general", o_logfa);
    string logfile = Option<OutString>(params, "", o_logfile);
    transmit_stats_report = Option<OutNumber>(params, "0", o_stats);

    bool internal_log = OptionPresent(params, o_logint);
    bool skip_flushing = OptionPresent(params, o_skipflush);

>>>>>>> 1ae44c92
    string hook = Option<OutString>(params, "", "hook");
    if (hook != "")
    {
        if (hook == "user-password")
        {
            transmit_accept_hook_fn = &SrtUserPasswordHook;
            transmit_accept_hook_op = nullptr;
        }
    }

    SrtStatsPrintFormat statspf = ParsePrintFormat(Option<OutString>(params, "default", o_statspf));
    if (statspf == SRTSTATS_PROFMAT_INVALID)
    {
        cerr << "Invalid stats print format\n";
        return 1;
    }
    transmit_stats_writer = SrtStatsWriterFactory(statspf);

    // Options that require integer conversion
    size_t stoptime = Option<OutNumber>(params, "0", o_stoptime);
    std::ofstream logfile_stream; // leave unused if not set

    srt_setloglevel(SrtParseLogLevel(loglevel));
    set<srt_logging::LogFA> fas = SrtParseLogFA(logfa);
    for (set<srt_logging::LogFA>::iterator i = fas.begin(); i != fas.end(); ++i)
        srt_addlogfa(*i);


    UDT::addlogfa(SRT_LOGFA_APP);

    char NAME[] = "SRTLIB";
    if ( internal_log )
    {
        srt_setlogflags( 0
                | SRT_LOGF_DISABLE_TIME
                | SRT_LOGF_DISABLE_SEVERITY
                | SRT_LOGF_DISABLE_THREADNAME
                | SRT_LOGF_DISABLE_EOL
                );
        srt_setloghandler(NAME, TestLogHandler);
    }
    else if ( logfile != "" )
    {
        logfile_stream.open(logfile.c_str());
        if ( !logfile_stream )
        {
            cerr << "ERROR: Can't open '" << logfile << "' for writing - fallback to cerr\n";
        }
        else
        {
            UDT::setlogstream(logfile_stream);
        }
    }


#ifdef _WIN32
#define alarm(argument) (void)0

    if (stoptime != 0)
    {
        cerr << "ERROR: The -stoptime option (-d) is not implemented on Windows\n";
        return 1;
    }

#else
    signal(SIGALRM, OnAlarm_Interrupt);
#endif
    signal(SIGINT, OnINT_ForceExit);
    signal(SIGTERM, OnINT_ForceExit);

    time_t start_time { time(0) };
    time_t end_time { -1 };

    if (stoptime != 0)
    {
        if (stoptime < 10)
        {
            cerr << "ERROR: -stoptime (-d) must be at least 10 seconds\n";
            return 1;
        }
        alarm(stoptime);
        cerr << "STOPTIME: will interrupt after " << stoptime << "s\n";
        if (timeout != 30)
        {
            cerr << "WARNING: -timeout (-t) option ignored due to specified -stoptime (-d)\n";
        }
    }

    // XXX This could be also controlled by an option.
    int final_delay = 5;

    // In the beginning, set Alarm 

    unique_ptr<Source> src;
    unique_ptr<Target> tar;

    try
    {
        src = Source::Create(source_spec);
        tar = Target::Create(target_spec);
    }
    catch(std::exception& x)
    {
        if (::int_state)
        {
            // The application was terminated by SIGINT or SIGTERM.
            // Don't print anything, just exit gently like ffmpeg.
            cerr << "Exit on request.\n";
            return 255;
        }

        if (stoptime != 0 && ::timer_state)
        {
            cerr << "Exit on timeout.\n";
            return 0;
        }

        Verb() << "MEDIA CREATION FAILED: " << x.what() << " - exitting.";

        // Don't speak anything when no -v option.
        // (the "requested interrupt" will be printed anyway)
        return 2;
    }
    catch (...)
    {
        cerr << "ERROR: UNKNOWN EXCEPTION\n";
        return 2;
    }

    alarm(0);
    end_time = time(0);

    // Now loop until broken
    BandwidthGuard bw(bandwidth);

    Verb() << "STARTING TRANSMISSION: '" << args[0] << "' --> '" << args[1] << "'";

    // After the time has been spent in the creation
    // (including waiting for connection)
    // rest of the time should be spent for transmission.
    if (stoptime != 0)
    {
        int elapsed = end_time - start_time;
        int remain = stoptime - elapsed;

        if (remain <= final_delay)
        {
            cerr << "NOTE: remained too little time for cleanup: " << remain << "s - exitting\n";
            return 0;
        }

        cerr << "NOTE: stoptime: remaining " << remain << " seconds (setting alarm to " << (remain - final_delay) << "s)\n";
        alarm(remain - final_delay);
    }

    try
    {
        for (;;)
        {
            if (stoptime == 0 && timeout != -1 )
            {
                alarm(timeout);
            }
            Verb() << " << ... " << VerbNoEOL;
            const bytevector& data = src->Read(chunk);
            Verb() << " << " << data.size() << "  ->  " << VerbNoEOL;
            if ( data.empty() && src->End() )
            {
                Verb() << "EOS";
                break;
            }
            tar->Write(data);
            if (stoptime == 0 && timeout != -1 )
            {
                alarm(0);
            }

            if ( tar->Broken() )
            {
                Verb() << " OUTPUT broken";
                break;
            }

            Verb() << "sent";

            if ( int_state )
            {
                Verror() << "\n (interrupted on request)";
                break;
            }

            bw.Checkpoint(chunk, transmit_bw_report);

            if (stoptime != 0)
            {
                int elapsed = time(0) - end_time;
                int remain = stoptime - final_delay - elapsed;
                if (remain < 0)
                {
                    Verror() << "\n (interrupted on timeout: elapsed " << elapsed << "s) - waiting " << final_delay << "s for cleanup";
                    this_thread::sleep_for(chrono::seconds(final_delay));
                    break;
                }
            }
        }

    } catch (Source::ReadEOF&) {
        alarm(0);

        if (!skip_flushing)
        {
            Verror() << "(DEBUG) EOF when reading file. Looping until the sending bufer depletes.\n";
            for (;;)
            {
                size_t still = tar->Still();
                if (still == 0)
                {
                    Verror() << "(DEBUG) DEPLETED. Done.\n";
                    break;
                }

                Verror() << "(DEBUG)... still " << still << " bytes (sleep 1s)\n";
                this_thread::sleep_for(chrono::seconds(1));
            }
        }
    } catch (std::exception& x) { // Catches TransmissionError and AlarmExit

        if (stoptime != 0 && ::timer_state)
        {
            Verror() << "Exit on timeout.";
        }
        else if (::int_state)
        {
            Verror() << "Exit on interrupt.";
            // Do nothing.
        }
        else
        {
            Verror() << "STD EXCEPTION: " << x.what();
        }

        if ( crashonx )
            throw;

        if (final_delay > 0)
        {
            Verror() << "Waiting " << final_delay << "s for possible cleanup...";
            this_thread::sleep_for(chrono::seconds(final_delay));
        }
        if (stoptime != 0 && ::timer_state)
            return 0;

        return 255;

    } catch (...) {

        Verror() << "UNKNOWN type of EXCEPTION";
        if ( crashonx )
            throw;

        return 1;
    }

    return 0;
}

// Class utilities


void TestLogHandler(void* opaque, int level, const char* file, int line, const char* area, const char* message)
{
    char prefix[100] = "";
    if ( opaque )
        strncpy(prefix, (char*)opaque, 99);
    time_t now;
    time(&now);
    char buf[1024];
    struct tm local = SysLocalTime(now);
    size_t pos = strftime(buf, 1024, "[%c ", &local);

#ifdef _MSC_VER
    // That's something weird that happens on Microsoft Visual Studio 2013
    // Trying to keep portability, while every version of MSVS is a different plaform.
    // On MSVS 2015 there's already a standard-compliant snprintf, whereas _snprintf
    // is available on backward compatibility and it doesn't work exactly the same way.
#define snprintf _snprintf
#endif
    snprintf(buf+pos, 1024-pos, "%s:%d(%s)]{%d} %s", file, line, area, level, message);

    cerr << buf << endl;
}
<|MERGE_RESOLUTION|>--- conflicted
+++ resolved
@@ -256,58 +256,6 @@
         }
     } cleanupobj;
 
-<<<<<<< HEAD
-
-    OptionName
-        o_timeout   ("<timeout[s]=0> Data transmission timeout", "t",   "to", "timeout" ),
-        o_chunk     ("<chunk=1316> Single reading operation buffer size", "c",   "chunk"),
-        o_bandwidth ("<bw[ms]=0[unlimited]> Input reading speed limit", "b",   "bandwidth", "bitrate"),
-        o_report    ("<frequency[1/pkt]=0> Print bandwidth report periodically", "r",   "bandwidth-report", "bitrate-report"),
-        o_verbose   (" Print size of every packet transferred on stdout", "v",   "verbose"),
-        o_crash     (" Core-dump when connection got broken by whatever reason (developer mode)", "k",   "crash"),
-        o_loglevel  ("<severity=fatal|error|note|warning|debug> Minimum severity for logs", "ll",  "loglevel"),
-        o_logfa     ("<FA=all> Enabled Functional Areas", "lfa", "logfa"),
-        o_logfile   ("<filepath> File to send logs to", "lf",  "logfile"),
-        o_stats     ("<freq[npkt]> How often stats should be reported", "s",   "stats", "stats-report-frequency"),
-        o_statspf   ("<format=default|csv|json> Format for printing statistics", "pf", "statspf", "statspformat"),
-        o_logint    (" Use internal function for receiving logs (for testing)",        "loginternal"),
-        o_skipflush (" Do not wait safely 5 seconds at the end to flush buffers", "sf",  "skipflush"),
-        o_stoptime  ("<time[s]=0[no timeout]> Time after which the application gets interrupted", "d", "stoptime"),
-        o_help      (" This help", "?",   "help", "-help")
-            ;
-
-
-    vector<OptionScheme> optargs = {
-        { o_timeout, OptionScheme::ARG_ONE },
-        { o_chunk, OptionScheme::ARG_ONE },
-        { o_bandwidth, OptionScheme::ARG_ONE },
-        { o_report, OptionScheme::ARG_ONE },
-        { o_verbose, OptionScheme::ARG_NONE },
-        { o_crash, OptionScheme::ARG_NONE },
-        { o_loglevel, OptionScheme::ARG_ONE },
-        { o_logfa, OptionScheme::ARG_ONE },
-        { o_logfile, OptionScheme::ARG_ONE },
-        { o_stats, OptionScheme::ARG_ONE },
-        { o_statspf, OptionScheme::ARG_ONE },
-        { o_skipflush, OptionScheme::ARG_NONE },
-        { o_stoptime, OptionScheme::ARG_ONE },
-    };
-
-    options_t params = ProcessOptions(argv, argc, optargs);
-
-    // Check the special option: -g
-    // The syntax is:
-    // ./stransmit -g SRT1 SRT2 SRT3 SRT4: <1, 2, 3> is a source redundancy group, 4 is target
-    // ./stransmit SRT1 -g SRT2 SRT3 SRT4: 1 is a single source, 2 3 4 is a target redundancy group
-    // ./stransmit SRT1 SRT2 SRT3 -g SRT4 SRT5 SRT6: 1, 2, 3 is a source redundancy group, 4, 5, 6 is a target redundancy group
-
-    bool need_help = Option<OutString>(params, "no", o_help) != "no";
-
-    vector<string> args = params[""];
-
-    string source_spec, target_spec;
-
-=======
     vector<OptionScheme> optargs;
 
     OptionName
@@ -336,7 +284,6 @@
 
     string source_spec, target_spec;
 
->>>>>>> 1ae44c92
     if (!need_help)
     {
         // You may still need help.
@@ -370,11 +317,7 @@
         cerr << "       - file://con ('con' as host): designates stdin or stdout\n";
         cerr << "OPTIONS HELP SYNTAX: -option <parameter[unit]=default[meaning]>:\n";
         for (auto os: optargs)
-<<<<<<< HEAD
-            cout << OptionHelpItem(os.id) << endl;
-=======
             cout << OptionHelpItem(*os.pid) << endl;
->>>>>>> 1ae44c92
         return 1;
     }
 
@@ -421,7 +364,6 @@
     }
 
     bool crashonx = OptionPresent(params, o_crash);
-<<<<<<< HEAD
 
     string loglevel = Option<OutString>(params, "error", o_loglevel);
     string logfa = Option<OutString>(params, "general", o_logfa);
@@ -431,17 +373,6 @@
     bool internal_log = OptionPresent(params, o_logint);
     bool skip_flushing = OptionPresent(params, o_skipflush);
 
-=======
-
-    string loglevel = Option<OutString>(params, "error", o_loglevel);
-    string logfa = Option<OutString>(params, "general", o_logfa);
-    string logfile = Option<OutString>(params, "", o_logfile);
-    transmit_stats_report = Option<OutNumber>(params, "0", o_stats);
-
-    bool internal_log = OptionPresent(params, o_logint);
-    bool skip_flushing = OptionPresent(params, o_skipflush);
-
->>>>>>> 1ae44c92
     string hook = Option<OutString>(params, "", "hook");
     if (hook != "")
     {
