--- conflicted
+++ resolved
@@ -219,10 +219,9 @@
     uint8_t array[4] = { 10, 11, 20, 25 };
     cout << FormatBinaryString(array, 4) << endl;
 
-<<<<<<< HEAD
     cout << "TESTING: CircularBuffer\n";
     TestCircularBuffer();
-=======
+
     cout << "-------------------------------\n";
     cout << "SEQUENCES:\n";
     int32_t s1 = 100, s2 = 200;
@@ -232,7 +231,6 @@
     s1 = CSeqNo::decseq(s1, 150);
     s2 = CSeqNo::decseq(s2, 150);
     ShowDistance(s1, s2);
->>>>>>> 2cf052b2
 
     return 0;
 }