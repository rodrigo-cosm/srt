configuration:
  - Release
  - Debug

image:
  - Visual Studio 2013
  - Visual Studio 2015

platform:
  - x64

build_script:
  # build pthread
  - git clone https://github.com/GerHobbelt/pthread-win32.git C:/pthread-src
  - ps: "if ( $Env:APPVEYOR_BUILD_WORKER_IMAGE -eq 'Visual Studio 2013' ) { $VS_VERSION='2013' } else { $VS_VERSION='2015' }"
  - ps: "msbuild C:/pthread-src/pthread.${VS_VERSION}.sln /p:Configuration=$Env:CONFIGURATION /p:Platform=x64"
  - ps: mkdir C:/pthread-win32
  - ps: mkdir C:/pthread-win32/include
  - ps: mkdir C:/pthread-win32/lib
  - ps: cp C:/pthread-src/*.h C:/pthread-win32/include
  - ps: cp C:/pthread-src/bin/x64_MSVC${VS_VERSION}.${Env:CONFIGURATION}/pthread_lib.lib C:/pthread-win32/lib
  # build SRT
  - ps: if ( $VS_VERSION -eq "2013" ) { $CMAKE_GENERATOR = "Visual Studio 12 2013 Win64" } else { $CMAKE_GENERATOR = "Visual Studio 14 2015 Win64" }
  - ps: cmake . -G"$CMAKE_GENERATOR" -DCMAKE_BUILD_TYPE=$Env:CONFIGURATION
<<<<<<< HEAD
  - ps: msbuild SRT.sln /p:Configuration=$Env:CONFIGURATION /p:Platform=x64
=======
  - ps: msbuild SRT.sln /p:Configuration=$Env:CONFIGURATION /p:Platform=x64
  
after_build:
- cmd: >-
    scripts/gather-package.bat
        7z a SRT-%APPVEYOR_REPO_BRANCH%-%CONFIGURATION%-%APPVEYOR_BUILD_VERSION%.zip %APPVEYOR_BUILD_FOLDER%\package\*
        appveyor PushArtifact SRT-%APPVEYOR_REPO_BRANCH%-%CONFIGURATION%-%APPVEYOR_BUILD_VERSION%.zip

on_finish:
#  - ps: $blockRdp = $true; iex ((new-object net.webclient).DownloadString('https://raw.githubusercontent.com/appveyor/ci/master/scripts/enable-rdp.ps1'))
>>>>>>> def12d56
<|MERGE_RESOLUTION|>--- conflicted
+++ resolved
@@ -1,3 +1,6 @@
+init:
+ # -ps: iex ((new-object net.webclient).DownloadString('https://raw.githubusercontent.com/appveyor/ci/master/scripts/enable-rdp.ps1'))
+ 
 configuration:
   - Release
   - Debug
@@ -22,9 +25,6 @@
   # build SRT
   - ps: if ( $VS_VERSION -eq "2013" ) { $CMAKE_GENERATOR = "Visual Studio 12 2013 Win64" } else { $CMAKE_GENERATOR = "Visual Studio 14 2015 Win64" }
   - ps: cmake . -G"$CMAKE_GENERATOR" -DCMAKE_BUILD_TYPE=$Env:CONFIGURATION
-<<<<<<< HEAD
-  - ps: msbuild SRT.sln /p:Configuration=$Env:CONFIGURATION /p:Platform=x64
-=======
   - ps: msbuild SRT.sln /p:Configuration=$Env:CONFIGURATION /p:Platform=x64
   
 after_build:
@@ -34,5 +34,4 @@
         appveyor PushArtifact SRT-%APPVEYOR_REPO_BRANCH%-%CONFIGURATION%-%APPVEYOR_BUILD_VERSION%.zip
 
 on_finish:
-#  - ps: $blockRdp = $true; iex ((new-object net.webclient).DownloadString('https://raw.githubusercontent.com/appveyor/ci/master/scripts/enable-rdp.ps1'))
->>>>>>> def12d56
+#  - ps: $blockRdp = $true; iex ((new-object net.webclient).DownloadString('https://raw.githubusercontent.com/appveyor/ci/master/scripts/enable-rdp.ps1'))