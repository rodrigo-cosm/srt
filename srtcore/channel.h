--- conflicted
+++ resolved
@@ -178,13 +178,9 @@
    UDPSOCKET m_iSocket;                 // socket descriptor
    int m_iIpTTL;
    int m_iIpToS;
-<<<<<<< HEAD
-#endif
 #ifdef SRT_ENABLE_BINDTODEVICE
    std::string m_BindToDevice;
 #endif
-=======
->>>>>>> 89902fb5
    int m_iSndBufSize;                   // UDP sending buffer size
    int m_iRcvBufSize;                   // UDP receiving buffer size
    int m_iIpV6Only;                     // IPV6_V6ONLY option (-1 if not set)
