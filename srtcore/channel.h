/*
 * SRT - Secure, Reliable, Transport
 * Copyright (c) 2018 Haivision Systems Inc.
 * 
 * This Source Code Form is subject to the terms of the Mozilla Public
 * License, v. 2.0. If a copy of the MPL was not distributed with this
 * file, You can obtain one at http://mozilla.org/MPL/2.0/.
 * 
 */

/*****************************************************************************
Copyright (c) 2001 - 2011, The Board of Trustees of the University of Illinois.
All rights reserved.

Redistribution and use in source and binary forms, with or without
modification, are permitted provided that the following conditions are
met:

* Redistributions of source code must retain the above
  copyright notice, this list of conditions and the
  following disclaimer.

* Redistributions in binary form must reproduce the
  above copyright notice, this list of conditions
  and the following disclaimer in the documentation
  and/or other materials provided with the distribution.

* Neither the name of the University of Illinois
  nor the names of its contributors may be used to
  endorse or promote products derived from this
  software without specific prior written permission.

THIS SOFTWARE IS PROVIDED BY THE COPYRIGHT HOLDERS AND CONTRIBUTORS "AS
IS" AND ANY EXPRESS OR IMPLIED WARRANTIES, INCLUDING, BUT NOT LIMITED TO,
THE IMPLIED WARRANTIES OF MERCHANTABILITY AND FITNESS FOR A PARTICULAR
PURPOSE ARE DISCLAIMED. IN NO EVENT SHALL THE COPYRIGHT OWNER OR
CONTRIBUTORS BE LIABLE FOR ANY DIRECT, INDIRECT, INCIDENTAL, SPECIAL,
EXEMPLARY, OR CONSEQUENTIAL DAMAGES (INCLUDING, BUT NOT LIMITED TO,
PROCUREMENT OF SUBSTITUTE GOODS OR SERVICES; LOSS OF USE, DATA, OR
PROFITS; OR BUSINESS INTERRUPTION) HOWEVER CAUSED AND ON ANY THEORY OF
LIABILITY, WHETHER IN CONTRACT, STRICT LIABILITY, OR TORT (INCLUDING
NEGLIGENCE OR OTHERWISE) ARISING IN ANY WAY OUT OF THE USE OF THIS
SOFTWARE, EVEN IF ADVISED OF THE POSSIBILITY OF SUCH DAMAGE.
*****************************************************************************/

/*****************************************************************************
written by
   Yunhong Gu, last updated 01/27/2011
#ifdef unix
modified by
   Haivision Systems Inc.
*****************************************************************************/

#ifndef __UDT_CHANNEL_H__
#define __UDT_CHANNEL_H__

#include "platform_sys.h"
#include "udt.h"
#include "packet.h"
#include "netinet_any.h"

class CChannel
{
public:

   // XXX There's currently no way to access the socket ID set for
   // whatever the channel is currently working for. Required to find
   // some way to do this, possibly by having a "reverse pointer".
   // Currently just "unimplemented".
   std::string CONID() const { return ""; }

   CChannel();
   CChannel(int version);
   ~CChannel();

      /// Open a UDP channel.
      /// @param [in] addr The local address that UDP will use.

   void open(const sockaddr* addr = NULL);

      /// Open a UDP channel based on an existing UDP socket.
      /// @param [in] udpsock UDP socket descriptor.

   void attach(UDPSOCKET udpsock);

      /// Disconnect and close the UDP entity.

   void close() const;

      /// Get the UDP sending buffer size.
      /// @return Current UDP sending buffer size.

   int getSndBufSize();

      /// Get the UDP receiving buffer size.
      /// @return Current UDP receiving buffer size.

   int getRcvBufSize();

      /// Set the UDP sending buffer size.
      /// @param [in] size expected UDP sending buffer size.

   void setSndBufSize(int size);

      /// Set the UDP receiving buffer size.
      /// @param [in] size expected UDP receiving buffer size.

   void setRcvBufSize(int size);

      /// Set the IPV6ONLY option.
      /// @param [in] IPV6ONLY value.

   void setIpV6Only(int ipV6Only);

      /// Query the socket address that the channel is using.
      /// @param [out] addr pointer to store the returned socket address.

   void getSockAddr(sockaddr* addr) const;

      /// Query the peer side socket address that the channel is connect to.
      /// @param [out] addr pointer to store the returned socket address.

   void getPeerAddr(sockaddr* addr) const;

      /// Send a packet to the given address.
      /// @param [in] addr pointer to the destination address.
      /// @param [in] packet reference to a CPacket entity.
      /// @return Actual size of data sent.

   int sendto(const sockaddr* addr, CPacket& packet, const sockaddr_any& src) const;

      /// Receive a packet from the channel and record the source address.
      /// @param [in] addr pointer to the source address.
      /// @param [in] packet reference to a CPacket entity.
      /// @return Actual size of data received.

   EReadStatus recvfrom(sockaddr* addr, CPacket& packet) const;

#ifdef SRT_ENABLE_IPOPTS
      /// Set the IP TTL.
      /// @param [in] ttl IP Time To Live.
      /// @return none.

   void setIpTTL(int ttl);

      /// Set the IP Type of Service.
      /// @param [in] tos IP Type of Service.

   void setIpToS(int tos);

      /// Get the IP TTL.
      /// @param [in] ttl IP Time To Live.
      /// @return TTL.

   int getIpTTL() const;

      /// Get the IP Type of Service.
      /// @return ToS.

   int getIpToS() const;
#endif

   int ioctlQuery(int type) const;
   int sockoptQuery(int level, int option) const;

   const sockaddr* bindAddress() { return &m_BindAddr; }
   const sockaddr_any& bindAddressAny() { return m_BindAddr; }

private:
   void setUDPSockOpt();

private:
   int m_iIPversion;                    // IP version
   int m_iSockAddrSize;                 // socket address structure size (pre-defined to avoid run-time test)

   UDPSOCKET m_iSocket;                 // socket descriptor
#ifdef SRT_ENABLE_IPOPTS
   int m_iIpTTL;
   int m_iIpToS;
#endif
   int m_iSndBufSize;                   // UDP sending buffer size
   int m_iRcvBufSize;                   // UDP receiving buffer size
   int m_iIpV6Only;                     // IPV6_V6ONLY option (-1 if not set)
   sockaddr_any m_BindAddr;
<<<<<<< HEAD
=======

   // This feature is not enabled on Windows, for now.
   // This is also turned off in case of MinGW
#ifdef SRT_ENABLE_PKTINFO
>>>>>>> f37b21bc
   bool m_bBindMasked;                  // True if m_BindAddr is INADDR_ANY. Need for quick check.

   // This is 'mutable' because it's a utility buffer defined here
   // to avoid unnecessary re-allocations.

<<<<<<< HEAD
   // Unfortunately, this isn't C++11 and we can't rely on that std::max uses constexpr.
   // We need a macro.
#define SRT_CHN_MAX(a, b) ((a) > (b) ? (a) : (b))

   static const size_t CMSG_MAX_SPACE = SRT_CHN_MAX(CMSG_SPACE(sizeof(in_pktinfo)), CMSG_SPACE(sizeof(in6_pktinfo)));

#undef SRT_CHN_MAX

   mutable char m_acCmsgBuffer [CMSG_MAX_SPACE]; // Reserved space for ancillary data with pktinfo

=======
   // Calculating the required space is extremely tricky, and whereas on most
   // platforms it's possible to define it this way:
   //
   // size_t s = max( CMSG_SPACE(sizeof(in_pktinfo)), CMSG_SPACE(sizeof(in6_pktinfo)) )
   //
   // On some platforms however CMSG_SPACE macro can't be resolved as constexpr.

   struct CMSGNodeAlike
   {
       cmsghdr hdr;
       union
       {
           in_pktinfo in4;
           in6_pktinfo in6;
       };
       size_t extrafill;
   };

   mutable char m_acCmsgRecvBuffer [sizeof (CMSGNodeAlike)]; // Reserved space for ancillary data with pktinfo
   mutable char m_acCmsgSendBuffer [sizeof (CMSGNodeAlike)]; // Reserved space for ancillary data with pktinfo

   // IMPORTANT!!! This function shall be called EXCLUSIVELY just after
   // calling ::recvmsg function. It uses a static buffer to supply data
   // for the call, and it's stated that only one thread is trying to
   // use a CChannel object in receiving mode.
>>>>>>> f37b21bc
   sockaddr_any getTargetAddress(const msghdr& msg) const
   {
       // Loop through IP header messages
       cmsghdr* cmsg = CMSG_FIRSTHDR(&msg);
       for ( cmsg = CMSG_FIRSTHDR(&msg);
               cmsg != NULL;
               cmsg = CMSG_NXTHDR( ((msghdr*)&msg), cmsg ) )
       {
           // This should be safe - this packet contains always either
           // IPv4 headers or IPv6 headers.
           if (cmsg->cmsg_level == IPPROTO_IP && cmsg->cmsg_type == IP_PKTINFO)
           {
               in_pktinfo *dest_ip_ptr = (in_pktinfo*)CMSG_DATA(cmsg);
               return sockaddr_any(dest_ip_ptr->ipi_addr, 0);
           }

           if (cmsg->cmsg_level == IPPROTO_IPV6 && cmsg->cmsg_type == IPV6_PKTINFO)
           {
               in6_pktinfo* dest_ip_ptr = (in6_pktinfo*)CMSG_DATA(cmsg);
               return sockaddr_any(dest_ip_ptr->ipi6_addr, 0);
           }
       }

       // Fallback for an error
       // (this should be resistant for further refactoring)
       return sockaddr_any(m_BindAddr.family());
   }

<<<<<<< HEAD
=======
   // IMPORTANT!!! This function shall be called EXCLUSIVELY just before
   // calling ::sendmsg function. It uses a static buffer to supply data
   // for the call, and it's stated that only one thread is trying to
   // use a CChannel object in sending mode.
>>>>>>> f37b21bc
   bool setSourceAddress(msghdr& mh, const sockaddr_any& adr) const
   {
       // In contrast to an advice followed on the net, there's no case of putting
       // both IPv4 and IPv6 ancillary data, case we could have them. Only one
       // IP version is used and it's the version as found in @a adr, which should
       // be the version used for binding.

       if (adr.family() == AF_INET)
       {
<<<<<<< HEAD
           mh.msg_control = m_acCmsgBuffer;
=======
           mh.msg_control = m_acCmsgSendBuffer;
>>>>>>> f37b21bc
           mh.msg_controllen = CMSG_SPACE(sizeof(in_pktinfo));
           cmsghdr* cmsg_send = CMSG_FIRSTHDR(&mh);

           // after initializing msghdr & control data to CMSG_SPACE(sizeof(struct in_pktinfo))
           cmsg_send->cmsg_level = IPPROTO_IP;
           cmsg_send->cmsg_type = IP_PKTINFO;
           cmsg_send->cmsg_len = CMSG_LEN(sizeof(struct in_pktinfo));
           in_pktinfo* pktinfo = (in_pktinfo*) CMSG_DATA(cmsg_send);
           pktinfo->ipi_ifindex = 0;
           pktinfo->ipi_spec_dst = adr.sin.sin_addr;

           return true;
       }

       if (adr.family() == AF_INET6)
       {
<<<<<<< HEAD
           mh.msg_control = m_acCmsgBuffer;
=======
           mh.msg_control = m_acCmsgSendBuffer;
>>>>>>> f37b21bc
           mh.msg_controllen = CMSG_SPACE(sizeof(in6_pktinfo));
           cmsghdr* cmsg_send = CMSG_FIRSTHDR(&mh);

           cmsg_send->cmsg_level = IPPROTO_IPV6;
           cmsg_send->cmsg_type = IPV6_PKTINFO;
           cmsg_send->cmsg_len = CMSG_LEN(sizeof(in6_pktinfo));
           in6_pktinfo* pktinfo = (in6_pktinfo*) CMSG_DATA(cmsg_send);
           pktinfo->ipi6_ifindex = 0;
           pktinfo->ipi6_addr = adr.sin6.sin6_addr;

           return true;
       }

       return false;
   }
<<<<<<< HEAD
=======

#endif // SRT_ENABLE_PKTINFO

>>>>>>> f37b21bc
};


#endif<|MERGE_RESOLUTION|>--- conflicted
+++ resolved
@@ -182,30 +182,15 @@
    int m_iRcvBufSize;                   // UDP receiving buffer size
    int m_iIpV6Only;                     // IPV6_V6ONLY option (-1 if not set)
    sockaddr_any m_BindAddr;
-<<<<<<< HEAD
-=======
 
    // This feature is not enabled on Windows, for now.
    // This is also turned off in case of MinGW
 #ifdef SRT_ENABLE_PKTINFO
->>>>>>> f37b21bc
    bool m_bBindMasked;                  // True if m_BindAddr is INADDR_ANY. Need for quick check.
 
    // This is 'mutable' because it's a utility buffer defined here
    // to avoid unnecessary re-allocations.
 
-<<<<<<< HEAD
-   // Unfortunately, this isn't C++11 and we can't rely on that std::max uses constexpr.
-   // We need a macro.
-#define SRT_CHN_MAX(a, b) ((a) > (b) ? (a) : (b))
-
-   static const size_t CMSG_MAX_SPACE = SRT_CHN_MAX(CMSG_SPACE(sizeof(in_pktinfo)), CMSG_SPACE(sizeof(in6_pktinfo)));
-
-#undef SRT_CHN_MAX
-
-   mutable char m_acCmsgBuffer [CMSG_MAX_SPACE]; // Reserved space for ancillary data with pktinfo
-
-=======
    // Calculating the required space is extremely tricky, and whereas on most
    // platforms it's possible to define it this way:
    //
@@ -231,7 +216,6 @@
    // calling ::recvmsg function. It uses a static buffer to supply data
    // for the call, and it's stated that only one thread is trying to
    // use a CChannel object in receiving mode.
->>>>>>> f37b21bc
    sockaddr_any getTargetAddress(const msghdr& msg) const
    {
        // Loop through IP header messages
@@ -260,13 +244,10 @@
        return sockaddr_any(m_BindAddr.family());
    }
 
-<<<<<<< HEAD
-=======
    // IMPORTANT!!! This function shall be called EXCLUSIVELY just before
    // calling ::sendmsg function. It uses a static buffer to supply data
    // for the call, and it's stated that only one thread is trying to
    // use a CChannel object in sending mode.
->>>>>>> f37b21bc
    bool setSourceAddress(msghdr& mh, const sockaddr_any& adr) const
    {
        // In contrast to an advice followed on the net, there's no case of putting
@@ -276,11 +257,7 @@
 
        if (adr.family() == AF_INET)
        {
-<<<<<<< HEAD
-           mh.msg_control = m_acCmsgBuffer;
-=======
            mh.msg_control = m_acCmsgSendBuffer;
->>>>>>> f37b21bc
            mh.msg_controllen = CMSG_SPACE(sizeof(in_pktinfo));
            cmsghdr* cmsg_send = CMSG_FIRSTHDR(&mh);
 
@@ -297,11 +274,7 @@
 
        if (adr.family() == AF_INET6)
        {
-<<<<<<< HEAD
-           mh.msg_control = m_acCmsgBuffer;
-=======
            mh.msg_control = m_acCmsgSendBuffer;
->>>>>>> f37b21bc
            mh.msg_controllen = CMSG_SPACE(sizeof(in6_pktinfo));
            cmsghdr* cmsg_send = CMSG_FIRSTHDR(&mh);
 
@@ -317,12 +290,9 @@
 
        return false;
    }
-<<<<<<< HEAD
-=======
 
 #endif // SRT_ENABLE_PKTINFO
 
->>>>>>> f37b21bc
 };
 
 
