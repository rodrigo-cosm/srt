/*
 * SRT - Secure, Reliable, Transport
 * Copyright (c) 2018 Haivision Systems Inc.
 * 
 * This Source Code Form is subject to the terms of the Mozilla Public
 * License, v. 2.0. If a copy of the MPL was not distributed with this
 * file, You can obtain one at http://mozilla.org/MPL/2.0/.
 * 
 */

/*****************************************************************************
Copyright (c) 2001 - 2011, The Board of Trustees of the University of Illinois.
All rights reserved.

Redistribution and use in source and binary forms, with or without
modification, are permitted provided that the following conditions are
met:

* Redistributions of source code must retain the above
  copyright notice, this list of conditions and the
  following disclaimer.

* Redistributions in binary form must reproduce the
  above copyright notice, this list of conditions
  and the following disclaimer in the documentation
  and/or other materials provided with the distribution.

* Neither the name of the University of Illinois
  nor the names of its contributors may be used to
  endorse or promote products derived from this
  software without specific prior written permission.

THIS SOFTWARE IS PROVIDED BY THE COPYRIGHT HOLDERS AND CONTRIBUTORS "AS
IS" AND ANY EXPRESS OR IMPLIED WARRANTIES, INCLUDING, BUT NOT LIMITED TO,
THE IMPLIED WARRANTIES OF MERCHANTABILITY AND FITNESS FOR A PARTICULAR
PURPOSE ARE DISCLAIMED. IN NO EVENT SHALL THE COPYRIGHT OWNER OR
CONTRIBUTORS BE LIABLE FOR ANY DIRECT, INDIRECT, INCIDENTAL, SPECIAL,
EXEMPLARY, OR CONSEQUENTIAL DAMAGES (INCLUDING, BUT NOT LIMITED TO,
PROCUREMENT OF SUBSTITUTE GOODS OR SERVICES; LOSS OF USE, DATA, OR
PROFITS; OR BUSINESS INTERRUPTION) HOWEVER CAUSED AND ON ANY THEORY OF
LIABILITY, WHETHER IN CONTRACT, STRICT LIABILITY, OR TORT (INCLUDING
NEGLIGENCE OR OTHERWISE) ARISING IN ANY WAY OUT OF THE USE OF THIS
SOFTWARE, EVEN IF ADVISED OF THE POSSIBILITY OF SUCH DAMAGE.
*****************************************************************************/

/*****************************************************************************
written by
   Yunhong Gu, last updated 01/27/2011
modified by
   Haivision Systems Inc.
*****************************************************************************/

#ifndef __UDT_CHANNEL_H__
#define __UDT_CHANNEL_H__

#include "platform_sys.h"
#include "udt.h"
#include "packet.h"
#include "netinet_any.h"

class CChannel
{
<<<<<<< HEAD
    void createSocket(int family);
=======
   void createSocket(int family);
>>>>>>> 1e771f6c
public:

   // XXX There's currently no way to access the socket ID set for
   // whatever the channel is currently working for. Required to find
   // some way to do this, possibly by having a "reverse pointer".
   // Currently just "unimplemented".
   std::string CONID() const { return ""; }

   CChannel();
   ~CChannel();

      /// Open a UDP channel.
      /// @param [in] addr The local address that UDP will use.

   void open(const sockaddr_any& addr);

   void open(int family);

      /// Open a UDP channel based on an existing UDP socket.
      /// @param [in] udpsock UDP socket descriptor.

   void attach(UDPSOCKET udpsock, const sockaddr_any& adr);

      /// Disconnect and close the UDP entity.

   void close() const;

      /// Get the UDP sending buffer size.
      /// @return Current UDP sending buffer size.

   int getSndBufSize();

      /// Get the UDP receiving buffer size.
      /// @return Current UDP receiving buffer size.

   int getRcvBufSize();

      /// Set the UDP sending buffer size.
      /// @param [in] size expected UDP sending buffer size.

   void setSndBufSize(int size);

      /// Set the UDP receiving buffer size.
      /// @param [in] size expected UDP receiving buffer size.

   void setRcvBufSize(int size);

      /// Set the IPV6ONLY option.
      /// @param [in] IPV6ONLY value.

   void setIpV6Only(int ipV6Only);

      /// Query the socket address that the channel is using.
      /// @param [out] addr pointer to store the returned socket address.

<<<<<<< HEAD
   void getSockAddr(ref_t<sockaddr_any> addr) const;
=======
   void getSockAddr(sockaddr_any& addr) const;
>>>>>>> 1e771f6c

      /// Query the peer side socket address that the channel is connect to.
      /// @param [out] addr pointer to store the returned socket address.

<<<<<<< HEAD
   void getPeerAddr(ref_t<sockaddr_any> addr) const;
=======
   void getPeerAddr(sockaddr_any& addr) const;
>>>>>>> 1e771f6c

      /// Send a packet to the given address.
      /// @param [in] addr pointer to the destination address.
      /// @param [in] packet reference to a CPacket entity.
      /// @return Actual size of data sent.

   int sendto(const sockaddr_any& addr, CPacket& packet) const;

      /// Receive a packet from the channel and record the source address.
      /// @param [in] addr pointer to the source address.
      /// @param [in] packet reference to a CPacket entity.
      /// @return Actual size of data received.

<<<<<<< HEAD
   EReadStatus recvfrom(ref_t<sockaddr_any> addr, CPacket& packet) const;
=======
   EReadStatus recvfrom(sockaddr_any& addr, CPacket& packet) const;
>>>>>>> 1e771f6c

#ifdef SRT_ENABLE_IPOPTS
      /// Set the IP TTL.
      /// @param [in] ttl IP Time To Live.
      /// @return none.

   void setIpTTL(int ttl);

      /// Set the IP Type of Service.
      /// @param [in] tos IP Type of Service.

   void setIpToS(int tos);

      /// Get the IP TTL.
      /// @param [in] ttl IP Time To Live.
      /// @return TTL.

   int getIpTTL() const;

      /// Get the IP Type of Service.
      /// @return ToS.

   int getIpToS() const;
#endif

   int ioctlQuery(int type) const;
   int sockoptQuery(int level, int option) const;

   const sockaddr* bindAddress() { return m_BindAddr.get(); }
   const sockaddr_any& bindAddressAny() { return m_BindAddr; }

private:
   void setUDPSockOpt();

private:

   UDPSOCKET m_iSocket;                 // socket descriptor
#ifdef SRT_ENABLE_IPOPTS
   int m_iIpTTL;
   int m_iIpToS;
#endif
   int m_iSndBufSize;                   // UDP sending buffer size
   int m_iRcvBufSize;                   // UDP receiving buffer size
   int m_iIpV6Only;                     // IPV6_V6ONLY option (-1 if not set)
   sockaddr_any m_BindAddr;
};


#endif<|MERGE_RESOLUTION|>--- conflicted
+++ resolved
@@ -60,11 +60,7 @@
 
 class CChannel
 {
-<<<<<<< HEAD
     void createSocket(int family);
-=======
-   void createSocket(int family);
->>>>>>> 1e771f6c
 public:
 
    // XXX There's currently no way to access the socket ID set for
@@ -120,20 +116,12 @@
       /// Query the socket address that the channel is using.
       /// @param [out] addr pointer to store the returned socket address.
 
-<<<<<<< HEAD
-   void getSockAddr(ref_t<sockaddr_any> addr) const;
-=======
    void getSockAddr(sockaddr_any& addr) const;
->>>>>>> 1e771f6c
 
       /// Query the peer side socket address that the channel is connect to.
       /// @param [out] addr pointer to store the returned socket address.
 
-<<<<<<< HEAD
-   void getPeerAddr(ref_t<sockaddr_any> addr) const;
-=======
    void getPeerAddr(sockaddr_any& addr) const;
->>>>>>> 1e771f6c
 
       /// Send a packet to the given address.
       /// @param [in] addr pointer to the destination address.
@@ -147,11 +135,7 @@
       /// @param [in] packet reference to a CPacket entity.
       /// @return Actual size of data received.
 
-<<<<<<< HEAD
-   EReadStatus recvfrom(ref_t<sockaddr_any> addr, CPacket& packet) const;
-=======
    EReadStatus recvfrom(sockaddr_any& addr, CPacket& packet) const;
->>>>>>> 1e771f6c
 
 #ifdef SRT_ENABLE_IPOPTS
       /// Set the IP TTL.
