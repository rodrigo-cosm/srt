--- conflicted
+++ resolved
@@ -128,11 +128,7 @@
       /// @param [in] packet reference to a CPacket entity.
       /// @return Actual size of data sent.
 
-<<<<<<< HEAD
-   int sendto(const sockaddr_any& addr, CPacket& packet, const sockaddr_any& src) const;
-=======
-   int sendto(const sockaddr* addr, CPacket& packet) const;
->>>>>>> 016bd7eb
+   int sendto(const sockaddr_any& addr, CPacket& packet) const;
 
       /// Receive a packet from the channel and record the source address.
       /// @param [in] addr pointer to the source address.
