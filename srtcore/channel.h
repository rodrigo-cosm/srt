/*
 * SRT - Secure, Reliable, Transport
 * Copyright (c) 2018 Haivision Systems Inc.
 * 
 * This Source Code Form is subject to the terms of the Mozilla Public
 * License, v. 2.0. If a copy of the MPL was not distributed with this
 * file, You can obtain one at http://mozilla.org/MPL/2.0/.
 * 
 */

/*****************************************************************************
Copyright (c) 2001 - 2011, The Board of Trustees of the University of Illinois.
All rights reserved.

Redistribution and use in source and binary forms, with or without
modification, are permitted provided that the following conditions are
met:

* Redistributions of source code must retain the above
  copyright notice, this list of conditions and the
  following disclaimer.

* Redistributions in binary form must reproduce the
  above copyright notice, this list of conditions
  and the following disclaimer in the documentation
  and/or other materials provided with the distribution.

* Neither the name of the University of Illinois
  nor the names of its contributors may be used to
  endorse or promote products derived from this
  software without specific prior written permission.

THIS SOFTWARE IS PROVIDED BY THE COPYRIGHT HOLDERS AND CONTRIBUTORS "AS
IS" AND ANY EXPRESS OR IMPLIED WARRANTIES, INCLUDING, BUT NOT LIMITED TO,
THE IMPLIED WARRANTIES OF MERCHANTABILITY AND FITNESS FOR A PARTICULAR
PURPOSE ARE DISCLAIMED. IN NO EVENT SHALL THE COPYRIGHT OWNER OR
CONTRIBUTORS BE LIABLE FOR ANY DIRECT, INDIRECT, INCIDENTAL, SPECIAL,
EXEMPLARY, OR CONSEQUENTIAL DAMAGES (INCLUDING, BUT NOT LIMITED TO,
PROCUREMENT OF SUBSTITUTE GOODS OR SERVICES; LOSS OF USE, DATA, OR
PROFITS; OR BUSINESS INTERRUPTION) HOWEVER CAUSED AND ON ANY THEORY OF
LIABILITY, WHETHER IN CONTRACT, STRICT LIABILITY, OR TORT (INCLUDING
NEGLIGENCE OR OTHERWISE) ARISING IN ANY WAY OUT OF THE USE OF THIS
SOFTWARE, EVEN IF ADVISED OF THE POSSIBILITY OF SUCH DAMAGE.
*****************************************************************************/

/*****************************************************************************
written by
   Yunhong Gu, last updated 01/27/2011
modified by
   Haivision Systems Inc.
*****************************************************************************/

#ifndef __UDT_CHANNEL_H__
#define __UDT_CHANNEL_H__

#include "platform_sys.h"
#include "udt.h"
#include "packet.h"
#include "netinet_any.h"

class CChannel
{
<<<<<<< HEAD
    void createSocket(int family);
=======
   void createSocket(int family);
>>>>>>> 29b7eecb
public:

   // XXX There's currently no way to access the socket ID set for
   // whatever the channel is currently working for. Required to find
   // some way to do this, possibly by having a "reverse pointer".
   // Currently just "unimplemented".
   std::string CONID() const { return ""; }

   CChannel();
   ~CChannel();

      /// Open a UDP channel.
      /// @param [in] addr The local address that UDP will use.

   void open(const sockaddr_any& addr);

   void open(int family);

      /// Open a UDP channel based on an existing UDP socket.
      /// @param [in] udpsock UDP socket descriptor.

   void attach(UDPSOCKET udpsock, const sockaddr_any& adr);

      /// Disconnect and close the UDP entity.

   void close() const;

      /// Get the UDP sending buffer size.
      /// @return Current UDP sending buffer size.

   int getSndBufSize();

      /// Get the UDP receiving buffer size.
      /// @return Current UDP receiving buffer size.

   int getRcvBufSize();

      /// Set the UDP sending buffer size.
      /// @param [in] size expected UDP sending buffer size.

   void setSndBufSize(int size);

      /// Set the UDP receiving buffer size.
      /// @param [in] size expected UDP receiving buffer size.

   void setRcvBufSize(int size);

      /// Set the IPV6ONLY option.
      /// @param [in] IPV6ONLY value.

   void setIpV6Only(int ipV6Only);

      /// Query the socket address that the channel is using.
      /// @param [out] addr pointer to store the returned socket address.

   void getSockAddr(sockaddr_any& addr) const;

      /// Query the peer side socket address that the channel is connect to.
      /// @param [out] addr pointer to store the returned socket address.

   void getPeerAddr(sockaddr_any& addr) const;

      /// Send a packet to the given address.
      /// @param [in] addr pointer to the destination address.
      /// @param [in] packet reference to a CPacket entity.
      /// @return Actual size of data sent.

   int sendto(const sockaddr_any& addr, CPacket& packet) const;

      /// Receive a packet from the channel and record the source address.
      /// @param [in] addr pointer to the source address.
      /// @param [in] packet reference to a CPacket entity.
      /// @return Actual size of data received.

   EReadStatus recvfrom(sockaddr_any& addr, CPacket& packet) const;

#ifdef SRT_ENABLE_IPOPTS
      /// Set the IP TTL.
      /// @param [in] ttl IP Time To Live.
      /// @return none.

   void setIpTTL(int ttl);

      /// Set the IP Type of Service.
      /// @param [in] tos IP Type of Service.

   void setIpToS(int tos);

      /// Get the IP TTL.
      /// @param [in] ttl IP Time To Live.
      /// @return TTL.

   int getIpTTL() const;

      /// Get the IP Type of Service.
      /// @return ToS.

   int getIpToS() const;
#endif

   int ioctlQuery(int type) const;
   int sockoptQuery(int level, int option) const;

   const sockaddr* bindAddress() { return &m_BindAddr; }
   const sockaddr_any& bindAddressAny() { return m_BindAddr; }

private:
   void setUDPSockOpt();

private:

   UDPSOCKET m_iSocket;                 // socket descriptor
#ifdef SRT_ENABLE_IPOPTS
   int m_iIpTTL;
   int m_iIpToS;
#endif
   int m_iSndBufSize;                   // UDP sending buffer size
   int m_iRcvBufSize;                   // UDP receiving buffer size
   int m_iIpV6Only;                     // IPV6_V6ONLY option (-1 if not set)
   sockaddr_any m_BindAddr;
};


#endif<|MERGE_RESOLUTION|>--- conflicted
+++ resolved
@@ -60,11 +60,7 @@
 
 class CChannel
 {
-<<<<<<< HEAD
-    void createSocket(int family);
-=======
    void createSocket(int family);
->>>>>>> 29b7eecb
 public:
 
    // XXX There's currently no way to access the socket ID set for
