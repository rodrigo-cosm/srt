/*
 * SRT - Secure, Reliable, Transport
 * Copyright (c) 2021 Haivision Systems Inc.
 *
 * This Source Code Form is subject to the terms of the Mozilla Public
 * License, v. 2.0. If a copy of the MPL was not distributed with this
 * file, You can obtain one at http://mozilla.org/MPL/2.0/.
 *
 */

 /*****************************************************************************
 Written by
    Haivision Systems Inc.
 *****************************************************************************/

#ifndef INC_SRT_GROUP_BACKUP_H
#define INC_SRT_GROUP_BACKUP_H

#include "srt.h"
#include "common.h"
#include "group_common.h"

#include <list>

namespace srt
{
namespace groups
{
    enum BackupMemberState
    {
        BKUPST_UNKNOWN = -1,

        BKUPST_PENDING = 0,
        BKUPST_STANDBY = 1,
        BKUPST_BROKEN  = 2,

        BKUPST_ACTIVE_UNSTABLE = 3,
        BKUPST_ACTIVE_UNSTABLE_WARY = 4,
        BKUPST_ACTIVE_FRESH = 5,
        BKUPST_ACTIVE_STABLE = 6,

        BKUPST_E_SIZE = 7
    };

    const char* stateToStr(BackupMemberState state);

    inline bool isStateActive(BackupMemberState state)
    {
        if (state == BKUPST_ACTIVE_FRESH
            || state == BKUPST_ACTIVE_STABLE
            || state == BKUPST_ACTIVE_UNSTABLE
            || state == BKUPST_ACTIVE_UNSTABLE_WARY)
        {
            return true;
        }

        return false;
    }

    struct BackupMemberStateEntry
    {
        BackupMemberStateEntry(SocketData* psock, BackupMemberState st)
            : pSocketData(psock)
            , socketID(psock->id)
            , state(st)
        {}

        SocketData* pSocketData; // accessing pSocketDataIt requires m_GroupLock
        SRTSOCKET socketID;  // therefore socketID is saved separately (needed to close broken sockets)
        BackupMemberState state;
    };

    /// @brief A context needed for main/backup sending function.
    /// @todo Using gli_t here does not allow to safely store the context outside of the sendBackup calls.
    class SendBackupCtx
    {
    public:
        SendBackupCtx()
            : m_stateCounter() // default init with zeros
            , m_activeMaxWeight()
            , m_standbyMaxWeight()
<<<<<<< HEAD
            , m_rateEstimate(AF_INET6) // XXX Probably the whole solution is wrong
=======
            // XXX Setting AF_INET6 is a temporary solution for using rate estimator
            // that counts a rate based on the current link's IP version. The results
            // for links using IPv4 could be slightly falsified due to that (16 bytes
            // more per a packet), but this makes the estimation results the same for
            // the same data sent over the group, regardless of the IP version used
            // for the currently active link (which in reality results in different
            // load for the same stream, if links use different IP version).
            , m_rateEstimate(AF_INET6)
>>>>>>> 218c7fdd
        {
        }

        /// @brief  Adds or updates a record of the member socket state.
        /// @param pSocketDataIt Iterator to a socket
        /// @param st State of the memmber socket
        /// @todo Implement updating member state
        void recordMemberState(SocketData* pSocketDataIt, BackupMemberState st);

        /// @brief  Updates a record of the member socket state.
        /// @param pSocketDataIt Iterator to a socket
        /// @param st State of the memmber socket
        /// @todo To be replaced by recordMemberState
        /// @todo Update max weights?
        void updateMemberState(const SocketData* pSocketDataIt, BackupMemberState st);

        /// @brief sorts members in order
        /// Higher weight comes first, same weight: stable first, then fresh active.
        void sortByWeightAndState();

        BackupMemberState getMemberState(const SocketData* pSocketDataIt) const;

        unsigned countMembersByState(BackupMemberState st) const;

        const std::vector<BackupMemberStateEntry>& memberStates() const { return m_memberStates; }

        uint16_t maxStandbyWeight() const { return m_standbyMaxWeight; }
        uint16_t maxActiveWeight() const { return m_activeMaxWeight; }

        std::string printMembers() const;

        void setRateEstimate(const CRateEstimator& rate) { m_rateEstimate = rate; }

        const CRateEstimator& getRateEstimate() const { return m_rateEstimate; }

    private:
        std::vector<BackupMemberStateEntry> m_memberStates; // TODO: consider std::map here?
        unsigned m_stateCounter[BKUPST_E_SIZE];
        uint16_t m_activeMaxWeight;
        uint16_t m_standbyMaxWeight;
        CRateEstimator m_rateEstimate; // The rate estimator state of the active link to copy to a backup on activation.
    };

} // namespace groups
} // namespace srt

#endif // INC_SRT_GROUP_BACKUP_H<|MERGE_RESOLUTION|>--- conflicted
+++ resolved
@@ -79,9 +79,6 @@
             : m_stateCounter() // default init with zeros
             , m_activeMaxWeight()
             , m_standbyMaxWeight()
-<<<<<<< HEAD
-            , m_rateEstimate(AF_INET6) // XXX Probably the whole solution is wrong
-=======
             // XXX Setting AF_INET6 is a temporary solution for using rate estimator
             // that counts a rate based on the current link's IP version. The results
             // for links using IPv4 could be slightly falsified due to that (16 bytes
@@ -90,7 +87,6 @@
             // for the currently active link (which in reality results in different
             // load for the same stream, if links use different IP version).
             , m_rateEstimate(AF_INET6)
->>>>>>> 218c7fdd
         {
         }
 
