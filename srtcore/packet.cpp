--- conflicted
+++ resolved
@@ -469,11 +469,8 @@
    pkt->m_pcData = new char[m_PacketVector[PV_DATA].size()];
    memcpy(pkt->m_pcData, m_pcData, m_PacketVector[PV_DATA].size());
    pkt->m_PacketVector[PV_DATA].setLength(m_PacketVector[PV_DATA].size());
-<<<<<<< HEAD
 
    pkt->m_DestAddr = m_DestAddr;
-=======
->>>>>>> 3d159f01
 
    return pkt;
 }
