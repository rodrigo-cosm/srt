--- conflicted
+++ resolved
@@ -95,7 +95,7 @@
 
 int CEPoll::create(CEPollDesc** pout)
 {
-   CGuard pg (m_EPollLock);
+   CGuard pg(m_EPollLock);
 
    if (++ m_iIDSeed >= 0x7FFFFFFF)
       m_iIDSeed = 0;
@@ -189,7 +189,7 @@
 
 int CEPoll::add_ssock(const int eid, const SYSSOCKET& s, const int* events)
 {
-   CGuard pg (m_EPollLock);
+   CGuard pg(m_EPollLock);
 
    map<int, CEPollDesc>::iterator p = m_mPolls.find(eid);
    if (p == m_mPolls.end())
@@ -257,7 +257,7 @@
 
 int CEPoll::remove_ssock(const int eid, const SYSSOCKET& s)
 {
-   CGuard pg (m_EPollLock);
+   CGuard pg(m_EPollLock);
 
    map<int, CEPollDesc>::iterator p = m_mPolls.find(eid);
    if (p == m_mPolls.end())
@@ -288,7 +288,7 @@
 // Need this to atomically modify polled events (ex: remove write/keep read)
 int CEPoll::update_usock(const int eid, const SRTSOCKET& u, const int* events)
 {
-    CGuard pg (m_EPollLock);
+    CGuard pg(m_EPollLock);
 
     map<int, CEPollDesc>::iterator p = m_mPolls.find(eid);
     if (p == m_mPolls.end())
@@ -298,33 +298,11 @@
 
     int32_t evts = events ? *events : uint32_t(SRT_EPOLL_IN | SRT_EPOLL_OUT | SRT_EPOLL_ERR);
     bool edgeTriggered = evts & SRT_EPOLL_ET;
-
     evts &= ~SRT_EPOLL_ET;
     int32_t et_evts = edgeTriggered ? evts : evts & SRT_EPOLL_ETONLY;
     if (evts)
     {
-<<<<<<< HEAD
-        if (!edgeTriggered)
-        {
-            int et_events = evts & SRT_EPOLL_ETONLY;
-            int noet_events = evts & ~SRT_EPOLL_ETONLY;
-            // Check if both ET and other events are passed
-            if (noet_events && et_events)
-            {
-                LOGC(dlog.Error, log << "srt_epoll_update_usock: Mixing ET and non-ET events in one call. Use separate calls.");
-                throw CUDTException(MJ_NOTSUP, MN_INVAL);
-            }
-
-            if (evts & SRT_EPOLL_ETONLY)
-            {
-                edgeTriggered = true;
-            }
-        }
-
-        pair<CEPollDesc::ewatch_t::iterator, bool> iter_new = d.addWatch(u, evts, edgeTriggered);
-=======
         pair<CEPollDesc::ewatch_t::iterator, bool> iter_new = d.addWatch(u, evts, et_evts);
->>>>>>> 6fa2545d
         CEPollDesc::Wait& wait = iter_new.first->second;
         if (!iter_new.second)
         {
@@ -372,7 +350,7 @@
 
 int CEPoll::update_ssock(const int eid, const SYSSOCKET& s, const int* events)
 {
-   CGuard pg (m_EPollLock);
+   CGuard pg(m_EPollLock);
 
    map<int, CEPollDesc>::iterator p = m_mPolls.find(eid);
    if (p == m_mPolls.end())
@@ -437,7 +415,7 @@
 
 int CEPoll::setflags(const int eid, int32_t flags)
 {
-    CGuard pg (m_EPollLock);
+    CGuard pg(m_EPollLock);
     map<int, CEPollDesc>::iterator p = m_mPolls.find(eid);
     if (p == m_mPolls.end())
         throw CUDTException(MJ_NOTSUP, MN_EIDINVAL);
@@ -473,7 +451,7 @@
     while (true)
     {
         {
-            CGuard pg (m_EPollLock);
+            CGuard pg(m_EPollLock);
             map<int, CEPollDesc>::iterator p = m_mPolls.find(eid);
             if (p == m_mPolls.end())
                 throw CUDTException(MJ_NOTSUP, MN_EIDINVAL);
@@ -543,7 +521,7 @@
     while (true)
     {
         {
-            CGuard epollock (m_EPollLock);
+            CGuard epollock(m_EPollLock);
 
             map<int, CEPollDesc>::iterator p = m_mPolls.find(eid);
             if (p == m_mPolls.end())
@@ -795,14 +773,7 @@
             return 0; // meaning "none is ready"
         }
 
-<<<<<<< HEAD
-#if (TARGET_OS_IOS == 1) || (TARGET_OS_TV == 1)
-#else
         CTimer::waitForEvent();
-#endif
-=======
-        CTimer::waitForEvent();
->>>>>>> 6fa2545d
     }
 
     return 0;
@@ -810,7 +781,7 @@
 
 int CEPoll::release(const int eid)
 {
-   CGuard pg (m_EPollLock);
+   CGuard pg(m_EPollLock);
 
    map<int, CEPollDesc>::iterator i = m_mPolls.find(eid);
    if (i == m_mPolls.end())
