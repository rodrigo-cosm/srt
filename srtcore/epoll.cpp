--- conflicted
+++ resolved
@@ -78,7 +78,19 @@
 
 using namespace std;
 
-extern logging::Logger mglog;
+namespace srt_logging
+{
+extern Logger mglog;
+}
+
+using namespace srt_logging;
+
+#if ENABLE_HEAVY_LOGGING
+#define IF_HEAVY_LOGGING(instr) instr
+#define IF_DIRNAME(tested, flag, name) (tested & flag ? name : "")
+#else
+#define IF_HEAVY_LOGGING(instr) (void)0
+#endif
 
 CEPoll::CEPoll():
 m_iIDSeed(0)
@@ -385,22 +397,12 @@
                 throw CUDTException(MJ_NOTSUP, MN_INVAL);
             }
 
-<<<<<<< HEAD
-   int64_t entertime = CTimer::getTime();
-
-   HLOGC(mglog.Debug, log << "CEPoll::wait: START for eid=" << eid);
-
-   while (true)
-   {
-      CGuard::enterCS(m_EPollLock);
-=======
             if (!ed.m_sLocals.empty())
             {
                 // XXX Add error log
                 // uwait should not be used with EIDs subscribed to system sockets
                 throw CUDTException(MJ_NOTSUP, MN_INVAL);
             }
->>>>>>> 75221315
 
             int total = 0; // This is a list, so count it during iteration
             CEPollDesc::enotice_t::iterator i = ed.enotice_begin();
@@ -409,49 +411,6 @@
                 int pos = total; // previous past-the-end position
                 ++total;
 
-<<<<<<< HEAD
-      CEPollDesc& epd = p->second;
-
-      if (epd.m_sUDTSocksIn.empty() && epd.m_sUDTSocksOut.empty() && epd.m_sLocals.empty() && (msTimeOut < 0))
-      {
-         // no socket is being monitored, this may be a deadlock
-         CGuard::leaveCS(m_EPollLock);
-         throw CUDTException(MJ_NOTSUP, MN_INVAL);
-      }
-
-      // Sockets with exceptions are returned to both read and write sets.
-      if ((NULL != readfds) && (!epd.m_sUDTReads.empty() || !epd.m_sUDTExcepts.empty()))
-      {
-         *readfds = epd.m_sUDTReads;
-         for (set<SRTSOCKET>::const_iterator i = epd.m_sUDTExcepts.begin(); i != epd.m_sUDTExcepts.end(); ++ i)
-            readfds->insert(*i);
-         total += epd.m_sUDTReads.size() + epd.m_sUDTExcepts.size();
-      }
-      if ((NULL != writefds) && (!epd.m_sUDTWrites.empty() || !epd.m_sUDTExcepts.empty()))
-      {
-         *writefds = epd.m_sUDTWrites;
-         for (set<SRTSOCKET>::const_iterator i = epd.m_sUDTExcepts.begin(); i != epd.m_sUDTExcepts.end(); ++ i)
-            writefds->insert(*i);
-         total += epd.m_sUDTWrites.size() + epd.m_sUDTExcepts.size();
-      }
-
-      HLOGC(mglog.Debug, log << "CEPoll::wait: Total of " << total << " ready SRT sockets, R="
-              << epd.m_sUDTReads.size() << " W=" << epd.m_sUDTWrites.size() << " X="
-              << epd.m_sUDTExcepts.size());
-
-      if (lrfds || lwfds)
-      {
-         #ifdef LINUX
-         const int max_events = epd.m_sLocals.size();
-         epoll_event ev[max_events];
-
-         int nfds = ::epoll_wait(epd.m_iLocalID, ev, max_events, 0);
-
-         int otal ATR_UNUSED = total;
-         for (int i = 0; i < nfds; ++ i)
-         {
-            if ((NULL != lrfds) && (ev[i].events & EPOLLIN))
-=======
                 if (total > fdsSize)
                     break;
 
@@ -487,6 +446,9 @@
     int total = 0;
 
     int64_t entertime = CTimer::getTime();
+
+    HLOGC(mglog.Debug, log << "CEPoll::wait: START for eid=" << eid);
+
     while (true)
     {
         {
@@ -494,7 +456,6 @@
 
             map<int, CEPollDesc>::iterator p = m_mPolls.find(eid);
             if (p == m_mPolls.end())
->>>>>>> 75221315
             {
                 throw CUDTException(MJ_NOTSUP, MN_EIDINVAL);
             }
@@ -506,33 +467,8 @@
                 // Empty EID is not allowed, report error.
                 throw CUDTException(MJ_NOTSUP, MN_INVAL);
             }
-<<<<<<< HEAD
-         }
-         HLOGC(mglog.Debug, log << "CEPoll::wait: LINUX: picking up " << (total - otal)  << " ready fds.");
-
-         #elif defined(OSX) || (TARGET_OS_IOS == 1) || (TARGET_OS_TV == 1)
-         #if (TARGET_OS_IOS == 1) || (TARGET_OS_TV == 1)
-         // 
-         // for iOS setting a timeout of 1ms for kevent and not doing CTimer::waitForEvent(); in the code below
-         // gives us a 10% cpu boost.
-         //
-         struct timespec tmout = {0, 1000000};
-         #else
-         struct timespec tmout = {0, 0};
-         #endif
-         const int max_events = epd.m_sLocals.size();
-         struct kevent ke[max_events];
-
-         int nfds = kevent(epd.m_iLocalID, NULL, 0, ke, max_events, &tmout);
-         int otal ATR_UNUSED = total;
-
-         for (int i = 0; i < nfds; ++ i)
-         {
-            if ((NULL != lrfds) && (ke[i].filter == EVFILT_READ))
-=======
 
             if (ed.flags(SRT_EPOLL_ENABLE_OUTPUTCHECK))
->>>>>>> 75221315
             {
                 // Empty report is not allowed, report error.
                 if (!ed.m_sLocals.empty() && (!lrfds || !lwfds))
@@ -542,10 +478,13 @@
                     throw CUDTException(MJ_NOTSUP, MN_INVAL);
             }
 
+            IF_HEAVY_LOGGING(int total_noticed);
+            IF_HEAVY_LOGGING(ostringstream debug_sockets);
             // Sockets with exceptions are returned to both read and write sets.
             for (CEPollDesc::enotice_t::iterator it = ed.enotice_begin(), it_next = it; it != ed.enotice_end(); it = it_next)
             {
                 ++it_next;
+                IF_HEAVY_LOGGING(++total_noticed);
                 if (readfds && ((it->events & UDT_EPOLL_IN) || (it->events & UDT_EPOLL_ERR)))
                 {
                     if (readfds->insert(it->fd).second)
@@ -558,52 +497,28 @@
                         ++total;
                 }
 
-                ed.checkEdge(it); // NOTE: potentially erases 'it'.
-            }
-<<<<<<< HEAD
-         }
-
-         HLOGC(mglog.Debug, log << "CEPoll::wait: Darwin/BSD: picking up " << (total - otal)  << " ready fds.");
-
-         #else
-         //currently "select" is used for all non-Linux platforms.
-         //faster approaches can be applied for specific systems in the future.
-
-         //"select" has a limitation on the number of sockets
-         int max_fd = 0;
-
-         fd_set readfds;
-         fd_set writefds;
-         FD_ZERO(&readfds);
-         FD_ZERO(&writefds);
-
-         for (set<SYSSOCKET>::const_iterator i = epd.m_sLocals.begin(); i != epd.m_sLocals.end(); ++ i)
-         {
-            if (lrfds)
-               FD_SET(*i, &readfds);
-            if (lwfds)
-               FD_SET(*i, &writefds);
-            if (*i > max_fd)
-              max_fd = *i;
-        }
-
-         int otal ATR_UNUSED = total;
-         timeval tv;
-         tv.tv_sec = 0;
-         tv.tv_usec = 0;
-         if (::select(max_fd + 1, &readfds, &writefds, NULL, &tv) > 0)
-         {
-            for (set<SYSSOCKET>::const_iterator i = epd.m_sLocals.begin(); i != epd.m_sLocals.end(); ++ i)
-=======
+                IF_HEAVY_LOGGING(debug_sockets << " " << it->fd << ":"
+                        << IF_DIRNAME(it->events, SRT_EPOLL_IN, "R")
+                        << IF_DIRNAME(it->events, SRT_EPOLL_OUT, "W")
+                        << IF_DIRNAME(it->events, SRT_EPOLL_ERR, "E"));
+
+                if (ed.checkEdge(it)) // NOTE: potentially erases 'it'.
+                {
+                    IF_HEAVY_LOGGING(debug_sockets << "!");
+                }
+            }
+
+            HLOGC(mglog.Debug, log << "CEPoll::wait: REPORTED " << total << "/" << total_noticed
+                    << debug_sockets);
 
             if (lrfds || lwfds)
->>>>>>> 75221315
             {
 #ifdef LINUX
                 const int max_events = ed.m_sLocals.size();
                 epoll_event ev[max_events];
                 int nfds = ::epoll_wait(ed.m_iLocalID, ev, max_events, 0);
 
+                int otal ATR_UNUSED = total;
                 for (int i = 0; i < nfds; ++ i)
                 {
                     if ((NULL != lrfds) && (ev[i].events & EPOLLIN))
@@ -617,12 +532,15 @@
                         ++ total;
                     }
                 }
+         HLOGC(mglog.Debug, log << "CEPoll::wait: LINUX: picking up " << (total - otal)  << " ready fds.");
+
 #elif defined(BSD) || defined(OSX) || (TARGET_OS_IOS == 1) || (TARGET_OS_TV == 1)
                 struct timespec tmout = {0, 0};
                 const int max_events = ed.m_sLocals.size();
                 struct kevent ke[max_events];
 
                 int nfds = kevent(ed.m_iLocalID, NULL, 0, ke, max_events, &tmout);
+                int otal ATR_UNUSED = total;
 
                 for (int i = 0; i < nfds; ++ i)
                 {
@@ -637,6 +555,9 @@
                         ++ total;
                     }
                 }
+
+                HLOGC(mglog.Debug, log << "CEPoll::wait: Darwin/BSD: picking up " << (total - otal)  << " ready fds.");
+
 #else
                 //currently "select" is used for all non-Linux platforms.
                 //faster approaches can be applied for specific systems in the future.
@@ -659,6 +580,7 @@
                         max_fd = *i;
                 }
 
+                int otal ATR_UNUSED = total;
                 timeval tv;
                 tv.tv_sec = 0;
                 tv.tv_usec = 0;
@@ -678,49 +600,28 @@
                         }
                     }
                 }
-#endif
-            }
-<<<<<<< HEAD
-         }
-
-         HLOGC(mglog.Debug, log << "CEPoll::wait: select(otherSYS): picking up " << (total - otal)  << " ready fds.");
-         #endif
-      }
-=======
->>>>>>> 75221315
+
+                HLOGC(mglog.Debug, log << "CEPoll::wait: select(otherSYS): picking up " << (total - otal)  << " ready fds.");
+#endif
+            }
 
         } // END-LOCK: m_EPollLock
 
-<<<<<<< HEAD
-      HLOGC(mglog.Debug, log << "CEPoll::wait: Total of " << total << " READY SOCKETS");
-
-      if (total > 0)
-         return total;
-
-      if ((msTimeOut >= 0) && (int64_t(CTimer::getTime() - entertime) >= msTimeOut * 1000LL))
-      {
-          HLOGP(mglog.Debug, "... not waiting longer - timeout");
-          throw CUDTException(MJ_AGAIN, MN_XMTIMEOUT, 0);
-      }
-
-      #if (TARGET_OS_IOS == 1) || (TARGET_OS_TV == 1)
-      #else
-         CTimer::EWait wt ATR_UNUSED;
-         wt = CTimer::waitForEvent();
-         HLOGC(mglog.Debug, log << "CEPoll::wait: EVENT WAITING: "
-             << (wt == CTimer::WT_TIMEOUT ? "CHECKPOINT" : wt == CTimer::WT_EVENT ? "TRIGGERED" : "ERROR"));
-      #endif
-   }
-=======
+        HLOGC(mglog.Debug, log << "CEPoll::wait: Total of " << total << " READY SOCKETS");
+
         if (total > 0)
             return total;
 
         if ((msTimeOut >= 0) && (int64_t(CTimer::getTime() - entertime) >= msTimeOut * int64_t(1000)))
+        {
+            HLOGP(mglog.Debug, "... not waiting longer - timeout");
             throw CUDTException(MJ_AGAIN, MN_XMTIMEOUT, 0);
-
-        CTimer::waitForEvent();
+        }
+
+        CTimer::EWait wt ATR_UNUSED = CTimer::waitForEvent();
+        HLOGC(mglog.Debug, log << "CEPoll::wait: EVENT WAITING: "
+            << (wt == CTimer::WT_TIMEOUT ? "CHECKPOINT" : wt == CTimer::WT_EVENT ? "TRIGGERED" : "ERROR"));
     }
->>>>>>> 75221315
 
     return 0;
 }
