/*
 * SRT - Secure, Reliable, Transport
 * Copyright (c) 2018 Haivision Systems Inc.
 * 
 * This Source Code Form is subject to the terms of the Mozilla Public
 * License, v. 2.0. If a copy of the MPL was not distributed with this
 * file, You can obtain one at http://mozilla.org/MPL/2.0/.
 * 
 */

/*****************************************************************************
Copyright (c) 2001 - 2011, The Board of Trustees of the University of Illinois.
All rights reserved.

Redistribution and use in source and binary forms, with or without
modification, are permitted provided that the following conditions are
met:

* Redistributions of source code must retain the above
  copyright notice, this list of conditions and the
  following disclaimer.

* Redistributions in binary form must reproduce the
  above copyright notice, this list of conditions
  and the following disclaimer in the documentation
  and/or other materials provided with the distribution.

* Neither the name of the University of Illinois
  nor the names of its contributors may be used to
  endorse or promote products derived from this
  software without specific prior written permission.

THIS SOFTWARE IS PROVIDED BY THE COPYRIGHT HOLDERS AND CONTRIBUTORS "AS
IS" AND ANY EXPRESS OR IMPLIED WARRANTIES, INCLUDING, BUT NOT LIMITED TO,
THE IMPLIED WARRANTIES OF MERCHANTABILITY AND FITNESS FOR A PARTICULAR
PURPOSE ARE DISCLAIMED. IN NO EVENT SHALL THE COPYRIGHT OWNER OR
CONTRIBUTORS BE LIABLE FOR ANY DIRECT, INDIRECT, INCIDENTAL, SPECIAL,
EXEMPLARY, OR CONSEQUENTIAL DAMAGES (INCLUDING, BUT NOT LIMITED TO,
PROCUREMENT OF SUBSTITUTE GOODS OR SERVICES; LOSS OF USE, DATA, OR
PROFITS; OR BUSINESS INTERRUPTION) HOWEVER CAUSED AND ON ANY THEORY OF
LIABILITY, WHETHER IN CONTRACT, STRICT LIABILITY, OR TORT (INCLUDING
NEGLIGENCE OR OTHERWISE) ARISING IN ANY WAY OUT OF THE USE OF THIS
SOFTWARE, EVEN IF ADVISED OF THE POSSIBILITY OF SUCH DAMAGE.
*****************************************************************************/

/*****************************************************************************
written by
   Yunhong Gu, last updated 01/01/2011
modified by
   Haivision Systems Inc.
*****************************************************************************/

#define SRT_IMPORT_EVENT
#include "platform_sys.h"

#include <algorithm>
#include <cerrno>
#include <cstring>
#include <iterator>

#include "common.h"
#include "epoll.h"
#include "logging.h"
#include "udt.h"
#include "logging.h"

using namespace std;
using namespace srt::sync;

#if ENABLE_HEAVY_LOGGING
static ostream& PrintEpollEvent(ostream& os, int events, int et_events = 0);
#endif

namespace srt_logging
{
    extern Logger dlog, mglog;
}

using namespace srt_logging;

#if ENABLE_HEAVY_LOGGING
#define IF_DIRNAME(tested, flag, name) (tested & flag ? name : "")
#endif

CEPoll::CEPoll():
m_iIDSeed(0)
{
   // Exception -> CUDTUnited ctor.
   setupMutex(m_EPollLock, "EPoll");
}

CEPoll::~CEPoll()
{
   releaseMutex(m_EPollLock);
}

int CEPoll::create(CEPollDesc** pout)
{
   ScopedLock pg(m_EPollLock);

   if (++ m_iIDSeed >= 0x7FFFFFFF)
      m_iIDSeed = 0;

   // Check if an item already exists. Should not ever happen.
   if (m_mPolls.find(m_iIDSeed) != m_mPolls.end())
       throw CUDTException(MJ_SETUP, MN_NONE);

   int localid = 0;

   #ifdef LINUX
   localid = epoll_create(1024);
   /* Possible reasons of -1 error:
EMFILE: The per-user limit on the number of epoll instances imposed by /proc/sys/fs/epoll/max_user_instances was encountered.
ENFILE: The system limit on the total number of open files has been reached.
ENOMEM: There was insufficient memory to create the kernel object.
       */
   if (localid < 0)
      throw CUDTException(MJ_SETUP, MN_NONE, errno);
   #elif defined(BSD) || defined(OSX) || (TARGET_OS_IOS == 1) || (TARGET_OS_TV == 1)
   localid = kqueue();
   if (localid < 0)
      throw CUDTException(MJ_SETUP, MN_NONE, errno);
   #else
   // on Solaris, use /dev/poll
   // on Windows, select
   #endif

   pair<map<int, CEPollDesc>::iterator, bool> res = m_mPolls.insert(make_pair(m_iIDSeed, CEPollDesc(m_iIDSeed, localid)));
   if (!res.second)  // Insertion failed (no memory?)
       throw CUDTException(MJ_SETUP, MN_NONE);
   if (pout)
       *pout = &res.first->second;

   return m_iIDSeed;
}

int CEPoll::clear_usocks(int eid)
{
    // This should remove all SRT sockets from given eid.
   ScopedLock pg (m_EPollLock);

   map<int, CEPollDesc>::iterator p = m_mPolls.find(eid);
   if (p == m_mPolls.end())
      throw CUDTException(MJ_NOTSUP, MN_EIDINVAL);

   CEPollDesc& d = p->second;

   d.clearAll();

   return 0;
}


void CEPoll::clear_ready_usocks(CEPollDesc& d, int direction)
{
    if ((direction & ~SRT_EPOLL_EVENTTYPES) != 0)
    {
        // This is internal function, so simply report an IPE on incorrect usage.
        LOGC(dlog.Error, log << "CEPoll::clear_ready_usocks: IPE, event flags exceed event types: " << direction);
        return;
    }
    ScopedLock pg (m_EPollLock);

    vector<SRTSOCKET> cleared;

    CEPollDesc::enotice_t::iterator i = d.enotice_begin();
    while (i != d.enotice_end())
    {
        IF_HEAVY_LOGGING(SRTSOCKET subsock = i->fd);
        SRTSOCKET rs = d.clearEventSub(i++, direction);
        // This function returns:
        // - a valid socket - if there are no other subscription after 'direction' was cleared
        // - SRT_INVALID_SOCK otherwise
        // Valid sockets should be collected as sockets that no longer
        // have a subscribed event should be deleted from subscriptions.
        if (rs != SRT_INVALID_SOCK)
        {
            HLOGC(dlog.Debug, log << "CEPoll::clear_ready_usocks: @" << rs << " got all subscription cleared");
            cleared.push_back(rs);
        }
        else
        {
            HLOGC(dlog.Debug, log << "CEPoll::clear_ready_usocks: @" << subsock << " is still subscribed");
        }
    }

    for (size_t i = 0; i < cleared.size(); ++i)
        d.removeSubscription(cleared[i]);
}

int CEPoll::add_ssock(const int eid, const SYSSOCKET& s, const int* events)
{
   ScopedLock pg(m_EPollLock);

   map<int, CEPollDesc>::iterator p = m_mPolls.find(eid);
   if (p == m_mPolls.end())
      throw CUDTException(MJ_NOTSUP, MN_EIDINVAL);

#ifdef LINUX
   epoll_event ev;
   memset(&ev, 0, sizeof(epoll_event));

   if (NULL == events)
      ev.events = EPOLLIN | EPOLLOUT | EPOLLERR;
   else
   {
      ev.events = 0;
      if (*events & SRT_EPOLL_IN)
         ev.events |= EPOLLIN;
      if (*events & SRT_EPOLL_OUT)
         ev.events |= EPOLLOUT;
      if (*events & SRT_EPOLL_ERR)
         ev.events |= EPOLLERR;
   }

   ev.data.fd = s;
   if (::epoll_ctl(p->second.m_iLocalID, EPOLL_CTL_ADD, s, &ev) < 0)
      throw CUDTException();
#elif defined(BSD) || defined(OSX) || (TARGET_OS_IOS == 1) || (TARGET_OS_TV == 1)
   struct kevent ke[2];
   int num = 0;

   if (NULL == events)
   {
      EV_SET(&ke[num++], s, EVFILT_READ, EV_ADD, 0, 0, NULL);
      EV_SET(&ke[num++], s, EVFILT_WRITE, EV_ADD, 0, 0, NULL);
   }
   else
   {
      if (*events & SRT_EPOLL_IN)
      {
         EV_SET(&ke[num++], s, EVFILT_READ, EV_ADD, 0, 0, NULL);
      }
      if (*events & SRT_EPOLL_OUT)
      {
         EV_SET(&ke[num++], s, EVFILT_WRITE, EV_ADD, 0, 0, NULL);
      }
   }
   if (kevent(p->second.m_iLocalID, ke, num, NULL, 0, NULL) < 0)
      throw CUDTException();
#else

   // fake use 'events' to prevent warning. Remove when implemented.
   (void)events;
   (void)s;

#ifdef _MSC_VER
// Microsoft Visual Studio doesn't support the #warning directive - nonstandard anyway.
// Use #pragma message with the same text.
// All other compilers should be ok :)
#pragma message("WARNING: Unsupported system for epoll. The epoll_add_ssock() API call won't work on this platform.")
#else
#warning "Unsupported system for epoll. The epoll_add_ssock() API call won't work on this platform."
#endif

#endif

   p->second.m_sLocals.insert(s);

   return 0;
}

int CEPoll::remove_ssock(const int eid, const SYSSOCKET& s)
{
   ScopedLock pg(m_EPollLock);

   map<int, CEPollDesc>::iterator p = m_mPolls.find(eid);
   if (p == m_mPolls.end())
      throw CUDTException(MJ_NOTSUP, MN_EIDINVAL);

#ifdef LINUX
   epoll_event ev;  // ev is ignored, for compatibility with old Linux kernel only.
   if (::epoll_ctl(p->second.m_iLocalID, EPOLL_CTL_DEL, s, &ev) < 0)
      throw CUDTException();
#elif defined(BSD) || defined(OSX) || (TARGET_OS_IOS == 1) || (TARGET_OS_TV == 1)
   struct kevent ke;

   //
   // Since I don't know what was set before
   // Just clear out both read and write
   //
   EV_SET(&ke, s, EVFILT_READ, EV_DELETE, 0, 0, NULL);
   kevent(p->second.m_iLocalID, &ke, 1, NULL, 0, NULL);
   EV_SET(&ke, s, EVFILT_WRITE, EV_DELETE, 0, 0, NULL);
   kevent(p->second.m_iLocalID, &ke, 1, NULL, 0, NULL);
#endif

   p->second.m_sLocals.erase(s);

   return 0;
}

// Need this to atomically modify polled events (ex: remove write/keep read)
int CEPoll::update_usock(const int eid, const SRTSOCKET& u, const int* events)
{
    ScopedLock pg(m_EPollLock);
    IF_HEAVY_LOGGING(ostringstream evd);

    map<int, CEPollDesc>::iterator p = m_mPolls.find(eid);
    if (p == m_mPolls.end())
        throw CUDTException(MJ_NOTSUP, MN_EIDINVAL);

    CEPollDesc& d = p->second;

    int32_t evts = events ? *events : uint32_t(SRT_EPOLL_IN | SRT_EPOLL_OUT | SRT_EPOLL_ERR);
    bool edgeTriggered = evts & SRT_EPOLL_ET;
    evts &= ~SRT_EPOLL_ET;

    // et_evts = all events, if SRT_EPOLL_ET, or only those that are always ET otherwise.
    int32_t et_evts = edgeTriggered ? evts : evts & SRT_EPOLL_ETONLY;
    if (evts)
    {
        pair<CEPollDesc::ewatch_t::iterator, bool> iter_new = d.addWatch(u, evts, et_evts);
        CEPollDesc::Wait& wait = iter_new.first->second;
        if (!iter_new.second)
        {
            // The object exists. We only are certain about the `u`
            // parameter, but others are probably unchanged. Change them
            // forcefully and take out notices that are no longer valid.
            const int removable = wait.watch & ~evts;
            IF_HEAVY_LOGGING(PrintEpollEvent(evd, evts & (~wait.watch)));

            // Check if there are any events that would be removed.
            // If there are no removed events watched (for example, when
            // only new events are being added to existing socket),
            // there's nothing to remove, but might be something to update.
            if (removable)
            {
                d.removeExcessEvents(wait, evts);
            }

            // Update the watch configuration, including edge
            wait.watch = evts;
            wait.edge = et_evts;

            // Now it should look exactly like newly added
            // and the state is also updated
            HLOGC(dlog.Debug, log << "srt_epoll_update_usock: UPDATED E" << eid << " for @" << u << " +" << evd.str());
        }
        else
        {
            IF_HEAVY_LOGGING(PrintEpollEvent(evd, evts));
            HLOGC(dlog.Debug, log << "srt_epoll_update_usock: ADDED E" << eid << " for @" << u << " " << evd.str());
        }

        const int newstate = wait.watch & wait.state;
        if (newstate)
        {
            d.addEventNotice(wait, u, newstate);
        }
    }
    else if (edgeTriggered)
    {
        LOGC(dlog.Error, log << "srt_epoll_update_usock: Specified only SRT_EPOLL_ET flag, but no event flag. Error.");
        throw CUDTException(MJ_NOTSUP, MN_INVAL);
    }
    else
    {
        // Update with no events means to remove subscription
        HLOGC(dlog.Debug, log << "srt_epoll_update_usock: REMOVED E" << eid << " socket @" << u);
        d.removeSubscription(u);
    }
    return 0;
}

int CEPoll::update_ssock(const int eid, const SYSSOCKET& s, const int* events)
{
   ScopedLock pg(m_EPollLock);

   map<int, CEPollDesc>::iterator p = m_mPolls.find(eid);
   if (p == m_mPolls.end())
      throw CUDTException(MJ_NOTSUP, MN_EIDINVAL);

#ifdef LINUX
   epoll_event ev;
   memset(&ev, 0, sizeof(epoll_event));

   if (NULL == events)
      ev.events = EPOLLIN | EPOLLOUT | EPOLLERR;
   else
   {
      ev.events = 0;
      if (*events & SRT_EPOLL_IN)
         ev.events |= EPOLLIN;
      if (*events & SRT_EPOLL_OUT)
         ev.events |= EPOLLOUT;
      if (*events & SRT_EPOLL_ERR)
         ev.events |= EPOLLERR;
   }

   ev.data.fd = s;
   if (::epoll_ctl(p->second.m_iLocalID, EPOLL_CTL_MOD, s, &ev) < 0)
      throw CUDTException();
#elif defined(BSD) || defined(OSX) || (TARGET_OS_IOS == 1) || (TARGET_OS_TV == 1)
   struct kevent ke[2];
   int num = 0;

   //
   // Since I don't know what was set before
   // Just clear out both read and write
   //
   EV_SET(&ke[0], s, EVFILT_READ, EV_DELETE, 0, 0, NULL);
   kevent(p->second.m_iLocalID, ke, 1, NULL, 0, NULL);
   EV_SET(&ke[0], s, EVFILT_WRITE, EV_DELETE, 0, 0, NULL);
   kevent(p->second.m_iLocalID, ke, 1, NULL, 0, NULL);
   if (NULL == events)
   {
      EV_SET(&ke[num++], s, EVFILT_READ, EV_ADD, 0, 0, NULL);
      EV_SET(&ke[num++], s, EVFILT_WRITE, EV_ADD, 0, 0, NULL);
   }
   else
   {
      if (*events & SRT_EPOLL_IN)
      {
         EV_SET(&ke[num++], s, EVFILT_READ, EV_ADD, 0, 0, NULL);
      }
      if (*events & SRT_EPOLL_OUT)
      {
         EV_SET(&ke[num++], s, EVFILT_WRITE, EV_ADD, 0, 0, NULL);
      }
   }
   if (kevent(p->second.m_iLocalID, ke, num, NULL, 0, NULL) < 0)
      throw CUDTException();
#else

   // fake use 'events' to prevent warning. Remove when implemented.
   (void)events;
   (void)s;

#endif
// Assuming add is used if not inserted
//   p->second.m_sLocals.insert(s);

   return 0;
}

int CEPoll::setflags(const int eid, int32_t flags)
{
    ScopedLock pg(m_EPollLock);
    map<int, CEPollDesc>::iterator p = m_mPolls.find(eid);
    if (p == m_mPolls.end())
        throw CUDTException(MJ_NOTSUP, MN_EIDINVAL);
    CEPollDesc& ed = p->second;

    int32_t oflags = ed.flags();

    if (flags == -1)
        return oflags;

    if (flags == 0)
    {
        ed.clr_flags(~int32_t());
    }
    else
    {
        ed.set_flags(flags);
    }

    return oflags;
}

int CEPoll::uwait(const int eid, SRT_EPOLL_EVENT* fdsSet, int fdsSize, int64_t msTimeOut)
{
    // It is allowed to call this function witn fdsSize == 0
    // and therefore also NULL fdsSet. This will then only report
    // the number of ready sockets, just without information which.
    if (fdsSize < 0 || (fdsSize > 0 && !fdsSet))
        throw CUDTException(MJ_NOTSUP, MN_INVAL);

    steady_clock::time_point entertime = steady_clock::now();

    while (true)
    {
        {
            ScopedLock pg(m_EPollLock);
            map<int, CEPollDesc>::iterator p = m_mPolls.find(eid);
            if (p == m_mPolls.end())
                throw CUDTException(MJ_NOTSUP, MN_EIDINVAL);
            CEPollDesc& ed = p->second;

            if (!ed.flags(SRT_EPOLL_ENABLE_EMPTY) && ed.watch_empty())
            {
                // Empty EID is not allowed, report error.
                throw CUDTException(MJ_NOTSUP, MN_EEMPTY);
            }

            if (ed.flags(SRT_EPOLL_ENABLE_OUTPUTCHECK) && (fdsSet == NULL || fdsSize == 0))
            {
                // Empty EID is not allowed, report error.
                throw CUDTException(MJ_NOTSUP, MN_INVAL);
            }

            if (!ed.m_sLocals.empty())
            {
                // XXX Add error log
                // uwait should not be used with EIDs subscribed to system sockets
                throw CUDTException(MJ_NOTSUP, MN_INVAL);
            }

            int total = 0; // This is a list, so count it during iteration
            CEPollDesc::enotice_t::iterator i = ed.enotice_begin();
            while (i != ed.enotice_end())
            {
                int pos = total; // previous past-the-end position
                ++total;

                if (total > fdsSize)
                    break;

                fdsSet[pos] = *i;

                ed.checkEdge(i++); // NOTE: potentially deletes `i`
            }
            if (total)
                return total;
        }

        if ((msTimeOut >= 0) && (count_microseconds(srt::sync::steady_clock::now() - entertime) >= msTimeOut * int64_t(1000)))
            break; // official wait does: throw CUDTException(MJ_AGAIN, MN_XMTIMEOUT, 0);

        CGlobEvent::waitForEvent();
    }

    return 0;
}

int CEPoll::wait(const int eid, set<SRTSOCKET>* readfds, set<SRTSOCKET>* writefds, int64_t msTimeOut, set<SYSSOCKET>* lrfds, set<SYSSOCKET>* lwfds)
{
    // if all fields is NULL and waiting time is infinite, then this would be a deadlock
    if (!readfds && !writefds && !lrfds && !lwfds && (msTimeOut < 0))
        throw CUDTException(MJ_NOTSUP, MN_INVAL, 0);

    // Clear these sets in case the app forget to do it.
    if (readfds) readfds->clear();
    if (writefds) writefds->clear();
    if (lrfds) lrfds->clear();
    if (lwfds) lwfds->clear();

    int total = 0;

    srt::sync::steady_clock::time_point entertime = srt::sync::steady_clock::now();
    while (true)
    {
        {
            ScopedLock epollock(m_EPollLock);

            map<int, CEPollDesc>::iterator p = m_mPolls.find(eid);
            if (p == m_mPolls.end())
            {
                LOGC(mglog.Error, log << "EID:" << eid << " INVALID.");
                throw CUDTException(MJ_NOTSUP, MN_EIDINVAL);
            }

            CEPollDesc& ed = p->second;

            if (!ed.flags(SRT_EPOLL_ENABLE_EMPTY) && ed.watch_empty() && ed.m_sLocals.empty())
            {
                // Empty EID is not allowed, report error.
                //throw CUDTException(MJ_NOTSUP, MN_INVAL);
                LOGC(mglog.Error, log << "EID:" << eid << " no sockets to check, this would deadlock");
                throw CUDTException(MJ_NOTSUP, MN_EEMPTY, 0);
            }

            if (ed.flags(SRT_EPOLL_ENABLE_OUTPUTCHECK))
            {
                // Empty report is not allowed, report error.
                if (!ed.m_sLocals.empty() && (!lrfds || !lwfds))
                    throw CUDTException(MJ_NOTSUP, MN_INVAL);

                if (!ed.watch_empty() && (!readfds || !writefds))
                    throw CUDTException(MJ_NOTSUP, MN_INVAL);
            }

            IF_HEAVY_LOGGING(int total_noticed = 0);
            IF_HEAVY_LOGGING(ostringstream debug_sockets);
            // Sockets with exceptions are returned to both read and write sets.
            for (CEPollDesc::enotice_t::iterator it = ed.enotice_begin(), it_next = it; it != ed.enotice_end(); it = it_next)
            {
                ++it_next;
                IF_HEAVY_LOGGING(++total_noticed);
                if (readfds && ((it->events & SRT_EPOLL_IN) || (it->events & SRT_EPOLL_ERR)))
                {
                    if (readfds->insert(it->fd).second)
                        ++total;
                }

                if (writefds && ((it->events & SRT_EPOLL_OUT) || (it->events & SRT_EPOLL_ERR)))
                {
                    if (writefds->insert(it->fd).second)
                        ++total;
                }

                IF_HEAVY_LOGGING(debug_sockets << " " << it->fd << ":"
                        << IF_DIRNAME(it->events, SRT_EPOLL_IN, "R")
                        << IF_DIRNAME(it->events, SRT_EPOLL_OUT, "W")
                        << IF_DIRNAME(it->events, SRT_EPOLL_ERR, "E"));

                if (ed.checkEdge(it)) // NOTE: potentially erases 'it'.
                {
                    IF_HEAVY_LOGGING(debug_sockets << "!");
                }
            }

            HLOGC(mglog.Debug, log << "CEPoll::wait: REPORTED " << total << "/" << total_noticed
                    << debug_sockets.str());

            if (lrfds || lwfds)
            {
#ifdef LINUX
                const int max_events = ed.m_sLocals.size();
                epoll_event ev[max_events];
                int nfds = ::epoll_wait(ed.m_iLocalID, ev, max_events, 0);

                IF_HEAVY_LOGGING(const int prev_total = total);
                for (int i = 0; i < nfds; ++ i)
                {
                    if ((NULL != lrfds) && (ev[i].events & EPOLLIN))
                    {
                        lrfds->insert(ev[i].data.fd);
                        ++ total;
                    }
                    if ((NULL != lwfds) && (ev[i].events & EPOLLOUT))
                    {
                        lwfds->insert(ev[i].data.fd);
                        ++ total;
                    }
                }
                HLOGC(mglog.Debug, log << "CEPoll::wait: LINUX: picking up " << (total - prev_total)  << " ready fds.");

#elif defined(BSD) || defined(OSX) || (TARGET_OS_IOS == 1) || (TARGET_OS_TV == 1)
                struct timespec tmout = {0, 0};
                const int max_events = ed.m_sLocals.size();
                struct kevent ke[max_events];

                int nfds = kevent(ed.m_iLocalID, NULL, 0, ke, max_events, &tmout);
                IF_HEAVY_LOGGING(const int prev_total = total);

                for (int i = 0; i < nfds; ++ i)
                {
                    if ((NULL != lrfds) && (ke[i].filter == EVFILT_READ))
                    {
                        lrfds->insert(ke[i].ident);
                        ++ total;
                    }
                    if ((NULL != lwfds) && (ke[i].filter == EVFILT_WRITE))
                    {
                        lwfds->insert(ke[i].ident);
                        ++ total;
                    }
                }

                HLOGC(mglog.Debug, log << "CEPoll::wait: Darwin/BSD: picking up " << (total - prev_total)  << " ready fds.");

#else
                //currently "select" is used for all non-Linux platforms.
                //faster approaches can be applied for specific systems in the future.

                //"select" has a limitation on the number of sockets
                int max_fd = 0;

                fd_set rqreadfds;
                fd_set rqwritefds;
                FD_ZERO(&rqreadfds);
                FD_ZERO(&rqwritefds);

                for (set<SYSSOCKET>::const_iterator i = ed.m_sLocals.begin(); i != ed.m_sLocals.end(); ++ i)
                {
                    if (lrfds)
                        FD_SET(*i, &rqreadfds);
                    if (lwfds)
                        FD_SET(*i, &rqwritefds);
                    if ((int)*i > max_fd)
                        max_fd = *i;
                }

                IF_HEAVY_LOGGING(const int prev_total = total);
                timeval tv;
                tv.tv_sec = 0;
                tv.tv_usec = 0;
                if (::select(max_fd + 1, &rqreadfds, &rqwritefds, NULL, &tv) > 0)
                {
                    for (set<SYSSOCKET>::const_iterator i = ed.m_sLocals.begin(); i != ed.m_sLocals.end(); ++ i)
                    {
                        if (lrfds && FD_ISSET(*i, &rqreadfds))
                        {
                            lrfds->insert(*i);
                            ++ total;
                        }
                        if (lwfds && FD_ISSET(*i, &rqwritefds))
                        {
                            lwfds->insert(*i);
                            ++ total;
                        }
                    }
                }

                HLOGC(mglog.Debug, log << "CEPoll::wait: select(otherSYS): picking up " << (total - prev_total)  << " ready fds.");
#endif
            }

        } // END-LOCK: m_EPollLock

        HLOGC(mglog.Debug, log << "CEPoll::wait: Total of " << total << " READY SOCKETS");

        if (total > 0)
            return total;

        if ((msTimeOut >= 0) && (count_microseconds(srt::sync::steady_clock::now() - entertime) >= msTimeOut * int64_t(1000)))
        {
            HLOGC(mglog.Debug, log << "EID:" << eid << ": TIMEOUT.");
            throw CUDTException(MJ_AGAIN, MN_XMTIMEOUT, 0);
        }

        const bool wait_signaled ATR_UNUSED = CGlobEvent::waitForEvent();
        HLOGC(mglog.Debug, log << "CEPoll::wait: EVENT WAITING: "
            << (wait_signaled ? "TRIGGERED" : "CHECKPOINT"));
    }

    return 0;
}

int CEPoll::swait(CEPollDesc& d, map<SRTSOCKET, int>& st, int64_t msTimeOut, bool report_by_exception)
{
    {
        ScopedLock lg (m_EPollLock);
        if (!d.flags(SRT_EPOLL_ENABLE_EMPTY) && d.watch_empty() && msTimeOut < 0)
        {
            // no socket is being monitored, this may be a deadlock
            LOGC(mglog.Error, log << "EID:" << d.m_iID << " no sockets to check, this would deadlock");
            if (report_by_exception)
                throw CUDTException(MJ_NOTSUP, MN_EEMPTY, 0);
            return -1;
        }
    }

    st.clear();

    steady_clock::time_point entertime = steady_clock::now();
    while (true)
    {
        {
            // Not extracting separately because this function is
            // for internal use only and we state that the eid could
            // not be deleted or changed the target CEPollDesc in the
            // meantime.

            // Here we only prevent the pollset be updated simultaneously
            // with unstable reading. 
            ScopedLock lg (m_EPollLock);

            if (!d.flags(SRT_EPOLL_ENABLE_EMPTY) && d.watch_empty())
            {
                // Empty EID is not allowed, report error.
                throw CUDTException(MJ_NOTSUP, MN_EEMPTY);
            }

            if (!d.m_sLocals.empty())
            {
                // XXX Add error log
                // uwait should not be used with EIDs subscribed to system sockets
                throw CUDTException(MJ_NOTSUP, MN_INVAL);
            }

            bool empty = d.enotice_empty();

            if (!empty || msTimeOut == 0)
            {
                IF_HEAVY_LOGGING(ostringstream singles);
                // If msTimeOut == 0, it means that we need the information
                // immediately, we don't want to wait. Therefore in this case
                // report also when none is ready.
                int total = 0; // This is a list, so count it during iteration
                CEPollDesc::enotice_t::iterator i = d.enotice_begin();
                while (i != d.enotice_end())
                {
                    ++total;
                    st[i->fd] = i->events;
                    IF_HEAVY_LOGGING(singles << "@" << i->fd << ":");
                    IF_HEAVY_LOGGING(PrintEpollEvent(singles, i->events, i->parent->edgeOnly()));
                    const bool edged ATR_UNUSED = d.checkEdge(i++); // NOTE: potentially deletes `i`
                    IF_HEAVY_LOGGING(singles << (edged ? "<^> " : " "));
                }

                // Logging into 'singles' because it notifies as to whether
                // the edge-triggered event has been cleared
                HLOGC(dlog.Debug, log << "E" << d.m_iID << " rdy=" << total << ": "
                        << singles.str()
                        << " TRACKED: " << d.DisplayEpollWatch());
                return total;
            }
            // Don't report any updates because this check happens
            // extremely often.
        }

        if ((msTimeOut >= 0) && ((steady_clock::now() - entertime) >= microseconds_from(msTimeOut * int64_t(1000))))
        {
            HLOGC(mglog.Debug, log << "EID:" << d.m_iID << ": TIMEOUT.");
            if (report_by_exception)
                throw CUDTException(MJ_AGAIN, MN_XMTIMEOUT, 0);
            return 0; // meaning "none is ready"
        }

        CGlobEvent::waitForEvent();
    }

    return 0;
}

int CEPoll::release(const int eid)
{
   ScopedLock pg(m_EPollLock);

   map<int, CEPollDesc>::iterator i = m_mPolls.find(eid);
   if (i == m_mPolls.end())
      throw CUDTException(MJ_NOTSUP, MN_EIDINVAL);

   #ifdef LINUX
   // release local/system epoll descriptor
   ::close(i->second.m_iLocalID);
   #elif defined(BSD) || defined(OSX) || (TARGET_OS_IOS == 1) || (TARGET_OS_TV == 1)
   ::close(i->second.m_iLocalID);
   #endif

   m_mPolls.erase(i);

   return 0;
}


int CEPoll::update_events(const SRTSOCKET& uid, std::set<int>& eids, const int events, const bool enable)
{
    // As event flags no longer contain only event types, check now.
    if ((events & ~SRT_EPOLL_EVENTTYPES) != 0)
    {
        LOGC(dlog.Fatal, log << "epoll/update: IPE: 'events' parameter shall not contain special flags!");
        return -1; // still, ignored.
    }

    vector<int> lost;

    IF_HEAVY_LOGGING(ostringstream debug);
    IF_HEAVY_LOGGING(debug << "epoll/update: @" << uid << " " << (enable ? "+" : "-"));
    IF_HEAVY_LOGGING(PrintEpollEvent(debug, events));

    ScopedLock pg (m_EPollLock);
    for (set<int>::iterator i = eids.begin(); i != eids.end(); ++ i)
    {
        map<int, CEPollDesc>::iterator p = m_mPolls.find(*i);
        if (p == m_mPolls.end())
        {
            HLOGC(dlog.Note, log << "epoll/update: E" << *i << " was deleted in the meantime");
            // EID invalid, though still present in the socket's subscriber list
            // (dangling in the socket). Postpone to fix the subscruption and continue.
            lost.push_back(*i);
            continue;
        }

        CEPollDesc& ed = p->second;

        // Check if this EID is subscribed for this socket.
        CEPollDesc::Wait* pwait = ed.watch_find(uid);
        if (!pwait)
        {
            // As this is mapped in the socket's data, it should be impossible.
            LOGC(dlog.Error, log << "epoll/update: IPE: update struck E"
                    << (*i) << " which is NOT SUBSCRIBED to @" << uid);
            continue;
        }

        IF_HEAVY_LOGGING(string tracking = "TRACKING: " + ed.DisplayEpollWatch());
        // compute new states

        // New state to be set into the permanent state
        const int newstate = enable ? pwait->state | events // SET event bits if enable
                              : pwait->state & (~events); // CLEAR event bits

        // compute states changes!
        int changes = pwait->state ^ newstate; // oldState XOR newState
        if (!changes)
        {
            HLOGC(dlog.Debug, log << debug.str() << ": E" << (*i)
                    << tracking << " NOT updated: no changes");
            continue; // no changes!
        }
        // assign new state
        pwait->state = newstate;
        // filter change relating what is watching
        changes &= pwait->watch;
        if (!changes)
        {
            HLOGC(dlog.Debug, log << debug.str() << ": E" << (*i)
                    << tracking << " NOT updated: not subscribed");
            continue; // no change watching
        }
        // set events changes!

        // This function will update the notice object associated with
        // the given events, that is:
        // - if enable, it will set event flags, possibly in a new notice object
        // - if !enable, it will clear event flags, possibly remove notice if resulted in 0
        ed.updateEventNotice(*pwait, uid, events, enable);

        HLOGC(dlog.Debug, log << debug.str() << ": E" << (*i)
                << " TRACKING: " << ed.DisplayEpollWatch());
    }

    for (vector<int>::iterator i = lost.begin(); i != lost.end(); ++ i)
        eids.erase(*i);

    return 0;
}

// Debug use only.
#if ENABLE_HEAVY_LOGGING
static ostream& PrintEpollEvent(ostream& os, int events, int et_events)
{
    static pair<int, const char*> const namemap [] = {
        make_pair(SRT_EPOLL_IN, "R"),
        make_pair(SRT_EPOLL_OUT, "W"),
        make_pair(SRT_EPOLL_ERR, "E"),
        make_pair(SRT_EPOLL_UPDATE, "U")
    };

    int N = Size(namemap);

    for (int i = 0; i < N; ++i)
    {
        if (events & namemap[i].first)
        {
            os << "[";
            if (et_events & namemap[i].first)
                os << "^";
            os << namemap[i].second << "]";
        }
    }

    return os;
}

string DisplayEpollResults(const std::map<SRTSOCKET, int>& sockset)
{
    typedef map<SRTSOCKET, int> fmap_t;
    ostringstream os;
    for (fmap_t::const_iterator i = sockset.begin(); i != sockset.end(); ++i)
    {
        os << "@" << i->first << ":";
        PrintEpollEvent(os, i->second);
        os << " ";
    }

    return os.str();
}

string CEPollDesc::DisplayEpollWatch()
{
    ostringstream os;
    for (ewatch_t::const_iterator i = m_USockWatchState.begin(); i != m_USockWatchState.end(); ++i)
    {
        os << "@" << i->first << ":";
        PrintEpollEvent(os, i->second.watch, i->second.edge);
        os << " ";
    }

    return os.str();
}

<<<<<<< HEAD
void SrtEPollEventHandler::update_handler(SRTSOCKET sid, SRT_EV_OPT et, bool state)
{
    m_EPoll.update_events(sid, m_sPollID, epollfor(et), state);
}

void SrtEPollEventHandler::commit_handler(SRTSOCKET)
{
    CGlobEvent::triggerEvent();
}

void SrtEPollEventHandler::addEPoll(const int eid)
{
    enterCS(m_EPoll.m_EPollLock);
    m_sPollID.insert(eid);
    leaveCS(m_EPoll.m_EPollLock);

    SRT_EV_OPT opt = m_parent->getEventFlags();
    if (opt)
        update(m_parent->id(), opt, true);
}

void SrtEPollEventHandler::removeEPollEvents(const int eid)
{
    // clear IO events notifications;
    // since this happens after the epoll ID has been removed, they cannot be set again
    set<int> remove;
    remove.insert(eid);
    m_EPoll.update_events(m_parent->id(), remove, SRT_EPOLL_IN | SRT_EPOLL_OUT, false);
}

void SrtEPollEventHandler::removeEPollID(const int eid)
{
    enterCS(m_EPoll.m_EPollLock);
    m_sPollID.erase(eid);
    leaveCS(m_EPoll.m_EPollLock);
}

int SrtEPollEventHandler::remove_entity(const int eid)
{
    removeEPollEvents(eid);

    int no_events = 0;
    int ret = m_EPoll.update_usock(eid, m_parent->id(), &no_events);

    removeEPollID(eid);

    return ret;
}

void SrtEPollEventHandler::close(SRTSOCKET sid)
{
    int no_events = 0;
    for (set<int>::iterator i = m_sPollID.begin(); i != m_sPollID.end(); ++i)
    {
        HLOGC(dlog.Debug, log << "close: CLEARING subscription on E" << (*i) << " of @" << sid);
        m_EPoll.update_usock(*i, sid, &no_events);
        HLOGC(dlog.Debug, log << "close: removing E" << (*i) << " from back-subscribers of @" << sid);
    }
}

#endif
=======
#endif
>>>>>>> 06d3c75f
<|MERGE_RESOLUTION|>--- conflicted
+++ resolved
@@ -964,7 +964,6 @@
     return os.str();
 }
 
-<<<<<<< HEAD
 void SrtEPollEventHandler::update_handler(SRTSOCKET sid, SRT_EV_OPT et, bool state)
 {
     m_EPoll.update_events(sid, m_sPollID, epollfor(et), state);
@@ -1025,7 +1024,4 @@
     }
 }
 
-#endif
-=======
-#endif
->>>>>>> 06d3c75f
+#endif