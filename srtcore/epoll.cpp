--- conflicted
+++ resolved
@@ -118,28 +118,6 @@
    return desc.m_iID;
 }
 
-<<<<<<< HEAD
-int CEPoll::add_usock(const int eid, const SRTSOCKET& u, const int* events)
-{
-   CGuard pg(m_EPollLock, "EPoll");
-
-   map<int, CEPollDesc>::iterator p = m_mPolls.find(eid);
-   if (p == m_mPolls.end())
-      throw CUDTException(MJ_NOTSUP, MN_EIDINVAL);
-
-   if (!events || (*events & SRT_EPOLL_IN))
-      p->second.m_sUDTSocksIn.insert(u);
-   if (!events || (*events & SRT_EPOLL_OUT))
-      p->second.m_sUDTSocksOut.insert(u);
-   // Connecting timeout not signalled without EPOLL_ERR 
-   if (!events || (*events & SRT_EPOLL_ERR))
-      p->second.m_sUDTSocksEx.insert(u);
-
-   return 0;
-}
-
-=======
->>>>>>> 10f4721b
 int CEPoll::add_ssock(const int eid, const SYSSOCKET& s, const int* events)
 {
    CGuard pg(m_EPollLock, "EPoll");
@@ -241,43 +219,6 @@
 // Need this to atomically modify polled events (ex: remove write/keep read)
 int CEPoll::update_usock(const int eid, const SRTSOCKET& u, const int* events)
 {
-<<<<<<< HEAD
-   CGuard pg(m_EPollLock, "EPoll");
-
-   map<int, CEPollDesc>::iterator p = m_mPolls.find(eid);
-   if (p == m_mPolls.end())
-      throw CUDTException(MJ_NOTSUP, MN_EIDINVAL);
-
-   if (!events || (*events & SRT_EPOLL_IN))
-      p->second.m_sUDTSocksIn.insert(u);
-   else
-   {
-      p->second.m_sUDTSocksIn.erase(u);
-      /*
-      * We are no longer interested in this event from this socket
-      * If some are up, they will unblock EPoll forever.
-      * Clear them.
-      */
-      p->second.m_sUDTReads.erase(u);
-   }
-
-   if (!events || (*events & SRT_EPOLL_OUT))
-      p->second.m_sUDTSocksOut.insert(u);
-   else
-   {
-      p->second.m_sUDTSocksOut.erase(u);
-      p->second.m_sUDTWrites.erase(u);
-   }
-   if (!events || (*events & SRT_EPOLL_ERR))
-      p->second.m_sUDTSocksEx.insert(u);
-   else
-   {
-      p->second.m_sUDTSocksEx.erase(u);
-      p->second.m_sUDTExcepts.erase(u);
-   }
-
-   return 0;
-=======
     CGuard pg(m_EPollLock, "EPoll");
 
     map<int, CEPollDesc>::iterator p = m_mPolls.find(eid);
@@ -313,7 +254,6 @@
         p->second.removeSubscription(u);
     }
     return 0;
->>>>>>> 10f4721b
 }
 
 int CEPoll::update_ssock(const int eid, const SYSSOCKET& s, const int* events)
@@ -663,6 +603,7 @@
         map<int, CEPollDesc>::iterator p = m_mPolls.find(*i);
         if (p == m_mPolls.end())
         {
+            HLOGC(dlog.Note, log << "epoll/update: EID " << *i << " was deleted in the meantime");
             // EID invalid, though still present in the socket's subscriber list
             // (dangling in the socket). Postpone to fix the subscruption and continue.
             lost.push_back(*i);
@@ -671,30 +612,6 @@
 
         CEPollDesc& ed = p->second;
 
-<<<<<<< HEAD
-   vector<int> lost;
-   for (set<int>::iterator i = eids.begin(); i != eids.end(); ++ i)
-   {
-      p = m_mPolls.find(*i);
-      if (p == m_mPolls.end())
-      {
-         LOGC(dlog.Error, log << "epoll/update: EID " << *i << " was deleted in the meantime");
-         lost.push_back(*i);
-      }
-      else
-      {
-         if ((events & SRT_EPOLL_IN) != 0)
-            update_epoll_sets(uid, p->second.m_sUDTSocksIn, p->second.m_sUDTReads, enable);
-         if ((events & SRT_EPOLL_OUT) != 0)
-            update_epoll_sets(uid, p->second.m_sUDTSocksOut, p->second.m_sUDTWrites, enable);
-         if ((events & SRT_EPOLL_ERR) != 0)
-            update_epoll_sets(uid, p->second.m_sUDTSocksEx, p->second.m_sUDTExcepts, enable);
-      }
-   }
-
-   for (vector<int>::iterator i = lost.begin(); i != lost.end(); ++ i)
-      eids.erase(*i);
-=======
         // Check if this EID is subscribed for this socket.
         CEPollDesc::Wait* pwait = ed.watch_find(uid);
         if (!pwait)
@@ -702,7 +619,6 @@
             // As this is mapped in the socket's data, it should be impossible.
             continue;
         }
->>>>>>> 10f4721b
 
         // compute new states
 
