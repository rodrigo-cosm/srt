/*
 * SRT - Secure, Reliable, Transport
 * Copyright (c) 2018 Haivision Systems Inc.
 * 
 * This Source Code Form is subject to the terms of the Mozilla Public
 * License, v. 2.0. If a copy of the MPL was not distributed with this
 * file, You can obtain one at http://mozilla.org/MPL/2.0/.
 * 
 */

/*****************************************************************************
Copyright (c) 2001 - 2011, The Board of Trustees of the University of Illinois.
All rights reserved.

Redistribution and use in source and binary forms, with or without
modification, are permitted provided that the following conditions are
met:

* Redistributions of source code must retain the above
  copyright notice, this list of conditions and the
  following disclaimer.

* Redistributions in binary form must reproduce the
  above copyright notice, this list of conditions
  and the following disclaimer in the documentation
  and/or other materials provided with the distribution.

* Neither the name of the University of Illinois
  nor the names of its contributors may be used to
  endorse or promote products derived from this
  software without specific prior written permission.

THIS SOFTWARE IS PROVIDED BY THE COPYRIGHT HOLDERS AND CONTRIBUTORS "AS
IS" AND ANY EXPRESS OR IMPLIED WARRANTIES, INCLUDING, BUT NOT LIMITED TO,
THE IMPLIED WARRANTIES OF MERCHANTABILITY AND FITNESS FOR A PARTICULAR
PURPOSE ARE DISCLAIMED. IN NO EVENT SHALL THE COPYRIGHT OWNER OR
CONTRIBUTORS BE LIABLE FOR ANY DIRECT, INDIRECT, INCIDENTAL, SPECIAL,
EXEMPLARY, OR CONSEQUENTIAL DAMAGES (INCLUDING, BUT NOT LIMITED TO,
PROCUREMENT OF SUBSTITUTE GOODS OR SERVICES; LOSS OF USE, DATA, OR
PROFITS; OR BUSINESS INTERRUPTION) HOWEVER CAUSED AND ON ANY THEORY OF
LIABILITY, WHETHER IN CONTRACT, STRICT LIABILITY, OR TORT (INCLUDING
NEGLIGENCE OR OTHERWISE) ARISING IN ANY WAY OUT OF THE USE OF THIS
SOFTWARE, EVEN IF ADVISED OF THE POSSIBILITY OF SUCH DAMAGE.
*****************************************************************************/

/*****************************************************************************
written by
   Yunhong Gu, last updated 01/01/2011
modified by
   Haivision Systems Inc.
*****************************************************************************/

#define SRT_IMPORT_EVENT
#include "platform_sys.h"

#include <algorithm>
#include <cerrno>
#include <cstring>
#include <iterator>

#include "common.h"
#include "epoll.h"
#include "logging.h"
#include "udt.h"
#include "logging.h"

using namespace std;
using namespace srt::sync;

#if ENABLE_HEAVY_LOGGING
static void PrintEpollEvent(ostream& os, int events);
#endif

namespace srt_logging
{
    extern Logger dlog, mglog;
}

using namespace srt_logging;

#if ENABLE_HEAVY_LOGGING
#define IF_DIRNAME(tested, flag, name) (tested & flag ? name : "")
#endif

CEPoll::CEPoll():
m_iIDSeed(0)
{
<<<<<<< HEAD
   createMutex(m_EPollLock, "EPoll");
=======
>>>>>>> 3923aa24
}

CEPoll::~CEPoll()
{
<<<<<<< HEAD
   releaseMutex(m_EPollLock);
=======
>>>>>>> 3923aa24
}

int CEPoll::create()
{
   CGuard pg (m_EPollLock);

   if (++ m_iIDSeed >= 0x7FFFFFFF)
      m_iIDSeed = 0;

   // Check if an item already exists. Should not ever happen.
   if (m_mPolls.find(m_iIDSeed) != m_mPolls.end())
       throw CUDTException(MJ_SETUP, MN_NONE);

   int localid = 0;

   #ifdef LINUX
   localid = epoll_create(1024);
   /* Possible reasons of -1 error:
EMFILE: The per-user limit on the number of epoll instances imposed by /proc/sys/fs/epoll/max_user_instances was encountered.
ENFILE: The system limit on the total number of open files has been reached.
ENOMEM: There was insufficient memory to create the kernel object.
       */
   if (localid < 0)
      throw CUDTException(MJ_SETUP, MN_NONE, errno);
   #elif defined(BSD) || defined(OSX) || (TARGET_OS_IOS == 1) || (TARGET_OS_TV == 1)
   localid = kqueue();
   if (localid < 0)
      throw CUDTException(MJ_SETUP, MN_NONE, errno);
   #else
   // on Solaris, use /dev/poll
   // on Windows, select
   #endif

   pair<map<int, CEPollDesc>::iterator, bool> res = m_mPolls.insert(make_pair(m_iIDSeed, CEPollDesc(m_iIDSeed, localid)));
   if (!res.second)  // Insertion failed (no memory?)
       throw CUDTException(MJ_SETUP, MN_NONE);

   return m_iIDSeed;
}

int CEPoll::add_ssock(const int eid, const SYSSOCKET& s, const int* events)
{
   CGuard pg (m_EPollLock);

   map<int, CEPollDesc>::iterator p = m_mPolls.find(eid);
   if (p == m_mPolls.end())
      throw CUDTException(MJ_NOTSUP, MN_EIDINVAL);

#ifdef LINUX
   epoll_event ev;
   memset(&ev, 0, sizeof(epoll_event));

   if (NULL == events)
      ev.events = EPOLLIN | EPOLLOUT | EPOLLERR;
   else
   {
      ev.events = 0;
      if (*events & SRT_EPOLL_IN)
         ev.events |= EPOLLIN;
      if (*events & SRT_EPOLL_OUT)
         ev.events |= EPOLLOUT;
      if (*events & SRT_EPOLL_ERR)
         ev.events |= EPOLLERR;
   }

   ev.data.fd = s;
   if (::epoll_ctl(p->second.m_iLocalID, EPOLL_CTL_ADD, s, &ev) < 0)
      throw CUDTException();
#elif defined(BSD) || defined(OSX) || (TARGET_OS_IOS == 1) || (TARGET_OS_TV == 1)
   struct kevent ke[2];
   int num = 0;

   if (NULL == events)
   {
      EV_SET(&ke[num++], s, EVFILT_READ, EV_ADD, 0, 0, NULL);
      EV_SET(&ke[num++], s, EVFILT_WRITE, EV_ADD, 0, 0, NULL);
   }
   else
   {
      if (*events & SRT_EPOLL_IN)
      {
         EV_SET(&ke[num++], s, EVFILT_READ, EV_ADD, 0, 0, NULL);
      }
      if (*events & SRT_EPOLL_OUT)
      {
         EV_SET(&ke[num++], s, EVFILT_WRITE, EV_ADD, 0, 0, NULL);
      }
   }
   if (kevent(p->second.m_iLocalID, ke, num, NULL, 0, NULL) < 0)
      throw CUDTException();
#else

#ifdef _MSC_VER
// Microsoft Visual Studio doesn't support the #warning directive - nonstandard anyway.
// Use #pragma message with the same text.
// All other compilers should be ok :)
#pragma message("WARNING: Unsupported system for epoll. The epoll_add_ssock() API call won't work on this platform.")
#else
#warning "Unsupported system for epoll. The epoll_add_ssock() API call won't work on this platform."
#endif

#endif

   p->second.m_sLocals.insert(s);

   return 0;
}

int CEPoll::remove_ssock(const int eid, const SYSSOCKET& s)
{
   CGuard pg (m_EPollLock);

   map<int, CEPollDesc>::iterator p = m_mPolls.find(eid);
   if (p == m_mPolls.end())
      throw CUDTException(MJ_NOTSUP, MN_EIDINVAL);

#ifdef LINUX
   epoll_event ev;  // ev is ignored, for compatibility with old Linux kernel only.
   if (::epoll_ctl(p->second.m_iLocalID, EPOLL_CTL_DEL, s, &ev) < 0)
      throw CUDTException();
#elif defined(BSD) || defined(OSX) || (TARGET_OS_IOS == 1) || (TARGET_OS_TV == 1)
   struct kevent ke;

   //
   // Since I don't know what was set before
   // Just clear out both read and write
   //
   EV_SET(&ke, s, EVFILT_READ, EV_DELETE, 0, 0, NULL);
   kevent(p->second.m_iLocalID, &ke, 1, NULL, 0, NULL);
   EV_SET(&ke, s, EVFILT_WRITE, EV_DELETE, 0, 0, NULL);
   kevent(p->second.m_iLocalID, &ke, 1, NULL, 0, NULL);
#endif

   p->second.m_sLocals.erase(s);

   return 0;
}

// Need this to atomically modify polled events (ex: remove write/keep read)
int CEPoll::update_usock(const int eid, const SRTSOCKET& u, const int* events)
{
    CGuard pg (m_EPollLock);

    map<int, CEPollDesc>::iterator p = m_mPolls.find(eid);
    if (p == m_mPolls.end())
        throw CUDTException(MJ_NOTSUP, MN_EIDINVAL);

    CEPollDesc& d = p->second;

    int32_t evts = events ? *events : uint32_t(SRT_EPOLL_IN | SRT_EPOLL_OUT | SRT_EPOLL_ERR);
    bool edgeTriggered = evts & SRT_EPOLL_ET;
    evts &= ~SRT_EPOLL_ET;
    if (evts)
    {
        pair<CEPollDesc::ewatch_t::iterator, bool> iter_new = d.addWatch(u, evts, edgeTriggered);
        CEPollDesc::Wait& wait = iter_new.first->second;
        if (!iter_new.second)
        {
            // The object exists. We only are certain about the `u`
            // parameter, but others are probably unchanged. Change them
            // forcefully and take out notices that are no longer valid.
            const int removable = wait.watch & ~evts;

            // Check if there are any events that would be removed.
            // If there are no removed events watched (for example, when
            // only new events are being added to existing socket),
            // there's nothing to remove, but might be something to update.
            if (removable)
            {
                d.removeExcessEvents(wait, evts);
            }

            // Update the watch configuration, including edge
            wait.watch = evts;
            if (edgeTriggered)
                wait.edge = evts;

            // Now it should look exactly like newly added
            // and the state is also updated
        }

        const int newstate = wait.watch & wait.state;
        if (newstate)
        {
            d.addEventNotice(wait, u, newstate);
        }
    }
    else if (edgeTriggered)
    {
        // Specified only SRT_EPOLL_ET flag, but no event flag. Error.
        throw CUDTException(MJ_NOTSUP, MN_INVAL);
    }
    else
    {
        // Update with no events means to remove subscription
        d.removeSubscription(u);
    }
    return 0;
}

int CEPoll::update_ssock(const int eid, const SYSSOCKET& s, const int* events)
{
   CGuard pg (m_EPollLock);

   map<int, CEPollDesc>::iterator p = m_mPolls.find(eid);
   if (p == m_mPolls.end())
      throw CUDTException(MJ_NOTSUP, MN_EIDINVAL);

#ifdef LINUX
   epoll_event ev;
   memset(&ev, 0, sizeof(epoll_event));

   if (NULL == events)
      ev.events = EPOLLIN | EPOLLOUT | EPOLLERR;
   else
   {
      ev.events = 0;
      if (*events & SRT_EPOLL_IN)
         ev.events |= EPOLLIN;
      if (*events & SRT_EPOLL_OUT)
         ev.events |= EPOLLOUT;
      if (*events & SRT_EPOLL_ERR)
         ev.events |= EPOLLERR;
   }

   ev.data.fd = s;
   if (::epoll_ctl(p->second.m_iLocalID, EPOLL_CTL_MOD, s, &ev) < 0)
      throw CUDTException();
#elif defined(BSD) || defined(OSX) || (TARGET_OS_IOS == 1) || (TARGET_OS_TV == 1)
   struct kevent ke[2];
   int num = 0;

   //
   // Since I don't know what was set before
   // Just clear out both read and write
   //
   EV_SET(&ke[0], s, EVFILT_READ, EV_DELETE, 0, 0, NULL);
   kevent(p->second.m_iLocalID, ke, 1, NULL, 0, NULL);
   EV_SET(&ke[0], s, EVFILT_WRITE, EV_DELETE, 0, 0, NULL);
   kevent(p->second.m_iLocalID, ke, 1, NULL, 0, NULL);
   if (NULL == events)
   {
      EV_SET(&ke[num++], s, EVFILT_READ, EV_ADD, 0, 0, NULL);
      EV_SET(&ke[num++], s, EVFILT_WRITE, EV_ADD, 0, 0, NULL);
   }
   else
   {
      if (*events & SRT_EPOLL_IN)
      {
         EV_SET(&ke[num++], s, EVFILT_READ, EV_ADD, 0, 0, NULL);
      }
      if (*events & SRT_EPOLL_OUT)
      {
         EV_SET(&ke[num++], s, EVFILT_WRITE, EV_ADD, 0, 0, NULL);
      }
   }
   if (kevent(p->second.m_iLocalID, ke, num, NULL, 0, NULL) < 0)
      throw CUDTException();
#endif
// Assuming add is used if not inserted
//   p->second.m_sLocals.insert(s);

   return 0;
}

int CEPoll::setflags(const int eid, int32_t flags)
{
    CGuard pg (m_EPollLock);
    map<int, CEPollDesc>::iterator p = m_mPolls.find(eid);
    if (p == m_mPolls.end())
        throw CUDTException(MJ_NOTSUP, MN_EIDINVAL);
    CEPollDesc& ed = p->second;

    int32_t oflags = ed.flags();

    if (flags == -1)
        return oflags;

    if (flags == 0)
    {
        ed.clr_flags(~int32_t());
    }
    else
    {
        ed.set_flags(flags);
    }

    return oflags;
}

int CEPoll::uwait(const int eid, SRT_EPOLL_EVENT* fdsSet, int fdsSize, int64_t msTimeOut)
{
    // It is allowed to call this function witn fdsSize == 0
    // and therefore also NULL fdsSet. This will then only report
    // the number of ready sockets, just without information which.
    if (fdsSize < 0 || (fdsSize > 0 && !fdsSet))
        throw CUDTException(MJ_NOTSUP, MN_INVAL);

    steady_clock::time_point entertime = steady_clock::now();

    while (true)
    {
        {
            CGuard pg (m_EPollLock);
            map<int, CEPollDesc>::iterator p = m_mPolls.find(eid);
            if (p == m_mPolls.end())
                throw CUDTException(MJ_NOTSUP, MN_EIDINVAL);
            CEPollDesc& ed = p->second;

            if (!ed.flags(SRT_EPOLL_ENABLE_EMPTY) && ed.watch_empty())
            {
                // Empty EID is not allowed, report error.
                throw CUDTException(MJ_NOTSUP, MN_INVAL);
            }

            if (ed.flags(SRT_EPOLL_ENABLE_OUTPUTCHECK) && (fdsSet == NULL || fdsSize == 0))
            {
                // Empty EID is not allowed, report error.
                throw CUDTException(MJ_NOTSUP, MN_INVAL);
            }

            if (!ed.m_sLocals.empty())
            {
                // XXX Add error log
                // uwait should not be used with EIDs subscribed to system sockets
                throw CUDTException(MJ_NOTSUP, MN_INVAL);
            }

            int total = 0; // This is a list, so count it during iteration
            CEPollDesc::enotice_t::iterator i = ed.enotice_begin();
            while (i != ed.enotice_end())
            {
                int pos = total; // previous past-the-end position
                ++total;

                if (total > fdsSize)
                    break;

                fdsSet[pos] = *i;

                ed.checkEdge(i++); // NOTE: potentially deletes `i`
            }
            if (total)
                return total;
        }

        if ((msTimeOut >= 0) && (count_microseconds(srt::sync::steady_clock::now() - entertime) >= msTimeOut * int64_t(1000)))
            break; // official wait does: throw CUDTException(MJ_AGAIN, MN_XMTIMEOUT, 0);

        CTimer::waitForEvent();
    }

    return 0;
}

int CEPoll::wait(const int eid, set<SRTSOCKET>* readfds, set<SRTSOCKET>* writefds, int64_t msTimeOut, set<SYSSOCKET>* lrfds, set<SYSSOCKET>* lwfds)
{
    // if all fields is NULL and waiting time is infinite, then this would be a deadlock
    if (!readfds && !writefds && !lrfds && !lwfds && (msTimeOut < 0))
        throw CUDTException(MJ_NOTSUP, MN_INVAL, 0);

    // Clear these sets in case the app forget to do it.
    if (readfds) readfds->clear();
    if (writefds) writefds->clear();
    if (lrfds) lrfds->clear();
    if (lwfds) lwfds->clear();

    int total = 0;

    srt::sync::steady_clock::time_point entertime = srt::sync::steady_clock::now();
    while (true)
    {
        {
            CGuard epollock (m_EPollLock);

            map<int, CEPollDesc>::iterator p = m_mPolls.find(eid);
            if (p == m_mPolls.end())
            {
                throw CUDTException(MJ_NOTSUP, MN_EIDINVAL);
            }

            CEPollDesc& ed = p->second;

            if (!ed.flags(SRT_EPOLL_ENABLE_EMPTY) && ed.watch_empty() && ed.m_sLocals.empty())
            {
                // Empty EID is not allowed, report error.
                throw CUDTException(MJ_NOTSUP, MN_INVAL);
            }

            if (ed.flags(SRT_EPOLL_ENABLE_OUTPUTCHECK))
            {
                // Empty report is not allowed, report error.
                if (!ed.m_sLocals.empty() && (!lrfds || !lwfds))
                    throw CUDTException(MJ_NOTSUP, MN_INVAL);

                if (!ed.watch_empty() && (!readfds || !writefds))
                    throw CUDTException(MJ_NOTSUP, MN_INVAL);
            }

            IF_HEAVY_LOGGING(int total_noticed = 0);
            IF_HEAVY_LOGGING(ostringstream debug_sockets);
            // Sockets with exceptions are returned to both read and write sets.
            for (CEPollDesc::enotice_t::iterator it = ed.enotice_begin(), it_next = it; it != ed.enotice_end(); it = it_next)
            {
                ++it_next;
                IF_HEAVY_LOGGING(++total_noticed);
                if (readfds && ((it->events & SRT_EPOLL_IN) || (it->events & SRT_EPOLL_ERR)))
                {
                    if (readfds->insert(it->fd).second)
                        ++total;
                }

                if (writefds && ((it->events & SRT_EPOLL_OUT) || (it->events & SRT_EPOLL_ERR)))
                {
                    if (writefds->insert(it->fd).second)
                        ++total;
                }

                IF_HEAVY_LOGGING(debug_sockets << " " << it->fd << ":"
                        << IF_DIRNAME(it->events, SRT_EPOLL_IN, "R")
                        << IF_DIRNAME(it->events, SRT_EPOLL_OUT, "W")
                        << IF_DIRNAME(it->events, SRT_EPOLL_ERR, "E"));

                if (ed.checkEdge(it)) // NOTE: potentially erases 'it'.
                {
                    IF_HEAVY_LOGGING(debug_sockets << "!");
                }
            }

            HLOGC(mglog.Debug, log << "CEPoll::wait: REPORTED " << total << "/" << total_noticed
                    << debug_sockets.str());

            if (lrfds || lwfds)
            {
#ifdef LINUX
                const int max_events = ed.m_sLocals.size();
                epoll_event ev[max_events];
                int nfds = ::epoll_wait(ed.m_iLocalID, ev, max_events, 0);

                IF_HEAVY_LOGGING(const int prev_total = total);
                for (int i = 0; i < nfds; ++ i)
                {
                    if ((NULL != lrfds) && (ev[i].events & EPOLLIN))
                    {
                        lrfds->insert(ev[i].data.fd);
                        ++ total;
                    }
                    if ((NULL != lwfds) && (ev[i].events & EPOLLOUT))
                    {
                        lwfds->insert(ev[i].data.fd);
                        ++ total;
                    }
                }
                HLOGC(mglog.Debug, log << "CEPoll::wait: LINUX: picking up " << (total - prev_total)  << " ready fds.");

#elif defined(BSD) || defined(OSX) || (TARGET_OS_IOS == 1) || (TARGET_OS_TV == 1)
                struct timespec tmout = {0, 0};
                const int max_events = ed.m_sLocals.size();
                struct kevent ke[max_events];

                int nfds = kevent(ed.m_iLocalID, NULL, 0, ke, max_events, &tmout);
                IF_HEAVY_LOGGING(const int prev_total = total);

                for (int i = 0; i < nfds; ++ i)
                {
                    if ((NULL != lrfds) && (ke[i].filter == EVFILT_READ))
                    {
                        lrfds->insert(ke[i].ident);
                        ++ total;
                    }
                    if ((NULL != lwfds) && (ke[i].filter == EVFILT_WRITE))
                    {
                        lwfds->insert(ke[i].ident);
                        ++ total;
                    }
                }

                HLOGC(mglog.Debug, log << "CEPoll::wait: Darwin/BSD: picking up " << (total - prev_total)  << " ready fds.");

#else
                //currently "select" is used for all non-Linux platforms.
                //faster approaches can be applied for specific systems in the future.

                //"select" has a limitation on the number of sockets
                int max_fd = 0;

                fd_set rqreadfds;
                fd_set rqwritefds;
                FD_ZERO(&rqreadfds);
                FD_ZERO(&rqwritefds);

                for (set<SYSSOCKET>::const_iterator i = ed.m_sLocals.begin(); i != ed.m_sLocals.end(); ++ i)
                {
                    if (lrfds)
                        FD_SET(*i, &rqreadfds);
                    if (lwfds)
                        FD_SET(*i, &rqwritefds);
                    if ((int)*i > max_fd)
                        max_fd = *i;
                }

                IF_HEAVY_LOGGING(const int prev_total = total);
                timeval tv;
                tv.tv_sec = 0;
                tv.tv_usec = 0;
                if (::select(max_fd + 1, &rqreadfds, &rqwritefds, NULL, &tv) > 0)
                {
                    for (set<SYSSOCKET>::const_iterator i = ed.m_sLocals.begin(); i != ed.m_sLocals.end(); ++ i)
                    {
                        if (lrfds && FD_ISSET(*i, &rqreadfds))
                        {
                            lrfds->insert(*i);
                            ++ total;
                        }
                        if (lwfds && FD_ISSET(*i, &rqwritefds))
                        {
                            lwfds->insert(*i);
                            ++ total;
                        }
                    }
                }

                HLOGC(mglog.Debug, log << "CEPoll::wait: select(otherSYS): picking up " << (total - prev_total)  << " ready fds.");
#endif
            }

        } // END-LOCK: m_EPollLock

        HLOGC(mglog.Debug, log << "CEPoll::wait: Total of " << total << " READY SOCKETS");

        if (total > 0)
            return total;

        if ((msTimeOut >= 0) && (count_microseconds(srt::sync::steady_clock::now() - entertime) >= msTimeOut * int64_t(1000)))
        {
            HLOGC(mglog.Debug, log << "EID:" << eid << ": TIMEOUT.");
            throw CUDTException(MJ_AGAIN, MN_XMTIMEOUT, 0);
        }

        CTimer::EWait wt ATR_UNUSED = CTimer::waitForEvent();
        HLOGC(mglog.Debug, log << "CEPoll::wait: EVENT WAITING: "
            << (wt == CTimer::WT_TIMEOUT ? "CHECKPOINT" : wt == CTimer::WT_EVENT ? "TRIGGERED" : "ERROR"));
    }

    return 0;
}

int CEPoll::release(const int eid)
{
   CGuard pg (m_EPollLock);

   map<int, CEPollDesc>::iterator i = m_mPolls.find(eid);
   if (i == m_mPolls.end())
      throw CUDTException(MJ_NOTSUP, MN_EIDINVAL);

   #ifdef LINUX
   // release local/system epoll descriptor
   ::close(i->second.m_iLocalID);
   #elif defined(BSD) || defined(OSX) || (TARGET_OS_IOS == 1) || (TARGET_OS_TV == 1)
   ::close(i->second.m_iLocalID);
   #endif

   m_mPolls.erase(i);

   return 0;
}


int CEPoll::update_events(const SRTSOCKET& uid, std::set<int>& eids, const int events, const bool enable)
{
    vector<int> lost;

    CGuard pg (m_EPollLock);
    for (set<int>::iterator i = eids.begin(); i != eids.end(); ++ i)
    {
        map<int, CEPollDesc>::iterator p = m_mPolls.find(*i);
        if (p == m_mPolls.end())
        {
            HLOGC(dlog.Note, log << "epoll/update: EID " << *i << " was deleted in the meantime");
            // EID invalid, though still present in the socket's subscriber list
            // (dangling in the socket). Postpone to fix the subscruption and continue.
            lost.push_back(*i);
            continue;
        }

        CEPollDesc& ed = p->second;

        // Check if this EID is subscribed for this socket.
        CEPollDesc::Wait* pwait = ed.watch_find(uid);
        if (!pwait)
        {
            // As this is mapped in the socket's data, it should be impossible.
            continue;
        }

        // compute new states

        // New state to be set into the permanent state
        const int newstate = enable ? pwait->state | events // SET event bits if enable
                              : pwait->state & (~events); // CLEAR event bits

        // compute states changes!
        int changes = pwait->state ^ newstate; // oldState XOR newState
        if (!changes)
            continue; // no changes!
        // assign new state
        pwait->state = newstate;
        // filter change relating what is watching
        changes &= pwait->watch;
        if (!changes)
            continue; // no change watching
        // set events changes!

        // This function will update the notice object associated with
        // the given events, that is:
        // - if enable, it will set event flags, possibly in a new notice object
        // - if !enable, it will clear event flags, possibly remove notice if resulted in 0
        ed.updateEventNotice(*pwait, uid, events, enable);
    }

    for (vector<int>::iterator i = lost.begin(); i != lost.end(); ++ i)
        eids.erase(*i);

    return 0;
}

// Debug use only.
#if ENABLE_HEAVY_LOGGING
static void PrintEpollEvent(ostream& os, int events)
{
    static pair<int, string> namemap [] = {
        make_pair(SRT_EPOLL_IN, "[R]"),
        make_pair(SRT_EPOLL_OUT, "[W]"),
        make_pair(SRT_EPOLL_ERR, "[E]")
    };

    int N = Size(namemap);

    for (int i = 0; i < N; ++i)
    {
        if (events & namemap[i].first)
            os << namemap[i].second;
    }
}

string DisplayEpollResults(const std::map<SRTSOCKET, int>& sockset)
{
    typedef map<SRTSOCKET, int> fmap_t;
    ostringstream os;
    for (fmap_t::const_iterator i = sockset.begin(); i != sockset.end(); ++i)
    {
        os << "@" << i->first << ":";
        PrintEpollEvent(os, i->second);
        os << " ";
    }

    return os.str();
}

string CEPollDesc::DisplayEpollWatch()
{
    ostringstream os;
    for (ewatch_t::const_iterator i = m_USockWatchState.begin(); i != m_USockWatchState.end(); ++i)
    {
        os << "@" << i->first << ":";
        PrintEpollEvent(os, i->second.watch);
        os << " ";
    }

    return os.str();
}

#endif
<|MERGE_RESOLUTION|>--- conflicted
+++ resolved
@@ -85,18 +85,11 @@
 CEPoll::CEPoll():
 m_iIDSeed(0)
 {
-<<<<<<< HEAD
    createMutex(m_EPollLock, "EPoll");
-=======
->>>>>>> 3923aa24
 }
 
 CEPoll::~CEPoll()
 {
-<<<<<<< HEAD
-   releaseMutex(m_EPollLock);
-=======
->>>>>>> 3923aa24
 }
 
 int CEPoll::create()
