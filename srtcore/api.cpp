/*
 * SRT - Secure, Reliable, Transport
 * Copyright (c) 2018 Haivision Systems Inc.
 * 
 * This Source Code Form is subject to the terms of the Mozilla Public
 * License, v. 2.0. If a copy of the MPL was not distributed with this
 * file, You can obtain one at http://mozilla.org/MPL/2.0/.
 * 
 */

/*****************************************************************************
Copyright (c) 2001 - 2011, The Board of Trustees of the University of Illinois.
All rights reserved.

Redistribution and use in source and binary forms, with or without
modification, are permitted provided that the following conditions are
met:

* Redistributions of source code must retain the above
  copyright notice, this list of conditions and the
  following disclaimer.

* Redistributions in binary form must reproduce the
  above copyright notice, this list of conditions
  and the following disclaimer in the documentation
  and/or other materials provided with the distribution.

* Neither the name of the University of Illinois
  nor the names of its contributors may be used to
  endorse or promote products derived from this
  software without specific prior written permission.

THIS SOFTWARE IS PROVIDED BY THE COPYRIGHT HOLDERS AND CONTRIBUTORS "AS
IS" AND ANY EXPRESS OR IMPLIED WARRANTIES, INCLUDING, BUT NOT LIMITED TO,
THE IMPLIED WARRANTIES OF MERCHANTABILITY AND FITNESS FOR A PARTICULAR
PURPOSE ARE DISCLAIMED. IN NO EVENT SHALL THE COPYRIGHT OWNER OR
CONTRIBUTORS BE LIABLE FOR ANY DIRECT, INDIRECT, INCIDENTAL, SPECIAL,
EXEMPLARY, OR CONSEQUENTIAL DAMAGES (INCLUDING, BUT NOT LIMITED TO,
PROCUREMENT OF SUBSTITUTE GOODS OR SERVICES; LOSS OF USE, DATA, OR
PROFITS; OR BUSINESS INTERRUPTION) HOWEVER CAUSED AND ON ANY THEORY OF
LIABILITY, WHETHER IN CONTRACT, STRICT LIABILITY, OR TORT (INCLUDING
NEGLIGENCE OR OTHERWISE) ARISING IN ANY WAY OUT OF THE USE OF THIS
SOFTWARE, EVEN IF ADVISED OF THE POSSIBILITY OF SUCH DAMAGE.
*****************************************************************************/

/*****************************************************************************
written by
   Yunhong Gu, last updated 07/09/2011
modified by
   Haivision Systems Inc.
*****************************************************************************/

#include "platform_sys.h"

#include <exception>
#include <stdexcept>
#include <typeinfo>
#include <iterator>
#include <vector>

#include <cstring>
#include "utilities.h"
#include "netinet_any.h"
#include "api.h"
#include "core.h"
#include "epoll.h"
#include "logging.h"
#include "threadname.h"
#include "srt.h"
#include "udt.h"

#ifdef _WIN32
   #include <win/wintime.h>
#endif

#ifdef _MSC_VER
   #pragma warning(error: 4530)
#endif

using namespace std;
using namespace srt_logging;
using namespace srt::sync;
extern LogConfig srt_logger_config;


void CUDTSocket::construct()
{
   m_IncludedGroup = NULL;
   m_IncludedIter = CUDTGroup::gli_NULL();
   setupMutex(m_AcceptLock, "Accept");
   setupCond(m_AcceptCond, "Accept");
   setupMutex(m_ControlLock, "Control");
}

CUDTSocket::~CUDTSocket()
{

   delete m_pUDT;
   m_pUDT = NULL;

   delete m_pQueuedSockets;
   delete m_pAcceptSockets;

   releaseMutex(m_AcceptLock);
   releaseCond(m_AcceptCond);
   releaseMutex(m_ControlLock);
}


SRT_SOCKSTATUS CUDTSocket::getStatus()
{
    // TTL in CRendezvousQueue::updateConnStatus() will set m_bConnecting to false.
    // Although m_Status is still SRTS_CONNECTING, the connection is in fact to be closed due to TTL expiry.
    // In this case m_bConnected is also false. Both checks are required to avoid hitting
    // a regular state transition from CONNECTING to CONNECTED.

    if (m_pUDT->m_bBroken)
        return SRTS_BROKEN;

    // Connecting timed out
    if ((m_Status == SRTS_CONNECTING) && !m_pUDT->m_bConnecting && !m_pUDT->m_bConnected)
        return SRTS_BROKEN;

    return m_Status;
}

void CUDTSocket::makeShutdown()
{
    if (m_IncludedGroup)
    {
        HLOGC(mglog.Debug, log << "@" << m_SocketID << " IS MEMBER OF $" << m_IncludedGroup->id() << " - REMOVING FROM GROUP");
        removeFromGroup();
    }

    HLOGC(mglog.Debug, log << "@" << m_SocketID << " CLOSING AS SOCKET");
    m_pUDT->closeInternal();
}

void CUDTSocket::makeClosed()
{
    m_pUDT->m_bBroken = true;
    makeShutdown();
    m_Status = SRTS_CLOSED;
    m_tsClosureTimeStamp = steady_clock::now();
}

bool CUDTSocket::readReady()
{
    if (m_pUDT->m_bConnected && m_pUDT->m_pRcvBuffer->isRcvDataReady())
        return true;
    if (m_pUDT->m_bListening)
    {
        return m_pQueuedSockets->size() > 0;
    }

    return broken();
}

bool CUDTSocket::writeReady()
{
    return (m_pUDT->m_bConnected
                && (m_pUDT->m_pSndBuffer->getCurrBufSize() < m_pUDT->m_iSndBufSize))
        || broken();
}

bool CUDTSocket::broken()
{
    return m_pUDT->m_bBroken || !m_pUDT->m_bConnected;
}

////////////////////////////////////////////////////////////////////////////////

CUDTUnited::CUDTUnited():
m_Sockets(),
m_GlobControlLock(),
m_IDLock(),
m_mMultiplexer(),
m_MultiplexerLock(),
m_pCache(NULL),
m_bClosing(false),
m_GCStopCond(),
m_InitLock(),
m_iInstanceCount(0),
m_bGCStatus(false),
m_ClosedSockets()
{
   // Socket ID MUST start from a random value
   // Note. Don't use CTimer here, because s_UDTUnited is a static instance of CUDTUnited
   // with dynamic initialization (calling this constructor), while CTimer has
   // a static member s_ullCPUFrequency with dynamic initialization.
   // The order of initialization is not guaranteed.
   timeval t;

   gettimeofday(&t, 0);
   srand((unsigned int)t.tv_usec);

   const double rand1_0 = double(rand())/RAND_MAX;

   m_SocketIDGenerator = 1 + int(MAX_SOCKET_VAL * rand1_0);
   m_SocketIDGenerator_init = m_SocketIDGenerator;

   setupMutex(m_GlobControlLock, "GlobControl");
   setupMutex(m_IDLock, "ID");
   setupMutex(m_InitLock, "Init");

   m_pCache = new CCache<CInfoBlock>;
}

CUDTUnited::~CUDTUnited()
{
    // Call it if it wasn't called already.
    // This will happen at the end of main() of the application,
    // when the user didn't call srt_cleanup().
    if (m_bGCStatus)
    {
        cleanup();
    }

    releaseMutex(m_GlobControlLock);
    releaseMutex(m_IDLock);
    releaseMutex(m_InitLock);

    delete m_pCache;
}

std::string CUDTUnited::CONID(SRTSOCKET sock)
{
    if ( sock == 0 )
        return "";

    std::ostringstream os;
    os << "@" << sock << ":";
    return os.str();
}

int CUDTUnited::startup()
{
   CGuard gcinit(m_InitLock);

   if (m_iInstanceCount++ > 0)
      return 1;

   // Global initialization code
#ifdef _WIN32
   WORD wVersionRequested;
   WSADATA wsaData;
   wVersionRequested = MAKEWORD(2, 2);

   if (0 != WSAStartup(wVersionRequested, &wsaData))
      throw CUDTException(MJ_SETUP, MN_NONE,  WSAGetLastError());
#endif

   PacketFilter::globalInit();

   if (m_bGCStatus)
      return 1;

   m_bClosing = false;

<<<<<<< HEAD
   {
       ThreadName tn("SRT:GC");
       pthread_create(&m_GCThread, NULL, garbageCollect, this);

   }
=======
   setupMutex(m_GCStopLock, "GCStop");
   setupCond(m_GCStopCond, "GCStop");
   if (!StartThread(m_GCThread, garbageCollect, this, "SRT:GC"))
      return -1;
>>>>>>> 0e2201af

   m_bGCStatus = true;

   return 0;
}

int CUDTUnited::cleanup()
{
   CGuard gcinit(m_InitLock);

   if (--m_iInstanceCount > 0)
      return 0;

   if (!m_bGCStatus)
      return 0;

   m_bClosing = true;
   HLOGC(mglog.Debug, log << "GarbageCollector: thread EXIT");
   // NOTE: we can do relaxed signaling here because
   // waiting on m_GCStopCond has a 1-second timeout,
   // after which the m_bClosing flag is cheched, which
   // is set here above. Worst case secenario, this
   // pthread_join() call will block for 1 second.
   CSync::signal_relaxed(m_GCStopCond);
   m_GCThread.join();

   // XXX There's some weird bug here causing this
   // to hangup on Windows. This might be either something
   // bigger, or some problem in pthread-win32. As this is
   // the application cleanup section, this can be temporarily
   // tolerated with simply exit the application without cleanup,
   // counting on that the system will take care of it anyway.
#ifndef _WIN32
   releaseCond(m_GCStopCond);
#endif

   m_bGCStatus = false;

   // Global destruction code
#ifdef _WIN32
   WSACleanup();
#endif

   return 0;
}

SRTSOCKET CUDTUnited::generateSocketID(bool for_group)
{
    CGuard guard(m_IDLock);

    int sockval = m_SocketIDGenerator - 1;

    // First problem: zero-value should be avoided by various reasons.

    if (sockval <= 0)
    {
        // We have a rollover on the socket value, so
        // definitely we haven't made the Columbus mistake yet.
        m_SocketIDGenerator = MAX_SOCKET_VAL-1;
    }

    // Check all sockets if any of them has this value.
    // Socket IDs are begin created this way:
    //
    //                              Initial random
    //                              |
    //                             |
    //                            |
    //                           |
    // ...
    // The only problem might be if the number rolls over
    // and reaches the same value from the opposite side.
    // This is still a valid socket value, but this time
    // we have to check, which sockets have been used already.
    if ( sockval == m_SocketIDGenerator_init )
    {
        // Mark that since this point on the checks for
        // whether the socket ID is in use must be done.
        m_SocketIDGenerator_init = 0;
    }

    // This is when all socket numbers have been already used once.
    // This may happen after many years of running an application
    // constantly when the connection breaks and gets restored often.
    if ( m_SocketIDGenerator_init == 0 )
    {
        int startval = sockval;
        for (;;) // Roll until an unused value is found
        {
            enterCS(m_GlobControlLock);
            const bool exists = for_group
                ? m_Groups.count(sockval | SRTGROUP_MASK)
                : m_Sockets.count(sockval);
            leaveCS(m_GlobControlLock);

            if (exists)
            {
                // The socket value is in use.
                --sockval;
                if (sockval <= 0)
                    sockval = MAX_SOCKET_VAL-1;

                // Before continuing, check if we haven't rolled back to start again
                // This is virtually impossible, so just make an RTI error.
                if (sockval == startval)
                {
                    // Of course, we don't lack memory, but actually this is so impossible
                    // that a complete memory extinction is much more possible than this.
                    // So treat this rather as a formal fallback for something that "should
                    // never happen". This should make the socket creation functions, from
                    // socket_create and accept, return this error.

                    m_SocketIDGenerator = sockval+1; // so that any next call will cause the same error
                    throw CUDTException(MJ_SYSTEMRES, MN_MEMORY, 0);
                }

                // try again, if this is a free socket
                continue;
            }

            // No socket found, this ID is free to use
            m_SocketIDGenerator = sockval;
            break;
        }
    }
    else
    {
        m_SocketIDGenerator = sockval;
    }

    // The socket value counter remains with the value rolled
    // without the group bit set; only the returned value may have
    // the group bit set.

    if (for_group)
        sockval = m_SocketIDGenerator | SRTGROUP_MASK;
    else
        sockval = m_SocketIDGenerator;

    LOGC(mglog.Debug, log << "generateSocketID: " << (for_group ? "(group)" : "") << ": @" << sockval);

    return sockval;
}

SRTSOCKET CUDTUnited::newSocket(CUDTSocket** pps)
{
   // XXX consider using some replacement of std::unique_ptr
   // so that exceptions will clean up the object without the
   // need for a dedicated code.
   CUDTSocket* ns = NULL;

   try
   {
      ns = new CUDTSocket;
      ns->m_pUDT = new CUDT(ns);
   }
   catch (...)
   {
      delete ns;
      throw CUDTException(MJ_SYSTEMRES, MN_MEMORY, 0);
   }

   try
   {
      ns->m_SocketID = generateSocketID();
   }
   catch (...)
   {
       delete ns;
       throw;
   }
   ns->m_Status = SRTS_INIT;
   ns->m_ListenSocket = 0;
   ns->m_pUDT->m_SocketID = ns->m_SocketID;
   ns->m_pUDT->m_pCache = m_pCache;

   try
   {
      HLOGC(mglog.Debug, log << CONID(ns->m_SocketID)
         << "newSocket: mapping socket "
         << ns->m_SocketID);

      // protect the m_Sockets structure.
      CGuard cs(m_GlobControlLock);
      m_Sockets[ns->m_SocketID] = ns;
   }
   catch (...)
   {
      //failure and rollback
<<<<<<< HEAD
      // XXX Double unlocking??? Check again.
      //CGuard::leaveCS(m_ControlLock);
=======
>>>>>>> 0e2201af
      delete ns;
      ns = NULL;
   }

   if (!ns)
      throw CUDTException(MJ_SYSTEMRES, MN_MEMORY, 0);

    if (pps)
        *pps = ns;

   return ns->m_SocketID;
}

int CUDTUnited::newConnection(const SRTSOCKET listen, const sockaddr_any& peer, const CPacket& hspkt,
        CHandShake& w_hs, int& w_error)
{
   CUDTSocket* ns = NULL;

   w_error = SRT_REJ_IPE;

   // Can't manage this error through an exception because this is
   // running in the listener loop.
   CUDTSocket* ls = locateSocket(listen);
   if (!ls)
   {
       LOGC(mglog.Error, log << "IPE: newConnection by listener socket id=" << listen << " which DOES NOT EXIST.");
       return -1;
   }

   HLOGC(mglog.Debug, log << "newConnection: creating new socket after listener @"
         << listen << " contacted with backlog=" << ls->m_uiBackLog);

   // if this connection has already been processed
   if ((ns = locatePeer(peer, w_hs.m_iID, w_hs.m_iISN)) != NULL)
   {
      if (ns->m_pUDT->m_bBroken)
      {
         // last connection from the "peer" address has been broken
         ns->m_Status = SRTS_CLOSED;
         ns->m_tsClosureTimeStamp = steady_clock::now();

         CGuard acceptcg(ls->m_AcceptLock);
         ls->m_pQueuedSockets->erase(ns->m_SocketID);
         ls->m_pAcceptSockets->erase(ns->m_SocketID);
      }
      else
      {
         // connection already exist, this is a repeated connection request
         // respond with existing HS information
         HLOGC(mglog.Debug, log
               << "newConnection: located a WORKING peer @"
               << w_hs.m_iID << " - ADAPTING.");

         w_hs.m_iISN = ns->m_pUDT->m_iISN;
         w_hs.m_iMSS = ns->m_pUDT->m_iMSS;
         w_hs.m_iFlightFlagSize = ns->m_pUDT->m_iFlightFlagSize;
         w_hs.m_iReqType = URQ_CONCLUSION;
         w_hs.m_iID = ns->m_SocketID;

         return 0;

         //except for this situation a new connection should be started
      }
   }
   else
   {
       HLOGC(mglog.Debug, log << "newConnection: NOT located any peer @"
               << w_hs.m_iID << " - resuming with initial connection.");
   }

   // exceeding backlog, refuse the connection request
   if (ls->m_pQueuedSockets->size() >= ls->m_uiBackLog)
   {
       w_error = SRT_REJ_BACKLOG;
       LOGC(mglog.Note, log << "newConnection: listen backlog=" << ls->m_uiBackLog << " EXCEEDED");
       return -1;
   }

   try
   {
      ns = new CUDTSocket;
      ns->m_pUDT = new CUDT(ns, *(ls->m_pUDT));
      // No need to check the peer, this is the address from which the request has come.
      ns->m_PeerAddr = peer;
   }
   catch (...)
   {
      w_error = SRT_REJ_RESOURCE;
      delete ns;
      LOGC(mglog.Error, log << "IPE: newConnection: unexpected exception (probably std::bad_alloc)");
      return -1;
   }

   ns->m_pUDT->m_RejectReason = SRT_REJ_UNKNOWN; // pre-set a universal value

   try
   {
       ns->m_SocketID = generateSocketID();
   }
   catch (const CUDTException& e)
   {
       LOGF(mglog.Fatal, "newConnection: IPE: all sockets occupied? Last gen=%d", m_SocketIDGenerator);
       // generateSocketID throws exception, which can be naturally handled
       // when the call is derived from the API call, but here it's called
       // internally in response to receiving a handshake. It must be handled
       // here and turned into an erroneous return value.
       delete ns;
       return -1;
   }

   ns->m_ListenSocket = listen;
   ns->m_pUDT->m_SocketID = ns->m_SocketID;
   ns->m_PeerID = w_hs.m_iID;
   ns->m_iISN = w_hs.m_iISN;

   HLOGC(mglog.Debug, log << "newConnection: DATA: lsnid=" << listen
            << " id=" << ns->m_pUDT->m_SocketID
            << " peerid=" << ns->m_pUDT->m_PeerID
            << " ISN=" << ns->m_iISN);

   int error = 0;
   bool should_submit_to_accept = true;

   // Set the error code for all prospective problems below.
   // It won't be interpreted when result was successful.
   w_error = SRT_REJ_RESOURCE;

   // These can throw exception only when the memory allocation failed.
   // CUDT::connect() translates exception into CUDTException.
   // CUDT::open() may only throw original std::bad_alloc from new.
   // This is only to make the library extra safe (when your machine lacks
   // memory, it will continue to work, but fail to accept connection).

   try
   {
       // This assignment must happen b4 the call to CUDT::connect() because
       // this call causes sending the SRT Handshake through this socket.
       // Without this mapping the socket cannot be found and therefore
       // the SRT Handshake message would fail.
       HLOGF(mglog.Debug,
               "newConnection: incoming %s, mapping socket %d",
               SockaddrToString(peer).c_str(), ns->m_SocketID);
       {
           CGuard cg(m_GlobControlLock);
           m_Sockets[ns->m_SocketID] = ns;
       }

       // bind to the same addr of listening socket
       ns->m_pUDT->open();
       updateListenerMux(ns, ls);
       if (ls->m_pUDT->m_cbAcceptHook)
       {
           if (!ls->m_pUDT->runAcceptHook(ns->m_pUDT, peer.get(), w_hs, hspkt))
           {
               w_error = ns->m_pUDT->m_RejectReason;

               error = 1;
               goto ERR_ROLLBACK;
           }
       }
       ns->m_pUDT->acceptAndRespond(peer, hspkt, (w_hs));
   }
   catch (...)
   {
       // Extract the error that was set in this new failed entity.
       w_error = ns->m_pUDT->m_RejectReason;
       error = 1;
       goto ERR_ROLLBACK;
   }

   ns->m_Status = SRTS_CONNECTED;

   // copy address information of local node
   // Precisely, what happens here is:
   // - Get the IP address and port from the system database
   ns->m_pUDT->m_pSndQueue->m_pChannel->getSockAddr((ns->m_SelfAddr));
   // - OVERWRITE just the IP address itself by a value taken from piSelfIP
   // (the family is used exactly as the one taken from what has been returned
   // by getsockaddr)
   CIPAddress::pton((ns->m_SelfAddr), ns->m_pUDT->m_piSelfIP, ns->m_SelfAddr.family(), peer);

   // protect the m_Sockets structure.
   enterCS(m_GlobControlLock);
   try
   {
       HLOGF(mglog.Debug, 
               "newConnection: mapping peer %d to that socket (%d)\n",
               ns->m_PeerID, ns->m_SocketID);
       m_PeerRec[ns->getPeerSpec()].insert(ns->m_SocketID);
   }
   catch (...)
   {
      LOGC(mglog.Error, log << "newConnection: error when mapping peer!");
      error = 2;
   }
   leaveCS(m_GlobControlLock);

   if (ns->m_IncludedGroup)
   {
      // XXX this might require another check of group type.
      // For redundancy group, at least, update the status in the group
      CUDTGroup* g = ns->m_IncludedGroup;
      CGuard glock (g->m_GroupLock);
      CUDTGroup::gli_t gi;

      // Check if this is the first socket in the group.
      // If so, give it up to accept, otherwise just do nothing
      // The client will be informed about the newly added connection at the
      // first moment when attempting to get the group status.
      for (gi = g->m_Group.begin(); gi != g->m_Group.end(); ++gi)
      {
         if (gi->laststatus == SRTS_CONNECTED)
         {
            HLOGC(mglog.Debug, log << "Found another connected socket in the group: $"
                  << gi->id << " - socket will be NOT given up for accepting");
            should_submit_to_accept = false;
            break;
         }
      }

      // Update the status in the group so that the next
      // operation can include the socket in the group operation.
      gi = ns->m_IncludedIter;

      HLOGC(mglog.Debug, log << "newConnection(GROUP): Socket @" << ns->m_SocketID << " BELONGS TO $" << g->id()
            << " - will " << (should_submit_to_accept? "" : "NOT ") << "report in accept");
      gi->sndstate = SRT_GST_IDLE;
      gi->rcvstate = SRT_GST_IDLE;
      gi->laststatus = SRTS_CONNECTED;

      if (!g->m_bConnected)
      {
         HLOGC(mglog.Debug, log << "newConnection(GROUP): First socket connected, SETTING GROUP CONNECTED");
         g->m_bConnected = true;
      }

      if (!g->m_listener)
      {
         // Newly created group from the listener, which hasn't yet
         // the listener set.
         g->m_listener = ls;

         // Listen on both first connected socket and continued sockets.
         // This might help with jump-over situations, and in regular continued
         // sockets the IN event won't be reported anyway.
         int listener_modes = SRT_EPOLL_ACCEPT | SRT_EPOLL_UPDATE;
         srt_epoll_add_usock(g->m_RcvEID, ls->m_SocketID, &listener_modes);

         // This listening should be done always when a first connected socket
         // appears as accepted off the listener. This is for the sake of swait() calls
         // inside the group receiving and sending functions so that they get
         // interrupted when a new socket is connected.
      }

      // Add also per-direction subscription for the about-to-be-accepted socket.
      // Both first accepted socket that makes the group-accept and every next
      // socket that adds a new link.
      int read_modes = SRT_EPOLL_IN | SRT_EPOLL_ERR;
      int write_modes = SRT_EPOLL_OUT | SRT_EPOLL_ERR;
      srt_epoll_add_usock(g->m_RcvEID, ns->m_SocketID, &read_modes);
      srt_epoll_add_usock(g->m_SndEID, ns->m_SocketID, &write_modes);

      // With app reader, do not set groupPacketArrival (block the
      // provider array feature completely for now).


      /* SETUP HERE IF NEEDED
         ns->m_pUDT->m_cbPacketArrival.set(ns->m_pUDT, &CUDT::groupPacketArrival);
       */
   }
   else
   {
      HLOGC(mglog.Debug, log << "newConnection: Socket @" << ns->m_SocketID << " is not in a group");
   }

   if (should_submit_to_accept)
   {
      enterCS(ls->m_AcceptLock);
      try
      {
         ls->m_pQueuedSockets->insert(ns->m_SocketID);
      }
      catch (...)
      {
         LOGC(mglog.Error, log << "newConnection: error when queuing socket!");
         error = 3;
      }
      leaveCS(ls->m_AcceptLock);

      HLOGC(mglog.Debug, log << "ACCEPT: new socket @" << ns->m_SocketID << " submitted for acceptance");
      // acknowledge users waiting for new connections on the listening socket
      m_EPoll.update_events(listen, ls->m_pUDT->m_sPollID, SRT_EPOLL_ACCEPT, true);

      CGlobEvent::triggerEvent();

      // XXX the exact value of 'error' is ignored
      if (error > 0)
      {
         goto ERR_ROLLBACK;
      }

      // wake up a waiting accept() call
      CSync::lock_signal(ls->m_AcceptCond, ls->m_AcceptLock);
   }
   else
   {
      HLOGC(mglog.Debug, log << "ACCEPT: new socket @" << ns->m_SocketID
            << " NOT submitted to acceptance, another socket in the group is already connected");
      {
         CGuard cg (ls->m_AcceptLock);
         ls->m_pAcceptSockets->insert(ls->m_pAcceptSockets->end(), ns->m_SocketID);
      }

      // acknowledge INTERNAL users waiting for new connections on the listening socket
      // that are reported when a new socket is connected within an already connected group.
      m_EPoll.update_events(listen, ls->m_pUDT->m_sPollID, SRT_EPOLL_UPDATE, true);
      CGlobEvent::triggerEvent();
   }

ERR_ROLLBACK:
   // XXX the exact value of 'error' is ignored
   if (error > 0)
   {
#if ENABLE_LOGGING
       static const char* why [] = {
           "UNKNOWN ERROR",
           "INTERNAL REJECTION",
           "IPE when mapping a socket",
           "IPE when inserting a socket"
       };
       LOGC(mglog.Warn, log << CONID(ns->m_SocketID) << "newConnection: connection rejected due to: "
               << why[error] << " - " << RequestTypeStr(URQFailure(w_error)));
#endif
      SRTSOCKET id = ns->m_SocketID;
      ns->makeClosed();

      // The mapped socket should be now unmapped to preserve the situation that
      // was in the original UDT code.
      // In SRT additionally the acceptAndRespond() function (it was called probably
      // connect() in UDT code) may fail, in which case this socket should not be
      // further processed and should be removed.
      {
          CGuard cg(m_GlobControlLock);
          m_Sockets.erase(id);
          m_ClosedSockets[id] = ns;
      }

      return -1;
   }

   return 1;
}

// static forwarder
int CUDT::installAcceptHook(SRTSOCKET lsn, srt_listen_callback_fn* hook, void* opaq)
{
    return s_UDTUnited.installAcceptHook(lsn, hook, opaq);
}

int CUDTUnited::installAcceptHook(const SRTSOCKET lsn, srt_listen_callback_fn* hook, void* opaq)
{
    try
    {
        CUDTSocket* s = locateSocket(lsn, ERH_THROW);
        s->m_pUDT->installAcceptHook(hook, opaq);
    }
    catch (CUDTException& e)
    {
        SetThreadLocalError(e);
        return SRT_ERROR;
    }

    return 0;
}

SRT_SOCKSTATUS CUDTUnited::getStatus(const SRTSOCKET u)
{
    // protects the m_Sockets structure
    CGuard cg(m_GlobControlLock);

    sockets_t::const_iterator i = m_Sockets.find(u);

    if (i == m_Sockets.end())
    {
        if (m_ClosedSockets.find(u) != m_ClosedSockets.end())
            return SRTS_CLOSED;

        return SRTS_NONEXIST;
    }
    return i->second->getStatus();
}

int CUDTUnited::bind(CUDTSocket* s, const sockaddr_any& name)
{
   CGuard cg(s->m_ControlLock);

   // cannot bind a socket more than once
   if (s->m_Status != SRTS_INIT)
      throw CUDTException(MJ_NOTSUP, MN_NONE, 0);

   s->m_pUDT->open();
   updateMux(s, name);
   s->m_Status = SRTS_OPENED;

   // copy address information of local node
   s->m_pUDT->m_pSndQueue->m_pChannel->getSockAddr((s->m_SelfAddr));

   return 0;
}

int CUDTUnited::bind(CUDTSocket* s, UDPSOCKET udpsock)
{
   CGuard cg(s->m_ControlLock);

   // cannot bind a socket more than once
   if (s->m_Status != SRTS_INIT)
      throw CUDTException(MJ_NOTSUP, MN_NONE, 0);

   sockaddr_any name;
   socklen_t namelen = sizeof name; // max of inet and inet6

   // This will preset the sa_family as well; the namelen is given simply large
   // enough for any family here.
   if (::getsockname(udpsock, &name.sa, &namelen) == -1)
      throw CUDTException(MJ_NOTSUP, MN_INVAL);

   // Successfully extracted, so update the size
   name.len = namelen;

   s->m_pUDT->open();
   updateMux(s, name, &udpsock);
   s->m_Status = SRTS_OPENED;

   // copy address information of local node
   s->m_pUDT->m_pSndQueue->m_pChannel->getSockAddr((s->m_SelfAddr));

   return 0;
}

int CUDTUnited::listen(const SRTSOCKET u, int backlog)
{
   if (backlog <= 0)
      throw CUDTException(MJ_NOTSUP, MN_INVAL, 0);

   // Don't search for the socket if it's already -1;
   // this never is a valid socket.
   if (u == UDT::INVALID_SOCK)
      throw CUDTException(MJ_NOTSUP, MN_SIDINVAL, 0);

   CUDTSocket* s = locateSocket(u);
   if (!s)
      throw CUDTException(MJ_NOTSUP, MN_SIDINVAL, 0);

   CGuard cg(s->m_ControlLock);

   // NOTE: since now the socket is protected against simultaneous access.
   // In the meantime the socket might have been closed, which means that
   // it could have changed the state. It could be also set listen in another
   // thread, so check it out.

   // do nothing if the socket is already listening
   if (s->m_Status == SRTS_LISTENING)
      return 0;

   // a socket can listen only if is in OPENED status
   if (s->m_Status != SRTS_OPENED)
      throw CUDTException(MJ_NOTSUP, MN_ISUNBOUND, 0);

   // [[using assert(s->m_Status == OPENED)]];

   // listen is not supported in rendezvous connection setup
   if (s->m_pUDT->m_bRendezvous)
      throw CUDTException(MJ_NOTSUP, MN_ISRENDEZVOUS, 0);

   s->m_uiBackLog = backlog;

   try
   {
      s->m_pQueuedSockets = new set<SRTSOCKET>;
      s->m_pAcceptSockets = new set<SRTSOCKET>;
   }
   catch (...)
   {
      delete s->m_pQueuedSockets;
      delete s->m_pAcceptSockets;

      // XXX Translated std::bad_alloc into CUDTException specifying
      // memory allocation failure...
      throw CUDTException(MJ_SYSTEMRES, MN_MEMORY, 0);
   }

   // [[using assert(s->m_Status == OPENED)]]; // (still, unchanged)

   s->m_pUDT->setListenState();  // propagates CUDTException,
                                 // if thrown, remains in OPENED state if so.
   s->m_Status = SRTS_LISTENING;

   return 0;
}

SRTSOCKET CUDTUnited::accept_bond(const SRTSOCKET listeners [], int lsize, int64_t msTimeOut)
{
    CEPollDesc* ed = 0;
    int eid = m_EPoll.create(&ed);

    // Destroy it at return - this function can be interrupted
    // by an exception.
    struct AtReturn
    {
        int eid;
        CUDTUnited* that;
        AtReturn(CUDTUnited* t, int e): eid(e), that(t) {}
        ~AtReturn()
        {
            that->m_EPoll.release(eid);
        }
    } l_ar(this, eid);

    // Subscribe all of listeners for accept
    int events = SRT_EPOLL_ACCEPT;

    for (int i = 0; i < lsize; ++i)
    {
        srt_epoll_add_usock(eid, listeners[i], &events);
    }

    CEPoll::fmap_t st;
    m_EPoll.swait(*ed, (st), msTimeOut, true);

    if (st.empty())
    {
        // Sanity check
        throw CUDTException(MJ_AGAIN, MN_XMTIMEOUT, 0);
    }

    // Theoretically we can have a situation that more than one
    // listener is ready for accept. In this case simply get
    // only the first found.
    int lsn = st.begin()->first;
    sockaddr_storage dummy;
    int outlen = sizeof dummy;
    return accept(lsn, ((sockaddr*)&dummy), (&outlen));
}

SRTSOCKET CUDTUnited::accept(const SRTSOCKET listen, sockaddr* pw_addr, int* pw_addrlen)
{
   if (pw_addr && !pw_addrlen)
      throw CUDTException(MJ_NOTSUP, MN_INVAL, 0);

   CUDTSocket* ls = locateSocket(listen);

   if (ls == NULL)
      throw CUDTException(MJ_NOTSUP, MN_SIDINVAL, 0);

   // the "listen" socket must be in LISTENING status
   if (ls->m_Status != SRTS_LISTENING)
      throw CUDTException(MJ_NOTSUP, MN_NOLISTEN, 0);

   // no "accept" in rendezvous connection setup
   if (ls->m_pUDT->m_bRendezvous)
      throw CUDTException(MJ_NOTSUP, MN_ISRENDEZVOUS, 0);

   SRTSOCKET u = CUDT::INVALID_SOCK;
   bool accepted = false;

   // Set blocking call to true here
   ls->m_pUDT->m_bBlockingCall = ls->m_pUDT->m_bSynRecving;

   // Set this variable to false when exiting this block
   // no matter how exitting was done.
   DestructorVarHook<volatile bool> l_clearBlockingCall(ls->m_pUDT->m_bBlockingCall, false);

   // !!only one conection can be set up each time!!
   while (!accepted)
   {
       CGuard accept_lock(ls->m_AcceptLock);
       CSync accept_sync(ls->m_AcceptCond, accept_lock);

       if ((ls->m_Status != SRTS_LISTENING) || ls->m_pUDT->m_bBroken)
       {
           // This socket has been closed.
           accepted = true;
       }
       else if (ls->m_pQueuedSockets->size() > 0)
       {
           // XXX REFACTORING REQUIRED HERE!
           // Actually this should at best be something like that:
           // set<SRTSOCKET>::iterator b = ls->m_pQueuedSockets->begin();
           // u = *b;
           // ls->m_pQueuedSockets->erase(b);
           // ls->m_pAcceptSockets->insert(u);
           //
           // It is also questionable why m_pQueuedSockets should be of type 'set'.
           // There's no quick-searching capabilities of that container used anywhere except
           // checkBrokenSockets and garbageCollect, which aren't performance-critical,
           // whereas it's mainly used for getting the first element and iterating
           // over elements, which is slow in case of std::set. It's also doubtful
           // as to whether the sorting capability of std::set is properly used;
           // the first is taken here, which is actually the socket with lowest
           // possible descriptor value (as default operator< and ascending sorting
           // used for std::set<SRTSOCKET> where SRTSOCKET=int).
           //
           // Consider using std::list or std::vector here.

           u = *(ls->m_pQueuedSockets->begin());
           ls->m_pAcceptSockets->insert(ls->m_pAcceptSockets->end(), u);
           ls->m_pQueuedSockets->erase(ls->m_pQueuedSockets->begin());
           accepted = true;
       }
       else if (!ls->m_pUDT->m_bSynRecving)
       {
           accepted = true;
       }

       if (!accepted && (ls->m_Status == SRTS_LISTENING))
<<<<<<< HEAD
       {
           timespec locktime;
           uint64_t now = CTimer::getTime();

           // Check for interrupt request every 1s.
           locktime.tv_sec = now/1000000 + 1;
           locktime.tv_nsec = (now% 1000000) * 1000;
           pthread_cond_timedwait(&(ls->m_AcceptCond), &(ls->m_AcceptLock), &locktime);

           volatile bool& intreq = ls->m_pUDT->m_bInterruptRequested;

           if (intreq)
           {
               LOGP(mglog.Debug, "interrupt: INTERRUPT REQUEST CONSUMED, interrupting accept().");
               intreq = false;
               throw CUDTException(MJ_AGAIN, MN_INTREQ, 0);
           }
       }
=======
           accept_sync.wait();
>>>>>>> 0e2201af

       if (ls->m_pQueuedSockets->empty())
           m_EPoll.update_events(listen, ls->m_pUDT->m_sPollID, SRT_EPOLL_ACCEPT, false);
   }

   if (u == CUDT::INVALID_SOCK)
   {
      // non-blocking receiving, no connection available
      if (!ls->m_pUDT->m_bSynRecving)
         throw CUDTException(MJ_AGAIN, MN_RDAVAIL, 0);

      // listening socket is closed
      throw CUDTException(MJ_NOTSUP, MN_NOLISTEN, 0);
   }

   if (pw_addr != NULL && pw_addrlen != NULL)
   {
      CUDTSocket* s = locateSocket(u);
      if (s == NULL)
         throw CUDTException(MJ_NOTSUP, MN_SIDINVAL, 0);

      // Check if LISTENER has the SRTO_GROUPCONNECT flag set,
      // and the already accepted socket has successfully joined
      // the mirror group. If so, RETURN THE GROUP ID, not the socket ID.
      if (ls->m_pUDT->m_OPT_GroupConnect == 1 && s->m_IncludedGroup)
      {
          u = s->m_IncludedGroup->m_GroupID;
          s->core().m_OPT_GroupConnect = 1; // should be derived from ls, but make sure
      }
      else
      {
          // Set properly the SRTO_GROUPCONNECT flag
          s->core().m_OPT_GroupConnect = 0;
      }

      CGuard cg(s->m_ControlLock);

      // Check if the length of the buffer to fill the name in
      // was large enough.
      const int len = s->m_PeerAddr.size();
      if (*pw_addrlen < len)
          throw CUDTException(MJ_NOTSUP, MN_INVAL, 0);

      memcpy((pw_addr), &s->m_PeerAddr, len);
      *pw_addrlen = len;
   }

   return u;
}

int CUDTUnited::connect(SRTSOCKET u, const sockaddr* srcname, const sockaddr* tarname, int namelen)
{
    // Here both srcname and tarname must be specified
    if (!srcname || !tarname || size_t(namelen) < sizeof (sockaddr_in))
    {
        LOGC(mglog.Error, log << "connect(with source): invalid call: srcname="
                << srcname << " tarname=" << tarname << " namelen=" << namelen);
        throw CUDTException(MJ_NOTSUP, MN_INVAL);
    }

    sockaddr_any source_addr(srcname, namelen);
    if (source_addr.len == 0)
        throw CUDTException(MJ_NOTSUP, MN_INVAL, 0);
    sockaddr_any target_addr(tarname, namelen);
    if (target_addr.len == 0)
        throw CUDTException(MJ_NOTSUP, MN_INVAL, 0);

    // Check affiliation of the socket. It's now allowed for it to be
    // a group or socket. For a group, add automatically a socket to
    // the group.
    if (u & SRTGROUP_MASK)
    {
        CUDTGroup* g = locateGroup(u, ERH_THROW);
        // Note: forced_isn is ignored when connecting a group.
        // The group manages the ISN by itself ALWAYS, that is,
        // it's generated anew for the very first socket, and then
        // derived by all sockets in the group.
        SRT_SOCKGROUPCONFIG gd[1] = { srt_prepare_endpoint(srcname, tarname, namelen) };

        // When connecting to exactly one target, only this very target
        // can be returned as a socket, so rewritten back array can be ignored.
        return groupConnect(g, gd, 1);
    }

    CUDTSocket* s = locateSocket(u);
    if (s == NULL)
        throw CUDTException(MJ_NOTSUP, MN_SIDINVAL, 0);

    // For a single socket, just do bind, then connect
    bind(s, source_addr);
    return connectIn(s, target_addr, SRT_SEQNO_NONE);
}

int CUDTUnited::connect(const SRTSOCKET u, const sockaddr* name, int namelen, int32_t forced_isn)
{
    sockaddr_any target_addr(name, namelen);
    if (target_addr.len == 0)
        throw CUDTException(MJ_NOTSUP, MN_INVAL, 0);

    // Check affiliation of the socket. It's now allowed for it to be
    // a group or socket. For a group, add automatically a socket to
    // the group.
    if (u & SRTGROUP_MASK)
    {
        CUDTGroup* g = locateGroup(u, ERH_THROW);

        // Note: forced_isn is ignored when connecting a group.
        // The group manages the ISN by itself ALWAYS, that is,
        // it's generated anew for the very first socket, and then
        // derived by all sockets in the group.
        SRT_SOCKGROUPCONFIG gd[1] = { srt_prepare_endpoint(NULL, name, namelen) };
        return groupConnect(g, gd, 1);
    }

    CUDTSocket* s = locateSocket(u);
    if (!s)
        throw CUDTException(MJ_NOTSUP, MN_SIDINVAL, 0);

    return connectIn(s, target_addr, forced_isn);
}

int CUDTUnited::groupConnect(CUDTGroup* pg, SRT_SOCKGROUPCONFIG* targets, int arraysize)
{
    CUDTGroup& g = *pg;
    // The group must be managed to use srt_connect on it,
    // as it must create particular socket automatically.

    // Non-managed groups can't be "connected" - at best you can connect
    // every socket individually.
    if (!g.managed())
        throw CUDTException(MJ_NOTSUP, MN_INVAL);

    // Check and report errors on data brought in by srt_prepare_endpoint,
    // as the latter function has no possibility to report errors.
    for (int tii = 0; tii < arraysize; ++tii)
    {
        if (targets[tii].srcaddr.ss_family != targets[tii].peeraddr.ss_family)
        {
            LOGC(mglog.Error, log << "srt_connect/group: family differs on source and target address");
            throw CUDTException(MJ_NOTSUP, MN_INVAL);
        }
    }


    // If the open state switched to OPENED, the blocking mode
    // must make it wait for connecting it. Doing connect when the
    // group is already OPENED returns immediately, regardless if the
    // connection is going to later succeed or fail (this will be
    // known in the group state information).
    bool block_new_opened = !g.m_bOpened && g.m_bSynRecving;
    SRTSOCKET retval = -1;

    int eid = -1;
    int connect_modes = SRT_EPOLL_CONNECT | SRT_EPOLL_ERR;
    if (block_new_opened)
    {
        // Create this eid only to block-wait for the first
        // connection.
        eid = srt_epoll_create();
    }

    // Use private map to avoid searching in the
    // overall map.
    map<SRTSOCKET, CUDTSocket*> spawned;

    HLOGC(mglog.Debug, log << "groupConnect: will connect " << arraysize << " links and "
            << (block_new_opened ? "BLOCK until any is ready" : "leave the process in background"));

    for (int tii = 0; tii < arraysize; ++tii)
    {
        sockaddr_any target_addr(targets[tii].peeraddr);
        sockaddr_any source_addr(targets[tii].srcaddr);
        SRTSOCKET& sid_rloc = targets[tii].id;
        int& erc_rloc = targets[tii].errorcode;
        erc_rloc = SRT_SUCCESS; // preinitialized
        HLOGC(mglog.Debug, log << "groupConnect: taking on " << SockaddrToString(targets[tii].peeraddr));

        CUDTSocket* ns = 0;

        // NOTE: After calling newSocket, the socket is mapped into m_Sockets.
        // It must be MANUALLY removed from this list in case we need it deleted.
        SRTSOCKET sid = newSocket(&ns);

        SRT_SocketOptionObject* config = targets[tii].config;

        // XXX Support non-blocking mode:
        // If the group has nonblocking set for connect (SNDSYN),
        // then it must set so on the socket. Then, the connection
        // process is asynchronous. The socket appears first as
        // GST_PENDING state, and only after the socket becomes
        // connected does its status in the group turn into GST_IDLE.

        // Set all options that were requested by the options set on a group
        // prior to connecting.
        string error_reason ATR_UNUSED;
        try
        {
            for (size_t i = 0; i < g.m_config.size(); ++i)
            {
                HLOGC(mglog.Debug, log << "groupConnect: OPTION @" << sid << " #" << g.m_config[i].so);
                error_reason = "setting group-derived option: #" + Sprint(g.m_config[i].so);
                ns->core().setOpt(g.m_config[i].so, &g.m_config[i].value[0], g.m_config[i].value.size());
            }

            // Do not try to set a user option if failed already.
            if (config)
            {
                error_reason = "user option";
                ns->core().applyMemberConfigObject(*config);
            }

            error_reason = "bound address";
            // We got it. Bind the socket, if the source address was set
            if (!source_addr.empty())
                bind(ns, source_addr);

        }
        catch (CUDTException& e)
        {
            // Just notify the problem, but the loop must continue.
            // Set the original error as reported.
            targets[tii].errorcode = e.getErrorCode();
            LOGC(mglog.Error, log << "srt_connect_group: failed to set " << error_reason);
        }
        catch (...)
        {
            // Set the general EINVPARAM - this error should never happen
            LOGC(mglog.Error, log << "IPE: CUDT::setOpt reported unknown exception");
            targets[tii].errorcode = SRT_EINVPARAM;
        }

        if (targets[tii].errorcode != SRT_SUCCESS)
        {
            CGuard cs(m_GlobControlLock);
            SRTSOCKET id = ns->m_SocketID;
            delete ns;
            m_Sockets.erase(id);

            // If failed to set options, then do not continue
            // neither with binding, nor with connecting.
            continue;
        }

        // Add socket to the group.
        // Do it after setting all stored options, as some of them may
        // influence some group data.
        CUDTGroup::gli_t f = g.add(g.prepareData(ns));
        ns->m_IncludedIter = f;
        ns->m_IncludedGroup = &g;
        f->weight = targets[tii].weight;

        // XXX This should be reenabled later, this should
        // be probably still in use to exchange information about
        // packets assymetrically lost. But for no other purpose.
        /*
        ns->m_pUDT->m_cbPacketArrival.set(ns->m_pUDT, &CUDT::groupPacketArrival);
        */

        int isn = g.currentSchedSequence();

        // Don't synchronize ISN in case of synch on msgno. Every link
        // may send their own payloads independently.
        if (g.synconmsgno())
            isn = -1;

        // Set it the groupconnect option, as all in-group sockets should have.
        ns->m_pUDT->m_OPT_GroupConnect = 1;

        // Every group member will have always nonblocking
        // (this implies also non-blocking connect/accept).
        // The group facility functions will block when necessary
        // using epoll_wait.
        ns->m_pUDT->m_bSynRecving = false;
        ns->m_pUDT->m_bSynSending = false;

        HLOGC(mglog.Debug, log << "groupConnect: NOTIFIED AS PENDING @" << sid << " both read and write");
        // If this socket is not to block the current connect process,
        // it may still be needed for the further check if the redundant
        // connection succeeded or failed and whether the new socket is
        // ready to use or needs to be closed.
        srt_epoll_add_usock(g.m_SndEID, sid, &connect_modes);
        srt_epoll_add_usock(g.m_RcvEID, sid, &connect_modes);

        // Adding a socket on which we need to block to BOTH these tracking EIDs
        // and the blocker EID. We'll simply remove from them later all sockets that
        // got connected state or were broken.

        if (block_new_opened)
        {
            HLOGC(mglog.Debug, log << "groupConnect: WILL BLOCK on @" << sid << " until connected");
            srt_epoll_add_usock(eid, sid, &connect_modes);
        }

        // And connect
        try
        {
            HLOGC(mglog.Debug, log << "groupConnect: connecting a new socket with ISN=" << isn);
            connectIn(ns, target_addr, isn);
        }
        catch (CUDTException& e)
        {
            LOGC(mglog.Error, log << "groupConnect: socket @" << sid << " in group " << pg->id() << " failed to connect");
            // We know it does belong to a group.
            // Remove it first because this involves a mutex, and we want
            // to avoid locking more than one mutex at a time.
            ns->removeFromGroup();
            erc_rloc = e.getErrorCode();

            CGuard cl (m_GlobControlLock);
            m_Sockets.erase(ns->m_SocketID);
            // Intercept to delete the socket on failure.
            delete ns;
            continue;
        }
        catch (...)
        {
            LOGC(mglog.Fatal, log << "groupConnect: IPE: UNKNOWN EXCEPTION from connectIn");
            ns->removeFromGroup();
            CGuard cl (m_GlobControlLock);
            m_Sockets.erase(ns->m_SocketID);
            // Intercept to delete the socket on failure.
            delete ns;

            // Do not use original exception, it may crash off a C API.
            throw CUDTException(MJ_SYSTEMRES, MN_NONE);
        }

        SRT_SOCKSTATUS st;
        {
            CGuard grd (ns->m_ControlLock);
            st = ns->getStatus();
        }

        {
            CGuard grd (g.m_GroupLock);

            if (isn == 0)
            {
                g.syncWithSocket(ns->core());
            }

            HLOGC(mglog.Debug, log << "groupConnect: @" << sid << " connection successful, setting group OPEN (was "
                    << (g.m_bOpened ? "ALREADY" : "NOT") << "), will " << (block_new_opened ? "" : "NOT ")
                    << "block the connect call, status:" << SockStatusStr(st));

            // XXX OPEN OR CONNECTED?
            // BLOCK IF NOT OPEN OR BLOCK IF NOT CONNECTED?
            //
            // What happens to blocking when there are 2 connections
            // pending, about to be broken, and srt_connect() is called again?
            // SHOULD BLOCK the latter, even though is OPEN.
            // Or, OPEN should be removed from here and srt_connect(_group)
            // should block always if the group doesn't have neither 1 conencted link
            g.m_bOpened = true;

            f->laststatus = st;
            // Check the socket status and update it.
            // Turn the group state of the socket to IDLE only if
            // connection is established or in progress
            f->agent = source_addr;
            f->peer = target_addr;

            if (st >= SRTS_BROKEN)
            {
                f->sndstate = SRT_GST_BROKEN;
                f->rcvstate = SRT_GST_BROKEN;
                srt_epoll_remove_usock(g.m_SndEID, sid);
                srt_epoll_remove_usock(g.m_RcvEID, sid);
            }
            else
            {
                f->sndstate = SRT_GST_PENDING;
                f->rcvstate = SRT_GST_PENDING;
                spawned[sid] = ns;

                sid_rloc = sid;
                erc_rloc = 0;
                retval = sid;
            }
        }
    }

    if (retval == -1)
    {
        HLOGC(mglog.Debug, log << "groupConnect: none succeeded as background-spawn, exit with error");
        block_new_opened = false;
    }

    vector<SRTSOCKET> broken;

    while (block_new_opened)
    {
        if (spawned.empty())
        {
            // All were removed due to errors.
            retval = -1;
            break;
        }
        HLOGC(mglog.Debug, log << "groupConnect: first connection, applying EPOLL WAITING.");
        int len = spawned.size();
        vector<SRTSOCKET> ready(spawned.size());
        srt_epoll_wait(eid,
                NULL, NULL,  // IN/ACCEPT
                &ready[0], &len, // OUT/CONNECT
                -1, // indefinitely (XXX REGARD CONNECTION TIMEOUT!)
                NULL, NULL,
                NULL, NULL
                );
        // Check the sockets if they were reported due
        // to have connected or due to have failed.
        // Distill successful ones. If distilled nothing, return -1.
        // If not all sockets were reported in this instance, repeat
        // the call until you get information about all of them.
        for (int i = 0; i < len; ++i)
        {
            map<SRTSOCKET, CUDTSocket*>::iterator x = spawned.find(ready[i]);
            if (x == spawned.end())
            {
                // Sanity; impossible
                continue;
            }

            SRTSOCKET sid = x->first;
            CUDTSocket* s = x->second;

            // Check status. If failed, remove from spawned
            // and try again.
            SRT_SOCKSTATUS st = s->getStatus();
            if (st >= SRTS_BROKEN)
            {
                HLOGC(mglog.Debug, log << "groupConnect: Socket @" << sid << " got BROKEN during background connect, remove & TRY AGAIN");
                // Remove from spawned and try again
                spawned.erase(sid);
                broken.push_back(sid);

                /* XXX This is theoretically cleaner,
                   although it's not necessary because destroyed
                   sockets are removed from eids in the end. The problem
                   is that there's some mistake in the implementation and
                   those below cause misleading IPE message to be printed.
                   PR #1127 is intended to fix the misleading IPE report.

                srt_epoll_remove_usock(eid, sid);
                srt_epoll_remove_usock(g.m_SndEID, sid);
                srt_epoll_remove_usock(g.m_RcvEID, sid);
                */

                continue;
            }

            if (st == SRTS_CONNECTED)
            {
                HLOGC(mglog.Debug, log << "groupConnect: Socket @" << sid << " got CONNECTED as first in the group - reporting");
                retval = sid;
                g.m_bConnected = true;
                block_new_opened = false; // Interrupt also rolling epoll (outer loop)

                // Remove this socket from SND EID because it doesn't need to
                // be connection-tracked anymore. Don't remove from the RCV EID
                // however because RCV procedure relies on epoll also for reading
                // and when found this socket connected it will "upgrade" it to
                // read-ready tracking only.
                srt_epoll_remove_usock(g.m_SndEID, sid);
                break;
            }

            // Spurious?
            HLOGC(mglog.Debug, log << "groupConnect: Socket @" << sid << " got spurious wakeup in "
                    << SockStatusStr(st) << " TRY AGAIN");
        }
    }
    // Finished, delete epoll.
    if (eid != -1)
    {
        HLOGC(mglog.Debug, log << "connect FIRST IN THE GROUP finished, removing EID " << eid);
        srt_epoll_release(eid);
    }

    for (vector<SRTSOCKET>::iterator b = broken.begin(); b != broken.end(); ++b)
    {
        CUDTSocket* s = locateSocket(*b, ERH_RETURN);
        if (!s)
            continue;

        // This will also automatically remove it from the group and all eids
        close(s);
    }

    // There's no possibility to report a problem on every connection
    // separately in case when every single connection has failed. What
    // is more interesting, it's only a matter of luck that all connections
    // fail at exactly the same time. OTOH if all are to fail, this
    // function will still be polling sockets to determine the last man
    // standing. Each one could, however, break by a different reason,
    // for example, one by timeout, another by wrong passphrase. Check
    // the `errorcode` field to determine the reaon for particular link.
    if (retval == -1)
        throw CUDTException(MJ_CONNECTION, MN_CONNLOST, 0);

    return retval;
}


int CUDTUnited::connectIn(CUDTSocket* s, const sockaddr_any& target_addr, int32_t forced_isn)
{
   CGuard cg(s->m_ControlLock);
   // a socket can "connect" only if it is in the following states:
   // - OPENED: assume the socket binding parameters are configured
   // - INIT: configure binding parameters here
   // - any other (meaning, already connected): report error

   if (s->m_Status == SRTS_INIT)
   {
       if (s->m_pUDT->m_bRendezvous)
           throw CUDTException(MJ_NOTSUP, MN_ISRENDUNBOUND, 0);

       // If bind() was done first on this socket, then the
       // socket will not perform this step. This actually does the
       // same thing as bind() does, just with empty address so that
       // the binding parameters are autoselected.

       s->m_pUDT->open();
       sockaddr_any autoselect_sa (target_addr.family());
       // This will create such a sockaddr_any that
       // will return true from empty(). 
       updateMux(s, autoselect_sa);  // <<---- updateMux
       // -> C(Snd|Rcv)Queue::init
       // -> pthread_create(...C(Snd|Rcv)Queue::worker...)
       s->m_Status = SRTS_OPENED;
   }
   else if (s->m_Status != SRTS_OPENED)
      throw CUDTException(MJ_NOTSUP, MN_ISCONNECTED, 0);

   // connect_complete() may be called before connect() returns.
   // So we need to update the status before connect() is called,
   // otherwise the status may be overwritten with wrong value
   // (CONNECTED vs. CONNECTING).
   s->m_Status = SRTS_CONNECTING;

  /* 
   * In blocking mode, connect can block for up to 30 seconds for
   * rendez-vous mode. Holding the s->m_ControlLock prevent close
   * from cancelling the connect
   */
   try
   {
       // InvertedGuard unlocks in the constructor, then locks in the
       // destructor, no matter if an exception has fired.
       InvertedLock l_unlocker (s->m_pUDT->m_bSynRecving ? &s->m_ControlLock : 0);
       s->m_pUDT->startConnect(target_addr, forced_isn);
   }
   catch (CUDTException& e) // Interceptor, just to change the state.
   {
      s->m_Status = SRTS_OPENED;
      throw e;
   }

   // record peer address
   s->m_PeerAddr = target_addr;

   // CGuard destructor will delete cg and unlock s->m_ControlLock

   return 0;
}


int CUDTUnited::close(const SRTSOCKET u)
{
    if (u & SRTGROUP_MASK)
    {
        CUDTGroup* g = locateGroup(u);
        if (!g)
            throw CUDTException(MJ_NOTSUP, MN_SIDINVAL, 0);

        g->close();
        deleteGroup(g);
        return 0;
    }
    CUDTSocket* s = locateSocket(u);
    if (!s)
        throw CUDTException(MJ_NOTSUP, MN_SIDINVAL, 0);

    return close(s);
}

int CUDTUnited::close(CUDTSocket* s)
{
   HLOGC(mglog.Debug, log << s->m_pUDT->CONID() << " CLOSE. Acquiring control lock");

   CGuard socket_cg(s->m_ControlLock);

   HLOGC(mglog.Debug, log << s->m_pUDT->CONID() << " CLOSING (removing from listening, closing CUDT)");

   bool synch_close_snd = s->m_pUDT->m_bSynSending;

   SRTSOCKET u = s->m_SocketID;

   if (s->m_Status == SRTS_LISTENING)
   {
      if (s->m_pUDT->m_bBroken)
         return 0;

      s->m_tsClosureTimeStamp = steady_clock::now();
      s->m_pUDT->m_bBroken    = true;

      // Change towards original UDT: 
      // Leave all the closing activities for garbageCollect to happen,
      // however remove the listener from the RcvQueue IMMEDIATELY.
      // Even though garbageCollect would eventually remove the listener
      // as well, there would be some time interval between now and the
      // moment when it's done, and during this time the application will
      // be unable to bind to this port that the about-to-delete listener
      // is currently occupying (due to blocked slot in the RcvQueue).

      HLOGC(mglog.Debug, log << s->m_pUDT->CONID() << " CLOSING (removing listener immediately)");
      s->m_pUDT->notListening();

      // broadcast all "accept" waiting
      CSync::lock_broadcast(s->m_AcceptCond, s->m_AcceptLock);
   }
   else
   {
       // Removing from group NOW - groups are used only for live mode
       // and it shouldn't matter if the transmission is broken in the middle of sending.
       // This makes the socket unable to process new requests, but it
       // remains functional until all scheduled data are delivered.
       s->makeShutdown();

       // synchronize with garbage collection.
       HLOGC(mglog.Debug, log << "@" << u << "U::close done. GLOBAL CLOSE: " << s->m_pUDT->CONID() << ". Acquiring GLOBAL control lock");
       CGuard manager_cg(m_GlobControlLock);

       // since "s" is located before m_GlobControlLock, locate it again in case
       // it became invalid
       // XXX This is very weird; if we state that the CUDTSocket object
       // could not be deleted between locks, then definitely it couldn't
       // also change the pointer value. There's no other reason for getting
       // this iterator but to obtain the 's' pointer, which is impossible to
       // be different than previous 's' (m_Sockets is a map that stores pointers
       // transparently). This iterator isn't even later used to delete the socket
       // from the container, though it would be more efficient.
       // FURTHER RESEARCH REQUIRED.
       sockets_t::iterator i = m_Sockets.find(u);
       if ((i == m_Sockets.end()) || (i->second->m_Status == SRTS_CLOSED))
       {
           HLOGC(mglog.Debug, log << "@" << u << "U::close: NOT AN ACTIVE SOCKET, returning.");
           return 0;
       }
       s = i->second;

       s->m_Status = SRTS_CLOSED;

       // a socket will not be immediately removed when it is closed
       // in order to prevent other methods from accessing invalid address
       // a timer is started and the socket will be removed after approximately
       // 1 second
       s->m_tsClosureTimeStamp = steady_clock::now();

       m_Sockets.erase(s->m_SocketID);
       m_ClosedSockets[s->m_SocketID] = s;
       HLOGC(mglog.Debug, log << "@" << u << "U::close: Socket MOVED TO CLOSED for collecting later.");

       CGlobEvent::triggerEvent();
   }

   HLOGC(mglog.Debug, log << "@" << u << ": GLOBAL: CLOSING DONE");

   // Check if the ID is still in closed sockets before you access it
   // (the last triggerEvent could have deleted it).
   if ( synch_close_snd )
   {
#if SRT_ENABLE_CLOSE_SYNCH

       HLOGC(mglog.Debug, log << "@" << u << " GLOBAL CLOSING: sync-waiting for releasing sender resources...");
       for (;;)
       {
           CSndBuffer* sb = s->m_pUDT->m_pSndBuffer;

           // Disconnected from buffer - nothing more to check.
           if (!sb)
           {
               HLOGC(mglog.Debug, log << "@" << u << " GLOBAL CLOSING: sending buffer disconnected. Allowed to close.");
               break;
           }

           // Sender buffer empty
           if (sb->getCurrBufSize() == 0)
           {
               HLOGC(mglog.Debug, log << "@" << u << " GLOBAL CLOSING: sending buffer depleted. Allowed to close.");
               break;
           }

           // Ok, now you are keeping GC thread hands off the internal data.
           // You can check then if it has already deleted the socket or not.
           // The socket is either in m_ClosedSockets or is already gone.

           // Done the other way, but still done. You can stop waiting.
           bool isgone = false;
           {
               CGuard manager_cg(m_GlobControlLock);
               isgone = m_ClosedSockets.count(u) == 0;
           }
           if (!isgone)
           {
               isgone = !s->m_pUDT->m_bOpened;
           }
           if (isgone)
           {
               HLOGC(mglog.Debug, log << "@" << u << " GLOBAL CLOSING: ... gone in the meantime, whatever. Exiting close().");
               break;
           }

           HLOGC(mglog.Debug, log << "@" << u << " GLOBAL CLOSING: ... still waiting for any update.");
           // How to handle a possible error here?
           CGlobEvent::waitForEvent();

           // Continue waiting in case when an event happened or 1s waiting time passed for checkpoint.
       }
#endif
   }

   /*
      This code is PUT ASIDE for now.
      Most likely this will be never required.
      It had to hold the closing activity until the time when the receiver buffer is depleted.
      However the closing of the socket should only happen when the receiver has received
      an information about that the reading is no longer possible (error report from recv/recvfile).
      When this happens, the receiver buffer is definitely depleted already and there's no need to check
      anything.

      Should there appear any other conditions in future under which the closing process should be
      delayed until the receiver buffer is empty, this code can be filled here.

   if ( synch_close_rcv )
   {
   ...
   }
   */

   return 0;
}

void CUDTUnited::getpeername(const SRTSOCKET u, sockaddr* pw_name, int* pw_namelen)
{
   if (!pw_name || !pw_namelen)
       throw CUDTException(MJ_NOTSUP, MN_INVAL, 0);

   if (getStatus(u) != SRTS_CONNECTED)
      throw CUDTException(MJ_CONNECTION, MN_NOCONN, 0);

   CUDTSocket* s = locateSocket(u);

   if (!s)
      throw CUDTException(MJ_NOTSUP, MN_SIDINVAL, 0);

   if (!s->m_pUDT->m_bConnected || s->m_pUDT->m_bBroken)
      throw CUDTException(MJ_CONNECTION, MN_NOCONN, 0);

   const int len = s->m_PeerAddr.size();
   if (*pw_namelen < len)
       throw CUDTException(MJ_NOTSUP, MN_INVAL, 0);

   memcpy((pw_name), &s->m_PeerAddr.sa, len);
   *pw_namelen = len;
}

void CUDTUnited::getsockname(const SRTSOCKET u, sockaddr* pw_name, int* pw_namelen)
{
   if (!pw_name || !pw_namelen)
       throw CUDTException(MJ_NOTSUP, MN_INVAL, 0);

   CUDTSocket* s = locateSocket(u);

   if (!s)
      throw CUDTException(MJ_NOTSUP, MN_SIDINVAL, 0);

   if (s->m_pUDT->m_bBroken)
      throw CUDTException(MJ_NOTSUP, MN_SIDINVAL, 0);

   if (s->m_Status == SRTS_INIT)
      throw CUDTException(MJ_CONNECTION, MN_NOCONN, 0);

   const int len = s->m_SelfAddr.size();
   if (*pw_namelen < len)
       throw CUDTException(MJ_NOTSUP, MN_INVAL, 0);

   memcpy((pw_name), &s->m_SelfAddr.sa, len);
   *pw_namelen = len;
}

int CUDTUnited::select(
   UDT::UDSET* readfds, UDT::UDSET* writefds, UDT::UDSET* exceptfds, const timeval* timeout)
{
   const steady_clock::time_point entertime = steady_clock::now();

   const long timeo_us = timeout
       ? timeout->tv_sec * 1000000 + timeout->tv_usec
       : -1;
   const steady_clock::duration timeo(microseconds_from(timeo_us));

   // initialize results
   int count = 0;
   set<SRTSOCKET> rs, ws, es;

   // retrieve related UDT sockets
   vector<CUDTSocket*> ru, wu, eu;
   CUDTSocket* s;
   if (readfds)
      for (set<SRTSOCKET>::iterator i1 = readfds->begin();
         i1 != readfds->end(); ++ i1)
      {
         if (getStatus(*i1) == SRTS_BROKEN)
         {
            rs.insert(*i1);
            ++ count;
         }
         else if (!(s = locateSocket(*i1)))
            throw CUDTException(MJ_NOTSUP, MN_SIDINVAL, 0);
         else
            ru.push_back(s);
      }
   if (writefds)
      for (set<SRTSOCKET>::iterator i2 = writefds->begin();
         i2 != writefds->end(); ++ i2)
      {
         if (getStatus(*i2) == SRTS_BROKEN)
         {
            ws.insert(*i2);
            ++ count;
         }
         else if (!(s = locateSocket(*i2)))
            throw CUDTException(MJ_NOTSUP, MN_SIDINVAL, 0);
         else
            wu.push_back(s);
      }
   if (exceptfds)
      for (set<SRTSOCKET>::iterator i3 = exceptfds->begin();
         i3 != exceptfds->end(); ++ i3)
      {
         if (getStatus(*i3) == SRTS_BROKEN)
         {
            es.insert(*i3);
            ++ count;
         }
         else if (!(s = locateSocket(*i3)))
            throw CUDTException(MJ_NOTSUP, MN_SIDINVAL, 0);
         else
            eu.push_back(s);
      }

   do
   {
      // query read sockets
      for (vector<CUDTSocket*>::iterator j1 = ru.begin(); j1 != ru.end(); ++ j1)
      {
         s = *j1;

         if (s->readReady() || s->m_Status == SRTS_CLOSED)
         {
            rs.insert(s->m_SocketID);
            ++ count;
         }
      }

      // query write sockets
      for (vector<CUDTSocket*>::iterator j2 = wu.begin(); j2 != wu.end(); ++ j2)
      {
         s = *j2;

         if (s->writeReady() || s->m_Status == SRTS_CLOSED)
         {
            ws.insert(s->m_SocketID);
            ++ count;
         }
      }

      // query exceptions on sockets
      for (vector<CUDTSocket*>::iterator j3 = eu.begin(); j3 != eu.end(); ++ j3)
      {
         // check connection request status, not supported now
      }

      if (0 < count)
         break;

      CGlobEvent::waitForEvent();
   } while (timeo > steady_clock::now() - entertime);

   if (readfds)
      *readfds = rs;

   if (writefds)
      *writefds = ws;

   if (exceptfds)
      *exceptfds = es;

   return count;
}

int CUDTUnited::selectEx(
   const vector<SRTSOCKET>& fds,
   vector<SRTSOCKET>* readfds,
   vector<SRTSOCKET>* writefds,
   vector<SRTSOCKET>* exceptfds,
   int64_t msTimeOut)
{
    const steady_clock::time_point entertime = steady_clock::now();

    const long timeo_us = msTimeOut >= 0
        ? msTimeOut * 1000
        : -1;
    const steady_clock::duration timeo(microseconds_from(timeo_us));

   // initialize results
   int count = 0;
   if (readfds)
      readfds->clear();
   if (writefds)
      writefds->clear();
   if (exceptfds)
      exceptfds->clear();

   do
   {
      for (vector<SRTSOCKET>::const_iterator i = fds.begin();
         i != fds.end(); ++ i)
      {
         CUDTSocket* s = locateSocket(*i);

         if ((!s) || s->m_pUDT->m_bBroken || (s->m_Status == SRTS_CLOSED))
         {
            if (exceptfds)
            {
               exceptfds->push_back(*i);
               ++ count;
            }
            continue;
         }

         if (readfds)
         {
            if ((s->m_pUDT->m_bConnected
                  && s->m_pUDT->m_pRcvBuffer->isRcvDataReady()
               )
               || (s->m_pUDT->m_bListening
                  && (s->m_pQueuedSockets->size() > 0)))
            {
               readfds->push_back(s->m_SocketID);
               ++ count;
            }
         }

         if (writefds)
         {
            if (s->m_pUDT->m_bConnected
               && (s->m_pUDT->m_pSndBuffer->getCurrBufSize()
                  < s->m_pUDT->m_iSndBufSize))
            {
               writefds->push_back(s->m_SocketID);
               ++ count;
            }
         }
      }

      if (count > 0)
         break;

      CGlobEvent::waitForEvent();
   } while (timeo > steady_clock::now() - entertime);

   return count;
}

int CUDTUnited::epoll_create()
{
   return m_EPoll.create();
}

int CUDTUnited::epoll_clear_usocks(int eid)
{
    return m_EPoll.clear_usocks(eid);
}

int CUDTUnited::epoll_add_usock(
   const int eid, const SRTSOCKET u, const int* events)
{
   int ret = -1;
   if (u & SRTGROUP_MASK)
   {
      CUDTGroup* g = locateGroup(u);
      if (!g)
         throw CUDTException(MJ_NOTSUP, MN_SIDINVAL, 0);

      ret = m_EPoll.update_usock(eid, u, events);
      g->addEPoll(eid);
      return 0;
   }

   CUDTSocket* s = locateSocket(u);
   if (s)
   {
      ret = m_EPoll.update_usock(eid, u, events);
      s->m_pUDT->addEPoll(eid);
   }
   else
   {
      throw CUDTException(MJ_NOTSUP, MN_SIDINVAL);
   }

   return ret;
}

int CUDTUnited::epoll_add_ssock(
   const int eid, const SYSSOCKET s, const int* events)
{
   return m_EPoll.add_ssock(eid, s, events);
}

int CUDTUnited::epoll_update_usock(
   const int eid, const SRTSOCKET u, const int* events)
{
   CUDTSocket* s = locateSocket(u);
   int ret = -1;
   if (s)
   {
      ret = m_EPoll.update_usock(eid, u, events);
      s->m_pUDT->addEPoll(eid);
   }
   else
   {
      throw CUDTException(MJ_NOTSUP, MN_SIDINVAL);
   }

   return ret;
}

int CUDTUnited::epoll_update_ssock(
   const int eid, const SYSSOCKET s, const int* events)
{
   return m_EPoll.update_ssock(eid, s, events);
}

template <class EntityType>
int CUDTUnited::epoll_remove_entity(const int eid, EntityType* ent)
{
    // XXX Not sure if this is anyhow necessary because setting readiness
    // to false doesn't actually trigger any action. Further research needed.
    HLOGC(dlog.Debug, log << "epoll_remove_usock: CLEARING readiness on E" << eid << " of @" << ent->id());
    ent->removeEPollEvents(eid);

    HLOGC(dlog.Debug, log << "epoll_remove_usock: CLEARING subscription on E" << eid << " of @" << ent->id());
    int no_events = 0;
    int ret = m_EPoll.update_usock(eid, ent->id(), &no_events);

    HLOGC(dlog.Debug, log << "epoll_remove_usock: REMOVING E" << eid << " from back-subscirbers in @" << ent->id());
    ent->removeEPollID(eid);

    return ret;
}

int CUDTUnited::epoll_remove_usock(const int eid, const SRTSOCKET u)
{
   CUDTGroup* g = 0;
   CUDTSocket* s = 0;
   if (u & SRTGROUP_MASK)
   {
      g = locateGroup(u);
      if (g)
          return epoll_remove_entity(eid, g);
   }
   else
   {
       s = locateSocket(u);
       if (s)
           return epoll_remove_entity(eid, s->m_pUDT);
   }

   LOGC(mglog.Error, log << "IPE: remove_usock: @" << u
           << " not found as either socket or group. Removing only from epoll system.");
   int no_events = 0;
   return m_EPoll.update_usock(eid, u, &no_events);
}

int CUDTUnited::epoll_remove_ssock(const int eid, const SYSSOCKET s)
{
   return m_EPoll.remove_ssock(eid, s);
}

int CUDTUnited::epoll_uwait(
   const int eid,
   SRT_EPOLL_EVENT* fdsSet,
   int fdsSize, 
   int64_t msTimeOut)
{
   return m_EPoll.uwait(eid, fdsSet, fdsSize, msTimeOut);
}

int32_t CUDTUnited::epoll_set(int eid, int32_t flags)
{
    return m_EPoll.setflags(eid, flags);
}

int CUDTUnited::epoll_release(const int eid)
{
   return m_EPoll.release(eid);
}

CUDTSocket* CUDTUnited::locateSocket(const SRTSOCKET u, ErrorHandling erh)
{
    CGuard cg (m_GlobControlLock);

    sockets_t::iterator i = m_Sockets.find(u);

    if ((i == m_Sockets.end()) || (i->second->m_Status == SRTS_CLOSED))
    {
        if (erh == ERH_RETURN)
            return NULL;
        throw CUDTException(MJ_NOTSUP, MN_SIDINVAL, 0);
    }

    return i->second;
}

CUDTGroup* CUDTUnited::locateGroup(SRTSOCKET u, ErrorHandling erh)
{
   CGuard cg (m_GlobControlLock);

   const groups_t::iterator i = m_Groups.find(u);
   if ( i == m_Groups.end() )
   {
       if (erh == ERH_THROW)
           throw CUDTException(MJ_NOTSUP, MN_SIDINVAL, 0);
       return NULL;
   }

   return i->second;
}

CUDTSocket* CUDTUnited::locatePeer(
   const sockaddr_any& peer,
   const SRTSOCKET id,
   int32_t isn)
{
   CGuard cg(m_GlobControlLock);

   map<int64_t, set<SRTSOCKET> >::iterator i = m_PeerRec.find(
      CUDTSocket::getPeerSpec(id, isn));
   if (i == m_PeerRec.end())
      return NULL;

   for (set<SRTSOCKET>::iterator j = i->second.begin();
      j != i->second.end(); ++ j)
   {
      sockets_t::iterator k = m_Sockets.find(*j);
      // this socket might have been closed and moved m_ClosedSockets
      if (k == m_Sockets.end())
         continue;

      if (k->second->m_PeerAddr == peer)
      {
         return k->second;
      }
   }

   return NULL;
}

void CUDTUnited::checkBrokenSockets()
{
   CGuard cg(m_GlobControlLock);

   // set of sockets To Be Closed and To Be Removed
   vector<SRTSOCKET> tbc;
   vector<SRTSOCKET> tbr;

   for (sockets_t::iterator i = m_Sockets.begin();
      i != m_Sockets.end(); ++ i)
   {
       CUDTSocket* s = i->second;

      // check broken connection
      if (s->m_pUDT->m_bBroken)
      {
         if (s->m_Status == SRTS_LISTENING)
         {
            const steady_clock::duration elapsed = steady_clock::now() - s->m_tsClosureTimeStamp;
            // for a listening socket, it should wait an extra 3 seconds
            // in case a client is connecting
            if (elapsed < milliseconds_from(CUDT::COMM_CLOSE_BROKEN_LISTENER_TIMEOUT_MS))
            {
               continue;
            }
         }
         else if ((s->m_pUDT->m_pRcvBuffer != NULL)
            // FIXED: calling isRcvDataAvailable() just to get the information
            // whether there are any data waiting in the buffer,
            // NOT WHETHER THEY ARE ALSO READY TO PLAY at the time when
            // this function is called (isRcvDataReady also checks if the
            // available data is "ready to play").
            && s->m_pUDT->m_pRcvBuffer->isRcvDataAvailable()
            && (s->m_pUDT->m_iBrokenCounter -- > 0))
         {
            // HLOGF(mglog.Debug, "STILL KEEPING socket (still have data):
            // %d\n", i->first);
            // if there is still data in the receiver buffer, wait longer
            continue;
         }

         HLOGC(mglog.Debug, log << "checkBrokenSockets: moving BROKEN socket to CLOSED: @" << i->first);

         //close broken connections and start removal timer
         s->m_Status = SRTS_CLOSED;
         s->m_tsClosureTimeStamp = steady_clock::now();
         tbc.push_back(i->first);
         m_ClosedSockets[i->first] = s;

         // remove from listener's queue
         sockets_t::iterator ls = m_Sockets.find(s->m_ListenSocket);
         if (ls == m_Sockets.end())
         {
            ls = m_ClosedSockets.find(s->m_ListenSocket);
            if (ls == m_ClosedSockets.end())
               continue;
         }

         enterCS(ls->second->m_AcceptLock);
         ls->second->m_pQueuedSockets->erase(s->m_SocketID);
         ls->second->m_pAcceptSockets->erase(s->m_SocketID);
         leaveCS(ls->second->m_AcceptLock);
      }
   }

   for (sockets_t::iterator j = m_ClosedSockets.begin();
      j != m_ClosedSockets.end(); ++ j)
   {
      // HLOGF(mglog.Debug, "checking CLOSED socket: %d\n", j->first);
      if (!is_zero(j->second->m_pUDT->m_tsLingerExpiration))
      {
         // asynchronous close:
         if ((!j->second->m_pUDT->m_pSndBuffer)
            || (0 == j->second->m_pUDT->m_pSndBuffer->getCurrBufSize())
            || (j->second->m_pUDT->m_tsLingerExpiration <= steady_clock::now()))
         {
            HLOGC(mglog.Debug, log << "checkBrokenSockets: marking CLOSED qualified @" << j->second->m_SocketID);
            j->second->m_pUDT->m_tsLingerExpiration = steady_clock::time_point();
            j->second->m_pUDT->m_bClosing = true;
            j->second->m_tsClosureTimeStamp = steady_clock::now();
         }
      }

      // timeout 1 second to destroy a socket AND it has been removed from
      // RcvUList
      const steady_clock::time_point now = steady_clock::now();
      const steady_clock::duration closed_ago = now - j->second->m_tsClosureTimeStamp;
      if ((closed_ago > seconds_from(1))
         && ((!j->second->m_pUDT->m_pRNode)
            || !j->second->m_pUDT->m_pRNode->m_bOnList))
      {
         HLOGC(mglog.Debug, log << "checkBrokenSockets: @" << j->second->m_SocketID << " closed "
                 << FormatDuration(closed_ago) << " ago and removed from RcvQ - will remove");

         // HLOGF(mglog.Debug, "will unref socket: %d\n", j->first);
         tbr.push_back(j->first);
      }
   }

   // move closed sockets to the ClosedSockets structure
   for (vector<SRTSOCKET>::iterator k = tbc.begin(); k != tbc.end(); ++ k)
      m_Sockets.erase(*k);

   // remove those timeout sockets
   for (vector<SRTSOCKET>::iterator l = tbr.begin(); l != tbr.end(); ++ l)
      removeSocket(*l);
}

void CUDTUnited::removeSocket(const SRTSOCKET u)
{
   sockets_t::iterator i = m_ClosedSockets.find(u);

   // invalid socket ID
   if (i == m_ClosedSockets.end())
      return;

   CUDTSocket* const s = i->second;

   // decrease multiplexer reference count, and remove it if necessary
   const int mid = s->m_iMuxID;

   if (s->m_pQueuedSockets)
   {
      CGuard cg(s->m_AcceptLock);

      // if it is a listener, close all un-accepted sockets in its queue
      // and remove them later
      for (set<SRTSOCKET>::iterator q = s->m_pQueuedSockets->begin();
         q != s->m_pQueuedSockets->end(); ++ q)
      {
         sockets_t::iterator si = m_Sockets.find(*q);
         if (si == m_Sockets.end())
         {
            // gone in the meantime
            LOGC(mglog.Error, log << "removeSocket: IPE? socket @" << u
                    << " being queued for listener socket @" << s->m_SocketID
                    << " is GONE in the meantime ???");
            continue;
         }

         CUDTSocket* as = si->second;

         as->makeClosed();
         m_ClosedSockets[*q] = as;
         m_Sockets.erase(*q);
      }
   }

   // remove from peer rec
   map<int64_t, set<SRTSOCKET> >::iterator j = m_PeerRec.find(
      s->getPeerSpec());
   if (j != m_PeerRec.end())
   {
      j->second.erase(u);
      if (j->second.empty())
         m_PeerRec.erase(j);
   }

   /*
   * Socket may be deleted while still having ePoll events set that would
   * remains forever causing epoll_wait to unblock continuously for inexistent
   * sockets. Get rid of all events for this socket.
   */
   m_EPoll.update_events(u, s->m_pUDT->m_sPollID,
      SRT_EPOLL_IN|SRT_EPOLL_OUT|SRT_EPOLL_ERR, false);

   // delete this one
   m_ClosedSockets.erase(i);

   HLOGC(mglog.Debug, log << "GC/removeSocket: closing associated UDT @" << u);
   s->makeClosed();
   HLOGC(mglog.Debug, log << "GC/removeSocket: DELETING SOCKET @" << u);
   delete s;

   if (mid == -1)
       return;

   map<int, CMultiplexer>::iterator m;
   m = m_mMultiplexer.find(mid);
   if (m == m_mMultiplexer.end())
   {
      LOGC(mglog.Fatal, log << "IPE: For socket @" << u << " MUXER id=" << mid << " NOT FOUND!");
      return;
   }

   CMultiplexer& mx = m->second;

   mx.m_iRefCount --;
   // HLOGF(mglog.Debug, "unrefing underlying socket for %u: %u\n",
   //    u, mx.m_iRefCount);
   if (0 == mx.m_iRefCount)
   {
       HLOGC(mglog.Debug, log << "MUXER id=" << mid << " lost last socket @"
           << u << " - deleting muxer bound to port "
           << mx.m_pChannel->bindAddressAny().hport());
      // The channel has no access to the queues and
      // it looks like the multiplexer is the master of all of them.
      // The queues must be silenced before closing the channel
      // because this will cause error to be returned in any operation
      // being currently done in the queues, if any.
      mx.m_pSndQueue->setClosing();
      mx.m_pRcvQueue->setClosing();
      delete mx.m_pSndQueue;
      delete mx.m_pRcvQueue;
      mx.m_pChannel->close();
      delete mx.m_pTimer;
      delete mx.m_pChannel;
      m_mMultiplexer.erase(m);
   }
}

void CUDTUnited::updateMux(
   CUDTSocket* s, const sockaddr_any& addr, const UDPSOCKET* udpsock /*[[nullable]]*/)
{
   CGuard cg(m_GlobControlLock);

   // Don't try to reuse given address, if udpsock was given.
   // In such a case rely exclusively on that very socket and
   // use it the way as it is configured, of course, create also
   // always a new multiplexer for that very socket.
   if (!udpsock && s->m_pUDT->m_bReuseAddr)
   {
      const int port = addr.hport();

      // find a reusable address
      for (map<int, CMultiplexer>::iterator i = m_mMultiplexer.begin();
         i != m_mMultiplexer.end(); ++ i)
      {
          // Use the "family" value blindly from the address; we
          // need to find an existing multiplexer that binds to the
          // given port in the same family as requested address.
          if ((i->second.m_iIPversion == addr.family())
                  && (i->second.m_iMSS == s->m_pUDT->m_iMSS)
#ifdef SRT_ENABLE_IPOPTS
                  &&  (i->second.m_iIpTTL == s->m_pUDT->m_iIpTTL)
                  && (i->second.m_iIpToS == s->m_pUDT->m_iIpToS)
#endif
                  && (i->second.m_iIpV6Only == s->m_pUDT->m_iIpV6Only)
                  &&  i->second.m_bReusable)
          {
            if (i->second.m_iPort == port)
            {
               // HLOGF(mglog.Debug, "reusing multiplexer for port
               // %hd\n", port);
               // reuse the existing multiplexer
               ++ i->second.m_iRefCount;
               s->m_pUDT->m_pSndQueue = i->second.m_pSndQueue;
               s->m_pUDT->m_pRcvQueue = i->second.m_pRcvQueue;
               s->m_iMuxID = i->second.m_iID;
               return;
            }
         }
      }
   }

   // a new multiplexer is needed
   CMultiplexer m;
   m.m_iMSS = s->m_pUDT->m_iMSS;
   m.m_iIPversion = addr.family();
#ifdef SRT_ENABLE_IPOPTS
   m.m_iIpTTL = s->m_pUDT->m_iIpTTL;
   m.m_iIpToS = s->m_pUDT->m_iIpToS;
#endif
   m.m_iRefCount = 1;
   m.m_iIpV6Only = s->m_pUDT->m_iIpV6Only;
   m.m_bReusable = s->m_pUDT->m_bReuseAddr;
   m.m_iID = s->m_SocketID;

   m.m_pChannel = new CChannel();
#ifdef SRT_ENABLE_IPOPTS
   m.m_pChannel->setIpTTL(s->m_pUDT->m_iIpTTL);
   m.m_pChannel->setIpToS(s->m_pUDT->m_iIpToS);
#endif
   m.m_pChannel->setSndBufSize(s->m_pUDT->m_iUDPSndBufSize);
   m.m_pChannel->setRcvBufSize(s->m_pUDT->m_iUDPRcvBufSize);
   if (s->m_pUDT->m_iIpV6Only != -1)
      m.m_pChannel->setIpV6Only(s->m_pUDT->m_iIpV6Only);

   try
   {
       if (udpsock)
       {
           // In this case, addr contains the address
           // that has been extracted already from the
           // given socket
           m.m_pChannel->attach(*udpsock, addr);
       }
       else if (addr.empty())
       {
           // The case of previously used case of a NULL address.
           // This here is used to pass family only, in this case
           // just automatically bind to the "0" address to autoselect
           // everything.
           m.m_pChannel->open(addr.family());
       }
       else
       {
           // If at least the IP address is specified, then bind to that
           // address, but still possibly autoselect the outgoing port, if the
           // port was specified as 0.
           m.m_pChannel->open(addr);
       }
   }
   catch (CUDTException& e)
   {
      m.m_pChannel->close();
      delete m.m_pChannel;
      throw;
   }

   sockaddr_any sa;
   m.m_pChannel->getSockAddr((sa));
   m.m_iPort = sa.hport();

   m.m_pTimer = new CTimer;

   m.m_pSndQueue = new CSndQueue;
   m.m_pSndQueue->init(m.m_pChannel, m.m_pTimer);
   m.m_pRcvQueue = new CRcvQueue;
   m.m_pRcvQueue->init(
      32, s->m_pUDT->maxPayloadSize(), m.m_iIPversion, 1024,
      m.m_pChannel, m.m_pTimer);

   m_mMultiplexer[m.m_iID] = m;

   s->m_pUDT->m_pSndQueue = m.m_pSndQueue;
   s->m_pUDT->m_pRcvQueue = m.m_pRcvQueue;
   s->m_iMuxID = m.m_iID;

   HLOGF(mglog.Debug, 
      "creating new multiplexer for port %i\n", m.m_iPort);
}

// XXX This functionality needs strong refactoring.
//
// This function is going to find a multiplexer for the port contained
// in the 'ls' listening socket, by searching through the multiplexer
// container.
//
// Somehow, however, it's not even predicted a situation that the multiplexer
// for that port doesn't exist - that is, this function WILL find the
// multiplexer. How can it be so certain? It's because the listener has
// already created the multiplexer during the call to bind(), so if it
// didn't, this function wouldn't even have a chance to be called.
//
// Why can't then the multiplexer be recorded in the 'ls' listening socket data
// to be accessed immediately, especially when one listener can't bind to more
// than one multiplexer at a time (well, even if it could, there's still no
// reason why this should be extracted by "querying")?
//
// Maybe because the multiplexer container is a map, not a list.
// Why is this then a map? Because it's addressed by MuxID. Why do we need
// mux id? Because we don't have a list... ?
// 
// But what's the multiplexer ID? It's a socket ID for which it was originally
// created.
//
// Is this then shared? Yes, only between the listener socket and the accepted
// sockets, or in case of "bound" connecting sockets (by binding you can
// enforce the port number, which can be the same for multiple SRT sockets).
// Not shared in case of unbound connecting socket or rendezvous socket.
//
// Ok, in which situation do we need dispatching by mux id? Only when the
// socket is being deleted. How does the deleting procedure know the muxer id?
// Because it is recorded here at the time when it's found, as... the socket ID
// of the actual listener socket being actually the first socket to create the
// multiplexer, so the multiplexer gets its id.
//
// Still, no reasons found why the socket can't contain a list iterator to a
// multiplexer INSTEAD of m_iMuxID. There's no danger in this solution because
// the multiplexer is never deleted until there's at least one socket using it.
//
// The multiplexer may even physically be contained in the CUDTUnited object,
// just track the multiple users of it (the listener and the accepted sockets).
// When deleting, you simply "unsubscribe" yourself from the multiplexer, which
// will unref it and remove the list element by the iterator kept by the
// socket.
void CUDTUnited::updateListenerMux(CUDTSocket* s, const CUDTSocket* ls)
{
   CGuard cg(m_GlobControlLock);
   const int port = ls->m_SelfAddr.hport();

   // find the listener's address
   for (map<int, CMultiplexer>::iterator i = m_mMultiplexer.begin();
      i != m_mMultiplexer.end(); ++ i)
   {
      if (i->second.m_iPort == port)
      {
         HLOGF(mglog.Debug, 
            "updateMux: reusing multiplexer for port %i\n", port);
         // reuse the existing multiplexer
         ++ i->second.m_iRefCount;
         s->m_pUDT->m_pSndQueue = i->second.m_pSndQueue;
         s->m_pUDT->m_pRcvQueue = i->second.m_pRcvQueue;
         s->m_iMuxID = i->second.m_iID;
         return;
      }
   }
}

void* CUDTUnited::garbageCollect(void* p)
{
   // This is a library-private secondary thread; blocks signals from
   // reaching this thread.
   CUDT::blockSignalsForCurrentThread();

   CUDTUnited* self = (CUDTUnited*)p;

   THREAD_STATE_INIT("SRT:GC");

   CGuard gcguard(self->m_GCStopLock);

   while (!self->m_bClosing)
   {
       INCREMENT_THREAD_ITERATIONS();
       self->checkBrokenSockets();

       HLOGC(mglog.Debug, log << "GC: sleep 1 s");
       self->m_GCStopCond.wait_for(gcguard, seconds_from(1));
   }

   // remove all sockets and multiplexers
   HLOGC(mglog.Debug, log << "GC: GLOBAL EXIT - releasing all pending sockets. Acquring control lock...");
   enterCS(self->m_GlobControlLock);
   for (sockets_t::iterator i = self->m_Sockets.begin();
      i != self->m_Sockets.end(); ++ i)
   {
      i->second->makeClosed();
      self->m_ClosedSockets[i->first] = i->second;

      // remove from listener's queue
      sockets_t::iterator ls = self->m_Sockets.find(
         i->second->m_ListenSocket);
      if (ls == self->m_Sockets.end())
      {
         ls = self->m_ClosedSockets.find(i->second->m_ListenSocket);
         if (ls == self->m_ClosedSockets.end())
            continue;
      }

      enterCS(ls->second->m_AcceptLock);
      ls->second->m_pQueuedSockets->erase(i->second->m_SocketID);
      ls->second->m_pAcceptSockets->erase(i->second->m_SocketID);
      leaveCS(ls->second->m_AcceptLock);
   }
   self->m_Sockets.clear();

   for (sockets_t::iterator j = self->m_ClosedSockets.begin();
      j != self->m_ClosedSockets.end(); ++ j)
   {
      j->second->m_tsClosureTimeStamp = steady_clock::time_point();
   }
   leaveCS(self->m_GlobControlLock);

   HLOGC(mglog.Debug, log << "GC: GLOBAL EXIT - releasing all CLOSED sockets.");
   while (true)
   {
      self->checkBrokenSockets();

      enterCS(self->m_GlobControlLock);
      bool empty = self->m_ClosedSockets.empty();
      leaveCS(self->m_GlobControlLock);

      if (empty)
         break;

      this_thread::sleep_for(milliseconds_from(1));
   }

   THREAD_EXIT();
   return NULL;
}

int CUDTUnited::interrupt(SRTSOCKET sock, CUDTSocket* cs)
{
    // This function is intended to work by being called
    // from within the signal handler. You can call it
    // also manually with giving it a socket to interrupt.
    //
    // This function may be then potentially called from
    // ANY THREAD OF THE APPLICATION, and there's no possible
    // control of who is calling it. At the moment when it
    // is called, the parent at the call stack can be
    // potentially anything, including functions inside
    // the work threads of the queue, after having interrupted
    // the system reading operation.

    // Note: our goal is to interrupt the operation that
    // is hanging on a mutex

    // First of all, resolve the "omni" version.
    // The -1 socekt (INVALID_SOCK) means to apply this
    // to every socket. Enumerate the sockets

    typedef std::map<SRTSOCKET, CUDTSocket*> sockmap_t;

    if (sock == SRT_INVALID_SOCK)
    {
        bool any = false;
        // Roll over the list of sockets.
        CGuard protect(m_ControlLock);
        for (sockmap_t::iterator i = m_Sockets.begin(); i != m_Sockets.end(); ++i)
        {
            this->interrupt(i->first, i->second);
            any = true;
        }

        // Interrupt also a possibly waiting epoll.
        m_EPoll.interrupt();

        if (!any)
            return -1;

        return 0;
    }

    // Now we get the individual socket. Check the argument if external API.
    if (!cs)
    {
        // Copy-pasted code from CUDTUnited::locate().
        // This must be done manually because we need the lock
        // to last longer.
        CGuard protect(m_ControlLock);
        sockmap_t::iterator i = m_Sockets.find(sock);

        if ((i == m_Sockets.end()) || (i->second->m_Status == SRTS_CLOSED))
        {
            return -1;
        }

        cs = i->second;
    }

    if (cs->m_pUDT->m_bBlockingCall)
    {
        LOGC(mglog.Debug, log << "interrupt: REQUESTING INTERRUPT ON %" << sock);
        cs->m_pUDT->m_tInterruptRequestTime = CTimer::getTime();
        cs->m_pUDT->m_bInterruptRequested = true;
    }
    else
    {
        LOGC(mglog.Debug, log << "interrupt: NOT REQUESTING INTERRUPT ON %" << sock << " - not blocking call ATM");
    }
    return 0;
}


////////////////////////////////////////////////////////////////////////////////

int CUDT::startup()
{
   return s_UDTUnited.startup();
}

int CUDT::cleanup()
{
   return s_UDTUnited.cleanup();
}

SRTSOCKET CUDT::socket()
{
   if (!s_UDTUnited.m_bGCStatus)
      s_UDTUnited.startup();

   try
   {
      return s_UDTUnited.newSocket();
   }
   catch (const CUDTException& e)
   {
      SetThreadLocalError(e);
      return INVALID_SOCK;
   }
   catch (const bad_alloc&)
   {
      SetThreadLocalError(CUDTException(MJ_SYSTEMRES, MN_MEMORY, 0));
      return INVALID_SOCK;
   }
   catch (const std::exception& ee)
   {
      LOGC(mglog.Fatal, log << "socket: UNEXPECTED EXCEPTION: "
         << typeid(ee).name()
         << ": " << ee.what());
      SetThreadLocalError(CUDTException(MJ_UNKNOWN, MN_NONE, 0));
      return INVALID_SOCK;
   }
}

CUDT::APIError::APIError(const CUDTException& e)
{
    SetThreadLocalError(e);
}

CUDT::APIError::APIError(CodeMajor mj, CodeMinor mn, int syserr)
{
    SetThreadLocalError(CUDTException(mj, mn, syserr));
}

// This is an internal function; 'type' should be pre-checked if it has a correct value.
// This doesn't have argument of GroupType due to header file conflicts.
CUDTGroup& CUDT::newGroup(const int type)
{
    const SRTSOCKET id = s_UDTUnited.generateSocketID(true);

    // Now map the group
    return s_UDTUnited.addGroup(id, SRT_GROUP_TYPE(type)).set_id(id);
}

SRTSOCKET CUDT::createGroup(SRT_GROUP_TYPE gt)
{
    // Doing the same lazy-startup as with srt_create_socket()
    if (!s_UDTUnited.m_bGCStatus)
        s_UDTUnited.startup();

    try
    {
        return newGroup(gt).id();
    }
    catch (const CUDTException& e)
    {
        return APIError(e);
    }
    catch (const std::bad_alloc& e)
    {
        return APIError(MJ_SYSTEMRES, MN_MEMORY, 0);
    }

    return SRT_INVALID_SOCK;
}


int CUDT::addSocketToGroup(SRTSOCKET socket, SRTSOCKET group)
{
    // Check if socket and group have been set correctly.
    int32_t sid = socket & ~SRTGROUP_MASK;
    int32_t gm = group & SRTGROUP_MASK;

    if ( sid != socket || gm == 0 )
        return APIError(MJ_NOTSUP, MN_INVAL, 0);

    // Find the socket and the group
    CUDTSocket* s = s_UDTUnited.locateSocket(socket);
    CUDTGroup* g = s_UDTUnited.locateGroup(group);

    if (!s || !g)
        return APIError(MJ_NOTSUP, MN_INVAL, 0);

    // Check if the socket is already IN SOME GROUP.
    if (s->m_IncludedGroup)
        return APIError(MJ_NOTSUP, MN_INVAL, 0);

    if (g->managed())
    {
        // This can be changed as long as the group is empty.
        if (!g->empty())
        {
            return APIError(MJ_NOTSUP, MN_INVAL, 0);
        }
        g->set_managed(false);
    }

    CGuard cg (s->m_ControlLock);

    // Check if the socket already is in the group
    CUDTGroup::gli_t f = g->find(socket);
    if (f != CUDTGroup::gli_NULL())
    {
        // XXX This is internal error. Report it, but continue
        LOGC(mglog.Error, log << "IPE (non-fatal): the socket is in the group, but has no clue about it!");
        s->m_IncludedGroup = g;
        s->m_IncludedIter = f;
        return 0;
    }
    s->m_IncludedGroup = g;
    s->m_IncludedIter = g->add(g->prepareData(s));

    return 0;
}

int CUDT::removeSocketFromGroup(SRTSOCKET socket)
{
    CUDTSocket* s = s_UDTUnited.locateSocket(socket);
    if (!s)
        return APIError(MJ_NOTSUP, MN_INVAL, 0);

    if (!s->m_IncludedGroup)
        return APIError(MJ_NOTSUP, MN_INVAL, 0);

    CGuard grd (s->m_ControlLock);
    s->removeFromGroup();
    return 0;
}

void CUDTSocket::removeFromGroup()
{
    m_IncludedGroup->remove(m_SocketID);
    m_IncludedIter = CUDTGroup::gli_NULL();
    m_IncludedGroup = NULL;
}

SRTSOCKET CUDT::getGroupOfSocket(SRTSOCKET socket)
{
    CUDTSocket* s = s_UDTUnited.locateSocket(socket);
    if (!s)
        return APIError(MJ_NOTSUP, MN_INVAL, 0);

    if (!s->m_IncludedGroup)
        return APIError(MJ_NOTSUP, MN_INVAL, 0);

    return s->m_IncludedGroup->id();
}

int CUDT::configureGroup(SRTSOCKET groupid, const char* str)
{
    if ( (groupid & SRTGROUP_MASK) == 0)
    {
        return APIError(MJ_NOTSUP, MN_INVAL, 0);
    }

    CUDTGroup* g = s_UDTUnited.locateGroup(groupid, s_UDTUnited.ERH_RETURN);
    if (!g)
    {
        return APIError(MJ_NOTSUP, MN_INVAL, 0);
    }

    return g->configure(str);
}

int CUDT::getGroupData(SRTSOCKET groupid, SRT_SOCKGROUPDATA* pdata, size_t* psize)
{
    if ((groupid & SRTGROUP_MASK) == 0 || !psize)
    {
        return APIError(MJ_NOTSUP, MN_INVAL, 0);
    }

    CUDTGroup* g = s_UDTUnited.locateGroup(groupid, s_UDTUnited.ERH_RETURN);
    if (!g)
    {
        return APIError(MJ_NOTSUP, MN_INVAL, 0);
    }

    // To get only the size of the group pdata=NULL can be used
    return g->getGroupData(pdata, psize);
}

int CUDT::bind(SRTSOCKET u, const sockaddr* name, int namelen)
{
   try
   {
       sockaddr_any sa (name, namelen);
       if (sa.len == 0)
       {
           // This happens if the namelen check proved it to be
           // too small for particular family, or that family is
           // not recognized (is none of AF_INET, AF_INET6).
           // This is a user error.
           return APIError(MJ_NOTSUP, MN_INVAL, 0);
       }
       CUDTSocket* s = s_UDTUnited.locateSocket(u);
       if (!s)
           return APIError(MJ_NOTSUP, MN_INVAL, 0);

       return s_UDTUnited.bind(s, sa);
   }
   catch (const CUDTException& e)
   {
       return APIError(e);
   }
   catch (bad_alloc&)
   {
       return APIError(MJ_SYSTEMRES, MN_MEMORY, 0);
   }
   catch (const std::exception& ee)
   {
      LOGC(mglog.Fatal, log << "bind: UNEXPECTED EXCEPTION: "
         << typeid(ee).name()
         << ": " << ee.what());
      return APIError(MJ_UNKNOWN, MN_NONE, 0);
   }
}

int CUDT::bind(SRTSOCKET u, UDPSOCKET udpsock)
{
    try
    {
        CUDTSocket* s = s_UDTUnited.locateSocket(u);
        if (!s)
            return APIError(MJ_NOTSUP, MN_INVAL, 0);

        return s_UDTUnited.bind(s, udpsock);
    }
    catch (const CUDTException& e)
    {
        return APIError(e);
    }
    catch (bad_alloc&)
    {
        return APIError(MJ_SYSTEMRES, MN_MEMORY, 0);
    }
    catch (const std::exception& ee)
    {
        LOGC(mglog.Fatal, log << "bind/udp: UNEXPECTED EXCEPTION: "
                << typeid(ee).name() << ": " << ee.what());
        return APIError(MJ_UNKNOWN, MN_NONE, 0);
    }
}

int CUDT::listen(SRTSOCKET u, int backlog)
{
   try
   {
      return s_UDTUnited.listen(u, backlog);
   }
   catch (const CUDTException& e)
   {
      return APIError(e);
   }
   catch (bad_alloc&)
   {
      return APIError(MJ_SYSTEMRES, MN_MEMORY, 0);
   }
   catch (const std::exception& ee)
   {
      LOGC(mglog.Fatal, log << "listen: UNEXPECTED EXCEPTION: "
         << typeid(ee).name() << ": " << ee.what());
      return APIError(MJ_UNKNOWN, MN_NONE, 0);
   }
}

SRTSOCKET CUDT::accept_bond(const SRTSOCKET listeners [], int lsize, int64_t msTimeOut)
{
   try
   {
      return s_UDTUnited.accept_bond(listeners, lsize, msTimeOut);
   }
   catch (const CUDTException& e)
   {
      SetThreadLocalError(e);
      return INVALID_SOCK;
   }
   catch (bad_alloc&)
   {
      SetThreadLocalError(CUDTException(MJ_SYSTEMRES, MN_MEMORY, 0));
      return INVALID_SOCK;
   }
   catch (const std::exception& ee)
   {
      LOGC(mglog.Fatal, log << "accept_bond: UNEXPECTED EXCEPTION: "
         << typeid(ee).name() << ": " << ee.what());
      SetThreadLocalError(CUDTException(MJ_UNKNOWN, MN_NONE, 0));
      return INVALID_SOCK;
   }
}

SRTSOCKET CUDT::accept(SRTSOCKET u, sockaddr* addr, int* addrlen)
{
   try
   {
      return s_UDTUnited.accept(u, addr, addrlen);
   }
   catch (const CUDTException& e)
   {
      SetThreadLocalError(e);
      return INVALID_SOCK;
   }
   catch (const bad_alloc&)
   {
      SetThreadLocalError(CUDTException(MJ_SYSTEMRES, MN_MEMORY, 0));
      return INVALID_SOCK;
   }
   catch (const std::exception& ee)
   {
      LOGC(mglog.Fatal, log << "accept: UNEXPECTED EXCEPTION: "
         << typeid(ee).name() << ": " << ee.what());
      SetThreadLocalError(CUDTException(MJ_UNKNOWN, MN_NONE, 0));
      return INVALID_SOCK;
   }
}

int CUDT::connect(
    SRTSOCKET u, const sockaddr* name, const sockaddr* tname, int namelen)
{
   try
   {
      return s_UDTUnited.connect(u, name, tname, namelen);
   }
   catch (const CUDTException& e)
   {
      return APIError(e);
   }
   catch (bad_alloc&)
   {
      return APIError(MJ_SYSTEMRES, MN_MEMORY, 0);
   }
   catch (std::exception& ee)
   {
      LOGC(mglog.Fatal, log << "connect: UNEXPECTED EXCEPTION: "
         << typeid(ee).name() << ": " << ee.what());
      return APIError(MJ_UNKNOWN, MN_NONE, 0);
   }
}

int CUDT::connectLinks(SRTSOCKET grp,
        SRT_SOCKGROUPCONFIG targets [], int arraysize)
{
    if (arraysize <= 0)
        return APIError(MJ_NOTSUP, MN_INVAL, 0);

    if ( (grp & SRTGROUP_MASK) == 0)
    {
        // connectLinks accepts only GROUP id, not socket id.
        return APIError(MJ_NOTSUP, MN_SIDINVAL, 0);
    }

    try
    {
        return s_UDTUnited.groupConnect(
                s_UDTUnited.locateGroup(grp, s_UDTUnited.ERH_THROW),
                targets, arraysize);
    }
    catch (CUDTException& e)
    {
        return APIError(e);
    }
    catch (bad_alloc&)
    {
        return APIError(MJ_SYSTEMRES, MN_MEMORY, 0);
    }
    catch (std::exception& ee)
    {
        LOGC(mglog.Fatal, log << "connect: UNEXPECTED EXCEPTION: "
                << typeid(ee).name() << ": " << ee.what());
        return APIError(MJ_UNKNOWN, MN_NONE, 0);
    }
}

int CUDT::connect(
   SRTSOCKET u, const sockaddr* name, int namelen, int32_t forced_isn)
{
   try
   {
      return s_UDTUnited.connect(u, name, namelen, forced_isn);
   }
   catch (const CUDTException &e)
   {
      return APIError(e);
   }
   catch (bad_alloc&)
   {
      return APIError(MJ_SYSTEMRES, MN_MEMORY, 0);
   }
   catch (const std::exception& ee)
   {
      LOGC(mglog.Fatal, log << "connect: UNEXPECTED EXCEPTION: "
         << typeid(ee).name() << ": " << ee.what());
      return APIError(MJ_UNKNOWN, MN_NONE, 0);
   }
}

int CUDT::close(SRTSOCKET u)
{
   try
   {
      return s_UDTUnited.close(u);
   }
   catch (const CUDTException& e)
   {
      return APIError(e);
   }
   catch (const std::exception& ee)
   {
      LOGC(mglog.Fatal, log << "close: UNEXPECTED EXCEPTION: "
         << typeid(ee).name() << ": " << ee.what());
      return APIError(MJ_UNKNOWN, MN_NONE, 0);
   }
}

int CUDT::getpeername(SRTSOCKET u, sockaddr* name, int* namelen)
{
   try
   {
      s_UDTUnited.getpeername(u, name, namelen);
      return 0;
   }
   catch (const CUDTException& e)
   {
      return APIError(e);
   }
   catch (const std::exception& ee)
   {
      LOGC(mglog.Fatal, log << "getpeername: UNEXPECTED EXCEPTION: "
         << typeid(ee).name() << ": " << ee.what());
      return APIError(MJ_UNKNOWN, MN_NONE, 0);
   }
}

int CUDT::getsockname(SRTSOCKET u, sockaddr* name, int* namelen)
{
   try
   {
      s_UDTUnited.getsockname(u, name, namelen);
      return 0;
   }
   catch (const CUDTException& e)
   {
      return APIError(e);
   }
   catch (const std::exception& ee)
   {
      LOGC(mglog.Fatal, log << "getsockname: UNEXPECTED EXCEPTION: "
         << typeid(ee).name() << ": " << ee.what());
      return APIError(MJ_UNKNOWN, MN_NONE, 0);
   }
}

int CUDT::getsockopt(
   SRTSOCKET u, int, SRT_SOCKOPT optname, void* pw_optval, int* pw_optlen)
{
    if (!pw_optval || !pw_optlen)
    {
        return APIError(MJ_NOTSUP, MN_INVAL, 0);
    }

    try
    {
        if (u & SRTGROUP_MASK)
        {
            CUDTGroup* g = s_UDTUnited.locateGroup(u, s_UDTUnited.ERH_THROW);
            g->getOpt(optname, (pw_optval), (*pw_optlen));
            return 0;
        }

        CUDT* udt = s_UDTUnited.locateSocket(u, s_UDTUnited.ERH_THROW)->m_pUDT;
        udt->getOpt(optname, (pw_optval), (*pw_optlen));
        return 0;
    }
    catch (const CUDTException& e)
    {
        return APIError(e);
    }
    catch (const std::exception& ee)
    {
        LOGC(mglog.Fatal, log << "getsockopt: UNEXPECTED EXCEPTION: "
                << typeid(ee).name() << ": " << ee.what());
        return APIError(MJ_UNKNOWN, MN_NONE, 0);
    }
}

int CUDT::setsockopt(SRTSOCKET u, int, SRT_SOCKOPT optname, const void* optval, int optlen)
{
   if (!optval)
       return APIError(MJ_NOTSUP, MN_INVAL, 0);

   try
   {
       if (u & SRTGROUP_MASK)
       {
           CUDTGroup* g = s_UDTUnited.locateGroup(u, s_UDTUnited.ERH_THROW);
           g->setOpt(optname, optval, optlen);
           return 0;
       }

       CUDT* udt = s_UDTUnited.locateSocket(u, s_UDTUnited.ERH_THROW)->m_pUDT;
       udt->setOpt(optname, optval, optlen);
       return 0;
   }
   catch (const CUDTException& e)
   {
       return APIError(e);
   }
   catch (const std::exception& ee)
   {
       LOGC(mglog.Fatal, log << "setsockopt: UNEXPECTED EXCEPTION: "
               << typeid(ee).name() << ": " << ee.what());
       return APIError(MJ_UNKNOWN, MN_NONE, 0);
   }
}

int CUDT::send(SRTSOCKET u, const char* buf, int len, int)
{
    SRT_MSGCTRL mctrl = srt_msgctrl_default;
    return sendmsg2(u, buf, len, (mctrl));
}

// --> CUDT::recv moved down

int CUDT::sendmsg(
   SRTSOCKET u, const char* buf, int len, int ttl, bool inorder,
   int64_t srctime)
{
    SRT_MSGCTRL mctrl = srt_msgctrl_default;
    mctrl.msgttl = ttl;
    mctrl.inorder = inorder;
    mctrl.srctime = srctime;
    return sendmsg2(u, buf, len, (mctrl));
}

int CUDT::sendmsg2(
   SRTSOCKET u, const char* buf, int len, SRT_MSGCTRL& w_m)
{
   try
   {
       if (u & SRTGROUP_MASK)
       {
           return s_UDTUnited.locateGroup(u, CUDTUnited::ERH_THROW)->send(buf, len, (w_m));
       }

       return s_UDTUnited.locateSocket(u, CUDTUnited::ERH_THROW)->core().sendmsg2(buf, len, (w_m));
   }
   catch (const CUDTException& e)
   {
      return APIError(e);
   }
   catch (bad_alloc&)
   {
      return APIError(MJ_SYSTEMRES, MN_MEMORY, 0);
   }
   catch (const std::exception& ee)
   {
      LOGC(mglog.Fatal, log << "sendmsg: UNEXPECTED EXCEPTION: "
         << typeid(ee).name() << ": " << ee.what());
      return APIError(MJ_UNKNOWN, MN_NONE, 0);
   }
}

int CUDT::recv(SRTSOCKET u, char* buf, int len, int)
{
    SRT_MSGCTRL mctrl = srt_msgctrl_default;
    int ret = recvmsg2(u, buf, len, (mctrl));
    return ret;
}

int CUDT::recvmsg(SRTSOCKET u, char* buf, int len, int64_t& srctime)
{
    SRT_MSGCTRL mctrl = srt_msgctrl_default;
    int ret = recvmsg2(u, buf, len, (mctrl));
    srctime = mctrl.srctime;
    return ret;
}

int CUDT::recvmsg2(SRTSOCKET u, char* buf, int len, SRT_MSGCTRL& w_m)
{
   try
   {
      if (u & SRTGROUP_MASK)
      {
         return s_UDTUnited.locateGroup(u, CUDTUnited::ERH_THROW)->recv(buf, len, (w_m));
      }

      return s_UDTUnited.locateSocket(u, CUDTUnited::ERH_THROW)->core().recvmsg2(buf, len, (w_m));
   }
   catch (const CUDTException& e)
   {
      return APIError(e);
   }
   catch (const std::exception& ee)
   {
      LOGC(mglog.Fatal, log << "recvmsg: UNEXPECTED EXCEPTION: "
         << typeid(ee).name() << ": " << ee.what());
      return APIError(MJ_UNKNOWN, MN_NONE, 0);
   }
}

int64_t CUDT::sendfile(
   SRTSOCKET u, fstream& ifs, int64_t& offset, int64_t size, int block)
{
   try
   {
      CUDT* udt = s_UDTUnited.locateSocket(u, s_UDTUnited.ERH_THROW)->m_pUDT;
      return udt->sendfile(ifs, offset, size, block);
   }
   catch (const CUDTException& e)
   {
      return APIError(e);
   }
   catch (bad_alloc&)
   {
      return APIError(MJ_SYSTEMRES, MN_MEMORY, 0);
   }
   catch (const std::exception& ee)
   {
      LOGC(mglog.Fatal, log << "sendfile: UNEXPECTED EXCEPTION: "
         << typeid(ee).name() << ": " << ee.what());
      return APIError(MJ_UNKNOWN, MN_NONE, 0);
   }
}

int64_t CUDT::recvfile(
   SRTSOCKET u, fstream& ofs, int64_t& offset, int64_t size, int block)
{
   try
   {
       return s_UDTUnited.locateSocket(u, CUDTUnited::ERH_THROW)->core().recvfile(ofs, offset, size, block);
   }
   catch (const CUDTException& e)
   {
      return APIError(e);
   }
   catch (const std::exception& ee)
   {
      LOGC(mglog.Fatal, log << "recvfile: UNEXPECTED EXCEPTION: "
         << typeid(ee).name() << ": " << ee.what());
      return APIError(MJ_UNKNOWN, MN_NONE, 0);
   }
}

int CUDT::select(
   int,
   UDT::UDSET* readfds,
   UDT::UDSET* writefds,
   UDT::UDSET* exceptfds,
   const timeval* timeout)
{
   if ((!readfds) && (!writefds) && (!exceptfds))
   {
      return APIError(MJ_NOTSUP, MN_INVAL, 0);
   }

   try
   {
      return s_UDTUnited.select(readfds, writefds, exceptfds, timeout);
   }
   catch (const CUDTException& e)
   {
      return APIError(e);
   }
   catch (bad_alloc&)
   {
      return APIError(MJ_SYSTEMRES, MN_MEMORY, 0);
   }
   catch (const std::exception& ee)
   {
      LOGC(mglog.Fatal, log << "select: UNEXPECTED EXCEPTION: "
         << typeid(ee).name() << ": " << ee.what());
      return APIError(MJ_UNKNOWN, MN_NONE, 0);
   }
}

int CUDT::selectEx(
   const vector<SRTSOCKET>& fds,
   vector<SRTSOCKET>* readfds,
   vector<SRTSOCKET>* writefds,
   vector<SRTSOCKET>* exceptfds,
   int64_t msTimeOut)
{
   if ((!readfds) && (!writefds) && (!exceptfds))
   {
      return APIError(MJ_NOTSUP, MN_INVAL, 0);
   }

   try
   {
      return s_UDTUnited.selectEx(fds, readfds, writefds, exceptfds, msTimeOut);
   }
   catch (const CUDTException& e)
   {
      return APIError(e);
   }
   catch (bad_alloc&)
   {
      return APIError(MJ_SYSTEMRES, MN_MEMORY, 0);
   }
   catch (const std::exception& ee)
   {
      LOGC(mglog.Fatal, log << "selectEx: UNEXPECTED EXCEPTION: "
         << typeid(ee).name() << ": " << ee.what());
      return APIError(MJ_UNKNOWN);
   }
}

int CUDT::epoll_create()
{
   try
   {
      return s_UDTUnited.epoll_create();
   }
   catch (const CUDTException& e)
   {
      return APIError(e);
   }
   catch (const std::exception& ee)
   {
      LOGC(mglog.Fatal, log << "epoll_create: UNEXPECTED EXCEPTION: "
         << typeid(ee).name() << ": " << ee.what());
      return APIError(MJ_UNKNOWN, MN_NONE, 0);
   }
}

int CUDT::epoll_clear_usocks(int eid)
{
   try
   {
      return s_UDTUnited.epoll_clear_usocks(eid);
   }
   catch (const CUDTException& e)
   {
      return APIError(e);
   }
   catch (std::exception& ee)
   {
      LOGC(mglog.Fatal, log << "epoll_clear_usocks: UNEXPECTED EXCEPTION: "
         << typeid(ee).name() << ": " << ee.what());
      return APIError(MJ_UNKNOWN, MN_NONE, 0);
   }
}

int CUDT::epoll_add_usock(const int eid, const SRTSOCKET u, const int* events)
{
   try
   {
      return s_UDTUnited.epoll_add_usock(eid, u, events);
   }
   catch (const CUDTException& e)
   {
      return APIError(e);
   }
   catch (const std::exception& ee)
   {
      LOGC(mglog.Fatal, log << "epoll_add_usock: UNEXPECTED EXCEPTION: "
         << typeid(ee).name() << ": " << ee.what());
      return APIError(MJ_UNKNOWN, MN_NONE, 0);
   }
}

int CUDT::epoll_add_ssock(const int eid, const SYSSOCKET s, const int* events)
{
   try
   {
      return s_UDTUnited.epoll_add_ssock(eid, s, events);
   }
   catch (const CUDTException& e)
   {
      return APIError(e);
   }
   catch (const std::exception& ee)
   {
      LOGC(mglog.Fatal, log << "epoll_add_ssock: UNEXPECTED EXCEPTION: "
         << typeid(ee).name() << ": " << ee.what());
      return APIError(MJ_UNKNOWN, MN_NONE, 0);
   }
}

int CUDT::epoll_update_usock(
   const int eid, const SRTSOCKET u, const int* events)
{
   try
   {
      return s_UDTUnited.epoll_update_usock(eid, u, events);
   }
   catch (const CUDTException& e)
   {
      return APIError(e);
   }
   catch (const std::exception& ee)
   {
      LOGC(mglog.Fatal, log << "epoll_update_usock: UNEXPECTED EXCEPTION: "
         << typeid(ee).name() << ": " << ee.what());
      return APIError(MJ_UNKNOWN, MN_NONE, 0);
   }
}

int CUDT::epoll_update_ssock(
   const int eid, const SYSSOCKET s, const int* events)
{
   try
   {
      return s_UDTUnited.epoll_update_ssock(eid, s, events);
   }
   catch (const CUDTException& e)
   {
      return APIError(e);
   }
   catch (const std::exception& ee)
   {
      LOGC(mglog.Fatal, log << "epoll_update_ssock: UNEXPECTED EXCEPTION: "
         << typeid(ee).name() << ": " << ee.what());
      return APIError(MJ_UNKNOWN, MN_NONE, 0);
   }
}


int CUDT::epoll_remove_usock(const int eid, const SRTSOCKET u)
{
   try
   {
      return s_UDTUnited.epoll_remove_usock(eid, u);
   }
   catch (const CUDTException& e)
   {
      return APIError(e);
   }
   catch (const std::exception& ee)
   {
      LOGC(mglog.Fatal, log << "epoll_remove_usock: UNEXPECTED EXCEPTION: "
         << typeid(ee).name() << ": " << ee.what());
      return APIError(MJ_UNKNOWN, MN_NONE, 0);
   }
}

int CUDT::epoll_remove_ssock(const int eid, const SYSSOCKET s)
{
   try
   {
      return s_UDTUnited.epoll_remove_ssock(eid, s);
   }
   catch (const CUDTException& e)
   {
      return APIError(e);
   }
   catch (const std::exception& ee)
   {
      LOGC(mglog.Fatal, log << "epoll_remove_ssock: UNEXPECTED EXCEPTION: "
         << typeid(ee).name() << ": " << ee.what());
      return APIError(MJ_UNKNOWN, MN_NONE, 0);
   }
}

int CUDT::epoll_wait(
   const int eid,
   set<SRTSOCKET>* readfds,
   set<SRTSOCKET>* writefds,
   int64_t msTimeOut,
   set<SYSSOCKET>* lrfds,
   set<SYSSOCKET>* lwfds)
{
   try
   {
      return s_UDTUnited.epoll_ref().wait(
              eid, readfds, writefds, msTimeOut, lrfds, lwfds);
   }
   catch (const CUDTException& e)
   {
      return APIError(e);
   }
   catch (const std::exception& ee)
   {
      LOGC(mglog.Fatal, log << "epoll_wait: UNEXPECTED EXCEPTION: "
         << typeid(ee).name() << ": " << ee.what());
      return APIError(MJ_UNKNOWN, MN_NONE, 0);
   }
}

int CUDT::epoll_uwait(
   const int eid,
   SRT_EPOLL_EVENT* fdsSet,
   int fdsSize,
   int64_t msTimeOut)
{
   try
   {
      return s_UDTUnited.epoll_uwait(eid, fdsSet, fdsSize, msTimeOut);
   }
   catch (const CUDTException& e)
   {
      return APIError(e);
   }
   catch (const std::exception& ee)
   {
      LOGC(mglog.Fatal, log << "epoll_uwait: UNEXPECTED EXCEPTION: "
         << typeid(ee).name() << ": " << ee.what());
      return APIError(MJ_UNKNOWN, MN_NONE, 0);
   }
}

int32_t CUDT::epoll_set(
   const int eid,
   int32_t flags)
{
   try
   {
      return s_UDTUnited.epoll_set(eid, flags);
   }
   catch (const CUDTException& e)
   {
      return APIError(e);
   }
   catch (const std::exception& ee)
   {
      LOGC(mglog.Fatal, log << "epoll_set: UNEXPECTED EXCEPTION: "
         << typeid(ee).name() << ": " << ee.what());
      return APIError(MJ_UNKNOWN, MN_NONE, 0);
   }
}

int CUDT::epoll_release(const int eid)
{
   try
   {
      return s_UDTUnited.epoll_release(eid);
   }
   catch (const CUDTException& e)
   {
      return APIError(e);
   }
   catch (const std::exception& ee)
   {
      LOGC(mglog.Fatal, log << "epoll_release: UNEXPECTED EXCEPTION: "
         << typeid(ee).name() << ": " << ee.what());
      return APIError(MJ_UNKNOWN, MN_NONE, 0);
   }
}

CUDTException& CUDT::getlasterror()
{
   return GetThreadLocalError();
}

int CUDT::bstats(SRTSOCKET u, CBytePerfMon* perf, bool clear, bool instantaneous)
{
   if (u & SRTGROUP_MASK)
       return groupsockbstats(u, perf, clear);

   try
   {
      CUDT* udt = s_UDTUnited.locateSocket(u, s_UDTUnited.ERH_THROW)->m_pUDT;
      udt->bstats(perf, clear, instantaneous);
      return 0;
   }
   catch (const CUDTException& e)
   {
      return APIError(e);
   }
   catch (const std::exception& ee)
   {
      LOGC(mglog.Fatal, log << "bstats: UNEXPECTED EXCEPTION: "
         << typeid(ee).name() << ": " << ee.what());
      return APIError(MJ_UNKNOWN, MN_NONE, 0);
   }
}

int CUDT::groupsockbstats(SRTSOCKET u, CBytePerfMon* perf, bool clear)
{
   try
   {
      CUDTGroup* g = s_UDTUnited.locateGroup(u, s_UDTUnited.ERH_THROW);
      g->bstatsSocket(perf, clear);
      return 0;
   }
   catch (const CUDTException& e)
   {
      SetThreadLocalError(e);
      return ERROR;
   }
   catch (const std::exception& ee)
   {
      LOGC(mglog.Fatal, log << "bstats: UNEXPECTED EXCEPTION: "
         << typeid(ee).name() << ": " << ee.what());
      SetThreadLocalError(CUDTException(MJ_UNKNOWN, MN_NONE, 0));
      return ERROR;
   }
}

CUDT* CUDT::getUDTHandle(SRTSOCKET u)
{
   try
   {
      return s_UDTUnited.locateSocket(u, s_UDTUnited.ERH_THROW)->m_pUDT;
   }
   catch (const CUDTException& e)
   {
      SetThreadLocalError(e);
      return NULL;
   }
   catch (const std::exception& ee)
   {
      LOGC(mglog.Fatal, log << "getUDTHandle: UNEXPECTED EXCEPTION: "
         << typeid(ee).name() << ": " << ee.what());
      SetThreadLocalError(CUDTException(MJ_UNKNOWN, MN_NONE, 0));
      return NULL;
   }
}

vector<SRTSOCKET> CUDT::existingSockets()
{
    CGuard enter(s_UDTUnited.m_ControlLock);
    vector<SRTSOCKET> out;
    for (CUDTUnited::sockets_t::iterator i = s_UDTUnited.m_Sockets.begin();
            i != s_UDTUnited.m_Sockets.end(); ++i)
    {
        out.push_back(i->first);
    }
    return out;
}

SRT_SOCKSTATUS CUDT::getsockstate(SRTSOCKET u)
{
   try
   {
      if (isgroup(u))
      {
          CUDTGroup* g = s_UDTUnited.locateGroup(u, s_UDTUnited.ERH_THROW);
          return g->getStatus();
      }
      return s_UDTUnited.getStatus(u);
   }
   catch (const CUDTException& e)
   {
      SetThreadLocalError(e);
      return SRTS_NONEXIST;
   }
   catch (const std::exception& ee)
   {
      LOGC(mglog.Fatal, log << "getsockstate: UNEXPECTED EXCEPTION: "
         << typeid(ee).name() << ": " << ee.what());
      SetThreadLocalError(CUDTException(MJ_UNKNOWN, MN_NONE, 0));
      return SRTS_NONEXIST;
   }
}


////////////////////////////////////////////////////////////////////////////////

namespace UDT
{

int startup()
{
   return CUDT::startup();
}

int cleanup()
{
   return CUDT::cleanup();
}

int bind(SRTSOCKET u, const struct sockaddr* name, int namelen)
{
   return CUDT::bind(u, name, namelen);
}

int bind2(SRTSOCKET u, UDPSOCKET udpsock)
{
   return CUDT::bind(u, udpsock);
}

int listen(SRTSOCKET u, int backlog)
{
   return CUDT::listen(u, backlog);
}

SRTSOCKET accept(SRTSOCKET u, struct sockaddr* addr, int* addrlen)
{
   return CUDT::accept(u, addr, addrlen);
}

int connect(SRTSOCKET u, const struct sockaddr* name, int namelen)
{
   return CUDT::connect(u, name, namelen, SRT_SEQNO_NONE);
}

int close(SRTSOCKET u)
{
   return CUDT::close(u);
}

int getpeername(SRTSOCKET u, struct sockaddr* name, int* namelen)
{
   return CUDT::getpeername(u, name, namelen);
}

int getsockname(SRTSOCKET u, struct sockaddr* name, int* namelen)
{
   return CUDT::getsockname(u, name, namelen);
}

int getsockopt(
   SRTSOCKET u, int level, SRT_SOCKOPT optname, void* optval, int* optlen)
{
   return CUDT::getsockopt(u, level, optname, optval, optlen);
}

int setsockopt(
   SRTSOCKET u, int level, SRT_SOCKOPT optname, const void* optval, int optlen)
{
   return CUDT::setsockopt(u, level, optname, optval, optlen);
}

// DEVELOPER API

int connect_debug(
   SRTSOCKET u, const struct sockaddr* name, int namelen, int32_t forced_isn)
{
   return CUDT::connect(u, name, namelen, forced_isn);
}

int send(SRTSOCKET u, const char* buf, int len, int flags)
{
   return CUDT::send(u, buf, len, flags);
}

int recv(SRTSOCKET u, char* buf, int len, int flags)
{
   return CUDT::recv(u, buf, len, flags);
}


int sendmsg(
   SRTSOCKET u, const char* buf, int len, int ttl, bool inorder,
   int64_t srctime)
{
   return CUDT::sendmsg(u, buf, len, ttl, inorder, srctime);
}

int recvmsg(SRTSOCKET u, char* buf, int len, int64_t& srctime)
{
   return CUDT::recvmsg(u, buf, len, srctime);
}

int recvmsg(SRTSOCKET u, char* buf, int len)
{
   int64_t srctime;
   return CUDT::recvmsg(u, buf, len, srctime);
}

int64_t sendfile(
   SRTSOCKET u,
   fstream& ifs,
   int64_t& offset,
   int64_t size,
   int block)
{
   return CUDT::sendfile(u, ifs, offset, size, block);
}

int64_t recvfile(
   SRTSOCKET u,
   fstream& ofs,
   int64_t& offset,
   int64_t size,
   int block)
{
   return CUDT::recvfile(u, ofs, offset, size, block);
}

int64_t sendfile2(
   SRTSOCKET u,
   const char* path,
   int64_t* offset,
   int64_t size,
   int block)
{
   fstream ifs(path, ios::binary | ios::in);
   int64_t ret = CUDT::sendfile(u, ifs, *offset, size, block);
   ifs.close();
   return ret;
}

int64_t recvfile2(
   SRTSOCKET u,
   const char* path,
   int64_t* offset,
   int64_t size,
   int block)
{
   fstream ofs(path, ios::binary | ios::out);
   int64_t ret = CUDT::recvfile(u, ofs, *offset, size, block);
   ofs.close();
   return ret;
}

int select(
   int nfds,
   UDSET* readfds,
   UDSET* writefds,
   UDSET* exceptfds,
   const struct timeval* timeout)
{
   return CUDT::select(nfds, readfds, writefds, exceptfds, timeout);
}

int selectEx(
   const vector<SRTSOCKET>& fds,
   vector<SRTSOCKET>* readfds,
   vector<SRTSOCKET>* writefds,
   vector<SRTSOCKET>* exceptfds,
   int64_t msTimeOut)
{
   return CUDT::selectEx(fds, readfds, writefds, exceptfds, msTimeOut);
}

int epoll_create()
{
   return CUDT::epoll_create();
}

int epoll_clear_usocks(int eid)
{
    return CUDT::epoll_clear_usocks(eid);
}

int epoll_add_usock(int eid, SRTSOCKET u, const int* events)
{
   return CUDT::epoll_add_usock(eid, u, events);
}

int epoll_add_ssock(int eid, SYSSOCKET s, const int* events)
{
   return CUDT::epoll_add_ssock(eid, s, events);
}

int epoll_update_usock(int eid, SRTSOCKET u, const int* events)
{
   return CUDT::epoll_update_usock(eid, u, events);
}

int epoll_update_ssock(int eid, SYSSOCKET s, const int* events)
{
   return CUDT::epoll_update_ssock(eid, s, events);
}

int epoll_remove_usock(int eid, SRTSOCKET u)
{
   return CUDT::epoll_remove_usock(eid, u);
}

int epoll_remove_ssock(int eid, SYSSOCKET s)
{
   return CUDT::epoll_remove_ssock(eid, s);
}

int epoll_wait(
   int eid,
   set<SRTSOCKET>* readfds,
   set<SRTSOCKET>* writefds,
   int64_t msTimeOut,
   set<SYSSOCKET>* lrfds,
   set<SYSSOCKET>* lwfds)
{
   return CUDT::epoll_wait(eid, readfds, writefds, msTimeOut, lrfds, lwfds);
}

/*

#define SET_RESULT(val, num, fds, it) \
   if (val != NULL) \
   { \
      if (val->empty()) \
      { \
         if (num) *num = 0; \
      } \
      else \
      { \
         if (*num > static_cast<int>(val->size())) \
            *num = val->size(); \
         int count = 0; \
         for (it = val->begin(); it != val->end(); ++ it) \
         { \
            if (count >= *num) \
               break; \
            fds[count ++] = *it; \
         } \
      } \
   }

*/

template <class SOCKTYPE>
inline void set_result(set<SOCKTYPE>* val, int* num, SOCKTYPE* fds)
{
    if ( !val || !num || !fds )
        return;

    if (*num > int(val->size()))
        *num = int(val->size()); // will get 0 if val->empty()
    int count = 0;

    // This loop will run 0 times if val->empty()
    for (typename set<SOCKTYPE>::const_iterator it = val->begin(); it != val->end(); ++ it)
    {
        if (count >= *num)
            break;
        fds[count ++] = *it;
    }
}

int epoll_wait2(
   int eid, SRTSOCKET* readfds,
   int* rnum, SRTSOCKET* writefds,
   int* wnum,
   int64_t msTimeOut,
   SYSSOCKET* lrfds,
   int* lrnum,
   SYSSOCKET* lwfds,
   int* lwnum)
{
   // This API is an alternative format for epoll_wait, created for
   // compatability with other languages. Users need to pass in an array
   // for holding the returned sockets, with the maximum array length
   // stored in *rnum, etc., which will be updated with returned number
   // of sockets.

   set<SRTSOCKET> readset;
   set<SRTSOCKET> writeset;
   set<SYSSOCKET> lrset;
   set<SYSSOCKET> lwset;
   set<SRTSOCKET>* rval = NULL;
   set<SRTSOCKET>* wval = NULL;
   set<SYSSOCKET>* lrval = NULL;
   set<SYSSOCKET>* lwval = NULL;
   if ((readfds != NULL) && (rnum != NULL))
      rval = &readset;
   if ((writefds != NULL) && (wnum != NULL))
      wval = &writeset;
   if ((lrfds != NULL) && (lrnum != NULL))
      lrval = &lrset;
   if ((lwfds != NULL) && (lwnum != NULL))
      lwval = &lwset;

   int ret = CUDT::epoll_wait(eid, rval, wval, msTimeOut, lrval, lwval);
   if (ret > 0)
   {
      //set<SRTSOCKET>::const_iterator i;
      //SET_RESULT(rval, rnum, readfds, i);
      set_result(rval, rnum, readfds);
      //SET_RESULT(wval, wnum, writefds, i);
      set_result(wval, wnum, writefds);

      //set<SYSSOCKET>::const_iterator j;
      //SET_RESULT(lrval, lrnum, lrfds, j);
      set_result(lrval, lrnum, lrfds);
      //SET_RESULT(lwval, lwnum, lwfds, j);
      set_result(lwval, lwnum, lwfds);
   }
   return ret;
}

int epoll_uwait(int eid, SRT_EPOLL_EVENT* fdsSet, int fdsSize, int64_t msTimeOut)
{
   return CUDT::epoll_uwait(eid, fdsSet, fdsSize, msTimeOut);
}

int epoll_release(int eid)
{
   return CUDT::epoll_release(eid);
}

ERRORINFO& getlasterror()
{
   return CUDT::getlasterror();
}

int getlasterror_code()
{
   return CUDT::getlasterror().getErrorCode();
}

const char* getlasterror_desc()
{
   return CUDT::getlasterror().getErrorMessage();
}

int getlasterror_errno()
{
   return CUDT::getlasterror().getErrno();
}

// Get error string of a given error code
const char* geterror_desc(int code, int err)
{
   CUDTException e (CodeMajor(code/1000), CodeMinor(code%1000), err);
   return(e.getErrorMessage());
}

int bstats(SRTSOCKET u, SRT_TRACEBSTATS* perf, bool clear)
{
   return CUDT::bstats(u, perf, clear);
}

SRT_SOCKSTATUS getsockstate(SRTSOCKET u)
{
   return CUDT::getsockstate(u);
}

} // namespace UDT

namespace srt
{

void setloglevel(LogLevel::type ll)
{
    CGuard gg(srt_logger_config.mutex);
    srt_logger_config.max_level = ll;
}

void addlogfa(LogFA fa)
{
    CGuard gg(srt_logger_config.mutex);
    srt_logger_config.enabled_fa.set(fa, true);
}

void dellogfa(LogFA fa)
{
    CGuard gg(srt_logger_config.mutex);
    srt_logger_config.enabled_fa.set(fa, false);
}

void resetlogfa(set<LogFA> fas)
{
    CGuard gg(srt_logger_config.mutex);
    for (int i = 0; i <= SRT_LOGFA_LASTNONE; ++i)
        srt_logger_config.enabled_fa.set(i, fas.count(i));
}

void resetlogfa(const int* fara, size_t fara_size)
{
    CGuard gg(srt_logger_config.mutex);
    srt_logger_config.enabled_fa.reset();
    for (const int* i = fara; i != fara + fara_size; ++i)
        srt_logger_config.enabled_fa.set(*i, true);
}

void setlogstream(std::ostream& stream)
{
    CGuard gg(srt_logger_config.mutex);
    srt_logger_config.log_stream = &stream;
}

void setloghandler(void* opaque, SRT_LOG_HANDLER_FN* handler)
{
    CGuard gg(srt_logger_config.mutex);
    srt_logger_config.loghandler_opaque = opaque;
    srt_logger_config.loghandler_fn = handler;
}

void setlogflags(int flags)
{
    CGuard gg(srt_logger_config.mutex);
    srt_logger_config.flags = flags;
}

SRT_API bool setstreamid(SRTSOCKET u, const std::string& sid)
{
    return CUDT::setstreamid(u, sid);
}
SRT_API std::string getstreamid(SRTSOCKET u)
{
    return CUDT::getstreamid(u);
}

int getrejectreason(SRTSOCKET u)
{
    return CUDT::rejectReason(u);
}

int setrejectreason(SRTSOCKET u, int value)
{
    return CUDT::rejectReason(u, value);
}

}  // namespace srt<|MERGE_RESOLUTION|>--- conflicted
+++ resolved
@@ -257,18 +257,10 @@
 
    m_bClosing = false;
 
-<<<<<<< HEAD
-   {
-       ThreadName tn("SRT:GC");
-       pthread_create(&m_GCThread, NULL, garbageCollect, this);
-
-   }
-=======
    setupMutex(m_GCStopLock, "GCStop");
    setupCond(m_GCStopCond, "GCStop");
    if (!StartThread(m_GCThread, garbageCollect, this, "SRT:GC"))
       return -1;
->>>>>>> 0e2201af
 
    m_bGCStatus = true;
 
@@ -458,11 +450,6 @@
    catch (...)
    {
       //failure and rollback
-<<<<<<< HEAD
-      // XXX Double unlocking??? Check again.
-      //CGuard::leaveCS(m_ControlLock);
-=======
->>>>>>> 0e2201af
       delete ns;
       ns = NULL;
    }
@@ -1078,16 +1065,9 @@
        }
 
        if (!accepted && (ls->m_Status == SRTS_LISTENING))
-<<<<<<< HEAD
        {
-           timespec locktime;
-           uint64_t now = CTimer::getTime();
-
            // Check for interrupt request every 1s.
-           locktime.tv_sec = now/1000000 + 1;
-           locktime.tv_nsec = (now% 1000000) * 1000;
-           pthread_cond_timedwait(&(ls->m_AcceptCond), &(ls->m_AcceptLock), &locktime);
-
+           accept_sync.wait_for(seconds_from(1));
            volatile bool& intreq = ls->m_pUDT->m_bInterruptRequested;
 
            if (intreq)
@@ -1097,9 +1077,6 @@
                throw CUDTException(MJ_AGAIN, MN_INTREQ, 0);
            }
        }
-=======
-           accept_sync.wait();
->>>>>>> 0e2201af
 
        if (ls->m_pQueuedSockets->empty())
            m_EPoll.update_events(listen, ls->m_pUDT->m_sPollID, SRT_EPOLL_ACCEPT, false);
@@ -2768,7 +2745,7 @@
     {
         bool any = false;
         // Roll over the list of sockets.
-        CGuard protect(m_ControlLock);
+        CGuard protect(m_GlobControlLock);
         for (sockmap_t::iterator i = m_Sockets.begin(); i != m_Sockets.end(); ++i)
         {
             this->interrupt(i->first, i->second);
@@ -2790,7 +2767,7 @@
         // Copy-pasted code from CUDTUnited::locate().
         // This must be done manually because we need the lock
         // to last longer.
-        CGuard protect(m_ControlLock);
+        CGuard protect(m_GlobControlLock);
         sockmap_t::iterator i = m_Sockets.find(sock);
 
         if ((i == m_Sockets.end()) || (i->second->m_Status == SRTS_CLOSED))
@@ -2804,7 +2781,7 @@
     if (cs->m_pUDT->m_bBlockingCall)
     {
         LOGC(mglog.Debug, log << "interrupt: REQUESTING INTERRUPT ON %" << sock);
-        cs->m_pUDT->m_tInterruptRequestTime = CTimer::getTime();
+        cs->m_pUDT->m_tInterruptRequestTime = steady_clock::now();
         cs->m_pUDT->m_bInterruptRequested = true;
     }
     else
@@ -3842,7 +3819,7 @@
 
 vector<SRTSOCKET> CUDT::existingSockets()
 {
-    CGuard enter(s_UDTUnited.m_ControlLock);
+    CGuard enter(s_UDTUnited.m_GlobControlLock);
     vector<SRTSOCKET> out;
     for (CUDTUnited::sockets_t::iterator i = s_UDTUnited.m_Sockets.begin();
             i != s_UDTUnited.m_Sockets.end(); ++i)
