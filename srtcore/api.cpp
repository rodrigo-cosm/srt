/*
 * SRT - Secure, Reliable, Transport
 * Copyright (c) 2018 Haivision Systems Inc.
 * 
 * This Source Code Form is subject to the terms of the Mozilla Public
 * License, v. 2.0. If a copy of the MPL was not distributed with this
 * file, You can obtain one at http://mozilla.org/MPL/2.0/.
 * 
 */

/*****************************************************************************
Copyright (c) 2001 - 2011, The Board of Trustees of the University of Illinois.
All rights reserved.

Redistribution and use in source and binary forms, with or without
modification, are permitted provided that the following conditions are
met:

* Redistributions of source code must retain the above
  copyright notice, this list of conditions and the
  following disclaimer.

* Redistributions in binary form must reproduce the
  above copyright notice, this list of conditions
  and the following disclaimer in the documentation
  and/or other materials provided with the distribution.

* Neither the name of the University of Illinois
  nor the names of its contributors may be used to
  endorse or promote products derived from this
  software without specific prior written permission.

THIS SOFTWARE IS PROVIDED BY THE COPYRIGHT HOLDERS AND CONTRIBUTORS "AS
IS" AND ANY EXPRESS OR IMPLIED WARRANTIES, INCLUDING, BUT NOT LIMITED TO,
THE IMPLIED WARRANTIES OF MERCHANTABILITY AND FITNESS FOR A PARTICULAR
PURPOSE ARE DISCLAIMED. IN NO EVENT SHALL THE COPYRIGHT OWNER OR
CONTRIBUTORS BE LIABLE FOR ANY DIRECT, INDIRECT, INCIDENTAL, SPECIAL,
EXEMPLARY, OR CONSEQUENTIAL DAMAGES (INCLUDING, BUT NOT LIMITED TO,
PROCUREMENT OF SUBSTITUTE GOODS OR SERVICES; LOSS OF USE, DATA, OR
PROFITS; OR BUSINESS INTERRUPTION) HOWEVER CAUSED AND ON ANY THEORY OF
LIABILITY, WHETHER IN CONTRACT, STRICT LIABILITY, OR TORT (INCLUDING
NEGLIGENCE OR OTHERWISE) ARISING IN ANY WAY OUT OF THE USE OF THIS
SOFTWARE, EVEN IF ADVISED OF THE POSSIBILITY OF SUCH DAMAGE.
*****************************************************************************/

/*****************************************************************************
written by
   Yunhong Gu, last updated 07/09/2011
modified by
   Haivision Systems Inc.
*****************************************************************************/

#include "platform_sys.h"

#include <exception>
#include <stdexcept>
#include <typeinfo>
#include <iterator>
#include <vector>

#include <cstring>
#include "utilities.h"
#include "netinet_any.h"
#include "api.h"
#include "core.h"
#include "epoll.h"
#include "logging.h"
#include "threadname.h"
#include "srt.h"

#ifdef _WIN32
   #include <win/wintime.h>
#endif

using namespace std;
using namespace srt_logging;
extern LogConfig srt_logger_config;


void CUDTSocket::construct()
{
    m_IncludedGroup = NULL;
    m_IncludedIter = CUDTGroup::gli_NULL();
    CGuard::createMutex(m_AcceptLock);
    CGuard::createCond(m_AcceptCond);
    CGuard::createMutex(m_ControlLock);
}

CUDTSocket::~CUDTSocket()
{

   delete m_pUDT;
   m_pUDT = NULL;

   delete m_pQueuedSockets;
   delete m_pAcceptSockets;

   CGuard::releaseMutex(m_AcceptLock);
   CGuard::releaseCond(m_AcceptCond);
   CGuard::releaseMutex(m_ControlLock);
}


SRT_SOCKSTATUS CUDTSocket::getStatus()
{
    // TTL in CRendezvousQueue::updateConnStatus() will set m_bConnecting to false.
    // Although m_Status is still SRTS_CONNECTING, the connection is in fact to be closed due to TTL expiry.
    // In this case m_bConnected is also false. Both checks are required to avoid hitting
    // a regular state transition from CONNECTING to CONNECTED.

    if (m_pUDT->m_bBroken)
        return SRTS_BROKEN;

    // Connecting timed out
    if ((m_Status == SRTS_CONNECTING) && !m_pUDT->m_bConnecting && !m_pUDT->m_bConnected)
        return SRTS_BROKEN;

    return m_Status;
}

void CUDTSocket::makeClosed()
{
    if (m_IncludedGroup)
    {
        HLOGC(mglog.Debug, log << "@" << m_SocketID << " IS MEMBER OF $" << m_IncludedGroup->id() << " - REMOVING FROM GROUP");
        removeFromGroup();
    }

    HLOGC(mglog.Debug, log << "@" << m_SocketID << " CLOSING AS SOCKET");
    m_pUDT->m_bBroken = true;
    m_pUDT->close();
    m_Status = SRTS_CLOSED;
    m_TimeStamp = CTimer::getTime();
}

bool CUDTSocket::readReady()
{
    if (m_pUDT->m_bConnected && m_pUDT->m_pRcvBuffer->isRcvDataReady())
        return true;
    if (m_pUDT->m_bListening)
    {
        return m_pQueuedSockets->size() > 0;
    }

    return broken();
}

bool CUDTSocket::writeReady()
{
    return (m_pUDT->m_bConnected
                && (m_pUDT->m_pSndBuffer->getCurrBufSize() < m_pUDT->m_iSndBufSize))
        || broken();
}

bool CUDTSocket::broken()
{
    return m_pUDT->m_bBroken || !m_pUDT->m_bConnected;
}

////////////////////////////////////////////////////////////////////////////////

CUDTUnited::CUDTUnited():
m_Sockets(),
m_GlobControlLock(),
m_IDLock(),
m_TLSError(),
m_mMultiplexer(),
m_MultiplexerLock(),
m_pCache(NULL),
m_bClosing(false),
m_GCStopLock(),
m_GCStopCond(),
m_InitLock(),
m_iInstanceCount(0),
m_bGCStatus(false),
m_GCThread(),
m_ClosedSockets()
{
   // Socket ID MUST start from a random value
   // Note. Don't use CTimer here, because s_UDTUnited is a static instance of CUDTUnited
   // with dynamic initialization (calling this constructor), while CTimer has
   // a static member s_ullCPUFrequency with dynamic initialization.
   // The order of initialization is not guaranteed.
   timeval t;

   gettimeofday(&t, 0);
   srand((unsigned int)t.tv_usec);
   
   double rand1_0 = double(rand())/RAND_MAX;

   m_SocketIDGenerator = 1 + int(MAX_SOCKET_VAL * rand1_0);
   m_SocketIDGenerator_init = m_SocketIDGenerator;

   CGuard::createMutex(m_GlobControlLock);
   CGuard::createMutex(m_IDLock);
   CGuard::createMutex(m_InitLock);

   pthread_key_create(&m_TLSError, TLSDestroy);

   m_pCache = new CCache<CInfoBlock>;
}

CUDTUnited::~CUDTUnited()
{
    // Call it if it wasn't called already.
    // This will happen at the end of main() of the application,
    // when the user didn't call srt_cleanup().
    if (m_bGCStatus)
    {
        cleanup();
    }

    CGuard::releaseMutex(m_GlobControlLock);
    CGuard::releaseMutex(m_IDLock);
    CGuard::releaseMutex(m_InitLock);

    delete (CUDTException*)pthread_getspecific(m_TLSError);
    pthread_key_delete(m_TLSError);

    delete m_pCache;
}

std::string CUDTUnited::CONID(SRTSOCKET sock)
{
    if ( sock == 0 )
        return "";

    std::ostringstream os;
    os << "@" << sock << ":";
    return os.str();
}

int CUDTUnited::startup()
{
   CGuard gcinit(m_InitLock, "init");

   if (m_iInstanceCount++ > 0)
      return 0;

   // Global initialization code
   #ifdef _WIN32
      WORD wVersionRequested;
      WSADATA wsaData;
      wVersionRequested = MAKEWORD(2, 2);

      if (0 != WSAStartup(wVersionRequested, &wsaData))
         throw CUDTException(MJ_SETUP, MN_NONE,  WSAGetLastError());
   #endif

   PacketFilter::globalInit();

   //init CTimer::EventLock

   if (m_bGCStatus)
      return true;

   m_bClosing = false;
   CGuard::createMutex(m_GCStopLock);
   pthread_condattr_t* pattr = NULL;
#if ENABLE_MONOTONIC_CLOCK
   pthread_condattr_t  CondAttribs;
   pthread_condattr_init(&CondAttribs);
   pthread_condattr_setclock(&CondAttribs, CLOCK_MONOTONIC);
   pattr = &CondAttribs;
#endif
   CGuard::createCond(m_GCStopCond, pattr);
   {
       ThreadName tn("SRT:GC");
       pthread_create(&m_GCThread, NULL, garbageCollect, this);
   }

   m_bGCStatus = true;

   return 0;
}

int CUDTUnited::cleanup()
{
   CGuard gcinit(m_InitLock, "init");

   if (--m_iInstanceCount > 0)
      return 0;

   //destroy CTimer::EventLock

   if (!m_bGCStatus)
      return 0;

   m_bClosing = true;
   HLOGC(mglog.Debug, log << "GarbageCollector: thread EXIT");
   pthread_cond_signal(&m_GCStopCond);
   pthread_join(m_GCThread, NULL);
   
   // XXX There's some weird bug here causing this
   // to hangup on Windows. This might be either something
   // bigger, or some problem in pthread-win32. As this is
   // the application cleanup section, this can be temporarily
   // tolerated with simply exit the application without cleanup,
   // counting on that the system will take care of it anyway.
#ifndef _WIN32
   CGuard::releaseMutex(m_GCStopLock);
   CGuard::releaseCond(m_GCStopCond);
#endif

   m_bGCStatus = false;

   // Global destruction code
   #ifdef _WIN32
      WSACleanup();
   #endif

   return 0;
}

SRTSOCKET CUDTUnited::generateSocketID(bool for_group)
{
    int sockval = m_SocketIDGenerator - 1;

    // First problem: zero-value should be avoided by various reasons.

    if (sockval <= 0)
    {
        // We have a rollover on the socket value, so
        // definitely we haven't made the Columbus mistake yet.
        m_SocketIDGenerator = MAX_SOCKET_VAL-1;
    }

    // Check all sockets if any of them has this value.
    // Socket IDs are begin created this way:
    //
    //                              Initial random
    //                              |
    //                             |
    //                            |
    //                           |
    // ...
    // The only problem might be if the number rolls over
    // and reaches the same value from the opposite side.
    // This is still a valid socket value, but this time
    // we have to check, which sockets have been used already.
    if ( sockval == m_SocketIDGenerator_init )
    {
        // Mark that since this point on the checks for
        // whether the socket ID is in use must be done.
        m_SocketIDGenerator_init = 0;
    }

    // This is when all socket numbers have been already used once.
    // This may happen after many years of running an application
    // constantly when the connection breaks and gets restored often.
    if ( m_SocketIDGenerator_init == 0 )
    {
        int startval = sockval;
        for (;;) // Roll until an unused value is found
        {
            bool exists = false;
            {
                CGuard cg(m_GlobControlLock, "GlobControl");
                exists = for_group ?
                    m_Groups.count(sockval | SRTGROUP_MASK)
                 :
                    m_Sockets.count(sockval);
            }

            if (exists)
            {
                // The socket value is in use.
                --sockval;
                if (sockval <= 0)
                    sockval = MAX_SOCKET_VAL-1;

                // Before continuing, check if we haven't rolled back to start again
                // This is virtually impossible, so just make an RTI error.
                if (sockval == startval)
                {
                    // Of course, we don't lack memory, but actually this is so impossible
                    // that a complete memory extinction is much more possible than this.
                    // So treat this rather as a formal fallback for something that "should
                    // never happen". This should make the socket creation functions, from
                    // socket_create and accept, return this error.

                    m_SocketIDGenerator = sockval+1; // so that any next call will cause the same error
                    throw CUDTException(MJ_SYSTEMRES, MN_MEMORY, 0);
                }

                // try again, if this is a free socket
                continue;
            }

            // No socket found, this ID is free to use
            m_SocketIDGenerator = sockval;
            break;
        }
    }
    else
    {
        m_SocketIDGenerator = sockval;
    }

    // The socket value counter remains with the value rolled
    // without the group bit set; only the returned value may have
    // the group bit set.

    if (for_group)
        sockval = m_SocketIDGenerator | SRTGROUP_MASK;
    else
        sockval = m_SocketIDGenerator;

    LOGC(mglog.Debug, log << "generateSocketID: " << (for_group ? "(group)" : "") << ": " << sockval);

    return sockval;
}

SRTSOCKET CUDTUnited::newSocket(CUDTSocket** pps)
{
    CUDTSocket* ns = NULL;

    try
    {
        ns = new CUDTSocket;
        ns->m_pUDT = new CUDT(ns);
    }
    catch (...)
    {
        delete ns;
        throw CUDTException(MJ_SYSTEMRES, MN_MEMORY, 0);
    }

    {
        CGuard guard(m_IDLock, "id");
        ns->m_SocketID = generateSocketID();
    }

    ns->m_Status = SRTS_INIT;
    ns->m_ListenSocket = 0;
    ns->m_pUDT->m_SocketID = ns->m_SocketID;
    ns->m_pUDT->m_pCache = m_pCache;

    // protect the m_Sockets structure.
    CGuard cs(m_GlobControlLock, "GlobControl");
    try
    {
        HLOGC(mglog.Debug, log << CONID(ns->m_SocketID)
                << "newSocket: mapping socket "
                << ns->m_SocketID);
        m_Sockets[ns->m_SocketID] = ns;
    }
    catch (...)
    {
        //failure and rollback
        delete ns;
        ns = NULL;
    }

    if (!ns)
        throw CUDTException(MJ_SYSTEMRES, MN_MEMORY, 0);

    if (pps)
        *pps = ns;

    return ns->m_SocketID;
}

int CUDTUnited::newConnection(const SRTSOCKET listen, const sockaddr_any& peer, CHandShake* hs, const CPacket& hspkt,
        ref_t<SRT_REJECT_REASON> r_error)
{
    CUDTSocket* ns = NULL;

   *r_error = SRT_REJ_IPE;

    // Can't manage this error through an exception because this is
    // running in the listener loop.
    CUDTSocket* ls = locateSocket(listen);
    if (!ls)
    {
        LOGC(mglog.Error, log << "IPE: newConnection by listener socket id=" << listen << " which DOES NOT EXIST.");
        return -1;
    }

    HLOGC(mglog.Debug, log << "newConnection: creating new socket after listener @" << listen << " contacted with backlog=" << ls->m_uiBackLog);

    // if this connection has already been processed
    if ((ns = locatePeer(peer, hs->m_iID, hs->m_iISN)) != NULL)
    {
        if (ns->m_pUDT->m_bBroken)
        {
            // last connection from the "peer" address has been broken
            ns->m_Status = SRTS_CLOSED;
            ns->m_TimeStamp = CTimer::getTime();

         CGuard acceptcg(ls->m_AcceptLock, "accept");
            ls->m_pQueuedSockets->erase(ns->m_SocketID);
            ls->m_pAcceptSockets->erase(ns->m_SocketID);
        }
        else
        {
            // connection already exist, this is a repeated connection request
            // respond with existing HS information
            HLOGC(mglog.Debug, log
                    << "newConnection: located a WORKING peer @"
                    << hs->m_iID << " - ADAPTING.");

            hs->m_iISN = ns->m_pUDT->m_iISN;
            hs->m_iMSS = ns->m_pUDT->m_iMSS;
            hs->m_iFlightFlagSize = ns->m_pUDT->m_iFlightFlagSize;
            hs->m_iReqType = URQ_CONCLUSION;
            hs->m_iID = ns->m_SocketID;

            return 0;

            //except for this situation a new connection should be started
        }
    }
    else
    {
      HLOGC(mglog.Debug, log << "newConnection: NOT located any peer @" << hs->m_iID << " - resuming with initial connection.");
    }

    // exceeding backlog, refuse the connection request
    if (ls->m_pQueuedSockets->size() >= ls->m_uiBackLog)
    {
       *r_error = SRT_REJ_BACKLOG;
        LOGC(mglog.Error, log << "newConnection: listen backlog=" << ls->m_uiBackLog << " EXCEEDED");
        return -1;
    }

    try
    {
        ns = new CUDTSocket;
        ns->m_pUDT = new CUDT(ns, *(ls->m_pUDT));
        ns->m_PeerAddr = peer; // Take the sa_family value as a good deal.
    }
    catch (...)
    {
      *r_error = SRT_REJ_RESOURCE;
        delete ns;
        LOGC(mglog.Error, log << "IPE: newConnection: unexpected exception (probably std::bad_alloc)");
        return -1;
    }

    try
    {
        CGuard l_idlock(m_IDLock, "id");
        ns->m_SocketID = generateSocketID();
    }
    catch (CUDTException& e)
    {
        LOGF(mglog.Fatal, "newConnection: IPE: all sockets occupied? Last gen=%d", m_SocketIDGenerator);
        // generateSocketID throws exception, which can be naturally handled
        // when the call is derived from the API call, but here it's called
        // internally in response to receiving a handshake. It must be handled
        // here and turned into an erroneous return value.
        delete ns;
        return -1;
    }

    ns->m_ListenSocket = listen;
    ns->m_pUDT->m_SocketID = ns->m_SocketID;
    ns->m_PeerID = hs->m_iID;
    ns->m_iISN = hs->m_iISN;

    HLOGC(mglog.Debug, log << "newConnection: DATA: lsnid=" << listen
        << " id=" << ns->m_pUDT->m_SocketID
        << " peerid=" << ns->m_pUDT->m_PeerID
        << " ISN=" << ns->m_iISN);

    int error = 0;

   // Set the error code for all prospective problems below.
   // It won't be interpreted when result was successful.
   *r_error = SRT_REJ_RESOURCE;

    // These can throw exception only when the memory allocation failed.
    // CUDT::connect() translates exception into CUDTException.
    // CUDT::open() may only throw original std::bad_alloc from new.
    // This is only to make the library extra safe (when your machine lacks
    // memory, it will continue to work, but fail to accept connection).
    try
    {
        // This assignment must happen b4 the call to CUDT::connect() because
        // this call causes sending the SRT Handshake through this socket.
        // Without this mapping the socket cannot be found and therefore
        // the SRT Handshake message would fail.
        HLOGF(mglog.Debug, 
                "newConnection: incoming %s, mapping socket %d",
                SockaddrToString(peer).c_str(), ns->m_SocketID);
        {
            CGuard cg(m_GlobControlLock, "GlobControl");
            m_Sockets[ns->m_SocketID] = ns;
        }

        // bind to the same addr of listening socket
        ns->m_pUDT->open();
        updateListenerMux(ns, ls);
       if (ls->m_pUDT->m_cbAcceptHook)
       {
           if (!ls->m_pUDT->runAcceptHook(ns->m_pUDT, peer.get(), hs, hspkt))
           {
               error = 1;
               goto ERR_ROLLBACK;
           }
       }
        ns->m_pUDT->acceptAndRespond(peer, hs, hspkt);
    }
    catch (...)
    {
       // Extract the error that was set in this new failed entity.
       *r_error = ns->m_pUDT->m_RejectReason;
        error = 1;
        goto ERR_ROLLBACK;
    }

    ns->m_Status = SRTS_CONNECTED;

    // copy address information of local node
    // Precisely, what happens here is:
    // - Get the IP address and port from the system database
    ns->m_pUDT->m_pSndQueue->m_pChannel->getSockAddr(Ref(ns->m_SelfAddr));
    // - OVERWRITE just the IP address itself by a value taken from piSelfIP
    // (the family is used exactly as the one taken from what has been returned
    // by getsockaddr)
    CIPAddress::pton(Ref(ns->m_SelfAddr), ns->m_pUDT->m_piSelfIP, ns->m_SelfAddr.family());

    // protect the m_Sockets structure.
    CGuard::enterCS(m_GlobControlLock, "GlobControl");
    try
    {
        HLOGF(mglog.Debug, 
                "newConnection: mapping peer %d to that socket (%d)\n",
                ns->m_PeerID, ns->m_SocketID);
        m_PeerRec[ns->getPeerSpec()].insert(ns->m_SocketID);
    }
    catch (...)
    {
        LOGC(mglog.Error, log << "newConnection: error when mapping peer!");
        error = 2;
    }
    CGuard::leaveCS(m_GlobControlLock, "GlobControl");

    if (ns->m_IncludedGroup)
    {
        // XXX this might require another check of group type.
        // For redundancy group, at least, update the status in the group
        CUDTGroup* g = ns->m_IncludedGroup;
        CGuard glock(g->m_GroupLock, "Group");
        CUDTGroup::gli_t gi;

        // Update the status in the group so that the next
        // operation can include the socket in the group operation.
        gi = ns->m_IncludedIter;
        gi->sndstate = CUDTGroup::GST_IDLE;
        gi->rcvstate = CUDTGroup::GST_IDLE;
        gi->laststatus = SRTS_CONNECTED;
    }


    CGuard::enterCS(ls->m_AcceptLock, "Accept");
    try
    {
        ls->m_pQueuedSockets->insert(ns->m_SocketID);
    }
    catch (...)
    {
        LOGC(mglog.Error, log << "newConnection: error when queuing socket!");
        error = 3;
    }
    CGuard::leaveCS(ls->m_AcceptLock, "Accept");

    HLOGC(mglog.Debug, log << "ACCEPT: new socket @" << ns->m_SocketID << " submitted for acceptance");
    // acknowledge users waiting for new connections on the listening socket
    m_EPoll.update_events(listen, ls->m_pUDT->m_sPollID, SRT_EPOLL_IN, true);

    CTimer::triggerEvent();

ERR_ROLLBACK:
    // XXX the exact value of 'error' is ignored
    if (error > 0)
    {
#if ENABLE_LOGGING
       static const char* why [] = {
           "UNKNOWN ERROR",
           "CONNECTION REJECTED",
           "IPE when mapping a socket",
           "IPE when inserting a socket"
       };
        LOGC(mglog.Error, log << CONID(ns->m_SocketID) << "newConnection: connection rejected due to: " << why[error]);
#endif

        SRTSOCKET id = ns->m_SocketID;
      ns->makeClosed();

        // The mapped socket should be now unmapped to preserve the situation that
        // was in the original UDT code.
        // In SRT additionally the acceptAndRespond() function (it was called probably
        // connect() in UDT code) may fail, in which case this socket should not be
        // further processed and should be removed.
        {
            CGuard cg(m_GlobControlLock, "GlobControl");
            m_Sockets.erase(id);
            m_ClosedSockets[id] = ns;
        }
        return -1;
    }

    // wake up a waiting accept() call
    pthread_mutex_lock(&(ls->m_AcceptLock));
    pthread_cond_signal(&(ls->m_AcceptCond));
    pthread_mutex_unlock(&(ls->m_AcceptLock));

    return 1;
}

// static forwarder
int CUDT::installAcceptHook(SRTSOCKET lsn, srt_listen_callback_fn* hook, void* opaq)
{
    return s_UDTUnited.installAcceptHook(lsn, hook, opaq);
}

int CUDTUnited::installAcceptHook(const SRTSOCKET lsn, srt_listen_callback_fn* hook, void* opaq)
{
    try
    {
        CUDTSocket* s = locateSocket(lsn, ERH_THROW);
        s->m_pUDT->installAcceptHook(hook, opaq);
    }
    catch (CUDTException& e)
    {
        setError(new CUDTException(e));
        return SRT_ERROR;
    }

    return 0;
}

SRT_SOCKSTATUS CUDTUnited::getStatus(const SRTSOCKET u)
{
    // protects the m_Sockets structure
    CGuard cg(m_GlobControlLock, "GlobControl");

    sockets_t::const_iterator i = m_Sockets.find(u);

    if (i == m_Sockets.end())
    {
        if (m_ClosedSockets.find(u) != m_ClosedSockets.end())
            return SRTS_CLOSED;

        return SRTS_NONEXIST;
    }
    return i->second->getStatus();
}

int CUDTUnited::bind(CUDTSocket* s, const sockaddr_any& name)
{
   CGuard cg(s->m_ControlLock, "Control");

   // cannot bind a socket more than once
   if (s->m_Status != SRTS_INIT)
      throw CUDTException(MJ_NOTSUP, MN_NONE, 0);

   s->m_pUDT->open();
   updateMux(s, name);
   s->m_Status = SRTS_OPENED;

   // copy address information of local node
   s->m_pUDT->m_pSndQueue->m_pChannel->getSockAddr(Ref(s->m_SelfAddr));

   return 0;
}

int CUDTUnited::bind(CUDTSocket* s, int udpsock)
{
   CGuard cg(s->m_ControlLock, "Control");

   // cannot bind a socket more than once
   if (s->m_Status != SRTS_INIT)
      throw CUDTException(MJ_NOTSUP, MN_NONE, 0);

   sockaddr_any name;
   socklen_t namelen = sizeof name; // max of inet and inet6

   // This will preset the sa_family as well; the namelen is given simply large
   // enough for any family here.
   if (::getsockname(udpsock, &name.sa, &namelen) == -1)
      throw CUDTException(MJ_NOTSUP, MN_INVAL);

   // Successfully extracted, so update the size
   name.len = namelen;

   s->m_pUDT->open();
   updateMux(s, name, &udpsock);
   s->m_Status = SRTS_OPENED;

   // copy address information of local node
   s->m_pUDT->m_pSndQueue->m_pChannel->getSockAddr(Ref(s->m_SelfAddr));

   return 0;
}

int CUDTUnited::listen(const SRTSOCKET u, int backlog)
{
   if (backlog <= 0)
      throw CUDTException(MJ_NOTSUP, MN_INVAL, 0);

   // Don't search for the socket if it's already -1;
   // this never is a valid socket.
   if (u == UDT::INVALID_SOCK)
      throw CUDTException(MJ_NOTSUP, MN_SIDINVAL, 0);

   CUDTSocket* s = locateSocket(u);
   if (!s)
      throw CUDTException(MJ_NOTSUP, MN_SIDINVAL, 0);

   CGuard cg(s->m_ControlLock, "Control");

   // NOTE: since now the socket is protected against simultaneous access.
   // In the meantime the socket might have been closed, which means that
   // it could have changed the state. It could be also set listen in another
   // thread, so check it out.

   // do nothing if the socket is already listening
   if (s->m_Status == SRTS_LISTENING)
      return 0;

   // a socket can listen only if is in OPENED status
   if (s->m_Status != SRTS_OPENED)
      throw CUDTException(MJ_NOTSUP, MN_ISUNBOUND, 0);

   // [[using assert(s->m_Status == OPENED)]];

   // listen is not supported in rendezvous connection setup
   if (s->m_pUDT->m_bRendezvous)
      throw CUDTException(MJ_NOTSUP, MN_ISRENDEZVOUS, 0);

   s->m_uiBackLog = backlog;

   try
   {
      s->m_pQueuedSockets = new set<SRTSOCKET>;
      s->m_pAcceptSockets = new set<SRTSOCKET>;
   }
   catch (...)
   {
      delete s->m_pQueuedSockets;
      delete s->m_pAcceptSockets;

      // XXX Translated std::bad_alloc into CUDTException specifying
      // memory allocation failure...
      throw CUDTException(MJ_SYSTEMRES, MN_MEMORY, 0);
   }

   // [[using assert(s->m_Status == OPENED)]]; // (still, unchanged)

   s->m_pUDT->setListenState();  // propagates CUDTException,
                                 // if thrown, remains in OPENED state if so.
   s->m_Status = SRTS_LISTENING;

   return 0;
}

SRTSOCKET CUDTUnited::accept(const SRTSOCKET listen, sockaddr* addr, int* addrlen)
{
   if ((addr) && (!addrlen))
      throw CUDTException(MJ_NOTSUP, MN_INVAL, 0);

   CUDTSocket* ls = locateSocket(listen);

   if (ls == NULL)
      throw CUDTException(MJ_NOTSUP, MN_SIDINVAL, 0);

   // the "listen" socket must be in LISTENING status
   if (ls->m_Status != SRTS_LISTENING)
      throw CUDTException(MJ_NOTSUP, MN_NOLISTEN, 0);

   // no "accept" in rendezvous connection setup
   if (ls->m_pUDT->m_bRendezvous)
      throw CUDTException(MJ_NOTSUP, MN_ISRENDEZVOUS, 0);

   SRTSOCKET u = CUDT::INVALID_SOCK;
   bool accepted = false;

   // !!only one conection can be set up each time!!
   while (!accepted)
   {
       CGuard cg(ls->m_AcceptLock, "Accept");

       if ((ls->m_Status != SRTS_LISTENING) || ls->m_pUDT->m_bBroken)
       {
           // This socket has been closed.
           accepted = true;
       }
       else if (ls->m_pQueuedSockets->size() > 0)
       {
           // XXX REFACTORING REQUIRED HERE!
           // Actually this should at best be something like that:
           // set<SRTSOCKET>::iterator b = ls->m_pQueuedSockets->begin();
           // u = *b;
           // ls->m_pQueuedSockets->erase(b);
           // ls->m_pAcceptSockets->insert(u);
           //
           // It is also questionable why m_pQueuedSockets should be of type 'set'.
           // There's no quick-searching capabilities of that container used anywhere except
           // checkBrokenSockets and garbageCollect, which aren't performance-critical,
           // whereas it's mainly used for getting the first element and iterating
           // over elements, which is slow in case of std::set. It's also doubtful
           // as to whether the sorting capability of std::set is properly used;
           // the first is taken here, which is actually the socket with lowest
           // possible descriptor value (as default operator< and ascending sorting
           // used for std::set<SRTSOCKET> where SRTSOCKET=int).
           //
           // Consider using std::list or std::vector here.

           u = *(ls->m_pQueuedSockets->begin());
           ls->m_pAcceptSockets->insert(ls->m_pAcceptSockets->end(), u);
           ls->m_pQueuedSockets->erase(ls->m_pQueuedSockets->begin());
           accepted = true;
       }
       else if (!ls->m_pUDT->m_bSynRecving)
       {
           accepted = true;
       }

       if (!accepted && (ls->m_Status == SRTS_LISTENING))
           pthread_cond_wait(&(ls->m_AcceptCond), &(ls->m_AcceptLock));

       if (ls->m_pQueuedSockets->empty())
           m_EPoll.update_events(listen, ls->m_pUDT->m_sPollID, SRT_EPOLL_IN, false);
   }

   if (u == CUDT::INVALID_SOCK)
   {
      // non-blocking receiving, no connection available
      if (!ls->m_pUDT->m_bSynRecving)
         throw CUDTException(MJ_AGAIN, MN_RDAVAIL, 0);

      // listening socket is closed
      throw CUDTException(MJ_NOTSUP, MN_NOLISTEN, 0);
   }

   if ((addr != NULL) && (addrlen != NULL))
   {
      CUDTSocket* s = locateSocket(u);
      if (s == NULL)
         throw CUDTException(MJ_NOTSUP, MN_SIDINVAL, 0);

      // Check if LISTENER has the SRTO_GROUPCONNECT flag set,
      // and the already accepted socket has successfully joined
      // the mirror group. If so, RETURN THE GROUP ID, not the socket ID.
      if (ls->m_pUDT->m_bOPT_GroupConnect && s->m_IncludedGroup)
      {
          u = s->m_IncludedGroup->m_GroupID;
      }

      CGuard cg(s->m_ControlLock, "Control");

      // Check if the length of the buffer to fill the name in
      // was large enough.
      int len = s->m_PeerAddr.size();
      if (*addrlen < len)
          throw CUDTException(MJ_NOTSUP, MN_INVAL, 0);

      memcpy(addr, &s->m_PeerAddr, len);
      *addrlen = len;
   }

   return u;
}

int CUDTUnited::connect(SRTSOCKET u, const sockaddr* srcname, int srclen, const sockaddr* tarname, int tarlen)
{
    sockaddr_any source_addr(srcname, srclen);
    if (source_addr.len == 0)
        throw CUDTException(MJ_NOTSUP, MN_INVAL, 0);
    sockaddr_any target_addr(tarname, tarlen);
    if (target_addr.len == 0)
        throw CUDTException(MJ_NOTSUP, MN_INVAL, 0);

    // Check affiliation of the socket. It's now allowed for it to be
    // a group or socket. For a group, add automatically a socket to
    // the group.
    if (u & SRTGROUP_MASK)
    {
        CUDTGroup* g = locateGroup(u, ERH_THROW);
        // Note: forced_isn is ignored when connecting a group.
        // The group manages the ISN by itself ALWAYS, that is,
        // it's generated anew for the very first socket, and then
        // derived by all sockets in the group.
        SRT_SOCKGROUPDATA gd[1] = { srt_prepare_endpoint(tarname, tarlen) };

        // When connecting to exactly one target, only this very target
        // can be returned as a socket, so rewritten back array can be ignored.
        return groupConnect(g, source_addr, gd, 1);
    }

    CUDTSocket* s = locateSocket(u);
    if (s == NULL)
        throw CUDTException(MJ_NOTSUP, MN_SIDINVAL, 0);

    // For a single socket, just do bind, then connect

    bind(s, source_addr);
    return connectIn(s, target_addr, 0);
}

int CUDTUnited::connect(SRTSOCKET u, const sockaddr* name, int namelen, int32_t forced_isn)
{
    sockaddr_any target_addr(name, namelen);
    if (target_addr.len == 0)
        throw CUDTException(MJ_NOTSUP, MN_INVAL, 0);

    // Check affiliation of the socket. It's now allowed for it to be
    // a group or socket. For a group, add automatically a socket to
    // the group.
    if (u & SRTGROUP_MASK)
    {
        CUDTGroup* g = locateGroup(u, ERH_THROW);

        // Note: forced_isn is ignored when connecting a group.
        // The group manages the ISN by itself ALWAYS, that is,
        // it's generated anew for the very first socket, and then
        // derived by all sockets in the group.
        sockaddr_any any(target_addr.family());
        SRT_SOCKGROUPDATA gd[1] = { srt_prepare_endpoint(name, namelen) };
        return groupConnect(g, any, gd, 1);
    }

    CUDTSocket* s = locateSocket(u);
    if (!s)
        throw CUDTException(MJ_NOTSUP, MN_SIDINVAL, 0);

    return connectIn(s, target_addr, forced_isn);
}

int CUDTUnited::groupConnect(CUDTGroup* pg, const sockaddr_any& source_addr, SRT_SOCKGROUPDATA* targets, int arraysize)
{
    CUDTGroup& g = *pg;
    // The group must be managed to use srt_connect on it,
    // as it must create particular socket automatically.

    // Non-managed groups can't be "connected" - at best you can connect
    // every socket individually.
    if (!g.managed())
        return -1;


    // If the open state switched to OPENED, the blocking mode
    // must make it wait for connecting it. Doing connect when the
    // group is already OPENED returns immediately, regardless if the
    // connection is going to later succeed or fail (this will be
    // known in the group state information).
    bool block_new_opened = !g.m_bOpened && g.m_bSynRecving;
    SRTSOCKET retval = -1;

    int eid = -1;
    int modes = SRT_EPOLL_OUT | SRT_EPOLL_ERR;
    if (block_new_opened)
    {
        // Create this eid only to block-wait for the first
        // connection.
        eid = srt_epoll_create();
    }

    // Use private map to avoid searching in the
    // overall map.
    map<SRTSOCKET, CUDTSocket*> spawned;

    HLOGC(mglog.Debug, log << "groupConnect: will connect " << arraysize << " links and "
            << (block_new_opened ? "BLOCK until any is ready" : "leave the process in background"));

    for (int tii = 0; tii < arraysize; ++tii)
    {
        sockaddr_any target_addr(targets[tii].peeraddr);
        SRTSOCKET& sid_rloc = targets[tii].id;
        int &erc_rloc = targets[tii].result;
        HLOGC(mglog.Debug, log << "groupConnect: taking on " << SockaddrToString(targets[tii].peeraddr));

        // Preset this to every state, when there is any notifying
        // the change, this will be changed.
        targets[tii].status = SRTS_CONNECTING;

        CUDTSocket* ns = 0;

        // NOTE: After calling newSocket, the socket is mapped into m_Sockets.
        // It must be MANUALLY removed from this list in case we need it deleted.
        SRTSOCKET sid = newSocket(&ns);

        // XXX Support non-blockin mode:
        // If the group has nonblocking set for connect (SNDSYN),
        // then it must set so on the socket. Then, the connection
        // process is asynchronous. The socket appears first as
        // GST_PENDING state, and only after the socket becomes
        // connected does its status in the group turn into GST_IDLE.

        // Set all options that were requested by the options set on a group
        // prior to connecting.
        try
        {
            for (size_t i = 0; i < g.m_config.size(); ++i)
            {
                HLOGC(mglog.Debug, log << "groupConnect: OPTION @" << sid << " #" << g.m_config[i].so);
                ns->core().setOpt(g.m_config[i].so, &g.m_config[i].value[0], g.m_config[i].value.size());
            }
        }
        catch (...)
        {
            LOGC(mglog.Error, log << "groupConnect: Error during setting options - propagating error");
            CGuard cl(m_GlobControlLock, "GlobControl");
            m_Sockets.erase(ns->m_SocketID);
            // Intercept to delete the socket on failure.
            delete ns;

            // NOTE: This problem normally should not happen, but anyway,
            // these options are set on every socket the same way, and
            // every socket is a newly created socket. So it's only possible
            // that the first one will fail, or none will fail.
            throw;
        }

        // Add socket to the group.
        // Do it after setting all stored options, as some of them may
        // influence some group data.
        CUDTGroup::gli_t f = g.add(g.prepareData(ns));
        ns->m_IncludedIter = f;
        ns->m_IncludedGroup = &g;

        int isn = g.currentSchedSequence();

        // We got it. Bind the socket, if the source address was set
        if (!source_addr.empty())
            bind(ns, source_addr);

        // Set it the groupconnect option, as all in-group sockets should have.
        ns->m_pUDT->m_bOPT_GroupConnect = true;

        // And connect
        try
        {
            HLOGC(mglog.Debug, log << "groupConnect: connecting a new socket with ISN=" << isn);
            connectIn(ns, target_addr, isn);
        }
        catch (...)
        {
            // Intercept to delete the socket on failure.
            delete ns;
            throw;
        }

        if (isn == 0)
        {
            // The first socket connects
            g.currentSchedSequence(ns->core().ISN());
        }

        SRT_SOCKSTATUS st;
        {
            CGuard grd(ns->m_ControlLock);
            st = ns->m_Status;
        }

        {
            CGuard grd(g.m_GroupLock);

            g.m_bOpened = true;

            f->laststatus = st;
            // Check the socket status and update it.
            // Turn the group state of the socket to IDLE only if
            // connection is established or in progress
            f->agent = source_addr;
            f->peer = target_addr;

            if (st >= SRTS_BROKEN)
            {
                f->sndstate = CUDTGroup::GST_BROKEN;
                f->rcvstate = CUDTGroup::GST_BROKEN;
            }
            else
            {
                f->sndstate = CUDTGroup::GST_PENDING;
                f->rcvstate = CUDTGroup::GST_PENDING;
                spawned[sid] = ns;

                sid_rloc = sid;
                erc_rloc = 0;
                retval = sid;
            }
        }
    }

    if (retval == -1)
    {
        HLOGC(mglog.Debug, log << "groupConnect: none succeeded as background-spawn, exit with error");
    }

    return retval;
}


int CUDTUnited::connectIn(CUDTSocket* s, const sockaddr_any& target_addr, int32_t forced_isn)
{
    CGuard cg(s->m_ControlLock, "control");

    // a socket can "connect" only if it is in the following states:
    // - OPENED: assume the socket binding parameters are configured
    // - INIT: configure binding parameters here
    // - any other (meaning, already connected): report error

    if (s->m_Status == SRTS_INIT)
    {
        if (s->m_pUDT->m_bRendezvous)
            throw CUDTException(MJ_NOTSUP, MN_ISRENDUNBOUND, 0);

        // If bind() was done first on this socket, then the
        // socket will not perform this step. This actually does the
        // same thing as bind() does, just with empty address so that
        // the binding parameters are autoselected.

        s->m_pUDT->open();
        sockaddr_any autoselect_sa (target_addr.family());
        // This will create such a sockaddr_any that
        // will return true from empty(). 
        updateMux(s, autoselect_sa);  // <<---- updateMux
        // -> C(Snd|Rcv)Queue::init
        // -> pthread_create(...C(Snd|Rcv)Queue::worker...)
        s->m_Status = SRTS_OPENED;
    }
    else if (s->m_Status != SRTS_OPENED)
        throw CUDTException(MJ_NOTSUP, MN_ISCONNECTED, 0);

    // connect_complete() may be called before connect() returns.
    // So we need to update the status before connect() is called,
    // otherwise the status may be overwritten with wrong value
    // (CONNECTED vs. CONNECTING).
    s->m_Status = SRTS_CONNECTING;

    /* 
     * In blocking mode, connect can block for up to 30 seconds for
     * rendez-vous mode. Holding the s->m_ControlLock prevent close
     * from cancelling the connect
     */
    try
    {
        // InvertedGuard unlocks in the constructor, then locks in the
        // destructor, no matter if an exception has fired.
        InvertedGuard l_unlocker( s->m_pUDT->m_bSynRecving ? &s->m_ControlLock : 0 );
        s->m_pUDT->startConnect(target_addr, forced_isn);
    }
    catch (CUDTException& e) // Interceptor, just to change the state.
    {
        s->m_Status = SRTS_OPENED;
        throw e;
    }

    // record peer address
    s->m_PeerAddr = target_addr;

    // CGuard destructor will delete cg and unlock s->m_ControlLock

    return 0;
}

void CUDTUnited::connect_complete(const SRTSOCKET u)
{
   CUDTSocket* s = locateSocket(u);
   if (!s)
      throw CUDTException(MJ_NOTSUP, MN_SIDINVAL, 0);

   // copy address information of local node
   // the local port must be correctly assigned BEFORE CUDT::startConnect(),
   // otherwise if startConnect() fails, the multiplexer cannot be located
   // by garbage collection and will cause leak
   s->m_pUDT->m_pSndQueue->m_pChannel->getSockAddr(Ref(s->m_SelfAddr));
   CIPAddress::pton(Ref(s->m_SelfAddr), s->m_pUDT->m_piSelfIP, s->m_SelfAddr.family());

   s->m_Status = SRTS_CONNECTED;
}

int CUDTUnited::close(const SRTSOCKET u)
{
    if (u & SRTGROUP_MASK)
    {
        CUDTGroup* g = locateGroup(u);
        if (!g)
            throw CUDTException(MJ_NOTSUP, MN_SIDINVAL, 0);

        g->close();
        deleteGroup(g);
        return 0;
    }
    CUDTSocket* s = locateSocket(u);
    if (!s)
        throw CUDTException(MJ_NOTSUP, MN_SIDINVAL, 0);

    return close(s);
}

int CUDTUnited::close(CUDTSocket* s)
{

   HLOGC(mglog.Debug, log << s->m_pUDT->CONID() << " CLOSE. Acquiring control lock");

   CGuard socket_cg(s->m_ControlLock, "control");

   HLOGC(mglog.Debug, log << s->m_pUDT->CONID() << " CLOSING (removing from listening, closing CUDT)");

   bool synch_close_snd = s->m_pUDT->m_bSynSending;
   //bool synch_close_rcv = s->m_pUDT->m_bSynRecving;

   SRTSOCKET u = s->m_SocketID;

   if (s->m_Status == SRTS_LISTENING)
   {
      if (s->m_pUDT->m_bBroken)
         return 0;

      s->m_TimeStamp = CTimer::getTime();
      s->m_pUDT->m_bBroken = true;

      // Change towards original UDT: 
      // Leave all the closing activities for garbageCollect to happen,
      // however remove the listener from the RcvQueue IMMEDIATELY.
      // Even though garbageCollect would eventually remove the listener
      // as well, there would be some time interval between now and the
      // moment when it's done, and during this time the application will
      // be unable to bind to this port that the about-to-delete listener
      // is currently occupying (due to blocked slot in the RcvQueue).

      HLOGC(mglog.Debug, log << s->m_pUDT->CONID() << " CLOSING (removing listener immediately)");
      s->m_pUDT->notListening();

      // broadcast all "accept" waiting
      pthread_mutex_lock(&(s->m_AcceptLock));
      pthread_cond_broadcast(&(s->m_AcceptCond));
      pthread_mutex_unlock(&(s->m_AcceptLock));

   }
   else
   {
       s->makeClosed();

       // synchronize with garbage collection.
       HLOGC(mglog.Debug, log << "@" << u << "U::close done. GLOBAL CLOSE: " << s->m_pUDT->CONID() << ". Acquiring GLOBAL control lock");
       CGuard manager_cg(m_GlobControlLock, "GlobControl");

       // since "s" is located before m_ControlLock, locate it again in case
       // it became invalid
       sockets_t::iterator i = m_Sockets.find(u);
       if ((i == m_Sockets.end()) || (i->second->m_Status == SRTS_CLOSED))
       {
           HLOGC(mglog.Debug, log << "@" << u << "U::close: NOT AN ACTIVE SOCKET, returning.");
           return 0;
       }
       s = i->second;

       s->m_Status = SRTS_CLOSED;

       // a socket will not be immediately removed when it is closed
       // in order to prevent other methods from accessing invalid address
       // a timer is started and the socket will be removed after approximately
       // 1 second
       s->m_TimeStamp = CTimer::getTime();

       m_Sockets.erase(s->m_SocketID);
       m_ClosedSockets[s->m_SocketID] = s;
       HLOGC(mglog.Debug, log << "@" << u << "U::close: Socket MOVED TO CLOSED for collecting later.");

       CTimer::triggerEvent();
   }

   HLOGC(mglog.Debug, log << "@" << u << ": GLOBAL: CLOSING DONE");

   // Check if the ID is still in closed sockets before you access it
   // (the last triggerEvent could have deleted it).
   if ( synch_close_snd )
   {
#if SRT_ENABLE_CLOSE_SYNCH

       HLOGC(mglog.Debug, log << "@" << u << " GLOBAL CLOSING: sync-waiting for releasing sender resources...");
       for (;;)
       {
           CSndBuffer* sb = s->m_pUDT->m_pSndBuffer;

           // Disconnected from buffer - nothing more to check.
           if (!sb)
           {
               HLOGC(mglog.Debug, log << "@" << u << " GLOBAL CLOSING: sending buffer disconnected. Allowed to close.");
               break;
           }

           // Sender buffer empty
           if (sb->getCurrBufSize() == 0)
           {
               HLOGC(mglog.Debug, log << "@" << u << " GLOBAL CLOSING: sending buffer depleted. Allowed to close.");
               break;
           }

           // Ok, now you are keeping GC thread hands off the internal data.
           // You can check then if it has already deleted the socket or not.
           // The socket is either in m_ClosedSockets or is already gone.

           // Done the other way, but still done. You can stop waiting.
           bool isgone = false;
           {
               CGuard manager_cg(m_GlobControlLock, "GlobControl");
               isgone = m_ClosedSockets.count(u) == 0;
           }
           if (!isgone)
           {
               isgone = !s->m_pUDT->m_bOpened;
           }
           if (isgone)
           {
               HLOGC(mglog.Debug, log << "@" << u << " GLOBAL CLOSING: ... gone in the meantime, whatever. Exiting close().");
               break;
           }

           HLOGC(mglog.Debug, log << "@" << u << " GLOBAL CLOSING: ... still waiting for any update.");
           CTimer::EWait wt = CTimer::waitForEvent();

           if ( wt == CTimer::WT_ERROR )
           {
               HLOGC(mglog.Debug, log << "GLOBAL CLOSING: ... ERROR WHEN WAITING FOR EVENT. Exiting close() to prevent hangup.");
               break;
           }

           // Continue waiting in case when an event happened or 1s waiting time passed for checkpoint.
       }
#endif
   }

   /*
      This code is PUT ASIDE for now.
      Most likely this will be never required.
      It had to hold the closing activity until the time when the receiver buffer is depleted.
      However the closing of the socket should only happen when the receiver has received
      an information about that the reading is no longer possible (error report from recv/recvfile).
      When this happens, the receiver buffer is definitely depleted already and there's no need to check
      anything.

      Should there appear any other conditions in future under which the closing process should be
      delayed until the receiver buffer is empty, this code can be filled here.

   if ( synch_close_rcv )
   {
   ...
   }
   */

   return 0;
}

void CUDTUnited::getpeername(const SRTSOCKET u, sockaddr* name, int* namelen)
{
    if (!name || !namelen)
        throw CUDTException(MJ_NOTSUP, MN_INVAL, 0);

   if (getStatus(u) != SRTS_CONNECTED)
      throw CUDTException(MJ_CONNECTION, MN_NOCONN, 0);

   CUDTSocket* s = locateSocket(u);

   if (!s)
      throw CUDTException(MJ_NOTSUP, MN_SIDINVAL, 0);

   if (!s->m_pUDT->m_bConnected || s->m_pUDT->m_bBroken)
      throw CUDTException(MJ_CONNECTION, MN_NOCONN, 0);

   int len = s->m_PeerAddr.size();
   if (*namelen < len)
       throw CUDTException(MJ_NOTSUP, MN_INVAL, 0);

   memcpy(name, &s->m_PeerAddr.sa, len);
   *namelen = len;
}

void CUDTUnited::getsockname(const SRTSOCKET u, sockaddr* name, int* namelen)
{
   if (!name || !namelen)
       throw CUDTException(MJ_NOTSUP, MN_INVAL, 0);

   CUDTSocket* s = locateSocket(u);

   if (!s)
      throw CUDTException(MJ_NOTSUP, MN_SIDINVAL, 0);

   if (s->m_pUDT->m_bBroken)
      throw CUDTException(MJ_NOTSUP, MN_SIDINVAL, 0);

   if (s->m_Status == SRTS_INIT)
      throw CUDTException(MJ_CONNECTION, MN_NOCONN, 0);

   int len = s->m_SelfAddr.size();
   if (*namelen < len)
       throw CUDTException(MJ_NOTSUP, MN_INVAL, 0);

   memcpy(name, &s->m_SelfAddr.sa, len);
   *namelen = len;
}

int CUDTUnited::select(
   ud_set* readfds, ud_set* writefds, ud_set* exceptfds, const timeval* timeout)
{
   uint64_t entertime = CTimer::getTime();

   uint64_t to;
   if (!timeout)
      to = 0xFFFFFFFFFFFFFFFFULL;
   else
      to = timeout->tv_sec * 1000000 + timeout->tv_usec;

   // initialize results
   int count = 0;
   set<SRTSOCKET> rs, ws, es;

   // retrieve related UDT sockets
   vector<CUDTSocket*> ru, wu, eu;
   CUDTSocket* s;
   if (readfds)
      for (set<SRTSOCKET>::iterator i1 = readfds->begin();
         i1 != readfds->end(); ++ i1)
      {
         if (getStatus(*i1) == SRTS_BROKEN)
         {
            rs.insert(*i1);
            ++ count;
         }
         else if (!(s = locateSocket(*i1)))
            throw CUDTException(MJ_NOTSUP, MN_SIDINVAL, 0);
         else
            ru.push_back(s);
      }
   if (writefds)
      for (set<SRTSOCKET>::iterator i2 = writefds->begin();
         i2 != writefds->end(); ++ i2)
      {
         if (getStatus(*i2) == SRTS_BROKEN)
         {
            ws.insert(*i2);
            ++ count;
         }
         else if (!(s = locateSocket(*i2)))
            throw CUDTException(MJ_NOTSUP, MN_SIDINVAL, 0);
         else
            wu.push_back(s);
      }
   if (exceptfds)
      for (set<SRTSOCKET>::iterator i3 = exceptfds->begin();
         i3 != exceptfds->end(); ++ i3)
      {
         if (getStatus(*i3) == SRTS_BROKEN)
         {
            es.insert(*i3);
            ++ count;
         }
         else if (!(s = locateSocket(*i3)))
            throw CUDTException(MJ_NOTSUP, MN_SIDINVAL, 0);
         else
            eu.push_back(s);
      }

   do
   {
      // query read sockets
      for (vector<CUDTSocket*>::iterator j1 = ru.begin(); j1 != ru.end(); ++ j1)
      {
         s = *j1;

         if (s->readReady() || s->m_Status == SRTS_CLOSED)
         {
            rs.insert(s->m_SocketID);
            ++ count;
         }
      }

      // query write sockets
      for (vector<CUDTSocket*>::iterator j2 = wu.begin(); j2 != wu.end(); ++ j2)
      {
         s = *j2;

         if (s->writeReady() || s->m_Status == SRTS_CLOSED)
         {
            ws.insert(s->m_SocketID);
            ++ count;
         }
      }

      // query exceptions on sockets
      for (vector<CUDTSocket*>::iterator j3 = eu.begin(); j3 != eu.end(); ++ j3)
      {
         // check connection request status, not supported now
      }

      if (0 < count)
         break;

      CTimer::waitForEvent();
   } while (to > CTimer::getTime() - entertime);

   if (readfds)
      *readfds = rs;

   if (writefds)
      *writefds = ws;

   if (exceptfds)
      *exceptfds = es;

   return count;
}

int CUDTUnited::selectEx(
   const vector<SRTSOCKET>& fds,
   vector<SRTSOCKET>* readfds,
   vector<SRTSOCKET>* writefds,
   vector<SRTSOCKET>* exceptfds,
   int64_t msTimeOut)
{
   uint64_t entertime = CTimer::getTime();

   uint64_t to;
   if (msTimeOut >= 0)
      to = msTimeOut * 1000;
   else
      to = 0xFFFFFFFFFFFFFFFFULL;

   // initialize results
   int count = 0;
   if (readfds)
      readfds->clear();
   if (writefds)
      writefds->clear();
   if (exceptfds)
      exceptfds->clear();

   do
   {
      for (vector<SRTSOCKET>::const_iterator i = fds.begin();
         i != fds.end(); ++ i)
      {
         CUDTSocket* s = locateSocket(*i);

         if ((!s) || s->m_pUDT->m_bBroken || (s->m_Status == SRTS_CLOSED))
         {
            if (exceptfds)
            {
               exceptfds->push_back(*i);
               ++ count;
            }
            continue;
         }

         if (readfds)
         {
            if ((s->m_pUDT->m_bConnected
                  && s->m_pUDT->m_pRcvBuffer->isRcvDataReady()
               )
               || (s->m_pUDT->m_bListening
                  && (s->m_pQueuedSockets->size() > 0)))
            {
               readfds->push_back(s->m_SocketID);
               ++ count;
            }
         }

         if (writefds)
         {
            if (s->m_pUDT->m_bConnected
               && (s->m_pUDT->m_pSndBuffer->getCurrBufSize()
                  < s->m_pUDT->m_iSndBufSize))
            {
               writefds->push_back(s->m_SocketID);
               ++ count;
            }
         }
      }

      if (count > 0)
         break;

      CTimer::waitForEvent();
   } while (to > CTimer::getTime() - entertime);

   return count;
}

int CUDTUnited::epoll_create()
{
   return m_EPoll.create();
}

int CUDTUnited::epoll_add_usock(
   const int eid, const SRTSOCKET u, const int* events)
{
    int ret = -1;
    if (u & SRTGROUP_MASK)
    {
        CUDTGroup* g = locateGroup(u);
        if (!g)
            throw CUDTException(MJ_NOTSUP, MN_SIDINVAL, 0);

        ret = m_EPoll.add_usock(eid, u, events);
        g->addEPoll(eid);
        return 0;
    }

    CUDTSocket* s = locateSocket(u);
    if (s)
    {
        ret = m_EPoll.add_usock(eid, u, events);
        s->m_pUDT->addEPoll(eid);
    }
    else
    {
        throw CUDTException(MJ_NOTSUP, MN_SIDINVAL);
    }

    return ret;
}

int CUDTUnited::epoll_add_ssock(
   const int eid, const SYSSOCKET s, const int* events)
{
   return m_EPoll.add_ssock(eid, s, events);
}

int CUDTUnited::epoll_update_usock(
   const int eid, const SRTSOCKET u, const int* events)
{
   CUDTSocket* s = locateSocket(u);
   int ret = -1;
   if (s)
   {
      ret = m_EPoll.update_usock(eid, u, events);
      s->m_pUDT->addEPoll(eid);
   }
   else
   {
      throw CUDTException(MJ_NOTSUP, MN_SIDINVAL);
   }

   return ret;
}

int CUDTUnited::epoll_update_ssock(
   const int eid, const SYSSOCKET s, const int* events)
{
   return m_EPoll.update_ssock(eid, s, events);
}

int CUDTUnited::epoll_remove_usock(const int eid, const SRTSOCKET u)
{
    int ret = m_EPoll.remove_usock(eid, u);

    if (u & SRTGROUP_MASK)
    {
        CUDTGroup* g = locateGroup(u);
        if (g)
            g->removeEPoll(eid);
        return ret;
    }
    CUDTSocket* s = locateSocket(u);
    if (s)
    {
        s->m_pUDT->removeEPoll(eid);
    }
    //else
    //{
    //   throw CUDTException(MJ_NOTSUP, MN_SIDINVAL);
    //}

    return ret;
}

int CUDTUnited::epoll_remove_ssock(const int eid, const SYSSOCKET s)
{
   return m_EPoll.remove_ssock(eid, s);
}

int CUDTUnited::epoll_wait(
   const int eid,
   set<SRTSOCKET>* readfds,
   set<SRTSOCKET>* writefds,
   int64_t msTimeOut,
   set<SYSSOCKET>* lrfds,
   set<SYSSOCKET>* lwfds)
{
   return m_EPoll.wait(eid, readfds, writefds, msTimeOut, lrfds, lwfds);
}

int CUDTUnited::epoll_uwait(
   const int eid,
   SRT_EPOLL_EVENT* fdsSet,
   int fdsSize, 
   int64_t msTimeOut)
{
   return m_EPoll.uwait(eid, fdsSet, fdsSize, msTimeOut);
}

int32_t CUDTUnited::epoll_set(int eid, int32_t flags)
{
    return m_EPoll.setflags(eid, flags);
}

int CUDTUnited::epoll_release(const int eid)
{
   return m_EPoll.release(eid);
}

CUDTSocket* CUDTUnited::locateSocket(const SRTSOCKET u, ErrorHandling erh)
{
   CGuard cg(m_GlobControlLock, "GlobControl");

    sockets_t::iterator i = m_Sockets.find(u);

    if ((i == m_Sockets.end()) || (i->second->m_Status == SRTS_CLOSED))
    {
        if (erh == ERH_RETURN)
            return NULL;
        throw CUDTException(MJ_NOTSUP, MN_SIDINVAL, 0);
    }

    return i->second;
}

CUDTGroup* CUDTUnited::locateGroup(SRTSOCKET u, ErrorHandling erh)
{
   CGuard cg(m_GlobControlLock, "GlobControl");

   map<SRTSOCKET, CUDTGroup*>::iterator i = m_Groups.find(u);
   if ( i == m_Groups.end() )
   {
       if (erh == ERH_THROW)
           throw CUDTException(MJ_NOTSUP, MN_SIDINVAL, 0);
       return NULL;
   }

   return i->second;
}

CUDTSocket* CUDTUnited::locatePeer(
   const sockaddr_any& peer,
   const SRTSOCKET id,
   int32_t isn)
{
   CGuard cg(m_GlobControlLock, "GlobControl");

   map<int64_t, set<SRTSOCKET> >::iterator i = m_PeerRec.find(
      CUDTSocket::getPeerSpec(id, isn));
   if (i == m_PeerRec.end())
      return NULL;

   for (set<SRTSOCKET>::iterator j = i->second.begin();
      j != i->second.end(); ++ j)
   {
      sockets_t::iterator k = m_Sockets.find(*j);
      // this socket might have been closed and moved m_ClosedSockets
      if (k == m_Sockets.end())
         continue;

      if (k->second->m_PeerAddr == peer)
      {
         return k->second;
      }
   }

   return NULL;
}

void CUDTUnited::checkBrokenSockets()
{
   CGuard cg(m_GlobControlLock, "GlobControl");

   // set of sockets To Be Closed and To Be Removed
   vector<SRTSOCKET> tbc;
   vector<SRTSOCKET> tbr;

   for (sockets_t::iterator i = m_Sockets.begin();
      i != m_Sockets.end(); ++ i)
   {
       CUDTSocket* s = i->second;

      // HLOGF(mglog.Debug, "checking EXISTING socket: %d\n", i->first);
      // check broken connection
      if (s->m_pUDT->m_bBroken)
      {
         if (s->m_Status == SRTS_LISTENING)
         {
            uint64_t elapsed = CTimer::getTime() - s->m_TimeStamp;
            // for a listening socket, it should wait an extra 3 seconds
            // in case a client is connecting
            if (elapsed < 3000000) // XXX MAKE A SYMBOLIC CONSTANT HERE!
            {
               // HLOGF(mglog.Debug, "STILL KEEPING socket %d
               // (listener, too early, w8 %fs)\n", i->first,
               // double(elapsed)/1000000);
               continue;
            }
         }
         else if ((s->m_pUDT->m_pRcvBuffer != NULL)
            // FIXED: calling isRcvDataAvailable() just to get the information
            // whether there are any data waiting in the buffer,
            // NOT WHETHER THEY ARE ALSO READY TO PLAY at the time when
            // this function is called (isRcvDataReady also checks if the
            // available data is "ready to play").
            && s->m_pUDT->m_pRcvBuffer->isRcvDataAvailable()
            && (s->m_pUDT->m_iBrokenCounter -- > 0))
         {
            // HLOGF(mglog.Debug, "STILL KEEPING socket (still have data):
            // %d\n", i->first);
            // if there is still data in the receiver buffer, wait longer
            continue;
         }

         // HLOGF(mglog.Debug, "moving socket to CLOSED: %d\n", i->first);

         //close broken connections and start removal timer
         s->m_Status = SRTS_CLOSED;
         s->m_TimeStamp = CTimer::getTime();
         tbc.push_back(i->first);
         m_ClosedSockets[i->first] = s;

         // remove from listener's queue
         sockets_t::iterator ls = m_Sockets.find(s->m_ListenSocket);
         if (ls == m_Sockets.end())
         {
            ls = m_ClosedSockets.find(s->m_ListenSocket);
            if (ls == m_ClosedSockets.end())
               continue;
         }

         CGuard::enterCS(ls->second->m_AcceptLock, "Accept");
         ls->second->m_pQueuedSockets->erase(s->m_SocketID);
         ls->second->m_pAcceptSockets->erase(s->m_SocketID);
         CGuard::leaveCS(ls->second->m_AcceptLock, "Accept");
      }
   }

   for (sockets_t::iterator j = m_ClosedSockets.begin();
      j != m_ClosedSockets.end(); ++ j)
   {
      // HLOGF(mglog.Debug, "checking CLOSED socket: %d\n", j->first);
      if (j->second->m_pUDT->m_ullLingerExpiration > 0)
      {
         // asynchronous close:
         if ((!j->second->m_pUDT->m_pSndBuffer)
            || (0 == j->second->m_pUDT->m_pSndBuffer->getCurrBufSize())
            || (j->second->m_pUDT->m_ullLingerExpiration <= CTimer::getTime()))
         {
            j->second->m_pUDT->m_ullLingerExpiration = 0;
            j->second->m_pUDT->m_bClosing = true;
            j->second->m_TimeStamp = CTimer::getTime();
         }
      }

      // timeout 1 second to destroy a socket AND it has been removed from
      // RcvUList
      if ((CTimer::getTime() - j->second->m_TimeStamp > 1000000)
         && ((!j->second->m_pUDT->m_pRNode)
            || !j->second->m_pUDT->m_pRNode->m_bOnList))
      {
         // HLOGF(mglog.Debug, "will unref socket: %d\n", j->first);
         tbr.push_back(j->first);
      }
   }

   // move closed sockets to the ClosedSockets structure
   for (vector<SRTSOCKET>::iterator k = tbc.begin(); k != tbc.end(); ++ k)
      m_Sockets.erase(*k);

   // remove those timeout sockets
   for (vector<SRTSOCKET>::iterator l = tbr.begin(); l != tbr.end(); ++ l)
      removeSocket(*l);
}

void CUDTUnited::removeSocket(const SRTSOCKET u)
{
   sockets_t::iterator i = m_ClosedSockets.find(u);

   // invalid socket ID
   if (i == m_ClosedSockets.end())
      return;

   CUDTSocket* s = i->second;

   // decrease multiplexer reference count, and remove it if necessary
   const int mid = s->m_iMuxID;

   if (s->m_pQueuedSockets)
   {
       CGuard cg(s->m_AcceptLock, "Accept");

       // if it is a listener, close all un-accepted sockets in its queue
       // and remove them later
       for (set<SRTSOCKET>::iterator q = s->m_pQueuedSockets->begin();
               q != s->m_pQueuedSockets->end(); ++ q)
       {
           sockets_t::iterator si = m_Sockets.find(*q);
           if (si == m_Sockets.end())
           {
               // gone in the meantime
               LOGC(mglog.Error, log << "removeSocket: IPE? socket %" << u << " being queued for listener socket %" << s->m_SocketID << " is GONE in the meantime ???");
               continue;
           }

           CUDTSocket* as = si->second;

           as->makeClosed();
           m_ClosedSockets[*q] = as;
           m_Sockets.erase(*q);
       }

   }

   // remove from peer rec
   map<int64_t, set<SRTSOCKET> >::iterator j = m_PeerRec.find(
      s->getPeerSpec());
   if (j != m_PeerRec.end())
   {
      j->second.erase(u);
      if (j->second.empty())
         m_PeerRec.erase(j);
   }

   /*
   * Socket may be deleted while still having ePoll events set that would
   * remains forever causing epoll_wait to unblock continuously for inexistent
   * sockets. Get rid of all events for this socket.
   */
   m_EPoll.update_events(u, s->m_pUDT->m_sPollID,
      SRT_EPOLL_IN|SRT_EPOLL_OUT|SRT_EPOLL_ERR, false);

   // delete this one
   m_ClosedSockets.erase(i);

   HLOGC(mglog.Debug, log << "GC/removeSocket: closing associated UDT %" << u);
   s->makeClosed();
   HLOGC(mglog.Debug, log << "GC/removeSocket: DELETING SOCKET %" << u);
   delete s;

   if (mid == -1)
       return;

   map<int, CMultiplexer>::iterator m;
   m = m_mMultiplexer.find(mid);
   if (m == m_mMultiplexer.end())
   {
      LOGC(mglog.Fatal, log << "IPE: For socket %" << u << " MUXER id=" << mid << " NOT FOUND!");
      return;
   }

   CMultiplexer& mx = m->second;

   mx.m_iRefCount --;
   // HLOGF(mglog.Debug, "unrefing underlying socket for %u: %u\n",
   //    u, mx.m_iRefCount);
   if (0 == mx.m_iRefCount)
   {
       HLOGC(mglog.Debug, log << "MUXER id=" << mid << " lost last socket %"
           << u << " - deleting muxer bound to port "
           << mx.m_pChannel->bindAddressAny().hport());
      // The channel has no access to the queues and
      // it looks like the multiplexer is the master of all of them.
      // The queues must be silenced before closing the channel
      // because this will cause error to be returned in any operation
      // being currently done in the queues, if any.
      mx.m_pSndQueue->setClosing();
      mx.m_pRcvQueue->setClosing();
      delete mx.m_pSndQueue;
      delete mx.m_pRcvQueue;
      mx.m_pChannel->close();
      delete mx.m_pTimer;
      delete mx.m_pChannel;
      m_mMultiplexer.erase(m);
   }
}

void CUDTUnited::setError(CUDTException* e)
{
    delete (CUDTException*)pthread_getspecific(m_TLSError);
    pthread_setspecific(m_TLSError, e);
}

CUDTException* CUDTUnited::getError()
{
    if(!pthread_getspecific(m_TLSError))
        pthread_setspecific(m_TLSError, new CUDTException);
    return (CUDTException*)pthread_getspecific(m_TLSError);
}


void CUDTUnited::updateMux(
   CUDTSocket* s, const sockaddr_any& addr, const int* udpsock /*[[nullable]]*/)
{
   CGuard cg(m_GlobControlLock, "GlobControl");

   // Don't try to reuse given address, if udpsock was given.
   // In such a case rely exclusively on that very socket and
   // use it the way as it is configured, of course, create also
   // always a new multiplexer for that very socket.
   if (!udpsock && s->m_pUDT->m_bReuseAddr)
   {
       int port = addr.hport();

      // find a reusable address
      for (map<int, CMultiplexer>::iterator i = m_mMultiplexer.begin();
         i != m_mMultiplexer.end(); ++ i)
      {
           // Use the "family" value blindly from the address; we
           // need to find an existing multiplexer that binds to the
           // given port in the same family as requested address.
           if ((i->second.m_iFamily == addr.family())
                   && (i->second.m_iMSS == s->m_pUDT->m_iMSS)
#ifdef SRT_ENABLE_IPOPTS
                   &&  (i->second.m_iIpTTL == s->m_pUDT->m_iIpTTL)
                   && (i->second.m_iIpToS == s->m_pUDT->m_iIpToS)
#endif
            && (i->second.m_iIpV6Only == s->m_pUDT->m_iIpV6Only)
            &&  i->second.m_bReusable)
         {
            if (i->second.m_iPort == port)
            {
               // HLOGF(mglog.Debug, "reusing multiplexer for port
               // %hd\n", port);
               // reuse the existing multiplexer
               ++ i->second.m_iRefCount;
                   s->m_pUDT->m_pSndQueue = i->second.m_pSndQueue;
                   s->m_pUDT->m_pRcvQueue = i->second.m_pRcvQueue;
               s->m_iMuxID = i->second.m_iID;
               return;
            }
         }
      }
   }

   // a new multiplexer is needed
   CMultiplexer m;
   m.m_iMSS = s->m_pUDT->m_iMSS;
   m.m_iFamily = addr.family();
#ifdef SRT_ENABLE_IPOPTS
   m.m_iIpTTL = s->m_pUDT->m_iIpTTL;
   m.m_iIpToS = s->m_pUDT->m_iIpToS;
#endif
   m.m_iRefCount = 1;
   m.m_iIpV6Only = s->m_pUDT->m_iIpV6Only;
   m.m_bReusable = s->m_pUDT->m_bReuseAddr;
   m.m_iID = s->m_SocketID;

   m.m_pChannel = new CChannel();
#ifdef SRT_ENABLE_IPOPTS
   m.m_pChannel->setIpTTL(s->m_pUDT->m_iIpTTL);
   m.m_pChannel->setIpToS(s->m_pUDT->m_iIpToS);
#endif
   m.m_pChannel->setSndBufSize(s->m_pUDT->m_iUDPSndBufSize);
   m.m_pChannel->setRcvBufSize(s->m_pUDT->m_iUDPRcvBufSize);
   if (s->m_pUDT->m_iIpV6Only != -1)
      m.m_pChannel->setIpV6Only(s->m_pUDT->m_iIpV6Only);

   try
   {
       if (udpsock)
       {
           // In this case, addr contains the address
           // that has been extracted already from the
           // given socket
           m.m_pChannel->attach(*udpsock, addr);
       }
       else if (addr.empty())
       {
           // The case of previously used case of a NULL address.
           // This here is used to pass family only, in this case
           // just automatically bind to the "0" address to autoselect
           // everything. If at least the IP address is specified,
           // then bind to that address, but still possibly autoselect
           // the outgoing port, if the port was specified as 0.
           m.m_pChannel->open(addr.family());
       }
       else
       {
           m.m_pChannel->open(addr);
       }
   }
   catch (CUDTException& e)
   {
      m.m_pChannel->close();
      delete m.m_pChannel;
      throw;
   }

   sockaddr_any sa;
   m.m_pChannel->getSockAddr(Ref(sa));
   m.m_iPort = sa.hport();

   m.m_pTimer = new CTimer;

   m.m_pSndQueue = new CSndQueue;
   m.m_pSndQueue->init(m.m_pChannel, m.m_pTimer);
   m.m_pRcvQueue = new CRcvQueue;
   m.m_pRcvQueue->init(
      32, s->m_pUDT->maxPayloadSize(), m.m_iFamily, 1024,
      m.m_pChannel, m.m_pTimer);

   m_mMultiplexer[m.m_iID] = m;

   s->m_pUDT->m_pSndQueue = m.m_pSndQueue;
   s->m_pUDT->m_pRcvQueue = m.m_pRcvQueue;
   s->m_iMuxID = m.m_iID;

   HLOGF(mglog.Debug, 
      "creating new multiplexer for port %i\n", m.m_iPort);
}

// XXX This functionality needs strong refactoring.
//
// This function is going to find a multiplexer for the port contained
// in the 'ls' listening socket, by searching through the multiplexer
// container.
//
// Somehow, however, it's not even predicted a situation that the multiplexer
// for that port doesn't exist - that is, this function WILL find the
// multiplexer. How can it be so certain? It's because the listener has
// already created the multiplexer during the call to bind(), so if it
// didn't, this function wouldn't even have a chance to be called.
//
// Why can't then the multiplexer be recorded in the 'ls' listening socket data
// to be accessed immediately, especially when one listener can't bind to more
// than one multiplexer at a time (well, even if it could, there's still no
// reason why this should be extracted by "querying")?
//
// Maybe because the multiplexer container is a map, not a list.
// Why is this then a map? Because it's addressed by MuxID. Why do we need
// mux id? Because we don't have a list... ?
// 
// But what's the multiplexer ID? It's a socket ID for which it was originally
// created.
//
// Is this then shared? Yes, only between the listener socket and the accepted
// sockets, or in case of "bound" connecting sockets (by binding you can
// enforce the port number, which can be the same for multiple SRT sockets).
// Not shared in case of unbound connecting socket or rendezvous socket.
//
// Ok, in which situation do we need dispatching by mux id? Only when the
// socket is being deleted. How does the deleting procedure know the muxer id?
// Because it is recorded here at the time when it's found, as... the socket ID
// of the actual listener socket being actually the first socket to create the
// multiplexer, so the multiplexer gets its id.
//
// Still, no reasons found why the socket can't contain a list iterator to a
// multiplexer INSTEAD of m_iMuxID. There's no danger in this solution because
// the multiplexer is never deleted until there's at least one socket using it.
//
// The multiplexer may even physically be contained in the CUDTUnited object,
// just track the multiple users of it (the listener and the accepted sockets).
// When deleting, you simply "unsubscribe" yourself from the multiplexer, which
// will unref it and remove the list element by the iterator kept by the
// socket.
void CUDTUnited::updateListenerMux(CUDTSocket* s, const CUDTSocket* ls)
{
   CGuard cg(m_GlobControlLock, "GlobControl");
   int port = ls->m_SelfAddr.hport();

   // find the listener's address
   for (map<int, CMultiplexer>::iterator i = m_mMultiplexer.begin();
      i != m_mMultiplexer.end(); ++ i)
   {
      if (i->second.m_iPort == port)
      {
         HLOGF(mglog.Debug, 
            "updateMux: reusing multiplexer for port %i\n", port);
         // reuse the existing multiplexer
         ++ i->second.m_iRefCount;
         s->m_pUDT->m_pSndQueue = i->second.m_pSndQueue;
         s->m_pUDT->m_pRcvQueue = i->second.m_pRcvQueue;
         s->m_iMuxID = i->second.m_iID;
         return;
      }
   }
}

void* CUDTUnited::garbageCollect(void* p)
{
   CUDTUnited* self = (CUDTUnited*)p;

   THREAD_STATE_INIT("SRT:GC");

   CGuard gcguard(self->m_GCStopLock, "GCStop");

   while (!self->m_bClosing)
   {
       INCREMENT_THREAD_ITERATIONS();
       self->checkBrokenSockets();

       //#ifdef _WIN32
       //      self->checkTLSValue();
       //#endif

       timespec timeout;
#if ENABLE_MONOTONIC_CLOCK
       clock_gettime(CLOCK_MONOTONIC, &timeout);
       timeout.tv_sec++;
       HLOGC(mglog.Debug, log << "GC: sleep until " << FormatTime(uint64_t(timeout.tv_nsec)/1000 + 1000000*(timeout.tv_sec)));
#else
       timeval now;
       gettimeofday(&now, 0);
       timeout.tv_sec = now.tv_sec + 1;
       timeout.tv_nsec = now.tv_usec * 1000;

       HLOGC(mglog.Debug, log << "GC: sleep until " << FormatTime(uint64_t(now.tv_usec) + 1000000*(timeout.tv_sec)));
#endif
       pthread_cond_timedwait(
               &self->m_GCStopCond, &self->m_GCStopLock, &timeout);
   }

   // remove all sockets and multiplexers
   HLOGC(mglog.Debug, log << "GC: GLOBAL EXIT - releasing all pending sockets. Acquring control lock...");
   CGuard::enterCS(self->m_GlobControlLock, "GlobControl");
   for (sockets_t::iterator i = self->m_Sockets.begin();
      i != self->m_Sockets.end(); ++ i)
   {
      i->second->makeClosed();
      self->m_ClosedSockets[i->first] = i->second;

      // remove from listener's queue
      sockets_t::iterator ls = self->m_Sockets.find(
         i->second->m_ListenSocket);
      if (ls == self->m_Sockets.end())
      {
         ls = self->m_ClosedSockets.find(i->second->m_ListenSocket);
         if (ls == self->m_ClosedSockets.end())
            continue;
      }

      CGuard::enterCS(ls->second->m_AcceptLock, "Accept");
      ls->second->m_pQueuedSockets->erase(i->second->m_SocketID);
      ls->second->m_pAcceptSockets->erase(i->second->m_SocketID);
      CGuard::leaveCS(ls->second->m_AcceptLock, "Accept");
   }
   self->m_Sockets.clear();

   for (sockets_t::iterator j = self->m_ClosedSockets.begin();
      j != self->m_ClosedSockets.end(); ++ j)
   {
      j->second->m_TimeStamp = 0;
   }
   CGuard::leaveCS(self->m_GlobControlLock, "GlobControl");

   HLOGC(mglog.Debug, log << "GC: GLOBAL EXIT - releasing all CLOSED sockets.");
   while (true)
   {
      self->checkBrokenSockets();

      CGuard::enterCS(self->m_GlobControlLock, "GlobControl");
      bool empty = self->m_ClosedSockets.empty();
      CGuard::leaveCS(self->m_GlobControlLock, "GlobControl");

      if (empty)
         break;

      CTimer::sleep();
   }

   THREAD_EXIT();
   return NULL;
}

////////////////////////////////////////////////////////////////////////////////

int CUDT::startup()
{
   return s_UDTUnited.startup();
}

int CUDT::cleanup()
{
   return s_UDTUnited.cleanup();
}

SRTSOCKET CUDT::socket()
{
   if (!s_UDTUnited.m_bGCStatus)
      s_UDTUnited.startup();

   try
   {
      return s_UDTUnited.newSocket();
   }
   catch (const CUDTException& e)
   {
      s_UDTUnited.setError(new CUDTException(e));
      return INVALID_SOCK;
   }
   catch (bad_alloc)
   {
      s_UDTUnited.setError(new CUDTException(MJ_SYSTEMRES, MN_MEMORY, 0));
      return INVALID_SOCK;
   }
   catch (const std::exception& ee)
   {
      LOGC(mglog.Fatal, log << "socket: UNEXPECTED EXCEPTION: "
         << typeid(ee).name()
         << ": " << ee.what());
      s_UDTUnited.setError(new CUDTException(MJ_UNKNOWN, MN_NONE, 0));
      return INVALID_SOCK;
   }
}

int CUDT::setError(const CUDTException& e)
{
    s_UDTUnited.setError(new CUDTException(e));
    return SRT_ERROR;
}

int CUDT::setError(CodeMajor mj, CodeMinor mn, int syserr)
{
    s_UDTUnited.setError(new CUDTException(mj, mn, syserr));
    return SRT_ERROR;
}

// This is an internal function; 'type' should be pre-checked if it has a correct value.
// This doesn't have argument of GroupType due to header file conflicts.
CUDTGroup& CUDT::newGroup(int type)
{
    CGuard guard(s_UDTUnited.m_IDLock, "id");
    SRTSOCKET id = s_UDTUnited.generateSocketID(true);

    // Now map the group
    return s_UDTUnited.addGroup(id).id(id).type(SRT_GROUP_TYPE(type));
}

SRTSOCKET CUDT::createGroup(SRT_GROUP_TYPE gt)
{
    // Doing the same lazy-startup as with srt_create_socket()
    if (!s_UDTUnited.m_bGCStatus)
        s_UDTUnited.startup();

    try
    {
        return newGroup(gt).id();
    }
    catch (CUDTException& e)
    {
        return setError(e);
    }
    catch (std::bad_alloc& e)
    {
        return setError(MJ_SYSTEMRES, MN_MEMORY, 0);
    }
}


int CUDT::addSocketToGroup(SRTSOCKET socket, SRTSOCKET group)
{
    // Check if socket and group have been set correctly.
    int32_t sid = socket & ~SRTGROUP_MASK;
    int32_t gm = group & SRTGROUP_MASK;

    if ( sid != socket || gm == 0 )
        return setError(MJ_NOTSUP, MN_INVAL, 0);

    // Find the socket and the group
    CUDTSocket* s = s_UDTUnited.locateSocket(socket);
    CUDTGroup* g = s_UDTUnited.locateGroup(group);

    if (!s || !g)
        return setError(MJ_NOTSUP, MN_INVAL, 0);

    // Check if the socket is already IN SOME GROUP.
    if (s->m_IncludedGroup)
        return setError(MJ_NOTSUP, MN_INVAL, 0);

    if (g->managed())
    {
        // This can be changed as long as the group is empty.
        if (!g->empty())
        {
            return setError(MJ_NOTSUP, MN_INVAL, 0);
        }
        g->managed(false);
    }

    CGuard cg(s->m_ControlLock, "Control");

    // Check if the socket already is in the group
    CUDTGroup::gli_t f = g->find(socket);
    if (f != CUDTGroup::gli_NULL())
    {
        // XXX This is internal error. Report it, but continue
        LOGC(mglog.Error, log << "IPE (non-fatal): the socket is in the group, but has no clue about it!");
        s->m_IncludedGroup = g;
        s->m_IncludedIter = f;
        return 0;
    }
    s->m_IncludedGroup = g;
    s->m_IncludedIter = g->add(g->prepareData(s));

    return 0;
}

int CUDT::removeSocketFromGroup(SRTSOCKET socket)
{
    CUDTSocket* s = s_UDTUnited.locateSocket(socket);
    if (!s)
        return setError(MJ_NOTSUP, MN_INVAL, 0);

    if (!s->m_IncludedGroup)
        return setError(MJ_NOTSUP, MN_INVAL, 0);

    CGuard grd(s->m_ControlLock, "Control");
    s->removeFromGroup();
    return 0;
}

void CUDTSocket::removeFromGroup()
{
    m_IncludedGroup->remove(m_SocketID);
    m_IncludedIter = CUDTGroup::gli_NULL();
    m_IncludedGroup = NULL;
}

SRTSOCKET CUDT::getGroupOfSocket(SRTSOCKET socket)
{
    CUDTSocket* s = s_UDTUnited.locateSocket(socket);
    if (!s)
        return setError(MJ_NOTSUP, MN_INVAL, 0);

    if (!s->m_IncludedGroup)
        return setError(MJ_NOTSUP, MN_INVAL, 0);

    return s->m_IncludedGroup->id();
}

int CUDT::getGroupData(SRTSOCKET groupid, SRT_SOCKGROUPDATA* pdata, size_t* psize)
{
    if ( (groupid & SRTGROUP_MASK) == 0)
    {
        return setError(MJ_NOTSUP, MN_INVAL, 0);
    }

    CUDTGroup* g = s_UDTUnited.locateGroup(groupid, s_UDTUnited.ERH_RETURN);
    if (!g || !pdata || !psize)
    {
        return setError(MJ_NOTSUP, MN_INVAL, 0);
    }

    return g->getGroupData(pdata, psize);
}

int CUDT::bind(SRTSOCKET u, const sockaddr* name, int namelen)
{
   try
   {
       sockaddr_any sa (name, namelen);
       if ( sa.len == 0 )
       {
           // This happens if the namelen check proved it to be
           // too small for particular family, or that family is
           // not recognized (is none of AF_INET, AF_INET6).
           // This is a user error.
           return setError(MJ_NOTSUP, MN_INVAL, 0);
       }
       CUDTSocket* s = s_UDTUnited.locateSocket(u);
       if (!s)
           return setError(MJ_NOTSUP, MN_INVAL, 0);

       return s_UDTUnited.bind(s, sa);
   }
   catch (const CUDTException& e)
   {
       return setError(e);
   }
   catch (bad_alloc)
   {
       return setError(MJ_SYSTEMRES, MN_MEMORY, 0);
   }
   catch (const std::exception& ee)
   {
      LOGC(mglog.Fatal, log << "bind: UNEXPECTED EXCEPTION: "
         << typeid(ee).name()
         << ": " << ee.what());
      return setError(MJ_UNKNOWN, MN_NONE, 0);
   }
}

int CUDT::bind(SRTSOCKET u, int udpsock)
{
    try
    {
        CUDTSocket* s = s_UDTUnited.locateSocket(u);
        if (!s)
            return setError(MJ_NOTSUP, MN_INVAL, 0);

        return s_UDTUnited.bind(s, udpsock);
    }
    catch (const CUDTException& e)
    {
        s_UDTUnited.setError(new CUDTException(e));
        return ERROR;
    }
    catch (bad_alloc)
    {
        s_UDTUnited.setError(new CUDTException(MJ_SYSTEMRES, MN_MEMORY, 0));
        return ERROR;
    }
    catch (const std::exception& ee)
    {
        LOGC(mglog.Fatal, log << "bind/udp: UNEXPECTED EXCEPTION: "
                << typeid(ee).name() << ": " << ee.what());
        s_UDTUnited.setError(new CUDTException(MJ_UNKNOWN, MN_NONE, 0));
        return ERROR;
    }
}

int CUDT::listen(SRTSOCKET u, int backlog)
{
   try
   {
      return s_UDTUnited.listen(u, backlog);
   }
   catch (const CUDTException& e)
   {
      s_UDTUnited.setError(new CUDTException(e));
      return ERROR;
   }
   catch (bad_alloc)
   {
      s_UDTUnited.setError(new CUDTException(MJ_SYSTEMRES, MN_MEMORY, 0));
      return ERROR;
   }
   catch (const std::exception& ee)
   {
      LOGC(mglog.Fatal, log << "listen: UNEXPECTED EXCEPTION: "
         << typeid(ee).name() << ": " << ee.what());
      s_UDTUnited.setError(new CUDTException(MJ_UNKNOWN, MN_NONE, 0));
      return ERROR;
   }
}

SRTSOCKET CUDT::accept(SRTSOCKET u, sockaddr* addr, int* addrlen)
{
   try
   {
      return s_UDTUnited.accept(u, addr, addrlen);
   }
   catch (const CUDTException& e)
   {
      s_UDTUnited.setError(new CUDTException(e));
      return INVALID_SOCK;
   }
   catch (const std::exception& ee)
   {
      LOGC(mglog.Fatal, log << "accept: UNEXPECTED EXCEPTION: "
         << typeid(ee).name() << ": " << ee.what());
      s_UDTUnited.setError(new CUDTException(MJ_UNKNOWN, MN_NONE, 0));
      return INVALID_SOCK;
   }
}

int CUDT::connect(
    SRTSOCKET u, const sockaddr* name, int namelen, const sockaddr* tname, int tnamelen)
{
   try
   {
      return s_UDTUnited.connect(u, name, namelen, tname, tnamelen);
   }
   catch (CUDTException e)
   {
      s_UDTUnited.setError(new CUDTException(e));
      return ERROR;
   }
   catch (bad_alloc&)
   {
      s_UDTUnited.setError(new CUDTException(MJ_SYSTEMRES, MN_MEMORY, 0));
      return ERROR;
   }
   catch (std::exception& ee)
   {
      LOGC(mglog.Fatal, log << "connect: UNEXPECTED EXCEPTION: "
         << typeid(ee).name() << ": " << ee.what());
      s_UDTUnited.setError(new CUDTException(MJ_UNKNOWN, MN_NONE, 0));
      return ERROR;
   }
}

<<<<<<< HEAD
int CUDT::connectLinks(SRTSOCKET grp, const sockaddr* source /*[[nullable]]*/, int namelen,
        SRT_SOCKGROUPDATA targets [], int arraysize)
{
    if (arraysize <= 0)
        return setError(MJ_NOTSUP, MN_INVAL, 0);

    if ( (grp & SRTGROUP_MASK) == 0)
    {
        // connectLinks accepts only GROUP id, not socket id.
        return setError(MJ_NOTSUP, MN_SIDINVAL, 0);
    }

    int family = targets[0].peeraddr.ss_family;

    sockaddr_any source_addr(family);
    if (source)
    {
        source_addr.set(source, namelen);
        if (source_addr.family() != family
                || source_addr.len == 0)
            return setError(MJ_NOTSUP, MN_INVAL, 0);
    }

    try
    {
        return s_UDTUnited.groupConnect(
                s_UDTUnited.locateGroup(grp, s_UDTUnited.ERH_THROW),
                source_addr, targets, arraysize);
    }
    catch (CUDTException& e)
    {
        return setError(e);
    }
    catch (bad_alloc&)
    {
        return setError(MJ_SYSTEMRES, MN_MEMORY, 0);
    }
    catch (std::exception& ee)
    {
        LOGC(mglog.Fatal, log << "connect: UNEXPECTED EXCEPTION: "
                << typeid(ee).name() << ": " << ee.what());
        return setError(MJ_UNKNOWN, MN_NONE, 0);
    }
}

int CUDT::connect(SRTSOCKET u, const sockaddr* name, int namelen, int32_t forced_isn)
=======
int CUDT::connect(
   SRTSOCKET u, const sockaddr* name, int namelen, int32_t forced_isn)
>>>>>>> fafd2e46
{
   try
   {
      return s_UDTUnited.connect(u, name, namelen, forced_isn);
   }
   catch (const CUDTException e)
   {
      s_UDTUnited.setError(new CUDTException(e));
      return ERROR;
   }
   catch (bad_alloc)
   {
      s_UDTUnited.setError(new CUDTException(MJ_SYSTEMRES, MN_MEMORY, 0));
      return ERROR;
   }
   catch (const std::exception& ee)
   {
      LOGC(mglog.Fatal, log << "connect: UNEXPECTED EXCEPTION: "
         << typeid(ee).name() << ": " << ee.what());
      s_UDTUnited.setError(new CUDTException(MJ_UNKNOWN, MN_NONE, 0));
      return ERROR;
   }
}

int CUDT::close(SRTSOCKET u)
{
   try
   {
      return s_UDTUnited.close(u);
   }
   catch (const CUDTException& e)
   {
      s_UDTUnited.setError(new CUDTException(e));
      return ERROR;
   }
   catch (const std::exception& ee)
   {
      LOGC(mglog.Fatal, log << "close: UNEXPECTED EXCEPTION: "
         << typeid(ee).name() << ": " << ee.what());
      s_UDTUnited.setError(new CUDTException(MJ_UNKNOWN, MN_NONE, 0));
      return ERROR;
   }
}

int CUDT::getpeername(SRTSOCKET u, sockaddr* name, int* namelen)
{
   try
   {
      s_UDTUnited.getpeername(u, name, namelen);
      return 0;
   }
   catch (const CUDTException& e)
   {
      s_UDTUnited.setError(new CUDTException(e));
      return ERROR;
   }
   catch (const std::exception& ee)
   {
      LOGC(mglog.Fatal, log << "getpeername: UNEXPECTED EXCEPTION: "
         << typeid(ee).name() << ": " << ee.what());
      s_UDTUnited.setError(new CUDTException(MJ_UNKNOWN, MN_NONE, 0));
      return ERROR;
   }
}

int CUDT::getsockname(SRTSOCKET u, sockaddr* name, int* namelen)
{
   try
   {
      s_UDTUnited.getsockname(u, name, namelen);;
      return 0;
   }
   catch (const CUDTException& e)
   {
      s_UDTUnited.setError(new CUDTException(e));
      return ERROR;
   }
   catch (const std::exception& ee)
   {
      LOGC(mglog.Fatal, log << "getsockname: UNEXPECTED EXCEPTION: "
         << typeid(ee).name() << ": " << ee.what());
      s_UDTUnited.setError(new CUDTException(MJ_UNKNOWN, MN_NONE, 0));
      return ERROR;
   }
}

int CUDT::getsockopt(
   SRTSOCKET u, int, SRT_SOCKOPT optname, void* optval, int* optlen)
{
    if (!optval || !optlen)
    {
        return setError(MJ_NOTSUP, MN_INVAL, 0);
    }

    try
    {
        if (u & SRTGROUP_MASK)
        {
            CUDTGroup* g = s_UDTUnited.locateGroup(u, s_UDTUnited.ERH_THROW);
            g->getOpt(optname, optval, Ref(*optlen));
            return 0;
        }

        CUDT* udt = s_UDTUnited.locateSocket(u, s_UDTUnited.ERH_THROW)->m_pUDT;
        udt->getOpt(optname, optval, Ref(*optlen));
        return 0;
    }
    catch (const CUDTException& e)
    {
        s_UDTUnited.setError(new CUDTException(e));
        return ERROR;
    }
    catch (const std::exception& ee)
    {
        LOGC(mglog.Fatal, log << "getsockopt: UNEXPECTED EXCEPTION: "
                << typeid(ee).name() << ": " << ee.what());
        s_UDTUnited.setError(new CUDTException(MJ_UNKNOWN, MN_NONE, 0));
        return ERROR;
    }
}

int CUDT::setsockopt(SRTSOCKET u, int, SRT_SOCKOPT optname, const void* optval, int optlen)
{
    if (!optval)
    {
        return setError(MJ_NOTSUP, MN_INVAL, 0);
    }

    try
    {
        if (u & SRTGROUP_MASK)
        {
            CUDTGroup* g = s_UDTUnited.locateGroup(u, s_UDTUnited.ERH_THROW);
            g->setOpt(optname, optval, optlen);
            return 0;
        }

        CUDT* udt = s_UDTUnited.locateSocket(u, s_UDTUnited.ERH_THROW)->m_pUDT;
        udt->setOpt(optname, optval, optlen);
        return 0;
    }
    catch (const CUDTException& e)
    {
        s_UDTUnited.setError(new CUDTException(e));
        return ERROR;
    }
    catch (const std::exception& ee)
    {
        LOGC(mglog.Fatal, log << "setsockopt: UNEXPECTED EXCEPTION: "
                << typeid(ee).name() << ": " << ee.what());
        s_UDTUnited.setError(new CUDTException(MJ_UNKNOWN, MN_NONE, 0));
        return ERROR;
    }
}

int CUDT::send(SRTSOCKET u, const char* buf, int len, int)
{
    SRT_MSGCTRL mctrl = srt_msgctrl_default;
    return sendmsg2(u, buf, len, Ref(mctrl));
}

int CUDT::sendmsg(SRTSOCKET u, const char* buf, int len, int ttl, bool inorder, uint64_t srctime)
{
    SRT_MSGCTRL mctrl = srt_msgctrl_default;
    mctrl.msgttl = ttl;
    mctrl.inorder = inorder;
    mctrl.srctime = srctime;
    return sendmsg2(u, buf, len, Ref(mctrl));
}

int CUDT::sendmsg2( SRTSOCKET u, const char* buf, int len, ref_t<SRT_MSGCTRL> r_m)
{
    try
    {
        if (u & SRTGROUP_MASK)
        {
            return s_UDTUnited.locateGroup(u, CUDTUnited::ERH_THROW)->send(buf, len, r_m);
        }

        return s_UDTUnited.locateSocket(u, CUDTUnited::ERH_THROW)->core().sendmsg2(buf, len, r_m);
    }
    catch (const CUDTException& e)
    {
        s_UDTUnited.setError(new CUDTException(e));
        return ERROR;
    }
    catch (bad_alloc)
    {
        s_UDTUnited.setError(new CUDTException(MJ_SYSTEMRES, MN_MEMORY, 0));
        return ERROR;
    }
    catch (const std::exception& ee)
    {
        LOGC(mglog.Fatal, log
            << "sendmsg: UNEXPECTED EXCEPTION: "
            << typeid(ee).name() << ": " << ee.what());
        s_UDTUnited.setError(new CUDTException(MJ_UNKNOWN, MN_NONE, 0));
        return ERROR;
    }
}

int CUDT::recv(SRTSOCKET u, char* buf, int len, int)
{
    SRT_MSGCTRL mctrl = srt_msgctrl_default;
    int ret = recvmsg2(u, buf, len, Ref(mctrl));
    return ret;
}

int CUDT::recvmsg(SRTSOCKET u, char* buf, int len, uint64_t& srctime)
{
    SRT_MSGCTRL mctrl = srt_msgctrl_default;
    int ret = recvmsg2(u, buf, len, Ref(mctrl));
    srctime = mctrl.srctime;
    return ret;
}

int CUDT::recvmsg2(SRTSOCKET u, char* buf, int len, ref_t<SRT_MSGCTRL> r_m)
{
    try
    {
        if (u & SRTGROUP_MASK)
        {
            return s_UDTUnited.locateGroup(u, CUDTUnited::ERH_THROW)->recv(buf, len, r_m);
        }

        return s_UDTUnited.locateSocket(u, CUDTUnited::ERH_THROW)->core().recvmsg2(buf, len, r_m);
    }
    catch (const CUDTException& e)
    {
        s_UDTUnited.setError(new CUDTException(e));
        return ERROR;
    }
    catch (const std::exception& ee)
    {
        LOGC(mglog.Fatal, log
            << "recvmsg: UNEXPECTED EXCEPTION: "
            << typeid(ee).name() << ": " << ee.what());
        s_UDTUnited.setError(new CUDTException(MJ_UNKNOWN, MN_NONE, 0));
        return ERROR;
    }
}

int64_t CUDT::sendfile(
        SRTSOCKET u, fstream& ifs, int64_t& offset, int64_t size, int block)
{
    try
    {
        CUDT* udt = s_UDTUnited.locateSocket(u, s_UDTUnited.ERH_THROW)->m_pUDT;
        return udt->sendfile(ifs, offset, size, block);
    }
    catch (const CUDTException& e)
    {
        s_UDTUnited.setError(new CUDTException(e));
        return ERROR;
    }
    catch (bad_alloc)
    {
        s_UDTUnited.setError(new CUDTException(MJ_SYSTEMRES, MN_MEMORY, 0));
        return ERROR;
    }
    catch (const std::exception& ee)
    {
        LOGC(mglog.Fatal, log << "sendfile: UNEXPECTED EXCEPTION: "
                << typeid(ee).name() << ": " << ee.what());
        s_UDTUnited.setError(new CUDTException(MJ_UNKNOWN, MN_NONE, 0));
        return ERROR;
    }
}

int64_t CUDT::recvfile(
    SRTSOCKET u, fstream& ofs, int64_t& offset, int64_t size, int block)
{
    try
    {
        return s_UDTUnited.locateSocket(u, CUDTUnited::ERH_THROW)->core().recvfile(ofs, offset, size, block);
    }
    catch (const CUDTException& e)
    {
        s_UDTUnited.setError(new CUDTException(e));
        return ERROR;
    }
    catch (const std::exception& ee)
    {
        LOGC(mglog.Fatal, log
            << "recvfile: UNEXPECTED EXCEPTION: "
            << typeid(ee).name() << ": " << ee.what());
        s_UDTUnited.setError(new CUDTException(MJ_UNKNOWN, MN_NONE, 0));
        return ERROR;
    }
}

int CUDT::select(
   int,
   ud_set* readfds,
   ud_set* writefds,
   ud_set* exceptfds,
   const timeval* timeout)
{
   if ((!readfds) && (!writefds) && (!exceptfds))
   {
      s_UDTUnited.setError(new CUDTException(MJ_NOTSUP, MN_INVAL, 0));
      return ERROR;
   }

   try
   {
      return s_UDTUnited.select(readfds, writefds, exceptfds, timeout);
   }
   catch (const CUDTException& e)
   {
      s_UDTUnited.setError(new CUDTException(e));
      return ERROR;
   }
   catch (bad_alloc)
   {
      s_UDTUnited.setError(new CUDTException(MJ_SYSTEMRES, MN_MEMORY, 0));
      return ERROR;
   }
   catch (const std::exception& ee)
   {
      LOGC(mglog.Fatal, log << "select: UNEXPECTED EXCEPTION: "
         << typeid(ee).name() << ": " << ee.what());
      s_UDTUnited.setError(new CUDTException(MJ_UNKNOWN, MN_NONE, 0));
      return ERROR;
   }
}

int CUDT::selectEx(
   const vector<SRTSOCKET>& fds,
   vector<SRTSOCKET>* readfds,
   vector<SRTSOCKET>* writefds,
   vector<SRTSOCKET>* exceptfds,
   int64_t msTimeOut)
{
   if ((!readfds) && (!writefds) && (!exceptfds))
   {
      s_UDTUnited.setError(new CUDTException(MJ_NOTSUP, MN_INVAL, 0));
      return ERROR;
   }

   try
   {
      return s_UDTUnited.selectEx(fds, readfds, writefds, exceptfds, msTimeOut);
   }
   catch (const CUDTException& e)
   {
      s_UDTUnited.setError(new CUDTException(e));
      return ERROR;
   }
   catch (bad_alloc)
   {
      s_UDTUnited.setError(new CUDTException(MJ_SYSTEMRES, MN_MEMORY, 0));
      return ERROR;
   }
   catch (const std::exception& ee)
   {
      LOGC(mglog.Fatal, log << "selectEx: UNEXPECTED EXCEPTION: "
         << typeid(ee).name() << ": " << ee.what());
      s_UDTUnited.setError(new CUDTException(MJ_UNKNOWN));
      return ERROR;
   }
}

int CUDT::epoll_create()
{
   try
   {
      return s_UDTUnited.epoll_create();
   }
   catch (const CUDTException& e)
   {
      s_UDTUnited.setError(new CUDTException(e));
      return ERROR;
   }
   catch (const std::exception& ee)
   {
      LOGC(mglog.Fatal, log << "epoll_create: UNEXPECTED EXCEPTION: "
         << typeid(ee).name() << ": " << ee.what());
      s_UDTUnited.setError(new CUDTException(MJ_UNKNOWN, MN_NONE, 0));
      return ERROR;
   }
}

int CUDT::epoll_add_usock(const int eid, const SRTSOCKET u, const int* events)
{
   try
   {
      return s_UDTUnited.epoll_add_usock(eid, u, events);
   }
   catch (const CUDTException& e)
   {
      s_UDTUnited.setError(new CUDTException(e));
      return ERROR;
   }
   catch (const std::exception& ee)
   {
      LOGC(mglog.Fatal, log << "epoll_add_usock: UNEXPECTED EXCEPTION: "
         << typeid(ee).name() << ": " << ee.what());
      s_UDTUnited.setError(new CUDTException(MJ_UNKNOWN, MN_NONE, 0));
      return ERROR;
   }
}

int CUDT::epoll_add_ssock(const int eid, const SYSSOCKET s, const int* events)
{
   try
   {
      return s_UDTUnited.epoll_add_ssock(eid, s, events);
   }
   catch (const CUDTException& e)
   {
      s_UDTUnited.setError(new CUDTException(e));
      return ERROR;
   }
   catch (const std::exception& ee)
   {
      LOGC(mglog.Fatal, log << "epoll_add_ssock: UNEXPECTED EXCEPTION: "
         << typeid(ee).name() << ": " << ee.what());
      s_UDTUnited.setError(new CUDTException(MJ_UNKNOWN, MN_NONE, 0));
      return ERROR;
   }
}

int CUDT::epoll_update_usock(
   const int eid, const SRTSOCKET u, const int* events)
{
   try
   {
      return s_UDTUnited.epoll_update_usock(eid, u, events);
   }
   catch (const CUDTException& e)
   {
      s_UDTUnited.setError(new CUDTException(e));
      return ERROR;
   }
   catch (const std::exception& ee)
   {
      LOGC(mglog.Fatal, log << "epoll_update_usock: UNEXPECTED EXCEPTION: "
         << typeid(ee).name() << ": " << ee.what());
      s_UDTUnited.setError(new CUDTException(MJ_UNKNOWN, MN_NONE, 0));
      return ERROR;
   }
}

int CUDT::epoll_update_ssock(
   const int eid, const SYSSOCKET s, const int* events)
{
   try
   {
      return s_UDTUnited.epoll_update_ssock(eid, s, events);
   }
   catch (const CUDTException& e)
   {
      s_UDTUnited.setError(new CUDTException(e));
      return ERROR;
   }
   catch (const std::exception& ee)
   {
      LOGC(mglog.Fatal, log << "epoll_update_ssock: UNEXPECTED EXCEPTION: "
         << typeid(ee).name() << ": " << ee.what());
      s_UDTUnited.setError(new CUDTException(MJ_UNKNOWN, MN_NONE, 0));
      return ERROR;
   }
}


int CUDT::epoll_remove_usock(const int eid, const SRTSOCKET u)
{
   try
   {
      return s_UDTUnited.epoll_remove_usock(eid, u);
   }
   catch (const CUDTException& e)
   {
      s_UDTUnited.setError(new CUDTException(e));
      return ERROR;
   }
   catch (const std::exception& ee)
   {
      LOGC(mglog.Fatal, log << "epoll_remove_usock: UNEXPECTED EXCEPTION: "
         << typeid(ee).name() << ": " << ee.what());
      s_UDTUnited.setError(new CUDTException(MJ_UNKNOWN, MN_NONE, 0));
      return ERROR;
   }
}

int CUDT::epoll_remove_ssock(const int eid, const SYSSOCKET s)
{
   try
   {
      return s_UDTUnited.epoll_remove_ssock(eid, s);
   }
   catch (const CUDTException& e)
   {
      s_UDTUnited.setError(new CUDTException(e));
      return ERROR;
   }
   catch (const std::exception& ee)
   {
      LOGC(mglog.Fatal, log << "epoll_remove_ssock: UNEXPECTED EXCEPTION: "
         << typeid(ee).name() << ": " << ee.what());
      s_UDTUnited.setError(new CUDTException(MJ_UNKNOWN, MN_NONE, 0));
      return ERROR;
   }
}

int CUDT::epoll_wait(
   const int eid,
   set<SRTSOCKET>* readfds,
   set<SRTSOCKET>* writefds,
   int64_t msTimeOut,
   set<SYSSOCKET>* lrfds,
   set<SYSSOCKET>* lwfds)
{
   try
   {
      return s_UDTUnited.epoll_wait(
         eid, readfds, writefds, msTimeOut, lrfds, lwfds);
   }
   catch (const CUDTException& e)
   {
      s_UDTUnited.setError(new CUDTException(e));
      return ERROR;
   }
   catch (const std::exception& ee)
   {
      LOGC(mglog.Fatal, log << "epoll_wait: UNEXPECTED EXCEPTION: "
         << typeid(ee).name() << ": " << ee.what());
      s_UDTUnited.setError(new CUDTException(MJ_UNKNOWN, MN_NONE, 0));
      return ERROR;
   }
}

int CUDT::epoll_uwait(
   const int eid,
   SRT_EPOLL_EVENT* fdsSet,
   int fdsSize,
   int64_t msTimeOut)
{
   try
   {
      return s_UDTUnited.epoll_uwait(eid, fdsSet, fdsSize, msTimeOut);
   }
   catch (CUDTException e)
   {
      s_UDTUnited.setError(new CUDTException(e));
      return ERROR;
   }
   catch (std::exception& ee)
   {
      LOGC(mglog.Fatal, log << "epoll_uwait: UNEXPECTED EXCEPTION: "
         << typeid(ee).name() << ": " << ee.what());
      s_UDTUnited.setError(new CUDTException(MJ_UNKNOWN, MN_NONE, 0));
      return ERROR;
   }
}

int32_t CUDT::epoll_set(
   const int eid,
   int32_t flags)
{
   try
   {
      return s_UDTUnited.epoll_set(eid, flags);
   }
   catch (CUDTException e)
   {
      s_UDTUnited.setError(new CUDTException(e));
      return ERROR;
   }
   catch (std::exception& ee)
   {
      LOGC(mglog.Fatal, log << "epoll_set: UNEXPECTED EXCEPTION: "
         << typeid(ee).name() << ": " << ee.what());
      s_UDTUnited.setError(new CUDTException(MJ_UNKNOWN, MN_NONE, 0));
      return ERROR;
   }
}

int CUDT::epoll_release(const int eid)
{
   try
   {
      return s_UDTUnited.epoll_release(eid);
   }
   catch (const CUDTException& e)
   {
      s_UDTUnited.setError(new CUDTException(e));
      return ERROR;
   }
   catch (const std::exception& ee)
   {
      LOGC(mglog.Fatal, log << "epoll_release: UNEXPECTED EXCEPTION: "
         << typeid(ee).name() << ": " << ee.what());
      s_UDTUnited.setError(new CUDTException(MJ_UNKNOWN, MN_NONE, 0));
      return ERROR;
   }
}

CUDTException& CUDT::getlasterror()
{
   return *s_UDTUnited.getError();
}

int CUDT::perfmon(SRTSOCKET u, CPerfMon* perf, bool clear)
{
   try
   {
       CUDT* udt = s_UDTUnited.locateSocket(u, s_UDTUnited.ERH_THROW)->m_pUDT;
       udt->sample(perf, clear);
       return 0;
   }
   catch (const CUDTException& e)
   {
      s_UDTUnited.setError(new CUDTException(e));
      return ERROR;
   }
   catch (const std::exception& ee)
   {
       LOGC(mglog.Fatal, log << "perfmon: UNEXPECTED EXCEPTION: "
               << typeid(ee).name() << ": " << ee.what());
       s_UDTUnited.setError(new CUDTException(MJ_UNKNOWN, MN_NONE, 0));
       return ERROR;
   }
}

int CUDT::bstats(SRTSOCKET u, CBytePerfMon* perf, bool clear, bool instantaneous)
{
   try
   {
       CUDT* udt = s_UDTUnited.locateSocket(u, s_UDTUnited.ERH_THROW)->m_pUDT;
       udt->bstats(perf, clear, instantaneous);
       return 0;
   }
   catch (const CUDTException& e)
   {
      s_UDTUnited.setError(new CUDTException(e));
      return ERROR;
   }
   catch (const std::exception& ee)
   {
      LOGC(mglog.Fatal, log << "bstats: UNEXPECTED EXCEPTION: "
         << typeid(ee).name() << ": " << ee.what());
      s_UDTUnited.setError(new CUDTException(MJ_UNKNOWN, MN_NONE, 0));
      return ERROR;
   }
}

CUDT* CUDT::getUDTHandle(SRTSOCKET u)
{
   try
   {
      return s_UDTUnited.locateSocket(u, s_UDTUnited.ERH_THROW)->m_pUDT;
   }
   catch (const CUDTException& e)
   {
      s_UDTUnited.setError(new CUDTException(e));
      return NULL;
   }
   catch (const std::exception& ee)
   {
      LOGC(mglog.Fatal, log << "getUDTHandle: UNEXPECTED EXCEPTION: "
         << typeid(ee).name() << ": " << ee.what());
      s_UDTUnited.setError(new CUDTException(MJ_UNKNOWN, MN_NONE, 0));
      return NULL;
   }
}

vector<SRTSOCKET> CUDT::existingSockets()
{
    vector<SRTSOCKET> out;
    for (CUDTUnited::sockets_t::iterator i = s_UDTUnited.m_Sockets.begin();
            i != s_UDTUnited.m_Sockets.end(); ++i)
    {
        out.push_back(i->first);
    }
    return out;
}

SRT_SOCKSTATUS CUDT::getsockstate(SRTSOCKET u)
{
   try
   {
       if (isgroup(u))
       {
           CUDTGroup* g = s_UDTUnited.locateGroup(u, s_UDTUnited.ERH_THROW);
           return g->getStatus();
       }
       return s_UDTUnited.getStatus(u);
   }
   catch (const CUDTException &e)
   {
      s_UDTUnited.setError(new CUDTException(e));
      return SRTS_NONEXIST;
   }
   catch (const std::exception& ee)
   {
      LOGC(mglog.Fatal, log << "getsockstate: UNEXPECTED EXCEPTION: "
         << typeid(ee).name() << ": " << ee.what());
      s_UDTUnited.setError(new CUDTException(MJ_UNKNOWN, MN_NONE, 0));
      return SRTS_NONEXIST;
   }
}


////////////////////////////////////////////////////////////////////////////////

namespace UDT
{

int startup()
{
   return CUDT::startup();
}

int cleanup()
{
   return CUDT::cleanup();
}

SRTSOCKET socket(int , int , int )
{
   return CUDT::socket();
}

int bind(SRTSOCKET u, const struct sockaddr* name, int namelen)
{
   return CUDT::bind(u, name, namelen);
}

int bind2(SRTSOCKET u, int udpsock)
{
   return CUDT::bind(u, udpsock);
}

int listen(SRTSOCKET u, int backlog)
{
   return CUDT::listen(u, backlog);
}

SRTSOCKET accept(SRTSOCKET u, struct sockaddr* addr, int* addrlen)
{
   return CUDT::accept(u, addr, addrlen);
}

int connect(SRTSOCKET u, const struct sockaddr* name, int namelen)
{
   return CUDT::connect(u, name, namelen, 0);
}

int close(SRTSOCKET u)
{
   return CUDT::close(u);
}

int getpeername(SRTSOCKET u, struct sockaddr* name, int* namelen)
{
   return CUDT::getpeername(u, name, namelen);
}

int getsockname(SRTSOCKET u, struct sockaddr* name, int* namelen)
{
   return CUDT::getsockname(u, name, namelen);
}

int getsockopt(
   SRTSOCKET u, int level, SRT_SOCKOPT optname, void* optval, int* optlen)
{
   return CUDT::getsockopt(u, level, optname, optval, optlen);
}

int setsockopt(
   SRTSOCKET u, int level, SRT_SOCKOPT optname, const void* optval, int optlen)
{
   return CUDT::setsockopt(u, level, optname, optval, optlen);
}

// DEVELOPER API

int connect_debug(
   SRTSOCKET u, const struct sockaddr* name, int namelen, int32_t forced_isn)
{
   return CUDT::connect(u, name, namelen, forced_isn);
}

int send(SRTSOCKET u, const char* buf, int len, int flags)
{
   return CUDT::send(u, buf, len, flags);
}

int recv(SRTSOCKET u, char* buf, int len, int flags)
{
   return CUDT::recv(u, buf, len, flags);
}


int sendmsg(
   SRTSOCKET u, const char* buf, int len, int ttl, bool inorder,
   uint64_t srctime)
{
   return CUDT::sendmsg(u, buf, len, ttl, inorder, srctime);
}

int recvmsg(SRTSOCKET u, char* buf, int len, uint64_t& srctime)
{
   return CUDT::recvmsg(u, buf, len, srctime);
}

int recvmsg(SRTSOCKET u, char* buf, int len)
{
   uint64_t srctime;

   return CUDT::recvmsg(u, buf, len, srctime);
}

int64_t sendfile(
   SRTSOCKET u,
   fstream& ifs,
   int64_t& offset,
   int64_t size,
   int block)
{
   return CUDT::sendfile(u, ifs, offset, size, block);
}

int64_t recvfile(
   SRTSOCKET u,
   fstream& ofs,
   int64_t& offset,
   int64_t size,
   int block)
{
   return CUDT::recvfile(u, ofs, offset, size, block);
}

int64_t sendfile2(
   SRTSOCKET u,
   const char* path,
   int64_t* offset,
   int64_t size,
   int block)
{
   fstream ifs(path, ios::binary | ios::in);
   int64_t ret = CUDT::sendfile(u, ifs, *offset, size, block);
   ifs.close();
   return ret;
}

int64_t recvfile2(
   SRTSOCKET u,
   const char* path,
   int64_t* offset,
   int64_t size,
   int block)
{
   fstream ofs(path, ios::binary | ios::out);
   int64_t ret = CUDT::recvfile(u, ofs, *offset, size, block);
   ofs.close();
   return ret;
}

int select(
   int nfds,
   UDSET* readfds,
   UDSET* writefds,
   UDSET* exceptfds,
   const struct timeval* timeout)
{
   return CUDT::select(nfds, readfds, writefds, exceptfds, timeout);
}

int selectEx(
   const vector<SRTSOCKET>& fds,
   vector<SRTSOCKET>* readfds,
   vector<SRTSOCKET>* writefds,
   vector<SRTSOCKET>* exceptfds,
   int64_t msTimeOut)
{
   return CUDT::selectEx(fds, readfds, writefds, exceptfds, msTimeOut);
}

int epoll_create()
{
   return CUDT::epoll_create();
}

int epoll_add_usock(int eid, SRTSOCKET u, const int* events)
{
   return CUDT::epoll_add_usock(eid, u, events);
}

int epoll_add_ssock(int eid, SYSSOCKET s, const int* events)
{
   return CUDT::epoll_add_ssock(eid, s, events);
}

int epoll_update_usock(int eid, SRTSOCKET u, const int* events)
{
   return CUDT::epoll_update_usock(eid, u, events);
}

int epoll_update_ssock(int eid, SYSSOCKET s, const int* events)
{
   return CUDT::epoll_update_ssock(eid, s, events);
}

int epoll_remove_usock(int eid, SRTSOCKET u)
{
   return CUDT::epoll_remove_usock(eid, u);
}

int epoll_remove_ssock(int eid, SYSSOCKET s)
{
   return CUDT::epoll_remove_ssock(eid, s);
}

int epoll_wait(
   int eid,
   set<SRTSOCKET>* readfds,
   set<SRTSOCKET>* writefds,
   int64_t msTimeOut,
   set<SYSSOCKET>* lrfds,
   set<SYSSOCKET>* lwfds)
{
   return CUDT::epoll_wait(eid, readfds, writefds, msTimeOut, lrfds, lwfds);
}

/*

#define SET_RESULT(val, num, fds, it) \
   if (val != NULL) \
   { \
      if (val->empty()) \
      { \
         if (num) *num = 0; \
      } \
      else \
      { \
         if (*num > static_cast<int>(val->size())) \
            *num = val->size(); \
         int count = 0; \
         for (it = val->begin(); it != val->end(); ++ it) \
         { \
            if (count >= *num) \
               break; \
            fds[count ++] = *it; \
         } \
      } \
   }

*/

template <class SOCKTYPE>
inline void set_result(set<SOCKTYPE>* val, int* num, SOCKTYPE* fds)
{
    if ( !val || !num || !fds )
        return;

    if (*num > int(val->size()))
        *num = int(val->size()); // will get 0 if val->empty()
    int count = 0;

    // This loop will run 0 times if val->empty()
    for (typename set<SOCKTYPE>::const_iterator it = val->begin(); it != val->end(); ++ it)
    {
        if (count >= *num)
            break;
        fds[count ++] = *it;
    }
}

int epoll_wait2(
   int eid, SRTSOCKET* readfds,
   int* rnum, SRTSOCKET* writefds,
   int* wnum,
   int64_t msTimeOut,
   SYSSOCKET* lrfds,
   int* lrnum,
   SYSSOCKET* lwfds,
   int* lwnum)
{
   // This API is an alternative format for epoll_wait, created for
   // compatability with other languages. Users need to pass in an array
   // for holding the returned sockets, with the maximum array length
   // stored in *rnum, etc., which will be updated with returned number
   // of sockets.

   set<SRTSOCKET> readset;
   set<SRTSOCKET> writeset;
   set<SYSSOCKET> lrset;
   set<SYSSOCKET> lwset;
   set<SRTSOCKET>* rval = NULL;
   set<SRTSOCKET>* wval = NULL;
   set<SYSSOCKET>* lrval = NULL;
   set<SYSSOCKET>* lwval = NULL;
   if ((readfds != NULL) && (rnum != NULL))
      rval = &readset;
   if ((writefds != NULL) && (wnum != NULL))
      wval = &writeset;
   if ((lrfds != NULL) && (lrnum != NULL))
      lrval = &lrset;
   if ((lwfds != NULL) && (lwnum != NULL))
      lwval = &lwset;

   int ret = CUDT::epoll_wait(eid, rval, wval, msTimeOut, lrval, lwval);
   if (ret > 0)
   {
      //set<SRTSOCKET>::const_iterator i;
      //SET_RESULT(rval, rnum, readfds, i);
      set_result(rval, rnum, readfds);
      //SET_RESULT(wval, wnum, writefds, i);
      set_result(wval, wnum, writefds);

      //set<SYSSOCKET>::const_iterator j;
      //SET_RESULT(lrval, lrnum, lrfds, j);
      set_result(lrval, lrnum, lrfds);
      //SET_RESULT(lwval, lwnum, lwfds, j);
      set_result(lwval, lwnum, lwfds);
   }
   return ret;
}

int epoll_uwait(int eid, SRT_EPOLL_EVENT* fdsSet, int fdsSize, int64_t msTimeOut)
{
   return CUDT::epoll_uwait(eid, fdsSet, fdsSize, msTimeOut);
}

int epoll_release(int eid)
{
   return CUDT::epoll_release(eid);
}

ERRORINFO& getlasterror()
{
   return CUDT::getlasterror();
}

int getlasterror_code()
{
   return CUDT::getlasterror().getErrorCode();
}

const char* getlasterror_desc()
{
   return CUDT::getlasterror().getErrorMessage();
}

int getlasterror_errno()
{
   return CUDT::getlasterror().getErrno();
}

// Get error string of a given error code
const char* geterror_desc(int code, int err)
{
   CUDTException e (CodeMajor(code/1000), CodeMinor(code%1000), err);
   return(e.getErrorMessage());
}


SRT_ATR_DEPRECATED int perfmon(SRTSOCKET u, TRACEINFO* perf, bool clear)
{
   return CUDT::perfmon(u, perf, clear);
}

int bstats(SRTSOCKET u, TRACEBSTATS* perf, bool clear)
{
   return CUDT::bstats(u, perf, clear);
}

SRT_SOCKSTATUS getsockstate(SRTSOCKET u)
{
   return CUDT::getsockstate(u);
}

void setloglevel(LogLevel::type ll)
{
    CGuard gg(srt_logger_config.mutex, "config");
    srt_logger_config.max_level = ll;
}

void addlogfa(LogFA fa)
{
    CGuard gg(srt_logger_config.mutex, "config");
    srt_logger_config.enabled_fa.set(fa, true);
}

void dellogfa(LogFA fa)
{
    CGuard gg(srt_logger_config.mutex, "config");
    srt_logger_config.enabled_fa.set(fa, false);
}

void resetlogfa(set<LogFA> fas)
{
    CGuard gg(srt_logger_config.mutex, "config");
    for (int i = 0; i <= SRT_LOGFA_LASTNONE; ++i)
        srt_logger_config.enabled_fa.set(i, fas.count(i));
}

void resetlogfa(const int* fara, size_t fara_size)
{
    CGuard gg(srt_logger_config.mutex, "config");
    srt_logger_config.enabled_fa.reset();
    for (const int* i = fara; i != fara + fara_size; ++i)
        srt_logger_config.enabled_fa.set(*i, true);
}

void setlogstream(std::ostream& stream)
{
    CGuard gg(srt_logger_config.mutex, "config");
    srt_logger_config.log_stream = &stream;
}

void setloghandler(void* opaque, SRT_LOG_HANDLER_FN* handler)
{
    CGuard gg(srt_logger_config.mutex, "config");
    srt_logger_config.loghandler_opaque = opaque;
    srt_logger_config.loghandler_fn = handler;
}

void setlogflags(int flags)
{
    CGuard gg(srt_logger_config.mutex, "config");
    srt_logger_config.flags = flags;
}

SRT_API bool setstreamid(SRTSOCKET u, const std::string& sid)
{
    return CUDT::setstreamid(u, sid);
}
SRT_API std::string getstreamid(SRTSOCKET u)
{
    return CUDT::getstreamid(u);
}

SRT_REJECT_REASON getrejectreason(SRTSOCKET u)
{
    return CUDT::rejectReason(u);
}

}  // namespace UDT<|MERGE_RESOLUTION|>--- conflicted
+++ resolved
@@ -2679,7 +2679,6 @@
    }
 }
 
-<<<<<<< HEAD
 int CUDT::connectLinks(SRTSOCKET grp, const sockaddr* source /*[[nullable]]*/, int namelen,
         SRT_SOCKGROUPDATA targets [], int arraysize)
 {
@@ -2725,11 +2724,8 @@
     }
 }
 
-int CUDT::connect(SRTSOCKET u, const sockaddr* name, int namelen, int32_t forced_isn)
-=======
 int CUDT::connect(
    SRTSOCKET u, const sockaddr* name, int namelen, int32_t forced_isn)
->>>>>>> fafd2e46
 {
    try
    {
