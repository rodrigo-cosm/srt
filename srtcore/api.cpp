--- conflicted
+++ resolved
@@ -678,14 +678,7 @@
         // With app reader, do not set groupPacketArrival (block the
         // provider array feature completely for now).
 
-<<<<<<< HEAD
-
-        /* SETUP HERE IF NEEDED
-        ns->m_pUDT->m_cbPacketArrival.set(ns->m_pUDT, &CUDT::groupPacketArrival);
-        */
-=======
  // XXX use when ready       ns->m_pUDT->m_cbPacketArrival.set(ns->m_pUDT, &CUDT::groupPacketArrival);
->>>>>>> 8c3082e7
     }
     else
     {
@@ -1180,15 +1173,9 @@
         // XXX This should be reenabled later, this should
         // be probably still in use to exchange information about
         // packets assymetrically lost. But for no other purpose.
-<<<<<<< HEAD
-        /*
-        ns->m_pUDT->m_cbPacketArrival.set(ns->m_pUDT, &CUDT::groupPacketArrival);
-        */
-=======
 
         // XXX use when readyns->m_pUDT->m_cbPacketArrival.set(ns->m_pUDT, &CUDT::groupPacketArrival);
 
->>>>>>> 8c3082e7
 
         int isn = g.currentSchedSequence();
 
