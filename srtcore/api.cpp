--- conflicted
+++ resolved
@@ -59,11 +59,8 @@
 #include <vector>
 
 #include <cstring>
-<<<<<<< HEAD
-=======
 #include "utilities.h"
 #include "netinet_any.h"
->>>>>>> 637d439c
 #include "api.h"
 #include "core.h"
 #include "epoll.h"
