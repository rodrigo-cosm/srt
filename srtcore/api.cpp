/*
 * SRT - Secure, Reliable, Transport
 * Copyright (c) 2018 Haivision Systems Inc.
 *
 * This Source Code Form is subject to the terms of the Mozilla Public
 * License, v. 2.0. If a copy of the MPL was not distributed with this
 * file, You can obtain one at http://mozilla.org/MPL/2.0/.
 *
 */

/*****************************************************************************
Copyright (c) 2001 - 2011, The Board of Trustees of the University of Illinois.
All rights reserved.

Redistribution and use in source and binary forms, with or without
modification, are permitted provided that the following conditions are
met:

* Redistributions of source code must retain the above
  copyright notice, this list of conditions and the
  following disclaimer.

* Redistributions in binary form must reproduce the
  above copyright notice, this list of conditions
  and the following disclaimer in the documentation
  and/or other materials provided with the distribution.

* Neither the name of the University of Illinois
  nor the names of its contributors may be used to
  endorse or promote products derived from this
  software without specific prior written permission.

THIS SOFTWARE IS PROVIDED BY THE COPYRIGHT HOLDERS AND CONTRIBUTORS "AS
IS" AND ANY EXPRESS OR IMPLIED WARRANTIES, INCLUDING, BUT NOT LIMITED TO,
THE IMPLIED WARRANTIES OF MERCHANTABILITY AND FITNESS FOR A PARTICULAR
PURPOSE ARE DISCLAIMED. IN NO EVENT SHALL THE COPYRIGHT OWNER OR
CONTRIBUTORS BE LIABLE FOR ANY DIRECT, INDIRECT, INCIDENTAL, SPECIAL,
EXEMPLARY, OR CONSEQUENTIAL DAMAGES (INCLUDING, BUT NOT LIMITED TO,
PROCUREMENT OF SUBSTITUTE GOODS OR SERVICES; LOSS OF USE, DATA, OR
PROFITS; OR BUSINESS INTERRUPTION) HOWEVER CAUSED AND ON ANY THEORY OF
LIABILITY, WHETHER IN CONTRACT, STRICT LIABILITY, OR TORT (INCLUDING
NEGLIGENCE OR OTHERWISE) ARISING IN ANY WAY OUT OF THE USE OF THIS
SOFTWARE, EVEN IF ADVISED OF THE POSSIBILITY OF SUCH DAMAGE.
*****************************************************************************/

/*****************************************************************************
written by
   Yunhong Gu, last updated 07/09/2011
modified by
   Haivision Systems Inc.
*****************************************************************************/

#include "platform_sys.h"

#include <exception>
#include <stdexcept>
#include <typeinfo>
#include <iterator>
#include <vector>

#include <cstring>
#include "utilities.h"
#include "netinet_any.h"
#include "api.h"
#include "core.h"
#include "epoll.h"
#include "logging.h"
#include "threadname.h"
#include "srt.h"
#include "udt.h"

#ifdef _WIN32
#include <win/wintime.h>
#endif

#ifdef _MSC_VER
#pragma warning(error : 4530)
#endif

using namespace std;
using namespace srt_logging;
using namespace srt::sync;

void srt::CUDTSocket::construct()
{
#if ENABLE_BONDING
    m_GroupOf         = NULL;
    m_GroupMemberData = NULL;
#endif
    setupMutex(m_AcceptLock, "Accept");
    setupCond(m_AcceptCond, "Accept");
    setupMutex(m_ControlLock, "Control");
}

srt::CUDTSocket::~CUDTSocket()
{
    releaseMutex(m_AcceptLock);
    releaseCond(m_AcceptCond);
    releaseMutex(m_ControlLock);
}

SRT_SOCKSTATUS srt::CUDTSocket::getStatus()
{
    // TTL in CRendezvousQueue::updateConnStatus() will set m_bConnecting to false.
    // Although m_Status is still SRTS_CONNECTING, the connection is in fact to be closed due to TTL expiry.
    // In this case m_bConnected is also false. Both checks are required to avoid hitting
    // a regular state transition from CONNECTING to CONNECTED.

    if (m_UDT.m_bBroken)
        return SRTS_BROKEN;

    // Connecting timed out
    if ((m_Status == SRTS_CONNECTING) && !m_UDT.m_bConnecting && !m_UDT.m_bConnected)
        return SRTS_BROKEN;

    return m_Status;
}

// [[using locked(m_GlobControlLock)]]
void srt::CUDTSocket::breakSocket_LOCKED()
{
    // This function is intended to be called from GC,
    // under a lock of m_GlobControlLock.
    m_UDT.m_bBroken        = true;
    m_UDT.m_iBrokenCounter = 0;
    HLOGC(smlog.Debug, log << "@" << m_SocketID << " CLOSING AS SOCKET");
    m_UDT.closeInternal();
    setClosed();
}

void srt::CUDTSocket::setClosed()
{
    m_Status = SRTS_CLOSED;

    // a socket will not be immediately removed when it is closed
    // in order to prevent other methods from accessing invalid address
    // a timer is started and the socket will be removed after approximately
    // 1 second
    m_tsClosureTimeStamp = steady_clock::now();
}

void srt::CUDTSocket::setBrokenClosed()
{
    m_UDT.m_iBrokenCounter = 60;
    m_UDT.m_bBroken        = true;
    setClosed();
}

bool srt::CUDTSocket::readReady()
{
    // TODO: Use m_RcvBufferLock here (CUDT::isRcvReadReady())?
    if (m_UDT.m_bConnected && m_UDT.m_pRcvBuffer->isRcvDataReady())
        return true;

    if (m_UDT.m_bListening)
        return !m_QueuedSockets.empty();

    return broken();
}

bool srt::CUDTSocket::writeReady() const
{
    return (m_UDT.m_bConnected && (m_UDT.m_pSndBuffer->getCurrBufSize() < m_UDT.m_config.iSndBufSize)) || broken();
}

bool srt::CUDTSocket::broken() const
{
    return m_UDT.m_bBroken || !m_UDT.m_bConnected;
}

////////////////////////////////////////////////////////////////////////////////

srt::CUDTUnited::CUDTUnited()
    : m_Sockets()
    , m_GlobControlLock()
    , m_IDLock()
    , m_mMultiplexer()
    , m_MultiplexerLock()
    , m_pCache(NULL)
    , m_bClosing(false)
    , m_GCStopCond()
    , m_InitLock()
    , m_iInstanceCount(0)
    , m_bGCStatus(false)
    , m_ClosedSockets()
{
    // Socket ID MUST start from a random value
    m_SocketIDGenerator      = genRandomInt(1, MAX_SOCKET_VAL);
    m_SocketIDGenerator_init = m_SocketIDGenerator;

    // XXX An unlikely exception thrown from the below calls
    // might destroy the application before `main`. This shouldn't
    // be a problem in general.
    setupMutex(m_GCStopLock, "GCStop");
    setupCond(m_GCStopCond, "GCStop");
    setupMutex(m_GlobControlLock, "GlobControl");
    setupMutex(m_IDLock, "ID");
    setupMutex(m_InitLock, "Init");

    m_pCache = new CCache<CInfoBlock>;
}

srt::CUDTUnited::~CUDTUnited()
{
    // Call it if it wasn't called already.
    // This will happen at the end of main() of the application,
    // when the user didn't call srt_cleanup().
    if (m_bGCStatus)
    {
        cleanup();
    }

    releaseMutex(m_GlobControlLock);
    releaseMutex(m_IDLock);
    releaseMutex(m_InitLock);
    // XXX There's some weird bug here causing this
    // to hangup on Windows. This might be either something
    // bigger, or some problem in pthread-win32. As this is
    // the application cleanup section, this can be temporarily
    // tolerated with simply exit the application without cleanup,
    // counting on that the system will take care of it anyway.
#ifndef _WIN32
    releaseCond(m_GCStopCond);
#endif
    releaseMutex(m_GCStopLock);

    delete m_pCache;
}

string srt::CUDTUnited::CONID(SRTSOCKET sock)
{
    if (sock == 0)
        return "";

    std::ostringstream os;
    os << "@" << sock << ":";
    return os.str();
}

int srt::CUDTUnited::startup()
{
    ScopedLock gcinit(m_InitLock);

    if (m_iInstanceCount++ > 0)
        return 1;

        // Global initialization code
#ifdef _WIN32
    WORD    wVersionRequested;
    WSADATA wsaData;
    wVersionRequested = MAKEWORD(2, 2);

    if (0 != WSAStartup(wVersionRequested, &wsaData))
        throw CUDTException(MJ_SETUP, MN_NONE, WSAGetLastError());
#endif

    CCryptoControl::globalInit();

    PacketFilter::globalInit();

    if (m_bGCStatus)
        return 1;

    m_bClosing = false;

    if (!StartThread(m_GCThread, garbageCollect, this, "SRT:GC"))
        return -1;

    m_bGCStatus = true;

    HLOGC(inlog.Debug, log << "SRT Clock Type: " << SRT_SYNC_CLOCK_STR);

    return 0;
}

int srt::CUDTUnited::cleanup()
{
    // IMPORTANT!!!
    // In this function there must be NO LOGGING AT ALL.  This function may
    // potentially be called from within the global program destructor, and
    // therefore some of the facilities used by the logging system - including
    // the default std::cerr object bound to it by default, but also a different
    // stream that the user's app has bound to it, and which got destroyed
    // together with already exited main() - may be already deleted when
    // executing this procedure.
    ScopedLock gcinit(m_InitLock);

    if (--m_iInstanceCount > 0)
        return 0;

    if (!m_bGCStatus)
        return 0;

    {
        UniqueLock gclock(m_GCStopLock);
        m_bClosing = true;
    }
    // NOTE: we can do relaxed signaling here because
    // waiting on m_GCStopCond has a 1-second timeout,
    // after which the m_bClosing flag is cheched, which
    // is set here above. Worst case secenario, this
    // pthread_join() call will block for 1 second.
    CSync::notify_one_relaxed(m_GCStopCond);
    m_GCThread.join();

    m_bGCStatus = false;

    // Global destruction code
#ifdef _WIN32
    WSACleanup();
#endif

    return 0;
}

SRTSOCKET srt::CUDTUnited::generateSocketID(bool for_group)
{
    ScopedLock guard(m_IDLock);

    int sockval = m_SocketIDGenerator - 1;

    // First problem: zero-value should be avoided by various reasons.

    if (sockval <= 0)
    {
        // We have a rollover on the socket value, so
        // definitely we haven't made the Columbus mistake yet.
        m_SocketIDGenerator = MAX_SOCKET_VAL;
        sockval = MAX_SOCKET_VAL;
    }

    // Check all sockets if any of them has this value.
    // Socket IDs are begin created this way:
    //
    //                              Initial random
    //                              |
    //                             |
    //                            |
    //                           |
    // ...
    // The only problem might be if the number rolls over
    // and reaches the same value from the opposite side.
    // This is still a valid socket value, but this time
    // we have to check, which sockets have been used already.
    if (sockval == m_SocketIDGenerator_init)
    {
        // Mark that since this point on the checks for
        // whether the socket ID is in use must be done.
        m_SocketIDGenerator_init = 0;
    }

    // This is when all socket numbers have been already used once.
    // This may happen after many years of running an application
    // constantly when the connection breaks and gets restored often.
    if (m_SocketIDGenerator_init == 0)
    {
        int startval = sockval;
        for (;;) // Roll until an unused value is found
        {
            enterCS(m_GlobControlLock);
            const bool exists =
#if ENABLE_BONDING
                for_group
                ? m_Groups.count(sockval | SRTGROUP_MASK)
                :
#endif
                m_Sockets.count(sockval);
            leaveCS(m_GlobControlLock);

            if (exists)
            {
                // The socket value is in use.
                --sockval;
                if (sockval <= 0)
                    sockval = MAX_SOCKET_VAL;

                // Before continuing, check if we haven't rolled back to start again
                // This is virtually impossible, so just make an RTI error.
                if (sockval == startval)
                {
                    // Of course, we don't lack memory, but actually this is so impossible
                    // that a complete memory extinction is much more possible than this.
                    // So treat this rather as a formal fallback for something that "should
                    // never happen". This should make the socket creation functions, from
                    // socket_create and accept, return this error.

                    m_SocketIDGenerator = sockval + 1; // so that any next call will cause the same error
                    throw CUDTException(MJ_SYSTEMRES, MN_MEMORY, 0);
                }

                // try again, if this is a free socket
                continue;
            }

            // No socket found, this ID is free to use
            m_SocketIDGenerator = sockval;
            break;
        }
    }
    else
    {
        m_SocketIDGenerator = sockval;
    }

    // The socket value counter remains with the value rolled
    // without the group bit set; only the returned value may have
    // the group bit set.

    if (for_group)
        sockval = m_SocketIDGenerator | SRTGROUP_MASK;
    else
        sockval = m_SocketIDGenerator;

    LOGC(smlog.Debug, log << "generateSocketID: " << (for_group ? "(group)" : "") << ": @" << sockval);

    return sockval;
}

SRTSOCKET srt::CUDTUnited::newSocket(CUDTSocket** pps)
{
    // XXX consider using some replacement of std::unique_ptr
    // so that exceptions will clean up the object without the
    // need for a dedicated code.
    CUDTSocket* ns = NULL;

    try
    {
        ns = new CUDTSocket;
    }
    catch (...)
    {
        delete ns;
        throw CUDTException(MJ_SYSTEMRES, MN_MEMORY, 0);
    }

    try
    {
        ns->m_SocketID = generateSocketID();
    }
    catch (...)
    {
        delete ns;
        throw;
    }
    ns->m_Status          = SRTS_INIT;
    ns->m_ListenSocket    = 0;
    ns->core().m_SocketID = ns->m_SocketID;
    ns->core().m_pCache   = m_pCache;

    try
    {
        HLOGC(smlog.Debug, log << CONID(ns->m_SocketID) << "newSocket: mapping socket " << ns->m_SocketID);

        // protect the m_Sockets structure.
        ScopedLock cs(m_GlobControlLock);
        m_Sockets[ns->m_SocketID] = ns;
    }
    catch (...)
    {
        // failure and rollback
        delete ns;
        ns = NULL;
        throw CUDTException(MJ_SYSTEMRES, MN_MEMORY, 0);
    }

    if (pps)
        *pps = ns;

    return ns->m_SocketID;
}

int srt::CUDTUnited::newConnection(const SRTSOCKET     listen,
                                   const sockaddr_any& peer,
                                   const CPacket&      hspkt,
                                   CHandShake&         w_hs,
                                   int&                w_error,
                                   CUDT*&              w_acpu)
{
    CUDTSocket* ns = NULL;
    w_acpu         = NULL;

    w_error = SRT_REJ_IPE;

    // Can't manage this error through an exception because this is
    // running in the listener loop.
    CUDTSocket* ls = locateSocket(listen);
    if (!ls)
    {
        LOGC(cnlog.Error, log << "IPE: newConnection by listener socket id=" << listen << " which DOES NOT EXIST.");
        return -1;
    }

    HLOGC(cnlog.Debug,
          log << "newConnection: creating new socket after listener @" << listen
              << " contacted with backlog=" << ls->m_uiBackLog);

    // if this connection has already been processed
    if ((ns = locatePeer(peer, w_hs.m_iID, w_hs.m_iISN)) != NULL)
    {
        if (ns->core().m_bBroken)
        {
            // last connection from the "peer" address has been broken
            ns->setClosed();

            ScopedLock acceptcg(ls->m_AcceptLock);
            ls->m_QueuedSockets.erase(ns->m_SocketID);
        }
        else
        {
            // connection already exist, this is a repeated connection request
            // respond with existing HS information
            HLOGC(cnlog.Debug, log << "newConnection: located a WORKING peer @" << w_hs.m_iID << " - ADAPTING.");

            w_hs.m_iISN            = ns->core().m_iISN;
            w_hs.m_iMSS            = ns->core().MSS();
            w_hs.m_iFlightFlagSize = ns->core().m_config.iFlightFlagSize;
            w_hs.m_iReqType        = URQ_CONCLUSION;
            w_hs.m_iID             = ns->m_SocketID;

            // Report the original UDT because it will be
            // required to complete the HS data for conclusion response.
            w_acpu = &ns->core();

            return 0;

            // except for this situation a new connection should be started
        }
    }
    else
    {
        HLOGC(cnlog.Debug,
              log << "newConnection: NOT located any peer @" << w_hs.m_iID << " - resuming with initial connection.");
    }

    // exceeding backlog, refuse the connection request
    if (ls->m_QueuedSockets.size() >= ls->m_uiBackLog)
    {
        w_error = SRT_REJ_BACKLOG;
        LOGC(cnlog.Note, log << "newConnection: listen backlog=" << ls->m_uiBackLog << " EXCEEDED");
        return -1;
    }

    try
    {
        ns = new CUDTSocket(*ls);
        // No need to check the peer, this is the address from which the request has come.
        ns->m_PeerAddr = peer;
    }
    catch (...)
    {
        w_error = SRT_REJ_RESOURCE;
        delete ns;
        LOGC(cnlog.Error, log << "IPE: newConnection: unexpected exception (probably std::bad_alloc)");
        return -1;
    }

    ns->core().m_RejectReason = SRT_REJ_UNKNOWN; // pre-set a universal value

    try
    {
        ns->m_SocketID = generateSocketID();
    }
    catch (const CUDTException&)
    {
        LOGC(cnlog.Fatal, log << "newConnection: IPE: all sockets occupied? Last gen=" << m_SocketIDGenerator);
        // generateSocketID throws exception, which can be naturally handled
        // when the call is derived from the API call, but here it's called
        // internally in response to receiving a handshake. It must be handled
        // here and turned into an erroneous return value.
        delete ns;
        return -1;
    }

    ns->m_ListenSocket    = listen;
    ns->core().m_SocketID = ns->m_SocketID;
    ns->m_PeerID          = w_hs.m_iID;
    ns->m_iISN            = w_hs.m_iISN;

    HLOGC(cnlog.Debug,
          log << "newConnection: DATA: lsnid=" << listen << " id=" << ns->core().m_SocketID
              << " peerid=" << ns->core().m_PeerID << " ISN=" << ns->m_iISN);

    int  error                   = 0;
    bool should_submit_to_accept = true;

    // Set the error code for all prospective problems below.
    // It won't be interpreted when result was successful.
    w_error = SRT_REJ_RESOURCE;

    // These can throw exception only when the memory allocation failed.
    // CUDT::connect() translates exception into CUDTException.
    // CUDT::open() may only throw original std::bad_alloc from new.
    // This is only to make the library extra safe (when your machine lacks
    // memory, it will continue to work, but fail to accept connection).

    try
    {
        // This assignment must happen b4 the call to CUDT::connect() because
        // this call causes sending the SRT Handshake through this socket.
        // Without this mapping the socket cannot be found and therefore
        // the SRT Handshake message would fail.
        HLOGC(cnlog.Debug, log <<
                "newConnection: incoming " << peer.str() << ", mapping socket " << ns->m_SocketID);
        {
            ScopedLock cg(m_GlobControlLock);
            m_Sockets[ns->m_SocketID] = ns;
        }

        if (ls->core().m_cbAcceptHook)
        {
            if (!ls->core().runAcceptHook(&ns->core(), peer.get(), w_hs, hspkt))
            {
                w_error = ns->core().m_RejectReason;

                error = 1;
                goto ERR_ROLLBACK;
            }
        }

        // bind to the same addr of listening socket
        ns->core().open();
        if (!updateListenerMux(ns, ls))
        {
            // This is highly unlikely if not impossible, but there's
            // a theoretical runtime chance of failure so it should be
            // handled
            ns->core().m_RejectReason = SRT_REJ_IPE;
            throw false; // let it jump directly into the omni exception handler
        }

        ns->core().acceptAndRespond(ls->m_SelfAddr, peer, hspkt, (w_hs));
    }
    catch (...)
    {
        // Extract the error that was set in this new failed entity.
        w_error = ns->core().m_RejectReason;
        error   = 1;
        goto ERR_ROLLBACK;
    }

    ns->m_Status = SRTS_CONNECTED;

    // copy address information of local node
    // Precisely, what happens here is:
    // - Get the IP address and port from the system database
    ns->core().m_pSndQueue->m_pChannel->getSockAddr((ns->m_SelfAddr));
    // - OVERWRITE just the IP address itself by a value taken from piSelfIP
    // (the family is used exactly as the one taken from what has been returned
    // by getsockaddr)
    CIPAddress::pton((ns->m_SelfAddr), ns->core().m_piSelfIP, peer);

    {
        // protect the m_PeerRec structure (and group existence)
        ScopedLock glock(m_GlobControlLock);
        try
        {
            HLOGC(cnlog.Debug, log << "newConnection: mapping peer " << ns->m_PeerID
                    << " to that socket (" << ns->m_SocketID << ")");
            m_PeerRec[ns->getPeerSpec()].insert(ns->m_SocketID);
        }
        catch (...)
        {
            LOGC(cnlog.Error, log << "newConnection: error when mapping peer!");
            error = 2;
        }

        // The access to m_GroupOf should be also protected, as the group
        // could be requested deletion in the meantime. This will hold any possible
        // removal from group and resetting m_GroupOf field.

#if ENABLE_BONDING
        if (ns->m_GroupOf)
        {
            // XXX this might require another check of group type.
            // For redundancy group, at least, update the status in the group
            CUDTGroup* g = ns->m_GroupOf;
            ScopedLock glock(g->m_GroupLock);
            if (g->m_bClosing)
            {
                error = 1; // "INTERNAL REJECTION"
                goto ERR_ROLLBACK;
            }

            // Check if this is the first socket in the group.
            // If so, give it up to accept, otherwise just do nothing
            // The client will be informed about the newly added connection at the
            // first moment when attempting to get the group status.
            for (CUDTGroup::gli_t gi = g->m_Group.begin(); gi != g->m_Group.end(); ++gi)
            {
                if (gi->laststatus == SRTS_CONNECTED)
                {
                    HLOGC(cnlog.Debug,
                          log << "Found another connected socket in the group: $" << gi->id
                              << " - socket will be NOT given up for accepting");
                    should_submit_to_accept = false;
                    break;
                }
            }

            // Update the status in the group so that the next
            // operation can include the socket in the group operation.
            CUDTGroup::SocketData* gm = ns->m_GroupMemberData;

            HLOGC(cnlog.Debug,
                  log << "newConnection(GROUP): Socket @" << ns->m_SocketID << " BELONGS TO $" << g->id() << " - will "
                      << (should_submit_to_accept ? "" : "NOT ") << "report in accept");
            gm->sndstate   = SRT_GST_IDLE;
            gm->rcvstate   = SRT_GST_IDLE;
            gm->laststatus = SRTS_CONNECTED;

            if (!g->m_bConnected)
            {
                HLOGC(cnlog.Debug, log << "newConnection(GROUP): First socket connected, SETTING GROUP CONNECTED");
                g->m_bConnected = true;
            }

            // XXX PROLBEM!!! These events are subscribed here so that this is done once, lazily,
            // but groupwise connections could be accepted from multiple listeners for the same group!
            // m_listener MUST BE A CONTAINER, NOT POINTER!!!
            // ALSO: Maybe checking "the same listener" is not necessary as subscruption may be done
            // multiple times anyway?
            if (!g->m_listener)
            {
                // Newly created group from the listener, which hasn't yet
                // the listener set.
                g->m_listener = ls;

                // Listen on both first connected socket and continued sockets.
                // This might help with jump-over situations, and in regular continued
                // sockets the IN event won't be reported anyway.
                int listener_modes = SRT_EPOLL_ACCEPT | SRT_EPOLL_UPDATE;
                epoll_add_usock_INTERNAL(g->m_RcvEID, ls, &listener_modes);

                // This listening should be done always when a first connected socket
                // appears as accepted off the listener. This is for the sake of swait() calls
                // inside the group receiving and sending functions so that they get
                // interrupted when a new socket is connected.
            }

            // Add also per-direction subscription for the about-to-be-accepted socket.
            // Both first accepted socket that makes the group-accept and every next
            // socket that adds a new link.
            int read_modes  = SRT_EPOLL_IN | SRT_EPOLL_ERR;
            int write_modes = SRT_EPOLL_OUT | SRT_EPOLL_ERR;
            epoll_add_usock_INTERNAL(g->m_RcvEID, ns, &read_modes);
            epoll_add_usock_INTERNAL(g->m_SndEID, ns, &write_modes);

            // With app reader, do not set groupPacketArrival (block the
            // provider array feature completely for now).

            /* SETUP HERE IF NEEDED
               ns->core().m_cbPacketArrival.set(ns->m_pUDT, &CUDT::groupPacketArrival);
             */
        }
        else
        {
            HLOGC(cnlog.Debug, log << "newConnection: Socket @" << ns->m_SocketID << " is not in a group");
        }
#endif
<<<<<<< HEAD
   }

   if (should_submit_to_accept)
   {
      enterCS(ls->m_AcceptLock);
      try
      {
         ls->m_QueuedSockets[ns->m_SocketID] = ns->m_PeerAddr;
      }
      catch (...)
      {
         LOGC(cnlog.Error, log << "newConnection: error when queuing socket!");
         error = 3;
      }
      leaveCS(ls->m_AcceptLock);

      HLOGC(cnlog.Debug, log << "ACCEPT: new socket @" << ns->m_SocketID << " submitted for acceptance");
      // acknowledge users waiting for new connections on the listening socket
      m_EPoll.update_events(listen, ls->m_pUDT->m_sPollID, SRT_EPOLL_ACCEPT, true);

      CGlobEvent::triggerEvent();

      // XXX the exact value of 'error' is ignored
      if (error > 0)
      {
         goto ERR_ROLLBACK;
      }

      // wake up a waiting accept() call
      CSync::lock_signal(ls->m_AcceptCond, ls->m_AcceptLock);
   }
   else
   {
      HLOGC(cnlog.Debug, log << "ACCEPT: new socket @" << ns->m_SocketID
            << " NOT submitted to acceptance, another socket in the group is already connected");

      // acknowledge INTERNAL users waiting for new connections on the listening socket
      // that are reported when a new socket is connected within an already connected group.
      m_EPoll.update_events(listen, ls->m_pUDT->m_sPollID, SRT_EPOLL_UPDATE, true);
      CGlobEvent::triggerEvent();
   }
=======
    }

    if (should_submit_to_accept)
    {
        enterCS(ls->m_AcceptLock);
        try
        {
            ls->m_QueuedSockets.insert(ns->m_SocketID);
        }
        catch (...)
        {
            LOGC(cnlog.Error, log << "newConnection: error when queuing socket!");
            error = 3;
        }
        leaveCS(ls->m_AcceptLock);

        HLOGC(cnlog.Debug, log << "ACCEPT: new socket @" << ns->m_SocketID << " submitted for acceptance");
        // acknowledge users waiting for new connections on the listening socket
        m_EPoll.update_events(listen, ls->core().m_sPollID, SRT_EPOLL_ACCEPT, true);

        CGlobEvent::triggerEvent();

        // XXX the exact value of 'error' is ignored
        if (error > 0)
        {
            goto ERR_ROLLBACK;
        }

        // wake up a waiting accept() call
        CSync::lock_notify_one(ls->m_AcceptCond, ls->m_AcceptLock);
    }
    else
    {
        HLOGC(cnlog.Debug,
              log << "ACCEPT: new socket @" << ns->m_SocketID
                  << " NOT submitted to acceptance, another socket in the group is already connected");

        // acknowledge INTERNAL users waiting for new connections on the listening socket
        // that are reported when a new socket is connected within an already connected group.
        m_EPoll.update_events(listen, ls->core().m_sPollID, SRT_EPOLL_UPDATE, true);
        CGlobEvent::triggerEvent();
    }
>>>>>>> 6d774dd5

ERR_ROLLBACK:
    // XXX the exact value of 'error' is ignored
    if (error > 0)
    {
#if ENABLE_LOGGING
        static const char* why[] = {
            "UNKNOWN ERROR", "INTERNAL REJECTION", "IPE when mapping a socket", "IPE when inserting a socket"};
        LOGC(cnlog.Warn,
             log << CONID(ns->m_SocketID) << "newConnection: connection rejected due to: " << why[error] << " - "
                 << RequestTypeStr(URQFailure(w_error)));
#endif

        SRTSOCKET id = ns->m_SocketID;
        ns->core().closeInternal();
        ns->setClosed();

        // The mapped socket should be now unmapped to preserve the situation that
        // was in the original UDT code.
        // In SRT additionally the acceptAndRespond() function (it was called probably
        // connect() in UDT code) may fail, in which case this socket should not be
        // further processed and should be removed.
        {
            ScopedLock cg(m_GlobControlLock);

#if ENABLE_BONDING
            if (ns->m_GroupOf)
            {
                HLOGC(smlog.Debug,
                      log << "@" << ns->m_SocketID << " IS MEMBER OF $" << ns->m_GroupOf->id()
                          << " - REMOVING FROM GROUP");
                ns->removeFromGroup(true);
            }
#endif
            m_Sockets.erase(id);
            m_ClosedSockets[id] = ns;
        }

        return -1;
    }

    return 1;
}

// static forwarder
int srt::CUDT::installAcceptHook(SRTSOCKET lsn, srt_listen_callback_fn* hook, void* opaq)
{
    return uglobal().installAcceptHook(lsn, hook, opaq);
}

int srt::CUDTUnited::installAcceptHook(const SRTSOCKET lsn, srt_listen_callback_fn* hook, void* opaq)
{
    try
    {
        CUDTSocket* s = locateSocket(lsn, ERH_THROW);
        s->core().installAcceptHook(hook, opaq);
    }
    catch (CUDTException& e)
    {
        SetThreadLocalError(e);
        return SRT_ERROR;
    }

    return 0;
}

int srt::CUDT::installConnectHook(SRTSOCKET lsn, srt_connect_callback_fn* hook, void* opaq)
{
    return uglobal().installConnectHook(lsn, hook, opaq);
}

int srt::CUDTUnited::installConnectHook(const SRTSOCKET u, srt_connect_callback_fn* hook, void* opaq)
{
    try
    {
#if ENABLE_BONDING
        if (u & SRTGROUP_MASK)
        {
            GroupKeeper k(*this, u, ERH_THROW);
            k.group->installConnectHook(hook, opaq);
            return 0;
        }
#endif
        CUDTSocket* s = locateSocket(u, ERH_THROW);
        s->core().installConnectHook(hook, opaq);
    }
    catch (CUDTException& e)
    {
        SetThreadLocalError(e);
        return SRT_ERROR;
    }

    return 0;
}

SRT_SOCKSTATUS srt::CUDTUnited::getStatus(const SRTSOCKET u)
{
    // protects the m_Sockets structure
    ScopedLock cg(m_GlobControlLock);

    sockets_t::const_iterator i = m_Sockets.find(u);

    if (i == m_Sockets.end())
    {
        if (m_ClosedSockets.find(u) != m_ClosedSockets.end())
            return SRTS_CLOSED;

        return SRTS_NONEXIST;
    }
    return i->second->getStatus();
}

int srt::CUDTUnited::bind(CUDTSocket* s, const sockaddr_any& name)
{
    ScopedLock cg(s->m_ControlLock);

    // cannot bind a socket more than once
    if (s->m_Status != SRTS_INIT)
        throw CUDTException(MJ_NOTSUP, MN_NONE, 0);

    if (s->core().m_config.iIpV6Only == -1 && name.family() == AF_INET6 && name.isany())
    {
        // V6ONLY option must be set explicitly if you want to bind to a wildcard address in IPv6
        HLOGP(smlog.Error,
                "bind: when binding to :: (IPv6 wildcard), SRTO_IPV6ONLY option must be set explicitly to 0 or 1");

        throw CUDTException(MJ_NOTSUP, MN_INVAL, 0);
    }

    s->core().open();
    updateMux(s, name);
    s->m_Status = SRTS_OPENED;

    // copy address information of local node
    s->core().m_pSndQueue->m_pChannel->getSockAddr((s->m_SelfAddr));

    return 0;
}

int srt::CUDTUnited::bind(CUDTSocket* s, UDPSOCKET udpsock)
{
    ScopedLock cg(s->m_ControlLock);

    // cannot bind a socket more than once
    if (s->m_Status != SRTS_INIT)
        throw CUDTException(MJ_NOTSUP, MN_NONE, 0);

    sockaddr_any name;
    socklen_t    namelen = sizeof name; // max of inet and inet6

    // This will preset the sa_family as well; the namelen is given simply large
    // enough for any family here.
    if (::getsockname(udpsock, &name.sa, &namelen) == -1)
        throw CUDTException(MJ_NOTSUP, MN_INVAL);

    // Successfully extracted, so update the size
    name.len = namelen;

    s->core().open();
    updateMux(s, name, &udpsock);
    s->m_Status = SRTS_OPENED;

    // copy address information of local node
    s->core().m_pSndQueue->m_pChannel->getSockAddr(s->m_SelfAddr);

    return 0;
}

int srt::CUDTUnited::listen(const SRTSOCKET u, int backlog)
{
    if (backlog <= 0)
        throw CUDTException(MJ_NOTSUP, MN_INVAL, 0);

    // Don't search for the socket if it's already -1;
    // this never is a valid socket.
    if (u == UDT::INVALID_SOCK)
        throw CUDTException(MJ_NOTSUP, MN_SIDINVAL, 0);

    CUDTSocket* s = locateSocket(u);
    if (!s)
        throw CUDTException(MJ_NOTSUP, MN_SIDINVAL, 0);

    ScopedLock cg(s->m_ControlLock);

    // NOTE: since now the socket is protected against simultaneous access.
    // In the meantime the socket might have been closed, which means that
    // it could have changed the state. It could be also set listen in another
    // thread, so check it out.

    // do nothing if the socket is already listening
    if (s->m_Status == SRTS_LISTENING)
        return 0;

    // a socket can listen only if is in OPENED status
    if (s->m_Status != SRTS_OPENED)
        throw CUDTException(MJ_NOTSUP, MN_ISUNBOUND, 0);

    // [[using assert(s->m_Status == OPENED)]];

    // listen is not supported in rendezvous connection setup
    if (s->core().m_config.bRendezvous)
        throw CUDTException(MJ_NOTSUP, MN_ISRENDEZVOUS, 0);

    s->m_uiBackLog = backlog;

    // [[using assert(s->m_Status == OPENED)]]; // (still, unchanged)

    s->core().setListenState(); // propagates CUDTException,
                                // if thrown, remains in OPENED state if so.
    s->m_Status = SRTS_LISTENING;

    return 0;
}

SRTSOCKET srt::CUDTUnited::accept_bond(const SRTSOCKET listeners[], int lsize, int64_t msTimeOut)
{
    CEPollDesc* ed  = 0;
    int         eid = m_EPoll.create(&ed);

    // Destroy it at return - this function can be interrupted
    // by an exception.
    struct AtReturn
    {
        int         eid;
        CUDTUnited* that;
        AtReturn(CUDTUnited* t, int e)
            : eid(e)
            , that(t)
        {
        }
        ~AtReturn() { that->m_EPoll.release(eid); }
    } l_ar(this, eid);

    // Subscribe all of listeners for accept
    int events = SRT_EPOLL_ACCEPT;

    for (int i = 0; i < lsize; ++i)
    {
        srt_epoll_add_usock(eid, listeners[i], &events);
    }

    CEPoll::fmap_t st;
    m_EPoll.swait(*ed, (st), msTimeOut, true);

    if (st.empty())
    {
        // Sanity check
        throw CUDTException(MJ_AGAIN, MN_XMTIMEOUT, 0);
    }

    // Theoretically we can have a situation that more than one
    // listener is ready for accept. In this case simply get
    // only the first found.
    int              lsn = st.begin()->first;
    sockaddr_storage dummy;
    int              outlen = sizeof dummy;
    return accept(lsn, ((sockaddr*)&dummy), (&outlen));
}

<<<<<<< HEAD
SRTSOCKET CUDTUnited::accept(const SRTSOCKET listen, sockaddr* pw_addr, int* pw_addrlen)
{
   if (pw_addr && !pw_addrlen)
      throw CUDTException(MJ_NOTSUP, MN_INVAL, 0);

   CUDTSocket* ls = locateSocket(listen);

   if (ls == NULL)
      throw CUDTException(MJ_NOTSUP, MN_SIDINVAL, 0);

   // the "listen" socket must be in LISTENING status
   if (ls->m_Status != SRTS_LISTENING)
      throw CUDTException(MJ_NOTSUP, MN_NOLISTEN, 0);

   // no "accept" in rendezvous connection setup
   if (ls->m_pUDT->m_config.bRendezvous)
   {
       LOGC(cnlog.Fatal, log << "CUDTUnited::accept: RENDEZVOUS flag passed through check in srt_listen when it set listen state");
       // This problem should never happen because `srt_listen` function should have
       // checked this situation before and not set listen state in result.
       // Inform the user about the invalid state in the universal way.
       throw CUDTException(MJ_NOTSUP, MN_NOLISTEN, 0);
   }

   SRTSOCKET u = CUDT::INVALID_SOCK;
   bool accepted = false;

   // !!only one conection can be set up each time!!
   while (!accepted)
   {
       UniqueLock accept_lock(ls->m_AcceptLock);
       CSync accept_sync(ls->m_AcceptCond, accept_lock);

       if ((ls->m_Status != SRTS_LISTENING) || ls->m_pUDT->m_bBroken)
       {
           // This socket has been closed.
           accepted = true;
       }
       else if (ls->m_QueuedSockets.size() > 0)
       {
           map<SRTSOCKET, sockaddr_any>::iterator b = ls->m_QueuedSockets.begin();

           if (pw_addr != NULL && pw_addrlen != NULL)
           {
               // Check if the length of the buffer to fill the name in
               // was large enough.
               const int len = b->second.size();
               if (*pw_addrlen < len)
               {
                   // In case when the address cannot be rewritten,
                   // DO NOT accept, but leave the socket in the queue.
                   throw CUDTException(MJ_NOTSUP, MN_INVAL, 0);
               }
           }

           u = b->first;
           ls->m_QueuedSockets.erase(b);
           accepted = true;
       }
       else if (!ls->m_pUDT->m_config.bSynRecving)
       {
           accepted = true;
       }

       if (!accepted && (ls->m_Status == SRTS_LISTENING))
           accept_sync.wait();

       if (ls->m_QueuedSockets.empty())
           m_EPoll.update_events(listen, ls->m_pUDT->m_sPollID, SRT_EPOLL_ACCEPT, false);
   }

   if (u == CUDT::INVALID_SOCK)
   {
      // non-blocking receiving, no connection available
      if (!ls->m_pUDT->m_config.bSynRecving)
         throw CUDTException(MJ_AGAIN, MN_RDAVAIL, 0);

      // listening socket is closed
      throw CUDTException(MJ_SETUP, MN_CLOSED, 0);
   }

   CUDTSocket* s = locateSocket(u);
   if (s == NULL)
      throw CUDTException(MJ_SETUP, MN_CLOSED, 0);

   // Set properly the SRTO_GROUPCONNECT flag
   s->core().m_config.iGroupConnect = 0;

   // Check if LISTENER has the SRTO_GROUPCONNECT flag set,
   // and the already accepted socket has successfully joined
   // the mirror group. If so, RETURN THE GROUP ID, not the socket ID.
#if ENABLE_EXPERIMENTAL_BONDING
   if (ls->m_pUDT->m_config.iGroupConnect == 1 && s->m_GroupOf)
   {
       // Put a lock to protect the group against accidental deletion
       // in the meantime.
       ScopedLock glock (m_GlobControlLock);
       // Check again; it's unlikely to happen, but
       // it's a theoretically possible scenario
       if (s->m_GroupOf)
       {
           u = s->m_GroupOf->m_GroupID;
           s->core().m_config.iGroupConnect = 1; // should be derived from ls, but make sure

           // Mark the beginning of the connection at the moment
           // when the group ID is returned to the app caller
=======
SRTSOCKET srt::CUDTUnited::accept(const SRTSOCKET listen, sockaddr* pw_addr, int* pw_addrlen)
{
    if (pw_addr && !pw_addrlen)
    {
        LOGC(cnlog.Error, log << "srt_accept: provided address, but address length parameter is missing");
        throw CUDTException(MJ_NOTSUP, MN_INVAL, 0);
    }

    CUDTSocket* ls = locateSocket(listen);

    if (ls == NULL)
    {
        LOGC(cnlog.Error, log << "srt_accept: invalid listener socket ID value: " << listen);
        throw CUDTException(MJ_NOTSUP, MN_SIDINVAL, 0);
    }

    // the "listen" socket must be in LISTENING status
    if (ls->m_Status != SRTS_LISTENING)
    {
        LOGC(cnlog.Error, log << "srt_accept: socket @" << listen << " is not in listening state (forgot srt_listen?)");
        throw CUDTException(MJ_NOTSUP, MN_NOLISTEN, 0);
    }

    // no "accept" in rendezvous connection setup
    if (ls->core().m_config.bRendezvous)
    {
        LOGC(cnlog.Fatal,
             log << "CUDTUnited::accept: RENDEZVOUS flag passed through check in srt_listen when it set listen state");
        // This problem should never happen because `srt_listen` function should have
        // checked this situation before and not set listen state in result.
        // Inform the user about the invalid state in the universal way.
        throw CUDTException(MJ_NOTSUP, MN_NOLISTEN, 0);
    }

    SRTSOCKET u        = CUDT::INVALID_SOCK;
    bool      accepted = false;

    // !!only one connection can be set up each time!!
    while (!accepted)
    {
        UniqueLock accept_lock(ls->m_AcceptLock);
        CSync      accept_sync(ls->m_AcceptCond, accept_lock);

        if ((ls->m_Status != SRTS_LISTENING) || ls->core().m_bBroken)
        {
            // This socket has been closed.
            accepted = true;
        }
        else if (ls->m_QueuedSockets.size() > 0)
        {
            set<SRTSOCKET>::iterator b = ls->m_QueuedSockets.begin();
            u                          = *b;
            ls->m_QueuedSockets.erase(b);
            accepted = true;
        }
        else if (!ls->core().m_config.bSynRecving)
        {
            accepted = true;
        }

        if (!accepted && (ls->m_Status == SRTS_LISTENING))
            accept_sync.wait();

        if (ls->m_QueuedSockets.empty())
            m_EPoll.update_events(listen, ls->core().m_sPollID, SRT_EPOLL_ACCEPT, false);
    }

    if (u == CUDT::INVALID_SOCK)
    {
        // non-blocking receiving, no connection available
        if (!ls->core().m_config.bSynRecving)
        {
            LOGC(cnlog.Error, log << "srt_accept: no pending connection available at the moment");
            throw CUDTException(MJ_AGAIN, MN_RDAVAIL, 0);
        }

        LOGC(cnlog.Error, log << "srt_accept: listener socket @" << listen << " is already closed");
        // listening socket is closed
        throw CUDTException(MJ_SETUP, MN_CLOSED, 0);
    }

    CUDTSocket* s = locateSocket(u);
    if (s == NULL)
    {
        LOGC(cnlog.Error, log << "srt_accept: pending connection has unexpectedly closed");
        throw CUDTException(MJ_SETUP, MN_CLOSED, 0);
    }

    // Set properly the SRTO_GROUPCONNECT flag
    s->core().m_config.iGroupConnect = 0;

    // Check if LISTENER has the SRTO_GROUPCONNECT flag set,
    // and the already accepted socket has successfully joined
    // the mirror group. If so, RETURN THE GROUP ID, not the socket ID.
#if ENABLE_BONDING
    if (ls->core().m_config.iGroupConnect == 1 && s->m_GroupOf)
    {
        // Put a lock to protect the group against accidental deletion
        // in the meantime.
        ScopedLock glock(m_GlobControlLock);
        // Check again; it's unlikely to happen, but
        // it's a theoretically possible scenario
        if (s->m_GroupOf)
        {
            u                                = s->m_GroupOf->m_GroupID;
            s->core().m_config.iGroupConnect = 1; // should be derived from ls, but make sure

            // Mark the beginning of the connection at the moment
            // when the group ID is returned to the app caller
>>>>>>> 6d774dd5
            s->m_GroupOf->m_stats.tsLastSampleTime = steady_clock::now();
        }
        else
        {
            LOGC(smlog.Error, log << "accept: IPE: socket's group deleted in the meantime of accept process???");
        }
    }
#endif

<<<<<<< HEAD
   ScopedLock cg(s->m_ControlLock);
   
   if (pw_addr != NULL && pw_addrlen != NULL)
   {
      memcpy((pw_addr), s->m_PeerAddr.get(), s->m_PeerAddr.size());
      *pw_addrlen = s->m_PeerAddr.size();
   }
=======
    ScopedLock cg(s->m_ControlLock);

    if (pw_addr != NULL && pw_addrlen != NULL)
    {
        // Check if the length of the buffer to fill the name in
        // was large enough.
        const int len = s->m_PeerAddr.size();
        if (*pw_addrlen < len)
            throw CUDTException(MJ_NOTSUP, MN_INVAL, 0);

        memcpy((pw_addr), &s->m_PeerAddr, len);
        *pw_addrlen = len;
    }
>>>>>>> 6d774dd5

    return u;
}

int srt::CUDTUnited::connect(SRTSOCKET u, const sockaddr* srcname, const sockaddr* tarname, int namelen)
{
    // Here both srcname and tarname must be specified
    if (!srcname || !tarname || namelen < int(sizeof(sockaddr_in)))
    {
        LOGC(aclog.Error,
             log << "connect(with source): invalid call: srcname=" << srcname << " tarname=" << tarname
                 << " namelen=" << namelen);
        throw CUDTException(MJ_NOTSUP, MN_INVAL);
    }

    sockaddr_any source_addr(srcname, namelen);
    if (source_addr.len == 0)
        throw CUDTException(MJ_NOTSUP, MN_INVAL, 0);
    sockaddr_any target_addr(tarname, namelen);
    if (target_addr.len == 0)
        throw CUDTException(MJ_NOTSUP, MN_INVAL, 0);

#if ENABLE_BONDING
    // Check affiliation of the socket. It's now allowed for it to be
    // a group or socket. For a group, add automatically a socket to
    // the group.
    if (u & SRTGROUP_MASK)
    {
        GroupKeeper k(*this, u, ERH_THROW);
        // Note: forced_isn is ignored when connecting a group.
        // The group manages the ISN by itself ALWAYS, that is,
        // it's generated anew for the very first socket, and then
        // derived by all sockets in the group.
        SRT_SOCKGROUPCONFIG gd[1] = {srt_prepare_endpoint(srcname, tarname, namelen)};

        // When connecting to exactly one target, only this very target
        // can be returned as a socket, so rewritten back array can be ignored.
        return singleMemberConnect(k.group, gd);
    }
#endif

    CUDTSocket* s = locateSocket(u);
    if (s == NULL)
        throw CUDTException(MJ_NOTSUP, MN_SIDINVAL, 0);

    // For a single socket, just do bind, then connect
    bind(s, source_addr);
    return connectIn(s, target_addr, SRT_SEQNO_NONE);
}

int srt::CUDTUnited::connect(const SRTSOCKET u, const sockaddr* name, int namelen, int32_t forced_isn)
{
    if (!name || namelen < int(sizeof(sockaddr_in)))
    {
        LOGC(aclog.Error, log << "connect(): invalid call: name=" << name << " namelen=" << namelen);
        throw CUDTException(MJ_NOTSUP, MN_INVAL);
    }

    sockaddr_any target_addr(name, namelen);
    if (target_addr.len == 0)
        throw CUDTException(MJ_NOTSUP, MN_INVAL, 0);

#if ENABLE_BONDING
    // Check affiliation of the socket. It's now allowed for it to be
    // a group or socket. For a group, add automatically a socket to
    // the group.
    if (u & SRTGROUP_MASK)
    {
        GroupKeeper k(*this, u, ERH_THROW);

        // Note: forced_isn is ignored when connecting a group.
        // The group manages the ISN by itself ALWAYS, that is,
        // it's generated anew for the very first socket, and then
        // derived by all sockets in the group.
        SRT_SOCKGROUPCONFIG gd[1] = {srt_prepare_endpoint(NULL, name, namelen)};
        return singleMemberConnect(k.group, gd);
    }
#endif

    CUDTSocket* s = locateSocket(u);
    if (!s)
        throw CUDTException(MJ_NOTSUP, MN_SIDINVAL, 0);

    return connectIn(s, target_addr, forced_isn);
}

#if ENABLE_BONDING
int srt::CUDTUnited::singleMemberConnect(CUDTGroup* pg, SRT_SOCKGROUPCONFIG* gd)
{
    int gstat = groupConnect(pg, gd, 1);
    if (gstat == -1)
    {
        // We have only one element here, so refer to it.
        // Sanity check
        if (gd->errorcode == SRT_SUCCESS)
            gd->errorcode = SRT_EINVPARAM;

        CodeMajor mj = CodeMajor(gd->errorcode / 1000);
        CodeMinor mn = CodeMinor(gd->errorcode % 1000);

        return CUDT::APIError(mj, mn);
    }

    return gstat;
}

// [[using assert(pg->m_iBusy > 0)]]
int srt::CUDTUnited::groupConnect(CUDTGroup* pg, SRT_SOCKGROUPCONFIG* targets, int arraysize)
{
    CUDTGroup& g = *pg;
    SRT_ASSERT(g.m_iBusy > 0);

    // Check and report errors on data brought in by srt_prepare_endpoint,
    // as the latter function has no possibility to report errors.
    for (int tii = 0; tii < arraysize; ++tii)
    {
        if (targets[tii].srcaddr.ss_family != targets[tii].peeraddr.ss_family)
        {
            LOGC(aclog.Error, log << "srt_connect/group: family differs on source and target address");
            throw CUDTException(MJ_NOTSUP, MN_INVAL);
        }

        if (targets[tii].weight > CUDT::MAX_WEIGHT)
        {
            LOGC(aclog.Error, log << "srt_connect/group: weight value must be between 0 and " << (+CUDT::MAX_WEIGHT));
            throw CUDTException(MJ_NOTSUP, MN_INVAL);
        }
    }

    // If the open state switched to OPENED, the blocking mode
    // must make it wait for connecting it. Doing connect when the
    // group is already OPENED returns immediately, regardless if the
    // connection is going to later succeed or fail (this will be
    // known in the group state information).
    bool       block_new_opened = !g.m_bOpened && g.m_bSynRecving;
    const bool was_empty        = g.groupEmpty();

    // In case the group was retried connection, clear first all epoll readiness.
    const int ncleared = m_EPoll.update_events(g.id(), g.m_sPollID, SRT_EPOLL_ERR, false);
    if (was_empty || ncleared)
    {
        HLOGC(aclog.Debug,
              log << "srt_connect/group: clearing IN/OUT because was_empty=" << was_empty
                  << " || ncleared=" << ncleared);
        // IN/OUT only in case when the group is empty, otherwise it would
        // clear out correct readiness resulting from earlier calls.
        // This also should happen if ERR flag was set, as IN and OUT could be set, too.
        m_EPoll.update_events(g.id(), g.m_sPollID, SRT_EPOLL_IN | SRT_EPOLL_OUT, false);
    }
    SRTSOCKET retval = -1;

    int eid           = -1;
    int connect_modes = SRT_EPOLL_CONNECT | SRT_EPOLL_ERR;
    if (block_new_opened)
    {
        // Create this eid only to block-wait for the first
        // connection.
        eid = srt_epoll_create();
    }

    // Use private map to avoid searching in the
    // overall map.
    map<SRTSOCKET, CUDTSocket*> spawned;

    HLOGC(aclog.Debug,
          log << "groupConnect: will connect " << arraysize << " links and "
              << (block_new_opened ? "BLOCK until any is ready" : "leave the process in background"));

    for (int tii = 0; tii < arraysize; ++tii)
    {
        sockaddr_any target_addr(targets[tii].peeraddr);
        sockaddr_any source_addr(targets[tii].srcaddr);
        SRTSOCKET&   sid_rloc = targets[tii].id;
        int&         erc_rloc = targets[tii].errorcode;
        erc_rloc              = SRT_SUCCESS; // preinitialized
        HLOGC(aclog.Debug, log << "groupConnect: taking on " << sockaddr_any(targets[tii].peeraddr).str());

        CUDTSocket* ns = 0;

        // NOTE: After calling newSocket, the socket is mapped into m_Sockets.
        // It must be MANUALLY removed from this list in case we need it deleted.
        SRTSOCKET sid = newSocket(&ns);

        if (pg->m_cbConnectHook)
        {
            // Derive the connect hook by the socket, if set on the group
            ns->core().m_cbConnectHook = pg->m_cbConnectHook;
        }

        SRT_SocketOptionObject* config = targets[tii].config;

        // XXX Support non-blocking mode:
        // If the group has nonblocking set for connect (SNDSYN),
        // then it must set so on the socket. Then, the connection
        // process is asynchronous. The socket appears first as
        // GST_PENDING state, and only after the socket becomes
        // connected does its status in the group turn into GST_IDLE.

        // Set all options that were requested by the options set on a group
        // prior to connecting.
        string error_reason SRT_ATR_UNUSED;
        try
        {
            for (size_t i = 0; i < g.m_config.size(); ++i)
            {
                HLOGC(aclog.Debug, log << "groupConnect: OPTION @" << sid << " #" << g.m_config[i].so);
                error_reason = "setting group-derived option: #" + Sprint(g.m_config[i].so);
                ns->core().setOpt(g.m_config[i].so, &g.m_config[i].value[0], (int)g.m_config[i].value.size());
            }

            // Do not try to set a user option if failed already.
            if (config)
            {
                error_reason = "user option";
                ns->core().applyMemberConfigObject(*config);
            }

            error_reason = "bound address";
            // We got it. Bind the socket, if the source address was set
            if (!source_addr.empty())
                bind(ns, source_addr);
        }
        catch (CUDTException& e)
        {
            // Just notify the problem, but the loop must continue.
            // Set the original error as reported.
            targets[tii].errorcode = e.getErrorCode();
            LOGC(aclog.Error, log << "srt_connect_group: failed to set " << error_reason);
        }
        catch (...)
        {
            // Set the general EINVPARAM - this error should never happen
            LOGC(aclog.Error, log << "IPE: CUDT::setOpt reported unknown exception");
            targets[tii].errorcode = SRT_EINVPARAM;
        }

        // Add socket to the group.
        // Do it after setting all stored options, as some of them may
        // influence some group data.

        srt::groups::SocketData data = srt::groups::prepareSocketData(ns);
        if (targets[tii].token != -1)
        {
            // Reuse the token, if specified by the caller
            data.token = targets[tii].token;
        }
        else
        {
            // Otherwise generate and write back the token
            data.token         = CUDTGroup::genToken();
            targets[tii].token = data.token;
        }

        {
            ScopedLock cs(m_GlobControlLock);
            if (m_Sockets.count(sid) == 0)
            {
                HLOGC(aclog.Debug, log << "srt_connect_group: socket @" << sid << " deleted in process");
                // Someone deleted the socket in the meantime?
                // Unlikely, but possible in theory.
                // Don't delete anyhting - it's alreay done.
                continue;
            }

            // There's nothing wrong with preparing the data first
            // even if this happens for nothing. But now, under the lock
            // and after checking that the socket still exists, check now
            // if this succeeded, and then also if the group is still usable.
            // The group will surely exist because it's set busy, until the
            // end of this function. But it might be simultaneously requested closed.
            bool proceed = true;

            if (targets[tii].errorcode != SRT_SUCCESS)
            {
                HLOGC(aclog.Debug,
                      log << "srt_connect_group: not processing @" << sid << " due to error in setting options");
                proceed = false;
            }

            if (g.m_bClosing)
            {
                HLOGC(aclog.Debug,
                      log << "srt_connect_group: not processing @" << sid << " due to CLOSED GROUP $" << g.m_GroupID);
                proceed = false;
            }

            if (proceed)
            {
                CUDTGroup::SocketData* f = g.add(data);
                ns->m_GroupMemberData    = f;
                ns->m_GroupOf            = &g;
                f->weight                = targets[tii].weight;
                HLOGC(aclog.Debug, log << "srt_connect_group: socket @" << sid << " added to group $" << g.m_GroupID);
            }
            else
            {
                targets[tii].id = CUDT::INVALID_SOCK;
                delete ns;
                m_Sockets.erase(sid);

                // If failed to set options, then do not continue
                // neither with binding, nor with connecting.
                continue;
            }
        }

        // XXX This should be reenabled later, this should
        // be probably still in use to exchange information about
        // packets asymmetrically lost. But for no other purpose.
        /*
        ns->core().m_cbPacketArrival.set(ns->m_pUDT, &CUDT::groupPacketArrival);
        */

        int isn = g.currentSchedSequence();

        // Set it the groupconnect option, as all in-group sockets should have.
        ns->core().m_config.iGroupConnect = 1;

        // Every group member will have always nonblocking
        // (this implies also non-blocking connect/accept).
        // The group facility functions will block when necessary
        // using epoll_wait.
        ns->core().m_config.bSynRecving = false;
        ns->core().m_config.bSynSending = false;

        HLOGC(aclog.Debug, log << "groupConnect: NOTIFIED AS PENDING @" << sid << " both read and write");
        // If this socket is not to block the current connect process,
        // it may still be needed for the further check if the redundant
        // connection succeeded or failed and whether the new socket is
        // ready to use or needs to be closed.
        epoll_add_usock_INTERNAL(g.m_SndEID, ns, &connect_modes);
        epoll_add_usock_INTERNAL(g.m_RcvEID, ns, &connect_modes);

        // Adding a socket on which we need to block to BOTH these tracking EIDs
        // and the blocker EID. We'll simply remove from them later all sockets that
        // got connected state or were broken.

        if (block_new_opened)
        {
            HLOGC(aclog.Debug, log << "groupConnect: WILL BLOCK on @" << sid << " until connected");
            epoll_add_usock_INTERNAL(eid, ns, &connect_modes);
        }

        // And connect
        try
        {
            HLOGC(aclog.Debug, log << "groupConnect: connecting a new socket with ISN=" << isn);
            connectIn(ns, target_addr, isn);
        }
        catch (const CUDTException& e)
        {
            LOGC(aclog.Error,
                 log << "groupConnect: socket @" << sid << " in group " << pg->id() << " failed to connect");
            // We know it does belong to a group.
            // Remove it first because this involves a mutex, and we want
            // to avoid locking more than one mutex at a time.
            erc_rloc               = e.getErrorCode();
            targets[tii].errorcode = e.getErrorCode();
            targets[tii].id        = CUDT::INVALID_SOCK;

            ScopedLock cl(m_GlobControlLock);
            ns->removeFromGroup(false);
            m_Sockets.erase(ns->m_SocketID);
            // Intercept to delete the socket on failure.
            delete ns;
            continue;
        }
        catch (...)
        {
            LOGC(aclog.Fatal, log << "groupConnect: IPE: UNKNOWN EXCEPTION from connectIn");
            targets[tii].errorcode = SRT_ESYSOBJ;
            targets[tii].id        = CUDT::INVALID_SOCK;
            ScopedLock cl(m_GlobControlLock);
            ns->removeFromGroup(false);
            m_Sockets.erase(ns->m_SocketID);
            // Intercept to delete the socket on failure.
            delete ns;

            // Do not use original exception, it may crash off a C API.
            throw CUDTException(MJ_SYSTEMRES, MN_OBJECT);
        }

        SRT_SOCKSTATUS st;
        {
            ScopedLock grd(ns->m_ControlLock);
            st = ns->getStatus();
        }

        {
            // NOTE: Not applying m_GlobControlLock because the group is now
            // set busy, so it won't be deleted, even if it was requested to be closed.
            ScopedLock grd(g.m_GroupLock);

            if (!ns->m_GroupOf)
            {
                // The situation could get changed between the unlock and lock of m_GroupLock.
                // This must be checked again.
                // If a socket has been removed from group, it means that some other thread is
                // currently trying to delete the socket. Therefore it doesn't have, and even shouldn't,
                // be deleted here. Just exit with error report.
                LOGC(aclog.Error, log << "groupConnect: self-created member socket deleted during process, SKIPPING.");

                // Do not report the error from here, just ignore this socket.
                continue;
            }

            // If m_GroupOf is not NULL, the m_IncludedIter is still valid.
            CUDTGroup::SocketData* f = ns->m_GroupMemberData;

            // Now under a group lock, we need to make sure the group isn't being closed
            // in order not to add a socket to a dead group.
            if (g.m_bClosing)
            {
                LOGC(aclog.Error, log << "groupConnect: group deleted while connecting; breaking the process");

                // Set the status as pending so that the socket is taken care of later.
                // Note that all earlier sockets that were processed in this loop were either
                // set BROKEN or PENDING.
                f->sndstate = SRT_GST_PENDING;
                f->rcvstate = SRT_GST_PENDING;
                retval      = -1;
                break;
            }

            HLOGC(aclog.Debug,
                  log << "groupConnect: @" << sid << " connection successful, setting group OPEN (was "
                      << (g.m_bOpened ? "ALREADY" : "NOT") << "), will " << (block_new_opened ? "" : "NOT ")
                      << "block the connect call, status:" << SockStatusStr(st));

            // XXX OPEN OR CONNECTED?
            // BLOCK IF NOT OPEN OR BLOCK IF NOT CONNECTED?
            //
            // What happens to blocking when there are 2 connections
            // pending, about to be broken, and srt_connect() is called again?
            // SHOULD BLOCK the latter, even though is OPEN.
            // Or, OPEN should be removed from here and srt_connect(_group)
            // should block always if the group doesn't have neither 1 conencted link
            g.m_bOpened = true;

            g.m_stats.tsLastSampleTime = steady_clock::now();

            f->laststatus = st;
            // Check the socket status and update it.
            // Turn the group state of the socket to IDLE only if
            // connection is established or in progress
            f->agent = source_addr;
            f->peer  = target_addr;

            if (st >= SRTS_BROKEN)
            {
                f->sndstate = SRT_GST_BROKEN;
                f->rcvstate = SRT_GST_BROKEN;
                epoll_remove_socket_INTERNAL(g.m_SndEID, ns);
                epoll_remove_socket_INTERNAL(g.m_RcvEID, ns);
            }
            else
            {
                f->sndstate  = SRT_GST_PENDING;
                f->rcvstate  = SRT_GST_PENDING;
                spawned[sid] = ns;

                sid_rloc = sid;
                erc_rloc = 0;
                retval   = sid;
            }
        }
    }

    if (retval == -1)
    {
        HLOGC(aclog.Debug, log << "groupConnect: none succeeded as background-spawn, exit with error");
        block_new_opened = false; // Avoid executing further while loop
    }

    vector<SRTSOCKET> broken;

    while (block_new_opened)
    {
        if (spawned.empty())
        {
            // All were removed due to errors.
            retval = -1;
            break;
        }
        HLOGC(aclog.Debug, log << "groupConnect: first connection, applying EPOLL WAITING.");
        int               len = (int)spawned.size();
        vector<SRTSOCKET> ready(spawned.size());
        const int         estat = srt_epoll_wait(eid,
                                         NULL,
                                         NULL, // IN/ACCEPT
                                         &ready[0],
                                         &len, // OUT/CONNECT
                                         -1, // indefinitely (FIXME Check if it needs to REGARD CONNECTION TIMEOUT!)
                                         NULL,
                                         NULL,
                                         NULL,
                                         NULL);

        // Sanity check. Shouldn't happen if subs are in sync with spawned.
        if (estat == -1)
        {
#if ENABLE_LOGGING
            CUDTException& x = CUDT::getlasterror();
            if (x.getErrorCode() != SRT_EPOLLEMPTY)
            {
                LOGC(aclog.Error,
                     log << "groupConnect: srt_epoll_wait failed not because empty, unexpected IPE:"
                         << x.getErrorMessage());
            }
#endif
            HLOGC(aclog.Debug, log << "groupConnect: srt_epoll_wait failed - breaking the wait loop");
            retval = -1;
            break;
        }

        // At the moment when you are going to work with real sockets,
        // lock the groups so that no one messes up with something here
        // in the meantime.

        ScopedLock lock(*g.exp_groupLock());

        // NOTE: UNDER m_GroupLock, NO API FUNCTION CALLS DARE TO HAPPEN BELOW!

        // Check first if a socket wasn't closed in the meantime. It will be
        // automatically removed from all EIDs, but there's no sense in keeping
        // them in 'spawned' map.
        for (map<SRTSOCKET, CUDTSocket*>::iterator y = spawned.begin(); y != spawned.end(); ++y)
        {
            SRTSOCKET sid = y->first;
            if (y->second->getStatus() >= SRTS_BROKEN)
            {
                HLOGC(aclog.Debug,
                      log << "groupConnect: Socket @" << sid
                          << " got BROKEN in the meantine during the check, remove from candidates");
                // Remove from spawned and try again
                broken.push_back(sid);

                epoll_remove_socket_INTERNAL(eid, y->second);
                epoll_remove_socket_INTERNAL(g.m_SndEID, y->second);
                epoll_remove_socket_INTERNAL(g.m_RcvEID, y->second);
            }
        }

        // Remove them outside the loop because this can't be done
        // while iterating over the same container.
        for (size_t i = 0; i < broken.size(); ++i)
            spawned.erase(broken[i]);

        // Check the sockets if they were reported due
        // to have connected or due to have failed.
        // Distill successful ones. If distilled nothing, return -1.
        // If not all sockets were reported in this instance, repeat
        // the call until you get information about all of them.
        for (int i = 0; i < len; ++i)
        {
            map<SRTSOCKET, CUDTSocket*>::iterator x = spawned.find(ready[i]);
            if (x == spawned.end())
            {
                // Might be removed above - ignore it.
                continue;
            }

            SRTSOCKET   sid = x->first;
            CUDTSocket* s   = x->second;

            // Check status. If failed, remove from spawned
            // and try again.
            SRT_SOCKSTATUS st = s->getStatus();
            if (st >= SRTS_BROKEN)
            {
                HLOGC(aclog.Debug,
                      log << "groupConnect: Socket @" << sid
                          << " got BROKEN during background connect, remove & TRY AGAIN");
                // Remove from spawned and try again
                if (spawned.erase(sid))
                    broken.push_back(sid);

                epoll_remove_socket_INTERNAL(eid, s);
                epoll_remove_socket_INTERNAL(g.m_SndEID, s);
                epoll_remove_socket_INTERNAL(g.m_RcvEID, s);

                continue;
            }

            if (st == SRTS_CONNECTED)
            {
                HLOGC(aclog.Debug,
                      log << "groupConnect: Socket @" << sid << " got CONNECTED as first in the group - reporting");
                retval           = sid;
                g.m_bConnected   = true;
                block_new_opened = false; // Interrupt also rolling epoll (outer loop)

                // Remove this socket from SND EID because it doesn't need to
                // be connection-tracked anymore. Don't remove from the RCV EID
                // however because RCV procedure relies on epoll also for reading
                // and when found this socket connected it will "upgrade" it to
                // read-ready tracking only.
                epoll_remove_socket_INTERNAL(g.m_SndEID, s);
                break;
            }

            // Spurious?
            HLOGC(aclog.Debug,
                  log << "groupConnect: Socket @" << sid << " got spurious wakeup in " << SockStatusStr(st)
                      << " TRY AGAIN");
        }
        // END of m_GroupLock CS - you can safely use API functions now.
    }
    // Finished, delete epoll.
    if (eid != -1)
    {
        HLOGC(aclog.Debug, log << "connect FIRST IN THE GROUP finished, removing E" << eid);
        srt_epoll_release(eid);
    }

    for (vector<SRTSOCKET>::iterator b = broken.begin(); b != broken.end(); ++b)
    {
        CUDTSocket* s = locateSocket(*b, ERH_RETURN);
        if (!s)
            continue;

        // This will also automatically remove it from the group and all eids
        close(s);
    }

    // There's no possibility to report a problem on every connection
    // separately in case when every single connection has failed. What
    // is more interesting, it's only a matter of luck that all connections
    // fail at exactly the same time. OTOH if all are to fail, this
    // function will still be polling sockets to determine the last man
    // standing. Each one could, however, break by a different reason,
    // for example, one by timeout, another by wrong passphrase. Check
    // the `errorcode` field to determine the reaon for particular link.
    if (retval == -1)
        throw CUDTException(MJ_CONNECTION, MN_CONNLOST, 0);

    return retval;
}
#endif

int srt::CUDTUnited::connectIn(CUDTSocket* s, const sockaddr_any& target_addr, int32_t forced_isn)
{
    ScopedLock cg(s->m_ControlLock);
    // a socket can "connect" only if it is in the following states:
    // - OPENED: assume the socket binding parameters are configured
    // - INIT: configure binding parameters here
    // - any other (meaning, already connected): report error

    if (s->m_Status == SRTS_INIT)
    {
        if (s->core().m_config.bRendezvous)
            throw CUDTException(MJ_NOTSUP, MN_ISRENDUNBOUND, 0);

        // If bind() was done first on this socket, then the
        // socket will not perform this step. This actually does the
        // same thing as bind() does, just with empty address so that
        // the binding parameters are autoselected.

        s->core().open();
        sockaddr_any autoselect_sa(target_addr.family());
        // This will create such a sockaddr_any that
        // will return true from empty().
        updateMux(s, autoselect_sa); // <<---- updateMux
        // -> C(Snd|Rcv)Queue::init
        // -> pthread_create(...C(Snd|Rcv)Queue::worker...)
        s->m_Status = SRTS_OPENED;
    }
    else
    {
        if (s->m_Status != SRTS_OPENED)
            throw CUDTException(MJ_NOTSUP, MN_ISCONNECTED, 0);

        // status = SRTS_OPENED, so family should be known already.
        if (target_addr.family() != s->m_SelfAddr.family())
        {
            LOGP(cnlog.Error, "srt_connect: socket is bound to a different family than target address");
            throw CUDTException(MJ_NOTSUP, MN_INVAL, 0);
        }
    }

    // connect_complete() may be called before connect() returns.
    // So we need to update the status before connect() is called,
    // otherwise the status may be overwritten with wrong value
    // (CONNECTED vs. CONNECTING).
    s->m_Status = SRTS_CONNECTING;

    /*
     * In blocking mode, connect can block for up to 30 seconds for
     * rendez-vous mode. Holding the s->m_ControlLock prevent close
     * from cancelling the connect
     */
    try
    {
        // record peer address
        s->m_PeerAddr = target_addr;
        s->core().startConnect(target_addr, forced_isn);
    }
    catch (const CUDTException&) // Interceptor, just to change the state.
    {
        s->m_Status = SRTS_OPENED;
        throw;
    }

    return 0;
}

int srt::CUDTUnited::close(const SRTSOCKET u)
{
#if ENABLE_BONDING
    if (u & SRTGROUP_MASK)
    {
        GroupKeeper k(*this, u, ERH_THROW);
        k.group->close();
        deleteGroup(k.group);
        return 0;
    }
#endif
    CUDTSocket* s = locateSocket(u);
    if (!s)
        throw CUDTException(MJ_NOTSUP, MN_SIDINVAL, 0);

    return close(s);
}

#if ENABLE_BONDING
void srt::CUDTUnited::deleteGroup(CUDTGroup* g)
{
    using srt_logging::gmlog;

    srt::sync::ScopedLock cg(m_GlobControlLock);
    return deleteGroup_LOCKED(g);
}

// [[using locked(m_GlobControlLock)]]
void srt::CUDTUnited::deleteGroup_LOCKED(CUDTGroup* g)
{
    SRT_ASSERT(g->groupEmpty());

    // After that the group is no longer findable by GroupKeeper
    m_Groups.erase(g->m_GroupID);
    m_ClosedGroups[g->m_GroupID] = g;

    // Paranoid check: since the group is in m_ClosedGroups
    // it may potentially be deleted. Make sure no socket points
    // to it. Actually all sockets should have been already removed
    // from the group container, so if any does, it's invalid.
    for (sockets_t::iterator i = m_Sockets.begin(); i != m_Sockets.end(); ++i)
    {
        CUDTSocket* s = i->second;
        if (s->m_GroupOf == g)
        {
            HLOGC(smlog.Debug, log << "deleteGroup: IPE: existing @" << s->m_SocketID << " points to a dead group!");
            s->m_GroupOf         = NULL;
            s->m_GroupMemberData = NULL;
        }
    }

    // Just in case, do it in closed sockets, too, although this should be
    // always done before moving to it.
    for (sockets_t::iterator i = m_ClosedSockets.begin(); i != m_ClosedSockets.end(); ++i)
    {
        CUDTSocket* s = i->second;
        if (s->m_GroupOf == g)
        {
            HLOGC(smlog.Debug, log << "deleteGroup: IPE: closed @" << s->m_SocketID << " points to a dead group!");
            s->m_GroupOf         = NULL;
            s->m_GroupMemberData = NULL;
        }
    }
}
#endif

int srt::CUDTUnited::close(CUDTSocket* s)
{
    HLOGC(smlog.Debug, log << s->core().CONID() << "CLOSE. Acquiring control lock");
    ScopedLock socket_cg(s->m_ControlLock);
    HLOGC(smlog.Debug, log << s->core().CONID() << "CLOSING (removing from listening, closing CUDT)");

    const bool synch_close_snd = s->core().m_config.bSynSending;

    SRTSOCKET u = s->m_SocketID;

    if (s->m_Status == SRTS_LISTENING)
    {
        if (s->core().m_bBroken)
            return 0;

        s->m_tsClosureTimeStamp = steady_clock::now();
        s->core().m_bBroken     = true;

        // Change towards original UDT:
        // Leave all the closing activities for garbageCollect to happen,
        // however remove the listener from the RcvQueue IMMEDIATELY.
        // Even though garbageCollect would eventually remove the listener
        // as well, there would be some time interval between now and the
        // moment when it's done, and during this time the application will
        // be unable to bind to this port that the about-to-delete listener
        // is currently occupying (due to blocked slot in the RcvQueue).

        HLOGC(smlog.Debug, log << s->core().CONID() << "CLOSING (removing listener immediately)");
        s->core().notListening();

        // broadcast all "accept" waiting
        CSync::lock_notify_all(s->m_AcceptCond, s->m_AcceptLock);
    }
    else
    {
        // Note: this call may be done on a socket that hasn't finished
        // sending all packets scheduled for sending, which means, this call
        // may block INDEFINITELY. As long as it's acceptable to block the
        // call to srt_close(), and all functions in all threads where this
        // very socket is used, this shall not block the central database.
        s->core().closeInternal();

        // synchronize with garbage collection.
        HLOGC(smlog.Debug,
              log << "@" << u << "U::close done. GLOBAL CLOSE: " << s->core().CONID()
                  << "Acquiring GLOBAL control lock");
        ScopedLock manager_cg(m_GlobControlLock);
        // since "s" is located before m_GlobControlLock, locate it again in case
        // it became invalid
        // XXX This is very weird; if we state that the CUDTSocket object
        // could not be deleted between locks, then definitely it couldn't
        // also change the pointer value. There's no other reason for getting
        // this iterator but to obtain the 's' pointer, which is impossible to
        // be different than previous 's' (m_Sockets is a map that stores pointers
        // transparently). This iterator isn't even later used to delete the socket
        // from the container, though it would be more efficient.
        // FURTHER RESEARCH REQUIRED.
        sockets_t::iterator i = m_Sockets.find(u);
        if ((i == m_Sockets.end()) || (i->second->m_Status == SRTS_CLOSED))
        {
            HLOGC(smlog.Debug, log << "@" << u << "U::close: NOT AN ACTIVE SOCKET, returning.");
            return 0;
        }
        s = i->second;
        s->setClosed();

#if ENABLE_BONDING
        if (s->m_GroupOf)
        {
            HLOGC(smlog.Debug,
                  log << "@" << s->m_SocketID << " IS MEMBER OF $" << s->m_GroupOf->id() << " - REMOVING FROM GROUP");
            s->removeFromGroup(true);
        }
#endif

        m_Sockets.erase(s->m_SocketID);
        m_ClosedSockets[s->m_SocketID] = s;
        HLOGC(smlog.Debug, log << "@" << u << "U::close: Socket MOVED TO CLOSED for collecting later.");

        CGlobEvent::triggerEvent();
    }

    HLOGC(smlog.Debug, log << "@" << u << ": GLOBAL: CLOSING DONE");

    // Check if the ID is still in closed sockets before you access it
    // (the last triggerEvent could have deleted it).
    if (synch_close_snd)
    {
#if SRT_ENABLE_CLOSE_SYNCH

        HLOGC(smlog.Debug, log << "@" << u << " GLOBAL CLOSING: sync-waiting for releasing sender resources...");
        for (;;)
        {
            CSndBuffer* sb = s->core().m_pSndBuffer;

            // Disconnected from buffer - nothing more to check.
            if (!sb)
            {
                HLOGC(smlog.Debug,
                      log << "@" << u << " GLOBAL CLOSING: sending buffer disconnected. Allowed to close.");
                break;
            }

            // Sender buffer empty
            if (sb->getCurrBufSize() == 0)
            {
                HLOGC(smlog.Debug, log << "@" << u << " GLOBAL CLOSING: sending buffer depleted. Allowed to close.");
                break;
            }

            // Ok, now you are keeping GC thread hands off the internal data.
            // You can check then if it has already deleted the socket or not.
            // The socket is either in m_ClosedSockets or is already gone.

            // Done the other way, but still done. You can stop waiting.
            bool isgone = false;
            {
                ScopedLock manager_cg(m_GlobControlLock);
                isgone = m_ClosedSockets.count(u) == 0;
            }
            if (!isgone)
            {
                isgone = !s->core().m_bOpened;
            }
            if (isgone)
            {
                HLOGC(smlog.Debug,
                      log << "@" << u << " GLOBAL CLOSING: ... gone in the meantime, whatever. Exiting close().");
                break;
            }

            HLOGC(smlog.Debug, log << "@" << u << " GLOBAL CLOSING: ... still waiting for any update.");
            // How to handle a possible error here?
            CGlobEvent::waitForEvent();

            // Continue waiting in case when an event happened or 1s waiting time passed for checkpoint.
        }
#endif
    }

    /*
       This code is PUT ASIDE for now.
       Most likely this will be never required.
       It had to hold the closing activity until the time when the receiver buffer is depleted.
       However the closing of the socket should only happen when the receiver has received
       an information about that the reading is no longer possible (error report from recv/recvfile).
       When this happens, the receiver buffer is definitely depleted already and there's no need to check
       anything.

       Should there appear any other conditions in future under which the closing process should be
       delayed until the receiver buffer is empty, this code can be filled here.

    if ( synch_close_rcv )
    {
    ...
    }
    */

    return 0;
}

void srt::CUDTUnited::getpeername(const SRTSOCKET u, sockaddr* pw_name, int* pw_namelen)
{
    if (!pw_name || !pw_namelen)
        throw CUDTException(MJ_NOTSUP, MN_INVAL, 0);

    if (getStatus(u) != SRTS_CONNECTED)
        throw CUDTException(MJ_CONNECTION, MN_NOCONN, 0);

    CUDTSocket* s = locateSocket(u);

    if (!s)
        throw CUDTException(MJ_NOTSUP, MN_SIDINVAL, 0);

    if (!s->core().m_bConnected || s->core().m_bBroken)
        throw CUDTException(MJ_CONNECTION, MN_NOCONN, 0);

    const int len = s->m_PeerAddr.size();
    if (*pw_namelen < len)
        throw CUDTException(MJ_NOTSUP, MN_INVAL, 0);

    memcpy((pw_name), &s->m_PeerAddr.sa, len);
    *pw_namelen = len;
}

void srt::CUDTUnited::getsockname(const SRTSOCKET u, sockaddr* pw_name, int* pw_namelen)
{
    if (!pw_name || !pw_namelen)
        throw CUDTException(MJ_NOTSUP, MN_INVAL, 0);

    CUDTSocket* s = locateSocket(u);

    if (!s)
        throw CUDTException(MJ_NOTSUP, MN_SIDINVAL, 0);

    if (s->core().m_bBroken)
        throw CUDTException(MJ_NOTSUP, MN_SIDINVAL, 0);

    if (s->m_Status == SRTS_INIT)
        throw CUDTException(MJ_CONNECTION, MN_NOCONN, 0);

    const int len = s->m_SelfAddr.size();
    if (*pw_namelen < len)
        throw CUDTException(MJ_NOTSUP, MN_INVAL, 0);

    memcpy((pw_name), &s->m_SelfAddr.sa, len);
    *pw_namelen = len;
}

int srt::CUDTUnited::select(UDT::UDSET* readfds, UDT::UDSET* writefds, UDT::UDSET* exceptfds, const timeval* timeout)
{
    const steady_clock::time_point entertime = steady_clock::now();

    const int64_t timeo_us = timeout ? static_cast<int64_t>(timeout->tv_sec) * 1000000 + timeout->tv_usec : -1;
    const steady_clock::duration timeo(microseconds_from(timeo_us));

    // initialize results
    int            count = 0;
    set<SRTSOCKET> rs, ws, es;

    // retrieve related UDT sockets
    vector<CUDTSocket*> ru, wu, eu;
    CUDTSocket*         s;
    if (readfds)
        for (set<SRTSOCKET>::iterator i1 = readfds->begin(); i1 != readfds->end(); ++i1)
        {
            if (getStatus(*i1) == SRTS_BROKEN)
            {
                rs.insert(*i1);
                ++count;
            }
            else if (!(s = locateSocket(*i1)))
                throw CUDTException(MJ_NOTSUP, MN_SIDINVAL, 0);
            else
                ru.push_back(s);
        }
    if (writefds)
        for (set<SRTSOCKET>::iterator i2 = writefds->begin(); i2 != writefds->end(); ++i2)
        {
            if (getStatus(*i2) == SRTS_BROKEN)
            {
                ws.insert(*i2);
                ++count;
            }
            else if (!(s = locateSocket(*i2)))
                throw CUDTException(MJ_NOTSUP, MN_SIDINVAL, 0);
            else
                wu.push_back(s);
        }
    if (exceptfds)
        for (set<SRTSOCKET>::iterator i3 = exceptfds->begin(); i3 != exceptfds->end(); ++i3)
        {
            if (getStatus(*i3) == SRTS_BROKEN)
            {
                es.insert(*i3);
                ++count;
            }
            else if (!(s = locateSocket(*i3)))
                throw CUDTException(MJ_NOTSUP, MN_SIDINVAL, 0);
            else
                eu.push_back(s);
        }

    do
    {
        // query read sockets
        for (vector<CUDTSocket*>::iterator j1 = ru.begin(); j1 != ru.end(); ++j1)
        {
            s = *j1;

            if (s->readReady() || s->m_Status == SRTS_CLOSED)
            {
                rs.insert(s->m_SocketID);
                ++count;
            }
        }

        // query write sockets
        for (vector<CUDTSocket*>::iterator j2 = wu.begin(); j2 != wu.end(); ++j2)
        {
            s = *j2;

            if (s->writeReady() || s->m_Status == SRTS_CLOSED)
            {
                ws.insert(s->m_SocketID);
                ++count;
            }
        }

        // query exceptions on sockets
        for (vector<CUDTSocket*>::iterator j3 = eu.begin(); j3 != eu.end(); ++j3)
        {
            // check connection request status, not supported now
        }

        if (0 < count)
            break;

        CGlobEvent::waitForEvent();
    } while (timeo > steady_clock::now() - entertime);

    if (readfds)
        *readfds = rs;

    if (writefds)
        *writefds = ws;

    if (exceptfds)
        *exceptfds = es;

    return count;
}

int srt::CUDTUnited::selectEx(const vector<SRTSOCKET>& fds,
                              vector<SRTSOCKET>*       readfds,
                              vector<SRTSOCKET>*       writefds,
                              vector<SRTSOCKET>*       exceptfds,
                              int64_t                  msTimeOut)
{
    const steady_clock::time_point entertime = steady_clock::now();

    const int64_t                timeo_us = msTimeOut >= 0 ? msTimeOut * 1000 : -1;
    const steady_clock::duration timeo(microseconds_from(timeo_us));

    // initialize results
    int count = 0;
    if (readfds)
        readfds->clear();
    if (writefds)
        writefds->clear();
    if (exceptfds)
        exceptfds->clear();

    do
    {
        for (vector<SRTSOCKET>::const_iterator i = fds.begin(); i != fds.end(); ++i)
        {
            CUDTSocket* s = locateSocket(*i);

            if ((!s) || s->core().m_bBroken || (s->m_Status == SRTS_CLOSED))
            {
                if (exceptfds)
                {
                    exceptfds->push_back(*i);
                    ++count;
                }
                continue;
            }

            if (readfds)
            {
                if ((s->core().m_bConnected && s->core().m_pRcvBuffer->isRcvDataReady()) ||
                    (s->core().m_bListening && (s->m_QueuedSockets.size() > 0)))
                {
                    readfds->push_back(s->m_SocketID);
                    ++count;
                }
            }

            if (writefds)
            {
                if (s->core().m_bConnected &&
                    (s->core().m_pSndBuffer->getCurrBufSize() < s->core().m_config.iSndBufSize))
                {
                    writefds->push_back(s->m_SocketID);
                    ++count;
                }
            }
        }

        if (count > 0)
            break;

        CGlobEvent::waitForEvent();
    } while (timeo > steady_clock::now() - entertime);

    return count;
}

int srt::CUDTUnited::epoll_create()
{
    return m_EPoll.create();
}

int srt::CUDTUnited::epoll_clear_usocks(int eid)
{
    return m_EPoll.clear_usocks(eid);
}

int srt::CUDTUnited::epoll_add_usock(const int eid, const SRTSOCKET u, const int* events)
{
    int ret = -1;
#if ENABLE_BONDING
    if (u & SRTGROUP_MASK)
    {
        GroupKeeper k(*this, u, ERH_THROW);
        ret = m_EPoll.update_usock(eid, u, events);
        k.group->addEPoll(eid);
        return 0;
    }
#endif

    CUDTSocket* s = locateSocket(u);
    if (s)
    {
        ret = epoll_add_usock_INTERNAL(eid, s, events);
    }
    else
    {
        throw CUDTException(MJ_NOTSUP, MN_SIDINVAL);
    }

    return ret;
}

// NOTE: WILL LOCK (serially):
// - CEPoll::m_EPollLock
// - CUDT::m_RecvLock
int srt::CUDTUnited::epoll_add_usock_INTERNAL(const int eid, CUDTSocket* s, const int* events)
{
    int ret = m_EPoll.update_usock(eid, s->m_SocketID, events);
    s->core().addEPoll(eid);
    return ret;
}

int srt::CUDTUnited::epoll_add_ssock(const int eid, const SYSSOCKET s, const int* events)
{
    return m_EPoll.add_ssock(eid, s, events);
}

int srt::CUDTUnited::epoll_update_ssock(const int eid, const SYSSOCKET s, const int* events)
{
    return m_EPoll.update_ssock(eid, s, events);
}

template <class EntityType>
int srt::CUDTUnited::epoll_remove_entity(const int eid, EntityType* ent)
{
    // XXX Not sure if this is anyhow necessary because setting readiness
    // to false doesn't actually trigger any action. Further research needed.
    HLOGC(ealog.Debug, log << "epoll_remove_usock: CLEARING readiness on E" << eid << " of @" << ent->id());
    ent->removeEPollEvents(eid);

    // First remove the EID from the subscribed in the socket so that
    // a possible call to update_events:
    // - if happens before this call, can find the epoll bit update possible
    // - if happens after this call, will not strike this EID
    HLOGC(ealog.Debug, log << "epoll_remove_usock: REMOVING E" << eid << " from back-subscirbers in @" << ent->id());
    ent->removeEPollID(eid);

    HLOGC(ealog.Debug, log << "epoll_remove_usock: CLEARING subscription on E" << eid << " of @" << ent->id());
    int no_events = 0;
    int ret       = m_EPoll.update_usock(eid, ent->id(), &no_events);

    return ret;
}

// Needed internal access!
int srt::CUDTUnited::epoll_remove_socket_INTERNAL(const int eid, CUDTSocket* s)
{
    return epoll_remove_entity(eid, &s->core());
}

#if ENABLE_BONDING
int srt::CUDTUnited::epoll_remove_group_INTERNAL(const int eid, CUDTGroup* g)
{
    return epoll_remove_entity(eid, g);
}
#endif

int srt::CUDTUnited::epoll_remove_usock(const int eid, const SRTSOCKET u)
{
    CUDTSocket* s = 0;

#if ENABLE_BONDING
    CUDTGroup* g = 0;
    if (u & SRTGROUP_MASK)
    {
        GroupKeeper k(*this, u, ERH_THROW);
        g = k.group;
        return epoll_remove_entity(eid, g);
    }
    else
#endif
    {
        s = locateSocket(u);
        if (s)
            return epoll_remove_entity(eid, &s->core());
    }

    LOGC(ealog.Error,
         log << "remove_usock: @" << u << " not found as either socket or group. Removing only from epoll system.");
    int no_events = 0;
    return m_EPoll.update_usock(eid, u, &no_events);
}

int srt::CUDTUnited::epoll_remove_ssock(const int eid, const SYSSOCKET s)
{
    return m_EPoll.remove_ssock(eid, s);
}

int srt::CUDTUnited::epoll_uwait(const int eid, SRT_EPOLL_EVENT* fdsSet, int fdsSize, int64_t msTimeOut)
{
    return m_EPoll.uwait(eid, fdsSet, fdsSize, msTimeOut);
}

int32_t srt::CUDTUnited::epoll_set(int eid, int32_t flags)
{
    return m_EPoll.setflags(eid, flags);
}

int srt::CUDTUnited::epoll_release(const int eid)
{
    return m_EPoll.release(eid);
}

srt::CUDTSocket* srt::CUDTUnited::locateSocket(const SRTSOCKET u, ErrorHandling erh)
{
    ScopedLock  cg(m_GlobControlLock);
    CUDTSocket* s = locateSocket_LOCKED(u);
    if (!s)
    {
        if (erh == ERH_RETURN)
            return NULL;
        throw CUDTException(MJ_NOTSUP, MN_SIDINVAL, 0);
    }

    return s;
}

// [[using locked(m_GlobControlLock)]];
srt::CUDTSocket* srt::CUDTUnited::locateSocket_LOCKED(SRTSOCKET u)
{
    sockets_t::iterator i = m_Sockets.find(u);

    if ((i == m_Sockets.end()) || (i->second->m_Status == SRTS_CLOSED))
    {
        return NULL;
    }

    return i->second;
}

#if ENABLE_BONDING
srt::CUDTGroup* srt::CUDTUnited::locateAcquireGroup(SRTSOCKET u, ErrorHandling erh)
{
    ScopedLock cg(m_GlobControlLock);

    const groups_t::iterator i = m_Groups.find(u);
    if (i == m_Groups.end())
    {
        if (erh == ERH_THROW)
            throw CUDTException(MJ_NOTSUP, MN_SIDINVAL, 0);
        return NULL;
    }

    ScopedLock cgroup(*i->second->exp_groupLock());
    i->second->apiAcquire();
    return i->second;
}

srt::CUDTGroup* srt::CUDTUnited::acquireSocketsGroup(CUDTSocket* s)
{
    ScopedLock cg(m_GlobControlLock);
    CUDTGroup* g = s->m_GroupOf;
    if (!g)
        return NULL;

    // With m_GlobControlLock locked, we are sure the group
    // still exists, if it wasn't removed from this socket.
    g->apiAcquire();
    return g;
}
#endif

srt::CUDTSocket* srt::CUDTUnited::locatePeer(const sockaddr_any& peer, const SRTSOCKET id, int32_t isn)
{
    ScopedLock cg(m_GlobControlLock);

    map<int64_t, set<SRTSOCKET> >::iterator i = m_PeerRec.find(CUDTSocket::getPeerSpec(id, isn));
    if (i == m_PeerRec.end())
        return NULL;

    for (set<SRTSOCKET>::iterator j = i->second.begin(); j != i->second.end(); ++j)
    {
        sockets_t::iterator k = m_Sockets.find(*j);
        // this socket might have been closed and moved m_ClosedSockets
        if (k == m_Sockets.end())
            continue;

        if (k->second->m_PeerAddr == peer)
        {
            return k->second;
        }
    }

    return NULL;
}

void srt::CUDTUnited::checkBrokenSockets()
{
    ScopedLock cg(m_GlobControlLock);

#if ENABLE_BONDING
    vector<SRTSOCKET> delgids;

    for (groups_t::iterator i = m_ClosedGroups.begin(); i != m_ClosedGroups.end(); ++i)
    {
        // isStillBusy requires lock on the group, so only after an API
        // function that uses it returns, and so clears the busy flag,
        // a new API function won't be called anyway until it can acquire
        // GlobControlLock, and all functions that have already seen this
        // group as closing will not continue with the API and return.
        // If we caught some API function still using the closed group,
        // it's not going to wait, will be checked next time.
        if (i->second->isStillBusy())
            continue;

        delgids.push_back(i->first);
        delete i->second;
        i->second = NULL; // just for a case, avoid a dangling pointer
    }

    for (vector<SRTSOCKET>::iterator di = delgids.begin(); di != delgids.end(); ++di)
    {
        m_ClosedGroups.erase(*di);
    }
#endif

    // set of sockets To Be Closed and To Be Removed
    vector<SRTSOCKET> tbc;
    vector<SRTSOCKET> tbr;

    for (sockets_t::iterator i = m_Sockets.begin(); i != m_Sockets.end(); ++i)
    {
        CUDTSocket* s = i->second;
        if (!s->core().m_bBroken)
            continue;

        if (s->m_Status == SRTS_LISTENING)
        {
            const steady_clock::duration elapsed = steady_clock::now() - s->m_tsClosureTimeStamp;
            // A listening socket should wait an extra 3 seconds
            // in case a client is connecting.
            if (elapsed < milliseconds_from(CUDT::COMM_CLOSE_BROKEN_LISTENER_TIMEOUT_MS))
                continue;
        }
        else if ((s->core().m_pRcvBuffer != NULL)
        // FIXED: calling isRcvDataAvailable() just to get the information
        // whether there are any data waiting in the buffer,
        // NOT WHETHER THEY ARE ALSO READY TO PLAY at the time when
        // this function is called (isRcvDataReady also checks if the
        // available data is "ready to play").
                 && s->core().m_pRcvBuffer->hasAvailablePackets())
        {
            const int bc = s->core().m_iBrokenCounter.load();
            if (bc > 0)
            {
                // if there is still data in the receiver buffer, wait longer
                s->core().m_iBrokenCounter.store(bc - 1);
                continue;
            }
        }

#if ENABLE_BONDING
        if (s->m_GroupOf)
        {
            HLOGC(smlog.Debug,
                 log << "@" << s->m_SocketID << " IS MEMBER OF $" << s->m_GroupOf->id() << " - REMOVING FROM GROUP");
            s->removeFromGroup(true);
        }
#endif

        HLOGC(smlog.Debug, log << "checkBrokenSockets: moving BROKEN socket to CLOSED: @" << i->first);

        // close broken connections and start removal timer
        s->setClosed();
        tbc.push_back(i->first);
        m_ClosedSockets[i->first] = s;

        // remove from listener's queue
        sockets_t::iterator ls = m_Sockets.find(s->m_ListenSocket);
        if (ls == m_Sockets.end())
        {
            ls = m_ClosedSockets.find(s->m_ListenSocket);
            if (ls == m_ClosedSockets.end())
                continue;
        }

        enterCS(ls->second->m_AcceptLock);
        ls->second->m_QueuedSockets.erase(s->m_SocketID);
        leaveCS(ls->second->m_AcceptLock);
    }

    for (sockets_t::iterator j = m_ClosedSockets.begin(); j != m_ClosedSockets.end(); ++j)
    {
        // HLOGC(smlog.Debug, log << "checking CLOSED socket: " << j->first);
        if (!is_zero(j->second->core().m_tsLingerExpiration))
        {
            // asynchronous close:
            if ((!j->second->core().m_pSndBuffer) || (0 == j->second->core().m_pSndBuffer->getCurrBufSize()) ||
                (j->second->core().m_tsLingerExpiration <= steady_clock::now()))
            {
                HLOGC(smlog.Debug, log << "checkBrokenSockets: marking CLOSED qualified @" << j->second->m_SocketID);
                j->second->core().m_tsLingerExpiration = steady_clock::time_point();
                j->second->core().m_bClosing           = true;
                j->second->m_tsClosureTimeStamp        = steady_clock::now();
            }
        }

        // timeout 1 second to destroy a socket AND it has been removed from
        // RcvUList
        const steady_clock::time_point now        = steady_clock::now();
        const steady_clock::duration   closed_ago = now - j->second->m_tsClosureTimeStamp;
        if (closed_ago > seconds_from(1))
        {
            CRNode* rnode = j->second->core().m_pRNode;
            if (!rnode || !rnode->m_bOnList)
            {
                HLOGC(smlog.Debug,
                      log << "checkBrokenSockets: @" << j->second->m_SocketID << " closed "
                          << FormatDuration(closed_ago) << " ago and removed from RcvQ - will remove");

                // HLOGC(smlog.Debug, log << "will unref socket: " << j->first);
                tbr.push_back(j->first);
            }
        }
    }

    // move closed sockets to the ClosedSockets structure
    for (vector<SRTSOCKET>::iterator k = tbc.begin(); k != tbc.end(); ++k)
        m_Sockets.erase(*k);

    // remove those timeout sockets
    for (vector<SRTSOCKET>::iterator l = tbr.begin(); l != tbr.end(); ++l)
        removeSocket(*l);

    HLOGC(smlog.Debug, log << "checkBrokenSockets: after removal: m_ClosedSockets.size()=" << m_ClosedSockets.size());
}

// [[using locked(m_GlobControlLock)]]
void srt::CUDTUnited::removeSocket(const SRTSOCKET u)
{
    sockets_t::iterator i = m_ClosedSockets.find(u);

    // invalid socket ID
    if (i == m_ClosedSockets.end())
        return;

    CUDTSocket* const s = i->second;

    // The socket may be in the trashcan now, but could
    // still be under processing in the sender/receiver worker
    // threads. If that's the case, SKIP IT THIS TIME. The
    // socket will be checked next time the GC rollover starts.
    CSNode* sn = s->core().m_pSNode;
    if (sn && sn->m_iHeapLoc != -1)
        return;

    CRNode* rn = s->core().m_pRNode;
    if (rn && rn->m_bOnList)
        return;

#if ENABLE_BONDING
    if (s->m_GroupOf)
    {
        HLOGC(smlog.Debug,
              log << "@" << s->m_SocketID << " IS MEMBER OF $" << s->m_GroupOf->id() << " - REMOVING FROM GROUP");
        s->removeFromGroup(true);
    }
#endif
<<<<<<< HEAD
   // decrease multiplexer reference count, and remove it if necessary
   const int mid = s->m_iMuxID;

   {
      ScopedLock cg(s->m_AcceptLock);

      // if it is a listener, close all un-accepted sockets in its queue
      // and remove them later
      for (map<SRTSOCKET, sockaddr_any>::iterator q = s->m_QueuedSockets.begin();
         q != s->m_QueuedSockets.end(); ++ q)
      {
         sockets_t::iterator si = m_Sockets.find(q->first);
         if (si == m_Sockets.end())
         {
            // gone in the meantime
            LOGC(smlog.Error, log << "removeSocket: IPE? socket @" << (q->first)
                    << " being queued for listener socket @" << s->m_SocketID
                    << " is GONE in the meantime ???");
            continue;
         }

         CUDTSocket* as = si->second;

         as->breakSocket_LOCKED();
         m_ClosedSockets[q->first] = as;
         m_Sockets.erase(q->first);
      }
   }

   // remove from peer rec
   map<int64_t, set<SRTSOCKET> >::iterator j = m_PeerRec.find(
      s->getPeerSpec());
   if (j != m_PeerRec.end())
   {
      j->second.erase(u);
      if (j->second.empty())
         m_PeerRec.erase(j);
   }

   /*
   * Socket may be deleted while still having ePoll events set that would
   * remains forever causing epoll_wait to unblock continuously for inexistent
   * sockets. Get rid of all events for this socket.
   */
   m_EPoll.update_events(u, s->m_pUDT->m_sPollID,
      SRT_EPOLL_IN|SRT_EPOLL_OUT|SRT_EPOLL_ERR, false);

   // delete this one
   m_ClosedSockets.erase(i);

   HLOGC(smlog.Debug, log << "GC/removeSocket: closing associated UDT @" << u);
   s->m_pUDT->closeInternal();
   HLOGC(smlog.Debug, log << "GC/removeSocket: DELETING SOCKET @" << u);
   delete s;

   if (mid == -1)
       return;

   map<int, CMultiplexer>::iterator m;
   m = m_mMultiplexer.find(mid);
   if (m == m_mMultiplexer.end())
   {
      LOGC(smlog.Fatal, log << "IPE: For socket @" << u << " MUXER id=" << mid << " NOT FOUND!");
      return;
   }

   CMultiplexer& mx = m->second;

   mx.m_iRefCount --;
   // HLOGF(smlog.Debug, "unrefing underlying socket for %u: %u\n",
   //    u, mx.m_iRefCount);
   if (0 == mx.m_iRefCount)
   {
       HLOGC(smlog.Debug, log << "MUXER id=" << mid << " lost last socket @"
           << u << " - deleting muxer bound to port "
           << mx.m_pChannel->bindAddressAny().hport());
      // The channel has no access to the queues and
      // it looks like the multiplexer is the master of all of them.
      // The queues must be silenced before closing the channel
      // because this will cause error to be returned in any operation
      // being currently done in the queues, if any.
      mx.m_pSndQueue->setClosing();
      mx.m_pRcvQueue->setClosing();
      mx.destroy();
      m_mMultiplexer.erase(m);
   }
}

void CUDTUnited::updateMux(
   CUDTSocket* s, const sockaddr_any& addr, const UDPSOCKET* udpsock /*[[nullable]]*/)
{
   ScopedLock cg(m_GlobControlLock);

   // Don't try to reuse given address, if udpsock was given.
   // In such a case rely exclusively on that very socket and
   // use it the way as it is configured, of course, create also
   // always a new multiplexer for that very socket.
   if (!udpsock && s->m_pUDT->m_config.bReuseAddr)
   {
      const int port = addr.hport();

      // find a reusable address
      for (map<int, CMultiplexer>::iterator i = m_mMultiplexer.begin();
         i != m_mMultiplexer.end(); ++ i)
      {
          // Use the "family" value blindly from the address; we
          // need to find an existing multiplexer that binds to the
          // given port in the same family as requested address.
          if ((i->second.m_iIPversion == addr.family())
                  && i->second.m_mcfg == s->m_pUDT->m_config)
          {
            if (i->second.m_iPort == port)
=======
    // decrease multiplexer reference count, and remove it if necessary
    const int mid = s->m_iMuxID;

    {
        ScopedLock cg(s->m_AcceptLock);

        // if it is a listener, close all un-accepted sockets in its queue
        // and remove them later
        for (set<SRTSOCKET>::iterator q = s->m_QueuedSockets.begin(); q != s->m_QueuedSockets.end(); ++q)
        {
            sockets_t::iterator si = m_Sockets.find(*q);
            if (si == m_Sockets.end())
>>>>>>> 6d774dd5
            {
                // gone in the meantime
                LOGC(smlog.Error,
                     log << "removeSocket: IPE? socket @" << (*q) << " being queued for listener socket @"
                         << s->m_SocketID << " is GONE in the meantime ???");
                continue;
            }

            CUDTSocket* as = si->second;

            as->breakSocket_LOCKED();
            m_ClosedSockets[*q] = as;
            m_Sockets.erase(*q);
        }
    }

    // remove from peer rec
    map<int64_t, set<SRTSOCKET> >::iterator j = m_PeerRec.find(s->getPeerSpec());
    if (j != m_PeerRec.end())
    {
        j->second.erase(u);
        if (j->second.empty())
            m_PeerRec.erase(j);
    }

    /*
     * Socket may be deleted while still having ePoll events set that would
     * remains forever causing epoll_wait to unblock continuously for inexistent
     * sockets. Get rid of all events for this socket.
     */
    m_EPoll.update_events(u, s->core().m_sPollID, SRT_EPOLL_IN | SRT_EPOLL_OUT | SRT_EPOLL_ERR, false);

    // delete this one
    m_ClosedSockets.erase(i);

    HLOGC(smlog.Debug, log << "GC/removeSocket: closing associated UDT @" << u);
    s->core().closeInternal();
    HLOGC(smlog.Debug, log << "GC/removeSocket: DELETING SOCKET @" << u);
    delete s;
    HLOGC(smlog.Debug, log << "GC/removeSocket: socket @" << u << " DELETED. Checking muxer.");

    if (mid == -1)
    {
        HLOGC(smlog.Debug, log << "GC/removeSocket: no muxer found, finishing.");
        return;
    }

    map<int, CMultiplexer>::iterator m;
    m = m_mMultiplexer.find(mid);
    if (m == m_mMultiplexer.end())
    {
        LOGC(smlog.Fatal, log << "IPE: For socket @" << u << " MUXER id=" << mid << " NOT FOUND!");
        return;
    }

    CMultiplexer& mx = m->second;

    mx.m_iRefCount--;
    HLOGC(smlog.Debug, log << "unrefing underlying muxer " << mid << " for @" << u << ", ref=" << mx.m_iRefCount);
    if (0 == mx.m_iRefCount)
    {
        HLOGC(smlog.Debug,
              log << "MUXER id=" << mid << " lost last socket @" << u << " - deleting muxer bound to port "
                  << mx.m_pChannel->bindAddressAny().hport());
        // The channel has no access to the queues and
        // it looks like the multiplexer is the master of all of them.
        // The queues must be silenced before closing the channel
        // because this will cause error to be returned in any operation
        // being currently done in the queues, if any.
        mx.m_pSndQueue->setClosing();
        mx.m_pRcvQueue->setClosing();
        mx.destroy();
        m_mMultiplexer.erase(m);
    }
}

void srt::CUDTUnited::configureMuxer(CMultiplexer& w_m, const CUDTSocket* s, int af)
{
    w_m.m_mcfg       = s->core().m_config;
    w_m.m_iIPversion = af;
    w_m.m_iRefCount  = 1;
    w_m.m_iID        = s->m_SocketID;
}

uint16_t srt::CUDTUnited::installMuxer(CUDTSocket* w_s, CMultiplexer& fw_sm)
{
    w_s->core().m_pSndQueue = fw_sm.m_pSndQueue;
    w_s->core().m_pRcvQueue = fw_sm.m_pRcvQueue;
    w_s->m_iMuxID           = fw_sm.m_iID;
    sockaddr_any sa;
    fw_sm.m_pChannel->getSockAddr((sa));
    w_s->m_SelfAddr = sa; // Will be also completed later, but here it's needed for later checks
    return sa.hport();
}

bool srt::CUDTUnited::inet6SettingsCompat(const sockaddr_any& muxaddr, const CSrtMuxerConfig& cfgMuxer,
        const sockaddr_any& reqaddr, const CSrtMuxerConfig& cfgSocket)
{
    if (muxaddr.family() != AF_INET6)
        return true; // Don't check - the family has been checked already

    if (reqaddr.isany())
    {
        if (cfgSocket.iIpV6Only == -1) // Treat as "adaptive"
            return true;

        // If set explicitly, then it must be equal to the one of found muxer.
        return cfgSocket.iIpV6Only == cfgMuxer.iIpV6Only;
    }

    // If binding to the certain IPv6 address, then this setting doesn't matter.
    return true;
}

bool srt::CUDTUnited::channelSettingsMatch(const CSrtMuxerConfig& cfgMuxer, const CSrtConfig& cfgSocket)
{
    if (!cfgMuxer.bReuseAddr)
    {
        HLOGP(smlog.Debug, "channelSettingsMatch: fail: the multiplexer is not reusable");
        return false;
    }

    if (cfgMuxer.isCompatWith(cfgSocket))
        return true;

    HLOGP(smlog.Debug, "channelSettingsMatch: fail: some options have different values");
    return false;
}

void srt::CUDTUnited::updateMux(CUDTSocket* s, const sockaddr_any& reqaddr, const UDPSOCKET* udpsock /*[[nullable]]*/)
{
    ScopedLock cg(m_GlobControlLock);

    // If udpsock is provided, then this socket will be simply
    // taken for binding as a good deal. It would be nice to make
    // a sanity check to see if this UDP socket isn't already installed
    // in some multiplexer, but we state this UDP socket isn't accessible
    // anyway so this wouldn't be possible.
    if (!udpsock)
    {
        // If not, we need to see if there exist already a multiplexer bound
        // to the same endpoint.
        const int         port      = reqaddr.hport();
        const CSrtConfig& cfgSocket = s->core().m_config;

        // This loop is going to check the attempted binding of
        // address:port and socket settings against every existing
        // multiplexer. Possible results of the check are:

        // 1. MATCH: identical address - reuse it and quit.
        // 2. CONFLICT: report error: the binding partially overlaps
        //    so it neither can be reused nor is free to bind.
        // 3. PASS: different and not overlapping - continue searching.

        // In this function the convention is:
        // MATCH: do nothing and proceed with binding reusage, THEN break.
        // CONFLICT: throw an exception.
        // PASS: use 'continue' to pass to the next element.

        bool reuse_attempt = false;
        for (map<int, CMultiplexer>::iterator i = m_mMultiplexer.begin(); i != m_mMultiplexer.end(); ++i)
        {
            CMultiplexer& m = i->second;

            // First, we need to find a multiplexer with the same port.
            if (m.m_iPort != port)
            {
                HLOGC(smlog.Debug,
                      log << "bind: muxer @" << m.m_iID << " found, but for port " << m.m_iPort
                          << " (requested port: " << port << ")");
                continue;
            }

            // If this is bound to the wildcard address, it can be reused if:
            // - reqaddr is also a wildcard
            // - channel settings match
            // Otherwise it's a conflict.
            sockaddr_any mux_addr;
            m.m_pChannel->getSockAddr((mux_addr));

            HLOGC(smlog.Debug,
                  log << "bind: Found existing muxer @" << m.m_iID << " : " << mux_addr.str() << " - check against "
                      << reqaddr.str());

            if (mux_addr.isany())
            {
                if (mux_addr.family() == AF_INET6)
                {
                    // With IPv6 we need to research two possibilities:
                    // iIpV6Only == 1 -> This means that it binds only :: wildcard, but not 0.0.0.0
                    // iIpV6Only == 0 -> This means that it binds both :: and 0.0.0.0.
                    // iIpV6Only == -1 -> Hard to say what to do, but treat it as a potential conflict in any doubtful case.

                    if (m.m_mcfg.iIpV6Only == 1)
                    {
                        // PASS IF: candidate is IPv4, no matter the address
                        // MATCH IF: candidate is IPv6 with only=1
                        // CONFLICT IF: candidate is IPv6 with only != 1 or IPv6 non-wildcard.

                        if (reqaddr.family() == AF_INET)
                        {
                            HLOGC(smlog.Debug, log << "bind: muxer @" << m.m_iID
                                    << " is :: v6only - requested IPv4 ANY is NOT IN THE WAY. Searching on.");
                            continue;
                        }

                        // Candidate is AF_INET6

                        if (cfgSocket.iIpV6Only != 1 || !reqaddr.isany())
                        {
                            // CONFLICT:
                            // 1. attempting to make a wildcard IPv4 + IPv6
                            // while the multiplexer for wildcard IPv6 exists.
                            // 2. If binding to a given address, it conflicts with the wildcard
                            LOGC(smlog.Error,
                                    log << "bind: Address: " << reqaddr.str()
                                    << " conflicts with existing IPv6 wildcard binding: " << mux_addr.str());
                            throw CUDTException(MJ_NOTSUP, MN_BUSYPORT, 0);
                        }

                        // Otherwise, MATCH.
                    }
                    else if (m.m_mcfg.iIpV6Only == 0)
                    {
                        // Muxer's address is a wildcard for :: and 0.0.0.0 at once.
                        // This way only IPv6 wildcard with v6only=0 is a perfect match and everything
                        // else is a conflict.

                        if (reqaddr.family() == AF_INET6 && reqaddr.isany() && cfgSocket.iIpV6Only == 0)
                        {
                            // MATCH
                        }
                        else
                        {
                            // CONFLICT: attempting to make a wildcard IPv4 + IPv6 while
                            // the multiplexer for wildcard IPv6 exists.
                            LOGC(smlog.Error,
                                    log << "bind: Address: " << reqaddr.str() << " v6only=" << cfgSocket.iIpV6Only
                                    << " conflicts with existing IPv6 + IPv4 wildcard binding: " << mux_addr.str());
                            throw CUDTException(MJ_NOTSUP, MN_BUSYPORT, 0);
                        }
                    }
                    else // Case -1, by unknown reason. Accept only with -1 setting, others are conflict.
                    {
                        if (reqaddr.family() == AF_INET6 && reqaddr.isany() && cfgSocket.iIpV6Only == -1)
                        {
                            // MATCH
                        }
                        else
                        {
                            LOGC(smlog.Error,
                                    log << "bind: Address: " << reqaddr.str() << " v6only=" << cfgSocket.iIpV6Only
                                    << " conflicts with existing IPv6 v6only=unknown wildcard binding: " << mux_addr.str());
                            throw CUDTException(MJ_NOTSUP, MN_BUSYPORT, 0);
                        }
                    }
                }
                else // muxer is IPv4 wildcard
                {
                    // Then only IPv4 wildcard is a match and:
                    // - IPv6 with only=true is PASS (not a conflict)
                    // - IPv6 with only=false is CONFLICT
                    // - IPv6 with only=undefined is CONFLICT
                    // REASON: we need to make a potential conflict a conflict as there will be
                    // no bind() call to check if this wouldn't be a conflict in result. If you want
                    // to have a binding to IPv6 that should avoid conflict with IPv4 wildcard binding,
                    // then SRTO_IPV6ONLY option must be explicitly set before binding.
                    // Also:
                    if (reqaddr.family() == AF_INET)
                    {
                        if (reqaddr.isany())
                        {
                            // MATCH
                        }
                        else
                        {
                            LOGC(smlog.Error,
                                    log << "bind: Address: " << reqaddr.str()
                                    << " conflicts with existing IPv4 wildcard binding: " << mux_addr.str());
                            throw CUDTException(MJ_NOTSUP, MN_BUSYPORT, 0);
                        }
                    }
                    else // AF_INET6
                    {
                        if (cfgSocket.iIpV6Only == 1 || !reqaddr.isany())
                        {
                            // PASS
                            HLOGC(smlog.Debug, log << "bind: muxer @" << m.m_iID
                                    << " is IPv4 wildcard - requested " << reqaddr.str() << " v6only=" << cfgSocket.iIpV6Only
                                    << " is NOT IN THE WAY. Searching on.");
                            continue;
                        }
                        else
                        {
                            LOGC(smlog.Error,
                                    log << "bind: Address: " << reqaddr.str() << " v6only=" << cfgSocket.iIpV6Only
                                    << " conflicts with existing IPv4 wildcard binding: " << mux_addr.str());
                            throw CUDTException(MJ_NOTSUP, MN_BUSYPORT, 0);
                        }
                    }
                }

                reuse_attempt = true;
                HLOGC(smlog.Debug, log << "bind: wildcard address - multiplexer reusable");
            }
            // Muxer address is NOT a wildcard, so conflicts only with WILDCARD of the same type
            else if (reqaddr.isany() && reqaddr.family() == mux_addr.family())
            {
                LOGC(smlog.Error,
                     log << "bind: Wildcard address: " << reqaddr.str()
                         << " conflicts with existting IP binding: " << mux_addr.str());
                throw CUDTException(MJ_NOTSUP, MN_BUSYPORT, 0);
            }
            // If this is bound to a certain address, AND:
            else if (mux_addr.equal_address(reqaddr))
            {
                // - the address is the same as reqaddr
                reuse_attempt = true;
                HLOGC(smlog.Debug, log << "bind: same IP address - multiplexer reusable");
            }
            else
            {
                HLOGC(smlog.Debug, log << "bind: IP addresses differ - ALLOWED to create a new multiplexer");
                continue;
            }
            // Otherwise:
            // - the address is different than reqaddr
            //   - the address can't be reused, but this can go on with new one.

            // If this is a reusage attempt:
            if (reuse_attempt)
            {
                //   - if the channel settings match, it can be reused
                if (channelSettingsMatch(m.m_mcfg, cfgSocket) && inet6SettingsCompat(mux_addr, m.m_mcfg, reqaddr, cfgSocket))
                {
                    HLOGC(smlog.Debug, log << "bind: reusing multiplexer for port " << port);
                    // reuse the existing multiplexer
                    ++i->second.m_iRefCount;
                    installMuxer((s), (i->second));
                    return;
                }
                else
                {
                    //   - if not, it's a conflict
                    LOGC(smlog.Error,
                         log << "bind: Address: " << reqaddr.str() << " conflicts with binding: " << mux_addr.str()
                             << " due to channel settings");
                    throw CUDTException(MJ_NOTSUP, MN_BUSYPORT, 0);
                }
            }
            // If not, proceed to the next one, and when there are no reusage
            // candidates, proceed with creating a new multiplexer.

            // Note that a binding to a different IP address is not treated
            // as a candidate for either reusage or conflict.
            LOGC(smlog.Fatal, log << "SHOULD NOT GET HERE!!!");
            SRT_ASSERT(false);
        }
    }

    // a new multiplexer is needed
    CMultiplexer m;
    configureMuxer((m), s, reqaddr.family());

    try
    {
        m.m_pChannel = new CChannel();
        m.m_pChannel->setConfig(m.m_mcfg);

        if (udpsock)
        {
            // In this case, reqaddr contains the address
            // that has been extracted already from the
            // given socket
            m.m_pChannel->attach(*udpsock, reqaddr);
        }
        else if (reqaddr.empty())
        {
            // The case of previously used case of a NULL address.
            // This here is used to pass family only, in this case
            // just automatically bind to the "0" address to autoselect
            // everything.
            m.m_pChannel->open(reqaddr.family());
        }
        else
        {
            // If at least the IP address is specified, then bind to that
            // address, but still possibly autoselect the outgoing port, if the
            // port was specified as 0.
            m.m_pChannel->open(reqaddr);
        }

        // AFTER OPENING, check the matter of IPV6_V6ONLY option,
        // as it decides about the fact that the occupied binding address
        // in case of wildcard is both :: and 0.0.0.0, or only ::.
        if (reqaddr.family() == AF_INET6 && m.m_mcfg.iIpV6Only == -1)
        {
            // XXX We don't know how probable it is to get the error here
            // and resulting -1 value. As a fallback for that case, the value -1
            // is honored here, just all side-bindings for other sockes will be
            // rejected as a potential conflict, even if binding would be accepted
            // in these circumstances. Only a perfect match in case of potential
            // overlapping will be accepted on the same port.
            m.m_mcfg.iIpV6Only = m.m_pChannel->sockopt(IPPROTO_IPV6, IPV6_V6ONLY, -1);
        }

        m.m_pTimer    = new CTimer;
        m.m_pSndQueue = new CSndQueue;
        m.m_pSndQueue->init(m.m_pChannel, m.m_pTimer);
        m.m_pRcvQueue = new CRcvQueue;
        m.m_pRcvQueue->init(128, s->core().maxPayloadSize(), m.m_iIPversion, 1024, m.m_pChannel, m.m_pTimer);

        // Rewrite the port here, as it might be only known upon return
        // from CChannel::open.
        m.m_iPort               = installMuxer((s), m);
        m_mMultiplexer[m.m_iID] = m;
    }
    catch (const CUDTException&)
    {
        m.destroy();
        throw;
    }
    catch (...)
    {
        m.destroy();
        throw CUDTException(MJ_SYSTEMRES, MN_MEMORY, 0);
    }

    HLOGC(smlog.Debug, log << "bind: creating new multiplexer for port " << m.m_iPort);
}

// This function is going to find a multiplexer for the port contained
// in the 'ls' listening socket. The multiplexer must exist when the listener
// exists, otherwise the dispatching procedure wouldn't even call this
// function. By historical reasons there's also a fallback for a case when the
// multiplexer wasn't found by id, the search by port number continues.
bool srt::CUDTUnited::updateListenerMux(CUDTSocket* s, const CUDTSocket* ls)
{
    ScopedLock cg(m_GlobControlLock);
    const int  port = ls->m_SelfAddr.hport();

    HLOGC(smlog.Debug,
          log << "updateListenerMux: finding muxer of listener socket @" << ls->m_SocketID << " muxid=" << ls->m_iMuxID
              << " bound=" << ls->m_SelfAddr.str() << " FOR @" << s->m_SocketID << " addr=" << s->m_SelfAddr.str()
              << "_->_" << s->m_PeerAddr.str());

    // First thing that should be certain here is that there should exist
    // a muxer with the ID written in the listener socket's mux ID.

    CMultiplexer* mux = map_getp(m_mMultiplexer, ls->m_iMuxID);

    // NOTE:
    // THIS BELOW CODE is only for a highly unlikely situation when the listener
    // socket has been closed in the meantime when the accepted socket is being
    // processed. This procedure is different than updateMux because this time we
    // only want to have a multiplexer socket to be assigned to the accepted socket.
    // It is also unlikely that the listener socket is garbage-collected so fast, so
    // this procedure will most likely find the multiplexer of the zombie listener socket,
    // which no longer accepts new connections (the listener is withdrawn immediately from
    // the port) that wasn't yet completely deleted.
    CMultiplexer* fallback = NULL;
    if (!mux)
    {
        LOGC(smlog.Error, log << "updateListenerMux: IPE? listener muxer not found by ID, trying by port");

        // To be used as first found with different IP version

        // find the listener's address
        for (map<int, CMultiplexer>::iterator i = m_mMultiplexer.begin(); i != m_mMultiplexer.end(); ++i)
        {
            CMultiplexer& m = i->second;

#if ENABLE_HEAVY_LOGGING
            ostringstream that_muxer;
            that_muxer << "id=" << m.m_iID << " port=" << m.m_iPort
                       << " ip=" << (m.m_iIPversion == AF_INET ? "v4" : "v6");
#endif

            if (m.m_iPort == port)
            {
                HLOGC(smlog.Debug, log << "updateListenerMux: reusing muxer: " << that_muxer.str());
                if (m.m_iIPversion == s->m_PeerAddr.family())
                {
                    mux = &m; // best match
                    break;
                }
                else if (m.m_iIPversion == AF_INET6)
                {
                    // Allowed fallback case when we only need an accepted socket.
                    fallback = &m;
                }
            }
            else
            {
                HLOGC(smlog.Debug, log << "updateListenerMux: SKIPPING muxer: " << that_muxer.str());
            }
        }

        if (!mux && fallback)
        {
            // It is allowed to reuse this multiplexer, but the socket must allow both IPv4 and IPv6
            if (fallback->m_mcfg.iIpV6Only == 0)
            {
                HLOGC(smlog.Warn, log << "updateListenerMux: reusing multiplexer from different family");
                mux = fallback;
            }
        }
    }

    // Checking again because the above procedure could have set it
    if (mux)
    {
        // reuse the existing multiplexer
        ++mux->m_iRefCount;
        s->core().m_pSndQueue = mux->m_pSndQueue;
        s->core().m_pRcvQueue = mux->m_pRcvQueue;
        s->m_iMuxID           = mux->m_iID;
        return true;
    }

    return false;
}

void* srt::CUDTUnited::garbageCollect(void* p)
{
    CUDTUnited* self = (CUDTUnited*)p;

    THREAD_STATE_INIT("SRT:GC");

    UniqueLock gclock(self->m_GCStopLock);

    while (!self->m_bClosing)
    {
        INCREMENT_THREAD_ITERATIONS();
        self->checkBrokenSockets();

        HLOGC(inlog.Debug, log << "GC: sleep 1 s");
        self->m_GCStopCond.wait_for(gclock, seconds_from(1));
    }

    // remove all sockets and multiplexers
    HLOGC(inlog.Debug, log << "GC: GLOBAL EXIT - releasing all pending sockets. Acquring control lock...");

    {
        ScopedLock glock(self->m_GlobControlLock);

        for (sockets_t::iterator i = self->m_Sockets.begin(); i != self->m_Sockets.end(); ++i)
        {
            CUDTSocket* s = i->second;
            s->breakSocket_LOCKED();

#if ENABLE_BONDING
            if (s->m_GroupOf)
            {
                HLOGC(smlog.Debug,
                      log << "@" << s->m_SocketID << " IS MEMBER OF $" << s->m_GroupOf->id()
                          << " (IPE?) - REMOVING FROM GROUP");
                s->removeFromGroup(false);
            }
#endif
            self->m_ClosedSockets[i->first] = s;

            // remove from listener's queue
            sockets_t::iterator ls = self->m_Sockets.find(s->m_ListenSocket);
            if (ls == self->m_Sockets.end())
            {
                ls = self->m_ClosedSockets.find(s->m_ListenSocket);
                if (ls == self->m_ClosedSockets.end())
                    continue;
            }

            enterCS(ls->second->m_AcceptLock);
            ls->second->m_QueuedSockets.erase(s->m_SocketID);
            leaveCS(ls->second->m_AcceptLock);
        }
        self->m_Sockets.clear();

        for (sockets_t::iterator j = self->m_ClosedSockets.begin(); j != self->m_ClosedSockets.end(); ++j)
        {
            j->second->m_tsClosureTimeStamp = steady_clock::time_point();
        }
    }

    HLOGC(inlog.Debug, log << "GC: GLOBAL EXIT - releasing all CLOSED sockets.");
    while (true)
    {
        self->checkBrokenSockets();

        enterCS(self->m_GlobControlLock);
        bool empty = self->m_ClosedSockets.empty();
        leaveCS(self->m_GlobControlLock);

        if (empty)
            break;

        HLOGC(inlog.Debug, log << "GC: checkBrokenSockets didn't wipe all sockets, repeating after 1s sleep");
        srt::sync::this_thread::sleep_for(milliseconds_from(1));
    }

    THREAD_EXIT();
    return NULL;
}

////////////////////////////////////////////////////////////////////////////////

int srt::CUDT::startup()
{
    return uglobal().startup();
}

int srt::CUDT::cleanup()
{
    return uglobal().cleanup();
}

SRTSOCKET srt::CUDT::socket()
{
    if (!uglobal().m_bGCStatus)
        uglobal().startup();

    try
    {
        return uglobal().newSocket();
    }
    catch (const CUDTException& e)
    {
        SetThreadLocalError(e);
        return INVALID_SOCK;
    }
    catch (const bad_alloc&)
    {
        SetThreadLocalError(CUDTException(MJ_SYSTEMRES, MN_MEMORY, 0));
        return INVALID_SOCK;
    }
    catch (const std::exception& ee)
    {
        LOGC(aclog.Fatal, log << "socket: UNEXPECTED EXCEPTION: " << typeid(ee).name() << ": " << ee.what());
        SetThreadLocalError(CUDTException(MJ_UNKNOWN, MN_NONE, 0));
        return INVALID_SOCK;
    }
}

srt::CUDT::APIError::APIError(const CUDTException& e)
{
    SetThreadLocalError(e);
}

srt::CUDT::APIError::APIError(CodeMajor mj, CodeMinor mn, int syserr)
{
    SetThreadLocalError(CUDTException(mj, mn, syserr));
}

#if ENABLE_BONDING
// This is an internal function; 'type' should be pre-checked if it has a correct value.
// This doesn't have argument of GroupType due to header file conflicts.

// [[using locked(s_UDTUnited.m_GlobControlLock)]]
srt::CUDTGroup& srt::CUDT::newGroup(const int type)
{
    const SRTSOCKET id = uglobal().generateSocketID(true);

    // Now map the group
    return uglobal().addGroup(id, SRT_GROUP_TYPE(type)).set_id(id);
}

SRTSOCKET srt::CUDT::createGroup(SRT_GROUP_TYPE gt)
{
    // Doing the same lazy-startup as with srt_create_socket()
    if (!uglobal().m_bGCStatus)
        uglobal().startup();

    try
    {
        srt::sync::ScopedLock globlock(uglobal().m_GlobControlLock);
        return newGroup(gt).id();
        // Note: potentially, after this function exits, the group
        // could be deleted, immediately, from a separate thread (tho
        // unlikely because the other thread would need some handle to
        // keep it). But then, the first call to any API function would
        // return invalid ID error.
    }
    catch (const CUDTException& e)
    {
        return APIError(e);
    }
    catch (...)
    {
        return APIError(MJ_SYSTEMRES, MN_MEMORY, 0);
    }

    return SRT_INVALID_SOCK;
}

// [[using locked(m_ControlLock)]]
// [[using locked(CUDT::s_UDTUnited.m_GlobControlLock)]]
void srt::CUDTSocket::removeFromGroup(bool broken)
{
    CUDTGroup* g = m_GroupOf;
    if (g)
    {
        // Reset group-related fields immediately. They won't be accessed
        // in the below calls, while the iterator will be invalidated for
        // a short moment between removal from the group container and the end,
        // while the GroupLock would be already taken out. It is safer to reset
        // it to a NULL iterator before removal.
        m_GroupOf         = NULL;
        m_GroupMemberData = NULL;

        bool still_have = g->remove(m_SocketID);
        if (broken)
        {
            // Activate the SRT_EPOLL_UPDATE event on the group
            // if it was because of a socket that was earlier connected
            // and became broken. This is not to be sent in case when
            // it is a failure during connection, or the socket was
            // explicitly removed from the group.
            g->activateUpdateEvent(still_have);
        }

        HLOGC(smlog.Debug,
              log << "removeFromGroup: socket @" << m_SocketID << " NO LONGER A MEMBER of $" << g->id() << "; group is "
                  << (still_have ? "still ACTIVE" : "now EMPTY"));
    }
}

SRTSOCKET srt::CUDT::getGroupOfSocket(SRTSOCKET socket)
{
    // Lock this for the whole function as we need the group
    // to persist the call.
    ScopedLock  glock(uglobal().m_GlobControlLock);
    CUDTSocket* s = uglobal().locateSocket_LOCKED(socket);
    if (!s || !s->m_GroupOf)
        return APIError(MJ_NOTSUP, MN_INVAL, 0);

    return s->m_GroupOf->id();
}

int srt::CUDT::getGroupData(SRTSOCKET groupid, SRT_SOCKGROUPDATA* pdata, size_t* psize)
{
    if ((groupid & SRTGROUP_MASK) == 0 || !psize)
    {
        return APIError(MJ_NOTSUP, MN_INVAL, 0);
    }

    CUDTUnited::GroupKeeper k(uglobal(), groupid, CUDTUnited::ERH_RETURN);
    if (!k.group)
    {
        return APIError(MJ_NOTSUP, MN_INVAL, 0);
    }

    // To get only the size of the group pdata=NULL can be used
    return k.group->getGroupData(pdata, psize);
}
#endif

int srt::CUDT::bind(SRTSOCKET u, const sockaddr* name, int namelen)
{
    try
    {
        sockaddr_any sa(name, namelen);
        if (sa.len == 0)
        {
            // This happens if the namelen check proved it to be
            // too small for particular family, or that family is
            // not recognized (is none of AF_INET, AF_INET6).
            // This is a user error.
            return APIError(MJ_NOTSUP, MN_INVAL, 0);
        }
        CUDTSocket* s = uglobal().locateSocket(u);
        if (!s)
            return APIError(MJ_NOTSUP, MN_INVAL, 0);

        return uglobal().bind(s, sa);
    }
    catch (const CUDTException& e)
    {
        return APIError(e);
    }
    catch (bad_alloc&)
    {
        return APIError(MJ_SYSTEMRES, MN_MEMORY, 0);
    }
    catch (const std::exception& ee)
    {
        LOGC(aclog.Fatal, log << "bind: UNEXPECTED EXCEPTION: " << typeid(ee).name() << ": " << ee.what());
        return APIError(MJ_UNKNOWN, MN_NONE, 0);
    }
}

int srt::CUDT::bind(SRTSOCKET u, UDPSOCKET udpsock)
{
    try
    {
        CUDTSocket* s = uglobal().locateSocket(u);
        if (!s)
            return APIError(MJ_NOTSUP, MN_INVAL, 0);

        return uglobal().bind(s, udpsock);
    }
    catch (const CUDTException& e)
    {
        return APIError(e);
    }
    catch (bad_alloc&)
    {
        return APIError(MJ_SYSTEMRES, MN_MEMORY, 0);
    }
    catch (const std::exception& ee)
    {
        LOGC(aclog.Fatal, log << "bind/udp: UNEXPECTED EXCEPTION: " << typeid(ee).name() << ": " << ee.what());
        return APIError(MJ_UNKNOWN, MN_NONE, 0);
    }
}

int srt::CUDT::listen(SRTSOCKET u, int backlog)
{
    try
    {
        return uglobal().listen(u, backlog);
    }
    catch (const CUDTException& e)
    {
        return APIError(e);
    }
    catch (bad_alloc&)
    {
        return APIError(MJ_SYSTEMRES, MN_MEMORY, 0);
    }
    catch (const std::exception& ee)
    {
        LOGC(aclog.Fatal, log << "listen: UNEXPECTED EXCEPTION: " << typeid(ee).name() << ": " << ee.what());
        return APIError(MJ_UNKNOWN, MN_NONE, 0);
    }
}

SRTSOCKET srt::CUDT::accept_bond(const SRTSOCKET listeners[], int lsize, int64_t msTimeOut)
{
    try
    {
        return uglobal().accept_bond(listeners, lsize, msTimeOut);
    }
    catch (const CUDTException& e)
    {
        SetThreadLocalError(e);
        return INVALID_SOCK;
    }
    catch (bad_alloc&)
    {
        SetThreadLocalError(CUDTException(MJ_SYSTEMRES, MN_MEMORY, 0));
        return INVALID_SOCK;
    }
    catch (const std::exception& ee)
    {
        LOGC(aclog.Fatal, log << "accept_bond: UNEXPECTED EXCEPTION: " << typeid(ee).name() << ": " << ee.what());
        SetThreadLocalError(CUDTException(MJ_UNKNOWN, MN_NONE, 0));
        return INVALID_SOCK;
    }
}

SRTSOCKET srt::CUDT::accept(SRTSOCKET u, sockaddr* addr, int* addrlen)
{
    try
    {
        return uglobal().accept(u, addr, addrlen);
    }
    catch (const CUDTException& e)
    {
        SetThreadLocalError(e);
        return INVALID_SOCK;
    }
    catch (const bad_alloc&)
    {
        SetThreadLocalError(CUDTException(MJ_SYSTEMRES, MN_MEMORY, 0));
        return INVALID_SOCK;
    }
    catch (const std::exception& ee)
    {
        LOGC(aclog.Fatal, log << "accept: UNEXPECTED EXCEPTION: " << typeid(ee).name() << ": " << ee.what());
        SetThreadLocalError(CUDTException(MJ_UNKNOWN, MN_NONE, 0));
        return INVALID_SOCK;
    }
}

int srt::CUDT::connect(SRTSOCKET u, const sockaddr* name, const sockaddr* tname, int namelen)
{
    try
    {
        return uglobal().connect(u, name, tname, namelen);
    }
    catch (const CUDTException& e)
    {
        return APIError(e);
    }
    catch (bad_alloc&)
    {
        return APIError(MJ_SYSTEMRES, MN_MEMORY, 0);
    }
    catch (std::exception& ee)
    {
        LOGC(aclog.Fatal, log << "connect: UNEXPECTED EXCEPTION: " << typeid(ee).name() << ": " << ee.what());
        return APIError(MJ_UNKNOWN, MN_NONE, 0);
    }
}

#if ENABLE_BONDING
int srt::CUDT::connectLinks(SRTSOCKET grp, SRT_SOCKGROUPCONFIG targets[], int arraysize)
{
    if (arraysize <= 0)
        return APIError(MJ_NOTSUP, MN_INVAL, 0);

    if ((grp & SRTGROUP_MASK) == 0)
    {
        // connectLinks accepts only GROUP id, not socket id.
        return APIError(MJ_NOTSUP, MN_SIDINVAL, 0);
    }

    try
    {
        CUDTUnited::GroupKeeper k(uglobal(), grp, CUDTUnited::ERH_THROW);
        return uglobal().groupConnect(k.group, targets, arraysize);
    }
    catch (CUDTException& e)
    {
        return APIError(e);
    }
    catch (bad_alloc&)
    {
        return APIError(MJ_SYSTEMRES, MN_MEMORY, 0);
    }
    catch (std::exception& ee)
    {
        LOGC(aclog.Fatal, log << "connect: UNEXPECTED EXCEPTION: " << typeid(ee).name() << ": " << ee.what());
        return APIError(MJ_UNKNOWN, MN_NONE, 0);
    }
}
#endif

int srt::CUDT::connect(SRTSOCKET u, const sockaddr* name, int namelen, int32_t forced_isn)
{
    try
    {
        return uglobal().connect(u, name, namelen, forced_isn);
    }
    catch (const CUDTException& e)
    {
        return APIError(e);
    }
    catch (bad_alloc&)
    {
        return APIError(MJ_SYSTEMRES, MN_MEMORY, 0);
    }
    catch (const std::exception& ee)
    {
        LOGC(aclog.Fatal, log << "connect: UNEXPECTED EXCEPTION: " << typeid(ee).name() << ": " << ee.what());
        return APIError(MJ_UNKNOWN, MN_NONE, 0);
    }
}

int srt::CUDT::close(SRTSOCKET u)
{
    try
    {
        return uglobal().close(u);
    }
    catch (const CUDTException& e)
    {
        return APIError(e);
    }
    catch (const std::exception& ee)
    {
        LOGC(aclog.Fatal, log << "close: UNEXPECTED EXCEPTION: " << typeid(ee).name() << ": " << ee.what());
        return APIError(MJ_UNKNOWN, MN_NONE, 0);
    }
}

int srt::CUDT::getpeername(SRTSOCKET u, sockaddr* name, int* namelen)
{
    try
    {
        uglobal().getpeername(u, name, namelen);
        return 0;
    }
    catch (const CUDTException& e)
    {
        return APIError(e);
    }
    catch (const std::exception& ee)
    {
        LOGC(aclog.Fatal, log << "getpeername: UNEXPECTED EXCEPTION: " << typeid(ee).name() << ": " << ee.what());
        return APIError(MJ_UNKNOWN, MN_NONE, 0);
    }
}

int srt::CUDT::getsockname(SRTSOCKET u, sockaddr* name, int* namelen)
{
    try
    {
        uglobal().getsockname(u, name, namelen);
        return 0;
    }
    catch (const CUDTException& e)
    {
        return APIError(e);
    }
    catch (const std::exception& ee)
    {
        LOGC(aclog.Fatal, log << "getsockname: UNEXPECTED EXCEPTION: " << typeid(ee).name() << ": " << ee.what());
        return APIError(MJ_UNKNOWN, MN_NONE, 0);
    }
}

int srt::CUDT::getsockopt(SRTSOCKET u, int, SRT_SOCKOPT optname, void* pw_optval, int* pw_optlen)
{
    if (!pw_optval || !pw_optlen)
    {
        return APIError(MJ_NOTSUP, MN_INVAL, 0);
    }

    try
    {
#if ENABLE_BONDING
        if (u & SRTGROUP_MASK)
        {
            CUDTUnited::GroupKeeper k(uglobal(), u, CUDTUnited::ERH_THROW);
            k.group->getOpt(optname, (pw_optval), (*pw_optlen));
            return 0;
        }
#endif

        CUDT& udt = uglobal().locateSocket(u, CUDTUnited::ERH_THROW)->core();
        udt.getOpt(optname, (pw_optval), (*pw_optlen));
        return 0;
    }
    catch (const CUDTException& e)
    {
        return APIError(e);
    }
    catch (const std::exception& ee)
    {
        LOGC(aclog.Fatal, log << "getsockopt: UNEXPECTED EXCEPTION: " << typeid(ee).name() << ": " << ee.what());
        return APIError(MJ_UNKNOWN, MN_NONE, 0);
    }
}

int srt::CUDT::setsockopt(SRTSOCKET u, int, SRT_SOCKOPT optname, const void* optval, int optlen)
{
    if (!optval)
        return APIError(MJ_NOTSUP, MN_INVAL, 0);

    try
    {
#if ENABLE_BONDING
        if (u & SRTGROUP_MASK)
        {
            CUDTUnited::GroupKeeper k(uglobal(), u, CUDTUnited::ERH_THROW);
            k.group->setOpt(optname, optval, optlen);
            return 0;
        }
#endif

        CUDT& udt = uglobal().locateSocket(u, CUDTUnited::ERH_THROW)->core();
        udt.setOpt(optname, optval, optlen);
        return 0;
    }
    catch (const CUDTException& e)
    {
        return APIError(e);
    }
    catch (const std::exception& ee)
    {
        LOGC(aclog.Fatal, log << "setsockopt: UNEXPECTED EXCEPTION: " << typeid(ee).name() << ": " << ee.what());
        return APIError(MJ_UNKNOWN, MN_NONE, 0);
    }
}

int srt::CUDT::send(SRTSOCKET u, const char* buf, int len, int)
{
    SRT_MSGCTRL mctrl = srt_msgctrl_default;
    return sendmsg2(u, buf, len, (mctrl));
}

// --> CUDT::recv moved down

int srt::CUDT::sendmsg(SRTSOCKET u, const char* buf, int len, int ttl, bool inorder, int64_t srctime)
{
    SRT_MSGCTRL mctrl = srt_msgctrl_default;
    mctrl.msgttl      = ttl;
    mctrl.inorder     = inorder;
    mctrl.srctime     = srctime;
    return sendmsg2(u, buf, len, (mctrl));
}

int srt::CUDT::sendmsg2(SRTSOCKET u, const char* buf, int len, SRT_MSGCTRL& w_m)
{
    try
    {
#if ENABLE_BONDING
        if (u & SRTGROUP_MASK)
        {
            CUDTUnited::GroupKeeper k(uglobal(), u, CUDTUnited::ERH_THROW);
            return k.group->send(buf, len, (w_m));
        }
#endif

        return uglobal().locateSocket(u, CUDTUnited::ERH_THROW)->core().sendmsg2(buf, len, (w_m));
    }
    catch (const CUDTException& e)
    {
        return APIError(e);
    }
    catch (bad_alloc&)
    {
        return APIError(MJ_SYSTEMRES, MN_MEMORY, 0);
    }
    catch (const std::exception& ee)
    {
        LOGC(aclog.Fatal, log << "sendmsg: UNEXPECTED EXCEPTION: " << typeid(ee).name() << ": " << ee.what());
        return APIError(MJ_UNKNOWN, MN_NONE, 0);
    }
}

int srt::CUDT::recv(SRTSOCKET u, char* buf, int len, int)
{
    SRT_MSGCTRL mctrl = srt_msgctrl_default;
    int         ret   = recvmsg2(u, buf, len, (mctrl));
    return ret;
}

int srt::CUDT::recvmsg(SRTSOCKET u, char* buf, int len, int64_t& srctime)
{
    SRT_MSGCTRL mctrl = srt_msgctrl_default;
    int         ret   = recvmsg2(u, buf, len, (mctrl));
    srctime           = mctrl.srctime;
    return ret;
}

int srt::CUDT::recvmsg2(SRTSOCKET u, char* buf, int len, SRT_MSGCTRL& w_m)
{
    try
    {
#if ENABLE_BONDING
        if (u & SRTGROUP_MASK)
        {
            CUDTUnited::GroupKeeper k(uglobal(), u, CUDTUnited::ERH_THROW);
            return k.group->recv(buf, len, (w_m));
        }
#endif

        return uglobal().locateSocket(u, CUDTUnited::ERH_THROW)->core().recvmsg2(buf, len, (w_m));
    }
    catch (const CUDTException& e)
    {
        return APIError(e);
    }
    catch (const std::exception& ee)
    {
        LOGC(aclog.Fatal, log << "recvmsg: UNEXPECTED EXCEPTION: " << typeid(ee).name() << ": " << ee.what());
        return APIError(MJ_UNKNOWN, MN_NONE, 0);
    }
}

int64_t srt::CUDT::sendfile(SRTSOCKET u, fstream& ifs, int64_t& offset, int64_t size, int block)
{
    try
    {
        CUDT& udt = uglobal().locateSocket(u, CUDTUnited::ERH_THROW)->core();
        return udt.sendfile(ifs, offset, size, block);
    }
    catch (const CUDTException& e)
    {
        return APIError(e);
    }
    catch (bad_alloc&)
    {
        return APIError(MJ_SYSTEMRES, MN_MEMORY, 0);
    }
    catch (const std::exception& ee)
    {
        LOGC(aclog.Fatal, log << "sendfile: UNEXPECTED EXCEPTION: " << typeid(ee).name() << ": " << ee.what());
        return APIError(MJ_UNKNOWN, MN_NONE, 0);
    }
}

int64_t srt::CUDT::recvfile(SRTSOCKET u, fstream& ofs, int64_t& offset, int64_t size, int block)
{
    try
    {
        return uglobal().locateSocket(u, CUDTUnited::ERH_THROW)->core().recvfile(ofs, offset, size, block);
    }
    catch (const CUDTException& e)
    {
        return APIError(e);
    }
    catch (const std::exception& ee)
    {
        LOGC(aclog.Fatal, log << "recvfile: UNEXPECTED EXCEPTION: " << typeid(ee).name() << ": " << ee.what());
        return APIError(MJ_UNKNOWN, MN_NONE, 0);
    }
}

int srt::CUDT::select(int, UDT::UDSET* readfds, UDT::UDSET* writefds, UDT::UDSET* exceptfds, const timeval* timeout)
{
    if ((!readfds) && (!writefds) && (!exceptfds))
    {
        return APIError(MJ_NOTSUP, MN_INVAL, 0);
    }

    try
    {
        return uglobal().select(readfds, writefds, exceptfds, timeout);
    }
    catch (const CUDTException& e)
    {
        return APIError(e);
    }
    catch (bad_alloc&)
    {
        return APIError(MJ_SYSTEMRES, MN_MEMORY, 0);
    }
    catch (const std::exception& ee)
    {
        LOGC(aclog.Fatal, log << "select: UNEXPECTED EXCEPTION: " << typeid(ee).name() << ": " << ee.what());
        return APIError(MJ_UNKNOWN, MN_NONE, 0);
    }
}

int srt::CUDT::selectEx(const vector<SRTSOCKET>& fds,
                        vector<SRTSOCKET>*       readfds,
                        vector<SRTSOCKET>*       writefds,
                        vector<SRTSOCKET>*       exceptfds,
                        int64_t                  msTimeOut)
{
    if ((!readfds) && (!writefds) && (!exceptfds))
    {
        return APIError(MJ_NOTSUP, MN_INVAL, 0);
    }

    try
    {
        return uglobal().selectEx(fds, readfds, writefds, exceptfds, msTimeOut);
    }
    catch (const CUDTException& e)
    {
        return APIError(e);
    }
    catch (bad_alloc&)
    {
        return APIError(MJ_SYSTEMRES, MN_MEMORY, 0);
    }
    catch (const std::exception& ee)
    {
        LOGC(aclog.Fatal, log << "selectEx: UNEXPECTED EXCEPTION: " << typeid(ee).name() << ": " << ee.what());
        return APIError(MJ_UNKNOWN);
    }
}

int srt::CUDT::epoll_create()
{
    try
    {
        return uglobal().epoll_create();
    }
    catch (const CUDTException& e)
    {
        return APIError(e);
    }
    catch (const std::exception& ee)
    {
        LOGC(aclog.Fatal, log << "epoll_create: UNEXPECTED EXCEPTION: " << typeid(ee).name() << ": " << ee.what());
        return APIError(MJ_UNKNOWN, MN_NONE, 0);
    }
}

int srt::CUDT::epoll_clear_usocks(int eid)
{
    try
    {
        return uglobal().epoll_clear_usocks(eid);
    }
    catch (const CUDTException& e)
    {
        return APIError(e);
    }
    catch (std::exception& ee)
    {
        LOGC(aclog.Fatal,
             log << "epoll_clear_usocks: UNEXPECTED EXCEPTION: " << typeid(ee).name() << ": " << ee.what());
        return APIError(MJ_UNKNOWN, MN_NONE, 0);
    }
}

int srt::CUDT::epoll_add_usock(const int eid, const SRTSOCKET u, const int* events)
{
    try
    {
        return uglobal().epoll_add_usock(eid, u, events);
    }
    catch (const CUDTException& e)
    {
        return APIError(e);
    }
    catch (const std::exception& ee)
    {
        LOGC(aclog.Fatal, log << "epoll_add_usock: UNEXPECTED EXCEPTION: " << typeid(ee).name() << ": " << ee.what());
        return APIError(MJ_UNKNOWN, MN_NONE, 0);
    }
}

int srt::CUDT::epoll_add_ssock(const int eid, const SYSSOCKET s, const int* events)
{
    try
    {
        return uglobal().epoll_add_ssock(eid, s, events);
    }
    catch (const CUDTException& e)
    {
        return APIError(e);
    }
    catch (const std::exception& ee)
    {
        LOGC(aclog.Fatal, log << "epoll_add_ssock: UNEXPECTED EXCEPTION: " << typeid(ee).name() << ": " << ee.what());
        return APIError(MJ_UNKNOWN, MN_NONE, 0);
    }
}

int srt::CUDT::epoll_update_usock(const int eid, const SRTSOCKET u, const int* events)
{
    try
    {
        return uglobal().epoll_add_usock(eid, u, events);
    }
    catch (const CUDTException& e)
    {
        return APIError(e);
    }
    catch (const std::exception& ee)
    {
        LOGC(aclog.Fatal,
             log << "epoll_update_usock: UNEXPECTED EXCEPTION: " << typeid(ee).name() << ": " << ee.what());
        return APIError(MJ_UNKNOWN, MN_NONE, 0);
    }
}

int srt::CUDT::epoll_update_ssock(const int eid, const SYSSOCKET s, const int* events)
{
    try
    {
        return uglobal().epoll_update_ssock(eid, s, events);
    }
    catch (const CUDTException& e)
    {
        return APIError(e);
    }
    catch (const std::exception& ee)
    {
        LOGC(aclog.Fatal,
             log << "epoll_update_ssock: UNEXPECTED EXCEPTION: " << typeid(ee).name() << ": " << ee.what());
        return APIError(MJ_UNKNOWN, MN_NONE, 0);
    }
}

int srt::CUDT::epoll_remove_usock(const int eid, const SRTSOCKET u)
{
    try
    {
        return uglobal().epoll_remove_usock(eid, u);
    }
    catch (const CUDTException& e)
    {
        return APIError(e);
    }
    catch (const std::exception& ee)
    {
        LOGC(aclog.Fatal,
             log << "epoll_remove_usock: UNEXPECTED EXCEPTION: " << typeid(ee).name() << ": " << ee.what());
        return APIError(MJ_UNKNOWN, MN_NONE, 0);
    }
}

int srt::CUDT::epoll_remove_ssock(const int eid, const SYSSOCKET s)
{
    try
    {
        return uglobal().epoll_remove_ssock(eid, s);
    }
    catch (const CUDTException& e)
    {
        return APIError(e);
    }
    catch (const std::exception& ee)
    {
        LOGC(aclog.Fatal,
             log << "epoll_remove_ssock: UNEXPECTED EXCEPTION: " << typeid(ee).name() << ": " << ee.what());
        return APIError(MJ_UNKNOWN, MN_NONE, 0);
    }
}

int srt::CUDT::epoll_wait(const int       eid,
                          set<SRTSOCKET>* readfds,
                          set<SRTSOCKET>* writefds,
                          int64_t         msTimeOut,
                          set<SYSSOCKET>* lrfds,
                          set<SYSSOCKET>* lwfds)
{
    try
    {
        return uglobal().epoll_ref().wait(eid, readfds, writefds, msTimeOut, lrfds, lwfds);
    }
    catch (const CUDTException& e)
    {
        return APIError(e);
    }
    catch (const std::exception& ee)
    {
        LOGC(aclog.Fatal, log << "epoll_wait: UNEXPECTED EXCEPTION: " << typeid(ee).name() << ": " << ee.what());
        return APIError(MJ_UNKNOWN, MN_NONE, 0);
    }
}

int srt::CUDT::epoll_uwait(const int eid, SRT_EPOLL_EVENT* fdsSet, int fdsSize, int64_t msTimeOut)
{
    try
    {
        return uglobal().epoll_uwait(eid, fdsSet, fdsSize, msTimeOut);
    }
    catch (const CUDTException& e)
    {
        return APIError(e);
    }
    catch (const std::exception& ee)
    {
        LOGC(aclog.Fatal, log << "epoll_uwait: UNEXPECTED EXCEPTION: " << typeid(ee).name() << ": " << ee.what());
        return APIError(MJ_UNKNOWN, MN_NONE, 0);
    }
}

int32_t srt::CUDT::epoll_set(const int eid, int32_t flags)
{
    try
    {
        return uglobal().epoll_set(eid, flags);
    }
    catch (const CUDTException& e)
    {
        return APIError(e);
    }
    catch (const std::exception& ee)
    {
        LOGC(aclog.Fatal, log << "epoll_set: UNEXPECTED EXCEPTION: " << typeid(ee).name() << ": " << ee.what());
        return APIError(MJ_UNKNOWN, MN_NONE, 0);
    }
}

int srt::CUDT::epoll_release(const int eid)
{
    try
    {
        return uglobal().epoll_release(eid);
    }
    catch (const CUDTException& e)
    {
        return APIError(e);
    }
    catch (const std::exception& ee)
    {
        LOGC(aclog.Fatal, log << "epoll_release: UNEXPECTED EXCEPTION: " << typeid(ee).name() << ": " << ee.what());
        return APIError(MJ_UNKNOWN, MN_NONE, 0);
    }
}

srt::CUDTException& srt::CUDT::getlasterror()
{
    return GetThreadLocalError();
}

int srt::CUDT::bstats(SRTSOCKET u, CBytePerfMon* perf, bool clear, bool instantaneous)
{
#if ENABLE_BONDING
    if (u & SRTGROUP_MASK)
        return groupsockbstats(u, perf, clear);
#endif

    try
    {
        CUDT& udt = uglobal().locateSocket(u, CUDTUnited::ERH_THROW)->core();
        udt.bstats(perf, clear, instantaneous);
        return 0;
    }
    catch (const CUDTException& e)
    {
        return APIError(e);
    }
    catch (const std::exception& ee)
    {
        LOGC(aclog.Fatal, log << "bstats: UNEXPECTED EXCEPTION: " << typeid(ee).name() << ": " << ee.what());
        return APIError(MJ_UNKNOWN, MN_NONE, 0);
    }
}

#if ENABLE_BONDING
int srt::CUDT::groupsockbstats(SRTSOCKET u, CBytePerfMon* perf, bool clear)
{
    try
    {
        CUDTUnited::GroupKeeper k(uglobal(), u, CUDTUnited::ERH_THROW);
        k.group->bstatsSocket(perf, clear);
        return 0;
    }
    catch (const CUDTException& e)
    {
        SetThreadLocalError(e);
        return ERROR;
    }
    catch (const std::exception& ee)
    {
        LOGC(aclog.Fatal, log << "bstats: UNEXPECTED EXCEPTION: " << typeid(ee).name() << ": " << ee.what());
        SetThreadLocalError(CUDTException(MJ_UNKNOWN, MN_NONE, 0));
        return ERROR;
    }
}
#endif

srt::CUDT* srt::CUDT::getUDTHandle(SRTSOCKET u)
{
    try
    {
        return &uglobal().locateSocket(u, CUDTUnited::ERH_THROW)->core();
    }
    catch (const CUDTException& e)
    {
        SetThreadLocalError(e);
        return NULL;
    }
    catch (const std::exception& ee)
    {
        LOGC(aclog.Fatal, log << "getUDTHandle: UNEXPECTED EXCEPTION: " << typeid(ee).name() << ": " << ee.what());
        SetThreadLocalError(CUDTException(MJ_UNKNOWN, MN_NONE, 0));
        return NULL;
    }
}

vector<SRTSOCKET> srt::CUDT::existingSockets()
{
    vector<SRTSOCKET> out;
    for (CUDTUnited::sockets_t::iterator i = uglobal().m_Sockets.begin(); i != uglobal().m_Sockets.end(); ++i)
    {
        out.push_back(i->first);
    }
    return out;
}

SRT_SOCKSTATUS srt::CUDT::getsockstate(SRTSOCKET u)
{
    try
    {
#if ENABLE_BONDING
        if (isgroup(u))
        {
            CUDTUnited::GroupKeeper k(uglobal(), u, CUDTUnited::ERH_THROW);
            return k.group->getStatus();
        }
#endif
        return uglobal().getStatus(u);
    }
    catch (const CUDTException& e)
    {
        SetThreadLocalError(e);
        return SRTS_NONEXIST;
    }
    catch (const std::exception& ee)
    {
        LOGC(aclog.Fatal, log << "getsockstate: UNEXPECTED EXCEPTION: " << typeid(ee).name() << ": " << ee.what());
        SetThreadLocalError(CUDTException(MJ_UNKNOWN, MN_NONE, 0));
        return SRTS_NONEXIST;
    }
}

////////////////////////////////////////////////////////////////////////////////

namespace UDT
{

int startup()
{
    return srt::CUDT::startup();
}

int cleanup()
{
    return srt::CUDT::cleanup();
}

int bind(SRTSOCKET u, const struct sockaddr* name, int namelen)
{
    return srt::CUDT::bind(u, name, namelen);
}

int bind2(SRTSOCKET u, UDPSOCKET udpsock)
{
    return srt::CUDT::bind(u, udpsock);
}

int listen(SRTSOCKET u, int backlog)
{
    return srt::CUDT::listen(u, backlog);
}

SRTSOCKET accept(SRTSOCKET u, struct sockaddr* addr, int* addrlen)
{
    return srt::CUDT::accept(u, addr, addrlen);
}

int connect(SRTSOCKET u, const struct sockaddr* name, int namelen)
{
    return srt::CUDT::connect(u, name, namelen, SRT_SEQNO_NONE);
}

int close(SRTSOCKET u)
{
    return srt::CUDT::close(u);
}

int getpeername(SRTSOCKET u, struct sockaddr* name, int* namelen)
{
    return srt::CUDT::getpeername(u, name, namelen);
}

int getsockname(SRTSOCKET u, struct sockaddr* name, int* namelen)
{
    return srt::CUDT::getsockname(u, name, namelen);
}

int getsockopt(SRTSOCKET u, int level, SRT_SOCKOPT optname, void* optval, int* optlen)
{
    return srt::CUDT::getsockopt(u, level, optname, optval, optlen);
}

int setsockopt(SRTSOCKET u, int level, SRT_SOCKOPT optname, const void* optval, int optlen)
{
    return srt::CUDT::setsockopt(u, level, optname, optval, optlen);
}

// DEVELOPER API

int connect_debug(SRTSOCKET u, const struct sockaddr* name, int namelen, int32_t forced_isn)
{
    return srt::CUDT::connect(u, name, namelen, forced_isn);
}

int send(SRTSOCKET u, const char* buf, int len, int flags)
{
    return srt::CUDT::send(u, buf, len, flags);
}

int recv(SRTSOCKET u, char* buf, int len, int flags)
{
    return srt::CUDT::recv(u, buf, len, flags);
}

int sendmsg(SRTSOCKET u, const char* buf, int len, int ttl, bool inorder, int64_t srctime)
{
    return srt::CUDT::sendmsg(u, buf, len, ttl, inorder, srctime);
}

int recvmsg(SRTSOCKET u, char* buf, int len, int64_t& srctime)
{
    return srt::CUDT::recvmsg(u, buf, len, srctime);
}

int recvmsg(SRTSOCKET u, char* buf, int len)
{
    int64_t srctime;
    return srt::CUDT::recvmsg(u, buf, len, srctime);
}

int64_t sendfile(SRTSOCKET u, fstream& ifs, int64_t& offset, int64_t size, int block)
{
    return srt::CUDT::sendfile(u, ifs, offset, size, block);
}

int64_t recvfile(SRTSOCKET u, fstream& ofs, int64_t& offset, int64_t size, int block)
{
    return srt::CUDT::recvfile(u, ofs, offset, size, block);
}

int64_t sendfile2(SRTSOCKET u, const char* path, int64_t* offset, int64_t size, int block)
{
    fstream ifs(path, ios::binary | ios::in);
    int64_t ret = srt::CUDT::sendfile(u, ifs, *offset, size, block);
    ifs.close();
    return ret;
}

int64_t recvfile2(SRTSOCKET u, const char* path, int64_t* offset, int64_t size, int block)
{
    fstream ofs(path, ios::binary | ios::out);
    int64_t ret = srt::CUDT::recvfile(u, ofs, *offset, size, block);
    ofs.close();
    return ret;
}

int select(int nfds, UDSET* readfds, UDSET* writefds, UDSET* exceptfds, const struct timeval* timeout)
{
    return srt::CUDT::select(nfds, readfds, writefds, exceptfds, timeout);
}

int selectEx(const vector<SRTSOCKET>& fds,
             vector<SRTSOCKET>*       readfds,
             vector<SRTSOCKET>*       writefds,
             vector<SRTSOCKET>*       exceptfds,
             int64_t                  msTimeOut)
{
    return srt::CUDT::selectEx(fds, readfds, writefds, exceptfds, msTimeOut);
}

int epoll_create()
{
    return srt::CUDT::epoll_create();
}

int epoll_clear_usocks(int eid)
{
    return srt::CUDT::epoll_clear_usocks(eid);
}

int epoll_add_usock(int eid, SRTSOCKET u, const int* events)
{
    return srt::CUDT::epoll_add_usock(eid, u, events);
}

int epoll_add_ssock(int eid, SYSSOCKET s, const int* events)
{
    return srt::CUDT::epoll_add_ssock(eid, s, events);
}

int epoll_update_usock(int eid, SRTSOCKET u, const int* events)
{
    return srt::CUDT::epoll_update_usock(eid, u, events);
}

int epoll_update_ssock(int eid, SYSSOCKET s, const int* events)
{
    return srt::CUDT::epoll_update_ssock(eid, s, events);
}

int epoll_remove_usock(int eid, SRTSOCKET u)
{
    return srt::CUDT::epoll_remove_usock(eid, u);
}

int epoll_remove_ssock(int eid, SYSSOCKET s)
{
    return srt::CUDT::epoll_remove_ssock(eid, s);
}

int epoll_wait(int             eid,
               set<SRTSOCKET>* readfds,
               set<SRTSOCKET>* writefds,
               int64_t         msTimeOut,
               set<SYSSOCKET>* lrfds,
               set<SYSSOCKET>* lwfds)
{
    return srt::CUDT::epoll_wait(eid, readfds, writefds, msTimeOut, lrfds, lwfds);
}

template <class SOCKTYPE>
inline void set_result(set<SOCKTYPE>* val, int* num, SOCKTYPE* fds)
{
    if (!val || !num || !fds)
        return;

    if (*num > int(val->size()))
        *num = int(val->size()); // will get 0 if val->empty()
    int count = 0;

    // This loop will run 0 times if val->empty()
    for (typename set<SOCKTYPE>::const_iterator it = val->begin(); it != val->end(); ++it)
    {
        if (count >= *num)
            break;
        fds[count++] = *it;
    }
}

int epoll_wait2(int        eid,
                SRTSOCKET* readfds,
                int*       rnum,
                SRTSOCKET* writefds,
                int*       wnum,
                int64_t    msTimeOut,
                SYSSOCKET* lrfds,
                int*       lrnum,
                SYSSOCKET* lwfds,
                int*       lwnum)
{
    // This API is an alternative format for epoll_wait, created for
    // compatibility with other languages. Users need to pass in an array
    // for holding the returned sockets, with the maximum array length
    // stored in *rnum, etc., which will be updated with returned number
    // of sockets.

    set<SRTSOCKET>  readset;
    set<SRTSOCKET>  writeset;
    set<SYSSOCKET>  lrset;
    set<SYSSOCKET>  lwset;
    set<SRTSOCKET>* rval  = NULL;
    set<SRTSOCKET>* wval  = NULL;
    set<SYSSOCKET>* lrval = NULL;
    set<SYSSOCKET>* lwval = NULL;
    if ((readfds != NULL) && (rnum != NULL))
        rval = &readset;
    if ((writefds != NULL) && (wnum != NULL))
        wval = &writeset;
    if ((lrfds != NULL) && (lrnum != NULL))
        lrval = &lrset;
    if ((lwfds != NULL) && (lwnum != NULL))
        lwval = &lwset;

    int ret = srt::CUDT::epoll_wait(eid, rval, wval, msTimeOut, lrval, lwval);
    if (ret > 0)
    {
        // set<SRTSOCKET>::const_iterator i;
        // SET_RESULT(rval, rnum, readfds, i);
        set_result(rval, rnum, readfds);
        // SET_RESULT(wval, wnum, writefds, i);
        set_result(wval, wnum, writefds);

        // set<SYSSOCKET>::const_iterator j;
        // SET_RESULT(lrval, lrnum, lrfds, j);
        set_result(lrval, lrnum, lrfds);
        // SET_RESULT(lwval, lwnum, lwfds, j);
        set_result(lwval, lwnum, lwfds);
    }
    return ret;
}

int epoll_uwait(int eid, SRT_EPOLL_EVENT* fdsSet, int fdsSize, int64_t msTimeOut)
{
    return srt::CUDT::epoll_uwait(eid, fdsSet, fdsSize, msTimeOut);
}

int epoll_release(int eid)
{
    return srt::CUDT::epoll_release(eid);
}

ERRORINFO& getlasterror()
{
    return srt::CUDT::getlasterror();
}

int getlasterror_code()
{
    return srt::CUDT::getlasterror().getErrorCode();
}

const char* getlasterror_desc()
{
    return srt::CUDT::getlasterror().getErrorMessage();
}

int getlasterror_errno()
{
    return srt::CUDT::getlasterror().getErrno();
}

// Get error string of a given error code
const char* geterror_desc(int code, int err)
{
    srt::CUDTException e(CodeMajor(code / 1000), CodeMinor(code % 1000), err);
    return (e.getErrorMessage());
}

int bstats(SRTSOCKET u, SRT_TRACEBSTATS* perf, bool clear)
{
    return srt::CUDT::bstats(u, perf, clear);
}

SRT_SOCKSTATUS getsockstate(SRTSOCKET u)
{
    return srt::CUDT::getsockstate(u);
}

} // namespace UDT

namespace srt
{

void setloglevel(LogLevel::type ll)
{
    ScopedLock gg(srt_logger_config.mutex);
    srt_logger_config.max_level = ll;
}

void addlogfa(LogFA fa)
{
    ScopedLock gg(srt_logger_config.mutex);
    srt_logger_config.enabled_fa.set(fa, true);
}

void dellogfa(LogFA fa)
{
    ScopedLock gg(srt_logger_config.mutex);
    srt_logger_config.enabled_fa.set(fa, false);
}

void resetlogfa(set<LogFA> fas)
{
    ScopedLock gg(srt_logger_config.mutex);
    for (int i = 0; i <= SRT_LOGFA_LASTNONE; ++i)
        srt_logger_config.enabled_fa.set(i, fas.count(i));
}

void resetlogfa(const int* fara, size_t fara_size)
{
    ScopedLock gg(srt_logger_config.mutex);
    srt_logger_config.enabled_fa.reset();
    for (const int* i = fara; i != fara + fara_size; ++i)
        srt_logger_config.enabled_fa.set(*i, true);
}

void setlogstream(std::ostream& stream)
{
    ScopedLock gg(srt_logger_config.mutex);
    srt_logger_config.log_stream = &stream;
}

void setloghandler(void* opaque, SRT_LOG_HANDLER_FN* handler)
{
    ScopedLock gg(srt_logger_config.mutex);
    srt_logger_config.loghandler_opaque = opaque;
    srt_logger_config.loghandler_fn     = handler;
}

void setlogflags(int flags)
{
    ScopedLock gg(srt_logger_config.mutex);
    srt_logger_config.flags = flags;
}

SRT_API bool setstreamid(SRTSOCKET u, const std::string& sid)
{
    return CUDT::setstreamid(u, sid);
}
SRT_API std::string getstreamid(SRTSOCKET u)
{
    return CUDT::getstreamid(u);
}

int getrejectreason(SRTSOCKET u)
{
    return CUDT::rejectReason(u);
}

int setrejectreason(SRTSOCKET u, int value)
{
    return CUDT::rejectReason(u, value);
}

} // namespace srt<|MERGE_RESOLUTION|>--- conflicted
+++ resolved
@@ -757,49 +757,6 @@
             HLOGC(cnlog.Debug, log << "newConnection: Socket @" << ns->m_SocketID << " is not in a group");
         }
 #endif
-<<<<<<< HEAD
-   }
-
-   if (should_submit_to_accept)
-   {
-      enterCS(ls->m_AcceptLock);
-      try
-      {
-         ls->m_QueuedSockets[ns->m_SocketID] = ns->m_PeerAddr;
-      }
-      catch (...)
-      {
-         LOGC(cnlog.Error, log << "newConnection: error when queuing socket!");
-         error = 3;
-      }
-      leaveCS(ls->m_AcceptLock);
-
-      HLOGC(cnlog.Debug, log << "ACCEPT: new socket @" << ns->m_SocketID << " submitted for acceptance");
-      // acknowledge users waiting for new connections on the listening socket
-      m_EPoll.update_events(listen, ls->m_pUDT->m_sPollID, SRT_EPOLL_ACCEPT, true);
-
-      CGlobEvent::triggerEvent();
-
-      // XXX the exact value of 'error' is ignored
-      if (error > 0)
-      {
-         goto ERR_ROLLBACK;
-      }
-
-      // wake up a waiting accept() call
-      CSync::lock_signal(ls->m_AcceptCond, ls->m_AcceptLock);
-   }
-   else
-   {
-      HLOGC(cnlog.Debug, log << "ACCEPT: new socket @" << ns->m_SocketID
-            << " NOT submitted to acceptance, another socket in the group is already connected");
-
-      // acknowledge INTERNAL users waiting for new connections on the listening socket
-      // that are reported when a new socket is connected within an already connected group.
-      m_EPoll.update_events(listen, ls->m_pUDT->m_sPollID, SRT_EPOLL_UPDATE, true);
-      CGlobEvent::triggerEvent();
-   }
-=======
     }
 
     if (should_submit_to_accept)
@@ -807,7 +764,7 @@
         enterCS(ls->m_AcceptLock);
         try
         {
-            ls->m_QueuedSockets.insert(ns->m_SocketID);
+            ls->m_QueuedSockets[ns->m_SocketID] = ns->m_PeerAddr;
         }
         catch (...)
         {
@@ -842,7 +799,6 @@
         m_EPoll.update_events(listen, ls->core().m_sPollID, SRT_EPOLL_UPDATE, true);
         CGlobEvent::triggerEvent();
     }
->>>>>>> 6d774dd5
 
 ERR_ROLLBACK:
     // XXX the exact value of 'error' is ignored
@@ -1102,114 +1058,6 @@
     return accept(lsn, ((sockaddr*)&dummy), (&outlen));
 }
 
-<<<<<<< HEAD
-SRTSOCKET CUDTUnited::accept(const SRTSOCKET listen, sockaddr* pw_addr, int* pw_addrlen)
-{
-   if (pw_addr && !pw_addrlen)
-      throw CUDTException(MJ_NOTSUP, MN_INVAL, 0);
-
-   CUDTSocket* ls = locateSocket(listen);
-
-   if (ls == NULL)
-      throw CUDTException(MJ_NOTSUP, MN_SIDINVAL, 0);
-
-   // the "listen" socket must be in LISTENING status
-   if (ls->m_Status != SRTS_LISTENING)
-      throw CUDTException(MJ_NOTSUP, MN_NOLISTEN, 0);
-
-   // no "accept" in rendezvous connection setup
-   if (ls->m_pUDT->m_config.bRendezvous)
-   {
-       LOGC(cnlog.Fatal, log << "CUDTUnited::accept: RENDEZVOUS flag passed through check in srt_listen when it set listen state");
-       // This problem should never happen because `srt_listen` function should have
-       // checked this situation before and not set listen state in result.
-       // Inform the user about the invalid state in the universal way.
-       throw CUDTException(MJ_NOTSUP, MN_NOLISTEN, 0);
-   }
-
-   SRTSOCKET u = CUDT::INVALID_SOCK;
-   bool accepted = false;
-
-   // !!only one conection can be set up each time!!
-   while (!accepted)
-   {
-       UniqueLock accept_lock(ls->m_AcceptLock);
-       CSync accept_sync(ls->m_AcceptCond, accept_lock);
-
-       if ((ls->m_Status != SRTS_LISTENING) || ls->m_pUDT->m_bBroken)
-       {
-           // This socket has been closed.
-           accepted = true;
-       }
-       else if (ls->m_QueuedSockets.size() > 0)
-       {
-           map<SRTSOCKET, sockaddr_any>::iterator b = ls->m_QueuedSockets.begin();
-
-           if (pw_addr != NULL && pw_addrlen != NULL)
-           {
-               // Check if the length of the buffer to fill the name in
-               // was large enough.
-               const int len = b->second.size();
-               if (*pw_addrlen < len)
-               {
-                   // In case when the address cannot be rewritten,
-                   // DO NOT accept, but leave the socket in the queue.
-                   throw CUDTException(MJ_NOTSUP, MN_INVAL, 0);
-               }
-           }
-
-           u = b->first;
-           ls->m_QueuedSockets.erase(b);
-           accepted = true;
-       }
-       else if (!ls->m_pUDT->m_config.bSynRecving)
-       {
-           accepted = true;
-       }
-
-       if (!accepted && (ls->m_Status == SRTS_LISTENING))
-           accept_sync.wait();
-
-       if (ls->m_QueuedSockets.empty())
-           m_EPoll.update_events(listen, ls->m_pUDT->m_sPollID, SRT_EPOLL_ACCEPT, false);
-   }
-
-   if (u == CUDT::INVALID_SOCK)
-   {
-      // non-blocking receiving, no connection available
-      if (!ls->m_pUDT->m_config.bSynRecving)
-         throw CUDTException(MJ_AGAIN, MN_RDAVAIL, 0);
-
-      // listening socket is closed
-      throw CUDTException(MJ_SETUP, MN_CLOSED, 0);
-   }
-
-   CUDTSocket* s = locateSocket(u);
-   if (s == NULL)
-      throw CUDTException(MJ_SETUP, MN_CLOSED, 0);
-
-   // Set properly the SRTO_GROUPCONNECT flag
-   s->core().m_config.iGroupConnect = 0;
-
-   // Check if LISTENER has the SRTO_GROUPCONNECT flag set,
-   // and the already accepted socket has successfully joined
-   // the mirror group. If so, RETURN THE GROUP ID, not the socket ID.
-#if ENABLE_EXPERIMENTAL_BONDING
-   if (ls->m_pUDT->m_config.iGroupConnect == 1 && s->m_GroupOf)
-   {
-       // Put a lock to protect the group against accidental deletion
-       // in the meantime.
-       ScopedLock glock (m_GlobControlLock);
-       // Check again; it's unlikely to happen, but
-       // it's a theoretically possible scenario
-       if (s->m_GroupOf)
-       {
-           u = s->m_GroupOf->m_GroupID;
-           s->core().m_config.iGroupConnect = 1; // should be derived from ls, but make sure
-
-           // Mark the beginning of the connection at the moment
-           // when the group ID is returned to the app caller
-=======
 SRTSOCKET srt::CUDTUnited::accept(const SRTSOCKET listen, sockaddr* pw_addr, int* pw_addrlen)
 {
     if (pw_addr && !pw_addrlen)
@@ -1260,8 +1108,22 @@
         }
         else if (ls->m_QueuedSockets.size() > 0)
         {
-            set<SRTSOCKET>::iterator b = ls->m_QueuedSockets.begin();
-            u                          = *b;
+            map<SRTSOCKET, sockaddr_any>::iterator b = ls->m_QueuedSockets.begin();
+
+            if (pw_addr != NULL && pw_addrlen != NULL)
+            {
+                // Check if the length of the buffer to fill the name in
+                // was large enough.
+                const int len = b->second.size();
+                if (*pw_addrlen < len)
+                {
+                    // In case when the address cannot be rewritten,
+                    // DO NOT accept, but leave the socket in the queue.
+                    throw CUDTException(MJ_NOTSUP, MN_INVAL, 0);
+                }
+            }
+
+            u = b->first;
             ls->m_QueuedSockets.erase(b);
             accepted = true;
         }
@@ -1319,7 +1181,6 @@
 
             // Mark the beginning of the connection at the moment
             // when the group ID is returned to the app caller
->>>>>>> 6d774dd5
             s->m_GroupOf->m_stats.tsLastSampleTime = steady_clock::now();
         }
         else
@@ -1329,29 +1190,13 @@
     }
 #endif
 
-<<<<<<< HEAD
-   ScopedLock cg(s->m_ControlLock);
-   
-   if (pw_addr != NULL && pw_addrlen != NULL)
-   {
-      memcpy((pw_addr), s->m_PeerAddr.get(), s->m_PeerAddr.size());
-      *pw_addrlen = s->m_PeerAddr.size();
-   }
-=======
     ScopedLock cg(s->m_ControlLock);
 
     if (pw_addr != NULL && pw_addrlen != NULL)
     {
-        // Check if the length of the buffer to fill the name in
-        // was large enough.
-        const int len = s->m_PeerAddr.size();
-        if (*pw_addrlen < len)
-            throw CUDTException(MJ_NOTSUP, MN_INVAL, 0);
-
-        memcpy((pw_addr), &s->m_PeerAddr, len);
-        *pw_addrlen = len;
-    }
->>>>>>> 6d774dd5
+        memcpy((pw_addr), s->m_PeerAddr.get(), s->m_PeerAddr.size());
+        *pw_addrlen = s->m_PeerAddr.size();
+    }
 
     return u;
 }
@@ -2895,120 +2740,6 @@
         s->removeFromGroup(true);
     }
 #endif
-<<<<<<< HEAD
-   // decrease multiplexer reference count, and remove it if necessary
-   const int mid = s->m_iMuxID;
-
-   {
-      ScopedLock cg(s->m_AcceptLock);
-
-      // if it is a listener, close all un-accepted sockets in its queue
-      // and remove them later
-      for (map<SRTSOCKET, sockaddr_any>::iterator q = s->m_QueuedSockets.begin();
-         q != s->m_QueuedSockets.end(); ++ q)
-      {
-         sockets_t::iterator si = m_Sockets.find(q->first);
-         if (si == m_Sockets.end())
-         {
-            // gone in the meantime
-            LOGC(smlog.Error, log << "removeSocket: IPE? socket @" << (q->first)
-                    << " being queued for listener socket @" << s->m_SocketID
-                    << " is GONE in the meantime ???");
-            continue;
-         }
-
-         CUDTSocket* as = si->second;
-
-         as->breakSocket_LOCKED();
-         m_ClosedSockets[q->first] = as;
-         m_Sockets.erase(q->first);
-      }
-   }
-
-   // remove from peer rec
-   map<int64_t, set<SRTSOCKET> >::iterator j = m_PeerRec.find(
-      s->getPeerSpec());
-   if (j != m_PeerRec.end())
-   {
-      j->second.erase(u);
-      if (j->second.empty())
-         m_PeerRec.erase(j);
-   }
-
-   /*
-   * Socket may be deleted while still having ePoll events set that would
-   * remains forever causing epoll_wait to unblock continuously for inexistent
-   * sockets. Get rid of all events for this socket.
-   */
-   m_EPoll.update_events(u, s->m_pUDT->m_sPollID,
-      SRT_EPOLL_IN|SRT_EPOLL_OUT|SRT_EPOLL_ERR, false);
-
-   // delete this one
-   m_ClosedSockets.erase(i);
-
-   HLOGC(smlog.Debug, log << "GC/removeSocket: closing associated UDT @" << u);
-   s->m_pUDT->closeInternal();
-   HLOGC(smlog.Debug, log << "GC/removeSocket: DELETING SOCKET @" << u);
-   delete s;
-
-   if (mid == -1)
-       return;
-
-   map<int, CMultiplexer>::iterator m;
-   m = m_mMultiplexer.find(mid);
-   if (m == m_mMultiplexer.end())
-   {
-      LOGC(smlog.Fatal, log << "IPE: For socket @" << u << " MUXER id=" << mid << " NOT FOUND!");
-      return;
-   }
-
-   CMultiplexer& mx = m->second;
-
-   mx.m_iRefCount --;
-   // HLOGF(smlog.Debug, "unrefing underlying socket for %u: %u\n",
-   //    u, mx.m_iRefCount);
-   if (0 == mx.m_iRefCount)
-   {
-       HLOGC(smlog.Debug, log << "MUXER id=" << mid << " lost last socket @"
-           << u << " - deleting muxer bound to port "
-           << mx.m_pChannel->bindAddressAny().hport());
-      // The channel has no access to the queues and
-      // it looks like the multiplexer is the master of all of them.
-      // The queues must be silenced before closing the channel
-      // because this will cause error to be returned in any operation
-      // being currently done in the queues, if any.
-      mx.m_pSndQueue->setClosing();
-      mx.m_pRcvQueue->setClosing();
-      mx.destroy();
-      m_mMultiplexer.erase(m);
-   }
-}
-
-void CUDTUnited::updateMux(
-   CUDTSocket* s, const sockaddr_any& addr, const UDPSOCKET* udpsock /*[[nullable]]*/)
-{
-   ScopedLock cg(m_GlobControlLock);
-
-   // Don't try to reuse given address, if udpsock was given.
-   // In such a case rely exclusively on that very socket and
-   // use it the way as it is configured, of course, create also
-   // always a new multiplexer for that very socket.
-   if (!udpsock && s->m_pUDT->m_config.bReuseAddr)
-   {
-      const int port = addr.hport();
-
-      // find a reusable address
-      for (map<int, CMultiplexer>::iterator i = m_mMultiplexer.begin();
-         i != m_mMultiplexer.end(); ++ i)
-      {
-          // Use the "family" value blindly from the address; we
-          // need to find an existing multiplexer that binds to the
-          // given port in the same family as requested address.
-          if ((i->second.m_iIPversion == addr.family())
-                  && i->second.m_mcfg == s->m_pUDT->m_config)
-          {
-            if (i->second.m_iPort == port)
-=======
     // decrease multiplexer reference count, and remove it if necessary
     const int mid = s->m_iMuxID;
 
@@ -3017,24 +2748,24 @@
 
         // if it is a listener, close all un-accepted sockets in its queue
         // and remove them later
-        for (set<SRTSOCKET>::iterator q = s->m_QueuedSockets.begin(); q != s->m_QueuedSockets.end(); ++q)
-        {
-            sockets_t::iterator si = m_Sockets.find(*q);
+        for (map<SRTSOCKET, sockaddr_any>::iterator q = s->m_QueuedSockets.begin();
+                q != s->m_QueuedSockets.end(); ++ q)
+        {
+            sockets_t::iterator si = m_Sockets.find(q->first);
             if (si == m_Sockets.end())
->>>>>>> 6d774dd5
             {
                 // gone in the meantime
                 LOGC(smlog.Error,
-                     log << "removeSocket: IPE? socket @" << (*q) << " being queued for listener socket @"
-                         << s->m_SocketID << " is GONE in the meantime ???");
+                     log << "removeSocket: IPE? socket @" << (q->first) << " being queued for listener socket @"
+                        << s->m_SocketID << " is GONE in the meantime ???");
                 continue;
             }
 
             CUDTSocket* as = si->second;
 
             as->breakSocket_LOCKED();
-            m_ClosedSockets[*q] = as;
-            m_Sockets.erase(*q);
+            m_ClosedSockets[q->first] = as;
+            m_Sockets.erase(q->first);
         }
     }
 
