/*
 * SRT - Secure, Reliable, Transport
 * Copyright (c) 2018 Haivision Systems Inc.
 *
 * This Source Code Form is subject to the terms of the Mozilla Public
 * License, v. 2.0. If a copy of the MPL was not distributed with this
 * file, You can obtain one at http://mozilla.org/MPL/2.0/.
 *
 */

/*****************************************************************************
Copyright (c) 2001 - 2011, The Board of Trustees of the University of Illinois.
All rights reserved.

Redistribution and use in source and binary forms, with or without
modification, are permitted provided that the following conditions are
met:

* Redistributions of source code must retain the above
  copyright notice, this list of conditions and the
  following disclaimer.

* Redistributions in binary form must reproduce the
  above copyright notice, this list of conditions
  and the following disclaimer in the documentation
  and/or other materials provided with the distribution.

* Neither the name of the University of Illinois
  nor the names of its contributors may be used to
  endorse or promote products derived from this
  software without specific prior written permission.

THIS SOFTWARE IS PROVIDED BY THE COPYRIGHT HOLDERS AND CONTRIBUTORS "AS
IS" AND ANY EXPRESS OR IMPLIED WARRANTIES, INCLUDING, BUT NOT LIMITED TO,
THE IMPLIED WARRANTIES OF MERCHANTABILITY AND FITNESS FOR A PARTICULAR
PURPOSE ARE DISCLAIMED. IN NO EVENT SHALL THE COPYRIGHT OWNER OR
CONTRIBUTORS BE LIABLE FOR ANY DIRECT, INDIRECT, INCIDENTAL, SPECIAL,
EXEMPLARY, OR CONSEQUENTIAL DAMAGES (INCLUDING, BUT NOT LIMITED TO,
PROCUREMENT OF SUBSTITUTE GOODS OR SERVICES; LOSS OF USE, DATA, OR
PROFITS; OR BUSINESS INTERRUPTION) HOWEVER CAUSED AND ON ANY THEORY OF
LIABILITY, WHETHER IN CONTRACT, STRICT LIABILITY, OR TORT (INCLUDING
NEGLIGENCE OR OTHERWISE) ARISING IN ANY WAY OUT OF THE USE OF THIS
SOFTWARE, EVEN IF ADVISED OF THE POSSIBILITY OF SUCH DAMAGE.
*****************************************************************************/

/*****************************************************************************
written by
   Yunhong Gu, last updated 07/09/2011
modified by
   Haivision Systems Inc.
*****************************************************************************/

#include "platform_sys.h"

#include <exception>
#include <stdexcept>
#include <typeinfo>
#include <iterator>
#include <vector>

#include <cstring>
#include "utilities.h"
#include "netinet_any.h"
#include "api.h"
#include "core.h"
#include "epoll.h"
#include "logging.h"
#include "threadname.h"
#include "srt.h"
#include "udt.h"

#ifdef _WIN32
#include <win/wintime.h>
#endif

#ifdef _MSC_VER
#pragma warning(error : 4530)
#endif

using namespace std;
using namespace srt_logging;
using namespace srt::sync;

void srt::CUDTSocket::construct()
{
#if ENABLE_BONDING
    m_GroupOf         = NULL;
    m_GroupMemberData = NULL;
#endif
    setupMutex(m_AcceptLock, "Accept");
    setupCond(m_AcceptCond, "Accept");
    setupMutex(m_ControlLock, "Control");
}

srt::CUDTSocket::~CUDTSocket()
{
    releaseMutex(m_AcceptLock);
    releaseCond(m_AcceptCond);
    releaseMutex(m_ControlLock);
}

SRT_SOCKSTATUS srt::CUDTSocket::getStatus()
{
    // TTL in CRendezvousQueue::updateConnStatus() will set m_bConnecting to false.
    // Although m_Status is still SRTS_CONNECTING, the connection is in fact to be closed due to TTL expiry.
    // In this case m_bConnected is also false. Both checks are required to avoid hitting
    // a regular state transition from CONNECTING to CONNECTED.

    if (m_UDT.m_bBroken)
        return SRTS_BROKEN;

    // Connecting timed out
    if ((m_Status == SRTS_CONNECTING) && !m_UDT.m_bConnecting && !m_UDT.m_bConnected)
        return SRTS_BROKEN;

    return m_Status;
}

// [[using locked(m_GlobControlLock)]]
void srt::CUDTSocket::breakSocket_LOCKED()
{
    // This function is intended to be called from GC,
    // under a lock of m_GlobControlLock.
    m_UDT.m_bBroken        = true;
    m_UDT.m_iBrokenCounter = 0;
    HLOGC(smlog.Debug, log << "@" << m_SocketID << " CLOSING AS SOCKET");
    m_UDT.closeInternal();
    setClosed();
}

void srt::CUDTSocket::setClosed()
{
    m_Status = SRTS_CLOSED;

    // a socket will not be immediately removed when it is closed
    // in order to prevent other methods from accessing invalid address
    // a timer is started and the socket will be removed after approximately
    // 1 second
    m_tsClosureTimeStamp = steady_clock::now();
}

void srt::CUDTSocket::setBrokenClosed()
{
    m_UDT.m_iBrokenCounter = 60;
    m_UDT.m_bBroken        = true;
    setClosed();
}

bool srt::CUDTSocket::readReady()
{
#if ENABLE_NEW_BONDING

    // In the "new bonding" the reading from a socket
    // happens exclusively from the group and the socket is
    // only used as a connection point, packet dispatching
    // and single link management. Data buffering and hence
    // ability to deliver a packet through API is exclusively
    // the matter of group, therefore a single socket is never
    // "read ready".

    if (m_GroupOf)
        return false;
#endif
    // TODO: Use m_RcvBufferLock here (CUDT::isRcvReadReady())?
    if (m_UDT.m_bConnected && m_UDT.m_pRcvBuffer->isRcvDataReady())
        return true;

    if (m_UDT.m_bListening)
        return !m_QueuedSockets.empty();

    return broken();
}

bool srt::CUDTSocket::writeReady() const
{
    return (m_UDT.m_bConnected && (m_UDT.m_pSndBuffer->getCurrBufSize() < m_UDT.m_config.iSndBufSize)) || broken();
}

bool srt::CUDTSocket::broken() const
{
    return m_UDT.m_bBroken || !m_UDT.m_bConnected;
}

////////////////////////////////////////////////////////////////////////////////

srt::CUDTUnited::CUDTUnited()
    : m_Sockets()
    , m_GlobControlLock()
    , m_IDLock()
    , m_mMultiplexer()
    , m_MultiplexerLock()
    , m_pCache(NULL)
    , m_bClosing(false)
    , m_GCStopCond()
    , m_InitLock()
    , m_iInstanceCount(0)
    , m_bGCStatus(false)
    , m_ClosedSockets()
{
    // Socket ID MUST start from a random value
    m_SocketIDGenerator      = genRandomInt(1, MAX_SOCKET_VAL);
    m_SocketIDGenerator_init = m_SocketIDGenerator;

    // XXX An unlikely exception thrown from the below calls
    // might destroy the application before `main`. This shouldn't
    // be a problem in general.
    setupMutex(m_GCStopLock, "GCStop");
    setupCond(m_GCStopCond, "GCStop");
    setupMutex(m_GlobControlLock, "GlobControl");
    setupMutex(m_IDLock, "ID");
    setupMutex(m_InitLock, "Init");

    m_pCache = new CCache<CInfoBlock>;
}

srt::CUDTUnited::~CUDTUnited()
{
    // Call it if it wasn't called already.
    // This will happen at the end of main() of the application,
    // when the user didn't call srt_cleanup().
    if (m_bGCStatus)
    {
        cleanup();
    }

    releaseMutex(m_GlobControlLock);
    releaseMutex(m_IDLock);
    releaseMutex(m_InitLock);
    // XXX There's some weird bug here causing this
    // to hangup on Windows. This might be either something
    // bigger, or some problem in pthread-win32. As this is
    // the application cleanup section, this can be temporarily
    // tolerated with simply exit the application without cleanup,
    // counting on that the system will take care of it anyway.
#ifndef _WIN32
    releaseCond(m_GCStopCond);
#endif
    releaseMutex(m_GCStopLock);

    delete m_pCache;
}

string srt::CUDTUnited::CONID(SRTSOCKET sock)
{
    if (sock == 0)
        return "";

    std::ostringstream os;
    os << "@" << sock << ":";
    return os.str();
}

int srt::CUDTUnited::startup()
{
    ScopedLock gcinit(m_InitLock);

    if (m_iInstanceCount++ > 0)
        return 1;

        // Global initialization code
#ifdef _WIN32
    WORD    wVersionRequested;
    WSADATA wsaData;
    wVersionRequested = MAKEWORD(2, 2);

    if (0 != WSAStartup(wVersionRequested, &wsaData))
        throw CUDTException(MJ_SETUP, MN_NONE, WSAGetLastError());
#endif

    CCryptoControl::globalInit();

    PacketFilter::globalInit();

    if (m_bGCStatus)
        return 1;

    m_bClosing = false;

    if (!StartThread(m_GCThread, garbageCollect, this, "SRT:GC"))
        return -1;

    m_bGCStatus = true;

    HLOGC(inlog.Debug, log << "SRT Clock Type: " << SRT_SYNC_CLOCK_STR);

    return 0;
}

int srt::CUDTUnited::cleanup()
{
    // IMPORTANT!!!
    // In this function there must be NO LOGGING AT ALL.  This function may
    // potentially be called from within the global program destructor, and
    // therefore some of the facilities used by the logging system - including
    // the default std::cerr object bound to it by default, but also a different
    // stream that the user's app has bound to it, and which got destroyed
    // together with already exited main() - may be already deleted when
    // executing this procedure.
    ScopedLock gcinit(m_InitLock);

    if (--m_iInstanceCount > 0)
        return 0;

    if (!m_bGCStatus)
        return 0;

    {
        UniqueLock gclock(m_GCStopLock);
        m_bClosing = true;
    }
    // NOTE: we can do relaxed signaling here because
    // waiting on m_GCStopCond has a 1-second timeout,
    // after which the m_bClosing flag is cheched, which
    // is set here above. Worst case secenario, this
    // pthread_join() call will block for 1 second.
    CSync::notify_one_relaxed(m_GCStopCond);
    m_GCThread.join();

    m_bGCStatus = false;

    // Global destruction code
#ifdef _WIN32
    WSACleanup();
#endif

    return 0;
}

SRTSOCKET srt::CUDTUnited::generateSocketID(bool for_group)
{
    ScopedLock guard(m_IDLock);

    int sockval = m_SocketIDGenerator - 1;

    // First problem: zero-value should be avoided by various reasons.

    if (sockval <= 0)
    {
        // We have a rollover on the socket value, so
        // definitely we haven't made the Columbus mistake yet.
        m_SocketIDGenerator = MAX_SOCKET_VAL;
    }

    // Check all sockets if any of them has this value.
    // Socket IDs are begin created this way:
    //
    //                              Initial random
    //                              |
    //                             |
    //                            |
    //                           |
    // ...
    // The only problem might be if the number rolls over
    // and reaches the same value from the opposite side.
    // This is still a valid socket value, but this time
    // we have to check, which sockets have been used already.
    if (sockval == m_SocketIDGenerator_init)
    {
        // Mark that since this point on the checks for
        // whether the socket ID is in use must be done.
        m_SocketIDGenerator_init = 0;
    }

    // This is when all socket numbers have been already used once.
    // This may happen after many years of running an application
    // constantly when the connection breaks and gets restored often.
    if (m_SocketIDGenerator_init == 0)
    {
        int startval = sockval;
        for (;;) // Roll until an unused value is found
        {
            enterCS(m_GlobControlLock);
            const bool exists =
#if ENABLE_BONDING
                for_group
                ? m_Groups.count(sockval | SRTGROUP_MASK)
                :
#endif
                m_Sockets.count(sockval);
            leaveCS(m_GlobControlLock);

            if (exists)
            {
                // The socket value is in use.
                --sockval;
                if (sockval <= 0)
                    sockval = MAX_SOCKET_VAL;

                // Before continuing, check if we haven't rolled back to start again
                // This is virtually impossible, so just make an RTI error.
                if (sockval == startval)
                {
                    // Of course, we don't lack memory, but actually this is so impossible
                    // that a complete memory extinction is much more possible than this.
                    // So treat this rather as a formal fallback for something that "should
                    // never happen". This should make the socket creation functions, from
                    // socket_create and accept, return this error.

                    m_SocketIDGenerator = sockval + 1; // so that any next call will cause the same error
                    throw CUDTException(MJ_SYSTEMRES, MN_MEMORY, 0);
                }

                // try again, if this is a free socket
                continue;
            }

            // No socket found, this ID is free to use
            m_SocketIDGenerator = sockval;
            break;
        }
    }
    else
    {
        m_SocketIDGenerator = sockval;
    }

    // The socket value counter remains with the value rolled
    // without the group bit set; only the returned value may have
    // the group bit set.

    if (for_group)
        sockval = m_SocketIDGenerator | SRTGROUP_MASK;
    else
        sockval = m_SocketIDGenerator;

    LOGC(smlog.Debug, log << "generateSocketID: " << (for_group ? "(group)" : "") << ": @" << sockval);

    return sockval;
}

SRTSOCKET srt::CUDTUnited::newSocket(CUDTSocket** pps)
{
    // XXX consider using some replacement of std::unique_ptr
    // so that exceptions will clean up the object without the
    // need for a dedicated code.
    CUDTSocket* ns = NULL;

    try
    {
        ns = new CUDTSocket;
    }
    catch (...)
    {
        delete ns;
        throw CUDTException(MJ_SYSTEMRES, MN_MEMORY, 0);
    }

    try
    {
        ns->m_SocketID = generateSocketID();
    }
    catch (...)
    {
        delete ns;
        throw;
    }
    ns->m_Status          = SRTS_INIT;
    ns->m_ListenSocket    = 0;
    ns->core().m_SocketID = ns->m_SocketID;
    ns->core().m_pCache   = m_pCache;

    try
    {
        HLOGC(smlog.Debug, log << CONID(ns->m_SocketID) << "newSocket: mapping socket " << ns->m_SocketID);

        // protect the m_Sockets structure.
        ScopedLock cs(m_GlobControlLock);
        m_Sockets[ns->m_SocketID] = ns;
    }
    catch (...)
    {
        // failure and rollback
        delete ns;
        ns = NULL;
    }

    if (!ns)
        throw CUDTException(MJ_SYSTEMRES, MN_MEMORY, 0);

    if (pps)
        *pps = ns;

    return ns->m_SocketID;
}

int srt::CUDTUnited::newConnection(const SRTSOCKET     listen,
                                   const sockaddr_any& peer,
                                   const CPacket&      hspkt,
                                   CHandShake&         w_hs,
                                   int&                w_error,
                                   CUDT*&              w_acpu)
{
    CUDTSocket* ns = NULL;
    w_acpu         = NULL;

    w_error = SRT_REJ_IPE;

    // Can't manage this error through an exception because this is
    // running in the listener loop.
    CUDTSocket* ls = locateSocket(listen);
    if (!ls)
    {
        LOGC(cnlog.Error, log << "IPE: newConnection by listener socket id=" << listen << " which DOES NOT EXIST.");
        return -1;
    }

    HLOGC(cnlog.Debug,
          log << "newConnection: creating new socket after listener @" << listen
              << " contacted with backlog=" << ls->m_uiBackLog);

    // if this connection has already been processed
    if ((ns = locatePeer(peer, w_hs.m_iID, w_hs.m_iISN)) != NULL)
    {
        if (ns->core().m_bBroken)
        {
            // last connection from the "peer" address has been broken
            ns->setClosed();

            ScopedLock acceptcg(ls->m_AcceptLock);
            ls->m_QueuedSockets.erase(ns->m_SocketID);
        }
        else
        {
            // connection already exist, this is a repeated connection request
            // respond with existing HS information
            HLOGC(cnlog.Debug, log << "newConnection: located a WORKING peer @" << w_hs.m_iID << " - ADAPTING.");

            w_hs.m_iISN            = ns->core().m_iISN;
            w_hs.m_iMSS            = ns->core().MSS();
            w_hs.m_iFlightFlagSize = ns->core().m_config.iFlightFlagSize;
            w_hs.m_iReqType        = URQ_CONCLUSION;
            w_hs.m_iID             = ns->m_SocketID;

            // Report the original UDT because it will be
            // required to complete the HS data for conclusion response.
            w_acpu = &ns->core();

            return 0;

            // except for this situation a new connection should be started
        }
    }
    else
    {
        HLOGC(cnlog.Debug,
              log << "newConnection: NOT located any peer @" << w_hs.m_iID << " - resuming with initial connection.");
    }

    // exceeding backlog, refuse the connection request
    if (ls->m_QueuedSockets.size() >= ls->m_uiBackLog)
    {
        w_error = SRT_REJ_BACKLOG;
        LOGC(cnlog.Note, log << "newConnection: listen backlog=" << ls->m_uiBackLog << " EXCEEDED");
        return -1;
    }

    try
    {
        ns = new CUDTSocket(*ls);
        // No need to check the peer, this is the address from which the request has come.
        ns->m_PeerAddr = peer;
    }
    catch (...)
    {
        w_error = SRT_REJ_RESOURCE;
        delete ns;
        LOGC(cnlog.Error, log << "IPE: newConnection: unexpected exception (probably std::bad_alloc)");
        return -1;
    }

    ns->core().m_RejectReason = SRT_REJ_UNKNOWN; // pre-set a universal value

    try
    {
        ns->m_SocketID = generateSocketID();
    }
    catch (const CUDTException&)
    {
        LOGF(cnlog.Fatal, "newConnection: IPE: all sockets occupied? Last gen=%d", m_SocketIDGenerator);
        // generateSocketID throws exception, which can be naturally handled
        // when the call is derived from the API call, but here it's called
        // internally in response to receiving a handshake. It must be handled
        // here and turned into an erroneous return value.
        delete ns;
        return -1;
    }

    ns->m_ListenSocket    = listen;
    ns->core().m_SocketID = ns->m_SocketID;
    ns->m_PeerID          = w_hs.m_iID;
    ns->m_iISN            = w_hs.m_iISN;

    HLOGC(cnlog.Debug,
          log << "newConnection: DATA: lsnid=" << listen << " id=" << ns->core().m_SocketID
              << " peerid=" << ns->core().m_PeerID << " ISN=" << ns->m_iISN);

    int  error                   = 0;
    bool should_submit_to_accept = true;

    // Set the error code for all prospective problems below.
    // It won't be interpreted when result was successful.
    w_error = SRT_REJ_RESOURCE;

    // These can throw exception only when the memory allocation failed.
    // CUDT::connect() translates exception into CUDTException.
    // CUDT::open() may only throw original std::bad_alloc from new.
    // This is only to make the library extra safe (when your machine lacks
    // memory, it will continue to work, but fail to accept connection).

    try
    {
        // This assignment must happen b4 the call to CUDT::connect() because
        // this call causes sending the SRT Handshake through this socket.
        // Without this mapping the socket cannot be found and therefore
        // the SRT Handshake message would fail.
        HLOGF(cnlog.Debug, "newConnection: incoming %s, mapping socket %d", peer.str().c_str(), ns->m_SocketID);
        {
            ScopedLock cg(m_GlobControlLock);
            m_Sockets[ns->m_SocketID] = ns;
        }

        if (ls->core().m_cbAcceptHook)
        {
            if (!ls->core().runAcceptHook(&ns->core(), peer.get(), w_hs, hspkt))
            {
                w_error = ns->core().m_RejectReason;

                error = 1;
                goto ERR_ROLLBACK;
            }
        }

        // bind to the same addr of listening socket
        ns->core().open();
        updateListenerMux(ns, ls);

        ns->core().acceptAndRespond(ls->m_SelfAddr, peer, hspkt, (w_hs));
    }
    catch (...)
    {
        // Extract the error that was set in this new failed entity.
        w_error = ns->core().m_RejectReason;
        error   = 1;
        goto ERR_ROLLBACK;
    }

    ns->m_Status = SRTS_CONNECTED;

    // copy address information of local node
    // Precisely, what happens here is:
    // - Get the IP address and port from the system database
    ns->core().m_pSndQueue->m_pChannel->getSockAddr((ns->m_SelfAddr));
    // - OVERWRITE just the IP address itself by a value taken from piSelfIP
    // (the family is used exactly as the one taken from what has been returned
    // by getsockaddr)
    CIPAddress::pton((ns->m_SelfAddr), ns->core().m_piSelfIP, peer);

    {
        // protect the m_PeerRec structure (and group existence)
        ScopedLock glock(m_GlobControlLock);
        try
        {
            HLOGF(cnlog.Debug, "newConnection: mapping peer %d to that socket (%d)\n", ns->m_PeerID, ns->m_SocketID);
            m_PeerRec[ns->getPeerSpec()].insert(ns->m_SocketID);
        }
        catch (...)
        {
            LOGC(cnlog.Error, log << "newConnection: error when mapping peer!");
            error = 2;
        }

        // The access to m_GroupOf should be also protected, as the group
        // could be requested deletion in the meantime. This will hold any possible
        // removal from group and resetting m_GroupOf field.

#if ENABLE_BONDING
        if (ns->m_GroupOf)
        {
            // XXX this might require another check of group type.
            // For redundancy group, at least, update the status in the group
            CUDTGroup* g = ns->m_GroupOf;
            ScopedLock glock(g->m_GroupLock);
            if (g->m_bClosing)
            {
                error = 1; // "INTERNAL REJECTION"
                goto ERR_ROLLBACK;
            }

            // Check if this is the first socket in the group.
            // If so, give it up to accept, otherwise just do nothing
            // The client will be informed about the newly added connection at the
            // first moment when attempting to get the group status.
            for (CUDTGroup::gli_t gi = g->m_Group.begin(); gi != g->m_Group.end(); ++gi)
            {
                if (gi->laststatus == SRTS_CONNECTED)
                {
                    HLOGC(cnlog.Debug,
                          log << "Found another connected socket in the group: $" << gi->id
                              << " - socket will be NOT given up for accepting");
                    should_submit_to_accept = false;
                    break;
                }
            }

            // Update the status in the group so that the next
            // operation can include the socket in the group operation.
            CUDTGroup::SocketData* gm = ns->m_GroupMemberData;

            HLOGC(cnlog.Debug,
                  log << "newConnection(GROUP): Socket @" << ns->m_SocketID << " BELONGS TO $" << g->id() << " - will "
                      << (should_submit_to_accept ? "" : "NOT ") << "report in accept");
            gm->sndstate   = SRT_GST_IDLE;
            gm->rcvstate   = SRT_GST_IDLE;
            gm->laststatus = SRTS_CONNECTED;

            if (!g->m_bConnected)
            {
                HLOGC(cnlog.Debug, log << "newConnection(GROUP): First socket connected, SETTING GROUP CONNECTED");
                g->m_bConnected = true;
            }

            // In the new recvbuffer mode (and common receiver buffer) there's no waiting for reception
            // on a socket and no reading from a socket directly is being done; instead the reading API
            // is directly bound to the group and reading happens directly from the group's buffer.
            // This includes also a situation of a newly connected socket, which will be delivering packets
            // into the same common receiver buffer for the group, so readable will be the group itself
            // when it has its own common buffer read-ready, by whatever reason. Packets to the buffer
            // will be delivered by the sockets' receiver threads, so all these things happen strictly
            // in the background.
#if !ENABLE_NEW_RCVBUFFER

            // XXX PROLBEM!!! These events are subscribed here so that this is done once, lazily,
            // but groupwise connections could be accepted from multiple listeners for the same group!
            // m_listener MUST BE A CONTAINER, NOT POINTER!!!
            // ALSO: Maybe checking "the same listener" is not necessary as subscruption may be done
            // multiple times anyway?
            if (!g->m_listener)
            {
                // Newly created group from the listener, which hasn't yet
                // the listener set.
                g->m_listener = ls;

                // Listen on both first connected socket and continued sockets.
                // This might help with jump-over situations, and in regular continued
                // sockets the IN event won't be reported anyway.
                int listener_modes = SRT_EPOLL_ACCEPT | SRT_EPOLL_UPDATE;
                epoll_add_usock_INTERNAL(g->m_RcvEID, ls, &listener_modes);

                // This listening should be done always when a first connected socket
                // appears as accepted off the listener. This is for the sake of swait() calls
                // inside the group receiving and sending functions so that they get
                // interrupted when a new socket is connected.
            }

            // Add also per-direction subscription for the about-to-be-accepted socket.
            // Both first accepted socket that makes the group-accept and every next
            // socket that adds a new link.
            int read_modes  = SRT_EPOLL_IN | SRT_EPOLL_ERR;
            epoll_add_usock_INTERNAL(g->m_RcvEID, ns, &read_modes);
#endif

            // Keep per-socket sender ready EID.
            int write_modes = SRT_EPOLL_OUT | SRT_EPOLL_ERR;
            epoll_add_usock_INTERNAL(g->m_SndEID, ns, &write_modes);

            // With app reader, do not set groupPacketArrival (block the
            // provider array feature completely for now).

            /* SETUP HERE IF NEEDED
               ns->core().m_cbPacketArrival.set(ns->m_pUDT, &CUDT::groupPacketArrival);
             */
        }
        else
        {
            HLOGC(cnlog.Debug, log << "newConnection: Socket @" << ns->m_SocketID << " is not in a group");
        }
#endif
    }

    if (should_submit_to_accept)
    {
        enterCS(ls->m_AcceptLock);
        try
        {
            ls->m_QueuedSockets.insert(ns->m_SocketID);
        }
        catch (...)
        {
            LOGC(cnlog.Error, log << "newConnection: error when queuing socket!");
            error = 3;
        }
        leaveCS(ls->m_AcceptLock);

        HLOGC(cnlog.Debug, log << "ACCEPT: new socket @" << ns->m_SocketID << " submitted for acceptance");
        // acknowledge users waiting for new connections on the listening socket
        m_EPoll.update_events(listen, ls->core().m_sPollID, SRT_EPOLL_ACCEPT, true);

        CGlobEvent::triggerEvent();

        // XXX the exact value of 'error' is ignored
        if (error > 0)
        {
            goto ERR_ROLLBACK;
        }

        // wake up a waiting accept() call
        CSync::lock_notify_one(ls->m_AcceptCond, ls->m_AcceptLock);
    }
    else
    {
        HLOGC(cnlog.Debug,
              log << "ACCEPT: new socket @" << ns->m_SocketID
                  << " NOT submitted to acceptance, another socket in the group is already connected");

        // acknowledge INTERNAL users waiting for new connections on the listening socket
        // that are reported when a new socket is connected within an already connected group.
        m_EPoll.update_events(listen, ls->core().m_sPollID, SRT_EPOLL_UPDATE, true);
        CGlobEvent::triggerEvent();
    }

ERR_ROLLBACK:
    // XXX the exact value of 'error' is ignored
    if (error > 0)
    {
#if ENABLE_LOGGING
        static const char* why[] = {
            "UNKNOWN ERROR", "INTERNAL REJECTION", "IPE when mapping a socket", "IPE when inserting a socket"};
        LOGC(cnlog.Warn,
             log << CONID(ns->m_SocketID) << "newConnection: connection rejected due to: " << why[error] << " - "
                 << RequestTypeStr(URQFailure(w_error)));
#endif

        SRTSOCKET id = ns->m_SocketID;
        ns->core().closeInternal();
        ns->setClosed();

        // The mapped socket should be now unmapped to preserve the situation that
        // was in the original UDT code.
        // In SRT additionally the acceptAndRespond() function (it was called probably
        // connect() in UDT code) may fail, in which case this socket should not be
        // further processed and should be removed.
        {
            ScopedLock cg(m_GlobControlLock);

#if ENABLE_BONDING
            if (ns->m_GroupOf)
            {
                HLOGC(smlog.Debug,
                      log << "@" << ns->m_SocketID << " IS MEMBER OF $" << ns->m_GroupOf->id()
                          << " - REMOVING FROM GROUP");
                ns->removeFromGroup(true);
            }
#endif
            m_Sockets.erase(id);
            m_ClosedSockets[id] = ns;
        }

        return -1;
    }

    return 1;
}

// static forwarder
int srt::CUDT::installAcceptHook(SRTSOCKET lsn, srt_listen_callback_fn* hook, void* opaq)
{
    return uglobal().installAcceptHook(lsn, hook, opaq);
}

int srt::CUDTUnited::installAcceptHook(const SRTSOCKET lsn, srt_listen_callback_fn* hook, void* opaq)
{
    try
    {
        CUDTSocket* s = locateSocket(lsn, ERH_THROW);
        s->core().installAcceptHook(hook, opaq);
    }
    catch (CUDTException& e)
    {
        SetThreadLocalError(e);
        return SRT_ERROR;
    }

    return 0;
}

int srt::CUDT::installConnectHook(SRTSOCKET lsn, srt_connect_callback_fn* hook, void* opaq)
{
    return uglobal().installConnectHook(lsn, hook, opaq);
}

int srt::CUDTUnited::installConnectHook(const SRTSOCKET u, srt_connect_callback_fn* hook, void* opaq)
{
    try
    {
#if ENABLE_BONDING
        if (u & SRTGROUP_MASK)
        {
            GroupKeeper k(*this, u, ERH_THROW);
            k.group->installConnectHook(hook, opaq);
            return 0;
        }
#endif
        CUDTSocket* s = locateSocket(u, ERH_THROW);
        s->core().installConnectHook(hook, opaq);
    }
    catch (CUDTException& e)
    {
        SetThreadLocalError(e);
        return SRT_ERROR;
    }

    return 0;
}

SRT_SOCKSTATUS srt::CUDTUnited::getStatus(const SRTSOCKET u)
{
    // protects the m_Sockets structure
    ScopedLock cg(m_GlobControlLock);

    sockets_t::const_iterator i = m_Sockets.find(u);

    if (i == m_Sockets.end())
    {
        if (m_ClosedSockets.find(u) != m_ClosedSockets.end())
            return SRTS_CLOSED;

        return SRTS_NONEXIST;
    }
    return i->second->getStatus();
}

int srt::CUDTUnited::bind(CUDTSocket* s, const sockaddr_any& name)
{
    ScopedLock cg(s->m_ControlLock);

    // cannot bind a socket more than once
    if (s->m_Status != SRTS_INIT)
        throw CUDTException(MJ_NOTSUP, MN_NONE, 0);

    s->core().open();
    updateMux(s, name);
    s->m_Status = SRTS_OPENED;

    // copy address information of local node
    s->core().m_pSndQueue->m_pChannel->getSockAddr((s->m_SelfAddr));

    return 0;
}

int srt::CUDTUnited::bind(CUDTSocket* s, UDPSOCKET udpsock)
{
    ScopedLock cg(s->m_ControlLock);

    // cannot bind a socket more than once
    if (s->m_Status != SRTS_INIT)
        throw CUDTException(MJ_NOTSUP, MN_NONE, 0);

    sockaddr_any name;
    socklen_t    namelen = sizeof name; // max of inet and inet6

    // This will preset the sa_family as well; the namelen is given simply large
    // enough for any family here.
    if (::getsockname(udpsock, &name.sa, &namelen) == -1)
        throw CUDTException(MJ_NOTSUP, MN_INVAL);

    // Successfully extracted, so update the size
    name.len = namelen;

    s->core().open();
    updateMux(s, name, &udpsock);
    s->m_Status = SRTS_OPENED;

    // copy address information of local node
    s->core().m_pSndQueue->m_pChannel->getSockAddr(s->m_SelfAddr);

    return 0;
}

int srt::CUDTUnited::listen(const SRTSOCKET u, int backlog)
{
    if (backlog <= 0)
        throw CUDTException(MJ_NOTSUP, MN_INVAL, 0);

    // Don't search for the socket if it's already -1;
    // this never is a valid socket.
    if (u == UDT::INVALID_SOCK)
        throw CUDTException(MJ_NOTSUP, MN_SIDINVAL, 0);

    CUDTSocket* s = locateSocket(u);
    if (!s)
        throw CUDTException(MJ_NOTSUP, MN_SIDINVAL, 0);

    ScopedLock cg(s->m_ControlLock);

    // NOTE: since now the socket is protected against simultaneous access.
    // In the meantime the socket might have been closed, which means that
    // it could have changed the state. It could be also set listen in another
    // thread, so check it out.

    // do nothing if the socket is already listening
    if (s->m_Status == SRTS_LISTENING)
        return 0;

    // a socket can listen only if is in OPENED status
    if (s->m_Status != SRTS_OPENED)
        throw CUDTException(MJ_NOTSUP, MN_ISUNBOUND, 0);

    // [[using assert(s->m_Status == OPENED)]];

    // listen is not supported in rendezvous connection setup
    if (s->core().m_config.bRendezvous)
        throw CUDTException(MJ_NOTSUP, MN_ISRENDEZVOUS, 0);

    s->m_uiBackLog = backlog;

    // [[using assert(s->m_Status == OPENED)]]; // (still, unchanged)

    s->core().setListenState(); // propagates CUDTException,
                                // if thrown, remains in OPENED state if so.
    s->m_Status = SRTS_LISTENING;

    return 0;
}

SRTSOCKET srt::CUDTUnited::accept_bond(const SRTSOCKET listeners[], int lsize, int64_t msTimeOut)
{
    CEPollDesc* ed  = 0;
    int         eid = m_EPoll.create(&ed);

    // Destroy it at return - this function can be interrupted
    // by an exception.
    struct AtReturn
    {
        int         eid;
        CUDTUnited* that;
        AtReturn(CUDTUnited* t, int e)
            : eid(e)
            , that(t)
        {
        }
        ~AtReturn() { that->m_EPoll.release(eid); }
    } l_ar(this, eid);

    // Subscribe all of listeners for accept
    int events = SRT_EPOLL_ACCEPT;

    for (int i = 0; i < lsize; ++i)
    {
        srt_epoll_add_usock(eid, listeners[i], &events);
    }

    CEPoll::fmap_t st;
    m_EPoll.swait(*ed, (st), msTimeOut, true);

    if (st.empty())
    {
        // Sanity check
        throw CUDTException(MJ_AGAIN, MN_XMTIMEOUT, 0);
    }

    // Theoretically we can have a situation that more than one
    // listener is ready for accept. In this case simply get
    // only the first found.
    int              lsn = st.begin()->first;
    sockaddr_storage dummy;
    int              outlen = sizeof dummy;
    return accept(lsn, ((sockaddr*)&dummy), (&outlen));
}

SRTSOCKET srt::CUDTUnited::accept(const SRTSOCKET listen, sockaddr* pw_addr, int* pw_addrlen)
{
    if (pw_addr && !pw_addrlen)
    {
        LOGC(cnlog.Error, log << "srt_accept: provided address, but address length parameter is missing");
        throw CUDTException(MJ_NOTSUP, MN_INVAL, 0);
    }

    CUDTSocket* ls = locateSocket(listen);

    if (ls == NULL)
    {
        LOGC(cnlog.Error, log << "srt_accept: invalid listener socket ID value: " << listen);
        throw CUDTException(MJ_NOTSUP, MN_SIDINVAL, 0);
    }

    // the "listen" socket must be in LISTENING status
    if (ls->m_Status != SRTS_LISTENING)
    {
        LOGC(cnlog.Error, log << "srt_accept: socket @" << listen << " is not in listening state (forgot srt_listen?)");
        throw CUDTException(MJ_NOTSUP, MN_NOLISTEN, 0);
    }

    // no "accept" in rendezvous connection setup
    if (ls->core().m_config.bRendezvous)
    {
        LOGC(cnlog.Fatal,
             log << "CUDTUnited::accept: RENDEZVOUS flag passed through check in srt_listen when it set listen state");
        // This problem should never happen because `srt_listen` function should have
        // checked this situation before and not set listen state in result.
        // Inform the user about the invalid state in the universal way.
        throw CUDTException(MJ_NOTSUP, MN_NOLISTEN, 0);
    }

    SRTSOCKET u        = CUDT::INVALID_SOCK;
    bool      accepted = false;

    // !!only one conection can be set up each time!!
    while (!accepted)
    {
        UniqueLock accept_lock(ls->m_AcceptLock);
        CSync      accept_sync(ls->m_AcceptCond, accept_lock);

        if ((ls->m_Status != SRTS_LISTENING) || ls->core().m_bBroken)
        {
            // This socket has been closed.
            accepted = true;
        }
        else if (ls->m_QueuedSockets.size() > 0)
        {
            set<SRTSOCKET>::iterator b = ls->m_QueuedSockets.begin();
            u                          = *b;
            ls->m_QueuedSockets.erase(b);
            accepted = true;
        }
        else if (!ls->core().m_config.bSynRecving)
        {
            accepted = true;
        }

        if (!accepted && (ls->m_Status == SRTS_LISTENING))
            accept_sync.wait();

        if (ls->m_QueuedSockets.empty())
            m_EPoll.update_events(listen, ls->core().m_sPollID, SRT_EPOLL_ACCEPT, false);
    }

    if (u == CUDT::INVALID_SOCK)
    {
        // non-blocking receiving, no connection available
        if (!ls->core().m_config.bSynRecving)
        {
            LOGC(cnlog.Error, log << "srt_accept: no pending connection available at the moment");
            throw CUDTException(MJ_AGAIN, MN_RDAVAIL, 0);
        }

        LOGC(cnlog.Error, log << "srt_accept: listener socket @" << listen << " is already closed");
        // listening socket is closed
        throw CUDTException(MJ_SETUP, MN_CLOSED, 0);
    }

    CUDTSocket* s = locateSocket(u);
    if (s == NULL)
    {
        LOGC(cnlog.Error, log << "srt_accept: pending connection has unexpectedly closed");
        throw CUDTException(MJ_SETUP, MN_CLOSED, 0);
    }

    // Set properly the SRTO_GROUPCONNECT flag
    s->core().m_config.iGroupConnect = 0;

    // Check if LISTENER has the SRTO_GROUPCONNECT flag set,
    // and the already accepted socket has successfully joined
    // the mirror group. If so, RETURN THE GROUP ID, not the socket ID.
#if ENABLE_BONDING
    if (ls->core().m_config.iGroupConnect == 1 && s->m_GroupOf)
    {
        // Put a lock to protect the group against accidental deletion
        // in the meantime.
        ScopedLock glock(m_GlobControlLock);
        // Check again; it's unlikely to happen, but
        // it's a theoretically possible scenario
        if (s->m_GroupOf)
        {
            u                                = s->m_GroupOf->m_GroupID;
            s->core().m_config.iGroupConnect = 1; // should be derived from ls, but make sure

            // Mark the beginning of the connection at the moment
            // when the group ID is returned to the app caller
            s->m_GroupOf->m_stats.tsLastSampleTime = steady_clock::now();
        }
        else
        {
            LOGC(smlog.Error, log << "accept: IPE: socket's group deleted in the meantime of accept process???");
        }
    }
#endif

    ScopedLock cg(s->m_ControlLock);

    if (pw_addr != NULL && pw_addrlen != NULL)
    {
        // Check if the length of the buffer to fill the name in
        // was large enough.
        const int len = s->m_PeerAddr.size();
        if (*pw_addrlen < len)
            throw CUDTException(MJ_NOTSUP, MN_INVAL, 0);

        memcpy((pw_addr), &s->m_PeerAddr, len);
        *pw_addrlen = len;
    }

    return u;
}

int srt::CUDTUnited::connect(SRTSOCKET u, const sockaddr* srcname, const sockaddr* tarname, int namelen)
{
    // Here both srcname and tarname must be specified
    if (!srcname || !tarname || size_t(namelen) < sizeof(sockaddr_in))
    {
        LOGC(aclog.Error,
             log << "connect(with source): invalid call: srcname=" << srcname << " tarname=" << tarname
                 << " namelen=" << namelen);
        throw CUDTException(MJ_NOTSUP, MN_INVAL);
    }

    sockaddr_any source_addr(srcname, namelen);
    if (source_addr.len == 0)
        throw CUDTException(MJ_NOTSUP, MN_INVAL, 0);
    sockaddr_any target_addr(tarname, namelen);
    if (target_addr.len == 0)
        throw CUDTException(MJ_NOTSUP, MN_INVAL, 0);

#if ENABLE_BONDING
    // Check affiliation of the socket. It's now allowed for it to be
    // a group or socket. For a group, add automatically a socket to
    // the group.
    if (u & SRTGROUP_MASK)
    {
        GroupKeeper k(*this, u, ERH_THROW);
        // Note: forced_isn is ignored when connecting a group.
        // The group manages the ISN by itself ALWAYS, that is,
        // it's generated anew for the very first socket, and then
        // derived by all sockets in the group.
        SRT_SOCKGROUPCONFIG gd[1] = {srt_prepare_endpoint(srcname, tarname, namelen)};

        // When connecting to exactly one target, only this very target
        // can be returned as a socket, so rewritten back array can be ignored.
        return singleMemberConnect(k.group, gd);
    }
#endif

    CUDTSocket* s = locateSocket(u);
    if (s == NULL)
        throw CUDTException(MJ_NOTSUP, MN_SIDINVAL, 0);

    // For a single socket, just do bind, then connect
    bind(s, source_addr);
    return connectIn(s, target_addr, SRT_SEQNO_NONE);
}

int srt::CUDTUnited::connect(const SRTSOCKET u, const sockaddr* name, int namelen, int32_t forced_isn)
{
    sockaddr_any target_addr(name, namelen);
    if (target_addr.len == 0)
        throw CUDTException(MJ_NOTSUP, MN_INVAL, 0);

#if ENABLE_BONDING
    // Check affiliation of the socket. It's now allowed for it to be
    // a group or socket. For a group, add automatically a socket to
    // the group.
    if (u & SRTGROUP_MASK)
    {
        GroupKeeper k(*this, u, ERH_THROW);

        // Note: forced_isn is ignored when connecting a group.
        // The group manages the ISN by itself ALWAYS, that is,
        // it's generated anew for the very first socket, and then
        // derived by all sockets in the group.
        SRT_SOCKGROUPCONFIG gd[1] = {srt_prepare_endpoint(NULL, name, namelen)};
        return singleMemberConnect(k.group, gd);
    }
#endif

    CUDTSocket* s = locateSocket(u);
    if (!s)
        throw CUDTException(MJ_NOTSUP, MN_SIDINVAL, 0);

    return connectIn(s, target_addr, forced_isn);
}

#if ENABLE_BONDING
int srt::CUDTUnited::singleMemberConnect(CUDTGroup* pg, SRT_SOCKGROUPCONFIG* gd)
{
    int gstat = groupConnect(pg, gd, 1);
    if (gstat == -1)
    {
        // We have only one element here, so refer to it.
        // Sanity check
        if (gd->errorcode == SRT_SUCCESS)
            gd->errorcode = SRT_EINVPARAM;

        CodeMajor mj = CodeMajor(gd->errorcode / 1000);
        CodeMinor mn = CodeMinor(gd->errorcode % 1000);

        return CUDT::APIError(mj, mn);
    }

    return gstat;
}

// [[using assert(pg->m_iBusy > 0)]]
int srt::CUDTUnited::groupConnect(CUDTGroup* pg, SRT_SOCKGROUPCONFIG* targets, int arraysize)
{
    CUDTGroup& g = *pg;
    SRT_ASSERT(g.m_iBusy > 0);

    // Check and report errors on data brought in by srt_prepare_endpoint,
    // as the latter function has no possibility to report errors.
    for (int tii = 0; tii < arraysize; ++tii)
    {
        if (targets[tii].srcaddr.ss_family != targets[tii].peeraddr.ss_family)
        {
            LOGC(aclog.Error, log << "srt_connect/group: family differs on source and target address");
            throw CUDTException(MJ_NOTSUP, MN_INVAL);
        }

        if (targets[tii].weight > CUDT::MAX_WEIGHT)
        {
            LOGC(aclog.Error, log << "srt_connect/group: weight value must be between 0 and " << (+CUDT::MAX_WEIGHT));
            throw CUDTException(MJ_NOTSUP, MN_INVAL);
        }
    }

    // If the open state switched to OPENED, the blocking mode
    // must make it wait for connecting it. Doing connect when the
    // group is already OPENED returns immediately, regardless if the
    // connection is going to later succeed or fail (this will be
    // known in the group state information).
    bool       block_new_opened = !g.m_bOpened && g.m_bSynRecving;
    const bool was_empty        = g.groupEmpty();

    // In case the group was retried connection, clear first all epoll readiness.
    const int ncleared = m_EPoll.update_events(g.id(), g.m_sPollID, SRT_EPOLL_ERR, false);
    if (was_empty || ncleared)
    {
        HLOGC(aclog.Debug,
              log << "srt_connect/group: clearing IN/OUT because was_empty=" << was_empty
                  << " || ncleared=" << ncleared);
        // IN/OUT only in case when the group is empty, otherwise it would
        // clear out correct readiness resulting from earlier calls.
        // This also should happen if ERR flag was set, as IN and OUT could be set, too.
        m_EPoll.update_events(g.id(), g.m_sPollID, SRT_EPOLL_IN | SRT_EPOLL_OUT, false);
    }
    SRTSOCKET retval = -1;

    int eid           = -1;
    int connect_modes = SRT_EPOLL_CONNECT | SRT_EPOLL_ERR;
    if (block_new_opened)
    {
        // Create this eid only to block-wait for the first
        // connection.
        eid = srt_epoll_create();
    }

    // Use private map to avoid searching in the
    // overall map.
    map<SRTSOCKET, CUDTSocket*> spawned;

    HLOGC(aclog.Debug,
          log << "groupConnect: will connect " << arraysize << " links and "
              << (block_new_opened ? "BLOCK until any is ready" : "leave the process in background"));

    for (int tii = 0; tii < arraysize; ++tii)
    {
        sockaddr_any target_addr(targets[tii].peeraddr);
        sockaddr_any source_addr(targets[tii].srcaddr);
        SRTSOCKET&   sid_rloc = targets[tii].id;
        int&         erc_rloc = targets[tii].errorcode;
        erc_rloc              = SRT_SUCCESS; // preinitialized
        HLOGC(aclog.Debug, log << "groupConnect: taking on " << sockaddr_any(targets[tii].peeraddr).str());

        CUDTSocket* ns = 0;

        // NOTE: After calling newSocket, the socket is mapped into m_Sockets.
        // It must be MANUALLY removed from this list in case we need it deleted.
        SRTSOCKET sid = newSocket(&ns);

        if (pg->m_cbConnectHook)
        {
            // Derive the connect hook by the socket, if set on the group
            ns->core().m_cbConnectHook = pg->m_cbConnectHook;
        }

        SRT_SocketOptionObject* config = targets[tii].config;

        // XXX Support non-blocking mode:
        // If the group has nonblocking set for connect (SNDSYN),
        // then it must set so on the socket. Then, the connection
        // process is asynchronous. The socket appears first as
        // GST_PENDING state, and only after the socket becomes
        // connected does its status in the group turn into GST_IDLE.

        // Set all options that were requested by the options set on a group
        // prior to connecting.
        string error_reason SRT_ATR_UNUSED;
        try
        {
            for (size_t i = 0; i < g.m_config.size(); ++i)
            {
                HLOGC(aclog.Debug, log << "groupConnect: OPTION @" << sid << " #" << g.m_config[i].so);
                error_reason = "setting group-derived option: #" + Sprint(g.m_config[i].so);
                ns->core().setOpt(g.m_config[i].so, &g.m_config[i].value[0], (int)g.m_config[i].value.size());
            }

            // Do not try to set a user option if failed already.
            if (config)
            {
                error_reason = "user option";
                ns->core().applyMemberConfigObject(*config);
            }

            error_reason = "bound address";
            // We got it. Bind the socket, if the source address was set
            if (!source_addr.empty())
                bind(ns, source_addr);
        }
        catch (CUDTException& e)
        {
            // Just notify the problem, but the loop must continue.
            // Set the original error as reported.
            targets[tii].errorcode = e.getErrorCode();
            LOGC(aclog.Error, log << "srt_connect_group: failed to set " << error_reason);
        }
        catch (...)
        {
            // Set the general EINVPARAM - this error should never happen
            LOGC(aclog.Error, log << "IPE: CUDT::setOpt reported unknown exception");
            targets[tii].errorcode = SRT_EINVPARAM;
        }

        // Add socket to the group.
        // Do it after setting all stored options, as some of them may
        // influence some group data.

        srt::groups::SocketData data = srt::groups::prepareSocketData(ns, g.type());
        if (targets[tii].token != -1)
        {
            // Reuse the token, if specified by the caller
            data.token = targets[tii].token;
        }
        else
        {
            // Otherwise generate and write back the token
            data.token         = CUDTGroup::genToken();
            targets[tii].token = data.token;
        }

        {
            ScopedLock cs(m_GlobControlLock);
            if (m_Sockets.count(sid) == 0)
            {
                HLOGC(aclog.Debug, log << "srt_connect_group: socket @" << sid << " deleted in process");
                // Someone deleted the socket in the meantime?
                // Unlikely, but possible in theory.
                // Don't delete anyhting - it's alreay done.
                continue;
            }

            // There's nothing wrong with preparing the data first
            // even if this happens for nothing. But now, under the lock
            // and after checking that the socket still exists, check now
            // if this succeeded, and then also if the group is still usable.
            // The group will surely exist because it's set busy, until the
            // end of this function. But it might be simultaneously requested closed.
            bool proceed = true;

            if (targets[tii].errorcode != SRT_SUCCESS)
            {
                HLOGC(aclog.Debug,
                      log << "srt_connect_group: not processing @" << sid << " due to error in setting options");
                proceed = false;
            }

            if (g.m_bClosing)
            {
                HLOGC(aclog.Debug,
                      log << "srt_connect_group: not processing @" << sid << " due to CLOSED GROUP $" << g.m_GroupID);
                proceed = false;
            }

            if (proceed)
            {
                CUDTGroup::SocketData* f = g.add(data);
                ns->m_GroupMemberData    = f;
                ns->m_GroupOf            = &g;
                f->weight                = targets[tii].weight;
                HLOGC(aclog.Debug, log << "srt_connect_group: socket @" << sid << " added to group $" << g.m_GroupID);
            }
            else
            {
                targets[tii].id = CUDT::INVALID_SOCK;
                delete ns;
                m_Sockets.erase(sid);

                // If failed to set options, then do not continue
                // neither with binding, nor with connecting.
                continue;
            }
        }

        // XXX This should be reenabled later, this should
        // be probably still in use to exchange information about
        // packets assymetrically lost. But for no other purpose.
        /*
        ns->core().m_cbPacketArrival.set(ns->m_pUDT, &CUDT::groupPacketArrival);
        */

        int isn = g.currentSchedSequence();

        // Set it the groupconnect option, as all in-group sockets should have.
        ns->core().m_config.iGroupConnect = 1;

        // Every group member will have always nonblocking
        // (this implies also non-blocking connect/accept).
        // The group facility functions will block when necessary
        // using epoll_wait.
        ns->core().m_config.bSynRecving = false;
        ns->core().m_config.bSynSending = false;

        HLOGC(aclog.Debug, log << "groupConnect: NOTIFIED AS PENDING @" << sid << " both read and write");
        // If this socket is not to block the current connect process,
        // it may still be needed for the further check if the redundant
        // connection succeeded or failed and whether the new socket is
        // ready to use or needs to be closed.
        epoll_add_usock_INTERNAL(g.m_SndEID, ns, &connect_modes);
#if !ENABLE_NEW_RCVBUFFER
        epoll_add_usock_INTERNAL(g.m_RcvEID, ns, &connect_modes);
#endif

        // Adding a socket on which we need to block to BOTH these tracking EIDs
        // and the blocker EID. We'll simply remove from them later all sockets that
        // got connected state or were broken.

        if (block_new_opened)
        {
            HLOGC(aclog.Debug, log << "groupConnect: WILL BLOCK on @" << sid << " until connected");
            epoll_add_usock_INTERNAL(eid, ns, &connect_modes);
        }

        // And connect
        try
        {
            HLOGC(aclog.Debug, log << "groupConnect: connecting a new socket with ISN=" << isn);
            connectIn(ns, target_addr, isn);
        }
        catch (const CUDTException& e)
        {
            LOGC(aclog.Error,
                 log << "groupConnect: socket @" << sid << " in group " << pg->id() << " failed to connect");
            // We know it does belong to a group.
            // Remove it first because this involves a mutex, and we want
            // to avoid locking more than one mutex at a time.
            erc_rloc               = e.getErrorCode();
            targets[tii].errorcode = e.getErrorCode();
            targets[tii].id        = CUDT::INVALID_SOCK;

            ScopedLock cl(m_GlobControlLock);
            ns->removeFromGroup(false);
            m_Sockets.erase(ns->m_SocketID);
            // Intercept to delete the socket on failure.
            delete ns;
            continue;
        }
        catch (...)
        {
            LOGC(aclog.Fatal, log << "groupConnect: IPE: UNKNOWN EXCEPTION from connectIn");
            targets[tii].errorcode = SRT_ESYSOBJ;
            targets[tii].id        = CUDT::INVALID_SOCK;
            ScopedLock cl(m_GlobControlLock);
            ns->removeFromGroup(false);
            m_Sockets.erase(ns->m_SocketID);
            // Intercept to delete the socket on failure.
            delete ns;

            // Do not use original exception, it may crash off a C API.
            throw CUDTException(MJ_SYSTEMRES, MN_OBJECT);
        }

        SRT_SOCKSTATUS st;
        {
            ScopedLock grd(ns->m_ControlLock);
            st = ns->getStatus();
        }

        {
            // NOTE: Not applying m_GlobControlLock because the group is now
            // set busy, so it won't be deleted, even if it was requested to be closed.
            ScopedLock grd(g.m_GroupLock);

            if (!ns->m_GroupOf)
            {
                // The situation could get changed between the unlock and lock of m_GroupLock.
                // This must be checked again.
                // If a socket has been removed from group, it means that some other thread is
                // currently trying to delete the socket. Therefore it doesn't have, and even shouldn't,
                // be deleted here. Just exit with error report.
                LOGC(aclog.Error, log << "groupConnect: self-created member socket deleted during process, SKIPPING.");

                // Do not report the error from here, just ignore this socket.
                continue;
            }

            // If m_GroupOf is not NULL, the m_IncludedIter is still valid.
            CUDTGroup::SocketData* f = ns->m_GroupMemberData;

            // Now under a group lock, we need to make sure the group isn't being closed
            // in order not to add a socket to a dead group.
            if (g.m_bClosing)
            {
                LOGC(aclog.Error, log << "groupConnect: group deleted while connecting; breaking the process");

                // Set the status as pending so that the socket is taken care of later.
                // Note that all earlier sockets that were processed in this loop were either
                // set BROKEN or PENDING.
                f->sndstate = SRT_GST_PENDING;
                f->rcvstate = SRT_GST_PENDING;
                retval      = -1;
                break;
            }

            HLOGC(aclog.Debug,
                  log << "groupConnect: @" << sid << " connection successful, setting group OPEN (was "
                      << (g.m_bOpened ? "ALREADY" : "NOT") << "), will " << (block_new_opened ? "" : "NOT ")
                      << "block the connect call, status:" << SockStatusStr(st));

            // XXX OPEN OR CONNECTED?
            // BLOCK IF NOT OPEN OR BLOCK IF NOT CONNECTED?
            //
            // What happens to blocking when there are 2 connections
            // pending, about to be broken, and srt_connect() is called again?
            // SHOULD BLOCK the latter, even though is OPEN.
            // Or, OPEN should be removed from here and srt_connect(_group)
            // should block always if the group doesn't have neither 1 conencted link
            g.m_bOpened = true;

            g.m_stats.tsLastSampleTime = steady_clock::now();

            f->laststatus = st;
            // Check the socket status and update it.
            // Turn the group state of the socket to IDLE only if
            // connection is established or in progress
            f->agent = source_addr;
            f->peer  = target_addr;

            if (st >= SRTS_BROKEN)
            {
                f->sndstate = SRT_GST_BROKEN;
                f->rcvstate = SRT_GST_BROKEN;
                epoll_remove_socket_INTERNAL(g.m_SndEID, ns);
#if !ENABLE_NEW_RCVBUFFER
                epoll_remove_socket_INTERNAL(g.m_RcvEID, ns);
#endif
            }
            else
            {
                f->sndstate  = SRT_GST_PENDING;
                f->rcvstate  = SRT_GST_PENDING;
                spawned[sid] = ns;

                sid_rloc = sid;
                erc_rloc = 0;
                retval   = sid;
            }
        }
    }

    if (retval == -1)
    {
        HLOGC(aclog.Debug, log << "groupConnect: none succeeded as background-spawn, exit with error");
        block_new_opened = false; // Avoid executing further while loop
    }

    vector<SRTSOCKET> broken;

    while (block_new_opened)
    {
        if (spawned.empty())
        {
            // All were removed due to errors.
            retval = -1;
            break;
        }
        HLOGC(aclog.Debug, log << "groupConnect: first connection, applying EPOLL WAITING.");
        int               len = (int)spawned.size();
        vector<SRTSOCKET> ready(spawned.size());
        const int         estat = srt_epoll_wait(eid,
                                         NULL,
                                         NULL, // IN/ACCEPT
                                         &ready[0],
                                         &len, // OUT/CONNECT
                                         -1, // indefinitely (FIXME Check if it needs to REGARD CONNECTION TIMEOUT!)
                                         NULL,
                                         NULL,
                                         NULL,
                                         NULL);

        // Sanity check. Shouldn't happen if subs are in sync with spawned.
        if (estat == -1)
        {
#if ENABLE_LOGGING
            CUDTException& x = CUDT::getlasterror();
            if (x.getErrorCode() != SRT_EPOLLEMPTY)
            {
                LOGC(aclog.Error,
                     log << "groupConnect: srt_epoll_wait failed not because empty, unexpected IPE:"
                         << x.getErrorMessage());
            }
#endif
            HLOGC(aclog.Debug, log << "groupConnect: srt_epoll_wait failed - breaking the wait loop");
            retval = -1;
            break;
        }

        // At the moment when you are going to work with real sockets,
        // lock the groups so that no one messes up with something here
        // in the meantime.

        ScopedLock lock(*g.exp_groupLock());

        // NOTE: UNDER m_GroupLock, NO API FUNCTION CALLS DARE TO HAPPEN BELOW!

        // Check first if a socket wasn't closed in the meantime. It will be
        // automatically removed from all EIDs, but there's no sense in keeping
        // them in 'spawned' map.
        for (map<SRTSOCKET, CUDTSocket*>::iterator y = spawned.begin(); y != spawned.end(); ++y)
        {
            SRTSOCKET sid = y->first;
            if (y->second->getStatus() >= SRTS_BROKEN)
            {
                HLOGC(aclog.Debug,
                      log << "groupConnect: Socket @" << sid
                          << " got BROKEN in the meantine during the check, remove from candidates");
                // Remove from spawned and try again
                broken.push_back(sid);

                epoll_remove_socket_INTERNAL(eid, y->second);
                epoll_remove_socket_INTERNAL(g.m_SndEID, y->second);
#if !ENABLE_NEW_RCVBUFFER
                epoll_remove_socket_INTERNAL(g.m_RcvEID, y->second);
#endif
            }
        }

        // Remove them outside the loop because this can't be done
        // while iterating over the same container.
        for (size_t i = 0; i < broken.size(); ++i)
            spawned.erase(broken[i]);

        // Check the sockets if they were reported due
        // to have connected or due to have failed.
        // Distill successful ones. If distilled nothing, return -1.
        // If not all sockets were reported in this instance, repeat
        // the call until you get information about all of them.
        for (int i = 0; i < len; ++i)
        {
            map<SRTSOCKET, CUDTSocket*>::iterator x = spawned.find(ready[i]);
            if (x == spawned.end())
            {
                // Might be removed above - ignore it.
                continue;
            }

            SRTSOCKET   sid = x->first;
            CUDTSocket* s   = x->second;

            // Check status. If failed, remove from spawned
            // and try again.
            SRT_SOCKSTATUS st = s->getStatus();
            if (st >= SRTS_BROKEN)
            {
                HLOGC(aclog.Debug,
                      log << "groupConnect: Socket @" << sid
                          << " got BROKEN during background connect, remove & TRY AGAIN");
                // Remove from spawned and try again
                if (spawned.erase(sid))
                    broken.push_back(sid);

                epoll_remove_socket_INTERNAL(eid, s);
                epoll_remove_socket_INTERNAL(g.m_SndEID, s);
#if !ENABLE_NEW_RCVBUFFER
                epoll_remove_socket_INTERNAL(g.m_RcvEID, s);
#endif

                continue;
            }

            if (st == SRTS_CONNECTED)
            {
                HLOGC(aclog.Debug,
                      log << "groupConnect: Socket @" << sid << " got CONNECTED as first in the group - reporting");
                retval           = sid;
                g.m_bConnected   = true;
                block_new_opened = false; // Interrupt also rolling epoll (outer loop)

                // Remove this socket from SND EID because it doesn't need to
                // be connection-tracked anymore. Don't remove from the RCV EID
                // however because RCV procedure relies on epoll also for reading
                // and when found this socket connected it will "upgrade" it to
                // read-ready tracking only.
                epoll_remove_socket_INTERNAL(g.m_SndEID, s);
                break;
            }

            // Spurious?
            HLOGC(aclog.Debug,
                  log << "groupConnect: Socket @" << sid << " got spurious wakeup in " << SockStatusStr(st)
                      << " TRY AGAIN");
        }
        // END of m_GroupLock CS - you can safely use API functions now.
    }
    // Finished, delete epoll.
    if (eid != -1)
    {
        HLOGC(aclog.Debug, log << "connect FIRST IN THE GROUP finished, removing E" << eid);
        srt_epoll_release(eid);
    }

    for (vector<SRTSOCKET>::iterator b = broken.begin(); b != broken.end(); ++b)
    {
        CUDTSocket* s = locateSocket(*b, ERH_RETURN);
        if (!s)
            continue;

        // This will also automatically remove it from the group and all eids
        close(s);
    }

    // There's no possibility to report a problem on every connection
    // separately in case when every single connection has failed. What
    // is more interesting, it's only a matter of luck that all connections
    // fail at exactly the same time. OTOH if all are to fail, this
    // function will still be polling sockets to determine the last man
    // standing. Each one could, however, break by a different reason,
    // for example, one by timeout, another by wrong passphrase. Check
    // the `errorcode` field to determine the reaon for particular link.
    if (retval == -1)
        throw CUDTException(MJ_CONNECTION, MN_CONNLOST, 0);

    return retval;
}
#endif

int srt::CUDTUnited::connectIn(CUDTSocket* s, const sockaddr_any& target_addr, int32_t forced_isn)
{
    ScopedLock cg(s->m_ControlLock);
    // a socket can "connect" only if it is in the following states:
    // - OPENED: assume the socket binding parameters are configured
    // - INIT: configure binding parameters here
    // - any other (meaning, already connected): report error

    if (s->m_Status == SRTS_INIT)
    {
        if (s->core().m_config.bRendezvous)
            throw CUDTException(MJ_NOTSUP, MN_ISRENDUNBOUND, 0);

        // If bind() was done first on this socket, then the
        // socket will not perform this step. This actually does the
        // same thing as bind() does, just with empty address so that
        // the binding parameters are autoselected.

        s->core().open();
        sockaddr_any autoselect_sa(target_addr.family());
        // This will create such a sockaddr_any that
        // will return true from empty().
        updateMux(s, autoselect_sa); // <<---- updateMux
        // -> C(Snd|Rcv)Queue::init
        // -> pthread_create(...C(Snd|Rcv)Queue::worker...)
        s->m_Status = SRTS_OPENED;
    }
    else
    {
        if (s->m_Status != SRTS_OPENED)
            throw CUDTException(MJ_NOTSUP, MN_ISCONNECTED, 0);

        // status = SRTS_OPENED, so family should be known already.
        if (target_addr.family() != s->m_SelfAddr.family())
        {
            LOGP(cnlog.Error, "srt_connect: socket is bound to a different family than target address");
            throw CUDTException(MJ_NOTSUP, MN_INVAL, 0);
        }
    }

    // connect_complete() may be called before connect() returns.
    // So we need to update the status before connect() is called,
    // otherwise the status may be overwritten with wrong value
    // (CONNECTED vs. CONNECTING).
    s->m_Status = SRTS_CONNECTING;

    /*
     * In blocking mode, connect can block for up to 30 seconds for
     * rendez-vous mode. Holding the s->m_ControlLock prevent close
     * from cancelling the connect
     */
    try
    {
        s->core().startConnect(target_addr, forced_isn);
    }
    catch (const CUDTException&) // Interceptor, just to change the state.
    {
        s->m_Status = SRTS_OPENED;
        throw;
    }

    return 0;
}

int srt::CUDTUnited::close(const SRTSOCKET u)
{
#if ENABLE_BONDING
    if (u & SRTGROUP_MASK)
    {
        GroupKeeper k(*this, u, ERH_THROW);
        k.group->close();
        deleteGroup(k.group);
        return 0;
    }
#endif
    CUDTSocket* s = locateSocket(u);
    if (!s)
        throw CUDTException(MJ_NOTSUP, MN_SIDINVAL, 0);

    return close(s);
}

#if ENABLE_BONDING
void srt::CUDTUnited::deleteGroup(CUDTGroup* g)
{
    using srt_logging::gmlog;

    srt::sync::ScopedLock cg(m_GlobControlLock);
    return deleteGroup_LOCKED(g);
}

// [[using locked(m_GlobControlLock)]]
void srt::CUDTUnited::deleteGroup_LOCKED(CUDTGroup* g)
{
    SRT_ASSERT(g->groupEmpty());

    // After that the group is no longer findable by GroupKeeper
    m_Groups.erase(g->m_GroupID);
    m_ClosedGroups[g->m_GroupID] = g;

    // Paranoid check: since the group is in m_ClosedGroups
    // it may potentially be deleted. Make sure no socket points
    // to it. Actually all sockets should have been already removed
    // from the group container, so if any does, it's invalid.
    for (sockets_t::iterator i = m_Sockets.begin(); i != m_Sockets.end(); ++i)
    {
        CUDTSocket* s = i->second;
        if (s->m_GroupOf == g)
        {
            HLOGC(smlog.Debug, log << "deleteGroup: IPE: existing @" << s->m_SocketID << " points to a dead group!");
            s->m_GroupOf         = NULL;
            s->m_GroupMemberData = NULL;
        }
    }

    // Just in case, do it in closed sockets, too, although this should be
    // always done before moving to it.
    for (sockets_t::iterator i = m_ClosedSockets.begin(); i != m_ClosedSockets.end(); ++i)
    {
        CUDTSocket* s = i->second;
        if (s->m_GroupOf == g)
        {
            HLOGC(smlog.Debug, log << "deleteGroup: IPE: closed @" << s->m_SocketID << " points to a dead group!");
            s->m_GroupOf         = NULL;
            s->m_GroupMemberData = NULL;
        }
    }
}
#endif

int srt::CUDTUnited::close(CUDTSocket* s)
{
    HLOGC(smlog.Debug, log << s->core().CONID() << "CLOSE. Acquiring control lock");
    ScopedLock socket_cg(s->m_ControlLock);
    HLOGC(smlog.Debug, log << s->core().CONID() << "CLOSING (removing from listening, closing CUDT)");

    const bool synch_close_snd = s->core().m_config.bSynSending;

    SRTSOCKET u = s->m_SocketID;

    if (s->m_Status == SRTS_LISTENING)
    {
        if (s->core().m_bBroken)
            return 0;

        s->m_tsClosureTimeStamp = steady_clock::now();
        s->core().m_bBroken     = true;

        // Change towards original UDT:
        // Leave all the closing activities for garbageCollect to happen,
        // however remove the listener from the RcvQueue IMMEDIATELY.
        // Even though garbageCollect would eventually remove the listener
        // as well, there would be some time interval between now and the
        // moment when it's done, and during this time the application will
        // be unable to bind to this port that the about-to-delete listener
        // is currently occupying (due to blocked slot in the RcvQueue).

        HLOGC(smlog.Debug, log << s->core().CONID() << "CLOSING (removing listener immediately)");
        s->core().notListening();

        // broadcast all "accept" waiting
        CSync::lock_notify_all(s->m_AcceptCond, s->m_AcceptLock);
    }
    else
    {
        // Note: this call may be done on a socket that hasn't finished
        // sending all packets scheduled for sending, which means, this call
        // may block INDEFINITELY. As long as it's acceptable to block the
        // call to srt_close(), and all functions in all threads where this
        // very socket is used, this shall not block the central database.
        s->core().closeInternal();

        // synchronize with garbage collection.
        HLOGC(smlog.Debug,
              log << "@" << u << "U::close done. GLOBAL CLOSE: " << s->core().CONID()
                  << "Acquiring GLOBAL control lock");
        ScopedLock manager_cg(m_GlobControlLock);
        // since "s" is located before m_GlobControlLock, locate it again in case
        // it became invalid
        // XXX This is very weird; if we state that the CUDTSocket object
        // could not be deleted between locks, then definitely it couldn't
        // also change the pointer value. There's no other reason for getting
        // this iterator but to obtain the 's' pointer, which is impossible to
        // be different than previous 's' (m_Sockets is a map that stores pointers
        // transparently). This iterator isn't even later used to delete the socket
        // from the container, though it would be more efficient.
        // FURTHER RESEARCH REQUIRED.
        sockets_t::iterator i = m_Sockets.find(u);
        if ((i == m_Sockets.end()) || (i->second->m_Status == SRTS_CLOSED))
        {
            HLOGC(smlog.Debug, log << "@" << u << "U::close: NOT AN ACTIVE SOCKET, returning.");
            return 0;
        }
        s = i->second;
        s->setClosed();

#if ENABLE_BONDING
        if (s->m_GroupOf)
        {
            HLOGC(smlog.Debug,
                  log << "@" << s->m_SocketID << " IS MEMBER OF $" << s->m_GroupOf->id() << " - REMOVING FROM GROUP");
            s->removeFromGroup(true);
        }
#endif

        m_Sockets.erase(s->m_SocketID);
        m_ClosedSockets[s->m_SocketID] = s;
        HLOGC(smlog.Debug, log << "@" << u << "U::close: Socket MOVED TO CLOSED for collecting later.");

        CGlobEvent::triggerEvent();
    }

    HLOGC(smlog.Debug, log << "@" << u << ": GLOBAL: CLOSING DONE");

    // Check if the ID is still in closed sockets before you access it
    // (the last triggerEvent could have deleted it).
    if (synch_close_snd)
    {
#if SRT_ENABLE_CLOSE_SYNCH

        HLOGC(smlog.Debug, log << "@" << u << " GLOBAL CLOSING: sync-waiting for releasing sender resources...");
        for (;;)
        {
            CSndBuffer* sb = s->core().m_pSndBuffer;

            // Disconnected from buffer - nothing more to check.
            if (!sb)
            {
                HLOGC(smlog.Debug,
                      log << "@" << u << " GLOBAL CLOSING: sending buffer disconnected. Allowed to close.");
                break;
            }

            // Sender buffer empty
            if (sb->getCurrBufSize() == 0)
            {
                HLOGC(smlog.Debug, log << "@" << u << " GLOBAL CLOSING: sending buffer depleted. Allowed to close.");
                break;
            }

            // Ok, now you are keeping GC thread hands off the internal data.
            // You can check then if it has already deleted the socket or not.
            // The socket is either in m_ClosedSockets or is already gone.

            // Done the other way, but still done. You can stop waiting.
            bool isgone = false;
            {
                ScopedLock manager_cg(m_GlobControlLock);
                isgone = m_ClosedSockets.count(u) == 0;
            }
            if (!isgone)
            {
                isgone = !s->core().m_bOpened;
            }
            if (isgone)
            {
                HLOGC(smlog.Debug,
                      log << "@" << u << " GLOBAL CLOSING: ... gone in the meantime, whatever. Exiting close().");
                break;
            }

            HLOGC(smlog.Debug, log << "@" << u << " GLOBAL CLOSING: ... still waiting for any update.");
            // How to handle a possible error here?
            CGlobEvent::waitForEvent();

            // Continue waiting in case when an event happened or 1s waiting time passed for checkpoint.
        }
#endif
    }

    /*
       This code is PUT ASIDE for now.
       Most likely this will be never required.
       It had to hold the closing activity until the time when the receiver buffer is depleted.
       However the closing of the socket should only happen when the receiver has received
       an information about that the reading is no longer possible (error report from recv/recvfile).
       When this happens, the receiver buffer is definitely depleted already and there's no need to check
       anything.

       Should there appear any other conditions in future under which the closing process should be
       delayed until the receiver buffer is empty, this code can be filled here.

    if ( synch_close_rcv )
    {
    ...
    }
    */

    return 0;
}

void srt::CUDTUnited::getpeername(const SRTSOCKET u, sockaddr* pw_name, int* pw_namelen)
{
    if (!pw_name || !pw_namelen)
        throw CUDTException(MJ_NOTSUP, MN_INVAL, 0);

    if (getStatus(u) != SRTS_CONNECTED)
        throw CUDTException(MJ_CONNECTION, MN_NOCONN, 0);

    CUDTSocket* s = locateSocket(u);

    if (!s)
        throw CUDTException(MJ_NOTSUP, MN_SIDINVAL, 0);

    if (!s->core().m_bConnected || s->core().m_bBroken)
        throw CUDTException(MJ_CONNECTION, MN_NOCONN, 0);

    const int len = s->m_PeerAddr.size();
    if (*pw_namelen < len)
        throw CUDTException(MJ_NOTSUP, MN_INVAL, 0);

    memcpy((pw_name), &s->m_PeerAddr.sa, len);
    *pw_namelen = len;
}

void srt::CUDTUnited::getsockname(const SRTSOCKET u, sockaddr* pw_name, int* pw_namelen)
{
    if (!pw_name || !pw_namelen)
        throw CUDTException(MJ_NOTSUP, MN_INVAL, 0);

    CUDTSocket* s = locateSocket(u);

    if (!s)
        throw CUDTException(MJ_NOTSUP, MN_SIDINVAL, 0);

    if (s->core().m_bBroken)
        throw CUDTException(MJ_NOTSUP, MN_SIDINVAL, 0);

    if (s->m_Status == SRTS_INIT)
        throw CUDTException(MJ_CONNECTION, MN_NOCONN, 0);

    const int len = s->m_SelfAddr.size();
    if (*pw_namelen < len)
        throw CUDTException(MJ_NOTSUP, MN_INVAL, 0);

    memcpy((pw_name), &s->m_SelfAddr.sa, len);
    *pw_namelen = len;
}

int srt::CUDTUnited::select(UDT::UDSET* readfds, UDT::UDSET* writefds, UDT::UDSET* exceptfds, const timeval* timeout)
{
    const steady_clock::time_point entertime = steady_clock::now();

    const int64_t timeo_us = timeout ? static_cast<int64_t>(timeout->tv_sec) * 1000000 + timeout->tv_usec : -1;
    const steady_clock::duration timeo(microseconds_from(timeo_us));

    // initialize results
    int            count = 0;
    set<SRTSOCKET> rs, ws, es;

    // retrieve related UDT sockets
    vector<CUDTSocket*> ru, wu, eu;
    CUDTSocket*         s;
    if (readfds)
        for (set<SRTSOCKET>::iterator i1 = readfds->begin(); i1 != readfds->end(); ++i1)
        {
            if (getStatus(*i1) == SRTS_BROKEN)
            {
                rs.insert(*i1);
                ++count;
            }
            else if (!(s = locateSocket(*i1)))
                throw CUDTException(MJ_NOTSUP, MN_SIDINVAL, 0);
            else
                ru.push_back(s);
        }
    if (writefds)
        for (set<SRTSOCKET>::iterator i2 = writefds->begin(); i2 != writefds->end(); ++i2)
        {
            if (getStatus(*i2) == SRTS_BROKEN)
            {
                ws.insert(*i2);
                ++count;
            }
            else if (!(s = locateSocket(*i2)))
                throw CUDTException(MJ_NOTSUP, MN_SIDINVAL, 0);
            else
                wu.push_back(s);
        }
    if (exceptfds)
        for (set<SRTSOCKET>::iterator i3 = exceptfds->begin(); i3 != exceptfds->end(); ++i3)
        {
            if (getStatus(*i3) == SRTS_BROKEN)
            {
                es.insert(*i3);
                ++count;
            }
            else if (!(s = locateSocket(*i3)))
                throw CUDTException(MJ_NOTSUP, MN_SIDINVAL, 0);
            else
                eu.push_back(s);
        }

    do
    {
        // query read sockets
        for (vector<CUDTSocket*>::iterator j1 = ru.begin(); j1 != ru.end(); ++j1)
        {
            s = *j1;

            if (s->readReady() || s->m_Status == SRTS_CLOSED)
            {
                rs.insert(s->m_SocketID);
                ++count;
            }
        }

        // query write sockets
        for (vector<CUDTSocket*>::iterator j2 = wu.begin(); j2 != wu.end(); ++j2)
        {
            s = *j2;

            if (s->writeReady() || s->m_Status == SRTS_CLOSED)
            {
                ws.insert(s->m_SocketID);
                ++count;
            }
        }

        // query exceptions on sockets
        for (vector<CUDTSocket*>::iterator j3 = eu.begin(); j3 != eu.end(); ++j3)
        {
            // check connection request status, not supported now
        }

        if (0 < count)
            break;

        CGlobEvent::waitForEvent();
    } while (timeo > steady_clock::now() - entertime);

    if (readfds)
        *readfds = rs;

    if (writefds)
        *writefds = ws;

    if (exceptfds)
        *exceptfds = es;

    return count;
}

// XXX This may crash when a member socket is added to selectEx.
// Consider revising to prevent a socket from being used.
int srt::CUDTUnited::selectEx(const vector<SRTSOCKET>& fds,
                              vector<SRTSOCKET>*       readfds,
                              vector<SRTSOCKET>*       writefds,
                              vector<SRTSOCKET>*       exceptfds,
                              int64_t                  msTimeOut)
{
    const steady_clock::time_point entertime = steady_clock::now();

    const int64_t                timeo_us = msTimeOut >= 0 ? msTimeOut * 1000 : -1;
    const steady_clock::duration timeo(microseconds_from(timeo_us));

    // initialize results
    int count = 0;
    if (readfds)
        readfds->clear();
    if (writefds)
        writefds->clear();
    if (exceptfds)
        exceptfds->clear();

    do
    {
        for (vector<SRTSOCKET>::const_iterator i = fds.begin(); i != fds.end(); ++i)
        {
            CUDTSocket* s = locateSocket(*i);

            if ((!s) || s->core().m_bBroken || (s->m_Status == SRTS_CLOSED))
            {
                if (exceptfds)
                {
                    exceptfds->push_back(*i);
                    ++count;
                }
                continue;
            }

            if (readfds)
            {
                if ((s->core().m_bConnected && s->core().m_pRcvBuffer->isRcvDataReady()) ||
                    (s->core().m_bListening && (s->m_QueuedSockets.size() > 0)))
                {
                    readfds->push_back(s->m_SocketID);
                    ++count;
                }
            }

            if (writefds)
            {
                if (s->core().m_bConnected &&
                    (s->core().m_pSndBuffer->getCurrBufSize() < s->core().m_config.iSndBufSize))
                {
                    writefds->push_back(s->m_SocketID);
                    ++count;
                }
            }
        }

        if (count > 0)
            break;

        CGlobEvent::waitForEvent();
    } while (timeo > steady_clock::now() - entertime);

    return count;
}

int srt::CUDTUnited::epoll_create()
{
    return m_EPoll.create();
}

int srt::CUDTUnited::epoll_clear_usocks(int eid)
{
    return m_EPoll.clear_usocks(eid);
}

int srt::CUDTUnited::epoll_add_usock(const int eid, const SRTSOCKET u, const int* events)
{
    int ret = -1;
#if ENABLE_BONDING
    if (u & SRTGROUP_MASK)
    {
        GroupKeeper k(*this, u, ERH_THROW);
        ret = m_EPoll.update_usock(eid, u, events);
        k.group->addEPoll(eid);
        return 0;
    }
#endif

    CUDTSocket* s = locateSocket(u);
    if (s)
    {
        ret = epoll_add_usock_INTERNAL(eid, s, events);
    }
    else
    {
        throw CUDTException(MJ_NOTSUP, MN_SIDINVAL);
    }

    return ret;
}

// NOTE: WILL LOCK (serially):
// - CEPoll::m_EPollLock
// - CUDT::m_RecvLock
int srt::CUDTUnited::epoll_add_usock_INTERNAL(const int eid, CUDTSocket* s, const int* events)
{
    int ret = m_EPoll.update_usock(eid, s->m_SocketID, events);
    s->core().addEPoll(eid);
    return ret;
}

int srt::CUDTUnited::epoll_add_ssock(const int eid, const SYSSOCKET s, const int* events)
{
    return m_EPoll.add_ssock(eid, s, events);
}

int srt::CUDTUnited::epoll_update_ssock(const int eid, const SYSSOCKET s, const int* events)
{
    return m_EPoll.update_ssock(eid, s, events);
}

template <class EntityType>
int srt::CUDTUnited::epoll_remove_entity(const int eid, EntityType* ent)
{
    // XXX Not sure if this is anyhow necessary because setting readiness
    // to false doesn't actually trigger any action. Further research needed.
    HLOGC(ealog.Debug, log << "epoll_remove_usock: CLEARING readiness on E" << eid << " of @" << ent->id());
    ent->removeEPollEvents(eid);

    // First remove the EID from the subscribed in the socket so that
    // a possible call to update_events:
    // - if happens before this call, can find the epoll bit update possible
    // - if happens after this call, will not strike this EID
    HLOGC(ealog.Debug, log << "epoll_remove_usock: REMOVING E" << eid << " from back-subscirbers in @" << ent->id());
    ent->removeEPollID(eid);

    HLOGC(ealog.Debug, log << "epoll_remove_usock: CLEARING subscription on E" << eid << " of @" << ent->id());
    int no_events = 0;
    int ret       = m_EPoll.update_usock(eid, ent->id(), &no_events);

    return ret;
}

// Needed internal access!
int srt::CUDTUnited::epoll_remove_socket_INTERNAL(const int eid, CUDTSocket* s)
{
    return epoll_remove_entity(eid, &s->core());
}

#if ENABLE_BONDING
int srt::CUDTUnited::epoll_remove_group_INTERNAL(const int eid, CUDTGroup* g)
{
    return epoll_remove_entity(eid, g);
}
#endif

int srt::CUDTUnited::epoll_remove_usock(const int eid, const SRTSOCKET u)
{
    CUDTSocket* s = 0;

#if ENABLE_BONDING
    CUDTGroup* g = 0;
    if (u & SRTGROUP_MASK)
    {
        GroupKeeper k(*this, u, ERH_THROW);
        g = k.group;
        return epoll_remove_entity(eid, g);
    }
    else
#endif
    {
        s = locateSocket(u);
        if (s)
            return epoll_remove_entity(eid, &s->core());
    }

    LOGC(ealog.Error,
         log << "remove_usock: @" << u << " not found as either socket or group. Removing only from epoll system.");
    int no_events = 0;
    return m_EPoll.update_usock(eid, u, &no_events);
}

int srt::CUDTUnited::epoll_remove_ssock(const int eid, const SYSSOCKET s)
{
    return m_EPoll.remove_ssock(eid, s);
}

int srt::CUDTUnited::epoll_uwait(const int eid, SRT_EPOLL_EVENT* fdsSet, int fdsSize, int64_t msTimeOut)
{
    return m_EPoll.uwait(eid, fdsSet, fdsSize, msTimeOut);
}

int32_t srt::CUDTUnited::epoll_set(int eid, int32_t flags)
{
    return m_EPoll.setflags(eid, flags);
}

int srt::CUDTUnited::epoll_release(const int eid)
{
    return m_EPoll.release(eid);
}

srt::CUDTSocket* srt::CUDTUnited::locateSocket(const SRTSOCKET u, ErrorHandling erh)
{
    ScopedLock  cg(m_GlobControlLock);
    CUDTSocket* s = locateSocket_LOCKED(u);
    if (!s)
    {
        if (erh == ERH_RETURN)
            return NULL;
        throw CUDTException(MJ_NOTSUP, MN_SIDINVAL, 0);
    }

    return s;
}

// [[using locked(m_GlobControlLock)]];
srt::CUDTSocket* srt::CUDTUnited::locateSocket_LOCKED(SRTSOCKET u)
{
    sockets_t::iterator i = m_Sockets.find(u);

    if ((i == m_Sockets.end()) || (i->second->m_Status == SRTS_CLOSED))
    {
        return NULL;
    }

    return i->second;
}

#if ENABLE_BONDING
srt::CUDTGroup* srt::CUDTUnited::locateAcquireGroup(SRTSOCKET u, ErrorHandling erh)
{
    ScopedLock cg(m_GlobControlLock);

    const groups_t::iterator i = m_Groups.find(u);
    if (i == m_Groups.end())
    {
        if (erh == ERH_THROW)
            throw CUDTException(MJ_NOTSUP, MN_SIDINVAL, 0);
        return NULL;
    }

    ScopedLock cgroup(*i->second->exp_groupLock());
    i->second->apiAcquire();
    return i->second;
}

srt::CUDTGroup* srt::CUDTUnited::acquireSocketsGroup(CUDTSocket* s)
{
    ScopedLock cg(m_GlobControlLock);
    CUDTGroup* g = s->m_GroupOf;
    if (!g)
        return NULL;

    // With m_GlobControlLock locked, we are sure the group
    // still exists, if it wasn't removed from this socket.
    g->apiAcquire();
    return g;
}
#endif

srt::CUDTSocket* srt::CUDTUnited::locatePeer(const sockaddr_any& peer, const SRTSOCKET id, int32_t isn)
{
    ScopedLock cg(m_GlobControlLock);

    map<int64_t, set<SRTSOCKET> >::iterator i = m_PeerRec.find(CUDTSocket::getPeerSpec(id, isn));
    if (i == m_PeerRec.end())
        return NULL;

    for (set<SRTSOCKET>::iterator j = i->second.begin(); j != i->second.end(); ++j)
    {
        sockets_t::iterator k = m_Sockets.find(*j);
        // this socket might have been closed and moved m_ClosedSockets
        if (k == m_Sockets.end())
            continue;

        if (k->second->m_PeerAddr == peer)
        {
            return k->second;
        }
    }

    return NULL;
}

void srt::CUDTUnited::checkBrokenSockets()
{
    ScopedLock cg(m_GlobControlLock);

#if ENABLE_BONDING
    vector<SRTSOCKET> delgids;

    for (groups_t::iterator i = m_ClosedGroups.begin(); i != m_ClosedGroups.end(); ++i)
    {
        // isStillBusy requires lock on the group, so only after an API
        // function that uses it returns, and so clears the busy flag,
        // a new API function won't be called anyway until it can acquire
        // GlobControlLock, and all functions that have already seen this
        // group as closing will not continue with the API and return.
        // If we caught some API function still using the closed group,
        // it's not going to wait, will be checked next time.
        if (i->second->isStillBusy())
            continue;

        delgids.push_back(i->first);
        delete i->second;
        i->second = NULL; // just for a case, avoid a dangling pointer
    }

    for (vector<SRTSOCKET>::iterator di = delgids.begin(); di != delgids.end(); ++di)
    {
        m_ClosedGroups.erase(*di);
    }
#endif

    // set of sockets To Be Closed and To Be Removed
    vector<SRTSOCKET> tbc;
    vector<SRTSOCKET> tbr;

    for (sockets_t::iterator i = m_Sockets.begin(); i != m_Sockets.end(); ++i)
    {
        CUDTSocket* s = i->second;
        if (!s->core().m_bBroken)
            continue;

        if (s->m_Status == SRTS_LISTENING)
        {
            const steady_clock::duration elapsed = steady_clock::now() - s->m_tsClosureTimeStamp;
            // A listening socket should wait an extra 3 seconds
            // in case a client is connecting.
            if (elapsed < milliseconds_from(CUDT::COMM_CLOSE_BROKEN_LISTENER_TIMEOUT_MS))
                continue;
        }
        else if ((s->core().m_pRcvBuffer != NULL)
        // FIXED: calling isRcvDataAvailable() just to get the information
        // whether there are any data waiting in the buffer,
        // NOT WHETHER THEY ARE ALSO READY TO PLAY at the time when
        // this function is called (isRcvDataReady also checks if the
        // available data is "ready to play").
<<<<<<< HEAD

        // Additional note on group receiver: with the new group
        // receiver m_pRcvBuffer in the socket core is NULL always,
        // but that's not a problem - you can close the member socket
        // safely without worrying about reading data because they are
        // in the group anyway.
#if ENABLE_NEW_RCVBUFFER
                 && s->core().m_pRcvBuffer->hasAvailablePackets()
#else
                 && s->core().m_pRcvBuffer->isRcvDataAvailable()
#endif
                )
=======
                 && s->core().m_pRcvBuffer->hasAvailablePackets())
>>>>>>> 8e9958a8
        {
            const int bc = s->core().m_iBrokenCounter.load();
            if (bc > 0)
            {
                // if there is still data in the receiver buffer, wait longer
                s->core().m_iBrokenCounter.store(bc - 1);
                continue;
            }
        }

#if ENABLE_BONDING
        if (s->m_GroupOf)
        {
            HLOGC(smlog.Debug,
                 log << "@" << s->m_SocketID << " IS MEMBER OF $" << s->m_GroupOf->id() << " - REMOVING FROM GROUP");
            s->removeFromGroup(true);
        }
#endif

        HLOGC(smlog.Debug, log << "checkBrokenSockets: moving BROKEN socket to CLOSED: @" << i->first);

        // close broken connections and start removal timer
        s->setClosed();
        tbc.push_back(i->first);
        m_ClosedSockets[i->first] = s;

        // remove from listener's queue
        sockets_t::iterator ls = m_Sockets.find(s->m_ListenSocket);
        if (ls == m_Sockets.end())
        {
            ls = m_ClosedSockets.find(s->m_ListenSocket);
            if (ls == m_ClosedSockets.end())
                continue;
        }

        enterCS(ls->second->m_AcceptLock);
        ls->second->m_QueuedSockets.erase(s->m_SocketID);
        leaveCS(ls->second->m_AcceptLock);
    }

    for (sockets_t::iterator j = m_ClosedSockets.begin(); j != m_ClosedSockets.end(); ++j)
    {
        // HLOGF(smlog.Debug, "checking CLOSED socket: %d\n", j->first);
        if (!is_zero(j->second->core().m_tsLingerExpiration))
        {
            // asynchronous close:
            if ((!j->second->core().m_pSndBuffer) || (0 == j->second->core().m_pSndBuffer->getCurrBufSize()) ||
                (j->second->core().m_tsLingerExpiration <= steady_clock::now()))
            {
                HLOGC(smlog.Debug, log << "checkBrokenSockets: marking CLOSED qualified @" << j->second->m_SocketID);
                j->second->core().m_tsLingerExpiration = steady_clock::time_point();
                j->second->core().m_bClosing           = true;
                j->second->m_tsClosureTimeStamp        = steady_clock::now();
            }
        }

        // timeout 1 second to destroy a socket AND it has been removed from
        // RcvUList
        const steady_clock::time_point now        = steady_clock::now();
        const steady_clock::duration   closed_ago = now - j->second->m_tsClosureTimeStamp;
        if (closed_ago > seconds_from(1))
        {
            CRNode* rnode = j->second->core().m_pRNode;
            if (!rnode || !rnode->m_bOnList)
            {
                HLOGC(smlog.Debug,
                      log << "checkBrokenSockets: @" << j->second->m_SocketID << " closed "
                          << FormatDuration(closed_ago) << " ago and removed from RcvQ - will remove");

                // HLOGF(smlog.Debug, "will unref socket: %d\n", j->first);
                tbr.push_back(j->first);
            }
        }
    }

    // move closed sockets to the ClosedSockets structure
    for (vector<SRTSOCKET>::iterator k = tbc.begin(); k != tbc.end(); ++k)
        m_Sockets.erase(*k);

    // remove those timeout sockets
    for (vector<SRTSOCKET>::iterator l = tbr.begin(); l != tbr.end(); ++l)
        removeSocket(*l);

    HLOGC(smlog.Debug, log << "checkBrokenSockets: after removal: m_ClosedSockets.size()=" << m_ClosedSockets.size());
}

// [[using locked(m_GlobControlLock)]]
void srt::CUDTUnited::removeSocket(const SRTSOCKET u)
{
    sockets_t::iterator i = m_ClosedSockets.find(u);

    // invalid socket ID
    if (i == m_ClosedSockets.end())
        return;

    CUDTSocket* const s = i->second;

    // The socket may be in the trashcan now, but could
    // still be under processing in the sender/receiver worker
    // threads. If that's the case, SKIP IT THIS TIME. The
    // socket will be checked next time the GC rollover starts.
    CSNode* sn = s->core().m_pSNode;
    if (sn && sn->m_iHeapLoc != -1)
        return;

    CRNode* rn = s->core().m_pRNode;
    if (rn && rn->m_bOnList)
        return;

#if ENABLE_BONDING
    if (s->m_GroupOf)
    {
        HLOGC(smlog.Debug,
              log << "@" << s->m_SocketID << " IS MEMBER OF $" << s->m_GroupOf->id() << " - REMOVING FROM GROUP");
        s->removeFromGroup(true);
    }
#endif
    // decrease multiplexer reference count, and remove it if necessary
    const int mid = s->m_iMuxID;

    {
        ScopedLock cg(s->m_AcceptLock);

        // if it is a listener, close all un-accepted sockets in its queue
        // and remove them later
        for (set<SRTSOCKET>::iterator q = s->m_QueuedSockets.begin(); q != s->m_QueuedSockets.end(); ++q)
        {
            sockets_t::iterator si = m_Sockets.find(*q);
            if (si == m_Sockets.end())
            {
                // gone in the meantime
                LOGC(smlog.Error,
                     log << "removeSocket: IPE? socket @" << (*q) << " being queued for listener socket @"
                         << s->m_SocketID << " is GONE in the meantime ???");
                continue;
            }

            CUDTSocket* as = si->second;

            as->breakSocket_LOCKED();
            m_ClosedSockets[*q] = as;
            m_Sockets.erase(*q);
        }
    }

    // remove from peer rec
    map<int64_t, set<SRTSOCKET> >::iterator j = m_PeerRec.find(s->getPeerSpec());
    if (j != m_PeerRec.end())
    {
        j->second.erase(u);
        if (j->second.empty())
            m_PeerRec.erase(j);
    }

    /*
     * Socket may be deleted while still having ePoll events set that would
     * remains forever causing epoll_wait to unblock continuously for inexistent
     * sockets. Get rid of all events for this socket.
     */
    m_EPoll.update_events(u, s->core().m_sPollID, SRT_EPOLL_IN | SRT_EPOLL_OUT | SRT_EPOLL_ERR, false);

    // delete this one
    m_ClosedSockets.erase(i);

    HLOGC(smlog.Debug, log << "GC/removeSocket: closing associated UDT @" << u);
    s->core().closeInternal();
    HLOGC(smlog.Debug, log << "GC/removeSocket: DELETING SOCKET @" << u);
    delete s;
    HLOGC(smlog.Debug, log << "GC/removeSocket: socket @" << u << " DELETED. Checking muxer.");

    if (mid == -1)
    {
        HLOGC(smlog.Debug, log << "GC/removeSocket: no muxer found, finishing.");
        return;
    }

    map<int, CMultiplexer>::iterator m;
    m = m_mMultiplexer.find(mid);
    if (m == m_mMultiplexer.end())
    {
        LOGC(smlog.Fatal, log << "IPE: For socket @" << u << " MUXER id=" << mid << " NOT FOUND!");
        return;
    }

    CMultiplexer& mx = m->second;

    mx.m_iRefCount--;
    HLOGC(smlog.Debug, log << "unrefing underlying muxer " << mid << " for @" << u << ", ref=" << mx.m_iRefCount);
    if (0 == mx.m_iRefCount)
    {
        HLOGC(smlog.Debug,
              log << "MUXER id=" << mid << " lost last socket @" << u << " - deleting muxer bound to port "
                  << mx.m_pChannel->bindAddressAny().hport());
        // The channel has no access to the queues and
        // it looks like the multiplexer is the master of all of them.
        // The queues must be silenced before closing the channel
        // because this will cause error to be returned in any operation
        // being currently done in the queues, if any.
        mx.m_pSndQueue->setClosing();
        mx.m_pRcvQueue->setClosing();
        mx.destroy();
        m_mMultiplexer.erase(m);
    }
}

void srt::CUDTUnited::configureMuxer(CMultiplexer& w_m, const CUDTSocket* s, int af)
{
    w_m.m_mcfg       = s->core().m_config;
    w_m.m_iIPversion = af;
    w_m.m_iRefCount  = 1;
    w_m.m_iID        = s->m_SocketID;
}

uint16_t srt::CUDTUnited::installMuxer(CUDTSocket* w_s, CMultiplexer& fw_sm)
{
    w_s->core().m_pSndQueue = fw_sm.m_pSndQueue;
    w_s->core().m_pRcvQueue = fw_sm.m_pRcvQueue;
    w_s->m_iMuxID           = fw_sm.m_iID;
    sockaddr_any sa;
    fw_sm.m_pChannel->getSockAddr((sa));
    w_s->m_SelfAddr = sa; // Will be also completed later, but here it's needed for later checks
    return sa.hport();
}

bool srt::CUDTUnited::channelSettingsMatch(const CSrtMuxerConfig& cfgMuxer, const CSrtConfig& cfgSocket)
{
    return cfgMuxer.bReuseAddr && cfgMuxer == cfgSocket;
}

void srt::CUDTUnited::updateMux(CUDTSocket* s, const sockaddr_any& addr, const UDPSOCKET* udpsock /*[[nullable]]*/)
{
    ScopedLock cg(m_GlobControlLock);

    // If udpsock is provided, then this socket will be simply
    // taken for binding as a good deal. It would be nice to make
    // a sanity check to see if this UDP socket isn't already installed
    // in some multiplexer, but we state this UDP socket isn't accessible
    // anyway so this wouldn't be possible.
    if (!udpsock)
    {
        // If not, we need to see if there exist already a multiplexer bound
        // to the same endpoint.
        const int         port      = addr.hport();
        const CSrtConfig& cfgSocket = s->core().m_config;

        bool reuse_attempt = false;
        for (map<int, CMultiplexer>::iterator i = m_mMultiplexer.begin(); i != m_mMultiplexer.end(); ++i)
        {
            CMultiplexer& m = i->second;

            // First, we need to find a multiplexer with the same port.
            if (m.m_iPort != port)
            {
                HLOGC(smlog.Debug,
                      log << "bind: muxer @" << m.m_iID << " found, but for port " << m.m_iPort
                          << " (requested port: " << port << ")");
                continue;
            }

            // If this is bound to the wildcard address, it can be reused if:
            // - addr is also a wildcard
            // - channel settings match
            // Otherwise it's a conflict.
            sockaddr_any sa;
            m.m_pChannel->getSockAddr((sa));

            HLOGC(smlog.Debug,
                  log << "bind: Found existing muxer @" << m.m_iID << " : " << sa.str() << " - check against "
                      << addr.str());

            if (sa.isany())
            {
                if (!addr.isany())
                {
                    LOGC(smlog.Error,
                         log << "bind: Address: " << addr.str()
                             << " conflicts with existing wildcard binding: " << sa.str());
                    throw CUDTException(MJ_NOTSUP, MN_BUSYPORT, 0);
                }

                // Still, for ANY you need either the same family, or open
                // for families.
                if (m.m_mcfg.iIpV6Only != -1 && m.m_mcfg.iIpV6Only != cfgSocket.iIpV6Only)
                {
                    LOGC(smlog.Error,
                         log << "bind: Address: " << addr.str()
                             << " conflicts with existing IPv6 wildcard binding: " << sa.str());
                    throw CUDTException(MJ_NOTSUP, MN_BUSYPORT, 0);
                }

                if ((m.m_mcfg.iIpV6Only == 0 || cfgSocket.iIpV6Only == 0) && m.m_iIPversion != addr.family())
                {
                    LOGC(smlog.Error,
                         log << "bind: Address: " << addr.str() << " conflicts with IPv6 wildcard binding: " << sa.str()
                             << " : family " << (m.m_iIPversion == AF_INET ? "IPv4" : "IPv6") << " vs. "
                             << (addr.family() == AF_INET ? "IPv4" : "IPv6"));
                    throw CUDTException(MJ_NOTSUP, MN_BUSYPORT, 0);
                }
                reuse_attempt = true;
                HLOGC(smlog.Debug, log << "bind: wildcard address - multiplexer reusable");
            }
            else if (addr.isany() && addr.family() == sa.family())
            {
                LOGC(smlog.Error,
                     log << "bind: Wildcard address: " << addr.str()
                         << " conflicts with existting IP binding: " << sa.str());
                throw CUDTException(MJ_NOTSUP, MN_BUSYPORT, 0);
            }
            // If this is bound to a certain address, AND:
            else if (sa.equal_address(addr))
            {
                // - the address is the same as addr
                reuse_attempt = true;
                HLOGC(smlog.Debug, log << "bind: same IP address - multiplexer reusable");
            }
            else
            {
                HLOGC(smlog.Debug, log << "bind: IP addresses differ - ALLOWED to create a new multiplexer");
            }
            // Otherwise:
            // - the address is different than addr
            //   - the address can't be reused, but this can go on with new one.

            // If this is a reusage attempt:
            if (reuse_attempt)
            {
                //   - if the channel settings match, it can be reused
                if (channelSettingsMatch(m.m_mcfg, cfgSocket))
                {
                    HLOGC(smlog.Debug, log << "bind: reusing multiplexer for port " << port);
                    // reuse the existing multiplexer
                    ++i->second.m_iRefCount;
                    installMuxer((s), (i->second));
                    return;
                }
                else
                {
                    //   - if not, it's a conflict
                    LOGC(smlog.Error,
                         log << "bind: Address: " << addr.str() << " conflicts with binding: " << sa.str()
                             << " due to channel settings");
                    throw CUDTException(MJ_NOTSUP, MN_BUSYPORT, 0);
                }
            }
            // If not, proceed to the next one, and when there are no reusage
            // candidates, proceed with creating a new multiplexer.

            // Note that a binding to a different IP address is not treated
            // as a candidate for either reuseage or conflict.
        }
    }

    // a new multiplexer is needed
    CMultiplexer m;
    configureMuxer((m), s, addr.family());

    try
    {
        m.m_pChannel = new CChannel();
        m.m_pChannel->setConfig(m.m_mcfg);

        if (udpsock)
        {
            // In this case, addr contains the address
            // that has been extracted already from the
            // given socket
            m.m_pChannel->attach(*udpsock, addr);
        }
        else if (addr.empty())
        {
            // The case of previously used case of a NULL address.
            // This here is used to pass family only, in this case
            // just automatically bind to the "0" address to autoselect
            // everything.
            m.m_pChannel->open(addr.family());
        }
        else
        {
            // If at least the IP address is specified, then bind to that
            // address, but still possibly autoselect the outgoing port, if the
            // port was specified as 0.
            m.m_pChannel->open(addr);
        }

        m.m_pTimer    = new CTimer;
        m.m_pSndQueue = new CSndQueue;
        m.m_pSndQueue->init(m.m_pChannel, m.m_pTimer);
        m.m_pRcvQueue = new CRcvQueue;
        m.m_pRcvQueue->init(128, s->core().maxPayloadSize(), m.m_iIPversion, 1024, m.m_pChannel, m.m_pTimer, s->m_SocketID);

        // Rewrite the port here, as it might be only known upon return
        // from CChannel::open.
        m.m_iPort               = installMuxer((s), m);
        m_mMultiplexer[m.m_iID] = m;
    }
    catch (const CUDTException&)
    {
        m.destroy();
        throw;
    }
    catch (...)
    {
        m.destroy();
        throw CUDTException(MJ_SYSTEMRES, MN_MEMORY, 0);
    }

    HLOGC(smlog.Debug, log << "bind: creating new multiplexer for port " << m.m_iPort);
}

// This function is going to find a multiplexer for the port contained
// in the 'ls' listening socket. The multiplexer must exist when the listener
// exists, otherwise the dispatching procedure wouldn't even call this
// function. By historical reasons there's also a fallback for a case when the
// multiplexer wasn't found by id, the search by port number continues.
bool srt::CUDTUnited::updateListenerMux(CUDTSocket* s, const CUDTSocket* ls)
{
    ScopedLock cg(m_GlobControlLock);
    const int  port = ls->m_SelfAddr.hport();

    HLOGC(smlog.Debug,
          log << "updateListenerMux: finding muxer of listener socket @" << ls->m_SocketID << " muxid=" << ls->m_iMuxID
              << " bound=" << ls->m_SelfAddr.str() << " FOR @" << s->m_SocketID << " addr=" << s->m_SelfAddr.str()
              << "_->_" << s->m_PeerAddr.str());

    // First thing that should be certain here is that there should exist
    // a muxer with the ID written in the listener socket's mux ID.

    CMultiplexer* mux = map_getp(m_mMultiplexer, ls->m_iMuxID);

    // NOTE:
    // THIS BELOW CODE is only for a highly unlikely, and probably buggy,
    // situation when the Multiplexer wasn't found by ID recorded in the listener.
    CMultiplexer* fallback = NULL;
    if (!mux)
    {
        LOGC(smlog.Error, log << "updateListenerMux: IPE? listener muxer not found by ID, trying by port");

        // To be used as first found with different IP version

        // find the listener's address
        for (map<int, CMultiplexer>::iterator i = m_mMultiplexer.begin(); i != m_mMultiplexer.end(); ++i)
        {
            CMultiplexer& m = i->second;

#if ENABLE_HEAVY_LOGGING
            ostringstream that_muxer;
            that_muxer << "id=" << m.m_iID << " port=" << m.m_iPort
                       << " ip=" << (m.m_iIPversion == AF_INET ? "v4" : "v6");
#endif

            if (m.m_iPort == port)
            {
                HLOGC(smlog.Debug, log << "updateListenerMux: reusing muxer: " << that_muxer.str());
                if (m.m_iIPversion == s->m_PeerAddr.family())
                {
                    mux = &m; // best match
                    break;
                }
                else
                {
                    fallback = &m;
                }
            }
            else
            {
                HLOGC(smlog.Debug, log << "updateListenerMux: SKIPPING muxer: " << that_muxer.str());
            }
        }

        if (!mux && fallback)
        {
            // It is allowed to reuse this multiplexer, but the socket must allow both IPv4 and IPv6
            if (fallback->m_mcfg.iIpV6Only == 0)
            {
                HLOGC(smlog.Warn, log << "updateListenerMux: reusing multiplexer from different family");
                mux = fallback;
            }
        }
    }

    // Checking again because the above procedure could have set it
    if (mux)
    {
        // reuse the existing multiplexer
        ++mux->m_iRefCount;
        s->core().m_pSndQueue = mux->m_pSndQueue;
        s->core().m_pRcvQueue = mux->m_pRcvQueue;
        s->m_iMuxID           = mux->m_iID;
        return true;
    }

    return false;
}

void* srt::CUDTUnited::garbageCollect(void* p)
{
    CUDTUnited* self = (CUDTUnited*)p;

    THREAD_STATE_INIT("SRT:GC");

    UniqueLock gclock(self->m_GCStopLock);

    while (!self->m_bClosing)
    {
        INCREMENT_THREAD_ITERATIONS();
        self->checkBrokenSockets();

        HLOGC(inlog.Debug, log << "GC: sleep 1 s");
        self->m_GCStopCond.wait_for(gclock, seconds_from(1));
    }

    // remove all sockets and multiplexers
    HLOGC(inlog.Debug, log << "GC: GLOBAL EXIT - releasing all pending sockets. Acquring control lock...");

    {
        ScopedLock glock(self->m_GlobControlLock);

        for (sockets_t::iterator i = self->m_Sockets.begin(); i != self->m_Sockets.end(); ++i)
        {
            CUDTSocket* s = i->second;
            s->breakSocket_LOCKED();

#if ENABLE_BONDING
            if (s->m_GroupOf)
            {
                HLOGC(smlog.Debug,
                      log << "@" << s->m_SocketID << " IS MEMBER OF $" << s->m_GroupOf->id()
                          << " (IPE?) - REMOVING FROM GROUP");
                s->removeFromGroup(false);
            }
#endif
            self->m_ClosedSockets[i->first] = s;

            // remove from listener's queue
            sockets_t::iterator ls = self->m_Sockets.find(s->m_ListenSocket);
            if (ls == self->m_Sockets.end())
            {
                ls = self->m_ClosedSockets.find(s->m_ListenSocket);
                if (ls == self->m_ClosedSockets.end())
                    continue;
            }

            enterCS(ls->second->m_AcceptLock);
            ls->second->m_QueuedSockets.erase(s->m_SocketID);
            leaveCS(ls->second->m_AcceptLock);
        }
        self->m_Sockets.clear();

        for (sockets_t::iterator j = self->m_ClosedSockets.begin(); j != self->m_ClosedSockets.end(); ++j)
        {
            j->second->m_tsClosureTimeStamp = steady_clock::time_point();
        }
    }

    HLOGC(inlog.Debug, log << "GC: GLOBAL EXIT - releasing all CLOSED sockets.");
    while (true)
    {
        self->checkBrokenSockets();

        enterCS(self->m_GlobControlLock);
        bool empty = self->m_ClosedSockets.empty();
        leaveCS(self->m_GlobControlLock);

        if (empty)
            break;

        HLOGC(inlog.Debug, log << "GC: checkBrokenSockets didn't wipe all sockets, repeating after 1s sleep");
        srt::sync::this_thread::sleep_for(milliseconds_from(1));
    }

    THREAD_EXIT();
    return NULL;
}

////////////////////////////////////////////////////////////////////////////////

int srt::CUDT::startup()
{
    return uglobal().startup();
}

int srt::CUDT::cleanup()
{
    return uglobal().cleanup();
}

SRTSOCKET srt::CUDT::socket()
{
    if (!uglobal().m_bGCStatus)
        uglobal().startup();

    try
    {
        return uglobal().newSocket();
    }
    catch (const CUDTException& e)
    {
        SetThreadLocalError(e);
        return INVALID_SOCK;
    }
    catch (const bad_alloc&)
    {
        SetThreadLocalError(CUDTException(MJ_SYSTEMRES, MN_MEMORY, 0));
        return INVALID_SOCK;
    }
    catch (const std::exception& ee)
    {
        LOGC(aclog.Fatal, log << "socket: UNEXPECTED EXCEPTION: " << typeid(ee).name() << ": " << ee.what());
        SetThreadLocalError(CUDTException(MJ_UNKNOWN, MN_NONE, 0));
        return INVALID_SOCK;
    }
}

srt::CUDT::APIError::APIError(const CUDTException& e)
{
    SetThreadLocalError(e);
}

srt::CUDT::APIError::APIError(CodeMajor mj, CodeMinor mn, int syserr)
{
    SetThreadLocalError(CUDTException(mj, mn, syserr));
}

#if ENABLE_BONDING
// This is an internal function; 'type' should be pre-checked if it has a correct value.
// This doesn't have argument of GroupType due to header file conflicts.

// [[using locked(s_UDTUnited.m_GlobControlLock)]]
srt::CUDTGroup& srt::CUDT::newGroup(const int type)
{
    const SRTSOCKET id = uglobal().generateSocketID(true);

    // Now map the group
    return uglobal().addGroup(id, SRT_GROUP_TYPE(type)).set_id(id);
}

SRTSOCKET srt::CUDT::createGroup(SRT_GROUP_TYPE gt)
{
    // Doing the same lazy-startup as with srt_create_socket()
    if (!uglobal().m_bGCStatus)
        uglobal().startup();

    try
    {
        srt::sync::ScopedLock globlock(uglobal().m_GlobControlLock);
        return newGroup(gt).id();
        // Note: potentially, after this function exits, the group
        // could be deleted, immediately, from a separate thread (tho
        // unlikely because the other thread would need some handle to
        // keep it). But then, the first call to any API function would
        // return invalid ID error.
    }
    catch (const CUDTException& e)
    {
        return APIError(e);
    }
    catch (...)
    {
        return APIError(MJ_SYSTEMRES, MN_MEMORY, 0);
    }

    return SRT_INVALID_SOCK;
}

// [[using locked(m_ControlLock)]]
// [[using locked(CUDT::s_UDTUnited.m_GlobControlLock)]]
void srt::CUDTSocket::removeFromGroup(bool broken)
{
    CUDTGroup* g = m_GroupOf;
    if (g)
    {
        // Reset group-related fields immediately. They won't be accessed
        // in the below calls, while the iterator will be invalidated for
        // a short moment between removal from the group container and the end,
        // while the GroupLock would be already taken out. It is safer to reset
        // it to a NULL iterator before removal.
        m_GroupOf         = NULL;
        m_GroupMemberData = NULL;

        bool still_have = g->remove(m_SocketID);
        if (broken)
        {
            // Activate the SRT_EPOLL_UPDATE event on the group
            // if it was because of a socket that was earlier connected
            // and became broken. This is not to be sent in case when
            // it is a failure during connection, or the socket was
            // explicitly removed from the group.
            g->activateUpdateEvent(still_have);
        }

        HLOGC(smlog.Debug,
              log << "removeFromGroup: socket @" << m_SocketID << " NO LONGER A MEMBER of $" << g->id() << "; group is "
                  << (still_have ? "still ACTIVE" : "now EMPTY"));
    }
}

SRTSOCKET srt::CUDT::getGroupOfSocket(SRTSOCKET socket)
{
    // Lock this for the whole function as we need the group
    // to persist the call.
    ScopedLock  glock(uglobal().m_GlobControlLock);
    CUDTSocket* s = uglobal().locateSocket_LOCKED(socket);
    if (!s || !s->m_GroupOf)
        return APIError(MJ_NOTSUP, MN_INVAL, 0);

    return s->m_GroupOf->id();
}

int srt::CUDT::getGroupData(SRTSOCKET groupid, SRT_SOCKGROUPDATA* pdata, size_t* psize)
{
    if ((groupid & SRTGROUP_MASK) == 0 || !psize)
    {
        return APIError(MJ_NOTSUP, MN_INVAL, 0);
    }

    CUDTUnited::GroupKeeper k(uglobal(), groupid, CUDTUnited::ERH_RETURN);
    if (!k.group)
    {
        return APIError(MJ_NOTSUP, MN_INVAL, 0);
    }

    // To get only the size of the group pdata=NULL can be used
    return k.group->getGroupData(pdata, psize);
}
#endif

int srt::CUDT::bind(SRTSOCKET u, const sockaddr* name, int namelen)
{
    try
    {
        sockaddr_any sa(name, namelen);
        if (sa.len == 0)
        {
            // This happens if the namelen check proved it to be
            // too small for particular family, or that family is
            // not recognized (is none of AF_INET, AF_INET6).
            // This is a user error.
            return APIError(MJ_NOTSUP, MN_INVAL, 0);
        }
        CUDTSocket* s = uglobal().locateSocket(u);
        if (!s)
            return APIError(MJ_NOTSUP, MN_INVAL, 0);

        return uglobal().bind(s, sa);
    }
    catch (const CUDTException& e)
    {
        return APIError(e);
    }
    catch (bad_alloc&)
    {
        return APIError(MJ_SYSTEMRES, MN_MEMORY, 0);
    }
    catch (const std::exception& ee)
    {
        LOGC(aclog.Fatal, log << "bind: UNEXPECTED EXCEPTION: " << typeid(ee).name() << ": " << ee.what());
        return APIError(MJ_UNKNOWN, MN_NONE, 0);
    }
}

int srt::CUDT::bind(SRTSOCKET u, UDPSOCKET udpsock)
{
    try
    {
        CUDTSocket* s = uglobal().locateSocket(u);
        if (!s)
            return APIError(MJ_NOTSUP, MN_INVAL, 0);

        return uglobal().bind(s, udpsock);
    }
    catch (const CUDTException& e)
    {
        return APIError(e);
    }
    catch (bad_alloc&)
    {
        return APIError(MJ_SYSTEMRES, MN_MEMORY, 0);
    }
    catch (const std::exception& ee)
    {
        LOGC(aclog.Fatal, log << "bind/udp: UNEXPECTED EXCEPTION: " << typeid(ee).name() << ": " << ee.what());
        return APIError(MJ_UNKNOWN, MN_NONE, 0);
    }
}

int srt::CUDT::listen(SRTSOCKET u, int backlog)
{
    try
    {
        return uglobal().listen(u, backlog);
    }
    catch (const CUDTException& e)
    {
        return APIError(e);
    }
    catch (bad_alloc&)
    {
        return APIError(MJ_SYSTEMRES, MN_MEMORY, 0);
    }
    catch (const std::exception& ee)
    {
        LOGC(aclog.Fatal, log << "listen: UNEXPECTED EXCEPTION: " << typeid(ee).name() << ": " << ee.what());
        return APIError(MJ_UNKNOWN, MN_NONE, 0);
    }
}

SRTSOCKET srt::CUDT::accept_bond(const SRTSOCKET listeners[], int lsize, int64_t msTimeOut)
{
    try
    {
        return uglobal().accept_bond(listeners, lsize, msTimeOut);
    }
    catch (const CUDTException& e)
    {
        SetThreadLocalError(e);
        return INVALID_SOCK;
    }
    catch (bad_alloc&)
    {
        SetThreadLocalError(CUDTException(MJ_SYSTEMRES, MN_MEMORY, 0));
        return INVALID_SOCK;
    }
    catch (const std::exception& ee)
    {
        LOGC(aclog.Fatal, log << "accept_bond: UNEXPECTED EXCEPTION: " << typeid(ee).name() << ": " << ee.what());
        SetThreadLocalError(CUDTException(MJ_UNKNOWN, MN_NONE, 0));
        return INVALID_SOCK;
    }
}

SRTSOCKET srt::CUDT::accept(SRTSOCKET u, sockaddr* addr, int* addrlen)
{
    try
    {
        return uglobal().accept(u, addr, addrlen);
    }
    catch (const CUDTException& e)
    {
        SetThreadLocalError(e);
        return INVALID_SOCK;
    }
    catch (const bad_alloc&)
    {
        SetThreadLocalError(CUDTException(MJ_SYSTEMRES, MN_MEMORY, 0));
        return INVALID_SOCK;
    }
    catch (const std::exception& ee)
    {
        LOGC(aclog.Fatal, log << "accept: UNEXPECTED EXCEPTION: " << typeid(ee).name() << ": " << ee.what());
        SetThreadLocalError(CUDTException(MJ_UNKNOWN, MN_NONE, 0));
        return INVALID_SOCK;
    }
}

int srt::CUDT::connect(SRTSOCKET u, const sockaddr* name, const sockaddr* tname, int namelen)
{
    try
    {
        return uglobal().connect(u, name, tname, namelen);
    }
    catch (const CUDTException& e)
    {
        return APIError(e);
    }
    catch (bad_alloc&)
    {
        return APIError(MJ_SYSTEMRES, MN_MEMORY, 0);
    }
    catch (std::exception& ee)
    {
        LOGC(aclog.Fatal, log << "connect: UNEXPECTED EXCEPTION: " << typeid(ee).name() << ": " << ee.what());
        return APIError(MJ_UNKNOWN, MN_NONE, 0);
    }
}

#if ENABLE_BONDING
int srt::CUDT::connectLinks(SRTSOCKET grp, SRT_SOCKGROUPCONFIG targets[], int arraysize)
{
    if (arraysize <= 0)
        return APIError(MJ_NOTSUP, MN_INVAL, 0);

    if ((grp & SRTGROUP_MASK) == 0)
    {
        // connectLinks accepts only GROUP id, not socket id.
        return APIError(MJ_NOTSUP, MN_SIDINVAL, 0);
    }

    try
    {
        CUDTUnited::GroupKeeper k(uglobal(), grp, CUDTUnited::ERH_THROW);
        return uglobal().groupConnect(k.group, targets, arraysize);
    }
    catch (CUDTException& e)
    {
        return APIError(e);
    }
    catch (bad_alloc&)
    {
        return APIError(MJ_SYSTEMRES, MN_MEMORY, 0);
    }
    catch (std::exception& ee)
    {
        LOGC(aclog.Fatal, log << "connect: UNEXPECTED EXCEPTION: " << typeid(ee).name() << ": " << ee.what());
        return APIError(MJ_UNKNOWN, MN_NONE, 0);
    }
}
#endif

int srt::CUDT::connect(SRTSOCKET u, const sockaddr* name, int namelen, int32_t forced_isn)
{
    try
    {
        return uglobal().connect(u, name, namelen, forced_isn);
    }
    catch (const CUDTException& e)
    {
        return APIError(e);
    }
    catch (bad_alloc&)
    {
        return APIError(MJ_SYSTEMRES, MN_MEMORY, 0);
    }
    catch (const std::exception& ee)
    {
        LOGC(aclog.Fatal, log << "connect: UNEXPECTED EXCEPTION: " << typeid(ee).name() << ": " << ee.what());
        return APIError(MJ_UNKNOWN, MN_NONE, 0);
    }
}

int srt::CUDT::close(SRTSOCKET u)
{
    try
    {
        return uglobal().close(u);
    }
    catch (const CUDTException& e)
    {
        return APIError(e);
    }
    catch (const std::exception& ee)
    {
        LOGC(aclog.Fatal, log << "close: UNEXPECTED EXCEPTION: " << typeid(ee).name() << ": " << ee.what());
        return APIError(MJ_UNKNOWN, MN_NONE, 0);
    }
}

int srt::CUDT::getpeername(SRTSOCKET u, sockaddr* name, int* namelen)
{
    try
    {
        uglobal().getpeername(u, name, namelen);
        return 0;
    }
    catch (const CUDTException& e)
    {
        return APIError(e);
    }
    catch (const std::exception& ee)
    {
        LOGC(aclog.Fatal, log << "getpeername: UNEXPECTED EXCEPTION: " << typeid(ee).name() << ": " << ee.what());
        return APIError(MJ_UNKNOWN, MN_NONE, 0);
    }
}

int srt::CUDT::getsockname(SRTSOCKET u, sockaddr* name, int* namelen)
{
    try
    {
        uglobal().getsockname(u, name, namelen);
        return 0;
    }
    catch (const CUDTException& e)
    {
        return APIError(e);
    }
    catch (const std::exception& ee)
    {
        LOGC(aclog.Fatal, log << "getsockname: UNEXPECTED EXCEPTION: " << typeid(ee).name() << ": " << ee.what());
        return APIError(MJ_UNKNOWN, MN_NONE, 0);
    }
}

int srt::CUDT::getsockopt(SRTSOCKET u, int, SRT_SOCKOPT optname, void* pw_optval, int* pw_optlen)
{
    if (!pw_optval || !pw_optlen)
    {
        return APIError(MJ_NOTSUP, MN_INVAL, 0);
    }

    try
    {
#if ENABLE_BONDING
        if (u & SRTGROUP_MASK)
        {
            CUDTUnited::GroupKeeper k(uglobal(), u, CUDTUnited::ERH_THROW);
            k.group->getOpt(optname, (pw_optval), (*pw_optlen));
            return 0;
        }
#endif

        CUDT& udt = uglobal().locateSocket(u, CUDTUnited::ERH_THROW)->core();
        udt.getOpt(optname, (pw_optval), (*pw_optlen));
        return 0;
    }
    catch (const CUDTException& e)
    {
        return APIError(e);
    }
    catch (const std::exception& ee)
    {
        LOGC(aclog.Fatal, log << "getsockopt: UNEXPECTED EXCEPTION: " << typeid(ee).name() << ": " << ee.what());
        return APIError(MJ_UNKNOWN, MN_NONE, 0);
    }
}

int srt::CUDT::setsockopt(SRTSOCKET u, int, SRT_SOCKOPT optname, const void* optval, int optlen)
{
    if (!optval)
        return APIError(MJ_NOTSUP, MN_INVAL, 0);

    try
    {
#if ENABLE_BONDING
        if (u & SRTGROUP_MASK)
        {
            CUDTUnited::GroupKeeper k(uglobal(), u, CUDTUnited::ERH_THROW);
            k.group->setOpt(optname, optval, optlen);
            return 0;
        }
#endif

        CUDT& udt = uglobal().locateSocket(u, CUDTUnited::ERH_THROW)->core();
        udt.setOpt(optname, optval, optlen);
        return 0;
    }
    catch (const CUDTException& e)
    {
        return APIError(e);
    }
    catch (const std::exception& ee)
    {
        LOGC(aclog.Fatal, log << "setsockopt: UNEXPECTED EXCEPTION: " << typeid(ee).name() << ": " << ee.what());
        return APIError(MJ_UNKNOWN, MN_NONE, 0);
    }
}

int srt::CUDT::send(SRTSOCKET u, const char* buf, int len, int)
{
    SRT_MSGCTRL mctrl = srt_msgctrl_default;
    return sendmsg2(u, buf, len, (mctrl));
}

// --> CUDT::recv moved down

int srt::CUDT::sendmsg(SRTSOCKET u, const char* buf, int len, int ttl, bool inorder, int64_t srctime)
{
    SRT_MSGCTRL mctrl = srt_msgctrl_default;
    mctrl.msgttl      = ttl;
    mctrl.inorder     = inorder;
    mctrl.srctime     = srctime;
    return sendmsg2(u, buf, len, (mctrl));
}

int srt::CUDT::sendmsg2(SRTSOCKET u, const char* buf, int len, SRT_MSGCTRL& w_m)
{
    try
    {
#if ENABLE_BONDING
        if (u & SRTGROUP_MASK)
        {
            CUDTUnited::GroupKeeper k(uglobal(), u, CUDTUnited::ERH_THROW);
            return k.group->send(buf, len, (w_m));
        }
#endif

        return uglobal().locateSocket(u, CUDTUnited::ERH_THROW)->core().sendmsg2(buf, len, (w_m));
    }
    catch (const CUDTException& e)
    {
        return APIError(e);
    }
    catch (bad_alloc&)
    {
        return APIError(MJ_SYSTEMRES, MN_MEMORY, 0);
    }
    catch (const std::exception& ee)
    {
        LOGC(aclog.Fatal, log << "sendmsg: UNEXPECTED EXCEPTION: " << typeid(ee).name() << ": " << ee.what());
        return APIError(MJ_UNKNOWN, MN_NONE, 0);
    }
}

int srt::CUDT::recv(SRTSOCKET u, char* buf, int len, int)
{
    SRT_MSGCTRL mctrl = srt_msgctrl_default;
    int         ret   = recvmsg2(u, buf, len, (mctrl));
    return ret;
}

int srt::CUDT::recvmsg(SRTSOCKET u, char* buf, int len, int64_t& srctime)
{
    SRT_MSGCTRL mctrl = srt_msgctrl_default;
    int         ret   = recvmsg2(u, buf, len, (mctrl));
    srctime           = mctrl.srctime;
    return ret;
}

int srt::CUDT::recvmsg2(SRTSOCKET u, char* buf, int len, SRT_MSGCTRL& w_m)
{
    try
    {
#if ENABLE_BONDING
        if (u & SRTGROUP_MASK)
        {
            CUDTUnited::GroupKeeper k(uglobal(), u, CUDTUnited::ERH_THROW);
            return k.group->recv(buf, len, (w_m));
        }
#endif

        return uglobal().locateSocket(u, CUDTUnited::ERH_THROW)->core().recvmsg2(buf, len, (w_m));
    }
    catch (const CUDTException& e)
    {
        return APIError(e);
    }
    catch (const std::exception& ee)
    {
        LOGC(aclog.Fatal, log << "recvmsg: UNEXPECTED EXCEPTION: " << typeid(ee).name() << ": " << ee.what());
        return APIError(MJ_UNKNOWN, MN_NONE, 0);
    }
}

int64_t srt::CUDT::sendfile(SRTSOCKET u, fstream& ifs, int64_t& offset, int64_t size, int block)
{
    try
    {
        CUDT& udt = uglobal().locateSocket(u, CUDTUnited::ERH_THROW)->core();
        return udt.sendfile(ifs, offset, size, block);
    }
    catch (const CUDTException& e)
    {
        return APIError(e);
    }
    catch (bad_alloc&)
    {
        return APIError(MJ_SYSTEMRES, MN_MEMORY, 0);
    }
    catch (const std::exception& ee)
    {
        LOGC(aclog.Fatal, log << "sendfile: UNEXPECTED EXCEPTION: " << typeid(ee).name() << ": " << ee.what());
        return APIError(MJ_UNKNOWN, MN_NONE, 0);
    }
}

int64_t srt::CUDT::recvfile(SRTSOCKET u, fstream& ofs, int64_t& offset, int64_t size, int block)
{
    try
    {
        return uglobal().locateSocket(u, CUDTUnited::ERH_THROW)->core().recvfile(ofs, offset, size, block);
    }
    catch (const CUDTException& e)
    {
        return APIError(e);
    }
    catch (const std::exception& ee)
    {
        LOGC(aclog.Fatal, log << "recvfile: UNEXPECTED EXCEPTION: " << typeid(ee).name() << ": " << ee.what());
        return APIError(MJ_UNKNOWN, MN_NONE, 0);
    }
}

int srt::CUDT::select(int, UDT::UDSET* readfds, UDT::UDSET* writefds, UDT::UDSET* exceptfds, const timeval* timeout)
{
    if ((!readfds) && (!writefds) && (!exceptfds))
    {
        return APIError(MJ_NOTSUP, MN_INVAL, 0);
    }

    try
    {
        return uglobal().select(readfds, writefds, exceptfds, timeout);
    }
    catch (const CUDTException& e)
    {
        return APIError(e);
    }
    catch (bad_alloc&)
    {
        return APIError(MJ_SYSTEMRES, MN_MEMORY, 0);
    }
    catch (const std::exception& ee)
    {
        LOGC(aclog.Fatal, log << "select: UNEXPECTED EXCEPTION: " << typeid(ee).name() << ": " << ee.what());
        return APIError(MJ_UNKNOWN, MN_NONE, 0);
    }
}

int srt::CUDT::selectEx(const vector<SRTSOCKET>& fds,
                        vector<SRTSOCKET>*       readfds,
                        vector<SRTSOCKET>*       writefds,
                        vector<SRTSOCKET>*       exceptfds,
                        int64_t                  msTimeOut)
{
    if ((!readfds) && (!writefds) && (!exceptfds))
    {
        return APIError(MJ_NOTSUP, MN_INVAL, 0);
    }

    try
    {
        return uglobal().selectEx(fds, readfds, writefds, exceptfds, msTimeOut);
    }
    catch (const CUDTException& e)
    {
        return APIError(e);
    }
    catch (bad_alloc&)
    {
        return APIError(MJ_SYSTEMRES, MN_MEMORY, 0);
    }
    catch (const std::exception& ee)
    {
        LOGC(aclog.Fatal, log << "selectEx: UNEXPECTED EXCEPTION: " << typeid(ee).name() << ": " << ee.what());
        return APIError(MJ_UNKNOWN);
    }
}

int srt::CUDT::epoll_create()
{
    try
    {
        return uglobal().epoll_create();
    }
    catch (const CUDTException& e)
    {
        return APIError(e);
    }
    catch (const std::exception& ee)
    {
        LOGC(aclog.Fatal, log << "epoll_create: UNEXPECTED EXCEPTION: " << typeid(ee).name() << ": " << ee.what());
        return APIError(MJ_UNKNOWN, MN_NONE, 0);
    }
}

int srt::CUDT::epoll_clear_usocks(int eid)
{
    try
    {
        return uglobal().epoll_clear_usocks(eid);
    }
    catch (const CUDTException& e)
    {
        return APIError(e);
    }
    catch (std::exception& ee)
    {
        LOGC(aclog.Fatal,
             log << "epoll_clear_usocks: UNEXPECTED EXCEPTION: " << typeid(ee).name() << ": " << ee.what());
        return APIError(MJ_UNKNOWN, MN_NONE, 0);
    }
}

int srt::CUDT::epoll_add_usock(const int eid, const SRTSOCKET u, const int* events)
{
    try
    {
        return uglobal().epoll_add_usock(eid, u, events);
    }
    catch (const CUDTException& e)
    {
        return APIError(e);
    }
    catch (const std::exception& ee)
    {
        LOGC(aclog.Fatal, log << "epoll_add_usock: UNEXPECTED EXCEPTION: " << typeid(ee).name() << ": " << ee.what());
        return APIError(MJ_UNKNOWN, MN_NONE, 0);
    }
}

int srt::CUDT::epoll_add_ssock(const int eid, const SYSSOCKET s, const int* events)
{
    try
    {
        return uglobal().epoll_add_ssock(eid, s, events);
    }
    catch (const CUDTException& e)
    {
        return APIError(e);
    }
    catch (const std::exception& ee)
    {
        LOGC(aclog.Fatal, log << "epoll_add_ssock: UNEXPECTED EXCEPTION: " << typeid(ee).name() << ": " << ee.what());
        return APIError(MJ_UNKNOWN, MN_NONE, 0);
    }
}

int srt::CUDT::epoll_update_usock(const int eid, const SRTSOCKET u, const int* events)
{
    try
    {
        return uglobal().epoll_add_usock(eid, u, events);
    }
    catch (const CUDTException& e)
    {
        return APIError(e);
    }
    catch (const std::exception& ee)
    {
        LOGC(aclog.Fatal,
             log << "epoll_update_usock: UNEXPECTED EXCEPTION: " << typeid(ee).name() << ": " << ee.what());
        return APIError(MJ_UNKNOWN, MN_NONE, 0);
    }
}

int srt::CUDT::epoll_update_ssock(const int eid, const SYSSOCKET s, const int* events)
{
    try
    {
        return uglobal().epoll_update_ssock(eid, s, events);
    }
    catch (const CUDTException& e)
    {
        return APIError(e);
    }
    catch (const std::exception& ee)
    {
        LOGC(aclog.Fatal,
             log << "epoll_update_ssock: UNEXPECTED EXCEPTION: " << typeid(ee).name() << ": " << ee.what());
        return APIError(MJ_UNKNOWN, MN_NONE, 0);
    }
}

int srt::CUDT::epoll_remove_usock(const int eid, const SRTSOCKET u)
{
    try
    {
        return uglobal().epoll_remove_usock(eid, u);
    }
    catch (const CUDTException& e)
    {
        return APIError(e);
    }
    catch (const std::exception& ee)
    {
        LOGC(aclog.Fatal,
             log << "epoll_remove_usock: UNEXPECTED EXCEPTION: " << typeid(ee).name() << ": " << ee.what());
        return APIError(MJ_UNKNOWN, MN_NONE, 0);
    }
}

int srt::CUDT::epoll_remove_ssock(const int eid, const SYSSOCKET s)
{
    try
    {
        return uglobal().epoll_remove_ssock(eid, s);
    }
    catch (const CUDTException& e)
    {
        return APIError(e);
    }
    catch (const std::exception& ee)
    {
        LOGC(aclog.Fatal,
             log << "epoll_remove_ssock: UNEXPECTED EXCEPTION: " << typeid(ee).name() << ": " << ee.what());
        return APIError(MJ_UNKNOWN, MN_NONE, 0);
    }
}

int srt::CUDT::epoll_wait(const int       eid,
                          set<SRTSOCKET>* readfds,
                          set<SRTSOCKET>* writefds,
                          int64_t         msTimeOut,
                          set<SYSSOCKET>* lrfds,
                          set<SYSSOCKET>* lwfds)
{
    try
    {
        return uglobal().epoll_ref().wait(eid, readfds, writefds, msTimeOut, lrfds, lwfds);
    }
    catch (const CUDTException& e)
    {
        return APIError(e);
    }
    catch (const std::exception& ee)
    {
        LOGC(aclog.Fatal, log << "epoll_wait: UNEXPECTED EXCEPTION: " << typeid(ee).name() << ": " << ee.what());
        return APIError(MJ_UNKNOWN, MN_NONE, 0);
    }
}

int srt::CUDT::epoll_uwait(const int eid, SRT_EPOLL_EVENT* fdsSet, int fdsSize, int64_t msTimeOut)
{
    try
    {
        return uglobal().epoll_uwait(eid, fdsSet, fdsSize, msTimeOut);
    }
    catch (const CUDTException& e)
    {
        return APIError(e);
    }
    catch (const std::exception& ee)
    {
        LOGC(aclog.Fatal, log << "epoll_uwait: UNEXPECTED EXCEPTION: " << typeid(ee).name() << ": " << ee.what());
        return APIError(MJ_UNKNOWN, MN_NONE, 0);
    }
}

int32_t srt::CUDT::epoll_set(const int eid, int32_t flags)
{
    try
    {
        return uglobal().epoll_set(eid, flags);
    }
    catch (const CUDTException& e)
    {
        return APIError(e);
    }
    catch (const std::exception& ee)
    {
        LOGC(aclog.Fatal, log << "epoll_set: UNEXPECTED EXCEPTION: " << typeid(ee).name() << ": " << ee.what());
        return APIError(MJ_UNKNOWN, MN_NONE, 0);
    }
}

int srt::CUDT::epoll_release(const int eid)
{
    try
    {
        return uglobal().epoll_release(eid);
    }
    catch (const CUDTException& e)
    {
        return APIError(e);
    }
    catch (const std::exception& ee)
    {
        LOGC(aclog.Fatal, log << "epoll_release: UNEXPECTED EXCEPTION: " << typeid(ee).name() << ": " << ee.what());
        return APIError(MJ_UNKNOWN, MN_NONE, 0);
    }
}

srt::CUDTException& srt::CUDT::getlasterror()
{
    return GetThreadLocalError();
}

int srt::CUDT::bstats(SRTSOCKET u, CBytePerfMon* perf, bool clear, bool instantaneous)
{
#if ENABLE_BONDING
    if (u & SRTGROUP_MASK)
        return groupsockbstats(u, perf, clear);
#endif

    try
    {
        CUDT& udt = uglobal().locateSocket(u, CUDTUnited::ERH_THROW)->core();
        udt.bstats(perf, clear, instantaneous);
        return 0;
    }
    catch (const CUDTException& e)
    {
        return APIError(e);
    }
    catch (const std::exception& ee)
    {
        LOGC(aclog.Fatal, log << "bstats: UNEXPECTED EXCEPTION: " << typeid(ee).name() << ": " << ee.what());
        return APIError(MJ_UNKNOWN, MN_NONE, 0);
    }
}

#if ENABLE_BONDING
int srt::CUDT::groupsockbstats(SRTSOCKET u, CBytePerfMon* perf, bool clear)
{
    try
    {
        CUDTUnited::GroupKeeper k(uglobal(), u, CUDTUnited::ERH_THROW);
        k.group->bstatsSocket(perf, clear);
        return 0;
    }
    catch (const CUDTException& e)
    {
        SetThreadLocalError(e);
        return ERROR;
    }
    catch (const std::exception& ee)
    {
        LOGC(aclog.Fatal, log << "bstats: UNEXPECTED EXCEPTION: " << typeid(ee).name() << ": " << ee.what());
        SetThreadLocalError(CUDTException(MJ_UNKNOWN, MN_NONE, 0));
        return ERROR;
    }
}
#endif

srt::CUDT* srt::CUDT::getUDTHandle(SRTSOCKET u)
{
    try
    {
        return &uglobal().locateSocket(u, CUDTUnited::ERH_THROW)->core();
    }
    catch (const CUDTException& e)
    {
        SetThreadLocalError(e);
        return NULL;
    }
    catch (const std::exception& ee)
    {
        LOGC(aclog.Fatal, log << "getUDTHandle: UNEXPECTED EXCEPTION: " << typeid(ee).name() << ": " << ee.what());
        SetThreadLocalError(CUDTException(MJ_UNKNOWN, MN_NONE, 0));
        return NULL;
    }
}

vector<SRTSOCKET> srt::CUDT::existingSockets()
{
    vector<SRTSOCKET> out;
    for (CUDTUnited::sockets_t::iterator i = uglobal().m_Sockets.begin(); i != uglobal().m_Sockets.end(); ++i)
    {
        out.push_back(i->first);
    }
    return out;
}

SRT_SOCKSTATUS srt::CUDT::getsockstate(SRTSOCKET u)
{
    try
    {
#if ENABLE_BONDING
        if (isgroup(u))
        {
            CUDTUnited::GroupKeeper k(uglobal(), u, CUDTUnited::ERH_THROW);
            return k.group->getStatus();
        }
#endif
        return uglobal().getStatus(u);
    }
    catch (const CUDTException& e)
    {
        SetThreadLocalError(e);
        return SRTS_NONEXIST;
    }
    catch (const std::exception& ee)
    {
        LOGC(aclog.Fatal, log << "getsockstate: UNEXPECTED EXCEPTION: " << typeid(ee).name() << ": " << ee.what());
        SetThreadLocalError(CUDTException(MJ_UNKNOWN, MN_NONE, 0));
        return SRTS_NONEXIST;
    }
}

////////////////////////////////////////////////////////////////////////////////

namespace UDT
{

int startup()
{
    return srt::CUDT::startup();
}

int cleanup()
{
    return srt::CUDT::cleanup();
}

int bind(SRTSOCKET u, const struct sockaddr* name, int namelen)
{
    return srt::CUDT::bind(u, name, namelen);
}

int bind2(SRTSOCKET u, UDPSOCKET udpsock)
{
    return srt::CUDT::bind(u, udpsock);
}

int listen(SRTSOCKET u, int backlog)
{
    return srt::CUDT::listen(u, backlog);
}

SRTSOCKET accept(SRTSOCKET u, struct sockaddr* addr, int* addrlen)
{
    return srt::CUDT::accept(u, addr, addrlen);
}

int connect(SRTSOCKET u, const struct sockaddr* name, int namelen)
{
    return srt::CUDT::connect(u, name, namelen, SRT_SEQNO_NONE);
}

int close(SRTSOCKET u)
{
    return srt::CUDT::close(u);
}

int getpeername(SRTSOCKET u, struct sockaddr* name, int* namelen)
{
    return srt::CUDT::getpeername(u, name, namelen);
}

int getsockname(SRTSOCKET u, struct sockaddr* name, int* namelen)
{
    return srt::CUDT::getsockname(u, name, namelen);
}

int getsockopt(SRTSOCKET u, int level, SRT_SOCKOPT optname, void* optval, int* optlen)
{
    return srt::CUDT::getsockopt(u, level, optname, optval, optlen);
}

int setsockopt(SRTSOCKET u, int level, SRT_SOCKOPT optname, const void* optval, int optlen)
{
    return srt::CUDT::setsockopt(u, level, optname, optval, optlen);
}

// DEVELOPER API

int connect_debug(SRTSOCKET u, const struct sockaddr* name, int namelen, int32_t forced_isn)
{
    return srt::CUDT::connect(u, name, namelen, forced_isn);
}

int send(SRTSOCKET u, const char* buf, int len, int flags)
{
    return srt::CUDT::send(u, buf, len, flags);
}

int recv(SRTSOCKET u, char* buf, int len, int flags)
{
    return srt::CUDT::recv(u, buf, len, flags);
}

int sendmsg(SRTSOCKET u, const char* buf, int len, int ttl, bool inorder, int64_t srctime)
{
    return srt::CUDT::sendmsg(u, buf, len, ttl, inorder, srctime);
}

int recvmsg(SRTSOCKET u, char* buf, int len, int64_t& srctime)
{
    return srt::CUDT::recvmsg(u, buf, len, srctime);
}

int recvmsg(SRTSOCKET u, char* buf, int len)
{
    int64_t srctime;
    return srt::CUDT::recvmsg(u, buf, len, srctime);
}

int64_t sendfile(SRTSOCKET u, fstream& ifs, int64_t& offset, int64_t size, int block)
{
    return srt::CUDT::sendfile(u, ifs, offset, size, block);
}

int64_t recvfile(SRTSOCKET u, fstream& ofs, int64_t& offset, int64_t size, int block)
{
    return srt::CUDT::recvfile(u, ofs, offset, size, block);
}

int64_t sendfile2(SRTSOCKET u, const char* path, int64_t* offset, int64_t size, int block)
{
    fstream ifs(path, ios::binary | ios::in);
    int64_t ret = srt::CUDT::sendfile(u, ifs, *offset, size, block);
    ifs.close();
    return ret;
}

int64_t recvfile2(SRTSOCKET u, const char* path, int64_t* offset, int64_t size, int block)
{
    fstream ofs(path, ios::binary | ios::out);
    int64_t ret = srt::CUDT::recvfile(u, ofs, *offset, size, block);
    ofs.close();
    return ret;
}

int select(int nfds, UDSET* readfds, UDSET* writefds, UDSET* exceptfds, const struct timeval* timeout)
{
    return srt::CUDT::select(nfds, readfds, writefds, exceptfds, timeout);
}

int selectEx(const vector<SRTSOCKET>& fds,
             vector<SRTSOCKET>*       readfds,
             vector<SRTSOCKET>*       writefds,
             vector<SRTSOCKET>*       exceptfds,
             int64_t                  msTimeOut)
{
    return srt::CUDT::selectEx(fds, readfds, writefds, exceptfds, msTimeOut);
}

int epoll_create()
{
    return srt::CUDT::epoll_create();
}

int epoll_clear_usocks(int eid)
{
    return srt::CUDT::epoll_clear_usocks(eid);
}

int epoll_add_usock(int eid, SRTSOCKET u, const int* events)
{
    return srt::CUDT::epoll_add_usock(eid, u, events);
}

int epoll_add_ssock(int eid, SYSSOCKET s, const int* events)
{
    return srt::CUDT::epoll_add_ssock(eid, s, events);
}

int epoll_update_usock(int eid, SRTSOCKET u, const int* events)
{
    return srt::CUDT::epoll_update_usock(eid, u, events);
}

int epoll_update_ssock(int eid, SYSSOCKET s, const int* events)
{
    return srt::CUDT::epoll_update_ssock(eid, s, events);
}

int epoll_remove_usock(int eid, SRTSOCKET u)
{
    return srt::CUDT::epoll_remove_usock(eid, u);
}

int epoll_remove_ssock(int eid, SYSSOCKET s)
{
    return srt::CUDT::epoll_remove_ssock(eid, s);
}

int epoll_wait(int             eid,
               set<SRTSOCKET>* readfds,
               set<SRTSOCKET>* writefds,
               int64_t         msTimeOut,
               set<SYSSOCKET>* lrfds,
               set<SYSSOCKET>* lwfds)
{
    return srt::CUDT::epoll_wait(eid, readfds, writefds, msTimeOut, lrfds, lwfds);
}

template <class SOCKTYPE>
inline void set_result(set<SOCKTYPE>* val, int* num, SOCKTYPE* fds)
{
    if (!val || !num || !fds)
        return;

    if (*num > int(val->size()))
        *num = int(val->size()); // will get 0 if val->empty()
    int count = 0;

    // This loop will run 0 times if val->empty()
    for (typename set<SOCKTYPE>::const_iterator it = val->begin(); it != val->end(); ++it)
    {
        if (count >= *num)
            break;
        fds[count++] = *it;
    }
}

int epoll_wait2(int        eid,
                SRTSOCKET* readfds,
                int*       rnum,
                SRTSOCKET* writefds,
                int*       wnum,
                int64_t    msTimeOut,
                SYSSOCKET* lrfds,
                int*       lrnum,
                SYSSOCKET* lwfds,
                int*       lwnum)
{
    // This API is an alternative format for epoll_wait, created for
    // compatability with other languages. Users need to pass in an array
    // for holding the returned sockets, with the maximum array length
    // stored in *rnum, etc., which will be updated with returned number
    // of sockets.

    set<SRTSOCKET>  readset;
    set<SRTSOCKET>  writeset;
    set<SYSSOCKET>  lrset;
    set<SYSSOCKET>  lwset;
    set<SRTSOCKET>* rval  = NULL;
    set<SRTSOCKET>* wval  = NULL;
    set<SYSSOCKET>* lrval = NULL;
    set<SYSSOCKET>* lwval = NULL;
    if ((readfds != NULL) && (rnum != NULL))
        rval = &readset;
    if ((writefds != NULL) && (wnum != NULL))
        wval = &writeset;
    if ((lrfds != NULL) && (lrnum != NULL))
        lrval = &lrset;
    if ((lwfds != NULL) && (lwnum != NULL))
        lwval = &lwset;

    int ret = srt::CUDT::epoll_wait(eid, rval, wval, msTimeOut, lrval, lwval);
    if (ret > 0)
    {
        // set<SRTSOCKET>::const_iterator i;
        // SET_RESULT(rval, rnum, readfds, i);
        set_result(rval, rnum, readfds);
        // SET_RESULT(wval, wnum, writefds, i);
        set_result(wval, wnum, writefds);

        // set<SYSSOCKET>::const_iterator j;
        // SET_RESULT(lrval, lrnum, lrfds, j);
        set_result(lrval, lrnum, lrfds);
        // SET_RESULT(lwval, lwnum, lwfds, j);
        set_result(lwval, lwnum, lwfds);
    }
    return ret;
}

int epoll_uwait(int eid, SRT_EPOLL_EVENT* fdsSet, int fdsSize, int64_t msTimeOut)
{
    return srt::CUDT::epoll_uwait(eid, fdsSet, fdsSize, msTimeOut);
}

int epoll_release(int eid)
{
    return srt::CUDT::epoll_release(eid);
}

ERRORINFO& getlasterror()
{
    return srt::CUDT::getlasterror();
}

int getlasterror_code()
{
    return srt::CUDT::getlasterror().getErrorCode();
}

const char* getlasterror_desc()
{
    return srt::CUDT::getlasterror().getErrorMessage();
}

int getlasterror_errno()
{
    return srt::CUDT::getlasterror().getErrno();
}

// Get error string of a given error code
const char* geterror_desc(int code, int err)
{
    srt::CUDTException e(CodeMajor(code / 1000), CodeMinor(code % 1000), err);
    return (e.getErrorMessage());
}

int bstats(SRTSOCKET u, SRT_TRACEBSTATS* perf, bool clear)
{
    return srt::CUDT::bstats(u, perf, clear);
}

SRT_SOCKSTATUS getsockstate(SRTSOCKET u)
{
    return srt::CUDT::getsockstate(u);
}

} // namespace UDT

namespace srt
{

void setloglevel(LogLevel::type ll)
{
    ScopedLock gg(srt_logger_config.mutex);
    srt_logger_config.max_level = ll;
}

void addlogfa(LogFA fa)
{
    ScopedLock gg(srt_logger_config.mutex);
    srt_logger_config.enabled_fa.set(fa, true);
}

void dellogfa(LogFA fa)
{
    ScopedLock gg(srt_logger_config.mutex);
    srt_logger_config.enabled_fa.set(fa, false);
}

void resetlogfa(set<LogFA> fas)
{
    ScopedLock gg(srt_logger_config.mutex);
    for (int i = 0; i <= SRT_LOGFA_LASTNONE; ++i)
        srt_logger_config.enabled_fa.set(i, fas.count(i));
}

void resetlogfa(const int* fara, size_t fara_size)
{
    ScopedLock gg(srt_logger_config.mutex);
    srt_logger_config.enabled_fa.reset();
    for (const int* i = fara; i != fara + fara_size; ++i)
        srt_logger_config.enabled_fa.set(*i, true);
}

void setlogstream(std::ostream& stream)
{
    ScopedLock gg(srt_logger_config.mutex);
    srt_logger_config.log_stream = &stream;
}

void setloghandler(void* opaque, SRT_LOG_HANDLER_FN* handler)
{
    ScopedLock gg(srt_logger_config.mutex);
    srt_logger_config.loghandler_opaque = opaque;
    srt_logger_config.loghandler_fn     = handler;
}

void setlogflags(int flags)
{
    ScopedLock gg(srt_logger_config.mutex);
    srt_logger_config.flags = flags;
}

SRT_API bool setstreamid(SRTSOCKET u, const std::string& sid)
{
    return CUDT::setstreamid(u, sid);
}
SRT_API std::string getstreamid(SRTSOCKET u)
{
    return CUDT::getstreamid(u);
}

int getrejectreason(SRTSOCKET u)
{
    return CUDT::rejectReason(u);
}

int setrejectreason(SRTSOCKET u, int value)
{
    return CUDT::rejectReason(u, value);
}

} // namespace srt<|MERGE_RESOLUTION|>--- conflicted
+++ resolved
@@ -148,7 +148,7 @@
 
 bool srt::CUDTSocket::readReady()
 {
-#if ENABLE_NEW_BONDING
+#if ENABLE_BONDING
 
     // In the "new bonding" the reading from a socket
     // happens exclusively from the group and the socket is
@@ -727,37 +727,6 @@
             // when it has its own common buffer read-ready, by whatever reason. Packets to the buffer
             // will be delivered by the sockets' receiver threads, so all these things happen strictly
             // in the background.
-#if !ENABLE_NEW_RCVBUFFER
-
-            // XXX PROLBEM!!! These events are subscribed here so that this is done once, lazily,
-            // but groupwise connections could be accepted from multiple listeners for the same group!
-            // m_listener MUST BE A CONTAINER, NOT POINTER!!!
-            // ALSO: Maybe checking "the same listener" is not necessary as subscruption may be done
-            // multiple times anyway?
-            if (!g->m_listener)
-            {
-                // Newly created group from the listener, which hasn't yet
-                // the listener set.
-                g->m_listener = ls;
-
-                // Listen on both first connected socket and continued sockets.
-                // This might help with jump-over situations, and in regular continued
-                // sockets the IN event won't be reported anyway.
-                int listener_modes = SRT_EPOLL_ACCEPT | SRT_EPOLL_UPDATE;
-                epoll_add_usock_INTERNAL(g->m_RcvEID, ls, &listener_modes);
-
-                // This listening should be done always when a first connected socket
-                // appears as accepted off the listener. This is for the sake of swait() calls
-                // inside the group receiving and sending functions so that they get
-                // interrupted when a new socket is connected.
-            }
-
-            // Add also per-direction subscription for the about-to-be-accepted socket.
-            // Both first accepted socket that makes the group-accept and every next
-            // socket that adds a new link.
-            int read_modes  = SRT_EPOLL_IN | SRT_EPOLL_ERR;
-            epoll_add_usock_INTERNAL(g->m_RcvEID, ns, &read_modes);
-#endif
 
             // Keep per-socket sender ready EID.
             int write_modes = SRT_EPOLL_OUT | SRT_EPOLL_ERR;
@@ -1523,9 +1492,6 @@
         // connection succeeded or failed and whether the new socket is
         // ready to use or needs to be closed.
         epoll_add_usock_INTERNAL(g.m_SndEID, ns, &connect_modes);
-#if !ENABLE_NEW_RCVBUFFER
-        epoll_add_usock_INTERNAL(g.m_RcvEID, ns, &connect_modes);
-#endif
 
         // Adding a socket on which we need to block to BOTH these tracking EIDs
         // and the blocker EID. We'll simply remove from them later all sockets that
@@ -1647,9 +1613,6 @@
                 f->sndstate = SRT_GST_BROKEN;
                 f->rcvstate = SRT_GST_BROKEN;
                 epoll_remove_socket_INTERNAL(g.m_SndEID, ns);
-#if !ENABLE_NEW_RCVBUFFER
-                epoll_remove_socket_INTERNAL(g.m_RcvEID, ns);
-#endif
             }
             else
             {
@@ -1735,9 +1698,6 @@
 
                 epoll_remove_socket_INTERNAL(eid, y->second);
                 epoll_remove_socket_INTERNAL(g.m_SndEID, y->second);
-#if !ENABLE_NEW_RCVBUFFER
-                epoll_remove_socket_INTERNAL(g.m_RcvEID, y->second);
-#endif
             }
         }
 
@@ -1777,9 +1737,6 @@
 
                 epoll_remove_socket_INTERNAL(eid, s);
                 epoll_remove_socket_INTERNAL(g.m_SndEID, s);
-#if !ENABLE_NEW_RCVBUFFER
-                epoll_remove_socket_INTERNAL(g.m_RcvEID, s);
-#endif
 
                 continue;
             }
@@ -2625,22 +2582,13 @@
         // NOT WHETHER THEY ARE ALSO READY TO PLAY at the time when
         // this function is called (isRcvDataReady also checks if the
         // available data is "ready to play").
-<<<<<<< HEAD
 
         // Additional note on group receiver: with the new group
         // receiver m_pRcvBuffer in the socket core is NULL always,
         // but that's not a problem - you can close the member socket
         // safely without worrying about reading data because they are
         // in the group anyway.
-#if ENABLE_NEW_RCVBUFFER
-                 && s->core().m_pRcvBuffer->hasAvailablePackets()
-#else
-                 && s->core().m_pRcvBuffer->isRcvDataAvailable()
-#endif
-                )
-=======
                  && s->core().m_pRcvBuffer->hasAvailablePackets())
->>>>>>> 8e9958a8
         {
             const int bc = s->core().m_iBrokenCounter.load();
             if (bc > 0)
