--- conflicted
+++ resolved
@@ -2773,7 +2773,6 @@
                mux = fallback;
            }
        }
-<<<<<<< HEAD
    }
 
    // Checking again because the above procedure could have set it
@@ -2787,21 +2786,6 @@
        return true;
    }
 
-=======
-   }
-
-   // Checking again because the above procedure could have set it
-   if (mux)
-   {
-       // reuse the existing multiplexer
-       ++ mux->m_iRefCount;
-       s->m_pUDT->m_pSndQueue = mux->m_pSndQueue;
-       s->m_pUDT->m_pRcvQueue = mux->m_pRcvQueue;
-       s->m_iMuxID = mux->m_iID;
-       return true;
-   }
-
->>>>>>> eeddc4c5
    return false;
 }
 
