/*
 * SRT - Secure, Reliable, Transport
 * Copyright (c) 2018 Haivision Systems Inc.
 * 
 * This Source Code Form is subject to the terms of the Mozilla Public
 * License, v. 2.0. If a copy of the MPL was not distributed with this
 * file, You can obtain one at http://mozilla.org/MPL/2.0/.
 * 
 */

/*****************************************************************************
Copyright (c) 2001 - 2011, The Board of Trustees of the University of Illinois.
All rights reserved.

Redistribution and use in source and binary forms, with or without
modification, are permitted provided that the following conditions are
met:

* Redistributions of source code must retain the above
  copyright notice, this list of conditions and the
  following disclaimer.

* Redistributions in binary form must reproduce the
  above copyright notice, this list of conditions
  and the following disclaimer in the documentation
  and/or other materials provided with the distribution.

* Neither the name of the University of Illinois
  nor the names of its contributors may be used to
  endorse or promote products derived from this
  software without specific prior written permission.

THIS SOFTWARE IS PROVIDED BY THE COPYRIGHT HOLDERS AND CONTRIBUTORS "AS
IS" AND ANY EXPRESS OR IMPLIED WARRANTIES, INCLUDING, BUT NOT LIMITED TO,
THE IMPLIED WARRANTIES OF MERCHANTABILITY AND FITNESS FOR A PARTICULAR
PURPOSE ARE DISCLAIMED. IN NO EVENT SHALL THE COPYRIGHT OWNER OR
CONTRIBUTORS BE LIABLE FOR ANY DIRECT, INDIRECT, INCIDENTAL, SPECIAL,
EXEMPLARY, OR CONSEQUENTIAL DAMAGES (INCLUDING, BUT NOT LIMITED TO,
PROCUREMENT OF SUBSTITUTE GOODS OR SERVICES; LOSS OF USE, DATA, OR
PROFITS; OR BUSINESS INTERRUPTION) HOWEVER CAUSED AND ON ANY THEORY OF
LIABILITY, WHETHER IN CONTRACT, STRICT LIABILITY, OR TORT (INCLUDING
NEGLIGENCE OR OTHERWISE) ARISING IN ANY WAY OUT OF THE USE OF THIS
SOFTWARE, EVEN IF ADVISED OF THE POSSIBILITY OF SUCH DAMAGE.
*****************************************************************************/

/*****************************************************************************
written by
   Yunhong Gu, last updated 07/09/2011
modified by
   Haivision Systems Inc.
*****************************************************************************/

#include "platform_sys.h"

#include <exception>
#include <stdexcept>
#include <typeinfo>
#include <iterator>

#include <cstring>
#include "api.h"
#include "core.h"
#include "logging.h"
#include "threadname.h"
#include "srt.h"
#include "udt.h"

#ifdef _WIN32
   #include <win/wintime.h>
#endif

#ifdef _MSC_VER
   #pragma warning(error: 4530)
#endif

using namespace std;
using namespace srt_logging;
using namespace srt::sync;
extern LogConfig srt_logger_config;


CUDTSocket::CUDTSocket():
m_Status(SRTS_INIT),
m_tsClosureTimeStamp(0),
m_iIPversion(0),
m_pSelfAddr(NULL),
m_pPeerAddr(NULL),
m_SocketID(0),
m_ListenSocket(0),
m_PeerID(0),
m_iISN(0),
m_pUDT(NULL),
m_pQueuedSockets(NULL),
m_pAcceptSockets(NULL),
m_AcceptCond(),
m_AcceptLock(),
m_uiBackLog(0),
m_iMuxID(-1)
{
    CGuard::createMutex(m_AcceptLock);
    CGuard::createCond(m_AcceptCond);
    CGuard::createMutex(m_ControlLock);
}

CUDTSocket::~CUDTSocket()
{
   if (m_iIPversion == AF_INET)
   {
      delete (sockaddr_in*)m_pSelfAddr;
      delete (sockaddr_in*)m_pPeerAddr;
   }
   else
   {
      delete (sockaddr_in6*)m_pSelfAddr;
      delete (sockaddr_in6*)m_pPeerAddr;
   }

   delete m_pUDT;
   m_pUDT = NULL;

   delete m_pQueuedSockets;
   delete m_pAcceptSockets;

   CGuard::releaseMutex(m_AcceptLock);
   CGuard::releaseCond(m_AcceptCond);
   CGuard::releaseMutex(m_ControlLock);
}

////////////////////////////////////////////////////////////////////////////////

CUDTUnited::CUDTUnited():
m_Sockets(),
m_GlobControlLock(),
m_IDLock(),
m_SocketIDGenerator(0),
m_TLSError(),
m_mMultiplexer(),
m_MultiplexerLock(),
m_pCache(NULL),
m_bClosing(false),
m_GCStopLock(),
m_GCStopCond(),
m_InitLock(),
m_iInstanceCount(0),
m_bGCStatus(false),
m_GCThread(),
m_ClosedSockets()
{
   // Socket ID MUST start from a random value
   // Note. Don't use CTimer here, because s_UDTUnited is a static instance of CUDTUnited
   // with dynamic initialization (calling this constructor), while CTimer has
   // a static member s_ullCPUFrequency with dynamic initialization.
   // The order of initialization is not guaranteed.
   timeval t;
   gettimeofday(&t, 0);
   srand((unsigned int)t.tv_usec);
   m_SocketIDGenerator = 1 + (int)((1 << 30) * (double(rand()) / RAND_MAX));

<<<<<<< HEAD
   CGuard::createMutex(m_GlobControlLock);
   CGuard::createMutex(m_IDLock);
   CGuard::createMutex(m_InitLock);
=======
   pthread_mutex_init(&m_GlobControlLock, NULL);
   pthread_mutex_init(&m_IDLock, NULL);
   pthread_mutex_init(&m_InitLock, NULL);
>>>>>>> 808d86bf

   pthread_key_create(&m_TLSError, TLSDestroy);

   m_pCache = new CCache<CInfoBlock>;
}

CUDTUnited::~CUDTUnited()
{
    // Call it if it wasn't called already.
    // This will happen at the end of main() of the application,
    // when the user didn't call srt_cleanup().
    if (m_bGCStatus)
    {
        cleanup();
    }

<<<<<<< HEAD
    CGuard::releaseMutex(m_GlobControlLock);
    CGuard::releaseMutex(m_IDLock);
    CGuard::releaseMutex(m_InitLock);
=======
    pthread_mutex_destroy(&m_GlobControlLock);
    pthread_mutex_destroy(&m_IDLock);
    pthread_mutex_destroy(&m_InitLock);
>>>>>>> 808d86bf

    delete (CUDTException*)pthread_getspecific(m_TLSError);
    pthread_key_delete(m_TLSError);

    delete m_pCache;
}

std::string CUDTUnited::CONID(SRTSOCKET sock)
{
    if ( sock == 0 )
        return "";

    std::ostringstream os;
    os << "@" << sock << ":";
    return os.str();
}

int CUDTUnited::startup()
{
   CGuard gcinit(m_InitLock, "init");

   if (m_iInstanceCount++ > 0)
      return 0;

   // Global initialization code
   #ifdef _WIN32
      WORD wVersionRequested;
      WSADATA wsaData;
      wVersionRequested = MAKEWORD(2, 2);

      if (0 != WSAStartup(wVersionRequested, &wsaData))
         throw CUDTException(MJ_SETUP, MN_NONE,  WSAGetLastError());
   #endif

   PacketFilter::globalInit();

   //init CTimer::EventLock

   if (m_bGCStatus)
      return true;

   m_bClosing = false;
   CGuard::createMutex(m_GCStopLock);
   pthread_condattr_t* pattr = NULL;
#if ENABLE_MONOTONIC_CLOCK
   pthread_condattr_t  CondAttribs;
   pthread_condattr_init(&CondAttribs);
   pthread_condattr_setclock(&CondAttribs, CLOCK_MONOTONIC);
   pattr = &CondAttribs;
#endif
   CGuard::createCond(m_GCStopCond, pattr);
   {
       ThreadName tn("SRT:GC");
       pthread_create(&m_GCThread, NULL, garbageCollect, this);
   }

   m_bGCStatus = true;

   return 0;
}

int CUDTUnited::cleanup()
{
   CGuard gcinit(m_InitLock, "init");

   if (--m_iInstanceCount > 0)
      return 0;

   //destroy CTimer::EventLock

   if (!m_bGCStatus)
      return 0;

   m_bClosing = true;
   HLOGC(mglog.Debug, log << "GarbageCollector: thread EXIT");
   pthread_cond_signal(&m_GCStopCond);
   pthread_join(m_GCThread, NULL);

   // XXX There's some weird bug here causing this
   // to hangup on Windows. This might be either something
   // bigger, or some problem in pthread-win32. As this is
   // the application cleanup section, this can be temporarily
   // tolerated with simply exit the application without cleanup,
   // counting on that the system will take care of it anyway.
#ifndef _WIN32
   CGuard::releaseMutex(m_GCStopLock);
   CGuard::releaseCond(m_GCStopCond);
#endif

   m_bGCStatus = false;

   // Global destruction code
   #ifdef _WIN32
      WSACleanup();
   #endif

   return 0;
}

SRTSOCKET CUDTUnited::newSocket(int af, int)
{

   CUDTSocket* ns = NULL;

   try
   {
      // XXX REFACTOR:
      // Use sockaddr_any for m_pSelfAddr and just initialize it
      // with 'af'.
      ns = new CUDTSocket;
      ns->m_pUDT = new CUDT;
      if (af == AF_INET)
      {
         ns->m_pSelfAddr = (sockaddr*)(new sockaddr_in);
         ((sockaddr_in*)(ns->m_pSelfAddr))->sin_port = 0;
      }
      else
      {
         ns->m_pSelfAddr = (sockaddr*)(new sockaddr_in6);
         ((sockaddr_in6*)(ns->m_pSelfAddr))->sin6_port = 0;
      }
   }
   catch (...)
   {
      delete ns;
      throw CUDTException(MJ_SYSTEMRES, MN_MEMORY, 0);
   }

   CGuard::enterCS(m_IDLock);
   ns->m_SocketID = -- m_SocketIDGenerator;
   CGuard::leaveCS(m_IDLock);

   ns->m_Status = SRTS_INIT;
   ns->m_ListenSocket = 0;
   ns->m_pUDT->m_SocketID = ns->m_SocketID;
   // The "Socket type" is deprecated. For the sake of
   // HSv4 there will be only a "socket type" field set
   // in the handshake, always to UDT_DGRAM.
   //ns->m_pUDT->m_iSockType = (type == SOCK_STREAM) ? UDT_STREAM : UDT_DGRAM;
   ns->m_pUDT->m_iSockType = UDT_DGRAM;
   ns->m_pUDT->m_iIPversion = ns->m_iIPversion = af;
   ns->m_pUDT->m_pCache = m_pCache;

   // protect the m_Sockets structure.
<<<<<<< HEAD
   CGuard::enterCS(m_GlobControlLock, "GlobControl");
=======
   CGuard::enterCS(m_GlobControlLock);
>>>>>>> 808d86bf
   try
   {
      HLOGC(mglog.Debug, log << CONID(ns->m_SocketID)
         << "newSocket: mapping socket "
         << ns->m_SocketID);
      m_Sockets[ns->m_SocketID] = ns;
   }
   catch (...)
   {
      //failure and rollback
      delete ns;
      ns = NULL;
   }
<<<<<<< HEAD
   CGuard::leaveCS(m_GlobControlLock, "GlobControl");
=======
   CGuard::leaveCS(m_GlobControlLock);
>>>>>>> 808d86bf

   if (!ns)
      throw CUDTException(MJ_SYSTEMRES, MN_MEMORY, 0);

   return ns->m_SocketID;
}

int CUDTUnited::newConnection(const SRTSOCKET listen, const sockaddr* peer, CHandShake* hs, const CPacket& hspkt,
        ref_t<SRT_REJECT_REASON> r_error)
{
   CUDTSocket* ns = NULL;

   *r_error = SRT_REJ_IPE;

   // Can't manage this error through an exception because this is
   // running in the listener loop.
   CUDTSocket* ls = locate(listen);
   if (!ls)
   {
       LOGC(mglog.Error, log << "IPE: newConnection by listener socket id=" << listen << " which DOES NOT EXIST.");
       return -1;
   }

   // if this connection has already been processed
   if ((ns = locate(peer, hs->m_iID, hs->m_iISN)) != NULL)
   {
      if (ns->m_pUDT->m_bBroken)
      {
         // last connection from the "peer" address has been broken
         ns->m_Status = SRTS_CLOSED;
         ns->m_tsClosureTimeStamp = steady_clock::now();

         CGuard::enterCS(ls->m_AcceptLock);
         ls->m_pQueuedSockets->erase(ns->m_SocketID);
         ls->m_pAcceptSockets->erase(ns->m_SocketID);
         CGuard::leaveCS(ls->m_AcceptLock);
      }
      else
      {
         // connection already exist, this is a repeated connection request
         // respond with existing HS information

         hs->m_iISN = ns->m_pUDT->m_iISN;
         hs->m_iMSS = ns->m_pUDT->m_iMSS;
         hs->m_iFlightFlagSize = ns->m_pUDT->m_iFlightFlagSize;
         hs->m_iReqType = URQ_CONCLUSION;
         hs->m_iID = ns->m_SocketID;

         return 0;

         //except for this situation a new connection should be started
      }
   }

   // exceeding backlog, refuse the connection request
   if (ls->m_pQueuedSockets->size() >= ls->m_uiBackLog)
   {
       *r_error = SRT_REJ_BACKLOG;
       LOGC(mglog.Error, log << "newConnection: listen backlog=" << ls->m_uiBackLog << " EXCEEDED");
       return -1;
   }

   try
   {
      ns = new CUDTSocket;
      ns->m_pUDT = new CUDT(*(ls->m_pUDT));
      if (ls->m_iIPversion == AF_INET)
      {
         ns->m_pSelfAddr = (sockaddr*)(new sockaddr_in);
         ((sockaddr_in*)(ns->m_pSelfAddr))->sin_port = 0;
         ns->m_pPeerAddr = (sockaddr*)(new sockaddr_in);
         memcpy(ns->m_pPeerAddr, peer, sizeof(sockaddr_in));
      }
      else
      {
         ns->m_pSelfAddr = (sockaddr*)(new sockaddr_in6);
         ((sockaddr_in6*)(ns->m_pSelfAddr))->sin6_port = 0;
         ns->m_pPeerAddr = (sockaddr*)(new sockaddr_in6);
         memcpy(ns->m_pPeerAddr, peer, sizeof(sockaddr_in6));
      }
   }
   catch (...)
   {
      *r_error = SRT_REJ_RESOURCE;
      delete ns;
      LOGC(mglog.Error, log << "IPE: newConnection: unexpected exception (probably std::bad_alloc)");
      return -1;
   }

   CGuard::enterCS(m_IDLock);
   ns->m_SocketID = -- m_SocketIDGenerator;
   HLOGF(mglog.Debug, "newConnection: generated socket id %d", ns->m_SocketID);
   CGuard::leaveCS(m_IDLock);

   ns->m_ListenSocket = listen;
   ns->m_iIPversion = ls->m_iIPversion;
   ns->m_pUDT->m_SocketID = ns->m_SocketID;
   ns->m_PeerID = hs->m_iID;
   ns->m_iISN = hs->m_iISN;

   int error = 0;

   // Set the error code for all prospective problems below.
   // It won't be interpreted when result was successful.
   *r_error = SRT_REJ_RESOURCE;

   // These can throw exception only when the memory allocation failed.
   // CUDT::connect() translates exception into CUDTException.
   // CUDT::open() may only throw original std::bad_alloc from new.
   // This is only to make the library extra safe (when your machine lacks
   // memory, it will continue to work, but fail to accept connection).
   try
   {
       // This assignment must happen b4 the call to CUDT::connect() because
       // this call causes sending the SRT Handshake through this socket.
       // Without this mapping the socket cannot be found and therefore
       // the SRT Handshake message would fail.
       HLOGF(mglog.Debug, 
               "newConnection: incoming %s, mapping socket %d",
               SockaddrToString(peer).c_str(), ns->m_SocketID);
       {
<<<<<<< HEAD
           CGuard cg(m_GlobControlLock, "GlobControl");
=======
           CGuard cg(m_GlobControlLock);
>>>>>>> 808d86bf
           m_Sockets[ns->m_SocketID] = ns;
       }

       // bind to the same addr of listening socket
       ns->m_pUDT->open();
       updateListenerMux(ns, ls);
       if (ls->m_pUDT->m_cbAcceptHook)
       {
           if (!ls->m_pUDT->runAcceptHook(ns->m_pUDT, peer, hs, hspkt))
           {
               error = 1;
               goto ERR_ROLLBACK;
           }
       }
       ns->m_pUDT->acceptAndRespond(peer, hs, hspkt);
   }
   catch (...)
   {
       // Extract the error that was set in this new failed entity.
       *r_error = ns->m_pUDT->m_RejectReason;
       error = 1;
       goto ERR_ROLLBACK;
   }

   ns->m_Status = SRTS_CONNECTED;

   // copy address information of local node
   ns->m_pUDT->m_pSndQueue->m_pChannel->getSockAddr(ns->m_pSelfAddr);
   CIPAddress::pton(ns->m_pSelfAddr, ns->m_pUDT->m_piSelfIP, ns->m_iIPversion);

   // protect the m_Sockets structure.
<<<<<<< HEAD
   CGuard::enterCS(m_GlobControlLock, "GlobControl");
=======
   CGuard::enterCS(m_GlobControlLock);
>>>>>>> 808d86bf
   try
   {
       HLOGF(mglog.Debug, 
               "newConnection: mapping peer %d to that socket (%d)\n",
               ns->m_PeerID, ns->m_SocketID);
       m_PeerRec[ns->getPeerSpec()].insert(ns->m_SocketID);
   }
   catch (...)
   {
      error = 2;
   }
<<<<<<< HEAD
   CGuard::leaveCS(m_GlobControlLock, "GlobControl");
=======
   CGuard::leaveCS(m_GlobControlLock);
>>>>>>> 808d86bf

   CGuard::enterCS(ls->m_AcceptLock, "Accept");
   try
   {
      ls->m_pQueuedSockets->insert(ns->m_SocketID);
   }
   catch (...)
   {
      error = 3;
   }
   CGuard::leaveCS(ls->m_AcceptLock, "Accept");

   // acknowledge users waiting for new connections on the listening socket
   m_EPoll.update_events(listen, ls->m_pUDT->m_sPollID, UDT_EPOLL_IN, true);

   CTimer::triggerEvent();

   ERR_ROLLBACK:
   // XXX the exact value of 'error' is ignored
   if (error > 0)
   {
#if ENABLE_LOGGING
       static const char* why [] = {
           "UNKNOWN ERROR",
           "CONNECTION REJECTED",
           "IPE when mapping a socket",
           "IPE when inserting a socket"
       };
       LOGC(mglog.Error, log << CONID(ns->m_SocketID) << "newConnection: connection rejected due to: " << why[error]);
#endif
      SRTSOCKET id = ns->m_SocketID;
      ns->m_pUDT->close();
      ns->m_Status = SRTS_CLOSED;
      ns->m_tsClosureTimeStamp = srt::sync::steady_clock::now();
      // The mapped socket should be now unmapped to preserve the situation that
      // was in the original UDT code.
      // In SRT additionally the acceptAndRespond() function (it was called probably
      // connect() in UDT code) may fail, in which case this socket should not be
      // further processed and should be removed.
      {
<<<<<<< HEAD
          CGuard cg(m_GlobControlLock, "GlobControl");
=======
          CGuard cg(m_GlobControlLock);
>>>>>>> 808d86bf
          m_Sockets.erase(id);
          m_ClosedSockets[id] = ns;
      }

      return -1;
   }

   // wake up a waiting accept() call
   pthread_mutex_lock(&(ls->m_AcceptLock));
   pthread_cond_signal(&(ls->m_AcceptCond));
   pthread_mutex_unlock(&(ls->m_AcceptLock));

   return 1;
}

int CUDTUnited::installAcceptHook(const SRTSOCKET lsn, srt_listen_callback_fn* hook, void* opaq)
{
    try
    {
        CUDT* lc = lookup(lsn);
        lc->installAcceptHook(hook, opaq);

    }
    catch (CUDTException& e)
    {
        setError(new CUDTException(e));
        return SRT_ERROR;
    }

    return 0;
}

CUDT* CUDTUnited::lookup(const SRTSOCKET u)
{
   // protects the m_Sockets structure
<<<<<<< HEAD
   CGuard cg(m_GlobControlLock, "GlobControl");
=======
   CGuard cg(m_GlobControlLock);
>>>>>>> 808d86bf

   map<SRTSOCKET, CUDTSocket*>::iterator i = m_Sockets.find(u);

   if ((i == m_Sockets.end()) || (i->second->m_Status == SRTS_CLOSED))
      throw CUDTException(MJ_NOTSUP, MN_SIDINVAL, 0);

   return i->second->m_pUDT;
}

SRT_SOCKSTATUS CUDTUnited::getStatus(const SRTSOCKET u)
{
    // protects the m_Sockets structure
<<<<<<< HEAD
    CGuard cg(m_GlobControlLock, "GlobControl");
=======
    CGuard cg(m_GlobControlLock);
>>>>>>> 808d86bf

    map<SRTSOCKET, CUDTSocket*>::const_iterator i = m_Sockets.find(u);

    if (i == m_Sockets.end())
    {
        if (m_ClosedSockets.find(u) != m_ClosedSockets.end())
            return SRTS_CLOSED;

        return SRTS_NONEXIST;
    }
    const CUDTSocket* s = i->second;

    if (s->m_pUDT->m_bBroken)
        return SRTS_BROKEN;

    // TTL in CRendezvousQueue::updateConnStatus() will set m_bConnecting to false.
    // Although m_Status is still SRTS_CONNECTING, the connection is in fact to be closed due to TTL expiry.
    // In this case m_bConnected is also false. Both checks are required to avoid hitting
    // a regular state transition from CONNECTING to CONNECTED.
    if ((s->m_Status == SRTS_CONNECTING) && !s->m_pUDT->m_bConnecting && !s->m_pUDT->m_bConnected)
        return SRTS_BROKEN;

    return s->m_Status;
}

int CUDTUnited::bind(const SRTSOCKET u, const sockaddr* name, int namelen)
{
   CUDTSocket* s = locate(u);
   if (!s)
      throw CUDTException(MJ_NOTSUP, MN_SIDINVAL, 0);

   CGuard cg(s->m_ControlLock, "Control");

   // cannot bind a socket more than once
   if (s->m_Status != SRTS_INIT)
      throw CUDTException(MJ_NOTSUP, MN_NONE, 0);

   // check the size of SOCKADDR structure
   if (s->m_iIPversion == AF_INET)
   {
      if (namelen != sizeof(sockaddr_in))
         throw CUDTException(MJ_NOTSUP, MN_INVAL, 0);
   }
   else
   {
      if (namelen != sizeof(sockaddr_in6))
         throw CUDTException(MJ_NOTSUP, MN_INVAL, 0);
   }

   s->m_pUDT->open();
   updateMux(s, name);
   s->m_Status = SRTS_OPENED;

   // copy address information of local node
   s->m_pUDT->m_pSndQueue->m_pChannel->getSockAddr(s->m_pSelfAddr);

   return 0;
}

int CUDTUnited::bind(SRTSOCKET u, UDPSOCKET udpsock)
{
   CUDTSocket* s = locate(u);
   if (!s)
      throw CUDTException(MJ_NOTSUP, MN_SIDINVAL, 0);

   CGuard cg(s->m_ControlLock, "Control");

   // cannot bind a socket more than once
   if (s->m_Status != SRTS_INIT)
      throw CUDTException(MJ_NOTSUP, MN_NONE, 0);

   sockaddr_in name4;
   sockaddr_in6 name6;
   sockaddr* name;
   socklen_t namelen;

   if (s->m_iIPversion == AF_INET)
   {
      namelen = sizeof(sockaddr_in);
      name = (sockaddr*)&name4;
   }
   else
   {
      namelen = sizeof(sockaddr_in6);
      name = (sockaddr*)&name6;
   }

   if (::getsockname(udpsock, name, &namelen) == -1)
      throw CUDTException(MJ_NOTSUP, MN_INVAL);

   s->m_pUDT->open();
   updateMux(s, name, &udpsock);
   s->m_Status = SRTS_OPENED;

   // copy address information of local node
   s->m_pUDT->m_pSndQueue->m_pChannel->getSockAddr(s->m_pSelfAddr);

   return 0;
}

int CUDTUnited::listen(const SRTSOCKET u, int backlog)
{
   if (backlog <= 0)
      throw CUDTException(MJ_NOTSUP, MN_INVAL, 0);

   // Don't search for the socket if it's already -1;
   // this never is a valid socket.
   if (u == UDT::INVALID_SOCK)
      throw CUDTException(MJ_NOTSUP, MN_SIDINVAL, 0);

   CUDTSocket* s = locate(u);
   if (!s)
      throw CUDTException(MJ_NOTSUP, MN_SIDINVAL, 0);

   CGuard cg(s->m_ControlLock, "Control");

   // NOTE: since now the socket is protected against simultaneous access.
   // In the meantime the socket might have been closed, which means that
   // it could have changed the state. It could be also set listen in another
   // thread, so check it out.

   // do nothing if the socket is already listening
   if (s->m_Status == SRTS_LISTENING)
      return 0;

   // a socket can listen only if is in OPENED status
   if (s->m_Status != SRTS_OPENED)
      throw CUDTException(MJ_NOTSUP, MN_ISUNBOUND, 0);

   // [[using assert(s->m_Status == OPENED)]];

   // listen is not supported in rendezvous connection setup
   if (s->m_pUDT->m_bRendezvous)
      throw CUDTException(MJ_NOTSUP, MN_ISRENDEZVOUS, 0);

   s->m_uiBackLog = backlog;

   try
   {
      s->m_pQueuedSockets = new set<SRTSOCKET>;
      s->m_pAcceptSockets = new set<SRTSOCKET>;
   }
   catch (...)
   {
      delete s->m_pQueuedSockets;
      delete s->m_pAcceptSockets;

      // XXX Translated std::bad_alloc into CUDTException specifying
      // memory allocation failure...
      throw CUDTException(MJ_SYSTEMRES, MN_MEMORY, 0);
   }

   // [[using assert(s->m_Status == OPENED)]]; // (still, unchanged)

   s->m_pUDT->setListenState();  // propagates CUDTException,
                                 // if thrown, remains in OPENED state if so.
   s->m_Status = SRTS_LISTENING;

   return 0;
}

SRTSOCKET CUDTUnited::accept(const SRTSOCKET listen, sockaddr* addr, int* addrlen)
{
   if ((addr) && (!addrlen))
      throw CUDTException(MJ_NOTSUP, MN_INVAL, 0);

   CUDTSocket* ls = locate(listen);

   if (ls == NULL)
      throw CUDTException(MJ_NOTSUP, MN_SIDINVAL, 0);

   // the "listen" socket must be in LISTENING status
   if (ls->m_Status != SRTS_LISTENING)
      throw CUDTException(MJ_NOTSUP, MN_NOLISTEN, 0);

   // no "accept" in rendezvous connection setup
   if (ls->m_pUDT->m_bRendezvous)
      throw CUDTException(MJ_NOTSUP, MN_ISRENDEZVOUS, 0);

   SRTSOCKET u = CUDT::INVALID_SOCK;
   bool accepted = false;

   // !!only one conection can be set up each time!!
   while (!accepted)
   {
       CGuard cg(ls->m_AcceptLock, "Accept");

       if ((ls->m_Status != SRTS_LISTENING) || ls->m_pUDT->m_bBroken)
       {
           // This socket has been closed.
           accepted = true;
       }
       else if (ls->m_pQueuedSockets->size() > 0)
       {
           // XXX REFACTORING REQUIRED HERE!
           // Actually this should at best be something like that:
           // set<SRTSOCKET>::iterator b = ls->m_pQueuedSockets->begin();
           // u = *b;
           // ls->m_pQueuedSockets->erase(b);
           // ls->m_pAcceptSockets->insert(u);
           //
           // It is also questionable why m_pQueuedSockets should be of type 'set'.
           // There's no quick-searching capabilities of that container used anywhere except
           // checkBrokenSockets and garbageCollect, which aren't performance-critical,
           // whereas it's mainly used for getting the first element and iterating
           // over elements, which is slow in case of std::set. It's also doubtful
           // as to whether the sorting capability of std::set is properly used;
           // the first is taken here, which is actually the socket with lowest
           // possible descriptor value (as default operator< and ascending sorting
           // used for std::set<SRTSOCKET> where SRTSOCKET=int).
           //
           // Consider using std::list or std::vector here.

           u = *(ls->m_pQueuedSockets->begin());
           ls->m_pAcceptSockets->insert(ls->m_pAcceptSockets->end(), u);
           ls->m_pQueuedSockets->erase(ls->m_pQueuedSockets->begin());
           accepted = true;
       }
       else if (!ls->m_pUDT->m_bSynRecving)
       {
           accepted = true;
       }

       if (!accepted && (ls->m_Status == SRTS_LISTENING))
           pthread_cond_wait(&(ls->m_AcceptCond), &(ls->m_AcceptLock));

       if (ls->m_pQueuedSockets->empty())
           m_EPoll.update_events(listen, ls->m_pUDT->m_sPollID, UDT_EPOLL_IN, false);
   }

   if (u == CUDT::INVALID_SOCK)
   {
      // non-blocking receiving, no connection available
      if (!ls->m_pUDT->m_bSynRecving)
         throw CUDTException(MJ_AGAIN, MN_RDAVAIL, 0);

      // listening socket is closed
      throw CUDTException(MJ_NOTSUP, MN_NOLISTEN, 0);
   }

   if ((addr != NULL) && (addrlen != NULL))
   {
      CUDTSocket* s = locate(u);
      if (s == NULL)
         throw CUDTException(MJ_NOTSUP, MN_SIDINVAL, 0);

      CGuard cg(s->m_ControlLock);

      if (AF_INET == s->m_iIPversion)
         *addrlen = sizeof(sockaddr_in);
      else
         *addrlen = sizeof(sockaddr_in6);

      // copy address information of peer node
      memcpy(addr, s->m_pPeerAddr, *addrlen);
   }

   return u;
}

int CUDTUnited::connect(const SRTSOCKET u, const sockaddr* name, int namelen, int32_t forced_isn)
{
   CUDTSocket* s = locate(u);
   if (!s)
      throw CUDTException(MJ_NOTSUP, MN_SIDINVAL, 0);

   CGuard cg(s->m_ControlLock, "Control");

   // XXX Consider translating this to using sockaddr_any,
   // this should take out all the "IP version check" things.
   if (AF_INET == s->m_iIPversion)
   {
      if (namelen != sizeof(sockaddr_in))
         throw CUDTException(MJ_NOTSUP, MN_INVAL, 0);
   }
   else
   {
      if (namelen != sizeof(sockaddr_in6))
         throw CUDTException(MJ_NOTSUP, MN_INVAL, 0);
   }

   // a socket can "connect" only if it is in INIT or OPENED status
   if (s->m_Status == SRTS_INIT)
   {
      if (!s->m_pUDT->m_bRendezvous)
      {
         s->m_pUDT->open(); // XXX here use the AF_* family value from 'name'
         updateMux(s);  // <<---- updateMux
                        // -> C(Snd|Rcv)Queue::init
                        // -> pthread_create(...C(Snd|Rcv)Queue::worker...)
         s->m_Status = SRTS_OPENED;
      }
      else
         throw CUDTException(MJ_NOTSUP, MN_ISRENDUNBOUND, 0);
   }
   else if (s->m_Status != SRTS_OPENED)
      throw CUDTException(MJ_NOTSUP, MN_ISCONNECTED, 0);

   // connect_complete() may be called before connect() returns.
   // So we need to update the status before connect() is called,
   // otherwise the status may be overwritten with wrong value
   // (CONNECTED vs. CONNECTING).
   s->m_Status = SRTS_CONNECTING;

   /* 
   * In blocking mode, connect can block for up to 30 seconds for
   * rendez-vous mode. Holding the s->m_ControlLock prevent close
   * from cancelling the connect
   */
   try
   {
       // InvertedGuard unlocks in the constructor, then locks in the
       // destructor, no matter if an exception has fired.
       InvertedGuard l_unlocker( s->m_pUDT->m_bSynRecving ? &s->m_ControlLock : 0 );
       s->m_pUDT->startConnect(name, forced_isn);
   }
   catch (CUDTException& e) // Interceptor, just to change the state.
   {
      s->m_Status = SRTS_OPENED;
      throw e;
   }

   // record peer address
   delete s->m_pPeerAddr;
   if (AF_INET == s->m_iIPversion)
   {
      s->m_pPeerAddr = (sockaddr*)(new sockaddr_in);
      memcpy(s->m_pPeerAddr, name, sizeof(sockaddr_in));
   }
   else
   {
      s->m_pPeerAddr = (sockaddr*)(new sockaddr_in6);
      memcpy(s->m_pPeerAddr, name, sizeof(sockaddr_in6));
   }

   // CGuard destructor will delete cg and unlock s->m_ControlLock

   return 0;
}


int CUDTUnited::close(const SRTSOCKET u)
{
   CUDTSocket* s = locate(u);
   if (!s)
      throw CUDTException(MJ_NOTSUP, MN_SIDINVAL, 0);

   HLOGC(mglog.Debug, log << s->m_pUDT->CONID() << " CLOSE. Acquiring control lock");

   CGuard socket_cg(s->m_ControlLock, "control");

   HLOGC(mglog.Debug, log << s->m_pUDT->CONID() << " CLOSING (removing from listening, closing CUDT)");

   bool synch_close_snd = s->m_pUDT->m_bSynSending;

   if (s->m_Status == SRTS_LISTENING)
   {
      if (s->m_pUDT->m_bBroken)
         return 0;

      s->m_tsClosureTimeStamp = steady_clock::now();
      s->m_pUDT->m_bBroken    = true;

      // Change towards original UDT: 
      // Leave all the closing activities for garbageCollect to happen,
      // however remove the listener from the RcvQueue IMMEDIATELY.
      // Even though garbageCollect would eventually remove the listener
      // as well, there would be some time interval between now and the
      // moment when it's done, and during this time the application will
      // be unable to bind to this port that the about-to-delete listener
      // is currently occupying (due to blocked slot in the RcvQueue).

      HLOGC(mglog.Debug, log << s->m_pUDT->CONID() << " CLOSING (removing listener immediately)");
      {
          CGuard cg(s->m_pUDT->m_ConnectionLock);
          s->m_pUDT->m_bListening = false;
          s->m_pUDT->m_pRcvQueue->removeListener(s->m_pUDT);
      }

      // broadcast all "accept" waiting
      pthread_mutex_lock(&(s->m_AcceptLock));
      pthread_cond_broadcast(&(s->m_AcceptCond));
      pthread_mutex_unlock(&(s->m_AcceptLock));

   }
   else
   {
       s->m_pUDT->close();

       // synchronize with garbage collection.
       HLOGC(mglog.Debug, log << "@" << u << "U::close done. GLOBAL CLOSE: " << s->m_pUDT->CONID() << ". Acquiring GLOBAL control lock");
<<<<<<< HEAD
       CGuard manager_cg(m_GlobControlLock, "GlobControl");
=======
       CGuard manager_cg(m_GlobControlLock);
>>>>>>> 808d86bf

       // since "s" is located before m_ControlLock, locate it again in case
       // it became invalid
       map<SRTSOCKET, CUDTSocket*>::iterator i = m_Sockets.find(u);
       if ((i == m_Sockets.end()) || (i->second->m_Status == SRTS_CLOSED))
       {
           HLOGC(mglog.Debug, log << "@" << u << "U::close: NOT AN ACTIVE SOCKET, returning.");
           return 0;
       }
       s = i->second;

       s->m_Status = SRTS_CLOSED;

       // a socket will not be immediately removed when it is closed
       // in order to prevent other methods from accessing invalid address
       // a timer is started and the socket will be removed after approximately
       // 1 second
       s->m_tsClosureTimeStamp = steady_clock::now();

       m_Sockets.erase(s->m_SocketID);
       m_ClosedSockets[s->m_SocketID] = s;
       HLOGC(mglog.Debug, log << "@" << u << "U::close: Socket MOVED TO CLOSED for collecting later.");

       CTimer::triggerEvent();
   }

   HLOGC(mglog.Debug, log << "%" << u << ": GLOBAL: CLOSING DONE");

   // Check if the ID is still in closed sockets before you access it
   // (the last triggerEvent could have deleted it).
   if ( synch_close_snd )
   {
#if SRT_ENABLE_CLOSE_SYNCH

       HLOGC(mglog.Debug, log << "@" << u << " GLOBAL CLOSING: sync-waiting for releasing sender resources...");
       for (;;)
       {
           CSndBuffer* sb = s->m_pUDT->m_pSndBuffer;

           // Disconnected from buffer - nothing more to check.
           if (!sb)
           {
               HLOGC(mglog.Debug, log << "@" << u << " GLOBAL CLOSING: sending buffer disconnected. Allowed to close.");
               break;
           }

           // Sender buffer empty
           if (sb->getCurrBufSize() == 0)
           {
               HLOGC(mglog.Debug, log << "@" << u << " GLOBAL CLOSING: sending buffer depleted. Allowed to close.");
               break;
           }

           // Ok, now you are keeping GC thread hands off the internal data.
           // You can check then if it has already deleted the socket or not.
           // The socket is either in m_ClosedSockets or is already gone.

           // Done the other way, but still done. You can stop waiting.
           bool isgone = false;
           {
<<<<<<< HEAD
               CGuard manager_cg(m_GlobControlLock, "GlobControl");
=======
               CGuard manager_cg(m_GlobControlLock);
>>>>>>> 808d86bf
               isgone = m_ClosedSockets.count(u) == 0;
           }
           if (!isgone)
           {
               isgone = !s->m_pUDT->m_bOpened;
           }
           if (isgone)
           {
               HLOGC(mglog.Debug, log << "@" << u << " GLOBAL CLOSING: ... gone in the meantime, whatever. Exiting close().");
               break;
           }

           HLOGC(mglog.Debug, log << "@" << u << " GLOBAL CLOSING: ... still waiting for any update.");
           CTimer::EWait wt = CTimer::waitForEvent();

           if ( wt == CTimer::WT_ERROR )
           {
               HLOGC(mglog.Debug, log << "GLOBAL CLOSING: ... ERROR WHEN WAITING FOR EVENT. Exiting close() to prevent hangup.");
               break;
           }

           // Continue waiting in case when an event happened or 1s waiting time passed for checkpoint.
       }
#endif
   }

   /*
      This code is PUT ASIDE for now.
      Most likely this will be never required.
      It had to hold the closing activity until the time when the receiver buffer is depleted.
      However the closing of the socket should only happen when the receiver has received
      an information about that the reading is no longer possible (error report from recv/recvfile).
      When this happens, the receiver buffer is definitely depleted already and there's no need to check
      anything.

      Should there appear any other conditions in future under which the closing process should be
      delayed until the receiver buffer is empty, this code can be filled here.

   if ( synch_close_rcv )
   {
   ...
   }
   */

   return 0;
}

int CUDTUnited::getpeername(const SRTSOCKET u, sockaddr* name, int* namelen)
{
   if (getStatus(u) != SRTS_CONNECTED)
      throw CUDTException(MJ_CONNECTION, MN_NOCONN, 0);

   CUDTSocket* s = locate(u);

   if (!s)
      throw CUDTException(MJ_NOTSUP, MN_SIDINVAL, 0);

   if (!s->m_pUDT->m_bConnected || s->m_pUDT->m_bBroken)
      throw CUDTException(MJ_CONNECTION, MN_NOCONN, 0);

   if (AF_INET == s->m_iIPversion)
      *namelen = sizeof(sockaddr_in);
   else
      *namelen = sizeof(sockaddr_in6);

   // copy address information of peer node
   memcpy(name, s->m_pPeerAddr, *namelen);

   return 0;
}

int CUDTUnited::getsockname(const SRTSOCKET u, sockaddr* name, int* namelen)
{
   CUDTSocket* s = locate(u);

   if (!s)
      throw CUDTException(MJ_NOTSUP, MN_SIDINVAL, 0);

   if (s->m_pUDT->m_bBroken)
      throw CUDTException(MJ_NOTSUP, MN_SIDINVAL, 0);

   if (s->m_Status == SRTS_INIT)
      throw CUDTException(MJ_CONNECTION, MN_NOCONN, 0);

   if (AF_INET == s->m_iIPversion)
      *namelen = sizeof(sockaddr_in);
   else
      *namelen = sizeof(sockaddr_in6);

   // copy address information of local node
   memcpy(name, s->m_pSelfAddr, *namelen);

   return 0;
}

int CUDTUnited::select(
   ud_set* readfds, ud_set* writefds, ud_set* exceptfds, const timeval* timeout)
{
   const steady_clock::time_point entertime = steady_clock::now();

   const long timeo_us = timeout
       ? timeout->tv_sec * 1000000 + timeout->tv_usec
       : -1;
   const steady_clock::duration timeo(microseconds_from(timeo_us));

   // initialize results
   int count = 0;
   set<SRTSOCKET> rs, ws, es;

   // retrieve related UDT sockets
   vector<CUDTSocket*> ru, wu, eu;
   CUDTSocket* s;
   if (readfds)
      for (set<SRTSOCKET>::iterator i1 = readfds->begin();
         i1 != readfds->end(); ++ i1)
      {
         if (getStatus(*i1) == SRTS_BROKEN)
         {
            rs.insert(*i1);
            ++ count;
         }
         else if (!(s = locate(*i1)))
            throw CUDTException(MJ_NOTSUP, MN_SIDINVAL, 0);
         else
            ru.push_back(s);
      }
   if (writefds)
      for (set<SRTSOCKET>::iterator i2 = writefds->begin();
         i2 != writefds->end(); ++ i2)
      {
         if (getStatus(*i2) == SRTS_BROKEN)
         {
            ws.insert(*i2);
            ++ count;
         }
         else if (!(s = locate(*i2)))
            throw CUDTException(MJ_NOTSUP, MN_SIDINVAL, 0);
         else
            wu.push_back(s);
      }
   if (exceptfds)
      for (set<SRTSOCKET>::iterator i3 = exceptfds->begin();
         i3 != exceptfds->end(); ++ i3)
      {
         if (getStatus(*i3) == SRTS_BROKEN)
         {
            es.insert(*i3);
            ++ count;
         }
         else if (!(s = locate(*i3)))
            throw CUDTException(MJ_NOTSUP, MN_SIDINVAL, 0);
         else
            eu.push_back(s);
      }

   do
   {
      // query read sockets
      for (vector<CUDTSocket*>::iterator j1 = ru.begin(); j1 != ru.end(); ++ j1)
      {
         s = *j1;

         if ((s->m_pUDT->m_bConnected
               && s->m_pUDT->m_pRcvBuffer->isRcvDataReady()
            )
            || (!s->m_pUDT->m_bListening
               && (s->m_pUDT->m_bBroken || !s->m_pUDT->m_bConnected))
            || (s->m_pUDT->m_bListening && (s->m_pQueuedSockets->size() > 0))
            || (s->m_Status == SRTS_CLOSED))
         {
            rs.insert(s->m_SocketID);
            ++ count;
         }
      }

      // query write sockets
      for (vector<CUDTSocket*>::iterator j2 = wu.begin(); j2 != wu.end(); ++ j2)
      {
         s = *j2;

         if ((s->m_pUDT->m_bConnected
               && (s->m_pUDT->m_pSndBuffer->getCurrBufSize()
                  < s->m_pUDT->m_iSndBufSize))
            || s->m_pUDT->m_bBroken
            || !s->m_pUDT->m_bConnected
            || (s->m_Status == SRTS_CLOSED))
         {
            ws.insert(s->m_SocketID);
            ++ count;
         }
      }

      // query exceptions on sockets
      for (vector<CUDTSocket*>::iterator j3 = eu.begin(); j3 != eu.end(); ++ j3)
      {
         // check connection request status, not supported now
      }

      if (0 < count)
         break;

      CTimer::waitForEvent();
   } while (timeo > steady_clock::now() - entertime);

   if (readfds)
      *readfds = rs;

   if (writefds)
      *writefds = ws;

   if (exceptfds)
      *exceptfds = es;

   return count;
}

int CUDTUnited::selectEx(
   const vector<SRTSOCKET>& fds,
   vector<SRTSOCKET>* readfds,
   vector<SRTSOCKET>* writefds,
   vector<SRTSOCKET>* exceptfds,
   int64_t msTimeOut)
{
    const steady_clock::time_point entertime = steady_clock::now();

    const long timeo_us = msTimeOut >= 0
        ? msTimeOut * 1000
        : -1;
    const steady_clock::duration timeo(microseconds_from(timeo_us));

   // initialize results
   int count = 0;
   if (readfds)
      readfds->clear();
   if (writefds)
      writefds->clear();
   if (exceptfds)
      exceptfds->clear();

   do
   {
      for (vector<SRTSOCKET>::const_iterator i = fds.begin();
         i != fds.end(); ++ i)
      {
         CUDTSocket* s = locate(*i);

         if ((!s) || s->m_pUDT->m_bBroken || (s->m_Status == SRTS_CLOSED))
         {
            if (exceptfds)
            {
               exceptfds->push_back(*i);
               ++ count;
            }
            continue;
         }

         if (readfds)
         {
            if ((s->m_pUDT->m_bConnected
                  && s->m_pUDT->m_pRcvBuffer->isRcvDataReady()
               )
               || (s->m_pUDT->m_bListening
                  && (s->m_pQueuedSockets->size() > 0)))
            {
               readfds->push_back(s->m_SocketID);
               ++ count;
            }
         }

         if (writefds)
         {
            if (s->m_pUDT->m_bConnected
               && (s->m_pUDT->m_pSndBuffer->getCurrBufSize()
                  < s->m_pUDT->m_iSndBufSize))
            {
               writefds->push_back(s->m_SocketID);
               ++ count;
            }
         }
      }

      if (count > 0)
         break;

      CTimer::waitForEvent();
   } while (timeo > steady_clock::now() - entertime);

   return count;
}

int CUDTUnited::epoll_create()
{
   return m_EPoll.create();
}

int CUDTUnited::epoll_add_usock(
   const int eid, const SRTSOCKET u, const int* events)
{
   CUDTSocket* s = locate(u);
   int ret = -1;
   if (s)
   {
      ret = m_EPoll.add_usock(eid, u, events);
      s->m_pUDT->addEPoll(eid);
   }
   else
   {
      throw CUDTException(MJ_NOTSUP, MN_SIDINVAL);
   }

   return ret;
}

int CUDTUnited::epoll_add_ssock(
   const int eid, const SYSSOCKET s, const int* events)
{
   return m_EPoll.add_ssock(eid, s, events);
}

int CUDTUnited::epoll_update_usock(
   const int eid, const SRTSOCKET u, const int* events)
{
   CUDTSocket* s = locate(u);
   int ret = -1;
   if (s)
   {
      ret = m_EPoll.update_usock(eid, u, events);
      s->m_pUDT->addEPoll(eid);
   }
   else
   {
      throw CUDTException(MJ_NOTSUP, MN_SIDINVAL);
   }

   return ret;
}

int CUDTUnited::epoll_update_ssock(
   const int eid, const SYSSOCKET s, const int* events)
{
   return m_EPoll.update_ssock(eid, s, events);
}

int CUDTUnited::epoll_remove_usock(const int eid, const SRTSOCKET u)
{
   int ret = m_EPoll.remove_usock(eid, u);

   CUDTSocket* s = locate(u);
   if (s)
   {
      s->m_pUDT->removeEPoll(eid);
   }
   //else
   //{
   //   throw CUDTException(MJ_NOTSUP, MN_SIDINVAL);
   //}

   return ret;
}

int CUDTUnited::epoll_remove_ssock(const int eid, const SYSSOCKET s)
{
   return m_EPoll.remove_ssock(eid, s);
}

int CUDTUnited::epoll_wait(
   const int eid,
   set<SRTSOCKET>* readfds,
   set<SRTSOCKET>* writefds,
   int64_t msTimeOut,
   set<SYSSOCKET>* lrfds,
   set<SYSSOCKET>* lwfds)
{
   return m_EPoll.wait(eid, readfds, writefds, msTimeOut, lrfds, lwfds);
}

int CUDTUnited::epoll_uwait(
   const int eid,
   SRT_EPOLL_EVENT* fdsSet,
   int fdsSize, 
   int64_t msTimeOut)
{
   return m_EPoll.uwait(eid, fdsSet, fdsSize, msTimeOut);
}

int32_t CUDTUnited::epoll_set(int eid, int32_t flags)
{
    return m_EPoll.setflags(eid, flags);
}

int CUDTUnited::epoll_release(const int eid)
{
   return m_EPoll.release(eid);
}

CUDTSocket* CUDTUnited::locate(const SRTSOCKET u)
{
<<<<<<< HEAD
   CGuard cg(m_GlobControlLock, "GlobControl");
=======
   CGuard cg(m_GlobControlLock);
>>>>>>> 808d86bf

   map<SRTSOCKET, CUDTSocket*>::iterator i = m_Sockets.find(u);

   if ((i == m_Sockets.end()) || (i->second->m_Status == SRTS_CLOSED))
      return NULL;

   return i->second;
}

CUDTSocket* CUDTUnited::locate(
   const sockaddr* peer,
   const SRTSOCKET id,
   int32_t isn)
{
<<<<<<< HEAD
   CGuard cg(m_GlobControlLock, "GlobControl");
=======
   CGuard cg(m_GlobControlLock);
>>>>>>> 808d86bf

   map<int64_t, set<SRTSOCKET> >::iterator i = m_PeerRec.find(
      CUDTSocket::getPeerSpec(id, isn));
   if (i == m_PeerRec.end())
      return NULL;

   for (set<SRTSOCKET>::iterator j = i->second.begin();
      j != i->second.end(); ++ j)
   {
      map<SRTSOCKET, CUDTSocket*>::iterator k = m_Sockets.find(*j);
      // this socket might have been closed and moved m_ClosedSockets
      if (k == m_Sockets.end())
         continue;

      if (CIPAddress::ipcmp(
         peer, k->second->m_pPeerAddr, k->second->m_iIPversion))
      {
         return k->second;
      }
   }

   return NULL;
}

void CUDTUnited::checkBrokenSockets()
{
<<<<<<< HEAD
   CGuard cg(m_GlobControlLock, "GlobControl");
=======
   CGuard cg(m_GlobControlLock);
>>>>>>> 808d86bf

   // set of sockets To Be Closed and To Be Removed
   vector<SRTSOCKET> tbc;
   vector<SRTSOCKET> tbr;

   for (map<SRTSOCKET, CUDTSocket*>::iterator i = m_Sockets.begin();
      i != m_Sockets.end(); ++ i)
   {
       CUDTSocket* s = i->second;

      // check broken connection
      if (s->m_pUDT->m_bBroken)
      {
         if (s->m_Status == SRTS_LISTENING)
         {
            const steady_clock::duration elapsed = steady_clock::now() - s->m_tsClosureTimeStamp;
            // for a listening socket, it should wait an extra 3 seconds
            // in case a client is connecting
            if (elapsed < milliseconds_from(CUDT::COMM_CLOSE_BROKEN_LISTENER_TIMEOUT_MS))
            {
               continue;
            }
         }
         else if ((s->m_pUDT->m_pRcvBuffer != NULL)
            // FIXED: calling isRcvDataAvailable() just to get the information
            // whether there are any data waiting in the buffer,
            // NOT WHETHER THEY ARE ALSO READY TO PLAY at the time when
            // this function is called (isRcvDataReady also checks if the
            // available data is "ready to play").
            && s->m_pUDT->m_pRcvBuffer->isRcvDataAvailable()
            && (s->m_pUDT->m_iBrokenCounter -- > 0))
         {
            // HLOGF(mglog.Debug, "STILL KEEPING socket (still have data):
            // %d\n", i->first);
            // if there is still data in the receiver buffer, wait longer
            continue;
         }

         // HLOGF(mglog.Debug, "moving socket to CLOSED: %d\n", i->first);

         //close broken connections and start removal timer
         s->m_Status = SRTS_CLOSED;
         s->m_tsClosureTimeStamp = steady_clock::now();
         tbc.push_back(i->first);
         m_ClosedSockets[i->first] = s;

         // remove from listener's queue
         map<SRTSOCKET, CUDTSocket*>::iterator ls = m_Sockets.find(
            s->m_ListenSocket);
         if (ls == m_Sockets.end())
         {
            ls = m_ClosedSockets.find(s->m_ListenSocket);
            if (ls == m_ClosedSockets.end())
               continue;
         }

         CGuard::enterCS(ls->second->m_AcceptLock, "Accept");
         ls->second->m_pQueuedSockets->erase(s->m_SocketID);
         ls->second->m_pAcceptSockets->erase(s->m_SocketID);
         CGuard::leaveCS(ls->second->m_AcceptLock, "Accept");
      }
   }

   for (map<SRTSOCKET, CUDTSocket*>::iterator j = m_ClosedSockets.begin();
      j != m_ClosedSockets.end(); ++ j)
   {
      // HLOGF(mglog.Debug, "checking CLOSED socket: %d\n", j->first);
      if (!is_zero(j->second->m_pUDT->m_tsLingerExpiration))
      {
         // asynchronous close:
         if ((!j->second->m_pUDT->m_pSndBuffer)
            || (0 == j->second->m_pUDT->m_pSndBuffer->getCurrBufSize())
            || (j->second->m_pUDT->m_tsLingerExpiration <= srt::sync::steady_clock::now()))
         {
            j->second->m_pUDT->m_tsLingerExpiration = steady_clock::time_point();
            j->second->m_pUDT->m_bClosing = true;
            j->second->m_tsClosureTimeStamp = srt::sync::steady_clock::now();
         }
      }

      // timeout 1 second to destroy a socket AND it has been removed from
      // RcvUList
      if ((srt::sync::steady_clock::now() - j->second->m_tsClosureTimeStamp > seconds_from(1))
         && ((!j->second->m_pUDT->m_pRNode)
            || !j->second->m_pUDT->m_pRNode->m_bOnList))
      {
         // HLOGF(mglog.Debug, "will unref socket: %d\n", j->first);
         tbr.push_back(j->first);
      }
   }

   // move closed sockets to the ClosedSockets structure
   for (vector<SRTSOCKET>::iterator k = tbc.begin(); k != tbc.end(); ++ k)
      m_Sockets.erase(*k);

   // remove those timeout sockets
   for (vector<SRTSOCKET>::iterator l = tbr.begin(); l != tbr.end(); ++ l)
      removeSocket(*l);
}

void CUDTUnited::removeSocket(const SRTSOCKET u)
{
   map<SRTSOCKET, CUDTSocket*>::iterator i = m_ClosedSockets.find(u);

   // invalid socket ID
   if (i == m_ClosedSockets.end())
      return;

   // decrease multiplexer reference count, and remove it if necessary
   const int mid = i->second->m_iMuxID;

   if (i->second->m_pQueuedSockets)
   {
<<<<<<< HEAD
       CGuard cg(i->second->m_AcceptLock, "Accept");
=======
      CGuard cg(i->second->m_AcceptLock);
>>>>>>> 808d86bf

      // if it is a listener, close all un-accepted sockets in its queue
      // and remove them later
      for (set<SRTSOCKET>::iterator q = i->second->m_pQueuedSockets->begin();
         q != i->second->m_pQueuedSockets->end(); ++ q)
      {
         m_Sockets[*q]->m_pUDT->m_bBroken = true;
         m_Sockets[*q]->m_pUDT->close();
         m_Sockets[*q]->m_tsClosureTimeStamp = srt::sync::steady_clock::now();
         m_Sockets[*q]->m_Status = SRTS_CLOSED;
         m_ClosedSockets[*q] = m_Sockets[*q];
         m_Sockets.erase(*q);
      }

   }

   // remove from peer rec
   map<int64_t, set<SRTSOCKET> >::iterator j = m_PeerRec.find(
      i->second->getPeerSpec());
   if (j != m_PeerRec.end())
   {
      j->second.erase(u);
      if (j->second.empty())
         m_PeerRec.erase(j);
   }

   /*
   * Socket may be deleted while still having ePoll events set that would
   * remains forever causing epoll_wait to unblock continuously for inexistent
   * sockets. Get rid of all events for this socket.
   */
   m_EPoll.update_events(u, i->second->m_pUDT->m_sPollID,
      UDT_EPOLL_IN|UDT_EPOLL_OUT|UDT_EPOLL_ERR, false);

   // delete this one
   HLOGC(mglog.Debug, log << "GC/removeSocket: closing associated UDT %" << u);
   i->second->m_pUDT->close();
   HLOGC(mglog.Debug, log << "GC/removeSocket: DELETING SOCKET %" << u);
   delete i->second;
   m_ClosedSockets.erase(i);

   if (mid == -1)
       return;

   map<int, CMultiplexer>::iterator m;
   m = m_mMultiplexer.find(mid);
   if (m == m_mMultiplexer.end())
   {
      LOGC(mglog.Fatal, log << "IPE: For socket %" << u << " MUXER id=" << mid << " NOT FOUND!");
      return;
   }

   CMultiplexer& mx = m->second;

   mx.m_iRefCount --;
   // HLOGF(mglog.Debug, "unrefing underlying socket for %u: %u\n",
   //    u, mx.m_iRefCount);
   if (0 == mx.m_iRefCount)
   {
       HLOGC(mglog.Debug, log << "MUXER id=" << mid << " lost last socket %"
           << u << " - deleting muxer bound to port "
           << mx.m_pChannel->bindAddressAny().hport());
      // The channel has no access to the queues and
      // it looks like the multiplexer is the master of all of them.
      // The queues must be silenced before closing the channel
      // because this will cause error to be returned in any operation
      // being currently done in the queues, if any.
      mx.m_pSndQueue->setClosing();
      mx.m_pRcvQueue->setClosing();
      delete mx.m_pSndQueue;
      delete mx.m_pRcvQueue;
      mx.m_pChannel->close();
      delete mx.m_pTimer;
      delete mx.m_pChannel;
      m_mMultiplexer.erase(m);
   }
}

void CUDTUnited::setError(CUDTException* e)
{
    delete (CUDTException*)pthread_getspecific(m_TLSError);
    pthread_setspecific(m_TLSError, e);
}

CUDTException* CUDTUnited::getError()
{
    if(!pthread_getspecific(m_TLSError))
        pthread_setspecific(m_TLSError, new CUDTException);
    return (CUDTException*)pthread_getspecific(m_TLSError);
}


void CUDTUnited::updateMux(
   CUDTSocket* s, const sockaddr* addr, const UDPSOCKET* udpsock)
{
<<<<<<< HEAD
   CGuard cg(m_GlobControlLock, "GlobControl");
=======
   CGuard cg(m_GlobControlLock);
>>>>>>> 808d86bf

   if ((s->m_pUDT->m_bReuseAddr) && (addr))
   {
      int port = (AF_INET == s->m_pUDT->m_iIPversion)
         ? ntohs(((sockaddr_in*)addr)->sin_port)
         : ntohs(((sockaddr_in6*)addr)->sin6_port);

      // find a reusable address
      for (map<int, CMultiplexer>::iterator i = m_mMultiplexer.begin();
         i != m_mMultiplexer.end(); ++ i)
      {
         if ((i->second.m_iIPversion == s->m_pUDT->m_iIPversion)
            && (i->second.m_iMSS == s->m_pUDT->m_iMSS)
#ifdef SRT_ENABLE_IPOPTS
            &&  (i->second.m_iIpTTL == s->m_pUDT->m_iIpTTL)
            && (i->second.m_iIpToS == s->m_pUDT->m_iIpToS)
#endif
            && (i->second.m_iIpV6Only == s->m_pUDT->m_iIpV6Only)
            &&  i->second.m_bReusable)
         {
            if (i->second.m_iPort == port)
            {
               // HLOGF(mglog.Debug, "reusing multiplexer for port
               // %hd\n", port);
               // reuse the existing multiplexer
               ++ i->second.m_iRefCount;
               s->m_pUDT->m_pSndQueue = i->second.m_pSndQueue;
               s->m_pUDT->m_pRcvQueue = i->second.m_pRcvQueue;
               s->m_iMuxID = i->second.m_iID;
               return;
            }
         }
      }
   }

   // a new multiplexer is needed
   CMultiplexer m;
   m.m_iMSS = s->m_pUDT->m_iMSS;
   m.m_iIPversion = s->m_pUDT->m_iIPversion;
#ifdef SRT_ENABLE_IPOPTS
   m.m_iIpTTL = s->m_pUDT->m_iIpTTL;
   m.m_iIpToS = s->m_pUDT->m_iIpToS;
#endif
   m.m_iRefCount = 1;
   m.m_iIpV6Only = s->m_pUDT->m_iIpV6Only;
   m.m_bReusable = s->m_pUDT->m_bReuseAddr;
   m.m_iID = s->m_SocketID;

   m.m_pChannel = new CChannel(s->m_pUDT->m_iIPversion);
#ifdef SRT_ENABLE_IPOPTS
   m.m_pChannel->setIpTTL(s->m_pUDT->m_iIpTTL);
   m.m_pChannel->setIpToS(s->m_pUDT->m_iIpToS);
#endif
   m.m_pChannel->setSndBufSize(s->m_pUDT->m_iUDPSndBufSize);
   m.m_pChannel->setRcvBufSize(s->m_pUDT->m_iUDPRcvBufSize);
   if (s->m_pUDT->m_iIpV6Only != -1)
      m.m_pChannel->setIpV6Only(s->m_pUDT->m_iIpV6Only);

   try
   {
      if (udpsock)
         m.m_pChannel->attach(*udpsock);
      else
         m.m_pChannel->open(addr);
   }
   catch (CUDTException& e)
   {
      m.m_pChannel->close();
      delete m.m_pChannel;
      throw;
   }

   // XXX Simplify this. Use sockaddr_any.
   sockaddr* sa = (AF_INET == s->m_pUDT->m_iIPversion)
      ? (sockaddr*) new sockaddr_in
      : (sockaddr*) new sockaddr_in6;
   m.m_pChannel->getSockAddr(sa);
   m.m_iPort = (AF_INET == s->m_pUDT->m_iIPversion)
      ? ntohs(((sockaddr_in*)sa)->sin_port)
      : ntohs(((sockaddr_in6*)sa)->sin6_port);

   if (AF_INET == s->m_pUDT->m_iIPversion)
      delete (sockaddr_in*)sa;
   else
      delete (sockaddr_in6*)sa;

   m.m_pTimer = new CTimer;

   m.m_pSndQueue = new CSndQueue;
   m.m_pSndQueue->init(m.m_pChannel, m.m_pTimer);
   m.m_pRcvQueue = new CRcvQueue;
   m.m_pRcvQueue->init(
      32, s->m_pUDT->maxPayloadSize(), m.m_iIPversion, 1024,
      m.m_pChannel, m.m_pTimer);

   m_mMultiplexer[m.m_iID] = m;

   s->m_pUDT->m_pSndQueue = m.m_pSndQueue;
   s->m_pUDT->m_pRcvQueue = m.m_pRcvQueue;
   s->m_iMuxID = m.m_iID;

   HLOGF(mglog.Debug, 
      "creating new multiplexer for port %i\n", m.m_iPort);
}

// XXX This functionality needs strong refactoring.
//
// This function is going to find a multiplexer for the port contained
// in the 'ls' listening socket, by searching through the multiplexer
// container.
//
// Somehow, however, it's not even predicted a situation that the multiplexer
// for that port doesn't exist - that is, this function WILL find the
// multiplexer. How can it be so certain? It's because the listener has
// already created the multiplexer during the call to bind(), so if it
// didn't, this function wouldn't even have a chance to be called.
//
// Why can't then the multiplexer be recorded in the 'ls' listening socket data
// to be accessed immediately, especially when one listener can't bind to more
// than one multiplexer at a time (well, even if it could, there's still no
// reason why this should be extracted by "querying")?
//
// Maybe because the multiplexer container is a map, not a list.
// Why is this then a map? Because it's addressed by MuxID. Why do we need
// mux id? Because we don't have a list... ?
// 
// But what's the multiplexer ID? It's a socket ID for which it was originally
// created.
//
// Is this then shared? Yes, only between the listener socket and the accepted
// sockets, or in case of "bound" connecting sockets (by binding you can
// enforce the port number, which can be the same for multiple SRT sockets).
// Not shared in case of unbound connecting socket or rendezvous socket.
//
// Ok, in which situation do we need dispatching by mux id? Only when the
// socket is being deleted. How does the deleting procedure know the muxer id?
// Because it is recorded here at the time when it's found, as... the socket ID
// of the actual listener socket being actually the first socket to create the
// multiplexer, so the multiplexer gets its id.
//
// Still, no reasons found why the socket can't contain a list iterator to a
// multiplexer INSTEAD of m_iMuxID. There's no danger in this solution because
// the multiplexer is never deleted until there's at least one socket using it.
//
// The multiplexer may even physically be contained in the CUDTUnited object,
// just track the multiple users of it (the listener and the accepted sockets).
// When deleting, you simply "unsubscribe" yourself from the multiplexer, which
// will unref it and remove the list element by the iterator kept by the
// socket.
void CUDTUnited::updateListenerMux(CUDTSocket* s, const CUDTSocket* ls)
{
<<<<<<< HEAD
   CGuard cg(m_GlobControlLock, "GlobControl");
=======
   CGuard cg(m_GlobControlLock);
>>>>>>> 808d86bf

   int port = (AF_INET == ls->m_iIPversion)
      ? ntohs(((sockaddr_in*)ls->m_pSelfAddr)->sin_port)
      : ntohs(((sockaddr_in6*)ls->m_pSelfAddr)->sin6_port);

   // find the listener's address
   for (map<int, CMultiplexer>::iterator i = m_mMultiplexer.begin();
      i != m_mMultiplexer.end(); ++ i)
   {
      if (i->second.m_iPort == port)
      {
         HLOGF(mglog.Debug, 
            "updateMux: reusing multiplexer for port %i\n", port);
         // reuse the existing multiplexer
         ++ i->second.m_iRefCount;
         s->m_pUDT->m_pSndQueue = i->second.m_pSndQueue;
         s->m_pUDT->m_pRcvQueue = i->second.m_pRcvQueue;
         s->m_iMuxID = i->second.m_iID;
         return;
      }
   }
}

void* CUDTUnited::garbageCollect(void* p)
{
   CUDTUnited* self = (CUDTUnited*)p;

   THREAD_STATE_INIT("SRT:GC");

   CGuard gcguard(self->m_GCStopLock);

   while (!self->m_bClosing)
   {
       INCREMENT_THREAD_ITERATIONS();
       self->checkBrokenSockets();

       HLOGC(mglog.Debug, log << "GC: sleep 1 s");
       SyncEvent::wait_for_monotonic(&self->m_GCStopCond, &self->m_GCStopLock, seconds_from(1));
   }

   // remove all sockets and multiplexers
   HLOGC(mglog.Debug, log << "GC: GLOBAL EXIT - releasing all pending sockets. Acquring control lock...");
<<<<<<< HEAD
   CGuard::enterCS(self->m_GlobControlLock, "GlobControl");
=======
   CGuard::enterCS(self->m_GlobControlLock);
>>>>>>> 808d86bf
   for (map<SRTSOCKET, CUDTSocket*>::iterator i = self->m_Sockets.begin();
      i != self->m_Sockets.end(); ++ i)
   {
      i->second->m_pUDT->m_bBroken = true;
      i->second->m_pUDT->close();
      i->second->m_Status = SRTS_CLOSED;
      i->second->m_tsClosureTimeStamp = steady_clock::now();
      self->m_ClosedSockets[i->first] = i->second;

      // remove from listener's queue
      map<SRTSOCKET, CUDTSocket*>::iterator ls = self->m_Sockets.find(
         i->second->m_ListenSocket);
      if (ls == self->m_Sockets.end())
      {
         ls = self->m_ClosedSockets.find(i->second->m_ListenSocket);
         if (ls == self->m_ClosedSockets.end())
            continue;
      }

      CGuard::enterCS(ls->second->m_AcceptLock, "Accept");
      ls->second->m_pQueuedSockets->erase(i->second->m_SocketID);
      ls->second->m_pAcceptSockets->erase(i->second->m_SocketID);
      CGuard::leaveCS(ls->second->m_AcceptLock, "Accept");
   }
   self->m_Sockets.clear();

   for (map<SRTSOCKET, CUDTSocket*>::iterator j = self->m_ClosedSockets.begin();
      j != self->m_ClosedSockets.end(); ++ j)
   {
      j->second->m_tsClosureTimeStamp = steady_clock::time_point();
   }
<<<<<<< HEAD
   CGuard::leaveCS(self->m_GlobControlLock, "GlobControl");
=======
   CGuard::leaveCS(self->m_GlobControlLock);
>>>>>>> 808d86bf

   HLOGC(mglog.Debug, log << "GC: GLOBAL EXIT - releasing all CLOSED sockets.");
   while (true)
   {
      self->checkBrokenSockets();

<<<<<<< HEAD
      CGuard::enterCS(self->m_GlobControlLock, "GlobControl");
      bool empty = self->m_ClosedSockets.empty();
      CGuard::leaveCS(self->m_GlobControlLock, "GlobControl");
=======
      CGuard::enterCS(self->m_GlobControlLock);
      bool empty = self->m_ClosedSockets.empty();
      CGuard::leaveCS(self->m_GlobControlLock);
>>>>>>> 808d86bf

      if (empty)
         break;

      CTimer::sleep();
   }

   THREAD_EXIT();
   return NULL;
}

////////////////////////////////////////////////////////////////////////////////

int CUDT::startup()
{
   return s_UDTUnited.startup();
}

int CUDT::cleanup()
{
   return s_UDTUnited.cleanup();
}

SRTSOCKET CUDT::socket(int af, int, int)
{
   if (!s_UDTUnited.m_bGCStatus)
      s_UDTUnited.startup();

   try
   {
      return s_UDTUnited.newSocket(af, 0);
   }
   catch (const CUDTException& e)
   {
      s_UDTUnited.setError(new CUDTException(e));
      return INVALID_SOCK;
   }
   catch (bad_alloc&)
   {
      s_UDTUnited.setError(new CUDTException(MJ_SYSTEMRES, MN_MEMORY, 0));
      return INVALID_SOCK;
   }
   catch (const std::exception& ee)
   {
      LOGC(mglog.Fatal, log << "socket: UNEXPECTED EXCEPTION: "
         << typeid(ee).name()
         << ": " << ee.what());
      s_UDTUnited.setError(new CUDTException(MJ_UNKNOWN, MN_NONE, 0));
      return INVALID_SOCK;
   }
}

int CUDT::bind(SRTSOCKET u, const sockaddr* name, int namelen)
{
   try
   {
      return s_UDTUnited.bind(u, name, namelen);
   }
   catch (const CUDTException& e)
   {
      s_UDTUnited.setError(new CUDTException(e));
      return ERROR;
   }
   catch (bad_alloc&)
   {
      s_UDTUnited.setError(new CUDTException(MJ_SYSTEMRES, MN_MEMORY, 0));
      return ERROR;
   }
   catch (const std::exception& ee)
   {
      LOGC(mglog.Fatal, log << "bind: UNEXPECTED EXCEPTION: "
         << typeid(ee).name()
         << ": " << ee.what());
      s_UDTUnited.setError(new CUDTException(MJ_UNKNOWN, MN_NONE, 0));
      return ERROR;
   }
}

int CUDT::bind(SRTSOCKET u, UDPSOCKET udpsock)
{
   try
   {
      return s_UDTUnited.bind(u, udpsock);
   }
   catch (const CUDTException& e)
   {
      s_UDTUnited.setError(new CUDTException(e));
      return ERROR;
   }
   catch (bad_alloc&)
   {
      s_UDTUnited.setError(new CUDTException(MJ_SYSTEMRES, MN_MEMORY, 0));
      return ERROR;
   }
   catch (const std::exception& ee)
   {
      LOGC(mglog.Fatal, log << "bind/udp: UNEXPECTED EXCEPTION: "
         << typeid(ee).name() << ": " << ee.what());
      s_UDTUnited.setError(new CUDTException(MJ_UNKNOWN, MN_NONE, 0));
      return ERROR;
   }
}

int CUDT::listen(SRTSOCKET u, int backlog)
{
   try
   {
      return s_UDTUnited.listen(u, backlog);
   }
   catch (const CUDTException& e)
   {
      s_UDTUnited.setError(new CUDTException(e));
      return ERROR;
   }
   catch (bad_alloc&)
   {
      s_UDTUnited.setError(new CUDTException(MJ_SYSTEMRES, MN_MEMORY, 0));
      return ERROR;
   }
   catch (const std::exception& ee)
   {
      LOGC(mglog.Fatal, log << "listen: UNEXPECTED EXCEPTION: "
         << typeid(ee).name() << ": " << ee.what());
      s_UDTUnited.setError(new CUDTException(MJ_UNKNOWN, MN_NONE, 0));
      return ERROR;
   }
}

SRTSOCKET CUDT::accept(SRTSOCKET u, sockaddr* addr, int* addrlen)
{
   try
   {
      return s_UDTUnited.accept(u, addr, addrlen);
   }
   catch (const CUDTException& e)
   {
      s_UDTUnited.setError(new CUDTException(e));
      return INVALID_SOCK;
   }
   catch (const std::exception& ee)
   {
      LOGC(mglog.Fatal, log << "accept: UNEXPECTED EXCEPTION: "
         << typeid(ee).name() << ": " << ee.what());
      s_UDTUnited.setError(new CUDTException(MJ_UNKNOWN, MN_NONE, 0));
      return INVALID_SOCK;
   }
}

int CUDT::connect(
   SRTSOCKET u, const sockaddr* name, int namelen, int32_t forced_isn)
{
   try
   {
      return s_UDTUnited.connect(u, name, namelen, forced_isn);
   }
   catch (const CUDTException &e)
   {
      s_UDTUnited.setError(new CUDTException(e));
      return ERROR;
   }
   catch (bad_alloc&)
   {
      s_UDTUnited.setError(new CUDTException(MJ_SYSTEMRES, MN_MEMORY, 0));
      return ERROR;
   }
   catch (const std::exception& ee)
   {
      LOGC(mglog.Fatal, log << "connect: UNEXPECTED EXCEPTION: "
         << typeid(ee).name() << ": " << ee.what());
      s_UDTUnited.setError(new CUDTException(MJ_UNKNOWN, MN_NONE, 0));
      return ERROR;
   }
}

int CUDT::close(SRTSOCKET u)
{
   try
   {
      return s_UDTUnited.close(u);
   }
   catch (const CUDTException& e)
   {
      s_UDTUnited.setError(new CUDTException(e));
      return ERROR;
   }
   catch (const std::exception& ee)
   {
      LOGC(mglog.Fatal, log << "close: UNEXPECTED EXCEPTION: "
         << typeid(ee).name() << ": " << ee.what());
      s_UDTUnited.setError(new CUDTException(MJ_UNKNOWN, MN_NONE, 0));
      return ERROR;
   }
}

int CUDT::getpeername(SRTSOCKET u, sockaddr* name, int* namelen)
{
   try
   {
      return s_UDTUnited.getpeername(u, name, namelen);
   }
   catch (const CUDTException& e)
   {
      s_UDTUnited.setError(new CUDTException(e));
      return ERROR;
   }
   catch (const std::exception& ee)
   {
      LOGC(mglog.Fatal, log << "getpeername: UNEXPECTED EXCEPTION: "
         << typeid(ee).name() << ": " << ee.what());
      s_UDTUnited.setError(new CUDTException(MJ_UNKNOWN, MN_NONE, 0));
      return ERROR;
   }
}

int CUDT::getsockname(SRTSOCKET u, sockaddr* name, int* namelen)
{
   try
   {
      return s_UDTUnited.getsockname(u, name, namelen);;
   }
   catch (const CUDTException& e)
   {
      s_UDTUnited.setError(new CUDTException(e));
      return ERROR;
   }
   catch (const std::exception& ee)
   {
      LOGC(mglog.Fatal, log << "getsockname: UNEXPECTED EXCEPTION: "
         << typeid(ee).name() << ": " << ee.what());
      s_UDTUnited.setError(new CUDTException(MJ_UNKNOWN, MN_NONE, 0));
      return ERROR;
   }
}

int CUDT::getsockopt(
   SRTSOCKET u, int, SRT_SOCKOPT optname, void* optval, int* optlen)
{
   try
   {
      CUDT* udt = s_UDTUnited.lookup(u);
      udt->getOpt(optname, optval, *optlen);
      return 0;
   }
   catch (const CUDTException& e)
   {
      s_UDTUnited.setError(new CUDTException(e));
      return ERROR;
   }
   catch (const std::exception& ee)
   {
      LOGC(mglog.Fatal, log << "getsockopt: UNEXPECTED EXCEPTION: "
         << typeid(ee).name() << ": " << ee.what());
      s_UDTUnited.setError(new CUDTException(MJ_UNKNOWN, MN_NONE, 0));
      return ERROR;
   }
}

int CUDT::setsockopt(SRTSOCKET u, int, SRT_SOCKOPT optname, const void* optval, int optlen)
{
   try
   {
      CUDT* udt = s_UDTUnited.lookup(u);
      udt->setOpt(optname, optval, optlen);
      return 0;
   }
   catch (const CUDTException& e)
   {
      s_UDTUnited.setError(new CUDTException(e));
      return ERROR;
   }
   catch (const std::exception& ee)
   {
      LOGC(mglog.Fatal, log << "setsockopt: UNEXPECTED EXCEPTION: "
         << typeid(ee).name() << ": " << ee.what());
      s_UDTUnited.setError(new CUDTException(MJ_UNKNOWN, MN_NONE, 0));
      return ERROR;
   }
}

int CUDT::send(SRTSOCKET u, const char* buf, int len, int)
{
   try
   {
      CUDT* udt = s_UDTUnited.lookup(u);
      return udt->send(buf, len);
   }
   catch (const CUDTException& e)
   {
      s_UDTUnited.setError(new CUDTException(e));
      return ERROR;
   }
   catch (bad_alloc&)
   {
      s_UDTUnited.setError(new CUDTException(MJ_SYSTEMRES, MN_MEMORY, 0));
      return ERROR;
   }
   catch (const std::exception& ee)
   {
      LOGC(mglog.Fatal, log << "send: UNEXPECTED EXCEPTION: "
         << typeid(ee).name() << ": " << ee.what());
      s_UDTUnited.setError(new CUDTException(MJ_UNKNOWN, MN_NONE, 0));
      return ERROR;
   }
}

int CUDT::recv(SRTSOCKET u, char* buf, int len, int)
{
   try
   {
      CUDT* udt = s_UDTUnited.lookup(u);
      return udt->recv(buf, len);
   }
   catch (const CUDTException& e)
   {
      s_UDTUnited.setError(new CUDTException(e));
      return ERROR;
   }
   catch (const std::exception& ee)
   {
      LOGC(mglog.Fatal, log << "recv: UNEXPECTED EXCEPTION: "
         << typeid(ee).name() << ": " << ee.what());
      s_UDTUnited.setError(new CUDTException(MJ_UNKNOWN, MN_NONE, 0));
      return ERROR;
   }
}

int CUDT::sendmsg(
   SRTSOCKET u, const char* buf, int len, int ttl, bool inorder,
   uint64_t srctime)
{
   try
   {
      CUDT* udt = s_UDTUnited.lookup(u);
      return udt->sendmsg(buf, len, ttl, inorder, srctime);
   }
   catch (const CUDTException& e)
   {
      s_UDTUnited.setError(new CUDTException(e));
      return ERROR;
   }
   catch (bad_alloc&)
   {
      s_UDTUnited.setError(new CUDTException(MJ_SYSTEMRES, MN_MEMORY, 0));
      return ERROR;
   }
   catch (const std::exception& ee)
   {
      LOGC(mglog.Fatal, log << "sendmsg: UNEXPECTED EXCEPTION: "
         << typeid(ee).name() << ": " << ee.what());
      s_UDTUnited.setError(new CUDTException(MJ_UNKNOWN, MN_NONE, 0));
      return ERROR;
   }
}

int CUDT::sendmsg2(
   SRTSOCKET u, const char* buf, int len, ref_t<SRT_MSGCTRL> r_m)
{
   try
   {
      CUDT* udt = s_UDTUnited.lookup(u);
      return udt->sendmsg2(buf, len, r_m);
   }
   catch (const CUDTException& e)
   {
      s_UDTUnited.setError(new CUDTException(e));
      return ERROR;
   }
   catch (bad_alloc&)
   {
      s_UDTUnited.setError(new CUDTException(MJ_SYSTEMRES, MN_MEMORY, 0));
      return ERROR;
   }
   catch (const std::exception& ee)
   {
      LOGC(mglog.Fatal, log << "sendmsg: UNEXPECTED EXCEPTION: "
         << typeid(ee).name() << ": " << ee.what());
      s_UDTUnited.setError(new CUDTException(MJ_UNKNOWN, MN_NONE, 0));
      return ERROR;
   }
}

int CUDT::recvmsg(SRTSOCKET u, char* buf, int len, uint64_t& srctime)
{
   try
   {
      CUDT* udt = s_UDTUnited.lookup(u);
      return udt->recvmsg(buf, len, srctime);
   }
   catch (const CUDTException& e)
   {
      s_UDTUnited.setError(new CUDTException(e));
      return ERROR;
   }
   catch (const std::exception& ee)
   {
      LOGC(mglog.Fatal, log << "recvmsg: UNEXPECTED EXCEPTION: "
         << typeid(ee).name() << ": " << ee.what());
      s_UDTUnited.setError(new CUDTException(MJ_UNKNOWN, MN_NONE, 0));
      return ERROR;
   }
}

int CUDT::recvmsg2(SRTSOCKET u, char* buf, int len, ref_t<SRT_MSGCTRL> r_m)
{
   try
   {
      CUDT* udt = s_UDTUnited.lookup(u);
      return udt->recvmsg2(buf, len, r_m);
   }
   catch (const CUDTException& e)
   {
      s_UDTUnited.setError(new CUDTException(e));
      return ERROR;
   }
   catch (const std::exception& ee)
   {
      LOGC(mglog.Fatal, log << "recvmsg: UNEXPECTED EXCEPTION: "
         << typeid(ee).name() << ": " << ee.what());
      s_UDTUnited.setError(new CUDTException(MJ_UNKNOWN, MN_NONE, 0));
      return ERROR;
   }
}
int64_t CUDT::sendfile(
   SRTSOCKET u, fstream& ifs, int64_t& offset, int64_t size, int block)
{
   try
   {
      CUDT* udt = s_UDTUnited.lookup(u);
      return udt->sendfile(ifs, offset, size, block);
   }
   catch (const CUDTException& e)
   {
      s_UDTUnited.setError(new CUDTException(e));
      return ERROR;
   }
   catch (bad_alloc&)
   {
      s_UDTUnited.setError(new CUDTException(MJ_SYSTEMRES, MN_MEMORY, 0));
      return ERROR;
   }
   catch (const std::exception& ee)
   {
      LOGC(mglog.Fatal, log << "sendfile: UNEXPECTED EXCEPTION: "
         << typeid(ee).name() << ": " << ee.what());
      s_UDTUnited.setError(new CUDTException(MJ_UNKNOWN, MN_NONE, 0));
      return ERROR;
   }
}

int64_t CUDT::recvfile(
   SRTSOCKET u, fstream& ofs, int64_t& offset, int64_t size, int block)
{
   try
   {
      CUDT* udt = s_UDTUnited.lookup(u);
      return udt->recvfile(ofs, offset, size, block);
   }
   catch (const CUDTException& e)
   {
      s_UDTUnited.setError(new CUDTException(e));
      return ERROR;
   }
   catch (const std::exception& ee)
   {
      LOGC(mglog.Fatal, log << "recvfile: UNEXPECTED EXCEPTION: "
         << typeid(ee).name() << ": " << ee.what());
      s_UDTUnited.setError(new CUDTException(MJ_UNKNOWN, MN_NONE, 0));
      return ERROR;
   }
}

int CUDT::select(
   int,
   ud_set* readfds,
   ud_set* writefds,
   ud_set* exceptfds,
   const timeval* timeout)
{
   if ((!readfds) && (!writefds) && (!exceptfds))
   {
      s_UDTUnited.setError(new CUDTException(MJ_NOTSUP, MN_INVAL, 0));
      return ERROR;
   }

   try
   {
      return s_UDTUnited.select(readfds, writefds, exceptfds, timeout);
   }
   catch (const CUDTException& e)
   {
      s_UDTUnited.setError(new CUDTException(e));
      return ERROR;
   }
   catch (bad_alloc&)
   {
      s_UDTUnited.setError(new CUDTException(MJ_SYSTEMRES, MN_MEMORY, 0));
      return ERROR;
   }
   catch (const std::exception& ee)
   {
      LOGC(mglog.Fatal, log << "select: UNEXPECTED EXCEPTION: "
         << typeid(ee).name() << ": " << ee.what());
      s_UDTUnited.setError(new CUDTException(MJ_UNKNOWN, MN_NONE, 0));
      return ERROR;
   }
}

int CUDT::selectEx(
   const vector<SRTSOCKET>& fds,
   vector<SRTSOCKET>* readfds,
   vector<SRTSOCKET>* writefds,
   vector<SRTSOCKET>* exceptfds,
   int64_t msTimeOut)
{
   if ((!readfds) && (!writefds) && (!exceptfds))
   {
      s_UDTUnited.setError(new CUDTException(MJ_NOTSUP, MN_INVAL, 0));
      return ERROR;
   }

   try
   {
      return s_UDTUnited.selectEx(fds, readfds, writefds, exceptfds, msTimeOut);
   }
   catch (const CUDTException& e)
   {
      s_UDTUnited.setError(new CUDTException(e));
      return ERROR;
   }
   catch (bad_alloc&)
   {
      s_UDTUnited.setError(new CUDTException(MJ_SYSTEMRES, MN_MEMORY, 0));
      return ERROR;
   }
   catch (const std::exception& ee)
   {
      LOGC(mglog.Fatal, log << "selectEx: UNEXPECTED EXCEPTION: "
         << typeid(ee).name() << ": " << ee.what());
      s_UDTUnited.setError(new CUDTException(MJ_UNKNOWN));
      return ERROR;
   }
}

int CUDT::epoll_create()
{
   try
   {
      return s_UDTUnited.epoll_create();
   }
   catch (const CUDTException& e)
   {
      s_UDTUnited.setError(new CUDTException(e));
      return ERROR;
   }
   catch (const std::exception& ee)
   {
      LOGC(mglog.Fatal, log << "epoll_create: UNEXPECTED EXCEPTION: "
         << typeid(ee).name() << ": " << ee.what());
      s_UDTUnited.setError(new CUDTException(MJ_UNKNOWN, MN_NONE, 0));
      return ERROR;
   }
}

int CUDT::epoll_add_usock(const int eid, const SRTSOCKET u, const int* events)
{
   try
   {
      return s_UDTUnited.epoll_add_usock(eid, u, events);
   }
   catch (const CUDTException& e)
   {
      s_UDTUnited.setError(new CUDTException(e));
      return ERROR;
   }
   catch (const std::exception& ee)
   {
      LOGC(mglog.Fatal, log << "epoll_add_usock: UNEXPECTED EXCEPTION: "
         << typeid(ee).name() << ": " << ee.what());
      s_UDTUnited.setError(new CUDTException(MJ_UNKNOWN, MN_NONE, 0));
      return ERROR;
   }
}

int CUDT::epoll_add_ssock(const int eid, const SYSSOCKET s, const int* events)
{
   try
   {
      return s_UDTUnited.epoll_add_ssock(eid, s, events);
   }
   catch (const CUDTException& e)
   {
      s_UDTUnited.setError(new CUDTException(e));
      return ERROR;
   }
   catch (const std::exception& ee)
   {
      LOGC(mglog.Fatal, log << "epoll_add_ssock: UNEXPECTED EXCEPTION: "
         << typeid(ee).name() << ": " << ee.what());
      s_UDTUnited.setError(new CUDTException(MJ_UNKNOWN, MN_NONE, 0));
      return ERROR;
   }
}

int CUDT::epoll_update_usock(
   const int eid, const SRTSOCKET u, const int* events)
{
   try
   {
      return s_UDTUnited.epoll_update_usock(eid, u, events);
   }
   catch (const CUDTException& e)
   {
      s_UDTUnited.setError(new CUDTException(e));
      return ERROR;
   }
   catch (const std::exception& ee)
   {
      LOGC(mglog.Fatal, log << "epoll_update_usock: UNEXPECTED EXCEPTION: "
         << typeid(ee).name() << ": " << ee.what());
      s_UDTUnited.setError(new CUDTException(MJ_UNKNOWN, MN_NONE, 0));
      return ERROR;
   }
}

int CUDT::epoll_update_ssock(
   const int eid, const SYSSOCKET s, const int* events)
{
   try
   {
      return s_UDTUnited.epoll_update_ssock(eid, s, events);
   }
   catch (const CUDTException& e)
   {
      s_UDTUnited.setError(new CUDTException(e));
      return ERROR;
   }
   catch (const std::exception& ee)
   {
      LOGC(mglog.Fatal, log << "epoll_update_ssock: UNEXPECTED EXCEPTION: "
         << typeid(ee).name() << ": " << ee.what());
      s_UDTUnited.setError(new CUDTException(MJ_UNKNOWN, MN_NONE, 0));
      return ERROR;
   }
}


int CUDT::epoll_remove_usock(const int eid, const SRTSOCKET u)
{
   try
   {
      return s_UDTUnited.epoll_remove_usock(eid, u);
   }
   catch (const CUDTException& e)
   {
      s_UDTUnited.setError(new CUDTException(e));
      return ERROR;
   }
   catch (const std::exception& ee)
   {
      LOGC(mglog.Fatal, log << "epoll_remove_usock: UNEXPECTED EXCEPTION: "
         << typeid(ee).name() << ": " << ee.what());
      s_UDTUnited.setError(new CUDTException(MJ_UNKNOWN, MN_NONE, 0));
      return ERROR;
   }
}

int CUDT::epoll_remove_ssock(const int eid, const SYSSOCKET s)
{
   try
   {
      return s_UDTUnited.epoll_remove_ssock(eid, s);
   }
   catch (const CUDTException& e)
   {
      s_UDTUnited.setError(new CUDTException(e));
      return ERROR;
   }
   catch (const std::exception& ee)
   {
      LOGC(mglog.Fatal, log << "epoll_remove_ssock: UNEXPECTED EXCEPTION: "
         << typeid(ee).name() << ": " << ee.what());
      s_UDTUnited.setError(new CUDTException(MJ_UNKNOWN, MN_NONE, 0));
      return ERROR;
   }
}

int CUDT::epoll_wait(
   const int eid,
   set<SRTSOCKET>* readfds,
   set<SRTSOCKET>* writefds,
   int64_t msTimeOut,
   set<SYSSOCKET>* lrfds,
   set<SYSSOCKET>* lwfds)
{
   try
   {
      return s_UDTUnited.epoll_wait(
         eid, readfds, writefds, msTimeOut, lrfds, lwfds);
   }
   catch (const CUDTException& e)
   {
      s_UDTUnited.setError(new CUDTException(e));
      return ERROR;
   }
   catch (const std::exception& ee)
   {
      LOGC(mglog.Fatal, log << "epoll_wait: UNEXPECTED EXCEPTION: "
         << typeid(ee).name() << ": " << ee.what());
      s_UDTUnited.setError(new CUDTException(MJ_UNKNOWN, MN_NONE, 0));
      return ERROR;
   }
}

int CUDT::epoll_uwait(
   const int eid,
   SRT_EPOLL_EVENT* fdsSet,
   int fdsSize,
   int64_t msTimeOut)
{
   try
   {
      return s_UDTUnited.epoll_uwait(eid, fdsSet, fdsSize, msTimeOut);
   }
   catch (const CUDTException& e)
   {
      s_UDTUnited.setError(new CUDTException(e));
      return ERROR;
   }
   catch (const std::exception& ee)
   {
      LOGC(mglog.Fatal, log << "epoll_uwait: UNEXPECTED EXCEPTION: "
         << typeid(ee).name() << ": " << ee.what());
      s_UDTUnited.setError(new CUDTException(MJ_UNKNOWN, MN_NONE, 0));
      return ERROR;
   }
}

int32_t CUDT::epoll_set(
   const int eid,
   int32_t flags)
{
   try
   {
      return s_UDTUnited.epoll_set(eid, flags);
   }
   catch (const CUDTException& e)
   {
      s_UDTUnited.setError(new CUDTException(e));
      return ERROR;
   }
   catch (const std::exception& ee)
   {
      LOGC(mglog.Fatal, log << "epoll_set: UNEXPECTED EXCEPTION: "
         << typeid(ee).name() << ": " << ee.what());
      s_UDTUnited.setError(new CUDTException(MJ_UNKNOWN, MN_NONE, 0));
      return ERROR;
   }
}

int CUDT::epoll_release(const int eid)
{
   try
   {
      return s_UDTUnited.epoll_release(eid);
   }
   catch (const CUDTException& e)
   {
      s_UDTUnited.setError(new CUDTException(e));
      return ERROR;
   }
   catch (const std::exception& ee)
   {
      LOGC(mglog.Fatal, log << "epoll_release: UNEXPECTED EXCEPTION: "
         << typeid(ee).name() << ": " << ee.what());
      s_UDTUnited.setError(new CUDTException(MJ_UNKNOWN, MN_NONE, 0));
      return ERROR;
   }
}

CUDTException& CUDT::getlasterror()
{
   return *s_UDTUnited.getError();
}

int CUDT::bstats(SRTSOCKET u, CBytePerfMon* perf, bool clear, bool instantaneous)
{
   try
   {
      CUDT* udt = s_UDTUnited.lookup(u);
      udt->bstats(perf, clear, instantaneous);
      return 0;
   }
   catch (const CUDTException& e)
   {
      s_UDTUnited.setError(new CUDTException(e));
      return ERROR;
   }
   catch (const std::exception& ee)
   {
      LOGC(mglog.Fatal, log << "bstats: UNEXPECTED EXCEPTION: "
         << typeid(ee).name() << ": " << ee.what());
      s_UDTUnited.setError(new CUDTException(MJ_UNKNOWN, MN_NONE, 0));
      return ERROR;
   }
}

CUDT* CUDT::getUDTHandle(SRTSOCKET u)
{
   try
   {
      return s_UDTUnited.lookup(u);
   }
   catch (const CUDTException& e)
   {
      s_UDTUnited.setError(new CUDTException(e));
      return NULL;
   }
   catch (const std::exception& ee)
   {
      LOGC(mglog.Fatal, log << "getUDTHandle: UNEXPECTED EXCEPTION: "
         << typeid(ee).name() << ": " << ee.what());
      s_UDTUnited.setError(new CUDTException(MJ_UNKNOWN, MN_NONE, 0));
      return NULL;
   }
}

vector<SRTSOCKET> CUDT::existingSockets()
{
    vector<SRTSOCKET> out;
    for (std::map<SRTSOCKET,CUDTSocket*>::iterator i
         = s_UDTUnited.m_Sockets.begin();
      i != s_UDTUnited.m_Sockets.end(); ++i)
    {
        out.push_back(i->first);
    }
    return out;
}

SRT_SOCKSTATUS CUDT::getsockstate(SRTSOCKET u)
{
   try
   {
      return s_UDTUnited.getStatus(u);
   }
   catch (const CUDTException &e)
   {
      s_UDTUnited.setError(new CUDTException(e));
      return SRTS_NONEXIST;
   }
   catch (const std::exception& ee)
   {
      LOGC(mglog.Fatal, log << "getsockstate: UNEXPECTED EXCEPTION: "
         << typeid(ee).name() << ": " << ee.what());
      s_UDTUnited.setError(new CUDTException(MJ_UNKNOWN, MN_NONE, 0));
      return SRTS_NONEXIST;
   }
}


////////////////////////////////////////////////////////////////////////////////

namespace UDT
{

int startup()
{
   return CUDT::startup();
}

int cleanup()
{
   return CUDT::cleanup();
}

SRTSOCKET socket(int af, int type, int protocol)
{
   return CUDT::socket(af, type, protocol);
}

int bind(SRTSOCKET u, const struct sockaddr* name, int namelen)
{
   return CUDT::bind(u, name, namelen);
}

int bind2(SRTSOCKET u, UDPSOCKET udpsock)
{
   return CUDT::bind(u, udpsock);
}

int listen(SRTSOCKET u, int backlog)
{
   return CUDT::listen(u, backlog);
}

SRTSOCKET accept(SRTSOCKET u, struct sockaddr* addr, int* addrlen)
{
   return CUDT::accept(u, addr, addrlen);
}

int connect(SRTSOCKET u, const struct sockaddr* name, int namelen)
{
   return CUDT::connect(u, name, namelen, 0);
}

int close(SRTSOCKET u)
{
   return CUDT::close(u);
}

int getpeername(SRTSOCKET u, struct sockaddr* name, int* namelen)
{
   return CUDT::getpeername(u, name, namelen);
}

int getsockname(SRTSOCKET u, struct sockaddr* name, int* namelen)
{
   return CUDT::getsockname(u, name, namelen);
}

int getsockopt(
   SRTSOCKET u, int level, SRT_SOCKOPT optname, void* optval, int* optlen)
{
   return CUDT::getsockopt(u, level, optname, optval, optlen);
}

int setsockopt(
   SRTSOCKET u, int level, SRT_SOCKOPT optname, const void* optval, int optlen)
{
   return CUDT::setsockopt(u, level, optname, optval, optlen);
}

// DEVELOPER API

int connect_debug(
   SRTSOCKET u, const struct sockaddr* name, int namelen, int32_t forced_isn)
{
   return CUDT::connect(u, name, namelen, forced_isn);
}

int send(SRTSOCKET u, const char* buf, int len, int flags)
{
   return CUDT::send(u, buf, len, flags);
}

int recv(SRTSOCKET u, char* buf, int len, int flags)
{
   return CUDT::recv(u, buf, len, flags);
}


int sendmsg(
   SRTSOCKET u, const char* buf, int len, int ttl, bool inorder,
   uint64_t srctime)
{
   return CUDT::sendmsg(u, buf, len, ttl, inorder, srctime);
}

int recvmsg(SRTSOCKET u, char* buf, int len, uint64_t& srctime)
{
   return CUDT::recvmsg(u, buf, len, srctime);
}

int recvmsg(SRTSOCKET u, char* buf, int len)
{
   uint64_t srctime;

   return CUDT::recvmsg(u, buf, len, srctime);
}

int64_t sendfile(
   SRTSOCKET u,
   fstream& ifs,
   int64_t& offset,
   int64_t size,
   int block)
{
   return CUDT::sendfile(u, ifs, offset, size, block);
}

int64_t recvfile(
   SRTSOCKET u,
   fstream& ofs,
   int64_t& offset,
   int64_t size,
   int block)
{
   return CUDT::recvfile(u, ofs, offset, size, block);
}

int64_t sendfile2(
   SRTSOCKET u,
   const char* path,
   int64_t* offset,
   int64_t size,
   int block)
{
   fstream ifs(path, ios::binary | ios::in);
   int64_t ret = CUDT::sendfile(u, ifs, *offset, size, block);
   ifs.close();
   return ret;
}

int64_t recvfile2(
   SRTSOCKET u,
   const char* path,
   int64_t* offset,
   int64_t size,
   int block)
{
   fstream ofs(path, ios::binary | ios::out);
   int64_t ret = CUDT::recvfile(u, ofs, *offset, size, block);
   ofs.close();
   return ret;
}

int select(
   int nfds,
   UDSET* readfds,
   UDSET* writefds,
   UDSET* exceptfds,
   const struct timeval* timeout)
{
   return CUDT::select(nfds, readfds, writefds, exceptfds, timeout);
}

int selectEx(
   const vector<SRTSOCKET>& fds,
   vector<SRTSOCKET>* readfds,
   vector<SRTSOCKET>* writefds,
   vector<SRTSOCKET>* exceptfds,
   int64_t msTimeOut)
{
   return CUDT::selectEx(fds, readfds, writefds, exceptfds, msTimeOut);
}

int epoll_create()
{
   return CUDT::epoll_create();
}

int epoll_add_usock(int eid, SRTSOCKET u, const int* events)
{
   return CUDT::epoll_add_usock(eid, u, events);
}

int epoll_add_ssock(int eid, SYSSOCKET s, const int* events)
{
   return CUDT::epoll_add_ssock(eid, s, events);
}

int epoll_update_usock(int eid, SRTSOCKET u, const int* events)
{
   return CUDT::epoll_update_usock(eid, u, events);
}

int epoll_update_ssock(int eid, SYSSOCKET s, const int* events)
{
   return CUDT::epoll_update_ssock(eid, s, events);
}

int epoll_remove_usock(int eid, SRTSOCKET u)
{
   return CUDT::epoll_remove_usock(eid, u);
}

int epoll_remove_ssock(int eid, SYSSOCKET s)
{
   return CUDT::epoll_remove_ssock(eid, s);
}

int epoll_wait(
   int eid,
   set<SRTSOCKET>* readfds,
   set<SRTSOCKET>* writefds,
   int64_t msTimeOut,
   set<SYSSOCKET>* lrfds,
   set<SYSSOCKET>* lwfds)
{
   return CUDT::epoll_wait(eid, readfds, writefds, msTimeOut, lrfds, lwfds);
}

/*

#define SET_RESULT(val, num, fds, it) \
   if (val != NULL) \
   { \
      if (val->empty()) \
      { \
         if (num) *num = 0; \
      } \
      else \
      { \
         if (*num > static_cast<int>(val->size())) \
            *num = val->size(); \
         int count = 0; \
         for (it = val->begin(); it != val->end(); ++ it) \
         { \
            if (count >= *num) \
               break; \
            fds[count ++] = *it; \
         } \
      } \
   }

*/

template <class SOCKTYPE>
inline void set_result(set<SOCKTYPE>* val, int* num, SOCKTYPE* fds)
{
    if ( !val || !num || !fds )
        return;

    if (*num > int(val->size()))
        *num = int(val->size()); // will get 0 if val->empty()
    int count = 0;

    // This loop will run 0 times if val->empty()
    for (typename set<SOCKTYPE>::const_iterator it = val->begin(); it != val->end(); ++ it)
    {
        if (count >= *num)
            break;
        fds[count ++] = *it;
    }
}

int epoll_wait2(
   int eid, SRTSOCKET* readfds,
   int* rnum, SRTSOCKET* writefds,
   int* wnum,
   int64_t msTimeOut,
   SYSSOCKET* lrfds,
   int* lrnum,
   SYSSOCKET* lwfds,
   int* lwnum)
{
   // This API is an alternative format for epoll_wait, created for
   // compatability with other languages. Users need to pass in an array
   // for holding the returned sockets, with the maximum array length
   // stored in *rnum, etc., which will be updated with returned number
   // of sockets.

   set<SRTSOCKET> readset;
   set<SRTSOCKET> writeset;
   set<SYSSOCKET> lrset;
   set<SYSSOCKET> lwset;
   set<SRTSOCKET>* rval = NULL;
   set<SRTSOCKET>* wval = NULL;
   set<SYSSOCKET>* lrval = NULL;
   set<SYSSOCKET>* lwval = NULL;
   if ((readfds != NULL) && (rnum != NULL))
      rval = &readset;
   if ((writefds != NULL) && (wnum != NULL))
      wval = &writeset;
   if ((lrfds != NULL) && (lrnum != NULL))
      lrval = &lrset;
   if ((lwfds != NULL) && (lwnum != NULL))
      lwval = &lwset;

   int ret = CUDT::epoll_wait(eid, rval, wval, msTimeOut, lrval, lwval);
   if (ret > 0)
   {
      //set<SRTSOCKET>::const_iterator i;
      //SET_RESULT(rval, rnum, readfds, i);
      set_result(rval, rnum, readfds);
      //SET_RESULT(wval, wnum, writefds, i);
      set_result(wval, wnum, writefds);

      //set<SYSSOCKET>::const_iterator j;
      //SET_RESULT(lrval, lrnum, lrfds, j);
      set_result(lrval, lrnum, lrfds);
      //SET_RESULT(lwval, lwnum, lwfds, j);
      set_result(lwval, lwnum, lwfds);
   }
   return ret;
}

int epoll_uwait(int eid, SRT_EPOLL_EVENT* fdsSet, int fdsSize, int64_t msTimeOut)
{
   return CUDT::epoll_uwait(eid, fdsSet, fdsSize, msTimeOut);
}

int epoll_release(int eid)
{
   return CUDT::epoll_release(eid);
}

ERRORINFO& getlasterror()
{
   return CUDT::getlasterror();
}

int getlasterror_code()
{
   return CUDT::getlasterror().getErrorCode();
}

const char* getlasterror_desc()
{
   return CUDT::getlasterror().getErrorMessage();
}

int getlasterror_errno()
{
   return CUDT::getlasterror().getErrno();
}

// Get error string of a given error code
const char* geterror_desc(int code, int err)
{
   CUDTException e (CodeMajor(code/1000), CodeMinor(code%1000), err);
   return(e.getErrorMessage());
}

int bstats(SRTSOCKET u, TRACEBSTATS* perf, bool clear)
{
   return CUDT::bstats(u, perf, clear);
}

SRT_SOCKSTATUS getsockstate(SRTSOCKET u)
{
   return CUDT::getsockstate(u);
}

void setloglevel(LogLevel::type ll)
{
    CGuard gg(srt_logger_config.mutex, "config");
    srt_logger_config.max_level = ll;
}

void addlogfa(LogFA fa)
{
    CGuard gg(srt_logger_config.mutex, "config");
    srt_logger_config.enabled_fa.set(fa, true);
}

void dellogfa(LogFA fa)
{
    CGuard gg(srt_logger_config.mutex, "config");
    srt_logger_config.enabled_fa.set(fa, false);
}

void resetlogfa(set<LogFA> fas)
{
    CGuard gg(srt_logger_config.mutex, "config");
    for (int i = 0; i <= SRT_LOGFA_LASTNONE; ++i)
        srt_logger_config.enabled_fa.set(i, fas.count(i));
}

void resetlogfa(const int* fara, size_t fara_size)
{
    CGuard gg(srt_logger_config.mutex, "config");
    srt_logger_config.enabled_fa.reset();
    for (const int* i = fara; i != fara + fara_size; ++i)
        srt_logger_config.enabled_fa.set(*i, true);
}

void setlogstream(std::ostream& stream)
{
    CGuard gg(srt_logger_config.mutex, "config");
    srt_logger_config.log_stream = &stream;
}

void setloghandler(void* opaque, SRT_LOG_HANDLER_FN* handler)
{
    CGuard gg(srt_logger_config.mutex, "config");
    srt_logger_config.loghandler_opaque = opaque;
    srt_logger_config.loghandler_fn = handler;
}

void setlogflags(int flags)
{
    CGuard gg(srt_logger_config.mutex, "config");
    srt_logger_config.flags = flags;
}

SRT_API bool setstreamid(SRTSOCKET u, const std::string& sid)
{
    return CUDT::setstreamid(u, sid);
}
SRT_API std::string getstreamid(SRTSOCKET u)
{
    return CUDT::getstreamid(u);
}

SRT_REJECT_REASON getrejectreason(SRTSOCKET u)
{
    return CUDT::rejectReason(u);
}

}  // namespace UDT<|MERGE_RESOLUTION|>--- conflicted
+++ resolved
@@ -156,15 +156,9 @@
    srand((unsigned int)t.tv_usec);
    m_SocketIDGenerator = 1 + (int)((1 << 30) * (double(rand()) / RAND_MAX));
 
-<<<<<<< HEAD
    CGuard::createMutex(m_GlobControlLock);
    CGuard::createMutex(m_IDLock);
    CGuard::createMutex(m_InitLock);
-=======
-   pthread_mutex_init(&m_GlobControlLock, NULL);
-   pthread_mutex_init(&m_IDLock, NULL);
-   pthread_mutex_init(&m_InitLock, NULL);
->>>>>>> 808d86bf
 
    pthread_key_create(&m_TLSError, TLSDestroy);
 
@@ -181,15 +175,9 @@
         cleanup();
     }
 
-<<<<<<< HEAD
     CGuard::releaseMutex(m_GlobControlLock);
     CGuard::releaseMutex(m_IDLock);
     CGuard::releaseMutex(m_InitLock);
-=======
-    pthread_mutex_destroy(&m_GlobControlLock);
-    pthread_mutex_destroy(&m_IDLock);
-    pthread_mutex_destroy(&m_InitLock);
->>>>>>> 808d86bf
 
     delete (CUDTException*)pthread_getspecific(m_TLSError);
     pthread_key_delete(m_TLSError);
@@ -334,11 +322,7 @@
    ns->m_pUDT->m_pCache = m_pCache;
 
    // protect the m_Sockets structure.
-<<<<<<< HEAD
    CGuard::enterCS(m_GlobControlLock, "GlobControl");
-=======
-   CGuard::enterCS(m_GlobControlLock);
->>>>>>> 808d86bf
    try
    {
       HLOGC(mglog.Debug, log << CONID(ns->m_SocketID)
@@ -352,11 +336,7 @@
       delete ns;
       ns = NULL;
    }
-<<<<<<< HEAD
    CGuard::leaveCS(m_GlobControlLock, "GlobControl");
-=======
-   CGuard::leaveCS(m_GlobControlLock);
->>>>>>> 808d86bf
 
    if (!ns)
       throw CUDTException(MJ_SYSTEMRES, MN_MEMORY, 0);
@@ -478,11 +458,7 @@
                "newConnection: incoming %s, mapping socket %d",
                SockaddrToString(peer).c_str(), ns->m_SocketID);
        {
-<<<<<<< HEAD
            CGuard cg(m_GlobControlLock, "GlobControl");
-=======
-           CGuard cg(m_GlobControlLock);
->>>>>>> 808d86bf
            m_Sockets[ns->m_SocketID] = ns;
        }
 
@@ -514,11 +490,7 @@
    CIPAddress::pton(ns->m_pSelfAddr, ns->m_pUDT->m_piSelfIP, ns->m_iIPversion);
 
    // protect the m_Sockets structure.
-<<<<<<< HEAD
    CGuard::enterCS(m_GlobControlLock, "GlobControl");
-=======
-   CGuard::enterCS(m_GlobControlLock);
->>>>>>> 808d86bf
    try
    {
        HLOGF(mglog.Debug, 
@@ -530,11 +502,7 @@
    {
       error = 2;
    }
-<<<<<<< HEAD
    CGuard::leaveCS(m_GlobControlLock, "GlobControl");
-=======
-   CGuard::leaveCS(m_GlobControlLock);
->>>>>>> 808d86bf
 
    CGuard::enterCS(ls->m_AcceptLock, "Accept");
    try
@@ -575,11 +543,7 @@
       // connect() in UDT code) may fail, in which case this socket should not be
       // further processed and should be removed.
       {
-<<<<<<< HEAD
           CGuard cg(m_GlobControlLock, "GlobControl");
-=======
-          CGuard cg(m_GlobControlLock);
->>>>>>> 808d86bf
           m_Sockets.erase(id);
           m_ClosedSockets[id] = ns;
       }
@@ -615,11 +579,7 @@
 CUDT* CUDTUnited::lookup(const SRTSOCKET u)
 {
    // protects the m_Sockets structure
-<<<<<<< HEAD
    CGuard cg(m_GlobControlLock, "GlobControl");
-=======
-   CGuard cg(m_GlobControlLock);
->>>>>>> 808d86bf
 
    map<SRTSOCKET, CUDTSocket*>::iterator i = m_Sockets.find(u);
 
@@ -632,11 +592,7 @@
 SRT_SOCKSTATUS CUDTUnited::getStatus(const SRTSOCKET u)
 {
     // protects the m_Sockets structure
-<<<<<<< HEAD
     CGuard cg(m_GlobControlLock, "GlobControl");
-=======
-    CGuard cg(m_GlobControlLock);
->>>>>>> 808d86bf
 
     map<SRTSOCKET, CUDTSocket*>::const_iterator i = m_Sockets.find(u);
 
@@ -1028,11 +984,7 @@
 
        // synchronize with garbage collection.
        HLOGC(mglog.Debug, log << "@" << u << "U::close done. GLOBAL CLOSE: " << s->m_pUDT->CONID() << ". Acquiring GLOBAL control lock");
-<<<<<<< HEAD
        CGuard manager_cg(m_GlobControlLock, "GlobControl");
-=======
-       CGuard manager_cg(m_GlobControlLock);
->>>>>>> 808d86bf
 
        // since "s" is located before m_ControlLock, locate it again in case
        // it became invalid
@@ -1093,11 +1045,7 @@
            // Done the other way, but still done. You can stop waiting.
            bool isgone = false;
            {
-<<<<<<< HEAD
                CGuard manager_cg(m_GlobControlLock, "GlobControl");
-=======
-               CGuard manager_cg(m_GlobControlLock);
->>>>>>> 808d86bf
                isgone = m_ClosedSockets.count(u) == 0;
            }
            if (!isgone)
@@ -1495,11 +1443,7 @@
 
 CUDTSocket* CUDTUnited::locate(const SRTSOCKET u)
 {
-<<<<<<< HEAD
    CGuard cg(m_GlobControlLock, "GlobControl");
-=======
-   CGuard cg(m_GlobControlLock);
->>>>>>> 808d86bf
 
    map<SRTSOCKET, CUDTSocket*>::iterator i = m_Sockets.find(u);
 
@@ -1514,11 +1458,7 @@
    const SRTSOCKET id,
    int32_t isn)
 {
-<<<<<<< HEAD
    CGuard cg(m_GlobControlLock, "GlobControl");
-=======
-   CGuard cg(m_GlobControlLock);
->>>>>>> 808d86bf
 
    map<int64_t, set<SRTSOCKET> >::iterator i = m_PeerRec.find(
       CUDTSocket::getPeerSpec(id, isn));
@@ -1545,11 +1485,7 @@
 
 void CUDTUnited::checkBrokenSockets()
 {
-<<<<<<< HEAD
    CGuard cg(m_GlobControlLock, "GlobControl");
-=======
-   CGuard cg(m_GlobControlLock);
->>>>>>> 808d86bf
 
    // set of sockets To Be Closed and To Be Removed
    vector<SRTSOCKET> tbc;
@@ -1663,11 +1599,7 @@
 
    if (i->second->m_pQueuedSockets)
    {
-<<<<<<< HEAD
        CGuard cg(i->second->m_AcceptLock, "Accept");
-=======
-      CGuard cg(i->second->m_AcceptLock);
->>>>>>> 808d86bf
 
       // if it is a listener, close all un-accepted sockets in its queue
       // and remove them later
@@ -1763,11 +1695,7 @@
 void CUDTUnited::updateMux(
    CUDTSocket* s, const sockaddr* addr, const UDPSOCKET* udpsock)
 {
-<<<<<<< HEAD
    CGuard cg(m_GlobControlLock, "GlobControl");
-=======
-   CGuard cg(m_GlobControlLock);
->>>>>>> 808d86bf
 
    if ((s->m_pUDT->m_bReuseAddr) && (addr))
    {
@@ -1919,11 +1847,7 @@
 // socket.
 void CUDTUnited::updateListenerMux(CUDTSocket* s, const CUDTSocket* ls)
 {
-<<<<<<< HEAD
    CGuard cg(m_GlobControlLock, "GlobControl");
-=======
-   CGuard cg(m_GlobControlLock);
->>>>>>> 808d86bf
 
    int port = (AF_INET == ls->m_iIPversion)
       ? ntohs(((sockaddr_in*)ls->m_pSelfAddr)->sin_port)
@@ -1966,11 +1890,7 @@
 
    // remove all sockets and multiplexers
    HLOGC(mglog.Debug, log << "GC: GLOBAL EXIT - releasing all pending sockets. Acquring control lock...");
-<<<<<<< HEAD
    CGuard::enterCS(self->m_GlobControlLock, "GlobControl");
-=======
-   CGuard::enterCS(self->m_GlobControlLock);
->>>>>>> 808d86bf
    for (map<SRTSOCKET, CUDTSocket*>::iterator i = self->m_Sockets.begin();
       i != self->m_Sockets.end(); ++ i)
    {
@@ -2002,26 +1922,16 @@
    {
       j->second->m_tsClosureTimeStamp = steady_clock::time_point();
    }
-<<<<<<< HEAD
    CGuard::leaveCS(self->m_GlobControlLock, "GlobControl");
-=======
-   CGuard::leaveCS(self->m_GlobControlLock);
->>>>>>> 808d86bf
 
    HLOGC(mglog.Debug, log << "GC: GLOBAL EXIT - releasing all CLOSED sockets.");
    while (true)
    {
       self->checkBrokenSockets();
 
-<<<<<<< HEAD
       CGuard::enterCS(self->m_GlobControlLock, "GlobControl");
       bool empty = self->m_ClosedSockets.empty();
       CGuard::leaveCS(self->m_GlobControlLock, "GlobControl");
-=======
-      CGuard::enterCS(self->m_GlobControlLock);
-      bool empty = self->m_ClosedSockets.empty();
-      CGuard::leaveCS(self->m_GlobControlLock);
->>>>>>> 808d86bf
 
       if (empty)
          break;
