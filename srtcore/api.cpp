--- conflicted
+++ resolved
@@ -2904,31 +2904,6 @@
    return *s_UDTUnited.getError();
 }
 
-<<<<<<< HEAD
-int CUDT::perfmon(SRTSOCKET u, CPerfMon* perf, bool clear)
-{
-   try
-   {
-      CUDT* udt = s_UDTUnited.locateSocket(u, s_UDTUnited.ERH_THROW)->m_pUDT;
-      udt->sample(perf, clear);
-      return 0;
-   }
-   catch (const CUDTException& e)
-   {
-      s_UDTUnited.setError(new CUDTException(e));
-      return ERROR;
-   }
-   catch (const std::exception& ee)
-   {
-      LOGC(mglog.Fatal, log << "perfmon: UNEXPECTED EXCEPTION: "
-         << typeid(ee).name() << ": " << ee.what());
-      s_UDTUnited.setError(new CUDTException(MJ_UNKNOWN, MN_NONE, 0));
-      return ERROR;
-   }
-}
-
-=======
->>>>>>> d98c0413
 int CUDT::bstats(SRTSOCKET u, CBytePerfMon* perf, bool clear, bool instantaneous)
 {
    try
