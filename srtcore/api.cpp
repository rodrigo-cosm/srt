/*
 * SRT - Secure, Reliable, Transport
 * Copyright (c) 2018 Haivision Systems Inc.
 *
 * This Source Code Form is subject to the terms of the Mozilla Public
 * License, v. 2.0. If a copy of the MPL was not distributed with this
 * file, You can obtain one at http://mozilla.org/MPL/2.0/.
 *
 */

/*****************************************************************************
Copyright (c) 2001 - 2011, The Board of Trustees of the University of Illinois.
All rights reserved.

Redistribution and use in source and binary forms, with or without
modification, are permitted provided that the following conditions are
met:

* Redistributions of source code must retain the above
  copyright notice, this list of conditions and the
  following disclaimer.

* Redistributions in binary form must reproduce the
  above copyright notice, this list of conditions
  and the following disclaimer in the documentation
  and/or other materials provided with the distribution.

* Neither the name of the University of Illinois
  nor the names of its contributors may be used to
  endorse or promote products derived from this
  software without specific prior written permission.

THIS SOFTWARE IS PROVIDED BY THE COPYRIGHT HOLDERS AND CONTRIBUTORS "AS
IS" AND ANY EXPRESS OR IMPLIED WARRANTIES, INCLUDING, BUT NOT LIMITED TO,
THE IMPLIED WARRANTIES OF MERCHANTABILITY AND FITNESS FOR A PARTICULAR
PURPOSE ARE DISCLAIMED. IN NO EVENT SHALL THE COPYRIGHT OWNER OR
CONTRIBUTORS BE LIABLE FOR ANY DIRECT, INDIRECT, INCIDENTAL, SPECIAL,
EXEMPLARY, OR CONSEQUENTIAL DAMAGES (INCLUDING, BUT NOT LIMITED TO,
PROCUREMENT OF SUBSTITUTE GOODS OR SERVICES; LOSS OF USE, DATA, OR
PROFITS; OR BUSINESS INTERRUPTION) HOWEVER CAUSED AND ON ANY THEORY OF
LIABILITY, WHETHER IN CONTRACT, STRICT LIABILITY, OR TORT (INCLUDING
NEGLIGENCE OR OTHERWISE) ARISING IN ANY WAY OUT OF THE USE OF THIS
SOFTWARE, EVEN IF ADVISED OF THE POSSIBILITY OF SUCH DAMAGE.
*****************************************************************************/

/*****************************************************************************
written by
   Yunhong Gu, last updated 07/09/2011
modified by
   Haivision Systems Inc.
*****************************************************************************/

#include "platform_sys.h"

#include <exception>
#include <stdexcept>
#include <typeinfo>
#include <iterator>
#include <vector>

#include <cstring>
#include "utilities.h"
#include "netinet_any.h"
#include "api.h"
#include "core.h"
#include "epoll.h"
#include "logging.h"
#include "threadname.h"
#include "srt.h"
#include "udt.h"

#ifdef _WIN32
#include <win/wintime.h>
#endif

#ifdef _MSC_VER
#pragma warning(error : 4530)
#endif

using namespace std;
using namespace srt_logging;
using namespace srt::sync;

void srt::CUDTSocket::construct()
{
#if ENABLE_BONDING
    m_GroupOf         = NULL;
    m_GroupMemberData = NULL;
#endif
    setupMutex(m_AcceptLock, "Accept");
    setupCond(m_AcceptCond, "Accept");
    setupMutex(m_ControlLock, "Control");
}

srt::CUDTSocket::~CUDTSocket()
{
    releaseMutex(m_AcceptLock);
    releaseCond(m_AcceptCond);
    releaseMutex(m_ControlLock);
}

SRT_SOCKSTATUS srt::CUDTSocket::getStatus()
{
    // TTL in CRendezvousQueue::updateConnStatus() will set m_bConnecting to false.
    // Although m_Status is still SRTS_CONNECTING, the connection is in fact to be closed due to TTL expiry.
    // In this case m_bConnected is also false. Both checks are required to avoid hitting
    // a regular state transition from CONNECTING to CONNECTED.

    if (m_UDT.m_bBroken)
        return SRTS_BROKEN;

    // Connecting timed out
    if ((m_Status == SRTS_CONNECTING) && !m_UDT.m_bConnecting && !m_UDT.m_bConnected)
        return SRTS_BROKEN;

    return m_Status;
}

// [[using locked(m_GlobControlLock)]]
void srt::CUDTSocket::breakSocket_LOCKED()
{
    // This function is intended to be called from GC,
    // under a lock of m_GlobControlLock.
    m_UDT.m_bBroken        = true;
    m_UDT.m_iBrokenCounter = 0;
    HLOGC(smlog.Debug, log << "@" << m_SocketID << " CLOSING AS SOCKET");
    m_UDT.closeInternal();
    setClosed();
}

void srt::CUDTSocket::setClosed()
{
    m_Status = SRTS_CLOSED;

    // a socket will not be immediately removed when it is closed
    // in order to prevent other methods from accessing invalid address
    // a timer is started and the socket will be removed after approximately
    // 1 second
    m_tsClosureTimeStamp = steady_clock::now();
}

void srt::CUDTSocket::setBrokenClosed()
{
    m_UDT.m_iBrokenCounter = 60;
    m_UDT.m_bBroken        = true;
    setClosed();
}

bool srt::CUDTSocket::readReady()
{
    // TODO: Use m_RcvBufferLock here (CUDT::isRcvReadReady())?
    if (m_UDT.m_bConnected && m_UDT.m_pRcvBuffer->isRcvDataReady())
        return true;

    if (m_UDT.m_bListening)
        return !m_QueuedSockets.empty();

    return broken();
}

bool srt::CUDTSocket::writeReady() const
{
    return (m_UDT.m_bConnected && (m_UDT.m_pSndBuffer->getCurrBufSize() < m_UDT.m_config.iSndBufSize)) || broken();
}

bool srt::CUDTSocket::broken() const
{
    return m_UDT.m_bBroken || !m_UDT.m_bConnected;
}

////////////////////////////////////////////////////////////////////////////////

<<<<<<< HEAD
srt::CUDTUnited::CUDTUnited()
    : m_Sockets()
    , m_GlobControlLock()
    , m_IDLock()
    , m_mMultiplexer()
    , m_MultiplexerLock()
    , m_pCache(NULL)
    , m_bClosing(false)
    , m_GCStopCond()
    , m_InitLock()
    , m_iInstanceCount(0)
    , m_bGCStatus(false)
    , m_ClosedSockets()
{
    // Socket ID MUST start from a random value
    m_SocketIDGenerator      = genRandomInt(1, MAX_SOCKET_VAL);
    m_SocketIDGenerator_init = m_SocketIDGenerator;

    // XXX An unlikely exception thrown from the below calls
    // might destroy the application before `main`. This shouldn't
    // be a problem in general.
    setupMutex(m_GCStopLock, "GCStop");
    setupCond(m_GCStopCond, "GCStop");
    setupMutex(m_GlobControlLock, "GlobControl");
    setupMutex(m_IDLock, "ID");
    setupMutex(m_InitLock, "Init");

    m_pCache = new CCache<CInfoBlock>;
=======
srt::CUDTUnited::CUDTUnited():
    m_Sockets(),
    m_GlobControlLock(),
    m_UpdateConnStatusLock(),
    m_IDLock(),
    m_mMultiplexer(),
    m_MultiplexerLock(),
    m_pCache(NULL),
    m_bClosing(false),
    m_GCStopCond(),
    m_InitLock(),
    m_iInstanceCount(0),
    m_bGCStatus(false),
    m_ClosedSockets()
{
   // Socket ID MUST start from a random value
   m_SocketIDGenerator = genRandomInt(1, MAX_SOCKET_VAL);
   m_SocketIDGenerator_init = m_SocketIDGenerator;

   // XXX An unlikely exception thrown from the below calls
   // might destroy the application before `main`. This shouldn't
   // be a problem in general.
   setupMutex(m_GlobControlLock, "GlobControl");
   setupMutex(m_UpdateConnStatusLock, "UpdateConnectionStatus");
   setupMutex(m_IDLock, "ID");
   setupMutex(m_InitLock, "Init");

   m_pCache = new CCache<CInfoBlock>;
>>>>>>> 1bb92a05
}

srt::CUDTUnited::~CUDTUnited()
{
    // Call it if it wasn't called already.
    // This will happen at the end of main() of the application,
    // when the user didn't call srt_cleanup().
    if (m_bGCStatus)
    {
        cleanup();
    }

    releaseMutex(m_GlobControlLock);
    releaseMutex(m_UpdateConnStatusLock);
    releaseMutex(m_IDLock);
    releaseMutex(m_InitLock);
    // XXX There's some weird bug here causing this
    // to hangup on Windows. This might be either something
    // bigger, or some problem in pthread-win32. As this is
    // the application cleanup section, this can be temporarily
    // tolerated with simply exit the application without cleanup,
    // counting on that the system will take care of it anyway.
#ifndef _WIN32
    releaseCond(m_GCStopCond);
#endif
    releaseMutex(m_GCStopLock);

    delete m_pCache;
}

string srt::CUDTUnited::CONID(SRTSOCKET sock)
{
    if (sock == 0)
        return "";

    std::ostringstream os;
    os << "@" << sock << ":";
    return os.str();
}

int srt::CUDTUnited::startup()
{
    ScopedLock gcinit(m_InitLock);

    if (m_iInstanceCount++ > 0)
        return 1;

        // Global initialization code
#ifdef _WIN32
    WORD    wVersionRequested;
    WSADATA wsaData;
    wVersionRequested = MAKEWORD(2, 2);

    if (0 != WSAStartup(wVersionRequested, &wsaData))
        throw CUDTException(MJ_SETUP, MN_NONE, WSAGetLastError());
#endif

    CCryptoControl::globalInit();

    PacketFilter::globalInit();

    if (m_bGCStatus)
        return 1;

    m_bClosing = false;

    if (!StartThread(m_GCThread, garbageCollect, this, "SRT:GC"))
        return -1;

    m_bGCStatus = true;

    HLOGC(inlog.Debug, log << "SRT Clock Type: " << SRT_SYNC_CLOCK_STR);

    return 0;
}

int srt::CUDTUnited::cleanup()
{
    // IMPORTANT!!!
    // In this function there must be NO LOGGING AT ALL.  This function may
    // potentially be called from within the global program destructor, and
    // therefore some of the facilities used by the logging system - including
    // the default std::cerr object bound to it by default, but also a different
    // stream that the user's app has bound to it, and which got destroyed
    // together with already exited main() - may be already deleted when
    // executing this procedure.
    ScopedLock gcinit(m_InitLock);

    if (--m_iInstanceCount > 0)
        return 0;

    if (!m_bGCStatus)
        return 0;

    {
        UniqueLock gclock(m_GCStopLock);
        m_bClosing = true;
    }
    // NOTE: we can do relaxed signaling here because
    // waiting on m_GCStopCond has a 1-second timeout,
    // after which the m_bClosing flag is cheched, which
    // is set here above. Worst case secenario, this
    // pthread_join() call will block for 1 second.
    CSync::notify_one_relaxed(m_GCStopCond);
    m_GCThread.join();

    m_bGCStatus = false;

    // Global destruction code
#ifdef _WIN32
    WSACleanup();
#endif

    return 0;
}

SRTSOCKET srt::CUDTUnited::generateSocketID(bool for_group)
{
    ScopedLock guard(m_IDLock);

    int sockval = m_SocketIDGenerator - 1;

    // First problem: zero-value should be avoided by various reasons.

    if (sockval <= 0)
    {
        // We have a rollover on the socket value, so
        // definitely we haven't made the Columbus mistake yet.
        m_SocketIDGenerator = MAX_SOCKET_VAL;
        sockval = MAX_SOCKET_VAL;
    }

    // Check all sockets if any of them has this value.
    // Socket IDs are begin created this way:
    //
    //                              Initial random
    //                              |
    //                             |
    //                            |
    //                           |
    // ...
    // The only problem might be if the number rolls over
    // and reaches the same value from the opposite side.
    // This is still a valid socket value, but this time
    // we have to check, which sockets have been used already.
    if (sockval == m_SocketIDGenerator_init)
    {
        // Mark that since this point on the checks for
        // whether the socket ID is in use must be done.
        m_SocketIDGenerator_init = 0;
    }

    // This is when all socket numbers have been already used once.
    // This may happen after many years of running an application
    // constantly when the connection breaks and gets restored often.
    if (m_SocketIDGenerator_init == 0)
    {
        int startval = sockval;
        for (;;) // Roll until an unused value is found
        {
            enterCS(m_GlobControlLock);
            const bool exists =
#if ENABLE_BONDING
                for_group
                ? m_Groups.count(sockval | SRTGROUP_MASK)
                :
#endif
                m_Sockets.count(sockval);
            leaveCS(m_GlobControlLock);

            if (exists)
            {
                // The socket value is in use.
                --sockval;
                if (sockval <= 0)
                    sockval = MAX_SOCKET_VAL;

                // Before continuing, check if we haven't rolled back to start again
                // This is virtually impossible, so just make an RTI error.
                if (sockval == startval)
                {
                    // Of course, we don't lack memory, but actually this is so impossible
                    // that a complete memory extinction is much more possible than this.
                    // So treat this rather as a formal fallback for something that "should
                    // never happen". This should make the socket creation functions, from
                    // socket_create and accept, return this error.

                    m_SocketIDGenerator = sockval + 1; // so that any next call will cause the same error
                    throw CUDTException(MJ_SYSTEMRES, MN_MEMORY, 0);
                }

                // try again, if this is a free socket
                continue;
            }

            // No socket found, this ID is free to use
            m_SocketIDGenerator = sockval;
            break;
        }
    }
    else
    {
        m_SocketIDGenerator = sockval;
    }

    // The socket value counter remains with the value rolled
    // without the group bit set; only the returned value may have
    // the group bit set.

    if (for_group)
        sockval = m_SocketIDGenerator | SRTGROUP_MASK;
    else
        sockval = m_SocketIDGenerator;

    LOGC(smlog.Debug, log << "generateSocketID: " << (for_group ? "(group)" : "") << ": @" << sockval);

    return sockval;
}

SRTSOCKET srt::CUDTUnited::newSocket(CUDTSocket** pps)
{
    // XXX consider using some replacement of std::unique_ptr
    // so that exceptions will clean up the object without the
    // need for a dedicated code.
    CUDTSocket* ns = NULL;

    try
    {
        ns = new CUDTSocket;
    }
    catch (...)
    {
        delete ns;
        throw CUDTException(MJ_SYSTEMRES, MN_MEMORY, 0);
    }

    try
    {
        ns->m_SocketID = generateSocketID();
    }
    catch (...)
    {
        delete ns;
        throw;
    }
    ns->m_Status          = SRTS_INIT;
    ns->m_ListenSocket    = 0;
    ns->core().m_SocketID = ns->m_SocketID;
    ns->core().m_pCache   = m_pCache;

    try
    {
        HLOGC(smlog.Debug, log << CONID(ns->m_SocketID) << "newSocket: mapping socket " << ns->m_SocketID);

        // protect the m_Sockets structure.
        ScopedLock cs(m_GlobControlLock);
        m_Sockets[ns->m_SocketID] = ns;
    }
    catch (...)
    {
        // failure and rollback
        delete ns;
        ns = NULL;
        throw CUDTException(MJ_SYSTEMRES, MN_MEMORY, 0);
    }

    if (pps)
        *pps = ns;

    return ns->m_SocketID;
}

int srt::CUDTUnited::newConnection(const SRTSOCKET     listen,
                                   const sockaddr_any& peer,
                                   const CPacket&      hspkt,
                                   CHandShake&         w_hs,
                                   int&                w_error,
                                   CUDT*&              w_acpu)
{
    CUDTSocket* ns = NULL;
    w_acpu         = NULL;

    w_error = SRT_REJ_IPE;

    // Can't manage this error through an exception because this is
    // running in the listener loop.
    CUDTSocket* ls = locateSocket(listen);
    if (!ls)
    {
        LOGC(cnlog.Error, log << "IPE: newConnection by listener socket id=" << listen << " which DOES NOT EXIST.");
        return -1;
    }

    HLOGC(cnlog.Debug,
          log << "newConnection: creating new socket after listener @" << listen
              << " contacted with backlog=" << ls->m_uiBackLog);

    // if this connection has already been processed
    if ((ns = locatePeer(peer, w_hs.m_iID, w_hs.m_iISN)) != NULL)
    {
        if (ns->core().m_bBroken)
        {
            // last connection from the "peer" address has been broken
            ns->setClosed();

            ScopedLock acceptcg(ls->m_AcceptLock);
            ls->m_QueuedSockets.erase(ns->m_SocketID);
        }
        else
        {
            // connection already exist, this is a repeated connection request
            // respond with existing HS information
            HLOGC(cnlog.Debug, log << "newConnection: located a WORKING peer @" << w_hs.m_iID << " - ADAPTING.");

            w_hs.m_iISN            = ns->core().m_iISN;
            w_hs.m_iMSS            = ns->core().MSS();
            w_hs.m_iFlightFlagSize = ns->core().m_config.iFlightFlagSize;
            w_hs.m_iReqType        = URQ_CONCLUSION;
            w_hs.m_iID             = ns->m_SocketID;

            // Report the original UDT because it will be
            // required to complete the HS data for conclusion response.
            w_acpu = &ns->core();

            return 0;

            // except for this situation a new connection should be started
        }
    }
    else
    {
        HLOGC(cnlog.Debug,
              log << "newConnection: NOT located any peer @" << w_hs.m_iID << " - resuming with initial connection.");
    }

    // exceeding backlog, refuse the connection request
    if (ls->m_QueuedSockets.size() >= ls->m_uiBackLog)
    {
        w_error = SRT_REJ_BACKLOG;
        LOGC(cnlog.Note, log << "newConnection: listen backlog=" << ls->m_uiBackLog << " EXCEEDED");
        return -1;
    }

    try
    {
        ns = new CUDTSocket(*ls);
        // No need to check the peer, this is the address from which the request has come.
        ns->m_PeerAddr = peer;
    }
    catch (...)
    {
        w_error = SRT_REJ_RESOURCE;
        delete ns;
        LOGC(cnlog.Error, log << "IPE: newConnection: unexpected exception (probably std::bad_alloc)");
        return -1;
    }

    ns->core().m_RejectReason = SRT_REJ_UNKNOWN; // pre-set a universal value

    try
    {
        ns->m_SocketID = generateSocketID();
    }
    catch (const CUDTException&)
    {
        LOGC(cnlog.Fatal, log << "newConnection: IPE: all sockets occupied? Last gen=" << m_SocketIDGenerator);
        // generateSocketID throws exception, which can be naturally handled
        // when the call is derived from the API call, but here it's called
        // internally in response to receiving a handshake. It must be handled
        // here and turned into an erroneous return value.
        delete ns;
        return -1;
    }

    ns->m_ListenSocket    = listen;
    ns->core().m_SocketID = ns->m_SocketID;
    ns->m_PeerID          = w_hs.m_iID;
    ns->m_iISN            = w_hs.m_iISN;

    HLOGC(cnlog.Debug,
          log << "newConnection: DATA: lsnid=" << listen << " id=" << ns->core().m_SocketID
              << " peerid=" << ns->core().m_PeerID << " ISN=" << ns->m_iISN);

    int  error                   = 0;
    bool should_submit_to_accept = true;

    // Set the error code for all prospective problems below.
    // It won't be interpreted when result was successful.
    w_error = SRT_REJ_RESOURCE;

    // These can throw exception only when the memory allocation failed.
    // CUDT::connect() translates exception into CUDTException.
    // CUDT::open() may only throw original std::bad_alloc from new.
    // This is only to make the library extra safe (when your machine lacks
    // memory, it will continue to work, but fail to accept connection).

    try
    {
        // This assignment must happen b4 the call to CUDT::connect() because
        // this call causes sending the SRT Handshake through this socket.
        // Without this mapping the socket cannot be found and therefore
        // the SRT Handshake message would fail.
        HLOGC(cnlog.Debug, log <<
                "newConnection: incoming " << peer.str() << ", mapping socket " << ns->m_SocketID);
        {
            ScopedLock cg(m_GlobControlLock);
            m_Sockets[ns->m_SocketID] = ns;
        }

        if (ls->core().m_cbAcceptHook)
        {
            if (!ls->core().runAcceptHook(&ns->core(), peer.get(), w_hs, hspkt))
            {
                w_error = ns->core().m_RejectReason;

                error = 1;
                goto ERR_ROLLBACK;
            }
        }

        // bind to the same addr of listening socket
        ns->core().open();
        if (!updateListenerMux(ns, ls))
        {
            // This is highly unlikely if not impossible, but there's
            // a theoretical runtime chance of failure so it should be
            // handled
            ns->core().m_RejectReason = SRT_REJ_IPE;
            throw false; // let it jump directly into the omni exception handler
        }

        ns->core().acceptAndRespond(ls->m_SelfAddr, peer, hspkt, (w_hs));
    }
    catch (...)
    {
        // Extract the error that was set in this new failed entity.
        w_error = ns->core().m_RejectReason;
        error   = 1;
        goto ERR_ROLLBACK;
    }

    ns->m_Status = SRTS_CONNECTED;

    // copy address information of local node
    // Precisely, what happens here is:
    // - Get the IP address and port from the system database
    ns->core().m_pSndQueue->m_pChannel->getSockAddr((ns->m_SelfAddr));
    // - OVERWRITE just the IP address itself by a value taken from piSelfIP
    // (the family is used exactly as the one taken from what has been returned
    // by getsockaddr)
    CIPAddress::pton((ns->m_SelfAddr), ns->core().m_piSelfIP, peer);

    {
        // protect the m_PeerRec structure (and group existence)
        ScopedLock glock(m_GlobControlLock);
        try
        {
            HLOGC(cnlog.Debug, log << "newConnection: mapping peer " << ns->m_PeerID
                    << " to that socket (" << ns->m_SocketID << ")");
            m_PeerRec[ns->getPeerSpec()].insert(ns->m_SocketID);
        }
        catch (...)
        {
            LOGC(cnlog.Error, log << "newConnection: error when mapping peer!");
            error = 2;
        }

        // The access to m_GroupOf should be also protected, as the group
        // could be requested deletion in the meantime. This will hold any possible
        // removal from group and resetting m_GroupOf field.

#if ENABLE_BONDING
        if (ns->m_GroupOf)
        {
            // XXX this might require another check of group type.
            // For redundancy group, at least, update the status in the group
            CUDTGroup* g = ns->m_GroupOf;
            ScopedLock grlock(g->m_GroupLock);
            if (g->m_bClosing)
            {
                error = 1; // "INTERNAL REJECTION"
                goto ERR_ROLLBACK;
            }

            // Check if this is the first socket in the group.
            // If so, give it up to accept, otherwise just do nothing
            // The client will be informed about the newly added connection at the
            // first moment when attempting to get the group status.
            for (CUDTGroup::gli_t gi = g->m_Group.begin(); gi != g->m_Group.end(); ++gi)
            {
                if (gi->laststatus == SRTS_CONNECTED)
                {
                    HLOGC(cnlog.Debug,
                          log << "Found another connected socket in the group: $" << gi->id
                              << " - socket will be NOT given up for accepting");
                    should_submit_to_accept = false;
                    break;
                }
            }

            // Update the status in the group so that the next
            // operation can include the socket in the group operation.
            CUDTGroup::SocketData* gm = ns->m_GroupMemberData;

            HLOGC(cnlog.Debug,
                  log << "newConnection(GROUP): Socket @" << ns->m_SocketID << " BELONGS TO $" << g->id() << " - will "
                      << (should_submit_to_accept ? "" : "NOT ") << "report in accept");
            gm->sndstate   = SRT_GST_IDLE;
            gm->rcvstate   = SRT_GST_IDLE;
            gm->laststatus = SRTS_CONNECTED;

            if (!g->m_bConnected)
            {
                HLOGC(cnlog.Debug, log << "newConnection(GROUP): First socket connected, SETTING GROUP CONNECTED");
                g->m_bConnected = true;
            }

            // XXX PROLBEM!!! These events are subscribed here so that this is done once, lazily,
            // but groupwise connections could be accepted from multiple listeners for the same group!
            // m_listener MUST BE A CONTAINER, NOT POINTER!!!
            // ALSO: Maybe checking "the same listener" is not necessary as subscruption may be done
            // multiple times anyway?
            if (!g->m_listener)
            {
                // Newly created group from the listener, which hasn't yet
                // the listener set.
                g->m_listener = ls;

                // Listen on both first connected socket and continued sockets.
                // This might help with jump-over situations, and in regular continued
                // sockets the IN event won't be reported anyway.
                int listener_modes = SRT_EPOLL_ACCEPT | SRT_EPOLL_UPDATE;
                epoll_add_usock_INTERNAL(g->m_RcvEID, ls, &listener_modes);

                // This listening should be done always when a first connected socket
                // appears as accepted off the listener. This is for the sake of swait() calls
                // inside the group receiving and sending functions so that they get
                // interrupted when a new socket is connected.
            }

            // Add also per-direction subscription for the about-to-be-accepted socket.
            // Both first accepted socket that makes the group-accept and every next
            // socket that adds a new link.
            int read_modes  = SRT_EPOLL_IN | SRT_EPOLL_ERR;
            int write_modes = SRT_EPOLL_OUT | SRT_EPOLL_ERR;
            epoll_add_usock_INTERNAL(g->m_RcvEID, ns, &read_modes);
            epoll_add_usock_INTERNAL(g->m_SndEID, ns, &write_modes);

            // With app reader, do not set groupPacketArrival (block the
            // provider array feature completely for now).

            /* SETUP HERE IF NEEDED
               ns->core().m_cbPacketArrival.set(ns->m_pUDT, &CUDT::groupPacketArrival);
             */
        }
        else
        {
            HLOGC(cnlog.Debug, log << "newConnection: Socket @" << ns->m_SocketID << " is not in a group");
        }
#endif
    }

    if (should_submit_to_accept)
    {
        enterCS(ls->m_AcceptLock);
        try
        {
            ls->m_QueuedSockets.insert(ns->m_SocketID);
        }
        catch (...)
        {
            LOGC(cnlog.Error, log << "newConnection: error when queuing socket!");
            error = 3;
        }
        leaveCS(ls->m_AcceptLock);

        HLOGC(cnlog.Debug, log << "ACCEPT: new socket @" << ns->m_SocketID << " submitted for acceptance");
        // acknowledge users waiting for new connections on the listening socket
        m_EPoll.update_events(listen, ls->core().m_sPollID, SRT_EPOLL_ACCEPT, true);

        CGlobEvent::triggerEvent();

        // XXX the exact value of 'error' is ignored
        if (error > 0)
        {
            goto ERR_ROLLBACK;
        }

        // wake up a waiting accept() call
        CSync::lock_notify_one(ls->m_AcceptCond, ls->m_AcceptLock);
    }
    else
    {
        HLOGC(cnlog.Debug,
              log << "ACCEPT: new socket @" << ns->m_SocketID
                  << " NOT submitted to acceptance, another socket in the group is already connected");

        // acknowledge INTERNAL users waiting for new connections on the listening socket
        // that are reported when a new socket is connected within an already connected group.
        m_EPoll.update_events(listen, ls->core().m_sPollID, SRT_EPOLL_UPDATE, true);
        CGlobEvent::triggerEvent();
    }

ERR_ROLLBACK:
    // XXX the exact value of 'error' is ignored
    if (error > 0)
    {
#if ENABLE_LOGGING
        static const char* why[] = {
            "UNKNOWN ERROR", "INTERNAL REJECTION", "IPE when mapping a socket", "IPE when inserting a socket"};
        LOGC(cnlog.Warn,
             log << CONID(ns->m_SocketID) << "newConnection: connection rejected due to: " << why[error] << " - "
                 << RequestTypeStr(URQFailure(w_error)));
#endif

        SRTSOCKET id = ns->m_SocketID;
        ns->core().closeInternal();
        ns->setClosed();

        // The mapped socket should be now unmapped to preserve the situation that
        // was in the original UDT code.
        // In SRT additionally the acceptAndRespond() function (it was called probably
        // connect() in UDT code) may fail, in which case this socket should not be
        // further processed and should be removed.
        {
            ScopedLock cg(m_GlobControlLock);

#if ENABLE_BONDING
            if (ns->m_GroupOf)
            {
                HLOGC(smlog.Debug,
                      log << "@" << ns->m_SocketID << " IS MEMBER OF $" << ns->m_GroupOf->id()
                          << " - REMOVING FROM GROUP");
                ns->removeFromGroup(true);
            }
#endif
            m_Sockets.erase(id);
            m_ClosedSockets[id] = ns;
        }

        return -1;
    }

    return 1;
}

// static forwarder
int srt::CUDT::installAcceptHook(SRTSOCKET lsn, srt_listen_callback_fn* hook, void* opaq)
{
    return uglobal().installAcceptHook(lsn, hook, opaq);
}

int srt::CUDTUnited::installAcceptHook(const SRTSOCKET lsn, srt_listen_callback_fn* hook, void* opaq)
{
    try
    {
        CUDTSocket* s = locateSocket(lsn, ERH_THROW);
        s->core().installAcceptHook(hook, opaq);
    }
    catch (CUDTException& e)
    {
        SetThreadLocalError(e);
        return SRT_ERROR;
    }

    return 0;
}

int srt::CUDT::installConnectHook(SRTSOCKET lsn, srt_connect_callback_fn* hook, void* opaq)
{
    return uglobal().installConnectHook(lsn, hook, opaq);
}

int srt::CUDTUnited::installConnectHook(const SRTSOCKET u, srt_connect_callback_fn* hook, void* opaq)
{
    try
    {
#if ENABLE_BONDING
        if (u & SRTGROUP_MASK)
        {
            GroupKeeper k(*this, u, ERH_THROW);
            k.group->installConnectHook(hook, opaq);
            return 0;
        }
#endif
        CUDTSocket* s = locateSocket(u, ERH_THROW);
        s->core().installConnectHook(hook, opaq);
    }
    catch (CUDTException& e)
    {
        SetThreadLocalError(e);
        return SRT_ERROR;
    }

    return 0;
}

SRT_SOCKSTATUS srt::CUDTUnited::getStatus(const SRTSOCKET u)
{
    // protects the m_Sockets structure
    ScopedLock cg(m_GlobControlLock);

    sockets_t::const_iterator i = m_Sockets.find(u);

    if (i == m_Sockets.end())
    {
        if (m_ClosedSockets.find(u) != m_ClosedSockets.end())
            return SRTS_CLOSED;

        return SRTS_NONEXIST;
    }
    return i->second->getStatus();
}

int srt::CUDTUnited::bind(CUDTSocket* s, const sockaddr_any& name)
{
    ScopedLock cg(s->m_ControlLock);

    // cannot bind a socket more than once
    if (s->m_Status != SRTS_INIT)
        throw CUDTException(MJ_NOTSUP, MN_NONE, 0);

    if (s->core().m_config.iIpV6Only == -1 && name.family() == AF_INET6 && name.isany())
    {
        // V6ONLY option must be set explicitly if you want to bind to a wildcard address in IPv6
        HLOGP(smlog.Error,
                "bind: when binding to :: (IPv6 wildcard), SRTO_IPV6ONLY option must be set explicitly to 0 or 1");

        throw CUDTException(MJ_NOTSUP, MN_INVAL, 0);
    }

    s->core().open();
    updateMux(s, name);
    s->m_Status = SRTS_OPENED;

    // copy address information of local node
    s->core().m_pSndQueue->m_pChannel->getSockAddr((s->m_SelfAddr));

    return 0;
}

int srt::CUDTUnited::bind(CUDTSocket* s, UDPSOCKET udpsock)
{
    ScopedLock cg(s->m_ControlLock);

    // cannot bind a socket more than once
    if (s->m_Status != SRTS_INIT)
        throw CUDTException(MJ_NOTSUP, MN_NONE, 0);

    sockaddr_any name;
    socklen_t    namelen = sizeof name; // max of inet and inet6

    // This will preset the sa_family as well; the namelen is given simply large
    // enough for any family here.
    if (::getsockname(udpsock, &name.sa, &namelen) == -1)
        throw CUDTException(MJ_NOTSUP, MN_INVAL);

    // Successfully extracted, so update the size
    name.len = namelen;

    s->core().open();
    updateMux(s, name, &udpsock);
    s->m_Status = SRTS_OPENED;

    // copy address information of local node
    s->core().m_pSndQueue->m_pChannel->getSockAddr(s->m_SelfAddr);

    return 0;
}

int srt::CUDTUnited::listen(const SRTSOCKET u, int backlog)
{
    if (backlog <= 0)
        throw CUDTException(MJ_NOTSUP, MN_INVAL, 0);

    // Don't search for the socket if it's already -1;
    // this never is a valid socket.
    if (u == UDT::INVALID_SOCK)
        throw CUDTException(MJ_NOTSUP, MN_SIDINVAL, 0);

    CUDTSocket* s = locateSocket(u);
    if (!s)
        throw CUDTException(MJ_NOTSUP, MN_SIDINVAL, 0);

    ScopedLock cg(s->m_ControlLock);

    // NOTE: since now the socket is protected against simultaneous access.
    // In the meantime the socket might have been closed, which means that
    // it could have changed the state. It could be also set listen in another
    // thread, so check it out.

    // do nothing if the socket is already listening
    if (s->m_Status == SRTS_LISTENING)
        return 0;

    // a socket can listen only if is in OPENED status
    if (s->m_Status != SRTS_OPENED)
        throw CUDTException(MJ_NOTSUP, MN_ISUNBOUND, 0);

    // [[using assert(s->m_Status == OPENED)]];

    // listen is not supported in rendezvous connection setup
    if (s->core().m_config.bRendezvous)
        throw CUDTException(MJ_NOTSUP, MN_ISRENDEZVOUS, 0);

    s->m_uiBackLog = backlog;

    // [[using assert(s->m_Status == OPENED)]]; // (still, unchanged)

    s->core().setListenState(); // propagates CUDTException,
                                // if thrown, remains in OPENED state if so.
    s->m_Status = SRTS_LISTENING;

    return 0;
}

SRTSOCKET srt::CUDTUnited::accept_bond(const SRTSOCKET listeners[], int lsize, int64_t msTimeOut)
{
    CEPollDesc* ed  = 0;
    int         eid = m_EPoll.create(&ed);

    // Destroy it at return - this function can be interrupted
    // by an exception.
    struct AtReturn
    {
        int         eid;
        CUDTUnited* that;
        AtReturn(CUDTUnited* t, int e)
            : eid(e)
            , that(t)
        {
        }
        ~AtReturn() { that->m_EPoll.release(eid); }
    } l_ar(this, eid);

    // Subscribe all of listeners for accept
    int events = SRT_EPOLL_ACCEPT;

    for (int i = 0; i < lsize; ++i)
    {
        srt_epoll_add_usock(eid, listeners[i], &events);
    }

    CEPoll::fmap_t st;
    m_EPoll.swait(*ed, (st), msTimeOut, true);

    if (st.empty())
    {
        // Sanity check
        throw CUDTException(MJ_AGAIN, MN_XMTIMEOUT, 0);
    }

    // Theoretically we can have a situation that more than one
    // listener is ready for accept. In this case simply get
    // only the first found.
    int              lsn = st.begin()->first;
    sockaddr_storage dummy;
    int              outlen = sizeof dummy;
    return accept(lsn, ((sockaddr*)&dummy), (&outlen));
}

SRTSOCKET srt::CUDTUnited::accept(const SRTSOCKET listen, sockaddr* pw_addr, int* pw_addrlen)
{
    if (pw_addr && !pw_addrlen)
    {
        LOGC(cnlog.Error, log << "srt_accept: provided address, but address length parameter is missing");
        throw CUDTException(MJ_NOTSUP, MN_INVAL, 0);
    }

    CUDTSocket* ls = locateSocket(listen);

    if (ls == NULL)
    {
        LOGC(cnlog.Error, log << "srt_accept: invalid listener socket ID value: " << listen);
        throw CUDTException(MJ_NOTSUP, MN_SIDINVAL, 0);
    }

    // the "listen" socket must be in LISTENING status
    if (ls->m_Status != SRTS_LISTENING)
    {
        LOGC(cnlog.Error, log << "srt_accept: socket @" << listen << " is not in listening state (forgot srt_listen?)");
        throw CUDTException(MJ_NOTSUP, MN_NOLISTEN, 0);
    }

    // no "accept" in rendezvous connection setup
    if (ls->core().m_config.bRendezvous)
    {
        LOGC(cnlog.Fatal,
             log << "CUDTUnited::accept: RENDEZVOUS flag passed through check in srt_listen when it set listen state");
        // This problem should never happen because `srt_listen` function should have
        // checked this situation before and not set listen state in result.
        // Inform the user about the invalid state in the universal way.
        throw CUDTException(MJ_NOTSUP, MN_NOLISTEN, 0);
    }

    SRTSOCKET u        = CUDT::INVALID_SOCK;
    bool      accepted = false;

    // !!only one connection can be set up each time!!
    while (!accepted)
    {
        UniqueLock accept_lock(ls->m_AcceptLock);
        CSync      accept_sync(ls->m_AcceptCond, accept_lock);

        if ((ls->m_Status != SRTS_LISTENING) || ls->core().m_bBroken)
        {
            // This socket has been closed.
            accepted = true;
        }
        else if (ls->m_QueuedSockets.size() > 0)
        {
            set<SRTSOCKET>::iterator b = ls->m_QueuedSockets.begin();
            u                          = *b;
            ls->m_QueuedSockets.erase(b);
            accepted = true;
        }
        else if (!ls->core().m_config.bSynRecving)
        {
            accepted = true;
        }

        if (!accepted && (ls->m_Status == SRTS_LISTENING))
            accept_sync.wait();

        if (ls->m_QueuedSockets.empty())
            m_EPoll.update_events(listen, ls->core().m_sPollID, SRT_EPOLL_ACCEPT, false);
    }

    if (u == CUDT::INVALID_SOCK)
    {
        // non-blocking receiving, no connection available
        if (!ls->core().m_config.bSynRecving)
        {
            LOGC(cnlog.Error, log << "srt_accept: no pending connection available at the moment");
            throw CUDTException(MJ_AGAIN, MN_RDAVAIL, 0);
        }

        LOGC(cnlog.Error, log << "srt_accept: listener socket @" << listen << " is already closed");
        // listening socket is closed
        throw CUDTException(MJ_SETUP, MN_CLOSED, 0);
    }

    CUDTSocket* s = locateSocket(u);
    if (s == NULL)
    {
        LOGC(cnlog.Error, log << "srt_accept: pending connection has unexpectedly closed");
        throw CUDTException(MJ_SETUP, MN_CLOSED, 0);
    }

    // Set properly the SRTO_GROUPCONNECT flag
    s->core().m_config.iGroupConnect = 0;

    // Check if LISTENER has the SRTO_GROUPCONNECT flag set,
    // and the already accepted socket has successfully joined
    // the mirror group. If so, RETURN THE GROUP ID, not the socket ID.
#if ENABLE_BONDING
    if (ls->core().m_config.iGroupConnect == 1 && s->m_GroupOf)
    {
        // Put a lock to protect the group against accidental deletion
        // in the meantime.
        ScopedLock glock(m_GlobControlLock);
        // Check again; it's unlikely to happen, but
        // it's a theoretically possible scenario
        if (s->m_GroupOf)
        {
            u                                = s->m_GroupOf->m_GroupID;
            s->core().m_config.iGroupConnect = 1; // should be derived from ls, but make sure

            // Mark the beginning of the connection at the moment
            // when the group ID is returned to the app caller
            s->m_GroupOf->m_stats.tsLastSampleTime = steady_clock::now();
        }
        else
        {
            LOGC(smlog.Error, log << "accept: IPE: socket's group deleted in the meantime of accept process???");
        }
    }
#endif

    ScopedLock cg(s->m_ControlLock);

    if (pw_addr != NULL && pw_addrlen != NULL)
    {
        // Check if the length of the buffer to fill the name in
        // was large enough.
        const int len = s->m_PeerAddr.size();
        if (*pw_addrlen < len)
            throw CUDTException(MJ_NOTSUP, MN_INVAL, 0);

        memcpy((pw_addr), &s->m_PeerAddr, len);
        *pw_addrlen = len;
    }

    return u;
}

int srt::CUDTUnited::connect(SRTSOCKET u, const sockaddr* srcname, const sockaddr* tarname, int namelen)
{
    // Here both srcname and tarname must be specified
    if (!srcname || !tarname || namelen < int(sizeof(sockaddr_in)))
    {
        LOGC(aclog.Error,
             log << "connect(with source): invalid call: srcname=" << srcname << " tarname=" << tarname
                 << " namelen=" << namelen);
        throw CUDTException(MJ_NOTSUP, MN_INVAL);
    }

    sockaddr_any source_addr(srcname, namelen);
    if (source_addr.len == 0)
        throw CUDTException(MJ_NOTSUP, MN_INVAL, 0);
    sockaddr_any target_addr(tarname, namelen);
    if (target_addr.len == 0)
        throw CUDTException(MJ_NOTSUP, MN_INVAL, 0);

#if ENABLE_BONDING
    // Check affiliation of the socket. It's now allowed for it to be
    // a group or socket. For a group, add automatically a socket to
    // the group.
    if (u & SRTGROUP_MASK)
    {
        GroupKeeper k(*this, u, ERH_THROW);
        // Note: forced_isn is ignored when connecting a group.
        // The group manages the ISN by itself ALWAYS, that is,
        // it's generated anew for the very first socket, and then
        // derived by all sockets in the group.
        SRT_SOCKGROUPCONFIG gd[1] = {srt_prepare_endpoint(srcname, tarname, namelen)};

        // When connecting to exactly one target, only this very target
        // can be returned as a socket, so rewritten back array can be ignored.
        return singleMemberConnect(k.group, gd);
    }
#endif

    CUDTSocket* s = locateSocket(u);
    if (s == NULL)
        throw CUDTException(MJ_NOTSUP, MN_SIDINVAL, 0);

    // For a single socket, just do bind, then connect
    bind(s, source_addr);
    return connectIn(s, target_addr, SRT_SEQNO_NONE);
}

int srt::CUDTUnited::connect(const SRTSOCKET u, const sockaddr* name, int namelen, int32_t forced_isn)
{
    if (!name || namelen < int(sizeof(sockaddr_in)))
    {
        LOGC(aclog.Error, log << "connect(): invalid call: name=" << name << " namelen=" << namelen);
        throw CUDTException(MJ_NOTSUP, MN_INVAL);
    }

    sockaddr_any target_addr(name, namelen);
    if (target_addr.len == 0)
        throw CUDTException(MJ_NOTSUP, MN_INVAL, 0);

#if ENABLE_BONDING
    // Check affiliation of the socket. It's now allowed for it to be
    // a group or socket. For a group, add automatically a socket to
    // the group.
    if (u & SRTGROUP_MASK)
    {
        GroupKeeper k(*this, u, ERH_THROW);

        // Note: forced_isn is ignored when connecting a group.
        // The group manages the ISN by itself ALWAYS, that is,
        // it's generated anew for the very first socket, and then
        // derived by all sockets in the group.
        SRT_SOCKGROUPCONFIG gd[1] = {srt_prepare_endpoint(NULL, name, namelen)};
        return singleMemberConnect(k.group, gd);
    }
#endif

    CUDTSocket* s = locateSocket(u);
    if (!s)
        throw CUDTException(MJ_NOTSUP, MN_SIDINVAL, 0);

    return connectIn(s, target_addr, forced_isn);
}

#if ENABLE_BONDING
int srt::CUDTUnited::singleMemberConnect(CUDTGroup* pg, SRT_SOCKGROUPCONFIG* gd)
{
    int gstat = groupConnect(pg, gd, 1);
    if (gstat == -1)
    {
        // We have only one element here, so refer to it.
        // Sanity check
        if (gd->errorcode == SRT_SUCCESS)
            gd->errorcode = SRT_EINVPARAM;

        CodeMajor mj = CodeMajor(gd->errorcode / 1000);
        CodeMinor mn = CodeMinor(gd->errorcode % 1000);

        return CUDT::APIError(mj, mn);
    }

    return gstat;
}

// [[using assert(pg->m_iBusy > 0)]]
int srt::CUDTUnited::groupConnect(CUDTGroup* pg, SRT_SOCKGROUPCONFIG* targets, int arraysize)
{
    CUDTGroup& g = *pg;
    SRT_ASSERT(g.m_iBusy > 0);

    // Check and report errors on data brought in by srt_prepare_endpoint,
    // as the latter function has no possibility to report errors.
    for (int tii = 0; tii < arraysize; ++tii)
    {
        if (targets[tii].srcaddr.ss_family != targets[tii].peeraddr.ss_family)
        {
            LOGC(aclog.Error, log << "srt_connect/group: family differs on source and target address");
            throw CUDTException(MJ_NOTSUP, MN_INVAL);
        }

        if (targets[tii].weight > CUDT::MAX_WEIGHT)
        {
            LOGC(aclog.Error, log << "srt_connect/group: weight value must be between 0 and " << (+CUDT::MAX_WEIGHT));
            throw CUDTException(MJ_NOTSUP, MN_INVAL);
        }
    }

    // If the open state switched to OPENED, the blocking mode
    // must make it wait for connecting it. Doing connect when the
    // group is already OPENED returns immediately, regardless if the
    // connection is going to later succeed or fail (this will be
    // known in the group state information).
    bool       block_new_opened = !g.m_bOpened && g.m_bSynRecving;
    const bool was_empty        = g.groupEmpty();

    // In case the group was retried connection, clear first all epoll readiness.
    const int ncleared = m_EPoll.update_events(g.id(), g.m_sPollID, SRT_EPOLL_ERR, false);
    if (was_empty || ncleared)
    {
        HLOGC(aclog.Debug,
              log << "srt_connect/group: clearing IN/OUT because was_empty=" << was_empty
                  << " || ncleared=" << ncleared);
        // IN/OUT only in case when the group is empty, otherwise it would
        // clear out correct readiness resulting from earlier calls.
        // This also should happen if ERR flag was set, as IN and OUT could be set, too.
        m_EPoll.update_events(g.id(), g.m_sPollID, SRT_EPOLL_IN | SRT_EPOLL_OUT, false);
    }
    SRTSOCKET retval = -1;

    int eid           = -1;
    int connect_modes = SRT_EPOLL_CONNECT | SRT_EPOLL_ERR;
    if (block_new_opened)
    {
        // Create this eid only to block-wait for the first
        // connection.
        eid = srt_epoll_create();
    }

    // Use private map to avoid searching in the
    // overall map.
    map<SRTSOCKET, CUDTSocket*> spawned;

    HLOGC(aclog.Debug,
          log << "groupConnect: will connect " << arraysize << " links and "
              << (block_new_opened ? "BLOCK until any is ready" : "leave the process in background"));

    for (int tii = 0; tii < arraysize; ++tii)
    {
        sockaddr_any target_addr(targets[tii].peeraddr);
        sockaddr_any source_addr(targets[tii].srcaddr);
        SRTSOCKET&   sid_rloc = targets[tii].id;
        int&         erc_rloc = targets[tii].errorcode;
        erc_rloc              = SRT_SUCCESS; // preinitialized
        HLOGC(aclog.Debug, log << "groupConnect: taking on " << sockaddr_any(targets[tii].peeraddr).str());

        CUDTSocket* ns = 0;

        // NOTE: After calling newSocket, the socket is mapped into m_Sockets.
        // It must be MANUALLY removed from this list in case we need it deleted.
        SRTSOCKET sid = newSocket(&ns);

        if (pg->m_cbConnectHook)
        {
            // Derive the connect hook by the socket, if set on the group
            ns->core().m_cbConnectHook = pg->m_cbConnectHook;
        }

        SRT_SocketOptionObject* config = targets[tii].config;

        // XXX Support non-blocking mode:
        // If the group has nonblocking set for connect (SNDSYN),
        // then it must set so on the socket. Then, the connection
        // process is asynchronous. The socket appears first as
        // GST_PENDING state, and only after the socket becomes
        // connected does its status in the group turn into GST_IDLE.

        // Set all options that were requested by the options set on a group
        // prior to connecting.
        string error_reason SRT_ATR_UNUSED;
        try
        {
            for (size_t i = 0; i < g.m_config.size(); ++i)
            {
                HLOGC(aclog.Debug, log << "groupConnect: OPTION @" << sid << " #" << g.m_config[i].so);
                error_reason = "setting group-derived option: #" + Sprint(g.m_config[i].so);
                ns->core().setOpt(g.m_config[i].so, &g.m_config[i].value[0], (int)g.m_config[i].value.size());
            }

            // Do not try to set a user option if failed already.
            if (config)
            {
                error_reason = "user option";
                ns->core().applyMemberConfigObject(*config);
            }

            error_reason = "bound address";
            // We got it. Bind the socket, if the source address was set
            if (!source_addr.empty())
                bind(ns, source_addr);
        }
        catch (CUDTException& e)
        {
            // Just notify the problem, but the loop must continue.
            // Set the original error as reported.
            targets[tii].errorcode = e.getErrorCode();
            LOGC(aclog.Error, log << "srt_connect_group: failed to set " << error_reason);
        }
        catch (...)
        {
            // Set the general EINVPARAM - this error should never happen
            LOGC(aclog.Error, log << "IPE: CUDT::setOpt reported unknown exception");
            targets[tii].errorcode = SRT_EINVPARAM;
        }

        // Add socket to the group.
        // Do it after setting all stored options, as some of them may
        // influence some group data.

        srt::groups::SocketData data = srt::groups::prepareSocketData(ns);
        if (targets[tii].token != -1)
        {
            // Reuse the token, if specified by the caller
            data.token = targets[tii].token;
        }
        else
        {
            // Otherwise generate and write back the token
            data.token         = CUDTGroup::genToken();
            targets[tii].token = data.token;
        }

        {
            ScopedLock cs(m_GlobControlLock);
            if (m_Sockets.count(sid) == 0)
            {
                HLOGC(aclog.Debug, log << "srt_connect_group: socket @" << sid << " deleted in process");
                // Someone deleted the socket in the meantime?
                // Unlikely, but possible in theory.
                // Don't delete anyhting - it's alreay done.
                continue;
            }

            // There's nothing wrong with preparing the data first
            // even if this happens for nothing. But now, under the lock
            // and after checking that the socket still exists, check now
            // if this succeeded, and then also if the group is still usable.
            // The group will surely exist because it's set busy, until the
            // end of this function. But it might be simultaneously requested closed.
            bool proceed = true;

            if (targets[tii].errorcode != SRT_SUCCESS)
            {
                HLOGC(aclog.Debug,
                      log << "srt_connect_group: not processing @" << sid << " due to error in setting options");
                proceed = false;
            }

            if (g.m_bClosing)
            {
                HLOGC(aclog.Debug,
                      log << "srt_connect_group: not processing @" << sid << " due to CLOSED GROUP $" << g.m_GroupID);
                proceed = false;
            }

            if (proceed)
            {
                CUDTGroup::SocketData* f = g.add(data);
                ns->m_GroupMemberData    = f;
                ns->m_GroupOf            = &g;
                f->weight                = targets[tii].weight;
                HLOGC(aclog.Debug, log << "srt_connect_group: socket @" << sid << " added to group $" << g.m_GroupID);
            }
            else
            {
                targets[tii].id = CUDT::INVALID_SOCK;
                delete ns;
                m_Sockets.erase(sid);

                // If failed to set options, then do not continue
                // neither with binding, nor with connecting.
                continue;
            }
        }

        // XXX This should be reenabled later, this should
        // be probably still in use to exchange information about
        // packets asymmetrically lost. But for no other purpose.
        /*
        ns->core().m_cbPacketArrival.set(ns->m_pUDT, &CUDT::groupPacketArrival);
        */

        int isn = g.currentSchedSequence();

        // Set it the groupconnect option, as all in-group sockets should have.
        ns->core().m_config.iGroupConnect = 1;

        // Every group member will have always nonblocking
        // (this implies also non-blocking connect/accept).
        // The group facility functions will block when necessary
        // using epoll_wait.
        ns->core().m_config.bSynRecving = false;
        ns->core().m_config.bSynSending = false;

        HLOGC(aclog.Debug, log << "groupConnect: NOTIFIED AS PENDING @" << sid << " both read and write");
        // If this socket is not to block the current connect process,
        // it may still be needed for the further check if the redundant
        // connection succeeded or failed and whether the new socket is
        // ready to use or needs to be closed.
        epoll_add_usock_INTERNAL(g.m_SndEID, ns, &connect_modes);
        epoll_add_usock_INTERNAL(g.m_RcvEID, ns, &connect_modes);

        // Adding a socket on which we need to block to BOTH these tracking EIDs
        // and the blocker EID. We'll simply remove from them later all sockets that
        // got connected state or were broken.

        if (block_new_opened)
        {
            HLOGC(aclog.Debug, log << "groupConnect: WILL BLOCK on @" << sid << " until connected");
            epoll_add_usock_INTERNAL(eid, ns, &connect_modes);
        }

        // And connect
        try
        {
            HLOGC(aclog.Debug, log << "groupConnect: connecting a new socket with ISN=" << isn);
            connectIn(ns, target_addr, isn);
        }
        catch (const CUDTException& e)
        {
            LOGC(aclog.Error,
                 log << "groupConnect: socket @" << sid << " in group " << pg->id() << " failed to connect");
            // We know it does belong to a group.
            // Remove it first because this involves a mutex, and we want
            // to avoid locking more than one mutex at a time.
            erc_rloc               = e.getErrorCode();
            targets[tii].errorcode = e.getErrorCode();
            targets[tii].id        = CUDT::INVALID_SOCK;

            ScopedLock cl(m_GlobControlLock);
            ns->removeFromGroup(false);
            m_Sockets.erase(ns->m_SocketID);
            // Intercept to delete the socket on failure.
            delete ns;
            continue;
        }
        catch (...)
        {
            LOGC(aclog.Fatal, log << "groupConnect: IPE: UNKNOWN EXCEPTION from connectIn");
            targets[tii].errorcode = SRT_ESYSOBJ;
            targets[tii].id        = CUDT::INVALID_SOCK;
            ScopedLock cl(m_GlobControlLock);
            ns->removeFromGroup(false);
            m_Sockets.erase(ns->m_SocketID);
            // Intercept to delete the socket on failure.
            delete ns;

            // Do not use original exception, it may crash off a C API.
            throw CUDTException(MJ_SYSTEMRES, MN_OBJECT);
        }

        SRT_SOCKSTATUS st;
        {
            ScopedLock grd(ns->m_ControlLock);
            st = ns->getStatus();
        }

        {
            // NOTE: Not applying m_GlobControlLock because the group is now
            // set busy, so it won't be deleted, even if it was requested to be closed.
            ScopedLock grd(g.m_GroupLock);

            if (!ns->m_GroupOf)
            {
                // The situation could get changed between the unlock and lock of m_GroupLock.
                // This must be checked again.
                // If a socket has been removed from group, it means that some other thread is
                // currently trying to delete the socket. Therefore it doesn't have, and even shouldn't,
                // be deleted here. Just exit with error report.
                LOGC(aclog.Error, log << "groupConnect: self-created member socket deleted during process, SKIPPING.");

                // Do not report the error from here, just ignore this socket.
                continue;
            }

            // If m_GroupOf is not NULL, the m_IncludedIter is still valid.
            CUDTGroup::SocketData* f = ns->m_GroupMemberData;

            // Now under a group lock, we need to make sure the group isn't being closed
            // in order not to add a socket to a dead group.
            if (g.m_bClosing)
            {
                LOGC(aclog.Error, log << "groupConnect: group deleted while connecting; breaking the process");

                // Set the status as pending so that the socket is taken care of later.
                // Note that all earlier sockets that were processed in this loop were either
                // set BROKEN or PENDING.
                f->sndstate = SRT_GST_PENDING;
                f->rcvstate = SRT_GST_PENDING;
                retval      = -1;
                break;
            }

            HLOGC(aclog.Debug,
                  log << "groupConnect: @" << sid << " connection successful, setting group OPEN (was "
                      << (g.m_bOpened ? "ALREADY" : "NOT") << "), will " << (block_new_opened ? "" : "NOT ")
                      << "block the connect call, status:" << SockStatusStr(st));

            // XXX OPEN OR CONNECTED?
            // BLOCK IF NOT OPEN OR BLOCK IF NOT CONNECTED?
            //
            // What happens to blocking when there are 2 connections
            // pending, about to be broken, and srt_connect() is called again?
            // SHOULD BLOCK the latter, even though is OPEN.
            // Or, OPEN should be removed from here and srt_connect(_group)
            // should block always if the group doesn't have neither 1 conencted link
            g.m_bOpened = true;

            g.m_stats.tsLastSampleTime = steady_clock::now();

            f->laststatus = st;
            // Check the socket status and update it.
            // Turn the group state of the socket to IDLE only if
            // connection is established or in progress
            f->agent = source_addr;
            f->peer  = target_addr;

            if (st >= SRTS_BROKEN)
            {
                f->sndstate = SRT_GST_BROKEN;
                f->rcvstate = SRT_GST_BROKEN;
                epoll_remove_socket_INTERNAL(g.m_SndEID, ns);
                epoll_remove_socket_INTERNAL(g.m_RcvEID, ns);
            }
            else
            {
                f->sndstate  = SRT_GST_PENDING;
                f->rcvstate  = SRT_GST_PENDING;
                spawned[sid] = ns;

                sid_rloc = sid;
                erc_rloc = 0;
                retval   = sid;
            }
        }
    }

    if (retval == -1)
    {
        HLOGC(aclog.Debug, log << "groupConnect: none succeeded as background-spawn, exit with error");
        block_new_opened = false; // Avoid executing further while loop
    }

    vector<SRTSOCKET> broken;

    while (block_new_opened)
    {
        if (spawned.empty())
        {
            // All were removed due to errors.
            retval = -1;
            break;
        }
        HLOGC(aclog.Debug, log << "groupConnect: first connection, applying EPOLL WAITING.");
        int               len = (int)spawned.size();
        vector<SRTSOCKET> ready(spawned.size());
        const int         estat = srt_epoll_wait(eid,
                                         NULL,
                                         NULL, // IN/ACCEPT
                                         &ready[0],
                                         &len, // OUT/CONNECT
                                         -1, // indefinitely (FIXME Check if it needs to REGARD CONNECTION TIMEOUT!)
                                         NULL,
                                         NULL,
                                         NULL,
                                         NULL);

        // Sanity check. Shouldn't happen if subs are in sync with spawned.
        if (estat == -1)
        {
#if ENABLE_LOGGING
            CUDTException& x = CUDT::getlasterror();
            if (x.getErrorCode() != SRT_EPOLLEMPTY)
            {
                LOGC(aclog.Error,
                     log << "groupConnect: srt_epoll_wait failed not because empty, unexpected IPE:"
                         << x.getErrorMessage());
            }
#endif
            HLOGC(aclog.Debug, log << "groupConnect: srt_epoll_wait failed - breaking the wait loop");
            retval = -1;
            break;
        }

        // At the moment when you are going to work with real sockets,
        // lock the groups so that no one messes up with something here
        // in the meantime.

        ScopedLock lock(*g.exp_groupLock());

        // NOTE: UNDER m_GroupLock, NO API FUNCTION CALLS DARE TO HAPPEN BELOW!

        // Check first if a socket wasn't closed in the meantime. It will be
        // automatically removed from all EIDs, but there's no sense in keeping
        // them in 'spawned' map.
        for (map<SRTSOCKET, CUDTSocket*>::iterator y = spawned.begin(); y != spawned.end(); ++y)
        {
            SRTSOCKET sid = y->first;
            if (y->second->getStatus() >= SRTS_BROKEN)
            {
                HLOGC(aclog.Debug,
                      log << "groupConnect: Socket @" << sid
                          << " got BROKEN in the meantine during the check, remove from candidates");
                // Remove from spawned and try again
                broken.push_back(sid);

                epoll_remove_socket_INTERNAL(eid, y->second);
                epoll_remove_socket_INTERNAL(g.m_SndEID, y->second);
                epoll_remove_socket_INTERNAL(g.m_RcvEID, y->second);
            }
        }

        // Remove them outside the loop because this can't be done
        // while iterating over the same container.
        for (size_t i = 0; i < broken.size(); ++i)
            spawned.erase(broken[i]);

        // Check the sockets if they were reported due
        // to have connected or due to have failed.
        // Distill successful ones. If distilled nothing, return -1.
        // If not all sockets were reported in this instance, repeat
        // the call until you get information about all of them.
        for (int i = 0; i < len; ++i)
        {
            map<SRTSOCKET, CUDTSocket*>::iterator x = spawned.find(ready[i]);
            if (x == spawned.end())
            {
                // Might be removed above - ignore it.
                continue;
            }

            SRTSOCKET   sid = x->first;
            CUDTSocket* s   = x->second;

            // Check status. If failed, remove from spawned
            // and try again.
            SRT_SOCKSTATUS st = s->getStatus();
            if (st >= SRTS_BROKEN)
            {
                HLOGC(aclog.Debug,
                      log << "groupConnect: Socket @" << sid
                          << " got BROKEN during background connect, remove & TRY AGAIN");
                // Remove from spawned and try again
                if (spawned.erase(sid))
                    broken.push_back(sid);

                epoll_remove_socket_INTERNAL(eid, s);
                epoll_remove_socket_INTERNAL(g.m_SndEID, s);
                epoll_remove_socket_INTERNAL(g.m_RcvEID, s);

                continue;
            }

            if (st == SRTS_CONNECTED)
            {
                HLOGC(aclog.Debug,
                      log << "groupConnect: Socket @" << sid << " got CONNECTED as first in the group - reporting");
                retval           = sid;
                g.m_bConnected   = true;
                block_new_opened = false; // Interrupt also rolling epoll (outer loop)

                // Remove this socket from SND EID because it doesn't need to
                // be connection-tracked anymore. Don't remove from the RCV EID
                // however because RCV procedure relies on epoll also for reading
                // and when found this socket connected it will "upgrade" it to
                // read-ready tracking only.
                epoll_remove_socket_INTERNAL(g.m_SndEID, s);
                break;
            }

            // Spurious?
            HLOGC(aclog.Debug,
                  log << "groupConnect: Socket @" << sid << " got spurious wakeup in " << SockStatusStr(st)
                      << " TRY AGAIN");
        }
        // END of m_GroupLock CS - you can safely use API functions now.
    }
    // Finished, delete epoll.
    if (eid != -1)
    {
        HLOGC(aclog.Debug, log << "connect FIRST IN THE GROUP finished, removing E" << eid);
        srt_epoll_release(eid);
    }

    for (vector<SRTSOCKET>::iterator b = broken.begin(); b != broken.end(); ++b)
    {
        CUDTSocket* s = locateSocket(*b, ERH_RETURN);
        if (!s)
            continue;

        // This will also automatically remove it from the group and all eids
        close(s);
    }

    // There's no possibility to report a problem on every connection
    // separately in case when every single connection has failed. What
    // is more interesting, it's only a matter of luck that all connections
    // fail at exactly the same time. OTOH if all are to fail, this
    // function will still be polling sockets to determine the last man
    // standing. Each one could, however, break by a different reason,
    // for example, one by timeout, another by wrong passphrase. Check
    // the `errorcode` field to determine the reaon for particular link.
    if (retval == -1)
        throw CUDTException(MJ_CONNECTION, MN_CONNLOST, 0);

    return retval;
}
#endif

int srt::CUDTUnited::connectIn(CUDTSocket* s, const sockaddr_any& target_addr, int32_t forced_isn)
{
    ScopedLock cg(s->m_ControlLock);
    // a socket can "connect" only if it is in the following states:
    // - OPENED: assume the socket binding parameters are configured
    // - INIT: configure binding parameters here
    // - any other (meaning, already connected): report error

    if (s->m_Status == SRTS_INIT)
    {
        if (s->core().m_config.bRendezvous)
            throw CUDTException(MJ_NOTSUP, MN_ISRENDUNBOUND, 0);

        // If bind() was done first on this socket, then the
        // socket will not perform this step. This actually does the
        // same thing as bind() does, just with empty address so that
        // the binding parameters are autoselected.

        s->core().open();
        sockaddr_any autoselect_sa(target_addr.family());
        // This will create such a sockaddr_any that
        // will return true from empty().
        updateMux(s, autoselect_sa); // <<---- updateMux
        // -> C(Snd|Rcv)Queue::init
        // -> pthread_create(...C(Snd|Rcv)Queue::worker...)
        s->m_Status = SRTS_OPENED;
    }
    else
    {
        if (s->m_Status != SRTS_OPENED)
            throw CUDTException(MJ_NOTSUP, MN_ISCONNECTED, 0);

        // status = SRTS_OPENED, so family should be known already.
        if (target_addr.family() != s->m_SelfAddr.family())
        {
            LOGP(cnlog.Error, "srt_connect: socket is bound to a different family than target address");
            throw CUDTException(MJ_NOTSUP, MN_INVAL, 0);
        }
    }

    // connect_complete() may be called before connect() returns.
    // So we need to update the status before connect() is called,
    // otherwise the status may be overwritten with wrong value
    // (CONNECTED vs. CONNECTING).
    s->m_Status = SRTS_CONNECTING;

    /*
     * In blocking mode, connect can block for up to 30 seconds for
     * rendez-vous mode. Holding the s->m_ControlLock prevent close
     * from cancelling the connect
     */
    try
    {
        // record peer address
        s->m_PeerAddr = target_addr;
        s->core().startConnect(target_addr, forced_isn);
    }
    catch (const CUDTException&) // Interceptor, just to change the state.
    {
        s->m_Status = SRTS_OPENED;
        throw;
    }

    return 0;
}

int srt::CUDTUnited::close(const SRTSOCKET u)
{
#if ENABLE_BONDING
    if (u & SRTGROUP_MASK)
    {
        GroupKeeper k(*this, u, ERH_THROW);
        k.group->close();
        deleteGroup(k.group);
        return 0;
    }
#endif
    CUDTSocket* s = locateSocket(u);
    if (!s)
        throw CUDTException(MJ_NOTSUP, MN_SIDINVAL, 0);

    return close(s);
}

#if ENABLE_BONDING
void srt::CUDTUnited::deleteGroup(CUDTGroup* g)
{
    using srt_logging::gmlog;

    srt::sync::ScopedLock cg(m_GlobControlLock);
    return deleteGroup_LOCKED(g);
}

// [[using locked(m_GlobControlLock)]]
void srt::CUDTUnited::deleteGroup_LOCKED(CUDTGroup* g)
{
    SRT_ASSERT(g->groupEmpty());

    // After that the group is no longer findable by GroupKeeper
    m_Groups.erase(g->m_GroupID);
    m_ClosedGroups[g->m_GroupID] = g;

    // Paranoid check: since the group is in m_ClosedGroups
    // it may potentially be deleted. Make sure no socket points
    // to it. Actually all sockets should have been already removed
    // from the group container, so if any does, it's invalid.
    for (sockets_t::iterator i = m_Sockets.begin(); i != m_Sockets.end(); ++i)
    {
        CUDTSocket* s = i->second;
        if (s->m_GroupOf == g)
        {
            HLOGC(smlog.Debug, log << "deleteGroup: IPE: existing @" << s->m_SocketID << " points to a dead group!");
            s->m_GroupOf         = NULL;
            s->m_GroupMemberData = NULL;
        }
    }

    // Just in case, do it in closed sockets, too, although this should be
    // always done before moving to it.
    for (sockets_t::iterator i = m_ClosedSockets.begin(); i != m_ClosedSockets.end(); ++i)
    {
        CUDTSocket* s = i->second;
        if (s->m_GroupOf == g)
        {
            HLOGC(smlog.Debug, log << "deleteGroup: IPE: closed @" << s->m_SocketID << " points to a dead group!");
            s->m_GroupOf         = NULL;
            s->m_GroupMemberData = NULL;
        }
    }
}
#endif

int srt::CUDTUnited::close(CUDTSocket* s)
{
    HLOGC(smlog.Debug, log << s->core().CONID() << "CLOSE. Acquiring control lock");
    ScopedLock socket_cg(s->m_ControlLock);
    HLOGC(smlog.Debug, log << s->core().CONID() << "CLOSING (removing from listening, closing CUDT)");

    const bool synch_close_snd = s->core().m_config.bSynSending;

    SRTSOCKET u = s->m_SocketID;

    if (s->m_Status == SRTS_LISTENING)
    {
        if (s->core().m_bBroken)
            return 0;

        s->m_tsClosureTimeStamp = steady_clock::now();
        s->core().m_bBroken     = true;

        // Change towards original UDT:
        // Leave all the closing activities for garbageCollect to happen,
        // however remove the listener from the RcvQueue IMMEDIATELY.
        // Even though garbageCollect would eventually remove the listener
        // as well, there would be some time interval between now and the
        // moment when it's done, and during this time the application will
        // be unable to bind to this port that the about-to-delete listener
        // is currently occupying (due to blocked slot in the RcvQueue).

        HLOGC(smlog.Debug, log << s->core().CONID() << "CLOSING (removing listener immediately)");
        s->core().notListening();
        s->m_Status = SRTS_CLOSING;

        // broadcast all "accept" waiting
        CSync::lock_notify_all(s->m_AcceptCond, s->m_AcceptLock);
    }
    else
    {
        s->m_Status = SRTS_CLOSING;
        // Note: this call may be done on a socket that hasn't finished
        // sending all packets scheduled for sending, which means, this call
        // may block INDEFINITELY. As long as it's acceptable to block the
        // call to srt_close(), and all functions in all threads where this
        // very socket is used, this shall not block the central database.
        s->core().closeInternal();

        // synchronize with garbage collection.
        HLOGC(smlog.Debug,
              log << "@" << u << "U::close done. GLOBAL CLOSE: " << s->core().CONID()
                  << "Acquiring GLOBAL control lock");
        ScopedLock manager_cg(m_GlobControlLock);
        // since "s" is located before m_GlobControlLock, locate it again in case
        // it became invalid
        // XXX This is very weird; if we state that the CUDTSocket object
        // could not be deleted between locks, then definitely it couldn't
        // also change the pointer value. There's no other reason for getting
        // this iterator but to obtain the 's' pointer, which is impossible to
        // be different than previous 's' (m_Sockets is a map that stores pointers
        // transparently). This iterator isn't even later used to delete the socket
        // from the container, though it would be more efficient.
        // FURTHER RESEARCH REQUIRED.
        sockets_t::iterator i = m_Sockets.find(u);
        if ((i == m_Sockets.end()) || (i->second->m_Status == SRTS_CLOSED))
        {
            HLOGC(smlog.Debug, log << "@" << u << "U::close: NOT AN ACTIVE SOCKET, returning.");
            return 0;
        }
        s = i->second;
        s->setClosed();

#if ENABLE_BONDING
        if (s->m_GroupOf)
        {
            HLOGC(smlog.Debug,
                  log << "@" << s->m_SocketID << " IS MEMBER OF $" << s->m_GroupOf->id() << " - REMOVING FROM GROUP");
            s->removeFromGroup(true);
        }
#endif

        m_Sockets.erase(s->m_SocketID);
        m_ClosedSockets[s->m_SocketID] = s;
        HLOGC(smlog.Debug, log << "@" << u << "U::close: Socket MOVED TO CLOSED for collecting later.");

        CGlobEvent::triggerEvent();
    }

    HLOGC(smlog.Debug, log << "@" << u << ": GLOBAL: CLOSING DONE");

    // Check if the ID is still in closed sockets before you access it
    // (the last triggerEvent could have deleted it).
    if (synch_close_snd)
    {
#if SRT_ENABLE_CLOSE_SYNCH

        HLOGC(smlog.Debug, log << "@" << u << " GLOBAL CLOSING: sync-waiting for releasing sender resources...");
        for (;;)
        {
            CSndBuffer* sb = s->core().m_pSndBuffer;

            // Disconnected from buffer - nothing more to check.
            if (!sb)
            {
                HLOGC(smlog.Debug,
                      log << "@" << u << " GLOBAL CLOSING: sending buffer disconnected. Allowed to close.");
                break;
            }

            // Sender buffer empty
            if (sb->getCurrBufSize() == 0)
            {
                HLOGC(smlog.Debug, log << "@" << u << " GLOBAL CLOSING: sending buffer depleted. Allowed to close.");
                break;
            }

            // Ok, now you are keeping GC thread hands off the internal data.
            // You can check then if it has already deleted the socket or not.
            // The socket is either in m_ClosedSockets or is already gone.

            // Done the other way, but still done. You can stop waiting.
            bool isgone = false;
            {
                ScopedLock manager_cg(m_GlobControlLock);
                isgone = m_ClosedSockets.count(u) == 0;
            }
            if (!isgone)
            {
                isgone = !s->core().m_bOpened;
            }
            if (isgone)
            {
                HLOGC(smlog.Debug,
                      log << "@" << u << " GLOBAL CLOSING: ... gone in the meantime, whatever. Exiting close().");
                break;
            }

            HLOGC(smlog.Debug, log << "@" << u << " GLOBAL CLOSING: ... still waiting for any update.");
            // How to handle a possible error here?
            CGlobEvent::waitForEvent();

            // Continue waiting in case when an event happened or 1s waiting time passed for checkpoint.
        }
#endif
    }

    /*
       This code is PUT ASIDE for now.
       Most likely this will be never required.
       It had to hold the closing activity until the time when the receiver buffer is depleted.
       However the closing of the socket should only happen when the receiver has received
       an information about that the reading is no longer possible (error report from recv/recvfile).
       When this happens, the receiver buffer is definitely depleted already and there's no need to check
       anything.

       Should there appear any other conditions in future under which the closing process should be
       delayed until the receiver buffer is empty, this code can be filled here.

    if ( synch_close_rcv )
    {
    ...
    }
    */
    CSync::notify_one_relaxed(m_GCStopCond);

    return 0;
}

void srt::CUDTUnited::getpeername(const SRTSOCKET u, sockaddr* pw_name, int* pw_namelen)
{
    if (!pw_name || !pw_namelen)
        throw CUDTException(MJ_NOTSUP, MN_INVAL, 0);

    if (getStatus(u) != SRTS_CONNECTED)
        throw CUDTException(MJ_CONNECTION, MN_NOCONN, 0);

    CUDTSocket* s = locateSocket(u);

    if (!s)
        throw CUDTException(MJ_NOTSUP, MN_SIDINVAL, 0);

    if (!s->core().m_bConnected || s->core().m_bBroken)
        throw CUDTException(MJ_CONNECTION, MN_NOCONN, 0);

    const int len = s->m_PeerAddr.size();
    if (*pw_namelen < len)
        throw CUDTException(MJ_NOTSUP, MN_INVAL, 0);

    memcpy((pw_name), &s->m_PeerAddr.sa, len);
    *pw_namelen = len;
}

void srt::CUDTUnited::getsockname(const SRTSOCKET u, sockaddr* pw_name, int* pw_namelen)
{
    if (!pw_name || !pw_namelen)
        throw CUDTException(MJ_NOTSUP, MN_INVAL, 0);

    CUDTSocket* s = locateSocket(u);

    if (!s)
        throw CUDTException(MJ_NOTSUP, MN_SIDINVAL, 0);

    if (s->core().m_bBroken)
        throw CUDTException(MJ_NOTSUP, MN_SIDINVAL, 0);

    if (s->m_Status == SRTS_INIT)
        throw CUDTException(MJ_CONNECTION, MN_NOCONN, 0);

    const int len = s->m_SelfAddr.size();
    if (*pw_namelen < len)
        throw CUDTException(MJ_NOTSUP, MN_INVAL, 0);

    memcpy((pw_name), &s->m_SelfAddr.sa, len);
    *pw_namelen = len;
}

int srt::CUDTUnited::select(UDT::UDSET* readfds, UDT::UDSET* writefds, UDT::UDSET* exceptfds, const timeval* timeout)
{
    const steady_clock::time_point entertime = steady_clock::now();

    const int64_t timeo_us = timeout ? static_cast<int64_t>(timeout->tv_sec) * 1000000 + timeout->tv_usec : -1;
    const steady_clock::duration timeo(microseconds_from(timeo_us));

    // initialize results
    int            count = 0;
    set<SRTSOCKET> rs, ws, es;

    // retrieve related UDT sockets
    vector<CUDTSocket*> ru, wu, eu;
    CUDTSocket*         s;
    if (readfds)
        for (set<SRTSOCKET>::iterator i1 = readfds->begin(); i1 != readfds->end(); ++i1)
        {
            if (getStatus(*i1) == SRTS_BROKEN)
            {
                rs.insert(*i1);
                ++count;
            }
            else if (!(s = locateSocket(*i1)))
                throw CUDTException(MJ_NOTSUP, MN_SIDINVAL, 0);
            else
                ru.push_back(s);
        }
    if (writefds)
        for (set<SRTSOCKET>::iterator i2 = writefds->begin(); i2 != writefds->end(); ++i2)
        {
            if (getStatus(*i2) == SRTS_BROKEN)
            {
                ws.insert(*i2);
                ++count;
            }
            else if (!(s = locateSocket(*i2)))
                throw CUDTException(MJ_NOTSUP, MN_SIDINVAL, 0);
            else
                wu.push_back(s);
        }
    if (exceptfds)
        for (set<SRTSOCKET>::iterator i3 = exceptfds->begin(); i3 != exceptfds->end(); ++i3)
        {
            if (getStatus(*i3) == SRTS_BROKEN)
            {
                es.insert(*i3);
                ++count;
            }
            else if (!(s = locateSocket(*i3)))
                throw CUDTException(MJ_NOTSUP, MN_SIDINVAL, 0);
            else
                eu.push_back(s);
        }

    do
    {
        // query read sockets
        for (vector<CUDTSocket*>::iterator j1 = ru.begin(); j1 != ru.end(); ++j1)
        {
            s = *j1;

            if (s->readReady() || s->m_Status == SRTS_CLOSED)
            {
                rs.insert(s->m_SocketID);
                ++count;
            }
        }

        // query write sockets
        for (vector<CUDTSocket*>::iterator j2 = wu.begin(); j2 != wu.end(); ++j2)
        {
            s = *j2;

            if (s->writeReady() || s->m_Status == SRTS_CLOSED)
            {
                ws.insert(s->m_SocketID);
                ++count;
            }
        }

        // query exceptions on sockets
        for (vector<CUDTSocket*>::iterator j3 = eu.begin(); j3 != eu.end(); ++j3)
        {
            // check connection request status, not supported now
        }

        if (0 < count)
            break;

        CGlobEvent::waitForEvent();
    } while (timeo > steady_clock::now() - entertime);

    if (readfds)
        *readfds = rs;

    if (writefds)
        *writefds = ws;

    if (exceptfds)
        *exceptfds = es;

    return count;
}

int srt::CUDTUnited::selectEx(const vector<SRTSOCKET>& fds,
                              vector<SRTSOCKET>*       readfds,
                              vector<SRTSOCKET>*       writefds,
                              vector<SRTSOCKET>*       exceptfds,
                              int64_t                  msTimeOut)
{
    const steady_clock::time_point entertime = steady_clock::now();

    const int64_t                timeo_us = msTimeOut >= 0 ? msTimeOut * 1000 : -1;
    const steady_clock::duration timeo(microseconds_from(timeo_us));

    // initialize results
    int count = 0;
    if (readfds)
        readfds->clear();
    if (writefds)
        writefds->clear();
    if (exceptfds)
        exceptfds->clear();

    do
    {
        for (vector<SRTSOCKET>::const_iterator i = fds.begin(); i != fds.end(); ++i)
        {
            CUDTSocket* s = locateSocket(*i);

            if ((!s) || s->core().m_bBroken || (s->m_Status == SRTS_CLOSED))
            {
                if (exceptfds)
                {
                    exceptfds->push_back(*i);
                    ++count;
                }
                continue;
            }

            if (readfds)
            {
                if ((s->core().m_bConnected && s->core().m_pRcvBuffer->isRcvDataReady()) ||
                    (s->core().m_bListening && (s->m_QueuedSockets.size() > 0)))
                {
                    readfds->push_back(s->m_SocketID);
                    ++count;
                }
            }

            if (writefds)
            {
                if (s->core().m_bConnected &&
                    (s->core().m_pSndBuffer->getCurrBufSize() < s->core().m_config.iSndBufSize))
                {
                    writefds->push_back(s->m_SocketID);
                    ++count;
                }
            }
        }

        if (count > 0)
            break;

        CGlobEvent::waitForEvent();
    } while (timeo > steady_clock::now() - entertime);

    return count;
}

int srt::CUDTUnited::epoll_create()
{
    return m_EPoll.create();
}

int srt::CUDTUnited::epoll_clear_usocks(int eid)
{
    return m_EPoll.clear_usocks(eid);
}

int srt::CUDTUnited::epoll_add_usock(const int eid, const SRTSOCKET u, const int* events)
{
    int ret = -1;
#if ENABLE_BONDING
    if (u & SRTGROUP_MASK)
    {
        GroupKeeper k(*this, u, ERH_THROW);
        ret = m_EPoll.update_usock(eid, u, events);
        k.group->addEPoll(eid);
        return 0;
    }
#endif

    CUDTSocket* s = locateSocket(u);
    if (s)
    {
        ret = epoll_add_usock_INTERNAL(eid, s, events);
    }
    else
    {
        throw CUDTException(MJ_NOTSUP, MN_SIDINVAL);
    }

    return ret;
}

// NOTE: WILL LOCK (serially):
// - CEPoll::m_EPollLock
// - CUDT::m_RecvLock
int srt::CUDTUnited::epoll_add_usock_INTERNAL(const int eid, CUDTSocket* s, const int* events)
{
    int ret = m_EPoll.update_usock(eid, s->m_SocketID, events);
    s->core().addEPoll(eid);
    return ret;
}

int srt::CUDTUnited::epoll_add_ssock(const int eid, const SYSSOCKET s, const int* events)
{
    return m_EPoll.add_ssock(eid, s, events);
}

int srt::CUDTUnited::epoll_update_ssock(const int eid, const SYSSOCKET s, const int* events)
{
    return m_EPoll.update_ssock(eid, s, events);
}

template <class EntityType>
int srt::CUDTUnited::epoll_remove_entity(const int eid, EntityType* ent)
{
    // XXX Not sure if this is anyhow necessary because setting readiness
    // to false doesn't actually trigger any action. Further research needed.
    HLOGC(ealog.Debug, log << "epoll_remove_usock: CLEARING readiness on E" << eid << " of @" << ent->id());
    ent->removeEPollEvents(eid);

    // First remove the EID from the subscribed in the socket so that
    // a possible call to update_events:
    // - if happens before this call, can find the epoll bit update possible
    // - if happens after this call, will not strike this EID
    HLOGC(ealog.Debug, log << "epoll_remove_usock: REMOVING E" << eid << " from back-subscirbers in @" << ent->id());
    ent->removeEPollID(eid);

    HLOGC(ealog.Debug, log << "epoll_remove_usock: CLEARING subscription on E" << eid << " of @" << ent->id());
    int no_events = 0;
    int ret       = m_EPoll.update_usock(eid, ent->id(), &no_events);

    return ret;
}

// Needed internal access!
int srt::CUDTUnited::epoll_remove_socket_INTERNAL(const int eid, CUDTSocket* s)
{
    return epoll_remove_entity(eid, &s->core());
}

#if ENABLE_BONDING
int srt::CUDTUnited::epoll_remove_group_INTERNAL(const int eid, CUDTGroup* g)
{
    return epoll_remove_entity(eid, g);
}
#endif

int srt::CUDTUnited::epoll_remove_usock(const int eid, const SRTSOCKET u)
{
    CUDTSocket* s = 0;

#if ENABLE_BONDING
    CUDTGroup* g = 0;
    if (u & SRTGROUP_MASK)
    {
        GroupKeeper k(*this, u, ERH_THROW);
        g = k.group;
        return epoll_remove_entity(eid, g);
    }
    else
#endif
    {
        s = locateSocket(u);
        if (s)
            return epoll_remove_entity(eid, &s->core());
    }

    LOGC(ealog.Error,
         log << "remove_usock: @" << u << " not found as either socket or group. Removing only from epoll system.");
    int no_events = 0;
    return m_EPoll.update_usock(eid, u, &no_events);
}

int srt::CUDTUnited::epoll_remove_ssock(const int eid, const SYSSOCKET s)
{
    return m_EPoll.remove_ssock(eid, s);
}

int srt::CUDTUnited::epoll_uwait(const int eid, SRT_EPOLL_EVENT* fdsSet, int fdsSize, int64_t msTimeOut)
{
    return m_EPoll.uwait(eid, fdsSet, fdsSize, msTimeOut);
}

int32_t srt::CUDTUnited::epoll_set(int eid, int32_t flags)
{
    return m_EPoll.setflags(eid, flags);
}

int srt::CUDTUnited::epoll_release(const int eid)
{
    return m_EPoll.release(eid);
}

srt::CUDTSocket* srt::CUDTUnited::locateSocket(const SRTSOCKET u, ErrorHandling erh)
{
    ScopedLock  cg(m_GlobControlLock);
    CUDTSocket* s = locateSocket_LOCKED(u);
    if (!s)
    {
        if (erh == ERH_RETURN)
            return NULL;
        throw CUDTException(MJ_NOTSUP, MN_SIDINVAL, 0);
    }

    return s;
}

// [[using locked(m_GlobControlLock)]];
srt::CUDTSocket* srt::CUDTUnited::locateSocket_LOCKED(SRTSOCKET u)
{
    sockets_t::iterator i = m_Sockets.find(u);

    if ((i == m_Sockets.end()) || (i->second->m_Status == SRTS_CLOSED))
    {
        return NULL;
    }

    return i->second;
}

#if ENABLE_BONDING
srt::CUDTGroup* srt::CUDTUnited::locateAcquireGroup(SRTSOCKET u, ErrorHandling erh)
{
    ScopedLock cg(m_GlobControlLock);

    const groups_t::iterator i = m_Groups.find(u);
    if (i == m_Groups.end())
    {
        if (erh == ERH_THROW)
            throw CUDTException(MJ_NOTSUP, MN_SIDINVAL, 0);
        return NULL;
    }

    ScopedLock cgroup(*i->second->exp_groupLock());
    i->second->apiAcquire();
    return i->second;
}

srt::CUDTGroup* srt::CUDTUnited::acquireSocketsGroup(CUDTSocket* s)
{
    ScopedLock cg(m_GlobControlLock);
    CUDTGroup* g = s->m_GroupOf;
    if (!g)
        return NULL;

    // With m_GlobControlLock locked, we are sure the group
    // still exists, if it wasn't removed from this socket.
    g->apiAcquire();
    return g;
}
#endif

srt::CUDTSocket* srt::CUDTUnited::locatePeer(const sockaddr_any& peer, const SRTSOCKET id, int32_t isn)
{
    ScopedLock cg(m_GlobControlLock);

    map<int64_t, set<SRTSOCKET> >::iterator i = m_PeerRec.find(CUDTSocket::getPeerSpec(id, isn));
    if (i == m_PeerRec.end())
        return NULL;

    for (set<SRTSOCKET>::iterator j = i->second.begin(); j != i->second.end(); ++j)
    {
        sockets_t::iterator k = m_Sockets.find(*j);
        // this socket might have been closed and moved m_ClosedSockets
        if (k == m_Sockets.end())
            continue;

        if (k->second->m_PeerAddr == peer)
        {
            return k->second;
        }
    }

    return NULL;
}

void srt::CUDTUnited::checkBrokenSockets(PlexerList& toDestroy)
{
<<<<<<< HEAD
    ScopedLock cg(m_GlobControlLock);
=======
   ScopedLock us(m_UpdateConnStatusLock);
   ScopedLock cg(m_GlobControlLock);

#if ENABLE_EXPERIMENTAL_BONDING
   vector<SRTSOCKET> delgids;

   for (groups_t::iterator i = m_ClosedGroups.begin(); i != m_ClosedGroups.end(); ++i)
   {
       // isStillBusy requires lock on the group, so only after an API
       // function that uses it returns, and so clears the busy flag,
       // a new API function won't be called anyway until it can acquire
       // GlobControlLock, and all functions that have already seen this
       // group as closing will not continue with the API and return.
       // If we caught some API function still using the closed group,
       // it's not going to wait, will be checked next time.
       if (i->second->isStillBusy())
           continue;

       delgids.push_back(i->first);
       delete i->second;
       i->second = NULL; // just for a case, avoid a dangling pointer
   }

   for (vector<SRTSOCKET>::iterator di = delgids.begin(); di != delgids.end(); ++di)
   {
       m_ClosedGroups.erase(*di);
   }
#endif
>>>>>>> 1bb92a05

#if ENABLE_BONDING
    vector<SRTSOCKET> delgids;

    for (groups_t::iterator i = m_ClosedGroups.begin(); i != m_ClosedGroups.end(); ++i)
    {
        // isStillBusy requires lock on the group, so only after an API
        // function that uses it returns, and so clears the busy flag,
        // a new API function won't be called anyway until it can acquire
        // GlobControlLock, and all functions that have already seen this
        // group as closing will not continue with the API and return.
        // If we caught some API function still using the closed group,
        // it's not going to wait, will be checked next time.
        if (i->second->isStillBusy())
            continue;

        delgids.push_back(i->first);
        delete i->second;
        i->second = NULL; // just for a case, avoid a dangling pointer
    }

    for (vector<SRTSOCKET>::iterator di = delgids.begin(); di != delgids.end(); ++di)
    {
        m_ClosedGroups.erase(*di);
    }
#endif

    // set of sockets To Be Closed and To Be Removed
    vector<SRTSOCKET> tbc;
    vector<SRTSOCKET> tbr;

    for (sockets_t::iterator i = m_Sockets.begin(); i != m_Sockets.end(); ++i)
    {
        CUDTSocket* s = i->second;
        if (!s->core().m_bBroken)
            continue;

        if (s->m_Status == SRTS_LISTENING)
        {
            const steady_clock::duration elapsed = steady_clock::now() - s->m_tsClosureTimeStamp;
            // A listening socket should wait an extra 3 seconds
            // in case a client is connecting.
            if (elapsed < milliseconds_from(CUDT::COMM_CLOSE_BROKEN_LISTENER_TIMEOUT_MS))
                continue;
        }
        else if ((s->core().m_pRcvBuffer != NULL)
        // FIXED: calling isRcvDataAvailable() just to get the information
        // whether there are any data waiting in the buffer,
        // NOT WHETHER THEY ARE ALSO READY TO PLAY at the time when
        // this function is called (isRcvDataReady also checks if the
        // available data is "ready to play").
                 && s->core().m_pRcvBuffer->hasAvailablePackets())
        {
            const int bc = s->core().m_iBrokenCounter.load();
            if (bc > 0)
            {
                // if there is still data in the receiver buffer, wait longer
                s->core().m_iBrokenCounter.store(bc - 1);
                continue;
            }
        }

#if ENABLE_BONDING
        if (s->m_GroupOf)
        {
            HLOGC(smlog.Debug,
                 log << "@" << s->m_SocketID << " IS MEMBER OF $" << s->m_GroupOf->id() << " - REMOVING FROM GROUP");
            s->removeFromGroup(true);
        }
#endif

        HLOGC(smlog.Debug, log << "checkBrokenSockets: moving BROKEN socket to CLOSED: @" << i->first);

        // close broken connections and start removal timer
        s->setClosed();
        tbc.push_back(i->first);
        m_ClosedSockets[i->first] = s;

<<<<<<< HEAD
        // remove from listener's queue
        sockets_t::iterator ls = m_Sockets.find(s->m_ListenSocket);
        if (ls == m_Sockets.end())
        {
            ls = m_ClosedSockets.find(s->m_ListenSocket);
            if (ls == m_ClosedSockets.end())
                continue;
        }

        enterCS(ls->second->m_AcceptLock);
        ls->second->m_QueuedSockets.erase(s->m_SocketID);
        leaveCS(ls->second->m_AcceptLock);
    }

    for (sockets_t::iterator j = m_ClosedSockets.begin(); j != m_ClosedSockets.end(); ++j)
    {
        // HLOGC(smlog.Debug, log << "checking CLOSED socket: " << j->first);
        if (!is_zero(j->second->core().m_tsLingerExpiration))
        {
            // asynchronous close:
            if ((!j->second->core().m_pSndBuffer) || (0 == j->second->core().m_pSndBuffer->getCurrBufSize()) ||
                (j->second->core().m_tsLingerExpiration <= steady_clock::now()))
            {
                HLOGC(smlog.Debug, log << "checkBrokenSockets: marking CLOSED qualified @" << j->second->m_SocketID);
                j->second->core().m_tsLingerExpiration = steady_clock::time_point();
                j->second->core().m_bClosing           = true;
                j->second->m_tsClosureTimeStamp        = steady_clock::now();
            }
        }

        // timeout 1 second to destroy a socket AND it has been removed from
        // RcvUList
        const steady_clock::time_point now        = steady_clock::now();
        const steady_clock::duration   closed_ago = now - j->second->m_tsClosureTimeStamp;
        if (closed_ago > seconds_from(1))
        {
            CRNode* rnode = j->second->core().m_pRNode;
            if (!rnode || !rnode->m_bOnList)
            {
                HLOGC(smlog.Debug,
                      log << "checkBrokenSockets: @" << j->second->m_SocketID << " closed "
                          << FormatDuration(closed_ago) << " ago and removed from RcvQ - will remove");

                // HLOGC(smlog.Debug, log << "will unref socket: " << j->first);
                tbr.push_back(j->first);
            }
        }
    }

    // move closed sockets to the ClosedSockets structure
    for (vector<SRTSOCKET>::iterator k = tbc.begin(); k != tbc.end(); ++k)
        m_Sockets.erase(*k);

    // remove those timeout sockets
    for (vector<SRTSOCKET>::iterator l = tbr.begin(); l != tbr.end(); ++l)
        removeSocket(*l);

    HLOGC(smlog.Debug, log << "checkBrokenSockets: after removal: m_ClosedSockets.size()=" << m_ClosedSockets.size());
=======
      // remove from listener's queue
      sockets_t::iterator ls = m_Sockets.find(s->m_ListenSocket);
      if (ls == m_Sockets.end())
      {
         ls = m_ClosedSockets.find(s->m_ListenSocket);
         if (ls == m_ClosedSockets.end())
            continue;
      }

      enterCS(ls->second->m_AcceptLock);
      ls->second->m_QueuedSockets.erase(s->m_SocketID);
      leaveCS(ls->second->m_AcceptLock);
   }

   for (sockets_t::iterator j = m_ClosedSockets.begin();
      j != m_ClosedSockets.end(); ++ j)
   {
      // HLOGF(smlog.Debug, "checking CLOSED socket: %d\n", j->first);
      if (!is_zero(j->second->core().m_tsLingerExpiration))
      {
         // asynchronous close:
         if ((!j->second->core().m_pSndBuffer)
            || (0 == j->second->core().m_pSndBuffer->getCurrBufSize())
            || (j->second->core().m_tsLingerExpiration <= steady_clock::now()))
         {
            HLOGC(smlog.Debug, log << "checkBrokenSockets: marking CLOSED qualified @" << j->second->m_SocketID);
            j->second->core().m_tsLingerExpiration = steady_clock::time_point();
            j->second->core().m_bClosing = true;
            j->second->m_tsClosureTimeStamp = steady_clock::now();
         }
      }

      // timeout 1 second to destroy a socket AND it has been removed from
      // RcvUList
      const steady_clock::time_point now = steady_clock::now();
      const steady_clock::duration closed_ago = now - j->second->m_tsClosureTimeStamp;
      if (closed_ago > seconds_from(1))
      {
          CRNode* rnode = j->second->core().m_pRNode;
          if (!rnode || !rnode->m_bOnList)
          {
              HLOGC(smlog.Debug, log << "checkBrokenSockets: @" << j->second->m_SocketID << " closed "
                      << FormatDuration(closed_ago) << " ago and removed from RcvQ - will remove");

              // HLOGF(smlog.Debug, "will unref socket: %d\n", j->first);
              tbr.push_back(j->first);
          }
      }
   }

   // move closed sockets to the ClosedSockets structure
   for (vector<SRTSOCKET>::iterator k = tbc.begin(); k != tbc.end(); ++ k)
      m_Sockets.erase(*k);

   // remove those timeout sockets
   for (vector<SRTSOCKET>::iterator l = tbr.begin(); l != tbr.end(); ++ l)
      removeSocket(*l, toDestroy);
>>>>>>> 1bb92a05
}

// [[using locked(m_GlobControlLock)]]
void srt::CUDTUnited::removeSocket(const SRTSOCKET u, PlexerList& toDestroy)
{
    sockets_t::iterator i = m_ClosedSockets.find(u);

    // invalid socket ID
    if (i == m_ClosedSockets.end())
        return;

    CUDTSocket* const s = i->second;

    // The socket may be in the trashcan now, but could
    // still be under processing in the sender/receiver worker
    // threads. If that's the case, SKIP IT THIS TIME. The
    // socket will be checked next time the GC rollover starts.
    CSNode* sn = s->core().m_pSNode;
    if (sn && sn->m_iHeapLoc != -1)
        return;

    CRNode* rn = s->core().m_pRNode;
    if (rn && rn->m_bOnList)
        return;

#if ENABLE_BONDING
    if (s->m_GroupOf)
    {
        HLOGC(smlog.Debug,
              log << "@" << s->m_SocketID << " IS MEMBER OF $" << s->m_GroupOf->id() << " - REMOVING FROM GROUP");
        s->removeFromGroup(true);
    }
#endif
<<<<<<< HEAD
    // decrease multiplexer reference count, and remove it if necessary
    const int mid = s->m_iMuxID;

    {
        ScopedLock cg(s->m_AcceptLock);

        // if it is a listener, close all un-accepted sockets in its queue
        // and remove them later
        for (set<SRTSOCKET>::iterator q = s->m_QueuedSockets.begin(); q != s->m_QueuedSockets.end(); ++q)
        {
            sockets_t::iterator si = m_Sockets.find(*q);
            if (si == m_Sockets.end())
            {
                // gone in the meantime
                LOGC(smlog.Error,
                     log << "removeSocket: IPE? socket @" << (*q) << " being queued for listener socket @"
                         << s->m_SocketID << " is GONE in the meantime ???");
                continue;
            }

            CUDTSocket* as = si->second;

            as->breakSocket_LOCKED();
            m_ClosedSockets[*q] = as;
            m_Sockets.erase(*q);
        }
    }

    // remove from peer rec
    map<int64_t, set<SRTSOCKET> >::iterator j = m_PeerRec.find(s->getPeerSpec());
    if (j != m_PeerRec.end())
    {
        j->second.erase(u);
        if (j->second.empty())
            m_PeerRec.erase(j);
    }

    /*
     * Socket may be deleted while still having ePoll events set that would
     * remains forever causing epoll_wait to unblock continuously for inexistent
     * sockets. Get rid of all events for this socket.
     */
    m_EPoll.update_events(u, s->core().m_sPollID, SRT_EPOLL_IN | SRT_EPOLL_OUT | SRT_EPOLL_ERR, false);

    // delete this one
    m_ClosedSockets.erase(i);

    HLOGC(smlog.Debug, log << "GC/removeSocket: closing associated UDT @" << u);
    s->core().closeInternal();
    HLOGC(smlog.Debug, log << "GC/removeSocket: DELETING SOCKET @" << u);
    delete s;
    HLOGC(smlog.Debug, log << "GC/removeSocket: socket @" << u << " DELETED. Checking muxer.");

    if (mid == -1)
    {
        HLOGC(smlog.Debug, log << "GC/removeSocket: no muxer found, finishing.");
        return;
    }

    map<int, CMultiplexer>::iterator m;
    m = m_mMultiplexer.find(mid);
    if (m == m_mMultiplexer.end())
    {
        LOGC(smlog.Fatal, log << "IPE: For socket @" << u << " MUXER id=" << mid << " NOT FOUND!");
        return;
    }

    CMultiplexer& mx = m->second;

    mx.m_iRefCount--;
    HLOGC(smlog.Debug, log << "unrefing underlying muxer " << mid << " for @" << u << ", ref=" << mx.m_iRefCount);
    if (0 == mx.m_iRefCount)
    {
        HLOGC(smlog.Debug,
              log << "MUXER id=" << mid << " lost last socket @" << u << " - deleting muxer bound to port "
                  << mx.m_pChannel->bindAddressAny().hport());
        // The channel has no access to the queues and
        // it looks like the multiplexer is the master of all of them.
        // The queues must be silenced before closing the channel
        // because this will cause error to be returned in any operation
        // being currently done in the queues, if any.
        mx.m_pSndQueue->setClosing();
        mx.m_pRcvQueue->setClosing();
        mx.destroy();
        m_mMultiplexer.erase(m);
    }
=======
   // decrease multiplexer reference count, and remove it if necessary
   const int mid = s->m_iMuxID;

   {
      ScopedLock cg(s->m_AcceptLock);

      // if it is a listener, close all un-accepted sockets in its queue
      // and remove them later
      for (set<SRTSOCKET>::iterator q = s->m_QueuedSockets.begin();
         q != s->m_QueuedSockets.end(); ++ q)
      {
         sockets_t::iterator si = m_Sockets.find(*q);
         if (si == m_Sockets.end())
         {
            // gone in the meantime
            LOGC(smlog.Error, log << "removeSocket: IPE? socket @" << (*q)
                    << " being queued for listener socket @" << s->m_SocketID
                    << " is GONE in the meantime ???");
            continue;
         }

         CUDTSocket* as = si->second;

         as->breakSocket_LOCKED();
         m_ClosedSockets[*q] = as;
         m_Sockets.erase(*q);
      }
   }

   // remove from peer rec
   map<int64_t, set<SRTSOCKET> >::iterator j = m_PeerRec.find(
      s->getPeerSpec());
   if (j != m_PeerRec.end())
   {
      j->second.erase(u);
      if (j->second.empty())
         m_PeerRec.erase(j);
   }

   /*
   * Socket may be deleted while still having ePoll events set that would
   * remains forever causing epoll_wait to unblock continuously for inexistent
   * sockets. Get rid of all events for this socket.
   */
   m_EPoll.update_events(u, s->core().m_sPollID,
      SRT_EPOLL_IN|SRT_EPOLL_OUT|SRT_EPOLL_ERR, false);

   // delete this one
   m_ClosedSockets.erase(i);

   HLOGC(smlog.Debug, log << "GC/removeSocket: closing associated UDT @" << u);
   s->core().closeInternal();
   HLOGC(smlog.Debug, log << "GC/removeSocket: DELETING SOCKET @" << u);
   delete s;

   if (mid == -1)
       return;

   map<int, CMultiplexer>::iterator m;
   m = m_mMultiplexer.find(mid);
   if (m == m_mMultiplexer.end())
   {
      LOGC(smlog.Fatal, log << "IPE: For socket @" << u << " MUXER id=" << mid << " NOT FOUND!");
      return;
   }
   toDestroy.push_back(m);
   

   
}

void srt::CUDTUnited::tryDestroyMuxer(PlexerList& toDestroy)
{
   ScopedLock cg(m_GlobControlLock);
   for (PlexerList::iterator it = toDestroy.begin(); it != toDestroy.end(); ++it)
   {
       std::map<int, CMultiplexer>::iterator m = *it;
       CMultiplexer& mx = m->second;
       mx.m_iRefCount--;
       // HLOGF(smlog.Debug, "unrefing underlying socket for %u: %u\n",
       //    u, mx.m_iRefCount);
       
       if (0 == mx.m_iRefCount)
       {
           HLOGC(smlog.Debug,
                 log << "MUXER id=" << mx.m_iID << " lost last socket - deleting muxer bound to port "
                     << mx.m_pChannel->bindAddressAny().hport());
           // The channel has no access to the queues and
           // it looks like the multiplexer is the master of all of them.
           // The queues must be silenced before closing the channel
           // because this will cause error to be returned in any operation
           // being currently done in the queues, if any.
           mx.m_pSndQueue->setClosing();
           mx.m_pRcvQueue->setClosing();
           mx.destroy();
           m_mMultiplexer.erase(m);
       }
   }
>>>>>>> 1bb92a05
}

void srt::CUDTUnited::configureMuxer(CMultiplexer& w_m, const CUDTSocket* s, int af)
{
    w_m.m_mcfg       = s->core().m_config;
    w_m.m_iIPversion = af;
    w_m.m_iRefCount  = 1;
    w_m.m_iID        = s->m_SocketID;
}

uint16_t srt::CUDTUnited::installMuxer(CUDTSocket* w_s, CMultiplexer& fw_sm)
{
    w_s->core().m_pSndQueue = fw_sm.m_pSndQueue;
    w_s->core().m_pRcvQueue = fw_sm.m_pRcvQueue;
    w_s->m_iMuxID           = fw_sm.m_iID;
    sockaddr_any sa;
    fw_sm.m_pChannel->getSockAddr((sa));
    w_s->m_SelfAddr = sa; // Will be also completed later, but here it's needed for later checks
    return sa.hport();
}

bool srt::CUDTUnited::inet6SettingsCompat(const sockaddr_any& muxaddr, const CSrtMuxerConfig& cfgMuxer,
        const sockaddr_any& reqaddr, const CSrtMuxerConfig& cfgSocket)
{
    if (muxaddr.family() != AF_INET6)
        return true; // Don't check - the family has been checked already

    if (reqaddr.isany())
    {
        if (cfgSocket.iIpV6Only == -1) // Treat as "adaptive"
            return true;

        // If set explicitly, then it must be equal to the one of found muxer.
        return cfgSocket.iIpV6Only == cfgMuxer.iIpV6Only;
    }

    // If binding to the certain IPv6 address, then this setting doesn't matter.
    return true;
}

bool srt::CUDTUnited::channelSettingsMatch(const CSrtMuxerConfig& cfgMuxer, const CSrtConfig& cfgSocket)
{
    if (!cfgMuxer.bReuseAddr)
    {
        HLOGP(smlog.Debug, "channelSettingsMatch: fail: the multiplexer is not reusable");
        return false;
    }

    if (cfgMuxer.isCompatWith(cfgSocket))
        return true;

    HLOGP(smlog.Debug, "channelSettingsMatch: fail: some options have different values");
    return false;
}

void srt::CUDTUnited::updateMux(CUDTSocket* s, const sockaddr_any& reqaddr, const UDPSOCKET* udpsock /*[[nullable]]*/)
{
    ScopedLock cg(m_GlobControlLock);

    // If udpsock is provided, then this socket will be simply
    // taken for binding as a good deal. It would be nice to make
    // a sanity check to see if this UDP socket isn't already installed
    // in some multiplexer, but we state this UDP socket isn't accessible
    // anyway so this wouldn't be possible.
    if (!udpsock)
    {
        // If not, we need to see if there exist already a multiplexer bound
        // to the same endpoint.
        const int         port      = reqaddr.hport();
        const CSrtConfig& cfgSocket = s->core().m_config;

        // This loop is going to check the attempted binding of
        // address:port and socket settings against every existing
        // multiplexer. Possible results of the check are:

        // 1. MATCH: identical address - reuse it and quit.
        // 2. CONFLICT: report error: the binding partially overlaps
        //    so it neither can be reused nor is free to bind.
        // 3. PASS: different and not overlapping - continue searching.

        // In this function the convention is:
        // MATCH: do nothing and proceed with binding reusage, THEN break.
        // CONFLICT: throw an exception.
        // PASS: use 'continue' to pass to the next element.

        bool reuse_attempt = false;
        for (map<int, CMultiplexer>::iterator i = m_mMultiplexer.begin(); i != m_mMultiplexer.end(); ++i)
        {
            CMultiplexer& m = i->second;

            // First, we need to find a multiplexer with the same port.
            if (m.m_iPort != port)
            {
                HLOGC(smlog.Debug,
                      log << "bind: muxer @" << m.m_iID << " found, but for port " << m.m_iPort
                          << " (requested port: " << port << ")");
                continue;
            }

            // If this is bound to the wildcard address, it can be reused if:
            // - reqaddr is also a wildcard
            // - channel settings match
            // Otherwise it's a conflict.
            sockaddr_any mux_addr;
            m.m_pChannel->getSockAddr((mux_addr));

            HLOGC(smlog.Debug,
                  log << "bind: Found existing muxer @" << m.m_iID << " : " << mux_addr.str() << " - check against "
                      << reqaddr.str());

            if (mux_addr.isany())
            {
                if (mux_addr.family() == AF_INET6)
                {
                    // With IPv6 we need to research two possibilities:
                    // iIpV6Only == 1 -> This means that it binds only :: wildcard, but not 0.0.0.0
                    // iIpV6Only == 0 -> This means that it binds both :: and 0.0.0.0.
                    // iIpV6Only == -1 -> Hard to say what to do, but treat it as a potential conflict in any doubtful case.

                    if (m.m_mcfg.iIpV6Only == 1)
                    {
                        // PASS IF: candidate is IPv4, no matter the address
                        // MATCH IF: candidate is IPv6 with only=1
                        // CONFLICT IF: candidate is IPv6 with only != 1 or IPv6 non-wildcard.

                        if (reqaddr.family() == AF_INET)
                        {
                            HLOGC(smlog.Debug, log << "bind: muxer @" << m.m_iID
                                    << " is :: v6only - requested IPv4 ANY is NOT IN THE WAY. Searching on.");
                            continue;
                        }

                        // Candidate is AF_INET6

                        if (cfgSocket.iIpV6Only != 1 || !reqaddr.isany())
                        {
                            // CONFLICT:
                            // 1. attempting to make a wildcard IPv4 + IPv6
                            // while the multiplexer for wildcard IPv6 exists.
                            // 2. If binding to a given address, it conflicts with the wildcard
                            LOGC(smlog.Error,
                                    log << "bind: Address: " << reqaddr.str()
                                    << " conflicts with existing IPv6 wildcard binding: " << mux_addr.str());
                            throw CUDTException(MJ_NOTSUP, MN_BUSYPORT, 0);
                        }

                        // Otherwise, MATCH.
                    }
                    else if (m.m_mcfg.iIpV6Only == 0)
                    {
                        // Muxer's address is a wildcard for :: and 0.0.0.0 at once.
                        // This way only IPv6 wildcard with v6only=0 is a perfect match and everything
                        // else is a conflict.

                        if (reqaddr.family() == AF_INET6 && reqaddr.isany() && cfgSocket.iIpV6Only == 0)
                        {
                            // MATCH
                        }
                        else
                        {
                            // CONFLICT: attempting to make a wildcard IPv4 + IPv6 while
                            // the multiplexer for wildcard IPv6 exists.
                            LOGC(smlog.Error,
                                    log << "bind: Address: " << reqaddr.str() << " v6only=" << cfgSocket.iIpV6Only
                                    << " conflicts with existing IPv6 + IPv4 wildcard binding: " << mux_addr.str());
                            throw CUDTException(MJ_NOTSUP, MN_BUSYPORT, 0);
                        }
                    }
                    else // Case -1, by unknown reason. Accept only with -1 setting, others are conflict.
                    {
                        if (reqaddr.family() == AF_INET6 && reqaddr.isany() && cfgSocket.iIpV6Only == -1)
                        {
                            // MATCH
                        }
                        else
                        {
                            LOGC(smlog.Error,
                                    log << "bind: Address: " << reqaddr.str() << " v6only=" << cfgSocket.iIpV6Only
                                    << " conflicts with existing IPv6 v6only=unknown wildcard binding: " << mux_addr.str());
                            throw CUDTException(MJ_NOTSUP, MN_BUSYPORT, 0);
                        }
                    }
                }
                else // muxer is IPv4 wildcard
                {
                    // Then only IPv4 wildcard is a match and:
                    // - IPv6 with only=true is PASS (not a conflict)
                    // - IPv6 with only=false is CONFLICT
                    // - IPv6 with only=undefined is CONFLICT
                    // REASON: we need to make a potential conflict a conflict as there will be
                    // no bind() call to check if this wouldn't be a conflict in result. If you want
                    // to have a binding to IPv6 that should avoid conflict with IPv4 wildcard binding,
                    // then SRTO_IPV6ONLY option must be explicitly set before binding.
                    // Also:
                    if (reqaddr.family() == AF_INET)
                    {
                        if (reqaddr.isany())
                        {
                            // MATCH
                        }
                        else
                        {
                            LOGC(smlog.Error,
                                    log << "bind: Address: " << reqaddr.str()
                                    << " conflicts with existing IPv4 wildcard binding: " << mux_addr.str());
                            throw CUDTException(MJ_NOTSUP, MN_BUSYPORT, 0);
                        }
                    }
                    else // AF_INET6
                    {
                        if (cfgSocket.iIpV6Only == 1 || !reqaddr.isany())
                        {
                            // PASS
                            HLOGC(smlog.Debug, log << "bind: muxer @" << m.m_iID
                                    << " is IPv4 wildcard - requested " << reqaddr.str() << " v6only=" << cfgSocket.iIpV6Only
                                    << " is NOT IN THE WAY. Searching on.");
                            continue;
                        }
                        else
                        {
                            LOGC(smlog.Error,
                                    log << "bind: Address: " << reqaddr.str() << " v6only=" << cfgSocket.iIpV6Only
                                    << " conflicts with existing IPv4 wildcard binding: " << mux_addr.str());
                            throw CUDTException(MJ_NOTSUP, MN_BUSYPORT, 0);
                        }
                    }
                }

                reuse_attempt = true;
                HLOGC(smlog.Debug, log << "bind: wildcard address - multiplexer reusable");
            }
            // Muxer address is NOT a wildcard, so conflicts only with WILDCARD of the same type
            else if (reqaddr.isany() && reqaddr.family() == mux_addr.family())
            {
                LOGC(smlog.Error,
                     log << "bind: Wildcard address: " << reqaddr.str()
                         << " conflicts with existting IP binding: " << mux_addr.str());
                throw CUDTException(MJ_NOTSUP, MN_BUSYPORT, 0);
            }
            // If this is bound to a certain address, AND:
            else if (mux_addr.equal_address(reqaddr))
            {
                // - the address is the same as reqaddr
                reuse_attempt = true;
                HLOGC(smlog.Debug, log << "bind: same IP address - multiplexer reusable");
            }
            else
            {
                HLOGC(smlog.Debug, log << "bind: IP addresses differ - ALLOWED to create a new multiplexer");
                continue;
            }
            // Otherwise:
            // - the address is different than reqaddr
            //   - the address can't be reused, but this can go on with new one.

            // If this is a reusage attempt:
            if (reuse_attempt)
            {
                //   - if the channel settings match, it can be reused
                if (channelSettingsMatch(m.m_mcfg, cfgSocket) && inet6SettingsCompat(mux_addr, m.m_mcfg, reqaddr, cfgSocket))
                {
                    HLOGC(smlog.Debug, log << "bind: reusing multiplexer for port " << port);
                    // reuse the existing multiplexer
                    ++i->second.m_iRefCount;
                    installMuxer((s), (i->second));
                    return;
                }
                else
                {
                    //   - if not, it's a conflict
                    LOGC(smlog.Error,
                         log << "bind: Address: " << reqaddr.str() << " conflicts with binding: " << mux_addr.str()
                             << " due to channel settings");
                    throw CUDTException(MJ_NOTSUP, MN_BUSYPORT, 0);
                }
            }
            // If not, proceed to the next one, and when there are no reusage
            // candidates, proceed with creating a new multiplexer.

            // Note that a binding to a different IP address is not treated
            // as a candidate for either reusage or conflict.
            LOGC(smlog.Fatal, log << "SHOULD NOT GET HERE!!!");
            SRT_ASSERT(false);
        }
    }

    // a new multiplexer is needed
    CMultiplexer m;
    configureMuxer((m), s, reqaddr.family());

    try
    {
        m.m_pChannel = new CChannel();
        m.m_pChannel->setConfig(m.m_mcfg);

        if (udpsock)
        {
            // In this case, reqaddr contains the address
            // that has been extracted already from the
            // given socket
            m.m_pChannel->attach(*udpsock, reqaddr);
        }
        else if (reqaddr.empty())
        {
            // The case of previously used case of a NULL address.
            // This here is used to pass family only, in this case
            // just automatically bind to the "0" address to autoselect
            // everything.
            m.m_pChannel->open(reqaddr.family());
        }
        else
        {
            // If at least the IP address is specified, then bind to that
            // address, but still possibly autoselect the outgoing port, if the
            // port was specified as 0.
            m.m_pChannel->open(reqaddr);
        }

        // AFTER OPENING, check the matter of IPV6_V6ONLY option,
        // as it decides about the fact that the occupied binding address
        // in case of wildcard is both :: and 0.0.0.0, or only ::.
        if (reqaddr.family() == AF_INET6 && m.m_mcfg.iIpV6Only == -1)
        {
            // XXX We don't know how probable it is to get the error here
            // and resulting -1 value. As a fallback for that case, the value -1
            // is honored here, just all side-bindings for other sockes will be
            // rejected as a potential conflict, even if binding would be accepted
            // in these circumstances. Only a perfect match in case of potential
            // overlapping will be accepted on the same port.
            m.m_mcfg.iIpV6Only = m.m_pChannel->sockopt(IPPROTO_IPV6, IPV6_V6ONLY, -1);
        }

        m.m_pTimer    = new CTimer;
        m.m_pSndQueue = new CSndQueue;
        m.m_pSndQueue->init(m.m_pChannel, m.m_pTimer);
        m.m_pRcvQueue = new CRcvQueue;
        m.m_pRcvQueue->init(128, s->core().maxPayloadSize(), m.m_iIPversion, 1024, m.m_pChannel, m.m_pTimer);

        // Rewrite the port here, as it might be only known upon return
        // from CChannel::open.
        m.m_iPort               = installMuxer((s), m);
        m_mMultiplexer[m.m_iID] = m;
    }
    catch (const CUDTException&)
    {
        m.destroy();
        throw;
    }
    catch (...)
    {
        m.destroy();
        throw CUDTException(MJ_SYSTEMRES, MN_MEMORY, 0);
    }

    HLOGC(smlog.Debug, log << "bind: creating new multiplexer for port " << m.m_iPort);
}

// This function is going to find a multiplexer for the port contained
// in the 'ls' listening socket. The multiplexer must exist when the listener
// exists, otherwise the dispatching procedure wouldn't even call this
// function. By historical reasons there's also a fallback for a case when the
// multiplexer wasn't found by id, the search by port number continues.
bool srt::CUDTUnited::updateListenerMux(CUDTSocket* s, const CUDTSocket* ls)
{
    ScopedLock cg(m_GlobControlLock);
    const int  port = ls->m_SelfAddr.hport();

    HLOGC(smlog.Debug,
          log << "updateListenerMux: finding muxer of listener socket @" << ls->m_SocketID << " muxid=" << ls->m_iMuxID
              << " bound=" << ls->m_SelfAddr.str() << " FOR @" << s->m_SocketID << " addr=" << s->m_SelfAddr.str()
              << "_->_" << s->m_PeerAddr.str());

    // First thing that should be certain here is that there should exist
    // a muxer with the ID written in the listener socket's mux ID.

    CMultiplexer* mux = map_getp(m_mMultiplexer, ls->m_iMuxID);

    // NOTE:
    // THIS BELOW CODE is only for a highly unlikely situation when the listener
    // socket has been closed in the meantime when the accepted socket is being
    // processed. This procedure is different than updateMux because this time we
    // only want to have a multiplexer socket to be assigned to the accepted socket.
    // It is also unlikely that the listener socket is garbage-collected so fast, so
    // this procedure will most likely find the multiplexer of the zombie listener socket,
    // which no longer accepts new connections (the listener is withdrawn immediately from
    // the port) that wasn't yet completely deleted.
    CMultiplexer* fallback = NULL;
    if (!mux)
    {
        LOGC(smlog.Error, log << "updateListenerMux: IPE? listener muxer not found by ID, trying by port");

        // To be used as first found with different IP version

        // find the listener's address
        for (map<int, CMultiplexer>::iterator i = m_mMultiplexer.begin(); i != m_mMultiplexer.end(); ++i)
        {
            CMultiplexer& m = i->second;

#if ENABLE_HEAVY_LOGGING
            ostringstream that_muxer;
            that_muxer << "id=" << m.m_iID << " port=" << m.m_iPort
                       << " ip=" << (m.m_iIPversion == AF_INET ? "v4" : "v6");
#endif

            if (m.m_iPort == port)
            {
                HLOGC(smlog.Debug, log << "updateListenerMux: reusing muxer: " << that_muxer.str());
                if (m.m_iIPversion == s->m_PeerAddr.family())
                {
                    mux = &m; // best match
                    break;
                }
                else if (m.m_iIPversion == AF_INET6)
                {
                    // Allowed fallback case when we only need an accepted socket.
                    fallback = &m;
                }
            }
            else
            {
                HLOGC(smlog.Debug, log << "updateListenerMux: SKIPPING muxer: " << that_muxer.str());
            }
        }

        if (!mux && fallback)
        {
            // It is allowed to reuse this multiplexer, but the socket must allow both IPv4 and IPv6
            if (fallback->m_mcfg.iIpV6Only == 0)
            {
                HLOGC(smlog.Warn, log << "updateListenerMux: reusing multiplexer from different family");
                mux = fallback;
            }
        }
    }

    // Checking again because the above procedure could have set it
    if (mux)
    {
        // reuse the existing multiplexer
        ++mux->m_iRefCount;
        s->core().m_pSndQueue = mux->m_pSndQueue;
        s->core().m_pRcvQueue = mux->m_pRcvQueue;
        s->m_iMuxID           = mux->m_iID;
        return true;
    }

    return false;
}

void* srt::CUDTUnited::garbageCollect(void* p)
{
    CUDTUnited* self = (CUDTUnited*)p;

    THREAD_STATE_INIT("SRT:GC");

    UniqueLock gclock(self->m_GCStopLock);

<<<<<<< HEAD
    while (!self->m_bClosing)
    {
        INCREMENT_THREAD_ITERATIONS();
        self->checkBrokenSockets();

        HLOGC(inlog.Debug, log << "GC: sleep 1 s");
        self->m_GCStopCond.wait_for(gclock, seconds_from(1));
    }
=======
   while (!self->m_bClosing)
   {
       INCREMENT_THREAD_ITERATIONS();
       PlexerList PlexerstoDestroy;
       self->checkBrokenSockets(PlexerstoDestroy);
       self->tryDestroyMuxer(PlexerstoDestroy);
       HLOGC(inlog.Debug, log << "GC: sleep 1 s");
       self->m_GCStopCond.wait_for(gclock, seconds_from(1));
   }
>>>>>>> 1bb92a05

    // remove all sockets and multiplexers
    HLOGC(inlog.Debug, log << "GC: GLOBAL EXIT - releasing all pending sockets. Acquring control lock...");

    {
        ScopedLock glock(self->m_GlobControlLock);

        for (sockets_t::iterator i = self->m_Sockets.begin(); i != self->m_Sockets.end(); ++i)
        {
            CUDTSocket* s = i->second;
            s->breakSocket_LOCKED();

#if ENABLE_BONDING
            if (s->m_GroupOf)
            {
                HLOGC(smlog.Debug,
                      log << "@" << s->m_SocketID << " IS MEMBER OF $" << s->m_GroupOf->id()
                          << " (IPE?) - REMOVING FROM GROUP");
                s->removeFromGroup(false);
            }
#endif
<<<<<<< HEAD
            self->m_ClosedSockets[i->first] = s;

            // remove from listener's queue
            sockets_t::iterator ls = self->m_Sockets.find(s->m_ListenSocket);
            if (ls == self->m_Sockets.end())
            {
                ls = self->m_ClosedSockets.find(s->m_ListenSocket);
                if (ls == self->m_ClosedSockets.end())
                    continue;
            }

            enterCS(ls->second->m_AcceptLock);
            ls->second->m_QueuedSockets.erase(s->m_SocketID);
            leaveCS(ls->second->m_AcceptLock);
        }
        self->m_Sockets.clear();

        for (sockets_t::iterator j = self->m_ClosedSockets.begin(); j != self->m_ClosedSockets.end(); ++j)
        {
            j->second->m_tsClosureTimeStamp = steady_clock::time_point();
        }
    }

    HLOGC(inlog.Debug, log << "GC: GLOBAL EXIT - releasing all CLOSED sockets.");
    while (true)
    {
        self->checkBrokenSockets();

        enterCS(self->m_GlobControlLock);
        bool empty = self->m_ClosedSockets.empty();
        leaveCS(self->m_GlobControlLock);

        if (empty)
            break;

        HLOGC(inlog.Debug, log << "GC: checkBrokenSockets didn't wipe all sockets, repeating after 1s sleep");
        srt::sync::this_thread::sleep_for(milliseconds_from(1));
    }

    THREAD_EXIT();
    return NULL;
=======
           self->m_ClosedSockets[i->first] = s;

           // remove from listener's queue
           sockets_t::iterator ls = self->m_Sockets.find(
                   s->m_ListenSocket);
           if (ls == self->m_Sockets.end())
           {
               ls = self->m_ClosedSockets.find(s->m_ListenSocket);
               if (ls == self->m_ClosedSockets.end())
                   continue;
           }

           enterCS(ls->second->m_AcceptLock);
           ls->second->m_QueuedSockets.erase(s->m_SocketID);
           leaveCS(ls->second->m_AcceptLock);
       }
       self->m_Sockets.clear();

       for (sockets_t::iterator j = self->m_ClosedSockets.begin();
               j != self->m_ClosedSockets.end(); ++ j)
       {
           j->second->m_tsClosureTimeStamp = steady_clock::time_point();
       }
   }

   HLOGC(inlog.Debug, log << "GC: GLOBAL EXIT - releasing all CLOSED sockets.");
   while (true)
   {
      PlexerList PlexerstoDestroy;
      self->checkBrokenSockets(PlexerstoDestroy);
      self->tryDestroyMuxer(PlexerstoDestroy);
      enterCS(self->m_GlobControlLock);
      bool empty = self->m_ClosedSockets.empty();
      leaveCS(self->m_GlobControlLock);

      if (empty)
         break;

      srt::sync::this_thread::sleep_for(milliseconds_from(1));
   }

   THREAD_EXIT();
   return NULL;
>>>>>>> 1bb92a05
}

////////////////////////////////////////////////////////////////////////////////

int srt::CUDT::startup()
{
    return uglobal().startup();
}

int srt::CUDT::cleanup()
{
    return uglobal().cleanup();
}

SRTSOCKET srt::CUDT::socket()
{
    if (!uglobal().m_bGCStatus)
        uglobal().startup();

    try
    {
        return uglobal().newSocket();
    }
    catch (const CUDTException& e)
    {
        SetThreadLocalError(e);
        return INVALID_SOCK;
    }
    catch (const bad_alloc&)
    {
        SetThreadLocalError(CUDTException(MJ_SYSTEMRES, MN_MEMORY, 0));
        return INVALID_SOCK;
    }
    catch (const std::exception& ee)
    {
        LOGC(aclog.Fatal, log << "socket: UNEXPECTED EXCEPTION: " << typeid(ee).name() << ": " << ee.what());
        SetThreadLocalError(CUDTException(MJ_UNKNOWN, MN_NONE, 0));
        return INVALID_SOCK;
    }
}

srt::CUDT::APIError::APIError(const CUDTException& e)
{
    SetThreadLocalError(e);
}

srt::CUDT::APIError::APIError(CodeMajor mj, CodeMinor mn, int syserr)
{
    SetThreadLocalError(CUDTException(mj, mn, syserr));
}

#if ENABLE_BONDING
// This is an internal function; 'type' should be pre-checked if it has a correct value.
// This doesn't have argument of GroupType due to header file conflicts.

// [[using locked(s_UDTUnited.m_GlobControlLock)]]
srt::CUDTGroup& srt::CUDT::newGroup(const int type)
{
    const SRTSOCKET id = uglobal().generateSocketID(true);

    // Now map the group
    return uglobal().addGroup(id, SRT_GROUP_TYPE(type)).set_id(id);
}

SRTSOCKET srt::CUDT::createGroup(SRT_GROUP_TYPE gt)
{
    // Doing the same lazy-startup as with srt_create_socket()
    if (!uglobal().m_bGCStatus)
        uglobal().startup();

    try
    {
        srt::sync::ScopedLock globlock(uglobal().m_GlobControlLock);
        return newGroup(gt).id();
        // Note: potentially, after this function exits, the group
        // could be deleted, immediately, from a separate thread (tho
        // unlikely because the other thread would need some handle to
        // keep it). But then, the first call to any API function would
        // return invalid ID error.
    }
    catch (const CUDTException& e)
    {
        return APIError(e);
    }
    catch (...)
    {
        return APIError(MJ_SYSTEMRES, MN_MEMORY, 0);
    }

    return SRT_INVALID_SOCK;
}

// [[using locked(m_ControlLock)]]
// [[using locked(CUDT::s_UDTUnited.m_GlobControlLock)]]
void srt::CUDTSocket::removeFromGroup(bool broken)
{
    CUDTGroup* g = m_GroupOf;
    if (g)
    {
        // Reset group-related fields immediately. They won't be accessed
        // in the below calls, while the iterator will be invalidated for
        // a short moment between removal from the group container and the end,
        // while the GroupLock would be already taken out. It is safer to reset
        // it to a NULL iterator before removal.
        m_GroupOf         = NULL;
        m_GroupMemberData = NULL;

        bool still_have = g->remove(m_SocketID);
        if (broken)
        {
            // Activate the SRT_EPOLL_UPDATE event on the group
            // if it was because of a socket that was earlier connected
            // and became broken. This is not to be sent in case when
            // it is a failure during connection, or the socket was
            // explicitly removed from the group.
            g->activateUpdateEvent(still_have);
        }

        HLOGC(smlog.Debug,
              log << "removeFromGroup: socket @" << m_SocketID << " NO LONGER A MEMBER of $" << g->id() << "; group is "
                  << (still_have ? "still ACTIVE" : "now EMPTY"));
    }
}

SRTSOCKET srt::CUDT::getGroupOfSocket(SRTSOCKET socket)
{
    // Lock this for the whole function as we need the group
    // to persist the call.
    ScopedLock  glock(uglobal().m_GlobControlLock);
    CUDTSocket* s = uglobal().locateSocket_LOCKED(socket);
    if (!s || !s->m_GroupOf)
        return APIError(MJ_NOTSUP, MN_INVAL, 0);

    return s->m_GroupOf->id();
}

int srt::CUDT::getGroupData(SRTSOCKET groupid, SRT_SOCKGROUPDATA* pdata, size_t* psize)
{
    if ((groupid & SRTGROUP_MASK) == 0 || !psize)
    {
        return APIError(MJ_NOTSUP, MN_INVAL, 0);
    }

    CUDTUnited::GroupKeeper k(uglobal(), groupid, CUDTUnited::ERH_RETURN);
    if (!k.group)
    {
        return APIError(MJ_NOTSUP, MN_INVAL, 0);
    }

    // To get only the size of the group pdata=NULL can be used
    return k.group->getGroupData(pdata, psize);
}
#endif

int srt::CUDT::bind(SRTSOCKET u, const sockaddr* name, int namelen)
{
    try
    {
        sockaddr_any sa(name, namelen);
        if (sa.len == 0)
        {
            // This happens if the namelen check proved it to be
            // too small for particular family, or that family is
            // not recognized (is none of AF_INET, AF_INET6).
            // This is a user error.
            return APIError(MJ_NOTSUP, MN_INVAL, 0);
        }
        CUDTSocket* s = uglobal().locateSocket(u);
        if (!s)
            return APIError(MJ_NOTSUP, MN_INVAL, 0);

        return uglobal().bind(s, sa);
    }
    catch (const CUDTException& e)
    {
        return APIError(e);
    }
    catch (bad_alloc&)
    {
        return APIError(MJ_SYSTEMRES, MN_MEMORY, 0);
    }
    catch (const std::exception& ee)
    {
        LOGC(aclog.Fatal, log << "bind: UNEXPECTED EXCEPTION: " << typeid(ee).name() << ": " << ee.what());
        return APIError(MJ_UNKNOWN, MN_NONE, 0);
    }
}

int srt::CUDT::bind(SRTSOCKET u, UDPSOCKET udpsock)
{
    try
    {
        CUDTSocket* s = uglobal().locateSocket(u);
        if (!s)
            return APIError(MJ_NOTSUP, MN_INVAL, 0);

        return uglobal().bind(s, udpsock);
    }
    catch (const CUDTException& e)
    {
        return APIError(e);
    }
    catch (bad_alloc&)
    {
        return APIError(MJ_SYSTEMRES, MN_MEMORY, 0);
    }
    catch (const std::exception& ee)
    {
        LOGC(aclog.Fatal, log << "bind/udp: UNEXPECTED EXCEPTION: " << typeid(ee).name() << ": " << ee.what());
        return APIError(MJ_UNKNOWN, MN_NONE, 0);
    }
}

int srt::CUDT::listen(SRTSOCKET u, int backlog)
{
    try
    {
        return uglobal().listen(u, backlog);
    }
    catch (const CUDTException& e)
    {
        return APIError(e);
    }
    catch (bad_alloc&)
    {
        return APIError(MJ_SYSTEMRES, MN_MEMORY, 0);
    }
    catch (const std::exception& ee)
    {
        LOGC(aclog.Fatal, log << "listen: UNEXPECTED EXCEPTION: " << typeid(ee).name() << ": " << ee.what());
        return APIError(MJ_UNKNOWN, MN_NONE, 0);
    }
}

SRTSOCKET srt::CUDT::accept_bond(const SRTSOCKET listeners[], int lsize, int64_t msTimeOut)
{
    try
    {
        return uglobal().accept_bond(listeners, lsize, msTimeOut);
    }
    catch (const CUDTException& e)
    {
        SetThreadLocalError(e);
        return INVALID_SOCK;
    }
    catch (bad_alloc&)
    {
        SetThreadLocalError(CUDTException(MJ_SYSTEMRES, MN_MEMORY, 0));
        return INVALID_SOCK;
    }
    catch (const std::exception& ee)
    {
        LOGC(aclog.Fatal, log << "accept_bond: UNEXPECTED EXCEPTION: " << typeid(ee).name() << ": " << ee.what());
        SetThreadLocalError(CUDTException(MJ_UNKNOWN, MN_NONE, 0));
        return INVALID_SOCK;
    }
}

SRTSOCKET srt::CUDT::accept(SRTSOCKET u, sockaddr* addr, int* addrlen)
{
    try
    {
        return uglobal().accept(u, addr, addrlen);
    }
    catch (const CUDTException& e)
    {
        SetThreadLocalError(e);
        return INVALID_SOCK;
    }
    catch (const bad_alloc&)
    {
        SetThreadLocalError(CUDTException(MJ_SYSTEMRES, MN_MEMORY, 0));
        return INVALID_SOCK;
    }
    catch (const std::exception& ee)
    {
        LOGC(aclog.Fatal, log << "accept: UNEXPECTED EXCEPTION: " << typeid(ee).name() << ": " << ee.what());
        SetThreadLocalError(CUDTException(MJ_UNKNOWN, MN_NONE, 0));
        return INVALID_SOCK;
    }
}

int srt::CUDT::connect(SRTSOCKET u, const sockaddr* name, const sockaddr* tname, int namelen)
{
    try
    {
        return uglobal().connect(u, name, tname, namelen);
    }
    catch (const CUDTException& e)
    {
        return APIError(e);
    }
    catch (bad_alloc&)
    {
        return APIError(MJ_SYSTEMRES, MN_MEMORY, 0);
    }
    catch (std::exception& ee)
    {
        LOGC(aclog.Fatal, log << "connect: UNEXPECTED EXCEPTION: " << typeid(ee).name() << ": " << ee.what());
        return APIError(MJ_UNKNOWN, MN_NONE, 0);
    }
}

#if ENABLE_BONDING
int srt::CUDT::connectLinks(SRTSOCKET grp, SRT_SOCKGROUPCONFIG targets[], int arraysize)
{
    if (arraysize <= 0)
        return APIError(MJ_NOTSUP, MN_INVAL, 0);

    if ((grp & SRTGROUP_MASK) == 0)
    {
        // connectLinks accepts only GROUP id, not socket id.
        return APIError(MJ_NOTSUP, MN_SIDINVAL, 0);
    }

    try
    {
        CUDTUnited::GroupKeeper k(uglobal(), grp, CUDTUnited::ERH_THROW);
        return uglobal().groupConnect(k.group, targets, arraysize);
    }
    catch (CUDTException& e)
    {
        return APIError(e);
    }
    catch (bad_alloc&)
    {
        return APIError(MJ_SYSTEMRES, MN_MEMORY, 0);
    }
    catch (std::exception& ee)
    {
        LOGC(aclog.Fatal, log << "connect: UNEXPECTED EXCEPTION: " << typeid(ee).name() << ": " << ee.what());
        return APIError(MJ_UNKNOWN, MN_NONE, 0);
    }
}
#endif

int srt::CUDT::connect(SRTSOCKET u, const sockaddr* name, int namelen, int32_t forced_isn)
{
    try
    {
        return uglobal().connect(u, name, namelen, forced_isn);
    }
    catch (const CUDTException& e)
    {
        return APIError(e);
    }
    catch (bad_alloc&)
    {
        return APIError(MJ_SYSTEMRES, MN_MEMORY, 0);
    }
    catch (const std::exception& ee)
    {
        LOGC(aclog.Fatal, log << "connect: UNEXPECTED EXCEPTION: " << typeid(ee).name() << ": " << ee.what());
        return APIError(MJ_UNKNOWN, MN_NONE, 0);
    }
}

int srt::CUDT::close(SRTSOCKET u)
{
    try
    {
        return uglobal().close(u);
    }
    catch (const CUDTException& e)
    {
        return APIError(e);
    }
    catch (const std::exception& ee)
    {
        LOGC(aclog.Fatal, log << "close: UNEXPECTED EXCEPTION: " << typeid(ee).name() << ": " << ee.what());
        return APIError(MJ_UNKNOWN, MN_NONE, 0);
    }
}

int srt::CUDT::getpeername(SRTSOCKET u, sockaddr* name, int* namelen)
{
    try
    {
        uglobal().getpeername(u, name, namelen);
        return 0;
    }
    catch (const CUDTException& e)
    {
        return APIError(e);
    }
    catch (const std::exception& ee)
    {
        LOGC(aclog.Fatal, log << "getpeername: UNEXPECTED EXCEPTION: " << typeid(ee).name() << ": " << ee.what());
        return APIError(MJ_UNKNOWN, MN_NONE, 0);
    }
}

int srt::CUDT::getsockname(SRTSOCKET u, sockaddr* name, int* namelen)
{
    try
    {
        uglobal().getsockname(u, name, namelen);
        return 0;
    }
    catch (const CUDTException& e)
    {
        return APIError(e);
    }
    catch (const std::exception& ee)
    {
        LOGC(aclog.Fatal, log << "getsockname: UNEXPECTED EXCEPTION: " << typeid(ee).name() << ": " << ee.what());
        return APIError(MJ_UNKNOWN, MN_NONE, 0);
    }
}

int srt::CUDT::getsockopt(SRTSOCKET u, int, SRT_SOCKOPT optname, void* pw_optval, int* pw_optlen)
{
    if (!pw_optval || !pw_optlen)
    {
        return APIError(MJ_NOTSUP, MN_INVAL, 0);
    }

    try
    {
#if ENABLE_BONDING
        if (u & SRTGROUP_MASK)
        {
            CUDTUnited::GroupKeeper k(uglobal(), u, CUDTUnited::ERH_THROW);
            k.group->getOpt(optname, (pw_optval), (*pw_optlen));
            return 0;
        }
#endif

        CUDT& udt = uglobal().locateSocket(u, CUDTUnited::ERH_THROW)->core();
        udt.getOpt(optname, (pw_optval), (*pw_optlen));
        return 0;
    }
    catch (const CUDTException& e)
    {
        return APIError(e);
    }
    catch (const std::exception& ee)
    {
        LOGC(aclog.Fatal, log << "getsockopt: UNEXPECTED EXCEPTION: " << typeid(ee).name() << ": " << ee.what());
        return APIError(MJ_UNKNOWN, MN_NONE, 0);
    }
}

int srt::CUDT::setsockopt(SRTSOCKET u, int, SRT_SOCKOPT optname, const void* optval, int optlen)
{
    if (!optval)
        return APIError(MJ_NOTSUP, MN_INVAL, 0);

    try
    {
#if ENABLE_BONDING
        if (u & SRTGROUP_MASK)
        {
            CUDTUnited::GroupKeeper k(uglobal(), u, CUDTUnited::ERH_THROW);
            k.group->setOpt(optname, optval, optlen);
            return 0;
        }
#endif

        CUDT& udt = uglobal().locateSocket(u, CUDTUnited::ERH_THROW)->core();
        udt.setOpt(optname, optval, optlen);
        return 0;
    }
    catch (const CUDTException& e)
    {
        return APIError(e);
    }
    catch (const std::exception& ee)
    {
        LOGC(aclog.Fatal, log << "setsockopt: UNEXPECTED EXCEPTION: " << typeid(ee).name() << ": " << ee.what());
        return APIError(MJ_UNKNOWN, MN_NONE, 0);
    }
}

int srt::CUDT::send(SRTSOCKET u, const char* buf, int len, int)
{
    SRT_MSGCTRL mctrl = srt_msgctrl_default;
    return sendmsg2(u, buf, len, (mctrl));
}

// --> CUDT::recv moved down

int srt::CUDT::sendmsg(SRTSOCKET u, const char* buf, int len, int ttl, bool inorder, int64_t srctime)
{
    SRT_MSGCTRL mctrl = srt_msgctrl_default;
    mctrl.msgttl      = ttl;
    mctrl.inorder     = inorder;
    mctrl.srctime     = srctime;
    return sendmsg2(u, buf, len, (mctrl));
}

int srt::CUDT::sendmsg2(SRTSOCKET u, const char* buf, int len, SRT_MSGCTRL& w_m)
{
    try
    {
#if ENABLE_BONDING
        if (u & SRTGROUP_MASK)
        {
            CUDTUnited::GroupKeeper k(uglobal(), u, CUDTUnited::ERH_THROW);
            return k.group->send(buf, len, (w_m));
        }
#endif

        return uglobal().locateSocket(u, CUDTUnited::ERH_THROW)->core().sendmsg2(buf, len, (w_m));
    }
    catch (const CUDTException& e)
    {
        return APIError(e);
    }
    catch (bad_alloc&)
    {
        return APIError(MJ_SYSTEMRES, MN_MEMORY, 0);
    }
    catch (const std::exception& ee)
    {
        LOGC(aclog.Fatal, log << "sendmsg: UNEXPECTED EXCEPTION: " << typeid(ee).name() << ": " << ee.what());
        return APIError(MJ_UNKNOWN, MN_NONE, 0);
    }
}

int srt::CUDT::recv(SRTSOCKET u, char* buf, int len, int)
{
    SRT_MSGCTRL mctrl = srt_msgctrl_default;
    int         ret   = recvmsg2(u, buf, len, (mctrl));
    return ret;
}

int srt::CUDT::recvmsg(SRTSOCKET u, char* buf, int len, int64_t& srctime)
{
    SRT_MSGCTRL mctrl = srt_msgctrl_default;
    int         ret   = recvmsg2(u, buf, len, (mctrl));
    srctime           = mctrl.srctime;
    return ret;
}

int srt::CUDT::recvmsg2(SRTSOCKET u, char* buf, int len, SRT_MSGCTRL& w_m)
{
    try
    {
#if ENABLE_BONDING
        if (u & SRTGROUP_MASK)
        {
            CUDTUnited::GroupKeeper k(uglobal(), u, CUDTUnited::ERH_THROW);
            return k.group->recv(buf, len, (w_m));
        }
#endif

        return uglobal().locateSocket(u, CUDTUnited::ERH_THROW)->core().recvmsg2(buf, len, (w_m));
    }
    catch (const CUDTException& e)
    {
        return APIError(e);
    }
    catch (const std::exception& ee)
    {
        LOGC(aclog.Fatal, log << "recvmsg: UNEXPECTED EXCEPTION: " << typeid(ee).name() << ": " << ee.what());
        return APIError(MJ_UNKNOWN, MN_NONE, 0);
    }
}

int64_t srt::CUDT::sendfile(SRTSOCKET u, fstream& ifs, int64_t& offset, int64_t size, int block)
{
    try
    {
        CUDT& udt = uglobal().locateSocket(u, CUDTUnited::ERH_THROW)->core();
        return udt.sendfile(ifs, offset, size, block);
    }
    catch (const CUDTException& e)
    {
        return APIError(e);
    }
    catch (bad_alloc&)
    {
        return APIError(MJ_SYSTEMRES, MN_MEMORY, 0);
    }
    catch (const std::exception& ee)
    {
        LOGC(aclog.Fatal, log << "sendfile: UNEXPECTED EXCEPTION: " << typeid(ee).name() << ": " << ee.what());
        return APIError(MJ_UNKNOWN, MN_NONE, 0);
    }
}

int64_t srt::CUDT::recvfile(SRTSOCKET u, fstream& ofs, int64_t& offset, int64_t size, int block)
{
    try
    {
        return uglobal().locateSocket(u, CUDTUnited::ERH_THROW)->core().recvfile(ofs, offset, size, block);
    }
    catch (const CUDTException& e)
    {
        return APIError(e);
    }
    catch (const std::exception& ee)
    {
        LOGC(aclog.Fatal, log << "recvfile: UNEXPECTED EXCEPTION: " << typeid(ee).name() << ": " << ee.what());
        return APIError(MJ_UNKNOWN, MN_NONE, 0);
    }
}

int srt::CUDT::select(int, UDT::UDSET* readfds, UDT::UDSET* writefds, UDT::UDSET* exceptfds, const timeval* timeout)
{
    if ((!readfds) && (!writefds) && (!exceptfds))
    {
        return APIError(MJ_NOTSUP, MN_INVAL, 0);
    }

    try
    {
        return uglobal().select(readfds, writefds, exceptfds, timeout);
    }
    catch (const CUDTException& e)
    {
        return APIError(e);
    }
    catch (bad_alloc&)
    {
        return APIError(MJ_SYSTEMRES, MN_MEMORY, 0);
    }
    catch (const std::exception& ee)
    {
        LOGC(aclog.Fatal, log << "select: UNEXPECTED EXCEPTION: " << typeid(ee).name() << ": " << ee.what());
        return APIError(MJ_UNKNOWN, MN_NONE, 0);
    }
}

int srt::CUDT::selectEx(const vector<SRTSOCKET>& fds,
                        vector<SRTSOCKET>*       readfds,
                        vector<SRTSOCKET>*       writefds,
                        vector<SRTSOCKET>*       exceptfds,
                        int64_t                  msTimeOut)
{
    if ((!readfds) && (!writefds) && (!exceptfds))
    {
        return APIError(MJ_NOTSUP, MN_INVAL, 0);
    }

    try
    {
        return uglobal().selectEx(fds, readfds, writefds, exceptfds, msTimeOut);
    }
    catch (const CUDTException& e)
    {
        return APIError(e);
    }
    catch (bad_alloc&)
    {
        return APIError(MJ_SYSTEMRES, MN_MEMORY, 0);
    }
    catch (const std::exception& ee)
    {
        LOGC(aclog.Fatal, log << "selectEx: UNEXPECTED EXCEPTION: " << typeid(ee).name() << ": " << ee.what());
        return APIError(MJ_UNKNOWN);
    }
}

int srt::CUDT::epoll_create()
{
    try
    {
        return uglobal().epoll_create();
    }
    catch (const CUDTException& e)
    {
        return APIError(e);
    }
    catch (const std::exception& ee)
    {
        LOGC(aclog.Fatal, log << "epoll_create: UNEXPECTED EXCEPTION: " << typeid(ee).name() << ": " << ee.what());
        return APIError(MJ_UNKNOWN, MN_NONE, 0);
    }
}

int srt::CUDT::epoll_clear_usocks(int eid)
{
    try
    {
        return uglobal().epoll_clear_usocks(eid);
    }
    catch (const CUDTException& e)
    {
        return APIError(e);
    }
    catch (std::exception& ee)
    {
        LOGC(aclog.Fatal,
             log << "epoll_clear_usocks: UNEXPECTED EXCEPTION: " << typeid(ee).name() << ": " << ee.what());
        return APIError(MJ_UNKNOWN, MN_NONE, 0);
    }
}

int srt::CUDT::epoll_add_usock(const int eid, const SRTSOCKET u, const int* events)
{
    try
    {
        return uglobal().epoll_add_usock(eid, u, events);
    }
    catch (const CUDTException& e)
    {
        return APIError(e);
    }
    catch (const std::exception& ee)
    {
        LOGC(aclog.Fatal, log << "epoll_add_usock: UNEXPECTED EXCEPTION: " << typeid(ee).name() << ": " << ee.what());
        return APIError(MJ_UNKNOWN, MN_NONE, 0);
    }
}

int srt::CUDT::epoll_add_ssock(const int eid, const SYSSOCKET s, const int* events)
{
    try
    {
        return uglobal().epoll_add_ssock(eid, s, events);
    }
    catch (const CUDTException& e)
    {
        return APIError(e);
    }
    catch (const std::exception& ee)
    {
        LOGC(aclog.Fatal, log << "epoll_add_ssock: UNEXPECTED EXCEPTION: " << typeid(ee).name() << ": " << ee.what());
        return APIError(MJ_UNKNOWN, MN_NONE, 0);
    }
}

int srt::CUDT::epoll_update_usock(const int eid, const SRTSOCKET u, const int* events)
{
    try
    {
        return uglobal().epoll_add_usock(eid, u, events);
    }
    catch (const CUDTException& e)
    {
        return APIError(e);
    }
    catch (const std::exception& ee)
    {
        LOGC(aclog.Fatal,
             log << "epoll_update_usock: UNEXPECTED EXCEPTION: " << typeid(ee).name() << ": " << ee.what());
        return APIError(MJ_UNKNOWN, MN_NONE, 0);
    }
}

int srt::CUDT::epoll_update_ssock(const int eid, const SYSSOCKET s, const int* events)
{
    try
    {
        return uglobal().epoll_update_ssock(eid, s, events);
    }
    catch (const CUDTException& e)
    {
        return APIError(e);
    }
    catch (const std::exception& ee)
    {
        LOGC(aclog.Fatal,
             log << "epoll_update_ssock: UNEXPECTED EXCEPTION: " << typeid(ee).name() << ": " << ee.what());
        return APIError(MJ_UNKNOWN, MN_NONE, 0);
    }
}

int srt::CUDT::epoll_remove_usock(const int eid, const SRTSOCKET u)
{
    try
    {
        return uglobal().epoll_remove_usock(eid, u);
    }
    catch (const CUDTException& e)
    {
        return APIError(e);
    }
    catch (const std::exception& ee)
    {
        LOGC(aclog.Fatal,
             log << "epoll_remove_usock: UNEXPECTED EXCEPTION: " << typeid(ee).name() << ": " << ee.what());
        return APIError(MJ_UNKNOWN, MN_NONE, 0);
    }
}

int srt::CUDT::epoll_remove_ssock(const int eid, const SYSSOCKET s)
{
    try
    {
        return uglobal().epoll_remove_ssock(eid, s);
    }
    catch (const CUDTException& e)
    {
        return APIError(e);
    }
    catch (const std::exception& ee)
    {
        LOGC(aclog.Fatal,
             log << "epoll_remove_ssock: UNEXPECTED EXCEPTION: " << typeid(ee).name() << ": " << ee.what());
        return APIError(MJ_UNKNOWN, MN_NONE, 0);
    }
}

int srt::CUDT::epoll_wait(const int       eid,
                          set<SRTSOCKET>* readfds,
                          set<SRTSOCKET>* writefds,
                          int64_t         msTimeOut,
                          set<SYSSOCKET>* lrfds,
                          set<SYSSOCKET>* lwfds)
{
    try
    {
        return uglobal().epoll_ref().wait(eid, readfds, writefds, msTimeOut, lrfds, lwfds);
    }
    catch (const CUDTException& e)
    {
        return APIError(e);
    }
    catch (const std::exception& ee)
    {
        LOGC(aclog.Fatal, log << "epoll_wait: UNEXPECTED EXCEPTION: " << typeid(ee).name() << ": " << ee.what());
        return APIError(MJ_UNKNOWN, MN_NONE, 0);
    }
}

int srt::CUDT::epoll_uwait(const int eid, SRT_EPOLL_EVENT* fdsSet, int fdsSize, int64_t msTimeOut)
{
    try
    {
        return uglobal().epoll_uwait(eid, fdsSet, fdsSize, msTimeOut);
    }
    catch (const CUDTException& e)
    {
        return APIError(e);
    }
    catch (const std::exception& ee)
    {
        LOGC(aclog.Fatal, log << "epoll_uwait: UNEXPECTED EXCEPTION: " << typeid(ee).name() << ": " << ee.what());
        return APIError(MJ_UNKNOWN, MN_NONE, 0);
    }
}

int32_t srt::CUDT::epoll_set(const int eid, int32_t flags)
{
    try
    {
        return uglobal().epoll_set(eid, flags);
    }
    catch (const CUDTException& e)
    {
        return APIError(e);
    }
    catch (const std::exception& ee)
    {
        LOGC(aclog.Fatal, log << "epoll_set: UNEXPECTED EXCEPTION: " << typeid(ee).name() << ": " << ee.what());
        return APIError(MJ_UNKNOWN, MN_NONE, 0);
    }
}

int srt::CUDT::epoll_release(const int eid)
{
    try
    {
        return uglobal().epoll_release(eid);
    }
    catch (const CUDTException& e)
    {
        return APIError(e);
    }
    catch (const std::exception& ee)
    {
        LOGC(aclog.Fatal, log << "epoll_release: UNEXPECTED EXCEPTION: " << typeid(ee).name() << ": " << ee.what());
        return APIError(MJ_UNKNOWN, MN_NONE, 0);
    }
}

srt::CUDTException& srt::CUDT::getlasterror()
{
    return GetThreadLocalError();
}

int srt::CUDT::bstats(SRTSOCKET u, CBytePerfMon* perf, bool clear, bool instantaneous)
{
#if ENABLE_BONDING
    if (u & SRTGROUP_MASK)
        return groupsockbstats(u, perf, clear);
#endif

    try
    {
        CUDT& udt = uglobal().locateSocket(u, CUDTUnited::ERH_THROW)->core();
        udt.bstats(perf, clear, instantaneous);
        return 0;
    }
    catch (const CUDTException& e)
    {
        return APIError(e);
    }
    catch (const std::exception& ee)
    {
        LOGC(aclog.Fatal, log << "bstats: UNEXPECTED EXCEPTION: " << typeid(ee).name() << ": " << ee.what());
        return APIError(MJ_UNKNOWN, MN_NONE, 0);
    }
}

#if ENABLE_BONDING
int srt::CUDT::groupsockbstats(SRTSOCKET u, CBytePerfMon* perf, bool clear)
{
    try
    {
        CUDTUnited::GroupKeeper k(uglobal(), u, CUDTUnited::ERH_THROW);
        k.group->bstatsSocket(perf, clear);
        return 0;
    }
    catch (const CUDTException& e)
    {
        SetThreadLocalError(e);
        return ERROR;
    }
    catch (const std::exception& ee)
    {
        LOGC(aclog.Fatal, log << "bstats: UNEXPECTED EXCEPTION: " << typeid(ee).name() << ": " << ee.what());
        SetThreadLocalError(CUDTException(MJ_UNKNOWN, MN_NONE, 0));
        return ERROR;
    }
}
#endif

srt::CUDT* srt::CUDT::getUDTHandle(SRTSOCKET u)
{
    try
    {
        return &uglobal().locateSocket(u, CUDTUnited::ERH_THROW)->core();
    }
    catch (const CUDTException& e)
    {
        SetThreadLocalError(e);
        return NULL;
    }
    catch (const std::exception& ee)
    {
        LOGC(aclog.Fatal, log << "getUDTHandle: UNEXPECTED EXCEPTION: " << typeid(ee).name() << ": " << ee.what());
        SetThreadLocalError(CUDTException(MJ_UNKNOWN, MN_NONE, 0));
        return NULL;
    }
}

vector<SRTSOCKET> srt::CUDT::existingSockets()
{
    vector<SRTSOCKET> out;
    for (CUDTUnited::sockets_t::iterator i = uglobal().m_Sockets.begin(); i != uglobal().m_Sockets.end(); ++i)
    {
        out.push_back(i->first);
    }
    return out;
}

SRT_SOCKSTATUS srt::CUDT::getsockstate(SRTSOCKET u)
{
    try
    {
#if ENABLE_BONDING
        if (isgroup(u))
        {
            CUDTUnited::GroupKeeper k(uglobal(), u, CUDTUnited::ERH_THROW);
            return k.group->getStatus();
        }
#endif
        return uglobal().getStatus(u);
    }
    catch (const CUDTException& e)
    {
        SetThreadLocalError(e);
        return SRTS_NONEXIST;
    }
    catch (const std::exception& ee)
    {
        LOGC(aclog.Fatal, log << "getsockstate: UNEXPECTED EXCEPTION: " << typeid(ee).name() << ": " << ee.what());
        SetThreadLocalError(CUDTException(MJ_UNKNOWN, MN_NONE, 0));
        return SRTS_NONEXIST;
    }
}

////////////////////////////////////////////////////////////////////////////////

namespace UDT
{

int startup()
{
    return srt::CUDT::startup();
}

int cleanup()
{
    return srt::CUDT::cleanup();
}

int bind(SRTSOCKET u, const struct sockaddr* name, int namelen)
{
    return srt::CUDT::bind(u, name, namelen);
}

int bind2(SRTSOCKET u, UDPSOCKET udpsock)
{
    return srt::CUDT::bind(u, udpsock);
}

int listen(SRTSOCKET u, int backlog)
{
    return srt::CUDT::listen(u, backlog);
}

SRTSOCKET accept(SRTSOCKET u, struct sockaddr* addr, int* addrlen)
{
    return srt::CUDT::accept(u, addr, addrlen);
}

int connect(SRTSOCKET u, const struct sockaddr* name, int namelen)
{
    return srt::CUDT::connect(u, name, namelen, SRT_SEQNO_NONE);
}

int close(SRTSOCKET u)
{
    return srt::CUDT::close(u);
}

int getpeername(SRTSOCKET u, struct sockaddr* name, int* namelen)
{
    return srt::CUDT::getpeername(u, name, namelen);
}

int getsockname(SRTSOCKET u, struct sockaddr* name, int* namelen)
{
    return srt::CUDT::getsockname(u, name, namelen);
}

int getsockopt(SRTSOCKET u, int level, SRT_SOCKOPT optname, void* optval, int* optlen)
{
    return srt::CUDT::getsockopt(u, level, optname, optval, optlen);
}

int setsockopt(SRTSOCKET u, int level, SRT_SOCKOPT optname, const void* optval, int optlen)
{
    return srt::CUDT::setsockopt(u, level, optname, optval, optlen);
}

// DEVELOPER API

int connect_debug(SRTSOCKET u, const struct sockaddr* name, int namelen, int32_t forced_isn)
{
    return srt::CUDT::connect(u, name, namelen, forced_isn);
}

int send(SRTSOCKET u, const char* buf, int len, int flags)
{
    return srt::CUDT::send(u, buf, len, flags);
}

int recv(SRTSOCKET u, char* buf, int len, int flags)
{
    return srt::CUDT::recv(u, buf, len, flags);
}

int sendmsg(SRTSOCKET u, const char* buf, int len, int ttl, bool inorder, int64_t srctime)
{
    return srt::CUDT::sendmsg(u, buf, len, ttl, inorder, srctime);
}

int recvmsg(SRTSOCKET u, char* buf, int len, int64_t& srctime)
{
    return srt::CUDT::recvmsg(u, buf, len, srctime);
}

int recvmsg(SRTSOCKET u, char* buf, int len)
{
    int64_t srctime;
    return srt::CUDT::recvmsg(u, buf, len, srctime);
}

int64_t sendfile(SRTSOCKET u, fstream& ifs, int64_t& offset, int64_t size, int block)
{
    return srt::CUDT::sendfile(u, ifs, offset, size, block);
}

int64_t recvfile(SRTSOCKET u, fstream& ofs, int64_t& offset, int64_t size, int block)
{
    return srt::CUDT::recvfile(u, ofs, offset, size, block);
}

int64_t sendfile2(SRTSOCKET u, const char* path, int64_t* offset, int64_t size, int block)
{
    fstream ifs(path, ios::binary | ios::in);
    int64_t ret = srt::CUDT::sendfile(u, ifs, *offset, size, block);
    ifs.close();
    return ret;
}

int64_t recvfile2(SRTSOCKET u, const char* path, int64_t* offset, int64_t size, int block)
{
    fstream ofs(path, ios::binary | ios::out);
    int64_t ret = srt::CUDT::recvfile(u, ofs, *offset, size, block);
    ofs.close();
    return ret;
}

int select(int nfds, UDSET* readfds, UDSET* writefds, UDSET* exceptfds, const struct timeval* timeout)
{
    return srt::CUDT::select(nfds, readfds, writefds, exceptfds, timeout);
}

int selectEx(const vector<SRTSOCKET>& fds,
             vector<SRTSOCKET>*       readfds,
             vector<SRTSOCKET>*       writefds,
             vector<SRTSOCKET>*       exceptfds,
             int64_t                  msTimeOut)
{
    return srt::CUDT::selectEx(fds, readfds, writefds, exceptfds, msTimeOut);
}

int epoll_create()
{
    return srt::CUDT::epoll_create();
}

int epoll_clear_usocks(int eid)
{
    return srt::CUDT::epoll_clear_usocks(eid);
}

int epoll_add_usock(int eid, SRTSOCKET u, const int* events)
{
    return srt::CUDT::epoll_add_usock(eid, u, events);
}

int epoll_add_ssock(int eid, SYSSOCKET s, const int* events)
{
    return srt::CUDT::epoll_add_ssock(eid, s, events);
}

int epoll_update_usock(int eid, SRTSOCKET u, const int* events)
{
    return srt::CUDT::epoll_update_usock(eid, u, events);
}

int epoll_update_ssock(int eid, SYSSOCKET s, const int* events)
{
    return srt::CUDT::epoll_update_ssock(eid, s, events);
}

int epoll_remove_usock(int eid, SRTSOCKET u)
{
    return srt::CUDT::epoll_remove_usock(eid, u);
}

int epoll_remove_ssock(int eid, SYSSOCKET s)
{
    return srt::CUDT::epoll_remove_ssock(eid, s);
}

int epoll_wait(int             eid,
               set<SRTSOCKET>* readfds,
               set<SRTSOCKET>* writefds,
               int64_t         msTimeOut,
               set<SYSSOCKET>* lrfds,
               set<SYSSOCKET>* lwfds)
{
    return srt::CUDT::epoll_wait(eid, readfds, writefds, msTimeOut, lrfds, lwfds);
}

template <class SOCKTYPE>
inline void set_result(set<SOCKTYPE>* val, int* num, SOCKTYPE* fds)
{
    if (!val || !num || !fds)
        return;

    if (*num > int(val->size()))
        *num = int(val->size()); // will get 0 if val->empty()
    int count = 0;

    // This loop will run 0 times if val->empty()
    for (typename set<SOCKTYPE>::const_iterator it = val->begin(); it != val->end(); ++it)
    {
        if (count >= *num)
            break;
        fds[count++] = *it;
    }
}

int epoll_wait2(int        eid,
                SRTSOCKET* readfds,
                int*       rnum,
                SRTSOCKET* writefds,
                int*       wnum,
                int64_t    msTimeOut,
                SYSSOCKET* lrfds,
                int*       lrnum,
                SYSSOCKET* lwfds,
                int*       lwnum)
{
    // This API is an alternative format for epoll_wait, created for
    // compatibility with other languages. Users need to pass in an array
    // for holding the returned sockets, with the maximum array length
    // stored in *rnum, etc., which will be updated with returned number
    // of sockets.

    set<SRTSOCKET>  readset;
    set<SRTSOCKET>  writeset;
    set<SYSSOCKET>  lrset;
    set<SYSSOCKET>  lwset;
    set<SRTSOCKET>* rval  = NULL;
    set<SRTSOCKET>* wval  = NULL;
    set<SYSSOCKET>* lrval = NULL;
    set<SYSSOCKET>* lwval = NULL;
    if ((readfds != NULL) && (rnum != NULL))
        rval = &readset;
    if ((writefds != NULL) && (wnum != NULL))
        wval = &writeset;
    if ((lrfds != NULL) && (lrnum != NULL))
        lrval = &lrset;
    if ((lwfds != NULL) && (lwnum != NULL))
        lwval = &lwset;

    int ret = srt::CUDT::epoll_wait(eid, rval, wval, msTimeOut, lrval, lwval);
    if (ret > 0)
    {
        // set<SRTSOCKET>::const_iterator i;
        // SET_RESULT(rval, rnum, readfds, i);
        set_result(rval, rnum, readfds);
        // SET_RESULT(wval, wnum, writefds, i);
        set_result(wval, wnum, writefds);

        // set<SYSSOCKET>::const_iterator j;
        // SET_RESULT(lrval, lrnum, lrfds, j);
        set_result(lrval, lrnum, lrfds);
        // SET_RESULT(lwval, lwnum, lwfds, j);
        set_result(lwval, lwnum, lwfds);
    }
    return ret;
}

int epoll_uwait(int eid, SRT_EPOLL_EVENT* fdsSet, int fdsSize, int64_t msTimeOut)
{
    return srt::CUDT::epoll_uwait(eid, fdsSet, fdsSize, msTimeOut);
}

int epoll_release(int eid)
{
    return srt::CUDT::epoll_release(eid);
}

ERRORINFO& getlasterror()
{
    return srt::CUDT::getlasterror();
}

int getlasterror_code()
{
    return srt::CUDT::getlasterror().getErrorCode();
}

const char* getlasterror_desc()
{
    return srt::CUDT::getlasterror().getErrorMessage();
}

int getlasterror_errno()
{
    return srt::CUDT::getlasterror().getErrno();
}

// Get error string of a given error code
const char* geterror_desc(int code, int err)
{
    srt::CUDTException e(CodeMajor(code / 1000), CodeMinor(code % 1000), err);
    return (e.getErrorMessage());
}

int bstats(SRTSOCKET u, SRT_TRACEBSTATS* perf, bool clear)
{
    return srt::CUDT::bstats(u, perf, clear);
}

SRT_SOCKSTATUS getsockstate(SRTSOCKET u)
{
    return srt::CUDT::getsockstate(u);
}

} // namespace UDT

namespace srt
{

void setloglevel(LogLevel::type ll)
{
    ScopedLock gg(srt_logger_config.mutex);
    srt_logger_config.max_level = ll;
}

void addlogfa(LogFA fa)
{
    ScopedLock gg(srt_logger_config.mutex);
    srt_logger_config.enabled_fa.set(fa, true);
}

void dellogfa(LogFA fa)
{
    ScopedLock gg(srt_logger_config.mutex);
    srt_logger_config.enabled_fa.set(fa, false);
}

void resetlogfa(set<LogFA> fas)
{
    ScopedLock gg(srt_logger_config.mutex);
    for (int i = 0; i <= SRT_LOGFA_LASTNONE; ++i)
        srt_logger_config.enabled_fa.set(i, fas.count(i));
}

void resetlogfa(const int* fara, size_t fara_size)
{
    ScopedLock gg(srt_logger_config.mutex);
    srt_logger_config.enabled_fa.reset();
    for (const int* i = fara; i != fara + fara_size; ++i)
        srt_logger_config.enabled_fa.set(*i, true);
}

void setlogstream(std::ostream& stream)
{
    ScopedLock gg(srt_logger_config.mutex);
    srt_logger_config.log_stream = &stream;
}

void setloghandler(void* opaque, SRT_LOG_HANDLER_FN* handler)
{
    ScopedLock gg(srt_logger_config.mutex);
    srt_logger_config.loghandler_opaque = opaque;
    srt_logger_config.loghandler_fn     = handler;
}

void setlogflags(int flags)
{
    ScopedLock gg(srt_logger_config.mutex);
    srt_logger_config.flags = flags;
}

SRT_API bool setstreamid(SRTSOCKET u, const std::string& sid)
{
    return CUDT::setstreamid(u, sid);
}
SRT_API std::string getstreamid(SRTSOCKET u)
{
    return CUDT::getstreamid(u);
}

int getrejectreason(SRTSOCKET u)
{
    return CUDT::rejectReason(u);
}

int setrejectreason(SRTSOCKET u, int value)
{
    return CUDT::rejectReason(u, value);
}

} // namespace srt<|MERGE_RESOLUTION|>--- conflicted
+++ resolved
@@ -170,10 +170,10 @@
 
 ////////////////////////////////////////////////////////////////////////////////
 
-<<<<<<< HEAD
 srt::CUDTUnited::CUDTUnited()
     : m_Sockets()
     , m_GlobControlLock()
+    , m_UpdateConnStatusLock()
     , m_IDLock()
     , m_mMultiplexer()
     , m_MultiplexerLock()
@@ -195,40 +195,11 @@
     setupMutex(m_GCStopLock, "GCStop");
     setupCond(m_GCStopCond, "GCStop");
     setupMutex(m_GlobControlLock, "GlobControl");
+    setupMutex(m_UpdateConnStatusLock, "UpdateConnectionStatus");
     setupMutex(m_IDLock, "ID");
     setupMutex(m_InitLock, "Init");
 
     m_pCache = new CCache<CInfoBlock>;
-=======
-srt::CUDTUnited::CUDTUnited():
-    m_Sockets(),
-    m_GlobControlLock(),
-    m_UpdateConnStatusLock(),
-    m_IDLock(),
-    m_mMultiplexer(),
-    m_MultiplexerLock(),
-    m_pCache(NULL),
-    m_bClosing(false),
-    m_GCStopCond(),
-    m_InitLock(),
-    m_iInstanceCount(0),
-    m_bGCStatus(false),
-    m_ClosedSockets()
-{
-   // Socket ID MUST start from a random value
-   m_SocketIDGenerator = genRandomInt(1, MAX_SOCKET_VAL);
-   m_SocketIDGenerator_init = m_SocketIDGenerator;
-
-   // XXX An unlikely exception thrown from the below calls
-   // might destroy the application before `main`. This shouldn't
-   // be a problem in general.
-   setupMutex(m_GlobControlLock, "GlobControl");
-   setupMutex(m_UpdateConnStatusLock, "UpdateConnectionStatus");
-   setupMutex(m_IDLock, "ID");
-   setupMutex(m_InitLock, "Init");
-
-   m_pCache = new CCache<CInfoBlock>;
->>>>>>> 1bb92a05
 }
 
 srt::CUDTUnited::~CUDTUnited()
@@ -2595,40 +2566,10 @@
     return NULL;
 }
 
-void srt::CUDTUnited::checkBrokenSockets(PlexerList& toDestroy)
-{
-<<<<<<< HEAD
+void srt::CUDTUnited::checkBrokenSockets(MuxerDestroyList& w_toDestroy)
+{
+    ScopedLock us(m_UpdateConnStatusLock);
     ScopedLock cg(m_GlobControlLock);
-=======
-   ScopedLock us(m_UpdateConnStatusLock);
-   ScopedLock cg(m_GlobControlLock);
-
-#if ENABLE_EXPERIMENTAL_BONDING
-   vector<SRTSOCKET> delgids;
-
-   for (groups_t::iterator i = m_ClosedGroups.begin(); i != m_ClosedGroups.end(); ++i)
-   {
-       // isStillBusy requires lock on the group, so only after an API
-       // function that uses it returns, and so clears the busy flag,
-       // a new API function won't be called anyway until it can acquire
-       // GlobControlLock, and all functions that have already seen this
-       // group as closing will not continue with the API and return.
-       // If we caught some API function still using the closed group,
-       // it's not going to wait, will be checked next time.
-       if (i->second->isStillBusy())
-           continue;
-
-       delgids.push_back(i->first);
-       delete i->second;
-       i->second = NULL; // just for a case, avoid a dangling pointer
-   }
-
-   for (vector<SRTSOCKET>::iterator di = delgids.begin(); di != delgids.end(); ++di)
-   {
-       m_ClosedGroups.erase(*di);
-   }
-#endif
->>>>>>> 1bb92a05
 
 #if ENABLE_BONDING
     vector<SRTSOCKET> delgids;
@@ -2707,7 +2648,6 @@
         tbc.push_back(i->first);
         m_ClosedSockets[i->first] = s;
 
-<<<<<<< HEAD
         // remove from listener's queue
         sockets_t::iterator ls = m_Sockets.find(s->m_ListenSocket);
         if (ls == m_Sockets.end())
@@ -2763,72 +2703,13 @@
 
     // remove those timeout sockets
     for (vector<SRTSOCKET>::iterator l = tbr.begin(); l != tbr.end(); ++l)
-        removeSocket(*l);
+        removeSocket(*l, (w_toDestroy));
 
     HLOGC(smlog.Debug, log << "checkBrokenSockets: after removal: m_ClosedSockets.size()=" << m_ClosedSockets.size());
-=======
-      // remove from listener's queue
-      sockets_t::iterator ls = m_Sockets.find(s->m_ListenSocket);
-      if (ls == m_Sockets.end())
-      {
-         ls = m_ClosedSockets.find(s->m_ListenSocket);
-         if (ls == m_ClosedSockets.end())
-            continue;
-      }
-
-      enterCS(ls->second->m_AcceptLock);
-      ls->second->m_QueuedSockets.erase(s->m_SocketID);
-      leaveCS(ls->second->m_AcceptLock);
-   }
-
-   for (sockets_t::iterator j = m_ClosedSockets.begin();
-      j != m_ClosedSockets.end(); ++ j)
-   {
-      // HLOGF(smlog.Debug, "checking CLOSED socket: %d\n", j->first);
-      if (!is_zero(j->second->core().m_tsLingerExpiration))
-      {
-         // asynchronous close:
-         if ((!j->second->core().m_pSndBuffer)
-            || (0 == j->second->core().m_pSndBuffer->getCurrBufSize())
-            || (j->second->core().m_tsLingerExpiration <= steady_clock::now()))
-         {
-            HLOGC(smlog.Debug, log << "checkBrokenSockets: marking CLOSED qualified @" << j->second->m_SocketID);
-            j->second->core().m_tsLingerExpiration = steady_clock::time_point();
-            j->second->core().m_bClosing = true;
-            j->second->m_tsClosureTimeStamp = steady_clock::now();
-         }
-      }
-
-      // timeout 1 second to destroy a socket AND it has been removed from
-      // RcvUList
-      const steady_clock::time_point now = steady_clock::now();
-      const steady_clock::duration closed_ago = now - j->second->m_tsClosureTimeStamp;
-      if (closed_ago > seconds_from(1))
-      {
-          CRNode* rnode = j->second->core().m_pRNode;
-          if (!rnode || !rnode->m_bOnList)
-          {
-              HLOGC(smlog.Debug, log << "checkBrokenSockets: @" << j->second->m_SocketID << " closed "
-                      << FormatDuration(closed_ago) << " ago and removed from RcvQ - will remove");
-
-              // HLOGF(smlog.Debug, "will unref socket: %d\n", j->first);
-              tbr.push_back(j->first);
-          }
-      }
-   }
-
-   // move closed sockets to the ClosedSockets structure
-   for (vector<SRTSOCKET>::iterator k = tbc.begin(); k != tbc.end(); ++ k)
-      m_Sockets.erase(*k);
-
-   // remove those timeout sockets
-   for (vector<SRTSOCKET>::iterator l = tbr.begin(); l != tbr.end(); ++ l)
-      removeSocket(*l, toDestroy);
->>>>>>> 1bb92a05
 }
 
 // [[using locked(m_GlobControlLock)]]
-void srt::CUDTUnited::removeSocket(const SRTSOCKET u, PlexerList& toDestroy)
+void srt::CUDTUnited::removeSocket(const SRTSOCKET u, MuxerDestroyList& w_toDestroy)
 {
     sockets_t::iterator i = m_ClosedSockets.find(u);
 
@@ -2858,7 +2739,6 @@
         s->removeFromGroup(true);
     }
 #endif
-<<<<<<< HEAD
     // decrease multiplexer reference count, and remove it if necessary
     const int mid = s->m_iMuxID;
 
@@ -2925,126 +2805,36 @@
         LOGC(smlog.Fatal, log << "IPE: For socket @" << u << " MUXER id=" << mid << " NOT FOUND!");
         return;
     }
-
-    CMultiplexer& mx = m->second;
-
-    mx.m_iRefCount--;
-    HLOGC(smlog.Debug, log << "unrefing underlying muxer " << mid << " for @" << u << ", ref=" << mx.m_iRefCount);
-    if (0 == mx.m_iRefCount)
-    {
-        HLOGC(smlog.Debug,
-              log << "MUXER id=" << mid << " lost last socket @" << u << " - deleting muxer bound to port "
-                  << mx.m_pChannel->bindAddressAny().hport());
-        // The channel has no access to the queues and
-        // it looks like the multiplexer is the master of all of them.
-        // The queues must be silenced before closing the channel
-        // because this will cause error to be returned in any operation
-        // being currently done in the queues, if any.
-        mx.m_pSndQueue->setClosing();
-        mx.m_pRcvQueue->setClosing();
-        mx.destroy();
-        m_mMultiplexer.erase(m);
-    }
-=======
-   // decrease multiplexer reference count, and remove it if necessary
-   const int mid = s->m_iMuxID;
-
-   {
-      ScopedLock cg(s->m_AcceptLock);
-
-      // if it is a listener, close all un-accepted sockets in its queue
-      // and remove them later
-      for (set<SRTSOCKET>::iterator q = s->m_QueuedSockets.begin();
-         q != s->m_QueuedSockets.end(); ++ q)
-      {
-         sockets_t::iterator si = m_Sockets.find(*q);
-         if (si == m_Sockets.end())
-         {
-            // gone in the meantime
-            LOGC(smlog.Error, log << "removeSocket: IPE? socket @" << (*q)
-                    << " being queued for listener socket @" << s->m_SocketID
-                    << " is GONE in the meantime ???");
-            continue;
-         }
-
-         CUDTSocket* as = si->second;
-
-         as->breakSocket_LOCKED();
-         m_ClosedSockets[*q] = as;
-         m_Sockets.erase(*q);
-      }
-   }
-
-   // remove from peer rec
-   map<int64_t, set<SRTSOCKET> >::iterator j = m_PeerRec.find(
-      s->getPeerSpec());
-   if (j != m_PeerRec.end())
-   {
-      j->second.erase(u);
-      if (j->second.empty())
-         m_PeerRec.erase(j);
-   }
-
-   /*
-   * Socket may be deleted while still having ePoll events set that would
-   * remains forever causing epoll_wait to unblock continuously for inexistent
-   * sockets. Get rid of all events for this socket.
-   */
-   m_EPoll.update_events(u, s->core().m_sPollID,
-      SRT_EPOLL_IN|SRT_EPOLL_OUT|SRT_EPOLL_ERR, false);
-
-   // delete this one
-   m_ClosedSockets.erase(i);
-
-   HLOGC(smlog.Debug, log << "GC/removeSocket: closing associated UDT @" << u);
-   s->core().closeInternal();
-   HLOGC(smlog.Debug, log << "GC/removeSocket: DELETING SOCKET @" << u);
-   delete s;
-
-   if (mid == -1)
-       return;
-
-   map<int, CMultiplexer>::iterator m;
-   m = m_mMultiplexer.find(mid);
-   if (m == m_mMultiplexer.end())
-   {
-      LOGC(smlog.Fatal, log << "IPE: For socket @" << u << " MUXER id=" << mid << " NOT FOUND!");
-      return;
-   }
-   toDestroy.push_back(m);
-   
-
-   
-}
-
-void srt::CUDTUnited::tryDestroyMuxer(PlexerList& toDestroy)
-{
-   ScopedLock cg(m_GlobControlLock);
-   for (PlexerList::iterator it = toDestroy.begin(); it != toDestroy.end(); ++it)
-   {
-       std::map<int, CMultiplexer>::iterator m = *it;
-       CMultiplexer& mx = m->second;
-       mx.m_iRefCount--;
-       // HLOGF(smlog.Debug, "unrefing underlying socket for %u: %u\n",
-       //    u, mx.m_iRefCount);
-       
-       if (0 == mx.m_iRefCount)
-       {
-           HLOGC(smlog.Debug,
-                 log << "MUXER id=" << mx.m_iID << " lost last socket - deleting muxer bound to port "
-                     << mx.m_pChannel->bindAddressAny().hport());
-           // The channel has no access to the queues and
-           // it looks like the multiplexer is the master of all of them.
-           // The queues must be silenced before closing the channel
-           // because this will cause error to be returned in any operation
-           // being currently done in the queues, if any.
-           mx.m_pSndQueue->setClosing();
-           mx.m_pRcvQueue->setClosing();
-           mx.destroy();
-           m_mMultiplexer.erase(m);
-       }
-   }
->>>>>>> 1bb92a05
+    w_toDestroy.push_back(make_pair(m, u));
+}
+
+void srt::CUDTUnited::tryDestroyMuxer(MuxerDestroyList& toDestroy)
+{
+    ScopedLock cg(m_GlobControlLock);
+    for (MuxerDestroyList::iterator it = toDestroy.begin(); it != toDestroy.end(); ++it)
+    {
+        MuxerDestroyItem& item = *it;
+        std::map<int, CMultiplexer>::iterator m = item.first;
+        CMultiplexer& mx = m->second;
+        mx.m_iRefCount--;
+        HLOGC(smlog.Debug, log << "unrefing underlying muxer " << mx.m_iID << " for @" << item.second << ", ref=" << mx.m_iRefCount);
+
+        if (0 == mx.m_iRefCount)
+        {
+            HLOGC(smlog.Debug,
+                    log << "MUXER id=" << mx.m_iID << " lost last socket - deleting muxer bound to port "
+                    << mx.m_pChannel->bindAddressAny().hport());
+            // The channel has no access to the queues and
+            // it looks like the multiplexer is the master of all of them.
+            // The queues must be silenced before closing the channel
+            // because this will cause error to be returned in any operation
+            // being currently done in the queues, if any.
+            mx.m_pSndQueue->setClosing();
+            mx.m_pRcvQueue->setClosing();
+            mx.destroy();
+            m_mMultiplexer.erase(m);
+        }
+    }
 }
 
 void srt::CUDTUnited::configureMuxer(CMultiplexer& w_m, const CUDTSocket* s, int af)
@@ -3502,26 +3292,15 @@
 
     UniqueLock gclock(self->m_GCStopLock);
 
-<<<<<<< HEAD
     while (!self->m_bClosing)
     {
         INCREMENT_THREAD_ITERATIONS();
-        self->checkBrokenSockets();
-
+        MuxerDestroyList mxToDestroy;
+        self->checkBrokenSockets(mxToDestroy);
+        self->tryDestroyMuxer(mxToDestroy);
         HLOGC(inlog.Debug, log << "GC: sleep 1 s");
         self->m_GCStopCond.wait_for(gclock, seconds_from(1));
     }
-=======
-   while (!self->m_bClosing)
-   {
-       INCREMENT_THREAD_ITERATIONS();
-       PlexerList PlexerstoDestroy;
-       self->checkBrokenSockets(PlexerstoDestroy);
-       self->tryDestroyMuxer(PlexerstoDestroy);
-       HLOGC(inlog.Debug, log << "GC: sleep 1 s");
-       self->m_GCStopCond.wait_for(gclock, seconds_from(1));
-   }
->>>>>>> 1bb92a05
 
     // remove all sockets and multiplexers
     HLOGC(inlog.Debug, log << "GC: GLOBAL EXIT - releasing all pending sockets. Acquring control lock...");
@@ -3543,7 +3322,6 @@
                 s->removeFromGroup(false);
             }
 #endif
-<<<<<<< HEAD
             self->m_ClosedSockets[i->first] = s;
 
             // remove from listener's queue
@@ -3570,8 +3348,9 @@
     HLOGC(inlog.Debug, log << "GC: GLOBAL EXIT - releasing all CLOSED sockets.");
     while (true)
     {
-        self->checkBrokenSockets();
-
+        MuxerDestroyList mxToDestroy;
+        self->checkBrokenSockets((mxToDestroy));
+        self->tryDestroyMuxer(mxToDestroy);
         enterCS(self->m_GlobControlLock);
         bool empty = self->m_ClosedSockets.empty();
         leaveCS(self->m_GlobControlLock);
@@ -3585,51 +3364,6 @@
 
     THREAD_EXIT();
     return NULL;
-=======
-           self->m_ClosedSockets[i->first] = s;
-
-           // remove from listener's queue
-           sockets_t::iterator ls = self->m_Sockets.find(
-                   s->m_ListenSocket);
-           if (ls == self->m_Sockets.end())
-           {
-               ls = self->m_ClosedSockets.find(s->m_ListenSocket);
-               if (ls == self->m_ClosedSockets.end())
-                   continue;
-           }
-
-           enterCS(ls->second->m_AcceptLock);
-           ls->second->m_QueuedSockets.erase(s->m_SocketID);
-           leaveCS(ls->second->m_AcceptLock);
-       }
-       self->m_Sockets.clear();
-
-       for (sockets_t::iterator j = self->m_ClosedSockets.begin();
-               j != self->m_ClosedSockets.end(); ++ j)
-       {
-           j->second->m_tsClosureTimeStamp = steady_clock::time_point();
-       }
-   }
-
-   HLOGC(inlog.Debug, log << "GC: GLOBAL EXIT - releasing all CLOSED sockets.");
-   while (true)
-   {
-      PlexerList PlexerstoDestroy;
-      self->checkBrokenSockets(PlexerstoDestroy);
-      self->tryDestroyMuxer(PlexerstoDestroy);
-      enterCS(self->m_GlobControlLock);
-      bool empty = self->m_ClosedSockets.empty();
-      leaveCS(self->m_GlobControlLock);
-
-      if (empty)
-         break;
-
-      srt::sync::this_thread::sleep_for(milliseconds_from(1));
-   }
-
-   THREAD_EXIT();
-   return NULL;
->>>>>>> 1bb92a05
 }
 
 ////////////////////////////////////////////////////////////////////////////////
@@ -3702,7 +3436,7 @@
 
     try
     {
-        srt::sync::ScopedLock globlock(uglobal().m_GlobControlLock);
+        srt::sync::ScopedLock globlock (uglobal().m_GlobControlLock);
         return newGroup(gt).id();
         // Note: potentially, after this function exits, the group
         // could be deleted, immediately, from a separate thread (tho
