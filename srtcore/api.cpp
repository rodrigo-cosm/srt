--- conflicted
+++ resolved
@@ -418,31 +418,18 @@
 SRTSOCKET CUDTUnited::newSocket(CUDTSocket** pps)
 {
 
-<<<<<<< HEAD
-    try
-    {
-        ns = new CUDTSocket;
-        ns->m_pUDT = new CUDT(ns);
-    }
-    catch (...)
-    {
-        delete ns;
-        throw CUDTException(MJ_SYSTEMRES, MN_MEMORY, 0);
-    }
-=======
    CUDTSocket* ns = NULL;
 
    try
    {
       ns = new CUDTSocket;
-      ns->m_pUDT = new CUDT;
+      ns->m_pUDT = new CUDT(ns);
    }
    catch (...)
    {
       delete ns;
       throw CUDTException(MJ_SYSTEMRES, MN_MEMORY, 0);
    }
->>>>>>> 1ce2237d
 
     {
         CGuard guard(m_IDLock, "id");
@@ -473,14 +460,10 @@
    if (!ns)
       throw CUDTException(MJ_SYSTEMRES, MN_MEMORY, 0);
 
-<<<<<<< HEAD
     if (pps)
         *pps = ns;
 
-    return ns->m_SocketID;
-=======
    return ns->m_SocketID;
->>>>>>> 1ce2237d
 }
 
 int CUDTUnited::newConnection(const SRTSOCKET listen, const sockaddr_any& peer, CHandShake* hs, const CPacket& hspkt,
@@ -546,25 +529,10 @@
        return -1;
    }
 
-<<<<<<< HEAD
-    try
-    {
-        ns = new CUDTSocket;
-        ns->m_pUDT = new CUDT(ns, *(ls->m_pUDT));
-        ns->m_PeerAddr = peer; // Take the sa_family value as a good deal.
-    }
-    catch (...)
-    {
-        *r_error = SRT_REJ_RESOURCE;
-        delete ns;
-        LOGC(mglog.Error, log << "IPE: newConnection: unexpected exception (probably std::bad_alloc)");
-        return -1;
-    }
-=======
    try
    {
       ns = new CUDTSocket;
-      ns->m_pUDT = new CUDT(*(ls->m_pUDT));
+      ns->m_pUDT = new CUDT(ns, *(ls->m_pUDT));
       ns->m_PeerAddr = peer; // Take the sa_family value as a good deal.
    }
    catch (...)
@@ -574,7 +542,6 @@
       LOGC(mglog.Error, log << "IPE: newConnection: unexpected exception (probably std::bad_alloc)");
       return -1;
    }
->>>>>>> 1ce2237d
 
    try
    {
@@ -675,7 +642,6 @@
    }
    CGuard::leaveCS(m_GlobControlLock, "GlobControl");
 
-<<<<<<< HEAD
     if (ns->m_IncludedGroup)
     {
         // XXX this might require another check of group type.
@@ -693,18 +659,6 @@
     }
 
 
-    CGuard::enterCS(ls->m_AcceptLock, "Accept");
-    try
-    {
-        ls->m_pQueuedSockets->insert(ns->m_SocketID);
-    }
-    catch (...)
-    {
-        LOGC(mglog.Error, log << "newConnection: error when queuing socket!");
-        error = 3;
-    }
-    CGuard::leaveCS(ls->m_AcceptLock, "Accept");
-=======
    CGuard::enterCS(ls->m_AcceptLock, "Accept");
    try
    {
@@ -716,7 +670,6 @@
       error = 3;
    }
    CGuard::leaveCS(ls->m_AcceptLock, "Accept");
->>>>>>> 1ce2237d
 
    HLOGC(mglog.Debug, log << "ACCEPT: new socket @" << ns->m_SocketID << " submitted for acceptance");
    // acknowledge users waiting for new connections on the listening socket
@@ -741,20 +694,6 @@
       SRTSOCKET id = ns->m_SocketID;
       ns->makeClosed();
 
-<<<<<<< HEAD
-        // The mapped socket should be now unmapped to preserve the situation that
-        // was in the original UDT code.
-        // In SRT additionally the acceptAndRespond() function (it was called probably
-        // connect() in UDT code) may fail, in which case this socket should not be
-        // further processed and should be removed.
-        {
-            CGuard cg(m_GlobControlLock, "GlobControl");
-            m_Sockets.erase(id);
-            m_ClosedSockets[id] = ns;
-        }
-        return -1;
-    }
-=======
       // The mapped socket should be now unmapped to preserve the situation that
       // was in the original UDT code.
       // In SRT additionally the acceptAndRespond() function (it was called probably
@@ -765,10 +704,8 @@
           m_Sockets.erase(id);
           m_ClosedSockets[id] = ns;
       }
-
       return -1;
    }
->>>>>>> 1ce2237d
 
    // wake up a waiting accept() call
    pthread_mutex_lock(&(ls->m_AcceptLock));
@@ -1329,41 +1266,21 @@
 
 int CUDTUnited::close(const SRTSOCKET u)
 {
+    if (u & SRTGROUP_MASK)
+    {
+        CUDTGroup* g = locateGroup(u);
+        if (!g)
+            throw CUDTException(MJ_NOTSUP, MN_SIDINVAL, 0);
+
+        g->close();
+        deleteGroup(g);
+        return 0;
+    }
    CUDTSocket* s = locateSocket(u);
    if (!s)
       throw CUDTException(MJ_NOTSUP, MN_SIDINVAL, 0);
 
-<<<<<<< HEAD
-   // copy address information of local node
-   // the local port must be correctly assigned BEFORE CUDT::startConnect(),
-   // otherwise if startConnect() fails, the multiplexer cannot be located
-   // by garbage collection and will cause leak
-   s->m_pUDT->m_pSndQueue->m_pChannel->getSockAddr(Ref(s->m_SelfAddr));
-   CIPAddress::pton(Ref(s->m_SelfAddr), s->m_pUDT->m_piSelfIP, s->m_SelfAddr.family());
-
-   s->m_Status = SRTS_CONNECTED;
-}
-
-int CUDTUnited::close(const SRTSOCKET u)
-{
-    if (u & SRTGROUP_MASK)
-    {
-        CUDTGroup* g = locateGroup(u);
-        if (!g)
-            throw CUDTException(MJ_NOTSUP, MN_SIDINVAL, 0);
-
-        g->close();
-        deleteGroup(g);
-        return 0;
-    }
-    CUDTSocket* s = locateSocket(u);
-    if (!s)
-        throw CUDTException(MJ_NOTSUP, MN_SIDINVAL, 0);
-
-    return close(s);
-=======
    return close(s);
->>>>>>> 1ce2237d
 }
 
 int CUDTUnited::close(CUDTSocket* s)
@@ -2076,17 +1993,10 @@
 
            CUDTSocket* as = si->second;
 
-<<<<<<< HEAD
-           as->makeClosed();
+         as->makeClosed();
            m_ClosedSockets[*q] = as;
            m_Sockets.erase(*q);
        }
-=======
-         as->makeClosed();
-         m_ClosedSockets[*q] = as;
-         m_Sockets.erase(*q);
-      }
->>>>>>> 1ce2237d
 
    }
 
@@ -2482,6 +2392,12 @@
    }
 }
 
+int CUDT::setError(const CUDTException& e)
+{
+    s_UDTUnited.setError(new CUDTException(e));
+    return SRT_ERROR;
+}
+
 int CUDT::setError(CodeMajor mj, CodeMinor mn, int syserr)
 {
     s_UDTUnited.setError(new CUDTException(mj, mn, syserr));
