--- conflicted
+++ resolved
@@ -1319,21 +1319,11 @@
 
         int isn = g.currentSchedSequence();
 
-<<<<<<< HEAD
-        // Don't synchronize ISN in case of balancing groups. Every link
-        // may send their own payloads independently.
-        if (g.type() == SRT_GTYPE_BALANCING)
-            isn = -1;
-
-        // We got it. Bind the socket, if the source address was set
-        if (!source_addr.empty())
-            bind(ns, source_addr);
-=======
         // Don't synchronize ISN in case of synch on msgno. Every link
         // may send their own payloads independently.
         if (g.synconmsgno())
             isn = -1;
->>>>>>> cb4b067b
+
 
         // Set it the groupconnect option, as all in-group sockets should have.
         ns->m_pUDT->m_OPT_GroupConnect = 1;
