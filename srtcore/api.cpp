--- conflicted
+++ resolved
@@ -151,7 +151,7 @@
 bool CUDTSocket::readReady() const
 {
     {
-        CGuard lock(m_pUDT->m_RecvLock);
+        ScopedLock lock(m_pUDT->m_RecvLock);
         if (m_pUDT->m_bConnected && m_pUDT->m_pRcvBuffer->isRcvDataReady())
             return true;
     }
@@ -198,7 +198,7 @@
     }
 
     {
-        CGuard lock(m_pUDT->m_RecvLock);
+        ScopedLock lock(m_pUDT->m_RecvLock);
         if (m_pUDT->m_bConnected && m_pUDT->m_pRcvBuffer->isRcvDataReady())
             opt |= SRT_EV_READ;
     }
@@ -2232,31 +2232,6 @@
    return m_EPoll.update_ssock(eid, s, events);
 }
 
-<<<<<<< HEAD
-=======
-template <class EntityType>
-int CUDTUnited::epoll_remove_entity(const int eid, EntityType* ent)
-{
-    // XXX Not sure if this is anyhow necessary because setting readiness
-    // to false doesn't actually trigger any action. Further research needed.
-    HLOGC(dlog.Debug, log << "epoll_remove_usock: CLEARING readiness on E" << eid << " of @" << ent->id());
-    ent->removeEPollEvents(eid);
-
-    // First remove the EID from the subscribed in the socket so that
-    // a possible call to update_events:
-    // - if happens before this call, can find the epoll bit update possible
-    // - if happens after this call, will not strike this EID
-    HLOGC(dlog.Debug, log << "epoll_remove_usock: REMOVING E" << eid << " from back-subscirbers in @" << ent->id());
-    ent->removeEPollID(eid);
-
-    HLOGC(dlog.Debug, log << "epoll_remove_usock: CLEARING subscription on E" << eid << " of @" << ent->id());
-    int no_events = 0;
-    int ret = m_EPoll.update_usock(eid, ent->id(), &no_events);
-
-    return ret;
-}
-
->>>>>>> 06d3c75f
 int CUDTUnited::epoll_remove_usock(const int eid, const SRTSOCKET u)
 {
    SrtEPollEventHandler* eh = srt::EventHandler::get<SrtEPollEventHandler>(u);
