--- conflicted
+++ resolved
@@ -196,19 +196,11 @@
     if (m_iInstanceCount++ > 0)
         return 0;
 
-<<<<<<< HEAD
     // Global initialization code
-#ifdef WIN32
+#ifdef _WIN32
     WORD wVersionRequested;
     WSADATA wsaData;
     wVersionRequested = MAKEWORD(2, 2);
-=======
-   // Global initialization code
-   #ifdef _WIN32
-      WORD wVersionRequested;
-      WSADATA wsaData;
-      wVersionRequested = MAKEWORD(2, 2);
->>>>>>> 04ade2e4
 
     if (0 != WSAStartup(wVersionRequested, &wsaData))
         throw CUDTException(MJ_SETUP, MN_NONE,  WSAGetLastError());
