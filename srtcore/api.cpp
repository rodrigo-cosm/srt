--- conflicted
+++ resolved
@@ -81,33 +81,11 @@
 extern LogConfig srt_logger_config;
 
 
-<<<<<<< HEAD
-CUDTSocket::CUDTSocket():
-m_Status(SRTS_INIT),
-m_tsClosureTimeStamp(0),
-m_iIPversion(0),
-m_pSelfAddr(NULL),
-m_pPeerAddr(NULL),
-m_SocketID(0),
-m_ListenSocket(0),
-m_PeerID(0),
-m_iISN(0),
-m_pUDT(NULL),
-m_pQueuedSockets(NULL),
-m_pAcceptSockets(NULL),
-m_AcceptCond(),
-m_AcceptLock(),
-m_uiBackLog(0),
-m_iMuxID(-1)
+void CUDTSocket::construct()
 {
     createMutex(m_AcceptLock, "Accept");
     createCond(m_AcceptCond, "Accept");
     createMutex(m_ControlLock, "Control");
-=======
-void CUDTSocket::construct()
-{
-      pthread_cond_init(&m_AcceptCond, NULL);
->>>>>>> 3923aa24
 }
 
 CUDTSocket::~CUDTSocket()
@@ -119,12 +97,7 @@
    delete m_pQueuedSockets;
    delete m_pAcceptSockets;
 
-<<<<<<< HEAD
-   releaseMutex(m_AcceptLock);
    releaseCond(m_AcceptCond);
-   releaseMutex(m_ControlLock);
-=======
-   pthread_cond_destroy(&m_AcceptCond);
 }
 
 
@@ -176,7 +149,6 @@
 bool CUDTSocket::broken()
 {
     return m_pUDT->m_bBroken || !m_pUDT->m_bConnected;
->>>>>>> 3923aa24
 }
 
 ////////////////////////////////////////////////////////////////////////////////
@@ -208,13 +180,9 @@
    srand((unsigned int)t.tv_usec);
    m_SocketIDGenerator = 1 + (int)((1 << 30) * (double(rand()) / RAND_MAX));
 
-<<<<<<< HEAD
    createMutex(m_GlobControlLock, "GlobControl");
    createMutex(m_IDLock, "ID");
    createMutex(m_InitLock, "Init");
-
-=======
->>>>>>> 3923aa24
    pthread_key_create(&m_TLSError, TLSDestroy);
 
    m_pCache = new CCache<CInfoBlock>;
@@ -230,13 +198,6 @@
         cleanup();
     }
 
-<<<<<<< HEAD
-    releaseMutex(m_GlobControlLock);
-    releaseMutex(m_IDLock);
-    releaseMutex(m_InitLock);
-
-=======
->>>>>>> 3923aa24
     delete (CUDTException*)pthread_getspecific(m_TLSError);
     pthread_key_delete(m_TLSError);
 
@@ -278,19 +239,8 @@
       return true;
 
    m_bClosing = false;
-<<<<<<< HEAD
    createMutex(m_GCStopLock, "GCStop");
    createCond_monotonic(m_GCStopCond, "GCStop");
-=======
-#if ENABLE_MONOTONIC_CLOCK
-   pthread_condattr_t  CondAttribs;
-   pthread_condattr_init(&CondAttribs);
-   pthread_condattr_setclock(&CondAttribs, CLOCK_MONOTONIC);
-   pthread_cond_init(&m_GCStopCond, &CondAttribs);
-#else
-   pthread_cond_init(&m_GCStopCond, NULL);
-#endif
->>>>>>> 3923aa24
    {
        ThreadName tn("SRT:GC");
        pthread_create(&m_GCThread, NULL, garbageCollect, this);
@@ -312,7 +262,6 @@
       return 0;
 
    m_bClosing = true;
-<<<<<<< HEAD
    HLOGC(mglog.Debug, log << "GarbageCollector: thread EXIT");
    // NOTE: we can do relaxed signaling here because
    // waiting on m_GCStopCond has a 1-second timeout,
@@ -321,10 +270,6 @@
    // jointhread() call will block for 1 second.
    CSync::signal_relaxed(m_GCStopCond);
    jointhread(m_GCThread);
-=======
-   CSync::signal_relaxed(m_GCStopCond);
-   pthread_join(m_GCThread, NULL);
->>>>>>> 3923aa24
 
    // XXX There's some weird bug here causing this
    // to hangup on Windows. This might be either something
@@ -333,12 +278,7 @@
    // tolerated with simply exit the application without cleanup,
    // counting on that the system will take care of it anyway.
 #ifndef _WIN32
-<<<<<<< HEAD
-   releaseMutex(m_GCStopLock);
    releaseCond(m_GCStopCond);
-=======
-   pthread_cond_destroy(&m_GCStopCond);
->>>>>>> 3923aa24
 #endif
 
    m_bGCStatus = false;
@@ -596,14 +536,8 @@
        LOGC(mglog.Error, log << CONID(ns->m_SocketID) << "newConnection: connection rejected due to: " << why[error]);
 #endif
       SRTSOCKET id = ns->m_SocketID;
-<<<<<<< HEAD
-      ns->m_pUDT->close();
-      ns->m_Status = SRTS_CLOSED;
-      ns->m_tsClosureTimeStamp = steady_clock::now();
-=======
       ns->makeClosed();
 
->>>>>>> 3923aa24
       // The mapped socket should be now unmapped to preserve the situation that
       // was in the original UDT code.
       // In SRT additionally the acceptAndRespond() function (it was called probably
@@ -795,13 +729,8 @@
    // !!only one conection can be set up each time!!
    while (!accepted)
    {
-<<<<<<< HEAD
-       CGuard cg(ls->m_AcceptLock);
-       CSync  axcond(ls->m_AcceptCond, cg);
-=======
        CGuard accept_lock(ls->m_AcceptLock);
        CSync accept_sync(ls->m_AcceptCond, accept_lock);
->>>>>>> 3923aa24
 
        if ((ls->m_Status != SRTS_LISTENING) || ls->m_pUDT->m_bBroken)
        {
@@ -840,11 +769,7 @@
        }
 
        if (!accepted && (ls->m_Status == SRTS_LISTENING))
-<<<<<<< HEAD
-           axcond.wait();
-=======
            accept_sync.wait();
->>>>>>> 3923aa24
 
        if (ls->m_pQueuedSockets->empty())
            m_EPoll.update_events(listen, ls->m_pUDT->m_sPollID, SRT_EPOLL_IN, false);
@@ -934,13 +859,8 @@
    {
        // InvertedGuard unlocks in the constructor, then locks in the
        // destructor, no matter if an exception has fired.
-<<<<<<< HEAD
-       InvertedGuard l_unlocker (s->m_ControlLock, s->m_pUDT->m_bSynRecving);
-       s->m_pUDT->startConnect(name, forced_isn);
-=======
        InvertedLock l_unlocker( s->m_pUDT->m_bSynRecving ? &s->m_ControlLock : 0 );
        s->m_pUDT->startConnect(target_addr, forced_isn);
->>>>>>> 3923aa24
    }
    catch (CUDTException& e) // Interceptor, just to change the state.
    {
@@ -1000,13 +920,7 @@
       s->m_pUDT->notListening();
 
       // broadcast all "accept" waiting
-<<<<<<< HEAD
       CSync::lock_broadcast(s->m_AcceptCond, s->m_AcceptLock);
-=======
-      enterCS(s->m_AcceptLock);
-      pthread_cond_broadcast(&(s->m_AcceptCond));
-      leaveCS(s->m_AcceptLock);
->>>>>>> 3923aa24
    }
    else
    {
@@ -1629,13 +1543,6 @@
       for (set<SRTSOCKET>::iterator q = s->m_pQueuedSockets->begin();
          q != s->m_pQueuedSockets->end(); ++ q)
       {
-<<<<<<< HEAD
-         m_Sockets[*q]->m_pUDT->m_bBroken = true;
-         m_Sockets[*q]->m_pUDT->close();
-         m_Sockets[*q]->m_tsClosureTimeStamp = steady_clock::now();
-         m_Sockets[*q]->m_Status = SRTS_CLOSED;
-         m_ClosedSockets[*q] = m_Sockets[*q];
-=======
          sockets_t::iterator si = m_Sockets.find(*q);
          if (si == m_Sockets.end())
          {
@@ -1650,7 +1557,6 @@
 
          as->makeClosed();
          m_ClosedSockets[*q] = as;
->>>>>>> 3923aa24
          m_Sockets.erase(*q);
       }
 
@@ -1937,11 +1843,7 @@
        self->checkBrokenSockets();
 
        HLOGC(mglog.Debug, log << "GC: sleep 1 s");
-<<<<<<< HEAD
        gcsync.wait_for_monotonic(seconds_from(1));
-=======
-       SyncEvent::wait_for_monotonic(&self->m_GCStopCond, &self->m_GCStopLock.ref(), seconds_from(1));
->>>>>>> 3923aa24
    }
 
    // remove all sockets and multiplexers
