--- conflicted
+++ resolved
@@ -98,57 +98,6 @@
    delete m_pAcceptSockets;
 
    releaseCond(m_AcceptCond);
-}
-
-
-SRT_SOCKSTATUS CUDTSocket::getStatus()
-{
-    // TTL in CRendezvousQueue::updateConnStatus() will set m_bConnecting to false.
-    // Although m_Status is still SRTS_CONNECTING, the connection is in fact to be closed due to TTL expiry.
-    // In this case m_bConnected is also false. Both checks are required to avoid hitting
-    // a regular state transition from CONNECTING to CONNECTED.
-
-    if (m_pUDT->m_bBroken)
-        return SRTS_BROKEN;
-
-    // Connecting timed out
-    if ((m_Status == SRTS_CONNECTING) && !m_pUDT->m_bConnecting && !m_pUDT->m_bConnected)
-        return SRTS_BROKEN;
-
-    return m_Status;
-}
-
-void CUDTSocket::makeClosed()
-{
-    HLOGC(mglog.Debug, log << "@" << m_SocketID << " CLOSING AS SOCKET");
-    m_pUDT->m_bBroken = true;
-    m_pUDT->close();
-    m_Status = SRTS_CLOSED;
-    m_tsClosureTimeStamp = steady_clock::now();
-}
-
-bool CUDTSocket::readReady()
-{
-    if (m_pUDT->m_bConnected && m_pUDT->m_pRcvBuffer->isRcvDataReady())
-        return true;
-    if (m_pUDT->m_bListening)
-    {
-        return m_pQueuedSockets->size() > 0;
-    }
-
-    return broken();
-}
-
-bool CUDTSocket::writeReady()
-{
-    return (m_pUDT->m_bConnected
-                && (m_pUDT->m_pSndBuffer->getCurrBufSize() < m_pUDT->m_iSndBufSize))
-        || broken();
-}
-
-bool CUDTSocket::broken()
-{
-    return m_pUDT->m_bBroken || !m_pUDT->m_bConnected;
 }
 
 
@@ -226,7 +175,6 @@
    // a static member s_ullCPUFrequency with dynamic initialization.
    // The order of initialization is not guaranteed.
    timeval t;
-
    gettimeofday(&t, 0);
    srand((unsigned int)t.tv_usec);
    
@@ -451,27 +399,16 @@
       throw CUDTException(MJ_SYSTEMRES, MN_MEMORY, 0);
    }
 
-<<<<<<< HEAD
     {
         CGuard guard(m_IDLock);
         ns->m_SocketID = generateSocketID();
     }
-=======
-   enterCS(m_IDLock);
-   ns->m_SocketID = -- m_SocketIDGenerator;
-   leaveCS(m_IDLock);
->>>>>>> 12e27a29
 
    ns->m_Status = SRTS_INIT;
    ns->m_ListenSocket = 0;
    ns->m_pUDT->m_SocketID = ns->m_SocketID;
    ns->m_pUDT->m_pCache = m_pCache;
 
-<<<<<<< HEAD
-   // protect the m_Sockets structure.
-   CGuard cs(m_GlobControlLock);
-=======
->>>>>>> 12e27a29
    try
    {
       HLOGC(mglog.Debug, log << CONID(ns->m_SocketID)
@@ -507,16 +444,12 @@
    CUDTSocket* ls = locateSocket(listen);
    if (!ls)
    {
-      LOGC(mglog.Error, log << "IPE: newConnection by listener socket id=" << listen << " which DOES NOT EXIST.");
-      return -1;
-   }
-
-<<<<<<< HEAD
-    HLOGC(mglog.Debug, log << "newConnection: creating new socket after listener @" << listen << " contacted with backlog=" << ls->m_uiBackLog);
-=======
+       LOGC(mglog.Error, log << "IPE: newConnection by listener socket id=" << listen << " which DOES NOT EXIST.");
+       return -1;
+   }
+
     HLOGC(mglog.Debug, log << "newConnection: creating new socket after listener @"
             << listen << " contacted with backlog=" << ls->m_uiBackLog);
->>>>>>> 12e27a29
 
    // if this connection has already been processed
    if ((ns = locatePeer(peer, w_hs.m_iID, w_hs.m_iISN)) != NULL)
@@ -534,11 +467,7 @@
       else
       {
          // connection already exist, this is a repeated connection request
-<<<<<<< HEAD
-        // respond with existing HS information
-=======
          // respond with existing HS information
->>>>>>> 12e27a29
          HLOGC(mglog.Debug, log
                << "newConnection: located a WORKING peer @"
                << w_hs.m_iID << " - ADAPTING.");
@@ -556,12 +485,8 @@
    }
    else
    {
-<<<<<<< HEAD
-       HLOGC(mglog.Debug, log << "newConnection: NOT located any peer @" << w_hs.m_iID << " - resuming with initial connection.");
-=======
        HLOGC(mglog.Debug, log << "newConnection: NOT located any peer @"
                << w_hs.m_iID << " - resuming with initial connection.");
->>>>>>> 12e27a29
    }
 
    // exceeding backlog, refuse the connection request
@@ -587,7 +512,6 @@
       return -1;
    }
 
-<<<<<<< HEAD
    try
    {
        CGuard l_idlock(m_IDLock);
@@ -603,12 +527,6 @@
        delete ns;
        return -1;
    }
-=======
-   enterCS(m_IDLock);
-   ns->m_SocketID = -- m_SocketIDGenerator;
-   HLOGF(mglog.Debug, "newConnection: generated socket id %d", ns->m_SocketID);
-   leaveCS(m_IDLock);
->>>>>>> 12e27a29
 
    ns->m_ListenSocket = listen;
    ns->m_pUDT->m_SocketID = ns->m_SocketID;
@@ -724,7 +642,6 @@
        };
        LOGC(mglog.Error, log << CONID(ns->m_SocketID) << "newConnection: connection rejected due to: " << why[error]);
 #endif
-
       SRTSOCKET id = ns->m_SocketID;
       ns->makeClosed();
 
@@ -1024,7 +941,6 @@
    if (!s)
       throw CUDTException(MJ_NOTSUP, MN_SIDINVAL, 0);
 
-<<<<<<< HEAD
     return connectIn(s, target_addr, forced_isn);
 }
 
@@ -1073,7 +989,7 @@
     {
         // InvertedGuard unlocks in the constructor, then locks in the
         // destructor, no matter if an exception has fired.
-        InvertedGuard l_unlocker (s->m_ControlLock, s->m_pUDT->m_bSynRecving);
+       InvertedLock l_unlocker( s->m_pUDT->m_bSynRecving ? &s->m_ControlLock : 0 );
         s->m_pUDT->startConnect(target_addr, forced_isn);
     }
     catch (CUDTException& e) // Interceptor, just to change the state.
@@ -1081,59 +997,6 @@
         s->m_Status = SRTS_OPENED;
         throw e;
     }
-=======
-   CGuard cg(s->m_ControlLock);
-   // a socket can "connect" only if it is in the following states:
-   // - OPENED: assume the socket binding parameters are configured
-   // - INIT: configure binding parameters here
-   // - any other (meaning, already connected): report error
-
-   if (s->m_Status == SRTS_INIT)
-   {
-       if (s->m_pUDT->m_bRendezvous)
-           throw CUDTException(MJ_NOTSUP, MN_ISRENDUNBOUND, 0);
-
-       // If bind() was done first on this socket, then the
-       // socket will not perform this step. This actually does the
-       // same thing as bind() does, just with empty address so that
-       // the binding parameters are autoselected.
-
-       s->m_pUDT->open();
-       sockaddr_any autoselect_sa (target_addr.family());
-       // This will create such a sockaddr_any that
-       // will return true from empty(). 
-       updateMux(s, autoselect_sa);  // <<---- updateMux
-       // -> C(Snd|Rcv)Queue::init
-       // -> pthread_create(...C(Snd|Rcv)Queue::worker...)
-       s->m_Status = SRTS_OPENED;
-   }
-   else if (s->m_Status != SRTS_OPENED)
-      throw CUDTException(MJ_NOTSUP, MN_ISCONNECTED, 0);
-
-   // connect_complete() may be called before connect() returns.
-   // So we need to update the status before connect() is called,
-   // otherwise the status may be overwritten with wrong value
-   // (CONNECTED vs. CONNECTING).
-   s->m_Status = SRTS_CONNECTING;
-
-   /* 
-   * In blocking mode, connect can block for up to 30 seconds for
-   * rendez-vous mode. Holding the s->m_ControlLock prevent close
-   * from cancelling the connect
-   */
-   try
-   {
-       // InvertedGuard unlocks in the constructor, then locks in the
-       // destructor, no matter if an exception has fired.
-       InvertedLock l_unlocker( s->m_pUDT->m_bSynRecving ? &s->m_ControlLock : 0 );
-       s->m_pUDT->startConnect(target_addr, forced_isn);
-   }
-   catch (CUDTException& e) // Interceptor, just to change the state.
-   {
-      s->m_Status = SRTS_OPENED;
-      throw e;
-   }
->>>>>>> 12e27a29
 
     // record peer address
     s->m_PeerAddr = target_addr;
@@ -1796,40 +1659,13 @@
    if (i == m_ClosedSockets.end())
       return;
 
-<<<<<<< HEAD
-   CUDTSocket* s = i->second;
-=======
    CUDTSocket* const s = i->second;
->>>>>>> 12e27a29
 
    // decrease multiplexer reference count, and remove it if necessary
    const int mid = s->m_iMuxID;
 
    if (s->m_pQueuedSockets)
    {
-<<<<<<< HEAD
-       CGuard cg(s->m_AcceptLock);
-
-       // if it is a listener, close all un-accepted sockets in its queue
-       // and remove them later
-       for (set<SRTSOCKET>::iterator q = s->m_pQueuedSockets->begin();
-               q != s->m_pQueuedSockets->end(); ++ q)
-       {
-           sockets_t::iterator si = m_Sockets.find(*q);
-           if (si == m_Sockets.end())
-           {
-               // gone in the meantime
-               LOGC(mglog.Error, log << "removeSocket: IPE? socket %" << u << " being queued for listener socket %" << s->m_SocketID << " is GONE in the meantime ???");
-               continue;
-           }
-
-           CUDTSocket* as = si->second;
-
-           as->makeClosed();
-           m_ClosedSockets[*q] = as;
-           m_Sockets.erase(*q);
-       }
-=======
       CGuard cg(s->m_AcceptLock);
 
       // if it is a listener, close all un-accepted sockets in its queue
@@ -1853,7 +1689,6 @@
          m_ClosedSockets[*q] = as;
          m_Sockets.erase(*q);
       }
->>>>>>> 12e27a29
 
    }
 
@@ -2143,11 +1978,7 @@
 
    // remove all sockets and multiplexers
    HLOGC(mglog.Debug, log << "GC: GLOBAL EXIT - releasing all pending sockets. Acquring control lock...");
-<<<<<<< HEAD
-   CGuard::enterCS(self->m_GlobControlLock);
-=======
    enterCS(self->m_GlobControlLock);
->>>>>>> 12e27a29
    for (sockets_t::iterator i = self->m_Sockets.begin();
       i != self->m_Sockets.end(); ++ i)
    {
@@ -2313,7 +2144,6 @@
         s_UDTUnited.setError(new CUDTException(MJ_UNKNOWN, MN_NONE, 0));
         return ERROR;
     }
-<<<<<<< HEAD
 }
 
 int CUDT::listen(SRTSOCKET u, int backlog)
@@ -2339,8 +2169,6 @@
       s_UDTUnited.setError(new CUDTException(MJ_UNKNOWN, MN_NONE, 0));
       return ERROR;
    }
-=======
->>>>>>> 12e27a29
 }
 
 SRTSOCKET CUDT::accept(SRTSOCKET u, sockaddr* addr, int* addrlen)
@@ -2381,14 +2209,6 @@
       return ERROR;
    }
    catch (bad_alloc&)
-<<<<<<< HEAD
-=======
-   {
-      s_UDTUnited.setError(new CUDTException(MJ_SYSTEMRES, MN_MEMORY, 0));
-      return INVALID_SOCK;
-   }
-   catch (const std::exception& ee)
->>>>>>> 12e27a29
    {
       s_UDTUnited.setError(new CUDTException(MJ_SYSTEMRES, MN_MEMORY, 0));
       return ERROR;
@@ -2520,7 +2340,6 @@
 
 int CUDT::setsockopt(SRTSOCKET u, int, SRT_SOCKOPT optname, const void* optval, int optlen)
 {
-<<<<<<< HEAD
     try
     {
         CUDT* udt = s_UDTUnited.locateSocket(u, s_UDTUnited.ERH_THROW)->m_pUDT;
@@ -2539,26 +2358,6 @@
         s_UDTUnited.setError(new CUDTException(MJ_UNKNOWN, MN_NONE, 0));
         return ERROR;
     }
-=======
-   try
-   {
-      CUDT* udt = s_UDTUnited.locateSocket(u, s_UDTUnited.ERH_THROW)->m_pUDT;
-      udt->setOpt(optname, optval, optlen);
-      return 0;
-   }
-   catch (const CUDTException& e)
-   {
-      s_UDTUnited.setError(new CUDTException(e));
-      return ERROR;
-   }
-   catch (const std::exception& ee)
-   {
-      LOGC(mglog.Fatal, log << "setsockopt: UNEXPECTED EXCEPTION: "
-         << typeid(ee).name() << ": " << ee.what());
-      s_UDTUnited.setError(new CUDTException(MJ_UNKNOWN, MN_NONE, 0));
-      return ERROR;
-   }
->>>>>>> 12e27a29
 }
 
 int CUDT::send(SRTSOCKET u, const char* buf, int len, int)
@@ -3072,15 +2871,9 @@
 {
    try
    {
-<<<<<<< HEAD
        CUDT* udt = s_UDTUnited.locateSocket(u, s_UDTUnited.ERH_THROW)->m_pUDT;
        udt->bstats(perf, clear, instantaneous);
        return 0;
-=======
-      CUDT* udt = s_UDTUnited.locateSocket(u, s_UDTUnited.ERH_THROW)->m_pUDT;
-      udt->bstats(perf, clear, instantaneous);
-      return 0;
->>>>>>> 12e27a29
    }
    catch (const CUDTException& e)
    {
