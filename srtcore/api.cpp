/*
 * SRT - Secure, Reliable, Transport
 * Copyright (c) 2018 Haivision Systems Inc.
 * 
 * This Source Code Form is subject to the terms of the Mozilla Public
 * License, v. 2.0. If a copy of the MPL was not distributed with this
 * file, You can obtain one at http://mozilla.org/MPL/2.0/.
 * 
 */

/*****************************************************************************
Copyright (c) 2001 - 2011, The Board of Trustees of the University of Illinois.
All rights reserved.

Redistribution and use in source and binary forms, with or without
modification, are permitted provided that the following conditions are
met:

* Redistributions of source code must retain the above
  copyright notice, this list of conditions and the
  following disclaimer.

* Redistributions in binary form must reproduce the
  above copyright notice, this list of conditions
  and the following disclaimer in the documentation
  and/or other materials provided with the distribution.

* Neither the name of the University of Illinois
  nor the names of its contributors may be used to
  endorse or promote products derived from this
  software without specific prior written permission.

THIS SOFTWARE IS PROVIDED BY THE COPYRIGHT HOLDERS AND CONTRIBUTORS "AS
IS" AND ANY EXPRESS OR IMPLIED WARRANTIES, INCLUDING, BUT NOT LIMITED TO,
THE IMPLIED WARRANTIES OF MERCHANTABILITY AND FITNESS FOR A PARTICULAR
PURPOSE ARE DISCLAIMED. IN NO EVENT SHALL THE COPYRIGHT OWNER OR
CONTRIBUTORS BE LIABLE FOR ANY DIRECT, INDIRECT, INCIDENTAL, SPECIAL,
EXEMPLARY, OR CONSEQUENTIAL DAMAGES (INCLUDING, BUT NOT LIMITED TO,
PROCUREMENT OF SUBSTITUTE GOODS OR SERVICES; LOSS OF USE, DATA, OR
PROFITS; OR BUSINESS INTERRUPTION) HOWEVER CAUSED AND ON ANY THEORY OF
LIABILITY, WHETHER IN CONTRACT, STRICT LIABILITY, OR TORT (INCLUDING
NEGLIGENCE OR OTHERWISE) ARISING IN ANY WAY OUT OF THE USE OF THIS
SOFTWARE, EVEN IF ADVISED OF THE POSSIBILITY OF SUCH DAMAGE.
*****************************************************************************/

/*****************************************************************************
written by
   Yunhong Gu, last updated 07/09/2011
modified by
   Haivision Systems Inc.
*****************************************************************************/

#include "platform_sys.h"

#include <exception>
#include <stdexcept>
#include <typeinfo>
#include <iterator>

#include <cstring>
#include "utilities.h"
#include "netinet_any.h"
#include "api.h"
#include "core.h"
#include "logging.h"
#include "threadname.h"
#include "srt.h"
#include "udt.h"

#ifdef _WIN32
   #include <win/wintime.h>
#endif

#ifdef _MSC_VER
   #pragma warning(error: 4530)
#endif

using namespace std;
using namespace srt_logging;
using namespace srt::sync;
extern LogConfig srt_logger_config;


void CUDTSocket::construct()
{
    createMutex(m_AcceptLock, "Accept");
    createCond(m_AcceptCond, "Accept");
    createMutex(m_ControlLock, "Control");
}

CUDTSocket::~CUDTSocket()
{

   delete m_pUDT;
   m_pUDT = NULL;

   delete m_pQueuedSockets;
   delete m_pAcceptSockets;

   releaseMutex(m_AcceptLock);
   releaseCond(m_AcceptCond);
   releaseMutex(m_ControlLock);
}


SRT_SOCKSTATUS CUDTSocket::getStatus()
{
    // TTL in CRendezvousQueue::updateConnStatus() will set m_bConnecting to false.
    // Although m_Status is still SRTS_CONNECTING, the connection is in fact to be closed due to TTL expiry.
    // In this case m_bConnected is also false. Both checks are required to avoid hitting
    // a regular state transition from CONNECTING to CONNECTED.

    if (m_pUDT->m_bBroken)
        return SRTS_BROKEN;

    // Connecting timed out
    if ((m_Status == SRTS_CONNECTING) && !m_pUDT->m_bConnecting && !m_pUDT->m_bConnected)
        return SRTS_BROKEN;

    return m_Status;
}

void CUDTSocket::makeClosed()
{
    HLOGC(mglog.Debug, log << "@" << m_SocketID << " CLOSING AS SOCKET");
    m_pUDT->m_bBroken = true;
    m_pUDT->close();
    m_Status = SRTS_CLOSED;
    m_tsClosureTimeStamp = steady_clock::now();
}

bool CUDTSocket::readReady()
{
    if (m_pUDT->m_bConnected && m_pUDT->m_pRcvBuffer->isRcvDataReady())
        return true;
    if (m_pUDT->m_bListening)
    {
        return m_pQueuedSockets->size() > 0;
    }

    return broken();
}

bool CUDTSocket::writeReady()
{
    return (m_pUDT->m_bConnected
                && (m_pUDT->m_pSndBuffer->getCurrBufSize() < m_pUDT->m_iSndBufSize))
        || broken();
}

bool CUDTSocket::broken()
{
    return m_pUDT->m_bBroken || !m_pUDT->m_bConnected;
}

////////////////////////////////////////////////////////////////////////////////

CUDTUnited::CUDTUnited():
m_Sockets(),
m_GlobControlLock(),
m_IDLock(),
m_TLSError(),
m_mMultiplexer(),
m_MultiplexerLock(),
m_pCache(NULL),
m_bClosing(false),
m_GCStopLock(),
m_GCStopCond(),
m_InitLock(),
m_iInstanceCount(0),
m_bGCStatus(false),
m_GCThread(),
m_ClosedSockets()
{
   // Socket ID MUST start from a random value
   // Note. Don't use CTimer here, because s_UDTUnited is a static instance of CUDTUnited
   // with dynamic initialization (calling this constructor), while CTimer has
   // a static member s_ullCPUFrequency with dynamic initialization.
   // The order of initialization is not guaranteed.
   timeval t;

   gettimeofday(&t, 0);
   srand((unsigned int)t.tv_usec);
   
   double rand1_0 = double(rand())/RAND_MAX;

   m_SocketIDGenerator = 1 + int(MAX_SOCKET_VAL * rand1_0);
   m_SocketIDGenerator_init = m_SocketIDGenerator;

   createMutex(m_GlobControlLock, "GlobControl");
   createMutex(m_IDLock, "ID");
   createMutex(m_InitLock, "Init");

   pthread_key_create(&m_TLSError, TLSDestroy);

   m_pCache = new CCache<CInfoBlock>;
}

CUDTUnited::~CUDTUnited()
{
    // Call it if it wasn't called already.
    // This will happen at the end of main() of the application,
    // when the user didn't call srt_cleanup().
    if (m_bGCStatus)
    {
        cleanup();
    }

    releaseMutex(m_GlobControlLock);
    releaseMutex(m_IDLock);
    releaseMutex(m_InitLock);

    delete (CUDTException*)pthread_getspecific(m_TLSError);
    pthread_key_delete(m_TLSError);

    delete m_pCache;
}

std::string CUDTUnited::CONID(SRTSOCKET sock)
{
    if ( sock == 0 )
        return "";

    std::ostringstream os;
    os << "@" << sock << ":";
    return os.str();
}

int CUDTUnited::startup()
{
   CGuard gcinit(m_InitLock);

   if (m_iInstanceCount++ > 0)
      return 0;

   // Global initialization code
   #ifdef _WIN32
      WORD wVersionRequested;
      WSADATA wsaData;
      wVersionRequested = MAKEWORD(2, 2);

      if (0 != WSAStartup(wVersionRequested, &wsaData))
         throw CUDTException(MJ_SETUP, MN_NONE,  WSAGetLastError());
   #endif

   PacketFilter::globalInit();

   //init CTimer::EventLock

   if (m_bGCStatus)
      return true;

   m_bClosing = false;
   createMutex(m_GCStopLock, "GCStop");
   createCond_monotonic(m_GCStopCond, "GCStop");
   {
       ThreadName tn("SRT:GC");
       pthread_create(&m_GCThread, NULL, garbageCollect, this);
   }

   m_bGCStatus = true;

   return 0;
}

int CUDTUnited::cleanup()
{
   CGuard gcinit(m_InitLock);

   if (--m_iInstanceCount > 0)
      return 0;

   //destroy CTimer::EventLock

   if (!m_bGCStatus)
      return 0;

   m_bClosing = true;
   HLOGC(mglog.Debug, log << "GarbageCollector: thread EXIT");
   // NOTE: we can do relaxed signaling here because
   // waiting on m_GCStopCond has a 1-second timeout,
   // after which the m_bClosing flag is cheched, which
   // is set here above. Worst case secenario, this
   // jointhread() call will block for 1 second.
   CSync::signal_relaxed(m_GCStopCond);
   jointhread(m_GCThread);

   // XXX There's some weird bug here causing this
   // to hangup on Windows. This might be either something
   // bigger, or some problem in pthread-win32. As this is
   // the application cleanup section, this can be temporarily
   // tolerated with simply exit the application without cleanup,
   // counting on that the system will take care of it anyway.
#ifndef _WIN32
   releaseMutex(m_GCStopLock);
   releaseCond(m_GCStopCond);
#endif

   m_bGCStatus = false;

   // Global destruction code
   #ifdef _WIN32
      WSACleanup();
   #endif

   return 0;
}

SRTSOCKET CUDTUnited::generateSocketID()
{
    int sockval = m_SocketIDGenerator - 1;

    // First problem: zero-value should be avoided by various reasons.

    if (sockval <= 0)
    {
        // We have a rollover on the socket value, so
        // definitely we haven't made the Columbus mistake yet.
        m_SocketIDGenerator = MAX_SOCKET_VAL-1;
    }

    // Check all sockets if any of them has this value.
    // Socket IDs are begin created this way:
    //
    //                              Initial random
    //                              |
    //                             |
    //                            |
    //                           |
    // ...
    // The only problem might be if the number rolls over
    // and reaches the same value from the opposite side.
    // This is still a valid socket value, but this time
    // we have to check, which sockets have been used already.
    if ( sockval == m_SocketIDGenerator_init )
    {
        // Mark that since this point on the checks for
        // whether the socket ID is in use must be done.
        m_SocketIDGenerator_init = 0;
    }

    // This is when all socket numbers have been already used once.
    // This may happen after many years of running an application
    // constantly when the connection breaks and gets restored often.
    if ( m_SocketIDGenerator_init == 0 )
    {
        int startval = sockval;
        for (;;) // Roll until an unused value is found
        {
            bool exists = false;
            {
                CGuard cg(m_GlobControlLock);
                exists = m_Sockets.count(sockval);
            }

            if (exists)
            {
                // The socket value is in use.
                --sockval;
                if (sockval <= 0)
                    sockval = MAX_SOCKET_VAL-1;

                // Before continuing, check if we haven't rolled back to start again
                // This is virtually impossible, so just make an RTI error.
                if (sockval == startval)
                {
                    // Of course, we don't lack memory, but actually this is so impossible
                    // that a complete memory extinction is much more possible than this.
                    // So treat this rather as a formal fallback for something that "should
                    // never happen". This should make the socket creation functions, from
                    // socket_create and accept, return this error.

                    m_SocketIDGenerator = sockval+1; // so that any next call will cause the same error
                    throw CUDTException(MJ_SYSTEMRES, MN_MEMORY, 0);
                }

                // try again, if this is a free socket
                continue;
            }

            // No socket found, this ID is free to use
            m_SocketIDGenerator = sockval;
            break;
        }
    }
    else
    {
        m_SocketIDGenerator = sockval;
    }

    // The socket value counter remains with the value rolled
    // without the group bit set; only the returned value may have
    // the group bit set.

    return m_SocketIDGenerator;
}

SRTSOCKET CUDTUnited::newSocket()
{

   CUDTSocket* ns = NULL;

   try
   {
      ns = new CUDTSocket;
      ns->m_pUDT = new CUDT;
   }
   catch (...)
   {
      delete ns;
      throw CUDTException(MJ_SYSTEMRES, MN_MEMORY, 0);
   }

    {
        CGuard guard(m_IDLock);
        ns->m_SocketID = generateSocketID();
    }

   ns->m_Status = SRTS_INIT;
   ns->m_ListenSocket = 0;
   ns->m_pUDT->m_SocketID = ns->m_SocketID;
   ns->m_pUDT->m_pCache = m_pCache;

   // protect the m_Sockets structure.
<<<<<<< HEAD
   CGuard cs(m_GlobControlLock);
=======
   CGuard::enterCS(m_GlobControlLock);
>>>>>>> 6ece7513
   try
   {
      HLOGC(mglog.Debug, log << CONID(ns->m_SocketID)
         << "newSocket: mapping socket "
         << ns->m_SocketID);
      m_Sockets[ns->m_SocketID] = ns;
   }
   catch (...)
   {
      //failure and rollback
      delete ns;
      ns = NULL;
   }
<<<<<<< HEAD
=======
   CGuard::leaveCS(m_GlobControlLock);
>>>>>>> 6ece7513

   if (!ns)
      throw CUDTException(MJ_SYSTEMRES, MN_MEMORY, 0);

   return ns->m_SocketID;
}

int CUDTUnited::newConnection(const SRTSOCKET listen, const sockaddr_any& peer, CHandShake* hs, const CPacket& hspkt,
        ref_t<SRT_REJECT_REASON> r_error)
{
   CUDTSocket* ns = NULL;

   *r_error = SRT_REJ_IPE;

   // Can't manage this error through an exception because this is
   // running in the listener loop.
   CUDTSocket* ls = locateSocket(listen);
   if (!ls)
   {
      LOGC(mglog.Error, log << "IPE: newConnection by listener socket id=" << listen << " which DOES NOT EXIST.");
      return -1;
   }

    HLOGC(mglog.Debug, log << "newConnection: creating new socket after listener @" << listen << " contacted with backlog=" << ls->m_uiBackLog);

   // if this connection has already been processed
   if ((ns = locatePeer(peer, hs->m_iID, hs->m_iISN)) != NULL)
   {
      if (ns->m_pUDT->m_bBroken)
      {
         // last connection from the "peer" address has been broken
         ns->m_Status = SRTS_CLOSED;
         ns->m_tsClosureTimeStamp = steady_clock::now();

         CGuard acceptcg(ls->m_AcceptLock);
         ls->m_pQueuedSockets->erase(ns->m_SocketID);
         ls->m_pAcceptSockets->erase(ns->m_SocketID);
      }
      else
      {
         // connection already exist, this is a repeated connection request
        // respond with existing HS information
         HLOGC(mglog.Debug, log
               << "newConnection: located a WORKING peer @"
               << hs->m_iID << " - ADAPTING.");

         hs->m_iISN = ns->m_pUDT->m_iISN;
         hs->m_iMSS = ns->m_pUDT->m_iMSS;
         hs->m_iFlightFlagSize = ns->m_pUDT->m_iFlightFlagSize;
         hs->m_iReqType = URQ_CONCLUSION;
         hs->m_iID = ns->m_SocketID;

         return 0;

         //except for this situation a new connection should be started
      }
   }
   else
   {
       HLOGC(mglog.Debug, log << "newConnection: NOT located any peer @" << hs->m_iID << " - resuming with initial connection.");
   }

   // exceeding backlog, refuse the connection request
   if (ls->m_pQueuedSockets->size() >= ls->m_uiBackLog)
   {
       *r_error = SRT_REJ_BACKLOG;
       LOGC(mglog.Error, log << "newConnection: listen backlog=" << ls->m_uiBackLog << " EXCEEDED");
       return -1;
   }

   try
   {
      ns = new CUDTSocket;
      ns->m_pUDT = new CUDT(*(ls->m_pUDT));
      // No need to check the peer, this is the address from which the request has come.
      ns->m_PeerAddr = peer;
   }
   catch (...)
   {
      *r_error = SRT_REJ_RESOURCE;
      delete ns;
      LOGC(mglog.Error, log << "IPE: newConnection: unexpected exception (probably std::bad_alloc)");
      return -1;
   }

   try
   {
       CGuard l_idlock(m_IDLock);
       ns->m_SocketID = generateSocketID();
   }
   catch (CUDTException& e)
   {
       LOGF(mglog.Fatal, "newConnection: IPE: all sockets occupied? Last gen=%d", m_SocketIDGenerator);
       // generateSocketID throws exception, which can be naturally handled
       // when the call is derived from the API call, but here it's called
       // internally in response to receiving a handshake. It must be handled
       // here and turned into an erroneous return value.
       delete ns;
       return -1;
   }

   ns->m_ListenSocket = listen;
   ns->m_pUDT->m_SocketID = ns->m_SocketID;
   ns->m_PeerID = hs->m_iID;
   ns->m_iISN = hs->m_iISN;

   HLOGC(mglog.Debug, log << "newConnection: DATA: lsnid=" << listen
            << " id=" << ns->m_pUDT->m_SocketID
            << " peerid=" << ns->m_pUDT->m_PeerID
            << " ISN=" << ns->m_iISN);

   int error = 0;

   // Set the error code for all prospective problems below.
   // It won't be interpreted when result was successful.
   *r_error = SRT_REJ_RESOURCE;

   // These can throw exception only when the memory allocation failed.
   // CUDT::connect() translates exception into CUDTException.
   // CUDT::open() may only throw original std::bad_alloc from new.
   // This is only to make the library extra safe (when your machine lacks
   // memory, it will continue to work, but fail to accept connection).
   try
   {
       // This assignment must happen b4 the call to CUDT::connect() because
       // this call causes sending the SRT Handshake through this socket.
       // Without this mapping the socket cannot be found and therefore
       // the SRT Handshake message would fail.
       HLOGF(mglog.Debug, 
               "newConnection: incoming %s, mapping socket %d",
               SockaddrToString(peer).c_str(), ns->m_SocketID);
       {
           CGuard cg(m_GlobControlLock);
           m_Sockets[ns->m_SocketID] = ns;
       }

       // bind to the same addr of listening socket
       ns->m_pUDT->open();
       updateListenerMux(ns, ls);
       if (ls->m_pUDT->m_cbAcceptHook)
       {
           if (!ls->m_pUDT->runAcceptHook(ns->m_pUDT, peer.get(), hs, hspkt))
           {
               error = 1;
               goto ERR_ROLLBACK;
           }
       }
       ns->m_pUDT->acceptAndRespond(peer, hs, hspkt);
   }
   catch (...)
   {
       // Extract the error that was set in this new failed entity.
       *r_error = ns->m_pUDT->m_RejectReason;
       error = 1;
       goto ERR_ROLLBACK;
   }

   ns->m_Status = SRTS_CONNECTED;

   // copy address information of local node
   // Precisely, what happens here is:
   // - Get the IP address and port from the system database
   ns->m_pUDT->m_pSndQueue->m_pChannel->getSockAddr((ns->m_SelfAddr));
   // - OVERWRITE just the IP address itself by a value taken from piSelfIP
   // (the family is used exactly as the one taken from what has been returned
   // by getsockaddr)
   CIPAddress::pton((ns->m_SelfAddr), ns->m_pUDT->m_piSelfIP, ns->m_SelfAddr.family());

   // protect the m_Sockets structure.
   CGuard::enterCS(m_GlobControlLock);
   try
   {
       HLOGF(mglog.Debug, 
               "newConnection: mapping peer %d to that socket (%d)\n",
               ns->m_PeerID, ns->m_SocketID);
       m_PeerRec[ns->getPeerSpec()].insert(ns->m_SocketID);
   }
   catch (...)
   {
      LOGC(mglog.Error, log << "newConnection: error when mapping peer!");
      error = 2;
   }
   CGuard::leaveCS(m_GlobControlLock);

   CGuard::enterCS(ls->m_AcceptLock);
   try
   {
      ls->m_pQueuedSockets->insert(ns->m_SocketID);
   }
   catch (...)
   {
      LOGC(mglog.Error, log << "newConnection: error when queuing socket!");
      error = 3;
   }
   CGuard::leaveCS(ls->m_AcceptLock);

   HLOGC(mglog.Debug, log << "ACCEPT: new socket @" << ns->m_SocketID << " submitted for acceptance");
   // acknowledge users waiting for new connections on the listening socket
   m_EPoll.update_events(listen, ls->m_pUDT->m_sPollID, SRT_EPOLL_IN, true);

   CTimer::triggerEvent();

ERR_ROLLBACK:
   // XXX the exact value of 'error' is ignored
   if (error > 0)
   {
#if ENABLE_LOGGING
       static const char* why [] = {
           "UNKNOWN ERROR",
           "CONNECTION REJECTED",
           "IPE when mapping a socket",
           "IPE when inserting a socket"
       };
       LOGC(mglog.Error, log << CONID(ns->m_SocketID) << "newConnection: connection rejected due to: " << why[error]);
#endif

      SRTSOCKET id = ns->m_SocketID;
<<<<<<< HEAD
      ns->makeClosed();

=======
      ns->m_pUDT->close();
      ns->m_Status = SRTS_CLOSED;
      ns->m_tsClosureTimeStamp = steady_clock::now();
>>>>>>> 6ece7513
      // The mapped socket should be now unmapped to preserve the situation that
      // was in the original UDT code.
      // In SRT additionally the acceptAndRespond() function (it was called probably
      // connect() in UDT code) may fail, in which case this socket should not be
      // further processed and should be removed.
      {
          CGuard cg(m_GlobControlLock);
          m_Sockets.erase(id);
          m_ClosedSockets[id] = ns;
      }

      return -1;
   }

   // wake up a waiting accept() call
   CSync::lock_signal(ls->m_AcceptCond, ls->m_AcceptLock);

   return 1;
}

int CUDTUnited::installAcceptHook(const SRTSOCKET lsn, srt_listen_callback_fn* hook, void* opaq)
{
    try
    {
        CUDTSocket* s = locateSocket(lsn, ERH_THROW);
        s->m_pUDT->installAcceptHook(hook, opaq);
    }
    catch (CUDTException& e)
    {
        setError(new CUDTException(e));
        return SRT_ERROR;
    }

    return 0;
}

<<<<<<< HEAD
=======
CUDT* CUDTUnited::lookup(const SRTSOCKET u)
{
   // protects the m_Sockets structure
   CGuard cg(m_GlobControlLock);

   map<SRTSOCKET, CUDTSocket*>::iterator i = m_Sockets.find(u);

   if ((i == m_Sockets.end()) || (i->second->m_Status == SRTS_CLOSED))
      throw CUDTException(MJ_NOTSUP, MN_SIDINVAL, 0);

   return i->second->m_pUDT;
}

>>>>>>> 6ece7513
SRT_SOCKSTATUS CUDTUnited::getStatus(const SRTSOCKET u)
{
    // protects the m_Sockets structure
    CGuard cg(m_GlobControlLock);

    sockets_t::const_iterator i = m_Sockets.find(u);

    if (i == m_Sockets.end())
    {
        if (m_ClosedSockets.find(u) != m_ClosedSockets.end())
            return SRTS_CLOSED;

        return SRTS_NONEXIST;
    }
    return i->second->getStatus();
}

int CUDTUnited::bind(CUDTSocket* s, const sockaddr_any& name)
{
<<<<<<< HEAD
=======
   CUDTSocket* s = locateSocket(u);
   if (!s)
      throw CUDTException(MJ_NOTSUP, MN_SIDINVAL, 0);

>>>>>>> 6ece7513
   CGuard cg(s->m_ControlLock);

   // cannot bind a socket more than once
   if (s->m_Status != SRTS_INIT)
      throw CUDTException(MJ_NOTSUP, MN_NONE, 0);

   s->m_pUDT->open();
   updateMux(s, name);
   s->m_Status = SRTS_OPENED;

   // copy address information of local node
   s->m_pUDT->m_pSndQueue->m_pChannel->getSockAddr((s->m_SelfAddr));

   return 0;
}

int CUDTUnited::bind(CUDTSocket* s, UDPSOCKET udpsock)
{
<<<<<<< HEAD
=======
   CUDTSocket* s = locateSocket(u);
   if (!s)
      throw CUDTException(MJ_NOTSUP, MN_SIDINVAL, 0);

>>>>>>> 6ece7513
   CGuard cg(s->m_ControlLock);

   // cannot bind a socket more than once
   if (s->m_Status != SRTS_INIT)
      throw CUDTException(MJ_NOTSUP, MN_NONE, 0);

   sockaddr_any name;
   socklen_t namelen = sizeof name; // max of inet and inet6

   // This will preset the sa_family as well; the namelen is given simply large
   // enough for any family here.
   if (::getsockname(udpsock, &name.sa, &namelen) == -1)
      throw CUDTException(MJ_NOTSUP, MN_INVAL);

   // Successfully extracted, so update the size
   name.len = namelen;

   s->m_pUDT->open();
   updateMux(s, name, &udpsock);
   s->m_Status = SRTS_OPENED;

   // copy address information of local node
   s->m_pUDT->m_pSndQueue->m_pChannel->getSockAddr((s->m_SelfAddr));

   return 0;
}

int CUDTUnited::listen(const SRTSOCKET u, int backlog)
{
   if (backlog <= 0)
      throw CUDTException(MJ_NOTSUP, MN_INVAL, 0);

   // Don't search for the socket if it's already -1;
   // this never is a valid socket.
   if (u == UDT::INVALID_SOCK)
      throw CUDTException(MJ_NOTSUP, MN_SIDINVAL, 0);

   CUDTSocket* s = locateSocket(u);
   if (!s)
      throw CUDTException(MJ_NOTSUP, MN_SIDINVAL, 0);

   CGuard cg(s->m_ControlLock);

   // NOTE: since now the socket is protected against simultaneous access.
   // In the meantime the socket might have been closed, which means that
   // it could have changed the state. It could be also set listen in another
   // thread, so check it out.

   // do nothing if the socket is already listening
   if (s->m_Status == SRTS_LISTENING)
      return 0;

   // a socket can listen only if is in OPENED status
   if (s->m_Status != SRTS_OPENED)
      throw CUDTException(MJ_NOTSUP, MN_ISUNBOUND, 0);

   // [[using assert(s->m_Status == OPENED)]];

   // listen is not supported in rendezvous connection setup
   if (s->m_pUDT->m_bRendezvous)
      throw CUDTException(MJ_NOTSUP, MN_ISRENDEZVOUS, 0);

   s->m_uiBackLog = backlog;

   try
   {
      s->m_pQueuedSockets = new set<SRTSOCKET>;
      s->m_pAcceptSockets = new set<SRTSOCKET>;
   }
   catch (...)
   {
      delete s->m_pQueuedSockets;
      delete s->m_pAcceptSockets;

      // XXX Translated std::bad_alloc into CUDTException specifying
      // memory allocation failure...
      throw CUDTException(MJ_SYSTEMRES, MN_MEMORY, 0);
   }

   // [[using assert(s->m_Status == OPENED)]]; // (still, unchanged)

   s->m_pUDT->setListenState();  // propagates CUDTException,
                                 // if thrown, remains in OPENED state if so.
   s->m_Status = SRTS_LISTENING;

   return 0;
}

SRTSOCKET CUDTUnited::accept(const SRTSOCKET listen, sockaddr* pw_addr, int* pw_addrlen)
{
   if (pw_addr && !pw_addrlen)
      throw CUDTException(MJ_NOTSUP, MN_INVAL, 0);

   CUDTSocket* ls = locateSocket(listen);

   if (ls == NULL)
      throw CUDTException(MJ_NOTSUP, MN_SIDINVAL, 0);

   // the "listen" socket must be in LISTENING status
   if (ls->m_Status != SRTS_LISTENING)
      throw CUDTException(MJ_NOTSUP, MN_NOLISTEN, 0);

   // no "accept" in rendezvous connection setup
   if (ls->m_pUDT->m_bRendezvous)
      throw CUDTException(MJ_NOTSUP, MN_ISRENDEZVOUS, 0);

   SRTSOCKET u = CUDT::INVALID_SOCK;
   bool accepted = false;

   // !!only one conection can be set up each time!!
   while (!accepted)
   {
       CGuard cg(ls->m_AcceptLock);
<<<<<<< HEAD
=======
       CSync  axcond(ls->m_AcceptCond, cg);
>>>>>>> 6ece7513

       if ((ls->m_Status != SRTS_LISTENING) || ls->m_pUDT->m_bBroken)
       {
           // This socket has been closed.
           accepted = true;
       }
       else if (ls->m_pQueuedSockets->size() > 0)
       {
           // XXX REFACTORING REQUIRED HERE!
           // Actually this should at best be something like that:
           // set<SRTSOCKET>::iterator b = ls->m_pQueuedSockets->begin();
           // u = *b;
           // ls->m_pQueuedSockets->erase(b);
           // ls->m_pAcceptSockets->insert(u);
           //
           // It is also questionable why m_pQueuedSockets should be of type 'set'.
           // There's no quick-searching capabilities of that container used anywhere except
           // checkBrokenSockets and garbageCollect, which aren't performance-critical,
           // whereas it's mainly used for getting the first element and iterating
           // over elements, which is slow in case of std::set. It's also doubtful
           // as to whether the sorting capability of std::set is properly used;
           // the first is taken here, which is actually the socket with lowest
           // possible descriptor value (as default operator< and ascending sorting
           // used for std::set<SRTSOCKET> where SRTSOCKET=int).
           //
           // Consider using std::list or std::vector here.

           u = *(ls->m_pQueuedSockets->begin());
           ls->m_pAcceptSockets->insert(ls->m_pAcceptSockets->end(), u);
           ls->m_pQueuedSockets->erase(ls->m_pQueuedSockets->begin());
           accepted = true;
       }
       else if (!ls->m_pUDT->m_bSynRecving)
       {
           accepted = true;
       }

       if (!accepted && (ls->m_Status == SRTS_LISTENING))
           axcond.wait();

       if (ls->m_pQueuedSockets->empty())
           m_EPoll.update_events(listen, ls->m_pUDT->m_sPollID, SRT_EPOLL_IN, false);
   }

   if (u == CUDT::INVALID_SOCK)
   {
      // non-blocking receiving, no connection available
      if (!ls->m_pUDT->m_bSynRecving)
         throw CUDTException(MJ_AGAIN, MN_RDAVAIL, 0);

      // listening socket is closed
      throw CUDTException(MJ_NOTSUP, MN_NOLISTEN, 0);
   }

   if (pw_addr != NULL && pw_addrlen != NULL)
   {
      CUDTSocket* s = locateSocket(u);
      if (s == NULL)
         throw CUDTException(MJ_NOTSUP, MN_SIDINVAL, 0);

      CGuard cg(s->m_ControlLock);

      // Check if the length of the buffer to fill the name in
      // was large enough.
      const int len = s->m_PeerAddr.size();
      if (*pw_addrlen < len)
          throw CUDTException(MJ_NOTSUP, MN_INVAL, 0);

      memcpy((pw_addr), &s->m_PeerAddr, len);
      *pw_addrlen = len;
   }

   return u;
}

int CUDTUnited::connect(SRTSOCKET u, const sockaddr* srcname, int srclen, const sockaddr* tarname, int tarlen)
{
    sockaddr_any source_addr(srcname, srclen);
    if (source_addr.len == 0)
        throw CUDTException(MJ_NOTSUP, MN_INVAL, 0);
    sockaddr_any target_addr(tarname, tarlen);
    if (target_addr.len == 0)
        throw CUDTException(MJ_NOTSUP, MN_INVAL, 0);

    CUDTSocket* s = locateSocket(u);
    if (s == NULL)
        throw CUDTException(MJ_NOTSUP, MN_SIDINVAL, 0);

    // For a single socket, just do bind, then connect

    bind(s, source_addr);
    return connectIn(s, target_addr, 0);
}

int CUDTUnited::connect(SRTSOCKET u, const sockaddr* name, int namelen, int32_t forced_isn)
{
    sockaddr_any target_addr(name, namelen);
    if (target_addr.len == 0)
        throw CUDTException(MJ_NOTSUP, MN_INVAL, 0);
   CUDTSocket* s = locateSocket(u);
   if (!s)
      throw CUDTException(MJ_NOTSUP, MN_SIDINVAL, 0);

<<<<<<< HEAD
    return connectIn(s, target_addr, forced_isn);
}

int CUDTUnited::connectIn(CUDTSocket* s, const sockaddr_any& target_addr, int32_t forced_isn)
{
   CGuard cg(s->m_ControlLock);
   // a socket can "connect" only if it is in the following states:
   // - OPENED: assume the socket binding parameters are configured
   // - INIT: configure binding parameters here
   // - any other (meaning, already connected): report error
=======
   CGuard cg(s->m_ControlLock);
>>>>>>> 6ece7513

   if (s->m_Status == SRTS_INIT)
   {
       if (s->m_pUDT->m_bRendezvous)
           throw CUDTException(MJ_NOTSUP, MN_ISRENDUNBOUND, 0);

       // If bind() was done first on this socket, then the
       // socket will not perform this step. This actually does the
       // same thing as bind() does, just with empty address so that
       // the binding parameters are autoselected.

       s->m_pUDT->open();
       sockaddr_any autoselect_sa (target_addr.family());
       // This will create such a sockaddr_any that
       // will return true from empty(). 
       updateMux(s, autoselect_sa);  // <<---- updateMux
       // -> C(Snd|Rcv)Queue::init
       // -> pthread_create(...C(Snd|Rcv)Queue::worker...)
       s->m_Status = SRTS_OPENED;
   }
   else if (s->m_Status != SRTS_OPENED)
      throw CUDTException(MJ_NOTSUP, MN_ISCONNECTED, 0);

   // connect_complete() may be called before connect() returns.
   // So we need to update the status before connect() is called,
   // otherwise the status may be overwritten with wrong value
   // (CONNECTED vs. CONNECTING).
   s->m_Status = SRTS_CONNECTING;

   /* 
   * In blocking mode, connect can block for up to 30 seconds for
   * rendez-vous mode. Holding the s->m_ControlLock prevent close
   * from cancelling the connect
   */
   try
   {
       // InvertedGuard unlocks in the constructor, then locks in the
       // destructor, no matter if an exception has fired.
       InvertedGuard l_unlocker(s->m_ControlLock, s->m_pUDT->m_bSynRecving);
       s->m_pUDT->startConnect(target_addr, forced_isn);
   }
   catch (CUDTException& e) // Interceptor, just to change the state.
   {
      s->m_Status = SRTS_OPENED;
      throw e;
   }

   // record peer address
   s->m_PeerAddr = target_addr;

   // CGuard destructor will delete cg and unlock s->m_ControlLock

   return 0;
}


int CUDTUnited::close(const SRTSOCKET u)
{
   CUDTSocket* s = locateSocket(u);
   if (!s)
      throw CUDTException(MJ_NOTSUP, MN_SIDINVAL, 0);

   return close(s);
}

int CUDTUnited::close(CUDTSocket* s)
{

   HLOGC(mglog.Debug, log << s->m_pUDT->CONID() << " CLOSE. Acquiring control lock");

   CGuard socket_cg(s->m_ControlLock);

   HLOGC(mglog.Debug, log << s->m_pUDT->CONID() << " CLOSING (removing from listening, closing CUDT)");

   bool synch_close_snd = s->m_pUDT->m_bSynSending;

   SRTSOCKET u = s->m_SocketID;

   if (s->m_Status == SRTS_LISTENING)
   {
      if (s->m_pUDT->m_bBroken)
         return 0;

      s->m_tsClosureTimeStamp = steady_clock::now();
      s->m_pUDT->m_bBroken    = true;

      // Change towards original UDT: 
      // Leave all the closing activities for garbageCollect to happen,
      // however remove the listener from the RcvQueue IMMEDIATELY.
      // Even though garbageCollect would eventually remove the listener
      // as well, there would be some time interval between now and the
      // moment when it's done, and during this time the application will
      // be unable to bind to this port that the about-to-delete listener
      // is currently occupying (due to blocked slot in the RcvQueue).

      HLOGC(mglog.Debug, log << s->m_pUDT->CONID() << " CLOSING (removing listener immediately)");
      s->m_pUDT->notListening();

      // broadcast all "accept" waiting
      CSync::lock_broadcast(s->m_AcceptCond, s->m_AcceptLock);
   }
   else
   {
       s->makeClosed();

       // synchronize with garbage collection.
       HLOGC(mglog.Debug, log << "@" << u << "U::close done. GLOBAL CLOSE: " << s->m_pUDT->CONID() << ". Acquiring GLOBAL control lock");
       CGuard manager_cg(m_GlobControlLock);

       // since "s" is located before m_ControlLock, locate it again in case
       // it became invalid
       sockets_t::iterator i = m_Sockets.find(u);
       if ((i == m_Sockets.end()) || (i->second->m_Status == SRTS_CLOSED))
       {
           HLOGC(mglog.Debug, log << "@" << u << "U::close: NOT AN ACTIVE SOCKET, returning.");
           return 0;
       }
       s = i->second;

       s->m_Status = SRTS_CLOSED;

       // a socket will not be immediately removed when it is closed
       // in order to prevent other methods from accessing invalid address
       // a timer is started and the socket will be removed after approximately
       // 1 second
       s->m_tsClosureTimeStamp = steady_clock::now();

       m_Sockets.erase(s->m_SocketID);
       m_ClosedSockets[s->m_SocketID] = s;
       HLOGC(mglog.Debug, log << "@" << u << "U::close: Socket MOVED TO CLOSED for collecting later.");

       CTimer::triggerEvent();
   }

   HLOGC(mglog.Debug, log << "@" << u << ": GLOBAL: CLOSING DONE");

   // Check if the ID is still in closed sockets before you access it
   // (the last triggerEvent could have deleted it).
   if ( synch_close_snd )
   {
#if SRT_ENABLE_CLOSE_SYNCH

       HLOGC(mglog.Debug, log << "@" << u << " GLOBAL CLOSING: sync-waiting for releasing sender resources...");
       for (;;)
       {
           CSndBuffer* sb = s->m_pUDT->m_pSndBuffer;

           // Disconnected from buffer - nothing more to check.
           if (!sb)
           {
               HLOGC(mglog.Debug, log << "@" << u << " GLOBAL CLOSING: sending buffer disconnected. Allowed to close.");
               break;
           }

           // Sender buffer empty
           if (sb->getCurrBufSize() == 0)
           {
               HLOGC(mglog.Debug, log << "@" << u << " GLOBAL CLOSING: sending buffer depleted. Allowed to close.");
               break;
           }

           // Ok, now you are keeping GC thread hands off the internal data.
           // You can check then if it has already deleted the socket or not.
           // The socket is either in m_ClosedSockets or is already gone.

           // Done the other way, but still done. You can stop waiting.
           bool isgone = false;
           {
               CGuard manager_cg(m_GlobControlLock);
               isgone = m_ClosedSockets.count(u) == 0;
           }
           if (!isgone)
           {
               isgone = !s->m_pUDT->m_bOpened;
           }
           if (isgone)
           {
               HLOGC(mglog.Debug, log << "@" << u << " GLOBAL CLOSING: ... gone in the meantime, whatever. Exiting close().");
               break;
           }

           HLOGC(mglog.Debug, log << "@" << u << " GLOBAL CLOSING: ... still waiting for any update.");
           CTimer::EWait wt = CTimer::waitForEvent();

           if ( wt == CTimer::WT_ERROR )
           {
               HLOGC(mglog.Debug, log << "GLOBAL CLOSING: ... ERROR WHEN WAITING FOR EVENT. Exiting close() to prevent hangup.");
               break;
           }

           // Continue waiting in case when an event happened or 1s waiting time passed for checkpoint.
       }
#endif
   }

   /*
      This code is PUT ASIDE for now.
      Most likely this will be never required.
      It had to hold the closing activity until the time when the receiver buffer is depleted.
      However the closing of the socket should only happen when the receiver has received
      an information about that the reading is no longer possible (error report from recv/recvfile).
      When this happens, the receiver buffer is definitely depleted already and there's no need to check
      anything.

      Should there appear any other conditions in future under which the closing process should be
      delayed until the receiver buffer is empty, this code can be filled here.

   if ( synch_close_rcv )
   {
   ...
   }
   */

   return 0;
}

void CUDTUnited::getpeername(const SRTSOCKET u, sockaddr* name, int* namelen)
{
   if (!name || !namelen)
       throw CUDTException(MJ_NOTSUP, MN_INVAL, 0);

   if (getStatus(u) != SRTS_CONNECTED)
      throw CUDTException(MJ_CONNECTION, MN_NOCONN, 0);

   CUDTSocket* s = locateSocket(u);

   if (!s)
      throw CUDTException(MJ_NOTSUP, MN_SIDINVAL, 0);

   if (!s->m_pUDT->m_bConnected || s->m_pUDT->m_bBroken)
      throw CUDTException(MJ_CONNECTION, MN_NOCONN, 0);

   const int len = s->m_PeerAddr.size();
   if (*namelen < len)
       throw CUDTException(MJ_NOTSUP, MN_INVAL, 0);

   memcpy(name, &s->m_PeerAddr.sa, len);
   *namelen = len;
}

void CUDTUnited::getsockname(const SRTSOCKET u, sockaddr* pw_name, int* pw_namelen)
{
   if (!pw_name || !pw_namelen)
       throw CUDTException(MJ_NOTSUP, MN_INVAL, 0);

   CUDTSocket* s = locateSocket(u);

   if (!s)
      throw CUDTException(MJ_NOTSUP, MN_SIDINVAL, 0);

   if (s->m_pUDT->m_bBroken)
      throw CUDTException(MJ_NOTSUP, MN_SIDINVAL, 0);

   if (s->m_Status == SRTS_INIT)
      throw CUDTException(MJ_CONNECTION, MN_NOCONN, 0);

   const int len = s->m_SelfAddr.size();
   if (*pw_namelen < len)
       throw CUDTException(MJ_NOTSUP, MN_INVAL, 0);

   memcpy((pw_name), &s->m_SelfAddr.sa, len);
   *pw_namelen = len;
}

int CUDTUnited::select(
   ud_set* readfds, ud_set* writefds, ud_set* exceptfds, const timeval* timeout)
{
   const steady_clock::time_point entertime = steady_clock::now();

   const long timeo_us = timeout
       ? timeout->tv_sec * 1000000 + timeout->tv_usec
       : -1;
   const steady_clock::duration timeo(microseconds_from(timeo_us));

   // initialize results
   int count = 0;
   set<SRTSOCKET> rs, ws, es;

   // retrieve related UDT sockets
   vector<CUDTSocket*> ru, wu, eu;
   CUDTSocket* s;
   if (readfds)
      for (set<SRTSOCKET>::iterator i1 = readfds->begin();
         i1 != readfds->end(); ++ i1)
      {
         if (getStatus(*i1) == SRTS_BROKEN)
         {
            rs.insert(*i1);
            ++ count;
         }
         else if (!(s = locateSocket(*i1)))
            throw CUDTException(MJ_NOTSUP, MN_SIDINVAL, 0);
         else
            ru.push_back(s);
      }
   if (writefds)
      for (set<SRTSOCKET>::iterator i2 = writefds->begin();
         i2 != writefds->end(); ++ i2)
      {
         if (getStatus(*i2) == SRTS_BROKEN)
         {
            ws.insert(*i2);
            ++ count;
         }
         else if (!(s = locateSocket(*i2)))
            throw CUDTException(MJ_NOTSUP, MN_SIDINVAL, 0);
         else
            wu.push_back(s);
      }
   if (exceptfds)
      for (set<SRTSOCKET>::iterator i3 = exceptfds->begin();
         i3 != exceptfds->end(); ++ i3)
      {
         if (getStatus(*i3) == SRTS_BROKEN)
         {
            es.insert(*i3);
            ++ count;
         }
         else if (!(s = locateSocket(*i3)))
            throw CUDTException(MJ_NOTSUP, MN_SIDINVAL, 0);
         else
            eu.push_back(s);
      }

   do
   {
      // query read sockets
      for (vector<CUDTSocket*>::iterator j1 = ru.begin(); j1 != ru.end(); ++ j1)
      {
         s = *j1;

         if (s->readReady() || s->m_Status == SRTS_CLOSED)
         {
            rs.insert(s->m_SocketID);
            ++ count;
         }
      }

      // query write sockets
      for (vector<CUDTSocket*>::iterator j2 = wu.begin(); j2 != wu.end(); ++ j2)
      {
         s = *j2;

         if (s->writeReady() || s->m_Status == SRTS_CLOSED)
         {
            ws.insert(s->m_SocketID);
            ++ count;
         }
      }

      // query exceptions on sockets
      for (vector<CUDTSocket*>::iterator j3 = eu.begin(); j3 != eu.end(); ++ j3)
      {
         // check connection request status, not supported now
      }

      if (0 < count)
         break;

      CTimer::waitForEvent();
   } while (timeo > steady_clock::now() - entertime);

   if (readfds)
      *readfds = rs;

   if (writefds)
      *writefds = ws;

   if (exceptfds)
      *exceptfds = es;

   return count;
}

int CUDTUnited::selectEx(
   const vector<SRTSOCKET>& fds,
   vector<SRTSOCKET>* readfds,
   vector<SRTSOCKET>* writefds,
   vector<SRTSOCKET>* exceptfds,
   int64_t msTimeOut)
{
    const steady_clock::time_point entertime = steady_clock::now();

    const long timeo_us = msTimeOut >= 0
        ? msTimeOut * 1000
        : -1;
    const steady_clock::duration timeo(microseconds_from(timeo_us));

   // initialize results
   int count = 0;
   if (readfds)
      readfds->clear();
   if (writefds)
      writefds->clear();
   if (exceptfds)
      exceptfds->clear();

   do
   {
      for (vector<SRTSOCKET>::const_iterator i = fds.begin();
         i != fds.end(); ++ i)
      {
         CUDTSocket* s = locateSocket(*i);

         if ((!s) || s->m_pUDT->m_bBroken || (s->m_Status == SRTS_CLOSED))
         {
            if (exceptfds)
            {
               exceptfds->push_back(*i);
               ++ count;
            }
            continue;
         }

         if (readfds)
         {
            if ((s->m_pUDT->m_bConnected
                  && s->m_pUDT->m_pRcvBuffer->isRcvDataReady()
               )
               || (s->m_pUDT->m_bListening
                  && (s->m_pQueuedSockets->size() > 0)))
            {
               readfds->push_back(s->m_SocketID);
               ++ count;
            }
         }

         if (writefds)
         {
            if (s->m_pUDT->m_bConnected
               && (s->m_pUDT->m_pSndBuffer->getCurrBufSize()
                  < s->m_pUDT->m_iSndBufSize))
            {
               writefds->push_back(s->m_SocketID);
               ++ count;
            }
         }
      }

      if (count > 0)
         break;

      CTimer::waitForEvent();
   } while (timeo > steady_clock::now() - entertime);

   return count;
}

int CUDTUnited::epoll_create()
{
   return m_EPoll.create();
}

int CUDTUnited::epoll_add_usock(
   const int eid, const SRTSOCKET u, const int* events)
{
   CUDTSocket* s = locateSocket(u);
   int ret = -1;
   if (s)
   {
      ret = m_EPoll.add_usock(eid, u, events);
      s->m_pUDT->addEPoll(eid);
   }
   else
   {
      throw CUDTException(MJ_NOTSUP, MN_SIDINVAL);
   }

   return ret;
}

int CUDTUnited::epoll_add_ssock(
   const int eid, const SYSSOCKET s, const int* events)
{
   return m_EPoll.add_ssock(eid, s, events);
}

int CUDTUnited::epoll_update_usock(
   const int eid, const SRTSOCKET u, const int* events)
{
   CUDTSocket* s = locateSocket(u);
   int ret = -1;
   if (s)
   {
      ret = m_EPoll.update_usock(eid, u, events);
      s->m_pUDT->addEPoll(eid);
   }
   else
   {
      throw CUDTException(MJ_NOTSUP, MN_SIDINVAL);
   }

   return ret;
}

int CUDTUnited::epoll_update_ssock(
   const int eid, const SYSSOCKET s, const int* events)
{
   return m_EPoll.update_ssock(eid, s, events);
}

int CUDTUnited::epoll_remove_usock(const int eid, const SRTSOCKET u)
{
   int ret = m_EPoll.remove_usock(eid, u);

   CUDTSocket* s = locateSocket(u);
   if (s)
   {
      s->m_pUDT->removeEPoll(eid);
   }
   //else
   //{
   //   throw CUDTException(MJ_NOTSUP, MN_SIDINVAL);
   //}

   return ret;
}

int CUDTUnited::epoll_remove_ssock(const int eid, const SYSSOCKET s)
{
   return m_EPoll.remove_ssock(eid, s);
}

int CUDTUnited::epoll_wait(
   const int eid,
   set<SRTSOCKET>* readfds,
   set<SRTSOCKET>* writefds,
   int64_t msTimeOut,
   set<SYSSOCKET>* lrfds,
   set<SYSSOCKET>* lwfds)
{
   return m_EPoll.wait(eid, readfds, writefds, msTimeOut, lrfds, lwfds);
}

int CUDTUnited::epoll_uwait(
   const int eid,
   SRT_EPOLL_EVENT* fdsSet,
   int fdsSize, 
   int64_t msTimeOut)
{
   return m_EPoll.uwait(eid, fdsSet, fdsSize, msTimeOut);
}

int32_t CUDTUnited::epoll_set(int eid, int32_t flags)
{
    return m_EPoll.setflags(eid, flags);
}

int CUDTUnited::epoll_release(const int eid)
{
   return m_EPoll.release(eid);
}

CUDTSocket* CUDTUnited::locateSocket(const SRTSOCKET u, ErrorHandling erh)
{
<<<<<<< HEAD
    CGuard cg(m_GlobControlLock);
=======
   CGuard cg(m_GlobControlLock);
>>>>>>> 6ece7513

    sockets_t::iterator i = m_Sockets.find(u);

    if ((i == m_Sockets.end()) || (i->second->m_Status == SRTS_CLOSED))
    {
        if (erh == ERH_RETURN)
            return NULL;
        throw CUDTException(MJ_NOTSUP, MN_SIDINVAL, 0);
    }

    return i->second;
}

CUDTSocket* CUDTUnited::locatePeer(
   const sockaddr_any& peer,
   const SRTSOCKET id,
   int32_t isn)
{
   CGuard cg(m_GlobControlLock);

   map<int64_t, set<SRTSOCKET> >::iterator i = m_PeerRec.find(
      CUDTSocket::getPeerSpec(id, isn));
   if (i == m_PeerRec.end())
      return NULL;

   for (set<SRTSOCKET>::iterator j = i->second.begin();
      j != i->second.end(); ++ j)
   {
      sockets_t::iterator k = m_Sockets.find(*j);
      // this socket might have been closed and moved m_ClosedSockets
      if (k == m_Sockets.end())
         continue;

      if (k->second->m_PeerAddr == peer)
      {
         return k->second;
      }
   }

   return NULL;
}

void CUDTUnited::checkBrokenSockets()
{
   CGuard cg(m_GlobControlLock);

   // set of sockets To Be Closed and To Be Removed
   vector<SRTSOCKET> tbc;
   vector<SRTSOCKET> tbr;

   for (sockets_t::iterator i = m_Sockets.begin();
      i != m_Sockets.end(); ++ i)
   {
       CUDTSocket* s = i->second;

      // check broken connection
      if (s->m_pUDT->m_bBroken)
      {
         if (s->m_Status == SRTS_LISTENING)
         {
            const steady_clock::duration elapsed = steady_clock::now() - s->m_tsClosureTimeStamp;
            // for a listening socket, it should wait an extra 3 seconds
            // in case a client is connecting
            if (elapsed < milliseconds_from(CUDT::COMM_CLOSE_BROKEN_LISTENER_TIMEOUT_MS))
            {
               continue;
            }
         }
         else if ((s->m_pUDT->m_pRcvBuffer != NULL)
            // FIXED: calling isRcvDataAvailable() just to get the information
            // whether there are any data waiting in the buffer,
            // NOT WHETHER THEY ARE ALSO READY TO PLAY at the time when
            // this function is called (isRcvDataReady also checks if the
            // available data is "ready to play").
            && s->m_pUDT->m_pRcvBuffer->isRcvDataAvailable()
            && (s->m_pUDT->m_iBrokenCounter -- > 0))
         {
            // HLOGF(mglog.Debug, "STILL KEEPING socket (still have data):
            // %d\n", i->first);
            // if there is still data in the receiver buffer, wait longer
            continue;
         }

         // HLOGF(mglog.Debug, "moving socket to CLOSED: %d\n", i->first);

         //close broken connections and start removal timer
         s->m_Status = SRTS_CLOSED;
         s->m_tsClosureTimeStamp = steady_clock::now();
         tbc.push_back(i->first);
         m_ClosedSockets[i->first] = s;

         // remove from listener's queue
         sockets_t::iterator ls = m_Sockets.find(s->m_ListenSocket);
         if (ls == m_Sockets.end())
         {
            ls = m_ClosedSockets.find(s->m_ListenSocket);
            if (ls == m_ClosedSockets.end())
               continue;
         }

         CGuard::enterCS(ls->second->m_AcceptLock);
         ls->second->m_pQueuedSockets->erase(s->m_SocketID);
         ls->second->m_pAcceptSockets->erase(s->m_SocketID);
         CGuard::leaveCS(ls->second->m_AcceptLock);
      }
   }

   for (sockets_t::iterator j = m_ClosedSockets.begin();
      j != m_ClosedSockets.end(); ++ j)
   {
      // HLOGF(mglog.Debug, "checking CLOSED socket: %d\n", j->first);
      if (!is_zero(j->second->m_pUDT->m_tsLingerExpiration))
      {
         // asynchronous close:
         if ((!j->second->m_pUDT->m_pSndBuffer)
            || (0 == j->second->m_pUDT->m_pSndBuffer->getCurrBufSize())
            || (j->second->m_pUDT->m_tsLingerExpiration <= steady_clock::now()))
         {
            j->second->m_pUDT->m_tsLingerExpiration = steady_clock::time_point();
            j->second->m_pUDT->m_bClosing = true;
            j->second->m_tsClosureTimeStamp = steady_clock::now();
         }
      }

      // timeout 1 second to destroy a socket AND it has been removed from
      // RcvUList
      if ((steady_clock::now() - j->second->m_tsClosureTimeStamp > seconds_from(1))
         && ((!j->second->m_pUDT->m_pRNode)
            || !j->second->m_pUDT->m_pRNode->m_bOnList))
      {
         // HLOGF(mglog.Debug, "will unref socket: %d\n", j->first);
         tbr.push_back(j->first);
      }
   }

   // move closed sockets to the ClosedSockets structure
   for (vector<SRTSOCKET>::iterator k = tbc.begin(); k != tbc.end(); ++ k)
      m_Sockets.erase(*k);

   // remove those timeout sockets
   for (vector<SRTSOCKET>::iterator l = tbr.begin(); l != tbr.end(); ++ l)
      removeSocket(*l);
}

void CUDTUnited::removeSocket(const SRTSOCKET u)
{
   sockets_t::iterator i = m_ClosedSockets.find(u);

   // invalid socket ID
   if (i == m_ClosedSockets.end())
      return;

   CUDTSocket* s = i->second;

   // decrease multiplexer reference count, and remove it if necessary
   const int mid = s->m_iMuxID;

   if (s->m_pQueuedSockets)
   {
<<<<<<< HEAD
      CGuard cg(s->m_AcceptLock);
=======
      CGuard cg(i->second->m_AcceptLock);
>>>>>>> 6ece7513

      // if it is a listener, close all un-accepted sockets in its queue
      // and remove them later
      for (set<SRTSOCKET>::iterator q = s->m_pQueuedSockets->begin();
         q != s->m_pQueuedSockets->end(); ++ q)
      {
<<<<<<< HEAD
         sockets_t::iterator si = m_Sockets.find(*q);
         if (si == m_Sockets.end())
         {
               // gone in the meantime
            LOGC(mglog.Error, log << "removeSocket: IPE? socket %" << u << " being queued for listener socket %" << s->m_SocketID << " is GONE in the meantime ???");
            continue;
         }

         CUDTSocket* as = si->second;

         as->makeClosed();
         m_ClosedSockets[*q] = as;
=======
         m_Sockets[*q]->m_pUDT->m_bBroken = true;
         m_Sockets[*q]->m_pUDT->close();
         m_Sockets[*q]->m_tsClosureTimeStamp = steady_clock::now();
         m_Sockets[*q]->m_Status = SRTS_CLOSED;
         m_ClosedSockets[*q] = m_Sockets[*q];
>>>>>>> 6ece7513
         m_Sockets.erase(*q);
      }

   }

   // remove from peer rec
   map<int64_t, set<SRTSOCKET> >::iterator j = m_PeerRec.find(
      s->getPeerSpec());
   if (j != m_PeerRec.end())
   {
      j->second.erase(u);
      if (j->second.empty())
         m_PeerRec.erase(j);
   }

   /*
   * Socket may be deleted while still having ePoll events set that would
   * remains forever causing epoll_wait to unblock continuously for inexistent
   * sockets. Get rid of all events for this socket.
   */
   m_EPoll.update_events(u, s->m_pUDT->m_sPollID,
      SRT_EPOLL_IN|SRT_EPOLL_OUT|SRT_EPOLL_ERR, false);

   // delete this one
   m_ClosedSockets.erase(i);

   HLOGC(mglog.Debug, log << "GC/removeSocket: closing associated UDT %" << u);
   s->makeClosed();
   HLOGC(mglog.Debug, log << "GC/removeSocket: DELETING SOCKET %" << u);
   delete s;

   if (mid == -1)
       return;

   map<int, CMultiplexer>::iterator m;
   m = m_mMultiplexer.find(mid);
   if (m == m_mMultiplexer.end())
   {
      LOGC(mglog.Fatal, log << "IPE: For socket %" << u << " MUXER id=" << mid << " NOT FOUND!");
      return;
   }

   CMultiplexer& mx = m->second;

   mx.m_iRefCount --;
   // HLOGF(mglog.Debug, "unrefing underlying socket for %u: %u\n",
   //    u, mx.m_iRefCount);
   if (0 == mx.m_iRefCount)
   {
       HLOGC(mglog.Debug, log << "MUXER id=" << mid << " lost last socket %"
           << u << " - deleting muxer bound to port "
           << mx.m_pChannel->bindAddressAny().hport());
      // The channel has no access to the queues and
      // it looks like the multiplexer is the master of all of them.
      // The queues must be silenced before closing the channel
      // because this will cause error to be returned in any operation
      // being currently done in the queues, if any.
      mx.m_pSndQueue->setClosing();
      mx.m_pRcvQueue->setClosing();
      delete mx.m_pSndQueue;
      delete mx.m_pRcvQueue;
      mx.m_pChannel->close();
      delete mx.m_pTimer;
      delete mx.m_pChannel;
      m_mMultiplexer.erase(m);
   }
}

void CUDTUnited::setError(CUDTException* e)
{
    delete (CUDTException*)pthread_getspecific(m_TLSError);
    pthread_setspecific(m_TLSError, e);
}

CUDTException* CUDTUnited::getError()
{
    if(!pthread_getspecific(m_TLSError))
        pthread_setspecific(m_TLSError, new CUDTException);
    return (CUDTException*)pthread_getspecific(m_TLSError);
}


void CUDTUnited::updateMux(
   CUDTSocket* s, const sockaddr_any& addr, const UDPSOCKET* udpsock /*[[nullable]]*/)
{
   CGuard cg(m_GlobControlLock);

   // Don't try to reuse given address, if udpsock was given.
   // In such a case rely exclusively on that very socket and
   // use it the way as it is configured, of course, create also
   // always a new multiplexer for that very socket.
   if (!udpsock && s->m_pUDT->m_bReuseAddr)
   {
      const int port = addr.hport();

      // find a reusable address
      for (map<int, CMultiplexer>::iterator i = m_mMultiplexer.begin();
         i != m_mMultiplexer.end(); ++ i)
      {
          // Use the "family" value blindly from the address; we
          // need to find an existing multiplexer that binds to the
          // given port in the same family as requested address.
          if ((i->second.m_iIPversion == addr.family())
                  && (i->second.m_iMSS == s->m_pUDT->m_iMSS)
#ifdef SRT_ENABLE_IPOPTS
                  &&  (i->second.m_iIpTTL == s->m_pUDT->m_iIpTTL)
                  && (i->second.m_iIpToS == s->m_pUDT->m_iIpToS)
#endif
                  && (i->second.m_iIpV6Only == s->m_pUDT->m_iIpV6Only)
                  &&  i->second.m_bReusable)
          {
            if (i->second.m_iPort == port)
            {
               // HLOGF(mglog.Debug, "reusing multiplexer for port
               // %hd\n", port);
               // reuse the existing multiplexer
               ++ i->second.m_iRefCount;
               s->m_pUDT->m_pSndQueue = i->second.m_pSndQueue;
               s->m_pUDT->m_pRcvQueue = i->second.m_pRcvQueue;
               s->m_iMuxID = i->second.m_iID;
               return;
            }
         }
      }
   }

   // a new multiplexer is needed
   CMultiplexer m;
   m.m_iMSS = s->m_pUDT->m_iMSS;
   m.m_iIPversion = addr.family();
#ifdef SRT_ENABLE_IPOPTS
   m.m_iIpTTL = s->m_pUDT->m_iIpTTL;
   m.m_iIpToS = s->m_pUDT->m_iIpToS;
#endif
   m.m_iRefCount = 1;
   m.m_iIpV6Only = s->m_pUDT->m_iIpV6Only;
   m.m_bReusable = s->m_pUDT->m_bReuseAddr;
   m.m_iID = s->m_SocketID;

   m.m_pChannel = new CChannel();
#ifdef SRT_ENABLE_IPOPTS
   m.m_pChannel->setIpTTL(s->m_pUDT->m_iIpTTL);
   m.m_pChannel->setIpToS(s->m_pUDT->m_iIpToS);
#endif
   m.m_pChannel->setSndBufSize(s->m_pUDT->m_iUDPSndBufSize);
   m.m_pChannel->setRcvBufSize(s->m_pUDT->m_iUDPRcvBufSize);
   if (s->m_pUDT->m_iIpV6Only != -1)
      m.m_pChannel->setIpV6Only(s->m_pUDT->m_iIpV6Only);

   try
   {
       if (udpsock)
       {
           // In this case, addr contains the address
           // that has been extracted already from the
           // given socket
           m.m_pChannel->attach(*udpsock, addr);
       }
       else if (addr.empty())
       {
           // The case of previously used case of a NULL address.
           // This here is used to pass family only, in this case
           // just automatically bind to the "0" address to autoselect
           // everything.
           m.m_pChannel->open(addr.family());
       }
       else
       {
           // If at least the IP address is specified, then bind to that
           // address, but still possibly autoselect the outgoing port, if the
           // port was specified as 0.
           m.m_pChannel->open(addr);
       }
   }
   catch (CUDTException& e)
   {
      m.m_pChannel->close();
      delete m.m_pChannel;
      throw;
   }

   sockaddr_any sa;
   m.m_pChannel->getSockAddr((sa));
   m.m_iPort = sa.hport();

   m.m_pTimer = new CTimer;

   m.m_pSndQueue = new CSndQueue;
   m.m_pSndQueue->init(m.m_pChannel, m.m_pTimer);
   m.m_pRcvQueue = new CRcvQueue;
   m.m_pRcvQueue->init(
      32, s->m_pUDT->maxPayloadSize(), m.m_iIPversion, 1024,
      m.m_pChannel, m.m_pTimer);

   m_mMultiplexer[m.m_iID] = m;

   s->m_pUDT->m_pSndQueue = m.m_pSndQueue;
   s->m_pUDT->m_pRcvQueue = m.m_pRcvQueue;
   s->m_iMuxID = m.m_iID;

   HLOGF(mglog.Debug, 
      "creating new multiplexer for port %i\n", m.m_iPort);
}

// XXX This functionality needs strong refactoring.
//
// This function is going to find a multiplexer for the port contained
// in the 'ls' listening socket, by searching through the multiplexer
// container.
//
// Somehow, however, it's not even predicted a situation that the multiplexer
// for that port doesn't exist - that is, this function WILL find the
// multiplexer. How can it be so certain? It's because the listener has
// already created the multiplexer during the call to bind(), so if it
// didn't, this function wouldn't even have a chance to be called.
//
// Why can't then the multiplexer be recorded in the 'ls' listening socket data
// to be accessed immediately, especially when one listener can't bind to more
// than one multiplexer at a time (well, even if it could, there's still no
// reason why this should be extracted by "querying")?
//
// Maybe because the multiplexer container is a map, not a list.
// Why is this then a map? Because it's addressed by MuxID. Why do we need
// mux id? Because we don't have a list... ?
// 
// But what's the multiplexer ID? It's a socket ID for which it was originally
// created.
//
// Is this then shared? Yes, only between the listener socket and the accepted
// sockets, or in case of "bound" connecting sockets (by binding you can
// enforce the port number, which can be the same for multiple SRT sockets).
// Not shared in case of unbound connecting socket or rendezvous socket.
//
// Ok, in which situation do we need dispatching by mux id? Only when the
// socket is being deleted. How does the deleting procedure know the muxer id?
// Because it is recorded here at the time when it's found, as... the socket ID
// of the actual listener socket being actually the first socket to create the
// multiplexer, so the multiplexer gets its id.
//
// Still, no reasons found why the socket can't contain a list iterator to a
// multiplexer INSTEAD of m_iMuxID. There's no danger in this solution because
// the multiplexer is never deleted until there's at least one socket using it.
//
// The multiplexer may even physically be contained in the CUDTUnited object,
// just track the multiple users of it (the listener and the accepted sockets).
// When deleting, you simply "unsubscribe" yourself from the multiplexer, which
// will unref it and remove the list element by the iterator kept by the
// socket.
void CUDTUnited::updateListenerMux(CUDTSocket* s, const CUDTSocket* ls)
{
   CGuard cg(m_GlobControlLock);
<<<<<<< HEAD
   const int port = ls->m_SelfAddr.hport();
=======
   int port = ls->m_SelfAddr.hport();
>>>>>>> 6ece7513

   // find the listener's address
   for (map<int, CMultiplexer>::iterator i = m_mMultiplexer.begin();
      i != m_mMultiplexer.end(); ++ i)
   {
      if (i->second.m_iPort == port)
      {
         HLOGF(mglog.Debug, 
            "updateMux: reusing multiplexer for port %i\n", port);
         // reuse the existing multiplexer
         ++ i->second.m_iRefCount;
         s->m_pUDT->m_pSndQueue = i->second.m_pSndQueue;
         s->m_pUDT->m_pRcvQueue = i->second.m_pRcvQueue;
         s->m_iMuxID = i->second.m_iID;
         return;
      }
   }
}

void* CUDTUnited::garbageCollect(void* p)
{
   CUDTUnited* self = (CUDTUnited*)p;

   THREAD_STATE_INIT("SRT:GC");

   CGuard gcguard(self->m_GCStopLock);
<<<<<<< HEAD
=======
   CSync  gcsync(self->m_GCStopCond, gcguard);
>>>>>>> 6ece7513

   while (!self->m_bClosing)
   {
       INCREMENT_THREAD_ITERATIONS();
       self->checkBrokenSockets();

       HLOGC(mglog.Debug, log << "GC: sleep 1 s");
       gcsync.wait_for_monotonic(seconds_from(1));
   }

   // remove all sockets and multiplexers
   HLOGC(mglog.Debug, log << "GC: GLOBAL EXIT - releasing all pending sockets. Acquring control lock...");
   CGuard::enterCS(self->m_GlobControlLock);
<<<<<<< HEAD
   for (sockets_t::iterator i = self->m_Sockets.begin();
=======
   for (map<SRTSOCKET, CUDTSocket*>::iterator i = self->m_Sockets.begin();
>>>>>>> 6ece7513
      i != self->m_Sockets.end(); ++ i)
   {
      i->second->makeClosed();
      self->m_ClosedSockets[i->first] = i->second;

      // remove from listener's queue
      sockets_t::iterator ls = self->m_Sockets.find(
         i->second->m_ListenSocket);
      if (ls == self->m_Sockets.end())
      {
         ls = self->m_ClosedSockets.find(i->second->m_ListenSocket);
         if (ls == self->m_ClosedSockets.end())
            continue;
      }

      CGuard::enterCS(ls->second->m_AcceptLock);
      ls->second->m_pQueuedSockets->erase(i->second->m_SocketID);
      ls->second->m_pAcceptSockets->erase(i->second->m_SocketID);
      CGuard::leaveCS(ls->second->m_AcceptLock);
   }
   self->m_Sockets.clear();

   for (sockets_t::iterator j = self->m_ClosedSockets.begin();
      j != self->m_ClosedSockets.end(); ++ j)
   {
      j->second->m_tsClosureTimeStamp = steady_clock::time_point();
   }
   CGuard::leaveCS(self->m_GlobControlLock);

   HLOGC(mglog.Debug, log << "GC: GLOBAL EXIT - releasing all CLOSED sockets.");
   while (true)
   {
      self->checkBrokenSockets();

      CGuard::enterCS(self->m_GlobControlLock);
      bool empty = self->m_ClosedSockets.empty();
      CGuard::leaveCS(self->m_GlobControlLock);

      if (empty)
         break;

      CTimer::sleep();
   }

   THREAD_EXIT();
   return NULL;
}

////////////////////////////////////////////////////////////////////////////////

int CUDT::startup()
{
   return s_UDTUnited.startup();
}

int CUDT::cleanup()
{
   return s_UDTUnited.cleanup();
}

SRTSOCKET CUDT::socket()
{
   if (!s_UDTUnited.m_bGCStatus)
      s_UDTUnited.startup();

   try
   {
      return s_UDTUnited.newSocket();
   }
   catch (const CUDTException& e)
   {
      s_UDTUnited.setError(new CUDTException(e));
      return INVALID_SOCK;
   }
   catch (bad_alloc&)
   {
      s_UDTUnited.setError(new CUDTException(MJ_SYSTEMRES, MN_MEMORY, 0));
      return INVALID_SOCK;
   }
   catch (const std::exception& ee)
   {
      LOGC(mglog.Fatal, log << "socket: UNEXPECTED EXCEPTION: "
         << typeid(ee).name()
         << ": " << ee.what());
      s_UDTUnited.setError(new CUDTException(MJ_UNKNOWN, MN_NONE, 0));
      return INVALID_SOCK;
   }
}

int CUDT::setError(CodeMajor mj, CodeMinor mn, int syserr)
{
    s_UDTUnited.setError(new CUDTException(mj, mn, syserr));
    return SRT_ERROR;
}

int CUDT::bind(SRTSOCKET u, const sockaddr* name, int namelen)
{
   try
   {
       sockaddr_any sa (name, namelen);
       if ( sa.len == 0 )
       {
           // This happens if the namelen check proved it to be
           // too small for particular family, or that family is
           // not recognized (is none of AF_INET, AF_INET6).
           // This is a user error.
           return setError(MJ_NOTSUP, MN_INVAL, 0);
       }
       CUDTSocket* s = s_UDTUnited.locateSocket(u);
       if (!s)
           return setError(MJ_NOTSUP, MN_INVAL, 0);

       return s_UDTUnited.bind(s, sa);
   }
   catch (const CUDTException& e)
   {
       return setError(e);
   }
   catch (bad_alloc&)
   {
       return setError(MJ_SYSTEMRES, MN_MEMORY, 0);
   }
   catch (const std::exception& ee)
   {
      LOGC(mglog.Fatal, log << "bind: UNEXPECTED EXCEPTION: "
         << typeid(ee).name()
         << ": " << ee.what());
      return setError(MJ_UNKNOWN, MN_NONE, 0);
   }
}

int CUDT::bind(SRTSOCKET u, UDPSOCKET udpsock)
{
    try
    {
        CUDTSocket* s = s_UDTUnited.locateSocket(u);
        if (!s)
            return setError(MJ_NOTSUP, MN_INVAL, 0);

        return s_UDTUnited.bind(s, udpsock);
    }
    catch (const CUDTException& e)
    {
        s_UDTUnited.setError(new CUDTException(e));
        return ERROR;
    }
    catch (bad_alloc&)
    {
        s_UDTUnited.setError(new CUDTException(MJ_SYSTEMRES, MN_MEMORY, 0));
        return ERROR;
    }
    catch (const std::exception& ee)
    {
        LOGC(mglog.Fatal, log << "bind/udp: UNEXPECTED EXCEPTION: "
                << typeid(ee).name() << ": " << ee.what());
        s_UDTUnited.setError(new CUDTException(MJ_UNKNOWN, MN_NONE, 0));
        return ERROR;
    }
}

int CUDT::listen(SRTSOCKET u, int backlog)
{
   try
   {
      return s_UDTUnited.listen(u, backlog);
   }
   catch (const CUDTException& e)
   {
      s_UDTUnited.setError(new CUDTException(e));
      return ERROR;
   }
   catch (bad_alloc&)
   {
      s_UDTUnited.setError(new CUDTException(MJ_SYSTEMRES, MN_MEMORY, 0));
      return ERROR;
   }
   catch (const std::exception& ee)
   {
      LOGC(mglog.Fatal, log << "listen: UNEXPECTED EXCEPTION: "
         << typeid(ee).name() << ": " << ee.what());
      s_UDTUnited.setError(new CUDTException(MJ_UNKNOWN, MN_NONE, 0));
      return ERROR;
   }
}

SRTSOCKET CUDT::accept(SRTSOCKET u, sockaddr* addr, int* addrlen)
{
   try
   {
      return s_UDTUnited.accept(u, addr, addrlen);
   }
   catch (const CUDTException& e)
   {
      s_UDTUnited.setError(new CUDTException(e));
      return INVALID_SOCK;
   }
   catch (bad_alloc&)
   {
      s_UDTUnited.setError(new CUDTException(MJ_SYSTEMRES, MN_MEMORY, 0));
      return INVALID_SOCK;
   }
   catch (const std::exception& ee)
   {
      LOGC(mglog.Fatal, log << "accept: UNEXPECTED EXCEPTION: "
         << typeid(ee).name() << ": " << ee.what());
      s_UDTUnited.setError(new CUDTException(MJ_UNKNOWN, MN_NONE, 0));
      return INVALID_SOCK;
   }
}

int CUDT::connect(
    SRTSOCKET u, const sockaddr* name, int namelen, const sockaddr* tname, int tnamelen)
{
   try
   {
      return s_UDTUnited.connect(u, name, namelen, tname, tnamelen);
   }
   catch (CUDTException e)
   {
      s_UDTUnited.setError(new CUDTException(e));
      return ERROR;
   }
   catch (bad_alloc&)
   {
      s_UDTUnited.setError(new CUDTException(MJ_SYSTEMRES, MN_MEMORY, 0));
      return ERROR;
   }
   catch (std::exception& ee)
   {
      LOGC(mglog.Fatal, log << "connect: UNEXPECTED EXCEPTION: "
         << typeid(ee).name() << ": " << ee.what());
      s_UDTUnited.setError(new CUDTException(MJ_UNKNOWN, MN_NONE, 0));
      return ERROR;
   }
}

int CUDT::connect(
   SRTSOCKET u, const sockaddr* name, int namelen, int32_t forced_isn)
{
   try
   {
      return s_UDTUnited.connect(u, name, namelen, forced_isn);
   }
   catch (const CUDTException &e)
   {
      s_UDTUnited.setError(new CUDTException(e));
      return ERROR;
   }
   catch (bad_alloc&)
   {
      s_UDTUnited.setError(new CUDTException(MJ_SYSTEMRES, MN_MEMORY, 0));
      return ERROR;
   }
   catch (const std::exception& ee)
   {
      LOGC(mglog.Fatal, log << "connect: UNEXPECTED EXCEPTION: "
         << typeid(ee).name() << ": " << ee.what());
      s_UDTUnited.setError(new CUDTException(MJ_UNKNOWN, MN_NONE, 0));
      return ERROR;
   }
}

int CUDT::close(SRTSOCKET u)
{
   try
   {
      return s_UDTUnited.close(u);
   }
   catch (const CUDTException& e)
   {
      s_UDTUnited.setError(new CUDTException(e));
      return ERROR;
   }
   catch (const std::exception& ee)
   {
      LOGC(mglog.Fatal, log << "close: UNEXPECTED EXCEPTION: "
         << typeid(ee).name() << ": " << ee.what());
      s_UDTUnited.setError(new CUDTException(MJ_UNKNOWN, MN_NONE, 0));
      return ERROR;
   }
}

int CUDT::getpeername(SRTSOCKET u, sockaddr* name, int* namelen)
{
   try
   {
      s_UDTUnited.getpeername(u, name, namelen);
      return 0;
   }
   catch (const CUDTException& e)
   {
      s_UDTUnited.setError(new CUDTException(e));
      return ERROR;
   }
   catch (const std::exception& ee)
   {
      LOGC(mglog.Fatal, log << "getpeername: UNEXPECTED EXCEPTION: "
         << typeid(ee).name() << ": " << ee.what());
      s_UDTUnited.setError(new CUDTException(MJ_UNKNOWN, MN_NONE, 0));
      return ERROR;
   }
}

int CUDT::getsockname(SRTSOCKET u, sockaddr* name, int* namelen)
{
   try
   {
      s_UDTUnited.getsockname(u, name, namelen);
      return 0;
   }
   catch (const CUDTException& e)
   {
      s_UDTUnited.setError(new CUDTException(e));
      return ERROR;
   }
   catch (const std::exception& ee)
   {
      LOGC(mglog.Fatal, log << "getsockname: UNEXPECTED EXCEPTION: "
         << typeid(ee).name() << ": " << ee.what());
      s_UDTUnited.setError(new CUDTException(MJ_UNKNOWN, MN_NONE, 0));
      return ERROR;
   }
}

int CUDT::getsockopt(
   SRTSOCKET u, int, SRT_SOCKOPT optname, void* optval, int* optlen)
{
   if (!optval || !optlen)
   {
      return setError(MJ_NOTSUP, MN_INVAL, 0);
   }

   try
   {
      CUDT* udt = s_UDTUnited.locateSocket(u, s_UDTUnited.ERH_THROW)->m_pUDT;
      udt->getOpt(optname, optval, *optlen);
      return 0;
   }
   catch (const CUDTException& e)
   {
      s_UDTUnited.setError(new CUDTException(e));
      return ERROR;
   }
   catch (const std::exception& ee)
   {
      LOGC(mglog.Fatal, log << "getsockopt: UNEXPECTED EXCEPTION: "
         << typeid(ee).name() << ": " << ee.what());
      s_UDTUnited.setError(new CUDTException(MJ_UNKNOWN, MN_NONE, 0));
      return ERROR;
   }
}

int CUDT::setsockopt(SRTSOCKET u, int, SRT_SOCKOPT optname, const void* optval, int optlen)
{
   try
   {
      CUDT* udt = s_UDTUnited.locateSocket(u, s_UDTUnited.ERH_THROW)->m_pUDT;
      udt->setOpt(optname, optval, optlen);
      return 0;
   }
   catch (const CUDTException& e)
   {
      s_UDTUnited.setError(new CUDTException(e));
      return ERROR;
   }
   catch (const std::exception& ee)
   {
      LOGC(mglog.Fatal, log << "setsockopt: UNEXPECTED EXCEPTION: "
         << typeid(ee).name() << ": " << ee.what());
      s_UDTUnited.setError(new CUDTException(MJ_UNKNOWN, MN_NONE, 0));
      return ERROR;
   }
}

int CUDT::send(SRTSOCKET u, const char* buf, int len, int)
{
   try
   {
      CUDT* udt = s_UDTUnited.locateSocket(u, s_UDTUnited.ERH_THROW)->m_pUDT;
      return udt->send(buf, len);
   }
   catch (const CUDTException& e)
   {
      s_UDTUnited.setError(new CUDTException(e));
      return ERROR;
   }
   catch (bad_alloc&)
   {
      s_UDTUnited.setError(new CUDTException(MJ_SYSTEMRES, MN_MEMORY, 0));
      return ERROR;
   }
   catch (const std::exception& ee)
   {
      LOGC(mglog.Fatal, log << "send: UNEXPECTED EXCEPTION: "
         << typeid(ee).name() << ": " << ee.what());
      s_UDTUnited.setError(new CUDTException(MJ_UNKNOWN, MN_NONE, 0));
      return ERROR;
   }
}

int CUDT::recv(SRTSOCKET u, char* buf, int len, int)
{
   try
   {
      CUDT* udt = s_UDTUnited.locateSocket(u, s_UDTUnited.ERH_THROW)->m_pUDT;
      return udt->recv(buf, len);
   }
   catch (const CUDTException& e)
   {
      s_UDTUnited.setError(new CUDTException(e));
      return ERROR;
   }
   catch (const std::exception& ee)
   {
      LOGC(mglog.Fatal, log << "recv: UNEXPECTED EXCEPTION: "
         << typeid(ee).name() << ": " << ee.what());
      s_UDTUnited.setError(new CUDTException(MJ_UNKNOWN, MN_NONE, 0));
      return ERROR;
   }
}

int CUDT::sendmsg(
   SRTSOCKET u, const char* buf, int len, int ttl, bool inorder,
   uint64_t srctime)
{
   try
   {
      CUDT* udt = s_UDTUnited.locateSocket(u, s_UDTUnited.ERH_THROW)->m_pUDT;
      return udt->sendmsg(buf, len, ttl, inorder, srctime);
   }
   catch (const CUDTException& e)
   {
      s_UDTUnited.setError(new CUDTException(e));
      return ERROR;
   }
   catch (bad_alloc&)
   {
      s_UDTUnited.setError(new CUDTException(MJ_SYSTEMRES, MN_MEMORY, 0));
      return ERROR;
   }
   catch (const std::exception& ee)
   {
      LOGC(mglog.Fatal, log << "sendmsg: UNEXPECTED EXCEPTION: "
         << typeid(ee).name() << ": " << ee.what());
      s_UDTUnited.setError(new CUDTException(MJ_UNKNOWN, MN_NONE, 0));
      return ERROR;
   }
}

int CUDT::sendmsg2(
   SRTSOCKET u, const char* buf, int len, ref_t<SRT_MSGCTRL> r_m)
{
   try
   {
      CUDT* udt = s_UDTUnited.locateSocket(u, s_UDTUnited.ERH_THROW)->m_pUDT;
      return udt->sendmsg2(buf, len, r_m);
   }
   catch (const CUDTException& e)
   {
      s_UDTUnited.setError(new CUDTException(e));
      return ERROR;
   }
   catch (bad_alloc&)
   {
      s_UDTUnited.setError(new CUDTException(MJ_SYSTEMRES, MN_MEMORY, 0));
      return ERROR;
   }
   catch (const std::exception& ee)
   {
      LOGC(mglog.Fatal, log << "sendmsg: UNEXPECTED EXCEPTION: "
         << typeid(ee).name() << ": " << ee.what());
      s_UDTUnited.setError(new CUDTException(MJ_UNKNOWN, MN_NONE, 0));
      return ERROR;
   }
}

int CUDT::recvmsg(SRTSOCKET u, char* buf, int len, uint64_t& srctime)
{
   try
   {
      CUDT* udt = s_UDTUnited.locateSocket(u, s_UDTUnited.ERH_THROW)->m_pUDT;
      return udt->recvmsg(buf, len, srctime);
   }
   catch (const CUDTException& e)
   {
      s_UDTUnited.setError(new CUDTException(e));
      return ERROR;
   }
   catch (const std::exception& ee)
   {
      LOGC(mglog.Fatal, log << "recvmsg: UNEXPECTED EXCEPTION: "
         << typeid(ee).name() << ": " << ee.what());
      s_UDTUnited.setError(new CUDTException(MJ_UNKNOWN, MN_NONE, 0));
      return ERROR;
   }
}

int CUDT::recvmsg2(SRTSOCKET u, char* buf, int len, ref_t<SRT_MSGCTRL> r_m)
{
   try
   {
      CUDT* udt = s_UDTUnited.locateSocket(u, s_UDTUnited.ERH_THROW)->m_pUDT;
      return udt->recvmsg2(buf, len, r_m);
   }
   catch (const CUDTException& e)
   {
      s_UDTUnited.setError(new CUDTException(e));
      return ERROR;
   }
   catch (const std::exception& ee)
   {
        LOGC(mglog.Fatal, log
            << "recvmsg: UNEXPECTED EXCEPTION: "
         << typeid(ee).name() << ": " << ee.what());
      s_UDTUnited.setError(new CUDTException(MJ_UNKNOWN, MN_NONE, 0));
      return ERROR;
   }
}

int64_t CUDT::sendfile(
   SRTSOCKET u, fstream& ifs, int64_t& offset, int64_t size, int block)
{
   try
   {
      CUDT* udt = s_UDTUnited.locateSocket(u, s_UDTUnited.ERH_THROW)->m_pUDT;
      return udt->sendfile(ifs, offset, size, block);
   }
   catch (const CUDTException& e)
   {
      s_UDTUnited.setError(new CUDTException(e));
      return ERROR;
   }
   catch (bad_alloc&)
   {
      s_UDTUnited.setError(new CUDTException(MJ_SYSTEMRES, MN_MEMORY, 0));
      return ERROR;
   }
   catch (const std::exception& ee)
   {
      LOGC(mglog.Fatal, log << "sendfile: UNEXPECTED EXCEPTION: "
         << typeid(ee).name() << ": " << ee.what());
      s_UDTUnited.setError(new CUDTException(MJ_UNKNOWN, MN_NONE, 0));
      return ERROR;
   }
}

int64_t CUDT::recvfile(
   SRTSOCKET u, fstream& ofs, int64_t& offset, int64_t size, int block)
{
   try
   {
      CUDT* udt = s_UDTUnited.locateSocket(u, s_UDTUnited.ERH_THROW)->m_pUDT;
      return udt->recvfile(ofs, offset, size, block);
   }
   catch (const CUDTException& e)
   {
      s_UDTUnited.setError(new CUDTException(e));
      return ERROR;
   }
   catch (const std::exception& ee)
   {
      LOGC(mglog.Fatal, log << "recvfile: UNEXPECTED EXCEPTION: "
         << typeid(ee).name() << ": " << ee.what());
      s_UDTUnited.setError(new CUDTException(MJ_UNKNOWN, MN_NONE, 0));
      return ERROR;
   }
}

int CUDT::select(
   int,
   ud_set* readfds,
   ud_set* writefds,
   ud_set* exceptfds,
   const timeval* timeout)
{
   if ((!readfds) && (!writefds) && (!exceptfds))
   {
      s_UDTUnited.setError(new CUDTException(MJ_NOTSUP, MN_INVAL, 0));
      return ERROR;
   }

   try
   {
      return s_UDTUnited.select(readfds, writefds, exceptfds, timeout);
   }
   catch (const CUDTException& e)
   {
      s_UDTUnited.setError(new CUDTException(e));
      return ERROR;
   }
   catch (bad_alloc&)
   {
      s_UDTUnited.setError(new CUDTException(MJ_SYSTEMRES, MN_MEMORY, 0));
      return ERROR;
   }
   catch (const std::exception& ee)
   {
      LOGC(mglog.Fatal, log << "select: UNEXPECTED EXCEPTION: "
         << typeid(ee).name() << ": " << ee.what());
      s_UDTUnited.setError(new CUDTException(MJ_UNKNOWN, MN_NONE, 0));
      return ERROR;
   }
}

int CUDT::selectEx(
   const vector<SRTSOCKET>& fds,
   vector<SRTSOCKET>* readfds,
   vector<SRTSOCKET>* writefds,
   vector<SRTSOCKET>* exceptfds,
   int64_t msTimeOut)
{
   if ((!readfds) && (!writefds) && (!exceptfds))
   {
      s_UDTUnited.setError(new CUDTException(MJ_NOTSUP, MN_INVAL, 0));
      return ERROR;
   }

   try
   {
      return s_UDTUnited.selectEx(fds, readfds, writefds, exceptfds, msTimeOut);
   }
   catch (const CUDTException& e)
   {
      s_UDTUnited.setError(new CUDTException(e));
      return ERROR;
   }
   catch (bad_alloc&)
   {
      s_UDTUnited.setError(new CUDTException(MJ_SYSTEMRES, MN_MEMORY, 0));
      return ERROR;
   }
   catch (const std::exception& ee)
   {
      LOGC(mglog.Fatal, log << "selectEx: UNEXPECTED EXCEPTION: "
         << typeid(ee).name() << ": " << ee.what());
      s_UDTUnited.setError(new CUDTException(MJ_UNKNOWN));
      return ERROR;
   }
}

int CUDT::epoll_create()
{
   try
   {
      return s_UDTUnited.epoll_create();
   }
   catch (const CUDTException& e)
   {
      s_UDTUnited.setError(new CUDTException(e));
      return ERROR;
   }
   catch (const std::exception& ee)
   {
      LOGC(mglog.Fatal, log << "epoll_create: UNEXPECTED EXCEPTION: "
         << typeid(ee).name() << ": " << ee.what());
      s_UDTUnited.setError(new CUDTException(MJ_UNKNOWN, MN_NONE, 0));
      return ERROR;
   }
}

int CUDT::epoll_add_usock(const int eid, const SRTSOCKET u, const int* events)
{
   try
   {
      return s_UDTUnited.epoll_add_usock(eid, u, events);
   }
   catch (const CUDTException& e)
   {
      s_UDTUnited.setError(new CUDTException(e));
      return ERROR;
   }
   catch (const std::exception& ee)
   {
      LOGC(mglog.Fatal, log << "epoll_add_usock: UNEXPECTED EXCEPTION: "
         << typeid(ee).name() << ": " << ee.what());
      s_UDTUnited.setError(new CUDTException(MJ_UNKNOWN, MN_NONE, 0));
      return ERROR;
   }
}

int CUDT::epoll_add_ssock(const int eid, const SYSSOCKET s, const int* events)
{
   try
   {
      return s_UDTUnited.epoll_add_ssock(eid, s, events);
   }
   catch (const CUDTException& e)
   {
      s_UDTUnited.setError(new CUDTException(e));
      return ERROR;
   }
   catch (const std::exception& ee)
   {
      LOGC(mglog.Fatal, log << "epoll_add_ssock: UNEXPECTED EXCEPTION: "
         << typeid(ee).name() << ": " << ee.what());
      s_UDTUnited.setError(new CUDTException(MJ_UNKNOWN, MN_NONE, 0));
      return ERROR;
   }
}

int CUDT::epoll_update_usock(
   const int eid, const SRTSOCKET u, const int* events)
{
   try
   {
      return s_UDTUnited.epoll_update_usock(eid, u, events);
   }
   catch (const CUDTException& e)
   {
      s_UDTUnited.setError(new CUDTException(e));
      return ERROR;
   }
   catch (const std::exception& ee)
   {
      LOGC(mglog.Fatal, log << "epoll_update_usock: UNEXPECTED EXCEPTION: "
         << typeid(ee).name() << ": " << ee.what());
      s_UDTUnited.setError(new CUDTException(MJ_UNKNOWN, MN_NONE, 0));
      return ERROR;
   }
}

int CUDT::epoll_update_ssock(
   const int eid, const SYSSOCKET s, const int* events)
{
   try
   {
      return s_UDTUnited.epoll_update_ssock(eid, s, events);
   }
   catch (const CUDTException& e)
   {
      s_UDTUnited.setError(new CUDTException(e));
      return ERROR;
   }
   catch (const std::exception& ee)
   {
      LOGC(mglog.Fatal, log << "epoll_update_ssock: UNEXPECTED EXCEPTION: "
         << typeid(ee).name() << ": " << ee.what());
      s_UDTUnited.setError(new CUDTException(MJ_UNKNOWN, MN_NONE, 0));
      return ERROR;
   }
}


int CUDT::epoll_remove_usock(const int eid, const SRTSOCKET u)
{
   try
   {
      return s_UDTUnited.epoll_remove_usock(eid, u);
   }
   catch (const CUDTException& e)
   {
      s_UDTUnited.setError(new CUDTException(e));
      return ERROR;
   }
   catch (const std::exception& ee)
   {
      LOGC(mglog.Fatal, log << "epoll_remove_usock: UNEXPECTED EXCEPTION: "
         << typeid(ee).name() << ": " << ee.what());
      s_UDTUnited.setError(new CUDTException(MJ_UNKNOWN, MN_NONE, 0));
      return ERROR;
   }
}

int CUDT::epoll_remove_ssock(const int eid, const SYSSOCKET s)
{
   try
   {
      return s_UDTUnited.epoll_remove_ssock(eid, s);
   }
   catch (const CUDTException& e)
   {
      s_UDTUnited.setError(new CUDTException(e));
      return ERROR;
   }
   catch (const std::exception& ee)
   {
      LOGC(mglog.Fatal, log << "epoll_remove_ssock: UNEXPECTED EXCEPTION: "
         << typeid(ee).name() << ": " << ee.what());
      s_UDTUnited.setError(new CUDTException(MJ_UNKNOWN, MN_NONE, 0));
      return ERROR;
   }
}

int CUDT::epoll_wait(
   const int eid,
   set<SRTSOCKET>* readfds,
   set<SRTSOCKET>* writefds,
   int64_t msTimeOut,
   set<SYSSOCKET>* lrfds,
   set<SYSSOCKET>* lwfds)
{
   try
   {
      return s_UDTUnited.epoll_wait(
         eid, readfds, writefds, msTimeOut, lrfds, lwfds);
   }
   catch (const CUDTException& e)
   {
      s_UDTUnited.setError(new CUDTException(e));
      return ERROR;
   }
   catch (const std::exception& ee)
   {
      LOGC(mglog.Fatal, log << "epoll_wait: UNEXPECTED EXCEPTION: "
         << typeid(ee).name() << ": " << ee.what());
      s_UDTUnited.setError(new CUDTException(MJ_UNKNOWN, MN_NONE, 0));
      return ERROR;
   }
}

int CUDT::epoll_uwait(
   const int eid,
   SRT_EPOLL_EVENT* fdsSet,
   int fdsSize,
   int64_t msTimeOut)
{
   try
   {
      return s_UDTUnited.epoll_uwait(eid, fdsSet, fdsSize, msTimeOut);
   }
   catch (const CUDTException& e)
   {
      s_UDTUnited.setError(new CUDTException(e));
      return ERROR;
   }
   catch (const std::exception& ee)
   {
      LOGC(mglog.Fatal, log << "epoll_uwait: UNEXPECTED EXCEPTION: "
         << typeid(ee).name() << ": " << ee.what());
      s_UDTUnited.setError(new CUDTException(MJ_UNKNOWN, MN_NONE, 0));
      return ERROR;
   }
}

int32_t CUDT::epoll_set(
   const int eid,
   int32_t flags)
{
   try
   {
      return s_UDTUnited.epoll_set(eid, flags);
   }
   catch (const CUDTException& e)
   {
      s_UDTUnited.setError(new CUDTException(e));
      return ERROR;
   }
   catch (const std::exception& ee)
   {
      LOGC(mglog.Fatal, log << "epoll_set: UNEXPECTED EXCEPTION: "
         << typeid(ee).name() << ": " << ee.what());
      s_UDTUnited.setError(new CUDTException(MJ_UNKNOWN, MN_NONE, 0));
      return ERROR;
   }
}

int CUDT::epoll_release(const int eid)
{
   try
   {
      return s_UDTUnited.epoll_release(eid);
   }
   catch (const CUDTException& e)
   {
      s_UDTUnited.setError(new CUDTException(e));
      return ERROR;
   }
   catch (const std::exception& ee)
   {
      LOGC(mglog.Fatal, log << "epoll_release: UNEXPECTED EXCEPTION: "
         << typeid(ee).name() << ": " << ee.what());
      s_UDTUnited.setError(new CUDTException(MJ_UNKNOWN, MN_NONE, 0));
      return ERROR;
   }
}

CUDTException& CUDT::getlasterror()
{
   return *s_UDTUnited.getError();
}

int CUDT::bstats(SRTSOCKET u, CBytePerfMon* perf, bool clear, bool instantaneous)
{
   try
   {
      CUDT* udt = s_UDTUnited.locateSocket(u, s_UDTUnited.ERH_THROW)->m_pUDT;
      udt->bstats(perf, clear, instantaneous);
      return 0;
   }
   catch (const CUDTException& e)
   {
      s_UDTUnited.setError(new CUDTException(e));
      return ERROR;
   }
   catch (const std::exception& ee)
   {
      LOGC(mglog.Fatal, log << "bstats: UNEXPECTED EXCEPTION: "
         << typeid(ee).name() << ": " << ee.what());
      s_UDTUnited.setError(new CUDTException(MJ_UNKNOWN, MN_NONE, 0));
      return ERROR;
   }
}

CUDT* CUDT::getUDTHandle(SRTSOCKET u)
{
   try
   {
      return s_UDTUnited.locateSocket(u, s_UDTUnited.ERH_THROW)->m_pUDT;
   }
   catch (const CUDTException& e)
   {
      s_UDTUnited.setError(new CUDTException(e));
      return NULL;
   }
   catch (const std::exception& ee)
   {
      LOGC(mglog.Fatal, log << "getUDTHandle: UNEXPECTED EXCEPTION: "
         << typeid(ee).name() << ": " << ee.what());
      s_UDTUnited.setError(new CUDTException(MJ_UNKNOWN, MN_NONE, 0));
      return NULL;
   }
}

vector<SRTSOCKET> CUDT::existingSockets()
{
    vector<SRTSOCKET> out;
    for (std::map<SRTSOCKET,CUDTSocket*>::iterator i
         = s_UDTUnited.m_Sockets.begin();
      i != s_UDTUnited.m_Sockets.end(); ++i)
    {
        out.push_back(i->first);
    }
    return out;
}

SRT_SOCKSTATUS CUDT::getsockstate(SRTSOCKET u)
{
   try
   {
      return s_UDTUnited.getStatus(u);
   }
   catch (const CUDTException &e)
   {
      s_UDTUnited.setError(new CUDTException(e));
      return SRTS_NONEXIST;
   }
   catch (const std::exception& ee)
   {
      LOGC(mglog.Fatal, log << "getsockstate: UNEXPECTED EXCEPTION: "
         << typeid(ee).name() << ": " << ee.what());
      s_UDTUnited.setError(new CUDTException(MJ_UNKNOWN, MN_NONE, 0));
      return SRTS_NONEXIST;
   }
}


////////////////////////////////////////////////////////////////////////////////

namespace UDT
{

int startup()
{
   return CUDT::startup();
}

int cleanup()
{
   return CUDT::cleanup();
}

int bind(SRTSOCKET u, const struct sockaddr* name, int namelen)
{
   return CUDT::bind(u, name, namelen);
}

int bind2(SRTSOCKET u, UDPSOCKET udpsock)
{
   return CUDT::bind(u, udpsock);
}

int listen(SRTSOCKET u, int backlog)
{
   return CUDT::listen(u, backlog);
}

SRTSOCKET accept(SRTSOCKET u, struct sockaddr* addr, int* addrlen)
{
   return CUDT::accept(u, addr, addrlen);
}

int connect(SRTSOCKET u, const struct sockaddr* name, int namelen)
{
   return CUDT::connect(u, name, namelen, 0);
}

int close(SRTSOCKET u)
{
   return CUDT::close(u);
}

int getpeername(SRTSOCKET u, struct sockaddr* name, int* namelen)
{
   return CUDT::getpeername(u, name, namelen);
}

int getsockname(SRTSOCKET u, struct sockaddr* name, int* namelen)
{
   return CUDT::getsockname(u, name, namelen);
}

int getsockopt(
   SRTSOCKET u, int level, SRT_SOCKOPT optname, void* optval, int* optlen)
{
   return CUDT::getsockopt(u, level, optname, optval, optlen);
}

int setsockopt(
   SRTSOCKET u, int level, SRT_SOCKOPT optname, const void* optval, int optlen)
{
   return CUDT::setsockopt(u, level, optname, optval, optlen);
}

// DEVELOPER API

int connect_debug(
   SRTSOCKET u, const struct sockaddr* name, int namelen, int32_t forced_isn)
{
   return CUDT::connect(u, name, namelen, forced_isn);
}

int send(SRTSOCKET u, const char* buf, int len, int flags)
{
   return CUDT::send(u, buf, len, flags);
}

int recv(SRTSOCKET u, char* buf, int len, int flags)
{
   return CUDT::recv(u, buf, len, flags);
}


int sendmsg(
   SRTSOCKET u, const char* buf, int len, int ttl, bool inorder,
   uint64_t srctime)
{
   return CUDT::sendmsg(u, buf, len, ttl, inorder, srctime);
}

int recvmsg(SRTSOCKET u, char* buf, int len, uint64_t& srctime)
{
   return CUDT::recvmsg(u, buf, len, srctime);
}

int recvmsg(SRTSOCKET u, char* buf, int len)
{
   uint64_t srctime;

   return CUDT::recvmsg(u, buf, len, srctime);
}

int64_t sendfile(
   SRTSOCKET u,
   fstream& ifs,
   int64_t& offset,
   int64_t size,
   int block)
{
   return CUDT::sendfile(u, ifs, offset, size, block);
}

int64_t recvfile(
   SRTSOCKET u,
   fstream& ofs,
   int64_t& offset,
   int64_t size,
   int block)
{
   return CUDT::recvfile(u, ofs, offset, size, block);
}

int64_t sendfile2(
   SRTSOCKET u,
   const char* path,
   int64_t* offset,
   int64_t size,
   int block)
{
   fstream ifs(path, ios::binary | ios::in);
   int64_t ret = CUDT::sendfile(u, ifs, *offset, size, block);
   ifs.close();
   return ret;
}

int64_t recvfile2(
   SRTSOCKET u,
   const char* path,
   int64_t* offset,
   int64_t size,
   int block)
{
   fstream ofs(path, ios::binary | ios::out);
   int64_t ret = CUDT::recvfile(u, ofs, *offset, size, block);
   ofs.close();
   return ret;
}

int select(
   int nfds,
   UDSET* readfds,
   UDSET* writefds,
   UDSET* exceptfds,
   const struct timeval* timeout)
{
   return CUDT::select(nfds, readfds, writefds, exceptfds, timeout);
}

int selectEx(
   const vector<SRTSOCKET>& fds,
   vector<SRTSOCKET>* readfds,
   vector<SRTSOCKET>* writefds,
   vector<SRTSOCKET>* exceptfds,
   int64_t msTimeOut)
{
   return CUDT::selectEx(fds, readfds, writefds, exceptfds, msTimeOut);
}

int epoll_create()
{
   return CUDT::epoll_create();
}

int epoll_add_usock(int eid, SRTSOCKET u, const int* events)
{
   return CUDT::epoll_add_usock(eid, u, events);
}

int epoll_add_ssock(int eid, SYSSOCKET s, const int* events)
{
   return CUDT::epoll_add_ssock(eid, s, events);
}

int epoll_update_usock(int eid, SRTSOCKET u, const int* events)
{
   return CUDT::epoll_update_usock(eid, u, events);
}

int epoll_update_ssock(int eid, SYSSOCKET s, const int* events)
{
   return CUDT::epoll_update_ssock(eid, s, events);
}

int epoll_remove_usock(int eid, SRTSOCKET u)
{
   return CUDT::epoll_remove_usock(eid, u);
}

int epoll_remove_ssock(int eid, SYSSOCKET s)
{
   return CUDT::epoll_remove_ssock(eid, s);
}

int epoll_wait(
   int eid,
   set<SRTSOCKET>* readfds,
   set<SRTSOCKET>* writefds,
   int64_t msTimeOut,
   set<SYSSOCKET>* lrfds,
   set<SYSSOCKET>* lwfds)
{
   return CUDT::epoll_wait(eid, readfds, writefds, msTimeOut, lrfds, lwfds);
}

/*

#define SET_RESULT(val, num, fds, it) \
   if (val != NULL) \
   { \
      if (val->empty()) \
      { \
         if (num) *num = 0; \
      } \
      else \
      { \
         if (*num > static_cast<int>(val->size())) \
            *num = val->size(); \
         int count = 0; \
         for (it = val->begin(); it != val->end(); ++ it) \
         { \
            if (count >= *num) \
               break; \
            fds[count ++] = *it; \
         } \
      } \
   }

*/

template <class SOCKTYPE>
inline void set_result(set<SOCKTYPE>* val, int* num, SOCKTYPE* fds)
{
    if ( !val || !num || !fds )
        return;

    if (*num > int(val->size()))
        *num = int(val->size()); // will get 0 if val->empty()
    int count = 0;

    // This loop will run 0 times if val->empty()
    for (typename set<SOCKTYPE>::const_iterator it = val->begin(); it != val->end(); ++ it)
    {
        if (count >= *num)
            break;
        fds[count ++] = *it;
    }
}

int epoll_wait2(
   int eid, SRTSOCKET* readfds,
   int* rnum, SRTSOCKET* writefds,
   int* wnum,
   int64_t msTimeOut,
   SYSSOCKET* lrfds,
   int* lrnum,
   SYSSOCKET* lwfds,
   int* lwnum)
{
   // This API is an alternative format for epoll_wait, created for
   // compatability with other languages. Users need to pass in an array
   // for holding the returned sockets, with the maximum array length
   // stored in *rnum, etc., which will be updated with returned number
   // of sockets.

   set<SRTSOCKET> readset;
   set<SRTSOCKET> writeset;
   set<SYSSOCKET> lrset;
   set<SYSSOCKET> lwset;
   set<SRTSOCKET>* rval = NULL;
   set<SRTSOCKET>* wval = NULL;
   set<SYSSOCKET>* lrval = NULL;
   set<SYSSOCKET>* lwval = NULL;
   if ((readfds != NULL) && (rnum != NULL))
      rval = &readset;
   if ((writefds != NULL) && (wnum != NULL))
      wval = &writeset;
   if ((lrfds != NULL) && (lrnum != NULL))
      lrval = &lrset;
   if ((lwfds != NULL) && (lwnum != NULL))
      lwval = &lwset;

   int ret = CUDT::epoll_wait(eid, rval, wval, msTimeOut, lrval, lwval);
   if (ret > 0)
   {
      //set<SRTSOCKET>::const_iterator i;
      //SET_RESULT(rval, rnum, readfds, i);
      set_result(rval, rnum, readfds);
      //SET_RESULT(wval, wnum, writefds, i);
      set_result(wval, wnum, writefds);

      //set<SYSSOCKET>::const_iterator j;
      //SET_RESULT(lrval, lrnum, lrfds, j);
      set_result(lrval, lrnum, lrfds);
      //SET_RESULT(lwval, lwnum, lwfds, j);
      set_result(lwval, lwnum, lwfds);
   }
   return ret;
}

int epoll_uwait(int eid, SRT_EPOLL_EVENT* fdsSet, int fdsSize, int64_t msTimeOut)
{
   return CUDT::epoll_uwait(eid, fdsSet, fdsSize, msTimeOut);
}

int epoll_release(int eid)
{
   return CUDT::epoll_release(eid);
}

ERRORINFO& getlasterror()
{
   return CUDT::getlasterror();
}

int getlasterror_code()
{
   return CUDT::getlasterror().getErrorCode();
}

const char* getlasterror_desc()
{
   return CUDT::getlasterror().getErrorMessage();
}

int getlasterror_errno()
{
   return CUDT::getlasterror().getErrno();
}

// Get error string of a given error code
const char* geterror_desc(int code, int err)
{
   CUDTException e (CodeMajor(code/1000), CodeMinor(code%1000), err);
   return(e.getErrorMessage());
}

int bstats(SRTSOCKET u, TRACEBSTATS* perf, bool clear)
{
   return CUDT::bstats(u, perf, clear);
}

SRT_SOCKSTATUS getsockstate(SRTSOCKET u)
{
   return CUDT::getsockstate(u);
}

void setloglevel(LogLevel::type ll)
{
    srt_logger_config.lock();
    srt_logger_config.max_level = ll;
    srt_logger_config.unlock();
}

void addlogfa(LogFA fa)
{
    srt_logger_config.lock();
    srt_logger_config.enabled_fa.set(fa, true);
    srt_logger_config.unlock();
}

void dellogfa(LogFA fa)
{
    srt_logger_config.lock();
    srt_logger_config.enabled_fa.set(fa, false);
    srt_logger_config.unlock();
}

void resetlogfa(set<LogFA> fas)
{
    srt_logger_config.lock();
    for (int i = 0; i <= SRT_LOGFA_LASTNONE; ++i)
        srt_logger_config.enabled_fa.set(i, fas.count(i));
    srt_logger_config.unlock();
}

void resetlogfa(const int* fara, size_t fara_size)
{
    srt_logger_config.lock();
    srt_logger_config.enabled_fa.reset();
    for (const int* i = fara; i != fara + fara_size; ++i)
        srt_logger_config.enabled_fa.set(*i, true);
    srt_logger_config.unlock();
}

void setlogstream(std::ostream& stream)
{
    srt_logger_config.lock();
    srt_logger_config.log_stream = &stream;
    srt_logger_config.unlock();
}

void setloghandler(void* opaque, SRT_LOG_HANDLER_FN* handler)
{
    srt_logger_config.lock();
    srt_logger_config.loghandler_opaque = opaque;
    srt_logger_config.loghandler_fn = handler;
    srt_logger_config.unlock();
}

void setlogflags(int flags)
{
    srt_logger_config.lock();
    srt_logger_config.flags = flags;
    srt_logger_config.unlock();
}

SRT_API bool setstreamid(SRTSOCKET u, const std::string& sid)
{
    return CUDT::setstreamid(u, sid);
}
SRT_API std::string getstreamid(SRTSOCKET u)
{
    return CUDT::getstreamid(u);
}

SRT_REJECT_REASON getrejectreason(SRTSOCKET u)
{
    return CUDT::rejectReason(u);
}

}  // namespace UDT<|MERGE_RESOLUTION|>--- conflicted
+++ resolved
@@ -422,11 +422,7 @@
    ns->m_pUDT->m_pCache = m_pCache;
 
    // protect the m_Sockets structure.
-<<<<<<< HEAD
    CGuard cs(m_GlobControlLock);
-=======
-   CGuard::enterCS(m_GlobControlLock);
->>>>>>> 6ece7513
    try
    {
       HLOGC(mglog.Debug, log << CONID(ns->m_SocketID)
@@ -440,10 +436,6 @@
       delete ns;
       ns = NULL;
    }
-<<<<<<< HEAD
-=======
-   CGuard::leaveCS(m_GlobControlLock);
->>>>>>> 6ece7513
 
    if (!ns)
       throw CUDTException(MJ_SYSTEMRES, MN_MEMORY, 0);
@@ -661,14 +653,8 @@
 #endif
 
       SRTSOCKET id = ns->m_SocketID;
-<<<<<<< HEAD
       ns->makeClosed();
 
-=======
-      ns->m_pUDT->close();
-      ns->m_Status = SRTS_CLOSED;
-      ns->m_tsClosureTimeStamp = steady_clock::now();
->>>>>>> 6ece7513
       // The mapped socket should be now unmapped to preserve the situation that
       // was in the original UDT code.
       // In SRT additionally the acceptAndRespond() function (it was called probably
@@ -705,22 +691,6 @@
     return 0;
 }
 
-<<<<<<< HEAD
-=======
-CUDT* CUDTUnited::lookup(const SRTSOCKET u)
-{
-   // protects the m_Sockets structure
-   CGuard cg(m_GlobControlLock);
-
-   map<SRTSOCKET, CUDTSocket*>::iterator i = m_Sockets.find(u);
-
-   if ((i == m_Sockets.end()) || (i->second->m_Status == SRTS_CLOSED))
-      throw CUDTException(MJ_NOTSUP, MN_SIDINVAL, 0);
-
-   return i->second->m_pUDT;
-}
-
->>>>>>> 6ece7513
 SRT_SOCKSTATUS CUDTUnited::getStatus(const SRTSOCKET u)
 {
     // protects the m_Sockets structure
@@ -740,13 +710,6 @@
 
 int CUDTUnited::bind(CUDTSocket* s, const sockaddr_any& name)
 {
-<<<<<<< HEAD
-=======
-   CUDTSocket* s = locateSocket(u);
-   if (!s)
-      throw CUDTException(MJ_NOTSUP, MN_SIDINVAL, 0);
-
->>>>>>> 6ece7513
    CGuard cg(s->m_ControlLock);
 
    // cannot bind a socket more than once
@@ -765,13 +728,6 @@
 
 int CUDTUnited::bind(CUDTSocket* s, UDPSOCKET udpsock)
 {
-<<<<<<< HEAD
-=======
-   CUDTSocket* s = locateSocket(u);
-   if (!s)
-      throw CUDTException(MJ_NOTSUP, MN_SIDINVAL, 0);
-
->>>>>>> 6ece7513
    CGuard cg(s->m_ControlLock);
 
    // cannot bind a socket more than once
@@ -885,10 +841,7 @@
    while (!accepted)
    {
        CGuard cg(ls->m_AcceptLock);
-<<<<<<< HEAD
-=======
        CSync  axcond(ls->m_AcceptCond, cg);
->>>>>>> 6ece7513
 
        if ((ls->m_Status != SRTS_LISTENING) || ls->m_pUDT->m_bBroken)
        {
@@ -992,7 +945,6 @@
    if (!s)
       throw CUDTException(MJ_NOTSUP, MN_SIDINVAL, 0);
 
-<<<<<<< HEAD
     return connectIn(s, target_addr, forced_isn);
 }
 
@@ -1003,9 +955,6 @@
    // - OPENED: assume the socket binding parameters are configured
    // - INIT: configure binding parameters here
    // - any other (meaning, already connected): report error
-=======
-   CGuard cg(s->m_ControlLock);
->>>>>>> 6ece7513
 
    if (s->m_Status == SRTS_INIT)
    {
@@ -1561,11 +1510,7 @@
 
 CUDTSocket* CUDTUnited::locateSocket(const SRTSOCKET u, ErrorHandling erh)
 {
-<<<<<<< HEAD
     CGuard cg(m_GlobControlLock);
-=======
-   CGuard cg(m_GlobControlLock);
->>>>>>> 6ece7513
 
     sockets_t::iterator i = m_Sockets.find(u);
 
@@ -1725,18 +1670,13 @@
 
    if (s->m_pQueuedSockets)
    {
-<<<<<<< HEAD
       CGuard cg(s->m_AcceptLock);
-=======
-      CGuard cg(i->second->m_AcceptLock);
->>>>>>> 6ece7513
 
       // if it is a listener, close all un-accepted sockets in its queue
       // and remove them later
       for (set<SRTSOCKET>::iterator q = s->m_pQueuedSockets->begin();
          q != s->m_pQueuedSockets->end(); ++ q)
       {
-<<<<<<< HEAD
          sockets_t::iterator si = m_Sockets.find(*q);
          if (si == m_Sockets.end())
          {
@@ -1749,13 +1689,6 @@
 
          as->makeClosed();
          m_ClosedSockets[*q] = as;
-=======
-         m_Sockets[*q]->m_pUDT->m_bBroken = true;
-         m_Sockets[*q]->m_pUDT->close();
-         m_Sockets[*q]->m_tsClosureTimeStamp = steady_clock::now();
-         m_Sockets[*q]->m_Status = SRTS_CLOSED;
-         m_ClosedSockets[*q] = m_Sockets[*q];
->>>>>>> 6ece7513
          m_Sockets.erase(*q);
       }
 
@@ -2007,11 +1940,7 @@
 void CUDTUnited::updateListenerMux(CUDTSocket* s, const CUDTSocket* ls)
 {
    CGuard cg(m_GlobControlLock);
-<<<<<<< HEAD
    const int port = ls->m_SelfAddr.hport();
-=======
-   int port = ls->m_SelfAddr.hport();
->>>>>>> 6ece7513
 
    // find the listener's address
    for (map<int, CMultiplexer>::iterator i = m_mMultiplexer.begin();
@@ -2038,10 +1967,7 @@
    THREAD_STATE_INIT("SRT:GC");
 
    CGuard gcguard(self->m_GCStopLock);
-<<<<<<< HEAD
-=======
    CSync  gcsync(self->m_GCStopCond, gcguard);
->>>>>>> 6ece7513
 
    while (!self->m_bClosing)
    {
@@ -2055,11 +1981,7 @@
    // remove all sockets and multiplexers
    HLOGC(mglog.Debug, log << "GC: GLOBAL EXIT - releasing all pending sockets. Acquring control lock...");
    CGuard::enterCS(self->m_GlobControlLock);
-<<<<<<< HEAD
    for (sockets_t::iterator i = self->m_Sockets.begin();
-=======
-   for (map<SRTSOCKET, CUDTSocket*>::iterator i = self->m_Sockets.begin();
->>>>>>> 6ece7513
       i != self->m_Sockets.end(); ++ i)
    {
       i->second->makeClosed();
