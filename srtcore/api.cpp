--- conflicted
+++ resolved
@@ -323,7 +323,6 @@
                 continue;
             }
 
-<<<<<<< HEAD
             // No socket found, this ID is free to use
             m_SocketIDGenerator = sockval;
             break;
@@ -333,25 +332,6 @@
     {
         m_SocketIDGenerator = sockval;
     }
-=======
-   // protect the m_Sockets structure.
-   CGuard::enterCS(m_ControlLock);
-   try
-   {
-      LOGC(mglog.Debug, log << CONID(ns->m_SocketID)
-         << "newSocket: mapping socket "
-         << ns->m_SocketID);
-      m_Sockets[ns->m_SocketID] = ns;
-   }
-   catch (...)
-   {
-      //failure and rollback
-      CGuard::leaveCS(m_ControlLock);
-      delete ns;
-      ns = NULL;
-   }
-   CGuard::leaveCS(m_ControlLock);
->>>>>>> 4fc5c2cd
 
     // The socket value counter remains with the value rolled
     // without the group bit set; only the returned value may have
@@ -362,7 +342,7 @@
     else
         sockval = m_SocketIDGenerator;
 
-    LOGC(mglog.Debug, log << "generateSocketID: " << (for_group ? "(group, log" : "") << ": " << sockval));
+    LOGC(mglog.Debug, log << "generateSocketID: " << (for_group ? "(group, log" : "") << ": " << sockval);
 
     return sockval;
 }
@@ -399,8 +379,7 @@
     CGuard cs(m_ControlLock);
     try
     {
-        LOGC(mglog.Debug, log
-            << CONID(ns->m_SocketID)
+      LOGC(mglog.Debug, log << CONID(ns->m_SocketID)
             << "newSocket: mapping socket "
             << ns->m_SocketID);
         m_Sockets[ns->m_SocketID] = ns;
@@ -432,21 +411,16 @@
         return -1;
     }
 
-<<<<<<< HEAD
     LOGC(mglog.Debug, log << "newConnection: creating new socket after listener %" << listen << " contacted with backlog=" << ls->m_uiBackLog);
-=======
-   CGuard::enterCS(m_IDLock);
-   ns->m_SocketID = -- m_SocketIDGenerator;
-   LOGF(mglog.Debug, "newConnection: generated socket id %d\n", ns->m_SocketID);
-   CGuard::leaveCS(m_IDLock);
->>>>>>> 4fc5c2cd
 
     // if this connection has already been processed
     if ((ns = locatePeer(peer, hs->m_iID, hs->m_iISN)) != NULL)
     {
         if (ns->m_Core.m_bBroken)
         {
-            LOGC(mglog.Debug, log << "newConnection: located a broken peer %" << hs->m_iID << " - discarding.");
+            LOGC(mglog.Debug, log
+                    << "newConnection: located a broken peer %"
+                    << hs->m_iID << " - discarding.");
             // last connection from the "peer" address has been broken
             ns->m_Status = SRTS_CLOSED;
             ns->m_TimeStamp = CTimer::getTime();
@@ -460,7 +434,9 @@
         {
             // connection already exist, this is a repeated connection request
             // respond with existing HS information
-            LOGC(mglog.Debug, log << "newConnection: located a WORKING peer %" << hs->m_iID << " - ADAPTING.");
+            LOGC(mglog.Debug, log
+                    << "newConnection: located a WORKING peer %"
+                    << hs->m_iID << " - ADAPTING.");
 
             hs->m_iISN = ns->m_Core.m_iISN;
             hs->m_iMSS = ns->m_Core.m_iMSS;
@@ -481,11 +457,13 @@
     // exceeding backlog, refuse the connection request
     if (ls->m_QueuedSockets.size() >= ls->m_uiBackLog)
     {
-        LOGC(mglog.Error, log << "newConnection: The incoming " << ls->m_QueuedSockets.size(, log << "-th connection exceeds the backlog=" << ls->m_uiBackLog));
+        LOGC(mglog.Error, log << "newConnection: The incoming "
+                << ls->m_QueuedSockets.size()
+                << "-th connection exceeds the backlog="
+                << ls->m_uiBackLog);
         return -1;
     }
 
-<<<<<<< HEAD
     try
     {
         ns = new CUDTSocket(ls->core());
@@ -513,48 +491,6 @@
         delete ns;
         return -1;
     }
-=======
-   // These can throw exception only when the memory allocation failed.
-   // CUDT::connect() translates exception into CUDTException.
-   // CUDT::open() may only throw original std::bad_alloc from new.
-   // This is only to make the library extra safe (when your machine lacks
-   // memory, it will continue to work, but fail to accept connection).
-   try
-   {
-       // This assignment must happen b4 the call to CUDT::connect() because
-       // this call causes sending the SRT Handshake through this socket.
-       // Without this mapping the socket cannot be found and therefore
-       // the SRT Handshake message would fail.
-       LOGF(mglog.Debug, 
-               "newConnection: incoming %s, mapping socket %d\n",
-               SockaddrToString(peer).c_str(), ns->m_SocketID);
-       {
-           CGuard cg(m_ControlLock);
-           m_Sockets[ns->m_SocketID] = ns;
-       }
-
-       // bind to the same addr of listening socket
-       ns->m_pUDT->open();
-       updateListenerMux(ns, ls);
-       ns->m_pUDT->acceptAndRespond(peer, hs, hspkt);
-   }
-   catch (...)
-   {
-       // The mapped socket should be now unmapped to preserve the situation that
-       // was in the original UDT code.
-       // In SRT additionally the acceptAndRespond() function (it was called probably
-       // connect() in UDT code) may fail, in which case this socket should not be
-       // further processed and should be removed.
-       {
-           CGuard cg(m_ControlLock);
-           m_Sockets.erase(ns->m_SocketID);
-       }
-       error = 1;
-       LOGF(mglog.Debug, 
-               "newConnection: error while accepting, connection rejected");
-       goto ERR_ROLLBACK;
-   }
->>>>>>> 4fc5c2cd
 
     ns->m_ListenSocket = listen;
     ns->m_Core.m_SocketID = ns->m_SocketID;
@@ -566,24 +502,7 @@
         << " peerid=" << ns->m_Core.m_PeerID
         << " ISN=" << ns->m_iISN);
 
-<<<<<<< HEAD
     int error = 0;
-=======
-   // protect the m_Sockets structure.
-   CGuard::enterCS(m_ControlLock);
-   try
-   {
-       LOGF(mglog.Debug, 
-               "newConnection: mapping peer %d to that socket (%d)\n",
-               ns->m_PeerID, ns->m_SocketID);
-       m_PeerRec[ns->getPeerSpec()].insert(ns->m_SocketID);
-   }
-   catch (...)
-   {
-      error = 2;
-   }
-   CGuard::leaveCS(m_ControlLock);
->>>>>>> 4fc5c2cd
 
     // These can throw exception only when the memory allocation failed.
     // CUDT::connect() translates exception into CUDTException.
@@ -1094,19 +1013,11 @@
 int CUDTUnited::close(CUDTSocket* s)
 {
 
-<<<<<<< HEAD
    LOGC(mglog.Debug, log << s->m_Core.CONID() << " CLOSE. Acquiring control lock");
 
    CGuard socket_cg(s->m_ControlLock);
 
    LOGC(mglog.Debug, log << s->m_Core.CONID() << " CLOSING (removing from listening, closing CUDT)");
-=======
-   LOGC(mglog.Debug, log << s->m_pUDT->CONID() << " CLOSE. Acquiring control lock");
-
-   CGuard socket_cg(s->m_ControlLock);
-
-   LOGC(mglog.Debug, log << s->m_pUDT->CONID() << " CLOSING (removing from listening, closing CUDT)");
->>>>>>> 4fc5c2cd
 
    bool synch_close_snd = s->m_Core.m_bSynSending;
    //bool synch_close_rcv = s->m_Core.m_bSynRecving;
@@ -1130,17 +1041,8 @@
       // But there's no reason to destroy the world by occupying the
       // listener slot in the RcvQueue.
 
-<<<<<<< HEAD
       LOGC(mglog.Debug, log << s->m_Core.CONID() << " CLOSING (removing listener immediately)");
       s->m_Core.notListening();
-=======
-      LOGC(mglog.Debug, log << s->m_pUDT->CONID() << " CLOSING (removing listener immediately)");
-      {
-          CGuard cg(s->m_pUDT->m_ConnectionLock);
-          s->m_pUDT->m_bListening = false;
-          s->m_pUDT->m_pRcvQueue->removeListener(s->m_pUDT);
-      }
->>>>>>> 4fc5c2cd
 
       // broadcast all "accept" waiting
       pthread_mutex_lock(&(s->m_AcceptLock));
@@ -1153,11 +1055,7 @@
        s->m_Core.close();
 
        // synchronize with garbage collection.
-<<<<<<< HEAD
        LOGC(mglog.Debug, log << "%" << id << " CUDT::close done. GLOBAL CLOSE: " << s->m_Core.CONID() << ". Acquiring GLOBAL control lock");
-=======
-       LOGC(mglog.Debug, log << "%" << id << " CUDT::close done. GLOBAL CLOSE: " << s->m_pUDT->CONID() << ". Acquiring GLOBAL control lock");
->>>>>>> 4fc5c2cd
        CGuard manager_cg(m_ControlLock);
 
        // since "s" is located before m_ControlLock, locateSocket it again in case
@@ -1749,11 +1647,7 @@
       j != m_ClosedSockets.end(); ++ j)
    {
       // LOGF(mglog.Debug, "checking CLOSED socket: %d\n", j->first);
-<<<<<<< HEAD
       if (j->second->m_Core.m_ullLingerExpiration > 0)
-=======
-      if (j->second->m_pUDT->m_ullLingerExpiration > 0)
->>>>>>> 4fc5c2cd
       {
          // asynchronous close:
          if ((!j->second->m_Core.m_pSndBuffer)
@@ -1835,11 +1729,7 @@
 
    // delete this one
    LOGC(mglog.Debug, log << "GC/removeSocket: closing associated UDT %" << u);
-<<<<<<< HEAD
    i->second->m_Core.close();
-=======
-   i->second->m_pUDT->close();
->>>>>>> 4fc5c2cd
    LOGC(mglog.Debug, log << "GC/removeSocket: DELETING SOCKET %" << u);
    delete i->second;
    m_ClosedSockets.erase(i);
@@ -1909,7 +1799,6 @@
                    &&  (i->second.m_iIpTTL == s->m_Core.m_iIpTTL)
                    && (i->second.m_iIpToS == s->m_Core.m_iIpToS)
 #endif
-<<<<<<< HEAD
                    &&  i->second.m_bReusable)
            {
                if (i->second.m_iPort == port)
@@ -1925,23 +1814,6 @@
                }
            }
        }
-=======
-            &&  i->second.m_bReusable)
-         {
-            if (i->second.m_iPort == port)
-            {
-               // LOGF(mglog.Debug, "reusing multiplexer for port
-               // %hd\n", port);
-               // reuse the existing multiplexer
-               ++ i->second.m_iRefCount;
-               s->m_pUDT->m_pSndQueue = i->second.m_pSndQueue;
-               s->m_pUDT->m_pRcvQueue = i->second.m_pRcvQueue;
-               s->m_iMuxID = i->second.m_iID;
-               return;
-            }
-         }
-      }
->>>>>>> 4fc5c2cd
    }
 
    // a new multiplexer is needed
@@ -2194,12 +2066,8 @@
    }
    catch (std::exception& ee)
    {
-<<<<<<< HEAD
       LOGC(mglog.Fatal, log
          << "socket: UNEXPECTED EXCEPTION: "
-=======
-      LOGC(mglog.Fatal, log << "socket: UNEXPECTED EXCEPTION: "
->>>>>>> 4fc5c2cd
          << typeid(ee).name()
          << ": " << ee.what());
       s_UDTUnited.setError(new CUDTException(MJ_UNKNOWN, MN_NONE, 0));
@@ -2358,25 +2226,16 @@
    }
    catch (std::exception& ee)
    {
-<<<<<<< HEAD
       LOGC(mglog.Fatal, log
          << "bind: UNEXPECTED EXCEPTION: "
          << typeid(ee).name()
          << ": " << ee.what());
       return setError(MJ_UNKNOWN, MN_NONE, 0);
-=======
-      LOGC(mglog.Fatal, log << "bind: UNEXPECTED EXCEPTION: "
-         << typeid(ee).name()
-         << ": " << ee.what());
-      s_UDTUnited.setError(new CUDTException(MJ_UNKNOWN, MN_NONE, 0));
-      return ERROR;
->>>>>>> 4fc5c2cd
    }
 }
 
 int CUDT::bind(SRTSOCKET u, int udpsock)
 {
-<<<<<<< HEAD
     try
     {
         CUDTSocket* s = s_UDTUnited.locateSocket(u);
@@ -2403,10 +2262,13 @@
         s_UDTUnited.setError(new CUDTException(MJ_UNKNOWN, MN_NONE, 0));
         return ERROR;
     }
-=======
+}
+
+int CUDT::listen(SRTSOCKET u, int backlog)
+{
    try
    {
-      return s_UDTUnited.bind(u, udpsock);
+      return s_UDTUnited.listen(u, backlog);
    }
    catch (CUDTException& e)
    {
@@ -2420,42 +2282,12 @@
    }
    catch (std::exception& ee)
    {
-      LOGC(mglog.Fatal, log << "bind/udp: UNEXPECTED EXCEPTION: "
+      LOGC(mglog.Fatal, log
+         << "listen: UNEXPECTED EXCEPTION: "
          << typeid(ee).name() << ": " << ee.what());
       s_UDTUnited.setError(new CUDTException(MJ_UNKNOWN, MN_NONE, 0));
       return ERROR;
    }
->>>>>>> 4fc5c2cd
-}
-
-int CUDT::listen(SRTSOCKET u, int backlog)
-{
-   try
-   {
-      return s_UDTUnited.listen(u, backlog);
-   }
-   catch (CUDTException& e)
-   {
-      s_UDTUnited.setError(new CUDTException(e));
-      return ERROR;
-   }
-   catch (bad_alloc&)
-   {
-      s_UDTUnited.setError(new CUDTException(MJ_SYSTEMRES, MN_MEMORY, 0));
-      return ERROR;
-   }
-   catch (std::exception& ee)
-   {
-<<<<<<< HEAD
-      LOGC(mglog.Fatal, log
-         << "listen: UNEXPECTED EXCEPTION: "
-=======
-      LOGC(mglog.Fatal, log << "listen: UNEXPECTED EXCEPTION: "
->>>>>>> 4fc5c2cd
-         << typeid(ee).name() << ": " << ee.what());
-      s_UDTUnited.setError(new CUDTException(MJ_UNKNOWN, MN_NONE, 0));
-      return ERROR;
-   }
 }
 
 SRTSOCKET CUDT::accept(SRTSOCKET u, sockaddr* addr, int* addrlen)
@@ -2471,12 +2303,8 @@
    }
    catch (std::exception& ee)
    {
-<<<<<<< HEAD
       LOGC(mglog.Fatal, log
          << "accept: UNEXPECTED EXCEPTION: "
-=======
-      LOGC(mglog.Fatal, log << "accept: UNEXPECTED EXCEPTION: "
->>>>>>> 4fc5c2cd
          << typeid(ee).name() << ": " << ee.what());
       s_UDTUnited.setError(new CUDTException(MJ_UNKNOWN, MN_NONE, 0));
       return INVALID_SOCK;
@@ -2501,12 +2329,8 @@
    }
    catch (std::exception& ee)
    {
-<<<<<<< HEAD
       LOGC(mglog.Fatal, log
          << "connect: UNEXPECTED EXCEPTION: "
-=======
-      LOGC(mglog.Fatal, log << "connect: UNEXPECTED EXCEPTION: "
->>>>>>> 4fc5c2cd
          << typeid(ee).name() << ": " << ee.what());
       s_UDTUnited.setError(new CUDTException(MJ_UNKNOWN, MN_NONE, 0));
       return ERROR;
@@ -2524,49 +2348,48 @@
       s_UDTUnited.setError(new CUDTException(e));
       return ERROR;
    }
-<<<<<<< HEAD
    catch (bad_alloc&)
-=======
+   {
+      s_UDTUnited.setError(new CUDTException(MJ_SYSTEMRES, MN_MEMORY, 0));
+      return ERROR;
+   }
    catch (std::exception& ee)
    {
-      LOGC(mglog.Fatal, log << "close: UNEXPECTED EXCEPTION: "
+      LOGC(mglog.Fatal, log
+         << "connect: UNEXPECTED EXCEPTION: "
          << typeid(ee).name() << ": " << ee.what());
       s_UDTUnited.setError(new CUDTException(MJ_UNKNOWN, MN_NONE, 0));
       return ERROR;
    }
 }
 
-int CUDT::getpeername(SRTSOCKET u, sockaddr* name, int* namelen)
+int CUDT::close(SRTSOCKET u)
 {
    try
    {
-      return s_UDTUnited.getpeername(u, name, namelen);
+      return s_UDTUnited.close(u);
    }
    catch (CUDTException e)
->>>>>>> 4fc5c2cd
-   {
-      s_UDTUnited.setError(new CUDTException(MJ_SYSTEMRES, MN_MEMORY, 0));
+   {
+      s_UDTUnited.setError(new CUDTException(e));
       return ERROR;
    }
    catch (std::exception& ee)
    {
-<<<<<<< HEAD
       LOGC(mglog.Fatal, log
-         << "connect: UNEXPECTED EXCEPTION: "
-=======
-      LOGC(mglog.Fatal, log << "getpeername: UNEXPECTED EXCEPTION: "
->>>>>>> 4fc5c2cd
+         << "close: UNEXPECTED EXCEPTION: "
          << typeid(ee).name() << ": " << ee.what());
       s_UDTUnited.setError(new CUDTException(MJ_UNKNOWN, MN_NONE, 0));
       return ERROR;
    }
 }
 
-int CUDT::close(SRTSOCKET u)
+int CUDT::getpeername(SRTSOCKET u, sockaddr* name, int* namelen)
 {
    try
    {
-      return s_UDTUnited.close(u);
+      s_UDTUnited.getpeername(u, name, namelen);
+      return 0;
    }
    catch (CUDTException e)
    {
@@ -2575,23 +2398,19 @@
    }
    catch (std::exception& ee)
    {
-<<<<<<< HEAD
       LOGC(mglog.Fatal, log
-         << "close: UNEXPECTED EXCEPTION: "
-=======
-      LOGC(mglog.Fatal, log << "getsockname: UNEXPECTED EXCEPTION: "
->>>>>>> 4fc5c2cd
+         << "getpeername: UNEXPECTED EXCEPTION: "
          << typeid(ee).name() << ": " << ee.what());
       s_UDTUnited.setError(new CUDTException(MJ_UNKNOWN, MN_NONE, 0));
       return ERROR;
    }
 }
 
-int CUDT::getpeername(SRTSOCKET u, sockaddr* name, int* namelen)
+int CUDT::getsockname(SRTSOCKET u, sockaddr* name, int* namelen)
 {
    try
    {
-      s_UDTUnited.getpeername(u, name, namelen);
+      s_UDTUnited.getsockname(u, name, namelen);;
       return 0;
    }
    catch (CUDTException e)
@@ -2601,47 +2420,16 @@
    }
    catch (std::exception& ee)
    {
-<<<<<<< HEAD
       LOGC(mglog.Fatal, log
-         << "getpeername: UNEXPECTED EXCEPTION: "
-=======
-      LOGC(mglog.Fatal, log << "getsockopt: UNEXPECTED EXCEPTION: "
->>>>>>> 4fc5c2cd
+         << "getsockname: UNEXPECTED EXCEPTION: "
          << typeid(ee).name() << ": " << ee.what());
       s_UDTUnited.setError(new CUDTException(MJ_UNKNOWN, MN_NONE, 0));
       return ERROR;
    }
 }
 
-int CUDT::getsockname(SRTSOCKET u, sockaddr* name, int* namelen)
-{
-   try
-   {
-      s_UDTUnited.getsockname(u, name, namelen);;
-      return 0;
-   }
-   catch (CUDTException e)
-   {
-      s_UDTUnited.setError(new CUDTException(e));
-      return ERROR;
-   }
-   catch (std::exception& ee)
-   {
-<<<<<<< HEAD
-      LOGC(mglog.Fatal, log
-         << "getsockname: UNEXPECTED EXCEPTION: "
-=======
-      LOGC(mglog.Fatal, log << "setsockopt: UNEXPECTED EXCEPTION: "
->>>>>>> 4fc5c2cd
-         << typeid(ee).name() << ": " << ee.what());
-      s_UDTUnited.setError(new CUDTException(MJ_UNKNOWN, MN_NONE, 0));
-      return ERROR;
-   }
-}
-
 int CUDT::getsockopt(SRTSOCKET u, int, SRT_SOCKOPT optname, void* optval, int* optlen)
 {
-<<<<<<< HEAD
     if (!optval || !optlen)
     {
         return setError(MJ_NOTSUP, MN_INVAL, 0);
@@ -2672,35 +2460,10 @@
         s_UDTUnited.setError(new CUDTException(MJ_UNKNOWN, MN_NONE, 0));
         return ERROR;
     }
-=======
-   try
-   {
-      CUDT* udt = s_UDTUnited.lookup(u);
-      return udt->send(buf, len);
-   }
-   catch (CUDTException e)
-   {
-      s_UDTUnited.setError(new CUDTException(e));
-      return ERROR;
-   }
-   catch (bad_alloc&)
-   {
-      s_UDTUnited.setError(new CUDTException(MJ_SYSTEMRES, MN_MEMORY, 0));
-      return ERROR;
-   }
-   catch (std::exception& ee)
-   {
-      LOGC(mglog.Fatal, log << "send: UNEXPECTED EXCEPTION: "
-         << typeid(ee).name() << ": " << ee.what());
-      s_UDTUnited.setError(new CUDTException(MJ_UNKNOWN, MN_NONE, 0));
-      return ERROR;
-   }
->>>>>>> 4fc5c2cd
 }
 
 int CUDT::setsockopt(SRTSOCKET u, int, SRT_SOCKOPT optname, const void* optval, int optlen)
 {
-<<<<<<< HEAD
     if (!optval)
     {
         return setError(MJ_NOTSUP, MN_INVAL, 0);
@@ -2732,61 +2495,16 @@
         s_UDTUnited.setError(new CUDTException(MJ_UNKNOWN, MN_NONE, 0));
         return ERROR;
     }
-=======
-   try
-   {
-      CUDT* udt = s_UDTUnited.lookup(u);
-      return udt->recv(buf, len);
-   }
-   catch (CUDTException e)
-   {
-      s_UDTUnited.setError(new CUDTException(e));
-      return ERROR;
-   }
-   catch (std::exception& ee)
-   {
-      LOGC(mglog.Fatal, log << "recv: UNEXPECTED EXCEPTION: "
-         << typeid(ee).name() << ": " << ee.what());
-      s_UDTUnited.setError(new CUDTException(MJ_UNKNOWN, MN_NONE, 0));
-      return ERROR;
-   }
->>>>>>> 4fc5c2cd
 }
 
 int CUDT::send(SRTSOCKET u, const char* buf, int len)
 {
-<<<<<<< HEAD
     SRT_MSGCTRL mctrl = srt_msgctrl_default;
     return sendmsg2(u, buf, len, Ref(mctrl));
-=======
-   try
-   {
-      CUDT* udt = s_UDTUnited.lookup(u);
-      return udt->sendmsg(buf, len, ttl, inorder, srctime);
-   }
-   catch (CUDTException e)
-   {
-      s_UDTUnited.setError(new CUDTException(e));
-      return ERROR;
-   }
-   catch (bad_alloc&)
-   {
-      s_UDTUnited.setError(new CUDTException(MJ_SYSTEMRES, MN_MEMORY, 0));
-      return ERROR;
-   }
-   catch (std::exception& ee)
-   {
-      LOGC(mglog.Fatal, log << "sendmsg: UNEXPECTED EXCEPTION: "
-         << typeid(ee).name() << ": " << ee.what());
-      s_UDTUnited.setError(new CUDTException(MJ_UNKNOWN, MN_NONE, 0));
-      return ERROR;
-   }
->>>>>>> 4fc5c2cd
 }
 
 int CUDT::sendmsg(SRTSOCKET u, const char* buf, int len, int ttl, bool inorder, uint64_t srctime)
 {
-<<<<<<< HEAD
     SRT_MSGCTRL mctrl = srt_msgctrl_default;
     mctrl.msgttl = ttl;
     mctrl.inorder = inorder;
@@ -2830,63 +2548,18 @@
     SRT_MSGCTRL mctrl = srt_msgctrl_default;
     int ret = recvmsg2(u, buf, len, Ref(mctrl));
     return ret;
-=======
-   try
-   {
-      CUDT* udt = s_UDTUnited.lookup(u);
-      return udt->sendmsg2(buf, len, r_m);
-   }
-   catch (CUDTException e)
-   {
-      s_UDTUnited.setError(new CUDTException(e));
-      return ERROR;
-   }
-   catch (bad_alloc&)
-   {
-      s_UDTUnited.setError(new CUDTException(MJ_SYSTEMRES, MN_MEMORY, 0));
-      return ERROR;
-   }
-   catch (std::exception& ee)
-   {
-      LOGC(mglog.Fatal, log << "sendmsg: UNEXPECTED EXCEPTION: "
-         << typeid(ee).name() << ": " << ee.what());
-      s_UDTUnited.setError(new CUDTException(MJ_UNKNOWN, MN_NONE, 0));
-      return ERROR;
-   }
->>>>>>> 4fc5c2cd
 }
 
 int CUDT::recvmsg(SRTSOCKET u, char* buf, int len, uint64_t& srctime)
 {
-<<<<<<< HEAD
     SRT_MSGCTRL mctrl = srt_msgctrl_default;
     int ret = recvmsg2(u, buf, len, Ref(mctrl));
     srctime = mctrl.srctime;
     return ret;
-=======
-   try
-   {
-      CUDT* udt = s_UDTUnited.lookup(u);
-      return udt->recvmsg(buf, len, srctime);
-   }
-   catch (CUDTException e)
-   {
-      s_UDTUnited.setError(new CUDTException(e));
-      return ERROR;
-   }
-   catch (std::exception& ee)
-   {
-      LOGC(mglog.Fatal, log << "recvmsg: UNEXPECTED EXCEPTION: "
-         << typeid(ee).name() << ": " << ee.what());
-      s_UDTUnited.setError(new CUDTException(MJ_UNKNOWN, MN_NONE, 0));
-      return ERROR;
-   }
->>>>>>> 4fc5c2cd
 }
 
 int CUDT::recvmsg2(SRTSOCKET u, char* buf, int len, ref_t<SRT_MSGCTRL> m)
 {
-<<<<<<< HEAD
     try
     {
         /* Temporarily blocked to keep compiling.
@@ -2911,30 +2584,10 @@
         s_UDTUnited.setError(new CUDTException(MJ_UNKNOWN, MN_NONE, 0));
         return ERROR;
     }
-=======
-   try
-   {
-      CUDT* udt = s_UDTUnited.lookup(u);
-      return udt->recvmsg2(buf, len, r_m);
-   }
-   catch (CUDTException e)
-   {
-      s_UDTUnited.setError(new CUDTException(e));
-      return ERROR;
-   }
-   catch (std::exception& ee)
-   {
-      LOGC(mglog.Fatal, log << "recvmsg: UNEXPECTED EXCEPTION: "
-         << typeid(ee).name() << ": " << ee.what());
-      s_UDTUnited.setError(new CUDTException(MJ_UNKNOWN, MN_NONE, 0));
-      return ERROR;
-   }
->>>>>>> 4fc5c2cd
 }
 
 int64_t CUDT::sendfile(SRTSOCKET u, fstream& ifs, int64_t& offset, int64_t size, int block)
 {
-<<<<<<< HEAD
     try
     {
         return s_UDTUnited.locateSocket(u, CUDTUnited::ERH_THROW)->core().sendfile(ifs, offset, size, block);
@@ -2957,35 +2610,10 @@
         s_UDTUnited.setError(new CUDTException(MJ_UNKNOWN, MN_NONE, 0));
         return ERROR;
     }
-=======
-   try
-   {
-      CUDT* udt = s_UDTUnited.lookup(u);
-      return udt->sendfile(ifs, offset, size, block);
-   }
-   catch (CUDTException e)
-   {
-      s_UDTUnited.setError(new CUDTException(e));
-      return ERROR;
-   }
-   catch (bad_alloc&)
-   {
-      s_UDTUnited.setError(new CUDTException(MJ_SYSTEMRES, MN_MEMORY, 0));
-      return ERROR;
-   }
-   catch (std::exception& ee)
-   {
-      LOGC(mglog.Fatal, log << "sendfile: UNEXPECTED EXCEPTION: "
-         << typeid(ee).name() << ": " << ee.what());
-      s_UDTUnited.setError(new CUDTException(MJ_UNKNOWN, MN_NONE, 0));
-      return ERROR;
-   }
->>>>>>> 4fc5c2cd
 }
 
 int64_t CUDT::recvfile(SRTSOCKET u, fstream& ofs, int64_t& offset, int64_t size, int block)
 {
-<<<<<<< HEAD
     try
     {
         return s_UDTUnited.locateSocket(u, CUDTUnited::ERH_THROW)->core().recvfile(ofs, offset, size, block);
@@ -3003,25 +2631,6 @@
         s_UDTUnited.setError(new CUDTException(MJ_UNKNOWN, MN_NONE, 0));
         return ERROR;
     }
-=======
-   try
-   {
-      CUDT* udt = s_UDTUnited.lookup(u);
-      return udt->recvfile(ofs, offset, size, block);
-   }
-   catch (CUDTException e)
-   {
-      s_UDTUnited.setError(new CUDTException(e));
-      return ERROR;
-   }
-   catch (std::exception& ee)
-   {
-      LOGC(mglog.Fatal, log << "recvfile: UNEXPECTED EXCEPTION: "
-         << typeid(ee).name() << ": " << ee.what());
-      s_UDTUnited.setError(new CUDTException(MJ_UNKNOWN, MN_NONE, 0));
-      return ERROR;
-   }
->>>>>>> 4fc5c2cd
 }
 
 int CUDT::select(
@@ -3053,12 +2662,8 @@
    }
    catch (std::exception& ee)
    {
-<<<<<<< HEAD
       LOGC(mglog.Fatal, log
          << "select: UNEXPECTED EXCEPTION: "
-=======
-      LOGC(mglog.Fatal, log << "select: UNEXPECTED EXCEPTION: "
->>>>>>> 4fc5c2cd
          << typeid(ee).name() << ": " << ee.what());
       s_UDTUnited.setError(new CUDTException(MJ_UNKNOWN, MN_NONE, 0));
       return ERROR;
@@ -3094,12 +2699,8 @@
    }
    catch (std::exception& ee)
    {
-<<<<<<< HEAD
       LOGC(mglog.Fatal, log
          << "selectEx: UNEXPECTED EXCEPTION: "
-=======
-      LOGC(mglog.Fatal, log << "selectEx: UNEXPECTED EXCEPTION: "
->>>>>>> 4fc5c2cd
          << typeid(ee).name() << ": " << ee.what());
       s_UDTUnited.setError(new CUDTException(MJ_UNKNOWN));
       return ERROR;
@@ -3119,12 +2720,8 @@
    }
    catch (std::exception& ee)
    {
-<<<<<<< HEAD
       LOGC(mglog.Fatal, log
          << "epoll_create: UNEXPECTED EXCEPTION: "
-=======
-      LOGC(mglog.Fatal, log << "epoll_create: UNEXPECTED EXCEPTION: "
->>>>>>> 4fc5c2cd
          << typeid(ee).name() << ": " << ee.what());
       s_UDTUnited.setError(new CUDTException(MJ_UNKNOWN, MN_NONE, 0));
       return ERROR;
@@ -3144,12 +2741,8 @@
    }
    catch (std::exception& ee)
    {
-<<<<<<< HEAD
       LOGC(mglog.Fatal, log
          << "epoll_add_usock: UNEXPECTED EXCEPTION: "
-=======
-      LOGC(mglog.Fatal, log << "epoll_add_usock: UNEXPECTED EXCEPTION: "
->>>>>>> 4fc5c2cd
          << typeid(ee).name() << ": " << ee.what());
       s_UDTUnited.setError(new CUDTException(MJ_UNKNOWN, MN_NONE, 0));
       return ERROR;
@@ -3169,12 +2762,8 @@
    }
    catch (std::exception& ee)
    {
-<<<<<<< HEAD
       LOGC(mglog.Fatal, log
          << "epoll_add_ssock: UNEXPECTED EXCEPTION: "
-=======
-      LOGC(mglog.Fatal, log << "epoll_add_ssock: UNEXPECTED EXCEPTION: "
->>>>>>> 4fc5c2cd
          << typeid(ee).name() << ": " << ee.what());
       s_UDTUnited.setError(new CUDTException(MJ_UNKNOWN, MN_NONE, 0));
       return ERROR;
@@ -3195,12 +2784,8 @@
    }
    catch (std::exception& ee)
    {
-<<<<<<< HEAD
       LOGC(mglog.Fatal, log
          << "epoll_update_usock: UNEXPECTED EXCEPTION: "
-=======
-      LOGC(mglog.Fatal, log << "epoll_update_usock: UNEXPECTED EXCEPTION: "
->>>>>>> 4fc5c2cd
          << typeid(ee).name() << ": " << ee.what());
       s_UDTUnited.setError(new CUDTException(MJ_UNKNOWN, MN_NONE, 0));
       return ERROR;
@@ -3221,12 +2806,8 @@
    }
    catch (std::exception& ee)
    {
-<<<<<<< HEAD
       LOGC(mglog.Fatal, log
          << "epoll_update_ssock: UNEXPECTED EXCEPTION: "
-=======
-      LOGC(mglog.Fatal, log << "epoll_update_ssock: UNEXPECTED EXCEPTION: "
->>>>>>> 4fc5c2cd
          << typeid(ee).name() << ": " << ee.what());
       s_UDTUnited.setError(new CUDTException(MJ_UNKNOWN, MN_NONE, 0));
       return ERROR;
@@ -3247,12 +2828,8 @@
    }
    catch (std::exception& ee)
    {
-<<<<<<< HEAD
       LOGC(mglog.Fatal, log
          << "epoll_remove_usock: UNEXPECTED EXCEPTION: "
-=======
-      LOGC(mglog.Fatal, log << "epoll_remove_usock: UNEXPECTED EXCEPTION: "
->>>>>>> 4fc5c2cd
          << typeid(ee).name() << ": " << ee.what());
       s_UDTUnited.setError(new CUDTException(MJ_UNKNOWN, MN_NONE, 0));
       return ERROR;
@@ -3272,12 +2849,8 @@
    }
    catch (std::exception& ee)
    {
-<<<<<<< HEAD
       LOGC(mglog.Fatal, log
          << "epoll_remove_ssock: UNEXPECTED EXCEPTION: "
-=======
-      LOGC(mglog.Fatal, log << "epoll_remove_ssock: UNEXPECTED EXCEPTION: "
->>>>>>> 4fc5c2cd
          << typeid(ee).name() << ": " << ee.what());
       s_UDTUnited.setError(new CUDTException(MJ_UNKNOWN, MN_NONE, 0));
       return ERROR;
@@ -3304,12 +2877,8 @@
    }
    catch (std::exception& ee)
    {
-<<<<<<< HEAD
       LOGC(mglog.Fatal, log
          << "epoll_wait: UNEXPECTED EXCEPTION: "
-=======
-      LOGC(mglog.Fatal, log << "epoll_wait: UNEXPECTED EXCEPTION: "
->>>>>>> 4fc5c2cd
          << typeid(ee).name() << ": " << ee.what());
       s_UDTUnited.setError(new CUDTException(MJ_UNKNOWN, MN_NONE, 0));
       return ERROR;
@@ -3329,12 +2898,8 @@
    }
    catch (std::exception& ee)
    {
-<<<<<<< HEAD
       LOGC(mglog.Fatal, log
          << "epoll_release: UNEXPECTED EXCEPTION: "
-=======
-      LOGC(mglog.Fatal, log << "epoll_release: UNEXPECTED EXCEPTION: "
->>>>>>> 4fc5c2cd
          << typeid(ee).name() << ": " << ee.what());
       s_UDTUnited.setError(new CUDTException(MJ_UNKNOWN, MN_NONE, 0));
       return ERROR;
@@ -3361,12 +2926,8 @@
    }
    catch (std::exception& ee)
    {
-<<<<<<< HEAD
       LOGC(mglog.Fatal, log
          << "perfmon: UNEXPECTED EXCEPTION: "
-=======
-      LOGC(mglog.Fatal, log << "perfmon: UNEXPECTED EXCEPTION: "
->>>>>>> 4fc5c2cd
          << typeid(ee).name() << ": " << ee.what());
       s_UDTUnited.setError(new CUDTException(MJ_UNKNOWN, MN_NONE, 0));
       return ERROR;
@@ -3388,12 +2949,8 @@
    }
    catch (std::exception& ee)
    {
-<<<<<<< HEAD
       LOGC(mglog.Fatal, log
          << "bstats: UNEXPECTED EXCEPTION: "
-=======
-      LOGC(mglog.Fatal, log << "bstats: UNEXPECTED EXCEPTION: "
->>>>>>> 4fc5c2cd
          << typeid(ee).name() << ": " << ee.what());
       s_UDTUnited.setError(new CUDTException(MJ_UNKNOWN, MN_NONE, 0));
       return ERROR;
@@ -3402,7 +2959,6 @@
 
 CUDT* CUDT::getUDTHandle(SRTSOCKET u)
 {
-<<<<<<< HEAD
     try
     {
         return &s_UDTUnited.locateSocket(u, CUDTUnited::ERH_THROW)->core();
@@ -3420,24 +2976,6 @@
         s_UDTUnited.setError(new CUDTException(MJ_UNKNOWN, MN_NONE, 0));
         return NULL;
     }
-=======
-   try
-   {
-      return s_UDTUnited.lookup(u);
-   }
-   catch (CUDTException e)
-   {
-      s_UDTUnited.setError(new CUDTException(e));
-      return NULL;
-   }
-   catch (std::exception& ee)
-   {
-      LOGC(mglog.Fatal, log << "getUDTHandle: UNEXPECTED EXCEPTION: "
-         << typeid(ee).name() << ": " << ee.what());
-      s_UDTUnited.setError(new CUDTException(MJ_UNKNOWN, MN_NONE, 0));
-      return NULL;
-   }
->>>>>>> 4fc5c2cd
 }
 
 vector<SRTSOCKET> CUDT::existingSockets()
@@ -3469,12 +3007,8 @@
    }
    catch (std::exception& ee)
    {
-<<<<<<< HEAD
       LOGC(mglog.Fatal, log
          << "getsockstate: UNEXPECTED EXCEPTION: "
-=======
-      LOGC(mglog.Fatal, log << "getsockstate: UNEXPECTED EXCEPTION: "
->>>>>>> 4fc5c2cd
          << typeid(ee).name() << ": " << ee.what());
       s_UDTUnited.setError(new CUDTException(MJ_UNKNOWN, MN_NONE, 0));
       return SRTS_NONEXIST;
