/*
 * SRT - Secure, Reliable, Transport
 * Copyright (c) 2018 Haivision Systems Inc.
 * 
 * This Source Code Form is subject to the terms of the Mozilla Public
 * License, v. 2.0. If a copy of the MPL was not distributed with this
 * file, You can obtain one at http://mozilla.org/MPL/2.0/.
 * 
 */

/*****************************************************************************
Copyright (c) 2001 - 2011, The Board of Trustees of the University of Illinois.
All rights reserved.

Redistribution and use in source and binary forms, with or without
modification, are permitted provided that the following conditions are
met:

* Redistributions of source code must retain the above
  copyright notice, this list of conditions and the
  following disclaimer.

* Redistributions in binary form must reproduce the
  above copyright notice, this list of conditions
  and the following disclaimer in the documentation
  and/or other materials provided with the distribution.

* Neither the name of the University of Illinois
  nor the names of its contributors may be used to
  endorse or promote products derived from this
  software without specific prior written permission.

THIS SOFTWARE IS PROVIDED BY THE COPYRIGHT HOLDERS AND CONTRIBUTORS "AS
IS" AND ANY EXPRESS OR IMPLIED WARRANTIES, INCLUDING, BUT NOT LIMITED TO,
THE IMPLIED WARRANTIES OF MERCHANTABILITY AND FITNESS FOR A PARTICULAR
PURPOSE ARE DISCLAIMED. IN NO EVENT SHALL THE COPYRIGHT OWNER OR
CONTRIBUTORS BE LIABLE FOR ANY DIRECT, INDIRECT, INCIDENTAL, SPECIAL,
EXEMPLARY, OR CONSEQUENTIAL DAMAGES (INCLUDING, BUT NOT LIMITED TO,
PROCUREMENT OF SUBSTITUTE GOODS OR SERVICES; LOSS OF USE, DATA, OR
PROFITS; OR BUSINESS INTERRUPTION) HOWEVER CAUSED AND ON ANY THEORY OF
LIABILITY, WHETHER IN CONTRACT, STRICT LIABILITY, OR TORT (INCLUDING
NEGLIGENCE OR OTHERWISE) ARISING IN ANY WAY OUT OF THE USE OF THIS
SOFTWARE, EVEN IF ADVISED OF THE POSSIBILITY OF SUCH DAMAGE.
*****************************************************************************/

/*****************************************************************************
written by
   Yunhong Gu, last updated 07/09/2011
modified by
   Haivision Systems Inc.
*****************************************************************************/

#include "platform_sys.h"

#include <exception>
#include <stdexcept>
#include <typeinfo>
#include <iterator>

#include <cstring>
#include "utilities.h"
#include "netinet_any.h"
#include "api.h"
#include "core.h"
#include "logging.h"
#include "threadname.h"
#include "srt.h"
#include "udt.h"

#ifdef _WIN32
   #include <win/wintime.h>
#endif

#ifdef _MSC_VER
   #pragma warning(error: 4530)
#endif

using namespace std;
using namespace srt_logging;
using namespace srt::sync;
extern LogConfig srt_logger_config;


CUDTSocket::CUDTSocket():
m_Status(SRTS_INIT),
m_tsClosureTimeStamp(0),
m_SocketID(0),
m_ListenSocket(0),
m_PeerID(0),
m_iISN(0),
m_pUDT(NULL),
m_pQueuedSockets(NULL),
m_pAcceptSockets(NULL),
m_AcceptCond(),
m_uiBackLog(0),
m_iMuxID(-1)
{
      pthread_cond_init(&m_AcceptCond, NULL);
}

CUDTSocket::~CUDTSocket()
{

   delete m_pUDT;
   m_pUDT = NULL;

   delete m_pQueuedSockets;
   delete m_pAcceptSockets;

   pthread_cond_destroy(&m_AcceptCond);
}

////////////////////////////////////////////////////////////////////////////////

CUDTUnited::CUDTUnited():
m_Sockets(),
m_GlobControlLock(),
m_IDLock(),
m_SocketIDGenerator(0),
m_TLSError(),
m_mMultiplexer(),
m_MultiplexerLock(),
m_pCache(NULL),
m_bClosing(false),
m_GCStopCond(),
m_InitLock(),
m_iInstanceCount(0),
m_bGCStatus(false),
m_GCThread(),
m_ClosedSockets()
{
   // Socket ID MUST start from a random value
   // Note. Don't use CTimer here, because s_UDTUnited is a static instance of CUDTUnited
   // with dynamic initialization (calling this constructor), while CTimer has
   // a static member s_ullCPUFrequency with dynamic initialization.
   // The order of initialization is not guaranteed.
   timeval t;
   gettimeofday(&t, 0);
   srand((unsigned int)t.tv_usec);
   m_SocketIDGenerator = 1 + (int)((1 << 30) * (double(rand()) / RAND_MAX));

   pthread_key_create(&m_TLSError, TLSDestroy);

   m_pCache = new CCache<CInfoBlock>;
}

CUDTUnited::~CUDTUnited()
{
    // Call it if it wasn't called already.
    // This will happen at the end of main() of the application,
    // when the user didn't call srt_cleanup().
    if (m_bGCStatus)
    {
        cleanup();
    }

    delete (CUDTException*)pthread_getspecific(m_TLSError);
    pthread_key_delete(m_TLSError);

    delete m_pCache;
}

std::string CUDTUnited::CONID(SRTSOCKET sock)
{
    if ( sock == 0 )
        return "";

    std::ostringstream os;
    os << "@" << sock << ":";
    return os.str();
}

int CUDTUnited::startup()
{
   CGuard gcinit(m_InitLock);

   if (m_iInstanceCount++ > 0)
      return 0;

   // Global initialization code
#ifdef _WIN32
   WORD wVersionRequested;
   WSADATA wsaData;
   wVersionRequested = MAKEWORD(2, 2);

   if (0 != WSAStartup(wVersionRequested, &wsaData))
      throw CUDTException(MJ_SETUP, MN_NONE,  WSAGetLastError());
#endif

   PacketFilter::globalInit();

   //init CTimer::EventLock

   if (m_bGCStatus)
      return true;

   m_bClosing = false;
#if ENABLE_MONOTONIC_CLOCK
   pthread_condattr_t  CondAttribs;
   pthread_condattr_init(&CondAttribs);
   pthread_condattr_setclock(&CondAttribs, CLOCK_MONOTONIC);
   pthread_cond_init(&m_GCStopCond, &CondAttribs);
#else
   pthread_cond_init(&m_GCStopCond, NULL);
#endif
   {
       ThreadName tn("SRT:GC");
       pthread_create(&m_GCThread, NULL, garbageCollect, this);
   }

   m_bGCStatus = true;

   return 0;
}

int CUDTUnited::cleanup()
{
   CGuard gcinit(m_InitLock);

   if (--m_iInstanceCount > 0)
      return 0;

   if (!m_bGCStatus)
      return 0;

   m_bClosing = true;
   pthread_cond_signal(&m_GCStopCond);
   pthread_join(m_GCThread, NULL);

   // XXX There's some weird bug here causing this
   // to hangup on Windows. This might be either something
   // bigger, or some problem in pthread-win32. As this is
   // the application cleanup section, this can be temporarily
   // tolerated with simply exit the application without cleanup,
   // counting on that the system will take care of it anyway.
#ifndef _WIN32
   pthread_cond_destroy(&m_GCStopCond);
#endif

   m_bGCStatus = false;

   // Global destruction code
#ifdef _WIN32
   WSACleanup();
#endif

   return 0;
}

SRTSOCKET CUDTUnited::newSocket()
{

   CUDTSocket* ns = NULL;

   try
   {
      ns = new CUDTSocket;
      ns->m_pUDT = new CUDT;
   }
   catch (...)
   {
      delete ns;
      throw CUDTException(MJ_SYSTEMRES, MN_MEMORY, 0);
   }

   enterCS(m_IDLock);
   ns->m_SocketID = -- m_SocketIDGenerator;
   leaveCS(m_IDLock);

   ns->m_Status = SRTS_INIT;
   ns->m_ListenSocket = 0;
   ns->m_pUDT->m_SocketID = ns->m_SocketID;
   ns->m_pUDT->m_pCache = m_pCache;

   try
   {
      HLOGC(mglog.Debug, log << CONID(ns->m_SocketID)
         << "newSocket: mapping socket "
         << ns->m_SocketID);

      // protect the m_Sockets structure.
      CGuard cs(m_GlobControlLock);
      m_Sockets[ns->m_SocketID] = ns;
   }
   catch (...)
   {
      //failure and rollback
      delete ns;
      ns = NULL;
   }

   if (!ns)
      throw CUDTException(MJ_SYSTEMRES, MN_MEMORY, 0);

   return ns->m_SocketID;
}

int CUDTUnited::newConnection(const SRTSOCKET listen, const sockaddr_any& peer, const CPacket& hspkt,
        CHandShake& w_hs, SRT_REJECT_REASON& w_error)
{
   CUDTSocket* ns = NULL;

   w_error = SRT_REJ_IPE;

   // Can't manage this error through an exception because this is
   // running in the listener loop.
   CUDTSocket* ls = locate(listen);
   if (!ls)
   {
       LOGC(mglog.Error, log << "IPE: newConnection by listener socket id=" << listen << " which DOES NOT EXIST.");
       return -1;
   }

    HLOGC(mglog.Debug, log << "newConnection: creating new socket after listener @"
            << listen << " contacted with backlog=" << ls->m_uiBackLog);

   // if this connection has already been processed
   if ((ns = locatePeer(peer, w_hs.m_iID, w_hs.m_iISN)) != NULL)
   {
      if (ns->m_pUDT->m_bBroken)
      {
         // last connection from the "peer" address has been broken
         ns->m_Status = SRTS_CLOSED;
         ns->m_tsClosureTimeStamp = steady_clock::now();

         CGuard acceptcg(ls->m_AcceptLock);
         ls->m_pQueuedSockets->erase(ns->m_SocketID);
         ls->m_pAcceptSockets->erase(ns->m_SocketID);
      }
      else
      {
         // connection already exist, this is a repeated connection request
         // respond with existing HS information
         HLOGC(mglog.Debug, log
               << "newConnection: located a WORKING peer @"
               << w_hs.m_iID << " - ADAPTING.");

         w_hs.m_iISN = ns->m_pUDT->m_iISN;
         w_hs.m_iMSS = ns->m_pUDT->m_iMSS;
         w_hs.m_iFlightFlagSize = ns->m_pUDT->m_iFlightFlagSize;
         w_hs.m_iReqType = URQ_CONCLUSION;
         w_hs.m_iID = ns->m_SocketID;

         return 0;

         //except for this situation a new connection should be started
      }
   }
   else
   {
       HLOGC(mglog.Debug, log << "newConnection: NOT located any peer @"
               << w_hs.m_iID << " - resuming with initial connection.");
   }

   // exceeding backlog, refuse the connection request
   if (ls->m_pQueuedSockets->size() >= ls->m_uiBackLog)
   {
       w_error = SRT_REJ_BACKLOG;
       LOGC(mglog.Error, log << "newConnection: listen backlog=" << ls->m_uiBackLog << " EXCEEDED");
       return -1;
   }

   try
   {
      ns = new CUDTSocket;
      ns->m_pUDT = new CUDT(*(ls->m_pUDT));
      // No need to check the peer, this is the address from which the request has come.
      ns->m_PeerAddr = peer;
   }
   catch (...)
   {
      w_error = SRT_REJ_RESOURCE;
      delete ns;
      LOGC(mglog.Error, log << "IPE: newConnection: unexpected exception (probably std::bad_alloc)");
      return -1;
   }

   enterCS(m_IDLock);
   ns->m_SocketID = -- m_SocketIDGenerator;
   HLOGF(mglog.Debug, "newConnection: generated socket id %d", ns->m_SocketID);
   leaveCS(m_IDLock);

   ns->m_ListenSocket = listen;
   ns->m_pUDT->m_SocketID = ns->m_SocketID;
   ns->m_PeerID = w_hs.m_iID;
   ns->m_iISN = w_hs.m_iISN;

   HLOGC(mglog.Debug, log << "newConnection: DATA: lsnid=" << listen
            << " id=" << ns->m_pUDT->m_SocketID
            << " peerid=" << ns->m_pUDT->m_PeerID
            << " ISN=" << ns->m_iISN);

   int error = 0;

   // Set the error code for all prospective problems below.
   // It won't be interpreted when result was successful.
   w_error = SRT_REJ_RESOURCE;

   // These can throw exception only when the memory allocation failed.
   // CUDT::connect() translates exception into CUDTException.
   // CUDT::open() may only throw original std::bad_alloc from new.
   // This is only to make the library extra safe (when your machine lacks
   // memory, it will continue to work, but fail to accept connection).
   try
   {
       // This assignment must happen b4 the call to CUDT::connect() because
       // this call causes sending the SRT Handshake through this socket.
       // Without this mapping the socket cannot be found and therefore
       // the SRT Handshake message would fail.
       HLOGF(mglog.Debug,
               "newConnection: incoming %s, mapping socket %d",
               SockaddrToString(peer).c_str(), ns->m_SocketID);
       {
           CGuard cg(m_GlobControlLock);
           m_Sockets[ns->m_SocketID] = ns;
       }

       // bind to the same addr of listening socket
       ns->m_pUDT->open();
       updateListenerMux(ns, ls);
       if (ls->m_pUDT->m_cbAcceptHook)
       {
           if (!ls->m_pUDT->runAcceptHook(ns->m_pUDT, peer.get(), w_hs, hspkt))
           {
               error = 1;
               goto ERR_ROLLBACK;
           }
       }
       ns->m_pUDT->acceptAndRespond(peer, hspkt, (w_hs));
   }
   catch (...)
   {
       // Extract the error that was set in this new failed entity.
       w_error = ns->m_pUDT->m_RejectReason;
       error = 1;
       goto ERR_ROLLBACK;
   }

   ns->m_Status = SRTS_CONNECTED;

   // copy address information of local node
   // Precisely, what happens here is:
   // - Get the IP address and port from the system database
   ns->m_pUDT->m_pSndQueue->m_pChannel->getSockAddr((ns->m_SelfAddr));
   // - OVERWRITE just the IP address itself by a value taken from piSelfIP
   // (the family is used exactly as the one taken from what has been returned
   // by getsockaddr)
   CIPAddress::pton((ns->m_SelfAddr), ns->m_pUDT->m_piSelfIP, ns->m_SelfAddr.family());

   // protect the m_Sockets structure.
   enterCS(m_GlobControlLock);
   try
   {
       HLOGF(mglog.Debug, 
               "newConnection: mapping peer %d to that socket (%d)\n",
               ns->m_PeerID, ns->m_SocketID);
       m_PeerRec[ns->getPeerSpec()].insert(ns->m_SocketID);
   }
   catch (...)
   {
      error = 2;
   }
   leaveCS(m_GlobControlLock);

   enterCS(ls->m_AcceptLock);
   try
   {
      ls->m_pQueuedSockets->insert(ns->m_SocketID);
   }
   catch (...)
   {
      error = 3;
   }
   leaveCS(ls->m_AcceptLock);

   // acknowledge users waiting for new connections on the listening socket
   m_EPoll.update_events(listen, ls->m_pUDT->m_sPollID, SRT_EPOLL_IN, true);

   CTimer::triggerEvent();

   ERR_ROLLBACK:
   // XXX the exact value of 'error' is ignored
   if (error > 0)
   {
#if ENABLE_LOGGING
       static const char* why [] = {
           "UNKNOWN ERROR",
           "CONNECTION REJECTED",
           "IPE when mapping a socket",
           "IPE when inserting a socket"
       };
       LOGC(mglog.Error, log << CONID(ns->m_SocketID) << "newConnection: connection rejected due to: " << why[error]);
#endif
      SRTSOCKET id = ns->m_SocketID;
      ns->m_pUDT->close();
      ns->m_Status = SRTS_CLOSED;
      ns->m_tsClosureTimeStamp = srt::sync::steady_clock::now();
      // The mapped socket should be now unmapped to preserve the situation that
      // was in the original UDT code.
      // In SRT additionally the acceptAndRespond() function (it was called probably
      // connect() in UDT code) may fail, in which case this socket should not be
      // further processed and should be removed.
      {
          CGuard cg(m_GlobControlLock);
          m_Sockets.erase(id);
          m_ClosedSockets[id] = ns;
      }

      return -1;
   }

   // wake up a waiting accept() call
   enterCS(ls->m_AcceptLock);
   pthread_cond_signal(&(ls->m_AcceptCond));
   leaveCS(ls->m_AcceptLock);

   return 1;
}

// static forwarder
int CUDT::installAcceptHook(SRTSOCKET lsn, srt_listen_callback_fn* hook, void* opaq)
{
    return s_UDTUnited.installAcceptHook(lsn, hook, opaq);
}

int CUDTUnited::installAcceptHook(const SRTSOCKET lsn, srt_listen_callback_fn* hook, void* opaq)
{
    try
    {
        CUDT* lc = lookup(lsn);
        lc->installAcceptHook(hook, opaq);

    }
    catch (CUDTException& e)
    {
        setError(new CUDTException(e));
        return SRT_ERROR;
    }

    return 0;
}

CUDT* CUDTUnited::lookup(const SRTSOCKET u)
{
   // protects the m_Sockets structure
   CGuard cg(m_GlobControlLock);

   map<SRTSOCKET, CUDTSocket*>::iterator i = m_Sockets.find(u);

   if ((i == m_Sockets.end()) || (i->second->m_Status == SRTS_CLOSED))
      throw CUDTException(MJ_NOTSUP, MN_SIDINVAL, 0);

   return i->second->m_pUDT;
}

SRT_SOCKSTATUS CUDTUnited::getStatus(const SRTSOCKET u)
{
    // protects the m_Sockets structure
    CGuard cg(m_GlobControlLock);

    map<SRTSOCKET, CUDTSocket*>::const_iterator i = m_Sockets.find(u);

    if (i == m_Sockets.end())
    {
        if (m_ClosedSockets.find(u) != m_ClosedSockets.end())
            return SRTS_CLOSED;

        return SRTS_NONEXIST;
    }
    const CUDTSocket* s = i->second;

    if (s->m_pUDT->m_bBroken)
        return SRTS_BROKEN;

    // TTL in CRendezvousQueue::updateConnStatus() will set m_bConnecting to false.
    // Although m_Status is still SRTS_CONNECTING, the connection is in fact to be closed due to TTL expiry.
    // In this case m_bConnected is also false. Both checks are required to avoid hitting
    // a regular state transition from CONNECTING to CONNECTED.
    if ((s->m_Status == SRTS_CONNECTING) && !s->m_pUDT->m_bConnecting && !s->m_pUDT->m_bConnected)
        return SRTS_BROKEN;

    return s->m_Status;
}

int CUDTUnited::bind(const SRTSOCKET u, const sockaddr_any& name)
{
   CUDTSocket* s = locate(u);
   if (!s)
      throw CUDTException(MJ_NOTSUP, MN_SIDINVAL, 0);

   CGuard cg(s->m_ControlLock);

   // cannot bind a socket more than once
   if (s->m_Status != SRTS_INIT)
      throw CUDTException(MJ_NOTSUP, MN_NONE, 0);

   s->m_pUDT->open();
   updateMux(s, name);
   s->m_Status = SRTS_OPENED;

   // copy address information of local node
   s->m_pUDT->m_pSndQueue->m_pChannel->getSockAddr((s->m_SelfAddr));

   return 0;
}

int CUDTUnited::bind(SRTSOCKET u, UDPSOCKET udpsock)
{
   CUDTSocket* s = locate(u);
   if (!s)
      throw CUDTException(MJ_NOTSUP, MN_SIDINVAL, 0);

   CGuard cg(s->m_ControlLock);

   // cannot bind a socket more than once
   if (s->m_Status != SRTS_INIT)
      throw CUDTException(MJ_NOTSUP, MN_NONE, 0);

   sockaddr_any name;
   socklen_t namelen = sizeof name; // max of inet and inet6

   // This will preset the sa_family as well; the namelen is given simply large
   // enough for any family here.
   if (::getsockname(udpsock, &name.sa, &namelen) == -1)
      throw CUDTException(MJ_NOTSUP, MN_INVAL);

   // Successfully extracted, so update the size
   name.len = namelen;

   s->m_pUDT->open();
   updateMux(s, name, &udpsock);
   s->m_Status = SRTS_OPENED;

   // copy address information of local node
   s->m_pUDT->m_pSndQueue->m_pChannel->getSockAddr((s->m_SelfAddr));

   return 0;
}

int CUDTUnited::listen(const SRTSOCKET u, int backlog)
{
   if (backlog <= 0)
      throw CUDTException(MJ_NOTSUP, MN_INVAL, 0);

   // Don't search for the socket if it's already -1;
   // this never is a valid socket.
   if (u == UDT::INVALID_SOCK)
      throw CUDTException(MJ_NOTSUP, MN_SIDINVAL, 0);

   CUDTSocket* s = locate(u);
   if (!s)
      throw CUDTException(MJ_NOTSUP, MN_SIDINVAL, 0);

   CGuard cg(s->m_ControlLock);

   // NOTE: since now the socket is protected against simultaneous access.
   // In the meantime the socket might have been closed, which means that
   // it could have changed the state. It could be also set listen in another
   // thread, so check it out.

   // do nothing if the socket is already listening
   if (s->m_Status == SRTS_LISTENING)
      return 0;

   // a socket can listen only if is in OPENED status
   if (s->m_Status != SRTS_OPENED)
      throw CUDTException(MJ_NOTSUP, MN_ISUNBOUND, 0);

   // [[using assert(s->m_Status == OPENED)]];

   // listen is not supported in rendezvous connection setup
   if (s->m_pUDT->m_bRendezvous)
      throw CUDTException(MJ_NOTSUP, MN_ISRENDEZVOUS, 0);

   s->m_uiBackLog = backlog;

   try
   {
      s->m_pQueuedSockets = new set<SRTSOCKET>;
      s->m_pAcceptSockets = new set<SRTSOCKET>;
   }
   catch (...)
   {
      delete s->m_pQueuedSockets;
      delete s->m_pAcceptSockets;

      // XXX Translated std::bad_alloc into CUDTException specifying
      // memory allocation failure...
      throw CUDTException(MJ_SYSTEMRES, MN_MEMORY, 0);
   }

   // [[using assert(s->m_Status == OPENED)]]; // (still, unchanged)

   s->m_pUDT->setListenState();  // propagates CUDTException,
                                 // if thrown, remains in OPENED state if so.
   s->m_Status = SRTS_LISTENING;

   return 0;
}

SRTSOCKET CUDTUnited::accept(const SRTSOCKET listen, sockaddr* pw_addr, int* pw_addrlen)
{
   if (pw_addr && !pw_addrlen)
      throw CUDTException(MJ_NOTSUP, MN_INVAL, 0);

   CUDTSocket* ls = locate(listen);

   if (ls == NULL)
      throw CUDTException(MJ_NOTSUP, MN_SIDINVAL, 0);

   // the "listen" socket must be in LISTENING status
   if (ls->m_Status != SRTS_LISTENING)
      throw CUDTException(MJ_NOTSUP, MN_NOLISTEN, 0);

   // no "accept" in rendezvous connection setup
   if (ls->m_pUDT->m_bRendezvous)
      throw CUDTException(MJ_NOTSUP, MN_ISRENDEZVOUS, 0);

   SRTSOCKET u = CUDT::INVALID_SOCK;
   bool accepted = false;

   // !!only one conection can be set up each time!!
   while (!accepted)
   {
       CGuard cg(ls->m_AcceptLock);

       if ((ls->m_Status != SRTS_LISTENING) || ls->m_pUDT->m_bBroken)
       {
           // This socket has been closed.
           accepted = true;
       }
       else if (ls->m_pQueuedSockets->size() > 0)
       {
           // XXX REFACTORING REQUIRED HERE!
           // Actually this should at best be something like that:
           // set<SRTSOCKET>::iterator b = ls->m_pQueuedSockets->begin();
           // u = *b;
           // ls->m_pQueuedSockets->erase(b);
           // ls->m_pAcceptSockets->insert(u);
           //
           // It is also questionable why m_pQueuedSockets should be of type 'set'.
           // There's no quick-searching capabilities of that container used anywhere except
           // checkBrokenSockets and garbageCollect, which aren't performance-critical,
           // whereas it's mainly used for getting the first element and iterating
           // over elements, which is slow in case of std::set. It's also doubtful
           // as to whether the sorting capability of std::set is properly used;
           // the first is taken here, which is actually the socket with lowest
           // possible descriptor value (as default operator< and ascending sorting
           // used for std::set<SRTSOCKET> where SRTSOCKET=int).
           //
           // Consider using std::list or std::vector here.

           u = *(ls->m_pQueuedSockets->begin());
           ls->m_pAcceptSockets->insert(ls->m_pAcceptSockets->end(), u);
           ls->m_pQueuedSockets->erase(ls->m_pQueuedSockets->begin());
           accepted = true;
       }
       else if (!ls->m_pUDT->m_bSynRecving)
       {
           accepted = true;
       }

       if (!accepted && (ls->m_Status == SRTS_LISTENING))
           pthread_cond_wait(&(ls->m_AcceptCond), &ls->m_AcceptLock.ref());

       if (ls->m_pQueuedSockets->empty())
           m_EPoll.update_events(listen, ls->m_pUDT->m_sPollID, SRT_EPOLL_IN, false);
   }

   if (u == CUDT::INVALID_SOCK)
   {
      // non-blocking receiving, no connection available
      if (!ls->m_pUDT->m_bSynRecving)
         throw CUDTException(MJ_AGAIN, MN_RDAVAIL, 0);

      // listening socket is closed
      throw CUDTException(MJ_NOTSUP, MN_NOLISTEN, 0);
   }

   if (pw_addr != NULL && pw_addrlen != NULL)
   {
      CUDTSocket* s = locate(u);
      if (s == NULL)
         throw CUDTException(MJ_NOTSUP, MN_SIDINVAL, 0);

      CGuard cg(s->m_ControlLock);

      // Check if the length of the buffer to fill the name in
      // was large enough.
      const int len = s->m_PeerAddr.size();
      if (*pw_addrlen < len)
          throw CUDTException(MJ_NOTSUP, MN_INVAL, 0);

      memcpy((pw_addr), &s->m_PeerAddr, len);
      *pw_addrlen = len;
   }

   return u;
}

int CUDTUnited::connect(const SRTSOCKET u, const sockaddr* name, int namelen, int32_t forced_isn)
{
   sockaddr_any target_addr(name, namelen);
   if (target_addr.len == 0)
      throw CUDTException(MJ_NOTSUP, MN_INVAL, 0);

   CUDTSocket* s = locate(u);
   if (!s)
      throw CUDTException(MJ_NOTSUP, MN_SIDINVAL, 0);

   CGuard cg(s->m_ControlLock);
   // a socket can "connect" only if it is in the following states:
   // - OPENED: assume the socket binding parameters are configured
   // - INIT: configure binding parameters here
   // - any other (meaning, already connected): report error

   if (s->m_Status == SRTS_INIT)
   {
       if (s->m_pUDT->m_bRendezvous)
           throw CUDTException(MJ_NOTSUP, MN_ISRENDUNBOUND, 0);

       // If bind() was done first on this socket, then the
       // socket will not perform this step. This actually does the
       // same thing as bind() does, just with empty address so that
       // the binding parameters are autoselected.

       s->m_pUDT->open();
       sockaddr_any autoselect_sa (target_addr.family());
       // This will create such a sockaddr_any that
       // will return true from empty(). 
       updateMux(s, autoselect_sa);  // <<---- updateMux
       // -> C(Snd|Rcv)Queue::init
       // -> pthread_create(...C(Snd|Rcv)Queue::worker...)
       s->m_Status = SRTS_OPENED;
   }
   else if (s->m_Status != SRTS_OPENED)
      throw CUDTException(MJ_NOTSUP, MN_ISCONNECTED, 0);

   // connect_complete() may be called before connect() returns.
   // So we need to update the status before connect() is called,
   // otherwise the status may be overwritten with wrong value
   // (CONNECTED vs. CONNECTING).
   s->m_Status = SRTS_CONNECTING;

   /* 
   * In blocking mode, connect can block for up to 30 seconds for
   * rendez-vous mode. Holding the s->m_ControlLock prevent close
   * from cancelling the connect
   */
   try
   {
       // InvertedGuard unlocks in the constructor, then locks in the
       // destructor, no matter if an exception has fired.
       InvertedLock l_unlocker( s->m_pUDT->m_bSynRecving ? &s->m_ControlLock : 0 );
       s->m_pUDT->startConnect(target_addr, forced_isn);
   }
   catch (CUDTException& e) // Interceptor, just to change the state.
   {
      s->m_Status = SRTS_OPENED;
      throw e;
   }

   // record peer address
   s->m_PeerAddr = target_addr;

   // CGuard destructor will delete cg and unlock s->m_ControlLock

   return 0;
}


int CUDTUnited::close(const SRTSOCKET u)
{
   CUDTSocket* s = locate(u);
   if (!s)
      throw CUDTException(MJ_NOTSUP, MN_SIDINVAL, 0);

   HLOGC(mglog.Debug, log << s->m_pUDT->CONID() << " CLOSE. Acquiring control lock");

   CGuard socket_cg(s->m_ControlLock);

   HLOGC(mglog.Debug, log << s->m_pUDT->CONID() << " CLOSING (removing from listening, closing CUDT)");

   bool synch_close_snd = s->m_pUDT->m_bSynSending;

   if (s->m_Status == SRTS_LISTENING)
   {
      if (s->m_pUDT->m_bBroken)
         return 0;

      s->m_tsClosureTimeStamp = steady_clock::now();
      s->m_pUDT->m_bBroken    = true;

      // Change towards original UDT: 
      // Leave all the closing activities for garbageCollect to happen,
      // however remove the listener from the RcvQueue IMMEDIATELY.
      // Even though garbageCollect would eventually remove the listener
      // as well, there would be some time interval between now and the
      // moment when it's done, and during this time the application will
      // be unable to bind to this port that the about-to-delete listener
      // is currently occupying (due to blocked slot in the RcvQueue).

      HLOGC(mglog.Debug, log << s->m_pUDT->CONID() << " CLOSING (removing listener immediately)");
      {
          CGuard cg(s->m_pUDT->m_ConnectionLock);
          s->m_pUDT->m_bListening = false;
          s->m_pUDT->m_pRcvQueue->removeListener(s->m_pUDT);
      }

      // broadcast all "accept" waiting
      enterCS(s->m_AcceptLock);
      pthread_cond_broadcast(&(s->m_AcceptCond));
      leaveCS(s->m_AcceptLock);
   }
   else
   {
       s->m_pUDT->close();

       // synchronize with garbage collection.
       HLOGC(mglog.Debug, log << "@" << u << "U::close done. GLOBAL CLOSE: " << s->m_pUDT->CONID() << ". Acquiring GLOBAL control lock");
       CGuard manager_cg(m_GlobControlLock);

       // since "s" is located before m_GlobControlLock, locate it again in case
       // it became invalid
       map<SRTSOCKET, CUDTSocket*>::iterator i = m_Sockets.find(u);
       if ((i == m_Sockets.end()) || (i->second->m_Status == SRTS_CLOSED))
       {
           HLOGC(mglog.Debug, log << "@" << u << "U::close: NOT AN ACTIVE SOCKET, returning.");
           return 0;
       }
       s = i->second;

       s->m_Status = SRTS_CLOSED;

       // a socket will not be immediately removed when it is closed
       // in order to prevent other methods from accessing invalid address
       // a timer is started and the socket will be removed after approximately
       // 1 second
       s->m_tsClosureTimeStamp = steady_clock::now();

       m_Sockets.erase(s->m_SocketID);
       m_ClosedSockets[s->m_SocketID] = s;
       HLOGC(mglog.Debug, log << "@" << u << "U::close: Socket MOVED TO CLOSED for collecting later.");

       CTimer::triggerEvent();
   }

   HLOGC(mglog.Debug, log << "@" << u << ": GLOBAL: CLOSING DONE");

   // Check if the ID is still in closed sockets before you access it
   // (the last triggerEvent could have deleted it).
   if ( synch_close_snd )
   {
#if SRT_ENABLE_CLOSE_SYNCH

       HLOGC(mglog.Debug, log << "@" << u << " GLOBAL CLOSING: sync-waiting for releasing sender resources...");
       for (;;)
       {
           CSndBuffer* sb = s->m_pUDT->m_pSndBuffer;

           // Disconnected from buffer - nothing more to check.
           if (!sb)
           {
               HLOGC(mglog.Debug, log << "@" << u << " GLOBAL CLOSING: sending buffer disconnected. Allowed to close.");
               break;
           }

           // Sender buffer empty
           if (sb->getCurrBufSize() == 0)
           {
               HLOGC(mglog.Debug, log << "@" << u << " GLOBAL CLOSING: sending buffer depleted. Allowed to close.");
               break;
           }

           // Ok, now you are keeping GC thread hands off the internal data.
           // You can check then if it has already deleted the socket or not.
           // The socket is either in m_ClosedSockets or is already gone.

           // Done the other way, but still done. You can stop waiting.
           bool isgone = false;
           {
               CGuard manager_cg(m_GlobControlLock);
               isgone = m_ClosedSockets.count(u) == 0;
           }
           if (!isgone)
           {
               isgone = !s->m_pUDT->m_bOpened;
           }
           if (isgone)
           {
               HLOGC(mglog.Debug, log << "@" << u << " GLOBAL CLOSING: ... gone in the meantime, whatever. Exiting close().");
               break;
           }

           HLOGC(mglog.Debug, log << "@" << u << " GLOBAL CLOSING: ... still waiting for any update.");
           CTimer::EWait wt = CTimer::waitForEvent();

           if ( wt == CTimer::WT_ERROR )
           {
               HLOGC(mglog.Debug, log << "GLOBAL CLOSING: ... ERROR WHEN WAITING FOR EVENT. Exiting close() to prevent hangup.");
               break;
           }

           // Continue waiting in case when an event happened or 1s waiting time passed for checkpoint.
       }
#endif
   }

   /*
      This code is PUT ASIDE for now.
      Most likely this will be never required.
      It had to hold the closing activity until the time when the receiver buffer is depleted.
      However the closing of the socket should only happen when the receiver has received
      an information about that the reading is no longer possible (error report from recv/recvfile).
      When this happens, the receiver buffer is definitely depleted already and there's no need to check
      anything.

      Should there appear any other conditions in future under which the closing process should be
      delayed until the receiver buffer is empty, this code can be filled here.

   if ( synch_close_rcv )
   {
   ...
   }
   */

   return 0;
}

void CUDTUnited::getpeername(const SRTSOCKET u, sockaddr* pw_name, int* pw_namelen)
{
   if (!pw_name || !pw_namelen)
       throw CUDTException(MJ_NOTSUP, MN_INVAL, 0);

   if (getStatus(u) != SRTS_CONNECTED)
      throw CUDTException(MJ_CONNECTION, MN_NOCONN, 0);

   CUDTSocket* s = locate(u);

   if (!s)
      throw CUDTException(MJ_NOTSUP, MN_SIDINVAL, 0);

   if (!s->m_pUDT->m_bConnected || s->m_pUDT->m_bBroken)
      throw CUDTException(MJ_CONNECTION, MN_NOCONN, 0);

   const int len = s->m_PeerAddr.size();
   if (*pw_namelen < len)
       throw CUDTException(MJ_NOTSUP, MN_INVAL, 0);

   memcpy((pw_name), &s->m_PeerAddr.sa, len);
   *pw_namelen = len;
}

void CUDTUnited::getsockname(const SRTSOCKET u, sockaddr* pw_name, int* pw_namelen)
{
   if (!pw_name || !pw_namelen)
       throw CUDTException(MJ_NOTSUP, MN_INVAL, 0);

   CUDTSocket* s = locate(u);

   if (!s)
      throw CUDTException(MJ_NOTSUP, MN_SIDINVAL, 0);

   if (s->m_pUDT->m_bBroken)
      throw CUDTException(MJ_NOTSUP, MN_SIDINVAL, 0);

   if (s->m_Status == SRTS_INIT)
      throw CUDTException(MJ_CONNECTION, MN_NOCONN, 0);

   const int len = s->m_SelfAddr.size();
   if (*pw_namelen < len)
       throw CUDTException(MJ_NOTSUP, MN_INVAL, 0);

   memcpy((pw_name), &s->m_SelfAddr.sa, len);
   *pw_namelen = len;
}

int CUDTUnited::select(
   ud_set* readfds, ud_set* writefds, ud_set* exceptfds, const timeval* timeout)
{
   const steady_clock::time_point entertime = steady_clock::now();

   const long timeo_us = timeout
       ? timeout->tv_sec * 1000000 + timeout->tv_usec
       : -1;
   const steady_clock::duration timeo(microseconds_from(timeo_us));

   // initialize results
   int count = 0;
   set<SRTSOCKET> rs, ws, es;

   // retrieve related UDT sockets
   vector<CUDTSocket*> ru, wu, eu;
   CUDTSocket* s;
   if (readfds)
      for (set<SRTSOCKET>::iterator i1 = readfds->begin();
         i1 != readfds->end(); ++ i1)
      {
         if (getStatus(*i1) == SRTS_BROKEN)
         {
            rs.insert(*i1);
            ++ count;
         }
         else if (!(s = locate(*i1)))
            throw CUDTException(MJ_NOTSUP, MN_SIDINVAL, 0);
         else
            ru.push_back(s);
      }
   if (writefds)
      for (set<SRTSOCKET>::iterator i2 = writefds->begin();
         i2 != writefds->end(); ++ i2)
      {
         if (getStatus(*i2) == SRTS_BROKEN)
         {
            ws.insert(*i2);
            ++ count;
         }
         else if (!(s = locate(*i2)))
            throw CUDTException(MJ_NOTSUP, MN_SIDINVAL, 0);
         else
            wu.push_back(s);
      }
   if (exceptfds)
      for (set<SRTSOCKET>::iterator i3 = exceptfds->begin();
         i3 != exceptfds->end(); ++ i3)
      {
         if (getStatus(*i3) == SRTS_BROKEN)
         {
            es.insert(*i3);
            ++ count;
         }
         else if (!(s = locate(*i3)))
            throw CUDTException(MJ_NOTSUP, MN_SIDINVAL, 0);
         else
            eu.push_back(s);
      }

   do
   {
      // query read sockets
      for (vector<CUDTSocket*>::iterator j1 = ru.begin(); j1 != ru.end(); ++ j1)
      {
         s = *j1;

         if ((s->m_pUDT->m_bConnected
               && s->m_pUDT->m_pRcvBuffer->isRcvDataReady()
            )
            || (!s->m_pUDT->m_bListening
               && (s->m_pUDT->m_bBroken || !s->m_pUDT->m_bConnected))
            || (s->m_pUDT->m_bListening && (s->m_pQueuedSockets->size() > 0))
            || (s->m_Status == SRTS_CLOSED))
         {
            rs.insert(s->m_SocketID);
            ++ count;
         }
      }

      // query write sockets
      for (vector<CUDTSocket*>::iterator j2 = wu.begin(); j2 != wu.end(); ++ j2)
      {
         s = *j2;

         if ((s->m_pUDT->m_bConnected
               && (s->m_pUDT->m_pSndBuffer->getCurrBufSize()
                  < s->m_pUDT->m_iSndBufSize))
            || s->m_pUDT->m_bBroken
            || !s->m_pUDT->m_bConnected
            || (s->m_Status == SRTS_CLOSED))
         {
            ws.insert(s->m_SocketID);
            ++ count;
         }
      }

      // query exceptions on sockets
      for (vector<CUDTSocket*>::iterator j3 = eu.begin(); j3 != eu.end(); ++ j3)
      {
         // check connection request status, not supported now
      }

      if (0 < count)
         break;

      CTimer::waitForEvent();
   } while (timeo > steady_clock::now() - entertime);

   if (readfds)
      *readfds = rs;

   if (writefds)
      *writefds = ws;

   if (exceptfds)
      *exceptfds = es;

   return count;
}

int CUDTUnited::selectEx(
   const vector<SRTSOCKET>& fds,
   vector<SRTSOCKET>* readfds,
   vector<SRTSOCKET>* writefds,
   vector<SRTSOCKET>* exceptfds,
   int64_t msTimeOut)
{
    const steady_clock::time_point entertime = steady_clock::now();

    const long timeo_us = msTimeOut >= 0
        ? msTimeOut * 1000
        : -1;
    const steady_clock::duration timeo(microseconds_from(timeo_us));

   // initialize results
   int count = 0;
   if (readfds)
      readfds->clear();
   if (writefds)
      writefds->clear();
   if (exceptfds)
      exceptfds->clear();

   do
   {
      for (vector<SRTSOCKET>::const_iterator i = fds.begin();
         i != fds.end(); ++ i)
      {
         CUDTSocket* s = locate(*i);

         if ((!s) || s->m_pUDT->m_bBroken || (s->m_Status == SRTS_CLOSED))
         {
            if (exceptfds)
            {
               exceptfds->push_back(*i);
               ++ count;
            }
            continue;
         }

         if (readfds)
         {
            if ((s->m_pUDT->m_bConnected
                  && s->m_pUDT->m_pRcvBuffer->isRcvDataReady()
               )
               || (s->m_pUDT->m_bListening
                  && (s->m_pQueuedSockets->size() > 0)))
            {
               readfds->push_back(s->m_SocketID);
               ++ count;
            }
         }

         if (writefds)
         {
            if (s->m_pUDT->m_bConnected
               && (s->m_pUDT->m_pSndBuffer->getCurrBufSize()
                  < s->m_pUDT->m_iSndBufSize))
            {
               writefds->push_back(s->m_SocketID);
               ++ count;
            }
         }
      }

      if (count > 0)
         break;

      CTimer::waitForEvent();
   } while (timeo > steady_clock::now() - entertime);

   return count;
}

int CUDTUnited::epoll_create()
{
   return m_EPoll.create();
}

int CUDTUnited::epoll_add_usock(
   const int eid, const SRTSOCKET u, const int* events)
{
   CUDTSocket* s = locate(u);
   int ret = -1;
   if (s)
   {
      ret = m_EPoll.add_usock(eid, u, events);
      s->m_pUDT->addEPoll(eid);
   }
   else
   {
      throw CUDTException(MJ_NOTSUP, MN_SIDINVAL);
   }

   return ret;
}

int CUDTUnited::epoll_add_ssock(
   const int eid, const SYSSOCKET s, const int* events)
{
   return m_EPoll.add_ssock(eid, s, events);
}

int CUDTUnited::epoll_update_usock(
   const int eid, const SRTSOCKET u, const int* events)
{
   CUDTSocket* s = locate(u);
   int ret = -1;
   if (s)
   {
      ret = m_EPoll.update_usock(eid, u, events);
      s->m_pUDT->addEPoll(eid);
   }
   else
   {
      throw CUDTException(MJ_NOTSUP, MN_SIDINVAL);
   }

   return ret;
}

int CUDTUnited::epoll_update_ssock(
   const int eid, const SYSSOCKET s, const int* events)
{
   return m_EPoll.update_ssock(eid, s, events);
}

int CUDTUnited::epoll_remove_usock(const int eid, const SRTSOCKET u)
{
   int ret = m_EPoll.remove_usock(eid, u);

   CUDTSocket* s = locate(u);
   if (s)
   {
      s->m_pUDT->removeEPoll(eid);
   }
   //else
   //{
   //   throw CUDTException(MJ_NOTSUP, MN_SIDINVAL);
   //}

   return ret;
}

int CUDTUnited::epoll_remove_ssock(const int eid, const SYSSOCKET s)
{
   return m_EPoll.remove_ssock(eid, s);
}

int CUDTUnited::epoll_wait(
   const int eid,
   set<SRTSOCKET>* readfds,
   set<SRTSOCKET>* writefds,
   int64_t msTimeOut,
   set<SYSSOCKET>* lrfds,
   set<SYSSOCKET>* lwfds)
{
   return m_EPoll.wait(eid, readfds, writefds, msTimeOut, lrfds, lwfds);
}

int CUDTUnited::epoll_uwait(
   const int eid,
   SRT_EPOLL_EVENT* fdsSet,
   int fdsSize, 
   int64_t msTimeOut)
{
   return m_EPoll.uwait(eid, fdsSet, fdsSize, msTimeOut);
}

int32_t CUDTUnited::epoll_set(int eid, int32_t flags)
{
    return m_EPoll.setflags(eid, flags);
}

int CUDTUnited::epoll_release(const int eid)
{
   return m_EPoll.release(eid);
}

CUDTSocket* CUDTUnited::locate(const SRTSOCKET u)
{
   CGuard cg(m_GlobControlLock);

   map<SRTSOCKET, CUDTSocket*>::iterator i = m_Sockets.find(u);

   if ((i == m_Sockets.end()) || (i->second->m_Status == SRTS_CLOSED))
      return NULL;

   return i->second;
}

CUDTSocket* CUDTUnited::locatePeer(
   const sockaddr_any& peer,
   const SRTSOCKET id,
   int32_t isn)
{
   CGuard cg(m_GlobControlLock);

   map<int64_t, set<SRTSOCKET> >::iterator i = m_PeerRec.find(
      CUDTSocket::getPeerSpec(id, isn));
   if (i == m_PeerRec.end())
      return NULL;

   for (set<SRTSOCKET>::iterator j = i->second.begin();
      j != i->second.end(); ++ j)
   {
      map<SRTSOCKET, CUDTSocket*>::iterator k = m_Sockets.find(*j);
      // this socket might have been closed and moved m_ClosedSockets
      if (k == m_Sockets.end())
         continue;

      if (k->second->m_PeerAddr == peer)
      {
         return k->second;
      }
   }

   return NULL;
}

void CUDTUnited::checkBrokenSockets()
{
   CGuard cg(m_GlobControlLock);

   // set of sockets To Be Closed and To Be Removed
   vector<SRTSOCKET> tbc;
   vector<SRTSOCKET> tbr;

   for (map<SRTSOCKET, CUDTSocket*>::iterator i = m_Sockets.begin();
      i != m_Sockets.end(); ++ i)
   {
       CUDTSocket* s = i->second;

      // check broken connection
      if (s->m_pUDT->m_bBroken)
      {
         if (s->m_Status == SRTS_LISTENING)
         {
            const steady_clock::duration elapsed = steady_clock::now() - s->m_tsClosureTimeStamp;
            // for a listening socket, it should wait an extra 3 seconds
            // in case a client is connecting
            if (elapsed < milliseconds_from(CUDT::COMM_CLOSE_BROKEN_LISTENER_TIMEOUT_MS))
            {
               continue;
            }
         }
         else if ((s->m_pUDT->m_pRcvBuffer != NULL)
            // FIXED: calling isRcvDataAvailable() just to get the information
            // whether there are any data waiting in the buffer,
            // NOT WHETHER THEY ARE ALSO READY TO PLAY at the time when
            // this function is called (isRcvDataReady also checks if the
            // available data is "ready to play").
            && s->m_pUDT->m_pRcvBuffer->isRcvDataAvailable()
            && (s->m_pUDT->m_iBrokenCounter -- > 0))
         {
            // HLOGF(mglog.Debug, "STILL KEEPING socket (still have data):
            // %d\n", i->first);
            // if there is still data in the receiver buffer, wait longer
            continue;
         }

         // HLOGF(mglog.Debug, "moving socket to CLOSED: %d\n", i->first);

         //close broken connections and start removal timer
         s->m_Status = SRTS_CLOSED;
         s->m_tsClosureTimeStamp = steady_clock::now();
         tbc.push_back(i->first);
         m_ClosedSockets[i->first] = s;

         // remove from listener's queue
         map<SRTSOCKET, CUDTSocket*>::iterator ls = m_Sockets.find(
            s->m_ListenSocket);
         if (ls == m_Sockets.end())
         {
            ls = m_ClosedSockets.find(s->m_ListenSocket);
            if (ls == m_ClosedSockets.end())
               continue;
         }

         enterCS(ls->second->m_AcceptLock);
         ls->second->m_pQueuedSockets->erase(s->m_SocketID);
         ls->second->m_pAcceptSockets->erase(s->m_SocketID);
         leaveCS(ls->second->m_AcceptLock);
      }
   }

   for (map<SRTSOCKET, CUDTSocket*>::iterator j = m_ClosedSockets.begin();
      j != m_ClosedSockets.end(); ++ j)
   {
      // HLOGF(mglog.Debug, "checking CLOSED socket: %d\n", j->first);
      if (!is_zero(j->second->m_pUDT->m_tsLingerExpiration))
      {
         // asynchronous close:
         if ((!j->second->m_pUDT->m_pSndBuffer)
            || (0 == j->second->m_pUDT->m_pSndBuffer->getCurrBufSize())
            || (j->second->m_pUDT->m_tsLingerExpiration <= srt::sync::steady_clock::now()))
         {
            j->second->m_pUDT->m_tsLingerExpiration = steady_clock::time_point();
            j->second->m_pUDT->m_bClosing = true;
            j->second->m_tsClosureTimeStamp = srt::sync::steady_clock::now();
         }
      }

      // timeout 1 second to destroy a socket AND it has been removed from
      // RcvUList
      if ((srt::sync::steady_clock::now() - j->second->m_tsClosureTimeStamp > seconds_from(1))
         && ((!j->second->m_pUDT->m_pRNode)
            || !j->second->m_pUDT->m_pRNode->m_bOnList))
      {
         // HLOGF(mglog.Debug, "will unref socket: %d\n", j->first);
         tbr.push_back(j->first);
      }
   }

   // move closed sockets to the ClosedSockets structure
   for (vector<SRTSOCKET>::iterator k = tbc.begin(); k != tbc.end(); ++ k)
      m_Sockets.erase(*k);

   // remove those timeout sockets
   for (vector<SRTSOCKET>::iterator l = tbr.begin(); l != tbr.end(); ++ l)
      removeSocket(*l);
}

void CUDTUnited::removeSocket(const SRTSOCKET u)
{
   map<SRTSOCKET, CUDTSocket*>::iterator i = m_ClosedSockets.find(u);

   // invalid socket ID
   if (i == m_ClosedSockets.end())
      return;

   CUDTSocket* s = i->second;

   // decrease multiplexer reference count, and remove it if necessary
   const int mid = s->m_iMuxID;

   if (s->m_pQueuedSockets)
   {
      CGuard cg(s->m_AcceptLock);

      // if it is a listener, close all un-accepted sockets in its queue
      // and remove them later
      for (set<SRTSOCKET>::iterator q = s->m_pQueuedSockets->begin();
         q != s->m_pQueuedSockets->end(); ++ q)
      {
         m_Sockets[*q]->m_pUDT->m_bBroken = true;
         m_Sockets[*q]->m_pUDT->close();
         m_Sockets[*q]->m_tsClosureTimeStamp = srt::sync::steady_clock::now();
         m_Sockets[*q]->m_Status = SRTS_CLOSED;
         m_ClosedSockets[*q] = m_Sockets[*q];
         m_Sockets.erase(*q);
      }

   }

   // remove from peer rec
   map<int64_t, set<SRTSOCKET> >::iterator j = m_PeerRec.find(
      s->getPeerSpec());
   if (j != m_PeerRec.end())
   {
      j->second.erase(u);
      if (j->second.empty())
         m_PeerRec.erase(j);
   }

   /*
   * Socket may be deleted while still having ePoll events set that would
   * remains forever causing epoll_wait to unblock continuously for inexistent
   * sockets. Get rid of all events for this socket.
   */
<<<<<<< HEAD
   m_EPoll.update_events(u, s->m_pUDT->m_sPollID,
=======
   m_EPoll.update_events(u, i->second->m_pUDT->m_sPollID,
>>>>>>> 166253da
      SRT_EPOLL_IN|SRT_EPOLL_OUT|SRT_EPOLL_ERR, false);

   // delete this one
   HLOGC(mglog.Debug, log << "GC/removeSocket: closing associated UDT %" << u);
   i->second->m_pUDT->close();
   HLOGC(mglog.Debug, log << "GC/removeSocket: DELETING SOCKET %" << u);
   delete i->second;
   m_ClosedSockets.erase(i);

   if (mid == -1)
       return;

   map<int, CMultiplexer>::iterator m;
   m = m_mMultiplexer.find(mid);
   if (m == m_mMultiplexer.end())
   {
      LOGC(mglog.Fatal, log << "IPE: For socket %" << u << " MUXER id=" << mid << " NOT FOUND!");
      return;
   }

   CMultiplexer& mx = m->second;

   mx.m_iRefCount --;
   // HLOGF(mglog.Debug, "unrefing underlying socket for %u: %u\n",
   //    u, mx.m_iRefCount);
   if (0 == mx.m_iRefCount)
   {
       HLOGC(mglog.Debug, log << "MUXER id=" << mid << " lost last socket %"
           << u << " - deleting muxer bound to port "
           << mx.m_pChannel->bindAddressAny().hport());
      // The channel has no access to the queues and
      // it looks like the multiplexer is the master of all of them.
      // The queues must be silenced before closing the channel
      // because this will cause error to be returned in any operation
      // being currently done in the queues, if any.
      mx.m_pSndQueue->setClosing();
      mx.m_pRcvQueue->setClosing();
      delete mx.m_pSndQueue;
      delete mx.m_pRcvQueue;
      mx.m_pChannel->close();
      delete mx.m_pTimer;
      delete mx.m_pChannel;
      m_mMultiplexer.erase(m);
   }
}

void CUDTUnited::setError(CUDTException* e)
{
    delete (CUDTException*)pthread_getspecific(m_TLSError);
    pthread_setspecific(m_TLSError, e);
}

CUDTException* CUDTUnited::getError()
{
    if(!pthread_getspecific(m_TLSError))
        pthread_setspecific(m_TLSError, new CUDTException);
    return (CUDTException*)pthread_getspecific(m_TLSError);
}


void CUDTUnited::updateMux(
   CUDTSocket* s, const sockaddr_any& addr, const UDPSOCKET* udpsock /*[[nullable]]*/)
{
   CGuard cg(m_GlobControlLock);

   // Don't try to reuse given address, if udpsock was given.
   // In such a case rely exclusively on that very socket and
   // use it the way as it is configured, of course, create also
   // always a new multiplexer for that very socket.
   if (!udpsock && s->m_pUDT->m_bReuseAddr)
   {
      const int port = addr.hport();

      // find a reusable address
      for (map<int, CMultiplexer>::iterator i = m_mMultiplexer.begin();
         i != m_mMultiplexer.end(); ++ i)
      {
          // Use the "family" value blindly from the address; we
          // need to find an existing multiplexer that binds to the
          // given port in the same family as requested address.
          if ((i->second.m_iIPversion == addr.family())
                  && (i->second.m_iMSS == s->m_pUDT->m_iMSS)
#ifdef SRT_ENABLE_IPOPTS
                  &&  (i->second.m_iIpTTL == s->m_pUDT->m_iIpTTL)
                  && (i->second.m_iIpToS == s->m_pUDT->m_iIpToS)
#endif
                  && (i->second.m_iIpV6Only == s->m_pUDT->m_iIpV6Only)
                  &&  i->second.m_bReusable)
          {
            if (i->second.m_iPort == port)
            {
               // HLOGF(mglog.Debug, "reusing multiplexer for port
               // %hd\n", port);
               // reuse the existing multiplexer
               ++ i->second.m_iRefCount;
               s->m_pUDT->m_pSndQueue = i->second.m_pSndQueue;
               s->m_pUDT->m_pRcvQueue = i->second.m_pRcvQueue;
               s->m_iMuxID = i->second.m_iID;
               return;
            }
         }
      }
   }

   // a new multiplexer is needed
   CMultiplexer m;
   m.m_iMSS = s->m_pUDT->m_iMSS;
   m.m_iIPversion = addr.family();
#ifdef SRT_ENABLE_IPOPTS
   m.m_iIpTTL = s->m_pUDT->m_iIpTTL;
   m.m_iIpToS = s->m_pUDT->m_iIpToS;
#endif
   m.m_iRefCount = 1;
   m.m_iIpV6Only = s->m_pUDT->m_iIpV6Only;
   m.m_bReusable = s->m_pUDT->m_bReuseAddr;
   m.m_iID = s->m_SocketID;

   m.m_pChannel = new CChannel();
#ifdef SRT_ENABLE_IPOPTS
   m.m_pChannel->setIpTTL(s->m_pUDT->m_iIpTTL);
   m.m_pChannel->setIpToS(s->m_pUDT->m_iIpToS);
#endif
   m.m_pChannel->setSndBufSize(s->m_pUDT->m_iUDPSndBufSize);
   m.m_pChannel->setRcvBufSize(s->m_pUDT->m_iUDPRcvBufSize);
   if (s->m_pUDT->m_iIpV6Only != -1)
      m.m_pChannel->setIpV6Only(s->m_pUDT->m_iIpV6Only);

   try
   {
       if (udpsock)
       {
           // In this case, addr contains the address
           // that has been extracted already from the
           // given socket
           m.m_pChannel->attach(*udpsock, addr);
       }
       else if (addr.empty())
       {
           // The case of previously used case of a NULL address.
           // This here is used to pass family only, in this case
           // just automatically bind to the "0" address to autoselect
           // everything.
           m.m_pChannel->open(addr.family());
       }
       else
       {
           // If at least the IP address is specified, then bind to that
           // address, but still possibly autoselect the outgoing port, if the
           // port was specified as 0.
           m.m_pChannel->open(addr);
       }
   }
   catch (CUDTException& e)
   {
      m.m_pChannel->close();
      delete m.m_pChannel;
      throw;
   }

   sockaddr_any sa;
   m.m_pChannel->getSockAddr((sa));
   m.m_iPort = sa.hport();

   m.m_pTimer = new CTimer;

   m.m_pSndQueue = new CSndQueue;
   m.m_pSndQueue->init(m.m_pChannel, m.m_pTimer);
   m.m_pRcvQueue = new CRcvQueue;
   m.m_pRcvQueue->init(
      32, s->m_pUDT->maxPayloadSize(), m.m_iIPversion, 1024,
      m.m_pChannel, m.m_pTimer);

   m_mMultiplexer[m.m_iID] = m;

   s->m_pUDT->m_pSndQueue = m.m_pSndQueue;
   s->m_pUDT->m_pRcvQueue = m.m_pRcvQueue;
   s->m_iMuxID = m.m_iID;

   HLOGF(mglog.Debug, 
      "creating new multiplexer for port %i\n", m.m_iPort);
}

// XXX This functionality needs strong refactoring.
//
// This function is going to find a multiplexer for the port contained
// in the 'ls' listening socket, by searching through the multiplexer
// container.
//
// Somehow, however, it's not even predicted a situation that the multiplexer
// for that port doesn't exist - that is, this function WILL find the
// multiplexer. How can it be so certain? It's because the listener has
// already created the multiplexer during the call to bind(), so if it
// didn't, this function wouldn't even have a chance to be called.
//
// Why can't then the multiplexer be recorded in the 'ls' listening socket data
// to be accessed immediately, especially when one listener can't bind to more
// than one multiplexer at a time (well, even if it could, there's still no
// reason why this should be extracted by "querying")?
//
// Maybe because the multiplexer container is a map, not a list.
// Why is this then a map? Because it's addressed by MuxID. Why do we need
// mux id? Because we don't have a list... ?
// 
// But what's the multiplexer ID? It's a socket ID for which it was originally
// created.
//
// Is this then shared? Yes, only between the listener socket and the accepted
// sockets, or in case of "bound" connecting sockets (by binding you can
// enforce the port number, which can be the same for multiple SRT sockets).
// Not shared in case of unbound connecting socket or rendezvous socket.
//
// Ok, in which situation do we need dispatching by mux id? Only when the
// socket is being deleted. How does the deleting procedure know the muxer id?
// Because it is recorded here at the time when it's found, as... the socket ID
// of the actual listener socket being actually the first socket to create the
// multiplexer, so the multiplexer gets its id.
//
// Still, no reasons found why the socket can't contain a list iterator to a
// multiplexer INSTEAD of m_iMuxID. There's no danger in this solution because
// the multiplexer is never deleted until there's at least one socket using it.
//
// The multiplexer may even physically be contained in the CUDTUnited object,
// just track the multiple users of it (the listener and the accepted sockets).
// When deleting, you simply "unsubscribe" yourself from the multiplexer, which
// will unref it and remove the list element by the iterator kept by the
// socket.
void CUDTUnited::updateListenerMux(CUDTSocket* s, const CUDTSocket* ls)
{
   CGuard cg(m_GlobControlLock);
   const int port = ls->m_SelfAddr.hport();

   // find the listener's address
   for (map<int, CMultiplexer>::iterator i = m_mMultiplexer.begin();
      i != m_mMultiplexer.end(); ++ i)
   {
      if (i->second.m_iPort == port)
      {
         HLOGF(mglog.Debug, 
            "updateMux: reusing multiplexer for port %i\n", port);
         // reuse the existing multiplexer
         ++ i->second.m_iRefCount;
         s->m_pUDT->m_pSndQueue = i->second.m_pSndQueue;
         s->m_pUDT->m_pRcvQueue = i->second.m_pRcvQueue;
         s->m_iMuxID = i->second.m_iID;
         return;
      }
   }
}

void* CUDTUnited::garbageCollect(void* p)
{
   CUDTUnited* self = (CUDTUnited*)p;

   THREAD_STATE_INIT("SRT:GC");

   CGuard gcguard(self->m_GCStopLock);

   while (!self->m_bClosing)
   {
       INCREMENT_THREAD_ITERATIONS();
       self->checkBrokenSockets();

       HLOGC(mglog.Debug, log << "GC: sleep 1 s");
       SyncEvent::wait_for_monotonic(&self->m_GCStopCond, &self->m_GCStopLock.ref(), seconds_from(1));
   }

   // remove all sockets and multiplexers
   HLOGC(mglog.Debug, log << "GC: GLOBAL EXIT - releasing all pending sockets. Acquring control lock...");
   enterCS(self->m_GlobControlLock);
   for (map<SRTSOCKET, CUDTSocket*>::iterator i = self->m_Sockets.begin();
      i != self->m_Sockets.end(); ++ i)
   {
      i->second->m_pUDT->m_bBroken = true;
      i->second->m_pUDT->close();
      i->second->m_Status = SRTS_CLOSED;
      i->second->m_tsClosureTimeStamp = steady_clock::now();
      self->m_ClosedSockets[i->first] = i->second;

      // remove from listener's queue
      map<SRTSOCKET, CUDTSocket*>::iterator ls = self->m_Sockets.find(
         i->second->m_ListenSocket);
      if (ls == self->m_Sockets.end())
      {
         ls = self->m_ClosedSockets.find(i->second->m_ListenSocket);
         if (ls == self->m_ClosedSockets.end())
            continue;
      }

      enterCS(ls->second->m_AcceptLock);
      ls->second->m_pQueuedSockets->erase(i->second->m_SocketID);
      ls->second->m_pAcceptSockets->erase(i->second->m_SocketID);
      leaveCS(ls->second->m_AcceptLock);
   }
   self->m_Sockets.clear();

   for (map<SRTSOCKET, CUDTSocket*>::iterator j = self->m_ClosedSockets.begin();
      j != self->m_ClosedSockets.end(); ++ j)
   {
      j->second->m_tsClosureTimeStamp = steady_clock::time_point();
   }
   leaveCS(self->m_GlobControlLock);

   HLOGC(mglog.Debug, log << "GC: GLOBAL EXIT - releasing all CLOSED sockets.");
   while (true)
   {
      self->checkBrokenSockets();

      enterCS(self->m_GlobControlLock);
      bool empty = self->m_ClosedSockets.empty();
      leaveCS(self->m_GlobControlLock);

      if (empty)
         break;

      SleepFor(milliseconds_from(1));
   }

   THREAD_EXIT();
   return NULL;
}

////////////////////////////////////////////////////////////////////////////////

int CUDT::startup()
{
   return s_UDTUnited.startup();
}

int CUDT::cleanup()
{
   return s_UDTUnited.cleanup();
}

SRTSOCKET CUDT::socket()
{
   if (!s_UDTUnited.m_bGCStatus)
      s_UDTUnited.startup();

   try
   {
      return s_UDTUnited.newSocket();
   }
   catch (const CUDTException& e)
   {
      s_UDTUnited.setError(new CUDTException(e));
      return INVALID_SOCK;
   }
   catch (bad_alloc&)
   {
      s_UDTUnited.setError(new CUDTException(MJ_SYSTEMRES, MN_MEMORY, 0));
      return INVALID_SOCK;
   }
   catch (const std::exception& ee)
   {
      LOGC(mglog.Fatal, log << "socket: UNEXPECTED EXCEPTION: "
         << typeid(ee).name()
         << ": " << ee.what());
      s_UDTUnited.setError(new CUDTException(MJ_UNKNOWN, MN_NONE, 0));
      return INVALID_SOCK;
   }
}

int CUDT::bind(SRTSOCKET u, const sockaddr* name, int namelen)
{
   try
   {
       sockaddr_any sa (name, namelen);
       if (sa.len == 0)
       {
           // This happens if the namelen check proved it to be
           // too small for particular family, or that family is
           // not recognized (is none of AF_INET, AF_INET6).
           // This is a user error.
           s_UDTUnited.setError(new CUDTException(MJ_NOTSUP, MN_INVAL, 0));
           return ERROR;
       }
       return s_UDTUnited.bind(u, sa);
   }
   catch (const CUDTException& e)
   {
      s_UDTUnited.setError(new CUDTException(e));
      return ERROR;
   }
   catch (bad_alloc&)
   {
      s_UDTUnited.setError(new CUDTException(MJ_SYSTEMRES, MN_MEMORY, 0));
      return ERROR;
   }
   catch (const std::exception& ee)
   {
      LOGC(mglog.Fatal, log << "bind: UNEXPECTED EXCEPTION: "
         << typeid(ee).name()
         << ": " << ee.what());
      s_UDTUnited.setError(new CUDTException(MJ_UNKNOWN, MN_NONE, 0));
      return ERROR;
   }
}

int CUDT::bind(SRTSOCKET u, UDPSOCKET udpsock)
{
   try
   {
      return s_UDTUnited.bind(u, udpsock);
   }
   catch (const CUDTException& e)
   {
      s_UDTUnited.setError(new CUDTException(e));
      return ERROR;
   }
   catch (bad_alloc&)
   {
      s_UDTUnited.setError(new CUDTException(MJ_SYSTEMRES, MN_MEMORY, 0));
      return ERROR;
   }
   catch (const std::exception& ee)
   {
      LOGC(mglog.Fatal, log << "bind/udp: UNEXPECTED EXCEPTION: "
         << typeid(ee).name() << ": " << ee.what());
      s_UDTUnited.setError(new CUDTException(MJ_UNKNOWN, MN_NONE, 0));
      return ERROR;
   }
}

int CUDT::listen(SRTSOCKET u, int backlog)
{
   try
   {
      return s_UDTUnited.listen(u, backlog);
   }
   catch (const CUDTException& e)
   {
      s_UDTUnited.setError(new CUDTException(e));
      return ERROR;
   }
   catch (bad_alloc&)
   {
      s_UDTUnited.setError(new CUDTException(MJ_SYSTEMRES, MN_MEMORY, 0));
      return ERROR;
   }
   catch (const std::exception& ee)
   {
      LOGC(mglog.Fatal, log << "listen: UNEXPECTED EXCEPTION: "
         << typeid(ee).name() << ": " << ee.what());
      s_UDTUnited.setError(new CUDTException(MJ_UNKNOWN, MN_NONE, 0));
      return ERROR;
   }
}

SRTSOCKET CUDT::accept(SRTSOCKET u, sockaddr* addr, int* addrlen)
{
   try
   {
      return s_UDTUnited.accept(u, addr, addrlen);
   }
   catch (const CUDTException& e)
   {
      s_UDTUnited.setError(new CUDTException(e));
      return INVALID_SOCK;
   }
   catch (const std::exception& ee)
   {
      LOGC(mglog.Fatal, log << "accept: UNEXPECTED EXCEPTION: "
         << typeid(ee).name() << ": " << ee.what());
      s_UDTUnited.setError(new CUDTException(MJ_UNKNOWN, MN_NONE, 0));
      return INVALID_SOCK;
   }
}

int CUDT::connect(
   SRTSOCKET u, const sockaddr* name, int namelen, int32_t forced_isn)
{
   try
   {
      return s_UDTUnited.connect(u, name, namelen, forced_isn);
   }
   catch (const CUDTException &e)
   {
      s_UDTUnited.setError(new CUDTException(e));
      return ERROR;
   }
   catch (bad_alloc&)
   {
      s_UDTUnited.setError(new CUDTException(MJ_SYSTEMRES, MN_MEMORY, 0));
      return ERROR;
   }
   catch (const std::exception& ee)
   {
      LOGC(mglog.Fatal, log << "connect: UNEXPECTED EXCEPTION: "
         << typeid(ee).name() << ": " << ee.what());
      s_UDTUnited.setError(new CUDTException(MJ_UNKNOWN, MN_NONE, 0));
      return ERROR;
   }
}

int CUDT::close(SRTSOCKET u)
{
   try
   {
      return s_UDTUnited.close(u);
   }
   catch (const CUDTException& e)
   {
      s_UDTUnited.setError(new CUDTException(e));
      return ERROR;
   }
   catch (const std::exception& ee)
   {
      LOGC(mglog.Fatal, log << "close: UNEXPECTED EXCEPTION: "
         << typeid(ee).name() << ": " << ee.what());
      s_UDTUnited.setError(new CUDTException(MJ_UNKNOWN, MN_NONE, 0));
      return ERROR;
   }
}

int CUDT::getpeername(SRTSOCKET u, sockaddr* name, int* namelen)
{
   try
   {
      s_UDTUnited.getpeername(u, name, namelen);
      return 0;
   }
   catch (const CUDTException& e)
   {
      s_UDTUnited.setError(new CUDTException(e));
      return ERROR;
   }
   catch (const std::exception& ee)
   {
      LOGC(mglog.Fatal, log << "getpeername: UNEXPECTED EXCEPTION: "
         << typeid(ee).name() << ": " << ee.what());
      s_UDTUnited.setError(new CUDTException(MJ_UNKNOWN, MN_NONE, 0));
      return ERROR;
   }
}

int CUDT::getsockname(SRTSOCKET u, sockaddr* name, int* namelen)
{
   try
   {
      s_UDTUnited.getsockname(u, name, namelen);
      return 0;
   }
   catch (const CUDTException& e)
   {
      s_UDTUnited.setError(new CUDTException(e));
      return ERROR;
   }
   catch (const std::exception& ee)
   {
      LOGC(mglog.Fatal, log << "getsockname: UNEXPECTED EXCEPTION: "
         << typeid(ee).name() << ": " << ee.what());
      s_UDTUnited.setError(new CUDTException(MJ_UNKNOWN, MN_NONE, 0));
      return ERROR;
   }
}

int CUDT::getsockopt(
   SRTSOCKET u, int, SRT_SOCKOPT optname, void* optval, int* optlen)
{
   try
   {
      CUDT* udt = s_UDTUnited.lookup(u);
      udt->getOpt(optname, optval, *optlen);
      return 0;
   }
   catch (const CUDTException& e)
   {
      s_UDTUnited.setError(new CUDTException(e));
      return ERROR;
   }
   catch (const std::exception& ee)
   {
      LOGC(mglog.Fatal, log << "getsockopt: UNEXPECTED EXCEPTION: "
         << typeid(ee).name() << ": " << ee.what());
      s_UDTUnited.setError(new CUDTException(MJ_UNKNOWN, MN_NONE, 0));
      return ERROR;
   }
}

int CUDT::setsockopt(SRTSOCKET u, int, SRT_SOCKOPT optname, const void* optval, int optlen)
{
   try
   {
      CUDT* udt = s_UDTUnited.lookup(u);
      udt->setOpt(optname, optval, optlen);
      return 0;
   }
   catch (const CUDTException& e)
   {
      s_UDTUnited.setError(new CUDTException(e));
      return ERROR;
   }
   catch (const std::exception& ee)
   {
      LOGC(mglog.Fatal, log << "setsockopt: UNEXPECTED EXCEPTION: "
         << typeid(ee).name() << ": " << ee.what());
      s_UDTUnited.setError(new CUDTException(MJ_UNKNOWN, MN_NONE, 0));
      return ERROR;
   }
}

int CUDT::send(SRTSOCKET u, const char* buf, int len, int)
{
   try
   {
      CUDT* udt = s_UDTUnited.lookup(u);
      return udt->send(buf, len);
   }
   catch (const CUDTException& e)
   {
      s_UDTUnited.setError(new CUDTException(e));
      return ERROR;
   }
   catch (bad_alloc&)
   {
      s_UDTUnited.setError(new CUDTException(MJ_SYSTEMRES, MN_MEMORY, 0));
      return ERROR;
   }
   catch (const std::exception& ee)
   {
      LOGC(mglog.Fatal, log << "send: UNEXPECTED EXCEPTION: "
         << typeid(ee).name() << ": " << ee.what());
      s_UDTUnited.setError(new CUDTException(MJ_UNKNOWN, MN_NONE, 0));
      return ERROR;
   }
}

int CUDT::recv(SRTSOCKET u, char* buf, int len, int)
{
   try
   {
      CUDT* udt = s_UDTUnited.lookup(u);
      return udt->recv(buf, len);
   }
   catch (const CUDTException& e)
   {
      s_UDTUnited.setError(new CUDTException(e));
      return ERROR;
   }
   catch (const std::exception& ee)
   {
      LOGC(mglog.Fatal, log << "recv: UNEXPECTED EXCEPTION: "
         << typeid(ee).name() << ": " << ee.what());
      s_UDTUnited.setError(new CUDTException(MJ_UNKNOWN, MN_NONE, 0));
      return ERROR;
   }
}

int CUDT::sendmsg(
   SRTSOCKET u, const char* buf, int len, int ttl, bool inorder,
   uint64_t srctime)
{
   try
   {
      CUDT* udt = s_UDTUnited.lookup(u);
      return udt->sendmsg(buf, len, ttl, inorder, srctime);
   }
   catch (const CUDTException& e)
   {
      s_UDTUnited.setError(new CUDTException(e));
      return ERROR;
   }
   catch (bad_alloc&)
   {
      s_UDTUnited.setError(new CUDTException(MJ_SYSTEMRES, MN_MEMORY, 0));
      return ERROR;
   }
   catch (const std::exception& ee)
   {
      LOGC(mglog.Fatal, log << "sendmsg: UNEXPECTED EXCEPTION: "
         << typeid(ee).name() << ": " << ee.what());
      s_UDTUnited.setError(new CUDTException(MJ_UNKNOWN, MN_NONE, 0));
      return ERROR;
   }
}

int CUDT::sendmsg2(
   SRTSOCKET u, const char* buf, int len, SRT_MSGCTRL& w_m)
{
   try
   {
      CUDT* udt = s_UDTUnited.lookup(u);
      return udt->sendmsg2(buf, len, (w_m));
   }
   catch (const CUDTException& e)
   {
      s_UDTUnited.setError(new CUDTException(e));
      return ERROR;
   }
   catch (bad_alloc&)
   {
      s_UDTUnited.setError(new CUDTException(MJ_SYSTEMRES, MN_MEMORY, 0));
      return ERROR;
   }
   catch (const std::exception& ee)
   {
      LOGC(mglog.Fatal, log << "sendmsg: UNEXPECTED EXCEPTION: "
         << typeid(ee).name() << ": " << ee.what());
      s_UDTUnited.setError(new CUDTException(MJ_UNKNOWN, MN_NONE, 0));
      return ERROR;
   }
}

int CUDT::recvmsg(SRTSOCKET u, char* buf, int len, uint64_t& srctime)
{
   try
   {
      CUDT* udt = s_UDTUnited.lookup(u);
      return udt->recvmsg(buf, len, srctime);
   }
   catch (const CUDTException& e)
   {
      s_UDTUnited.setError(new CUDTException(e));
      return ERROR;
   }
   catch (const std::exception& ee)
   {
      LOGC(mglog.Fatal, log << "recvmsg: UNEXPECTED EXCEPTION: "
         << typeid(ee).name() << ": " << ee.what());
      s_UDTUnited.setError(new CUDTException(MJ_UNKNOWN, MN_NONE, 0));
      return ERROR;
   }
}

int CUDT::recvmsg2(SRTSOCKET u, char* buf, int len, SRT_MSGCTRL& w_m)
{
   try
   {
      CUDT* udt = s_UDTUnited.lookup(u);
      return udt->recvmsg2(buf, len, (w_m));
   }
   catch (const CUDTException& e)
   {
      s_UDTUnited.setError(new CUDTException(e));
      return ERROR;
   }
   catch (const std::exception& ee)
   {
      LOGC(mglog.Fatal, log << "recvmsg: UNEXPECTED EXCEPTION: "
         << typeid(ee).name() << ": " << ee.what());
      s_UDTUnited.setError(new CUDTException(MJ_UNKNOWN, MN_NONE, 0));
      return ERROR;
   }
}
int64_t CUDT::sendfile(
   SRTSOCKET u, fstream& ifs, int64_t& offset, int64_t size, int block)
{
   try
   {
      CUDT* udt = s_UDTUnited.lookup(u);
      return udt->sendfile(ifs, offset, size, block);
   }
   catch (const CUDTException& e)
   {
      s_UDTUnited.setError(new CUDTException(e));
      return ERROR;
   }
   catch (bad_alloc&)
   {
      s_UDTUnited.setError(new CUDTException(MJ_SYSTEMRES, MN_MEMORY, 0));
      return ERROR;
   }
   catch (const std::exception& ee)
   {
      LOGC(mglog.Fatal, log << "sendfile: UNEXPECTED EXCEPTION: "
         << typeid(ee).name() << ": " << ee.what());
      s_UDTUnited.setError(new CUDTException(MJ_UNKNOWN, MN_NONE, 0));
      return ERROR;
   }
}

int64_t CUDT::recvfile(
   SRTSOCKET u, fstream& ofs, int64_t& offset, int64_t size, int block)
{
   try
   {
      CUDT* udt = s_UDTUnited.lookup(u);
      return udt->recvfile(ofs, offset, size, block);
   }
   catch (const CUDTException& e)
   {
      s_UDTUnited.setError(new CUDTException(e));
      return ERROR;
   }
   catch (const std::exception& ee)
   {
      LOGC(mglog.Fatal, log << "recvfile: UNEXPECTED EXCEPTION: "
         << typeid(ee).name() << ": " << ee.what());
      s_UDTUnited.setError(new CUDTException(MJ_UNKNOWN, MN_NONE, 0));
      return ERROR;
   }
}

int CUDT::select(
   int,
   ud_set* readfds,
   ud_set* writefds,
   ud_set* exceptfds,
   const timeval* timeout)
{
   if ((!readfds) && (!writefds) && (!exceptfds))
   {
      s_UDTUnited.setError(new CUDTException(MJ_NOTSUP, MN_INVAL, 0));
      return ERROR;
   }

   try
   {
      return s_UDTUnited.select(readfds, writefds, exceptfds, timeout);
   }
   catch (const CUDTException& e)
   {
      s_UDTUnited.setError(new CUDTException(e));
      return ERROR;
   }
   catch (bad_alloc&)
   {
      s_UDTUnited.setError(new CUDTException(MJ_SYSTEMRES, MN_MEMORY, 0));
      return ERROR;
   }
   catch (const std::exception& ee)
   {
      LOGC(mglog.Fatal, log << "select: UNEXPECTED EXCEPTION: "
         << typeid(ee).name() << ": " << ee.what());
      s_UDTUnited.setError(new CUDTException(MJ_UNKNOWN, MN_NONE, 0));
      return ERROR;
   }
}

int CUDT::selectEx(
   const vector<SRTSOCKET>& fds,
   vector<SRTSOCKET>* readfds,
   vector<SRTSOCKET>* writefds,
   vector<SRTSOCKET>* exceptfds,
   int64_t msTimeOut)
{
   if ((!readfds) && (!writefds) && (!exceptfds))
   {
      s_UDTUnited.setError(new CUDTException(MJ_NOTSUP, MN_INVAL, 0));
      return ERROR;
   }

   try
   {
      return s_UDTUnited.selectEx(fds, readfds, writefds, exceptfds, msTimeOut);
   }
   catch (const CUDTException& e)
   {
      s_UDTUnited.setError(new CUDTException(e));
      return ERROR;
   }
   catch (bad_alloc&)
   {
      s_UDTUnited.setError(new CUDTException(MJ_SYSTEMRES, MN_MEMORY, 0));
      return ERROR;
   }
   catch (const std::exception& ee)
   {
      LOGC(mglog.Fatal, log << "selectEx: UNEXPECTED EXCEPTION: "
         << typeid(ee).name() << ": " << ee.what());
      s_UDTUnited.setError(new CUDTException(MJ_UNKNOWN));
      return ERROR;
   }
}

int CUDT::epoll_create()
{
   try
   {
      return s_UDTUnited.epoll_create();
   }
   catch (const CUDTException& e)
   {
      s_UDTUnited.setError(new CUDTException(e));
      return ERROR;
   }
   catch (const std::exception& ee)
   {
      LOGC(mglog.Fatal, log << "epoll_create: UNEXPECTED EXCEPTION: "
         << typeid(ee).name() << ": " << ee.what());
      s_UDTUnited.setError(new CUDTException(MJ_UNKNOWN, MN_NONE, 0));
      return ERROR;
   }
}

int CUDT::epoll_add_usock(const int eid, const SRTSOCKET u, const int* events)
{
   try
   {
      return s_UDTUnited.epoll_add_usock(eid, u, events);
   }
   catch (const CUDTException& e)
   {
      s_UDTUnited.setError(new CUDTException(e));
      return ERROR;
   }
   catch (const std::exception& ee)
   {
      LOGC(mglog.Fatal, log << "epoll_add_usock: UNEXPECTED EXCEPTION: "
         << typeid(ee).name() << ": " << ee.what());
      s_UDTUnited.setError(new CUDTException(MJ_UNKNOWN, MN_NONE, 0));
      return ERROR;
   }
}

int CUDT::epoll_add_ssock(const int eid, const SYSSOCKET s, const int* events)
{
   try
   {
      return s_UDTUnited.epoll_add_ssock(eid, s, events);
   }
   catch (const CUDTException& e)
   {
      s_UDTUnited.setError(new CUDTException(e));
      return ERROR;
   }
   catch (const std::exception& ee)
   {
      LOGC(mglog.Fatal, log << "epoll_add_ssock: UNEXPECTED EXCEPTION: "
         << typeid(ee).name() << ": " << ee.what());
      s_UDTUnited.setError(new CUDTException(MJ_UNKNOWN, MN_NONE, 0));
      return ERROR;
   }
}

int CUDT::epoll_update_usock(
   const int eid, const SRTSOCKET u, const int* events)
{
   try
   {
      return s_UDTUnited.epoll_update_usock(eid, u, events);
   }
   catch (const CUDTException& e)
   {
      s_UDTUnited.setError(new CUDTException(e));
      return ERROR;
   }
   catch (const std::exception& ee)
   {
      LOGC(mglog.Fatal, log << "epoll_update_usock: UNEXPECTED EXCEPTION: "
         << typeid(ee).name() << ": " << ee.what());
      s_UDTUnited.setError(new CUDTException(MJ_UNKNOWN, MN_NONE, 0));
      return ERROR;
   }
}

int CUDT::epoll_update_ssock(
   const int eid, const SYSSOCKET s, const int* events)
{
   try
   {
      return s_UDTUnited.epoll_update_ssock(eid, s, events);
   }
   catch (const CUDTException& e)
   {
      s_UDTUnited.setError(new CUDTException(e));
      return ERROR;
   }
   catch (const std::exception& ee)
   {
      LOGC(mglog.Fatal, log << "epoll_update_ssock: UNEXPECTED EXCEPTION: "
         << typeid(ee).name() << ": " << ee.what());
      s_UDTUnited.setError(new CUDTException(MJ_UNKNOWN, MN_NONE, 0));
      return ERROR;
   }
}


int CUDT::epoll_remove_usock(const int eid, const SRTSOCKET u)
{
   try
   {
      return s_UDTUnited.epoll_remove_usock(eid, u);
   }
   catch (const CUDTException& e)
   {
      s_UDTUnited.setError(new CUDTException(e));
      return ERROR;
   }
   catch (const std::exception& ee)
   {
      LOGC(mglog.Fatal, log << "epoll_remove_usock: UNEXPECTED EXCEPTION: "
         << typeid(ee).name() << ": " << ee.what());
      s_UDTUnited.setError(new CUDTException(MJ_UNKNOWN, MN_NONE, 0));
      return ERROR;
   }
}

int CUDT::epoll_remove_ssock(const int eid, const SYSSOCKET s)
{
   try
   {
      return s_UDTUnited.epoll_remove_ssock(eid, s);
   }
   catch (const CUDTException& e)
   {
      s_UDTUnited.setError(new CUDTException(e));
      return ERROR;
   }
   catch (const std::exception& ee)
   {
      LOGC(mglog.Fatal, log << "epoll_remove_ssock: UNEXPECTED EXCEPTION: "
         << typeid(ee).name() << ": " << ee.what());
      s_UDTUnited.setError(new CUDTException(MJ_UNKNOWN, MN_NONE, 0));
      return ERROR;
   }
}

int CUDT::epoll_wait(
   const int eid,
   set<SRTSOCKET>* readfds,
   set<SRTSOCKET>* writefds,
   int64_t msTimeOut,
   set<SYSSOCKET>* lrfds,
   set<SYSSOCKET>* lwfds)
{
   try
   {
      return s_UDTUnited.epoll_wait(
         eid, readfds, writefds, msTimeOut, lrfds, lwfds);
   }
   catch (const CUDTException& e)
   {
      s_UDTUnited.setError(new CUDTException(e));
      return ERROR;
   }
   catch (const std::exception& ee)
   {
      LOGC(mglog.Fatal, log << "epoll_wait: UNEXPECTED EXCEPTION: "
         << typeid(ee).name() << ": " << ee.what());
      s_UDTUnited.setError(new CUDTException(MJ_UNKNOWN, MN_NONE, 0));
      return ERROR;
   }
}

int CUDT::epoll_uwait(
   const int eid,
   SRT_EPOLL_EVENT* fdsSet,
   int fdsSize,
   int64_t msTimeOut)
{
   try
   {
      return s_UDTUnited.epoll_uwait(eid, fdsSet, fdsSize, msTimeOut);
   }
   catch (const CUDTException& e)
   {
      s_UDTUnited.setError(new CUDTException(e));
      return ERROR;
   }
   catch (const std::exception& ee)
   {
      LOGC(mglog.Fatal, log << "epoll_uwait: UNEXPECTED EXCEPTION: "
         << typeid(ee).name() << ": " << ee.what());
      s_UDTUnited.setError(new CUDTException(MJ_UNKNOWN, MN_NONE, 0));
      return ERROR;
   }
}

int32_t CUDT::epoll_set(
   const int eid,
   int32_t flags)
{
   try
   {
      return s_UDTUnited.epoll_set(eid, flags);
   }
   catch (const CUDTException& e)
   {
      s_UDTUnited.setError(new CUDTException(e));
      return ERROR;
   }
   catch (const std::exception& ee)
   {
      LOGC(mglog.Fatal, log << "epoll_set: UNEXPECTED EXCEPTION: "
         << typeid(ee).name() << ": " << ee.what());
      s_UDTUnited.setError(new CUDTException(MJ_UNKNOWN, MN_NONE, 0));
      return ERROR;
   }
}

int CUDT::epoll_release(const int eid)
{
   try
   {
      return s_UDTUnited.epoll_release(eid);
   }
   catch (const CUDTException& e)
   {
      s_UDTUnited.setError(new CUDTException(e));
      return ERROR;
   }
   catch (const std::exception& ee)
   {
      LOGC(mglog.Fatal, log << "epoll_release: UNEXPECTED EXCEPTION: "
         << typeid(ee).name() << ": " << ee.what());
      s_UDTUnited.setError(new CUDTException(MJ_UNKNOWN, MN_NONE, 0));
      return ERROR;
   }
}

CUDTException& CUDT::getlasterror()
{
   return *s_UDTUnited.getError();
}

int CUDT::bstats(SRTSOCKET u, CBytePerfMon* perf, bool clear, bool instantaneous)
{
   try
   {
      CUDT* udt = s_UDTUnited.lookup(u);
      udt->bstats(perf, clear, instantaneous);
      return 0;
   }
   catch (const CUDTException& e)
   {
      s_UDTUnited.setError(new CUDTException(e));
      return ERROR;
   }
   catch (const std::exception& ee)
   {
      LOGC(mglog.Fatal, log << "bstats: UNEXPECTED EXCEPTION: "
         << typeid(ee).name() << ": " << ee.what());
      s_UDTUnited.setError(new CUDTException(MJ_UNKNOWN, MN_NONE, 0));
      return ERROR;
   }
}

CUDT* CUDT::getUDTHandle(SRTSOCKET u)
{
   try
   {
      return s_UDTUnited.lookup(u);
   }
   catch (const CUDTException& e)
   {
      s_UDTUnited.setError(new CUDTException(e));
      return NULL;
   }
   catch (const std::exception& ee)
   {
      LOGC(mglog.Fatal, log << "getUDTHandle: UNEXPECTED EXCEPTION: "
         << typeid(ee).name() << ": " << ee.what());
      s_UDTUnited.setError(new CUDTException(MJ_UNKNOWN, MN_NONE, 0));
      return NULL;
   }
}

vector<SRTSOCKET> CUDT::existingSockets()
{
    vector<SRTSOCKET> out;
    for (std::map<SRTSOCKET,CUDTSocket*>::iterator i
         = s_UDTUnited.m_Sockets.begin();
      i != s_UDTUnited.m_Sockets.end(); ++i)
    {
        out.push_back(i->first);
    }
    return out;
}

SRT_SOCKSTATUS CUDT::getsockstate(SRTSOCKET u)
{
   try
   {
      return s_UDTUnited.getStatus(u);
   }
   catch (const CUDTException &e)
   {
      s_UDTUnited.setError(new CUDTException(e));
      return SRTS_NONEXIST;
   }
   catch (const std::exception& ee)
   {
      LOGC(mglog.Fatal, log << "getsockstate: UNEXPECTED EXCEPTION: "
         << typeid(ee).name() << ": " << ee.what());
      s_UDTUnited.setError(new CUDTException(MJ_UNKNOWN, MN_NONE, 0));
      return SRTS_NONEXIST;
   }
}


////////////////////////////////////////////////////////////////////////////////

namespace UDT
{

int startup()
{
   return CUDT::startup();
}

int cleanup()
{
   return CUDT::cleanup();
}

SRTSOCKET socket()
{
   return CUDT::socket();
}

int bind(SRTSOCKET u, const struct sockaddr* name, int namelen)
{
   return CUDT::bind(u, name, namelen);
}

int bind2(SRTSOCKET u, UDPSOCKET udpsock)
{
   return CUDT::bind(u, udpsock);
}

int listen(SRTSOCKET u, int backlog)
{
   return CUDT::listen(u, backlog);
}

SRTSOCKET accept(SRTSOCKET u, struct sockaddr* addr, int* addrlen)
{
   return CUDT::accept(u, addr, addrlen);
}

int connect(SRTSOCKET u, const struct sockaddr* name, int namelen)
{
   return CUDT::connect(u, name, namelen, 0);
}

int close(SRTSOCKET u)
{
   return CUDT::close(u);
}

int getpeername(SRTSOCKET u, struct sockaddr* name, int* namelen)
{
   return CUDT::getpeername(u, name, namelen);
}

int getsockname(SRTSOCKET u, struct sockaddr* name, int* namelen)
{
   return CUDT::getsockname(u, name, namelen);
}

int getsockopt(
   SRTSOCKET u, int level, SRT_SOCKOPT optname, void* optval, int* optlen)
{
   return CUDT::getsockopt(u, level, optname, optval, optlen);
}

int setsockopt(
   SRTSOCKET u, int level, SRT_SOCKOPT optname, const void* optval, int optlen)
{
   return CUDT::setsockopt(u, level, optname, optval, optlen);
}

// DEVELOPER API

int connect_debug(
   SRTSOCKET u, const struct sockaddr* name, int namelen, int32_t forced_isn)
{
   return CUDT::connect(u, name, namelen, forced_isn);
}

int send(SRTSOCKET u, const char* buf, int len, int flags)
{
   return CUDT::send(u, buf, len, flags);
}

int recv(SRTSOCKET u, char* buf, int len, int flags)
{
   return CUDT::recv(u, buf, len, flags);
}


int sendmsg(
   SRTSOCKET u, const char* buf, int len, int ttl, bool inorder,
   uint64_t srctime)
{
   return CUDT::sendmsg(u, buf, len, ttl, inorder, srctime);
}

int recvmsg(SRTSOCKET u, char* buf, int len, uint64_t& srctime)
{
   return CUDT::recvmsg(u, buf, len, srctime);
}

int recvmsg(SRTSOCKET u, char* buf, int len)
{
   uint64_t srctime;

   return CUDT::recvmsg(u, buf, len, srctime);
}

int64_t sendfile(
   SRTSOCKET u,
   fstream& ifs,
   int64_t& offset,
   int64_t size,
   int block)
{
   return CUDT::sendfile(u, ifs, offset, size, block);
}

int64_t recvfile(
   SRTSOCKET u,
   fstream& ofs,
   int64_t& offset,
   int64_t size,
   int block)
{
   return CUDT::recvfile(u, ofs, offset, size, block);
}

int64_t sendfile2(
   SRTSOCKET u,
   const char* path,
   int64_t* offset,
   int64_t size,
   int block)
{
   fstream ifs(path, ios::binary | ios::in);
   int64_t ret = CUDT::sendfile(u, ifs, *offset, size, block);
   ifs.close();
   return ret;
}

int64_t recvfile2(
   SRTSOCKET u,
   const char* path,
   int64_t* offset,
   int64_t size,
   int block)
{
   fstream ofs(path, ios::binary | ios::out);
   int64_t ret = CUDT::recvfile(u, ofs, *offset, size, block);
   ofs.close();
   return ret;
}

int select(
   int nfds,
   UDSET* readfds,
   UDSET* writefds,
   UDSET* exceptfds,
   const struct timeval* timeout)
{
   return CUDT::select(nfds, readfds, writefds, exceptfds, timeout);
}

int selectEx(
   const vector<SRTSOCKET>& fds,
   vector<SRTSOCKET>* readfds,
   vector<SRTSOCKET>* writefds,
   vector<SRTSOCKET>* exceptfds,
   int64_t msTimeOut)
{
   return CUDT::selectEx(fds, readfds, writefds, exceptfds, msTimeOut);
}

int epoll_create()
{
   return CUDT::epoll_create();
}

int epoll_add_usock(int eid, SRTSOCKET u, const int* events)
{
   return CUDT::epoll_add_usock(eid, u, events);
}

int epoll_add_ssock(int eid, SYSSOCKET s, const int* events)
{
   return CUDT::epoll_add_ssock(eid, s, events);
}

int epoll_update_usock(int eid, SRTSOCKET u, const int* events)
{
   return CUDT::epoll_update_usock(eid, u, events);
}

int epoll_update_ssock(int eid, SYSSOCKET s, const int* events)
{
   return CUDT::epoll_update_ssock(eid, s, events);
}

int epoll_remove_usock(int eid, SRTSOCKET u)
{
   return CUDT::epoll_remove_usock(eid, u);
}

int epoll_remove_ssock(int eid, SYSSOCKET s)
{
   return CUDT::epoll_remove_ssock(eid, s);
}

int epoll_wait(
   int eid,
   set<SRTSOCKET>* readfds,
   set<SRTSOCKET>* writefds,
   int64_t msTimeOut,
   set<SYSSOCKET>* lrfds,
   set<SYSSOCKET>* lwfds)
{
   return CUDT::epoll_wait(eid, readfds, writefds, msTimeOut, lrfds, lwfds);
}

/*

#define SET_RESULT(val, num, fds, it) \
   if (val != NULL) \
   { \
      if (val->empty()) \
      { \
         if (num) *num = 0; \
      } \
      else \
      { \
         if (*num > static_cast<int>(val->size())) \
            *num = val->size(); \
         int count = 0; \
         for (it = val->begin(); it != val->end(); ++ it) \
         { \
            if (count >= *num) \
               break; \
            fds[count ++] = *it; \
         } \
      } \
   }

*/

template <class SOCKTYPE>
inline void set_result(set<SOCKTYPE>* val, int* num, SOCKTYPE* fds)
{
    if ( !val || !num || !fds )
        return;

    if (*num > int(val->size()))
        *num = int(val->size()); // will get 0 if val->empty()
    int count = 0;

    // This loop will run 0 times if val->empty()
    for (typename set<SOCKTYPE>::const_iterator it = val->begin(); it != val->end(); ++ it)
    {
        if (count >= *num)
            break;
        fds[count ++] = *it;
    }
}

int epoll_wait2(
   int eid, SRTSOCKET* readfds,
   int* rnum, SRTSOCKET* writefds,
   int* wnum,
   int64_t msTimeOut,
   SYSSOCKET* lrfds,
   int* lrnum,
   SYSSOCKET* lwfds,
   int* lwnum)
{
   // This API is an alternative format for epoll_wait, created for
   // compatability with other languages. Users need to pass in an array
   // for holding the returned sockets, with the maximum array length
   // stored in *rnum, etc., which will be updated with returned number
   // of sockets.

   set<SRTSOCKET> readset;
   set<SRTSOCKET> writeset;
   set<SYSSOCKET> lrset;
   set<SYSSOCKET> lwset;
   set<SRTSOCKET>* rval = NULL;
   set<SRTSOCKET>* wval = NULL;
   set<SYSSOCKET>* lrval = NULL;
   set<SYSSOCKET>* lwval = NULL;
   if ((readfds != NULL) && (rnum != NULL))
      rval = &readset;
   if ((writefds != NULL) && (wnum != NULL))
      wval = &writeset;
   if ((lrfds != NULL) && (lrnum != NULL))
      lrval = &lrset;
   if ((lwfds != NULL) && (lwnum != NULL))
      lwval = &lwset;

   int ret = CUDT::epoll_wait(eid, rval, wval, msTimeOut, lrval, lwval);
   if (ret > 0)
   {
      //set<SRTSOCKET>::const_iterator i;
      //SET_RESULT(rval, rnum, readfds, i);
      set_result(rval, rnum, readfds);
      //SET_RESULT(wval, wnum, writefds, i);
      set_result(wval, wnum, writefds);

      //set<SYSSOCKET>::const_iterator j;
      //SET_RESULT(lrval, lrnum, lrfds, j);
      set_result(lrval, lrnum, lrfds);
      //SET_RESULT(lwval, lwnum, lwfds, j);
      set_result(lwval, lwnum, lwfds);
   }
   return ret;
}

int epoll_uwait(int eid, SRT_EPOLL_EVENT* fdsSet, int fdsSize, int64_t msTimeOut)
{
   return CUDT::epoll_uwait(eid, fdsSet, fdsSize, msTimeOut);
}

int epoll_release(int eid)
{
   return CUDT::epoll_release(eid);
}

ERRORINFO& getlasterror()
{
   return CUDT::getlasterror();
}

int getlasterror_code()
{
   return CUDT::getlasterror().getErrorCode();
}

const char* getlasterror_desc()
{
   return CUDT::getlasterror().getErrorMessage();
}

int getlasterror_errno()
{
   return CUDT::getlasterror().getErrno();
}

// Get error string of a given error code
const char* geterror_desc(int code, int err)
{
   CUDTException e (CodeMajor(code/1000), CodeMinor(code%1000), err);
   return(e.getErrorMessage());
}

int bstats(SRTSOCKET u, TRACEBSTATS* perf, bool clear)
{
   return CUDT::bstats(u, perf, clear);
}

SRT_SOCKSTATUS getsockstate(SRTSOCKET u)
{
   return CUDT::getsockstate(u);
}

void setloglevel(LogLevel::type ll)
{
    CGuard gg(srt_logger_config.mutex);
    srt_logger_config.max_level = ll;
}

void addlogfa(LogFA fa)
{
    CGuard gg(srt_logger_config.mutex);
    srt_logger_config.enabled_fa.set(fa, true);
}

void dellogfa(LogFA fa)
{
    CGuard gg(srt_logger_config.mutex);
    srt_logger_config.enabled_fa.set(fa, false);
}

void resetlogfa(set<LogFA> fas)
{
    CGuard gg(srt_logger_config.mutex);
    for (int i = 0; i <= SRT_LOGFA_LASTNONE; ++i)
        srt_logger_config.enabled_fa.set(i, fas.count(i));
}

void resetlogfa(const int* fara, size_t fara_size)
{
    CGuard gg(srt_logger_config.mutex);
    srt_logger_config.enabled_fa.reset();
    for (const int* i = fara; i != fara + fara_size; ++i)
        srt_logger_config.enabled_fa.set(*i, true);
}

void setlogstream(std::ostream& stream)
{
    CGuard gg(srt_logger_config.mutex);
    srt_logger_config.log_stream = &stream;
}

void setloghandler(void* opaque, SRT_LOG_HANDLER_FN* handler)
{
    CGuard gg(srt_logger_config.mutex);
    srt_logger_config.loghandler_opaque = opaque;
    srt_logger_config.loghandler_fn = handler;
}

void setlogflags(int flags)
{
    CGuard gg(srt_logger_config.mutex);
    srt_logger_config.flags = flags;
}

SRT_API bool setstreamid(SRTSOCKET u, const std::string& sid)
{
    return CUDT::setstreamid(u, sid);
}
SRT_API std::string getstreamid(SRTSOCKET u)
{
    return CUDT::getstreamid(u);
}

SRT_REJECT_REASON getrejectreason(SRTSOCKET u)
{
    return CUDT::rejectReason(u);
}

}  // namespace UDT<|MERGE_RESOLUTION|>--- conflicted
+++ resolved
@@ -1566,11 +1566,7 @@
    * remains forever causing epoll_wait to unblock continuously for inexistent
    * sockets. Get rid of all events for this socket.
    */
-<<<<<<< HEAD
    m_EPoll.update_events(u, s->m_pUDT->m_sPollID,
-=======
-   m_EPoll.update_events(u, i->second->m_pUDT->m_sPollID,
->>>>>>> 166253da
       SRT_EPOLL_IN|SRT_EPOLL_OUT|SRT_EPOLL_ERR, false);
 
    // delete this one
