--- conflicted
+++ resolved
@@ -2831,34 +2831,11 @@
 
 void CUDTUnited::configureMuxer(CMultiplexer& w_m, const CUDTSocket* s, int af)
 {
-   w_m.m_iMSS = s->m_pUDT->m_iMSS;
+
+   w_m.m_mcfg = s->m_pUDT->m_config;
    w_m.m_iIPversion = af;
-   w_m.m_iIpTTL = s->m_pUDT->m_iIpTTL;
-   w_m.m_iIpToS = s->m_pUDT->m_iIpToS;
-#ifdef SRT_ENABLE_BINDTODEVICE
-   w_m.m_BindToDevice = s->m_pUDT->m_BindToDevice;
-#endif
    w_m.m_iRefCount = 1;
-   w_m.m_iIpV6Only = s->m_pUDT->m_iIpV6Only;
-   w_m.m_bReusable = s->m_pUDT->m_bReuseAddr;
    w_m.m_iID = s->m_SocketID;
-}
-
-<<<<<<< HEAD
-void CUDTUnited::configureChannel(CMultiplexer& w_m, const CUDTSocket* s)
-{
-    CChannel* ch = w_m.m_pChannel = new CChannel();
-    CUDT* u = s->m_pUDT;
-
-    ch->setIpTTL(u->m_iIpTTL);
-    ch->setIpToS(u->m_iIpToS);
-#ifdef SRT_ENABLE_BINDTODEVICE
-    ch->setBind(u->m_BindToDevice);
-#endif
-    ch->setSndBufSize(u->m_iUDPSndBufSize);
-    ch->setRcvBufSize(u->m_iUDPRcvBufSize);
-    if (u->m_iIpV6Only != -1)
-        ch->setIpV6Only(u->m_iIpV6Only);
 }
 
 uint16_t CUDTUnited::installMuxer(CUDTSocket* w_s, CMultiplexer& fw_sm)
@@ -2874,15 +2851,7 @@
 
 bool CUDTUnited::channelSettingsMatch(const CMultiplexer& m, const CUDTSocket* s)
 {
-    return true
-            && m.m_iMSS == s->m_pUDT->m_iMSS
-            && m.m_iIpTTL == s->m_pUDT->m_iIpTTL
-            && m.m_iIpToS == s->m_pUDT->m_iIpToS
-#ifdef SRT_ENABLE_BINDTODEVICE
-            && m.m_BindToDevice == s->m_pUDT->m_BindToDevice
-#endif
-            && m.m_iIpV6Only == s->m_pUDT->m_iIpV6Only
-            && m.m_bReusable;
+    return m.m_mcfg.bReuseAddr && m.m_mcfg == s->m_pUDT->m_config;
 }
 
 void CUDTUnited::updateMux(CUDTSocket* s, const sockaddr_any& addr, const UDPSOCKET* udpsock /*[[nullable]]*/)
@@ -2908,27 +2877,6 @@
 
             // First, we need to find a multiplexer with the same port.
             if (m.m_iPort != port)
-=======
-   // Don't try to reuse given address, if udpsock was given.
-   // In such a case rely exclusively on that very socket and
-   // use it the way as it is configured, of course, create also
-   // always a new multiplexer for that very socket.
-   if (!udpsock && s->m_pUDT->m_config.bReuseAddr)
-   {
-      const int port = addr.hport();
-
-      // find a reusable address
-      for (map<int, CMultiplexer>::iterator i = m_mMultiplexer.begin();
-         i != m_mMultiplexer.end(); ++ i)
-      {
-          // Use the "family" value blindly from the address; we
-          // need to find an existing multiplexer that binds to the
-          // given port in the same family as requested address.
-          if ((i->second.m_iIPversion == addr.family())
-                  && i->second.m_mcfg == s->m_pUDT->m_config)
-          {
-            if (i->second.m_iPort == port)
->>>>>>> 393a6c70
             {
                 HLOGC(smlog.Debug, log << "bind: muxer @" << m.m_iID << " found, but for port "
                         << m.m_iPort << " (requested port: " << port << ")");
@@ -2956,14 +2904,14 @@
 
                 // Still, for ANY you need either the same family, or open
                 // for families.
-                if (m.m_iIpV6Only != -1 && m.m_iIpV6Only != s->m_pUDT->m_iIpV6Only)
+                if (m.m_mcfg.iIpV6Only != -1 && m.m_mcfg.iIpV6Only != s->m_pUDT->m_config.iIpV6Only)
                 {
                     LOGC(smlog.Error, log << "bind: Address: " << addr.str()
                             << " conflicts with existing IPv6 wildcard binding: " << sa.str());
                     throw CUDTException(MJ_NOTSUP, MN_BUSYPORT, 0);
                 }
 
-                if ((m.m_iIpV6Only == 0 || s->m_pUDT->m_iIpV6Only == 0) && m.m_iIPversion != addr.family())
+                if ((m.m_mcfg.iIpV6Only == 0 || s->m_pUDT->m_config.iIpV6Only == 0) && m.m_iIPversion != addr.family())
                 {
                     LOGC(smlog.Error, log << "bind: Address: " << addr.str()
                             << " conflicts with IPv6 wildcard binding: " << sa.str()
@@ -3025,23 +2973,12 @@
 
    // a new multiplexer is needed
    CMultiplexer m;
-<<<<<<< HEAD
    configureMuxer((m), s, addr.family());
-
-   try
-   {
-       configureChannel((m), s);
-=======
-   m.m_mcfg = s->m_pUDT->m_config;
-   m.m_iIPversion = addr.family();
-   m.m_iRefCount = 1;
-   m.m_iID = s->m_SocketID;
 
    try
    {
        m.m_pChannel = new CChannel();
        m.m_pChannel->setConfig(m.m_mcfg);
->>>>>>> 393a6c70
 
        if (udpsock)
        {
