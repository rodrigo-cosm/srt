--- conflicted
+++ resolved
@@ -432,16 +432,11 @@
    try
    {
       HLOGC(mglog.Debug, log << CONID(ns->m_SocketID)
-<<<<<<< HEAD
           << "newSocket: mapping socket @"
           << ns->m_SocketID);
-=======
-         << "newSocket: mapping socket "
-         << ns->m_SocketID);
 
       // protect the m_Sockets structure.
       CGuard cs(m_GlobControlLock);
->>>>>>> 732b7a8a
       m_Sockets[ns->m_SocketID] = ns;
    }
    catch (...)
@@ -720,7 +715,7 @@
 
     if (should_submit_to_accept)
     {
-        CGuard::enterCS(ls->m_AcceptLock);
+        enterCS(ls->m_AcceptLock);
         try
         {
             ls->m_pQueuedSockets->insert(ns->m_SocketID);
@@ -730,25 +725,11 @@
             LOGC(mglog.Error, log << "newConnection: error when queuing socket!");
             error = 3;
         }
-        CGuard::leaveCS(ls->m_AcceptLock);
-
-<<<<<<< HEAD
+        leaveCS(ls->m_AcceptLock);
+
         HLOGC(mglog.Debug, log << "ACCEPT: new socket @" << ns->m_SocketID << " submitted for acceptance");
         // acknowledge users waiting for new connections on the listening socket
         m_EPoll.update_events(listen, ls->m_pUDT->m_sPollID, SRT_EPOLL_ACCEPT, true);
-=======
-   enterCS(ls->m_AcceptLock);
-   try
-   {
-      ls->m_pQueuedSockets->insert(ns->m_SocketID);
-   }
-   catch (...)
-   {
-      LOGC(mglog.Error, log << "newConnection: error when queuing socket!");
-      error = 3;
-   }
-   leaveCS(ls->m_AcceptLock);
->>>>>>> 732b7a8a
 
         CTimer::triggerEvent();
 
@@ -2238,17 +2219,11 @@
          if (si == m_Sockets.end())
          {
                // gone in the meantime
-<<<<<<< HEAD
-               LOGC(mglog.Error, log << "removeSocket: IPE? socket @" << u << " being queued for listener socket @" << s->m_SocketID << " is GONE in the meantime ???");
-               continue;
-           }
-=======
             LOGC(mglog.Error, log << "removeSocket: IPE? socket @" << u
                     << " being queued for listener socket @" << s->m_SocketID
                     << " is GONE in the meantime ???");
             continue;
          }
->>>>>>> 732b7a8a
 
          CUDTSocket* as = si->second;
 
