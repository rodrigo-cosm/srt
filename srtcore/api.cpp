--- conflicted
+++ resolved
@@ -1481,12 +1481,8 @@
                    although it's not necessary because destroyed
                    sockets are removed from eids in the end. The problem
                    is that there's some mistake in the implementation and
-<<<<<<< HEAD
-                   those below cause misleading IPE message to be printed
-=======
                    those below cause misleading IPE message to be printed.
                    PR #1127 is intended to fix the misleading IPE report.
->>>>>>> 4cfbcfaf
 
                 srt_epoll_remove_usock(eid, sid);
                 srt_epoll_remove_usock(g.m_SndEID, sid);
