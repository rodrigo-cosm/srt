--- conflicted
+++ resolved
@@ -361,16 +361,11 @@
         {
             bool exists = false;
             {
-<<<<<<< HEAD
-                CGuard cg(m_GlobControlLock, "GlobControl");
+                CGuard cg(m_GlobControlLock);
                 exists = for_group ?
                     m_Groups.count(sockval | SRTGROUP_MASK)
                  :
                     m_Sockets.count(sockval);
-=======
-                CGuard cg(m_GlobControlLock);
-                exists = m_Sockets.count(sockval);
->>>>>>> d028c7d7
             }
 
             if (exists)
@@ -539,14 +534,9 @@
    try
    {
       ns = new CUDTSocket;
-<<<<<<< HEAD
       ns->m_pUDT = new CUDT(ns, *(ls->m_pUDT));
-      ns->m_PeerAddr = peer; // Take the sa_family value as a good deal.
-=======
-      ns->m_pUDT = new CUDT(*(ls->m_pUDT));
       // No need to check the peer, this is the address from which the request has come.
       ns->m_PeerAddr = peer;
->>>>>>> d028c7d7
    }
    catch (...)
    {
@@ -655,7 +645,6 @@
    }
    CGuard::leaveCS(m_GlobControlLock);
 
-<<<<<<< HEAD
     if (ns->m_IncludedGroup)
     {
         // XXX this might require another check of group type.
@@ -673,10 +662,7 @@
     }
 
 
-   CGuard::enterCS(ls->m_AcceptLock, "Accept");
-=======
    CGuard::enterCS(ls->m_AcceptLock);
->>>>>>> d028c7d7
    try
    {
       ls->m_pQueuedSockets->insert(ns->m_SocketID);
@@ -964,7 +950,6 @@
       if (s == NULL)
          throw CUDTException(MJ_NOTSUP, MN_SIDINVAL, 0);
 
-<<<<<<< HEAD
       // Check if LISTENER has the SRTO_GROUPCONNECT flag set,
       // and the already accepted socket has successfully joined
       // the mirror group. If so, RETURN THE GROUP ID, not the socket ID.
@@ -973,10 +958,7 @@
           u = s->m_IncludedGroup->m_GroupID;
       }
 
-      CGuard cg(s->m_ControlLock, "Control");
-=======
       CGuard cg(s->m_ControlLock);
->>>>>>> d028c7d7
 
       // Check if the length of the buffer to fill the name in
       // was large enough.
@@ -1223,20 +1205,11 @@
 
 int CUDTUnited::connectIn(CUDTSocket* s, const sockaddr_any& target_addr, int32_t forced_isn)
 {
-<<<<<<< HEAD
-    CGuard cg(s->m_ControlLock, "control");
-
+    CGuard cg(s->m_ControlLock);
     // a socket can "connect" only if it is in the following states:
     // - OPENED: assume the socket binding parameters are configured
     // - INIT: configure binding parameters here
     // - any other (meaning, already connected): report error
-=======
-   CGuard cg(s->m_ControlLock);
-   // a socket can "connect" only if it is in the following states:
-   // - OPENED: assume the socket binding parameters are configured
-   // - INIT: configure binding parameters here
-   // - any other (meaning, already connected): report error
->>>>>>> d028c7d7
 
     if (s->m_Status == SRTS_INIT)
     {
