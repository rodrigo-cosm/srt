--- conflicted
+++ resolved
@@ -422,11 +422,7 @@
     try
     {
         ns = new CUDTSocket;
-<<<<<<< HEAD
         ns->m_pUDT = new CUDT(ns);
-=======
-        ns->m_pUDT = new CUDT;
->>>>>>> d90364ef
     }
     catch (...)
     {
@@ -463,12 +459,9 @@
     if (!ns)
         throw CUDTException(MJ_SYSTEMRES, MN_MEMORY, 0);
 
-<<<<<<< HEAD
     if (pps)
         *pps = ns;
 
-=======
->>>>>>> d90364ef
     return ns->m_SocketID;
 }
 
@@ -499,11 +492,7 @@
             ns->m_Status = SRTS_CLOSED;
             ns->m_ClosureTimeStamp = CTimer::getTime();
 
-<<<<<<< HEAD
-         CGuard acceptcg(ls->m_AcceptLock, "accept");
-=======
             CGuard acceptcg(ls->m_AcceptLock, "accept");
->>>>>>> d90364ef
             ls->m_pQueuedSockets->erase(ns->m_SocketID);
             ls->m_pAcceptSockets->erase(ns->m_SocketID);
         }
@@ -528,21 +517,13 @@
     }
     else
     {
-<<<<<<< HEAD
-      HLOGC(mglog.Debug, log << "newConnection: NOT located any peer @" << hs->m_iID << " - resuming with initial connection.");
-=======
         HLOGC(mglog.Debug, log << "newConnection: NOT located any peer @" << hs->m_iID << " - resuming with initial connection.");
->>>>>>> d90364ef
     }
 
     // exceeding backlog, refuse the connection request
     if (ls->m_pQueuedSockets->size() >= ls->m_uiBackLog)
     {
-<<<<<<< HEAD
-       *r_error = SRT_REJ_BACKLOG;
-=======
         *r_error = SRT_REJ_BACKLOG;
->>>>>>> d90364ef
         LOGC(mglog.Error, log << "newConnection: listen backlog=" << ls->m_uiBackLog << " EXCEEDED");
         return -1;
     }
@@ -550,20 +531,12 @@
     try
     {
         ns = new CUDTSocket;
-<<<<<<< HEAD
         ns->m_pUDT = new CUDT(ns, *(ls->m_pUDT));
-=======
-        ns->m_pUDT = new CUDT(*(ls->m_pUDT));
->>>>>>> d90364ef
         ns->m_PeerAddr = peer; // Take the sa_family value as a good deal.
     }
     catch (...)
     {
-<<<<<<< HEAD
-      *r_error = SRT_REJ_RESOURCE;
-=======
         *r_error = SRT_REJ_RESOURCE;
->>>>>>> d90364ef
         delete ns;
         LOGC(mglog.Error, log << "IPE: newConnection: unexpected exception (probably std::bad_alloc)");
         return -1;
@@ -623,16 +596,6 @@
         // bind to the same addr of listening socket
         ns->m_pUDT->open();
         updateListenerMux(ns, ls);
-<<<<<<< HEAD
-       if (ls->m_pUDT->m_cbAcceptHook)
-       {
-           if (!ls->m_pUDT->runAcceptHook(ns->m_pUDT, peer.get(), hs, hspkt))
-           {
-               error = 1;
-               goto ERR_ROLLBACK;
-           }
-       }
-=======
         if (ls->m_pUDT->m_cbAcceptHook)
         {
             if (!ls->m_pUDT->runAcceptHook(ns->m_pUDT, peer.get(), hs, hspkt))
@@ -641,18 +604,12 @@
                 goto ERR_ROLLBACK;
             }
         }
->>>>>>> d90364ef
         ns->m_pUDT->acceptAndRespond(peer, hs, hspkt);
     }
     catch (...)
     {
-<<<<<<< HEAD
-       // Extract the error that was set in this new failed entity.
-       *r_error = ns->m_pUDT->m_RejectReason;
-=======
         // Extract the error that was set in this new failed entity.
         *r_error = ns->m_pUDT->m_RejectReason;
->>>>>>> d90364ef
         error = 1;
         goto ERR_ROLLBACK;
     }
@@ -683,7 +640,6 @@
         error = 2;
     }
     CGuard::leaveCS(m_GlobControlLock, "GlobControl");
-<<<<<<< HEAD
 
     if (ns->m_IncludedGroup)
     {
@@ -720,56 +676,22 @@
 
     CTimer::triggerEvent();
 
-=======
-
-    CGuard::enterCS(ls->m_AcceptLock, "Accept");
-    try
-    {
-        ls->m_pQueuedSockets->insert(ns->m_SocketID);
-    }
-    catch (...)
-    {
-        LOGC(mglog.Error, log << "newConnection: error when queuing socket!");
-        error = 3;
-    }
-    CGuard::leaveCS(ls->m_AcceptLock, "Accept");
-
-    HLOGC(mglog.Debug, log << "ACCEPT: new socket @" << ns->m_SocketID << " submitted for acceptance");
-    // acknowledge users waiting for new connections on the listening socket
-    m_EPoll.update_events(listen, ls->m_pUDT->m_sPollID, SRT_EPOLL_IN, true);
-
-    CTimer::triggerEvent();
-
->>>>>>> d90364ef
 ERR_ROLLBACK:
     // XXX the exact value of 'error' is ignored
     if (error > 0)
     {
 #if ENABLE_LOGGING
-<<<<<<< HEAD
-       static const char* why [] = {
-           "UNKNOWN ERROR",
-           "CONNECTION REJECTED",
-           "IPE when mapping a socket",
-           "IPE when inserting a socket"
-       };
-=======
         static const char* why [] = {
             "UNKNOWN ERROR",
             "CONNECTION REJECTED",
             "IPE when mapping a socket",
             "IPE when inserting a socket"
         };
->>>>>>> d90364ef
         LOGC(mglog.Error, log << CONID(ns->m_SocketID) << "newConnection: connection rejected due to: " << why[error]);
 #endif
 
         SRTSOCKET id = ns->m_SocketID;
-<<<<<<< HEAD
-      ns->makeClosed();
-=======
         ns->makeClosed();
->>>>>>> d90364ef
 
         // The mapped socket should be now unmapped to preserve the situation that
         // was in the original UDT code.
@@ -781,7 +703,6 @@
             m_Sockets.erase(id);
             m_ClosedSockets[id] = ns;
         }
-<<<<<<< HEAD
         return -1;
     }
 
@@ -797,18 +718,6 @@
 int CUDT::installAcceptHook(SRTSOCKET lsn, srt_listen_callback_fn* hook, void* opaq)
 {
     return s_UDTUnited.installAcceptHook(lsn, hook, opaq);
-=======
-
-        return -1;
-    }
-
-    // wake up a waiting accept() call
-    pthread_mutex_lock(&(ls->m_AcceptLock));
-    pthread_cond_signal(&(ls->m_AcceptCond));
-    pthread_mutex_unlock(&(ls->m_AcceptLock));
-
-    return 1;
->>>>>>> d90364ef
 }
 
 int CUDTUnited::installAcceptHook(const SRTSOCKET lsn, srt_listen_callback_fn* hook, void* opaq)
@@ -2689,11 +2598,7 @@
         s_UDTUnited.setError(new CUDTException(e));
         return ERROR;
     }
-<<<<<<< HEAD
-    catch (bad_alloc)
-=======
     catch (bad_alloc&)
->>>>>>> d90364ef
     {
         s_UDTUnited.setError(new CUDTException(MJ_SYSTEMRES, MN_MEMORY, 0));
         return ERROR;
@@ -3429,31 +3334,6 @@
    return *s_UDTUnited.getError();
 }
 
-<<<<<<< HEAD
-int CUDT::perfmon(SRTSOCKET u, CPerfMon* perf, bool clear)
-{
-   try
-   {
-       CUDT* udt = s_UDTUnited.locateSocket(u, s_UDTUnited.ERH_THROW)->m_pUDT;
-       udt->sample(perf, clear);
-       return 0;
-   }
-   catch (const CUDTException& e)
-   {
-      s_UDTUnited.setError(new CUDTException(e));
-      return ERROR;
-   }
-   catch (const std::exception& ee)
-   {
-       LOGC(mglog.Fatal, log << "perfmon: UNEXPECTED EXCEPTION: "
-               << typeid(ee).name() << ": " << ee.what());
-       s_UDTUnited.setError(new CUDTException(MJ_UNKNOWN, MN_NONE, 0));
-       return ERROR;
-   }
-}
-
-=======
->>>>>>> d90364ef
 int CUDT::bstats(SRTSOCKET u, CBytePerfMon* perf, bool clear, bool instantaneous)
 {
    try
