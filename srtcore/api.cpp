--- conflicted
+++ resolved
@@ -1673,7 +1673,6 @@
 int CUDTUnited::epoll_add_usock(
    const int eid, const SRTSOCKET u, const int* events)
 {
-<<<<<<< HEAD
     int ret = -1;
     if (u & SRTGROUP_MASK)
     {
@@ -1697,20 +1696,6 @@
         throw CUDTException(MJ_NOTSUP, MN_SIDINVAL);
     }
 
-=======
-    CUDTSocket* s = locateSocket(u);
-    int ret = -1;
-    if (s)
-    {
-        ret = m_EPoll.add_usock(eid, u, events);
-        s->m_pUDT->addEPoll(eid);
-    }
-    else
-    {
-        throw CUDTException(MJ_NOTSUP, MN_SIDINVAL);
-    }
-
->>>>>>> f19ff9ba
     return ret;
 }
 
@@ -1748,7 +1733,6 @@
 {
     int ret = m_EPoll.remove_usock(eid, u);
 
-<<<<<<< HEAD
     if (u & SRTGROUP_MASK)
     {
         CUDTGroup* g = locateGroup(u);
@@ -1756,8 +1740,6 @@
             g->removeEPoll(eid);
         return ret;
     }
-=======
->>>>>>> f19ff9ba
     CUDTSocket* s = locateSocket(u);
     if (s)
     {
@@ -2000,11 +1982,7 @@
 
            CUDTSocket* as = si->second;
 
-<<<<<<< HEAD
-         as->makeClosed();
-=======
            as->makeClosed();
->>>>>>> f19ff9ba
            m_ClosedSockets[*q] = as;
            m_Sockets.erase(*q);
        }
@@ -2813,7 +2791,6 @@
 
     try
     {
-<<<<<<< HEAD
         if (u & SRTGROUP_MASK)
         {
             CUDTGroup* g = s_UDTUnited.locateGroup(u, s_UDTUnited.ERH_THROW);
@@ -2821,8 +2798,6 @@
             return 0;
         }
 
-=======
->>>>>>> f19ff9ba
         CUDT* udt = s_UDTUnited.locateSocket(u, s_UDTUnited.ERH_THROW)->m_pUDT;
         udt->getOpt(optname, (pw_optval), (*pw_optlen));
         return 0;
@@ -2843,7 +2818,6 @@
 
 int CUDT::setsockopt(SRTSOCKET u, int, SRT_SOCKOPT optname, const void* optval, int optlen)
 {
-<<<<<<< HEAD
     if (!optval)
     {
         return setError(MJ_NOTSUP, MN_INVAL, 0);
@@ -2858,10 +2832,6 @@
             return 0;
         }
 
-=======
-    try
-    {
->>>>>>> f19ff9ba
         CUDT* udt = s_UDTUnited.locateSocket(u, s_UDTUnited.ERH_THROW)->m_pUDT;
         udt->setOpt(optname, optval, optlen);
         return 0;
