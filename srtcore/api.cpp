/*
 * SRT - Secure, Reliable, Transport
 * Copyright (c) 2018 Haivision Systems Inc.
 * 
 * This Source Code Form is subject to the terms of the Mozilla Public
 * License, v. 2.0. If a copy of the MPL was not distributed with this
 * file, You can obtain one at http://mozilla.org/MPL/2.0/.
 * 
 */

/*****************************************************************************
Copyright (c) 2001 - 2011, The Board of Trustees of the University of Illinois.
All rights reserved.

Redistribution and use in source and binary forms, with or without
modification, are permitted provided that the following conditions are
met:

* Redistributions of source code must retain the above
  copyright notice, this list of conditions and the
  following disclaimer.

* Redistributions in binary form must reproduce the
  above copyright notice, this list of conditions
  and the following disclaimer in the documentation
  and/or other materials provided with the distribution.

* Neither the name of the University of Illinois
  nor the names of its contributors may be used to
  endorse or promote products derived from this
  software without specific prior written permission.

THIS SOFTWARE IS PROVIDED BY THE COPYRIGHT HOLDERS AND CONTRIBUTORS "AS
IS" AND ANY EXPRESS OR IMPLIED WARRANTIES, INCLUDING, BUT NOT LIMITED TO,
THE IMPLIED WARRANTIES OF MERCHANTABILITY AND FITNESS FOR A PARTICULAR
PURPOSE ARE DISCLAIMED. IN NO EVENT SHALL THE COPYRIGHT OWNER OR
CONTRIBUTORS BE LIABLE FOR ANY DIRECT, INDIRECT, INCIDENTAL, SPECIAL,
EXEMPLARY, OR CONSEQUENTIAL DAMAGES (INCLUDING, BUT NOT LIMITED TO,
PROCUREMENT OF SUBSTITUTE GOODS OR SERVICES; LOSS OF USE, DATA, OR
PROFITS; OR BUSINESS INTERRUPTION) HOWEVER CAUSED AND ON ANY THEORY OF
LIABILITY, WHETHER IN CONTRACT, STRICT LIABILITY, OR TORT (INCLUDING
NEGLIGENCE OR OTHERWISE) ARISING IN ANY WAY OUT OF THE USE OF THIS
SOFTWARE, EVEN IF ADVISED OF THE POSSIBILITY OF SUCH DAMAGE.
*****************************************************************************/

/*****************************************************************************
written by
   Yunhong Gu, last updated 07/09/2011
modified by
   Haivision Systems Inc.
*****************************************************************************/

#include "platform_sys.h"

#include <exception>
#include <stdexcept>
#include <typeinfo>
#include <iterator>

#include <cstring>
#include "utilities.h"
#include "netinet_any.h"
#include "api.h"
#include "core.h"
#include "logging.h"
#include "threadname.h"
#include "srt.h"

#ifdef _WIN32
   #include <win/wintime.h>
#endif

using namespace std;
using namespace srt_logging;
extern LogConfig srt_logger_config;


void CUDTSocket::construct()
{
    CGuard::createMutex(m_AcceptLock);
    CGuard::createCond(m_AcceptCond);
    CGuard::createMutex(m_ControlLock);
}

CUDTSocket::~CUDTSocket()
{

   delete m_pUDT;
   m_pUDT = NULL;

   delete m_pQueuedSockets;
   delete m_pAcceptSockets;

   CGuard::releaseMutex(m_AcceptLock);
   CGuard::releaseCond(m_AcceptCond);
   CGuard::releaseMutex(m_ControlLock);
}


SRT_SOCKSTATUS CUDTSocket::getStatus()
{
    if (m_pUDT->m_bBroken)
        return SRTS_BROKEN;

    // Connecting timed out
    if ((m_Status == SRTS_CONNECTING) && !m_pUDT->m_bConnecting)
        return SRTS_BROKEN;

    return m_Status;
}

void CUDTSocket::makeClosed()
{
    HLOGC(mglog.Debug, log << "@" << m_SocketID << " CLOSING AS SOCKET");
    m_pUDT->m_bBroken = true;
    m_pUDT->close();
    m_Status = SRTS_CLOSED;
    m_TimeStamp = CTimer::getTime();
}

bool CUDTSocket::readReady()
{
    if (m_pUDT->m_bConnected && m_pUDT->m_pRcvBuffer->isRcvDataReady())
        return true;
    if (m_pUDT->m_bListening)
    {
        return m_pQueuedSockets->size() > 0;
    }

    return broken();
}

bool CUDTSocket::writeReady()
{
    return (m_pUDT->m_bConnected
                && (m_pUDT->m_pSndBuffer->getCurrBufSize() < m_pUDT->m_iSndBufSize))
        || broken();
}

bool CUDTSocket::broken()
{
    return m_pUDT->m_bBroken || !m_pUDT->m_bConnected;
}

////////////////////////////////////////////////////////////////////////////////

CUDTUnited::CUDTUnited():
m_Sockets(),
m_GlobControlLock(),
m_IDLock(),
m_TLSError(),
m_mMultiplexer(),
m_MultiplexerLock(),
m_pCache(NULL),
m_bClosing(false),
m_GCStopLock(),
m_GCStopCond(),
m_InitLock(),
m_iInstanceCount(0),
m_bGCStatus(false),
m_GCThread(),
m_ClosedSockets()
{
   // Socket ID MUST start from a random value
<<<<<<< HEAD
   srand((unsigned int)CTimer::getTime());
   double rand1_0 = double(rand())/RAND_MAX;

   m_SocketIDGenerator = 1 + int(MAX_SOCKET_VAL * rand1_0);
   m_SocketIDGenerator_init = m_SocketIDGenerator;
=======
   // Note. Don't use CTimer here, because s_UDTUnited is a static instance of CUDTUnited
   // with dynamic initialization (calling this constructor), while CTimer has
   // a static member s_ullCPUFrequency with dynamic initialization.
   // The order of initialization is not guaranteed.
   timeval t;
   gettimeofday(&t, 0);
   srand((unsigned int)t.tv_usec);
   m_SocketIDGenerator = 1 + (int)((1 << 30) * (double(rand()) / RAND_MAX));
>>>>>>> 6a131691

   CGuard::createMutex(m_GlobControlLock);
   CGuard::createMutex(m_IDLock);
   CGuard::createMutex(m_InitLock);

   pthread_key_create(&m_TLSError, TLSDestroy);

   m_pCache = new CCache<CInfoBlock>;
}

CUDTUnited::~CUDTUnited()
{
    // Call it if it wasn't called already.
    // This will happen at the end of main() of the application,
    // when the user didn't call srt_cleanup().
    if (m_bGCStatus)
    {
        cleanup();
    }

    CGuard::releaseMutex(m_GlobControlLock);
    CGuard::releaseMutex(m_IDLock);
    CGuard::releaseMutex(m_InitLock);

    delete (CUDTException*)pthread_getspecific(m_TLSError);
    pthread_key_delete(m_TLSError);

    delete m_pCache;
}

std::string CUDTUnited::CONID(SRTSOCKET sock)
{
    if ( sock == 0 )
        return "";

    std::ostringstream os;
    os << "@" << sock << ":";
    return os.str();
}

int CUDTUnited::startup()
{
   CGuard gcinit(m_InitLock, "init");

   if (m_iInstanceCount++ > 0)
      return 0;

   // Global initialization code
   #ifdef _WIN32
      WORD wVersionRequested;
      WSADATA wsaData;
      wVersionRequested = MAKEWORD(2, 2);

      if (0 != WSAStartup(wVersionRequested, &wsaData))
         throw CUDTException(MJ_SETUP, MN_NONE,  WSAGetLastError());
   #endif

   //init CTimer::EventLock

   if (m_bGCStatus)
      return true;

   m_bClosing = false;
   CGuard::createMutex(m_GCStopLock);
   CGuard::createCond(m_GCStopCond);

   {
       ThreadName tn("SRT:GC");
       pthread_create(&m_GCThread, NULL, garbageCollect, this);
   }

   m_bGCStatus = true;

   return 0;
}

int CUDTUnited::cleanup()
{
   CGuard gcinit(m_InitLock, "init");

   if (--m_iInstanceCount > 0)
      return 0;

   //destroy CTimer::EventLock

   if (!m_bGCStatus)
      return 0;

   m_bClosing = true;
   HLOGC(mglog.Debug, log << "GarbageCollector: thread EXIT");
   pthread_cond_signal(&m_GCStopCond);
   pthread_join(m_GCThread, NULL);
   
   // XXX There's some weird bug here causing this
   // to hangup on Windows. This might be either something
   // bigger, or some problem in pthread-win32. As this is
   // the application cleanup section, this can be temporarily
   // tolerated with simply exit the application without cleanup,
   // counting on that the system will take care of it anyway.
#ifndef _WIN32
   CGuard::releaseMutex(m_GCStopLock);
   CGuard::releaseCond(m_GCStopCond);
#endif

   m_bGCStatus = false;

   // Global destruction code
   #ifdef _WIN32
      WSACleanup();
   #endif

   return 0;
}

SRTSOCKET CUDTUnited::generateSocketID()
{
    int sockval = m_SocketIDGenerator - 1;

    // First problem: zero-value should be avoided by various reasons.

    if (sockval <= 0)
    {
        // We have a rollover on the socket value, so
        // definitely we haven't made the Columbus mistake yet.
        m_SocketIDGenerator = MAX_SOCKET_VAL-1;
    }

    // Check all sockets if any of them has this value.
    // Socket IDs are begin created this way:
    //
    //                              Initial random
    //                              |
    //                             |
    //                            |
    //                           |
    // ...
    // The only problem might be if the number rolls over
    // and reaches the same value from the opposite side.
    // This is still a valid socket value, but this time
    // we have to check, which sockets have been used already.
    if ( sockval == m_SocketIDGenerator_init )
    {
        // Mark that since this point on the checks for
        // whether the socket ID is in use must be done.
        m_SocketIDGenerator_init = 0;
    }

    // This is when all socket numbers have been already used once.
    // This may happen after many years of running an application
    // constantly when the connection breaks and gets restored often.
    if ( m_SocketIDGenerator_init == 0 )
    {
        int startval = sockval;
        for (;;) // Roll until an unused value is found
        {
            bool exists = false;
            {
                CGuard cg(m_GlobControlLock, "GlobControl");
                exists = m_Sockets.count(sockval);
            }

            if (exists)
            {
                // The socket value is in use.
                --sockval;
                if (sockval <= 0)
                    sockval = MAX_SOCKET_VAL-1;

                // Before continuing, check if we haven't rolled back to start again
                // This is virtually impossible, so just make an RTI error.
                if (sockval == startval)
                {
                    // Of course, we don't lack memory, but actually this is so impossible
                    // that a complete memory extinction is much more possible than this.
                    // So treat this rather as a formal fallback for something that "should
                    // never happen". This should make the socket creation functions, from
                    // socket_create and accept, return this error.

                    m_SocketIDGenerator = sockval+1; // so that any next call will cause the same error
                    throw CUDTException(MJ_SYSTEMRES, MN_MEMORY, 0);
                }

                // try again, if this is a free socket
                continue;
            }

            // No socket found, this ID is free to use
            m_SocketIDGenerator = sockval;
            break;
        }
    }
    else
    {
        m_SocketIDGenerator = sockval;
    }

    // The socket value counter remains with the value rolled
    // without the group bit set; only the returned value may have
    // the group bit set.

    return m_SocketIDGenerator;
}

SRTSOCKET CUDTUnited::newSocket()
{
   CUDTSocket* ns = NULL;

   try
   {
      ns = new CUDTSocket;
      ns->m_pUDT = new CUDT;
   }
   catch (...)
   {
      delete ns;
      throw CUDTException(MJ_SYSTEMRES, MN_MEMORY, 0);
   }

    {
        CGuard guard(m_IDLock, "id");
        ns->m_SocketID = generateSocketID();
    }

   ns->m_Status = SRTS_INIT;
   ns->m_ListenSocket = 0;
   ns->m_pUDT->m_SocketID = ns->m_SocketID;
   ns->m_pUDT->m_pCache = m_pCache;

   // protect the m_Sockets structure.
    CGuard cs(m_GlobControlLock, "GlobControl");
   try
   {
      HLOGC(mglog.Debug, log << CONID(ns->m_SocketID)
         << "newSocket: mapping socket "
         << ns->m_SocketID);
      m_Sockets[ns->m_SocketID] = ns;
   }
   catch (...)
   {
      //failure and rollback
      delete ns;
      ns = NULL;
   }

   if (!ns)
      throw CUDTException(MJ_SYSTEMRES, MN_MEMORY, 0);

   return ns->m_SocketID;
}

int CUDTUnited::newConnection(const SRTSOCKET listen, const sockaddr_any& peer, CHandShake* hs, const CPacket& hspkt)
{
   CUDTSocket* ns = NULL;

   // Can't manage this error through an exception because this is
   // running in the listener loop.
   CUDTSocket* ls = locateSocket(listen);
   if (!ls)
   {
       LOGC(mglog.Error, log << "IPE: newConnection by listener socket id=" << listen << " which DOES NOT EXIST.");
       return -1;
   }

    HLOGC(mglog.Debug, log << "newConnection: creating new socket after listener %" << listen << " contacted with backlog=" << ls->m_uiBackLog);

   // if this connection has already been processed
   if ((ns = locatePeer(peer, hs->m_iID, hs->m_iISN)) != NULL)
   {
      if (ns->m_pUDT->m_bBroken)
      {
         // last connection from the "peer" address has been broken
         ns->m_Status = SRTS_CLOSED;
         ns->m_TimeStamp = CTimer::getTime();

            CGuard acceptcg(ls->m_AcceptLock, "accept");
         ls->m_pQueuedSockets->erase(ns->m_SocketID);
         ls->m_pAcceptSockets->erase(ns->m_SocketID);
      }
      else
      {
         // connection already exist, this is a repeated connection request
         // respond with existing HS information
            HLOGC(mglog.Debug, log
                    << "newConnection: located a WORKING peer @"
                    << hs->m_iID << " - ADAPTING.");

         hs->m_iISN = ns->m_pUDT->m_iISN;
         hs->m_iMSS = ns->m_pUDT->m_iMSS;
         hs->m_iFlightFlagSize = ns->m_pUDT->m_iFlightFlagSize;
         hs->m_iReqType = URQ_CONCLUSION;
         hs->m_iID = ns->m_SocketID;

         return 0;

         //except for this situation a new connection should be started
      }
   }
   else
   {
      HLOGC(mglog.Debug, log << "newConnection: NOT located any peer @" << hs->m_iID << " - resuming with initial connection.");
   }

   // exceeding backlog, refuse the connection request
   if (ls->m_pQueuedSockets->size() >= ls->m_uiBackLog)
   {
       LOGC(mglog.Error, log << "newConnection: listen backlog=" << ls->m_uiBackLog << " EXCEEDED");
       return -1;
   }

   try
   {
      ns = new CUDTSocket;
      ns->m_pUDT = new CUDT(*(ls->m_pUDT));
      ns->m_PeerAddr = peer; // Take the sa_family value as a good deal.
   }
   catch (...)
   {
      delete ns;
      LOGC(mglog.Error, log << "IPE: newConnection: unexpected exception (probably std::bad_alloc)");
      return -1;
   }

    try
    {
        CGuard l_idlock(m_IDLock, "id");
        ns->m_SocketID = generateSocketID();
    }
    catch (CUDTException& e)
    {
        LOGF(mglog.Fatal, "newConnection: IPE: all sockets occupied? Last gen=%d", m_SocketIDGenerator);
        // generateSocketID throws exception, which can be naturally handled
        // when the call is derived from the API call, but here it's called
        // internally in response to receiving a handshake. It must be handled
        // here and turned into an erroneous return value.
        delete ns;
        return -1;
    }

   ns->m_ListenSocket = listen;
   ns->m_pUDT->m_SocketID = ns->m_SocketID;
   ns->m_PeerID = hs->m_iID;
   ns->m_iISN = hs->m_iISN;

    HLOGC(mglog.Debug, log << "newConnection: DATA: lsnid=" << listen
        << " id=" << ns->m_pUDT->m_SocketID
        << " peerid=" << ns->m_pUDT->m_PeerID
        << " ISN=" << ns->m_iISN);

   int error = 0;

   // These can throw exception only when the memory allocation failed.
   // CUDT::connect() translates exception into CUDTException.
   // CUDT::open() may only throw original std::bad_alloc from new.
   // This is only to make the library extra safe (when your machine lacks
   // memory, it will continue to work, but fail to accept connection).
   try
   {
       // This assignment must happen b4 the call to CUDT::connect() because
       // this call causes sending the SRT Handshake through this socket.
       // Without this mapping the socket cannot be found and therefore
       // the SRT Handshake message would fail.
       HLOGF(mglog.Debug, 
               "newConnection: incoming %s, mapping socket %d",
               SockaddrToString(peer).c_str(), ns->m_SocketID);
       {
           CGuard cg(m_GlobControlLock, "GlobControl");
           m_Sockets[ns->m_SocketID] = ns;
       }

       // bind to the same addr of listening socket
       ns->m_pUDT->open();
       updateListenerMux(ns, ls);
       ns->m_pUDT->acceptAndRespond(peer, hs, hspkt);
   }
   catch (...)
   {
       error = 1;
       goto ERR_ROLLBACK;
   }

   ns->m_Status = SRTS_CONNECTED;

   // copy address information of local node
    // Precisely, what happens here is:
    // - Get the IP address and port from the system database
    ns->m_pUDT->m_pSndQueue->m_pChannel->getSockAddr(Ref(ns->m_SelfAddr));
    // - OVERWRITE just the IP address itself by a value taken from piSelfIP
    // (the family is used exactly as the one taken from what has been returned
    // by getsockaddr)
    CIPAddress::pton(Ref(ns->m_SelfAddr), ns->m_pUDT->m_piSelfIP, ns->m_SelfAddr.family());

   // protect the m_Sockets structure.
   CGuard::enterCS(m_GlobControlLock, "GlobControl");
   try
   {
       HLOGF(mglog.Debug, 
               "newConnection: mapping peer %d to that socket (%d)\n",
               ns->m_PeerID, ns->m_SocketID);
       m_PeerRec[ns->getPeerSpec()].insert(ns->m_SocketID);
   }
   catch (...)
   {
      LOGC(mglog.Error, log << "newConnection: error when mapping peer!");
      error = 2;
   }
   CGuard::leaveCS(m_GlobControlLock, "GlobControl");

   CGuard::enterCS(ls->m_AcceptLock, "Accept");
   try
   {
      ls->m_pQueuedSockets->insert(ns->m_SocketID);
   }
   catch (...)
   {
      LOGC(mglog.Error, log << "newConnection: error when queuing socket!");
      error = 3;
   }
   CGuard::leaveCS(ls->m_AcceptLock, "Accept");

   HLOGC(mglog.Debug, log << "ACCEPT: new socket @" << ns->m_SocketID << " submitted for acceptance");
   // acknowledge users waiting for new connections on the listening socket
   m_EPoll.update_events(listen, ls->m_pUDT->m_sPollID, SRT_EPOLL_IN, true);

   CTimer::triggerEvent();

   ERR_ROLLBACK:
   // XXX the exact value of 'error' is ignored
   if (error > 0)
   {
#if ENABLE_LOGGING
       static const char* why [] = {"?", "ACCEPT ERROR", "IPE when mapping a socket", "IPE when inserting a socket" };
       LOGC(mglog.Error, log << CONID(ns->m_SocketID) << "newConnection: connection rejected due to: " << why[error]);
#endif

      SRTSOCKET id = ns->m_SocketID;
      ns->makeClosed();

      // The mapped socket should be now unmapped to preserve the situation that
      // was in the original UDT code.
      // In SRT additionally the acceptAndRespond() function (it was called probably
      // connect() in UDT code) may fail, in which case this socket should not be
      // further processed and should be removed.
      {
          CGuard cg(m_GlobControlLock, "GlobControl");
          m_Sockets.erase(id);
          m_ClosedSockets[id] = ns;
      }

      return -1;
   }

   // wake up a waiting accept() call
   pthread_mutex_lock(&(ls->m_AcceptLock));
   pthread_cond_signal(&(ls->m_AcceptCond));
   pthread_mutex_unlock(&(ls->m_AcceptLock));

   return 1;
}

SRT_SOCKSTATUS CUDTUnited::getStatus(const SRTSOCKET u)
{
    // protects the m_Sockets structure
    CGuard cg(m_GlobControlLock, "GlobControl");

<<<<<<< HEAD
    sockets_t::iterator i = m_Sockets.find(u);
=======
    map<SRTSOCKET, CUDTSocket*>::const_iterator i = m_Sockets.find(u);
>>>>>>> 6a131691

    if (i == m_Sockets.end())
    {
        if (m_ClosedSockets.find(u) != m_ClosedSockets.end())
            return SRTS_CLOSED;

        return SRTS_NONEXIST;
    }
<<<<<<< HEAD
    return i->second->getStatus();
=======
    const CUDTSocket* s = i->second;

    if (s->m_pUDT->m_bBroken)
        return SRTS_BROKEN;

    // TTL in CRendezvousQueue::updateConnStatus() will set m_bConnecting to false.
    // Although m_Status is still SRTS_CONNECTING, the connection is in fact to be closed due to TTL expiry.
    // In this case m_bConnected is also false. Both checks are required to avoid hitting
    // a regular state transition from CONNECTING to CONNECTED.
    if ((s->m_Status == SRTS_CONNECTING) && !s->m_pUDT->m_bConnecting && !s->m_pUDT->m_bConnected)
        return SRTS_BROKEN;

    return s->m_Status;
>>>>>>> 6a131691
}

int CUDTUnited::bind(CUDTSocket* s, const sockaddr_any& name)
{
   CGuard cg(s->m_ControlLock, "Control");

   // cannot bind a socket more than once
   if (s->m_Status != SRTS_INIT)
      throw CUDTException(MJ_NOTSUP, MN_NONE, 0);

   s->m_pUDT->open();
   updateMux(s, name);
   s->m_Status = SRTS_OPENED;

   // copy address information of local node
   s->m_pUDT->m_pSndQueue->m_pChannel->getSockAddr(Ref(s->m_SelfAddr));

   return 0;
}

int CUDTUnited::bind(CUDTSocket* s, int udpsock)
{
   CGuard cg(s->m_ControlLock, "Control");

   // cannot bind a socket more than once
   if (s->m_Status != SRTS_INIT)
      throw CUDTException(MJ_NOTSUP, MN_NONE, 0);

   sockaddr_any name;
   socklen_t namelen = sizeof name; // max of inet and inet6

   // This will preset the sa_family as well; the namelen is given simply large
   // enough for any family here.
   if (::getsockname(udpsock, &name.sa, &namelen) == -1)
      throw CUDTException(MJ_NOTSUP, MN_INVAL);

   // Successfully extracted, so update the size
   name.len = namelen;

   s->m_pUDT->open();
   updateMux(s, name, &udpsock);
   s->m_Status = SRTS_OPENED;

   // copy address information of local node
   s->m_pUDT->m_pSndQueue->m_pChannel->getSockAddr(Ref(s->m_SelfAddr));

   return 0;
}

int CUDTUnited::listen(const SRTSOCKET u, int backlog)
{
   if (backlog <= 0)
      throw CUDTException(MJ_NOTSUP, MN_INVAL, 0);

   // Don't search for the socket if it's already -1;
   // this never is a valid socket.
   if (u == UDT::INVALID_SOCK)
      throw CUDTException(MJ_NOTSUP, MN_SIDINVAL, 0);

   CUDTSocket* s = locateSocket(u);
   if (!s)
      throw CUDTException(MJ_NOTSUP, MN_SIDINVAL, 0);

   CGuard cg(s->m_ControlLock, "Control");

   // NOTE: since now the socket is protected against simultaneous access.
   // In the meantime the socket might have been closed, which means that
   // it could have changed the state. It could be also set listen in another
   // thread, so check it out.

   // do nothing if the socket is already listening
   if (s->m_Status == SRTS_LISTENING)
      return 0;

   // a socket can listen only if is in OPENED status
   if (s->m_Status != SRTS_OPENED)
      throw CUDTException(MJ_NOTSUP, MN_ISUNBOUND, 0);

   // [[using assert(s->m_Status == OPENED)]];

   // listen is not supported in rendezvous connection setup
   if (s->m_pUDT->m_bRendezvous)
      throw CUDTException(MJ_NOTSUP, MN_ISRENDEZVOUS, 0);

   s->m_uiBackLog = backlog;

   try
   {
      s->m_pQueuedSockets = new set<SRTSOCKET>;
      s->m_pAcceptSockets = new set<SRTSOCKET>;
   }
   catch (...)
   {
      delete s->m_pQueuedSockets;
      delete s->m_pAcceptSockets;

      // XXX Translated std::bad_alloc into CUDTException specifying
      // memory allocation failure...
      throw CUDTException(MJ_SYSTEMRES, MN_MEMORY, 0);
   }

   // [[using assert(s->m_Status == OPENED)]]; // (still, unchanged)

   s->m_pUDT->setListenState();  // propagates CUDTException,
                                 // if thrown, remains in OPENED state if so.
   s->m_Status = SRTS_LISTENING;

   return 0;
}

SRTSOCKET CUDTUnited::accept(const SRTSOCKET listen, sockaddr* addr, int* addrlen)
{
   if ((addr) && (!addrlen))
      throw CUDTException(MJ_NOTSUP, MN_INVAL, 0);

   CUDTSocket* ls = locateSocket(listen);

   if (ls == NULL)
      throw CUDTException(MJ_NOTSUP, MN_SIDINVAL, 0);

   // the "listen" socket must be in LISTENING status
   if (ls->m_Status != SRTS_LISTENING)
      throw CUDTException(MJ_NOTSUP, MN_NOLISTEN, 0);

   // no "accept" in rendezvous connection setup
   if (ls->m_pUDT->m_bRendezvous)
      throw CUDTException(MJ_NOTSUP, MN_ISRENDEZVOUS, 0);

   SRTSOCKET u = CUDT::INVALID_SOCK;
   bool accepted = false;

   // !!only one conection can be set up each time!!
   while (!accepted)
   {
       CGuard cg(ls->m_AcceptLock, "Accept");

       if ((ls->m_Status != SRTS_LISTENING) || ls->m_pUDT->m_bBroken)
       {
           // This socket has been closed.
           accepted = true;
       }
       else if (ls->m_pQueuedSockets->size() > 0)
       {
           // XXX REFACTORING REQUIRED HERE!
           // Actually this should at best be something like that:
           // set<SRTSOCKET>::iterator b = ls->m_pQueuedSockets->begin();
           // u = *b;
           // ls->m_pQueuedSockets->erase(b);
           // ls->m_pAcceptSockets->insert(u);
           //
           // It is also questionable why m_pQueuedSockets should be of type 'set'.
           // There's no quick-searching capabilities of that container used anywhere except
           // checkBrokenSockets and garbageCollect, which aren't performance-critical,
           // whereas it's mainly used for getting the first element and iterating
           // over elements, which is slow in case of std::set. It's also doubtful
           // as to whether the sorting capability of std::set is properly used;
           // the first is taken here, which is actually the socket with lowest
           // possible descriptor value (as default operator< and ascending sorting
           // used for std::set<SRTSOCKET> where SRTSOCKET=int).
           //
           // Consider using std::list or std::vector here.

           u = *(ls->m_pQueuedSockets->begin());
           ls->m_pAcceptSockets->insert(ls->m_pAcceptSockets->end(), u);
           ls->m_pQueuedSockets->erase(ls->m_pQueuedSockets->begin());
           accepted = true;
       }
       else if (!ls->m_pUDT->m_bSynRecving)
       {
           accepted = true;
       }

       if (!accepted && (ls->m_Status == SRTS_LISTENING))
           pthread_cond_wait(&(ls->m_AcceptCond), &(ls->m_AcceptLock));

       if (ls->m_pQueuedSockets->empty())
           m_EPoll.update_events(listen, ls->m_pUDT->m_sPollID, SRT_EPOLL_IN, false);
   }

   if (u == CUDT::INVALID_SOCK)
   {
      // non-blocking receiving, no connection available
      if (!ls->m_pUDT->m_bSynRecving)
         throw CUDTException(MJ_AGAIN, MN_RDAVAIL, 0);

      // listening socket is closed
      throw CUDTException(MJ_NOTSUP, MN_NOLISTEN, 0);
   }

   if ((addr != NULL) && (addrlen != NULL))
   {
      CUDTSocket* s = locateSocket(u);
      if (s == NULL)
         throw CUDTException(MJ_NOTSUP, MN_SIDINVAL, 0);

      CGuard cg(s->m_ControlLock, "Control");

      // Check if the length of the buffer to fill the name in
      // was large enough.
      int len = s->m_PeerAddr.size();
      if (*addrlen < len)
          throw CUDTException(MJ_NOTSUP, MN_INVAL, 0);

      memcpy(addr, &s->m_PeerAddr, len);
      *addrlen = len;
   }

   return u;
}

int CUDTUnited::connect(SRTSOCKET u, const sockaddr* srcname, int srclen, const sockaddr* tarname, int tarlen)
{
    sockaddr_any source_addr(srcname, srclen);
    if (source_addr.len == 0)
        throw CUDTException(MJ_NOTSUP, MN_INVAL, 0);
    sockaddr_any target_addr(tarname, tarlen);
    if (target_addr.len == 0)
        throw CUDTException(MJ_NOTSUP, MN_INVAL, 0);

    CUDTSocket* s = locateSocket(u);
    if (s == NULL)
        throw CUDTException(MJ_NOTSUP, MN_SIDINVAL, 0);

    // For a single socket, just do bind, then connect

    bind(s, source_addr);
    return connectIn(s, target_addr, 0);
}

int CUDTUnited::connect(SRTSOCKET u, const sockaddr* name, int namelen, int32_t forced_isn)
{
    sockaddr_any target_addr(name, namelen);
    if (target_addr.len == 0)
        throw CUDTException(MJ_NOTSUP, MN_INVAL, 0);
   CUDTSocket* s = locateSocket(u);
   if (!s)
      throw CUDTException(MJ_NOTSUP, MN_SIDINVAL, 0);

    return connectIn(s, target_addr, forced_isn);
}

int CUDTUnited::connectIn(CUDTSocket* s, const sockaddr_any& target_addr, int32_t forced_isn)
{
   CGuard cg(s->m_ControlLock, "control");

   // a socket can "connect" only if it is in the following states:
   // - OPENED: assume the socket binding parameters are configured
   // - INIT: configure binding parameters here
   // - any other (meaning, already connected): report error

   if (s->m_Status == SRTS_INIT)
   {
       if (s->m_pUDT->m_bRendezvous)
           throw CUDTException(MJ_NOTSUP, MN_ISRENDUNBOUND, 0);

       // If bind() was done first on this socket, then the
       // socket will not perform this step. This actually does the
       // same thing as bind() does, just with empty address so that
       // the binding parameters are autoselected.

       s->m_pUDT->open();
       sockaddr_any autoselect_sa (target_addr.family());
       // This will create such a sockaddr_any that
       // will return true from empty(). 
       updateMux(s, autoselect_sa);  // <<---- updateMux
       // -> C(Snd|Rcv)Queue::init
       // -> pthread_create(...C(Snd|Rcv)Queue::worker...)
       s->m_Status = SRTS_OPENED;
   }
   else if (s->m_Status != SRTS_OPENED)
      throw CUDTException(MJ_NOTSUP, MN_ISCONNECTED, 0);

   // connect_complete() may be called before connect() returns.
   // So we need to update the status before connect() is called,
   // otherwise the status may be overwritten with wrong value
   // (CONNECTED vs. CONNECTING).
   s->m_Status = SRTS_CONNECTING;

   /* 
   * In blocking mode, connect can block for up to 30 seconds for
   * rendez-vous mode. Holding the s->m_ControlLock prevent close
   * from cancelling the connect
   */
   try
   {
       // InvertedGuard unlocks in the constructor, then locks in the
       // destructor, no matter if an exception has fired.
       InvertedGuard l_unlocker( s->m_pUDT->m_bSynRecving ? &s->m_ControlLock : 0 );
       s->m_pUDT->startConnect(target_addr, forced_isn);
   }
   catch (CUDTException& e) // Interceptor, just to change the state.
   {
      s->m_Status = SRTS_OPENED;
      throw e;
   }

   // record peer address
   s->m_PeerAddr = target_addr;

   // CGuard destructor will delete cg and unlock s->m_ControlLock

   return 0;
}

void CUDTUnited::connect_complete(const SRTSOCKET u)
{
   CUDTSocket* s = locateSocket(u);
   if (!s)
      throw CUDTException(MJ_NOTSUP, MN_SIDINVAL, 0);

   // copy address information of local node
   // the local port must be correctly assigned BEFORE CUDT::startConnect(),
   // otherwise if startConnect() fails, the multiplexer cannot be located
   // by garbage collection and will cause leak
   s->m_pUDT->m_pSndQueue->m_pChannel->getSockAddr(Ref(s->m_SelfAddr));
   CIPAddress::pton(Ref(s->m_SelfAddr), s->m_pUDT->m_piSelfIP, s->m_SelfAddr.family());

   s->m_Status = SRTS_CONNECTED;
}

int CUDTUnited::close(const SRTSOCKET u)
{
    CUDTSocket* s = locateSocket(u);
    if (!s)
        throw CUDTException(MJ_NOTSUP, MN_SIDINVAL, 0);

    return close(s);
}

int CUDTUnited::close(CUDTSocket* s)
{

   HLOGC(mglog.Debug, log << s->m_pUDT->CONID() << " CLOSE. Acquiring control lock");

   CGuard socket_cg(s->m_ControlLock, "control");

   HLOGC(mglog.Debug, log << s->m_pUDT->CONID() << " CLOSING (removing from listening, closing CUDT)");

   bool synch_close_snd = s->m_pUDT->m_bSynSending;
   //bool synch_close_rcv = s->m_pUDT->m_bSynRecving;

   if (s->m_Status == SRTS_LISTENING)
   {
      if (s->m_pUDT->m_bBroken)
         return 0;

      s->m_TimeStamp = CTimer::getTime();
      s->m_pUDT->m_bBroken = true;

      // Change towards original UDT: 
      // Leave all the closing activities for garbageCollect to happen,
      // however remove the listener from the RcvQueue IMMEDIATELY.
      // Even though garbageCollect would eventually remove the listener
      // as well, there would be some time interval between now and the
      // moment when it's done, and during this time the application will
      // be unable to bind to this port that the about-to-delete listener
      // is currently occupying (due to blocked slot in the RcvQueue).

      HLOGC(mglog.Debug, log << s->m_pUDT->CONID() << " CLOSING (removing listener immediately)");
      s->m_pUDT->notListening();

      // broadcast all "accept" waiting
      pthread_mutex_lock(&(s->m_AcceptLock));
      pthread_cond_broadcast(&(s->m_AcceptCond));
      pthread_mutex_unlock(&(s->m_AcceptLock));

   }
   else
   {
       s->makeClosed();

       // synchronize with garbage collection.
<<<<<<< HEAD
       HLOGC(mglog.Debug, log << "@" << id << " CUDT::close done. GLOBAL CLOSE: " << s->m_pUDT->CONID() << ". Acquiring GLOBAL control lock");
=======
       HLOGC(mglog.Debug, log << "@" << u << "U::close done. GLOBAL CLOSE: " << s->m_pUDT->CONID() << ". Acquiring GLOBAL control lock");
>>>>>>> 6a131691
       CGuard manager_cg(m_GlobControlLock, "GlobControl");

       // since "s" is located before m_ControlLock, locate it again in case
       // it became invalid
       sockets_t::iterator i = m_Sockets.find(id);
       if ((i == m_Sockets.end()) || (i->second->m_Status == SRTS_CLOSED))
       {
           HLOGC(mglog.Debug, log << "@" << u << "U::close: NOT AN ACTIVE SOCKET, returning.");
           return 0;
       }
       s = i->second;

       s->m_Status = SRTS_CLOSED;

       // a socket will not be immediately removed when it is closed
       // in order to prevent other methods from accessing invalid address
       // a timer is started and the socket will be removed after approximately
       // 1 second
       s->m_TimeStamp = CTimer::getTime();

       m_Sockets.erase(s->m_SocketID);
       m_ClosedSockets[s->m_SocketID] = s;
       HLOGC(mglog.Debug, log << "@" << u << "U::close: Socket MOVED TO CLOSED for collecting later.");

       CTimer::triggerEvent();
   }

<<<<<<< HEAD
   HLOGC(mglog.Debug, log << "@" << id << ": GLOBAL: CLOSING DONE");
=======
   HLOGC(mglog.Debug, log << "%" << u << ": GLOBAL: CLOSING DONE");
>>>>>>> 6a131691

   // Check if the ID is still in closed sockets before you access it
   // (the last triggerEvent could have deleted it).
   if ( synch_close_snd )
   {
#if SRT_ENABLE_CLOSE_SYNCH

<<<<<<< HEAD
       HLOGC(mglog.Debug, log << "@" << id << " GLOBAL CLOSING: sync-waiting for releasing sender resources...");
=======
       HLOGC(mglog.Debug, log << "@" << u << " GLOBAL CLOSING: sync-waiting for releasing sender resources...");
>>>>>>> 6a131691
       for (;;)
       {
           CSndBuffer* sb = s->m_pUDT->m_pSndBuffer;

           // Disconnected from buffer - nothing more to check.
           if (!sb)
           {
<<<<<<< HEAD
               HLOGC(mglog.Debug, log << "@" << id << " GLOBAL CLOSING: sending buffer disconnected. Allowed to close.");
=======
               HLOGC(mglog.Debug, log << "@" << u << " GLOBAL CLOSING: sending buffer disconnected. Allowed to close.");
>>>>>>> 6a131691
               break;
           }

           // Sender buffer empty
           if (sb->getCurrBufSize() == 0)
           {
<<<<<<< HEAD
               HLOGC(mglog.Debug, log << "@" << id << " GLOBAL CLOSING: sending buffer depleted. Allowed to close.");
=======
               HLOGC(mglog.Debug, log << "@" << u << " GLOBAL CLOSING: sending buffer depleted. Allowed to close.");
>>>>>>> 6a131691
               break;
           }

           // Ok, now you are keeping GC thread hands off the internal data.
           // You can check then if it has already deleted the socket or not.
           // The socket is either in m_ClosedSockets or is already gone.

           // Done the other way, but still done. You can stop waiting.
           bool isgone = false;
           {
               CGuard manager_cg(m_GlobControlLock, "GlobControl");
               isgone = m_ClosedSockets.count(u) == 0;
           }
           if (!isgone)
           {
               isgone = !s->m_pUDT->m_bOpened;
           }
           if (isgone)
           {
<<<<<<< HEAD
               HLOGC(mglog.Debug, log << "@" << id << " GLOBAL CLOSING: ... gone in the meantime, whatever. Exiting close().");
               break;
           }

           HLOGC(mglog.Debug, log << "@" << id << " GLOBAL CLOSING: ... still waiting for any update.");
=======
               HLOGC(mglog.Debug, log << "@" << u << " GLOBAL CLOSING: ... gone in the meantime, whatever. Exiting close().");
               break;
           }

           HLOGC(mglog.Debug, log << "@" << u << " GLOBAL CLOSING: ... still waiting for any update.");
>>>>>>> 6a131691
           CTimer::EWait wt = CTimer::waitForEvent();

           if ( wt == CTimer::WT_ERROR )
           {
               HLOGC(mglog.Debug, log << "GLOBAL CLOSING: ... ERROR WHEN WAITING FOR EVENT. Exiting close() to prevent hangup.");
               break;
           }

           // Continue waiting in case when an event happened or 1s waiting time passed for checkpoint.
       }
#endif
   }

   /*
      This code is PUT ASIDE for now.
      Most likely this will be never required.
      It had to hold the closing activity until the time when the receiver buffer is depleted.
      However the closing of the socket should only happen when the receiver has received
      an information about that the reading is no longer possible (error report from recv/recvfile).
      When this happens, the receiver buffer is definitely depleted already and there's no need to check
      anything.

      Should there appear any other conditions in future under which the closing process should be
      delayed until the receiver buffer is empty, this code can be filled here.

   if ( synch_close_rcv )
   {
   ...
   }
   */

   return 0;
}

void CUDTUnited::getpeername(const SRTSOCKET u, sockaddr* name, int* namelen)
{
    if (!name || !namelen)
        throw CUDTException(MJ_NOTSUP, MN_INVAL, 0);

   if (getStatus(u) != SRTS_CONNECTED)
      throw CUDTException(MJ_CONNECTION, MN_NOCONN, 0);

   CUDTSocket* s = locateSocket(u);

   if (!s)
      throw CUDTException(MJ_NOTSUP, MN_SIDINVAL, 0);

   if (!s->m_pUDT->m_bConnected || s->m_pUDT->m_bBroken)
      throw CUDTException(MJ_CONNECTION, MN_NOCONN, 0);

   int len = s->m_PeerAddr.size();
   if (*namelen < len)
       throw CUDTException(MJ_NOTSUP, MN_INVAL, 0);

   memcpy(name, &s->m_PeerAddr.sa, len);
   *namelen = len;
}

void CUDTUnited::getsockname(const SRTSOCKET u, sockaddr* name, int* namelen)
{
   if (!name || !namelen)
       throw CUDTException(MJ_NOTSUP, MN_INVAL, 0);

   CUDTSocket* s = locateSocket(u);

   if (!s)
      throw CUDTException(MJ_NOTSUP, MN_SIDINVAL, 0);

   if (s->m_pUDT->m_bBroken)
      throw CUDTException(MJ_NOTSUP, MN_SIDINVAL, 0);

   if (s->m_Status == SRTS_INIT)
      throw CUDTException(MJ_CONNECTION, MN_NOCONN, 0);

   int len = s->m_SelfAddr.size();
   if (*namelen < len)
       throw CUDTException(MJ_NOTSUP, MN_INVAL, 0);

   memcpy(name, &s->m_SelfAddr.sa, len);
   *namelen = len;
}

int CUDTUnited::select(
   ud_set* readfds, ud_set* writefds, ud_set* exceptfds, const timeval* timeout)
{
   uint64_t entertime = CTimer::getTime();

   uint64_t to;
   if (!timeout)
      to = 0xFFFFFFFFFFFFFFFFULL;
   else
      to = timeout->tv_sec * 1000000 + timeout->tv_usec;

   // initialize results
   int count = 0;
   set<SRTSOCKET> rs, ws, es;

   // retrieve related UDT sockets
   vector<CUDTSocket*> ru, wu, eu;
   CUDTSocket* s;
   if (readfds)
      for (set<SRTSOCKET>::iterator i1 = readfds->begin();
         i1 != readfds->end(); ++ i1)
      {
         if (getStatus(*i1) == SRTS_BROKEN)
         {
            rs.insert(*i1);
            ++ count;
         }
         else if (!(s = locateSocket(*i1)))
            throw CUDTException(MJ_NOTSUP, MN_SIDINVAL, 0);
         else
            ru.push_back(s);
      }
   if (writefds)
      for (set<SRTSOCKET>::iterator i2 = writefds->begin();
         i2 != writefds->end(); ++ i2)
      {
         if (getStatus(*i2) == SRTS_BROKEN)
         {
            ws.insert(*i2);
            ++ count;
         }
         else if (!(s = locateSocket(*i2)))
            throw CUDTException(MJ_NOTSUP, MN_SIDINVAL, 0);
         else
            wu.push_back(s);
      }
   if (exceptfds)
      for (set<SRTSOCKET>::iterator i3 = exceptfds->begin();
         i3 != exceptfds->end(); ++ i3)
      {
         if (getStatus(*i3) == SRTS_BROKEN)
         {
            es.insert(*i3);
            ++ count;
         }
         else if (!(s = locateSocket(*i3)))
            throw CUDTException(MJ_NOTSUP, MN_SIDINVAL, 0);
         else
            eu.push_back(s);
      }

   do
   {
      // query read sockets
      for (vector<CUDTSocket*>::iterator j1 = ru.begin(); j1 != ru.end(); ++ j1)
      {
         s = *j1;

         if (s->readReady() || s->m_Status == SRTS_CLOSED)
         {
            rs.insert(s->m_SocketID);
            ++ count;
         }
      }

      // query write sockets
      for (vector<CUDTSocket*>::iterator j2 = wu.begin(); j2 != wu.end(); ++ j2)
      {
         s = *j2;

         if (s->writeReady() || s->m_Status == SRTS_CLOSED)
         {
            ws.insert(s->m_SocketID);
            ++ count;
         }
      }

      // query exceptions on sockets
      for (vector<CUDTSocket*>::iterator j3 = eu.begin(); j3 != eu.end(); ++ j3)
      {
         // check connection request status, not supported now
      }

      if (0 < count)
         break;

      CTimer::waitForEvent();
   } while (to > CTimer::getTime() - entertime);

   if (readfds)
      *readfds = rs;

   if (writefds)
      *writefds = ws;

   if (exceptfds)
      *exceptfds = es;

   return count;
}

int CUDTUnited::selectEx(
   const vector<SRTSOCKET>& fds,
   vector<SRTSOCKET>* readfds,
   vector<SRTSOCKET>* writefds,
   vector<SRTSOCKET>* exceptfds,
   int64_t msTimeOut)
{
   uint64_t entertime = CTimer::getTime();

   uint64_t to;
   if (msTimeOut >= 0)
      to = msTimeOut * 1000;
   else
      to = 0xFFFFFFFFFFFFFFFFULL;

   // initialize results
   int count = 0;
   if (readfds)
      readfds->clear();
   if (writefds)
      writefds->clear();
   if (exceptfds)
      exceptfds->clear();

   do
   {
      for (vector<SRTSOCKET>::const_iterator i = fds.begin();
         i != fds.end(); ++ i)
      {
         CUDTSocket* s = locateSocket(*i);

         if ((!s) || s->m_pUDT->m_bBroken || (s->m_Status == SRTS_CLOSED))
         {
            if (exceptfds)
            {
               exceptfds->push_back(*i);
               ++ count;
            }
            continue;
         }

         if (readfds)
         {
            if ((s->m_pUDT->m_bConnected
                  && s->m_pUDT->m_pRcvBuffer->isRcvDataReady()
               )
               || (s->m_pUDT->m_bListening
                  && (s->m_pQueuedSockets->size() > 0)))
            {
               readfds->push_back(s->m_SocketID);
               ++ count;
            }
         }

         if (writefds)
         {
            if (s->m_pUDT->m_bConnected
               && (s->m_pUDT->m_pSndBuffer->getCurrBufSize()
                  < s->m_pUDT->m_iSndBufSize))
            {
               writefds->push_back(s->m_SocketID);
               ++ count;
            }
         }
      }

      if (count > 0)
         break;

      CTimer::waitForEvent();
   } while (to > CTimer::getTime() - entertime);

   return count;
}

int CUDTUnited::epoll_create()
{
   return m_EPoll.create();
}

int CUDTUnited::epoll_add_usock(
   const int eid, const SRTSOCKET u, const int* events)
{
   CUDTSocket* s = locateSocket(u);
   int ret = -1;
   if (s)
   {
      ret = m_EPoll.add_usock(eid, u, events);
      s->m_pUDT->addEPoll(eid);
   }
   else
   {
      throw CUDTException(MJ_NOTSUP, MN_SIDINVAL);
   }

   return ret;
}

int CUDTUnited::epoll_add_ssock(
   const int eid, const SYSSOCKET s, const int* events)
{
   return m_EPoll.add_ssock(eid, s, events);
}

int CUDTUnited::epoll_update_usock(
   const int eid, const SRTSOCKET u, const int* events)
{
   CUDTSocket* s = locateSocket(u);
   int ret = -1;
   if (s)
   {
      ret = m_EPoll.update_usock(eid, u, events);
      s->m_pUDT->addEPoll(eid);
   }
   else
   {
      throw CUDTException(MJ_NOTSUP, MN_SIDINVAL);
   }

   return ret;
}

int CUDTUnited::epoll_update_ssock(
   const int eid, const SYSSOCKET s, const int* events)
{
   return m_EPoll.update_ssock(eid, s, events);
}

int CUDTUnited::epoll_remove_usock(const int eid, const SRTSOCKET u)
{
   int ret = m_EPoll.remove_usock(eid, u);

   CUDTSocket* s = locateSocket(u);
   if (s)
   {
      s->m_pUDT->removeEPoll(eid);
   }
   //else
   //{
   //   throw CUDTException(MJ_NOTSUP, MN_SIDINVAL);
   //}

   return ret;
}

int CUDTUnited::epoll_remove_ssock(const int eid, const SYSSOCKET s)
{
   return m_EPoll.remove_ssock(eid, s);
}

int CUDTUnited::epoll_wait(
   const int eid,
   set<SRTSOCKET>* readfds,
   set<SRTSOCKET>* writefds,
   int64_t msTimeOut,
   set<SYSSOCKET>* lrfds,
   set<SYSSOCKET>* lwfds)
{
   return m_EPoll.wait(eid, readfds, writefds, msTimeOut, lrfds, lwfds);
}

int CUDTUnited::epoll_release(const int eid)
{
   return m_EPoll.release(eid);
}

CUDTSocket* CUDTUnited::locateSocket(const SRTSOCKET u, ErrorHandling erh)
{
   CGuard cg(m_GlobControlLock, "GlobControl");

    sockets_t::iterator i = m_Sockets.find(u);

    if ((i == m_Sockets.end()) || (i->second->m_Status == SRTS_CLOSED))
    {
        if (erh == ERH_RETURN)
            return NULL;
        throw CUDTException(MJ_NOTSUP, MN_SIDINVAL, 0);
    }

    return i->second;
}

CUDTSocket* CUDTUnited::locatePeer(
   const sockaddr_any& peer,
   const SRTSOCKET id,
   int32_t isn)
{
   CGuard cg(m_GlobControlLock, "GlobControl");

   map<int64_t, set<SRTSOCKET> >::iterator i = m_PeerRec.find(
      CUDTSocket::getPeerSpec(id, isn));
   if (i == m_PeerRec.end())
      return NULL;

   for (set<SRTSOCKET>::iterator j = i->second.begin();
      j != i->second.end(); ++ j)
   {
      sockets_t::iterator k = m_Sockets.find(*j);
      // this socket might have been closed and moved m_ClosedSockets
      if (k == m_Sockets.end())
         continue;

      if (k->second->m_PeerAddr == peer)
      {
         return k->second;
      }
   }

   return NULL;
}

void CUDTUnited::checkBrokenSockets()
{
   CGuard cg(m_GlobControlLock, "GlobControl");

   // set of sockets To Be Closed and To Be Removed
   vector<SRTSOCKET> tbc;
   vector<SRTSOCKET> tbr;

   for (sockets_t::iterator i = m_Sockets.begin();
      i != m_Sockets.end(); ++ i)
   {
       CUDTSocket* s = i->second;

      // HLOGF(mglog.Debug, "checking EXISTING socket: %d\n", i->first);
      // check broken connection
      if (s->m_pUDT->m_bBroken)
      {
         if (s->m_Status == SRTS_LISTENING)
         {
            uint64_t elapsed = CTimer::getTime() - s->m_TimeStamp;
            // for a listening socket, it should wait an extra 3 seconds
            // in case a client is connecting
            if (elapsed < 3000000) // XXX MAKE A SYMBOLIC CONSTANT HERE!
            {
               // HLOGF(mglog.Debug, "STILL KEEPING socket %d
               // (listener, too early, w8 %fs)\n", i->first,
               // double(elapsed)/1000000);
               continue;
            }
         }
         else if ((s->m_pUDT->m_pRcvBuffer != NULL)
            // FIXED: calling isRcvDataAvailable() just to get the information
            // whether there are any data waiting in the buffer,
            // NOT WHETHER THEY ARE ALSO READY TO PLAY at the time when
            // this function is called (isRcvDataReady also checks if the
            // available data is "ready to play").
            && s->m_pUDT->m_pRcvBuffer->isRcvDataAvailable()
            && (s->m_pUDT->m_iBrokenCounter -- > 0))
         {
            // HLOGF(mglog.Debug, "STILL KEEPING socket (still have data):
            // %d\n", i->first);
            // if there is still data in the receiver buffer, wait longer
            continue;
         }

         // HLOGF(mglog.Debug, "moving socket to CLOSED: %d\n", i->first);

         //close broken connections and start removal timer
         s->m_Status = SRTS_CLOSED;
         s->m_TimeStamp = CTimer::getTime();
         tbc.push_back(i->first);
         m_ClosedSockets[i->first] = s;

         // remove from listener's queue
         sockets_t::iterator ls = m_Sockets.find(s->m_ListenSocket);
         if (ls == m_Sockets.end())
         {
            ls = m_ClosedSockets.find(s->m_ListenSocket);
            if (ls == m_ClosedSockets.end())
               continue;
         }

         CGuard::enterCS(ls->second->m_AcceptLock, "Accept");
         ls->second->m_pQueuedSockets->erase(s->m_SocketID);
         ls->second->m_pAcceptSockets->erase(s->m_SocketID);
         CGuard::leaveCS(ls->second->m_AcceptLock, "Accept");
      }
   }

   for (sockets_t::iterator j = m_ClosedSockets.begin();
      j != m_ClosedSockets.end(); ++ j)
   {
      // HLOGF(mglog.Debug, "checking CLOSED socket: %d\n", j->first);
      if (j->second->m_pUDT->m_ullLingerExpiration > 0)
      {
         // asynchronous close:
         if ((!j->second->m_pUDT->m_pSndBuffer)
            || (0 == j->second->m_pUDT->m_pSndBuffer->getCurrBufSize())
            || (j->second->m_pUDT->m_ullLingerExpiration <= CTimer::getTime()))
         {
            j->second->m_pUDT->m_ullLingerExpiration = 0;
            j->second->m_pUDT->m_bClosing = true;
            j->second->m_TimeStamp = CTimer::getTime();
         }
      }

      // timeout 1 second to destroy a socket AND it has been removed from
      // RcvUList
      if ((CTimer::getTime() - j->second->m_TimeStamp > 1000000)
         && ((!j->second->m_pUDT->m_pRNode)
            || !j->second->m_pUDT->m_pRNode->m_bOnList))
      {
         // HLOGF(mglog.Debug, "will unref socket: %d\n", j->first);
         tbr.push_back(j->first);
      }
   }

   // move closed sockets to the ClosedSockets structure
   for (vector<SRTSOCKET>::iterator k = tbc.begin(); k != tbc.end(); ++ k)
      m_Sockets.erase(*k);

   // remove those timeout sockets
   for (vector<SRTSOCKET>::iterator l = tbr.begin(); l != tbr.end(); ++ l)
      removeSocket(*l);
}

void CUDTUnited::removeSocket(const SRTSOCKET u)
{
   sockets_t::iterator i = m_ClosedSockets.find(u);

   // invalid socket ID
   if (i == m_ClosedSockets.end())
      return;

   CUDTSocket* s = i->second;

   // decrease multiplexer reference count, and remove it if necessary
   const int mid = s->m_iMuxID;

   if (s->m_pQueuedSockets)
   {
       CGuard cg(s->m_AcceptLock, "Accept");

      // if it is a listener, close all un-accepted sockets in its queue
      // and remove them later
      for (set<SRTSOCKET>::iterator q = s->m_pQueuedSockets->begin();
         q != s->m_pQueuedSockets->end(); ++ q)
      {
         sockets_t::iterator si = m_Sockets.find(*q);
         if (si == m_Sockets.end())
         {
               // gone in the meantime
            LOGC(mglog.Error, log << "removeSocket: IPE? socket %" << u << " being queued for listener socket %" << s->m_SocketID << " is GONE in the meantime ???");
            continue;
         }

         CUDTSocket* as = si->second;

           as->makeClosed();
         m_ClosedSockets[*q] = as;
         m_Sockets.erase(*q);
      }

   }

   // remove from peer rec
   map<int64_t, set<SRTSOCKET> >::iterator j = m_PeerRec.find(
      s->getPeerSpec());
   if (j != m_PeerRec.end())
   {
      j->second.erase(u);
      if (j->second.empty())
         m_PeerRec.erase(j);
   }

   /*
   * Socket may be deleted while still having ePoll events set that would
   * remains forever causing epoll_wait to unblock continuously for inexistent
   * sockets. Get rid of all events for this socket.
   */
   m_EPoll.update_events(u, s->m_pUDT->m_sPollID,
      SRT_EPOLL_IN|SRT_EPOLL_OUT|SRT_EPOLL_ERR, false);

   // delete this one
   m_ClosedSockets.erase(i);

   HLOGC(mglog.Debug, log << "GC/removeSocket: closing associated UDT %" << u);
   s->makeClosed();
   HLOGC(mglog.Debug, log << "GC/removeSocket: DELETING SOCKET %" << u);
   delete s;

   if (mid == -1)
       return;

   map<int, CMultiplexer>::iterator m;
   m = m_mMultiplexer.find(mid);
   if (m == m_mMultiplexer.end())
   {
      LOGC(mglog.Fatal, log << "IPE: For socket %" << u << " MUXER id=" << mid << " NOT FOUND!");
      return;
   }

   CMultiplexer& mx = m->second;

   mx.m_iRefCount --;
   // HLOGF(mglog.Debug, "unrefing underlying socket for %u: %u\n",
   //    u, mx.m_iRefCount);
   if (0 == mx.m_iRefCount)
   {
       HLOGC(mglog.Debug, log << "MUXER id=" << mid << " lost last socket %"
           << u << " - deleting muxer bound to port "
           << mx.m_pChannel->bindAddressAny().hport());
      // The channel has no access to the queues and
      // it looks like the multiplexer is the master of all of them.
      // The queues must be silenced before closing the channel
      // because this will cause error to be returned in any operation
      // being currently done in the queues, if any.
      mx.m_pSndQueue->setClosing();
      mx.m_pRcvQueue->setClosing();
      mx.m_pChannel->close();
      delete mx.m_pSndQueue;
      delete mx.m_pRcvQueue;
      delete mx.m_pTimer;
      delete mx.m_pChannel;
      m_mMultiplexer.erase(m);
   }
}

void CUDTUnited::setError(CUDTException* e)
{
    delete (CUDTException*)pthread_getspecific(m_TLSError);
    pthread_setspecific(m_TLSError, e);
}

CUDTException* CUDTUnited::getError()
{
    if(!pthread_getspecific(m_TLSError))
        pthread_setspecific(m_TLSError, new CUDTException);
    return (CUDTException*)pthread_getspecific(m_TLSError);
}


void CUDTUnited::updateMux(
   CUDTSocket* s, const sockaddr_any& addr, const int* udpsock /*[[nullable]]*/)
{
   CGuard cg(m_GlobControlLock, "GlobControl");

   // Don't try to reuse given address, if udpsock was given.
   // In such a case rely exclusively on that very socket and
   // use it the way as it is configured, of course, create also
   // always a new multiplexer for that very socket.
   if (!udpsock && s->m_pUDT->m_bReuseAddr)
   {
       int port = addr.hport();

      // find a reusable address
      for (map<int, CMultiplexer>::iterator i = m_mMultiplexer.begin();
         i != m_mMultiplexer.end(); ++ i)
      {
           // Use the "family" value blindly from the address; we
           // need to find an existing multiplexer that binds to the
           // given port in the same family as requested address.
           if ((i->second.m_iFamily == addr.family())
                   && (i->second.m_iMSS == s->m_pUDT->m_iMSS)
#ifdef SRT_ENABLE_IPOPTS
                   &&  (i->second.m_iIpTTL == s->m_pUDT->m_iIpTTL)
                   && (i->second.m_iIpToS == s->m_pUDT->m_iIpToS)
#endif
            && (i->second.m_iIpV6Only == s->m_pUDT->m_iIpV6Only)
            &&  i->second.m_bReusable)
         {
            if (i->second.m_iPort == port)
            {
               // HLOGF(mglog.Debug, "reusing multiplexer for port
               // %hd\n", port);
               // reuse the existing multiplexer
               ++ i->second.m_iRefCount;
                   s->m_pUDT->m_pSndQueue = i->second.m_pSndQueue;
                   s->m_pUDT->m_pRcvQueue = i->second.m_pRcvQueue;
               s->m_iMuxID = i->second.m_iID;
               return;
            }
         }
      }
   }

   // a new multiplexer is needed
   CMultiplexer m;
   m.m_iMSS = s->m_pUDT->m_iMSS;
   m.m_iFamily = addr.family();
#ifdef SRT_ENABLE_IPOPTS
   m.m_iIpTTL = s->m_pUDT->m_iIpTTL;
   m.m_iIpToS = s->m_pUDT->m_iIpToS;
#endif
   m.m_iRefCount = 1;
   m.m_iIpV6Only = s->m_pUDT->m_iIpV6Only;
   m.m_bReusable = s->m_pUDT->m_bReuseAddr;
   m.m_iID = s->m_SocketID;

   m.m_pChannel = new CChannel();
#ifdef SRT_ENABLE_IPOPTS
   m.m_pChannel->setIpTTL(s->m_pUDT->m_iIpTTL);
   m.m_pChannel->setIpToS(s->m_pUDT->m_iIpToS);
#endif
   m.m_pChannel->setSndBufSize(s->m_pUDT->m_iUDPSndBufSize);
   m.m_pChannel->setRcvBufSize(s->m_pUDT->m_iUDPRcvBufSize);
   if (s->m_pUDT->m_iIpV6Only != -1)
      m.m_pChannel->setIpV6Only(s->m_pUDT->m_iIpV6Only);

   try
   {
       if (udpsock)
       {
           // In this case, addr contains the address
           // that has been extracted already from the
           // given socket
           m.m_pChannel->attach(*udpsock, addr);
       }
       else if (addr.empty())
       {
           // The case of previously used case of a NULL address.
           // This here is used to pass family only, in this case
           // just automatically bind to the "0" address to autoselect
           // everything. If at least the IP address is specified,
           // then bind to that address, but still possibly autoselect
           // the outgoing port, if the port was specified as 0.
           m.m_pChannel->open(addr.family());
       }
       else
       {
           m.m_pChannel->open(addr);
       }
   }
   catch (CUDTException& e)
   {
      m.m_pChannel->close();
      delete m.m_pChannel;
      throw e;
   }

   sockaddr_any sa;
   m.m_pChannel->getSockAddr(Ref(sa));
   m.m_iPort = sa.hport();

   m.m_pTimer = new CTimer;

   m.m_pSndQueue = new CSndQueue;
   m.m_pSndQueue->init(m.m_pChannel, m.m_pTimer);
   m.m_pRcvQueue = new CRcvQueue;
   m.m_pRcvQueue->init(
      32, s->m_pUDT->maxPayloadSize(), m.m_iFamily, 1024,
      m.m_pChannel, m.m_pTimer);

   m_mMultiplexer[m.m_iID] = m;

   s->m_pUDT->m_pSndQueue = m.m_pSndQueue;
   s->m_pUDT->m_pRcvQueue = m.m_pRcvQueue;
   s->m_iMuxID = m.m_iID;

   HLOGF(mglog.Debug, 
      "creating new multiplexer for port %i\n", m.m_iPort);
}

// XXX This functionality needs strong refactoring.
//
// This function is going to find a multiplexer for the port contained
// in the 'ls' listening socket, by searching through the multiplexer
// container.
//
// Somehow, however, it's not even predicted a situation that the multiplexer
// for that port doesn't exist - that is, this function WILL find the
// multiplexer. How can it be so certain? It's because the listener has
// already created the multiplexer during the call to bind(), so if it
// didn't, this function wouldn't even have a chance to be called.
//
// Why can't then the multiplexer be recorded in the 'ls' listening socket data
// to be accessed immediately, especially when one listener can't bind to more
// than one multiplexer at a time (well, even if it could, there's still no
// reason why this should be extracted by "querying")?
//
// Maybe because the multiplexer container is a map, not a list.
// Why is this then a map? Because it's addressed by MuxID. Why do we need
// mux id? Because we don't have a list... ?
// 
// But what's the multiplexer ID? It's a socket ID for which it was originally
// created.
//
// Is this then shared? Yes, only between the listener socket and the accepted
// sockets, or in case of "bound" connecting sockets (by binding you can
// enforce the port number, which can be the same for multiple SRT sockets).
// Not shared in case of unbound connecting socket or rendezvous socket.
//
// Ok, in which situation do we need dispatching by mux id? Only when the
// socket is being deleted. How does the deleting procedure know the muxer id?
// Because it is recorded here at the time when it's found, as... the socket ID
// of the actual listener socket being actually the first socket to create the
// multiplexer, so the multiplexer gets its id.
//
// Still, no reasons found why the socket can't contain a list iterator to a
// multiplexer INSTEAD of m_iMuxID. There's no danger in this solution because
// the multiplexer is never deleted until there's at least one socket using it.
//
// The multiplexer may even physically be contained in the CUDTUnited object,
// just track the multiple users of it (the listener and the accepted sockets).
// When deleting, you simply "unsubscribe" yourself from the multiplexer, which
// will unref it and remove the list element by the iterator kept by the
// socket.
void CUDTUnited::updateListenerMux(CUDTSocket* s, const CUDTSocket* ls)
{
   CGuard cg(m_GlobControlLock, "GlobControl");
   int port = ls->m_SelfAddr.hport();

   // find the listener's address
   for (map<int, CMultiplexer>::iterator i = m_mMultiplexer.begin();
      i != m_mMultiplexer.end(); ++ i)
   {
      if (i->second.m_iPort == port)
      {
         HLOGF(mglog.Debug, 
            "updateMux: reusing multiplexer for port %i\n", port);
         // reuse the existing multiplexer
         ++ i->second.m_iRefCount;
         s->m_pUDT->m_pSndQueue = i->second.m_pSndQueue;
         s->m_pUDT->m_pRcvQueue = i->second.m_pRcvQueue;
         s->m_iMuxID = i->second.m_iID;
         return;
      }
   }
}

void* CUDTUnited::garbageCollect(void* p)
{
   CUDTUnited* self = (CUDTUnited*)p;

   THREAD_STATE_INIT("SRT:GC");

   CGuard gcguard(self->m_GCStopLock, "GCStop");

   while (!self->m_bClosing)
   {
       INCREMENT_THREAD_ITERATIONS();
       self->checkBrokenSockets();

       //#ifdef _WIN32
       //      self->checkTLSValue();
       //#endif

       timeval now;
       timespec timeout;
       gettimeofday(&now, 0);
       timeout.tv_sec = now.tv_sec + 1;
       timeout.tv_nsec = now.tv_usec * 1000;

       HLOGC(mglog.Debug, log << "GC: sleep until " << FormatTime(uint64_t(now.tv_usec) + 1000000*(timeout.tv_sec)));
       pthread_cond_timedwait(
               &self->m_GCStopCond, &self->m_GCStopLock, &timeout);
   }

   // remove all sockets and multiplexers
   HLOGC(mglog.Debug, log << "GC: GLOBAL EXIT - releasing all pending sockets. Acquring control lock...");
   CGuard::enterCS(self->m_GlobControlLock, "GlobControl");
   for (sockets_t::iterator i = self->m_Sockets.begin();
      i != self->m_Sockets.end(); ++ i)
   {
      i->second->makeClosed();
      self->m_ClosedSockets[i->first] = i->second;

      // remove from listener's queue
      sockets_t::iterator ls = self->m_Sockets.find(
         i->second->m_ListenSocket);
      if (ls == self->m_Sockets.end())
      {
         ls = self->m_ClosedSockets.find(i->second->m_ListenSocket);
         if (ls == self->m_ClosedSockets.end())
            continue;
      }

      CGuard::enterCS(ls->second->m_AcceptLock, "Accept");
      ls->second->m_pQueuedSockets->erase(i->second->m_SocketID);
      ls->second->m_pAcceptSockets->erase(i->second->m_SocketID);
      CGuard::leaveCS(ls->second->m_AcceptLock, "Accept");
   }
   self->m_Sockets.clear();

   for (sockets_t::iterator j = self->m_ClosedSockets.begin();
      j != self->m_ClosedSockets.end(); ++ j)
   {
      j->second->m_TimeStamp = 0;
   }
   CGuard::leaveCS(self->m_GlobControlLock, "GlobControl");

   HLOGC(mglog.Debug, log << "GC: GLOBAL EXIT - releasing all CLOSED sockets.");
   while (true)
   {
      self->checkBrokenSockets();

      CGuard::enterCS(self->m_GlobControlLock, "GlobControl");
      bool empty = self->m_ClosedSockets.empty();
      CGuard::leaveCS(self->m_GlobControlLock, "GlobControl");

      if (empty)
         break;

      CTimer::sleep();
   }

   THREAD_EXIT();
   return NULL;
}

////////////////////////////////////////////////////////////////////////////////

int CUDT::startup()
{
   return s_UDTUnited.startup();
}

int CUDT::cleanup()
{
   return s_UDTUnited.cleanup();
}

SRTSOCKET CUDT::socket()
{
   if (!s_UDTUnited.m_bGCStatus)
      s_UDTUnited.startup();

   try
   {
      return s_UDTUnited.newSocket();
   }
   catch (CUDTException& e)
   {
      s_UDTUnited.setError(new CUDTException(e));
      return INVALID_SOCK;
   }
   catch (bad_alloc&)
   {
      s_UDTUnited.setError(new CUDTException(MJ_SYSTEMRES, MN_MEMORY, 0));
      return INVALID_SOCK;
   }
   catch (std::exception& ee)
   {
      LOGC(mglog.Fatal, log << "socket: UNEXPECTED EXCEPTION: "
         << typeid(ee).name()
         << ": " << ee.what());
      s_UDTUnited.setError(new CUDTException(MJ_UNKNOWN, MN_NONE, 0));
      return INVALID_SOCK;
   }
}

int CUDT::setError(const CUDTException& e)
{
    s_UDTUnited.setError(new CUDTException(e));
    return SRT_ERROR;
}

int CUDT::setError(CodeMajor mj, CodeMinor mn, int syserr)
{
    s_UDTUnited.setError(new CUDTException(mj, mn, syserr));
    return SRT_ERROR;
}

int CUDT::bind(SRTSOCKET u, const sockaddr* name, int namelen)
{
   try
   {
       sockaddr_any sa (name, namelen);
       if ( sa.len == 0 )
       {
           // This happens if the namelen check proved it to be
           // too small for particular family, or that family is
           // not recognized (is none of AF_INET, AF_INET6).
           // This is a user error.
           return setError(MJ_NOTSUP, MN_INVAL, 0);
       }
       CUDTSocket* s = s_UDTUnited.locateSocket(u);
       if (!s)
           return setError(MJ_NOTSUP, MN_INVAL, 0);

       return s_UDTUnited.bind(s, sa);
   }
   catch (CUDTException& e)
   {
       return setError(e);
   }
   catch (bad_alloc&)
   {
       return setError(MJ_SYSTEMRES, MN_MEMORY, 0);
   }
   catch (std::exception& ee)
   {
      LOGC(mglog.Fatal, log << "bind: UNEXPECTED EXCEPTION: "
         << typeid(ee).name()
         << ": " << ee.what());
      return setError(MJ_UNKNOWN, MN_NONE, 0);
   }
}

int CUDT::bind(SRTSOCKET u, int udpsock)
{
   try
   {
        CUDTSocket* s = s_UDTUnited.locateSocket(u);
        if (!s)
            return setError(MJ_NOTSUP, MN_INVAL, 0);

        return s_UDTUnited.bind(s, udpsock);
   }
   catch (CUDTException& e)
   {
      s_UDTUnited.setError(new CUDTException(e));
      return ERROR;
   }
   catch (bad_alloc&)
   {
      s_UDTUnited.setError(new CUDTException(MJ_SYSTEMRES, MN_MEMORY, 0));
      return ERROR;
   }
   catch (std::exception& ee)
   {
      LOGC(mglog.Fatal, log << "bind/udp: UNEXPECTED EXCEPTION: "
         << typeid(ee).name() << ": " << ee.what());
      s_UDTUnited.setError(new CUDTException(MJ_UNKNOWN, MN_NONE, 0));
      return ERROR;
   }
}

int CUDT::listen(SRTSOCKET u, int backlog)
{
   try
   {
      return s_UDTUnited.listen(u, backlog);
   }
   catch (CUDTException& e)
   {
      s_UDTUnited.setError(new CUDTException(e));
      return ERROR;
   }
   catch (bad_alloc&)
   {
      s_UDTUnited.setError(new CUDTException(MJ_SYSTEMRES, MN_MEMORY, 0));
      return ERROR;
   }
   catch (std::exception& ee)
   {
      LOGC(mglog.Fatal, log << "listen: UNEXPECTED EXCEPTION: "
         << typeid(ee).name() << ": " << ee.what());
      s_UDTUnited.setError(new CUDTException(MJ_UNKNOWN, MN_NONE, 0));
      return ERROR;
   }
}

SRTSOCKET CUDT::accept(SRTSOCKET u, sockaddr* addr, int* addrlen)
{
   try
   {
      return s_UDTUnited.accept(u, addr, addrlen);
   }
   catch (CUDTException& e)
   {
      s_UDTUnited.setError(new CUDTException(e));
      return INVALID_SOCK;
   }
   catch (std::exception& ee)
   {
      LOGC(mglog.Fatal, log << "accept: UNEXPECTED EXCEPTION: "
         << typeid(ee).name() << ": " << ee.what());
      s_UDTUnited.setError(new CUDTException(MJ_UNKNOWN, MN_NONE, 0));
      return INVALID_SOCK;
   }
}

int CUDT::connect(
    SRTSOCKET u, const sockaddr* name, int namelen, const sockaddr* tname, int tnamelen)
{
   try
   {
      return s_UDTUnited.connect(u, name, namelen, tname, tnamelen);
   }
   catch (CUDTException e)
   {
      s_UDTUnited.setError(new CUDTException(e));
      return ERROR;
   }
   catch (bad_alloc&)
   {
      s_UDTUnited.setError(new CUDTException(MJ_SYSTEMRES, MN_MEMORY, 0));
      return ERROR;
   }
   catch (std::exception& ee)
   {
      LOGC(mglog.Fatal, log << "connect: UNEXPECTED EXCEPTION: "
         << typeid(ee).name() << ": " << ee.what());
      s_UDTUnited.setError(new CUDTException(MJ_UNKNOWN, MN_NONE, 0));
      return ERROR;
   }
}

int CUDT::connect(SRTSOCKET u, const sockaddr* name, int namelen, int32_t forced_isn)
{
   try
   {
      return s_UDTUnited.connect(u, name, namelen, forced_isn);
   }
   catch (CUDTException e)
   {
      s_UDTUnited.setError(new CUDTException(e));
      return ERROR;
   }
   catch (bad_alloc&)
   {
      s_UDTUnited.setError(new CUDTException(MJ_SYSTEMRES, MN_MEMORY, 0));
      return ERROR;
   }
   catch (std::exception& ee)
   {
      LOGC(mglog.Fatal, log << "connect: UNEXPECTED EXCEPTION: "
         << typeid(ee).name() << ": " << ee.what());
      s_UDTUnited.setError(new CUDTException(MJ_UNKNOWN, MN_NONE, 0));
      return ERROR;
   }
}

int CUDT::close(SRTSOCKET u)
{
   try
   {
      return s_UDTUnited.close(u);
   }
   catch (CUDTException e)
   {
      s_UDTUnited.setError(new CUDTException(e));
      return ERROR;
   }
   catch (std::exception& ee)
   {
      LOGC(mglog.Fatal, log << "close: UNEXPECTED EXCEPTION: "
         << typeid(ee).name() << ": " << ee.what());
      s_UDTUnited.setError(new CUDTException(MJ_UNKNOWN, MN_NONE, 0));
      return ERROR;
   }
}

int CUDT::getpeername(SRTSOCKET u, sockaddr* name, int* namelen)
{
   try
   {
      s_UDTUnited.getpeername(u, name, namelen);
      return 0;
   }
   catch (CUDTException e)
   {
      s_UDTUnited.setError(new CUDTException(e));
      return ERROR;
   }
   catch (std::exception& ee)
   {
      LOGC(mglog.Fatal, log << "getpeername: UNEXPECTED EXCEPTION: "
         << typeid(ee).name() << ": " << ee.what());
      s_UDTUnited.setError(new CUDTException(MJ_UNKNOWN, MN_NONE, 0));
      return ERROR;
   }
}

int CUDT::getsockname(SRTSOCKET u, sockaddr* name, int* namelen)
{
   try
   {
      s_UDTUnited.getsockname(u, name, namelen);;
      return 0;
   }
   catch (CUDTException e)
   {
      s_UDTUnited.setError(new CUDTException(e));
      return ERROR;
   }
   catch (std::exception& ee)
   {
      LOGC(mglog.Fatal, log << "getsockname: UNEXPECTED EXCEPTION: "
         << typeid(ee).name() << ": " << ee.what());
      s_UDTUnited.setError(new CUDTException(MJ_UNKNOWN, MN_NONE, 0));
      return ERROR;
   }
}

int CUDT::getsockopt(SRTSOCKET u, int, SRT_SOCKOPT optname, void* optval, int* optlen)
{
   if (!optval || !optlen)
   {
      return setError(MJ_NOTSUP, MN_INVAL, 0);
   }

   try
   {
      CUDT* udt = s_UDTUnited.locateSocket(u, s_UDTUnited.ERH_THROW)->m_pUDT;
      udt->getOpt(optname, optval, *optlen);
      return 0;
   }
   catch (CUDTException e)
   {
      s_UDTUnited.setError(new CUDTException(e));
      return ERROR;
   }
   catch (std::exception& ee)
   {
      LOGC(mglog.Fatal, log << "getsockopt: UNEXPECTED EXCEPTION: "
         << typeid(ee).name() << ": " << ee.what());
      s_UDTUnited.setError(new CUDTException(MJ_UNKNOWN, MN_NONE, 0));
      return ERROR;
   }
}

int CUDT::setsockopt(SRTSOCKET u, int, SRT_SOCKOPT optname, const void* optval, int optlen)
{
   try
   {
      CUDT* udt = s_UDTUnited.locateSocket(u, s_UDTUnited.ERH_THROW)->m_pUDT;
      udt->setOpt(optname, optval, optlen);
      return 0;
   }
   catch (CUDTException e)
   {
      s_UDTUnited.setError(new CUDTException(e));
      return ERROR;
   }
   catch (std::exception& ee)
   {
      LOGC(mglog.Fatal, log << "setsockopt: UNEXPECTED EXCEPTION: "
         << typeid(ee).name() << ": " << ee.what());
      s_UDTUnited.setError(new CUDTException(MJ_UNKNOWN, MN_NONE, 0));
      return ERROR;
   }
}

int CUDT::send(SRTSOCKET u, const char* buf, int len, int)
{
   try
   {
      CUDT* udt = s_UDTUnited.locateSocket(u, s_UDTUnited.ERH_THROW)->m_pUDT;
      return udt->send(buf, len);
   }
   catch (CUDTException e)
   {
      s_UDTUnited.setError(new CUDTException(e));
      return ERROR;
   }
   catch (bad_alloc&)
   {
      s_UDTUnited.setError(new CUDTException(MJ_SYSTEMRES, MN_MEMORY, 0));
      return ERROR;
   }
   catch (std::exception& ee)
   {
      LOGC(mglog.Fatal, log << "send: UNEXPECTED EXCEPTION: "
         << typeid(ee).name() << ": " << ee.what());
      s_UDTUnited.setError(new CUDTException(MJ_UNKNOWN, MN_NONE, 0));
      return ERROR;
   }
}

int CUDT::recv(SRTSOCKET u, char* buf, int len, int)
{
   try
   {
      CUDT* udt = s_UDTUnited.locateSocket(u, s_UDTUnited.ERH_THROW)->m_pUDT;
      return udt->recv(buf, len);
   }
   catch (CUDTException e)
   {
      s_UDTUnited.setError(new CUDTException(e));
      return ERROR;
   }
   catch (std::exception& ee)
   {
      LOGC(mglog.Fatal, log << "recv: UNEXPECTED EXCEPTION: "
         << typeid(ee).name() << ": " << ee.what());
      s_UDTUnited.setError(new CUDTException(MJ_UNKNOWN, MN_NONE, 0));
      return ERROR;
   }
}

int CUDT::sendmsg(
   SRTSOCKET u, const char* buf, int len, int ttl, bool inorder,
   uint64_t srctime)
{
   try
   {
      CUDT* udt = s_UDTUnited.locateSocket(u, s_UDTUnited.ERH_THROW)->m_pUDT;
      return udt->sendmsg(buf, len, ttl, inorder, srctime);
   }
   catch (CUDTException e)
   {
      s_UDTUnited.setError(new CUDTException(e));
      return ERROR;
   }
   catch (bad_alloc&)
   {
      s_UDTUnited.setError(new CUDTException(MJ_SYSTEMRES, MN_MEMORY, 0));
      return ERROR;
   }
   catch (std::exception& ee)
   {
      LOGC(mglog.Fatal, log << "sendmsg: UNEXPECTED EXCEPTION: "
         << typeid(ee).name() << ": " << ee.what());
      s_UDTUnited.setError(new CUDTException(MJ_UNKNOWN, MN_NONE, 0));
      return ERROR;
   }
}

int CUDT::sendmsg2(
   SRTSOCKET u, const char* buf, int len, ref_t<SRT_MSGCTRL> r_m)
{
   try
   {
      CUDT* udt = s_UDTUnited.locateSocket(u, s_UDTUnited.ERH_THROW)->m_pUDT;
      return udt->sendmsg2(buf, len, r_m);
   }
   catch (CUDTException e)
   {
      s_UDTUnited.setError(new CUDTException(e));
      return ERROR;
   }
   catch (bad_alloc&)
   {
      s_UDTUnited.setError(new CUDTException(MJ_SYSTEMRES, MN_MEMORY, 0));
      return ERROR;
   }
   catch (std::exception& ee)
   {
      LOGC(mglog.Fatal, log << "sendmsg: UNEXPECTED EXCEPTION: "
         << typeid(ee).name() << ": " << ee.what());
      s_UDTUnited.setError(new CUDTException(MJ_UNKNOWN, MN_NONE, 0));
      return ERROR;
   }
}

int CUDT::recvmsg(SRTSOCKET u, char* buf, int len, uint64_t& srctime)
{
   try
   {
      CUDT* udt = s_UDTUnited.locateSocket(u, s_UDTUnited.ERH_THROW)->m_pUDT;
      return udt->recvmsg(buf, len, srctime);
   }
   catch (CUDTException e)
   {
      s_UDTUnited.setError(new CUDTException(e));
      return ERROR;
   }
   catch (std::exception& ee)
   {
      LOGC(mglog.Fatal, log << "recvmsg: UNEXPECTED EXCEPTION: "
         << typeid(ee).name() << ": " << ee.what());
      s_UDTUnited.setError(new CUDTException(MJ_UNKNOWN, MN_NONE, 0));
      return ERROR;
   }
}

int CUDT::recvmsg2(SRTSOCKET u, char* buf, int len, ref_t<SRT_MSGCTRL> r_m)
{
   try
   {
      CUDT* udt = s_UDTUnited.locateSocket(u, s_UDTUnited.ERH_THROW)->m_pUDT;
      return udt->recvmsg2(buf, len, r_m);
   }
   catch (CUDTException e)
   {
      s_UDTUnited.setError(new CUDTException(e));
      return ERROR;
   }
   catch (std::exception& ee)
   {
        LOGC(mglog.Fatal, log
            << "recvmsg: UNEXPECTED EXCEPTION: "
         << typeid(ee).name() << ": " << ee.what());
      s_UDTUnited.setError(new CUDTException(MJ_UNKNOWN, MN_NONE, 0));
      return ERROR;
   }
}

int64_t CUDT::sendfile(
   SRTSOCKET u, fstream& ifs, int64_t& offset, int64_t size, int block)
{
   try
   {
      CUDT* udt = s_UDTUnited.locateSocket(u, s_UDTUnited.ERH_THROW)->m_pUDT;
      return udt->sendfile(ifs, offset, size, block);
   }
   catch (CUDTException e)
   {
      s_UDTUnited.setError(new CUDTException(e));
      return ERROR;
   }
   catch (bad_alloc&)
   {
      s_UDTUnited.setError(new CUDTException(MJ_SYSTEMRES, MN_MEMORY, 0));
      return ERROR;
   }
   catch (std::exception& ee)
   {
      LOGC(mglog.Fatal, log << "sendfile: UNEXPECTED EXCEPTION: "
         << typeid(ee).name() << ": " << ee.what());
      s_UDTUnited.setError(new CUDTException(MJ_UNKNOWN, MN_NONE, 0));
      return ERROR;
   }
}

int64_t CUDT::recvfile(
   SRTSOCKET u, fstream& ofs, int64_t& offset, int64_t size, int block)
{
   try
   {
      CUDT* udt = s_UDTUnited.locateSocket(u, s_UDTUnited.ERH_THROW)->m_pUDT;
      return udt->recvfile(ofs, offset, size, block);
   }
   catch (CUDTException e)
   {
      s_UDTUnited.setError(new CUDTException(e));
      return ERROR;
   }
   catch (std::exception& ee)
   {
      LOGC(mglog.Fatal, log << "recvfile: UNEXPECTED EXCEPTION: "
         << typeid(ee).name() << ": " << ee.what());
      s_UDTUnited.setError(new CUDTException(MJ_UNKNOWN, MN_NONE, 0));
      return ERROR;
   }
}

int CUDT::select(
   int,
   ud_set* readfds,
   ud_set* writefds,
   ud_set* exceptfds,
   const timeval* timeout)
{
   if ((!readfds) && (!writefds) && (!exceptfds))
   {
      s_UDTUnited.setError(new CUDTException(MJ_NOTSUP, MN_INVAL, 0));
      return ERROR;
   }

   try
   {
      return s_UDTUnited.select(readfds, writefds, exceptfds, timeout);
   }
   catch (CUDTException e)
   {
      s_UDTUnited.setError(new CUDTException(e));
      return ERROR;
   }
   catch (bad_alloc&)
   {
      s_UDTUnited.setError(new CUDTException(MJ_SYSTEMRES, MN_MEMORY, 0));
      return ERROR;
   }
   catch (std::exception& ee)
   {
      LOGC(mglog.Fatal, log << "select: UNEXPECTED EXCEPTION: "
         << typeid(ee).name() << ": " << ee.what());
      s_UDTUnited.setError(new CUDTException(MJ_UNKNOWN, MN_NONE, 0));
      return ERROR;
   }
}

int CUDT::selectEx(
   const vector<SRTSOCKET>& fds,
   vector<SRTSOCKET>* readfds,
   vector<SRTSOCKET>* writefds,
   vector<SRTSOCKET>* exceptfds,
   int64_t msTimeOut)
{
   if ((!readfds) && (!writefds) && (!exceptfds))
   {
      s_UDTUnited.setError(new CUDTException(MJ_NOTSUP, MN_INVAL, 0));
      return ERROR;
   }

   try
   {
      return s_UDTUnited.selectEx(fds, readfds, writefds, exceptfds, msTimeOut);
   }
   catch (CUDTException e)
   {
      s_UDTUnited.setError(new CUDTException(e));
      return ERROR;
   }
   catch (bad_alloc&)
   {
      s_UDTUnited.setError(new CUDTException(MJ_SYSTEMRES, MN_MEMORY, 0));
      return ERROR;
   }
   catch (std::exception& ee)
   {
      LOGC(mglog.Fatal, log << "selectEx: UNEXPECTED EXCEPTION: "
         << typeid(ee).name() << ": " << ee.what());
      s_UDTUnited.setError(new CUDTException(MJ_UNKNOWN));
      return ERROR;
   }
}

int CUDT::epoll_create()
{
   try
   {
      return s_UDTUnited.epoll_create();
   }
   catch (CUDTException e)
   {
      s_UDTUnited.setError(new CUDTException(e));
      return ERROR;
   }
   catch (std::exception& ee)
   {
      LOGC(mglog.Fatal, log << "epoll_create: UNEXPECTED EXCEPTION: "
         << typeid(ee).name() << ": " << ee.what());
      s_UDTUnited.setError(new CUDTException(MJ_UNKNOWN, MN_NONE, 0));
      return ERROR;
   }
}

int CUDT::epoll_add_usock(const int eid, const SRTSOCKET u, const int* events)
{
   try
   {
      return s_UDTUnited.epoll_add_usock(eid, u, events);
   }
   catch (CUDTException e)
   {
      s_UDTUnited.setError(new CUDTException(e));
      return ERROR;
   }
   catch (std::exception& ee)
   {
      LOGC(mglog.Fatal, log << "epoll_add_usock: UNEXPECTED EXCEPTION: "
         << typeid(ee).name() << ": " << ee.what());
      s_UDTUnited.setError(new CUDTException(MJ_UNKNOWN, MN_NONE, 0));
      return ERROR;
   }
}

int CUDT::epoll_add_ssock(const int eid, const SYSSOCKET s, const int* events)
{
   try
   {
      return s_UDTUnited.epoll_add_ssock(eid, s, events);
   }
   catch (CUDTException e)
   {
      s_UDTUnited.setError(new CUDTException(e));
      return ERROR;
   }
   catch (std::exception& ee)
   {
      LOGC(mglog.Fatal, log << "epoll_add_ssock: UNEXPECTED EXCEPTION: "
         << typeid(ee).name() << ": " << ee.what());
      s_UDTUnited.setError(new CUDTException(MJ_UNKNOWN, MN_NONE, 0));
      return ERROR;
   }
}

int CUDT::epoll_update_usock(
   const int eid, const SRTSOCKET u, const int* events)
{
   try
   {
      return s_UDTUnited.epoll_update_usock(eid, u, events);
   }
   catch (CUDTException e)
   {
      s_UDTUnited.setError(new CUDTException(e));
      return ERROR;
   }
   catch (std::exception& ee)
   {
      LOGC(mglog.Fatal, log << "epoll_update_usock: UNEXPECTED EXCEPTION: "
         << typeid(ee).name() << ": " << ee.what());
      s_UDTUnited.setError(new CUDTException(MJ_UNKNOWN, MN_NONE, 0));
      return ERROR;
   }
}

int CUDT::epoll_update_ssock(
   const int eid, const SYSSOCKET s, const int* events)
{
   try
   {
      return s_UDTUnited.epoll_update_ssock(eid, s, events);
   }
   catch (CUDTException e)
   {
      s_UDTUnited.setError(new CUDTException(e));
      return ERROR;
   }
   catch (std::exception& ee)
   {
      LOGC(mglog.Fatal, log << "epoll_update_ssock: UNEXPECTED EXCEPTION: "
         << typeid(ee).name() << ": " << ee.what());
      s_UDTUnited.setError(new CUDTException(MJ_UNKNOWN, MN_NONE, 0));
      return ERROR;
   }
}


int CUDT::epoll_remove_usock(const int eid, const SRTSOCKET u)
{
   try
   {
      return s_UDTUnited.epoll_remove_usock(eid, u);
   }
   catch (CUDTException e)
   {
      s_UDTUnited.setError(new CUDTException(e));
      return ERROR;
   }
   catch (std::exception& ee)
   {
      LOGC(mglog.Fatal, log << "epoll_remove_usock: UNEXPECTED EXCEPTION: "
         << typeid(ee).name() << ": " << ee.what());
      s_UDTUnited.setError(new CUDTException(MJ_UNKNOWN, MN_NONE, 0));
      return ERROR;
   }
}

int CUDT::epoll_remove_ssock(const int eid, const SYSSOCKET s)
{
   try
   {
      return s_UDTUnited.epoll_remove_ssock(eid, s);
   }
   catch (CUDTException e)
   {
      s_UDTUnited.setError(new CUDTException(e));
      return ERROR;
   }
   catch (std::exception& ee)
   {
      LOGC(mglog.Fatal, log << "epoll_remove_ssock: UNEXPECTED EXCEPTION: "
         << typeid(ee).name() << ": " << ee.what());
      s_UDTUnited.setError(new CUDTException(MJ_UNKNOWN, MN_NONE, 0));
      return ERROR;
   }
}

int CUDT::epoll_wait(
   const int eid,
   set<SRTSOCKET>* readfds,
   set<SRTSOCKET>* writefds,
   int64_t msTimeOut,
   set<SYSSOCKET>* lrfds,
   set<SYSSOCKET>* lwfds)
{
   try
   {
      return s_UDTUnited.epoll_wait(
         eid, readfds, writefds, msTimeOut, lrfds, lwfds);
   }
   catch (CUDTException e)
   {
      s_UDTUnited.setError(new CUDTException(e));
      return ERROR;
   }
   catch (std::exception& ee)
   {
      LOGC(mglog.Fatal, log << "epoll_wait: UNEXPECTED EXCEPTION: "
         << typeid(ee).name() << ": " << ee.what());
      s_UDTUnited.setError(new CUDTException(MJ_UNKNOWN, MN_NONE, 0));
      return ERROR;
   }
}

int CUDT::epoll_release(const int eid)
{
   try
   {
      return s_UDTUnited.epoll_release(eid);
   }
   catch (CUDTException e)
   {
      s_UDTUnited.setError(new CUDTException(e));
      return ERROR;
   }
   catch (std::exception& ee)
   {
      LOGC(mglog.Fatal, log << "epoll_release: UNEXPECTED EXCEPTION: "
         << typeid(ee).name() << ": " << ee.what());
      s_UDTUnited.setError(new CUDTException(MJ_UNKNOWN, MN_NONE, 0));
      return ERROR;
   }
}

CUDTException& CUDT::getlasterror()
{
   return *s_UDTUnited.getError();
}

int CUDT::perfmon(SRTSOCKET u, CPerfMon* perf, bool clear)
{
   try
   {
      CUDT* udt = s_UDTUnited.locateSocket(u, s_UDTUnited.ERH_THROW)->m_pUDT;
      udt->sample(perf, clear);
      return 0;
   }
   catch (CUDTException e)
   {
      s_UDTUnited.setError(new CUDTException(e));
      return ERROR;
   }
   catch (std::exception& ee)
   {
      LOGC(mglog.Fatal, log << "perfmon: UNEXPECTED EXCEPTION: "
         << typeid(ee).name() << ": " << ee.what());
      s_UDTUnited.setError(new CUDTException(MJ_UNKNOWN, MN_NONE, 0));
      return ERROR;
   }
}

int CUDT::bstats(SRTSOCKET u, CBytePerfMon* perf, bool clear, bool instantaneous)
{
   try
   {
      CUDT* udt = s_UDTUnited.locateSocket(u, s_UDTUnited.ERH_THROW)->m_pUDT;
      udt->bstats(perf, clear, instantaneous);
      return 0;
   }
   catch (CUDTException e)
   {
      s_UDTUnited.setError(new CUDTException(e));
      return ERROR;
   }
   catch (std::exception& ee)
   {
      LOGC(mglog.Fatal, log << "bstats: UNEXPECTED EXCEPTION: "
         << typeid(ee).name() << ": " << ee.what());
      s_UDTUnited.setError(new CUDTException(MJ_UNKNOWN, MN_NONE, 0));
      return ERROR;
   }
}

CUDT* CUDT::getUDTHandle(SRTSOCKET u)
{
   try
   {
      return s_UDTUnited.locateSocket(u, s_UDTUnited.ERH_THROW)->m_pUDT;
   }
   catch (CUDTException e)
   {
      s_UDTUnited.setError(new CUDTException(e));
      return NULL;
   }
   catch (std::exception& ee)
   {
      LOGC(mglog.Fatal, log << "getUDTHandle: UNEXPECTED EXCEPTION: "
         << typeid(ee).name() << ": " << ee.what());
      s_UDTUnited.setError(new CUDTException(MJ_UNKNOWN, MN_NONE, 0));
      return NULL;
   }
}

vector<SRTSOCKET> CUDT::existingSockets()
{
    vector<SRTSOCKET> out;
    for (std::map<SRTSOCKET,CUDTSocket*>::iterator i
         = s_UDTUnited.m_Sockets.begin();
      i != s_UDTUnited.m_Sockets.end(); ++i)
    {
        out.push_back(i->first);
    }
    return out;
}

SRT_SOCKSTATUS CUDT::getsockstate(SRTSOCKET u)
{
   try
   {
      return s_UDTUnited.getStatus(u);
   }
   catch (CUDTException e)
   {
      s_UDTUnited.setError(new CUDTException(e));
      return SRTS_NONEXIST;
   }
   catch (std::exception& ee)
   {
      LOGC(mglog.Fatal, log << "getsockstate: UNEXPECTED EXCEPTION: "
         << typeid(ee).name() << ": " << ee.what());
      s_UDTUnited.setError(new CUDTException(MJ_UNKNOWN, MN_NONE, 0));
      return SRTS_NONEXIST;
   }
}


////////////////////////////////////////////////////////////////////////////////

namespace UDT
{

int startup()
{
   return CUDT::startup();
}

int cleanup()
{
   return CUDT::cleanup();
}

SRTSOCKET socket(int , int , int )
{
   return CUDT::socket();
}

int bind(SRTSOCKET u, const struct sockaddr* name, int namelen)
{
   return CUDT::bind(u, name, namelen);
}

int bind2(SRTSOCKET u, UDPSOCKET udpsock)
{
   return CUDT::bind(u, udpsock);
}

int listen(SRTSOCKET u, int backlog)
{
   return CUDT::listen(u, backlog);
}

SRTSOCKET accept(SRTSOCKET u, struct sockaddr* addr, int* addrlen)
{
   return CUDT::accept(u, addr, addrlen);
}

int connect(SRTSOCKET u, const struct sockaddr* name, int namelen)
{
   return CUDT::connect(u, name, namelen, 0);
}

int close(SRTSOCKET u)
{
   return CUDT::close(u);
}

int getpeername(SRTSOCKET u, struct sockaddr* name, int* namelen)
{
   return CUDT::getpeername(u, name, namelen);
}

int getsockname(SRTSOCKET u, struct sockaddr* name, int* namelen)
{
   return CUDT::getsockname(u, name, namelen);
}

int getsockopt(
   SRTSOCKET u, int level, SRT_SOCKOPT optname, void* optval, int* optlen)
{
   return CUDT::getsockopt(u, level, optname, optval, optlen);
}

int setsockopt(
   SRTSOCKET u, int level, SRT_SOCKOPT optname, const void* optval, int optlen)
{
   return CUDT::setsockopt(u, level, optname, optval, optlen);
}

// DEVELOPER API

int connect_debug(
   SRTSOCKET u, const struct sockaddr* name, int namelen, int32_t forced_isn)
{
   return CUDT::connect(u, name, namelen, forced_isn);
}

int send(SRTSOCKET u, const char* buf, int len, int flags)
{
   return CUDT::send(u, buf, len, flags);
}

int recv(SRTSOCKET u, char* buf, int len, int flags)
{
   return CUDT::recv(u, buf, len, flags);
}


int sendmsg(
   SRTSOCKET u, const char* buf, int len, int ttl, bool inorder,
   uint64_t srctime)
{
   return CUDT::sendmsg(u, buf, len, ttl, inorder, srctime);
}

int recvmsg(SRTSOCKET u, char* buf, int len, uint64_t& srctime)
{
   return CUDT::recvmsg(u, buf, len, srctime);
}

int recvmsg(SRTSOCKET u, char* buf, int len)
{
   uint64_t srctime;

   return CUDT::recvmsg(u, buf, len, srctime);
}

int64_t sendfile(
   SRTSOCKET u,
   fstream& ifs,
   int64_t& offset,
   int64_t size,
   int block)
{
   return CUDT::sendfile(u, ifs, offset, size, block);
}

int64_t recvfile(
   SRTSOCKET u,
   fstream& ofs,
   int64_t& offset,
   int64_t size,
   int block)
{
   return CUDT::recvfile(u, ofs, offset, size, block);
}

int64_t sendfile2(
   SRTSOCKET u,
   const char* path,
   int64_t* offset,
   int64_t size,
   int block)
{
   fstream ifs(path, ios::binary | ios::in);
   int64_t ret = CUDT::sendfile(u, ifs, *offset, size, block);
   ifs.close();
   return ret;
}

int64_t recvfile2(
   SRTSOCKET u,
   const char* path,
   int64_t* offset,
   int64_t size,
   int block)
{
   fstream ofs(path, ios::binary | ios::out);
   int64_t ret = CUDT::recvfile(u, ofs, *offset, size, block);
   ofs.close();
   return ret;
}

int select(
   int nfds,
   UDSET* readfds,
   UDSET* writefds,
   UDSET* exceptfds,
   const struct timeval* timeout)
{
   return CUDT::select(nfds, readfds, writefds, exceptfds, timeout);
}

int selectEx(
   const vector<SRTSOCKET>& fds,
   vector<SRTSOCKET>* readfds,
   vector<SRTSOCKET>* writefds,
   vector<SRTSOCKET>* exceptfds,
   int64_t msTimeOut)
{
   return CUDT::selectEx(fds, readfds, writefds, exceptfds, msTimeOut);
}

int epoll_create()
{
   return CUDT::epoll_create();
}

int epoll_add_usock(int eid, SRTSOCKET u, const int* events)
{
   return CUDT::epoll_add_usock(eid, u, events);
}

int epoll_add_ssock(int eid, SYSSOCKET s, const int* events)
{
   return CUDT::epoll_add_ssock(eid, s, events);
}

int epoll_update_usock(int eid, SRTSOCKET u, const int* events)
{
   return CUDT::epoll_update_usock(eid, u, events);
}

int epoll_update_ssock(int eid, SYSSOCKET s, const int* events)
{
   return CUDT::epoll_update_ssock(eid, s, events);
}

int epoll_remove_usock(int eid, SRTSOCKET u)
{
   return CUDT::epoll_remove_usock(eid, u);
}

int epoll_remove_ssock(int eid, SYSSOCKET s)
{
   return CUDT::epoll_remove_ssock(eid, s);
}

int epoll_wait(
   int eid,
   set<SRTSOCKET>* readfds,
   set<SRTSOCKET>* writefds,
   int64_t msTimeOut,
   set<SYSSOCKET>* lrfds,
   set<SYSSOCKET>* lwfds)
{
   return CUDT::epoll_wait(eid, readfds, writefds, msTimeOut, lrfds, lwfds);
}

/*

#define SET_RESULT(val, num, fds, it) \
   if (val != NULL) \
   { \
      if (val->empty()) \
      { \
         if (num) *num = 0; \
      } \
      else \
      { \
         if (*num > static_cast<int>(val->size())) \
            *num = val->size(); \
         int count = 0; \
         for (it = val->begin(); it != val->end(); ++ it) \
         { \
            if (count >= *num) \
               break; \
            fds[count ++] = *it; \
         } \
      } \
   }

*/

template <class SOCKTYPE>
inline void set_result(set<SOCKTYPE>* val, int* num, SOCKTYPE* fds)
{
    if ( !val || !num || !fds )
        return;

    if (*num > int(val->size()))
        *num = int(val->size()); // will get 0 if val->empty()
    int count = 0;

    // This loop will run 0 times if val->empty()
    for (typename set<SOCKTYPE>::const_iterator it = val->begin(); it != val->end(); ++ it)
    {
        if (count >= *num)
            break;
        fds[count ++] = *it;
    }
}

int epoll_wait2(
   int eid, SRTSOCKET* readfds,
   int* rnum, SRTSOCKET* writefds,
   int* wnum,
   int64_t msTimeOut,
   SYSSOCKET* lrfds,
   int* lrnum,
   SYSSOCKET* lwfds,
   int* lwnum)
{
   // This API is an alternative format for epoll_wait, created for
   // compatability with other languages. Users need to pass in an array
   // for holding the returned sockets, with the maximum array length
   // stored in *rnum, etc., which will be updated with returned number
   // of sockets.

   set<SRTSOCKET> readset;
   set<SRTSOCKET> writeset;
   set<SYSSOCKET> lrset;
   set<SYSSOCKET> lwset;
   set<SRTSOCKET>* rval = NULL;
   set<SRTSOCKET>* wval = NULL;
   set<SYSSOCKET>* lrval = NULL;
   set<SYSSOCKET>* lwval = NULL;
   if ((readfds != NULL) && (rnum != NULL))
      rval = &readset;
   if ((writefds != NULL) && (wnum != NULL))
      wval = &writeset;
   if ((lrfds != NULL) && (lrnum != NULL))
      lrval = &lrset;
   if ((lwfds != NULL) && (lwnum != NULL))
      lwval = &lwset;

   int ret = CUDT::epoll_wait(eid, rval, wval, msTimeOut, lrval, lwval);
   if (ret > 0)
   {
      //set<SRTSOCKET>::const_iterator i;
      //SET_RESULT(rval, rnum, readfds, i);
      set_result(rval, rnum, readfds);
      //SET_RESULT(wval, wnum, writefds, i);
      set_result(wval, wnum, writefds);

      //set<SYSSOCKET>::const_iterator j;
      //SET_RESULT(lrval, lrnum, lrfds, j);
      set_result(lrval, lrnum, lrfds);
      //SET_RESULT(lwval, lwnum, lwfds, j);
      set_result(lwval, lwnum, lwfds);
   }
   return ret;
}

int epoll_release(int eid)
{
   return CUDT::epoll_release(eid);
}

ERRORINFO& getlasterror()
{
   return CUDT::getlasterror();
}

int getlasterror_code()
{
   return CUDT::getlasterror().getErrorCode();
}

const char* getlasterror_desc()
{
   return CUDT::getlasterror().getErrorMessage();
}

int getlasterror_errno()
{
   return CUDT::getlasterror().getErrno();
}

// Get error string of a given error code
const char* geterror_desc(int code, int err)
{
   CUDTException e (CodeMajor(code/1000), CodeMinor(code%1000), err);
   return(e.getErrorMessage());
}


SRT_ATR_DEPRECATED int perfmon(SRTSOCKET u, TRACEINFO* perf, bool clear)
{
   return CUDT::perfmon(u, perf, clear);
}

int bstats(SRTSOCKET u, TRACEBSTATS* perf, bool clear)
{
   return CUDT::bstats(u, perf, clear);
}

SRT_SOCKSTATUS getsockstate(SRTSOCKET u)
{
   return CUDT::getsockstate(u);
}

void setloglevel(LogLevel::type ll)
{
    CGuard gg(srt_logger_config.mutex, "config");
    srt_logger_config.max_level = ll;
}

void addlogfa(LogFA fa)
{
    CGuard gg(srt_logger_config.mutex, "config");
    srt_logger_config.enabled_fa.set(fa, true);
}

void dellogfa(LogFA fa)
{
    CGuard gg(srt_logger_config.mutex, "config");
    srt_logger_config.enabled_fa.set(fa, false);
}

void resetlogfa(set<LogFA> fas)
{
    CGuard gg(srt_logger_config.mutex, "config");
    for (int i = 0; i <= SRT_LOGFA_LASTNONE; ++i)
        srt_logger_config.enabled_fa.set(i, fas.count(i));
}

void resetlogfa(const int* fara, size_t fara_size)
{
    CGuard gg(srt_logger_config.mutex, "config");
    srt_logger_config.enabled_fa.reset();
    for (const int* i = fara; i != fara + fara_size; ++i)
        srt_logger_config.enabled_fa.set(*i, true);
}

void setlogstream(std::ostream& stream)
{
    CGuard gg(srt_logger_config.mutex, "config");
    srt_logger_config.log_stream = &stream;
}

void setloghandler(void* opaque, SRT_LOG_HANDLER_FN* handler)
{
    CGuard gg(srt_logger_config.mutex, "config");
    srt_logger_config.loghandler_opaque = opaque;
    srt_logger_config.loghandler_fn = handler;
}

void setlogflags(int flags)
{
    CGuard gg(srt_logger_config.mutex, "config");
    srt_logger_config.flags = flags;
}

SRT_API bool setstreamid(SRTSOCKET u, const std::string& sid)
{
    return CUDT::setstreamid(u, sid);
}
SRT_API std::string getstreamid(SRTSOCKET u)
{
    return CUDT::getstreamid(u);
}

}  // namespace UDT<|MERGE_RESOLUTION|>--- conflicted
+++ resolved
@@ -99,11 +99,16 @@
 
 SRT_SOCKSTATUS CUDTSocket::getStatus()
 {
+    // TTL in CRendezvousQueue::updateConnStatus() will set m_bConnecting to false.
+    // Although m_Status is still SRTS_CONNECTING, the connection is in fact to be closed due to TTL expiry.
+    // In this case m_bConnected is also false. Both checks are required to avoid hitting
+    // a regular state transition from CONNECTING to CONNECTED.
+
     if (m_pUDT->m_bBroken)
         return SRTS_BROKEN;
 
     // Connecting timed out
-    if ((m_Status == SRTS_CONNECTING) && !m_pUDT->m_bConnecting)
+    if ((m_Status == SRTS_CONNECTING) && !m_pUDT->m_bConnecting && !m_pUDT->m_bConnected)
         return SRTS_BROKEN;
 
     return m_Status;
@@ -162,22 +167,19 @@
 m_ClosedSockets()
 {
    // Socket ID MUST start from a random value
-<<<<<<< HEAD
-   srand((unsigned int)CTimer::getTime());
-   double rand1_0 = double(rand())/RAND_MAX;
-
-   m_SocketIDGenerator = 1 + int(MAX_SOCKET_VAL * rand1_0);
-   m_SocketIDGenerator_init = m_SocketIDGenerator;
-=======
    // Note. Don't use CTimer here, because s_UDTUnited is a static instance of CUDTUnited
    // with dynamic initialization (calling this constructor), while CTimer has
    // a static member s_ullCPUFrequency with dynamic initialization.
    // The order of initialization is not guaranteed.
    timeval t;
+
    gettimeofday(&t, 0);
    srand((unsigned int)t.tv_usec);
-   m_SocketIDGenerator = 1 + (int)((1 << 30) * (double(rand()) / RAND_MAX));
->>>>>>> 6a131691
+   
+   double rand1_0 = double(rand())/RAND_MAX;
+
+   m_SocketIDGenerator = 1 + int(MAX_SOCKET_VAL * rand1_0);
+   m_SocketIDGenerator_init = m_SocketIDGenerator;
 
    CGuard::createMutex(m_GlobControlLock);
    CGuard::createMutex(m_IDLock);
@@ -441,7 +443,7 @@
        return -1;
    }
 
-    HLOGC(mglog.Debug, log << "newConnection: creating new socket after listener %" << listen << " contacted with backlog=" << ls->m_uiBackLog);
+    HLOGC(mglog.Debug, log << "newConnection: creating new socket after listener @" << listen << " contacted with backlog=" << ls->m_uiBackLog);
 
    // if this connection has already been processed
    if ((ns = locatePeer(peer, hs->m_iID, hs->m_iISN)) != NULL)
@@ -452,7 +454,7 @@
          ns->m_Status = SRTS_CLOSED;
          ns->m_TimeStamp = CTimer::getTime();
 
-            CGuard acceptcg(ls->m_AcceptLock, "accept");
+         CGuard acceptcg(ls->m_AcceptLock, "accept");
          ls->m_pQueuedSockets->erase(ns->m_SocketID);
          ls->m_pAcceptSockets->erase(ns->m_SocketID);
       }
@@ -642,11 +644,7 @@
     // protects the m_Sockets structure
     CGuard cg(m_GlobControlLock, "GlobControl");
 
-<<<<<<< HEAD
-    sockets_t::iterator i = m_Sockets.find(u);
-=======
-    map<SRTSOCKET, CUDTSocket*>::const_iterator i = m_Sockets.find(u);
->>>>>>> 6a131691
+    sockets_t::const_iterator i = m_Sockets.find(u);
 
     if (i == m_Sockets.end())
     {
@@ -655,23 +653,7 @@
 
         return SRTS_NONEXIST;
     }
-<<<<<<< HEAD
     return i->second->getStatus();
-=======
-    const CUDTSocket* s = i->second;
-
-    if (s->m_pUDT->m_bBroken)
-        return SRTS_BROKEN;
-
-    // TTL in CRendezvousQueue::updateConnStatus() will set m_bConnecting to false.
-    // Although m_Status is still SRTS_CONNECTING, the connection is in fact to be closed due to TTL expiry.
-    // In this case m_bConnected is also false. Both checks are required to avoid hitting
-    // a regular state transition from CONNECTING to CONNECTED.
-    if ((s->m_Status == SRTS_CONNECTING) && !s->m_pUDT->m_bConnecting && !s->m_pUDT->m_bConnected)
-        return SRTS_BROKEN;
-
-    return s->m_Status;
->>>>>>> 6a131691
 }
 
 int CUDTUnited::bind(CUDTSocket* s, const sockaddr_any& name)
@@ -1013,6 +995,8 @@
    bool synch_close_snd = s->m_pUDT->m_bSynSending;
    //bool synch_close_rcv = s->m_pUDT->m_bSynRecving;
 
+   SRTSOCKET u = s->m_SocketID;
+
    if (s->m_Status == SRTS_LISTENING)
    {
       if (s->m_pUDT->m_bBroken)
@@ -1044,16 +1028,12 @@
        s->makeClosed();
 
        // synchronize with garbage collection.
-<<<<<<< HEAD
-       HLOGC(mglog.Debug, log << "@" << id << " CUDT::close done. GLOBAL CLOSE: " << s->m_pUDT->CONID() << ". Acquiring GLOBAL control lock");
-=======
        HLOGC(mglog.Debug, log << "@" << u << "U::close done. GLOBAL CLOSE: " << s->m_pUDT->CONID() << ". Acquiring GLOBAL control lock");
->>>>>>> 6a131691
        CGuard manager_cg(m_GlobControlLock, "GlobControl");
 
        // since "s" is located before m_ControlLock, locate it again in case
        // it became invalid
-       sockets_t::iterator i = m_Sockets.find(id);
+       sockets_t::iterator i = m_Sockets.find(u);
        if ((i == m_Sockets.end()) || (i->second->m_Status == SRTS_CLOSED))
        {
            HLOGC(mglog.Debug, log << "@" << u << "U::close: NOT AN ACTIVE SOCKET, returning.");
@@ -1076,11 +1056,7 @@
        CTimer::triggerEvent();
    }
 
-<<<<<<< HEAD
-   HLOGC(mglog.Debug, log << "@" << id << ": GLOBAL: CLOSING DONE");
-=======
-   HLOGC(mglog.Debug, log << "%" << u << ": GLOBAL: CLOSING DONE");
->>>>>>> 6a131691
+   HLOGC(mglog.Debug, log << "@" << u << ": GLOBAL: CLOSING DONE");
 
    // Check if the ID is still in closed sockets before you access it
    // (the last triggerEvent could have deleted it).
@@ -1088,11 +1064,7 @@
    {
 #if SRT_ENABLE_CLOSE_SYNCH
 
-<<<<<<< HEAD
-       HLOGC(mglog.Debug, log << "@" << id << " GLOBAL CLOSING: sync-waiting for releasing sender resources...");
-=======
        HLOGC(mglog.Debug, log << "@" << u << " GLOBAL CLOSING: sync-waiting for releasing sender resources...");
->>>>>>> 6a131691
        for (;;)
        {
            CSndBuffer* sb = s->m_pUDT->m_pSndBuffer;
@@ -1100,22 +1072,14 @@
            // Disconnected from buffer - nothing more to check.
            if (!sb)
            {
-<<<<<<< HEAD
-               HLOGC(mglog.Debug, log << "@" << id << " GLOBAL CLOSING: sending buffer disconnected. Allowed to close.");
-=======
                HLOGC(mglog.Debug, log << "@" << u << " GLOBAL CLOSING: sending buffer disconnected. Allowed to close.");
->>>>>>> 6a131691
                break;
            }
 
            // Sender buffer empty
            if (sb->getCurrBufSize() == 0)
            {
-<<<<<<< HEAD
-               HLOGC(mglog.Debug, log << "@" << id << " GLOBAL CLOSING: sending buffer depleted. Allowed to close.");
-=======
                HLOGC(mglog.Debug, log << "@" << u << " GLOBAL CLOSING: sending buffer depleted. Allowed to close.");
->>>>>>> 6a131691
                break;
            }
 
@@ -1135,19 +1099,11 @@
            }
            if (isgone)
            {
-<<<<<<< HEAD
-               HLOGC(mglog.Debug, log << "@" << id << " GLOBAL CLOSING: ... gone in the meantime, whatever. Exiting close().");
-               break;
-           }
-
-           HLOGC(mglog.Debug, log << "@" << id << " GLOBAL CLOSING: ... still waiting for any update.");
-=======
                HLOGC(mglog.Debug, log << "@" << u << " GLOBAL CLOSING: ... gone in the meantime, whatever. Exiting close().");
                break;
            }
 
            HLOGC(mglog.Debug, log << "@" << u << " GLOBAL CLOSING: ... still waiting for any update.");
->>>>>>> 6a131691
            CTimer::EWait wt = CTimer::waitForEvent();
 
            if ( wt == CTimer::WT_ERROR )
