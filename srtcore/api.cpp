--- conflicted
+++ resolved
@@ -634,7 +634,6 @@
    }
    leaveCS(m_GlobControlLock);
 
-<<<<<<< HEAD
     if (ns->m_IncludedGroup)
     {
         // XXX this might require another check of group type.
@@ -652,10 +651,7 @@
     }
 
 
-   CGuard::enterCS(ls->m_AcceptLock);
-=======
    enterCS(ls->m_AcceptLock);
->>>>>>> ccdaaba4
    try
    {
       ls->m_pQueuedSockets->insert(ns->m_SocketID);
