/*****************************************************************************
 * SRT - Secure, Reliable, Transport
 * Copyright (c) 2017 Haivision Systems Inc.
 * 
 * This library is free software; you can redistribute it and/or
 * modify it under the terms of the GNU Lesser General Public
 * License as published by the Free Software Foundation; either
 * version 2.1 of the License, or (at your option) any later version.
 * 
 * This library is distributed in the hope that it will be useful,
 * but WITHOUT ANY WARRANTY; without even the implied warranty of
 * MERCHANTABILITY or FITNESS FOR A PARTICULAR PURPOSE.  See the GNU
 * Lesser General Public License for more details.
 * 
 * You should have received a copy of the GNU Lesser General Public
 * License along with this library; If not, see <http://www.gnu.org/licenses/>
 * 
 * Based on UDT4 SDK version 4.11
 *****************************************************************************/

/*****************************************************************************
Copyright (c) 2001 - 2011, The Board of Trustees of the University of Illinois.
All rights reserved.

Redistribution and use in source and binary forms, with or without
modification, are permitted provided that the following conditions are
met:

* Redistributions of source code must retain the above
  copyright notice, this list of conditions and the
  following disclaimer.

* Redistributions in binary form must reproduce the
  above copyright notice, this list of conditions
  and the following disclaimer in the documentation
  and/or other materials provided with the distribution.

* Neither the name of the University of Illinois
  nor the names of its contributors may be used to
  endorse or promote products derived from this
  software without specific prior written permission.

THIS SOFTWARE IS PROVIDED BY THE COPYRIGHT HOLDERS AND CONTRIBUTORS "AS
IS" AND ANY EXPRESS OR IMPLIED WARRANTIES, INCLUDING, BUT NOT LIMITED TO,
THE IMPLIED WARRANTIES OF MERCHANTABILITY AND FITNESS FOR A PARTICULAR
PURPOSE ARE DISCLAIMED. IN NO EVENT SHALL THE COPYRIGHT OWNER OR
CONTRIBUTORS BE LIABLE FOR ANY DIRECT, INDIRECT, INCIDENTAL, SPECIAL,
EXEMPLARY, OR CONSEQUENTIAL DAMAGES (INCLUDING, BUT NOT LIMITED TO,
PROCUREMENT OF SUBSTITUTE GOODS OR SERVICES; LOSS OF USE, DATA, OR
PROFITS; OR BUSINESS INTERRUPTION) HOWEVER CAUSED AND ON ANY THEORY OF
LIABILITY, WHETHER IN CONTRACT, STRICT LIABILITY, OR TORT (INCLUDING
NEGLIGENCE OR OTHERWISE) ARISING IN ANY WAY OUT OF THE USE OF THIS
SOFTWARE, EVEN IF ADVISED OF THE POSSIBILITY OF SUCH DAMAGE.
*****************************************************************************/

/*****************************************************************************
written by
   Yunhong Gu, last updated 07/09/2011
modified by
   Haivision Systems Inc.
*****************************************************************************/

#include <exception>
#include <stdexcept>
#include <typeinfo>
#include <iterator>

#include <cstring>
#include "platform_sys.h"
#include "utilities.h"
#include "netinet_any.h"
#include "api.h"
#include "core.h"
#include "logging.h"
#include "threadname.h"
#include "srt.h"

using namespace std;

extern logging::LogConfig srt_logger_config;

extern logging::Logger mglog;

CUDTGroup CUDTSocket::s_DefaultGroup;

CUDTSocket::CUDTSocket():
m_Status(SRTS_INIT),
m_TimeStamp(0),
m_SocketID(0),
m_ListenSocket(0),
m_IncludedGroup(),
m_PeerID(0),
m_iISN(0),
m_pUDT(NULL),
m_pQueuedSockets(NULL),
m_pAcceptSockets(NULL),
m_AcceptCond(),
m_AcceptLock(),
m_uiBackLog(0),
m_iMuxID(-1)
{
    m_IncludedIter = s_DefaultGroup.m_Group.end();
    pthread_mutex_init(&m_AcceptLock, NULL);
    pthread_cond_init(&m_AcceptCond, NULL);
    pthread_mutex_init(&m_ControlLock, NULL);
}

CUDTSocket::~CUDTSocket()
{
   delete m_pUDT;
   m_pUDT = NULL;

   delete m_pQueuedSockets;
   delete m_pAcceptSockets;

   pthread_mutex_destroy(&m_AcceptLock);
   pthread_cond_destroy(&m_AcceptCond);
   pthread_mutex_destroy(&m_ControlLock);
}

////////////////////////////////////////////////////////////////////////////////

CUDTUnited::CUDTUnited():
m_Sockets(),
m_ControlLock(),
m_IDLock(),
m_TLSError(),
m_mMultiplexer(),
m_MultiplexerLock(),
m_pCache(NULL),
m_bClosing(false),
m_GCStopLock(),
m_GCStopCond(),
m_InitLock(),
m_iInstanceCount(0),
m_bGCStatus(false),
m_GCThread(),
m_ClosedSockets()
{
   // Socket ID MUST start from a random value
   srand((unsigned int)CTimer::getTime());
   double rand1_0 = double(rand())/RAND_MAX;

   m_SocketIDGenerator = 1 + int(MAX_SOCKET_VAL * rand1_0);
   m_SocketIDGenerator_init = m_SocketIDGenerator;

   pthread_mutex_init(&m_ControlLock, NULL);
   pthread_mutex_init(&m_IDLock, NULL);
   pthread_mutex_init(&m_InitLock, NULL);

   pthread_key_create(&m_TLSError, TLSDestroy);

   m_pCache = new CCache<CInfoBlock>;
}

CUDTUnited::~CUDTUnited()
{
    // Call it if it wasn't called already.
    // This will happen at the end of main() of the application,
    // when the user didn't call srt_cleanup().
    if (m_bGCStatus)
    {
        cleanup();
    }

    pthread_mutex_destroy(&m_ControlLock);
    pthread_mutex_destroy(&m_IDLock);
    pthread_mutex_destroy(&m_InitLock);

    pthread_key_delete(m_TLSError);

    delete m_pCache;
}

std::string CUDTUnited::CONID(SRTSOCKET sock) const
{
    if ( sock == 0 )
        return "";

    std::ostringstream os;
    os << "%" << sock << ":";
    return os.str();
}

int CUDTUnited::startup()
{
   CGuard gcinit(m_InitLock);

   if (m_iInstanceCount++ > 0)
      return 0;

   // Global initialization code
   #ifdef WIN32
      WORD wVersionRequested;
      WSADATA wsaData;
      wVersionRequested = MAKEWORD(2, 2);

      if (0 != WSAStartup(wVersionRequested, &wsaData))
         throw CUDTException(MJ_SETUP, MN_NONE,  WSAGetLastError());
   #endif

   //init CTimer::EventLock

   if (m_bGCStatus)
      return true;

   m_bClosing = false;
   pthread_mutex_init(&m_GCStopLock, NULL);
   pthread_cond_init(&m_GCStopCond, NULL);

   {
       ThreadName tn("SRT:GC");
       pthread_create(&m_GCThread, NULL, garbageCollect, this);
   }

   m_bGCStatus = true;

   return 0;
}

int CUDTUnited::cleanup()
{
   CGuard gcinit(m_InitLock);

   if (--m_iInstanceCount > 0)
      return 0;

   //destroy CTimer::EventLock

   if (!m_bGCStatus)
      return 0;

   m_bClosing = true;
   pthread_cond_signal(&m_GCStopCond);
   pthread_join(m_GCThread, NULL);
   pthread_mutex_destroy(&m_GCStopLock);
   pthread_cond_destroy(&m_GCStopCond);

   m_bGCStatus = false;

   // Global destruction code
   #ifdef WIN32
      WSACleanup();
   #endif

   return 0;
}

SRTSOCKET CUDTUnited::generateSocketID(bool /*group -not implemented*/)
{
    int sockval = m_SocketIDGenerator - 1;

    // First problem: zero-value should be avoided by various reasons.

    if (sockval <= 0)
    {
        // We have a rollover on the socket value, so
        // definitely we haven't made the Columbus mistake yet.
        m_SocketIDGenerator = MAX_SOCKET_VAL-1;
    }

    // Check all sockets if any of them has this value.
    // Socket IDs are begin created this way:
    //
    //                              Initial random
    //                              |
    //                             |
    //                            |
    //                           |
    // ...
    // The only problem might be if the number rolls over
    // and reaches the same value from the opposite side.
    // This is still a valid socket value, but this time
    // we have to check, which sockets have been used already.
    if ( sockval == m_SocketIDGenerator_init )
    {
        // Mark that since this point on the checks for
        // whether the socket ID is in use must be done.
        m_SocketIDGenerator_init = 0;
    }

    // This is when all socket numbers have been already used once.
    // This may happen after many years of running an application
    // constantly when the connection breaks and gets restored often.
    if ( m_SocketIDGenerator_init == 0 )
    {
        int startval = sockval;
        for (;;) // Roll until an unused value is found
        {
            if (m_Sockets.count(sockval))
            {
                // The socket value is in use.
                --sockval;
                if (sockval <= 0)
                    sockval = MAX_SOCKET_VAL-1;

                // Before continuing, check if we haven't rolled back to start again
                // This is virtually impossible, so just make an RTI error.
                if (sockval == startval)
                {
                    // Of course, we don't lack memory, but actually this is so impossible
                    // that a complete memory extinction is much more possible than this.
                    // So treat this rather as a formal fallback for something that "should
                    // never happen". This should make the socket creation functions, from
                    // socket_create and accept, return this error.

                    m_SocketIDGenerator = sockval+1; // so that any next call will cause the same error
                    throw CUDTException(MJ_SYSTEMRES, MN_MEMORY, 0);
                }

                // try again, if this is a free socket
                continue;
            }

            // No socket found, this ID is free to use
            m_SocketIDGenerator = sockval;
            break;
        }
    }

    return m_SocketIDGenerator;
}

SRTSOCKET CUDTUnited::newSocket()
{
   CUDTSocket* ns = NULL;

   try
   {
      ns = new CUDTSocket;
      ns->m_pUDT = new CUDT;
   }
   catch (...)
   {
      delete ns;
      throw CUDTException(MJ_SYSTEMRES, MN_MEMORY, 0);
   }

   {
       CGuard guard(m_IDLock);
       ns->m_SocketID = generateSocketID();
   }

   ns->m_Status = SRTS_INIT;
   ns->m_ListenSocket = 0;
   ns->m_pUDT->m_SocketID = ns->m_SocketID;
   // The "Socket type" is deprecated. For the sake of
   // HSv4 there will be only a "socket type" field set
   // in the handshake, always to UDT_DGRAM.
   //ns->m_pUDT->m_iSockType = (type == SOCK_STREAM) ? UDT_STREAM : UDT_DGRAM;
   ns->m_pUDT->m_iSockType = UDT_DGRAM;
   ns->m_pUDT->m_pCache = m_pCache;

   // protect the m_Sockets structure.
   CGuard::enterCS(m_ControlLock);
   try
   {
      LOGC(mglog.Debug)
         << CONID(ns->m_SocketID)
         << "newSocket: mapping socket "
         << ns->m_SocketID;
      m_Sockets[ns->m_SocketID] = ns;
   }
   catch (...)
   {
      //failure and rollback
      CGuard::leaveCS(m_ControlLock);
      delete ns;
      ns = NULL;
   }
   CGuard::leaveCS(m_ControlLock);

   if (!ns)
      throw CUDTException(MJ_SYSTEMRES, MN_MEMORY, 0);

   return ns->m_SocketID;
}

int CUDTUnited::newConnection(const SRTSOCKET listen, const sockaddr_any& peer, CHandShake* hs, const CPacket& hspkt)
{
   CUDTSocket* ns = NULL;
   CUDTSocket* ls = locateSocket(listen);

   if (!ls)
      return -1;

   // if this connection has already been processed
   if ((ns = locatePeer(peer, hs->m_iID, hs->m_iISN)) != NULL)
   {
      if (ns->m_pUDT->m_bBroken)
      {
         // last connection from the "peer" address has been broken
         ns->m_Status = SRTS_CLOSED;
         ns->m_TimeStamp = CTimer::getTime();

         CGuard::enterCS(ls->m_AcceptLock);
         ls->m_pQueuedSockets->erase(ns->m_SocketID);
         ls->m_pAcceptSockets->erase(ns->m_SocketID);
         CGuard::leaveCS(ls->m_AcceptLock);
      }
      else
      {
         // connection already exist, this is a repeated connection request
         // respond with existing HS information

         hs->m_iISN = ns->m_pUDT->m_iISN;
         hs->m_iMSS = ns->m_pUDT->m_iMSS;
         hs->m_iFlightFlagSize = ns->m_pUDT->m_iFlightFlagSize;
         hs->m_iReqType = URQ_CONCLUSION;
         hs->m_iID = ns->m_SocketID;

         return 0;

         //except for this situation a new connection should be started
      }
   }

   // exceeding backlog, refuse the connection request
   if (ls->m_pQueuedSockets->size() >= ls->m_uiBackLog)
      return -1;

   try
   {
      ns = new CUDTSocket;
      ns->m_pUDT = new CUDT(*(ls->m_pUDT));
      ns->m_PeerAddr = peer; // Take the sa_family value as a good deal.
   }
   catch (...)
   {
      delete ns;
      return -1;
   }

   try
   {
       CGuard l_idlock(m_IDLock);
       ns->m_SocketID = generateSocketID();
       LOGC(mglog.Debug).form("newConnection: generated socket id %d\n", ns->m_SocketID);
   }
   catch (CUDTException& e)
   {
       LOGC(mglog.Fatal).form("newConnection: IPE: all sockets occupied? Last gen=%d", m_SocketIDGenerator);
       // generateSocketID throws exception, which can be naturally handled
       // when the call is derived from the API call, but here it's called
       // internally in response to receiving a handshake. It must be handled
       // here and turned into an erroneous return value.
       delete ns;
       return -1;
   }

   ns->m_ListenSocket = listen;
   ns->m_pUDT->m_SocketID = ns->m_SocketID;
   ns->m_PeerID = hs->m_iID;
   ns->m_iISN = hs->m_iISN;

   int error = 0;

   // These can throw exception only when the memory allocation failed.
   // CUDT::connect() translates exception into CUDTException.
   // CUDT::open() may only throw original std::bad_alloc from new.
   // This is only to make the library extra safe (when your machine lacks
   // memory, it will continue to work, but fail to accept connection).
   try
   {
       // This assignment must happen b4 the call to CUDT::connect() because
       // this call causes sending the SRT Handshake through this socket.
       // Without this mapping the socket cannot be found and therefore
       // the SRT Handshake message would fail.
       LOGC(mglog.Debug).form(
               "newConnection: incoming %s, mapping socket %d\n",
               SockaddrToString(peer).c_str(), ns->m_SocketID);
       {
           CGuard cg(m_ControlLock);
           m_Sockets[ns->m_SocketID] = ns;
       }

       // bind to the same addr of listening socket
       ns->m_pUDT->open();
       updateListenerMux(ns, ls);
       ns->m_pUDT->acceptAndRespond(peer, hs, hspkt);
   }
   catch (...)
   {
       // The mapped socket should be now unmapped to preserve the situation that
       // was in the original UDT code.
       // In SRT additionally the acceptAndRespond() function (it was called probably
       // connect() in UDT code) may fail, in which case this socket should not be
       // further processed and should be removed.
       {
           CGuard cg(m_ControlLock);
           m_Sockets.erase(ns->m_SocketID);
       }
       error = 1;
       LOGC(mglog.Debug).form(
               "newConnection: error while accepting, connection rejected");
       goto ERR_ROLLBACK;
   }

   ns->m_Status = SRTS_CONNECTED;

   // copy address information of local node
   // Precisely, what happens here is:
   // - Get the IP address and port from the system database
   ns->m_pUDT->m_pSndQueue->m_pChannel->getSockAddr(Ref(ns->m_SelfAddr));
   // - OVERWRITE just the IP address itself by a value taken from piSelfIP
   // (the family is used exactly as the one taken from what has been returned
   // by getsockaddr)
   CIPAddress::pton(Ref(ns->m_SelfAddr), ns->m_pUDT->m_piSelfIP, ns->m_SelfAddr.family());

   // protect the m_Sockets structure.
   CGuard::enterCS(m_ControlLock);
   try
   {
       LOGC(mglog.Debug).form(
               "newConnection: mapping peer %d to that socket (%d)\n",
               ns->m_PeerID, ns->m_SocketID);
       m_PeerRec[ns->getPeerSpec()].insert(ns->m_SocketID);
   }
   catch (...)
   {
      error = 2;
   }
   CGuard::leaveCS(m_ControlLock);

   CGuard::enterCS(ls->m_AcceptLock);
   try
   {
      ls->m_pQueuedSockets->insert(ns->m_SocketID);
   }
   catch (...)
   {
      error = 3;
   }
   CGuard::leaveCS(ls->m_AcceptLock);

   // acknowledge users waiting for new connections on the listening socket
   m_EPoll.update_events(listen, ls->m_pUDT->m_sPollID, UDT_EPOLL_IN, true);

   CTimer::triggerEvent();

   ERR_ROLLBACK:
   // XXX the exact value of 'error' is ignored
   if (error > 0)
   {
      ns->m_pUDT->close();
      ns->m_Status = SRTS_CLOSED;
      ns->m_TimeStamp = CTimer::getTime();

      return -1;
   }

   // wake up a waiting accept() call
   pthread_mutex_lock(&(ls->m_AcceptLock));
   pthread_cond_signal(&(ls->m_AcceptCond));
   pthread_mutex_unlock(&(ls->m_AcceptLock));

   return 1;
}

CUDT* CUDTUnited::lookup(const SRTSOCKET u)
{
   // protects the m_Sockets structure
   CGuard cg(m_ControlLock);

   map<SRTSOCKET, CUDTSocket*>::iterator i = m_Sockets.find(u);

   if ((i == m_Sockets.end()) || (i->second->m_Status == SRTS_CLOSED))
      throw CUDTException(MJ_NOTSUP, MN_SIDINVAL, 0);

   return i->second->m_pUDT;
}

SRT_SOCKSTATUS CUDTUnited::getStatus(const SRTSOCKET u)
{
    // protects the m_Sockets structure
    CGuard cg(m_ControlLock);

    map<SRTSOCKET, CUDTSocket*>::iterator i = m_Sockets.find(u);

    if (i == m_Sockets.end())
    {
        if (m_ClosedSockets.find(u) != m_ClosedSockets.end())
            return SRTS_CLOSED;

        return SRTS_NONEXIST;
    }
    CUDTSocket* s = i->second;

    if (s->m_pUDT->m_bBroken)
        return SRTS_BROKEN;

    // Connecting timed out
    if ((s->m_Status == SRTS_CONNECTING) && !s->m_pUDT->m_bConnecting)
        return SRTS_BROKEN;

    return s->m_Status;
}

int CUDTUnited::bind(const SRTSOCKET u, const sockaddr_any& name)
{
   CUDTSocket* s = locateSocket(u);
   if (!s)
      throw CUDTException(MJ_NOTSUP, MN_SIDINVAL, 0);

   CGuard cg(s->m_ControlLock);

   // cannot bind a socket more than once
   if (s->m_Status != SRTS_INIT)
      throw CUDTException(MJ_NOTSUP, MN_NONE, 0);

   s->m_pUDT->open();
   updateMux(s, name);
   s->m_Status = SRTS_OPENED;

   // copy address information of local node
   s->m_pUDT->m_pSndQueue->m_pChannel->getSockAddr(Ref(s->m_SelfAddr));

   return 0;
}

int CUDTUnited::bind(SRTSOCKET u, int udpsock)
{
   CUDTSocket* s = locateSocket(u);
   if (!s)
      throw CUDTException(MJ_NOTSUP, MN_SIDINVAL, 0);

   CGuard cg(s->m_ControlLock);

   // cannot bind a socket more than once
   if (s->m_Status != SRTS_INIT)
      throw CUDTException(MJ_NOTSUP, MN_NONE, 0);

   sockaddr_any name;
   socklen_t namelen = sizeof name; // max of inet and inet6

   // This will preset the sa_family as well; the
   // namelen is given simply large enough for any
   // family here.
   if (::getsockname(udpsock, &name.sa, &namelen) == -1)
      throw CUDTException(MJ_NOTSUP, MN_INVAL);

   // Successfully extracted, so update the size
   name.len = namelen;

   s->m_pUDT->open();
   updateMux(s, name, &udpsock);
   s->m_Status = SRTS_OPENED;

   // copy address information of local node
   s->m_pUDT->m_pSndQueue->m_pChannel->getSockAddr(Ref(s->m_SelfAddr));

   return 0;
}

int CUDTUnited::listen(const SRTSOCKET u, int backlog)
{
   if (backlog <= 0 )
      throw CUDTException(MJ_NOTSUP, MN_INVAL, 0);

   // Don't search for the socket if it's already -1;
   // this never is a valid socket.
   if ( u == UDT::INVALID_SOCK )
      throw CUDTException(MJ_NOTSUP, MN_SIDINVAL, 0);

   CUDTSocket* s = locateSocket(u);
   if (!s)
      throw CUDTException(MJ_NOTSUP, MN_SIDINVAL, 0);

   CGuard cg(s->m_ControlLock);

   // NOTE: since now the socket is protected against simultaneous access.
   // In the meantime the socket might have been closed, which means that
   // it could have changed the state. It could be also set listen in another
   // thread, so check it out.

   // do nothing if the socket is already listening
   if (s->m_Status == SRTS_LISTENING)
      return 0;

   // a socket can listen only if is in OPENED status
   if (s->m_Status != SRTS_OPENED)
      throw CUDTException(MJ_NOTSUP, MN_ISUNBOUND, 0);

   // [[using assert(s->m_Status == OPENED)]];

   // listen is not supported in rendezvous connection setup
   if (s->m_pUDT->m_bRendezvous)
      throw CUDTException(MJ_NOTSUP, MN_ISRENDEZVOUS, 0);

   s->m_uiBackLog = backlog;

   try
   {
      s->m_pQueuedSockets = new set<SRTSOCKET>;
      s->m_pAcceptSockets = new set<SRTSOCKET>;
   }
   catch (...)
   {
      delete s->m_pQueuedSockets;
      delete s->m_pAcceptSockets;   // XXX If this was exception-interrupted,
                                    // then nothing is allocated!

      // XXX Translated std::bad_alloc into CUDTException specifying
      // memory allocation failure...
      throw CUDTException(MJ_SYSTEMRES, MN_MEMORY, 0);
   }

   // [[using assert(s->m_Status == OPENED)]]; // (still, unchanged)

   s->m_pUDT->setListenState();  // propagates CUDTException,
                                 // if thrown, remains in OPENED state if so.
   s->m_Status = SRTS_LISTENING;

   return 0;
}

SRTSOCKET CUDTUnited::accept(const SRTSOCKET listen, sockaddr* addr, int* addrlen)
{
   if ((addr) && (!addrlen))
      throw CUDTException(MJ_NOTSUP, MN_INVAL, 0);

   CUDTSocket* ls = locateSocket(listen);

   if (ls == NULL)
      throw CUDTException(MJ_NOTSUP, MN_SIDINVAL, 0);

   // the "listen" socket must be in LISTENING status
   if (ls->m_Status != SRTS_LISTENING)
      throw CUDTException(MJ_NOTSUP, MN_NOLISTEN, 0);

   // no "accept" in rendezvous connection setup
   if (ls->m_pUDT->m_bRendezvous)
      throw CUDTException(MJ_NOTSUP, MN_ISRENDEZVOUS, 0);

   SRTSOCKET u = CUDT::INVALID_SOCK;
   bool accepted = false;

   // !!only one conection can be set up each time!!
   while (!accepted)
   {
       CGuard cg(ls->m_AcceptLock);

       if ((ls->m_Status != SRTS_LISTENING) || ls->m_pUDT->m_bBroken)
       {
           // This socket has been closed.
           accepted = true;
       }
       else if (ls->m_pQueuedSockets->size() > 0)
       {
           // XXX Actually this should at best be something like that:
           // set<SRTSOCKET>::iterator b = ls->m_pQueuedSockets->begin();
           // u = *b;
           // ls->m_pQueuedSockets->erase(b);
           // ls->m_pAcceptSockets.insert(u);
           // It is also questionable why m_pQueuedSockets should be of type 'set'.
           // There's no quick-searching capabilities of that container used anywhere except
           // checkBrokenSockets and garbageCollect, which aren't performance-critical,
           // whereas it's mainly used for getting the first element and iterating
           // over elements, which is slow in case of std::set. It's also doubtful
           // as to whether the sorting capability of std::set is properly used;
           // the first is taken here, which is actually the socket with lowest
           // possible descriptor value (as default operator< and ascending sorting
           // used for std::set<SRTSOCKET> where SRTSOCKET=int).

           u = *(ls->m_pQueuedSockets->begin());
           // why suggest the position - it is std::set!
           ls->m_pAcceptSockets->insert(ls->m_pAcceptSockets->end(), u);
           ls->m_pQueuedSockets->erase(ls->m_pQueuedSockets->begin());
           accepted = true;
       }
       else if (!ls->m_pUDT->m_bSynRecving)
       {
           accepted = true;
       }

       if (!accepted && (ls->m_Status == SRTS_LISTENING))
           pthread_cond_wait(&(ls->m_AcceptCond), &(ls->m_AcceptLock));

       if (ls->m_pQueuedSockets->empty())
           m_EPoll.update_events(listen, ls->m_pUDT->m_sPollID, UDT_EPOLL_IN, false);
   }

   if (u == CUDT::INVALID_SOCK)
   {
      // non-blocking receiving, no connection available
      if (!ls->m_pUDT->m_bSynRecving)
         throw CUDTException(MJ_AGAIN, MN_RDAVAIL, 0);

      // listening socket is closed
      throw CUDTException(MJ_NOTSUP, MN_NOLISTEN, 0);
   }

   if ((addr != NULL) && (addrlen != NULL))
   {
      CUDTSocket* s = locateSocket(u);
      if (s == NULL)
         throw CUDTException(MJ_NOTSUP, MN_SIDINVAL, 0);

      CGuard cg(s->m_ControlLock);

      // Check if the length of the buffer to fill the name in
      // was large enough.
      int len = s->m_PeerAddr.size();
      if (*addrlen < len)
          throw CUDTException(MJ_NOTSUP, MN_INVAL, 0);

      memcpy(addr, &s->m_PeerAddr, len);
      *addrlen = len;
   }

   return u;
}

int CUDTUnited::groupConnect(CUDTGroup* g, const sockaddr_any& target_addr)
{

    return -1;
}

int CUDTUnited::connect(const SRTSOCKET u, const sockaddr* name, int namelen, int32_t forced_isn)
{
    // Check affiliation of the socket. It's now allowed for it to be
    // a group or socket. For a group, add automatically a socket to
    // the group.
    if (u & SRTSOCKET_GROUP::mask)
    {
        CUDTGroup* g = locateGroup(u);
        if (!g)
            throw CUDTException(MJ_NOTSUP, MN_SIDINVAL, 0);

        sockaddr_any target_addr(name, namelen);
        if (target_addr.len == 0)
            throw CUDTException(MJ_NOTSUP, MN_INVAL, 0);

        // Note: forced_isn is ignored when connecting a group.
        // The group manages the ISN by itself ALWAYS, that is,
        // it's generated anew for the very first socket, and then
        // derived by all sockets in the group.
        return groupConnect(g, target_addr);
    }

    CUDTSocket* s = locateSocket(u);
    if (!s)
        throw CUDTException(MJ_NOTSUP, MN_SIDINVAL, 0);

    // sockaddr_any will get length zero if the parameters check failed
    sockaddr_any target_addr(name, namelen);
    if (target_addr.len == 0)
        throw CUDTException(MJ_NOTSUP, MN_INVAL, 0);

    CGuard cg(s->m_ControlLock);

    // a socket can "connect" only if it is in the following states:
    // - OPENED: assume the socket binding parameters are configured
    // - INIT: configure binding parameters here
    // - any other (meaning, already connected): report error

    if (s->m_Status == SRTS_INIT)
    {
        if (s->m_pUDT->m_bRendezvous)
            throw CUDTException(MJ_NOTSUP, MN_ISRENDUNBOUND, 0);

        // If bind() was done first on this socket, then the
        // socket will not perform this step. This actually does the
        // same thing as bind() does, just with empty address so that
        // the binding parameters are autoselected.

        s->m_pUDT->open();
        sockaddr_any autoselect_sa (name->sa_family);
        // This will create such a sockaddr_any that
        // will return true from empty(). 
        updateMux(s, autoselect_sa);  // <<---- updateMux
        // -> C(Snd|Rcv)Queue::init
        // -> pthread_create(...C(Snd|Rcv)Queue::worker...)
        s->m_Status = SRTS_OPENED;
    }
    else if (s->m_Status != SRTS_OPENED)
        throw CUDTException(MJ_NOTSUP, MN_ISCONNECTED, 0);

    // connect_complete() may be called before connect() returns.
    // So we need to update the status before connect() is called,
    // otherwise the status may be overwritten with wrong value
    // (CONNECTED vs. CONNECTING).
    s->m_Status = SRTS_CONNECTING;

    /* 
     * In blocking mode, connect can block for up to 30 seconds for
     * rendez-vous mode. Holding the s->m_ControlLock prevent close
     * from cancelling the connect
     */
    try
    {
        // InvertedGuard unlocks in the constructor, then locks in the
        // destructor, no matter if an exception has fired.
        InvertedGuard l_unlocker( s->m_pUDT->m_bSynRecving ? &s->m_ControlLock : 0 );
        s->m_pUDT->startConnect(target_addr, forced_isn);
    }
    catch (CUDTException& e) // Interceptor, just to change the state.
    {
        s->m_Status = SRTS_OPENED;
        throw e;
    }

    // record peer address
    s->m_PeerAddr = target_addr;

    // CGuard destructor will delete cg and unlock s->m_ControlLock

    return 0;
}

void CUDTUnited::connect_complete(const SRTSOCKET u)
{
   CUDTSocket* s = locateSocket(u);
   if (!s)
      throw CUDTException(MJ_NOTSUP, MN_SIDINVAL, 0);

   // copy address information of local node
   // the local port must be correctly assigned BEFORE CUDT::startConnect(),
   // otherwise if startConnect() fails, the multiplexer cannot be located
   // by garbage collection and will cause leak
   s->m_pUDT->m_pSndQueue->m_pChannel->getSockAddr(Ref(s->m_SelfAddr));
   CIPAddress::pton(Ref(s->m_SelfAddr), s->m_pUDT->m_piSelfIP, s->m_SelfAddr.family());

   s->m_Status = SRTS_CONNECTED;
}

int CUDTUnited::close(const SRTSOCKET u)
{
   CUDTSocket* s = locateSocket(u);
   if (!s)
      throw CUDTException(MJ_NOTSUP, MN_SIDINVAL, 0);

   LOGC(mglog.Debug) << s->m_pUDT->CONID() << " CLOSE. Acquiring control lock";

   CGuard socket_cg(s->m_ControlLock);

   LOGC(mglog.Debug) << s->m_pUDT->CONID() << " CLOSING (removing from listening, closing CUDT)";

   bool synch_close_snd = s->m_pUDT->m_bSynSending;
   //bool synch_close_rcv = s->m_pUDT->m_bSynRecving;

   int id = s->m_SocketID;

   if (s->m_Status == SRTS_LISTENING)
   {
      if (s->m_pUDT->m_bBroken)
         return 0;

      s->m_TimeStamp = CTimer::getTime();
      s->m_pUDT->m_bBroken = true;

      // NOTE: (changed by Sektor)
      // Leave all the closing activities for garbageCollect to happen,
      // however remove the listener from the RcvQueue IMMEDIATELY.
      // This is because the listener socket is useless anyway and should
      // not be used for anything NEW since now.

      // But there's no reason to destroy the world by occupying the
      // listener slot in the RcvQueue.

      LOGC(mglog.Debug) << s->m_pUDT->CONID() << " CLOSING (removing listener immediately)";
      {
          CGuard cg(s->m_pUDT->m_ConnectionLock);
          s->m_pUDT->m_bListening = false;
          s->m_pUDT->m_pRcvQueue->removeListener(s->m_pUDT);
      }

      // broadcast all "accept" waiting
      pthread_mutex_lock(&(s->m_AcceptLock));
      pthread_cond_broadcast(&(s->m_AcceptCond));
      pthread_mutex_unlock(&(s->m_AcceptLock));

   }
   else
   {
       s->m_pUDT->close();

       // synchronize with garbage collection.
       LOGC(mglog.Debug) << "%" << id << " CUDT::close done. GLOBAL CLOSE: " << s->m_pUDT->CONID() << ". Acquiring GLOBAL control lock";
       CGuard manager_cg(m_ControlLock);

       // since "s" is located before m_ControlLock, locateSocket it again in case
       // it became invalid
       map<SRTSOCKET, CUDTSocket*>::iterator i = m_Sockets.find(u);
       if ((i == m_Sockets.end()) || (i->second->m_Status == SRTS_CLOSED))
           return 0;
       s = i->second;

       s->m_Status = SRTS_CLOSED;

       // a socket will not be immediated removed when it is closed
       // in order to prevent other methods from accessing invalid address
       // a timer is started and the socket will be removed after approximately
       // 1 second
       s->m_TimeStamp = CTimer::getTime();

       m_Sockets.erase(s->m_SocketID);
       m_ClosedSockets.insert(pair<SRTSOCKET, CUDTSocket*>(s->m_SocketID, s));

       CTimer::triggerEvent();
   }

   LOGC(mglog.Debug) << "%" << id << ": GLOBAL: CLOSING DONE";

   // Check if the ID is still in closed sockets before you access it
   // (the last triggerEvent could have deleted it).
   if ( synch_close_snd )
   {
#if SRT_ENABLE_CLOSE_SYNCH

       LOGC(mglog.Debug) << "%" << id << " GLOBAL CLOSING: sync-waiting for releasing sender resources...";
       for (;;)
       {
           CSndBuffer* sb = s->m_pUDT->m_pSndBuffer;

           // Disconnected from buffer - nothing more to check.
           if (!sb)
           {
               LOGC(mglog.Debug) << "%" << id << " GLOBAL CLOSING: sending buffer disconnected. Allowed to close.";
               break;
           }

           // Sender buffer empty
           if (sb->getCurrBufSize() == 0)
           {
               LOGC(mglog.Debug) << "%" << id << " GLOBAL CLOSING: sending buffer depleted. Allowed to close.";
               break;
           }

           // Ok, now you are keeping GC thread hands off the internal data.
           // You can check then if it has already deleted the socket or not.
           // The socket is either in m_ClosedSockets or is already gone.

           // Done the other way, but still done. You can stop waiting.
<<<<<<< HEAD
           if ( m_ClosedSockets.count(id) == 0 || !s->m_pUDT->m_bOpened )
=======
           bool isgone = false;
           {
               CGuard manager_cg(m_ControlLock);
               isgone = m_ClosedSockets.count(id) == 0;
           }
           if (!isgone)
           {
               isgone = !s->m_pUDT->m_bOpened;
           }
           if (isgone)
>>>>>>> 94f8db01
           {
               LOGC(mglog.Debug) << "%" << id << " GLOBAL CLOSING: ... gone in the meantime, whatever. Exiting close().";
               break;
           }

           LOGC(mglog.Debug) << "%" << id << " GLOBAL CLOSING: ... still waiting for any update.";
           CTimer::EWait wt = CTimer::waitForEvent();

           if ( wt == CTimer::WT_ERROR )
           {
               LOGC(mglog.Debug) << "GLOBAL CLOSING: ... ERROR WHEN WAITING FOR EVENT. Exiting close() to prevent hangup.";
               break;
           }

           // Continue waiting in case when an event happened or 1s waiting time passed for checkpoint.
       }
#endif
   }

   /*
      This code is PUT ASIDE for now.
      Most likely this will be never required.
      It had to hold the closing activity until the time when the receiver buffer is depleted.
      However the closing of the socket should only happen when the receiver has received
      an information about that the reading is no longer possible (error report from recv/recvfile).
      When this happens, the receiver buffer is definitely depleted already and there's no need to check
      anything.

      Should there appear any other conditions in future under which the closing process should be
      delayed until the receiver buffer is empty, this code can be filled here.

   if ( synch_close_rcv )
   {
   ...
   }
   */

   return 0;
}

void CUDTUnited::getpeername(const SRTSOCKET u, sockaddr* name, int* namelen)
{
    if (!name || !namelen)
        throw CUDTException(MJ_NOTSUP, MN_INVAL, 0);

   if (getStatus(u) != SRTS_CONNECTED)
      throw CUDTException(MJ_CONNECTION, MN_NOCONN, 0);

   CUDTSocket* s = locateSocket(u);

   if (!s)
      throw CUDTException(MJ_NOTSUP, MN_SIDINVAL, 0);

   if (!s->m_pUDT->m_bConnected || s->m_pUDT->m_bBroken)
      throw CUDTException(MJ_CONNECTION, MN_NOCONN, 0);

   int len = s->m_PeerAddr.size();
   if (*namelen < len)
       throw CUDTException(MJ_NOTSUP, MN_INVAL, 0);

   memcpy(name, &s->m_PeerAddr.sa, len);
   *namelen = len;
}

void CUDTUnited::getsockname(const SRTSOCKET u, sockaddr* name, int* namelen)
{
    if (!name || !namelen)
        throw CUDTException(MJ_NOTSUP, MN_INVAL, 0);

   CUDTSocket* s = locateSocket(u);

   if (!s)
      throw CUDTException(MJ_NOTSUP, MN_SIDINVAL, 0);

   if (s->m_pUDT->m_bBroken)
      throw CUDTException(MJ_NOTSUP, MN_SIDINVAL, 0);

   if (s->m_Status == SRTS_INIT)
      throw CUDTException(MJ_CONNECTION, MN_NOCONN, 0);

   int len = s->m_SelfAddr.size();
   if (*namelen < len)
       throw CUDTException(MJ_NOTSUP, MN_INVAL, 0);

   memcpy(name, &s->m_SelfAddr.sa, len);
   *namelen = len;
}

int CUDTUnited::select(
   ud_set* readfds, ud_set* writefds, ud_set* exceptfds, const timeval* timeout)
{
   uint64_t entertime = CTimer::getTime();

   uint64_t to;
   if (!timeout)
      to = 0xFFFFFFFFFFFFFFFFULL;
   else
      to = timeout->tv_sec * 1000000 + timeout->tv_usec;

   // initialize results
   int count = 0;
   set<SRTSOCKET> rs, ws, es;

   // retrieve related UDT sockets
   vector<CUDTSocket*> ru, wu, eu;
   CUDTSocket* s;
   if (readfds)
      for (set<SRTSOCKET>::iterator i1 = readfds->begin();
         i1 != readfds->end(); ++ i1)
      {
         if (getStatus(*i1) == SRTS_BROKEN)
         {
            rs.insert(*i1);
            ++ count;
         }
         else if (!(s = locateSocket(*i1)))
            throw CUDTException(MJ_NOTSUP, MN_SIDINVAL, 0);
         else
            ru.push_back(s);
      }
   if (writefds)
      for (set<SRTSOCKET>::iterator i2 = writefds->begin();
         i2 != writefds->end(); ++ i2)
      {
         if (getStatus(*i2) == SRTS_BROKEN)
         {
            ws.insert(*i2);
            ++ count;
         }
         else if (!(s = locateSocket(*i2)))
            throw CUDTException(MJ_NOTSUP, MN_SIDINVAL, 0);
         else
            wu.push_back(s);
      }
   if (exceptfds)
      for (set<SRTSOCKET>::iterator i3 = exceptfds->begin();
         i3 != exceptfds->end(); ++ i3)
      {
         if (getStatus(*i3) == SRTS_BROKEN)
         {
            es.insert(*i3);
            ++ count;
         }
         else if (!(s = locateSocket(*i3)))
            throw CUDTException(MJ_NOTSUP, MN_SIDINVAL, 0);
         else
            eu.push_back(s);
      }

   do
   {
      // query read sockets
      for (vector<CUDTSocket*>::iterator j1 = ru.begin(); j1 != ru.end(); ++ j1)
      {
         s = *j1;

         if ((s->m_pUDT->m_bConnected
               && s->m_pUDT->m_pRcvBuffer->isRcvDataReady()
            )
            || (!s->m_pUDT->m_bListening
               && (s->m_pUDT->m_bBroken || !s->m_pUDT->m_bConnected))
            || (s->m_pUDT->m_bListening && (s->m_pQueuedSockets->size() > 0))
            || (s->m_Status == SRTS_CLOSED))
         {
            rs.insert(s->m_SocketID);
            ++ count;
         }
      }

      // query write sockets
      for (vector<CUDTSocket*>::iterator j2 = wu.begin(); j2 != wu.end(); ++ j2)
      {
         s = *j2;

         if ((s->m_pUDT->m_bConnected
               && (s->m_pUDT->m_pSndBuffer->getCurrBufSize()
                  < s->m_pUDT->m_iSndBufSize))
            || s->m_pUDT->m_bBroken
            || !s->m_pUDT->m_bConnected
            || (s->m_Status == SRTS_CLOSED))
         {
            ws.insert(s->m_SocketID);
            ++ count;
         }
      }

      // query exceptions on sockets
      for (vector<CUDTSocket*>::iterator j3 = eu.begin(); j3 != eu.end(); ++ j3)
      {
         // check connection request status, not supported now
      }

      if (0 < count)
         break;

      CTimer::waitForEvent();
   } while (to > CTimer::getTime() - entertime);

   if (readfds)
      *readfds = rs;

   if (writefds)
      *writefds = ws;

   if (exceptfds)
      *exceptfds = es;

   return count;
}

int CUDTUnited::selectEx(
   const vector<SRTSOCKET>& fds,
   vector<SRTSOCKET>* readfds,
   vector<SRTSOCKET>* writefds,
   vector<SRTSOCKET>* exceptfds,
   int64_t msTimeOut)
{
   uint64_t entertime = CTimer::getTime();

   uint64_t to;
   if (msTimeOut >= 0)
      to = msTimeOut * 1000;
   else
      to = 0xFFFFFFFFFFFFFFFFULL;

   // initialize results
   int count = 0;
   if (readfds)
      readfds->clear();
   if (writefds)
      writefds->clear();
   if (exceptfds)
      exceptfds->clear();

   do
   {
      for (vector<SRTSOCKET>::const_iterator i = fds.begin();
         i != fds.end(); ++ i)
      {
         CUDTSocket* s = locateSocket(*i);

         if ((!s) || s->m_pUDT->m_bBroken || (s->m_Status == SRTS_CLOSED))
         {
            if (exceptfds)
            {
               exceptfds->push_back(*i);
               ++ count;
            }
            continue;
         }

         if (readfds)
         {
            if ((s->m_pUDT->m_bConnected
                  && s->m_pUDT->m_pRcvBuffer->isRcvDataReady()
               )
               || (s->m_pUDT->m_bListening
                  && (s->m_pQueuedSockets->size() > 0)))
            {
               readfds->push_back(s->m_SocketID);
               ++ count;
            }
         }

         if (writefds)
         {
            if (s->m_pUDT->m_bConnected
               && (s->m_pUDT->m_pSndBuffer->getCurrBufSize()
                  < s->m_pUDT->m_iSndBufSize))
            {
               writefds->push_back(s->m_SocketID);
               ++ count;
            }
         }
      }

      if (count > 0)
         break;

      CTimer::waitForEvent();
   } while (to > CTimer::getTime() - entertime);

   return count;
}

int CUDTUnited::epoll_create()
{
   return m_EPoll.create();
}

int CUDTUnited::epoll_add_usock(
   const int eid, const SRTSOCKET u, const int* events)
{
   CUDTSocket* s = locateSocket(u);
   int ret = -1;
   if (s)
   {
      ret = m_EPoll.add_usock(eid, u, events);
      s->m_pUDT->addEPoll(eid);
   }
   else
   {
      throw CUDTException(MJ_NOTSUP, MN_SIDINVAL);
   }

   return ret;
}

int CUDTUnited::epoll_add_ssock(
   const int eid, const SYSSOCKET s, const int* events)
{
   return m_EPoll.add_ssock(eid, s, events);
}

int CUDTUnited::epoll_update_usock(
   const int eid, const SRTSOCKET u, const int* events)
{
   CUDTSocket* s = locateSocket(u);
   int ret = -1;
   if (s)
   {
      ret = m_EPoll.update_usock(eid, u, events);
      s->m_pUDT->addEPoll(eid);
   }
   else
   {
      throw CUDTException(MJ_NOTSUP, MN_SIDINVAL);
   }

   return ret;
}

int CUDTUnited::epoll_update_ssock(
   const int eid, const SYSSOCKET s, const int* events)
{
   return m_EPoll.update_ssock(eid, s, events);
}

int CUDTUnited::epoll_remove_usock(const int eid, const SRTSOCKET u)
{
   int ret = m_EPoll.remove_usock(eid, u);

   CUDTSocket* s = locateSocket(u);
   if (s)
   {
      s->m_pUDT->removeEPoll(eid);
   }
   //else
   //{
   //   throw CUDTException(MJ_NOTSUP, MN_SIDINVAL);
   //}

   return ret;
}

int CUDTUnited::epoll_remove_ssock(const int eid, const SYSSOCKET s)
{
   return m_EPoll.remove_ssock(eid, s);
}

int CUDTUnited::epoll_wait(
   const int eid,
   set<SRTSOCKET>* readfds,
   set<SRTSOCKET>* writefds,
   int64_t msTimeOut,
   set<SYSSOCKET>* lrfds,
   set<SYSSOCKET>* lwfds)
{
   return m_EPoll.wait(eid, readfds, writefds, msTimeOut, lrfds, lwfds);
}

int CUDTUnited::epoll_release(const int eid)
{
   return m_EPoll.release(eid);
}

CUDTSocket* CUDTUnited::locateSocket(const SRTSOCKET u)
{
   CGuard cg(m_ControlLock);

   map<SRTSOCKET, CUDTSocket*>::iterator i = m_Sockets.find(u);

   if ((i == m_Sockets.end()) || (i->second->m_Status == SRTS_CLOSED))
      return NULL;

   return i->second;
}

CUDTGroup* CUDTUnited::locateGroup(SRTSOCKET u)
{
   CGuard cg(m_ControlLock);

   map<SRTSOCKET, CUDTGroup>::iterator i = m_Groups.find(u);
   if ( i == m_Groups.end() )
       return NULL;

   return &i->second;
}

CUDTSocket* CUDTUnited::locatePeer(
   const sockaddr_any& peer,
   const SRTSOCKET id,
   int32_t isn)
{
   CGuard cg(m_ControlLock);

   map<int64_t, set<SRTSOCKET> >::iterator i = m_PeerRec.find(
      CUDTSocket::getPeerSpec(id, isn));
   if (i == m_PeerRec.end())
      return NULL;

   for (set<SRTSOCKET>::iterator j = i->second.begin();
      j != i->second.end(); ++ j)
   {
      map<SRTSOCKET, CUDTSocket*>::iterator k = m_Sockets.find(*j);
      // this socket might have been closed and moved m_ClosedSockets
      if (k == m_Sockets.end())
         continue;

      if ( k->second->m_PeerAddr == peer)
      {
         return k->second;
      }
   }

   return NULL;
}

void CUDTUnited::checkBrokenSockets()
{
   CGuard cg(m_ControlLock);

   // set of sockets To Be Closed and To Be Removed
   vector<SRTSOCKET> tbc;
   vector<SRTSOCKET> tbr;

   for (map<SRTSOCKET, CUDTSocket*>::iterator i = m_Sockets.begin();
      i != m_Sockets.end(); ++ i)
   {
       CUDTSocket* s = i->second;

      // LOGC(mglog.Debug).form("checking EXISTING socket: %d\n", i->first);
      // check broken connection
      if (s->m_pUDT->m_bBroken)
      {
         if (s->m_Status == SRTS_LISTENING)
         {
            uint64_t elapsed = CTimer::getTime() - s->m_TimeStamp;
            // for a listening socket, it should wait an extra 3 seconds
            // in case a client is connecting
            if (elapsed < 3000000) // XXX MAKE A SYMBOLIC CONSTANT HERE!
            {
               // LOGC(mglog.Debug).form("STILL KEEPING socket %d
               // (listener, too early, w8 %fs)\n", i->first,
               // double(elapsed)/1000000);
               continue;
            }
         }
         else if ((s->m_pUDT->m_pRcvBuffer != NULL)
            // FIXED: calling isRcvDataAvailable() just to get the information
            // whether there are any data waiting in the buffer,
            // NOT WHETHER THEY ARE ALSO READY TO PLAY at the time when
            // this function is called (isRcvDataReady also checks if the
            // available data is "ready to play").
            && s->m_pUDT->m_pRcvBuffer->isRcvDataAvailable()
            && (s->m_pUDT->m_iBrokenCounter -- > 0))
         {
            // LOGC(mglog.Debug).form("STILL KEEPING socket (still have data):
            // %d\n", i->first);
            // if there is still data in the receiver buffer, wait longer
            continue;
         }

         // LOGC(mglog.Debug).form("moving socket to CLOSED: %d\n", i->first);

         //close broken connections and start removal timer
         s->m_Status = SRTS_CLOSED;
         s->m_TimeStamp = CTimer::getTime();
         tbc.push_back(i->first);
         m_ClosedSockets[i->first] = s;

         // remove from listener's queue
         map<SRTSOCKET, CUDTSocket*>::iterator ls = m_Sockets.find(
            s->m_ListenSocket);
         if (ls == m_Sockets.end())
         {
            ls = m_ClosedSockets.find(s->m_ListenSocket);
            if (ls == m_ClosedSockets.end())
               continue;
         }

         CGuard::enterCS(ls->second->m_AcceptLock);
         ls->second->m_pQueuedSockets->erase(s->m_SocketID);
         ls->second->m_pAcceptSockets->erase(s->m_SocketID);
         CGuard::leaveCS(ls->second->m_AcceptLock);
      }
   }

   for (map<SRTSOCKET, CUDTSocket*>::iterator j = m_ClosedSockets.begin();
      j != m_ClosedSockets.end(); ++ j)
   {
      // LOGC(mglog.Debug).form("checking CLOSED socket: %d\n", j->first);
      if (j->second->m_pUDT->m_ullLingerExpiration > 0)
      {
         // asynchronous close:
         if ((!j->second->m_pUDT->m_pSndBuffer)
            || (0 == j->second->m_pUDT->m_pSndBuffer->getCurrBufSize())
            || (j->second->m_pUDT->m_ullLingerExpiration <= CTimer::getTime()))
         {
            j->second->m_pUDT->m_ullLingerExpiration = 0;
            j->second->m_pUDT->m_bClosing = true;
            j->second->m_TimeStamp = CTimer::getTime();
         }
      }

      // timeout 1 second to destroy a socket AND it has been removed from
      // RcvUList
      if ((CTimer::getTime() - j->second->m_TimeStamp > 1000000)
         && ((!j->second->m_pUDT->m_pRNode)
            || !j->second->m_pUDT->m_pRNode->m_bOnList))
      {
         // LOGC(mglog.Debug).form("will unref socket: %d\n", j->first);
         tbr.push_back(j->first);
      }
   }

   // move closed sockets to the ClosedSockets structure
   for (vector<SRTSOCKET>::iterator k = tbc.begin(); k != tbc.end(); ++ k)
      m_Sockets.erase(*k);

   // remove those timeout sockets
   for (vector<SRTSOCKET>::iterator l = tbr.begin(); l != tbr.end(); ++ l)
      removeSocket(*l);
}

void CUDTUnited::removeSocket(const SRTSOCKET u)
{
   map<SRTSOCKET, CUDTSocket*>::iterator i = m_ClosedSockets.find(u);

   // invalid socket ID
   if (i == m_ClosedSockets.end())
      return;

   // decrease multiplexer reference count, and remove it if necessary
   const int mid = i->second->m_iMuxID;

   if (i->second->m_pQueuedSockets)
   {
       CGuard cg(i->second->m_AcceptLock);

      // if it is a listener, close all un-accepted sockets in its queue
      // and remove them later
      for (set<SRTSOCKET>::iterator q = i->second->m_pQueuedSockets->begin();
         q != i->second->m_pQueuedSockets->end(); ++ q)
      {
         m_Sockets[*q]->m_pUDT->m_bBroken = true;
         m_Sockets[*q]->m_pUDT->close();
         m_Sockets[*q]->m_TimeStamp = CTimer::getTime();
         m_Sockets[*q]->m_Status = SRTS_CLOSED;
         m_ClosedSockets[*q] = m_Sockets[*q];
         m_Sockets.erase(*q);
      }

   }

   // remove from peer rec
   map<int64_t, set<SRTSOCKET> >::iterator j = m_PeerRec.find(
      i->second->getPeerSpec());
   if (j != m_PeerRec.end())
   {
      j->second.erase(u);
      if (j->second.empty())
         m_PeerRec.erase(j);
   }

   /*
   * Socket may be deleted while still having ePoll events set that would
   * remains forever causing epoll_wait to unblock continuously for inexistent
   * sockets. Get rid of all events for this socket.
   */
   m_EPoll.update_events(u, i->second->m_pUDT->m_sPollID,
      UDT_EPOLL_IN|UDT_EPOLL_OUT|UDT_EPOLL_ERR, false);

   // delete this one
   LOGC(mglog.Debug) << "GC/removeSocket: closing associated UDT %" << u;
   i->second->m_pUDT->close();
   LOGC(mglog.Debug) << "GC/removeSocket: DELETING SOCKET %" << u;
   delete i->second;
   m_ClosedSockets.erase(i);

   map<int, CMultiplexer>::iterator m;
   m = m_mMultiplexer.find(mid);
   if (m == m_mMultiplexer.end())
   {
      LOGC(mglog.Fatal) << "IPE: For socket %" << u << " MUXER id=" << mid << " NOT FOUND!";
      return;
   }

   m->second.m_iRefCount --;
   // LOGC(mglog.Debug).form("unrefing underlying socket for %u: %u\n",
   //    u, m->second.m_iRefCount);
   if (0 == m->second.m_iRefCount)
   {
       LOGC(mglog.Debug) << "MUXER id=" << mid << " lost last socket %"
           << u << " - deleting muxer bound to port "
           << m->second.m_pChannel->bindAddressAny().hport();
      m->second.m_pChannel->close();
      delete m->second.m_pSndQueue;
      delete m->second.m_pRcvQueue;
      delete m->second.m_pTimer;
      delete m->second.m_pChannel;
      m_mMultiplexer.erase(m);
   }
}

void CUDTUnited::setError(CUDTException* e)
{
    delete (CUDTException*)pthread_getspecific(m_TLSError);
    pthread_setspecific(m_TLSError, e);
}

CUDTException* CUDTUnited::getError()
{
    if(!pthread_getspecific(m_TLSError))
        pthread_setspecific(m_TLSError, new CUDTException);
    return (CUDTException*)pthread_getspecific(m_TLSError);
}


void CUDTUnited::updateMux(
   CUDTSocket* s, const sockaddr_any& addr, const int* udpsock /*[[nullable]]*/)
{
   CGuard cg(m_ControlLock);

   // Don't try to reuse given address, if udpsock was given.
   // In such a case rely exclusively on that very socket and
   // use it the way as it is configured, of course, create also
   // always a new multiplexer for that very socket.
   if (!udpsock && s->m_pUDT->m_bReuseAddr)
   {
       int port = addr.hport();

       // find a reusable address
       for (map<int, CMultiplexer>::iterator i = m_mMultiplexer.begin();
               i != m_mMultiplexer.end(); ++ i)
       {
           // Use the "family" value blindly from the address; we
           // need to find an existing multiplexer that binds to the
           // given port in the same family as requested address.
           if ((i->second.m_iFamily == addr.family())
                   && (i->second.m_iMSS == s->m_pUDT->m_iMSS)
#ifdef SRT_ENABLE_IPOPTS
                   &&  (i->second.m_iIpTTL == s->m_pUDT->m_iIpTTL)
                   && (i->second.m_iIpToS == s->m_pUDT->m_iIpToS)
#endif
                   &&  i->second.m_bReusable)
           {
               if (i->second.m_iPort == port)
               {
                   // LOGC(mglog.Debug).form("reusing multiplexer for port
                   // %hd\n", port);
                   // reuse the existing multiplexer
                   ++ i->second.m_iRefCount;
                   s->m_pUDT->m_pSndQueue = i->second.m_pSndQueue;
                   s->m_pUDT->m_pRcvQueue = i->second.m_pRcvQueue;
                   s->m_iMuxID = i->second.m_iID;
                   return;
               }
           }
       }
   }

   // a new multiplexer is needed
   CMultiplexer m;
   m.m_iMSS = s->m_pUDT->m_iMSS;
   m.m_iFamily = addr.family();
#ifdef SRT_ENABLE_IPOPTS
   m.m_iIpTTL = s->m_pUDT->m_iIpTTL;
   m.m_iIpToS = s->m_pUDT->m_iIpToS;
#endif
   m.m_iRefCount = 1;
   m.m_bReusable = s->m_pUDT->m_bReuseAddr;
   m.m_iID = s->m_SocketID;

   m.m_pChannel = new CChannel;
#ifdef SRT_ENABLE_IPOPTS
   m.m_pChannel->setIpTTL(s->m_pUDT->m_iIpTTL);
   m.m_pChannel->setIpToS(s->m_pUDT->m_iIpToS);
#endif
   m.m_pChannel->setSndBufSize(s->m_pUDT->m_iUDPSndBufSize);
   m.m_pChannel->setRcvBufSize(s->m_pUDT->m_iUDPRcvBufSize);

   try
   {
       if (udpsock)
       {
           // In this case, addr contains the address
           // that has been extracted already from the
           // given socket
           m.m_pChannel->attach(*udpsock, addr);
       }
       else if (addr.empty())
       {
           // The case of previously used case of a NULL address.
           // This here is used to pass family only, in this case
           // just automatically bind to the "0" address to autoselect
           // everything. If at least the IP address is specified,
           // then bind to that address, but still possibly autoselect
           // the outgoing port, if the port was specified as 0.
           m.m_pChannel->open(addr.family());
       }
       else
       {
           m.m_pChannel->open(addr);
       }
   }
   catch (CUDTException& e)
   {
      m.m_pChannel->close();
      delete m.m_pChannel;
      throw e;
   }

   sockaddr_any sa;
   m.m_pChannel->getSockAddr(Ref(sa));
   m.m_iPort = sa.hport();

   m.m_pTimer = new CTimer;

   m.m_pSndQueue = new CSndQueue;
   m.m_pSndQueue->init(m.m_pChannel, m.m_pTimer);
   m.m_pRcvQueue = new CRcvQueue;
   m.m_pRcvQueue->init(
      32, s->m_pUDT->maxPayloadSize(), m.m_iFamily, 1024,
      m.m_pChannel, m.m_pTimer);

   m_mMultiplexer[m.m_iID] = m;

   s->m_pUDT->m_pSndQueue = m.m_pSndQueue;
   s->m_pUDT->m_pRcvQueue = m.m_pRcvQueue;
   s->m_iMuxID = m.m_iID;

   LOGC(mglog.Debug).form(
      "creating new multiplexer for port %i\n", m.m_iPort);
}

// XXX This is actually something completely stupid.
// This function is going to find a multiplexer for the port contained
// in the 'ls' listening socket, by searching through the multiplexer
// container.
//
// Somehow, however, it's not even predicted a situation that the multiplexer
// for that port doesn't exist - that is, this function WILL find the
// multiplexer. How can it be so certain? It's because the listener has
// already created the multiplexer during the call to bind(), so if it
// didn't, this function wouldn't even have a chance to be called.
//
// Why can't then the multiplexer be recorded in the 'ls' listening socket data
// to be accessed immediately, especially when one listener can't bind to more than
// one multiplexer at a time (well, even if it could, there's still no reason why
// this should be extracted by "querying")?
//
// Maybe because the multiplexer container is a map, not a list.
// Why is this then a map? Because it's addressed by MuxID. Why do we need
// mux id? Because we don't have a list... ?
// 
// But what's the multiplexer ID? It's a socket ID for which it was originally created.
//
// Is this then shared? Yes, only between the listener socket and the accepted sockets,
// or in case of "bound" connecting sockets (by binding you can enforce the port number,
// which can be the same for multiple SRT sockets).
// Not shared in case of unbound connecting socket or rendezvous socket.
//
// Ok, in which situation do we need dispatching by mux id? Only when the socket is being
// deleted. How does the deleting procedure know the muxer id? Because it is recorded here
// at the time when it's found, as... the socket ID of the actual listener socket being
// actually the first socket to create the multiplexer, so the multiplexer gets its id.
//
// Still, no reasons found why the socket can't contain a list iterator to a multiplexer
// INSTEAD of m_iMuxID. There's no danger in this solutio because the multiplexer is never
// deleted until there's at least one socket using it.
//
// The multiplexer may even physically be contained in the CUDTUnited object, just track
// the multiple users of it (the listener and the accepted sockets). When deleting, you
// simply "unsubscribe" yourself from the multiplexer, which will unref it and remove the
// list element by the iterator kept by the socket.
void CUDTUnited::updateListenerMux(CUDTSocket* s, const CUDTSocket* ls)
{
   CGuard cg(m_ControlLock);
   int port = ls->m_SelfAddr.hport();

   // find the listener's address
   for (map<int, CMultiplexer>::iterator i = m_mMultiplexer.begin();
      i != m_mMultiplexer.end(); ++ i)
   {
      if (i->second.m_iPort == port)
      {
         LOGC(mglog.Debug).form(
            "updateMux: reusing multiplexer for port %i\n", port);
         // reuse the existing multiplexer
         ++ i->second.m_iRefCount;
         s->m_pUDT->m_pSndQueue = i->second.m_pSndQueue;
         s->m_pUDT->m_pRcvQueue = i->second.m_pRcvQueue;
         s->m_iMuxID = i->second.m_iID;
         return;
      }
   }
}

void* CUDTUnited::garbageCollect(void* p)
{
   CUDTUnited* self = (CUDTUnited*)p;

   THREAD_STATE_INIT("SRT Collector");

   CGuard gcguard(self->m_GCStopLock);

   while (!self->m_bClosing)
   {
       INCREMENT_THREAD_ITERATIONS();
       self->checkBrokenSockets();

       //#ifdef WIN32
       //      self->checkTLSValue();
       //#endif

       timeval now;
       timespec timeout;
       gettimeofday(&now, 0);
       timeout.tv_sec = now.tv_sec + 1;
       timeout.tv_nsec = now.tv_usec * 1000;

       pthread_cond_timedwait(
               &self->m_GCStopCond, &self->m_GCStopLock, &timeout);
   }

   // remove all sockets and multiplexers
   CGuard::enterCS(self->m_ControlLock);
   for (map<SRTSOCKET, CUDTSocket*>::iterator i = self->m_Sockets.begin();
      i != self->m_Sockets.end(); ++ i)
   {
      i->second->m_pUDT->m_bBroken = true;
      i->second->m_pUDT->close();
      i->second->m_Status = SRTS_CLOSED;
      i->second->m_TimeStamp = CTimer::getTime();
      self->m_ClosedSockets[i->first] = i->second;

      // remove from listener's queue
      map<SRTSOCKET, CUDTSocket*>::iterator ls = self->m_Sockets.find(
         i->second->m_ListenSocket);
      if (ls == self->m_Sockets.end())
      {
         ls = self->m_ClosedSockets.find(i->second->m_ListenSocket);
         if (ls == self->m_ClosedSockets.end())
            continue;
      }

      CGuard::enterCS(ls->second->m_AcceptLock);
      ls->second->m_pQueuedSockets->erase(i->second->m_SocketID);
      ls->second->m_pAcceptSockets->erase(i->second->m_SocketID);
      CGuard::leaveCS(ls->second->m_AcceptLock);
   }
   self->m_Sockets.clear();

   for (map<SRTSOCKET, CUDTSocket*>::iterator j = self->m_ClosedSockets.begin();
      j != self->m_ClosedSockets.end(); ++ j)
   {
      j->second->m_TimeStamp = 0;
   }
   CGuard::leaveCS(self->m_ControlLock);

   while (true)
   {
      self->checkBrokenSockets();

      CGuard::enterCS(self->m_ControlLock);
      bool empty = self->m_ClosedSockets.empty();
      CGuard::leaveCS(self->m_ControlLock);

      if (empty)
         break;

      CTimer::sleep();
   }

   THREAD_EXIT();
   return NULL;
}

////////////////////////////////////////////////////////////////////////////////

int CUDT::startup()
{
   return s_UDTUnited.startup();
}

int CUDT::cleanup()
{
   return s_UDTUnited.cleanup();
}

SRTSOCKET CUDT::socket()
{
   if (!s_UDTUnited.m_bGCStatus)
      s_UDTUnited.startup();

   try
   {
      return s_UDTUnited.newSocket();
   }
   catch (CUDTException& e)
   {
      s_UDTUnited.setError(new CUDTException(e));
      return INVALID_SOCK;
   }
   catch (bad_alloc&)
   {
      s_UDTUnited.setError(new CUDTException(MJ_SYSTEMRES, MN_MEMORY, 0));
      return INVALID_SOCK;
   }
   catch (std::exception& ee)
   {
      LOGC(mglog.Fatal)
         << "socket: UNEXPECTED EXCEPTION: "
         << typeid(ee).name()
         << ": " << ee.what();
      s_UDTUnited.setError(new CUDTException(MJ_UNKNOWN, MN_NONE, 0));
      return INVALID_SOCK;
   }
}

SRTSOCKET CUDT::createGroup()
{
    int32_t id = -1;
    try
    {
        {
            CGuard guard(s_UDTUnited.m_IDLock);
            id = s_UDTUnited.generateSocketID() | SRTSOCKET_GROUP::mask;
        }

        // Now map the group
        s_UDTUnited.addGroup(id).m_GroupID = id;
        return id;
    }
    catch (CUDTException& e)
    {
        return setError(e);
    }
    catch (std::bad_alloc& e)
    {
        return setError(MJ_SYSTEMRES, MN_MEMORY, 0);
    }
}

int CUDT::addSocketToGroup(SRTSOCKET socket, SRTSOCKET group)
{
    // Check if socket and group have been set correctly.
    int32_t sid = socket & ~SRTSOCKET_GROUP::mask;
    int32_t gm = group & SRTSOCKET_GROUP::mask;

    if ( sid != socket || gm == 0 )
        return setError(MJ_NOTSUP, MN_INVAL, 0);

    // Find the socket and the group
    CUDTSocket* s = s_UDTUnited.locateSocket(socket);
    CUDTGroup* g = s_UDTUnited.locateGroup(group);

    if (!s || !g)
        return setError(MJ_NOTSUP, MN_INVAL, 0);

    if (g->m_selfManaged)
    {
        // This can be changed as long as the group is empty.
        if (!g->m_Group.empty())
        {
            return setError(MJ_NOTSUP, MN_INVAL, 0);
        }
        g->m_selfManaged = false;
    }

    CGuard cg(s->m_ControlLock);

    typedef list<SRTSOCKET>::iterator li_t;

    // Check if a socket already belongs to a group
    if (s->m_IncludedIter != s->s_DefaultGroup.m_Group.end())
    {
        return setError(MJ_NOTSUP, MN_INVAL, 0);
    }

    // Check if the socket already is in the group
    li_t f = find(g->m_Group.begin(), g->m_Group.end(), socket);
    if (f == g->m_Group.end())
    {
        // Already in the group; behave as if it was added.
        return 0;
    }

    g->m_Group.push_back(socket);

    // Set f to this last exactly added element
    f = g->m_Group.end();
    --f;

    // Mark where this is added
    s->m_IncludedGroup = g;
    s->m_IncludedIter = f;

    return 0;
}

int CUDT::removeSocketFromGroup(SRTSOCKET socket)
{
    CUDTSocket* s = s_UDTUnited.locateSocket(socket);
    if (!s)
        return setError(MJ_NOTSUP, MN_INVAL, 0);

    if (!s->m_IncludedGroup)
        return setError(MJ_NOTSUP, MN_INVAL, 0);

    CGuard grd(s->m_ControlLock);

    s->m_IncludedGroup->m_Group.erase(s->m_IncludedIter);
    s->m_IncludedIter = s->s_DefaultGroup.m_Group.end();
    s->m_IncludedGroup = 0;

    return 0;
}

int CUDT::getGroupOfSocket(SRTSOCKET socket)
{
    CUDTSocket* s = s_UDTUnited.locateSocket(socket);
    if (!s)
        return setError(MJ_NOTSUP, MN_INVAL, 0);

    if (!s->m_IncludedGroup)
        return setError(MJ_NOTSUP, MN_INVAL, 0);

    return s->m_IncludedGroup->m_GroupID;
}

int CUDT::bind(SRTSOCKET u, const sockaddr* name, int namelen)
{
   try
   {
       sockaddr_any sa (name, namelen);
       if ( sa.len == 0 )
       {
           // This happens if the namelen check proved it to be
           // too small for particular family, or that family is
           // not recognized (is none of AF_INET, AF_INET6).
           // This is a user error.
           return setError(MJ_NOTSUP, MN_INVAL, 0);
       }
       return s_UDTUnited.bind(u, sa);
   }
   catch (CUDTException& e)
   {
       return setError(e);
   }
   catch (bad_alloc&)
   {
       return setError(MJ_SYSTEMRES, MN_MEMORY, 0);
   }
   catch (std::exception& ee)
   {
      LOGC(mglog.Fatal)
         << "bind: UNEXPECTED EXCEPTION: "
         << typeid(ee).name()
         << ": " << ee.what();
      return setError(MJ_UNKNOWN, MN_NONE, 0);
   }
}

int CUDT::bind(SRTSOCKET u, int udpsock)
{
   try
   {
      return s_UDTUnited.bind(u, udpsock);
   }
   catch (CUDTException& e)
   {
      s_UDTUnited.setError(new CUDTException(e));
      return ERROR;
   }
   catch (bad_alloc&)
   {
      s_UDTUnited.setError(new CUDTException(MJ_SYSTEMRES, MN_MEMORY, 0));
      return ERROR;
   }
   catch (std::exception& ee)
   {
      LOGC(mglog.Fatal)
         << "bind/udp: UNEXPECTED EXCEPTION: "
         << typeid(ee).name() << ": " << ee.what();
      s_UDTUnited.setError(new CUDTException(MJ_UNKNOWN, MN_NONE, 0));
      return ERROR;
   }
}

int CUDT::listen(SRTSOCKET u, int backlog)
{
   try
   {
      return s_UDTUnited.listen(u, backlog);
   }
   catch (CUDTException& e)
   {
      s_UDTUnited.setError(new CUDTException(e));
      return ERROR;
   }
   catch (bad_alloc&)
   {
      s_UDTUnited.setError(new CUDTException(MJ_SYSTEMRES, MN_MEMORY, 0));
      return ERROR;
   }
   catch (std::exception& ee)
   {
      LOGC(mglog.Fatal)
         << "listen: UNEXPECTED EXCEPTION: "
         << typeid(ee).name() << ": " << ee.what();
      s_UDTUnited.setError(new CUDTException(MJ_UNKNOWN, MN_NONE, 0));
      return ERROR;
   }
}

SRTSOCKET CUDT::accept(SRTSOCKET u, sockaddr* addr, int* addrlen)
{
   try
   {
      return s_UDTUnited.accept(u, addr, addrlen);
   }
   catch (CUDTException& e)
   {
      s_UDTUnited.setError(new CUDTException(e));
      return INVALID_SOCK;
   }
   catch (std::exception& ee)
   {
      LOGC(mglog.Fatal)
         << "accept: UNEXPECTED EXCEPTION: "
         << typeid(ee).name() << ": " << ee.what();
      s_UDTUnited.setError(new CUDTException(MJ_UNKNOWN, MN_NONE, 0));
      return INVALID_SOCK;
   }
}

int CUDT::connect(
   SRTSOCKET u, const sockaddr* name, int namelen, int32_t forced_isn)
{
   try
   {
      return s_UDTUnited.connect(u, name, namelen, forced_isn);
   }
   catch (CUDTException e)
   {
      s_UDTUnited.setError(new CUDTException(e));
      return ERROR;
   }
   catch (bad_alloc&)
   {
      s_UDTUnited.setError(new CUDTException(MJ_SYSTEMRES, MN_MEMORY, 0));
      return ERROR;
   }
   catch (std::exception& ee)
   {
      LOGC(mglog.Fatal)
         << "connect: UNEXPECTED EXCEPTION: "
         << typeid(ee).name() << ": " << ee.what();
      s_UDTUnited.setError(new CUDTException(MJ_UNKNOWN, MN_NONE, 0));
      return ERROR;
   }
}

int CUDT::close(SRTSOCKET u)
{
   try
   {
      return s_UDTUnited.close(u);
   }
   catch (CUDTException e)
   {
      s_UDTUnited.setError(new CUDTException(e));
      return ERROR;
   }
   catch (std::exception& ee)
   {
      LOGC(mglog.Fatal)
         << "close: UNEXPECTED EXCEPTION: "
         << typeid(ee).name() << ": " << ee.what();
      s_UDTUnited.setError(new CUDTException(MJ_UNKNOWN, MN_NONE, 0));
      return ERROR;
   }
}

int CUDT::getpeername(SRTSOCKET u, sockaddr* name, int* namelen)
{
   try
   {
      s_UDTUnited.getpeername(u, name, namelen);
      return 0;
   }
   catch (CUDTException e)
   {
      s_UDTUnited.setError(new CUDTException(e));
      return ERROR;
   }
   catch (std::exception& ee)
   {
      LOGC(mglog.Fatal)
         << "getpeername: UNEXPECTED EXCEPTION: "
         << typeid(ee).name() << ": " << ee.what();
      s_UDTUnited.setError(new CUDTException(MJ_UNKNOWN, MN_NONE, 0));
      return ERROR;
   }
}

int CUDT::getsockname(SRTSOCKET u, sockaddr* name, int* namelen)
{
   try
   {
      s_UDTUnited.getsockname(u, name, namelen);;
      return 0;
   }
   catch (CUDTException e)
   {
      s_UDTUnited.setError(new CUDTException(e));
      return ERROR;
   }
   catch (std::exception& ee)
   {
      LOGC(mglog.Fatal)
         << "getsockname: UNEXPECTED EXCEPTION: "
         << typeid(ee).name() << ": " << ee.what();
      s_UDTUnited.setError(new CUDTException(MJ_UNKNOWN, MN_NONE, 0));
      return ERROR;
   }
}

int CUDT::getsockopt(
   SRTSOCKET u, int, SRT_SOCKOPT optname, void* optval, int* optlen)
{
   try
   {
      CUDT* udt = s_UDTUnited.lookup(u);
      udt->getOpt(optname, optval, *optlen);
      return 0;
   }
   catch (CUDTException e)
   {
      s_UDTUnited.setError(new CUDTException(e));
      return ERROR;
   }
   catch (std::exception& ee)
   {
      LOGC(mglog.Fatal)
         << "getsockopt: UNEXPECTED EXCEPTION: "
         << typeid(ee).name() << ": " << ee.what();
      s_UDTUnited.setError(new CUDTException(MJ_UNKNOWN, MN_NONE, 0));
      return ERROR;
   }
}

int CUDT::setsockopt(SRTSOCKET u, int, SRT_SOCKOPT optname, const void* optval, int optlen)
{
   try
   {
      CUDT* udt = s_UDTUnited.lookup(u);
      udt->setOpt(optname, optval, optlen);
      return 0;
   }
   catch (CUDTException e)
   {
      s_UDTUnited.setError(new CUDTException(e));
      return ERROR;
   }
   catch (std::exception& ee)
   {
      LOGC(mglog.Fatal)
         << "setsockopt: UNEXPECTED EXCEPTION: "
         << typeid(ee).name() << ": " << ee.what();
      s_UDTUnited.setError(new CUDTException(MJ_UNKNOWN, MN_NONE, 0));
      return ERROR;
   }
}

int CUDT::send(SRTSOCKET u, const char* buf, int len, int)
{
   try
   {
      CUDT* udt = s_UDTUnited.lookup(u);
      return udt->send(buf, len);
   }
   catch (CUDTException e)
   {
      s_UDTUnited.setError(new CUDTException(e));
      return ERROR;
   }
   catch (bad_alloc&)
   {
      s_UDTUnited.setError(new CUDTException(MJ_SYSTEMRES, MN_MEMORY, 0));
      return ERROR;
   }
   catch (std::exception& ee)
   {
      LOGC(mglog.Fatal)
         << "send: UNEXPECTED EXCEPTION: "
         << typeid(ee).name() << ": " << ee.what();
      s_UDTUnited.setError(new CUDTException(MJ_UNKNOWN, MN_NONE, 0));
      return ERROR;
   }
}

int CUDT::recv(SRTSOCKET u, char* buf, int len, int)
{
   try
   {
      CUDT* udt = s_UDTUnited.lookup(u);
      return udt->recv(buf, len);
   }
   catch (CUDTException e)
   {
      s_UDTUnited.setError(new CUDTException(e));
      return ERROR;
   }
   catch (std::exception& ee)
   {
      LOGC(mglog.Fatal)
         << "recv: UNEXPECTED EXCEPTION: "
         << typeid(ee).name() << ": " << ee.what();
      s_UDTUnited.setError(new CUDTException(MJ_UNKNOWN, MN_NONE, 0));
      return ERROR;
   }
}

int CUDT::sendmsg(
   SRTSOCKET u, const char* buf, int len, int ttl, bool inorder,
   uint64_t srctime)
{
   try
   {
      CUDT* udt = s_UDTUnited.lookup(u);
      return udt->sendmsg(buf, len, ttl, inorder, srctime);
<<<<<<< HEAD
   }
   catch (CUDTException e)
   {
      s_UDTUnited.setError(new CUDTException(e));
      return ERROR;
   }
   catch (bad_alloc&)
   {
      s_UDTUnited.setError(new CUDTException(MJ_SYSTEMRES, MN_MEMORY, 0));
      return ERROR;
   }
   catch (std::exception& ee)
   {
      LOGC(mglog.Fatal)
         << "sendmsg: UNEXPECTED EXCEPTION: "
         << typeid(ee).name() << ": " << ee.what();
      s_UDTUnited.setError(new CUDTException(MJ_UNKNOWN, MN_NONE, 0));
      return ERROR;
   }
}

int CUDT::sendmsg2(
   SRTSOCKET u, const char* buf, int len, SRT_MSGCTRL* m)
{
   try
   {
      CUDT* udt = s_UDTUnited.lookup(u);
      return udt->sendmsg2(buf, len, m);
=======
>>>>>>> 94f8db01
   }
   catch (CUDTException e)
   {
      s_UDTUnited.setError(new CUDTException(e));
      return ERROR;
   }
   catch (bad_alloc&)
   {
      s_UDTUnited.setError(new CUDTException(MJ_SYSTEMRES, MN_MEMORY, 0));
      return ERROR;
   }
   catch (std::exception& ee)
   {
      LOGC(mglog.Fatal)
         << "sendmsg: UNEXPECTED EXCEPTION: "
         << typeid(ee).name() << ": " << ee.what();
      s_UDTUnited.setError(new CUDTException(MJ_UNKNOWN, MN_NONE, 0));
      return ERROR;
   }
}

int CUDT::recvmsg(SRTSOCKET u, char* buf, int len, uint64_t& srctime)
{
   try
   {
      CUDT* udt = s_UDTUnited.lookup(u);
      return udt->recvmsg(buf, len, srctime);
   }
   catch (CUDTException e)
   {
      s_UDTUnited.setError(new CUDTException(e));
      return ERROR;
   }
   catch (std::exception& ee)
   {
      LOGC(mglog.Fatal)
         << "recvmsg: UNEXPECTED EXCEPTION: "
         << typeid(ee).name() << ": " << ee.what();
      s_UDTUnited.setError(new CUDTException(MJ_UNKNOWN, MN_NONE, 0));
      return ERROR;
   }
}

<<<<<<< HEAD
int CUDT::recvmsg2(SRTSOCKET u, char* buf, int len, SRT_MSGCTRL* m)
=======
int CUDT::recvmsg(SRTSOCKET u, char* buf, int len, uint64_t& srctime)
>>>>>>> 94f8db01
{
   try
   {
      CUDT* udt = s_UDTUnited.lookup(u);
      return udt->recvmsg2(buf, len, m);
   }
   catch (CUDTException e)
   {
      s_UDTUnited.setError(new CUDTException(e));
      return ERROR;
   }
   catch (std::exception& ee)
   {
      LOGC(mglog.Fatal)
         << "recvmsg: UNEXPECTED EXCEPTION: "
         << typeid(ee).name() << ": " << ee.what();
      s_UDTUnited.setError(new CUDTException(MJ_UNKNOWN, MN_NONE, 0));
      return ERROR;
   }
}
<<<<<<< HEAD
=======

>>>>>>> 94f8db01
int64_t CUDT::sendfile(
   SRTSOCKET u, fstream& ifs, int64_t& offset, int64_t size, int block)
{
   try
   {
      CUDT* udt = s_UDTUnited.lookup(u);
      return udt->sendfile(ifs, offset, size, block);
   }
   catch (CUDTException e)
   {
      s_UDTUnited.setError(new CUDTException(e));
      return ERROR;
   }
   catch (bad_alloc&)
   {
      s_UDTUnited.setError(new CUDTException(MJ_SYSTEMRES, MN_MEMORY, 0));
      return ERROR;
   }
   catch (std::exception& ee)
   {
      LOGC(mglog.Fatal)
         << "sendfile: UNEXPECTED EXCEPTION: "
         << typeid(ee).name() << ": " << ee.what();
      s_UDTUnited.setError(new CUDTException(MJ_UNKNOWN, MN_NONE, 0));
      return ERROR;
   }
}

int64_t CUDT::recvfile(
   SRTSOCKET u, fstream& ofs, int64_t& offset, int64_t size, int block)
{
   try
   {
      CUDT* udt = s_UDTUnited.lookup(u);
      return udt->recvfile(ofs, offset, size, block);
   }
   catch (CUDTException e)
   {
      s_UDTUnited.setError(new CUDTException(e));
      return ERROR;
   }
   catch (std::exception& ee)
   {
      LOGC(mglog.Fatal)
         << "recvfile: UNEXPECTED EXCEPTION: "
         << typeid(ee).name() << ": " << ee.what();
      s_UDTUnited.setError(new CUDTException(MJ_UNKNOWN, MN_NONE, 0));
      return ERROR;
   }
}

int CUDT::select(
   int,
   ud_set* readfds,
   ud_set* writefds,
   ud_set* exceptfds,
   const timeval* timeout)
{
   if ((!readfds) && (!writefds) && (!exceptfds))
   {
      s_UDTUnited.setError(new CUDTException(MJ_NOTSUP, MN_INVAL, 0));
      return ERROR;
   }

   try
   {
      return s_UDTUnited.select(readfds, writefds, exceptfds, timeout);
   }
   catch (CUDTException e)
   {
      s_UDTUnited.setError(new CUDTException(e));
      return ERROR;
   }
   catch (bad_alloc&)
   {
      s_UDTUnited.setError(new CUDTException(MJ_SYSTEMRES, MN_MEMORY, 0));
      return ERROR;
   }
   catch (std::exception& ee)
   {
      LOGC(mglog.Fatal)
         << "select: UNEXPECTED EXCEPTION: "
         << typeid(ee).name() << ": " << ee.what();
      s_UDTUnited.setError(new CUDTException(MJ_UNKNOWN, MN_NONE, 0));
      return ERROR;
   }
}

int CUDT::selectEx(
   const vector<SRTSOCKET>& fds,
   vector<SRTSOCKET>* readfds,
   vector<SRTSOCKET>* writefds,
   vector<SRTSOCKET>* exceptfds,
   int64_t msTimeOut)
{
   if ((!readfds) && (!writefds) && (!exceptfds))
   {
      s_UDTUnited.setError(new CUDTException(MJ_NOTSUP, MN_INVAL, 0));
      return ERROR;
   }

   try
   {
      return s_UDTUnited.selectEx(fds, readfds, writefds, exceptfds, msTimeOut);
   }
   catch (CUDTException e)
   {
      s_UDTUnited.setError(new CUDTException(e));
      return ERROR;
   }
   catch (bad_alloc&)
   {
      s_UDTUnited.setError(new CUDTException(MJ_SYSTEMRES, MN_MEMORY, 0));
      return ERROR;
   }
   catch (std::exception& ee)
   {
      LOGC(mglog.Fatal)
         << "selectEx: UNEXPECTED EXCEPTION: "
         << typeid(ee).name() << ": " << ee.what();
      s_UDTUnited.setError(new CUDTException(MJ_UNKNOWN));
      return ERROR;
   }
}

int CUDT::epoll_create()
{
   try
   {
      return s_UDTUnited.epoll_create();
   }
   catch (CUDTException e)
   {
      s_UDTUnited.setError(new CUDTException(e));
      return ERROR;
   }
   catch (std::exception& ee)
   {
      LOGC(mglog.Fatal)
         << "epoll_create: UNEXPECTED EXCEPTION: "
         << typeid(ee).name() << ": " << ee.what();
      s_UDTUnited.setError(new CUDTException(MJ_UNKNOWN, MN_NONE, 0));
      return ERROR;
   }
}

int CUDT::epoll_add_usock(const int eid, const SRTSOCKET u, const int* events)
{
   try
   {
      return s_UDTUnited.epoll_add_usock(eid, u, events);
   }
   catch (CUDTException e)
   {
      s_UDTUnited.setError(new CUDTException(e));
      return ERROR;
   }
   catch (std::exception& ee)
   {
      LOGC(mglog.Fatal)
         << "epoll_add_usock: UNEXPECTED EXCEPTION: "
         << typeid(ee).name() << ": " << ee.what();
      s_UDTUnited.setError(new CUDTException(MJ_UNKNOWN, MN_NONE, 0));
      return ERROR;
   }
}

int CUDT::epoll_add_ssock(const int eid, const SYSSOCKET s, const int* events)
{
   try
   {
      return s_UDTUnited.epoll_add_ssock(eid, s, events);
   }
   catch (CUDTException e)
   {
      s_UDTUnited.setError(new CUDTException(e));
      return ERROR;
   }
   catch (std::exception& ee)
   {
      LOGC(mglog.Fatal)
         << "epoll_add_ssock: UNEXPECTED EXCEPTION: "
         << typeid(ee).name() << ": " << ee.what();
      s_UDTUnited.setError(new CUDTException(MJ_UNKNOWN, MN_NONE, 0));
      return ERROR;
   }
}

int CUDT::epoll_update_usock(
   const int eid, const SRTSOCKET u, const int* events)
{
   try
   {
      return s_UDTUnited.epoll_update_usock(eid, u, events);
   }
   catch (CUDTException e)
   {
      s_UDTUnited.setError(new CUDTException(e));
      return ERROR;
   }
   catch (std::exception& ee)
   {
      LOGC(mglog.Fatal)
         << "epoll_update_usock: UNEXPECTED EXCEPTION: "
         << typeid(ee).name() << ": " << ee.what();
      s_UDTUnited.setError(new CUDTException(MJ_UNKNOWN, MN_NONE, 0));
      return ERROR;
   }
}

int CUDT::epoll_update_ssock(
   const int eid, const SYSSOCKET s, const int* events)
{
   try
   {
      return s_UDTUnited.epoll_update_ssock(eid, s, events);
   }
   catch (CUDTException e)
   {
      s_UDTUnited.setError(new CUDTException(e));
      return ERROR;
   }
   catch (std::exception& ee)
   {
      LOGC(mglog.Fatal)
         << "epoll_update_ssock: UNEXPECTED EXCEPTION: "
         << typeid(ee).name() << ": " << ee.what();
      s_UDTUnited.setError(new CUDTException(MJ_UNKNOWN, MN_NONE, 0));
      return ERROR;
   }
}


int CUDT::epoll_remove_usock(const int eid, const SRTSOCKET u)
{
   try
   {
      return s_UDTUnited.epoll_remove_usock(eid, u);
   }
   catch (CUDTException e)
   {
      s_UDTUnited.setError(new CUDTException(e));
      return ERROR;
   }
   catch (std::exception& ee)
   {
      LOGC(mglog.Fatal)
         << "epoll_remove_usock: UNEXPECTED EXCEPTION: "
         << typeid(ee).name() << ": " << ee.what();
      s_UDTUnited.setError(new CUDTException(MJ_UNKNOWN, MN_NONE, 0));
      return ERROR;
   }
}

int CUDT::epoll_remove_ssock(const int eid, const SYSSOCKET s)
{
   try
   {
      return s_UDTUnited.epoll_remove_ssock(eid, s);
   }
   catch (CUDTException e)
   {
      s_UDTUnited.setError(new CUDTException(e));
      return ERROR;
   }
   catch (std::exception& ee)
   {
      LOGC(mglog.Fatal)
         << "epoll_remove_ssock: UNEXPECTED EXCEPTION: "
         << typeid(ee).name() << ": " << ee.what();
      s_UDTUnited.setError(new CUDTException(MJ_UNKNOWN, MN_NONE, 0));
      return ERROR;
   }
}

int CUDT::epoll_wait(
   const int eid,
   set<SRTSOCKET>* readfds,
   set<SRTSOCKET>* writefds,
   int64_t msTimeOut,
   set<SYSSOCKET>* lrfds,
   set<SYSSOCKET>* lwfds)
{
   try
   {
      return s_UDTUnited.epoll_wait(
         eid, readfds, writefds, msTimeOut, lrfds, lwfds);
   }
   catch (CUDTException e)
   {
      s_UDTUnited.setError(new CUDTException(e));
      return ERROR;
   }
   catch (std::exception& ee)
   {
      LOGC(mglog.Fatal)
         << "epoll_wait: UNEXPECTED EXCEPTION: "
         << typeid(ee).name() << ": " << ee.what();
      s_UDTUnited.setError(new CUDTException(MJ_UNKNOWN, MN_NONE, 0));
      return ERROR;
   }
}

int CUDT::epoll_release(const int eid)
{
   try
   {
      return s_UDTUnited.epoll_release(eid);
   }
   catch (CUDTException e)
   {
      s_UDTUnited.setError(new CUDTException(e));
      return ERROR;
   }
   catch (std::exception& ee)
   {
      LOGC(mglog.Fatal)
         << "epoll_release: UNEXPECTED EXCEPTION: "
         << typeid(ee).name() << ": " << ee.what();
      s_UDTUnited.setError(new CUDTException(MJ_UNKNOWN, MN_NONE, 0));
      return ERROR;
   }
}

CUDTException& CUDT::getlasterror()
{
   return *s_UDTUnited.getError();
}

int CUDT::perfmon(SRTSOCKET u, CPerfMon* perf, bool clear)
{
   try
   {
      CUDT* udt = s_UDTUnited.lookup(u);
      udt->sample(perf, clear);
      return 0;
   }
   catch (CUDTException e)
   {
      s_UDTUnited.setError(new CUDTException(e));
      return ERROR;
   }
   catch (std::exception& ee)
   {
      LOGC(mglog.Fatal)
         << "perfmon: UNEXPECTED EXCEPTION: "
         << typeid(ee).name() << ": " << ee.what();
      s_UDTUnited.setError(new CUDTException(MJ_UNKNOWN, MN_NONE, 0));
      return ERROR;
   }
}

int CUDT::bstats(SRTSOCKET u, CBytePerfMon* perf, bool clear)
{
   try
   {
      CUDT* udt = s_UDTUnited.lookup(u);
      udt->bstats(perf, clear);
      return 0;
   }
   catch (CUDTException e)
   {
      s_UDTUnited.setError(new CUDTException(e));
      return ERROR;
   }
   catch (std::exception& ee)
   {
      LOGC(mglog.Fatal)
         << "bstats: UNEXPECTED EXCEPTION: "
         << typeid(ee).name() << ": " << ee.what();
      s_UDTUnited.setError(new CUDTException(MJ_UNKNOWN, MN_NONE, 0));
      return ERROR;
   }
}

CUDT* CUDT::getUDTHandle(SRTSOCKET u)
{
   try
   {
      return s_UDTUnited.lookup(u);
   }
   catch (CUDTException e)
   {
      s_UDTUnited.setError(new CUDTException(e));
      return NULL;
   }
   catch (std::exception& ee)
   {
      LOGC(mglog.Fatal)
         << "getUDTHandle: UNEXPECTED EXCEPTION: "
         << typeid(ee).name() << ": " << ee.what();
      s_UDTUnited.setError(new CUDTException(MJ_UNKNOWN, MN_NONE, 0));
      return NULL;
   }
}

vector<SRTSOCKET> CUDT::existingSockets()
{
    vector<SRTSOCKET> out;
    for (std::map<SRTSOCKET,CUDTSocket*>::iterator i
         = s_UDTUnited.m_Sockets.begin();
      i != s_UDTUnited.m_Sockets.end(); ++i)
    {
        out.push_back(i->first);
    }
    return out;
}

SRT_SOCKSTATUS CUDT::getsockstate(SRTSOCKET u)
{
   try
   {
      return s_UDTUnited.getStatus(u);
   }
   catch (CUDTException e)
   {
      s_UDTUnited.setError(new CUDTException(e));
      return SRTS_NONEXIST;
   }
   catch (std::exception& ee)
   {
      LOGC(mglog.Fatal)
         << "getsockstate: UNEXPECTED EXCEPTION: "
         << typeid(ee).name() << ": " << ee.what();
      s_UDTUnited.setError(new CUDTException(MJ_UNKNOWN, MN_NONE, 0));
      return SRTS_NONEXIST;
   }
}


////////////////////////////////////////////////////////////////////////////////

namespace UDT
{

int startup()
{
   return CUDT::startup();
}

int cleanup()
{
   return CUDT::cleanup();
}

SRTSOCKET socket(int , int , int )
{
   return CUDT::socket();
}

int bind(SRTSOCKET u, const struct sockaddr* name, int namelen)
{
   return CUDT::bind(u, name, namelen);
}

int bind2(SRTSOCKET u, int udpsock)
{
   return CUDT::bind(u, udpsock);
}

int listen(SRTSOCKET u, int backlog)
{
   return CUDT::listen(u, backlog);
}

SRTSOCKET accept(SRTSOCKET u, struct sockaddr* addr, int* addrlen)
{
   return CUDT::accept(u, addr, addrlen);
}

int connect(SRTSOCKET u, const struct sockaddr* name, int namelen)
{
   return CUDT::connect(u, name, namelen, 0);
}

int close(SRTSOCKET u)
{
   return CUDT::close(u);
}

int getpeername(SRTSOCKET u, struct sockaddr* name, int* namelen)
{
   return CUDT::getpeername(u, name, namelen);
}

int getsockname(SRTSOCKET u, struct sockaddr* name, int* namelen)
{
   return CUDT::getsockname(u, name, namelen);
}

int getsockopt(
   SRTSOCKET u, int level, SRT_SOCKOPT optname, void* optval, int* optlen)
{
   return CUDT::getsockopt(u, level, optname, optval, optlen);
}

int setsockopt(
   SRTSOCKET u, int level, SRT_SOCKOPT optname, const void* optval, int optlen)
{
   return CUDT::setsockopt(u, level, optname, optval, optlen);
}

// DEVELOPER API

int connect_debug(
   SRTSOCKET u, const struct sockaddr* name, int namelen, int32_t forced_isn)
{
   return CUDT::connect(u, name, namelen, forced_isn);
}

int send(SRTSOCKET u, const char* buf, int len, int flags)
{
   return CUDT::send(u, buf, len, flags);
}

int recv(SRTSOCKET u, char* buf, int len, int flags)
{
   return CUDT::recv(u, buf, len, flags);
}


int sendmsg(
   SRTSOCKET u, const char* buf, int len, int ttl, bool inorder,
   uint64_t srctime)
{
   return CUDT::sendmsg(u, buf, len, ttl, inorder, srctime);
}

int recvmsg(SRTSOCKET u, char* buf, int len, uint64_t& srctime)
{
   return CUDT::recvmsg(u, buf, len, srctime);
}

<<<<<<< HEAD
=======

int recvmsg(SRTSOCKET u, char* buf, int len)
{
   return CUDT::recvmsg(u, buf, len);
}

>>>>>>> 94f8db01
int64_t sendfile(
   SRTSOCKET u,
   fstream& ifs,
   int64_t& offset,
   int64_t size,
   int block)
{
   return CUDT::sendfile(u, ifs, offset, size, block);
}

int64_t recvfile(
   SRTSOCKET u,
   fstream& ofs,
   int64_t& offset,
   int64_t size,
   int block)
{
   return CUDT::recvfile(u, ofs, offset, size, block);
}

int64_t sendfile2(
   SRTSOCKET u,
   const char* path,
   int64_t* offset,
   int64_t size,
   int block)
{
   fstream ifs(path, ios::binary | ios::in);
   int64_t ret = CUDT::sendfile(u, ifs, *offset, size, block);
   ifs.close();
   return ret;
}

int64_t recvfile2(
   SRTSOCKET u,
   const char* path,
   int64_t* offset,
   int64_t size,
   int block)
{
   fstream ofs(path, ios::binary | ios::out);
   int64_t ret = CUDT::recvfile(u, ofs, *offset, size, block);
   ofs.close();
   return ret;
}

int select(
   int nfds,
   UDSET* readfds,
   UDSET* writefds,
   UDSET* exceptfds,
   const struct timeval* timeout)
{
   return CUDT::select(nfds, readfds, writefds, exceptfds, timeout);
}

int selectEx(
   const vector<SRTSOCKET>& fds,
   vector<SRTSOCKET>* readfds,
   vector<SRTSOCKET>* writefds,
   vector<SRTSOCKET>* exceptfds,
   int64_t msTimeOut)
{
   return CUDT::selectEx(fds, readfds, writefds, exceptfds, msTimeOut);
}

int epoll_create()
{
   return CUDT::epoll_create();
}

int epoll_add_usock(int eid, SRTSOCKET u, const int* events)
{
   return CUDT::epoll_add_usock(eid, u, events);
}

int epoll_add_ssock(int eid, SYSSOCKET s, const int* events)
{
   return CUDT::epoll_add_ssock(eid, s, events);
}

int epoll_update_usock(int eid, SRTSOCKET u, const int* events)
{
   return CUDT::epoll_update_usock(eid, u, events);
}

int epoll_update_ssock(int eid, SYSSOCKET s, const int* events)
{
   return CUDT::epoll_update_ssock(eid, s, events);
}

int epoll_remove_usock(int eid, SRTSOCKET u)
{
   return CUDT::epoll_remove_usock(eid, u);
}

int epoll_remove_ssock(int eid, SYSSOCKET s)
{
   return CUDT::epoll_remove_ssock(eid, s);
}

int epoll_wait(
   int eid,
   set<SRTSOCKET>* readfds,
   set<SRTSOCKET>* writefds,
   int64_t msTimeOut,
   set<SYSSOCKET>* lrfds,
   set<SYSSOCKET>* lwfds)
{
   return CUDT::epoll_wait(eid, readfds, writefds, msTimeOut, lrfds, lwfds);
}

/*

#define SET_RESULT(val, num, fds, it) \
   if (val != NULL) \
   { \
      if (val->empty()) \
      { \
         if (num) *num = 0; \
      } \
      else \
      { \
         if (*num > static_cast<int>(val->size())) \
            *num = val->size(); \
         int count = 0; \
         for (it = val->begin(); it != val->end(); ++ it) \
         { \
            if (count >= *num) \
               break; \
            fds[count ++] = *it; \
         } \
      } \
   }

*/

template <class SOCKTYPE>
inline void set_result(set<SOCKTYPE>* val, int* num, SOCKTYPE* fds)
{
    if ( !val || !num || !fds )
        return;

    if (*num > int(val->size()))
        *num = int(val->size()); // will get 0 if val->empty()
    int count = 0;

    // This loop will run 0 times if val->empty()
    for (typename set<SOCKTYPE>::const_iterator it = val->begin(); it != val->end(); ++ it)
    {
        if (count >= *num)
            break;
        fds[count ++] = *it;
    }
}

int epoll_wait2(
   int eid, SRTSOCKET* readfds,
   int* rnum, SRTSOCKET* writefds,
   int* wnum,
   int64_t msTimeOut,
   SYSSOCKET* lrfds,
   int* lrnum,
   SYSSOCKET* lwfds,
   int* lwnum)
{
   // This API is an alternative format for epoll_wait, created for
   // compatability with other languages. Users need to pass in an array
   // for holding the returned sockets, with the maximum array length
   // stored in *rnum, etc., which will be updated with returned number
   // of sockets.

   set<SRTSOCKET> readset;
   set<SRTSOCKET> writeset;
   set<SYSSOCKET> lrset;
   set<SYSSOCKET> lwset;
   set<SRTSOCKET>* rval = NULL;
   set<SRTSOCKET>* wval = NULL;
   set<SYSSOCKET>* lrval = NULL;
   set<SYSSOCKET>* lwval = NULL;
   if ((readfds != NULL) && (rnum != NULL))
      rval = &readset;
   if ((writefds != NULL) && (wnum != NULL))
      wval = &writeset;
   if ((lrfds != NULL) && (lrnum != NULL))
      lrval = &lrset;
   if ((lwfds != NULL) && (lwnum != NULL))
      lwval = &lwset;

   int ret = CUDT::epoll_wait(eid, rval, wval, msTimeOut, lrval, lwval);
   if (ret > 0)
   {
      //set<SRTSOCKET>::const_iterator i;
      //SET_RESULT(rval, rnum, readfds, i);
      set_result(rval, rnum, readfds);
      //SET_RESULT(wval, wnum, writefds, i);
      set_result(wval, wnum, writefds);

      //set<SYSSOCKET>::const_iterator j;
      //SET_RESULT(lrval, lrnum, lrfds, j);
      set_result(lrval, lrnum, lrfds);
      //SET_RESULT(lwval, lwnum, lwfds, j);
      set_result(lwval, lwnum, lwfds);
   }
   return ret;
}

int epoll_release(int eid)
{
   return CUDT::epoll_release(eid);
}

ERRORINFO& getlasterror()
{
   return CUDT::getlasterror();
}

int getlasterror_code()
{
   return CUDT::getlasterror().getErrorCode();
}

const char* getlasterror_desc()
{
   return CUDT::getlasterror().getErrorMessage();
}

int getlasterror_errno()
{
   return CUDT::getlasterror().getErrno();
}

// Get error string of a given error code
const char* geterror_desc(int code, int err)
{
   // static CUDTException e; //>>Need something better than static here.
   // Yeah, of course. Here you are:
   CUDTException e (CodeMajor(code/1000), CodeMinor(code%1000), err);
   return(e.getErrorMessage());
}


SRT_ATR_DEPRECATED int perfmon(SRTSOCKET u, TRACEINFO* perf, bool clear)
{
   return CUDT::perfmon(u, perf, clear);
}

int bstats(SRTSOCKET u, TRACEBSTATS* perf, bool clear)
{
   return CUDT::bstats(u, perf, clear);
}

SRT_SOCKSTATUS getsockstate(SRTSOCKET u)
{
   return CUDT::getsockstate(u);
}

void setloglevel(logging::LogLevel::type ll)
{
    CGuard gg(srt_logger_config.mutex);
    srt_logger_config.max_level = ll;
}

void addlogfa(logging::LogFA fa)
{
    CGuard gg(srt_logger_config.mutex);
    srt_logger_config.enabled_fa.insert(fa);
}

void dellogfa(logging::LogFA fa)
{
    CGuard gg(srt_logger_config.mutex);
    srt_logger_config.enabled_fa.erase(fa);
}

void resetlogfa(set<logging::LogFA> fas)
{
    CGuard gg(srt_logger_config.mutex);
    set<int> enfas;
    copy(fas.begin(), fas.end(), std::inserter(enfas, enfas.begin()));
    srt_logger_config.enabled_fa = enfas;
}

void setlogstream(std::ostream& stream)
{
    CGuard gg(srt_logger_config.mutex);
    srt_logger_config.log_stream = &stream;
}

void setloghandler(void* opaque, SRT_LOG_HANDLER_FN* handler)
{
    CGuard gg(srt_logger_config.mutex);
    srt_logger_config.loghandler_opaque = opaque;
    srt_logger_config.loghandler_fn = handler;
}

void setlogflags(int flags)
{
    CGuard gg(srt_logger_config.mutex);
    srt_logger_config.flags = flags;
}

UDT_API bool setstreamid(SRTSOCKET u, const std::string& sid)
{
    return CUDT::setstreamid(u, sid);
}
UDT_API std::string getstreamid(SRTSOCKET u)
{
    return CUDT::getstreamid(u);
}

}  // namespace UDT<|MERGE_RESOLUTION|>--- conflicted
+++ resolved
@@ -1033,9 +1033,6 @@
            // The socket is either in m_ClosedSockets or is already gone.
 
            // Done the other way, but still done. You can stop waiting.
-<<<<<<< HEAD
-           if ( m_ClosedSockets.count(id) == 0 || !s->m_pUDT->m_bOpened )
-=======
            bool isgone = false;
            {
                CGuard manager_cg(m_ControlLock);
@@ -1046,7 +1043,6 @@
                isgone = !s->m_pUDT->m_bOpened;
            }
            if (isgone)
->>>>>>> 94f8db01
            {
                LOGC(mglog.Debug) << "%" << id << " GLOBAL CLOSING: ... gone in the meantime, whatever. Exiting close().";
                break;
@@ -2391,7 +2387,6 @@
    {
       CUDT* udt = s_UDTUnited.lookup(u);
       return udt->sendmsg(buf, len, ttl, inorder, srctime);
-<<<<<<< HEAD
    }
    catch (CUDTException e)
    {
@@ -2420,8 +2415,6 @@
    {
       CUDT* udt = s_UDTUnited.lookup(u);
       return udt->sendmsg2(buf, len, m);
-=======
->>>>>>> 94f8db01
    }
    catch (CUDTException e)
    {
@@ -2465,11 +2458,7 @@
    }
 }
 
-<<<<<<< HEAD
 int CUDT::recvmsg2(SRTSOCKET u, char* buf, int len, SRT_MSGCTRL* m)
-=======
-int CUDT::recvmsg(SRTSOCKET u, char* buf, int len, uint64_t& srctime)
->>>>>>> 94f8db01
 {
    try
    {
@@ -2490,10 +2479,6 @@
       return ERROR;
    }
 }
-<<<<<<< HEAD
-=======
-
->>>>>>> 94f8db01
 int64_t CUDT::sendfile(
    SRTSOCKET u, fstream& ifs, int64_t& offset, int64_t size, int block)
 {
@@ -3027,15 +3012,6 @@
    return CUDT::recvmsg(u, buf, len, srctime);
 }
 
-<<<<<<< HEAD
-=======
-
-int recvmsg(SRTSOCKET u, char* buf, int len)
-{
-   return CUDT::recvmsg(u, buf, len);
-}
-
->>>>>>> 94f8db01
 int64_t sendfile(
    SRTSOCKET u,
    fstream& ifs,
