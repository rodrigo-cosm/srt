--- conflicted
+++ resolved
@@ -75,24 +75,7 @@
 extern LogConfig srt_logger_config;
 
 
-<<<<<<< HEAD
 void CUDTSocket::construct()
-=======
-CUDTSocket::CUDTSocket():
-m_Status(SRTS_INIT),
-m_ClosureTimeStamp(0),
-m_SocketID(0),
-m_ListenSocket(0),
-m_PeerID(0),
-m_iISN(0),
-m_pUDT(NULL),
-m_pQueuedSockets(NULL),
-m_pAcceptSockets(NULL),
-m_AcceptCond(),
-m_AcceptLock(),
-m_uiBackLog(0),
-m_iMuxID(-1)
->>>>>>> 09b63707
 {
     CGuard::createMutex(m_AcceptLock);
     CGuard::createCond(m_AcceptCond);
@@ -137,7 +120,7 @@
     m_pUDT->m_bBroken = true;
     m_pUDT->close();
     m_Status = SRTS_CLOSED;
-    m_TimeStamp = CTimer::getTime();
+    m_ClosureTimeStamp = CTimer::getTime();
 }
 
 bool CUDTSocket::readReady()
@@ -664,14 +647,8 @@
 #endif
 
       SRTSOCKET id = ns->m_SocketID;
-<<<<<<< HEAD
       ns->makeClosed();
 
-=======
-      ns->m_pUDT->close();
-      ns->m_Status = SRTS_CLOSED;
-      ns->m_ClosureTimeStamp = CTimer::getTime();
->>>>>>> 09b63707
       // The mapped socket should be now unmapped to preserve the situation that
       // was in the original UDT code.
       // In SRT additionally the acceptAndRespond() function (it was called probably
@@ -1721,7 +1698,6 @@
       for (set<SRTSOCKET>::iterator q = s->m_pQueuedSockets->begin();
          q != s->m_pQueuedSockets->end(); ++ q)
       {
-<<<<<<< HEAD
          sockets_t::iterator si = m_Sockets.find(*q);
          if (si == m_Sockets.end())
          {
@@ -1734,13 +1710,6 @@
 
            as->makeClosed();
          m_ClosedSockets[*q] = as;
-=======
-         m_Sockets[*q]->m_pUDT->m_bBroken = true;
-         m_Sockets[*q]->m_pUDT->close();
-         m_Sockets[*q]->m_ClosureTimeStamp = CTimer::getTime();
-         m_Sockets[*q]->m_Status = SRTS_CLOSED;
-         m_ClosedSockets[*q] = m_Sockets[*q];
->>>>>>> 09b63707
          m_Sockets.erase(*q);
       }
 
@@ -2051,14 +2020,7 @@
    for (sockets_t::iterator i = self->m_Sockets.begin();
       i != self->m_Sockets.end(); ++ i)
    {
-<<<<<<< HEAD
       i->second->makeClosed();
-=======
-      i->second->m_pUDT->m_bBroken = true;
-      i->second->m_pUDT->close();
-      i->second->m_Status = SRTS_CLOSED;
-      i->second->m_ClosureTimeStamp = CTimer::getTime();
->>>>>>> 09b63707
       self->m_ClosedSockets[i->first] = i->second;
 
       // remove from listener's queue
