/*
 * SRT - Secure, Reliable, Transport
 * Copyright (c) 2018 Haivision Systems Inc.
 * 
 * This Source Code Form is subject to the terms of the Mozilla Public
 * License, v. 2.0. If a copy of the MPL was not distributed with this
 * file, You can obtain one at http://mozilla.org/MPL/2.0/.
 * 
 */

/*****************************************************************************
Copyright (c) 2001 - 2011, The Board of Trustees of the University of Illinois.
All rights reserved.

Redistribution and use in source and binary forms, with or without
modification, are permitted provided that the following conditions are
met:

* Redistributions of source code must retain the above
  copyright notice, this list of conditions and the
  following disclaimer.

* Redistributions in binary form must reproduce the
  above copyright notice, this list of conditions
  and the following disclaimer in the documentation
  and/or other materials provided with the distribution.

* Neither the name of the University of Illinois
  nor the names of its contributors may be used to
  endorse or promote products derived from this
  software without specific prior written permission.

THIS SOFTWARE IS PROVIDED BY THE COPYRIGHT HOLDERS AND CONTRIBUTORS "AS
IS" AND ANY EXPRESS OR IMPLIED WARRANTIES, INCLUDING, BUT NOT LIMITED TO,
THE IMPLIED WARRANTIES OF MERCHANTABILITY AND FITNESS FOR A PARTICULAR
PURPOSE ARE DISCLAIMED. IN NO EVENT SHALL THE COPYRIGHT OWNER OR
CONTRIBUTORS BE LIABLE FOR ANY DIRECT, INDIRECT, INCIDENTAL, SPECIAL,
EXEMPLARY, OR CONSEQUENTIAL DAMAGES (INCLUDING, BUT NOT LIMITED TO,
PROCUREMENT OF SUBSTITUTE GOODS OR SERVICES; LOSS OF USE, DATA, OR
PROFITS; OR BUSINESS INTERRUPTION) HOWEVER CAUSED AND ON ANY THEORY OF
LIABILITY, WHETHER IN CONTRACT, STRICT LIABILITY, OR TORT (INCLUDING
NEGLIGENCE OR OTHERWISE) ARISING IN ANY WAY OUT OF THE USE OF THIS
SOFTWARE, EVEN IF ADVISED OF THE POSSIBILITY OF SUCH DAMAGE.
*****************************************************************************/

/*****************************************************************************
written by
   Yunhong Gu, last updated 07/09/2011
modified by
   Haivision Systems Inc.
*****************************************************************************/

#include <exception>
#include <stdexcept>
#include <typeinfo>
#include <iterator>

#include <cstring>
#include "platform_sys.h"
#include "utilities.h"
#include "netinet_any.h"
#include "api.h"
#include "core.h"
#include "logging.h"
#include "threadname.h"
#include "srt.h"

#ifdef WIN32
   #include <win/wintime.h>
#endif

using namespace std;

extern logging::LogConfig srt_logger_config;

extern logging::Logger mglog;

void CUDTSocket::construct()
{
    m_IncludedGroup = NULL;
    m_IncludedIter = CUDTGroup::gli_NULL();
    pthread_mutex_init(&m_AcceptLock, NULL);
    pthread_cond_init(&m_AcceptCond, NULL);
    pthread_mutex_init(&m_ControlLock, NULL);
}

CUDTSocket::~CUDTSocket()
{
   pthread_mutex_destroy(&m_AcceptLock);
   pthread_cond_destroy(&m_AcceptCond);
   pthread_mutex_destroy(&m_ControlLock);
}


SRT_SOCKSTATUS CUDTSocket::getStatus()
{
    if (m_Core.m_bBroken)
        return SRTS_BROKEN;

    // Connecting timed out
    if ((m_Status == SRTS_CONNECTING) && !m_Core.m_bConnecting)
        return SRTS_BROKEN;

    return m_Status;
}


////////////////////////////////////////////////////////////////////////////////

CUDTUnited::CUDTUnited():
m_Sockets(),
m_ControlLock(),
m_IDLock(),
m_TLSError(),
m_mMultiplexer(),
m_MultiplexerLock(),
m_pCache(NULL),
m_bClosing(false),
m_GCStopLock(),
m_GCStopCond(),
m_InitLock(),
m_iInstanceCount(0),
m_bGCStatus(false),
m_GCThread(),
m_ClosedSockets()
{
   // Socket ID MUST start from a random value
   srand((unsigned int)CTimer::getTime());
   double rand1_0 = double(rand())/RAND_MAX;

   m_SocketIDGenerator = 1 + int(MAX_SOCKET_VAL * rand1_0);
   m_SocketIDGenerator_init = m_SocketIDGenerator;

   pthread_mutex_init(&m_ControlLock, NULL);
   pthread_mutex_init(&m_IDLock, NULL);
   pthread_mutex_init(&m_InitLock, NULL);

   pthread_key_create(&m_TLSError, TLSDestroy);

   m_pCache = new CCache<CInfoBlock>;
}

CUDTUnited::~CUDTUnited()
{
    // Call it if it wasn't called already.
    // This will happen at the end of main() of the application,
    // when the user didn't call srt_cleanup().
    if (m_bGCStatus)
    {
        cleanup();
    }

    pthread_mutex_destroy(&m_ControlLock);
    pthread_mutex_destroy(&m_IDLock);
    pthread_mutex_destroy(&m_InitLock);

    pthread_key_delete(m_TLSError);

    delete m_pCache;
}

std::string CUDTUnited::CONID(SRTSOCKET sock)
{
    if ( sock == 0 )
        return "";

    std::ostringstream os;
    os << "%" << sock << ":";
    return os.str();
}

int CUDTUnited::startup()
{
   CGuard gcinit(m_InitLock);

   if (m_iInstanceCount++ > 0)
      return 0;

   // Global initialization code
   #ifdef WIN32
      WORD wVersionRequested;
      WSADATA wsaData;
      wVersionRequested = MAKEWORD(2, 2);

      if (0 != WSAStartup(wVersionRequested, &wsaData))
         throw CUDTException(MJ_SETUP, MN_NONE,  WSAGetLastError());
   #endif

   //init CTimer::EventLock

   if (m_bGCStatus)
      return true;

   m_bClosing = false;
   pthread_mutex_init(&m_GCStopLock, NULL);
   pthread_cond_init(&m_GCStopCond, NULL);

   {
       ThreadName tn("SRT:GC");
       pthread_create(&m_GCThread, NULL, garbageCollect, this);
   }

   m_bGCStatus = true;

   return 0;
}

int CUDTUnited::cleanup()
{
   CGuard gcinit(m_InitLock);

   if (--m_iInstanceCount > 0)
      return 0;

   //destroy CTimer::EventLock

   if (!m_bGCStatus)
      return 0;

   m_bClosing = true;
   pthread_cond_signal(&m_GCStopCond);
   pthread_join(m_GCThread, NULL);
   
   // XXX There's some weird bug here causing this
   // to hangup on Windows. This might be either something
   // bigger, or some problem in pthread-win32. As this is
   // the application cleanup section, this can be temporarily
   // tolerated with simply exit the application without cleanup,
   // counting on that the system will take care of it anyway.
#ifndef WIN32
   pthread_mutex_destroy(&m_GCStopLock);
   pthread_cond_destroy(&m_GCStopCond);
#endif

   m_bGCStatus = false;

   // Global destruction code
   #ifdef WIN32
      WSACleanup();
   #endif

   return 0;
}

SRTSOCKET CUDTUnited::generateSocketID(bool for_group)
{
    int sockval = m_SocketIDGenerator - 1;

    // First problem: zero-value should be avoided by various reasons.

    if (sockval <= 0)
    {
        // We have a rollover on the socket value, so
        // definitely we haven't made the Columbus mistake yet.
        m_SocketIDGenerator = MAX_SOCKET_VAL-1;
    }

    // Check all sockets if any of them has this value.
    // Socket IDs are begin created this way:
    //
    //                              Initial random
    //                              |
    //                             |
    //                            |
    //                           |
    // ...
    // The only problem might be if the number rolls over
    // and reaches the same value from the opposite side.
    // This is still a valid socket value, but this time
    // we have to check, which sockets have been used already.
    if ( sockval == m_SocketIDGenerator_init )
    {
        // Mark that since this point on the checks for
        // whether the socket ID is in use must be done.
        m_SocketIDGenerator_init = 0;
    }

    // This is when all socket numbers have been already used once.
    // This may happen after many years of running an application
    // constantly when the connection breaks and gets restored often.
    if ( m_SocketIDGenerator_init == 0 )
    {
        int startval = sockval;
        for (;;) // Roll until an unused value is found
        {
            bool exists = false;
            {
                CGuard cg(m_ControlLock);
                exists = for_group ?
                    m_Groups.count(sockval | SRTGROUP_MASK)
                 :
                    m_Sockets.count(sockval);
            }

            if (exists)
            {
                // The socket value is in use.
                --sockval;
                if (sockval <= 0)
                    sockval = MAX_SOCKET_VAL-1;

                // Before continuing, check if we haven't rolled back to start again
                // This is virtually impossible, so just make an RTI error.
                if (sockval == startval)
                {
                    // Of course, we don't lack memory, but actually this is so impossible
                    // that a complete memory extinction is much more possible than this.
                    // So treat this rather as a formal fallback for something that "should
                    // never happen". This should make the socket creation functions, from
                    // socket_create and accept, return this error.

                    m_SocketIDGenerator = sockval+1; // so that any next call will cause the same error
                    throw CUDTException(MJ_SYSTEMRES, MN_MEMORY, 0);
                }

                // try again, if this is a free socket
                continue;
            }

<<<<<<< HEAD
   // protect the m_Sockets structure.
   CGuard::enterCS(m_ControlLock);
   try
   {
      HLOGC(mglog.Debug, log << CONID(ns->m_SocketID)
         << "newSocket: mapping socket "
         << ns->m_SocketID);
      m_Sockets[ns->m_SocketID] = ns;
   }
   catch (...)
   {
      //failure and rollback
      CGuard::leaveCS(m_ControlLock);
      delete ns;
      ns = NULL;
   }
   CGuard::leaveCS(m_ControlLock);
=======
            // No socket found, this ID is free to use
            m_SocketIDGenerator = sockval;
            break;
        }
    }
    else
    {
        m_SocketIDGenerator = sockval;
    }

    // The socket value counter remains with the value rolled
    // without the group bit set; only the returned value may have
    // the group bit set.
>>>>>>> 0583fc75

    if (for_group)
        sockval = m_SocketIDGenerator | SRTGROUP_MASK;
    else
        sockval = m_SocketIDGenerator;

    LOGC(mglog.Debug, log << "generateSocketID: " << (for_group ? "(group, log" : "") << ": " << sockval);

    return sockval;
}

SRTSOCKET CUDTUnited::newSocket(CUDTSocket** pps)
{
<<<<<<< HEAD
   CUDTSocket* ns = NULL;

   // Can't manage this error through an exception because this is
   // running in the listener loop.
   CUDTSocket* ls = locate(listen);
   if (!ls)
   {
       LOGC(mglog.Error, log << "IPE: newConnection by listener socket id=" << listen << " which DOES NOT EXIST.");
       return -1;
   }
=======
    CUDTSocket* ns = NULL;

    try
    {
        ns = new CUDTSocket;
    }
    catch (...)
    {
        delete ns;
        throw CUDTException(MJ_SYSTEMRES, MN_MEMORY, 0);
    }
>>>>>>> 0583fc75

    {
        CGuard guard(m_IDLock);
        ns->m_SocketID = generateSocketID();
    }

    ns->m_Status = SRTS_INIT;
    ns->m_ListenSocket = 0;
    ns->m_Core.m_SocketID = ns->m_SocketID;
    // The "Socket type" is deprecated. For the sake of
    // HSv4 there will be only a "socket type" field set
    // in the handshake, always to UDT_DGRAM.
    //ns->m_Core.m_iSockType = (type == SOCK_STREAM) ? UDT_STREAM : UDT_DGRAM;
    ns->m_Core.m_pCache = m_pCache;

    // protect the m_Sockets structure.
    CGuard cs(m_ControlLock);
    try
    {
      LOGC(mglog.Debug, log << CONID(ns->m_SocketID)
            << "newSocket: mapping socket "
            << ns->m_SocketID);
        m_Sockets[ns->m_SocketID] = ns;
    }
    catch (...)
    {
        //failure and rollback
        delete ns;
        ns = NULL;
    }

    if (!ns)
        throw CUDTException(MJ_SYSTEMRES, MN_MEMORY, 0);

    if (pps)
        *pps = ns;

    return ns->m_SocketID;
}

<<<<<<< HEAD
   // exceeding backlog, refuse the connection request
   if (ls->m_pQueuedSockets->size() >= ls->m_uiBackLog)
   {
       LOGC(mglog.Error, log << "newConnection: listen backlog=" << ls->m_uiBackLog << " EXCEEDED");
       return -1;
   }

   try
   {
      ns = new CUDTSocket;
      ns->m_pUDT = new CUDT(*(ls->m_pUDT));
      if (ls->m_iIPversion == AF_INET)
      {
         ns->m_pSelfAddr = (sockaddr*)(new sockaddr_in);
         ((sockaddr_in*)(ns->m_pSelfAddr))->sin_port = 0;
         ns->m_pPeerAddr = (sockaddr*)(new sockaddr_in);
         memcpy(ns->m_pPeerAddr, peer, sizeof(sockaddr_in));
      }
      else
      {
         ns->m_pSelfAddr = (sockaddr*)(new sockaddr_in6);
         ((sockaddr_in6*)(ns->m_pSelfAddr))->sin6_port = 0;
         ns->m_pPeerAddr = (sockaddr*)(new sockaddr_in6);
         memcpy(ns->m_pPeerAddr, peer, sizeof(sockaddr_in6));
      }
   }
   catch (...)
   {
      delete ns;
      LOGC(mglog.Error, log << "IPE: newConnection: unexpected exception (probably std::bad_alloc)");
      return -1;
   }

   CGuard::enterCS(m_IDLock);
   ns->m_SocketID = -- m_SocketIDGenerator;
   HLOGF(mglog.Debug, "newConnection: generated socket id %d", ns->m_SocketID);
   CGuard::leaveCS(m_IDLock);
=======
int CUDTUnited::newConnection(const SRTSOCKET listen, const sockaddr_any& peer, CHandShake* hs, const CPacket& hspkt)
{
    CUDTSocket* ns = NULL;
    CUDTSocket* ls = locateSocket(listen);

    if (!ls)
    {
        LOGC(mglog.Error, log << "newConnection: the listening socket %" << listen << " does not exist");
        return -1;
    }

    LOGC(mglog.Debug, log << "newConnection: creating new socket after listener %" << listen << " contacted with backlog=" << ls->m_uiBackLog);
>>>>>>> 0583fc75

    // if this connection has already been processed
    if ((ns = locatePeer(peer, hs->m_iID, hs->m_iISN)) != NULL)
    {
        if (ns->m_Core.m_bBroken)
        {
            LOGC(mglog.Debug, log
                    << "newConnection: located a broken peer %"
                    << hs->m_iID << " - discarding.");
            // last connection from the "peer" address has been broken
            ns->m_Status = SRTS_CLOSED;
            ns->m_TimeStamp = CTimer::getTime();

            CGuard::enterCS(ls->m_AcceptLock);
            ls->m_QueuedSockets.erase(ns->m_SocketID);
            ls->m_AcceptSockets.erase(ns->m_SocketID);
            CGuard::leaveCS(ls->m_AcceptLock);
        }
        else
        {
            // connection already exist, this is a repeated connection request
            // respond with existing HS information
            LOGC(mglog.Debug, log
                    << "newConnection: located a WORKING peer %"
                    << hs->m_iID << " - ADAPTING.");

            hs->m_iISN = ns->m_Core.m_iISN;
            hs->m_iMSS = ns->m_Core.m_iMSS;
            hs->m_iFlightFlagSize = ns->m_Core.m_iFlightFlagSize;
            hs->m_iReqType = URQ_CONCLUSION;
            hs->m_iID = ns->m_SocketID;

            return 0;

            //except for this situation a new connection should be started
        }
    }
    else
    {
        LOGC(mglog.Debug, log << "newConnection: NOT located any peer %" << hs->m_iID << " - resuming with initial connection.");
    }

    // exceeding backlog, refuse the connection request
    if (ls->m_QueuedSockets.size() >= ls->m_uiBackLog)
    {
        LOGC(mglog.Error, log << "newConnection: The incoming "
                << ls->m_QueuedSockets.size()
                << "-th connection exceeds the backlog="
                << ls->m_uiBackLog);
        return -1;
    }

<<<<<<< HEAD
   // These can throw exception only when the memory allocation failed.
   // CUDT::connect() translates exception into CUDTException.
   // CUDT::open() may only throw original std::bad_alloc from new.
   // This is only to make the library extra safe (when your machine lacks
   // memory, it will continue to work, but fail to accept connection).
   try
   {
       // This assignment must happen b4 the call to CUDT::connect() because
       // this call causes sending the SRT Handshake through this socket.
       // Without this mapping the socket cannot be found and therefore
       // the SRT Handshake message would fail.
       HLOGF(mglog.Debug, 
               "newConnection: incoming %s, mapping socket %d",
               SockaddrToString(peer).c_str(), ns->m_SocketID);
       {
           CGuard cg(m_ControlLock);
           m_Sockets[ns->m_SocketID] = ns;
       }

       // bind to the same addr of listening socket
       ns->m_pUDT->open();
       updateListenerMux(ns, ls);
       ns->m_pUDT->acceptAndRespond(peer, hs, hspkt);
   }
   catch (...)
   {
       // The mapped socket should be now unmapped to preserve the situation that
       // was in the original UDT code.
       // In SRT additionally the acceptAndRespond() function (it was called probably
       // connect() in UDT code) may fail, in which case this socket should not be
       // further processed and should be removed.
       {
           CGuard cg(m_ControlLock);
           m_Sockets.erase(ns->m_SocketID);
       }
       error = 1;
       goto ERR_ROLLBACK;
   }
=======
    try
    {
        ns = new CUDTSocket(ls->core());
        ns->m_PeerAddr = peer; // Take the sa_family value as a good deal.
    }
    catch (...)
    {
        LOGC(mglog.Error, log << "newConnection: encountered EXCEPTION when creating a socket - connection will be rejected");
        delete ns;
        return -1;
    }

    try
    {
        CGuard l_idlock(m_IDLock);
        ns->m_SocketID = generateSocketID();
    }
    catch (CUDTException& e)
    {
        LOGF(mglog.Fatal, "newConnection: IPE: all sockets occupied? Last gen=%d", m_SocketIDGenerator);
        // generateSocketID throws exception, which can be naturally handled
        // when the call is derived from the API call, but here it's called
        // internally in response to receiving a handshake. It must be handled
        // here and turned into an erroneous return value.
        delete ns;
        return -1;
    }
>>>>>>> 0583fc75

    ns->m_ListenSocket = listen;
    ns->m_Core.m_SocketID = ns->m_SocketID;
    ns->m_Core.m_PeerID = hs->m_iID;
    ns->m_iISN = hs->m_iISN;

    LOGC(mglog.Debug, log << "newConnection: DATA: lsnid=" << listen
        << " id=" << ns->m_Core.m_SocketID
        << " peerid=" << ns->m_Core.m_PeerID
        << " ISN=" << ns->m_iISN);

<<<<<<< HEAD
   // protect the m_Sockets structure.
   CGuard::enterCS(m_ControlLock);
   try
   {
       HLOGF(mglog.Debug, 
               "newConnection: mapping peer %d to that socket (%d)\n",
               ns->m_PeerID, ns->m_SocketID);
       m_PeerRec[ns->getPeerSpec()].insert(ns->m_SocketID);
   }
   catch (...)
   {
      error = 2;
   }
   CGuard::leaveCS(m_ControlLock);
=======
    int error = 0;
>>>>>>> 0583fc75

    // These can throw exception only when the memory allocation failed.
    // CUDT::connect() translates exception into CUDTException.
    // CUDT::open() may only throw original std::bad_alloc from new.
    // This is only to make the library extra safe (when your machine lacks
    // memory, it will continue to work, but fail to accept connection).
    try
    {
        // This assignment must happen b4 the call to CUDT::connect() because
        // this call causes sending the SRT Handshake through this socket.
        // Without this mapping the socket cannot be found and therefore
        // the SRT Handshake message would fail.
        LOGF(mglog.Debug, 
                "newConnection: incoming %s, mapping socket %d\n",
                SockaddrToString(peer).c_str(), ns->m_SocketID);
        {
            CGuard cg(m_ControlLock);
            m_Sockets[ns->m_SocketID] = ns;
        }

        // bind to the same addr of listening socket
        ns->m_Core.open();
        updateListenerMux(ns, ls);
        ns->m_Core.acceptAndRespond(peer, hs, hspkt);
    }
    catch (...)
    {
        // The mapped socket should be now unmapped to preserve the situation that
        // was in the original UDT code.
        // In SRT additionally the acceptAndRespond() function (it was called probably
        // connect() in UDT code) may fail, in which case this socket should not be
        // further processed and should be removed.
        {
            CGuard cg(m_ControlLock);
            m_Sockets.erase(ns->m_SocketID);
        }
        error = 1;
        LOGF(mglog.Debug, 
                "newConnection: error while accepting, connection rejected");
        goto ERR_ROLLBACK;
    }

    ns->m_Status = SRTS_CONNECTED;

    // copy address information of local node
    // Precisely, what happens here is:
    // - Get the IP address and port from the system database
    ns->m_Core.m_pSndQueue->m_pChannel->getSockAddr(Ref(ns->m_SelfAddr));
    // - OVERWRITE just the IP address itself by a value taken from piSelfIP
    // (the family is used exactly as the one taken from what has been returned
    // by getsockaddr)
    CIPAddress::pton(Ref(ns->m_SelfAddr), ns->m_Core.m_piSelfIP, ns->m_SelfAddr.family());

<<<<<<< HEAD
   ERR_ROLLBACK:
   // XXX the exact value of 'error' is ignored
   if (error > 0)
   {
#if ENABLE_LOGGING
       static const char* why [] = {"?", "ACCEPT ERROR", "IPE when mapping a socket", "IPE when inserting a socket" };
       LOGC(mglog.Error, log << CONID(ns->m_SocketID) << "newConnection: connection rejected due to: " << why[error]);
#endif
      ns->m_pUDT->close();
      ns->m_Status = SRTS_CLOSED;
      ns->m_TimeStamp = CTimer::getTime();
=======
    // protect the m_Sockets structure.
    CGuard::enterCS(m_ControlLock);
    try
    {
        LOGF(mglog.Debug, 
                "newConnection: mapping peer %d to that socket (%d)\n",
                ns->m_Core.m_PeerID, ns->m_SocketID);
        m_PeerRec[ns->getPeerSpec()].insert(ns->m_SocketID);
    }
    catch (...)
    {
        LOGC(mglog.Error, log << "newConnection: error when mapping peer!");
        error = 2;
    }
    CGuard::leaveCS(m_ControlLock);
>>>>>>> 0583fc75

    CGuard::enterCS(ls->m_AcceptLock);
    try
    {
        ls->m_QueuedSockets.insert(ns->m_SocketID);
    }
    catch (...)
    {
        LOGC(mglog.Error, log << "newConnection: error when queuing socket!");
        error = 3;
    }
    CGuard::leaveCS(ls->m_AcceptLock);

    // acknowledge users waiting for new connections on the listening socket
    m_EPoll.update_events(listen, ls->m_Core.m_sPollID, UDT_EPOLL_IN, true);

    CTimer::triggerEvent();

ERR_ROLLBACK:
    // XXX the exact value of 'error' is ignored
    if (error > 0)
    {
        ns->m_Core.close();
        ns->m_Status = SRTS_CLOSED;
        ns->m_TimeStamp = CTimer::getTime();

        return -1;
    }

    if (ns->m_IncludedGroup)
    {
        // XXX this might require another check of group type.
        // FOr redundancy group, at least, update the status in the group
        CUDTGroup* g = ns->m_IncludedGroup;
        CGuard glock(g->m_GroupLock);

        // Update the status in the group so that the next
        // operation can include the socket in the group operation.
        CUDTGroup::gli_t gi = ns->m_IncludedIter;
        gi->sndstate = CUDTGroup::GST_IDLE;
        gi->rcvstate = CUDTGroup::GST_IDLE;
        gi->laststatus = SRTS_CONNECTED;
    }

    // wake up a waiting accept() call
    pthread_mutex_lock(&(ls->m_AcceptLock));
    pthread_cond_signal(&(ls->m_AcceptCond));
    pthread_mutex_unlock(&(ls->m_AcceptLock));

    return 1;
}

SRT_SOCKSTATUS CUDTUnited::getStatus(const SRTSOCKET u)
{
    // protects the m_Sockets structure
    CGuard cg(m_ControlLock);

    sockets_t::iterator i = m_Sockets.find(u);

    if (i == m_Sockets.end())
    {
        if (m_ClosedSockets.find(u) != m_ClosedSockets.end())
            return SRTS_CLOSED;

        return SRTS_NONEXIST;
    }
    return i->second->getStatus();
}

int CUDTUnited::bind(CUDTSocket* s, const sockaddr_any& name)
{
   CGuard cg(s->m_ControlLock);

   // cannot bind a socket more than once
   if (s->m_Status != SRTS_INIT)
      throw CUDTException(MJ_NOTSUP, MN_NONE, 0);

   s->m_Core.open();
   updateMux(s, name);
   s->m_Status = SRTS_OPENED;

   // copy address information of local node
   s->m_Core.m_pSndQueue->m_pChannel->getSockAddr(Ref(s->m_SelfAddr));

   return 0;
}

int CUDTUnited::bind(CUDTSocket* s, int udpsock)
{
   CGuard cg(s->m_ControlLock);

   // cannot bind a socket more than once
   if (s->m_Status != SRTS_INIT)
      throw CUDTException(MJ_NOTSUP, MN_NONE, 0);

   sockaddr_any name;
   socklen_t namelen = sizeof name; // max of inet and inet6

   // This will preset the sa_family as well; the
   // namelen is given simply large enough for any
   // family here.
   if (::getsockname(udpsock, &name.sa, &namelen) == -1)
      throw CUDTException(MJ_NOTSUP, MN_INVAL);

   // Successfully extracted, so update the size
   name.len = namelen;

   s->m_Core.open();
   updateMux(s, name, &udpsock);
   s->m_Status = SRTS_OPENED;

   // copy address information of local node
   s->m_Core.m_pSndQueue->m_pChannel->getSockAddr(Ref(s->m_SelfAddr));

   return 0;
}

int CUDTUnited::listen(const SRTSOCKET u, int backlog)
{
   if (backlog <= 0)
      throw CUDTException(MJ_NOTSUP, MN_INVAL, 0);

   // Don't search for the socket if it's already -1;
   // this never is a valid socket.
   if (u == UDT::INVALID_SOCK)
      throw CUDTException(MJ_NOTSUP, MN_SIDINVAL, 0);

   CUDTSocket* s = locateSocket(u);
   if (!s)
      throw CUDTException(MJ_NOTSUP, MN_SIDINVAL, 0);

   CGuard cg(s->m_ControlLock);

   // NOTE: since now the socket is protected against simultaneous access.
   // In the meantime the socket might have been closed, which means that
   // it could have changed the state. It could be also set listen in another
   // thread, so check it out.

   // do nothing if the socket is already listening
   if (s->m_Status == SRTS_LISTENING)
      return 0;

   // a socket can listen only if is in OPENED status
   if (s->m_Status != SRTS_OPENED)
      throw CUDTException(MJ_NOTSUP, MN_ISUNBOUND, 0);

   // [[using assert(s->m_Status == OPENED)]];

   // listen is not supported in rendezvous connection setup
   if (s->m_Core.m_bRendezvous)
      throw CUDTException(MJ_NOTSUP, MN_ISRENDEZVOUS, 0);

   s->m_uiBackLog = backlog;

<<<<<<< HEAD
   try
   {
      s->m_pQueuedSockets = new set<SRTSOCKET>;
      s->m_pAcceptSockets = new set<SRTSOCKET>;
   }
   catch (...)
   {
      delete s->m_pQueuedSockets;
      delete s->m_pAcceptSockets;

      // XXX Translated std::bad_alloc into CUDTException specifying
      // memory allocation failure...
      throw CUDTException(MJ_SYSTEMRES, MN_MEMORY, 0);
   }

=======
>>>>>>> 0583fc75
   // [[using assert(s->m_Status == OPENED)]]; // (still, unchanged)

   s->m_Core.setListenState();  // propagates CUDTException,
                                // if thrown, remains in OPENED state if so.
   s->m_Status = SRTS_LISTENING;

   return 0;
}

SRTSOCKET CUDTUnited::accept(const SRTSOCKET listen, sockaddr* addr, int* addrlen)
{
   if ((addr) && (!addrlen))
      throw CUDTException(MJ_NOTSUP, MN_INVAL, 0);

   CUDTSocket* ls = locateSocket(listen);

   if (ls == NULL)
      throw CUDTException(MJ_NOTSUP, MN_SIDINVAL, 0);

   // the "listen" socket must be in LISTENING status
   if (ls->m_Status != SRTS_LISTENING)
      throw CUDTException(MJ_NOTSUP, MN_NOLISTEN, 0);

   // no "accept" in rendezvous connection setup
   if (ls->m_Core.m_bRendezvous)
      throw CUDTException(MJ_NOTSUP, MN_ISRENDEZVOUS, 0);

   SRTSOCKET u = CUDT::INVALID_SOCK;
   bool accepted = false;

   // !!only one conection can be set up each time!!
   while (!accepted)
   {
       CGuard cg(ls->m_AcceptLock);

       if ((ls->m_Status != SRTS_LISTENING) || ls->m_Core.m_bBroken)
       {
           // This socket has been closed.
           accepted = true;
       }
       else if (ls->m_QueuedSockets.size() > 0)
       {
<<<<<<< HEAD
           // XXX REFACTORING REQUIRED HERE!
           // Actually this should at best be something like that:
           // set<SRTSOCKET>::iterator b = ls->m_pQueuedSockets->begin();
           // u = *b;
           // ls->m_pQueuedSockets->erase(b);
           // ls->m_pAcceptSockets->insert(u);
           //
=======
           // XXX Actually this should at best be something like that:
           // set<SRTSOCKET>::iterator b = ls->m_QueuedSockets.begin();
           // u = *b;
           // ls->m_QueuedSockets.erase(b);
           // ls->m_pAcceptSockets.insert(u);
>>>>>>> 0583fc75
           // It is also questionable why m_pQueuedSockets should be of type 'set'.
           // There's no quick-searching capabilities of that container used anywhere except
           // checkBrokenSockets and garbageCollect, which aren't performance-critical,
           // whereas it's mainly used for getting the first element and iterating
           // over elements, which is slow in case of std::set. It's also doubtful
           // as to whether the sorting capability of std::set is properly used;
           // the first is taken here, which is actually the socket with lowest
           // possible descriptor value (as default operator< and ascending sorting
           // used for std::set<SRTSOCKET> where SRTSOCKET=int).
           //
           // Consider using std::list or std::vector here.

<<<<<<< HEAD
           u = *(ls->m_pQueuedSockets->begin());
           ls->m_pAcceptSockets->insert(ls->m_pAcceptSockets->end(), u);
           ls->m_pQueuedSockets->erase(ls->m_pQueuedSockets->begin());
=======
           u = *(ls->m_QueuedSockets.begin());
           // why suggest the position - it is std::set!
           ls->m_AcceptSockets.insert(ls->m_AcceptSockets.end(), u);
           ls->m_QueuedSockets.erase(ls->m_QueuedSockets.begin());
>>>>>>> 0583fc75
           accepted = true;
       }
       else if (!ls->m_Core.m_bSynRecving)
       {
           accepted = true;
       }

       if (!accepted && (ls->m_Status == SRTS_LISTENING))
           pthread_cond_wait(&(ls->m_AcceptCond), &(ls->m_AcceptLock));

       if (ls->m_QueuedSockets.empty())
           m_EPoll.update_events(listen, ls->m_Core.m_sPollID, UDT_EPOLL_IN, false);
   }

   if (u == CUDT::INVALID_SOCK)
   {
      // non-blocking receiving, no connection available
      if (!ls->m_Core.m_bSynRecving)
         throw CUDTException(MJ_AGAIN, MN_RDAVAIL, 0);

      // listening socket is closed
      throw CUDTException(MJ_NOTSUP, MN_NOLISTEN, 0);
   }

   if ((addr != NULL) && (addrlen != NULL))
   {
      CUDTSocket* s = locateSocket(u);
      if (s == NULL)
         throw CUDTException(MJ_NOTSUP, MN_SIDINVAL, 0);

      // Check if LISTENER has the SRTO_GROUPCONNECT flag set,
      // and the already accepted socket has successfully joined
      // the mirror group. If so, RETURN THE GROUP ID, not the socket ID.
      if (ls->m_Core.m_bOPT_GroupConnect && s->m_IncludedGroup)
      {
          u = s->m_IncludedGroup->m_GroupID;
      }

      CGuard cg(s->m_ControlLock);

      // Check if the length of the buffer to fill the name in
      // was large enough.
      int len = s->m_PeerAddr.size();
      if (*addrlen < len)
          throw CUDTException(MJ_NOTSUP, MN_INVAL, 0);

      memcpy(addr, &s->m_PeerAddr, len);
      *addrlen = len;
   }

   return u;
}

int CUDTUnited::connect(SRTSOCKET u, const sockaddr* srcname, int srclen, const sockaddr* tarname, int tarlen)
{
    sockaddr_any source_addr(srcname, srclen);
    if (source_addr.len == 0)
        throw CUDTException(MJ_NOTSUP, MN_INVAL, 0);
    sockaddr_any target_addr(tarname, tarlen);
    if (target_addr.len == 0)
        throw CUDTException(MJ_NOTSUP, MN_INVAL, 0);

    // Check affiliation of the socket. It's now allowed for it to be
    // a group or socket. For a group, add automatically a socket to
    // the group.
    if (u & SRTGROUP_MASK)
    {
        CUDTGroup* g = locateGroup(u);
        if (!g)
            throw CUDTException(MJ_NOTSUP, MN_SIDINVAL, 0);

        // Note: forced_isn is ignored when connecting a group.
        // The group manages the ISN by itself ALWAYS, that is,
        // it's generated anew for the very first socket, and then
        // derived by all sockets in the group.
        return groupConnect(Ref(*g), source_addr, target_addr);
    }

    CUDTSocket* s = locateSocket(u);
    if (s == NULL)
        throw CUDTException(MJ_NOTSUP, MN_SIDINVAL, 0);

    // For a single socket, just do bind, then connect

    bind(s, source_addr);
    return connectIn(Ref(*s), target_addr, 0, 0);
}

int CUDTUnited::connect(SRTSOCKET u, const sockaddr* name, int namelen, int32_t forced_isn)
{
    sockaddr_any target_addr(name, namelen);
    if (target_addr.len == 0)
        throw CUDTException(MJ_NOTSUP, MN_INVAL, 0);

    // Check affiliation of the socket. It's now allowed for it to be
    // a group or socket. For a group, add automatically a socket to
    // the group.
    if (u & SRTGROUP_MASK)
    {
        CUDTGroup* g = locateGroup(u, ERH_THROW);

        // Note: forced_isn is ignored when connecting a group.
        // The group manages the ISN by itself ALWAYS, that is,
        // it's generated anew for the very first socket, and then
        // derived by all sockets in the group.
        sockaddr_any any;
        return groupConnect(Ref(*g), any, target_addr);
    }

    CUDTSocket* s = locateSocket(u);
    if (!s)
        throw CUDTException(MJ_NOTSUP, MN_SIDINVAL, 0);

    return connectIn(Ref(*s), target_addr, forced_isn, 0);
}

int CUDTUnited::connectIn(ref_t<CUDTSocket> r_s, const sockaddr_any& target_addr, int32_t forced_isn, CUDTGroup* pg)
{
    CUDTSocket* s = &*r_s;

    CGuard cg(s->m_ControlLock);

    // a socket can "connect" only if it is in the following states:
    // - OPENED: assume the socket binding parameters are configured
    // - INIT: configure binding parameters here
    // - any other (meaning, already connected): report error

    if (s->m_Status == SRTS_INIT)
    {
        if (s->m_Core.m_bRendezvous)
            throw CUDTException(MJ_NOTSUP, MN_ISRENDUNBOUND, 0);

        // If bind() was done first on this socket, then the
        // socket will not perform this step. This actually does the
        // same thing as bind() does, just with empty address so that
        // the binding parameters are autoselected.

        s->m_Core.open();
        sockaddr_any autoselect_sa (target_addr.family());
        // This will create such a sockaddr_any that
        // will return true from empty(). 
        updateMux(s, autoselect_sa);  // <<---- updateMux
        // -> C(Snd|Rcv)Queue::init
        // -> pthread_create(...C(Snd|Rcv)Queue::worker...)
        s->m_Status = SRTS_OPENED;

        if (pg)
        {
            // This overrides the value of m_StartTime
            // and m_ullRcvPeerStartTime before this socket sends
            // or receives anything.
            s->m_Core.synchronizeGroupTime(pg);
        }
    }
    else if (s->m_Status != SRTS_OPENED)
        throw CUDTException(MJ_NOTSUP, MN_ISCONNECTED, 0);

    // connect_complete() may be called before connect() returns.
    // So we need to update the status before connect() is called,
    // otherwise the status may be overwritten with wrong value
    // (CONNECTED vs. CONNECTING).
    s->m_Status = SRTS_CONNECTING;

    /* 
     * In blocking mode, connect can block for up to 30 seconds for
     * rendez-vous mode. Holding the s->m_ControlLock prevent close
     * from cancelling the connect
     */
    try
    {
        // InvertedGuard unlocks in the constructor, then locks in the
        // destructor, no matter if an exception has fired.
        InvertedGuard l_unlocker( s->m_Core.m_bSynRecving ? &s->m_ControlLock : 0 );
        s->m_Core.startConnect(target_addr, forced_isn);
    }
    catch (CUDTException& e) // Interceptor, just to change the state.
    {
        s->m_Status = SRTS_OPENED;
        throw e;
    }

    // record peer address
    s->m_PeerAddr = target_addr;

    // CGuard destructor will delete cg and unlock s->m_ControlLock

    return 0;
}

void CUDTUnited::connect_complete(const SRTSOCKET u)
{
   CUDTSocket* s = locateSocket(u);
   if (!s)
      throw CUDTException(MJ_NOTSUP, MN_SIDINVAL, 0);

   // copy address information of local node
   // the local port must be correctly assigned BEFORE CUDT::startConnect(),
   // otherwise if startConnect() fails, the multiplexer cannot be located
   // by garbage collection and will cause leak
   s->m_Core.m_pSndQueue->m_pChannel->getSockAddr(Ref(s->m_SelfAddr));
   CIPAddress::pton(Ref(s->m_SelfAddr), s->m_Core.m_piSelfIP, s->m_SelfAddr.family());

   s->m_Status = SRTS_CONNECTED;
}

int CUDTUnited::close(const SRTSOCKET u)
{
    if (u & SRTGROUP_MASK)
    {
        CUDTGroup* g = locateGroup(u);
        if (!g)
            throw CUDTException(MJ_NOTSUP, MN_SIDINVAL, 0);

        g->close();
        deleteGroup(g);
        return 0;
    }
    CUDTSocket* s = locateSocket(u);
    if (!s)
        throw CUDTException(MJ_NOTSUP, MN_SIDINVAL, 0);

    return close(s);
}

int CUDTUnited::close(CUDTSocket* s)
{

<<<<<<< HEAD
   HLOGC(mglog.Debug, log << s->m_pUDT->CONID() << " CLOSE. Acquiring control lock");

   CGuard socket_cg(s->m_ControlLock);

   HLOGC(mglog.Debug, log << s->m_pUDT->CONID() << " CLOSING (removing from listening, closing CUDT)");
=======
   LOGC(mglog.Debug, log << s->m_Core.CONID() << " CLOSE. Acquiring control lock");

   CGuard socket_cg(s->m_ControlLock);

   LOGC(mglog.Debug, log << s->m_Core.CONID() << " CLOSING (removing from listening, closing CUDT)");
>>>>>>> 0583fc75

   bool synch_close_snd = s->m_Core.m_bSynSending;
   //bool synch_close_rcv = s->m_Core.m_bSynRecving;

   int id = s->m_SocketID;

   if (s->m_Status == SRTS_LISTENING)
   {
      if (s->m_Core.m_bBroken)
         return 0;

      s->m_TimeStamp = CTimer::getTime();
      s->m_Core.m_bBroken = true;

      // Change towards original UDT: 
      // Leave all the closing activities for garbageCollect to happen,
      // however remove the listener from the RcvQueue IMMEDIATELY.
      // Even though garbageCollect would eventually remove the listener
      // as well, there would be some time interval between now and the
      // moment when it's done, and during this time the application will
      // be unable to bind to this port that the about-to-delete listener
      // is currently occupying (due to blocked slot in the RcvQueue).

<<<<<<< HEAD
      HLOGC(mglog.Debug, log << s->m_pUDT->CONID() << " CLOSING (removing listener immediately)");
      {
          CGuard cg(s->m_pUDT->m_ConnectionLock);
          s->m_pUDT->m_bListening = false;
          s->m_pUDT->m_pRcvQueue->removeListener(s->m_pUDT);
      }
=======
      LOGC(mglog.Debug, log << s->m_Core.CONID() << " CLOSING (removing listener immediately)");
      s->m_Core.notListening();
>>>>>>> 0583fc75

      // broadcast all "accept" waiting
      pthread_mutex_lock(&(s->m_AcceptLock));
      pthread_cond_broadcast(&(s->m_AcceptCond));
      pthread_mutex_unlock(&(s->m_AcceptLock));

   }
   else
   {
       s->m_Core.close();

       // synchronize with garbage collection.
<<<<<<< HEAD
       HLOGC(mglog.Debug, log << "%" << id << " CUDT::close done. GLOBAL CLOSE: " << s->m_pUDT->CONID() << ". Acquiring GLOBAL control lock");
=======
       LOGC(mglog.Debug, log << "%" << id << " CUDT::close done. GLOBAL CLOSE: " << s->m_Core.CONID() << ". Acquiring GLOBAL control lock");
>>>>>>> 0583fc75
       CGuard manager_cg(m_ControlLock);

       // since "s" is located before m_ControlLock, locateSocket it again in case
       // it became invalid
       sockets_t::iterator i = m_Sockets.find(id);
       if ((i == m_Sockets.end()) || (i->second->m_Status == SRTS_CLOSED))
           return 0;
       s = i->second;

       s->m_Status = SRTS_CLOSED;

       // a socket will not be immediately removed when it is closed
       // in order to prevent other methods from accessing invalid address
       // a timer is started and the socket will be removed after approximately
       // 1 second
       s->m_TimeStamp = CTimer::getTime();

       m_Sockets.erase(s->m_SocketID);
       m_ClosedSockets.insert(pair<SRTSOCKET, CUDTSocket*>(s->m_SocketID, s));

       CTimer::triggerEvent();
   }

   HLOGC(mglog.Debug, log << "%" << id << ": GLOBAL: CLOSING DONE");

   // Check if the ID is still in closed sockets before you access it
   // (the last triggerEvent could have deleted it).
   if ( synch_close_snd )
   {
#if SRT_ENABLE_CLOSE_SYNCH

       HLOGC(mglog.Debug, log << "%" << id << " GLOBAL CLOSING: sync-waiting for releasing sender resources...");
       for (;;)
       {
           CSndBuffer* sb = s->m_Core.m_pSndBuffer;

           // Disconnected from buffer - nothing more to check.
           if (!sb)
           {
               HLOGC(mglog.Debug, log << "%" << id << " GLOBAL CLOSING: sending buffer disconnected. Allowed to close.");
               break;
           }

           // Sender buffer empty
           if (sb->getCurrBufSize() == 0)
           {
               HLOGC(mglog.Debug, log << "%" << id << " GLOBAL CLOSING: sending buffer depleted. Allowed to close.");
               break;
           }

           // Ok, now you are keeping GC thread hands off the internal data.
           // You can check then if it has already deleted the socket or not.
           // The socket is either in m_ClosedSockets or is already gone.

           // Done the other way, but still done. You can stop waiting.
           bool isgone = false;
           {
               CGuard manager_cg(m_ControlLock);
               isgone = m_ClosedSockets.count(id) == 0;
           }
           if (!isgone)
           {
               isgone = !s->m_Core.m_bOpened;
           }
           if (isgone)
           {
               HLOGC(mglog.Debug, log << "%" << id << " GLOBAL CLOSING: ... gone in the meantime, whatever. Exiting close().");
               break;
           }

           HLOGC(mglog.Debug, log << "%" << id << " GLOBAL CLOSING: ... still waiting for any update.");
           CTimer::EWait wt = CTimer::waitForEvent();

           if ( wt == CTimer::WT_ERROR )
           {
               HLOGC(mglog.Debug, log << "GLOBAL CLOSING: ... ERROR WHEN WAITING FOR EVENT. Exiting close() to prevent hangup.");
               break;
           }

           // Continue waiting in case when an event happened or 1s waiting time passed for checkpoint.
       }
#endif
   }

   /*
      This code is PUT ASIDE for now.
      Most likely this will be never required.
      It had to hold the closing activity until the time when the receiver buffer is depleted.
      However the closing of the socket should only happen when the receiver has received
      an information about that the reading is no longer possible (error report from recv/recvfile).
      When this happens, the receiver buffer is definitely depleted already and there's no need to check
      anything.

      Should there appear any other conditions in future under which the closing process should be
      delayed until the receiver buffer is empty, this code can be filled here.

   if ( synch_close_rcv )
   {
   ...
   }
   */

   return 0;
}

void CUDTUnited::getpeername(const SRTSOCKET u, sockaddr* name, int* namelen)
{
    if (!name || !namelen)
        throw CUDTException(MJ_NOTSUP, MN_INVAL, 0);

   if (getStatus(u) != SRTS_CONNECTED)
      throw CUDTException(MJ_CONNECTION, MN_NOCONN, 0);

   CUDTSocket* s = locateSocket(u);

   if (!s)
      throw CUDTException(MJ_NOTSUP, MN_SIDINVAL, 0);

   if (!s->m_Core.m_bConnected || s->m_Core.m_bBroken)
      throw CUDTException(MJ_CONNECTION, MN_NOCONN, 0);

   int len = s->m_PeerAddr.size();
   if (*namelen < len)
       throw CUDTException(MJ_NOTSUP, MN_INVAL, 0);

   memcpy(name, &s->m_PeerAddr.sa, len);
   *namelen = len;
}

void CUDTUnited::getsockname(const SRTSOCKET u, sockaddr* name, int* namelen)
{
    if (!name || !namelen)
        throw CUDTException(MJ_NOTSUP, MN_INVAL, 0);

   CUDTSocket* s = locateSocket(u);

   if (!s)
      throw CUDTException(MJ_NOTSUP, MN_SIDINVAL, 0);

   if (s->m_Core.m_bBroken)
      throw CUDTException(MJ_NOTSUP, MN_SIDINVAL, 0);

   if (s->m_Status == SRTS_INIT)
      throw CUDTException(MJ_CONNECTION, MN_NOCONN, 0);

   int len = s->m_SelfAddr.size();
   if (*namelen < len)
       throw CUDTException(MJ_NOTSUP, MN_INVAL, 0);

   memcpy(name, &s->m_SelfAddr.sa, len);
   *namelen = len;
}

int CUDTUnited::select(
   ud_set* readfds, ud_set* writefds, ud_set* exceptfds, const timeval* timeout)
{
   uint64_t entertime = CTimer::getTime();

   uint64_t to;
   if (!timeout)
      to = 0xFFFFFFFFFFFFFFFFULL;
   else
      to = timeout->tv_sec * 1000000 + timeout->tv_usec;

   // initialize results
   int count = 0;
   set<SRTSOCKET> rs, ws, es;

   // retrieve related UDT sockets
   vector<CUDTSocket*> ru, wu, eu;
   CUDTSocket* s;
   if (readfds)
      for (set<SRTSOCKET>::iterator i1 = readfds->begin();
         i1 != readfds->end(); ++ i1)
      {
         if (getStatus(*i1) == SRTS_BROKEN)
         {
            rs.insert(*i1);
            ++ count;
         }
         else if (!(s = locateSocket(*i1)))
            throw CUDTException(MJ_NOTSUP, MN_SIDINVAL, 0);
         else
            ru.push_back(s);
      }
   if (writefds)
      for (set<SRTSOCKET>::iterator i2 = writefds->begin();
         i2 != writefds->end(); ++ i2)
      {
         if (getStatus(*i2) == SRTS_BROKEN)
         {
            ws.insert(*i2);
            ++ count;
         }
         else if (!(s = locateSocket(*i2)))
            throw CUDTException(MJ_NOTSUP, MN_SIDINVAL, 0);
         else
            wu.push_back(s);
      }
   if (exceptfds)
      for (set<SRTSOCKET>::iterator i3 = exceptfds->begin();
         i3 != exceptfds->end(); ++ i3)
      {
         if (getStatus(*i3) == SRTS_BROKEN)
         {
            es.insert(*i3);
            ++ count;
         }
         else if (!(s = locateSocket(*i3)))
            throw CUDTException(MJ_NOTSUP, MN_SIDINVAL, 0);
         else
            eu.push_back(s);
      }

   do
   {
      // query read sockets
      for (vector<CUDTSocket*>::iterator j1 = ru.begin(); j1 != ru.end(); ++ j1)
      {
         s = *j1;

         if ((s->m_Core.m_bConnected
               && s->m_Core.m_pRcvBuffer->isRcvDataReady()
            )
            || (!s->m_Core.m_bListening
               && (s->m_Core.m_bBroken || !s->m_Core.m_bConnected))
            || (s->m_Core.m_bListening && (s->m_QueuedSockets.size() > 0))
            || (s->m_Status == SRTS_CLOSED))
         {
            rs.insert(s->m_SocketID);
            ++ count;
         }
      }

      // query write sockets
      for (vector<CUDTSocket*>::iterator j2 = wu.begin(); j2 != wu.end(); ++ j2)
      {
         s = *j2;

         if ((s->m_Core.m_bConnected
               && (s->m_Core.m_pSndBuffer->getCurrBufSize()
                  < s->m_Core.m_iSndBufSize))
            || s->m_Core.m_bBroken
            || !s->m_Core.m_bConnected
            || (s->m_Status == SRTS_CLOSED))
         {
            ws.insert(s->m_SocketID);
            ++ count;
         }
      }

      // query exceptions on sockets
      for (vector<CUDTSocket*>::iterator j3 = eu.begin(); j3 != eu.end(); ++ j3)
      {
         // check connection request status, not supported now
      }

      if (0 < count)
         break;

      CTimer::waitForEvent();
   } while (to > CTimer::getTime() - entertime);

   if (readfds)
      *readfds = rs;

   if (writefds)
      *writefds = ws;

   if (exceptfds)
      *exceptfds = es;

   return count;
}

int CUDTUnited::selectEx(
   const vector<SRTSOCKET>& fds,
   vector<SRTSOCKET>* readfds,
   vector<SRTSOCKET>* writefds,
   vector<SRTSOCKET>* exceptfds,
   int64_t msTimeOut)
{
   uint64_t entertime = CTimer::getTime();

   uint64_t to;
   if (msTimeOut >= 0)
      to = msTimeOut * 1000;
   else
      to = 0xFFFFFFFFFFFFFFFFULL;

   // initialize results
   int count = 0;
   if (readfds)
      readfds->clear();
   if (writefds)
      writefds->clear();
   if (exceptfds)
      exceptfds->clear();

   do
   {
      for (vector<SRTSOCKET>::const_iterator i = fds.begin();
         i != fds.end(); ++ i)
      {
         CUDTSocket* s = locateSocket(*i);

         if ((!s) || s->m_Core.m_bBroken || (s->m_Status == SRTS_CLOSED))
         {
            if (exceptfds)
            {
               exceptfds->push_back(*i);
               ++ count;
            }
            continue;
         }

         if (readfds)
         {
            if ((s->m_Core.m_bConnected
                  && s->m_Core.m_pRcvBuffer->isRcvDataReady()
               )
               || (s->m_Core.m_bListening
                  && (s->m_QueuedSockets.size() > 0)))
            {
               readfds->push_back(s->m_SocketID);
               ++ count;
            }
         }

         if (writefds)
         {
            if (s->m_Core.m_bConnected
               && (s->m_Core.m_pSndBuffer->getCurrBufSize()
                  < s->m_Core.m_iSndBufSize))
            {
               writefds->push_back(s->m_SocketID);
               ++ count;
            }
         }
      }

      if (count > 0)
         break;

      CTimer::waitForEvent();
   } while (to > CTimer::getTime() - entertime);

   return count;
}

int CUDTUnited::epoll_create()
{
   return m_EPoll.create();
}

int CUDTUnited::epoll_add_usock(
   const int eid, const SRTSOCKET u, const int* events)
{
    if (u & SRTGROUP_MASK)
    {
        CUDTGroup* g = locateGroup(u);
        if (!g)
            throw CUDTException(MJ_NOTSUP, MN_SIDINVAL, 0);

        g->addEPoll(eid);
        return 0;
    }

    CUDTSocket* s = locateSocket(u);
    int ret = -1;
    if (s)
    {
        ret = m_EPoll.add_usock(eid, u, events);
        s->m_Core.addEPoll(eid);
    }
    else
    {
        throw CUDTException(MJ_NOTSUP, MN_SIDINVAL);
    }

    return ret;
}

int CUDTUnited::epoll_add_ssock(
   const int eid, const SYSSOCKET s, const int* events)
{
   return m_EPoll.add_ssock(eid, s, events);
}

int CUDTUnited::epoll_update_usock(
   const int eid, const SRTSOCKET u, const int* events)
{
   CUDTSocket* s = locateSocket(u);
   int ret = -1;
   if (s)
   {
      ret = m_EPoll.update_usock(eid, u, events);
      s->m_Core.addEPoll(eid);
   }
   else
   {
      throw CUDTException(MJ_NOTSUP, MN_SIDINVAL);
   }

   return ret;
}

int CUDTUnited::epoll_update_ssock(
   const int eid, const SYSSOCKET s, const int* events)
{
   return m_EPoll.update_ssock(eid, s, events);
}

int CUDTUnited::epoll_remove_usock(const int eid, const SRTSOCKET u)
{
    int ret = m_EPoll.remove_usock(eid, u);

    if (u & SRTGROUP_MASK)
    {
        CUDTGroup* g = locateGroup(u);
        if (g)
            g->removeEPoll(eid);
        return ret;
    }
    CUDTSocket* s = locateSocket(u);
    if (s)
    {
        s->m_Core.removeEPoll(eid);
    }
    //else
    //{
    //   throw CUDTException(MJ_NOTSUP, MN_SIDINVAL);
    //}

    return ret;
}

int CUDTUnited::epoll_remove_ssock(const int eid, const SYSSOCKET s)
{
   return m_EPoll.remove_ssock(eid, s);
}

int CUDTUnited::epoll_wait(
   const int eid,
   set<SRTSOCKET>* readfds,
   set<SRTSOCKET>* writefds,
   int64_t msTimeOut,
   set<SYSSOCKET>* lrfds,
   set<SYSSOCKET>* lwfds)
{
   return m_EPoll.wait(eid, readfds, writefds, msTimeOut, lrfds, lwfds);
}

int CUDTUnited::epoll_release(const int eid)
{
   return m_EPoll.release(eid);
}

CUDTSocket* CUDTUnited::locateSocket(const SRTSOCKET u, ErrorHandling erh)
{
    CGuard cg(m_ControlLock);

    sockets_t::iterator i = m_Sockets.find(u);

    if ((i == m_Sockets.end()) || (i->second->m_Status == SRTS_CLOSED))
    {
        if (erh == ERH_RETURN)
            return NULL;
        throw CUDTException(MJ_NOTSUP, MN_SIDINVAL, 0);
    }

    return i->second;
}

CUDTGroup* CUDTUnited::locateGroup(SRTSOCKET u, ErrorHandling erh)
{
   CGuard cg(m_ControlLock);

   map<SRTSOCKET, CUDTGroup>::iterator i = m_Groups.find(u);
   if ( i == m_Groups.end() )
   {
       if (erh == ERH_THROW)
           throw CUDTException(MJ_NOTSUP, MN_SIDINVAL, 0);
       return NULL;
   }

   return &i->second;
}

CUDTSocket* CUDTUnited::locatePeer(
   const sockaddr_any& peer,
   const SRTSOCKET id,
   int32_t isn)
{
   CGuard cg(m_ControlLock);

   map<int64_t, set<SRTSOCKET> >::iterator i = m_PeerRec.find(
      CUDTSocket::getPeerSpec(id, isn));
   if (i == m_PeerRec.end())
      return NULL;

   for (set<SRTSOCKET>::iterator j = i->second.begin();
      j != i->second.end(); ++ j)
   {
      sockets_t::iterator k = m_Sockets.find(*j);
      // this socket might have been closed and moved m_ClosedSockets
      if (k == m_Sockets.end())
         continue;

      if ( k->second->m_PeerAddr == peer)
      {
         return k->second;
      }
   }

   return NULL;
}

void CUDTUnited::checkBrokenSockets()
{
   CGuard cg(m_ControlLock);

   // set of sockets To Be Closed and To Be Removed
   vector<SRTSOCKET> tbc;
   vector<SRTSOCKET> tbr;

   for (sockets_t::iterator i = m_Sockets.begin();
      i != m_Sockets.end(); ++ i)
   {
       CUDTSocket* s = i->second;

      // HLOGF(mglog.Debug, "checking EXISTING socket: %d\n", i->first);
      // check broken connection
      if (s->m_Core.m_bBroken)
      {
         if (s->m_Status == SRTS_LISTENING)
         {
            uint64_t elapsed = CTimer::getTime() - s->m_TimeStamp;
            // for a listening socket, it should wait an extra 3 seconds
            // in case a client is connecting
            if (elapsed < 3000000) // XXX MAKE A SYMBOLIC CONSTANT HERE!
            {
               // HLOGF(mglog.Debug, "STILL KEEPING socket %d
               // (listener, too early, w8 %fs)\n", i->first,
               // double(elapsed)/1000000);
               continue;
            }
         }
         else if ((s->m_Core.m_pRcvBuffer != NULL)
            // FIXED: calling isRcvDataAvailable() just to get the information
            // whether there are any data waiting in the buffer,
            // NOT WHETHER THEY ARE ALSO READY TO PLAY at the time when
            // this function is called (isRcvDataReady also checks if the
            // available data is "ready to play").
            && s->m_Core.m_pRcvBuffer->isRcvDataAvailable()
            && (s->m_Core.m_iBrokenCounter -- > 0))
         {
            // HLOGF(mglog.Debug, "STILL KEEPING socket (still have data):
            // %d\n", i->first);
            // if there is still data in the receiver buffer, wait longer
            continue;
         }

         // HLOGF(mglog.Debug, "moving socket to CLOSED: %d\n", i->first);

         //close broken connections and start removal timer
         s->m_Status = SRTS_CLOSED;
         s->m_TimeStamp = CTimer::getTime();
         tbc.push_back(i->first);
         m_ClosedSockets[i->first] = s;

         // remove from listener's queue
         sockets_t::iterator ls = m_Sockets.find(s->m_ListenSocket);
         if (ls == m_Sockets.end())
         {
            ls = m_ClosedSockets.find(s->m_ListenSocket);
            if (ls == m_ClosedSockets.end())
               continue;
         }

         CGuard::enterCS(ls->second->m_AcceptLock);
         ls->second->m_QueuedSockets.erase(s->m_SocketID);
         ls->second->m_AcceptSockets.erase(s->m_SocketID);
         CGuard::leaveCS(ls->second->m_AcceptLock);
      }
   }

   for (sockets_t::iterator j = m_ClosedSockets.begin();
      j != m_ClosedSockets.end(); ++ j)
   {
<<<<<<< HEAD
      // HLOGF(mglog.Debug, "checking CLOSED socket: %d\n", j->first);
      if (j->second->m_pUDT->m_ullLingerExpiration > 0)
=======
      // LOGF(mglog.Debug, "checking CLOSED socket: %d\n", j->first);
      if (j->second->m_Core.m_ullLingerExpiration > 0)
>>>>>>> 0583fc75
      {
         // asynchronous close:
         if ((!j->second->m_Core.m_pSndBuffer)
            || (0 == j->second->m_Core.m_pSndBuffer->getCurrBufSize())
            || (j->second->m_Core.m_ullLingerExpiration <= CTimer::getTime()))
         {
            j->second->m_Core.m_ullLingerExpiration = 0;
            j->second->m_Core.m_bClosing = true;
            j->second->m_TimeStamp = CTimer::getTime();
         }
      }

      // timeout 1 second to destroy a socket AND it has been removed from
      // RcvUList
      if ((CTimer::getTime() - j->second->m_TimeStamp > 1000000)
         && ((!j->second->m_Core.m_pRNode)
            || !j->second->m_Core.m_pRNode->m_bOnList))
      {
         // HLOGF(mglog.Debug, "will unref socket: %d\n", j->first);
         tbr.push_back(j->first);
      }
   }

   // move closed sockets to the ClosedSockets structure
   for (vector<SRTSOCKET>::iterator k = tbc.begin(); k != tbc.end(); ++ k)
      m_Sockets.erase(*k);

   // remove those timeout sockets
   for (vector<SRTSOCKET>::iterator l = tbr.begin(); l != tbr.end(); ++ l)
      removeSocket(*l);
}

void CUDTUnited::removeSocket(const SRTSOCKET u)
{
   sockets_t::iterator i = m_ClosedSockets.find(u);

   // invalid socket ID
   if (i == m_ClosedSockets.end())
      return;

   CUDTSocket* s = i->second;

   // decrease multiplexer reference count, and remove it if necessary
   const int mid = s->m_iMuxID;

   {
       CGuard cg(s->m_AcceptLock);

       // if it is a listener, close all un-accepted sockets in its queue
       // and remove them later
       for (set<SRTSOCKET>::iterator q = s->m_QueuedSockets.begin();
               q != s->m_QueuedSockets.end(); ++ q)
       {
           sockets_t::iterator si = m_Sockets.find(*q);
           if (si == m_Sockets.end())
           {
               // gone in the meantime
               LOGC(mglog.Error, log << "removeSocket: IPE? socket %" << u << " being queued for listener socket %" << s->m_SocketID << " is GONE in the meantime ???");
               continue;
           }

           CUDTSocket* as = si->second;

           as->m_Core.m_bBroken = true;
           as->m_Core.close();
           as->m_TimeStamp = CTimer::getTime();
           as->m_Status = SRTS_CLOSED;
           m_ClosedSockets[*q] = as;
           m_Sockets.erase(*q);
       }

   }

   // remove from peer rec
   map<int64_t, set<SRTSOCKET> >::iterator j = m_PeerRec.find(
      s->getPeerSpec());
   if (j != m_PeerRec.end())
   {
      j->second.erase(u);
      if (j->second.empty())
         m_PeerRec.erase(j);
   }

   /*
   * Socket may be deleted while still having ePoll events set that would
   * remains forever causing epoll_wait to unblock continuously for inexistent
   * sockets. Get rid of all events for this socket.
   */
   m_EPoll.update_events(u, s->m_Core.m_sPollID,
      UDT_EPOLL_IN|UDT_EPOLL_OUT|UDT_EPOLL_ERR, false);

   // delete this one
<<<<<<< HEAD
   HLOGC(mglog.Debug, log << "GC/removeSocket: closing associated UDT %" << u);
   i->second->m_pUDT->close();
   HLOGC(mglog.Debug, log << "GC/removeSocket: DELETING SOCKET %" << u);
   delete i->second;
=======
   LOGC(mglog.Debug, log << "GC/removeSocket: closing associated UDT %" << u);
   s->m_Core.close();
   LOGC(mglog.Debug, log << "GC/removeSocket: DELETING SOCKET %" << u);
   delete s;
>>>>>>> 0583fc75
   m_ClosedSockets.erase(i);

   map<int, CMultiplexer>::iterator m;
   m = m_mMultiplexer.find(mid);
   if (m == m_mMultiplexer.end())
   {
      LOGC(mglog.Fatal, log << "IPE: For socket %" << u << " MUXER id=" << mid << " NOT FOUND!");
      return;
   }

   m->second.m_iRefCount --;
   // HLOGF(mglog.Debug, "unrefing underlying socket for %u: %u\n",
   //    u, m->second.m_iRefCount);
   if (0 == m->second.m_iRefCount)
   {
       HLOGC(mglog.Debug, log << "MUXER id=" << mid << " lost last socket %"
           << u << " - deleting muxer bound to port "
           << m->second.m_pChannel->bindAddressAny().hport());
      m->second.m_pChannel->close();
      delete m->second.m_pSndQueue;
      delete m->second.m_pRcvQueue;
      delete m->second.m_pTimer;
      delete m->second.m_pChannel;
      m_mMultiplexer.erase(m);
   }
}

void CUDTUnited::setError(CUDTException* e)
{
    delete (CUDTException*)pthread_getspecific(m_TLSError);
    pthread_setspecific(m_TLSError, e);
}

CUDTException* CUDTUnited::getError()
{
    if(!pthread_getspecific(m_TLSError))
        pthread_setspecific(m_TLSError, new CUDTException);
    return (CUDTException*)pthread_getspecific(m_TLSError);
}


void CUDTUnited::updateMux(
   CUDTSocket* s, const sockaddr_any& addr, const int* udpsock /*[[nullable]]*/)
{
   CGuard cg(m_ControlLock);

   // Don't try to reuse given address, if udpsock was given.
   // In such a case rely exclusively on that very socket and
   // use it the way as it is configured, of course, create also
   // always a new multiplexer for that very socket.
   if (!udpsock && s->m_Core.m_bReuseAddr)
   {
       int port = addr.hport();

       // find a reusable address
       for (map<int, CMultiplexer>::iterator i = m_mMultiplexer.begin();
               i != m_mMultiplexer.end(); ++ i)
       {
           // Use the "family" value blindly from the address; we
           // need to find an existing multiplexer that binds to the
           // given port in the same family as requested address.
           if ((i->second.m_iFamily == addr.family())
                   && (i->second.m_iMSS == s->m_Core.m_iMSS)
#ifdef SRT_ENABLE_IPOPTS
                   &&  (i->second.m_iIpTTL == s->m_Core.m_iIpTTL)
                   && (i->second.m_iIpToS == s->m_Core.m_iIpToS)
#endif
<<<<<<< HEAD
            &&  i->second.m_bReusable)
         {
            if (i->second.m_iPort == port)
            {
               // HLOGF(mglog.Debug, "reusing multiplexer for port
               // %hd\n", port);
               // reuse the existing multiplexer
               ++ i->second.m_iRefCount;
               s->m_pUDT->m_pSndQueue = i->second.m_pSndQueue;
               s->m_pUDT->m_pRcvQueue = i->second.m_pRcvQueue;
               s->m_iMuxID = i->second.m_iID;
               return;
            }
         }
      }
=======
                   &&  i->second.m_bReusable)
           {
               if (i->second.m_iPort == port)
               {
                   // LOGF(mglog.Debug, "reusing multiplexer for port
                   // %hd\n", port);
                   // reuse the existing multiplexer
                   ++ i->second.m_iRefCount;
                   s->m_Core.m_pSndQueue = i->second.m_pSndQueue;
                   s->m_Core.m_pRcvQueue = i->second.m_pRcvQueue;
                   s->m_iMuxID = i->second.m_iID;
                   return;
               }
           }
       }
>>>>>>> 0583fc75
   }

   // a new multiplexer is needed
   CMultiplexer m;
   m.m_iMSS = s->m_Core.m_iMSS;
   m.m_iFamily = addr.family();
#ifdef SRT_ENABLE_IPOPTS
   m.m_iIpTTL = s->m_Core.m_iIpTTL;
   m.m_iIpToS = s->m_Core.m_iIpToS;
#endif
   m.m_iRefCount = 1;
   m.m_bReusable = s->m_Core.m_bReuseAddr;
   m.m_iID = s->m_SocketID;

   m.m_pChannel = new CChannel;
#ifdef SRT_ENABLE_IPOPTS
   m.m_pChannel->setIpTTL(s->m_Core.m_iIpTTL);
   m.m_pChannel->setIpToS(s->m_Core.m_iIpToS);
#endif
   m.m_pChannel->setSndBufSize(s->m_Core.m_iUDPSndBufSize);
   m.m_pChannel->setRcvBufSize(s->m_Core.m_iUDPRcvBufSize);

   try
   {
       if (udpsock)
       {
           // In this case, addr contains the address
           // that has been extracted already from the
           // given socket
           m.m_pChannel->attach(*udpsock, addr);
       }
       else if (addr.empty())
       {
           // The case of previously used case of a NULL address.
           // This here is used to pass family only, in this case
           // just automatically bind to the "0" address to autoselect
           // everything. If at least the IP address is specified,
           // then bind to that address, but still possibly autoselect
           // the outgoing port, if the port was specified as 0.
           m.m_pChannel->open(addr.family());
       }
       else
       {
           m.m_pChannel->open(addr);
       }
   }
   catch (CUDTException& e)
   {
      m.m_pChannel->close();
      delete m.m_pChannel;
      throw e;
   }

<<<<<<< HEAD
   // XXX Simplify this. Use sockaddr_any.
   sockaddr* sa = (AF_INET == s->m_pUDT->m_iIPversion)
      ? (sockaddr*) new sockaddr_in
      : (sockaddr*) new sockaddr_in6;
   m.m_pChannel->getSockAddr(sa);
   m.m_iPort = (AF_INET == s->m_pUDT->m_iIPversion)
      ? ntohs(((sockaddr_in*)sa)->sin_port)
      : ntohs(((sockaddr_in6*)sa)->sin6_port);

   if (AF_INET == s->m_pUDT->m_iIPversion)
      delete (sockaddr_in*)sa;
   else
      delete (sockaddr_in6*)sa;
=======
   sockaddr_any sa;
   m.m_pChannel->getSockAddr(Ref(sa));
   m.m_iPort = sa.hport();
>>>>>>> 0583fc75

   m.m_pTimer = new CTimer;

   m.m_pSndQueue = new CSndQueue;
   m.m_pSndQueue->init(m.m_pChannel, m.m_pTimer);
   m.m_pRcvQueue = new CRcvQueue;
   m.m_pRcvQueue->init(
      32, s->m_Core.maxPayloadSize(), m.m_iFamily, 1024,
      m.m_pChannel, m.m_pTimer);

   m_mMultiplexer[m.m_iID] = m;

   s->m_Core.m_pSndQueue = m.m_pSndQueue;
   s->m_Core.m_pRcvQueue = m.m_pRcvQueue;
   s->m_iMuxID = m.m_iID;

   HLOGF(mglog.Debug, 
      "creating new multiplexer for port %i\n", m.m_iPort);
}

// XXX This functionality needs strong refactoring.
//
// This function is going to find a multiplexer for the port contained
// in the 'ls' listening socket, by searching through the multiplexer
// container.
//
// Somehow, however, it's not even predicted a situation that the multiplexer
// for that port doesn't exist - that is, this function WILL find the
// multiplexer. How can it be so certain? It's because the listener has
// already created the multiplexer during the call to bind(), so if it
// didn't, this function wouldn't even have a chance to be called.
//
// Why can't then the multiplexer be recorded in the 'ls' listening socket data
// to be accessed immediately, especially when one listener can't bind to more
// than one multiplexer at a time (well, even if it could, there's still no
// reason why this should be extracted by "querying")?
//
// Maybe because the multiplexer container is a map, not a list.
// Why is this then a map? Because it's addressed by MuxID. Why do we need
// mux id? Because we don't have a list... ?
// 
// But what's the multiplexer ID? It's a socket ID for which it was originally
// created.
//
// Is this then shared? Yes, only between the listener socket and the accepted
// sockets, or in case of "bound" connecting sockets (by binding you can
// enforce the port number, which can be the same for multiple SRT sockets).
// Not shared in case of unbound connecting socket or rendezvous socket.
//
// Ok, in which situation do we need dispatching by mux id? Only when the
// socket is being deleted. How does the deleting procedure know the muxer id?
// Because it is recorded here at the time when it's found, as... the socket ID
// of the actual listener socket being actually the first socket to create the
// multiplexer, so the multiplexer gets its id.
//
// Still, no reasons found why the socket can't contain a list iterator to a
// multiplexer INSTEAD of m_iMuxID. There's no danger in this solution because
// the multiplexer is never deleted until there's at least one socket using it.
//
// The multiplexer may even physically be contained in the CUDTUnited object,
// just track the multiple users of it (the listener and the accepted sockets).
// When deleting, you simply "unsubscribe" yourself from the multiplexer, which
// will unref it and remove the list element by the iterator kept by the
// socket.
void CUDTUnited::updateListenerMux(CUDTSocket* s, const CUDTSocket* ls)
{
   CGuard cg(m_ControlLock);
   int port = ls->m_SelfAddr.hport();

   // find the listener's address
   for (map<int, CMultiplexer>::iterator i = m_mMultiplexer.begin();
      i != m_mMultiplexer.end(); ++ i)
   {
      if (i->second.m_iPort == port)
      {
         HLOGF(mglog.Debug, 
            "updateMux: reusing multiplexer for port %i\n", port);
         // reuse the existing multiplexer
         ++ i->second.m_iRefCount;
         s->m_Core.m_pSndQueue = i->second.m_pSndQueue;
         s->m_Core.m_pRcvQueue = i->second.m_pRcvQueue;
         s->m_iMuxID = i->second.m_iID;
         return;
      }
   }
}

void* CUDTUnited::garbageCollect(void* p)
{
   CUDTUnited* self = (CUDTUnited*)p;

   THREAD_STATE_INIT("SRT:GC");

   CGuard gcguard(self->m_GCStopLock);

   while (!self->m_bClosing)
   {
       INCREMENT_THREAD_ITERATIONS();
       self->checkBrokenSockets();

       //#ifdef WIN32
       //      self->checkTLSValue();
       //#endif

       timeval now;
       timespec timeout;
       gettimeofday(&now, 0);
       timeout.tv_sec = now.tv_sec + 1;
       timeout.tv_nsec = now.tv_usec * 1000;

       pthread_cond_timedwait(
               &self->m_GCStopCond, &self->m_GCStopLock, &timeout);
   }

   // remove all sockets and multiplexers
   CGuard::enterCS(self->m_ControlLock);
   for (sockets_t::iterator i = self->m_Sockets.begin();
      i != self->m_Sockets.end(); ++ i)
   {
      i->second->m_Core.m_bBroken = true;
      i->second->m_Core.close();
      i->second->m_Status = SRTS_CLOSED;
      i->second->m_TimeStamp = CTimer::getTime();
      self->m_ClosedSockets[i->first] = i->second;

      // remove from listener's queue
      sockets_t::iterator ls = self->m_Sockets.find(i->second->m_ListenSocket);
      if (ls == self->m_Sockets.end())
      {
         ls = self->m_ClosedSockets.find(i->second->m_ListenSocket);
         if (ls == self->m_ClosedSockets.end())
            continue;
      }

      CGuard::enterCS(ls->second->m_AcceptLock);
      ls->second->m_QueuedSockets.erase(i->second->m_SocketID);
      ls->second->m_AcceptSockets.erase(i->second->m_SocketID);
      CGuard::leaveCS(ls->second->m_AcceptLock);
   }
   self->m_Sockets.clear();

   for (sockets_t::iterator j = self->m_ClosedSockets.begin();
           j != self->m_ClosedSockets.end(); ++ j)
   {
      j->second->m_TimeStamp = 0;
   }
   CGuard::leaveCS(self->m_ControlLock);

   while (true)
   {
      self->checkBrokenSockets();

      CGuard::enterCS(self->m_ControlLock);
      bool empty = self->m_ClosedSockets.empty();
      CGuard::leaveCS(self->m_ControlLock);

      if (empty)
         break;

      CTimer::sleep();
   }

   THREAD_EXIT();
   return NULL;
}


////////////////////////////////////////////////////////////////////////////////

int CUDT::startup()
{
   return s_UDTUnited.startup();
}

int CUDT::cleanup()
{
   return s_UDTUnited.cleanup();
}

SRTSOCKET CUDT::socket()
{
   if (!s_UDTUnited.m_bGCStatus)
      s_UDTUnited.startup();

   try
   {
      return s_UDTUnited.newSocket();
   }
   catch (CUDTException& e)
   {
      s_UDTUnited.setError(new CUDTException(e));
      return INVALID_SOCK;
   }
   catch (bad_alloc&)
   {
      s_UDTUnited.setError(new CUDTException(MJ_SYSTEMRES, MN_MEMORY, 0));
      return INVALID_SOCK;
   }
   catch (std::exception& ee)
   {
      LOGC(mglog.Fatal, log
         << "socket: UNEXPECTED EXCEPTION: "
         << typeid(ee).name()
         << ": " << ee.what());
      s_UDTUnited.setError(new CUDTException(MJ_UNKNOWN, MN_NONE, 0));
      return INVALID_SOCK;
   }
}

int CUDT::setError(const CUDTException& e)
{
    s_UDTUnited.setError(new CUDTException(e));
    return SRT_ERROR;
}

int CUDT::setError(CodeMajor mj, CodeMinor mn, int syserr)
{
    s_UDTUnited.setError(new CUDTException(mj, mn, syserr));
    return SRT_ERROR;
}

// This is an internal function; 'type' should be pre-checked if it has a correct value.
// This doesn't have argument of GroupType due to header file conflicts.
CUDTGroup& CUDT::newGroup(int type)
{
    CGuard guard(s_UDTUnited.m_IDLock);
    SRTSOCKET id = s_UDTUnited.generateSocketID(true);

    // Now map the group
    return s_UDTUnited.addGroup(id).id(id).type(SRT_GROUP_TYPE(type));
}

SRTSOCKET CUDT::createGroup(SRT_GROUP_TYPE gt)
{
    // Doing the same lazy-startup as with srt_create_socket()
    if (!s_UDTUnited.m_bGCStatus)
        s_UDTUnited.startup();

    try
    {
        return newGroup(gt).id();
    }
    catch (CUDTException& e)
    {
        return setError(e);
    }
    catch (std::bad_alloc& e)
    {
        return setError(MJ_SYSTEMRES, MN_MEMORY, 0);
    }
}


int CUDT::addSocketToGroup(SRTSOCKET socket, SRTSOCKET group)
{
    // Check if socket and group have been set correctly.
    int32_t sid = socket & ~SRTGROUP_MASK;
    int32_t gm = group & SRTGROUP_MASK;

    if ( sid != socket || gm == 0 )
        return setError(MJ_NOTSUP, MN_INVAL, 0);

    // Find the socket and the group
    CUDTSocket* s = s_UDTUnited.locateSocket(socket);
    CUDTGroup* g = s_UDTUnited.locateGroup(group);

    if (!s || !g)
        return setError(MJ_NOTSUP, MN_INVAL, 0);

    // Check if the socket is already IN SOME GROUP.
    if (s->m_IncludedGroup)
        return setError(MJ_NOTSUP, MN_INVAL, 0);

    if (g->managed())
    {
        // This can be changed as long as the group is empty.
        if (!g->empty())
        {
            return setError(MJ_NOTSUP, MN_INVAL, 0);
        }
        g->managed(false);
    }

    CGuard cg(s->m_ControlLock);

    // Check if the socket already is in the group
    CUDTGroup::gli_t f = g->find(socket);
    if (f != CUDTGroup::gli_NULL())
    {
        // XXX This is internal error. Report it, but continue
        LOGC(mglog.Error, log << "IPE (non-fatal): the socket is in the group, but has no clue about it!");
        s->m_IncludedGroup = g;
        s->m_IncludedIter = f;
        return 0;
    }
    s->m_IncludedGroup = g;
    s->m_IncludedIter = g->add(g->prepareData(s));

    return 0;
}

int CUDT::removeSocketFromGroup(SRTSOCKET socket)
{
    CUDTSocket* s = s_UDTUnited.locateSocket(socket);
    if (!s)
        return setError(MJ_NOTSUP, MN_INVAL, 0);

    if (!s->m_IncludedGroup)
        return setError(MJ_NOTSUP, MN_INVAL, 0);

    CGuard grd(s->m_ControlLock);

    s->m_IncludedGroup->remove(socket);
    s->m_IncludedIter = CUDTGroup::gli_NULL();
    s->m_IncludedGroup = NULL;

    return 0;
}

SRTSOCKET CUDT::getGroupOfSocket(SRTSOCKET socket)
{
    CUDTSocket* s = s_UDTUnited.locateSocket(socket);
    if (!s)
        return setError(MJ_NOTSUP, MN_INVAL, 0);

    if (!s->m_IncludedGroup)
        return setError(MJ_NOTSUP, MN_INVAL, 0);

    return s->m_IncludedGroup->id();
}

int CUDT::bind(SRTSOCKET u, const sockaddr* name, int namelen)
{
   try
   {
       sockaddr_any sa (name, namelen);
       if ( sa.len == 0 )
       {
           // This happens if the namelen check proved it to be
           // too small for particular family, or that family is
           // not recognized (is none of AF_INET, AF_INET6).
           // This is a user error.
           return setError(MJ_NOTSUP, MN_INVAL, 0);
       }
       CUDTSocket* s = s_UDTUnited.locateSocket(u);
       if (!s)
           return setError(MJ_NOTSUP, MN_INVAL, 0);

       return s_UDTUnited.bind(s, sa);
   }
   catch (CUDTException& e)
   {
       return setError(e);
   }
   catch (bad_alloc&)
   {
       return setError(MJ_SYSTEMRES, MN_MEMORY, 0);
   }
   catch (std::exception& ee)
   {
      LOGC(mglog.Fatal, log
         << "bind: UNEXPECTED EXCEPTION: "
         << typeid(ee).name()
         << ": " << ee.what());
      return setError(MJ_UNKNOWN, MN_NONE, 0);
   }
}

int CUDT::bind(SRTSOCKET u, int udpsock)
{
    try
    {
        CUDTSocket* s = s_UDTUnited.locateSocket(u);
        if (!s)
            return setError(MJ_NOTSUP, MN_INVAL, 0);

        return s_UDTUnited.bind(s, udpsock);
    }
    catch (CUDTException& e)
    {
        s_UDTUnited.setError(new CUDTException(e));
        return ERROR;
    }
    catch (bad_alloc&)
    {
        s_UDTUnited.setError(new CUDTException(MJ_SYSTEMRES, MN_MEMORY, 0));
        return ERROR;
    }
    catch (std::exception& ee)
    {
        LOGC(mglog.Fatal, log
            << "bind/udp: UNEXPECTED EXCEPTION: "
            << typeid(ee).name() << ": " << ee.what());
        s_UDTUnited.setError(new CUDTException(MJ_UNKNOWN, MN_NONE, 0));
        return ERROR;
    }
}

int CUDT::listen(SRTSOCKET u, int backlog)
{
   try
   {
      return s_UDTUnited.listen(u, backlog);
   }
   catch (CUDTException& e)
   {
      s_UDTUnited.setError(new CUDTException(e));
      return ERROR;
   }
   catch (bad_alloc&)
   {
      s_UDTUnited.setError(new CUDTException(MJ_SYSTEMRES, MN_MEMORY, 0));
      return ERROR;
   }
   catch (std::exception& ee)
   {
      LOGC(mglog.Fatal, log
         << "listen: UNEXPECTED EXCEPTION: "
         << typeid(ee).name() << ": " << ee.what());
      s_UDTUnited.setError(new CUDTException(MJ_UNKNOWN, MN_NONE, 0));
      return ERROR;
   }
}

SRTSOCKET CUDT::accept(SRTSOCKET u, sockaddr* addr, int* addrlen)
{
   try
   {
      return s_UDTUnited.accept(u, addr, addrlen);
   }
   catch (CUDTException& e)
   {
      s_UDTUnited.setError(new CUDTException(e));
      return INVALID_SOCK;
   }
   catch (std::exception& ee)
   {
      LOGC(mglog.Fatal, log
         << "accept: UNEXPECTED EXCEPTION: "
         << typeid(ee).name() << ": " << ee.what());
      s_UDTUnited.setError(new CUDTException(MJ_UNKNOWN, MN_NONE, 0));
      return INVALID_SOCK;
   }
}

int CUDT::connect(SRTSOCKET u, const sockaddr* name, int namelen, const sockaddr* tname, int tnamelen)
{
   try
   {
      return s_UDTUnited.connect(u, name, namelen, tname, tnamelen);
   }
   catch (CUDTException e)
   {
      s_UDTUnited.setError(new CUDTException(e));
      return ERROR;
   }
   catch (bad_alloc&)
   {
      s_UDTUnited.setError(new CUDTException(MJ_SYSTEMRES, MN_MEMORY, 0));
      return ERROR;
   }
   catch (std::exception& ee)
   {
      LOGC(mglog.Fatal, log
         << "connect: UNEXPECTED EXCEPTION: "
         << typeid(ee).name() << ": " << ee.what());
      s_UDTUnited.setError(new CUDTException(MJ_UNKNOWN, MN_NONE, 0));
      return ERROR;
   }
}

int CUDT::connect(SRTSOCKET u, const sockaddr* name, int namelen, int32_t forced_isn)
{
   try
   {
      return s_UDTUnited.connect(u, name, namelen, forced_isn);
   }
   catch (CUDTException e)
   {
      s_UDTUnited.setError(new CUDTException(e));
      return ERROR;
   }
   catch (bad_alloc&)
   {
      s_UDTUnited.setError(new CUDTException(MJ_SYSTEMRES, MN_MEMORY, 0));
      return ERROR;
   }
   catch (std::exception& ee)
   {
      LOGC(mglog.Fatal, log
         << "connect: UNEXPECTED EXCEPTION: "
         << typeid(ee).name() << ": " << ee.what());
      s_UDTUnited.setError(new CUDTException(MJ_UNKNOWN, MN_NONE, 0));
      return ERROR;
   }
}

int CUDT::close(SRTSOCKET u)
{
   try
   {
      return s_UDTUnited.close(u);
   }
   catch (CUDTException e)
   {
      s_UDTUnited.setError(new CUDTException(e));
      return ERROR;
   }
   catch (std::exception& ee)
   {
      LOGC(mglog.Fatal, log
         << "close: UNEXPECTED EXCEPTION: "
         << typeid(ee).name() << ": " << ee.what());
      s_UDTUnited.setError(new CUDTException(MJ_UNKNOWN, MN_NONE, 0));
      return ERROR;
   }
}

int CUDT::getpeername(SRTSOCKET u, sockaddr* name, int* namelen)
{
   try
   {
      s_UDTUnited.getpeername(u, name, namelen);
      return 0;
   }
   catch (CUDTException e)
   {
      s_UDTUnited.setError(new CUDTException(e));
      return ERROR;
   }
   catch (std::exception& ee)
   {
      LOGC(mglog.Fatal, log
         << "getpeername: UNEXPECTED EXCEPTION: "
         << typeid(ee).name() << ": " << ee.what());
      s_UDTUnited.setError(new CUDTException(MJ_UNKNOWN, MN_NONE, 0));
      return ERROR;
   }
}

int CUDT::getsockname(SRTSOCKET u, sockaddr* name, int* namelen)
{
   try
   {
      s_UDTUnited.getsockname(u, name, namelen);;
      return 0;
   }
   catch (CUDTException e)
   {
      s_UDTUnited.setError(new CUDTException(e));
      return ERROR;
   }
   catch (std::exception& ee)
   {
      LOGC(mglog.Fatal, log
         << "getsockname: UNEXPECTED EXCEPTION: "
         << typeid(ee).name() << ": " << ee.what());
      s_UDTUnited.setError(new CUDTException(MJ_UNKNOWN, MN_NONE, 0));
      return ERROR;
   }
}

int CUDT::getsockopt(SRTSOCKET u, int, SRT_SOCKOPT optname, void* optval, int* optlen)
{
    if (!optval || !optlen)
    {
        return setError(MJ_NOTSUP, MN_INVAL, 0);
    }

    try
    {
        if (u & SRTGROUP_MASK)
        {
            CUDTGroup* g = s_UDTUnited.locateGroup(u, s_UDTUnited.ERH_THROW);
            g->getOpt(optname, optval, Ref(*optlen));
            return 0;
        }
        CUDTSocket* s = s_UDTUnited.locateSocket(u, s_UDTUnited.ERH_THROW);
        s->core().getOpt(optname, optval, Ref(*optlen));
        return 0;
    }
    catch (CUDTException e)
    {
        s_UDTUnited.setError(new CUDTException(e));
        return ERROR;
    }
    catch (std::exception& ee)
    {
        LOGC(mglog.Fatal, log
            << "getsockopt: UNEXPECTED EXCEPTION: "
            << typeid(ee).name() << ": " << ee.what());
        s_UDTUnited.setError(new CUDTException(MJ_UNKNOWN, MN_NONE, 0));
        return ERROR;
    }
}

int CUDT::setsockopt(SRTSOCKET u, int, SRT_SOCKOPT optname, const void* optval, int optlen)
{
    if (!optval)
    {
        return setError(MJ_NOTSUP, MN_INVAL, 0);
    }

    try
    {
        if (u & SRTGROUP_MASK)
        {
            CUDTGroup* g = s_UDTUnited.locateGroup(u, s_UDTUnited.ERH_THROW);
            g->setOpt(optname, optval, optlen);
            return 0;
        }

        CUDTSocket* s = s_UDTUnited.locateSocket(u, s_UDTUnited.ERH_THROW);
        s->core().setOpt(optname, optval, optlen);
        return 0;
    }
    catch (CUDTException e)
    {
        s_UDTUnited.setError(new CUDTException(e));
        return ERROR;
    }
    catch (std::exception& ee)
    {
        LOGC(mglog.Fatal, log
            << "setsockopt: UNEXPECTED EXCEPTION: "
            << typeid(ee).name() << ": " << ee.what());
        s_UDTUnited.setError(new CUDTException(MJ_UNKNOWN, MN_NONE, 0));
        return ERROR;
    }
}

int CUDT::send(SRTSOCKET u, const char* buf, int len)
{
    SRT_MSGCTRL mctrl = srt_msgctrl_default;
    return sendmsg2(u, buf, len, Ref(mctrl));
}

int CUDT::sendmsg(SRTSOCKET u, const char* buf, int len, int ttl, bool inorder, uint64_t srctime)
{
    SRT_MSGCTRL mctrl = srt_msgctrl_default;
    mctrl.msgttl = ttl;
    mctrl.inorder = inorder;
    mctrl.srctime = srctime;
    return sendmsg2(u, buf, len, Ref(mctrl));
}

int CUDT::sendmsg2(SRTSOCKET u, const char* buf, int len, ref_t<SRT_MSGCTRL> m)
{
    try
    {
        if (u & SRTGROUP_MASK)
        {
            return s_UDTUnited.locateGroup(u, CUDTUnited::ERH_THROW)->send(buf, len, m);
        }

        return s_UDTUnited.locateSocket(u, CUDTUnited::ERH_THROW)->core().sendmsg2(buf, len, m);
    }
    catch (CUDTException e)
    {
        s_UDTUnited.setError(new CUDTException(e));
        return ERROR;
    }
    catch (bad_alloc&)
    {
        s_UDTUnited.setError(new CUDTException(MJ_SYSTEMRES, MN_MEMORY, 0));
        return ERROR;
    }
    catch (std::exception& ee)
    {
        LOGC(mglog.Fatal, log
            << "sendmsg: UNEXPECTED EXCEPTION: "
            << typeid(ee).name() << ": " << ee.what());
        s_UDTUnited.setError(new CUDTException(MJ_UNKNOWN, MN_NONE, 0));
        return ERROR;
    }
}

int CUDT::recv(SRTSOCKET u, char* buf, int len)
{
    SRT_MSGCTRL mctrl = srt_msgctrl_default;
    int ret = recvmsg2(u, buf, len, Ref(mctrl));
    return ret;
}

int CUDT::recvmsg(SRTSOCKET u, char* buf, int len, uint64_t& srctime)
{
    SRT_MSGCTRL mctrl = srt_msgctrl_default;
    int ret = recvmsg2(u, buf, len, Ref(mctrl));
    srctime = mctrl.srctime;
    return ret;
}

int CUDT::recvmsg2(SRTSOCKET u, char* buf, int len, ref_t<SRT_MSGCTRL> m)
{
    try
    {
        if (u & SRTGROUP_MASK)
        {
            return s_UDTUnited.locateGroup(u, CUDTUnited::ERH_THROW)->recv(buf, len, m);
        }

        return s_UDTUnited.locateSocket(u, CUDTUnited::ERH_THROW)->core().recvmsg2(buf, len, m);
    }
    catch (CUDTException e)
    {
        s_UDTUnited.setError(new CUDTException(e));
        return ERROR;
    }
    catch (std::exception& ee)
    {
        LOGC(mglog.Fatal, log
            << "recvmsg: UNEXPECTED EXCEPTION: "
            << typeid(ee).name() << ": " << ee.what());
        s_UDTUnited.setError(new CUDTException(MJ_UNKNOWN, MN_NONE, 0));
        return ERROR;
    }
}

int64_t CUDT::sendfile(SRTSOCKET u, fstream& ifs, int64_t& offset, int64_t size, int block)
{
    try
    {
        return s_UDTUnited.locateSocket(u, CUDTUnited::ERH_THROW)->core().sendfile(ifs, offset, size, block);
    }
    catch (CUDTException e)
    {
        s_UDTUnited.setError(new CUDTException(e));
        return ERROR;
    }
    catch (bad_alloc&)
    {
        s_UDTUnited.setError(new CUDTException(MJ_SYSTEMRES, MN_MEMORY, 0));
        return ERROR;
    }
    catch (std::exception& ee)
    {
        LOGC(mglog.Fatal, log
            << "sendfile: UNEXPECTED EXCEPTION: "
            << typeid(ee).name() << ": " << ee.what());
        s_UDTUnited.setError(new CUDTException(MJ_UNKNOWN, MN_NONE, 0));
        return ERROR;
    }
}

int64_t CUDT::recvfile(SRTSOCKET u, fstream& ofs, int64_t& offset, int64_t size, int block)
{
    try
    {
        return s_UDTUnited.locateSocket(u, CUDTUnited::ERH_THROW)->core().recvfile(ofs, offset, size, block);
    }
    catch (CUDTException e)
    {
        s_UDTUnited.setError(new CUDTException(e));
        return ERROR;
    }
    catch (std::exception& ee)
    {
        LOGC(mglog.Fatal, log
            << "recvfile: UNEXPECTED EXCEPTION: "
            << typeid(ee).name() << ": " << ee.what());
        s_UDTUnited.setError(new CUDTException(MJ_UNKNOWN, MN_NONE, 0));
        return ERROR;
    }
}

int CUDT::select(
   int,
   ud_set* readfds,
   ud_set* writefds,
   ud_set* exceptfds,
   const timeval* timeout)
{
   if ((!readfds) && (!writefds) && (!exceptfds))
   {
      s_UDTUnited.setError(new CUDTException(MJ_NOTSUP, MN_INVAL, 0));
      return ERROR;
   }

   try
   {
      return s_UDTUnited.select(readfds, writefds, exceptfds, timeout);
   }
   catch (CUDTException e)
   {
      s_UDTUnited.setError(new CUDTException(e));
      return ERROR;
   }
   catch (bad_alloc&)
   {
      s_UDTUnited.setError(new CUDTException(MJ_SYSTEMRES, MN_MEMORY, 0));
      return ERROR;
   }
   catch (std::exception& ee)
   {
      LOGC(mglog.Fatal, log
         << "select: UNEXPECTED EXCEPTION: "
         << typeid(ee).name() << ": " << ee.what());
      s_UDTUnited.setError(new CUDTException(MJ_UNKNOWN, MN_NONE, 0));
      return ERROR;
   }
}

int CUDT::selectEx(
   const vector<SRTSOCKET>& fds,
   vector<SRTSOCKET>* readfds,
   vector<SRTSOCKET>* writefds,
   vector<SRTSOCKET>* exceptfds,
   int64_t msTimeOut)
{
   if ((!readfds) && (!writefds) && (!exceptfds))
   {
      s_UDTUnited.setError(new CUDTException(MJ_NOTSUP, MN_INVAL, 0));
      return ERROR;
   }

   try
   {
      return s_UDTUnited.selectEx(fds, readfds, writefds, exceptfds, msTimeOut);
   }
   catch (CUDTException e)
   {
      s_UDTUnited.setError(new CUDTException(e));
      return ERROR;
   }
   catch (bad_alloc&)
   {
      s_UDTUnited.setError(new CUDTException(MJ_SYSTEMRES, MN_MEMORY, 0));
      return ERROR;
   }
   catch (std::exception& ee)
   {
      LOGC(mglog.Fatal, log
         << "selectEx: UNEXPECTED EXCEPTION: "
         << typeid(ee).name() << ": " << ee.what());
      s_UDTUnited.setError(new CUDTException(MJ_UNKNOWN));
      return ERROR;
   }
}

int CUDT::epoll_create()
{
   try
   {
      return s_UDTUnited.epoll_create();
   }
   catch (CUDTException e)
   {
      s_UDTUnited.setError(new CUDTException(e));
      return ERROR;
   }
   catch (std::exception& ee)
   {
      LOGC(mglog.Fatal, log
         << "epoll_create: UNEXPECTED EXCEPTION: "
         << typeid(ee).name() << ": " << ee.what());
      s_UDTUnited.setError(new CUDTException(MJ_UNKNOWN, MN_NONE, 0));
      return ERROR;
   }
}

int CUDT::epoll_add_usock(const int eid, const SRTSOCKET u, const int* events)
{
   try
   {
      return s_UDTUnited.epoll_add_usock(eid, u, events);
   }
   catch (CUDTException e)
   {
      s_UDTUnited.setError(new CUDTException(e));
      return ERROR;
   }
   catch (std::exception& ee)
   {
      LOGC(mglog.Fatal, log
         << "epoll_add_usock: UNEXPECTED EXCEPTION: "
         << typeid(ee).name() << ": " << ee.what());
      s_UDTUnited.setError(new CUDTException(MJ_UNKNOWN, MN_NONE, 0));
      return ERROR;
   }
}

int CUDT::epoll_add_ssock(const int eid, const SYSSOCKET s, const int* events)
{
   try
   {
      return s_UDTUnited.epoll_add_ssock(eid, s, events);
   }
   catch (CUDTException e)
   {
      s_UDTUnited.setError(new CUDTException(e));
      return ERROR;
   }
   catch (std::exception& ee)
   {
      LOGC(mglog.Fatal, log
         << "epoll_add_ssock: UNEXPECTED EXCEPTION: "
         << typeid(ee).name() << ": " << ee.what());
      s_UDTUnited.setError(new CUDTException(MJ_UNKNOWN, MN_NONE, 0));
      return ERROR;
   }
}

int CUDT::epoll_update_usock(
   const int eid, const SRTSOCKET u, const int* events)
{
   try
   {
      return s_UDTUnited.epoll_update_usock(eid, u, events);
   }
   catch (CUDTException e)
   {
      s_UDTUnited.setError(new CUDTException(e));
      return ERROR;
   }
   catch (std::exception& ee)
   {
      LOGC(mglog.Fatal, log
         << "epoll_update_usock: UNEXPECTED EXCEPTION: "
         << typeid(ee).name() << ": " << ee.what());
      s_UDTUnited.setError(new CUDTException(MJ_UNKNOWN, MN_NONE, 0));
      return ERROR;
   }
}

int CUDT::epoll_update_ssock(
   const int eid, const SYSSOCKET s, const int* events)
{
   try
   {
      return s_UDTUnited.epoll_update_ssock(eid, s, events);
   }
   catch (CUDTException e)
   {
      s_UDTUnited.setError(new CUDTException(e));
      return ERROR;
   }
   catch (std::exception& ee)
   {
      LOGC(mglog.Fatal, log
         << "epoll_update_ssock: UNEXPECTED EXCEPTION: "
         << typeid(ee).name() << ": " << ee.what());
      s_UDTUnited.setError(new CUDTException(MJ_UNKNOWN, MN_NONE, 0));
      return ERROR;
   }
}


int CUDT::epoll_remove_usock(const int eid, const SRTSOCKET u)
{
   try
   {
      return s_UDTUnited.epoll_remove_usock(eid, u);
   }
   catch (CUDTException e)
   {
      s_UDTUnited.setError(new CUDTException(e));
      return ERROR;
   }
   catch (std::exception& ee)
   {
      LOGC(mglog.Fatal, log
         << "epoll_remove_usock: UNEXPECTED EXCEPTION: "
         << typeid(ee).name() << ": " << ee.what());
      s_UDTUnited.setError(new CUDTException(MJ_UNKNOWN, MN_NONE, 0));
      return ERROR;
   }
}

int CUDT::epoll_remove_ssock(const int eid, const SYSSOCKET s)
{
   try
   {
      return s_UDTUnited.epoll_remove_ssock(eid, s);
   }
   catch (CUDTException e)
   {
      s_UDTUnited.setError(new CUDTException(e));
      return ERROR;
   }
   catch (std::exception& ee)
   {
      LOGC(mglog.Fatal, log
         << "epoll_remove_ssock: UNEXPECTED EXCEPTION: "
         << typeid(ee).name() << ": " << ee.what());
      s_UDTUnited.setError(new CUDTException(MJ_UNKNOWN, MN_NONE, 0));
      return ERROR;
   }
}

int CUDT::epoll_wait(
   const int eid,
   set<SRTSOCKET>* readfds,
   set<SRTSOCKET>* writefds,
   int64_t msTimeOut,
   set<SYSSOCKET>* lrfds,
   set<SYSSOCKET>* lwfds)
{
   try
   {
      return s_UDTUnited.epoll_wait(
         eid, readfds, writefds, msTimeOut, lrfds, lwfds);
   }
   catch (CUDTException e)
   {
      s_UDTUnited.setError(new CUDTException(e));
      return ERROR;
   }
   catch (std::exception& ee)
   {
      LOGC(mglog.Fatal, log
         << "epoll_wait: UNEXPECTED EXCEPTION: "
         << typeid(ee).name() << ": " << ee.what());
      s_UDTUnited.setError(new CUDTException(MJ_UNKNOWN, MN_NONE, 0));
      return ERROR;
   }
}

int CUDT::epoll_release(const int eid)
{
   try
   {
      return s_UDTUnited.epoll_release(eid);
   }
   catch (CUDTException e)
   {
      s_UDTUnited.setError(new CUDTException(e));
      return ERROR;
   }
   catch (std::exception& ee)
   {
      LOGC(mglog.Fatal, log
         << "epoll_release: UNEXPECTED EXCEPTION: "
         << typeid(ee).name() << ": " << ee.what());
      s_UDTUnited.setError(new CUDTException(MJ_UNKNOWN, MN_NONE, 0));
      return ERROR;
   }
}

CUDTException& CUDT::getlasterror()
{
   return *s_UDTUnited.getError();
}

int CUDT::perfmon(SRTSOCKET u, CPerfMon* perf, bool clear)
{
   try
   {
       CUDTSocket* s = s_UDTUnited.locateSocket(u, s_UDTUnited.ERH_THROW);
       s->core().sample(perf, clear);
       return 0;
   }
   catch (CUDTException e)
   {
      s_UDTUnited.setError(new CUDTException(e));
      return ERROR;
   }
   catch (std::exception& ee)
   {
      LOGC(mglog.Fatal, log
         << "perfmon: UNEXPECTED EXCEPTION: "
         << typeid(ee).name() << ": " << ee.what());
      s_UDTUnited.setError(new CUDTException(MJ_UNKNOWN, MN_NONE, 0));
      return ERROR;
   }
}

int CUDT::bstats(SRTSOCKET u, CBytePerfMon* perf, bool clear, bool instantaneous)
{
   try
   {
<<<<<<< HEAD
      CUDT* udt = s_UDTUnited.lookup(u);
      udt->bstats(perf, clear, instantaneous);
      return 0;
=======
       CUDTSocket* s = s_UDTUnited.locateSocket(u, s_UDTUnited.ERH_THROW);
       s->core().bstats(perf, clear);
       return 0;
>>>>>>> 0583fc75
   }
   catch (CUDTException e)
   {
      s_UDTUnited.setError(new CUDTException(e));
      return ERROR;
   }
   catch (std::exception& ee)
   {
      LOGC(mglog.Fatal, log
         << "bstats: UNEXPECTED EXCEPTION: "
         << typeid(ee).name() << ": " << ee.what());
      s_UDTUnited.setError(new CUDTException(MJ_UNKNOWN, MN_NONE, 0));
      return ERROR;
   }
}

CUDT* CUDT::getUDTHandle(SRTSOCKET u)
{
    try
    {
        return &s_UDTUnited.locateSocket(u, CUDTUnited::ERH_THROW)->core();
    }
    catch (CUDTException e)
    {
        s_UDTUnited.setError(new CUDTException(e));
        return NULL;
    }
    catch (std::exception& ee)
    {
        LOGC(mglog.Fatal, log
            << "getUDTHandle: UNEXPECTED EXCEPTION: "
            << typeid(ee).name() << ": " << ee.what());
        s_UDTUnited.setError(new CUDTException(MJ_UNKNOWN, MN_NONE, 0));
        return NULL;
    }
}

vector<SRTSOCKET> CUDT::existingSockets()
{
    vector<SRTSOCKET> out;
    for (CUDTUnited::sockets_t::iterator i = s_UDTUnited.m_Sockets.begin();
            i != s_UDTUnited.m_Sockets.end(); ++i)
    {
        out.push_back(i->first);
    }
    return out;
}

SRT_SOCKSTATUS CUDT::getsockstate(SRTSOCKET u)
{
   try
   {
       if (isgroup(u))
       {
           CUDTGroup* g = s_UDTUnited.locateGroup(u, s_UDTUnited.ERH_THROW);
           return g->getStatus();
       }
       return s_UDTUnited.getStatus(u);
   }
   catch (CUDTException e)
   {
      s_UDTUnited.setError(new CUDTException(e));
      return SRTS_NONEXIST;
   }
   catch (std::exception& ee)
   {
      LOGC(mglog.Fatal, log
         << "getsockstate: UNEXPECTED EXCEPTION: "
         << typeid(ee).name() << ": " << ee.what());
      s_UDTUnited.setError(new CUDTException(MJ_UNKNOWN, MN_NONE, 0));
      return SRTS_NONEXIST;
   }
}


////////////////////////////////////////////////////////////////////////////////

namespace UDT
{

int startup()
{
   return CUDT::startup();
}

int cleanup()
{
   return CUDT::cleanup();
}

SRTSOCKET socket(int , int , int )
{
   return CUDT::socket();
}

int bind(SRTSOCKET u, const struct sockaddr* name, int namelen)
{
   return CUDT::bind(u, name, namelen);
}

int bind2(SRTSOCKET u, int udpsock)
{
   return CUDT::bind(u, udpsock);
}

int listen(SRTSOCKET u, int backlog)
{
   return CUDT::listen(u, backlog);
}

SRTSOCKET accept(SRTSOCKET u, struct sockaddr* addr, int* addrlen)
{
   return CUDT::accept(u, addr, addrlen);
}

int connect(SRTSOCKET u, const struct sockaddr* name, int namelen)
{
   return CUDT::connect(u, name, namelen, 0);
}

int close(SRTSOCKET u)
{
   return CUDT::close(u);
}

int getpeername(SRTSOCKET u, struct sockaddr* name, int* namelen)
{
   return CUDT::getpeername(u, name, namelen);
}

int getsockname(SRTSOCKET u, struct sockaddr* name, int* namelen)
{
   return CUDT::getsockname(u, name, namelen);
}

int getsockopt(
   SRTSOCKET u, int level, SRT_SOCKOPT optname, void* optval, int* optlen)
{
   return CUDT::getsockopt(u, level, optname, optval, optlen);
}

int setsockopt(
   SRTSOCKET u, int level, SRT_SOCKOPT optname, const void* optval, int optlen)
{
   return CUDT::setsockopt(u, level, optname, optval, optlen);
}

// DEVELOPER API

int connect_debug(
   SRTSOCKET u, const struct sockaddr* name, int namelen, int32_t forced_isn)
{
   return CUDT::connect(u, name, namelen, forced_isn);
}

int send(SRTSOCKET u, const char* buf, int len, int)
{
   return CUDT::send(u, buf, len);
}

int recv(SRTSOCKET u, char* buf, int len, int)
{
   return CUDT::recv(u, buf, len);
}


int sendmsg(
   SRTSOCKET u, const char* buf, int len, int ttl, bool inorder,
   uint64_t srctime)
{
   return CUDT::sendmsg(u, buf, len, ttl, inorder, srctime);
}

int recvmsg(SRTSOCKET u, char* buf, int len, uint64_t& srctime)
{
   return CUDT::recvmsg(u, buf, len, srctime);
}

int recvmsg(SRTSOCKET u, char* buf, int len)
{
   uint64_t srctime;

   return CUDT::recvmsg(u, buf, len, srctime);
}

int64_t sendfile(
   SRTSOCKET u,
   fstream& ifs,
   int64_t& offset,
   int64_t size,
   int block)
{
   return CUDT::sendfile(u, ifs, offset, size, block);
}

int64_t recvfile(
   SRTSOCKET u,
   fstream& ofs,
   int64_t& offset,
   int64_t size,
   int block)
{
   return CUDT::recvfile(u, ofs, offset, size, block);
}

int64_t sendfile2(
   SRTSOCKET u,
   const char* path,
   int64_t* offset,
   int64_t size,
   int block)
{
   fstream ifs(path, ios::binary | ios::in);
   int64_t ret = CUDT::sendfile(u, ifs, *offset, size, block);
   ifs.close();
   return ret;
}

int64_t recvfile2(
   SRTSOCKET u,
   const char* path,
   int64_t* offset,
   int64_t size,
   int block)
{
   fstream ofs(path, ios::binary | ios::out);
   int64_t ret = CUDT::recvfile(u, ofs, *offset, size, block);
   ofs.close();
   return ret;
}

int select(
   int nfds,
   UDSET* readfds,
   UDSET* writefds,
   UDSET* exceptfds,
   const struct timeval* timeout)
{
   return CUDT::select(nfds, readfds, writefds, exceptfds, timeout);
}

int selectEx(
   const vector<SRTSOCKET>& fds,
   vector<SRTSOCKET>* readfds,
   vector<SRTSOCKET>* writefds,
   vector<SRTSOCKET>* exceptfds,
   int64_t msTimeOut)
{
   return CUDT::selectEx(fds, readfds, writefds, exceptfds, msTimeOut);
}

int epoll_create()
{
   return CUDT::epoll_create();
}

int epoll_add_usock(int eid, SRTSOCKET u, const int* events)
{
   return CUDT::epoll_add_usock(eid, u, events);
}

int epoll_add_ssock(int eid, SYSSOCKET s, const int* events)
{
   return CUDT::epoll_add_ssock(eid, s, events);
}

int epoll_update_usock(int eid, SRTSOCKET u, const int* events)
{
   return CUDT::epoll_update_usock(eid, u, events);
}

int epoll_update_ssock(int eid, SYSSOCKET s, const int* events)
{
   return CUDT::epoll_update_ssock(eid, s, events);
}

int epoll_remove_usock(int eid, SRTSOCKET u)
{
   return CUDT::epoll_remove_usock(eid, u);
}

int epoll_remove_ssock(int eid, SYSSOCKET s)
{
   return CUDT::epoll_remove_ssock(eid, s);
}

int epoll_wait(
   int eid,
   set<SRTSOCKET>* readfds,
   set<SRTSOCKET>* writefds,
   int64_t msTimeOut,
   set<SYSSOCKET>* lrfds,
   set<SYSSOCKET>* lwfds)
{
   return CUDT::epoll_wait(eid, readfds, writefds, msTimeOut, lrfds, lwfds);
}

/*

#define SET_RESULT(val, num, fds, it) \
   if (val != NULL) \
   { \
      if (val->empty()) \
      { \
         if (num) *num = 0; \
      } \
      else \
      { \
         if (*num > static_cast<int>(val->size())) \
            *num = val->size(); \
         int count = 0; \
         for (it = val->begin(); it != val->end(); ++ it) \
         { \
            if (count >= *num) \
               break; \
            fds[count ++] = *it; \
         } \
      } \
   }

*/

template <class SOCKTYPE>
inline void set_result(set<SOCKTYPE>* val, int* num, SOCKTYPE* fds)
{
    if ( !val || !num || !fds )
        return;

    if (*num > int(val->size()))
        *num = int(val->size()); // will get 0 if val->empty()
    int count = 0;

    // This loop will run 0 times if val->empty()
    for (typename set<SOCKTYPE>::const_iterator it = val->begin(); it != val->end(); ++ it)
    {
        if (count >= *num)
            break;
        fds[count ++] = *it;
    }
}

int epoll_wait2(
   int eid, SRTSOCKET* readfds,
   int* rnum, SRTSOCKET* writefds,
   int* wnum,
   int64_t msTimeOut,
   SYSSOCKET* lrfds,
   int* lrnum,
   SYSSOCKET* lwfds,
   int* lwnum)
{
   // This API is an alternative format for epoll_wait, created for
   // compatability with other languages. Users need to pass in an array
   // for holding the returned sockets, with the maximum array length
   // stored in *rnum, etc., which will be updated with returned number
   // of sockets.

   set<SRTSOCKET> readset;
   set<SRTSOCKET> writeset;
   set<SYSSOCKET> lrset;
   set<SYSSOCKET> lwset;
   set<SRTSOCKET>* rval = NULL;
   set<SRTSOCKET>* wval = NULL;
   set<SYSSOCKET>* lrval = NULL;
   set<SYSSOCKET>* lwval = NULL;
   if ((readfds != NULL) && (rnum != NULL))
      rval = &readset;
   if ((writefds != NULL) && (wnum != NULL))
      wval = &writeset;
   if ((lrfds != NULL) && (lrnum != NULL))
      lrval = &lrset;
   if ((lwfds != NULL) && (lwnum != NULL))
      lwval = &lwset;

   int ret = CUDT::epoll_wait(eid, rval, wval, msTimeOut, lrval, lwval);
   if (ret > 0)
   {
      //set<SRTSOCKET>::const_iterator i;
      //SET_RESULT(rval, rnum, readfds, i);
      set_result(rval, rnum, readfds);
      //SET_RESULT(wval, wnum, writefds, i);
      set_result(wval, wnum, writefds);

      //set<SYSSOCKET>::const_iterator j;
      //SET_RESULT(lrval, lrnum, lrfds, j);
      set_result(lrval, lrnum, lrfds);
      //SET_RESULT(lwval, lwnum, lwfds, j);
      set_result(lwval, lwnum, lwfds);
   }
   return ret;
}

int epoll_release(int eid)
{
   return CUDT::epoll_release(eid);
}

ERRORINFO& getlasterror()
{
   return CUDT::getlasterror();
}

int getlasterror_code()
{
   return CUDT::getlasterror().getErrorCode();
}

const char* getlasterror_desc()
{
   return CUDT::getlasterror().getErrorMessage();
}

int getlasterror_errno()
{
   return CUDT::getlasterror().getErrno();
}

// Get error string of a given error code
const char* geterror_desc(int code, int err)
{
   CUDTException e (CodeMajor(code/1000), CodeMinor(code%1000), err);
   return(e.getErrorMessage());
}


SRT_ATR_DEPRECATED int perfmon(SRTSOCKET u, TRACEINFO* perf, bool clear)
{
   return CUDT::perfmon(u, perf, clear);
}

int bstats(SRTSOCKET u, TRACEBSTATS* perf, bool clear)
{
   return CUDT::bstats(u, perf, clear);
}

SRT_SOCKSTATUS getsockstate(SRTSOCKET u)
{
   return CUDT::getsockstate(u);
}

void setloglevel(logging::LogLevel::type ll)
{
    CGuard gg(srt_logger_config.mutex);
    srt_logger_config.max_level = ll;
}

void addlogfa(logging::LogFA fa)
{
    CGuard gg(srt_logger_config.mutex);
    srt_logger_config.enabled_fa.set(fa, true);
}

void dellogfa(logging::LogFA fa)
{
    CGuard gg(srt_logger_config.mutex);
    srt_logger_config.enabled_fa.set(fa, false);
}

void resetlogfa(set<logging::LogFA> fas)
{
    CGuard gg(srt_logger_config.mutex);
    for (int i = 0; i <= SRT_LOGFA_LASTNONE; ++i)
        srt_logger_config.enabled_fa.set(i, fas.count(i));
}

void resetlogfa(const int* fara, size_t fara_size)
{
    CGuard gg(srt_logger_config.mutex);
    srt_logger_config.enabled_fa.reset();
    for (const int* i = fara; i != fara + fara_size; ++i)
        srt_logger_config.enabled_fa.set(*i, true);
}

void setlogstream(std::ostream& stream)
{
    CGuard gg(srt_logger_config.mutex);
    srt_logger_config.log_stream = &stream;
}

void setloghandler(void* opaque, SRT_LOG_HANDLER_FN* handler)
{
    CGuard gg(srt_logger_config.mutex);
    srt_logger_config.loghandler_opaque = opaque;
    srt_logger_config.loghandler_fn = handler;
}

void setlogflags(int flags)
{
    CGuard gg(srt_logger_config.mutex);
    srt_logger_config.flags = flags;
}

SRT_API bool setstreamid(SRTSOCKET u, const std::string& sid)
{
    return CUDT::setstreamid(u, sid);
}
SRT_API std::string getstreamid(SRTSOCKET u)
{
    return CUDT::getstreamid(u);
}

}  // namespace UDT<|MERGE_RESOLUTION|>--- conflicted
+++ resolved
@@ -317,25 +317,6 @@
                 continue;
             }
 
-<<<<<<< HEAD
-   // protect the m_Sockets structure.
-   CGuard::enterCS(m_ControlLock);
-   try
-   {
-      HLOGC(mglog.Debug, log << CONID(ns->m_SocketID)
-         << "newSocket: mapping socket "
-         << ns->m_SocketID);
-      m_Sockets[ns->m_SocketID] = ns;
-   }
-   catch (...)
-   {
-      //failure and rollback
-      CGuard::leaveCS(m_ControlLock);
-      delete ns;
-      ns = NULL;
-   }
-   CGuard::leaveCS(m_ControlLock);
-=======
             // No socket found, this ID is free to use
             m_SocketIDGenerator = sockval;
             break;
@@ -349,7 +330,6 @@
     // The socket value counter remains with the value rolled
     // without the group bit set; only the returned value may have
     // the group bit set.
->>>>>>> 0583fc75
 
     if (for_group)
         sockval = m_SocketIDGenerator | SRTGROUP_MASK;
@@ -363,18 +343,6 @@
 
 SRTSOCKET CUDTUnited::newSocket(CUDTSocket** pps)
 {
-<<<<<<< HEAD
-   CUDTSocket* ns = NULL;
-
-   // Can't manage this error through an exception because this is
-   // running in the listener loop.
-   CUDTSocket* ls = locate(listen);
-   if (!ls)
-   {
-       LOGC(mglog.Error, log << "IPE: newConnection by listener socket id=" << listen << " which DOES NOT EXIST.");
-       return -1;
-   }
-=======
     CUDTSocket* ns = NULL;
 
     try
@@ -386,7 +354,6 @@
         delete ns;
         throw CUDTException(MJ_SYSTEMRES, MN_MEMORY, 0);
     }
->>>>>>> 0583fc75
 
     {
         CGuard guard(m_IDLock);
@@ -406,7 +373,7 @@
     CGuard cs(m_ControlLock);
     try
     {
-      LOGC(mglog.Debug, log << CONID(ns->m_SocketID)
+      HLOGC(mglog.Debug, log << CONID(ns->m_SocketID)
             << "newSocket: mapping socket "
             << ns->m_SocketID);
         m_Sockets[ns->m_SocketID] = ns;
@@ -427,50 +394,13 @@
     return ns->m_SocketID;
 }
 
-<<<<<<< HEAD
-   // exceeding backlog, refuse the connection request
-   if (ls->m_pQueuedSockets->size() >= ls->m_uiBackLog)
-   {
-       LOGC(mglog.Error, log << "newConnection: listen backlog=" << ls->m_uiBackLog << " EXCEEDED");
-       return -1;
-   }
-
-   try
-   {
-      ns = new CUDTSocket;
-      ns->m_pUDT = new CUDT(*(ls->m_pUDT));
-      if (ls->m_iIPversion == AF_INET)
-      {
-         ns->m_pSelfAddr = (sockaddr*)(new sockaddr_in);
-         ((sockaddr_in*)(ns->m_pSelfAddr))->sin_port = 0;
-         ns->m_pPeerAddr = (sockaddr*)(new sockaddr_in);
-         memcpy(ns->m_pPeerAddr, peer, sizeof(sockaddr_in));
-      }
-      else
-      {
-         ns->m_pSelfAddr = (sockaddr*)(new sockaddr_in6);
-         ((sockaddr_in6*)(ns->m_pSelfAddr))->sin6_port = 0;
-         ns->m_pPeerAddr = (sockaddr*)(new sockaddr_in6);
-         memcpy(ns->m_pPeerAddr, peer, sizeof(sockaddr_in6));
-      }
-   }
-   catch (...)
-   {
-      delete ns;
-      LOGC(mglog.Error, log << "IPE: newConnection: unexpected exception (probably std::bad_alloc)");
-      return -1;
-   }
-
-   CGuard::enterCS(m_IDLock);
-   ns->m_SocketID = -- m_SocketIDGenerator;
-   HLOGF(mglog.Debug, "newConnection: generated socket id %d", ns->m_SocketID);
-   CGuard::leaveCS(m_IDLock);
-=======
 int CUDTUnited::newConnection(const SRTSOCKET listen, const sockaddr_any& peer, CHandShake* hs, const CPacket& hspkt)
 {
     CUDTSocket* ns = NULL;
+
+    // Can't manage this error through an exception because this is
+    // running in the listener loop.
     CUDTSocket* ls = locateSocket(listen);
-
     if (!ls)
     {
         LOGC(mglog.Error, log << "newConnection: the listening socket %" << listen << " does not exist");
@@ -478,7 +408,6 @@
     }
 
     LOGC(mglog.Debug, log << "newConnection: creating new socket after listener %" << listen << " contacted with backlog=" << ls->m_uiBackLog);
->>>>>>> 0583fc75
 
     // if this connection has already been processed
     if ((ns = locatePeer(peer, hs->m_iID, hs->m_iISN)) != NULL)
@@ -531,46 +460,6 @@
         return -1;
     }
 
-<<<<<<< HEAD
-   // These can throw exception only when the memory allocation failed.
-   // CUDT::connect() translates exception into CUDTException.
-   // CUDT::open() may only throw original std::bad_alloc from new.
-   // This is only to make the library extra safe (when your machine lacks
-   // memory, it will continue to work, but fail to accept connection).
-   try
-   {
-       // This assignment must happen b4 the call to CUDT::connect() because
-       // this call causes sending the SRT Handshake through this socket.
-       // Without this mapping the socket cannot be found and therefore
-       // the SRT Handshake message would fail.
-       HLOGF(mglog.Debug, 
-               "newConnection: incoming %s, mapping socket %d",
-               SockaddrToString(peer).c_str(), ns->m_SocketID);
-       {
-           CGuard cg(m_ControlLock);
-           m_Sockets[ns->m_SocketID] = ns;
-       }
-
-       // bind to the same addr of listening socket
-       ns->m_pUDT->open();
-       updateListenerMux(ns, ls);
-       ns->m_pUDT->acceptAndRespond(peer, hs, hspkt);
-   }
-   catch (...)
-   {
-       // The mapped socket should be now unmapped to preserve the situation that
-       // was in the original UDT code.
-       // In SRT additionally the acceptAndRespond() function (it was called probably
-       // connect() in UDT code) may fail, in which case this socket should not be
-       // further processed and should be removed.
-       {
-           CGuard cg(m_ControlLock);
-           m_Sockets.erase(ns->m_SocketID);
-       }
-       error = 1;
-       goto ERR_ROLLBACK;
-   }
-=======
     try
     {
         ns = new CUDTSocket(ls->core());
@@ -598,7 +487,6 @@
         delete ns;
         return -1;
     }
->>>>>>> 0583fc75
 
     ns->m_ListenSocket = listen;
     ns->m_Core.m_SocketID = ns->m_SocketID;
@@ -610,24 +498,7 @@
         << " peerid=" << ns->m_Core.m_PeerID
         << " ISN=" << ns->m_iISN);
 
-<<<<<<< HEAD
-   // protect the m_Sockets structure.
-   CGuard::enterCS(m_ControlLock);
-   try
-   {
-       HLOGF(mglog.Debug, 
-               "newConnection: mapping peer %d to that socket (%d)\n",
-               ns->m_PeerID, ns->m_SocketID);
-       m_PeerRec[ns->getPeerSpec()].insert(ns->m_SocketID);
-   }
-   catch (...)
-   {
-      error = 2;
-   }
-   CGuard::leaveCS(m_ControlLock);
-=======
     int error = 0;
->>>>>>> 0583fc75
 
     // These can throw exception only when the memory allocation failed.
     // CUDT::connect() translates exception into CUDTException.
@@ -640,8 +511,8 @@
         // this call causes sending the SRT Handshake through this socket.
         // Without this mapping the socket cannot be found and therefore
         // the SRT Handshake message would fail.
-        LOGF(mglog.Debug, 
-                "newConnection: incoming %s, mapping socket %d\n",
+        HLOGF(mglog.Debug, 
+               "newConnection: incoming %s, mapping socket %d",
                 SockaddrToString(peer).c_str(), ns->m_SocketID);
         {
             CGuard cg(m_ControlLock);
@@ -665,8 +536,6 @@
             m_Sockets.erase(ns->m_SocketID);
         }
         error = 1;
-        LOGF(mglog.Debug, 
-                "newConnection: error while accepting, connection rejected");
         goto ERR_ROLLBACK;
     }
 
@@ -681,57 +550,47 @@
     // by getsockaddr)
     CIPAddress::pton(Ref(ns->m_SelfAddr), ns->m_Core.m_piSelfIP, ns->m_SelfAddr.family());
 
-<<<<<<< HEAD
-   ERR_ROLLBACK:
-   // XXX the exact value of 'error' is ignored
-   if (error > 0)
-   {
+    // protect the m_Sockets structure.
+    CGuard::enterCS(m_ControlLock);
+    try
+    {
+        HLOGF(mglog.Debug, 
+                "newConnection: mapping peer %d to that socket (%d)\n",
+                ns->m_Core.m_PeerID, ns->m_SocketID);
+        m_PeerRec[ns->getPeerSpec()].insert(ns->m_SocketID);
+    }
+    catch (...)
+    {
+        LOGC(mglog.Error, log << "newConnection: error when mapping peer!");
+        error = 2;
+    }
+    CGuard::leaveCS(m_ControlLock);
+
+    CGuard::enterCS(ls->m_AcceptLock);
+    try
+    {
+        ls->m_QueuedSockets.insert(ns->m_SocketID);
+    }
+    catch (...)
+    {
+        LOGC(mglog.Error, log << "newConnection: error when queuing socket!");
+        error = 3;
+    }
+    CGuard::leaveCS(ls->m_AcceptLock);
+
+    // acknowledge users waiting for new connections on the listening socket
+    m_EPoll.update_events(listen, ls->m_Core.m_sPollID, UDT_EPOLL_IN, true);
+
+    CTimer::triggerEvent();
+
+ERR_ROLLBACK:
+    // XXX the exact value of 'error' is ignored
+    if (error > 0)
+    {
 #if ENABLE_LOGGING
        static const char* why [] = {"?", "ACCEPT ERROR", "IPE when mapping a socket", "IPE when inserting a socket" };
        LOGC(mglog.Error, log << CONID(ns->m_SocketID) << "newConnection: connection rejected due to: " << why[error]);
 #endif
-      ns->m_pUDT->close();
-      ns->m_Status = SRTS_CLOSED;
-      ns->m_TimeStamp = CTimer::getTime();
-=======
-    // protect the m_Sockets structure.
-    CGuard::enterCS(m_ControlLock);
-    try
-    {
-        LOGF(mglog.Debug, 
-                "newConnection: mapping peer %d to that socket (%d)\n",
-                ns->m_Core.m_PeerID, ns->m_SocketID);
-        m_PeerRec[ns->getPeerSpec()].insert(ns->m_SocketID);
-    }
-    catch (...)
-    {
-        LOGC(mglog.Error, log << "newConnection: error when mapping peer!");
-        error = 2;
-    }
-    CGuard::leaveCS(m_ControlLock);
->>>>>>> 0583fc75
-
-    CGuard::enterCS(ls->m_AcceptLock);
-    try
-    {
-        ls->m_QueuedSockets.insert(ns->m_SocketID);
-    }
-    catch (...)
-    {
-        LOGC(mglog.Error, log << "newConnection: error when queuing socket!");
-        error = 3;
-    }
-    CGuard::leaveCS(ls->m_AcceptLock);
-
-    // acknowledge users waiting for new connections on the listening socket
-    m_EPoll.update_events(listen, ls->m_Core.m_sPollID, UDT_EPOLL_IN, true);
-
-    CTimer::triggerEvent();
-
-ERR_ROLLBACK:
-    // XXX the exact value of 'error' is ignored
-    if (error > 0)
-    {
         ns->m_Core.close();
         ns->m_Status = SRTS_CLOSED;
         ns->m_TimeStamp = CTimer::getTime();
@@ -864,24 +723,6 @@
 
    s->m_uiBackLog = backlog;
 
-<<<<<<< HEAD
-   try
-   {
-      s->m_pQueuedSockets = new set<SRTSOCKET>;
-      s->m_pAcceptSockets = new set<SRTSOCKET>;
-   }
-   catch (...)
-   {
-      delete s->m_pQueuedSockets;
-      delete s->m_pAcceptSockets;
-
-      // XXX Translated std::bad_alloc into CUDTException specifying
-      // memory allocation failure...
-      throw CUDTException(MJ_SYSTEMRES, MN_MEMORY, 0);
-   }
-
-=======
->>>>>>> 0583fc75
    // [[using assert(s->m_Status == OPENED)]]; // (still, unchanged)
 
    s->m_Core.setListenState();  // propagates CUDTException,
@@ -924,21 +765,13 @@
        }
        else if (ls->m_QueuedSockets.size() > 0)
        {
-<<<<<<< HEAD
            // XXX REFACTORING REQUIRED HERE!
-           // Actually this should at best be something like that:
-           // set<SRTSOCKET>::iterator b = ls->m_pQueuedSockets->begin();
-           // u = *b;
-           // ls->m_pQueuedSockets->erase(b);
-           // ls->m_pAcceptSockets->insert(u);
-           //
-=======
            // XXX Actually this should at best be something like that:
            // set<SRTSOCKET>::iterator b = ls->m_QueuedSockets.begin();
            // u = *b;
            // ls->m_QueuedSockets.erase(b);
-           // ls->m_pAcceptSockets.insert(u);
->>>>>>> 0583fc75
+           // ls->m_AcceptSockets.insert(u);
+           //
            // It is also questionable why m_pQueuedSockets should be of type 'set'.
            // There's no quick-searching capabilities of that container used anywhere except
            // checkBrokenSockets and garbageCollect, which aren't performance-critical,
@@ -951,16 +784,9 @@
            //
            // Consider using std::list or std::vector here.
 
-<<<<<<< HEAD
-           u = *(ls->m_pQueuedSockets->begin());
-           ls->m_pAcceptSockets->insert(ls->m_pAcceptSockets->end(), u);
-           ls->m_pQueuedSockets->erase(ls->m_pQueuedSockets->begin());
-=======
            u = *(ls->m_QueuedSockets.begin());
-           // why suggest the position - it is std::set!
            ls->m_AcceptSockets.insert(ls->m_AcceptSockets.end(), u);
            ls->m_QueuedSockets.erase(ls->m_QueuedSockets.begin());
->>>>>>> 0583fc75
            accepted = true;
        }
        else if (!ls->m_Core.m_bSynRecving)
@@ -1188,19 +1014,11 @@
 int CUDTUnited::close(CUDTSocket* s)
 {
 
-<<<<<<< HEAD
-   HLOGC(mglog.Debug, log << s->m_pUDT->CONID() << " CLOSE. Acquiring control lock");
+   LOGC(mglog.Debug, log << s->m_Core.CONID() << " CLOSE. Acquiring control lock");
 
    CGuard socket_cg(s->m_ControlLock);
 
-   HLOGC(mglog.Debug, log << s->m_pUDT->CONID() << " CLOSING (removing from listening, closing CUDT)");
-=======
-   LOGC(mglog.Debug, log << s->m_Core.CONID() << " CLOSE. Acquiring control lock");
-
-   CGuard socket_cg(s->m_ControlLock);
-
-   LOGC(mglog.Debug, log << s->m_Core.CONID() << " CLOSING (removing from listening, closing CUDT)");
->>>>>>> 0583fc75
+   HLOGC(mglog.Debug, log << s->m_Core.CONID() << " CLOSING (removing from listening, closing CUDT)");
 
    bool synch_close_snd = s->m_Core.m_bSynSending;
    //bool synch_close_rcv = s->m_Core.m_bSynRecving;
@@ -1224,17 +1042,8 @@
       // be unable to bind to this port that the about-to-delete listener
       // is currently occupying (due to blocked slot in the RcvQueue).
 
-<<<<<<< HEAD
-      HLOGC(mglog.Debug, log << s->m_pUDT->CONID() << " CLOSING (removing listener immediately)");
-      {
-          CGuard cg(s->m_pUDT->m_ConnectionLock);
-          s->m_pUDT->m_bListening = false;
-          s->m_pUDT->m_pRcvQueue->removeListener(s->m_pUDT);
-      }
-=======
-      LOGC(mglog.Debug, log << s->m_Core.CONID() << " CLOSING (removing listener immediately)");
+      HLOGC(mglog.Debug, log << s->m_Core.CONID() << " CLOSING (removing listener immediately)");
       s->m_Core.notListening();
->>>>>>> 0583fc75
 
       // broadcast all "accept" waiting
       pthread_mutex_lock(&(s->m_AcceptLock));
@@ -1247,14 +1056,10 @@
        s->m_Core.close();
 
        // synchronize with garbage collection.
-<<<<<<< HEAD
-       HLOGC(mglog.Debug, log << "%" << id << " CUDT::close done. GLOBAL CLOSE: " << s->m_pUDT->CONID() << ". Acquiring GLOBAL control lock");
-=======
-       LOGC(mglog.Debug, log << "%" << id << " CUDT::close done. GLOBAL CLOSE: " << s->m_Core.CONID() << ". Acquiring GLOBAL control lock");
->>>>>>> 0583fc75
+       HLOGC(mglog.Debug, log << "%" << id << " CUDT::close done. GLOBAL CLOSE: " << s->m_Core.CONID() << ". Acquiring GLOBAL control lock");
        CGuard manager_cg(m_ControlLock);
 
-       // since "s" is located before m_ControlLock, locateSocket it again in case
+       // since "s" is located before m_ControlLock, locate it again in case
        // it became invalid
        sockets_t::iterator i = m_Sockets.find(id);
        if ((i == m_Sockets.end()) || (i->second->m_Status == SRTS_CLOSED))
@@ -1842,13 +1647,8 @@
    for (sockets_t::iterator j = m_ClosedSockets.begin();
       j != m_ClosedSockets.end(); ++ j)
    {
-<<<<<<< HEAD
       // HLOGF(mglog.Debug, "checking CLOSED socket: %d\n", j->first);
-      if (j->second->m_pUDT->m_ullLingerExpiration > 0)
-=======
-      // LOGF(mglog.Debug, "checking CLOSED socket: %d\n", j->first);
       if (j->second->m_Core.m_ullLingerExpiration > 0)
->>>>>>> 0583fc75
       {
          // asynchronous close:
          if ((!j->second->m_Core.m_pSndBuffer)
@@ -1941,17 +1741,10 @@
       UDT_EPOLL_IN|UDT_EPOLL_OUT|UDT_EPOLL_ERR, false);
 
    // delete this one
-<<<<<<< HEAD
    HLOGC(mglog.Debug, log << "GC/removeSocket: closing associated UDT %" << u);
-   i->second->m_pUDT->close();
+   s->m_Core.close();
    HLOGC(mglog.Debug, log << "GC/removeSocket: DELETING SOCKET %" << u);
-   delete i->second;
-=======
-   LOGC(mglog.Debug, log << "GC/removeSocket: closing associated UDT %" << u);
-   s->m_Core.close();
-   LOGC(mglog.Debug, log << "GC/removeSocket: DELETING SOCKET %" << u);
    delete s;
->>>>>>> 0583fc75
    m_ClosedSockets.erase(i);
 
    map<int, CMultiplexer>::iterator m;
@@ -2019,28 +1812,11 @@
                    &&  (i->second.m_iIpTTL == s->m_Core.m_iIpTTL)
                    && (i->second.m_iIpToS == s->m_Core.m_iIpToS)
 #endif
-<<<<<<< HEAD
-            &&  i->second.m_bReusable)
-         {
-            if (i->second.m_iPort == port)
-            {
-               // HLOGF(mglog.Debug, "reusing multiplexer for port
-               // %hd\n", port);
-               // reuse the existing multiplexer
-               ++ i->second.m_iRefCount;
-               s->m_pUDT->m_pSndQueue = i->second.m_pSndQueue;
-               s->m_pUDT->m_pRcvQueue = i->second.m_pRcvQueue;
-               s->m_iMuxID = i->second.m_iID;
-               return;
-            }
-         }
-      }
-=======
                    &&  i->second.m_bReusable)
            {
                if (i->second.m_iPort == port)
                {
-                   // LOGF(mglog.Debug, "reusing multiplexer for port
+                   // HLOGF(mglog.Debug, "reusing multiplexer for port
                    // %hd\n", port);
                    // reuse the existing multiplexer
                    ++ i->second.m_iRefCount;
@@ -2051,7 +1827,6 @@
                }
            }
        }
->>>>>>> 0583fc75
    }
 
    // a new multiplexer is needed
@@ -2105,25 +1880,9 @@
       throw e;
    }
 
-<<<<<<< HEAD
-   // XXX Simplify this. Use sockaddr_any.
-   sockaddr* sa = (AF_INET == s->m_pUDT->m_iIPversion)
-      ? (sockaddr*) new sockaddr_in
-      : (sockaddr*) new sockaddr_in6;
-   m.m_pChannel->getSockAddr(sa);
-   m.m_iPort = (AF_INET == s->m_pUDT->m_iIPversion)
-      ? ntohs(((sockaddr_in*)sa)->sin_port)
-      : ntohs(((sockaddr_in6*)sa)->sin6_port);
-
-   if (AF_INET == s->m_pUDT->m_iIPversion)
-      delete (sockaddr_in*)sa;
-   else
-      delete (sockaddr_in6*)sa;
-=======
    sockaddr_any sa;
    m.m_pChannel->getSockAddr(Ref(sa));
    m.m_iPort = sa.hport();
->>>>>>> 0583fc75
 
    m.m_pTimer = new CTimer;
 
@@ -2569,7 +2328,8 @@
    }
 }
 
-int CUDT::connect(SRTSOCKET u, const sockaddr* name, int namelen, const sockaddr* tname, int tnamelen)
+int CUDT::connect(
+    SRTSOCKET u, const sockaddr* name, int namelen, const sockaddr* tname, int tnamelen)
 {
    try
    {
@@ -2842,7 +2602,8 @@
     }
 }
 
-int64_t CUDT::sendfile(SRTSOCKET u, fstream& ifs, int64_t& offset, int64_t size, int block)
+int64_t CUDT::sendfile(
+    SRTSOCKET u, fstream& ifs, int64_t& offset, int64_t size, int block)
 {
     try
     {
@@ -2868,7 +2629,8 @@
     }
 }
 
-int64_t CUDT::recvfile(SRTSOCKET u, fstream& ofs, int64_t& offset, int64_t size, int block)
+int64_t CUDT::recvfile(
+    SRTSOCKET u, fstream& ofs, int64_t& offset, int64_t size, int block)
 {
     try
     {
@@ -3194,15 +2956,9 @@
 {
    try
    {
-<<<<<<< HEAD
-      CUDT* udt = s_UDTUnited.lookup(u);
-      udt->bstats(perf, clear, instantaneous);
-      return 0;
-=======
        CUDTSocket* s = s_UDTUnited.locateSocket(u, s_UDTUnited.ERH_THROW);
-       s->core().bstats(perf, clear);
+       s->core().bstats(perf, clear, instantaneous);
        return 0;
->>>>>>> 0583fc75
    }
    catch (CUDTException e)
    {
