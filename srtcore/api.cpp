--- conflicted
+++ resolved
@@ -480,7 +480,7 @@
         // respond with existing HS information
          HLOGC(mglog.Debug, log
                << "newConnection: located a WORKING peer @"
-               << hs->m_iID << " - ADAPTING.");
+               << w_hs.m_iID << " - ADAPTING.");
 
          w_hs.m_iISN = ns->m_pUDT->m_iISN;
          w_hs.m_iMSS = ns->m_pUDT->m_iMSS;
@@ -495,7 +495,7 @@
    }
    else
    {
-       HLOGC(mglog.Debug, log << "newConnection: NOT located any peer @" << hs->m_iID << " - resuming with initial connection.");
+       HLOGC(mglog.Debug, log << "newConnection: NOT located any peer @" << w_hs.m_iID << " - resuming with initial connection.");
    }
 
    // exceeding backlog, refuse the connection request
@@ -938,10 +938,9 @@
 
 int CUDTUnited::connect(SRTSOCKET u, const sockaddr* name, int namelen, int32_t forced_isn)
 {
-   sockaddr_any target_addr(name, namelen);
-   if (target_addr.len == 0)
-      throw CUDTException(MJ_NOTSUP, MN_INVAL, 0);
-
+    sockaddr_any target_addr(name, namelen);
+    if (target_addr.len == 0)
+        throw CUDTException(MJ_NOTSUP, MN_INVAL, 0);
    CUDTSocket* s = locateSocket(u);
    if (!s)
       throw CUDTException(MJ_NOTSUP, MN_SIDINVAL, 0);
@@ -1174,11 +1173,7 @@
 
 void CUDTUnited::getpeername(const SRTSOCKET u, sockaddr* pw_name, int* pw_namelen)
 {
-<<<<<<< HEAD
-   if (!name || !namelen)
-=======
    if (!pw_name || !pw_namelen)
->>>>>>> 553fa49a
        throw CUDTException(MJ_NOTSUP, MN_INVAL, 0);
 
    if (getStatus(u) != SRTS_CONNECTED)
@@ -1193,11 +1188,7 @@
       throw CUDTException(MJ_CONNECTION, MN_NOCONN, 0);
 
    const int len = s->m_PeerAddr.size();
-<<<<<<< HEAD
-   if (*namelen < len)
-=======
    if (*pw_namelen < len)
->>>>>>> 553fa49a
        throw CUDTException(MJ_NOTSUP, MN_INVAL, 0);
 
    memcpy((pw_name), &s->m_PeerAddr.sa, len);
@@ -2445,13 +2436,8 @@
 {
    try
    {
-<<<<<<< HEAD
       CUDT* udt = s_UDTUnited.locateSocket(u, s_UDTUnited.ERH_THROW)->m_pUDT;
-      return udt->sendmsg2(buf, len, r_m);
-=======
-      CUDT* udt = s_UDTUnited.lookup(u);
       return udt->sendmsg2(buf, len, (w_m));
->>>>>>> 553fa49a
    }
    catch (const CUDTException& e)
    {
@@ -2497,13 +2483,8 @@
 {
    try
    {
-<<<<<<< HEAD
       CUDT* udt = s_UDTUnited.locateSocket(u, s_UDTUnited.ERH_THROW)->m_pUDT;
-      return udt->recvmsg2(buf, len, r_m);
-=======
-      CUDT* udt = s_UDTUnited.lookup(u);
       return udt->recvmsg2(buf, len, (w_m));
->>>>>>> 553fa49a
    }
    catch (const CUDTException& e)
    {
@@ -2972,14 +2953,6 @@
    return CUDT::cleanup();
 }
 
-<<<<<<< HEAD
-=======
-SRTSOCKET socket()
-{
-   return CUDT::socket();
-}
-
->>>>>>> 553fa49a
 int bind(SRTSOCKET u, const struct sockaddr* name, int namelen)
 {
    return CUDT::bind(u, name, namelen);
