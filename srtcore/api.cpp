/*
 * SRT - Secure, Reliable, Transport
 * Copyright (c) 2018 Haivision Systems Inc.
 * 
 * This Source Code Form is subject to the terms of the Mozilla Public
 * License, v. 2.0. If a copy of the MPL was not distributed with this
 * file, You can obtain one at http://mozilla.org/MPL/2.0/.
 * 
 */

/*****************************************************************************
Copyright (c) 2001 - 2011, The Board of Trustees of the University of Illinois.
All rights reserved.

Redistribution and use in source and binary forms, with or without
modification, are permitted provided that the following conditions are
met:

* Redistributions of source code must retain the above
  copyright notice, this list of conditions and the
  following disclaimer.

* Redistributions in binary form must reproduce the
  above copyright notice, this list of conditions
  and the following disclaimer in the documentation
  and/or other materials provided with the distribution.

* Neither the name of the University of Illinois
  nor the names of its contributors may be used to
  endorse or promote products derived from this
  software without specific prior written permission.

THIS SOFTWARE IS PROVIDED BY THE COPYRIGHT HOLDERS AND CONTRIBUTORS "AS
IS" AND ANY EXPRESS OR IMPLIED WARRANTIES, INCLUDING, BUT NOT LIMITED TO,
THE IMPLIED WARRANTIES OF MERCHANTABILITY AND FITNESS FOR A PARTICULAR
PURPOSE ARE DISCLAIMED. IN NO EVENT SHALL THE COPYRIGHT OWNER OR
CONTRIBUTORS BE LIABLE FOR ANY DIRECT, INDIRECT, INCIDENTAL, SPECIAL,
EXEMPLARY, OR CONSEQUENTIAL DAMAGES (INCLUDING, BUT NOT LIMITED TO,
PROCUREMENT OF SUBSTITUTE GOODS OR SERVICES; LOSS OF USE, DATA, OR
PROFITS; OR BUSINESS INTERRUPTION) HOWEVER CAUSED AND ON ANY THEORY OF
LIABILITY, WHETHER IN CONTRACT, STRICT LIABILITY, OR TORT (INCLUDING
NEGLIGENCE OR OTHERWISE) ARISING IN ANY WAY OUT OF THE USE OF THIS
SOFTWARE, EVEN IF ADVISED OF THE POSSIBILITY OF SUCH DAMAGE.
*****************************************************************************/

/*****************************************************************************
written by
   Yunhong Gu, last updated 07/09/2011
modified by
   Haivision Systems Inc.
*****************************************************************************/

#include "platform_sys.h"

#include <exception>
#include <stdexcept>
#include <typeinfo>
#include <iterator>
#include <vector>

#include <cstring>
#include "utilities.h"
#include "netinet_any.h"
#include "api.h"
#include "core.h"
#include "epoll.h"
#include "logging.h"
#include "threadname.h"
#include "srt.h"
#include "udt.h"

#ifdef _WIN32
   #include <win/wintime.h>
#endif

#ifdef _MSC_VER
   #pragma warning(error: 4530)
#endif

using namespace std;
using namespace srt_logging;
using namespace srt::sync;
extern LogConfig srt_logger_config;


void CUDTSocket::construct()
{
#if ENABLE_EXPERIMENTAL_BONDING
   m_IncludedGroup = NULL;
   m_IncludedIter = CUDTGroup::gli_NULL();
#endif
   setupMutex(m_AcceptLock, "Accept");
   setupCond(m_AcceptCond, "Accept");
   setupMutex(m_ControlLock, "Control");
}

CUDTSocket::~CUDTSocket()
{

   delete m_pUDT;
   m_pUDT = NULL;

   delete m_pQueuedSockets;
   delete m_pAcceptSockets;

   releaseMutex(m_AcceptLock);
   releaseCond(m_AcceptCond);
   releaseMutex(m_ControlLock);
}


SRT_SOCKSTATUS CUDTSocket::getStatus()
{
    // TTL in CRendezvousQueue::updateConnStatus() will set m_bConnecting to false.
    // Although m_Status is still SRTS_CONNECTING, the connection is in fact to be closed due to TTL expiry.
    // In this case m_bConnected is also false. Both checks are required to avoid hitting
    // a regular state transition from CONNECTING to CONNECTED.

    if (m_pUDT->m_bBroken)
        return SRTS_BROKEN;

    // Connecting timed out
    if ((m_Status == SRTS_CONNECTING) && !m_pUDT->m_bConnecting && !m_pUDT->m_bConnected)
        return SRTS_BROKEN;

    return m_Status;
}

// [[using locked(m_GlobControlLock)]]
void CUDTSocket::breakSocket_LOCKED()
{
    // This function is intended to be called from GC,
    // under a lock of m_GlobControlLock. 
    m_pUDT->m_bBroken = true;
    m_pUDT->m_iBrokenCounter = 0;
    HLOGC(smlog.Debug, log << "@" << m_SocketID << " CLOSING AS SOCKET");
    m_pUDT->closeInternal();
    setClosed();
}

void CUDTSocket::setClosed()
{
    m_Status = SRTS_CLOSED;

    // a socket will not be immediately removed when it is closed
    // in order to prevent other methods from accessing invalid address
    // a timer is started and the socket will be removed after approximately
    // 1 second
    m_tsClosureTimeStamp = steady_clock::now();
}

void CUDTSocket::setBrokenClosed()
{
    m_pUDT->m_iBrokenCounter = 60;
    m_pUDT->m_bBroken = true;
    setClosed();
}

bool CUDTSocket::readReady()
{
    if (m_pUDT->m_bConnected && m_pUDT->m_pRcvBuffer->isRcvDataReady())
        return true;
    if (m_pUDT->m_bListening)
    {
        return m_pQueuedSockets->size() > 0;
    }

    return broken();
}

bool CUDTSocket::writeReady()
{
    return (m_pUDT->m_bConnected
                && (m_pUDT->m_pSndBuffer->getCurrBufSize() < m_pUDT->m_iSndBufSize))
        || broken();
}

bool CUDTSocket::broken()
{
    return m_pUDT->m_bBroken || !m_pUDT->m_bConnected;
}

////////////////////////////////////////////////////////////////////////////////

CUDTUnited::CUDTUnited():
m_Sockets(),
m_GlobControlLock(),
m_IDLock(),
m_mMultiplexer(),
m_MultiplexerLock(),
m_pCache(NULL),
m_bClosing(false),
m_GCStopCond(),
m_InitLock(),
m_iInstanceCount(0),
m_bGCStatus(false),
m_ClosedSockets()
{
   // Socket ID MUST start from a random value
   // Note. Don't use CTimer here, because s_UDTUnited is a static instance of CUDTUnited
   // with dynamic initialization (calling this constructor), while CTimer has
   // a static member s_ullCPUFrequency with dynamic initialization.
   // The order of initialization is not guaranteed.
   timeval t;

   gettimeofday(&t, 0);
   srand((unsigned int)t.tv_usec);

   const double rand1_0 = double(rand())/RAND_MAX;

   m_SocketIDGenerator = 1 + int(MAX_SOCKET_VAL * rand1_0);
   m_SocketIDGenerator_init = m_SocketIDGenerator;

   // XXX An unlikely exception thrown from the below calls
   // might destroy the application before `main`. This shouldn't
   // be a problem in general.
   setupMutex(m_GlobControlLock, "GlobControl");
   setupMutex(m_IDLock, "ID");
   setupMutex(m_InitLock, "Init");

   m_pCache = new CCache<CInfoBlock>;
}

CUDTUnited::~CUDTUnited()
{
    // Call it if it wasn't called already.
    // This will happen at the end of main() of the application,
    // when the user didn't call srt_cleanup().
    if (m_bGCStatus)
    {
        cleanup();
    }

    releaseMutex(m_GlobControlLock);
    releaseMutex(m_IDLock);
    releaseMutex(m_InitLock);

    delete m_pCache;
}

std::string CUDTUnited::CONID(SRTSOCKET sock)
{
    if ( sock == 0 )
        return "";

    std::ostringstream os;
    os << "@" << sock << ":";
    return os.str();
}

int CUDTUnited::startup()
{
   ScopedLock gcinit(m_InitLock);

   if (m_iInstanceCount++ > 0)
      return 1;

   // Global initialization code
#ifdef _WIN32
   WORD wVersionRequested;
   WSADATA wsaData;
   wVersionRequested = MAKEWORD(2, 2);

   if (0 != WSAStartup(wVersionRequested, &wsaData))
      throw CUDTException(MJ_SETUP, MN_NONE,  WSAGetLastError());
#endif

   PacketFilter::globalInit();

   if (m_bGCStatus)
      return 1;

   m_bClosing = false;

   try
   {
       setupMutex(m_GCStopLock, "GCStop");
       setupCond(m_GCStopCond, "GCStop");
   }
   catch (...)
   {
       return -1;
   }
   if (!StartThread(m_GCThread, garbageCollect, this, "SRT:GC"))
      return -1;

   m_bGCStatus = true;

   return 0;
}

int CUDTUnited::cleanup()
{
   ScopedLock gcinit(m_InitLock);

   if (--m_iInstanceCount > 0)
      return 0;

   if (!m_bGCStatus)
      return 0;

   m_bClosing = true;
   HLOGC(inlog.Debug, log << "GarbageCollector: thread EXIT");
   // NOTE: we can do relaxed signaling here because
   // waiting on m_GCStopCond has a 1-second timeout,
   // after which the m_bClosing flag is cheched, which
   // is set here above. Worst case secenario, this
   // pthread_join() call will block for 1 second.
   CSync::signal_relaxed(m_GCStopCond);
   m_GCThread.join();

   // XXX There's some weird bug here causing this
   // to hangup on Windows. This might be either something
   // bigger, or some problem in pthread-win32. As this is
   // the application cleanup section, this can be temporarily
   // tolerated with simply exit the application without cleanup,
   // counting on that the system will take care of it anyway.
#ifndef _WIN32
   releaseCond(m_GCStopCond);
#endif

   m_bGCStatus = false;

   // Global destruction code
#ifdef _WIN32
   WSACleanup();
#endif

   return 0;
}

SRTSOCKET CUDTUnited::generateSocketID(bool for_group)
{
    ScopedLock guard(m_IDLock);

    int sockval = m_SocketIDGenerator - 1;

    // First problem: zero-value should be avoided by various reasons.

    if (sockval <= 0)
    {
        // We have a rollover on the socket value, so
        // definitely we haven't made the Columbus mistake yet.
        m_SocketIDGenerator = MAX_SOCKET_VAL-1;
    }

    // Check all sockets if any of them has this value.
    // Socket IDs are begin created this way:
    //
    //                              Initial random
    //                              |
    //                             |
    //                            |
    //                           |
    // ...
    // The only problem might be if the number rolls over
    // and reaches the same value from the opposite side.
    // This is still a valid socket value, but this time
    // we have to check, which sockets have been used already.
    if ( sockval == m_SocketIDGenerator_init )
    {
        // Mark that since this point on the checks for
        // whether the socket ID is in use must be done.
        m_SocketIDGenerator_init = 0;
    }

    // This is when all socket numbers have been already used once.
    // This may happen after many years of running an application
    // constantly when the connection breaks and gets restored often.
    if ( m_SocketIDGenerator_init == 0 )
    {
        int startval = sockval;
        for (;;) // Roll until an unused value is found
        {
            enterCS(m_GlobControlLock);
            const bool exists =
#if ENABLE_EXPERIMENTAL_BONDING
                for_group
                ? m_Groups.count(sockval | SRTGROUP_MASK)
                :
#endif
                m_Sockets.count(sockval);
            leaveCS(m_GlobControlLock);

            if (exists)
            {
                // The socket value is in use.
                --sockval;
                if (sockval <= 0)
                    sockval = MAX_SOCKET_VAL-1;

                // Before continuing, check if we haven't rolled back to start again
                // This is virtually impossible, so just make an RTI error.
                if (sockval == startval)
                {
                    // Of course, we don't lack memory, but actually this is so impossible
                    // that a complete memory extinction is much more possible than this.
                    // So treat this rather as a formal fallback for something that "should
                    // never happen". This should make the socket creation functions, from
                    // socket_create and accept, return this error.

                    m_SocketIDGenerator = sockval+1; // so that any next call will cause the same error
                    throw CUDTException(MJ_SYSTEMRES, MN_MEMORY, 0);
                }

                // try again, if this is a free socket
                continue;
            }

            // No socket found, this ID is free to use
            m_SocketIDGenerator = sockval;
            break;
        }
    }
    else
    {
        m_SocketIDGenerator = sockval;
    }

    // The socket value counter remains with the value rolled
    // without the group bit set; only the returned value may have
    // the group bit set.

    if (for_group)
        sockval = m_SocketIDGenerator | SRTGROUP_MASK;
    else
        sockval = m_SocketIDGenerator;

    LOGC(smlog.Debug, log << "generateSocketID: " << (for_group ? "(group)" : "") << ": @" << sockval);

    return sockval;
}

SRTSOCKET CUDTUnited::newSocket(CUDTSocket** pps)
{
   // XXX consider using some replacement of std::unique_ptr
   // so that exceptions will clean up the object without the
   // need for a dedicated code.
   CUDTSocket* ns = NULL;

   try
   {
      ns = new CUDTSocket;
      ns->m_pUDT = new CUDT(ns);
   }
   catch (...)
   {
      delete ns;
      throw CUDTException(MJ_SYSTEMRES, MN_MEMORY, 0);
   }

   try
   {
      ns->m_SocketID = generateSocketID();
   }
   catch (...)
   {
       delete ns;
       throw;
   }
   ns->m_Status = SRTS_INIT;
   ns->m_ListenSocket = 0;
   ns->m_pUDT->m_SocketID = ns->m_SocketID;
   ns->m_pUDT->m_pCache = m_pCache;

   try
   {
      HLOGC(smlog.Debug, log << CONID(ns->m_SocketID)
         << "newSocket: mapping socket "
         << ns->m_SocketID);

      // protect the m_Sockets structure.
      ScopedLock cs(m_GlobControlLock);
      m_Sockets[ns->m_SocketID] = ns;
   }
   catch (...)
   {
      //failure and rollback
      delete ns;
      ns = NULL;
   }

   if (!ns)
      throw CUDTException(MJ_SYSTEMRES, MN_MEMORY, 0);

    if (pps)
        *pps = ns;

   return ns->m_SocketID;
}

int CUDTUnited::newConnection(const SRTSOCKET listen, const sockaddr_any& peer, const CPacket& hspkt,
        CHandShake& w_hs, int& w_error)
{
   CUDTSocket* ns = NULL;

   w_error = SRT_REJ_IPE;

   // Can't manage this error through an exception because this is
   // running in the listener loop.
   CUDTSocket* ls = locateSocket(listen);
   if (!ls)
   {
       LOGC(cnlog.Error, log << "IPE: newConnection by listener socket id=" << listen << " which DOES NOT EXIST.");
       return -1;
   }

   HLOGC(cnlog.Debug, log << "newConnection: creating new socket after listener @"
         << listen << " contacted with backlog=" << ls->m_uiBackLog);

   // if this connection has already been processed
   if ((ns = locatePeer(peer, w_hs.m_iID, w_hs.m_iISN)) != NULL)
   {
      if (ns->m_pUDT->m_bBroken)
      {
         // last connection from the "peer" address has been broken
         ns->setClosed();

         ScopedLock acceptcg(ls->m_AcceptLock);
         ls->m_pQueuedSockets->erase(ns->m_SocketID);
         ls->m_pAcceptSockets->erase(ns->m_SocketID);
      }
      else
      {
         // connection already exist, this is a repeated connection request
         // respond with existing HS information
         HLOGC(cnlog.Debug, log
               << "newConnection: located a WORKING peer @"
               << w_hs.m_iID << " - ADAPTING.");

         w_hs.m_iISN = ns->m_pUDT->m_iISN;
         w_hs.m_iMSS = ns->m_pUDT->m_iMSS;
         w_hs.m_iFlightFlagSize = ns->m_pUDT->m_iFlightFlagSize;
         w_hs.m_iReqType = URQ_CONCLUSION;
         w_hs.m_iID = ns->m_SocketID;

         return 0;

         //except for this situation a new connection should be started
      }
   }
   else
   {
       HLOGC(cnlog.Debug, log << "newConnection: NOT located any peer @"
               << w_hs.m_iID << " - resuming with initial connection.");
   }

   // exceeding backlog, refuse the connection request
   if (ls->m_pQueuedSockets->size() >= ls->m_uiBackLog)
   {
       w_error = SRT_REJ_BACKLOG;
       LOGC(cnlog.Note, log << "newConnection: listen backlog=" << ls->m_uiBackLog << " EXCEEDED");
       return -1;
   }

   try
   {
      ns = new CUDTSocket;
      ns->m_pUDT = new CUDT(ns, *(ls->m_pUDT));
      // No need to check the peer, this is the address from which the request has come.
      ns->m_PeerAddr = peer;
   }
   catch (...)
   {
      w_error = SRT_REJ_RESOURCE;
      delete ns;
      LOGC(cnlog.Error, log << "IPE: newConnection: unexpected exception (probably std::bad_alloc)");
      return -1;
   }

   ns->m_pUDT->m_RejectReason = SRT_REJ_UNKNOWN; // pre-set a universal value

   try
   {
       ns->m_SocketID = generateSocketID();
   }
   catch (const CUDTException& e)
   {
       LOGF(cnlog.Fatal, "newConnection: IPE: all sockets occupied? Last gen=%d", m_SocketIDGenerator);
       // generateSocketID throws exception, which can be naturally handled
       // when the call is derived from the API call, but here it's called
       // internally in response to receiving a handshake. It must be handled
       // here and turned into an erroneous return value.
       delete ns;
       return -1;
   }

   ns->m_ListenSocket = listen;
   ns->m_pUDT->m_SocketID = ns->m_SocketID;
   ns->m_PeerID = w_hs.m_iID;
   ns->m_iISN = w_hs.m_iISN;

   HLOGC(cnlog.Debug, log << "newConnection: DATA: lsnid=" << listen
            << " id=" << ns->m_pUDT->m_SocketID
            << " peerid=" << ns->m_pUDT->m_PeerID
            << " ISN=" << ns->m_iISN);

   int error = 0;
   bool should_submit_to_accept = true;

   // Set the error code for all prospective problems below.
   // It won't be interpreted when result was successful.
   w_error = SRT_REJ_RESOURCE;

   // These can throw exception only when the memory allocation failed.
   // CUDT::connect() translates exception into CUDTException.
   // CUDT::open() may only throw original std::bad_alloc from new.
   // This is only to make the library extra safe (when your machine lacks
   // memory, it will continue to work, but fail to accept connection).

   try
   {
       // This assignment must happen b4 the call to CUDT::connect() because
       // this call causes sending the SRT Handshake through this socket.
       // Without this mapping the socket cannot be found and therefore
       // the SRT Handshake message would fail.
       HLOGF(cnlog.Debug,
               "newConnection: incoming %s, mapping socket %d",
               peer.str().c_str(), ns->m_SocketID);
       {
           ScopedLock cg(m_GlobControlLock);
           m_Sockets[ns->m_SocketID] = ns;
       }

       // bind to the same addr of listening socket
       ns->m_pUDT->open();
       updateListenerMux(ns, ls);
       if (ls->m_pUDT->m_cbAcceptHook)
       {
           if (!ls->m_pUDT->runAcceptHook(ns->m_pUDT, peer.get(), w_hs, hspkt))
           {
               w_error = ns->m_pUDT->m_RejectReason;

               error = 1;
               goto ERR_ROLLBACK;
           }
       }
       ns->m_pUDT->acceptAndRespond(ls->m_SelfAddr, peer, hspkt, (w_hs));
   }
   catch (...)
   {
       // Extract the error that was set in this new failed entity.
       w_error = ns->m_pUDT->m_RejectReason;
       error = 1;
       goto ERR_ROLLBACK;
   }

   ns->m_Status = SRTS_CONNECTED;

   // copy address information of local node
   // Precisely, what happens here is:
   // - Get the IP address and port from the system database
   ns->m_pUDT->m_pSndQueue->m_pChannel->getSockAddr((ns->m_SelfAddr));
   // - OVERWRITE just the IP address itself by a value taken from piSelfIP
   // (the family is used exactly as the one taken from what has been returned
   // by getsockaddr)
   CIPAddress::pton((ns->m_SelfAddr), ns->m_pUDT->m_piSelfIP, ns->m_SelfAddr.family(), peer);

   {
       // protect the m_PeerRec structure (and group existence)
       ScopedLock glock (m_GlobControlLock);
       try
       {
           HLOGF(cnlog.Debug,
                   "newConnection: mapping peer %d to that socket (%d)\n",
                   ns->m_PeerID, ns->m_SocketID);
           m_PeerRec[ns->getPeerSpec()].insert(ns->m_SocketID);
       }
       catch (...)
       {
           LOGC(cnlog.Error, log << "newConnection: error when mapping peer!");
           error = 2;
       }

       // The access to m_IncludedGroup should be also protected, as the group
       // could be requested deletion in the meantime. This will hold any possible
       // removal from group and resetting m_IncludedGroup field.

#if ENABLE_EXPERIMENTAL_BONDING
       if (ns->m_IncludedGroup)
       {
           // XXX this might require another check of group type.
           // For redundancy group, at least, update the status in the group
           CUDTGroup* g = ns->m_IncludedGroup;
           ScopedLock glock (g->m_GroupLock);
           if (g->m_bClosing)
           {
               error = 1; // "INTERNAL REJECTION"
               goto ERR_ROLLBACK;
           }

           CUDTGroup::gli_t gi;

           // Check if this is the first socket in the group.
           // If so, give it up to accept, otherwise just do nothing
           // The client will be informed about the newly added connection at the
           // first moment when attempting to get the group status.
           for (gi = g->m_Group.begin(); gi != g->m_Group.end(); ++gi)
           {
               if (gi->laststatus == SRTS_CONNECTED)
               {
                   HLOGC(cnlog.Debug, log << "Found another connected socket in the group: $"
                           << gi->id << " - socket will be NOT given up for accepting");
                   should_submit_to_accept = false;
                   break;
               }
           }

           // Update the status in the group so that the next
           // operation can include the socket in the group operation.
           gi = ns->m_IncludedIter;

           HLOGC(cnlog.Debug, log << "newConnection(GROUP): Socket @" << ns->m_SocketID << " BELONGS TO $" << g->id()
                   << " - will " << (should_submit_to_accept? "" : "NOT ") << "report in accept");
           gi->sndstate = SRT_GST_IDLE;
           gi->rcvstate = SRT_GST_IDLE;
           gi->laststatus = SRTS_CONNECTED;
<<<<<<< HEAD

           if (!g->m_bConnected)
           {
               HLOGC(cnlog.Debug, log << "newConnection(GROUP): First socket connected, SETTING GROUP CONNECTED");
               g->m_bConnected = true;
           }

           // XXX PROLBEM!!! These events are subscribed here so that this is done once, lazily,
           // but groupwise connections could be accepted from multiple listeners for the same group!
           // m_listener MUST BE A CONTAINER, NOT POINTER!!!
           // ALSO: Maybe checking "the same listener" is not necessary as subscruption may be done
           // multiple times anyway?
           if (!g->m_listener)
           {
               // Newly created group from the listener, which hasn't yet
               // the listener set.
               g->m_listener = ls;

               // Listen on both first connected socket and continued sockets.
               // This might help with jump-over situations, and in regular continued
               // sockets the IN event won't be reported anyway.
               int listener_modes = SRT_EPOLL_ACCEPT | SRT_EPOLL_UPDATE;
               epoll_add_usock_INTERNAL(g->m_RcvEID, ls, &listener_modes);

               // This listening should be done always when a first connected socket
               // appears as accepted off the listener. This is for the sake of swait() calls
               // inside the group receiving and sending functions so that they get
               // interrupted when a new socket is connected.
           }
=======

           if (!g->m_bConnected)
           {
               HLOGC(cnlog.Debug, log << "newConnection(GROUP): First socket connected, SETTING GROUP CONNECTED");
               g->m_bConnected = true;
           }

           // XXX PROLBEM!!! These events are subscribed here so that this is done once, lazily,
           // but groupwise connections could be accepted from multiple listeners for the same group!
           // m_listener MUST BE A CONTAINER, NOT POINTER!!!
           // ALSO: Maybe checking "the same listener" is not necessary as subscruption may be done
           // multiple times anyway?
           if (!g->m_listener)
           {
               // Newly created group from the listener, which hasn't yet
               // the listener set.
               g->m_listener = ls;

               // Listen on both first connected socket and continued sockets.
               // This might help with jump-over situations, and in regular continued
               // sockets the IN event won't be reported anyway.
               int listener_modes = SRT_EPOLL_ACCEPT | SRT_EPOLL_UPDATE;
               epoll_add_usock_INTERNAL(g->m_RcvEID, ls, &listener_modes);

               // This listening should be done always when a first connected socket
               // appears as accepted off the listener. This is for the sake of swait() calls
               // inside the group receiving and sending functions so that they get
               // interrupted when a new socket is connected.
           }

           // Add also per-direction subscription for the about-to-be-accepted socket.
           // Both first accepted socket that makes the group-accept and every next
           // socket that adds a new link.
           int read_modes = SRT_EPOLL_IN | SRT_EPOLL_ERR;
           int write_modes = SRT_EPOLL_OUT | SRT_EPOLL_ERR;
           epoll_add_usock_INTERNAL(g->m_RcvEID, ns, &read_modes);
           epoll_add_usock_INTERNAL(g->m_SndEID, ns, &write_modes);

           // With app reader, do not set groupPacketArrival (block the
           // provider array feature completely for now).
>>>>>>> 81146208

           // Add also per-direction subscription for the about-to-be-accepted socket.
           // Both first accepted socket that makes the group-accept and every next
           // socket that adds a new link.
           int read_modes = SRT_EPOLL_IN | SRT_EPOLL_ERR;
           int write_modes = SRT_EPOLL_OUT | SRT_EPOLL_ERR;
           epoll_add_usock_INTERNAL(g->m_RcvEID, ns, &read_modes);
           epoll_add_usock_INTERNAL(g->m_SndEID, ns, &write_modes);

<<<<<<< HEAD
           // With app reader, do not set groupPacketArrival (block the
           // provider array feature completely for now).


=======
>>>>>>> 81146208
           /* SETUP HERE IF NEEDED
              ns->m_pUDT->m_cbPacketArrival.set(ns->m_pUDT, &CUDT::groupPacketArrival);
            */
       }
       else
       {
           HLOGC(cnlog.Debug, log << "newConnection: Socket @" << ns->m_SocketID << " is not in a group");
       }
#endif
   }

   if (should_submit_to_accept)
   {
      enterCS(ls->m_AcceptLock);
      try
      {
         ls->m_pQueuedSockets->insert(ns->m_SocketID);
      }
      catch (...)
      {
         LOGC(cnlog.Error, log << "newConnection: error when queuing socket!");
         error = 3;
      }
      leaveCS(ls->m_AcceptLock);

      HLOGC(cnlog.Debug, log << "ACCEPT: new socket @" << ns->m_SocketID << " submitted for acceptance");
      // acknowledge users waiting for new connections on the listening socket
      m_EPoll.update_events(listen, ls->m_pUDT->m_sPollID, SRT_EPOLL_ACCEPT, true);

      CGlobEvent::triggerEvent();

      // XXX the exact value of 'error' is ignored
      if (error > 0)
      {
         goto ERR_ROLLBACK;
      }

      // wake up a waiting accept() call
      CSync::lock_signal(ls->m_AcceptCond, ls->m_AcceptLock);
   }
   else
   {
      HLOGC(cnlog.Debug, log << "ACCEPT: new socket @" << ns->m_SocketID
            << " NOT submitted to acceptance, another socket in the group is already connected");
      {
         ScopedLock cg (ls->m_AcceptLock);
         ls->m_pAcceptSockets->insert(ls->m_pAcceptSockets->end(), ns->m_SocketID);
      }

      // acknowledge INTERNAL users waiting for new connections on the listening socket
      // that are reported when a new socket is connected within an already connected group.
      m_EPoll.update_events(listen, ls->m_pUDT->m_sPollID, SRT_EPOLL_UPDATE, true);
      CGlobEvent::triggerEvent();
   }

ERR_ROLLBACK:
   // XXX the exact value of 'error' is ignored
   if (error > 0)
   {
#if ENABLE_LOGGING
       static const char* why [] = {
           "UNKNOWN ERROR",
           "INTERNAL REJECTION",
           "IPE when mapping a socket",
           "IPE when inserting a socket"
       };
       LOGC(cnlog.Warn, log << CONID(ns->m_SocketID) << "newConnection: connection rejected due to: "
               << why[error] << " - " << RequestTypeStr(URQFailure(w_error)));
#endif

      SRTSOCKET id = ns->m_SocketID;
      ns->m_pUDT->closeInternal();
      ns->setClosed();

      // The mapped socket should be now unmapped to preserve the situation that
      // was in the original UDT code.
      // In SRT additionally the acceptAndRespond() function (it was called probably
      // connect() in UDT code) may fail, in which case this socket should not be
      // further processed and should be removed.
      {
          ScopedLock cg(m_GlobControlLock);

#if ENABLE_EXPERIMENTAL_BONDING
          if (ns->m_IncludedGroup)
          {
              HLOGC(smlog.Debug, log << "@" << ns->m_SocketID << " IS MEMBER OF $" << ns->m_IncludedGroup->id() << " - REMOVING FROM GROUP");
              ns->removeFromGroup(true);
          }
#endif
          m_Sockets.erase(id);
          m_ClosedSockets[id] = ns;
      }

      return -1;
   }

   return 1;
}

// static forwarder
int CUDT::installAcceptHook(SRTSOCKET lsn, srt_listen_callback_fn* hook, void* opaq)
{
    return s_UDTUnited.installAcceptHook(lsn, hook, opaq);
}

int CUDTUnited::installAcceptHook(const SRTSOCKET lsn, srt_listen_callback_fn* hook, void* opaq)
{
    try
    {
        CUDTSocket* s = locateSocket(lsn, ERH_THROW);
        s->m_pUDT->installAcceptHook(hook, opaq);
    }
    catch (CUDTException& e)
    {
        SetThreadLocalError(e);
        return SRT_ERROR;
    }

    return 0;
}

int CUDT::installConnectHook(SRTSOCKET lsn, srt_connect_callback_fn* hook, void* opaq)
{
    return s_UDTUnited.installConnectHook(lsn, hook, opaq);
}

int CUDTUnited::installConnectHook(const SRTSOCKET u, srt_connect_callback_fn* hook, void* opaq)
{
    try
    {
#if ENABLE_EXPERIMENTAL_BONDING
        if (u & SRTGROUP_MASK)
        {
            GroupKeeper k (*this, u, ERH_THROW);
            k.group->installConnectHook(hook, opaq);
            return 0;
        }
#endif
        CUDTSocket* s = locateSocket(u, ERH_THROW);
        s->m_pUDT->installConnectHook(hook, opaq);
    }
    catch (CUDTException& e)
    {
        SetThreadLocalError(e);
        return SRT_ERROR;
    }

    return 0;
}

SRT_SOCKSTATUS CUDTUnited::getStatus(const SRTSOCKET u)
{
    // protects the m_Sockets structure
    ScopedLock cg(m_GlobControlLock);

    sockets_t::const_iterator i = m_Sockets.find(u);

    if (i == m_Sockets.end())
    {
        if (m_ClosedSockets.find(u) != m_ClosedSockets.end())
            return SRTS_CLOSED;

        return SRTS_NONEXIST;
    }
    return i->second->getStatus();
}

int CUDTUnited::bind(CUDTSocket* s, const sockaddr_any& name)
{
   ScopedLock cg(s->m_ControlLock);

   // cannot bind a socket more than once
   if (s->m_Status != SRTS_INIT)
      throw CUDTException(MJ_NOTSUP, MN_NONE, 0);

   s->m_pUDT->open();
   updateMux(s, name);
   s->m_Status = SRTS_OPENED;

   // copy address information of local node
   s->m_pUDT->m_pSndQueue->m_pChannel->getSockAddr((s->m_SelfAddr));

   return 0;
}

int CUDTUnited::bind(CUDTSocket* s, UDPSOCKET udpsock)
{
   ScopedLock cg(s->m_ControlLock);

   // cannot bind a socket more than once
   if (s->m_Status != SRTS_INIT)
      throw CUDTException(MJ_NOTSUP, MN_NONE, 0);

   sockaddr_any name;
   socklen_t namelen = sizeof name; // max of inet and inet6

   // This will preset the sa_family as well; the namelen is given simply large
   // enough for any family here.
   if (::getsockname(udpsock, &name.sa, &namelen) == -1)
      throw CUDTException(MJ_NOTSUP, MN_INVAL);

   // Successfully extracted, so update the size
   name.len = namelen;

   s->m_pUDT->open();
   updateMux(s, name, &udpsock);
   s->m_Status = SRTS_OPENED;

   // copy address information of local node
   s->m_pUDT->m_pSndQueue->m_pChannel->getSockAddr((s->m_SelfAddr));

   return 0;
}

int CUDTUnited::listen(const SRTSOCKET u, int backlog)
{
   if (backlog <= 0)
      throw CUDTException(MJ_NOTSUP, MN_INVAL, 0);

   // Don't search for the socket if it's already -1;
   // this never is a valid socket.
   if (u == UDT::INVALID_SOCK)
      throw CUDTException(MJ_NOTSUP, MN_SIDINVAL, 0);

   CUDTSocket* s = locateSocket(u);
   if (!s)
      throw CUDTException(MJ_NOTSUP, MN_SIDINVAL, 0);

   ScopedLock cg(s->m_ControlLock);

   // NOTE: since now the socket is protected against simultaneous access.
   // In the meantime the socket might have been closed, which means that
   // it could have changed the state. It could be also set listen in another
   // thread, so check it out.

   // do nothing if the socket is already listening
   if (s->m_Status == SRTS_LISTENING)
      return 0;

   // a socket can listen only if is in OPENED status
   if (s->m_Status != SRTS_OPENED)
      throw CUDTException(MJ_NOTSUP, MN_ISUNBOUND, 0);

   // [[using assert(s->m_Status == OPENED)]];

   // listen is not supported in rendezvous connection setup
   if (s->m_pUDT->m_bRendezvous)
      throw CUDTException(MJ_NOTSUP, MN_ISRENDEZVOUS, 0);

   s->m_uiBackLog = backlog;

   try
   {
      s->m_pQueuedSockets = new set<SRTSOCKET>;
      s->m_pAcceptSockets = new set<SRTSOCKET>;
   }
   catch (...)
   {
      delete s->m_pQueuedSockets;
      delete s->m_pAcceptSockets;

      // XXX Translated std::bad_alloc into CUDTException specifying
      // memory allocation failure...
      throw CUDTException(MJ_SYSTEMRES, MN_MEMORY, 0);
   }

   // [[using assert(s->m_Status == OPENED)]]; // (still, unchanged)

   s->m_pUDT->setListenState();  // propagates CUDTException,
                                 // if thrown, remains in OPENED state if so.
   s->m_Status = SRTS_LISTENING;

   return 0;
}

SRTSOCKET CUDTUnited::accept_bond(const SRTSOCKET listeners [], int lsize, int64_t msTimeOut)
{
    CEPollDesc* ed = 0;
    int eid = m_EPoll.create(&ed);

    // Destroy it at return - this function can be interrupted
    // by an exception.
    struct AtReturn
    {
        int eid;
        CUDTUnited* that;
        AtReturn(CUDTUnited* t, int e): eid(e), that(t) {}
        ~AtReturn()
        {
            that->m_EPoll.release(eid);
        }
    } l_ar(this, eid);

    // Subscribe all of listeners for accept
    int events = SRT_EPOLL_ACCEPT;

    for (int i = 0; i < lsize; ++i)
    {
        srt_epoll_add_usock(eid, listeners[i], &events);
    }

    CEPoll::fmap_t st;
    m_EPoll.swait(*ed, (st), msTimeOut, true);

    if (st.empty())
    {
        // Sanity check
        throw CUDTException(MJ_AGAIN, MN_XMTIMEOUT, 0);
    }

    // Theoretically we can have a situation that more than one
    // listener is ready for accept. In this case simply get
    // only the first found.
    int lsn = st.begin()->first;
    sockaddr_storage dummy;
    int outlen = sizeof dummy;
    return accept(lsn, ((sockaddr*)&dummy), (&outlen));
}

SRTSOCKET CUDTUnited::accept(const SRTSOCKET listen, sockaddr* pw_addr, int* pw_addrlen)
{
   if (pw_addr && !pw_addrlen)
      throw CUDTException(MJ_NOTSUP, MN_INVAL, 0);

   CUDTSocket* ls = locateSocket(listen);

   if (ls == NULL)
      throw CUDTException(MJ_NOTSUP, MN_SIDINVAL, 0);

   // the "listen" socket must be in LISTENING status
   if (ls->m_Status != SRTS_LISTENING)
      throw CUDTException(MJ_NOTSUP, MN_NOLISTEN, 0);

   // no "accept" in rendezvous connection setup
   if (ls->m_pUDT->m_bRendezvous)
   {
       LOGC(cnlog.Fatal, log << "CUDTUnited::accept: RENDEZVOUS flag passed through check in srt_listen when it set listen state");
       // This problem should never happen because `srt_listen` function should have
       // checked this situation before and not set listen state in result.
       // Inform the user about the invalid state in the universal way.
       throw CUDTException(MJ_NOTSUP, MN_NOLISTEN, 0);
   }

   SRTSOCKET u = CUDT::INVALID_SOCK;
   bool accepted = false;

   // !!only one conection can be set up each time!!
   while (!accepted)
   {
       UniqueLock accept_lock(ls->m_AcceptLock);
       CSync accept_sync(ls->m_AcceptCond, accept_lock);

       if ((ls->m_Status != SRTS_LISTENING) || ls->m_pUDT->m_bBroken)
       {
           // This socket has been closed.
           accepted = true;
       }
       else if (ls->m_pQueuedSockets->size() > 0)
       {
           // XXX REFACTORING REQUIRED HERE!
           // Actually this should at best be something like that:
           // set<SRTSOCKET>::iterator b = ls->m_pQueuedSockets->begin();
           // u = *b;
           // ls->m_pQueuedSockets->erase(b);
           // ls->m_pAcceptSockets->insert(u);
           //
           // It is also questionable why m_pQueuedSockets should be of type 'set'.
           // There's no quick-searching capabilities of that container used anywhere except
           // checkBrokenSockets and garbageCollect, which aren't performance-critical,
           // whereas it's mainly used for getting the first element and iterating
           // over elements, which is slow in case of std::set. It's also doubtful
           // as to whether the sorting capability of std::set is properly used;
           // the first is taken here, which is actually the socket with lowest
           // possible descriptor value (as default operator< and ascending sorting
           // used for std::set<SRTSOCKET> where SRTSOCKET=int).
           //
           // Consider using std::list or std::vector here.

           u = *(ls->m_pQueuedSockets->begin());
           ls->m_pAcceptSockets->insert(ls->m_pAcceptSockets->end(), u);
           ls->m_pQueuedSockets->erase(ls->m_pQueuedSockets->begin());
           accepted = true;
       }
       else if (!ls->m_pUDT->m_bSynRecving)
       {
           accepted = true;
       }

       if (!accepted && (ls->m_Status == SRTS_LISTENING))
           accept_sync.wait();

       if (ls->m_pQueuedSockets->empty())
           m_EPoll.update_events(listen, ls->m_pUDT->m_sPollID, SRT_EPOLL_ACCEPT, false);
   }

   if (u == CUDT::INVALID_SOCK)
   {
      // non-blocking receiving, no connection available
      if (!ls->m_pUDT->m_bSynRecving)
         throw CUDTException(MJ_AGAIN, MN_RDAVAIL, 0);

      // listening socket is closed
      throw CUDTException(MJ_SETUP, MN_CLOSED, 0);
   }

   CUDTSocket* s = locateSocket(u);
   if (s == NULL)
      throw CUDTException(MJ_SETUP, MN_CLOSED, 0);

   // Set properly the SRTO_GROUPCONNECT flag
   s->core().m_OPT_GroupConnect = 0;

   // Check if LISTENER has the SRTO_GROUPCONNECT flag set,
   // and the already accepted socket has successfully joined
   // the mirror group. If so, RETURN THE GROUP ID, not the socket ID.
#if ENABLE_EXPERIMENTAL_BONDING
   if (ls->m_pUDT->m_OPT_GroupConnect == 1 && s->m_IncludedGroup)
   {
       // Put a lock to protect the group against accidental deletion
       // in the meantime.
       ScopedLock glock (m_GlobControlLock);
       // Check again; it's unlikely to happen, but
       // it's a theoretically possible scenario
       if (s->m_IncludedGroup)
       {
           u = s->m_IncludedGroup->m_GroupID;
           s->core().m_OPT_GroupConnect = 1; // should be derived from ls, but make sure
       }
       else
       {
           LOGC(smlog.Error, log << "accept: IPE: socket's group deleted in the meantime of accept process???");
       }
   }
#endif

   ScopedLock cg(s->m_ControlLock);
   
   if (pw_addr != NULL && pw_addrlen != NULL)
   {
      // Check if the length of the buffer to fill the name in
      // was large enough.
      const int len = s->m_PeerAddr.size();
      if (*pw_addrlen < len)
          throw CUDTException(MJ_NOTSUP, MN_INVAL, 0);

      memcpy((pw_addr), &s->m_PeerAddr, len);
      *pw_addrlen = len;
   }

   return u;
}

int CUDTUnited::connect(SRTSOCKET u, const sockaddr* srcname, const sockaddr* tarname, int namelen)
{
    // Here both srcname and tarname must be specified
    if (!srcname || !tarname || size_t(namelen) < sizeof (sockaddr_in))
    {
        LOGC(aclog.Error, log << "connect(with source): invalid call: srcname="
                << srcname << " tarname=" << tarname << " namelen=" << namelen);
        throw CUDTException(MJ_NOTSUP, MN_INVAL);
    }

    sockaddr_any source_addr(srcname, namelen);
    if (source_addr.len == 0)
        throw CUDTException(MJ_NOTSUP, MN_INVAL, 0);
    sockaddr_any target_addr(tarname, namelen);
    if (target_addr.len == 0)
        throw CUDTException(MJ_NOTSUP, MN_INVAL, 0);

#if ENABLE_EXPERIMENTAL_BONDING
    // Check affiliation of the socket. It's now allowed for it to be
    // a group or socket. For a group, add automatically a socket to
    // the group.
    if (u & SRTGROUP_MASK)
    {
        GroupKeeper k (*this, u, ERH_THROW);
        // Note: forced_isn is ignored when connecting a group.
        // The group manages the ISN by itself ALWAYS, that is,
        // it's generated anew for the very first socket, and then
        // derived by all sockets in the group.
        SRT_SOCKGROUPCONFIG gd[1] = { srt_prepare_endpoint(srcname, tarname, namelen) };

        // When connecting to exactly one target, only this very target
        // can be returned as a socket, so rewritten back array can be ignored.
        return singleMemberConnect(k.group, gd);
    }
#endif

    CUDTSocket* s = locateSocket(u);
    if (s == NULL)
        throw CUDTException(MJ_NOTSUP, MN_SIDINVAL, 0);

    // For a single socket, just do bind, then connect
    bind(s, source_addr);
    return connectIn(s, target_addr, SRT_SEQNO_NONE);
}

int CUDTUnited::connect(const SRTSOCKET u, const sockaddr* name, int namelen, int32_t forced_isn)
{
    sockaddr_any target_addr(name, namelen);
    if (target_addr.len == 0)
        throw CUDTException(MJ_NOTSUP, MN_INVAL, 0);

#if ENABLE_EXPERIMENTAL_BONDING
    // Check affiliation of the socket. It's now allowed for it to be
    // a group or socket. For a group, add automatically a socket to
    // the group.
    if (u & SRTGROUP_MASK)
    {
        GroupKeeper k (*this, u, ERH_THROW);

        // Note: forced_isn is ignored when connecting a group.
        // The group manages the ISN by itself ALWAYS, that is,
        // it's generated anew for the very first socket, and then
        // derived by all sockets in the group.
        SRT_SOCKGROUPCONFIG gd[1] = { srt_prepare_endpoint(NULL, name, namelen) };
        return singleMemberConnect(k.group, gd);
    }
#endif

    CUDTSocket* s = locateSocket(u);
    if (!s)
        throw CUDTException(MJ_NOTSUP, MN_SIDINVAL, 0);

    return connectIn(s, target_addr, forced_isn);
}

#if ENABLE_EXPERIMENTAL_BONDING
int CUDTUnited::singleMemberConnect(CUDTGroup* pg, SRT_SOCKGROUPCONFIG* gd)
{
    int gstat = groupConnect(pg, gd, 1);
    if (gstat == -1)
    {
        // We have only one element here, so refer to it.
        // Sanity check
        if (gd->errorcode == SRT_SUCCESS)
            gd->errorcode = SRT_EINVPARAM;

        CodeMajor mj = CodeMajor(gd->errorcode / 1000);
        CodeMinor mn = CodeMinor(gd->errorcode % 1000);

        return CUDT::APIError(mj, mn);
    }

    return gstat;
}

// [[using assert(pg->m_iBusy > 0)]]
int CUDTUnited::groupConnect(CUDTGroup* pg, SRT_SOCKGROUPCONFIG* targets, int arraysize)
{
    CUDTGroup& g = *pg;
    SRT_ASSERT(g.m_iBusy > 0);

    // The group must be managed to use srt_connect on it,
    // as it must create particular socket automatically.

    // Non-managed groups can't be "connected" - at best you can connect
    // every socket individually.
    if (!g.managed())
        throw CUDTException(MJ_NOTSUP, MN_INVAL);

    // In case the group was retried connection, clear first all epoll readiness.
    m_EPoll.update_events(g.id(), g.m_sPollID, SRT_EPOLL_IN | SRT_EPOLL_OUT | SRT_EPOLL_ERR, false);

    // Check and report errors on data brought in by srt_prepare_endpoint,
    // as the latter function has no possibility to report errors.
    for (int tii = 0; tii < arraysize; ++tii)
    {
        if (targets[tii].srcaddr.ss_family != targets[tii].peeraddr.ss_family)
        {
            LOGC(aclog.Error, log << "srt_connect/group: family differs on source and target address");
            throw CUDTException(MJ_NOTSUP, MN_INVAL);
        }

        if (targets[tii].weight > CUDT::MAX_WEIGHT)
        {
            LOGC(aclog.Error, log << "srt_connect/group: weight value must be between 0 and " << (+CUDT::MAX_WEIGHT));
            throw CUDTException(MJ_NOTSUP, MN_INVAL);
        }
    }

    // If the open state switched to OPENED, the blocking mode
    // must make it wait for connecting it. Doing connect when the
    // group is already OPENED returns immediately, regardless if the
    // connection is going to later succeed or fail (this will be
    // known in the group state information).
    bool block_new_opened = !g.m_bOpened && g.m_bSynRecving;
    const bool was_empty = g.groupEmpty();
<<<<<<< HEAD
=======

    // In case the group was retried connection, clear first all epoll readiness.
    m_EPoll.update_events(g.id(), g.m_sPollID, SRT_EPOLL_ERR, false);
    if (was_empty)
    {
        // IN/OUT only in case when the group is empty, otherwise it would
        // clear out correct readiness resulting from earlier calls.
        m_EPoll.update_events(g.id(), g.m_sPollID, SRT_EPOLL_IN | SRT_EPOLL_OUT, false);
    }
>>>>>>> 81146208
    SRTSOCKET retval = -1;

    int eid = -1;
    int connect_modes = SRT_EPOLL_CONNECT | SRT_EPOLL_ERR;
    if (block_new_opened)
    {
        // Create this eid only to block-wait for the first
        // connection.
        eid = srt_epoll_create();
    }

    // Use private map to avoid searching in the
    // overall map.
    map<SRTSOCKET, CUDTSocket*> spawned;

    HLOGC(aclog.Debug, log << "groupConnect: will connect " << arraysize << " links and "
            << (block_new_opened ? "BLOCK until any is ready" : "leave the process in background"));

    for (int tii = 0; tii < arraysize; ++tii)
    {
        sockaddr_any target_addr(targets[tii].peeraddr);
        sockaddr_any source_addr(targets[tii].srcaddr);
        SRTSOCKET& sid_rloc = targets[tii].id;
        int& erc_rloc = targets[tii].errorcode;
        erc_rloc = SRT_SUCCESS; // preinitialized
        HLOGC(aclog.Debug, log << "groupConnect: taking on " << sockaddr_any(targets[tii].peeraddr).str());

        CUDTSocket* ns = 0;

        // NOTE: After calling newSocket, the socket is mapped into m_Sockets.
        // It must be MANUALLY removed from this list in case we need it deleted.
        SRTSOCKET sid = newSocket(&ns);

        if (pg->m_cbConnectHook)
        {
            // Derive the connect hook by the socket, if set on the group
            ns->m_pUDT->m_cbConnectHook = pg->m_cbConnectHook;
        }

        SRT_SocketOptionObject* config = targets[tii].config;

        // XXX Support non-blocking mode:
        // If the group has nonblocking set for connect (SNDSYN),
        // then it must set so on the socket. Then, the connection
        // process is asynchronous. The socket appears first as
        // GST_PENDING state, and only after the socket becomes
        // connected does its status in the group turn into GST_IDLE.

        // Set all options that were requested by the options set on a group
        // prior to connecting.
        string error_reason ATR_UNUSED;
        try
        {
            for (size_t i = 0; i < g.m_config.size(); ++i)
            {
                HLOGC(aclog.Debug, log << "groupConnect: OPTION @" << sid << " #" << g.m_config[i].so);
                error_reason = "setting group-derived option: #" + Sprint(g.m_config[i].so);
                ns->core().setOpt(g.m_config[i].so, &g.m_config[i].value[0], g.m_config[i].value.size());
            }

            // Do not try to set a user option if failed already.
            if (config)
            {
                error_reason = "user option";
                ns->core().applyMemberConfigObject(*config);
            }

            error_reason = "bound address";
            // We got it. Bind the socket, if the source address was set
            if (!source_addr.empty())
                bind(ns, source_addr);

        }
        catch (CUDTException& e)
        {
            // Just notify the problem, but the loop must continue.
            // Set the original error as reported.
            targets[tii].errorcode = e.getErrorCode();
            LOGC(aclog.Error, log << "srt_connect_group: failed to set " << error_reason);
        }
        catch (...)
        {
            // Set the general EINVPARAM - this error should never happen
            LOGC(aclog.Error, log << "IPE: CUDT::setOpt reported unknown exception");
            targets[tii].errorcode = SRT_EINVPARAM;
        }

        // Add socket to the group.
        // Do it after setting all stored options, as some of them may
        // influence some group data.

        CUDTGroup::SocketData data = g.prepareData(ns);
        if (targets[tii].token != -1)
        {
            // Reuse the token, if specified by the caller
            data.token = targets[tii].token;
        }
        else
        {
            // Otherwise generate and write back the token
            data.token = CUDTGroup::genToken();
            targets[tii].token = data.token;
        }

        {
            ScopedLock cs(m_GlobControlLock);
            if (m_Sockets.count(sid) == 0)
            {
                HLOGC(aclog.Debug, log << "srt_connect_group: socket @" << sid << " deleted in process");
                // Someone deleted the socket in the meantime?
                // Unlikely, but possible in theory.
                // Don't delete anyhting - it's alreay done.
                continue;
            }

            // There's nothing wrong with preparing the data first
            // even if this happens for nothing. But now, under the lock
            // and after checking that the socket still exists, check now
            // if this succeeded, and then also if the group is still usable.
            // The group will surely exist because it's set busy, until the
            // end of this function. But it might be simultaneously requested closed.
            bool proceed = true;

            if (targets[tii].errorcode != SRT_SUCCESS)
            {
                HLOGC(aclog.Debug, log << "srt_connect_group: not processing @" << sid << " due to error in setting options");
                proceed = false;
            }

            if (g.m_bClosing)
            {
                HLOGC(aclog.Debug, log << "srt_connect_group: not processing @" << sid << " due to CLOSED GROUP $" << g.m_GroupID);
                proceed = false;
            }

            if (proceed)
            {
                CUDTGroup::gli_t f = g.add(data);
                ns->m_IncludedIter = f;
                ns->m_IncludedGroup = &g;
                f->weight = targets[tii].weight;
                LOGC(aclog.Note, log << "srt_connect_group: socket @" << sid << " added to group $" << g.m_GroupID);
            }
            else
            {
                targets[tii].id = CUDT::INVALID_SOCK;
                delete ns;
                m_Sockets.erase(sid);

                // If failed to set options, then do not continue
                // neither with binding, nor with connecting.
                continue;
            }
        }


        // XXX This should be reenabled later, this should
        // be probably still in use to exchange information about
        // packets assymetrically lost. But for no other purpose.
        /*
        ns->m_pUDT->m_cbPacketArrival.set(ns->m_pUDT, &CUDT::groupPacketArrival);
        */

        int isn = g.currentSchedSequence();

        // Don't synchronize ISN in case of synch on msgno. Every link
        // may send their own payloads independently.
        if (g.synconmsgno())
        {
            HLOGC(aclog.Debug, log << "groupConnect: NOT synchronizing sequence numbers: will sync on msgno");
            isn = -1;
        }

        // Set it the groupconnect option, as all in-group sockets should have.
        ns->m_pUDT->m_OPT_GroupConnect = 1;

        // Every group member will have always nonblocking
        // (this implies also non-blocking connect/accept).
        // The group facility functions will block when necessary
        // using epoll_wait.
        ns->m_pUDT->m_bSynRecving = false;
        ns->m_pUDT->m_bSynSending = false;

        HLOGC(aclog.Debug, log << "groupConnect: NOTIFIED AS PENDING @" << sid << " both read and write");
        // If this socket is not to block the current connect process,
        // it may still be needed for the further check if the redundant
        // connection succeeded or failed and whether the new socket is
        // ready to use or needs to be closed.
        epoll_add_usock_INTERNAL(g.m_SndEID, ns, &connect_modes);
        epoll_add_usock_INTERNAL(g.m_RcvEID, ns, &connect_modes);

        // Adding a socket on which we need to block to BOTH these tracking EIDs
        // and the blocker EID. We'll simply remove from them later all sockets that
        // got connected state or were broken.

        if (block_new_opened)
        {
            HLOGC(aclog.Debug, log << "groupConnect: WILL BLOCK on @" << sid << " until connected");
            epoll_add_usock_INTERNAL(eid, ns, &connect_modes);
        }

        // And connect
        try
        {
            HLOGC(aclog.Debug, log << "groupConnect: connecting a new socket with ISN=" << isn);
            connectIn(ns, target_addr, isn);
        }
        catch (CUDTException& e)
        {
            LOGC(aclog.Error, log << "groupConnect: socket @" << sid << " in group " << pg->id() << " failed to connect");
            // We know it does belong to a group.
            // Remove it first because this involves a mutex, and we want
            // to avoid locking more than one mutex at a time.
            erc_rloc = e.getErrorCode();
            targets[tii].errorcode = e.getErrorCode();
            targets[tii].id = CUDT::INVALID_SOCK;

            ScopedLock cl (m_GlobControlLock);
            ns->removeFromGroup(false);
            m_Sockets.erase(ns->m_SocketID);
            // Intercept to delete the socket on failure.
            delete ns;
            continue;
        }
        catch (...)
        {
            LOGC(aclog.Fatal, log << "groupConnect: IPE: UNKNOWN EXCEPTION from connectIn");
            targets[tii].errorcode = SRT_ESYSOBJ;
            targets[tii].id = CUDT::INVALID_SOCK;
            ScopedLock cl (m_GlobControlLock);
            ns->removeFromGroup(false);
            m_Sockets.erase(ns->m_SocketID);
            // Intercept to delete the socket on failure.
            delete ns;

            // Do not use original exception, it may crash off a C API.
            throw CUDTException(MJ_SYSTEMRES, MN_OBJECT);
        }

        SRT_SOCKSTATUS st;
        {
            ScopedLock grd (ns->m_ControlLock);
            st = ns->getStatus();
        }

        {
            // NOTE: Not applying m_GlobControlLock because the group is now
            // set busy, so it won't be deleted, even if it was requested to be closed.
            ScopedLock grd (g.m_GroupLock);

            if (!ns->m_IncludedGroup)
            {
                // The situation could get changed between the unlock and lock of m_GroupLock.
                // This must be checked again.
                // If a socket has been removed from group, it means that some other thread is
                // currently trying to delete the socket. Therefore it doesn't have, and even shouldn't,
                // be deleted here. Just exit with error report.
                LOGC(aclog.Error, log << "groupConnect: self-created member socket deleted during process, SKIPPING.");

                // Do not report the error from here, just ignore this socket.
                continue;
            }

            // If m_IncludedGroup is not NULL, the m_IncludedIter is still valid.
            CUDTGroup::gli_t f = ns->m_IncludedIter;

            // Now under a group lock, we need to make sure the group isn't being closed
            // in order not to add a socket to a dead group.
            if (g.m_bClosing)
            {
                LOGC(aclog.Error, log << "groupConnect: group deleted while connecting; breaking the process");

                // Set the status as pending so that the socket is taken care of later.
                // Note that all earlier sockets that were processed in this loop were either
                // set BROKEN or PENDING.
                f->sndstate = SRT_GST_PENDING;
                f->rcvstate = SRT_GST_PENDING;
                retval = -1;
                break;
            }

            if (was_empty)
            {
                g.syncWithSocket(ns->core(), HSD_INITIATOR);
            }

            HLOGC(aclog.Debug, log << "groupConnect: @" << sid << " connection successful, setting group OPEN (was "
                    << (g.m_bOpened ? "ALREADY" : "NOT") << "), will " << (block_new_opened ? "" : "NOT ")
                    << "block the connect call, status:" << SockStatusStr(st));

            // XXX OPEN OR CONNECTED?
            // BLOCK IF NOT OPEN OR BLOCK IF NOT CONNECTED?
            //
            // What happens to blocking when there are 2 connections
            // pending, about to be broken, and srt_connect() is called again?
            // SHOULD BLOCK the latter, even though is OPEN.
            // Or, OPEN should be removed from here and srt_connect(_group)
            // should block always if the group doesn't have neither 1 conencted link
            g.m_bOpened = true;

            f->laststatus = st;
            // Check the socket status and update it.
            // Turn the group state of the socket to IDLE only if
            // connection is established or in progress
            f->agent = source_addr;
            f->peer = target_addr;

            if (st >= SRTS_BROKEN)
            {
                f->sndstate = SRT_GST_BROKEN;
                f->rcvstate = SRT_GST_BROKEN;
                epoll_remove_socket_INTERNAL(g.m_SndEID, ns);
                epoll_remove_socket_INTERNAL(g.m_RcvEID, ns);
            }
            else
            {
                f->sndstate = SRT_GST_PENDING;
                f->rcvstate = SRT_GST_PENDING;
                spawned[sid] = ns;

                sid_rloc = sid;
                erc_rloc = 0;
                retval = sid;
            }
        }
    }

    if (retval == -1)
    {
        HLOGC(aclog.Debug, log << "groupConnect: none succeeded as background-spawn, exit with error");
        block_new_opened = false; // Avoid executing further while loop
    }

    vector<SRTSOCKET> broken;

    while (block_new_opened)
    {
        if (spawned.empty())
        {
            // All were removed due to errors.
            retval = -1;
            break;
        }
        HLOGC(aclog.Debug, log << "groupConnect: first connection, applying EPOLL WAITING.");
        int len = spawned.size();
        vector<SRTSOCKET> ready(spawned.size());
        const int estat = srt_epoll_wait(eid,
                    NULL, NULL,  // IN/ACCEPT
                    &ready[0], &len, // OUT/CONNECT
                    -1, // indefinitely (FIXME Check if it needs to REGARD CONNECTION TIMEOUT!)
                    NULL, NULL,
                    NULL, NULL
                    );

        // Sanity check. Shouldn't happen if subs are in sync with spawned.
        if (estat == -1)
        {
#if ENABLE_LOGGING
            CUDTException& x = CUDT::getlasterror();
            if (x.getErrorCode() != SRT_EPOLLEMPTY)
            {
                LOGC(aclog.Error, log << "groupConnect: srt_epoll_wait failed not because empty, unexpected IPE:"
                        << x.getErrorMessage());
            }
#endif
            HLOGC(aclog.Debug, log << "groupConnect: srt_epoll_wait failed - breaking the wait loop");
            retval = -1;
            break;
        }

        // At the moment when you are going to work with real sockets,
        // lock the groups so that no one messes up with something here
        // in the meantime.

        ScopedLock lock (*g.exp_groupLock());

        // NOTE: UNDER m_GroupLock, NO API FUNCTION CALLS DARE TO HAPPEN BELOW!

        // Check first if a socket wasn't closed in the meantime. It will be
        // automatically removed from all EIDs, but there's no sense in keeping
        // them in 'spawned' map.
        for (map<SRTSOCKET, CUDTSocket*>::iterator y = spawned.begin();
                y != spawned.end(); ++y)
        {
            SRTSOCKET sid = y->first;
            if (y->second->getStatus() >= SRTS_BROKEN)
            {
                HLOGC(aclog.Debug, log << "groupConnect: Socket @" << sid << " got BROKEN in the meantine during the check, remove from candidates");
                // Remove from spawned and try again
                broken.push_back(sid);

                epoll_remove_socket_INTERNAL(eid, y->second);
                epoll_remove_socket_INTERNAL(g.m_SndEID, y->second);
                epoll_remove_socket_INTERNAL(g.m_RcvEID, y->second);
            }
        }

        // Remove them outside the loop because this can't be done
        // while iterating over the same container.
        for (size_t i = 0; i < broken.size(); ++i)
            spawned.erase(broken[i]);

        // Check the sockets if they were reported due
        // to have connected or due to have failed.
        // Distill successful ones. If distilled nothing, return -1.
        // If not all sockets were reported in this instance, repeat
        // the call until you get information about all of them.
        for (int i = 0; i < len; ++i)
        {
            map<SRTSOCKET, CUDTSocket*>::iterator x = spawned.find(ready[i]);
            if (x == spawned.end())
            {
                // Might be removed above - ignore it.
                continue;
            }

            SRTSOCKET sid = x->first;
            CUDTSocket* s = x->second;

            // Check status. If failed, remove from spawned
            // and try again.
            SRT_SOCKSTATUS st = s->getStatus();
            if (st >= SRTS_BROKEN)
            {
                HLOGC(aclog.Debug, log << "groupConnect: Socket @" << sid << " got BROKEN during background connect, remove & TRY AGAIN");
                // Remove from spawned and try again
                if (spawned.erase(sid))
                    broken.push_back(sid);

                epoll_remove_socket_INTERNAL(eid, s);
                epoll_remove_socket_INTERNAL(g.m_SndEID, s);
                epoll_remove_socket_INTERNAL(g.m_RcvEID, s);

                continue;
            }

            if (st == SRTS_CONNECTED)
            {
                HLOGC(aclog.Debug, log << "groupConnect: Socket @" << sid << " got CONNECTED as first in the group - reporting");
                retval = sid;
                g.m_bConnected = true;
                block_new_opened = false; // Interrupt also rolling epoll (outer loop)

                // Remove this socket from SND EID because it doesn't need to
                // be connection-tracked anymore. Don't remove from the RCV EID
                // however because RCV procedure relies on epoll also for reading
                // and when found this socket connected it will "upgrade" it to
                // read-ready tracking only.
                epoll_remove_socket_INTERNAL(g.m_SndEID, s);
                break;
            }

            // Spurious?
            HLOGC(aclog.Debug, log << "groupConnect: Socket @" << sid << " got spurious wakeup in "
                    << SockStatusStr(st) << " TRY AGAIN");
        }
        // END of m_GroupLock CS - you can safely use API functions now.
    }
    // Finished, delete epoll.
    if (eid != -1)
    {
        HLOGC(aclog.Debug, log << "connect FIRST IN THE GROUP finished, removing E" << eid);
        srt_epoll_release(eid);
    }

    for (vector<SRTSOCKET>::iterator b = broken.begin(); b != broken.end(); ++b)
    {
        CUDTSocket* s = locateSocket(*b, ERH_RETURN);
        if (!s)
            continue;

        // This will also automatically remove it from the group and all eids
        close(s);
    }

    // There's no possibility to report a problem on every connection
    // separately in case when every single connection has failed. What
    // is more interesting, it's only a matter of luck that all connections
    // fail at exactly the same time. OTOH if all are to fail, this
    // function will still be polling sockets to determine the last man
    // standing. Each one could, however, break by a different reason,
    // for example, one by timeout, another by wrong passphrase. Check
    // the `errorcode` field to determine the reaon for particular link.
    if (retval == -1)
        throw CUDTException(MJ_CONNECTION, MN_CONNLOST, 0);

    return retval;
}
#endif


int CUDTUnited::connectIn(CUDTSocket* s, const sockaddr_any& target_addr, int32_t forced_isn)
{
   ScopedLock cg(s->m_ControlLock);
   // a socket can "connect" only if it is in the following states:
   // - OPENED: assume the socket binding parameters are configured
   // - INIT: configure binding parameters here
   // - any other (meaning, already connected): report error

   if (s->m_Status == SRTS_INIT)
   {
       if (s->m_pUDT->m_bRendezvous)
           throw CUDTException(MJ_NOTSUP, MN_ISRENDUNBOUND, 0);

       // If bind() was done first on this socket, then the
       // socket will not perform this step. This actually does the
       // same thing as bind() does, just with empty address so that
       // the binding parameters are autoselected.

       s->m_pUDT->open();
       sockaddr_any autoselect_sa (target_addr.family());
       // This will create such a sockaddr_any that
       // will return true from empty(). 
       updateMux(s, autoselect_sa);  // <<---- updateMux
       // -> C(Snd|Rcv)Queue::init
       // -> pthread_create(...C(Snd|Rcv)Queue::worker...)
       s->m_Status = SRTS_OPENED;
   }
   else
   {
       if (s->m_Status != SRTS_OPENED)
           throw CUDTException(MJ_NOTSUP, MN_ISCONNECTED, 0);

       // status = SRTS_OPENED, so family should be known already.
       if (target_addr.family() != s->m_SelfAddr.family())
       {
           LOGP(cnlog.Error, "srt_connect: socket is bound to a different family than target address");
           throw CUDTException(MJ_NOTSUP, MN_INVAL, 0);
       }
   }


   // connect_complete() may be called before connect() returns.
   // So we need to update the status before connect() is called,
   // otherwise the status may be overwritten with wrong value
   // (CONNECTED vs. CONNECTING).
   s->m_Status = SRTS_CONNECTING;

  /* 
   * In blocking mode, connect can block for up to 30 seconds for
   * rendez-vous mode. Holding the s->m_ControlLock prevent close
   * from cancelling the connect
   */
   try
   {
       // InvertedGuard unlocks in the constructor, then locks in the
       // destructor, no matter if an exception has fired.
       InvertedLock l_unlocker (s->m_pUDT->m_bSynRecving ? &s->m_ControlLock : 0);

       // record peer address
       s->m_PeerAddr = target_addr;

       s->m_pUDT->startConnect(target_addr, forced_isn);
   }
   catch (CUDTException& e) // Interceptor, just to change the state.
   {
      s->m_Status = SRTS_OPENED;
      throw e;
   }

   // ScopedLock destructor will delete cg and unlock s->m_ControlLock

   return 0;
}


int CUDTUnited::close(const SRTSOCKET u)
{
#if ENABLE_EXPERIMENTAL_BONDING
    if (u & SRTGROUP_MASK)
    {
        GroupKeeper k (*this, u, ERH_THROW);
        k.group->close();
        deleteGroup(k.group);
        return 0;
    }
#endif
    CUDTSocket* s = locateSocket(u);
    if (!s)
        throw CUDTException(MJ_NOTSUP, MN_SIDINVAL, 0);

    return close(s);
}

#if ENABLE_EXPERIMENTAL_BONDING
void CUDTUnited::deleteGroup(CUDTGroup* g)
{
    using srt_logging::gmlog;

    srt::sync::ScopedLock cg (m_GlobControlLock);
    SRT_ASSERT(g->groupEmpty());

    // After that the group is no longer findable by GroupKeeper
    m_Groups.erase(g->m_GroupID);
    m_ClosedGroups[g->m_GroupID] = g;

    // Paranoid check: since the group is in m_ClosedGroups
    // it may potentially be deleted. Make sure no socket points
    // to it. Actually all sockets should have been already removed
    // from the group container, so if any does, it's invalid.
    for (sockets_t::iterator i = m_Sockets.begin();
            i != m_Sockets.end(); ++ i)
    {
        CUDTSocket* s = i->second;
        if (s->m_IncludedGroup == g)
        {
            HLOGC(smlog.Debug, log << "deleteGroup: IPE: existing @" << s->m_SocketID << " points to a dead group!");
            s->m_IncludedGroup = NULL;
            s->m_IncludedIter = CUDTGroup::gli_NULL();
        }
    }

    // Just in case, do it in closed sockets, too, although this should be
    // always done before moving to it.
    for (sockets_t::iterator i = m_ClosedSockets.begin();
            i != m_ClosedSockets.end(); ++ i)
    {
        CUDTSocket* s = i->second;
        if (s->m_IncludedGroup == g)
        {
            HLOGC(smlog.Debug, log << "deleteGroup: IPE: closed @" << s->m_SocketID << " points to a dead group!");
            s->m_IncludedGroup = NULL;
            s->m_IncludedIter = CUDTGroup::gli_NULL();
        }
    }
}
#endif

int CUDTUnited::close(CUDTSocket* s)
{
   HLOGC(smlog.Debug, log << s->m_pUDT->CONID() << " CLOSE. Acquiring control lock");

   ScopedLock socket_cg(s->m_ControlLock);

   HLOGC(smlog.Debug, log << s->m_pUDT->CONID() << " CLOSING (removing from listening, closing CUDT)");

   bool synch_close_snd = s->m_pUDT->m_bSynSending;

   SRTSOCKET u = s->m_SocketID;

   if (s->m_Status == SRTS_LISTENING)
   {
      if (s->m_pUDT->m_bBroken)
         return 0;

      s->m_tsClosureTimeStamp = steady_clock::now();
      s->m_pUDT->m_bBroken    = true;

      // Change towards original UDT: 
      // Leave all the closing activities for garbageCollect to happen,
      // however remove the listener from the RcvQueue IMMEDIATELY.
      // Even though garbageCollect would eventually remove the listener
      // as well, there would be some time interval between now and the
      // moment when it's done, and during this time the application will
      // be unable to bind to this port that the about-to-delete listener
      // is currently occupying (due to blocked slot in the RcvQueue).

      HLOGC(smlog.Debug, log << s->m_pUDT->CONID() << " CLOSING (removing listener immediately)");
      s->m_pUDT->notListening();

      // broadcast all "accept" waiting
      CSync::lock_broadcast(s->m_AcceptCond, s->m_AcceptLock);
   }
   else
   {
       // Note: this call may be done on a socket that hasn't finished
       // sending all packets scheduled for sending, which means, this call
       // may block INDEFINITELY. As long as it's acceptable to block the
       // call to srt_close(), and all functions in all threads where this
       // very socket is used, this shall not block the central database.
       s->m_pUDT->closeInternal();

       // synchronize with garbage collection.
       HLOGC(smlog.Debug, log << "@" << u << "U::close done. GLOBAL CLOSE: " << s->m_pUDT->CONID() << ". Acquiring GLOBAL control lock");
       ScopedLock manager_cg(m_GlobControlLock);
       // since "s" is located before m_GlobControlLock, locate it again in case
       // it became invalid
       // XXX This is very weird; if we state that the CUDTSocket object
       // could not be deleted between locks, then definitely it couldn't
       // also change the pointer value. There's no other reason for getting
       // this iterator but to obtain the 's' pointer, which is impossible to
       // be different than previous 's' (m_Sockets is a map that stores pointers
       // transparently). This iterator isn't even later used to delete the socket
       // from the container, though it would be more efficient.
       // FURTHER RESEARCH REQUIRED.
       sockets_t::iterator i = m_Sockets.find(u);
       if ((i == m_Sockets.end()) || (i->second->m_Status == SRTS_CLOSED))
       {
           HLOGC(smlog.Debug, log << "@" << u << "U::close: NOT AN ACTIVE SOCKET, returning.");
           return 0;
       }
       s = i->second;
       s->setClosed();

#if ENABLE_EXPERIMENTAL_BONDING
       if (s->m_IncludedGroup)
       {
           HLOGC(smlog.Debug, log << "@" << s->m_SocketID << " IS MEMBER OF $" << s->m_IncludedGroup->id() << " - REMOVING FROM GROUP");
           s->removeFromGroup(true);
       }
#endif

       m_Sockets.erase(s->m_SocketID);
       m_ClosedSockets[s->m_SocketID] = s;
       HLOGC(smlog.Debug, log << "@" << u << "U::close: Socket MOVED TO CLOSED for collecting later.");

       CGlobEvent::triggerEvent();
   }

   HLOGC(smlog.Debug, log << "@" << u << ": GLOBAL: CLOSING DONE");

   // Check if the ID is still in closed sockets before you access it
   // (the last triggerEvent could have deleted it).
   if ( synch_close_snd )
   {
#if SRT_ENABLE_CLOSE_SYNCH

       HLOGC(smlog.Debug, log << "@" << u << " GLOBAL CLOSING: sync-waiting for releasing sender resources...");
       for (;;)
       {
           CSndBuffer* sb = s->m_pUDT->m_pSndBuffer;

           // Disconnected from buffer - nothing more to check.
           if (!sb)
           {
               HLOGC(smlog.Debug, log << "@" << u << " GLOBAL CLOSING: sending buffer disconnected. Allowed to close.");
               break;
           }

           // Sender buffer empty
           if (sb->getCurrBufSize() == 0)
           {
               HLOGC(smlog.Debug, log << "@" << u << " GLOBAL CLOSING: sending buffer depleted. Allowed to close.");
               break;
           }

           // Ok, now you are keeping GC thread hands off the internal data.
           // You can check then if it has already deleted the socket or not.
           // The socket is either in m_ClosedSockets or is already gone.

           // Done the other way, but still done. You can stop waiting.
           bool isgone = false;
           {
               ScopedLock manager_cg(m_GlobControlLock);
               isgone = m_ClosedSockets.count(u) == 0;
           }
           if (!isgone)
           {
               isgone = !s->m_pUDT->m_bOpened;
           }
           if (isgone)
           {
               HLOGC(smlog.Debug, log << "@" << u << " GLOBAL CLOSING: ... gone in the meantime, whatever. Exiting close().");
               break;
           }

           HLOGC(smlog.Debug, log << "@" << u << " GLOBAL CLOSING: ... still waiting for any update.");
           // How to handle a possible error here?
           CGlobEvent::waitForEvent();

           // Continue waiting in case when an event happened or 1s waiting time passed for checkpoint.
       }
#endif
   }

   /*
      This code is PUT ASIDE for now.
      Most likely this will be never required.
      It had to hold the closing activity until the time when the receiver buffer is depleted.
      However the closing of the socket should only happen when the receiver has received
      an information about that the reading is no longer possible (error report from recv/recvfile).
      When this happens, the receiver buffer is definitely depleted already and there's no need to check
      anything.

      Should there appear any other conditions in future under which the closing process should be
      delayed until the receiver buffer is empty, this code can be filled here.

   if ( synch_close_rcv )
   {
   ...
   }
   */

   return 0;
}

void CUDTUnited::getpeername(const SRTSOCKET u, sockaddr* pw_name, int* pw_namelen)
{
   if (!pw_name || !pw_namelen)
       throw CUDTException(MJ_NOTSUP, MN_INVAL, 0);

   if (getStatus(u) != SRTS_CONNECTED)
      throw CUDTException(MJ_CONNECTION, MN_NOCONN, 0);

   CUDTSocket* s = locateSocket(u);

   if (!s)
      throw CUDTException(MJ_NOTSUP, MN_SIDINVAL, 0);

   if (!s->m_pUDT->m_bConnected || s->m_pUDT->m_bBroken)
      throw CUDTException(MJ_CONNECTION, MN_NOCONN, 0);

   const int len = s->m_PeerAddr.size();
   if (*pw_namelen < len)
       throw CUDTException(MJ_NOTSUP, MN_INVAL, 0);

   memcpy((pw_name), &s->m_PeerAddr.sa, len);
   *pw_namelen = len;
}

void CUDTUnited::getsockname(const SRTSOCKET u, sockaddr* pw_name, int* pw_namelen)
{
   if (!pw_name || !pw_namelen)
       throw CUDTException(MJ_NOTSUP, MN_INVAL, 0);

   CUDTSocket* s = locateSocket(u);

   if (!s)
      throw CUDTException(MJ_NOTSUP, MN_SIDINVAL, 0);

   if (s->m_pUDT->m_bBroken)
      throw CUDTException(MJ_NOTSUP, MN_SIDINVAL, 0);

   if (s->m_Status == SRTS_INIT)
      throw CUDTException(MJ_CONNECTION, MN_NOCONN, 0);

   const int len = s->m_SelfAddr.size();
   if (*pw_namelen < len)
       throw CUDTException(MJ_NOTSUP, MN_INVAL, 0);

   memcpy((pw_name), &s->m_SelfAddr.sa, len);
   *pw_namelen = len;
}

int CUDTUnited::select(
   UDT::UDSET* readfds, UDT::UDSET* writefds, UDT::UDSET* exceptfds, const timeval* timeout)
{
   const steady_clock::time_point entertime = steady_clock::now();

   const long timeo_us = timeout
       ? timeout->tv_sec * 1000000 + timeout->tv_usec
       : -1;
   const steady_clock::duration timeo(microseconds_from(timeo_us));

   // initialize results
   int count = 0;
   set<SRTSOCKET> rs, ws, es;

   // retrieve related UDT sockets
   vector<CUDTSocket*> ru, wu, eu;
   CUDTSocket* s;
   if (readfds)
      for (set<SRTSOCKET>::iterator i1 = readfds->begin();
         i1 != readfds->end(); ++ i1)
      {
         if (getStatus(*i1) == SRTS_BROKEN)
         {
            rs.insert(*i1);
            ++ count;
         }
         else if (!(s = locateSocket(*i1)))
            throw CUDTException(MJ_NOTSUP, MN_SIDINVAL, 0);
         else
            ru.push_back(s);
      }
   if (writefds)
      for (set<SRTSOCKET>::iterator i2 = writefds->begin();
         i2 != writefds->end(); ++ i2)
      {
         if (getStatus(*i2) == SRTS_BROKEN)
         {
            ws.insert(*i2);
            ++ count;
         }
         else if (!(s = locateSocket(*i2)))
            throw CUDTException(MJ_NOTSUP, MN_SIDINVAL, 0);
         else
            wu.push_back(s);
      }
   if (exceptfds)
      for (set<SRTSOCKET>::iterator i3 = exceptfds->begin();
         i3 != exceptfds->end(); ++ i3)
      {
         if (getStatus(*i3) == SRTS_BROKEN)
         {
            es.insert(*i3);
            ++ count;
         }
         else if (!(s = locateSocket(*i3)))
            throw CUDTException(MJ_NOTSUP, MN_SIDINVAL, 0);
         else
            eu.push_back(s);
      }

   do
   {
      // query read sockets
      for (vector<CUDTSocket*>::iterator j1 = ru.begin(); j1 != ru.end(); ++ j1)
      {
         s = *j1;

         if (s->readReady() || s->m_Status == SRTS_CLOSED)
         {
            rs.insert(s->m_SocketID);
            ++ count;
         }
      }

      // query write sockets
      for (vector<CUDTSocket*>::iterator j2 = wu.begin(); j2 != wu.end(); ++ j2)
      {
         s = *j2;

         if (s->writeReady() || s->m_Status == SRTS_CLOSED)
         {
            ws.insert(s->m_SocketID);
            ++ count;
         }
      }

      // query exceptions on sockets
      for (vector<CUDTSocket*>::iterator j3 = eu.begin(); j3 != eu.end(); ++ j3)
      {
         // check connection request status, not supported now
      }

      if (0 < count)
         break;

      CGlobEvent::waitForEvent();
   } while (timeo > steady_clock::now() - entertime);

   if (readfds)
      *readfds = rs;

   if (writefds)
      *writefds = ws;

   if (exceptfds)
      *exceptfds = es;

   return count;
}

int CUDTUnited::selectEx(
   const vector<SRTSOCKET>& fds,
   vector<SRTSOCKET>* readfds,
   vector<SRTSOCKET>* writefds,
   vector<SRTSOCKET>* exceptfds,
   int64_t msTimeOut)
{
    const steady_clock::time_point entertime = steady_clock::now();

    const long timeo_us = msTimeOut >= 0
        ? msTimeOut * 1000
        : -1;
    const steady_clock::duration timeo(microseconds_from(timeo_us));

   // initialize results
   int count = 0;
   if (readfds)
      readfds->clear();
   if (writefds)
      writefds->clear();
   if (exceptfds)
      exceptfds->clear();

   do
   {
      for (vector<SRTSOCKET>::const_iterator i = fds.begin();
         i != fds.end(); ++ i)
      {
         CUDTSocket* s = locateSocket(*i);

         if ((!s) || s->m_pUDT->m_bBroken || (s->m_Status == SRTS_CLOSED))
         {
            if (exceptfds)
            {
               exceptfds->push_back(*i);
               ++ count;
            }
            continue;
         }

         if (readfds)
         {
            if ((s->m_pUDT->m_bConnected
                  && s->m_pUDT->m_pRcvBuffer->isRcvDataReady()
               )
               || (s->m_pUDT->m_bListening
                  && (s->m_pQueuedSockets->size() > 0)))
            {
               readfds->push_back(s->m_SocketID);
               ++ count;
            }
         }

         if (writefds)
         {
            if (s->m_pUDT->m_bConnected
               && (s->m_pUDT->m_pSndBuffer->getCurrBufSize()
                  < s->m_pUDT->m_iSndBufSize))
            {
               writefds->push_back(s->m_SocketID);
               ++ count;
            }
         }
      }

      if (count > 0)
         break;

      CGlobEvent::waitForEvent();
   } while (timeo > steady_clock::now() - entertime);

   return count;
}

int CUDTUnited::epoll_create()
{
   return m_EPoll.create();
}

int CUDTUnited::epoll_clear_usocks(int eid)
{
    return m_EPoll.clear_usocks(eid);
}

int CUDTUnited::epoll_add_usock(
   const int eid, const SRTSOCKET u, const int* events)
{
   int ret = -1;
#if ENABLE_EXPERIMENTAL_BONDING
   if (u & SRTGROUP_MASK)
   {
       GroupKeeper k (*this, u, ERH_THROW);
       ret = m_EPoll.update_usock(eid, u, events);
       k.group->addEPoll(eid);
       return 0;
   }
#endif

   CUDTSocket* s = locateSocket(u);
   if (s)
   {
      ret = epoll_add_usock_INTERNAL(eid, s, events);
   }
   else
   {
      throw CUDTException(MJ_NOTSUP, MN_SIDINVAL);
   }

   return ret;
}

// NOTE: WILL LOCK (serially):
// - CEPoll::m_EPollLock
// - CUDT::m_RecvLock
int CUDTUnited::epoll_add_usock_INTERNAL(const int eid, CUDTSocket* s, const int* events)
{
    int ret = m_EPoll.update_usock(eid, s->m_SocketID, events);
    s->m_pUDT->addEPoll(eid);
    return ret;
}

int CUDTUnited::epoll_add_ssock(
   const int eid, const SYSSOCKET s, const int* events)
{
   return m_EPoll.add_ssock(eid, s, events);
}

int CUDTUnited::epoll_update_ssock(
   const int eid, const SYSSOCKET s, const int* events)
{
   return m_EPoll.update_ssock(eid, s, events);
}

template <class EntityType>
int CUDTUnited::epoll_remove_entity(const int eid, EntityType* ent)
{
    // XXX Not sure if this is anyhow necessary because setting readiness
    // to false doesn't actually trigger any action. Further research needed.
    HLOGC(ealog.Debug, log << "epoll_remove_usock: CLEARING readiness on E" << eid << " of @" << ent->id());
    ent->removeEPollEvents(eid);

    // First remove the EID from the subscribed in the socket so that
    // a possible call to update_events:
    // - if happens before this call, can find the epoll bit update possible
    // - if happens after this call, will not strike this EID
    HLOGC(ealog.Debug, log << "epoll_remove_usock: REMOVING E" << eid << " from back-subscirbers in @" << ent->id());
    ent->removeEPollID(eid);

    HLOGC(ealog.Debug, log << "epoll_remove_usock: CLEARING subscription on E" << eid << " of @" << ent->id());
    int no_events = 0;
    int ret = m_EPoll.update_usock(eid, ent->id(), &no_events);

    return ret;
}

// Needed internal access!
int CUDTUnited::epoll_remove_socket_INTERNAL(const int eid, CUDTSocket* s)
{
    return epoll_remove_entity(eid, s->m_pUDT);
}

#if ENABLE_EXPERIMENTAL_BONDING
int CUDTUnited::epoll_remove_group_INTERNAL(const int eid, CUDTGroup* g)
{
    return epoll_remove_entity(eid, g);
}
#endif

int CUDTUnited::epoll_remove_usock(const int eid, const SRTSOCKET u)
{
   CUDTSocket* s = 0;

#if ENABLE_EXPERIMENTAL_BONDING
   CUDTGroup* g = 0;
   if (u & SRTGROUP_MASK)
   {
       GroupKeeper k (*this, u, ERH_THROW);
       g = k.group;
       return epoll_remove_entity(eid, g);
   }
   else
#endif
   {
       s = locateSocket(u);
       if (s)
           return epoll_remove_entity(eid, s->m_pUDT);
   }

   LOGC(ealog.Error, log << "remove_usock: @" << u
           << " not found as either socket or group. Removing only from epoll system.");
   int no_events = 0;
   return m_EPoll.update_usock(eid, u, &no_events);
}

int CUDTUnited::epoll_remove_ssock(const int eid, const SYSSOCKET s)
{
   return m_EPoll.remove_ssock(eid, s);
}

int CUDTUnited::epoll_uwait(
   const int eid,
   SRT_EPOLL_EVENT* fdsSet,
   int fdsSize, 
   int64_t msTimeOut)
{
   return m_EPoll.uwait(eid, fdsSet, fdsSize, msTimeOut);
}

int32_t CUDTUnited::epoll_set(int eid, int32_t flags)
{
    return m_EPoll.setflags(eid, flags);
}

int CUDTUnited::epoll_release(const int eid)
{
   return m_EPoll.release(eid);
}

CUDTSocket* CUDTUnited::locateSocket(const SRTSOCKET u, ErrorHandling erh)
{
    ScopedLock cg (m_GlobControlLock);
    CUDTSocket* s = locateSocket_LOCKED(u);
    if (!s)
    {
        if (erh == ERH_RETURN)
            return NULL;
        throw CUDTException(MJ_NOTSUP, MN_SIDINVAL, 0);
    }

    return s;
}

// [[using locked(m_GlobControlLock)]];
CUDTSocket* CUDTUnited::locateSocket_LOCKED(SRTSOCKET u)
{
    sockets_t::iterator i = m_Sockets.find(u);

    if ((i == m_Sockets.end()) || (i->second->m_Status == SRTS_CLOSED))
    {
        return NULL;
    }

    return i->second;
}

#if ENABLE_EXPERIMENTAL_BONDING
CUDTGroup* CUDTUnited::locateAcquireGroup(SRTSOCKET u, ErrorHandling erh)
{
   ScopedLock cg (m_GlobControlLock);

   const groups_t::iterator i = m_Groups.find(u);
   if ( i == m_Groups.end() )
   {
       if (erh == ERH_THROW)
           throw CUDTException(MJ_NOTSUP, MN_SIDINVAL, 0);
       return NULL;
   }

   ScopedLock cgroup (*i->second->exp_groupLock());
   i->second->apiAcquire();
   return i->second;
}

CUDTGroup* CUDTUnited::acquireSocketsGroup(CUDTSocket* s)
{
   ScopedLock cg (m_GlobControlLock);
   CUDTGroup* g = s->m_IncludedGroup;
   if (!g)
       return NULL;

   // With m_GlobControlLock locked, we are sure the group
   // still exists, if it wasn't removed from this socket.
   g->apiAcquire();
   return g;
}
#endif

CUDTSocket* CUDTUnited::locatePeer(
   const sockaddr_any& peer,
   const SRTSOCKET id,
   int32_t isn)
{
   ScopedLock cg(m_GlobControlLock);

   map<int64_t, set<SRTSOCKET> >::iterator i = m_PeerRec.find(
      CUDTSocket::getPeerSpec(id, isn));
   if (i == m_PeerRec.end())
      return NULL;

   for (set<SRTSOCKET>::iterator j = i->second.begin();
      j != i->second.end(); ++ j)
   {
      sockets_t::iterator k = m_Sockets.find(*j);
      // this socket might have been closed and moved m_ClosedSockets
      if (k == m_Sockets.end())
         continue;

      if (k->second->m_PeerAddr == peer)
      {
         return k->second;
      }
   }

   return NULL;
}

void CUDTUnited::checkBrokenSockets()
{
   ScopedLock cg(m_GlobControlLock);

   // set of sockets To Be Closed and To Be Removed
   vector<SRTSOCKET> tbc;
   vector<SRTSOCKET> tbr;

#if ENABLE_EXPERIMENTAL_BONDING
   vector<SRTSOCKET> delgids;

   for (groups_t::iterator i = m_ClosedGroups.begin(); i != m_ClosedGroups.end(); ++i)
   {
       // isStillBusy requires lock on the group, so only after an API
       // function that uses it returns, and so clears the busy flag,
       // a new API function won't be called anyway until it can acquire
       // GlobControlLock, and all functions that have already seen this
       // group as closing will not continue with the API and return.
       // If we caught some API function still using the closed group,
       // it's not going to wait, will be checked next time.
       if (i->second->isStillBusy())
           continue;

       delgids.push_back(i->first);
       delete i->second;
       i->second = NULL; // just for a case, avoid a dangling pointer
   }

   for (vector<SRTSOCKET>::iterator di = delgids.begin(); di != delgids.end(); ++di)
   {
       m_ClosedGroups.erase(*di);
   }

#endif

   for (sockets_t::iterator i = m_Sockets.begin();
      i != m_Sockets.end(); ++ i)
   {
       CUDTSocket* s = i->second;

      // check broken connection
      if (s->m_pUDT->m_bBroken)
      {
         if (s->m_Status == SRTS_LISTENING)
         {
            const steady_clock::duration elapsed = steady_clock::now() - s->m_tsClosureTimeStamp;
            // for a listening socket, it should wait an extra 3 seconds
            // in case a client is connecting
            if (elapsed < milliseconds_from(CUDT::COMM_CLOSE_BROKEN_LISTENER_TIMEOUT_MS))
            {
               continue;
            }
         }
         else if ((s->m_pUDT->m_pRcvBuffer != NULL)
            // FIXED: calling isRcvDataAvailable() just to get the information
            // whether there are any data waiting in the buffer,
            // NOT WHETHER THEY ARE ALSO READY TO PLAY at the time when
            // this function is called (isRcvDataReady also checks if the
            // available data is "ready to play").
            && s->m_pUDT->m_pRcvBuffer->isRcvDataAvailable()
            && (s->m_pUDT->m_iBrokenCounter -- > 0))
         {
            // HLOGF(smlog.Debug, "STILL KEEPING socket (still have data):
            // %d\n", i->first);
            // if there is still data in the receiver buffer, wait longer
            continue;
         }

#if ENABLE_EXPERIMENTAL_BONDING
         if (s->m_IncludedGroup)
         {
             LOGC(smlog.Note, log << "@" << s->m_SocketID << " IS MEMBER OF $" << s->m_IncludedGroup->id() << " - REMOVING FROM GROUP");
             s->removeFromGroup(true);
         }
#endif

         HLOGC(smlog.Debug, log << "checkBrokenSockets: moving BROKEN socket to CLOSED: @" << i->first);

         //close broken connections and start removal timer
         s->setClosed();
         tbc.push_back(i->first);
         m_ClosedSockets[i->first] = s;

         // remove from listener's queue
         sockets_t::iterator ls = m_Sockets.find(s->m_ListenSocket);
         if (ls == m_Sockets.end())
         {
            ls = m_ClosedSockets.find(s->m_ListenSocket);
            if (ls == m_ClosedSockets.end())
               continue;
         }

         enterCS(ls->second->m_AcceptLock);
         ls->second->m_pQueuedSockets->erase(s->m_SocketID);
         ls->second->m_pAcceptSockets->erase(s->m_SocketID);
         leaveCS(ls->second->m_AcceptLock);
      }
   }

   for (sockets_t::iterator j = m_ClosedSockets.begin();
      j != m_ClosedSockets.end(); ++ j)
   {
      // HLOGF(smlog.Debug, "checking CLOSED socket: %d\n", j->first);
      if (!is_zero(j->second->m_pUDT->m_tsLingerExpiration))
      {
         // asynchronous close:
         if ((!j->second->m_pUDT->m_pSndBuffer)
            || (0 == j->second->m_pUDT->m_pSndBuffer->getCurrBufSize())
            || (j->second->m_pUDT->m_tsLingerExpiration <= steady_clock::now()))
         {
            HLOGC(smlog.Debug, log << "checkBrokenSockets: marking CLOSED qualified @" << j->second->m_SocketID);
            j->second->m_pUDT->m_tsLingerExpiration = steady_clock::time_point();
            j->second->m_pUDT->m_bClosing = true;
            j->second->m_tsClosureTimeStamp = steady_clock::now();
         }
      }

      // timeout 1 second to destroy a socket AND it has been removed from
      // RcvUList
      const steady_clock::time_point now = steady_clock::now();
      const steady_clock::duration closed_ago = now - j->second->m_tsClosureTimeStamp;
      if ((closed_ago > seconds_from(1))
         && ((!j->second->m_pUDT->m_pRNode)
            || !j->second->m_pUDT->m_pRNode->m_bOnList))
      {
         HLOGC(smlog.Debug, log << "checkBrokenSockets: @" << j->second->m_SocketID << " closed "
                 << FormatDuration(closed_ago) << " ago and removed from RcvQ - will remove");

         // HLOGF(smlog.Debug, "will unref socket: %d\n", j->first);
         tbr.push_back(j->first);
      }
   }

   // move closed sockets to the ClosedSockets structure
   for (vector<SRTSOCKET>::iterator k = tbc.begin(); k != tbc.end(); ++ k)
      m_Sockets.erase(*k);

   // remove those timeout sockets
   for (vector<SRTSOCKET>::iterator l = tbr.begin(); l != tbr.end(); ++ l)
      removeSocket(*l);
}

// [[using locked(m_GlobControlLock)]]
<<<<<<< HEAD
void CUDTUnited::removeSocket(const SRTSOCKET u) SRTSYNC_REQUIRES(m_GlobControlLock)
=======
void CUDTUnited::removeSocket(const SRTSOCKET u)
>>>>>>> 81146208
{
   sockets_t::iterator i = m_ClosedSockets.find(u);

   // invalid socket ID
   if (i == m_ClosedSockets.end())
      return;

   CUDTSocket* const s = i->second;

#if ENABLE_EXPERIMENTAL_BONDING
   if (s->m_IncludedGroup)
   {
       HLOGC(smlog.Debug, log << "@" << s->m_SocketID << " IS MEMBER OF $" << s->m_IncludedGroup->id() << " - REMOVING FROM GROUP");
       s->removeFromGroup(true);
   }
#endif
   // decrease multiplexer reference count, and remove it if necessary
   const int mid = s->m_iMuxID;

   if (s->m_pQueuedSockets)
   {
      ScopedLock cg(s->m_AcceptLock);

      // if it is a listener, close all un-accepted sockets in its queue
      // and remove them later
      for (set<SRTSOCKET>::iterator q = s->m_pQueuedSockets->begin();
         q != s->m_pQueuedSockets->end(); ++ q)
      {
         sockets_t::iterator si = m_Sockets.find(*q);
         if (si == m_Sockets.end())
         {
            // gone in the meantime
            LOGC(smlog.Error, log << "removeSocket: IPE? socket @" << u
                    << " being queued for listener socket @" << s->m_SocketID
                    << " is GONE in the meantime ???");
            continue;
         }

         CUDTSocket* as = si->second;

         as->breakSocket_LOCKED();
         m_ClosedSockets[*q] = as;
         m_Sockets.erase(*q);
      }
   }

   // remove from peer rec
   map<int64_t, set<SRTSOCKET> >::iterator j = m_PeerRec.find(
      s->getPeerSpec());
   if (j != m_PeerRec.end())
   {
      j->second.erase(u);
      if (j->second.empty())
         m_PeerRec.erase(j);
   }

   /*
   * Socket may be deleted while still having ePoll events set that would
   * remains forever causing epoll_wait to unblock continuously for inexistent
   * sockets. Get rid of all events for this socket.
   */
   m_EPoll.update_events(u, s->m_pUDT->m_sPollID,
      SRT_EPOLL_IN|SRT_EPOLL_OUT|SRT_EPOLL_ERR, false);

   // delete this one
   m_ClosedSockets.erase(i);

   HLOGC(smlog.Debug, log << "GC/removeSocket: closing associated UDT @" << u);
   s->m_pUDT->closeInternal();
   HLOGC(smlog.Debug, log << "GC/removeSocket: DELETING SOCKET @" << u);
   delete s;

   if (mid == -1)
       return;

   map<int, CMultiplexer>::iterator m;
   m = m_mMultiplexer.find(mid);
   if (m == m_mMultiplexer.end())
   {
      LOGC(smlog.Fatal, log << "IPE: For socket @" << u << " MUXER id=" << mid << " NOT FOUND!");
      return;
   }

   CMultiplexer& mx = m->second;

   mx.m_iRefCount --;
   // HLOGF(smlog.Debug, "unrefing underlying socket for %u: %u\n",
   //    u, mx.m_iRefCount);
   if (0 == mx.m_iRefCount)
   {
       HLOGC(smlog.Debug, log << "MUXER id=" << mid << " lost last socket @"
           << u << " - deleting muxer bound to port "
           << mx.m_pChannel->bindAddressAny().hport());
      // The channel has no access to the queues and
      // it looks like the multiplexer is the master of all of them.
      // The queues must be silenced before closing the channel
      // because this will cause error to be returned in any operation
      // being currently done in the queues, if any.
      mx.m_pSndQueue->setClosing();
      mx.m_pRcvQueue->setClosing();
      mx.destroy();
      m_mMultiplexer.erase(m);
   }
}

void CUDTUnited::updateMux(
   CUDTSocket* s, const sockaddr_any& addr, const UDPSOCKET* udpsock /*[[nullable]]*/)
{
   ScopedLock cg(m_GlobControlLock);

   // Don't try to reuse given address, if udpsock was given.
   // In such a case rely exclusively on that very socket and
   // use it the way as it is configured, of course, create also
   // always a new multiplexer for that very socket.
   if (!udpsock && s->m_pUDT->m_bReuseAddr)
   {
      const int port = addr.hport();

      // find a reusable address
      for (map<int, CMultiplexer>::iterator i = m_mMultiplexer.begin();
         i != m_mMultiplexer.end(); ++ i)
      {
          // Use the "family" value blindly from the address; we
          // need to find an existing multiplexer that binds to the
          // given port in the same family as requested address.
          if ((i->second.m_iIPversion == addr.family())
                  && (i->second.m_iMSS == s->m_pUDT->m_iMSS)
                  &&  (i->second.m_iIpTTL == s->m_pUDT->m_iIpTTL)
                  && (i->second.m_iIpToS == s->m_pUDT->m_iIpToS)
#ifdef SRT_ENABLE_BINDTODEVICE
                  && (i->second.m_BindToDevice == s->m_pUDT->m_BindToDevice)
#endif
                  && (i->second.m_iIpV6Only == s->m_pUDT->m_iIpV6Only)
                  &&  i->second.m_bReusable)
          {
            if (i->second.m_iPort == port)
            {
               // HLOGF(smlog.Debug, "reusing multiplexer for port
               // %hd\n", port);
               // reuse the existing multiplexer
               ++ i->second.m_iRefCount;
               s->m_pUDT->m_pSndQueue = i->second.m_pSndQueue;
               s->m_pUDT->m_pRcvQueue = i->second.m_pRcvQueue;
               s->m_iMuxID = i->second.m_iID;
               s->m_SelfAddr.family(addr.family());
               return;
            }
         }
      }
   }

   // a new multiplexer is needed
   CMultiplexer m;
   m.m_iMSS = s->m_pUDT->m_iMSS;
   m.m_iIPversion = addr.family();
   m.m_iIpTTL = s->m_pUDT->m_iIpTTL;
   m.m_iIpToS = s->m_pUDT->m_iIpToS;
#ifdef SRT_ENABLE_BINDTODEVICE
   m.m_BindToDevice = s->m_pUDT->m_BindToDevice;
#endif
   m.m_iRefCount = 1;
   m.m_iIpV6Only = s->m_pUDT->m_iIpV6Only;
   m.m_bReusable = s->m_pUDT->m_bReuseAddr;
   m.m_iID = s->m_SocketID;

   try
   {
       m.m_pChannel = new CChannel();
       m.m_pChannel->setIpTTL(s->m_pUDT->m_iIpTTL);
       m.m_pChannel->setIpToS(s->m_pUDT->m_iIpToS);
#ifdef SRT_ENABLE_BINDTODEVICE
       m.m_pChannel->setBind(m.m_BindToDevice);
#endif
       m.m_pChannel->setSndBufSize(s->m_pUDT->m_iUDPSndBufSize);
       m.m_pChannel->setRcvBufSize(s->m_pUDT->m_iUDPRcvBufSize);
       if (s->m_pUDT->m_iIpV6Only != -1)
           m.m_pChannel->setIpV6Only(s->m_pUDT->m_iIpV6Only);

       if (udpsock)
       {
           // In this case, addr contains the address
           // that has been extracted already from the
           // given socket
           m.m_pChannel->attach(*udpsock, addr);
       }
       else if (addr.empty())
       {
           // The case of previously used case of a NULL address.
           // This here is used to pass family only, in this case
           // just automatically bind to the "0" address to autoselect
           // everything.
           m.m_pChannel->open(addr.family());
       }
       else
       {
           // If at least the IP address is specified, then bind to that
           // address, but still possibly autoselect the outgoing port, if the
           // port was specified as 0.
           m.m_pChannel->open(addr);
       }

       sockaddr_any sa;
       m.m_pChannel->getSockAddr((sa));
       m.m_iPort = sa.hport();
       s->m_SelfAddr = sa; // Will be also completed later, but here it's needed for later checks

       m.m_pTimer = new CTimer;

       m.m_pSndQueue = new CSndQueue;
       m.m_pSndQueue->init(m.m_pChannel, m.m_pTimer);
       m.m_pRcvQueue = new CRcvQueue;
       m.m_pRcvQueue->init(
               32, s->m_pUDT->maxPayloadSize(), m.m_iIPversion, 1024,
               m.m_pChannel, m.m_pTimer);

       m_mMultiplexer[m.m_iID] = m;

       s->m_pUDT->m_pSndQueue = m.m_pSndQueue;
       s->m_pUDT->m_pRcvQueue = m.m_pRcvQueue;
       s->m_iMuxID = m.m_iID;
   }
   catch (CUDTException& e)
   {
       m.destroy();
       throw;
   }
   catch (...)
   {
       m.destroy();
       throw CUDTException(MJ_SYSTEMRES, MN_MEMORY, 0);
   }

   HLOGF(smlog.Debug, 
      "creating new multiplexer for port %i\n", m.m_iPort);
}

// This function is going to find a multiplexer for the port contained
// in the 'ls' listening socket. The multiplexer must exist when the listener
// exists, otherwise the dispatching procedure wouldn't even call this
// function. By historical reasons there's also a fallback for a case when the
// multiplexer wasn't found by id, the search by port number continues.
bool CUDTUnited::updateListenerMux(CUDTSocket* s, const CUDTSocket* ls)
{
   ScopedLock cg(m_GlobControlLock);
   const int port = ls->m_SelfAddr.hport();

   HLOGC(smlog.Debug, log << "updateListenerMux: finding muxer of listener socket @"
           << ls->m_SocketID << " muxid=" << ls->m_iMuxID
           << " bound=" << ls->m_SelfAddr.str()
           << " FOR @" << s->m_SocketID << " addr="
           << s->m_SelfAddr.str() << "_->_" << s->m_PeerAddr.str());

   // First thing that should be certain here is that there should exist
   // a muxer with the ID written in the listener socket's mux ID.

   CMultiplexer* mux = map_getp(m_mMultiplexer, ls->m_iMuxID);

   // NOTE:
   // THIS BELOW CODE is only for a highly unlikely, and probably buggy,
   // situation when the Multiplexer wasn't found by ID recorded in the listener.
   CMultiplexer* fallback = NULL;
   if (!mux)
   {
       LOGC(smlog.Error, log << "updateListenerMux: IPE? listener muxer not found by ID, trying by port");

       // To be used as first found with different IP version

       // find the listener's address
       for (map<int, CMultiplexer>::iterator i = m_mMultiplexer.begin();
               i != m_mMultiplexer.end(); ++ i)
       {
           CMultiplexer& m = i->second;

#if ENABLE_HEAVY_LOGGING
           ostringstream that_muxer;
           that_muxer << "id=" << m.m_iID
               << " port=" << m.m_iPort
               << " ip=" << (m.m_iIPversion == AF_INET ? "v4" : "v6");
#endif

           if (m.m_iPort == port)
           {
               HLOGC(smlog.Debug, log << "updateListenerMux: reusing muxer: " << that_muxer.str());
               if (m.m_iIPversion == s->m_PeerAddr.family())
               {
                   mux = &m; // best match
                   break;
               }
               else
               {
                   fallback = &m;
               }
           }
           else
           {
               HLOGC(smlog.Debug, log << "updateListenerMux: SKIPPING muxer: " << that_muxer.str());
           }
       }

       if (!mux && fallback)
       {
           // It is allowed to reuse this multiplexer, but the socket must allow both IPv4 and IPv6
           if (fallback->m_iIpV6Only == 0)
           {
               HLOGC(smlog.Warn, log << "updateListenerMux: reusing multiplexer from different family");
               mux = fallback;
           }
       }
   }

   // Checking again because the above procedure could have set it
   if (mux)
   {
       // reuse the existing multiplexer
       ++ mux->m_iRefCount;
       s->m_pUDT->m_pSndQueue = mux->m_pSndQueue;
       s->m_pUDT->m_pRcvQueue = mux->m_pRcvQueue;
       s->m_iMuxID = mux->m_iID;
       return true;
   }

   return false;
}

void* CUDTUnited::garbageCollect(void* p)
{
   CUDTUnited* self = (CUDTUnited*)p;

   THREAD_STATE_INIT("SRT:GC");

   UniqueLock gclock(self->m_GCStopLock);

   while (!self->m_bClosing)
   {
       INCREMENT_THREAD_ITERATIONS();
       self->checkBrokenSockets();

       HLOGC(inlog.Debug, log << "GC: sleep 1 s");
       self->m_GCStopCond.wait_for(gclock, seconds_from(1));
   }

   // remove all sockets and multiplexers
   HLOGC(inlog.Debug, log << "GC: GLOBAL EXIT - releasing all pending sockets. Acquring control lock...");

   {
       ScopedLock glock (self->m_GlobControlLock);

       for (sockets_t::iterator i = self->m_Sockets.begin();
               i != self->m_Sockets.end(); ++ i)
       {
           CUDTSocket* s = i->second;
           s->breakSocket_LOCKED();

#if ENABLE_EXPERIMENTAL_BONDING
           if (s->m_IncludedGroup)
           {
               HLOGC(smlog.Debug, log << "@" << s->m_SocketID << " IS MEMBER OF $" << s->m_IncludedGroup->id() << " (IPE?) - REMOVING FROM GROUP");
               s->removeFromGroup(false);
           }
#endif
           self->m_ClosedSockets[i->first] = s;

           // remove from listener's queue
           sockets_t::iterator ls = self->m_Sockets.find(
                   s->m_ListenSocket);
           if (ls == self->m_Sockets.end())
           {
               ls = self->m_ClosedSockets.find(s->m_ListenSocket);
               if (ls == self->m_ClosedSockets.end())
                   continue;
           }

           enterCS(ls->second->m_AcceptLock);
           ls->second->m_pQueuedSockets->erase(s->m_SocketID);
           ls->second->m_pAcceptSockets->erase(s->m_SocketID);
           leaveCS(ls->second->m_AcceptLock);
       }
       self->m_Sockets.clear();

       for (sockets_t::iterator j = self->m_ClosedSockets.begin();
               j != self->m_ClosedSockets.end(); ++ j)
       {
           j->second->m_tsClosureTimeStamp = steady_clock::time_point();
       }
   }

   HLOGC(inlog.Debug, log << "GC: GLOBAL EXIT - releasing all CLOSED sockets.");
   while (true)
   {
      self->checkBrokenSockets();

      enterCS(self->m_GlobControlLock);
      bool empty = self->m_ClosedSockets.empty();
      leaveCS(self->m_GlobControlLock);

      if (empty)
         break;

      srt::sync::this_thread::sleep_for(milliseconds_from(1));
   }

   THREAD_EXIT();
   return NULL;
}

////////////////////////////////////////////////////////////////////////////////

int CUDT::startup()
{
   return s_UDTUnited.startup();
}

int CUDT::cleanup()
{
   return s_UDTUnited.cleanup();
}

SRTSOCKET CUDT::socket()
{
   if (!s_UDTUnited.m_bGCStatus)
      s_UDTUnited.startup();

   try
   {
      return s_UDTUnited.newSocket();
   }
   catch (const CUDTException& e)
   {
      SetThreadLocalError(e);
      return INVALID_SOCK;
   }
   catch (const bad_alloc&)
   {
      SetThreadLocalError(CUDTException(MJ_SYSTEMRES, MN_MEMORY, 0));
      return INVALID_SOCK;
   }
   catch (const std::exception& ee)
   {
      LOGC(aclog.Fatal, log << "socket: UNEXPECTED EXCEPTION: "
         << typeid(ee).name()
         << ": " << ee.what());
      SetThreadLocalError(CUDTException(MJ_UNKNOWN, MN_NONE, 0));
      return INVALID_SOCK;
   }
}

CUDT::APIError::APIError(const CUDTException& e)
{
    SetThreadLocalError(e);
}

CUDT::APIError::APIError(CodeMajor mj, CodeMinor mn, int syserr)
{
    SetThreadLocalError(CUDTException(mj, mn, syserr));
}

#if ENABLE_EXPERIMENTAL_BONDING
// This is an internal function; 'type' should be pre-checked if it has a correct value.
// This doesn't have argument of GroupType due to header file conflicts.

// [[using locked(s_UDTUnited.m_GlobControlLock)]]
<<<<<<< HEAD
CUDTGroup& CUDT::newGroup(const int type) SRTSYNC_REQUIRES(s_UDTUnited.m_GlobControlLock)
=======
CUDTGroup& CUDT::newGroup(const int type)
>>>>>>> 81146208
{
    const SRTSOCKET id = s_UDTUnited.generateSocketID(true);

    // Now map the group
    return s_UDTUnited.addGroup(id, SRT_GROUP_TYPE(type)).set_id(id);
}

SRTSOCKET CUDT::createGroup(SRT_GROUP_TYPE gt)
{
    // Doing the same lazy-startup as with srt_create_socket()
    if (!s_UDTUnited.m_bGCStatus)
        s_UDTUnited.startup();

    try
    {
        srt::sync::ScopedLock globlock (s_UDTUnited.m_GlobControlLock);
        return newGroup(gt).id();
        // Note: potentially, after this function exits, the group
        // could be deleted, immediately, from a separate thread (tho
        // unlikely because the other thread would need some handle to
        // keep it). But then, the first call to any API function would
        // return invalid ID error.
    }
    catch (const CUDTException& e)
    {
        return APIError(e);
    }
    catch (...)
    {
        return APIError(MJ_SYSTEMRES, MN_MEMORY, 0);
    }

    return SRT_INVALID_SOCK;
}


int CUDT::addSocketToGroup(SRTSOCKET socket, SRTSOCKET group)
{
    // Check if socket and group have been set correctly.
    int32_t sid = socket & ~SRTGROUP_MASK;
    int32_t gm = group & SRTGROUP_MASK;

    if ( sid != socket || gm == 0 )
        return APIError(MJ_NOTSUP, MN_INVAL, 0);

    // Find the socket and the group
    CUDTSocket* s = s_UDTUnited.locateSocket(socket);
    CUDTUnited::GroupKeeper k (s_UDTUnited, group, s_UDTUnited.ERH_RETURN);

    if (!s || !k.group)
        return APIError(MJ_NOTSUP, MN_INVAL, 0);

    // Check if the socket is already IN SOME GROUP.
    if (s->m_IncludedGroup)
        return APIError(MJ_NOTSUP, MN_INVAL, 0);

    CUDTGroup* g = k.group;
    if (g->managed())
    {
        // This can be changed as long as the group is empty.
        if (!g->groupEmpty())
        {
            return APIError(MJ_NOTSUP, MN_INVAL, 0);
        }
        g->set_managed(false);
    }

    ScopedLock cg (s->m_ControlLock);
    ScopedLock cglob (s_UDTUnited.m_GlobControlLock);
    if (g->closing())
        return APIError(MJ_NOTSUP, MN_INVAL, 0);

    // Check if the socket already is in the group
    CUDTGroup::gli_t f = g->find(socket);
    if (f != CUDTGroup::gli_NULL())
    {
        // XXX This is internal error. Report it, but continue
        LOGC(aclog.Error, log << "IPE (non-fatal): the socket is in the group, but has no clue about it!");
        s->m_IncludedIter = f;
        s->m_IncludedGroup = g;
        return 0;
    }
    s->m_IncludedIter = g->add(g->prepareData(s));
    s->m_IncludedGroup = g;

    return 0;
}

// dead function as for now. This is only for non-managed
// groups.
int CUDT::removeSocketFromGroup(SRTSOCKET socket)
{
    CUDTSocket* s = s_UDTUnited.locateSocket(socket);
    if (!s)
        return APIError(MJ_NOTSUP, MN_INVAL, 0);

    if (!s->m_IncludedGroup)
        return APIError(MJ_NOTSUP, MN_INVAL, 0);

    ScopedLock cg (s->m_ControlLock);
    ScopedLock glob_grd (s_UDTUnited.m_GlobControlLock);
    s->removeFromGroup(false);
    return 0;
}

// [[using locked(m_ControlLock)]]
// [[using locked(CUDT::s_UDTUnited.m_GlobControlLock)]]
void CUDTSocket::removeFromGroup(bool broken)
{
    CUDTGroup* g = m_IncludedGroup;
    if (g)
    {
        // Reset group-related fields immediately. They won't be accessed
        // in the below calls, while the iterator will be invalidated for
        // a short moment between removal from the group container and the end,
        // while the GroupLock would be already taken out. It is safer to reset
        // it to a NULL iterator before removal.
        m_IncludedGroup = NULL;
        m_IncludedIter = CUDTGroup::gli_NULL();

        bool still_have = g->remove(m_SocketID);
        if (broken)
        {
            // Activate the SRT_EPOLL_UPDATE event on the group
            // if it was because of a socket that was earlier connected
            // and became broken. This is not to be sent in case when
            // it is a failure during connection, or the socket was
            // explicitly removed from the group.
            g->activateUpdateEvent(still_have);
        }

        HLOGC(smlog.Debug, log << "removeFromGroup: socket @" << m_SocketID << " NO LONGER A MEMBER of $" << g->id() << "; group is "
                << (still_have ? "still ACTIVE" : "now EMPTY"));
    }
}

SRTSOCKET CUDT::getGroupOfSocket(SRTSOCKET socket)
{
    // Lock this for the whole function as we need the group
    // to persist the call.
    ScopedLock glock (s_UDTUnited.m_GlobControlLock);
    CUDTSocket* s = s_UDTUnited.locateSocket_LOCKED(socket);
    if (!s || !s->m_IncludedGroup)
        return APIError(MJ_NOTSUP, MN_INVAL, 0);

    return s->m_IncludedGroup->id();
}

int CUDT::configureGroup(SRTSOCKET groupid, const char* str)
{
    if ( (groupid & SRTGROUP_MASK) == 0)
    {
        return APIError(MJ_NOTSUP, MN_INVAL, 0);
    }

    CUDTUnited::GroupKeeper k (s_UDTUnited, groupid, s_UDTUnited.ERH_RETURN);
    if (!k.group)
    {
        return APIError(MJ_NOTSUP, MN_INVAL, 0);
    }

    return k.group->configure(str);
}

int CUDT::getGroupData(SRTSOCKET groupid, SRT_SOCKGROUPDATA* pdata, size_t* psize)
{
    if ((groupid & SRTGROUP_MASK) == 0 || !psize)
    {
        return APIError(MJ_NOTSUP, MN_INVAL, 0);
    }

    CUDTUnited::GroupKeeper k (s_UDTUnited, groupid, s_UDTUnited.ERH_RETURN);
    if (!k.group)
    {
        return APIError(MJ_NOTSUP, MN_INVAL, 0);
    }

    // To get only the size of the group pdata=NULL can be used
    return k.group->getGroupData(pdata, psize);
}
#endif

int CUDT::bind(SRTSOCKET u, const sockaddr* name, int namelen)
{
   try
   {
       sockaddr_any sa (name, namelen);
       if (sa.len == 0)
       {
           // This happens if the namelen check proved it to be
           // too small for particular family, or that family is
           // not recognized (is none of AF_INET, AF_INET6).
           // This is a user error.
           return APIError(MJ_NOTSUP, MN_INVAL, 0);
       }
       CUDTSocket* s = s_UDTUnited.locateSocket(u);
       if (!s)
           return APIError(MJ_NOTSUP, MN_INVAL, 0);

       return s_UDTUnited.bind(s, sa);
   }
   catch (const CUDTException& e)
   {
       return APIError(e);
   }
   catch (bad_alloc&)
   {
       return APIError(MJ_SYSTEMRES, MN_MEMORY, 0);
   }
   catch (const std::exception& ee)
   {
      LOGC(aclog.Fatal, log << "bind: UNEXPECTED EXCEPTION: "
         << typeid(ee).name()
         << ": " << ee.what());
      return APIError(MJ_UNKNOWN, MN_NONE, 0);
   }
}

int CUDT::bind(SRTSOCKET u, UDPSOCKET udpsock)
{
    try
    {
        CUDTSocket* s = s_UDTUnited.locateSocket(u);
        if (!s)
            return APIError(MJ_NOTSUP, MN_INVAL, 0);

        return s_UDTUnited.bind(s, udpsock);
    }
    catch (const CUDTException& e)
    {
        return APIError(e);
    }
    catch (bad_alloc&)
    {
        return APIError(MJ_SYSTEMRES, MN_MEMORY, 0);
    }
    catch (const std::exception& ee)
    {
        LOGC(aclog.Fatal, log << "bind/udp: UNEXPECTED EXCEPTION: "
                << typeid(ee).name() << ": " << ee.what());
        return APIError(MJ_UNKNOWN, MN_NONE, 0);
    }
}

int CUDT::listen(SRTSOCKET u, int backlog)
{
   try
   {
      return s_UDTUnited.listen(u, backlog);
   }
   catch (const CUDTException& e)
   {
      return APIError(e);
   }
   catch (bad_alloc&)
   {
      return APIError(MJ_SYSTEMRES, MN_MEMORY, 0);
   }
   catch (const std::exception& ee)
   {
      LOGC(aclog.Fatal, log << "listen: UNEXPECTED EXCEPTION: "
         << typeid(ee).name() << ": " << ee.what());
      return APIError(MJ_UNKNOWN, MN_NONE, 0);
   }
}

SRTSOCKET CUDT::accept_bond(const SRTSOCKET listeners [], int lsize, int64_t msTimeOut)
{
   try
   {
      return s_UDTUnited.accept_bond(listeners, lsize, msTimeOut);
   }
   catch (const CUDTException& e)
   {
      SetThreadLocalError(e);
      return INVALID_SOCK;
   }
   catch (bad_alloc&)
   {
      SetThreadLocalError(CUDTException(MJ_SYSTEMRES, MN_MEMORY, 0));
      return INVALID_SOCK;
   }
   catch (const std::exception& ee)
   {
      LOGC(aclog.Fatal, log << "accept_bond: UNEXPECTED EXCEPTION: "
         << typeid(ee).name() << ": " << ee.what());
      SetThreadLocalError(CUDTException(MJ_UNKNOWN, MN_NONE, 0));
      return INVALID_SOCK;
   }
}

SRTSOCKET CUDT::accept(SRTSOCKET u, sockaddr* addr, int* addrlen)
{
   try
   {
      return s_UDTUnited.accept(u, addr, addrlen);
   }
   catch (const CUDTException& e)
   {
      SetThreadLocalError(e);
      return INVALID_SOCK;
   }
   catch (const bad_alloc&)
   {
      SetThreadLocalError(CUDTException(MJ_SYSTEMRES, MN_MEMORY, 0));
      return INVALID_SOCK;
   }
   catch (const std::exception& ee)
   {
      LOGC(aclog.Fatal, log << "accept: UNEXPECTED EXCEPTION: "
         << typeid(ee).name() << ": " << ee.what());
      SetThreadLocalError(CUDTException(MJ_UNKNOWN, MN_NONE, 0));
      return INVALID_SOCK;
   }
}

int CUDT::connect(
    SRTSOCKET u, const sockaddr* name, const sockaddr* tname, int namelen)
{
   try
   {
      return s_UDTUnited.connect(u, name, tname, namelen);
   }
   catch (const CUDTException& e)
   {
      return APIError(e);
   }
   catch (bad_alloc&)
   {
      return APIError(MJ_SYSTEMRES, MN_MEMORY, 0);
   }
   catch (std::exception& ee)
   {
      LOGC(aclog.Fatal, log << "connect: UNEXPECTED EXCEPTION: "
         << typeid(ee).name() << ": " << ee.what());
      return APIError(MJ_UNKNOWN, MN_NONE, 0);
   }
}

#if ENABLE_EXPERIMENTAL_BONDING
int CUDT::connectLinks(SRTSOCKET grp,
        SRT_SOCKGROUPCONFIG targets [], int arraysize)
{
    if (arraysize <= 0)
        return APIError(MJ_NOTSUP, MN_INVAL, 0);

    if ( (grp & SRTGROUP_MASK) == 0)
    {
        // connectLinks accepts only GROUP id, not socket id.
        return APIError(MJ_NOTSUP, MN_SIDINVAL, 0);
    }

    try
    {
        CUDTUnited::GroupKeeper k(s_UDTUnited, grp, s_UDTUnited.ERH_THROW);
        return s_UDTUnited.groupConnect(k.group, targets, arraysize);
    }
    catch (CUDTException& e)
    {
        return APIError(e);
    }
    catch (bad_alloc&)
    {
        return APIError(MJ_SYSTEMRES, MN_MEMORY, 0);
    }
    catch (std::exception& ee)
    {
        LOGC(aclog.Fatal, log << "connect: UNEXPECTED EXCEPTION: "
                << typeid(ee).name() << ": " << ee.what());
        return APIError(MJ_UNKNOWN, MN_NONE, 0);
    }
}
#endif

int CUDT::connect(
   SRTSOCKET u, const sockaddr* name, int namelen, int32_t forced_isn)
{
   try
   {
      return s_UDTUnited.connect(u, name, namelen, forced_isn);
   }
   catch (const CUDTException &e)
   {
      return APIError(e);
   }
   catch (bad_alloc&)
   {
      return APIError(MJ_SYSTEMRES, MN_MEMORY, 0);
   }
   catch (const std::exception& ee)
   {
      LOGC(aclog.Fatal, log << "connect: UNEXPECTED EXCEPTION: "
         << typeid(ee).name() << ": " << ee.what());
      return APIError(MJ_UNKNOWN, MN_NONE, 0);
   }
}

int CUDT::close(SRTSOCKET u)
{
   try
   {
      return s_UDTUnited.close(u);
   }
   catch (const CUDTException& e)
   {
      return APIError(e);
   }
   catch (const std::exception& ee)
   {
      LOGC(aclog.Fatal, log << "close: UNEXPECTED EXCEPTION: "
         << typeid(ee).name() << ": " << ee.what());
      return APIError(MJ_UNKNOWN, MN_NONE, 0);
   }
}

int CUDT::getpeername(SRTSOCKET u, sockaddr* name, int* namelen)
{
   try
   {
      s_UDTUnited.getpeername(u, name, namelen);
      return 0;
   }
   catch (const CUDTException& e)
   {
      return APIError(e);
   }
   catch (const std::exception& ee)
   {
      LOGC(aclog.Fatal, log << "getpeername: UNEXPECTED EXCEPTION: "
         << typeid(ee).name() << ": " << ee.what());
      return APIError(MJ_UNKNOWN, MN_NONE, 0);
   }
}

int CUDT::getsockname(SRTSOCKET u, sockaddr* name, int* namelen)
{
   try
   {
      s_UDTUnited.getsockname(u, name, namelen);
      return 0;
   }
   catch (const CUDTException& e)
   {
      return APIError(e);
   }
   catch (const std::exception& ee)
   {
      LOGC(aclog.Fatal, log << "getsockname: UNEXPECTED EXCEPTION: "
         << typeid(ee).name() << ": " << ee.what());
      return APIError(MJ_UNKNOWN, MN_NONE, 0);
   }
}

int CUDT::getsockopt(
   SRTSOCKET u, int, SRT_SOCKOPT optname, void* pw_optval, int* pw_optlen)
{
    if (!pw_optval || !pw_optlen)
    {
        return APIError(MJ_NOTSUP, MN_INVAL, 0);
    }

    try
    {
#if ENABLE_EXPERIMENTAL_BONDING
        if (u & SRTGROUP_MASK)
        {
            CUDTUnited::GroupKeeper k(s_UDTUnited, u, s_UDTUnited.ERH_THROW);
            k.group->getOpt(optname, (pw_optval), (*pw_optlen));
            return 0;
        }
#endif

        CUDT* udt = s_UDTUnited.locateSocket(u, s_UDTUnited.ERH_THROW)->m_pUDT;
        udt->getOpt(optname, (pw_optval), (*pw_optlen));
        return 0;
    }
    catch (const CUDTException& e)
    {
        return APIError(e);
    }
    catch (const std::exception& ee)
    {
        LOGC(aclog.Fatal, log << "getsockopt: UNEXPECTED EXCEPTION: "
                << typeid(ee).name() << ": " << ee.what());
        return APIError(MJ_UNKNOWN, MN_NONE, 0);
    }
}

int CUDT::setsockopt(SRTSOCKET u, int, SRT_SOCKOPT optname, const void* optval, int optlen)
{
   if (!optval)
       return APIError(MJ_NOTSUP, MN_INVAL, 0);

   try
   {
#if ENABLE_EXPERIMENTAL_BONDING
       if (u & SRTGROUP_MASK)
       {
           CUDTUnited::GroupKeeper k(s_UDTUnited, u, s_UDTUnited.ERH_THROW);
           k.group->setOpt(optname, optval, optlen);
           return 0;
       }
#endif

       CUDT* udt = s_UDTUnited.locateSocket(u, s_UDTUnited.ERH_THROW)->m_pUDT;
       udt->setOpt(optname, optval, optlen);
       return 0;
   }
   catch (const CUDTException& e)
   {
       return APIError(e);
   }
   catch (const std::exception& ee)
   {
       LOGC(aclog.Fatal, log << "setsockopt: UNEXPECTED EXCEPTION: "
               << typeid(ee).name() << ": " << ee.what());
       return APIError(MJ_UNKNOWN, MN_NONE, 0);
   }
}

int CUDT::send(SRTSOCKET u, const char* buf, int len, int)
{
    SRT_MSGCTRL mctrl = srt_msgctrl_default;
    return sendmsg2(u, buf, len, (mctrl));
}

// --> CUDT::recv moved down

int CUDT::sendmsg(
   SRTSOCKET u, const char* buf, int len, int ttl, bool inorder,
   int64_t srctime)
{
    SRT_MSGCTRL mctrl = srt_msgctrl_default;
    mctrl.msgttl = ttl;
    mctrl.inorder = inorder;
    mctrl.srctime = srctime;
    return sendmsg2(u, buf, len, (mctrl));
}

int CUDT::sendmsg2(
   SRTSOCKET u, const char* buf, int len, SRT_MSGCTRL& w_m)
{
   try
   {
#if ENABLE_EXPERIMENTAL_BONDING
       if (u & SRTGROUP_MASK)
       {
           CUDTUnited::GroupKeeper k (s_UDTUnited, u, s_UDTUnited.ERH_THROW);
           return k.group->send(buf, len, (w_m));
       }
#endif

       return s_UDTUnited.locateSocket(u, CUDTUnited::ERH_THROW)->core().sendmsg2(buf, len, (w_m));
   }
   catch (const CUDTException& e)
   {
      return APIError(e);
   }
   catch (bad_alloc&)
   {
      return APIError(MJ_SYSTEMRES, MN_MEMORY, 0);
   }
   catch (const std::exception& ee)
   {
      LOGC(aclog.Fatal, log << "sendmsg: UNEXPECTED EXCEPTION: "
         << typeid(ee).name() << ": " << ee.what());
      return APIError(MJ_UNKNOWN, MN_NONE, 0);
   }
}

int CUDT::recv(SRTSOCKET u, char* buf, int len, int)
{
    SRT_MSGCTRL mctrl = srt_msgctrl_default;
    int ret = recvmsg2(u, buf, len, (mctrl));
    return ret;
}

int CUDT::recvmsg(SRTSOCKET u, char* buf, int len, int64_t& srctime)
{
    SRT_MSGCTRL mctrl = srt_msgctrl_default;
    int ret = recvmsg2(u, buf, len, (mctrl));
    srctime = mctrl.srctime;
    return ret;
}

int CUDT::recvmsg2(SRTSOCKET u, char* buf, int len, SRT_MSGCTRL& w_m)
{
   try
   {
#if ENABLE_EXPERIMENTAL_BONDING
      if (u & SRTGROUP_MASK)
      {
          CUDTUnited::GroupKeeper k(s_UDTUnited, u, s_UDTUnited.ERH_THROW);
          return k.group->recv(buf, len, (w_m));
      }
#endif

      return s_UDTUnited.locateSocket(u, CUDTUnited::ERH_THROW)->core().recvmsg2(buf, len, (w_m));
   }
   catch (const CUDTException& e)
   {
      return APIError(e);
   }
   catch (const std::exception& ee)
   {
      LOGC(aclog.Fatal, log << "recvmsg: UNEXPECTED EXCEPTION: "
         << typeid(ee).name() << ": " << ee.what());
      return APIError(MJ_UNKNOWN, MN_NONE, 0);
   }
}

int64_t CUDT::sendfile(
   SRTSOCKET u, fstream& ifs, int64_t& offset, int64_t size, int block)
{
   try
   {
      CUDT* udt = s_UDTUnited.locateSocket(u, s_UDTUnited.ERH_THROW)->m_pUDT;
      return udt->sendfile(ifs, offset, size, block);
   }
   catch (const CUDTException& e)
   {
      return APIError(e);
   }
   catch (bad_alloc&)
   {
      return APIError(MJ_SYSTEMRES, MN_MEMORY, 0);
   }
   catch (const std::exception& ee)
   {
      LOGC(aclog.Fatal, log << "sendfile: UNEXPECTED EXCEPTION: "
         << typeid(ee).name() << ": " << ee.what());
      return APIError(MJ_UNKNOWN, MN_NONE, 0);
   }
}

int64_t CUDT::recvfile(
   SRTSOCKET u, fstream& ofs, int64_t& offset, int64_t size, int block)
{
   try
   {
       return s_UDTUnited.locateSocket(u, CUDTUnited::ERH_THROW)->core().recvfile(ofs, offset, size, block);
   }
   catch (const CUDTException& e)
   {
      return APIError(e);
   }
   catch (const std::exception& ee)
   {
      LOGC(aclog.Fatal, log << "recvfile: UNEXPECTED EXCEPTION: "
         << typeid(ee).name() << ": " << ee.what());
      return APIError(MJ_UNKNOWN, MN_NONE, 0);
   }
}

int CUDT::select(
   int,
   UDT::UDSET* readfds,
   UDT::UDSET* writefds,
   UDT::UDSET* exceptfds,
   const timeval* timeout)
{
   if ((!readfds) && (!writefds) && (!exceptfds))
   {
      return APIError(MJ_NOTSUP, MN_INVAL, 0);
   }

   try
   {
      return s_UDTUnited.select(readfds, writefds, exceptfds, timeout);
   }
   catch (const CUDTException& e)
   {
      return APIError(e);
   }
   catch (bad_alloc&)
   {
      return APIError(MJ_SYSTEMRES, MN_MEMORY, 0);
   }
   catch (const std::exception& ee)
   {
      LOGC(aclog.Fatal, log << "select: UNEXPECTED EXCEPTION: "
         << typeid(ee).name() << ": " << ee.what());
      return APIError(MJ_UNKNOWN, MN_NONE, 0);
   }
}

int CUDT::selectEx(
   const vector<SRTSOCKET>& fds,
   vector<SRTSOCKET>* readfds,
   vector<SRTSOCKET>* writefds,
   vector<SRTSOCKET>* exceptfds,
   int64_t msTimeOut)
{
   if ((!readfds) && (!writefds) && (!exceptfds))
   {
      return APIError(MJ_NOTSUP, MN_INVAL, 0);
   }

   try
   {
      return s_UDTUnited.selectEx(fds, readfds, writefds, exceptfds, msTimeOut);
   }
   catch (const CUDTException& e)
   {
      return APIError(e);
   }
   catch (bad_alloc&)
   {
      return APIError(MJ_SYSTEMRES, MN_MEMORY, 0);
   }
   catch (const std::exception& ee)
   {
      LOGC(aclog.Fatal, log << "selectEx: UNEXPECTED EXCEPTION: "
         << typeid(ee).name() << ": " << ee.what());
      return APIError(MJ_UNKNOWN);
   }
}

int CUDT::epoll_create()
{
   try
   {
      return s_UDTUnited.epoll_create();
   }
   catch (const CUDTException& e)
   {
      return APIError(e);
   }
   catch (const std::exception& ee)
   {
      LOGC(aclog.Fatal, log << "epoll_create: UNEXPECTED EXCEPTION: "
         << typeid(ee).name() << ": " << ee.what());
      return APIError(MJ_UNKNOWN, MN_NONE, 0);
   }
}

int CUDT::epoll_clear_usocks(int eid)
{
   try
   {
      return s_UDTUnited.epoll_clear_usocks(eid);
   }
   catch (const CUDTException& e)
   {
      return APIError(e);
   }
   catch (std::exception& ee)
   {
      LOGC(aclog.Fatal, log << "epoll_clear_usocks: UNEXPECTED EXCEPTION: "
         << typeid(ee).name() << ": " << ee.what());
      return APIError(MJ_UNKNOWN, MN_NONE, 0);
   }
}

int CUDT::epoll_add_usock(const int eid, const SRTSOCKET u, const int* events)
{
   try
   {
      return s_UDTUnited.epoll_add_usock(eid, u, events);
   }
   catch (const CUDTException& e)
   {
      return APIError(e);
   }
   catch (const std::exception& ee)
   {
      LOGC(aclog.Fatal, log << "epoll_add_usock: UNEXPECTED EXCEPTION: "
         << typeid(ee).name() << ": " << ee.what());
      return APIError(MJ_UNKNOWN, MN_NONE, 0);
   }
}

int CUDT::epoll_add_ssock(const int eid, const SYSSOCKET s, const int* events)
{
   try
   {
      return s_UDTUnited.epoll_add_ssock(eid, s, events);
   }
   catch (const CUDTException& e)
   {
      return APIError(e);
   }
   catch (const std::exception& ee)
   {
      LOGC(aclog.Fatal, log << "epoll_add_ssock: UNEXPECTED EXCEPTION: "
         << typeid(ee).name() << ": " << ee.what());
      return APIError(MJ_UNKNOWN, MN_NONE, 0);
   }
}

int CUDT::epoll_update_usock(
   const int eid, const SRTSOCKET u, const int* events)
{
   try
   {
      return s_UDTUnited.epoll_add_usock(eid, u, events);
   }
   catch (const CUDTException& e)
   {
      return APIError(e);
   }
   catch (const std::exception& ee)
   {
      LOGC(aclog.Fatal, log << "epoll_update_usock: UNEXPECTED EXCEPTION: "
         << typeid(ee).name() << ": " << ee.what());
      return APIError(MJ_UNKNOWN, MN_NONE, 0);
   }
}

int CUDT::epoll_update_ssock(
   const int eid, const SYSSOCKET s, const int* events)
{
   try
   {
      return s_UDTUnited.epoll_update_ssock(eid, s, events);
   }
   catch (const CUDTException& e)
   {
      return APIError(e);
   }
   catch (const std::exception& ee)
   {
      LOGC(aclog.Fatal, log << "epoll_update_ssock: UNEXPECTED EXCEPTION: "
         << typeid(ee).name() << ": " << ee.what());
      return APIError(MJ_UNKNOWN, MN_NONE, 0);
   }
}


int CUDT::epoll_remove_usock(const int eid, const SRTSOCKET u)
{
   try
   {
      return s_UDTUnited.epoll_remove_usock(eid, u);
   }
   catch (const CUDTException& e)
   {
      return APIError(e);
   }
   catch (const std::exception& ee)
   {
      LOGC(aclog.Fatal, log << "epoll_remove_usock: UNEXPECTED EXCEPTION: "
         << typeid(ee).name() << ": " << ee.what());
      return APIError(MJ_UNKNOWN, MN_NONE, 0);
   }
}

int CUDT::epoll_remove_ssock(const int eid, const SYSSOCKET s)
{
   try
   {
      return s_UDTUnited.epoll_remove_ssock(eid, s);
   }
   catch (const CUDTException& e)
   {
      return APIError(e);
   }
   catch (const std::exception& ee)
   {
      LOGC(aclog.Fatal, log << "epoll_remove_ssock: UNEXPECTED EXCEPTION: "
         << typeid(ee).name() << ": " << ee.what());
      return APIError(MJ_UNKNOWN, MN_NONE, 0);
   }
}

int CUDT::epoll_wait(
   const int eid,
   set<SRTSOCKET>* readfds,
   set<SRTSOCKET>* writefds,
   int64_t msTimeOut,
   set<SYSSOCKET>* lrfds,
   set<SYSSOCKET>* lwfds)
{
   try
   {
      return s_UDTUnited.epoll_ref().wait(
              eid, readfds, writefds, msTimeOut, lrfds, lwfds);
   }
   catch (const CUDTException& e)
   {
      return APIError(e);
   }
   catch (const std::exception& ee)
   {
      LOGC(aclog.Fatal, log << "epoll_wait: UNEXPECTED EXCEPTION: "
         << typeid(ee).name() << ": " << ee.what());
      return APIError(MJ_UNKNOWN, MN_NONE, 0);
   }
}

int CUDT::epoll_uwait(
   const int eid,
   SRT_EPOLL_EVENT* fdsSet,
   int fdsSize,
   int64_t msTimeOut)
{
   try
   {
      return s_UDTUnited.epoll_uwait(eid, fdsSet, fdsSize, msTimeOut);
   }
   catch (const CUDTException& e)
   {
      return APIError(e);
   }
   catch (const std::exception& ee)
   {
      LOGC(aclog.Fatal, log << "epoll_uwait: UNEXPECTED EXCEPTION: "
         << typeid(ee).name() << ": " << ee.what());
      return APIError(MJ_UNKNOWN, MN_NONE, 0);
   }
}

int32_t CUDT::epoll_set(
   const int eid,
   int32_t flags)
{
   try
   {
      return s_UDTUnited.epoll_set(eid, flags);
   }
   catch (const CUDTException& e)
   {
      return APIError(e);
   }
   catch (const std::exception& ee)
   {
      LOGC(aclog.Fatal, log << "epoll_set: UNEXPECTED EXCEPTION: "
         << typeid(ee).name() << ": " << ee.what());
      return APIError(MJ_UNKNOWN, MN_NONE, 0);
   }
}

int CUDT::epoll_release(const int eid)
{
   try
   {
      return s_UDTUnited.epoll_release(eid);
   }
   catch (const CUDTException& e)
   {
      return APIError(e);
   }
   catch (const std::exception& ee)
   {
      LOGC(aclog.Fatal, log << "epoll_release: UNEXPECTED EXCEPTION: "
         << typeid(ee).name() << ": " << ee.what());
      return APIError(MJ_UNKNOWN, MN_NONE, 0);
   }
}

CUDTException& CUDT::getlasterror()
{
   return GetThreadLocalError();
}

int CUDT::bstats(SRTSOCKET u, CBytePerfMon* perf, bool clear, bool instantaneous)
{
#if ENABLE_EXPERIMENTAL_BONDING
   if (u & SRTGROUP_MASK)
       return groupsockbstats(u, perf, clear);
#endif

   try
   {
      CUDT* udt = s_UDTUnited.locateSocket(u, s_UDTUnited.ERH_THROW)->m_pUDT;
      udt->bstats(perf, clear, instantaneous);
      return 0;
   }
   catch (const CUDTException& e)
   {
      return APIError(e);
   }
   catch (const std::exception& ee)
   {
      LOGC(aclog.Fatal, log << "bstats: UNEXPECTED EXCEPTION: "
         << typeid(ee).name() << ": " << ee.what());
      return APIError(MJ_UNKNOWN, MN_NONE, 0);
   }
}

#if ENABLE_EXPERIMENTAL_BONDING
int CUDT::groupsockbstats(SRTSOCKET u, CBytePerfMon* perf, bool clear)
{
   try
   {
      CUDTUnited::GroupKeeper k(s_UDTUnited, u, s_UDTUnited.ERH_THROW);
      k.group->bstatsSocket(perf, clear);
      return 0;
   }
   catch (const CUDTException& e)
   {
      SetThreadLocalError(e);
      return ERROR;
   }
   catch (const std::exception& ee)
   {
      LOGC(aclog.Fatal, log << "bstats: UNEXPECTED EXCEPTION: "
         << typeid(ee).name() << ": " << ee.what());
      SetThreadLocalError(CUDTException(MJ_UNKNOWN, MN_NONE, 0));
      return ERROR;
   }
}
#endif

CUDT* CUDT::getUDTHandle(SRTSOCKET u)
{
   try
   {
      return s_UDTUnited.locateSocket(u, s_UDTUnited.ERH_THROW)->m_pUDT;
   }
   catch (const CUDTException& e)
   {
      SetThreadLocalError(e);
      return NULL;
   }
   catch (const std::exception& ee)
   {
      LOGC(aclog.Fatal, log << "getUDTHandle: UNEXPECTED EXCEPTION: "
         << typeid(ee).name() << ": " << ee.what());
      SetThreadLocalError(CUDTException(MJ_UNKNOWN, MN_NONE, 0));
      return NULL;
   }
}

vector<SRTSOCKET> CUDT::existingSockets() SRTSYNC_REQUIRES(s_UDTUnited.m_GlobControlLock)
{
    vector<SRTSOCKET> out;
    for (CUDTUnited::sockets_t::iterator i = s_UDTUnited.m_Sockets.begin();
            i != s_UDTUnited.m_Sockets.end(); ++i)
    {
        out.push_back(i->first);
    }
    return out;
}

SRT_SOCKSTATUS CUDT::getsockstate(SRTSOCKET u)
{
   try
   {
#if ENABLE_EXPERIMENTAL_BONDING
      if (isgroup(u))
      {
          CUDTUnited::GroupKeeper k(s_UDTUnited, u, s_UDTUnited.ERH_THROW);
          return k.group->getStatus();
      }
#endif
      return s_UDTUnited.getStatus(u);
   }
   catch (const CUDTException& e)
   {
      SetThreadLocalError(e);
      return SRTS_NONEXIST;
   }
   catch (const std::exception& ee)
   {
      LOGC(aclog.Fatal, log << "getsockstate: UNEXPECTED EXCEPTION: "
         << typeid(ee).name() << ": " << ee.what());
      SetThreadLocalError(CUDTException(MJ_UNKNOWN, MN_NONE, 0));
      return SRTS_NONEXIST;
   }
}


////////////////////////////////////////////////////////////////////////////////

namespace UDT
{

int startup()
{
   return CUDT::startup();
}

int cleanup()
{
   return CUDT::cleanup();
}

int bind(SRTSOCKET u, const struct sockaddr* name, int namelen)
{
   return CUDT::bind(u, name, namelen);
}

int bind2(SRTSOCKET u, UDPSOCKET udpsock)
{
   return CUDT::bind(u, udpsock);
}

int listen(SRTSOCKET u, int backlog)
{
   return CUDT::listen(u, backlog);
}

SRTSOCKET accept(SRTSOCKET u, struct sockaddr* addr, int* addrlen)
{
   return CUDT::accept(u, addr, addrlen);
}

int connect(SRTSOCKET u, const struct sockaddr* name, int namelen)
{
   return CUDT::connect(u, name, namelen, SRT_SEQNO_NONE);
}

int close(SRTSOCKET u)
{
   return CUDT::close(u);
}

int getpeername(SRTSOCKET u, struct sockaddr* name, int* namelen)
{
   return CUDT::getpeername(u, name, namelen);
}

int getsockname(SRTSOCKET u, struct sockaddr* name, int* namelen)
{
   return CUDT::getsockname(u, name, namelen);
}

int getsockopt(
   SRTSOCKET u, int level, SRT_SOCKOPT optname, void* optval, int* optlen)
{
   return CUDT::getsockopt(u, level, optname, optval, optlen);
}

int setsockopt(
   SRTSOCKET u, int level, SRT_SOCKOPT optname, const void* optval, int optlen)
{
   return CUDT::setsockopt(u, level, optname, optval, optlen);
}

// DEVELOPER API

int connect_debug(
   SRTSOCKET u, const struct sockaddr* name, int namelen, int32_t forced_isn)
{
   return CUDT::connect(u, name, namelen, forced_isn);
}

int send(SRTSOCKET u, const char* buf, int len, int flags)
{
   return CUDT::send(u, buf, len, flags);
}

int recv(SRTSOCKET u, char* buf, int len, int flags)
{
   return CUDT::recv(u, buf, len, flags);
}


int sendmsg(
   SRTSOCKET u, const char* buf, int len, int ttl, bool inorder,
   int64_t srctime)
{
   return CUDT::sendmsg(u, buf, len, ttl, inorder, srctime);
}

int recvmsg(SRTSOCKET u, char* buf, int len, int64_t& srctime)
{
   return CUDT::recvmsg(u, buf, len, srctime);
}

int recvmsg(SRTSOCKET u, char* buf, int len)
{
   int64_t srctime;
   return CUDT::recvmsg(u, buf, len, srctime);
}

int64_t sendfile(
   SRTSOCKET u,
   fstream& ifs,
   int64_t& offset,
   int64_t size,
   int block)
{
   return CUDT::sendfile(u, ifs, offset, size, block);
}

int64_t recvfile(
   SRTSOCKET u,
   fstream& ofs,
   int64_t& offset,
   int64_t size,
   int block)
{
   return CUDT::recvfile(u, ofs, offset, size, block);
}

int64_t sendfile2(
   SRTSOCKET u,
   const char* path,
   int64_t* offset,
   int64_t size,
   int block)
{
   fstream ifs(path, ios::binary | ios::in);
   int64_t ret = CUDT::sendfile(u, ifs, *offset, size, block);
   ifs.close();
   return ret;
}

int64_t recvfile2(
   SRTSOCKET u,
   const char* path,
   int64_t* offset,
   int64_t size,
   int block)
{
   fstream ofs(path, ios::binary | ios::out);
   int64_t ret = CUDT::recvfile(u, ofs, *offset, size, block);
   ofs.close();
   return ret;
}

int select(
   int nfds,
   UDSET* readfds,
   UDSET* writefds,
   UDSET* exceptfds,
   const struct timeval* timeout)
{
   return CUDT::select(nfds, readfds, writefds, exceptfds, timeout);
}

int selectEx(
   const vector<SRTSOCKET>& fds,
   vector<SRTSOCKET>* readfds,
   vector<SRTSOCKET>* writefds,
   vector<SRTSOCKET>* exceptfds,
   int64_t msTimeOut)
{
   return CUDT::selectEx(fds, readfds, writefds, exceptfds, msTimeOut);
}

int epoll_create()
{
   return CUDT::epoll_create();
}

int epoll_clear_usocks(int eid)
{
    return CUDT::epoll_clear_usocks(eid);
}

int epoll_add_usock(int eid, SRTSOCKET u, const int* events)
{
   return CUDT::epoll_add_usock(eid, u, events);
}

int epoll_add_ssock(int eid, SYSSOCKET s, const int* events)
{
   return CUDT::epoll_add_ssock(eid, s, events);
}

int epoll_update_usock(int eid, SRTSOCKET u, const int* events)
{
   return CUDT::epoll_update_usock(eid, u, events);
}

int epoll_update_ssock(int eid, SYSSOCKET s, const int* events)
{
   return CUDT::epoll_update_ssock(eid, s, events);
}

int epoll_remove_usock(int eid, SRTSOCKET u)
{
   return CUDT::epoll_remove_usock(eid, u);
}

int epoll_remove_ssock(int eid, SYSSOCKET s)
{
   return CUDT::epoll_remove_ssock(eid, s);
}

int epoll_wait(
   int eid,
   set<SRTSOCKET>* readfds,
   set<SRTSOCKET>* writefds,
   int64_t msTimeOut,
   set<SYSSOCKET>* lrfds,
   set<SYSSOCKET>* lwfds)
{
   return CUDT::epoll_wait(eid, readfds, writefds, msTimeOut, lrfds, lwfds);
}

/*

#define SET_RESULT(val, num, fds, it) \
   if (val != NULL) \
   { \
      if (val->empty()) \
      { \
         if (num) *num = 0; \
      } \
      else \
      { \
         if (*num > static_cast<int>(val->size())) \
            *num = val->size(); \
         int count = 0; \
         for (it = val->begin(); it != val->end(); ++ it) \
         { \
            if (count >= *num) \
               break; \
            fds[count ++] = *it; \
         } \
      } \
   }

*/

template <class SOCKTYPE>
inline void set_result(set<SOCKTYPE>* val, int* num, SOCKTYPE* fds)
{
    if ( !val || !num || !fds )
        return;

    if (*num > int(val->size()))
        *num = int(val->size()); // will get 0 if val->empty()
    int count = 0;

    // This loop will run 0 times if val->empty()
    for (typename set<SOCKTYPE>::const_iterator it = val->begin(); it != val->end(); ++ it)
    {
        if (count >= *num)
            break;
        fds[count ++] = *it;
    }
}

int epoll_wait2(
   int eid, SRTSOCKET* readfds,
   int* rnum, SRTSOCKET* writefds,
   int* wnum,
   int64_t msTimeOut,
   SYSSOCKET* lrfds,
   int* lrnum,
   SYSSOCKET* lwfds,
   int* lwnum)
{
   // This API is an alternative format for epoll_wait, created for
   // compatability with other languages. Users need to pass in an array
   // for holding the returned sockets, with the maximum array length
   // stored in *rnum, etc., which will be updated with returned number
   // of sockets.

   set<SRTSOCKET> readset;
   set<SRTSOCKET> writeset;
   set<SYSSOCKET> lrset;
   set<SYSSOCKET> lwset;
   set<SRTSOCKET>* rval = NULL;
   set<SRTSOCKET>* wval = NULL;
   set<SYSSOCKET>* lrval = NULL;
   set<SYSSOCKET>* lwval = NULL;
   if ((readfds != NULL) && (rnum != NULL))
      rval = &readset;
   if ((writefds != NULL) && (wnum != NULL))
      wval = &writeset;
   if ((lrfds != NULL) && (lrnum != NULL))
      lrval = &lrset;
   if ((lwfds != NULL) && (lwnum != NULL))
      lwval = &lwset;

   int ret = CUDT::epoll_wait(eid, rval, wval, msTimeOut, lrval, lwval);
   if (ret > 0)
   {
      //set<SRTSOCKET>::const_iterator i;
      //SET_RESULT(rval, rnum, readfds, i);
      set_result(rval, rnum, readfds);
      //SET_RESULT(wval, wnum, writefds, i);
      set_result(wval, wnum, writefds);

      //set<SYSSOCKET>::const_iterator j;
      //SET_RESULT(lrval, lrnum, lrfds, j);
      set_result(lrval, lrnum, lrfds);
      //SET_RESULT(lwval, lwnum, lwfds, j);
      set_result(lwval, lwnum, lwfds);
   }
   return ret;
}

int epoll_uwait(int eid, SRT_EPOLL_EVENT* fdsSet, int fdsSize, int64_t msTimeOut)
{
   return CUDT::epoll_uwait(eid, fdsSet, fdsSize, msTimeOut);
}

int epoll_release(int eid)
{
   return CUDT::epoll_release(eid);
}

ERRORINFO& getlasterror()
{
   return CUDT::getlasterror();
}

int getlasterror_code()
{
   return CUDT::getlasterror().getErrorCode();
}

const char* getlasterror_desc()
{
   return CUDT::getlasterror().getErrorMessage();
}

int getlasterror_errno()
{
   return CUDT::getlasterror().getErrno();
}

// Get error string of a given error code
const char* geterror_desc(int code, int err)
{
   CUDTException e (CodeMajor(code/1000), CodeMinor(code%1000), err);
   return(e.getErrorMessage());
}

int bstats(SRTSOCKET u, SRT_TRACEBSTATS* perf, bool clear)
{
   return CUDT::bstats(u, perf, clear);
}

SRT_SOCKSTATUS getsockstate(SRTSOCKET u)
{
   return CUDT::getsockstate(u);
}

} // namespace UDT

namespace srt
{

void setloglevel(LogLevel::type ll)
{
    ScopedLock gg(srt_logger_config.mutex);
    srt_logger_config.max_level = ll;
}

void addlogfa(LogFA fa)
{
    ScopedLock gg(srt_logger_config.mutex);
    srt_logger_config.enabled_fa.set(fa, true);
}

void dellogfa(LogFA fa)
{
    ScopedLock gg(srt_logger_config.mutex);
    srt_logger_config.enabled_fa.set(fa, false);
}

void resetlogfa(set<LogFA> fas)
{
    ScopedLock gg(srt_logger_config.mutex);
    for (int i = 0; i <= SRT_LOGFA_LASTNONE; ++i)
        srt_logger_config.enabled_fa.set(i, fas.count(i));
}

void resetlogfa(const int* fara, size_t fara_size)
{
    ScopedLock gg(srt_logger_config.mutex);
    srt_logger_config.enabled_fa.reset();
    for (const int* i = fara; i != fara + fara_size; ++i)
        srt_logger_config.enabled_fa.set(*i, true);
}

void setlogstream(std::ostream& stream)
{
    ScopedLock gg(srt_logger_config.mutex);
    srt_logger_config.log_stream = &stream;
}

void setloghandler(void* opaque, SRT_LOG_HANDLER_FN* handler)
{
    ScopedLock gg(srt_logger_config.mutex);
    srt_logger_config.loghandler_opaque = opaque;
    srt_logger_config.loghandler_fn = handler;
}

void setlogflags(int flags)
{
    ScopedLock gg(srt_logger_config.mutex);
    srt_logger_config.flags = flags;
}

SRT_API bool setstreamid(SRTSOCKET u, const std::string& sid)
{
    return CUDT::setstreamid(u, sid);
}
SRT_API std::string getstreamid(SRTSOCKET u)
{
    return CUDT::getstreamid(u);
}

int getrejectreason(SRTSOCKET u)
{
    return CUDT::rejectReason(u);
}

int setrejectreason(SRTSOCKET u, int value)
{
    return CUDT::rejectReason(u, value);
}

}  // namespace srt<|MERGE_RESOLUTION|>--- conflicted
+++ resolved
@@ -715,7 +715,6 @@
            gi->sndstate = SRT_GST_IDLE;
            gi->rcvstate = SRT_GST_IDLE;
            gi->laststatus = SRTS_CONNECTED;
-<<<<<<< HEAD
 
            if (!g->m_bConnected)
            {
@@ -745,36 +744,6 @@
                // inside the group receiving and sending functions so that they get
                // interrupted when a new socket is connected.
            }
-=======
-
-           if (!g->m_bConnected)
-           {
-               HLOGC(cnlog.Debug, log << "newConnection(GROUP): First socket connected, SETTING GROUP CONNECTED");
-               g->m_bConnected = true;
-           }
-
-           // XXX PROLBEM!!! These events are subscribed here so that this is done once, lazily,
-           // but groupwise connections could be accepted from multiple listeners for the same group!
-           // m_listener MUST BE A CONTAINER, NOT POINTER!!!
-           // ALSO: Maybe checking "the same listener" is not necessary as subscruption may be done
-           // multiple times anyway?
-           if (!g->m_listener)
-           {
-               // Newly created group from the listener, which hasn't yet
-               // the listener set.
-               g->m_listener = ls;
-
-               // Listen on both first connected socket and continued sockets.
-               // This might help with jump-over situations, and in regular continued
-               // sockets the IN event won't be reported anyway.
-               int listener_modes = SRT_EPOLL_ACCEPT | SRT_EPOLL_UPDATE;
-               epoll_add_usock_INTERNAL(g->m_RcvEID, ls, &listener_modes);
-
-               // This listening should be done always when a first connected socket
-               // appears as accepted off the listener. This is for the sake of swait() calls
-               // inside the group receiving and sending functions so that they get
-               // interrupted when a new socket is connected.
-           }
 
            // Add also per-direction subscription for the about-to-be-accepted socket.
            // Both first accepted socket that makes the group-accept and every next
@@ -786,23 +755,8 @@
 
            // With app reader, do not set groupPacketArrival (block the
            // provider array feature completely for now).
->>>>>>> 81146208
-
-           // Add also per-direction subscription for the about-to-be-accepted socket.
-           // Both first accepted socket that makes the group-accept and every next
-           // socket that adds a new link.
-           int read_modes = SRT_EPOLL_IN | SRT_EPOLL_ERR;
-           int write_modes = SRT_EPOLL_OUT | SRT_EPOLL_ERR;
-           epoll_add_usock_INTERNAL(g->m_RcvEID, ns, &read_modes);
-           epoll_add_usock_INTERNAL(g->m_SndEID, ns, &write_modes);
-
-<<<<<<< HEAD
-           // With app reader, do not set groupPacketArrival (block the
-           // provider array feature completely for now).
-
-
-=======
->>>>>>> 81146208
+
+
            /* SETUP HERE IF NEEDED
               ns->m_pUDT->m_cbPacketArrival.set(ns->m_pUDT, &CUDT::groupPacketArrival);
             */
@@ -1364,9 +1318,6 @@
     if (!g.managed())
         throw CUDTException(MJ_NOTSUP, MN_INVAL);
 
-    // In case the group was retried connection, clear first all epoll readiness.
-    m_EPoll.update_events(g.id(), g.m_sPollID, SRT_EPOLL_IN | SRT_EPOLL_OUT | SRT_EPOLL_ERR, false);
-
     // Check and report errors on data brought in by srt_prepare_endpoint,
     // as the latter function has no possibility to report errors.
     for (int tii = 0; tii < arraysize; ++tii)
@@ -1391,8 +1342,6 @@
     // known in the group state information).
     bool block_new_opened = !g.m_bOpened && g.m_bSynRecving;
     const bool was_empty = g.groupEmpty();
-<<<<<<< HEAD
-=======
 
     // In case the group was retried connection, clear first all epoll readiness.
     m_EPoll.update_events(g.id(), g.m_sPollID, SRT_EPOLL_ERR, false);
@@ -1402,7 +1351,6 @@
         // clear out correct readiness resulting from earlier calls.
         m_EPoll.update_events(g.id(), g.m_sPollID, SRT_EPOLL_IN | SRT_EPOLL_OUT, false);
     }
->>>>>>> 81146208
     SRTSOCKET retval = -1;
 
     int eid = -1;
@@ -1948,14 +1896,18 @@
    */
    try
    {
-       // InvertedGuard unlocks in the constructor, then locks in the
-       // destructor, no matter if an exception has fired.
-       InvertedLock l_unlocker (s->m_pUDT->m_bSynRecving ? &s->m_ControlLock : 0);
-
        // record peer address
        s->m_PeerAddr = target_addr;
 
-       s->m_pUDT->startConnect(target_addr, forced_isn);
+       if (s->m_pUDT->m_bSynRecving)
+       {
+           InvertedLock ug(s->m_ControlLock);
+           s->m_pUDT->startConnect(target_addr, forced_isn);
+       }
+       else
+       {
+           s->m_pUDT->startConnect(target_addr, forced_isn);
+       }
    }
    catch (CUDTException& e) // Interceptor, just to change the state.
    {
@@ -2796,11 +2748,7 @@
 }
 
 // [[using locked(m_GlobControlLock)]]
-<<<<<<< HEAD
 void CUDTUnited::removeSocket(const SRTSOCKET u) SRTSYNC_REQUIRES(m_GlobControlLock)
-=======
-void CUDTUnited::removeSocket(const SRTSOCKET u)
->>>>>>> 81146208
 {
    sockets_t::iterator i = m_ClosedSockets.find(u);
 
@@ -3262,11 +3210,7 @@
 // This doesn't have argument of GroupType due to header file conflicts.
 
 // [[using locked(s_UDTUnited.m_GlobControlLock)]]
-<<<<<<< HEAD
 CUDTGroup& CUDT::newGroup(const int type) SRTSYNC_REQUIRES(s_UDTUnited.m_GlobControlLock)
-=======
-CUDTGroup& CUDT::newGroup(const int type)
->>>>>>> 81146208
 {
     const SRTSOCKET id = s_UDTUnited.generateSocketID(true);
 
