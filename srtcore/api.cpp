--- conflicted
+++ resolved
@@ -1996,19 +1996,6 @@
    return m_EPoll.remove_ssock(eid, s);
 }
 
-<<<<<<< HEAD
-=======
-int CUDTUnited::epoll_wait(
-   const int eid,
-   set<SRTSOCKET>* readfds,
-   set<SRTSOCKET>* writefds,
-   int64_t msTimeOut,
-   set<SYSSOCKET>* lrfds,
-   set<SYSSOCKET>* lwfds)
-{
-   return m_EPoll.wait(eid, readfds, writefds, msTimeOut, lrfds, lwfds);
-}
-
 int CUDTUnited::epoll_uwait(
    const int eid,
    SRT_EPOLL_EVENT* fdsSet,
@@ -2023,7 +2010,6 @@
     return m_EPoll.setflags(eid, flags);
 }
 
->>>>>>> 2cf052b2
 int CUDTUnited::epoll_release(const int eid)
 {
    return m_EPoll.release(eid);
@@ -3503,28 +3489,6 @@
    }
 }
 
-int CUDT::epoll_swait(const int eid, SrtPollState& socks, int64_t msTimeOut)
-{
-   try
-   {
-       const CEPollDesc& d = s_UDTUnited.epollmg().access(eid);
-       HLOGC(mglog.Debug, log << "epoll_swait polls on " << eid);
-       return s_UDTUnited.epollmg().swait(d, socks, msTimeOut);
-   }
-   catch (const CUDTException& e)
-   {
-      s_UDTUnited.setError(new CUDTException(e));
-      return ERROR;
-   }
-   catch (const std::exception& ee)
-   {
-      LOGC(mglog.Fatal, log << "epoll_wait: UNEXPECTED EXCEPTION: "
-         << typeid(ee).name() << ": " << ee.what());
-      s_UDTUnited.setError(new CUDTException(MJ_UNKNOWN, MN_NONE, 0));
-      return ERROR;
-   }
-}
-
 int CUDT::epoll_uwait(
    const int eid,
    SRT_EPOLL_EVENT* fdsSet,
@@ -3922,11 +3886,6 @@
    set<SYSSOCKET>* lwfds)
 {
    return CUDT::epoll_wait(eid, readfds, writefds, msTimeOut, lrfds, lwfds);
-}
-
-int epoll_swait(int eid, SrtPollState& st, int64_t msTimeOut)
-{
-    return CUDT::epoll_swait(eid, st, msTimeOut);
 }
 
 /*
