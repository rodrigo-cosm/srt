--- conflicted
+++ resolved
@@ -80,27 +80,7 @@
 extern LogConfig srt_logger_config;
 
 
-<<<<<<< HEAD
 void CUDTSocket::construct()
-=======
-CUDTSocket::CUDTSocket():
-m_Status(SRTS_INIT),
-m_tsClosureTimeStamp(0),
-m_iIPversion(0),
-m_pSelfAddr(NULL),
-m_pPeerAddr(NULL),
-m_SocketID(0),
-m_ListenSocket(0),
-m_PeerID(0),
-m_iISN(0),
-m_pUDT(NULL),
-m_pQueuedSockets(NULL),
-m_pAcceptSockets(NULL),
-m_AcceptCond(),
-m_AcceptLock(),
-m_uiBackLog(0),
-m_iMuxID(-1)
->>>>>>> 8519cb68
 {
       pthread_mutex_init(&m_AcceptLock, NULL);
       pthread_cond_init(&m_AcceptCond, NULL);
@@ -145,7 +125,7 @@
     m_pUDT->m_bBroken = true;
     m_pUDT->close();
     m_Status = SRTS_CLOSED;
-    m_ClosureTimeStamp = CTimer::getTime();
+    m_tsClosureTimeStamp = CTimer::getTime();
 }
 
 bool CUDTSocket::readReady()
@@ -670,14 +650,8 @@
 #endif
 
       SRTSOCKET id = ns->m_SocketID;
-<<<<<<< HEAD
       ns->makeClosed();
 
-=======
-      ns->m_pUDT->close();
-      ns->m_Status = SRTS_CLOSED;
-      ns->m_tsClosureTimeStamp = srt::sync::steady_clock::now();
->>>>>>> 8519cb68
       // The mapped socket should be now unmapped to preserve the situation that
       // was in the original UDT code.
       // In SRT additionally the acceptAndRespond() function (it was called probably
@@ -1697,18 +1671,13 @@
 
    if (s->m_pQueuedSockets)
    {
-<<<<<<< HEAD
-       CGuard cg(s->m_AcceptLock, "Accept");
-=======
-      CGuard cg(i->second->m_AcceptLock);
->>>>>>> 8519cb68
+      CGuard cg(s->m_AcceptLock);
 
       // if it is a listener, close all un-accepted sockets in its queue
       // and remove them later
       for (set<SRTSOCKET>::iterator q = s->m_pQueuedSockets->begin();
          q != s->m_pQueuedSockets->end(); ++ q)
       {
-<<<<<<< HEAD
          sockets_t::iterator si = m_Sockets.find(*q);
          if (si == m_Sockets.end())
          {
@@ -1721,13 +1690,6 @@
 
          as->makeClosed();
          m_ClosedSockets[*q] = as;
-=======
-         m_Sockets[*q]->m_pUDT->m_bBroken = true;
-         m_Sockets[*q]->m_pUDT->close();
-         m_Sockets[*q]->m_tsClosureTimeStamp = srt::sync::steady_clock::now();
-         m_Sockets[*q]->m_Status = SRTS_CLOSED;
-         m_ClosedSockets[*q] = m_Sockets[*q];
->>>>>>> 8519cb68
          m_Sockets.erase(*q);
       }
 
@@ -2021,14 +1983,7 @@
    for (sockets_t::iterator i = self->m_Sockets.begin();
       i != self->m_Sockets.end(); ++ i)
    {
-<<<<<<< HEAD
       i->second->makeClosed();
-=======
-      i->second->m_pUDT->m_bBroken = true;
-      i->second->m_pUDT->close();
-      i->second->m_Status = SRTS_CLOSED;
-      i->second->m_tsClosureTimeStamp = steady_clock::now();
->>>>>>> 8519cb68
       self->m_ClosedSockets[i->first] = i->second;
 
       // remove from listener's queue
