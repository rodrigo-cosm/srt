/*
 * SRT - Secure, Reliable, Transport
 * Copyright (c) 2018 Haivision Systems Inc.
 * 
 * This Source Code Form is subject to the terms of the Mozilla Public
 * License, v. 2.0. If a copy of the MPL was not distributed with this
 * file, You can obtain one at http://mozilla.org/MPL/2.0/.
 * 
 */

/*****************************************************************************
Copyright (c) 2001 - 2011, The Board of Trustees of the University of Illinois.
All rights reserved.

Redistribution and use in source and binary forms, with or without
modification, are permitted provided that the following conditions are
met:

* Redistributions of source code must retain the above
  copyright notice, this list of conditions and the
  following disclaimer.

* Redistributions in binary form must reproduce the
  above copyright notice, this list of conditions
  and the following disclaimer in the documentation
  and/or other materials provided with the distribution.

* Neither the name of the University of Illinois
  nor the names of its contributors may be used to
  endorse or promote products derived from this
  software without specific prior written permission.

THIS SOFTWARE IS PROVIDED BY THE COPYRIGHT HOLDERS AND CONTRIBUTORS "AS
IS" AND ANY EXPRESS OR IMPLIED WARRANTIES, INCLUDING, BUT NOT LIMITED TO,
THE IMPLIED WARRANTIES OF MERCHANTABILITY AND FITNESS FOR A PARTICULAR
PURPOSE ARE DISCLAIMED. IN NO EVENT SHALL THE COPYRIGHT OWNER OR
CONTRIBUTORS BE LIABLE FOR ANY DIRECT, INDIRECT, INCIDENTAL, SPECIAL,
EXEMPLARY, OR CONSEQUENTIAL DAMAGES (INCLUDING, BUT NOT LIMITED TO,
PROCUREMENT OF SUBSTITUTE GOODS OR SERVICES; LOSS OF USE, DATA, OR
PROFITS; OR BUSINESS INTERRUPTION) HOWEVER CAUSED AND ON ANY THEORY OF
LIABILITY, WHETHER IN CONTRACT, STRICT LIABILITY, OR TORT (INCLUDING
NEGLIGENCE OR OTHERWISE) ARISING IN ANY WAY OUT OF THE USE OF THIS
SOFTWARE, EVEN IF ADVISED OF THE POSSIBILITY OF SUCH DAMAGE.
*****************************************************************************/

/*****************************************************************************
written by
   Yunhong Gu, last updated 07/09/2011
modified by
   Haivision Systems Inc.
*****************************************************************************/

#include "platform_sys.h"

#include <exception>
#include <stdexcept>
#include <typeinfo>
#include <iterator>

#include <cstring>
#include "utilities.h"
#include "netinet_any.h"
#include "api.h"
#include "core.h"
#include "logging.h"
#include "threadname.h"
#include "srt.h"
#include "udt.h"

#ifdef _WIN32
   #include <win/wintime.h>
#endif

#ifdef _MSC_VER
   #pragma warning(error: 4530)
#endif

using namespace std;
using namespace srt_logging;
using namespace srt::sync;
extern LogConfig srt_logger_config;


CUDTSocket::CUDTSocket():
m_Status(SRTS_INIT),
m_tsClosureTimeStamp(0),
m_SocketID(0),
m_ListenSocket(0),
m_PeerID(0),
m_iISN(0),
m_pUDT(NULL),
m_pQueuedSockets(NULL),
m_pAcceptSockets(NULL),
m_AcceptCond(),
m_AcceptLock(),
m_uiBackLog(0),
m_iMuxID(-1)
{
    createMutex(m_AcceptLock, "Accept");
    createCond(m_AcceptCond, "Accept");
    createMutex(m_ControlLock, "Control");
}

CUDTSocket::~CUDTSocket()
{

   delete m_pUDT;
   m_pUDT = NULL;

   delete m_pQueuedSockets;
   delete m_pAcceptSockets;

   releaseMutex(m_AcceptLock);
   releaseCond(m_AcceptCond);
   releaseMutex(m_ControlLock);
}

////////////////////////////////////////////////////////////////////////////////

CUDTUnited::CUDTUnited():
m_Sockets(),
m_GlobControlLock(),
m_IDLock(),
m_SocketIDGenerator(0),
m_TLSError(),
m_mMultiplexer(),
m_MultiplexerLock(),
m_pCache(NULL),
m_bClosing(false),
m_GCStopLock(),
m_GCStopCond(),
m_InitLock(),
m_iInstanceCount(0),
m_bGCStatus(false),
m_GCThread(),
m_ClosedSockets()
{
   // Socket ID MUST start from a random value
   // Note. Don't use CTimer here, because s_UDTUnited is a static instance of CUDTUnited
   // with dynamic initialization (calling this constructor), while CTimer has
   // a static member s_ullCPUFrequency with dynamic initialization.
   // The order of initialization is not guaranteed.
   timeval t;
   gettimeofday(&t, 0);
   srand((unsigned int)t.tv_usec);
   m_SocketIDGenerator = 1 + (int)((1 << 30) * (double(rand()) / RAND_MAX));

   createMutex(m_GlobControlLock, "GlobControl");
   createMutex(m_IDLock, "ID");
   createMutex(m_InitLock, "Init");

   pthread_key_create(&m_TLSError, TLSDestroy);

   m_pCache = new CCache<CInfoBlock>;
}

CUDTUnited::~CUDTUnited()
{
    // Call it if it wasn't called already.
    // This will happen at the end of main() of the application,
    // when the user didn't call srt_cleanup().
    if (m_bGCStatus)
    {
        cleanup();
    }

    releaseMutex(m_GlobControlLock);
    releaseMutex(m_IDLock);
    releaseMutex(m_InitLock);

    delete (CUDTException*)pthread_getspecific(m_TLSError);
    pthread_key_delete(m_TLSError);

    delete m_pCache;
}

std::string CUDTUnited::CONID(SRTSOCKET sock)
{
    if ( sock == 0 )
        return "";

    std::ostringstream os;
    os << "@" << sock << ":";
    return os.str();
}

int CUDTUnited::startup()
{
   CGuard gcinit(m_InitLock);

   if (m_iInstanceCount++ > 0)
      return 0;

   // Global initialization code
   #ifdef _WIN32
      WORD wVersionRequested;
      WSADATA wsaData;
      wVersionRequested = MAKEWORD(2, 2);

      if (0 != WSAStartup(wVersionRequested, &wsaData))
         throw CUDTException(MJ_SETUP, MN_NONE,  WSAGetLastError());
   #endif

   PacketFilter::globalInit();

   //init CTimer::EventLock

   if (m_bGCStatus)
      return true;

   m_bClosing = false;
   createMutex(m_GCStopLock, "GCStop");
   createCond_monotonic(m_GCStopCond, "GCStop");
   {
       ThreadName tn("SRT:GC");
       pthread_create(&m_GCThread, NULL, garbageCollect, this);
   }

   m_bGCStatus = true;

   return 0;
}

int CUDTUnited::cleanup()
{
   CGuard gcinit(m_InitLock);

   if (--m_iInstanceCount > 0)
      return 0;

   //destroy CTimer::EventLock

   if (!m_bGCStatus)
      return 0;

   m_bClosing = true;
   HLOGC(mglog.Debug, log << "GarbageCollector: thread EXIT");
   // NOTE: we can do relaxed signaling here because
   // waiting on m_GCStopCond has a 1-second timeout,
   // after which the m_bClosing flag is cheched, which
   // is set here above. Worst case secenario, this
   // jointhread() call will block for 1 second.
   CSync::signal_relaxed(m_GCStopCond);
   jointhread(m_GCThread);

   // XXX There's some weird bug here causing this
   // to hangup on Windows. This might be either something
   // bigger, or some problem in pthread-win32. As this is
   // the application cleanup section, this can be temporarily
   // tolerated with simply exit the application without cleanup,
   // counting on that the system will take care of it anyway.
#ifndef _WIN32
   releaseMutex(m_GCStopLock);
   releaseCond(m_GCStopCond);
#endif

   m_bGCStatus = false;

   // Global destruction code
   #ifdef _WIN32
      WSACleanup();
   #endif

   return 0;
}

SRTSOCKET CUDTUnited::newSocket()
{

   CUDTSocket* ns = NULL;

   try
   {
      ns = new CUDTSocket;
      ns->m_pUDT = new CUDT;
   }
   catch (...)
   {
      delete ns;
      throw CUDTException(MJ_SYSTEMRES, MN_MEMORY, 0);
   }

   CGuard::enterCS(m_IDLock);
   ns->m_SocketID = -- m_SocketIDGenerator;
   CGuard::leaveCS(m_IDLock);

   ns->m_Status = SRTS_INIT;
   ns->m_ListenSocket = 0;
   ns->m_pUDT->m_SocketID = ns->m_SocketID;
   // The "Socket type" is deprecated. For the sake of
   // HSv4 there will be only a "socket type" field set
   // in the handshake, always to UDT_DGRAM.
   //ns->m_pUDT->m_iSockType = (type == SOCK_STREAM) ? UDT_STREAM : UDT_DGRAM;
   ns->m_pUDT->m_iSockType = UDT_DGRAM;
   ns->m_pUDT->m_pCache = m_pCache;

   // protect the m_Sockets structure.
   CGuard::enterCS(m_GlobControlLock);
   try
   {
      HLOGC(mglog.Debug, log << CONID(ns->m_SocketID)
         << "newSocket: mapping socket "
         << ns->m_SocketID);
      m_Sockets[ns->m_SocketID] = ns;
   }
   catch (...)
   {
      //failure and rollback
      delete ns;
      ns = NULL;
   }
   CGuard::leaveCS(m_GlobControlLock);

   if (!ns)
      throw CUDTException(MJ_SYSTEMRES, MN_MEMORY, 0);

   return ns->m_SocketID;
}

int CUDTUnited::newConnection(const SRTSOCKET listen, const sockaddr_any& peer, CHandShake* hs, const CPacket& hspkt,
        ref_t<SRT_REJECT_REASON> r_error)
{
   CUDTSocket* ns = NULL;

   *r_error = SRT_REJ_IPE;

   // Can't manage this error through an exception because this is
   // running in the listener loop.
   CUDTSocket* ls = locateSocket(listen);
   if (!ls)
   {
       LOGC(mglog.Error, log << "IPE: newConnection by listener socket id=" << listen << " which DOES NOT EXIST.");
       return -1;
   }

   // if this connection has already been processed
   if ((ns = locatePeer(peer, hs->m_iID, hs->m_iISN)) != NULL)
   {
      if (ns->m_pUDT->m_bBroken)
      {
         // last connection from the "peer" address has been broken
         ns->m_Status = SRTS_CLOSED;
         ns->m_tsClosureTimeStamp = steady_clock::now();

         CGuard::enterCS(ls->m_AcceptLock);
         ls->m_pQueuedSockets->erase(ns->m_SocketID);
         ls->m_pAcceptSockets->erase(ns->m_SocketID);
         CGuard::leaveCS(ls->m_AcceptLock);
      }
      else
      {
         // connection already exist, this is a repeated connection request
         // respond with existing HS information

         hs->m_iISN = ns->m_pUDT->m_iISN;
         hs->m_iMSS = ns->m_pUDT->m_iMSS;
         hs->m_iFlightFlagSize = ns->m_pUDT->m_iFlightFlagSize;
         hs->m_iReqType = URQ_CONCLUSION;
         hs->m_iID = ns->m_SocketID;

         return 0;

         //except for this situation a new connection should be started
      }
   }

   // exceeding backlog, refuse the connection request
   if (ls->m_pQueuedSockets->size() >= ls->m_uiBackLog)
   {
       *r_error = SRT_REJ_BACKLOG;
       LOGC(mglog.Error, log << "newConnection: listen backlog=" << ls->m_uiBackLog << " EXCEEDED");
       return -1;
   }

   try
   {
      ns = new CUDTSocket;
      ns->m_pUDT = new CUDT(*(ls->m_pUDT));
      ns->m_PeerAddr = peer; // Take the sa_family value as a good deal.
   }
   catch (...)
   {
      *r_error = SRT_REJ_RESOURCE;
      delete ns;
      LOGC(mglog.Error, log << "IPE: newConnection: unexpected exception (probably std::bad_alloc)");
      return -1;
   }

   CGuard::enterCS(m_IDLock);
   ns->m_SocketID = -- m_SocketIDGenerator;
   HLOGF(mglog.Debug, "newConnection: generated socket id %d", ns->m_SocketID);
   CGuard::leaveCS(m_IDLock);

   ns->m_ListenSocket = listen;
   ns->m_pUDT->m_SocketID = ns->m_SocketID;
   ns->m_PeerID = hs->m_iID;
   ns->m_iISN = hs->m_iISN;

   int error = 0;

   // Set the error code for all prospective problems below.
   // It won't be interpreted when result was successful.
   *r_error = SRT_REJ_RESOURCE;

   // These can throw exception only when the memory allocation failed.
   // CUDT::connect() translates exception into CUDTException.
   // CUDT::open() may only throw original std::bad_alloc from new.
   // This is only to make the library extra safe (when your machine lacks
   // memory, it will continue to work, but fail to accept connection).
   try
   {
       // This assignment must happen b4 the call to CUDT::connect() because
       // this call causes sending the SRT Handshake through this socket.
       // Without this mapping the socket cannot be found and therefore
       // the SRT Handshake message would fail.
       HLOGF(mglog.Debug, 
               "newConnection: incoming %s, mapping socket %d",
               SockaddrToString(peer).c_str(), ns->m_SocketID);
       {
           CGuard cg(m_GlobControlLock);
           m_Sockets[ns->m_SocketID] = ns;
       }

       // bind to the same addr of listening socket
       ns->m_pUDT->open();
       updateListenerMux(ns, ls);
       if (ls->m_pUDT->m_cbAcceptHook)
       {
           if (!ls->m_pUDT->runAcceptHook(ns->m_pUDT, peer.get(), hs, hspkt))
           {
               error = 1;
               goto ERR_ROLLBACK;
           }
       }
       ns->m_pUDT->acceptAndRespond(peer, hs, hspkt);
   }
   catch (...)
   {
       // Extract the error that was set in this new failed entity.
       *r_error = ns->m_pUDT->m_RejectReason;
       error = 1;
       goto ERR_ROLLBACK;
   }

   ns->m_Status = SRTS_CONNECTED;

   // copy address information of local node
    // Precisely, what happens here is:
    // - Get the IP address and port from the system database
    ns->m_pUDT->m_pSndQueue->m_pChannel->getSockAddr(Ref(ns->m_SelfAddr));
    // - OVERWRITE just the IP address itself by a value taken from piSelfIP
    // (the family is used exactly as the one taken from what has been returned
    // by getsockaddr)
    CIPAddress::pton(Ref(ns->m_SelfAddr), ns->m_pUDT->m_piSelfIP, ns->m_SelfAddr.family());

   // protect the m_Sockets structure.
   CGuard::enterCS(m_GlobControlLock);
   try
   {
       HLOGF(mglog.Debug, 
               "newConnection: mapping peer %d to that socket (%d)\n",
               ns->m_PeerID, ns->m_SocketID);
       m_PeerRec[ns->getPeerSpec()].insert(ns->m_SocketID);
   }
   catch (...)
   {
      error = 2;
   }
   CGuard::leaveCS(m_GlobControlLock);

   CGuard::enterCS(ls->m_AcceptLock);
   try
   {
      ls->m_pQueuedSockets->insert(ns->m_SocketID);
   }
   catch (...)
   {
      error = 3;
   }
   CGuard::leaveCS(ls->m_AcceptLock);

   // acknowledge users waiting for new connections on the listening socket
   m_EPoll.update_events(listen, ls->m_pUDT->m_sPollID, UDT_EPOLL_IN, true);

   CTimer::triggerEvent();

   ERR_ROLLBACK:
   // XXX the exact value of 'error' is ignored
   if (error > 0)
   {
#if ENABLE_LOGGING
       static const char* why [] = {
           "UNKNOWN ERROR",
           "CONNECTION REJECTED",
           "IPE when mapping a socket",
           "IPE when inserting a socket"
       };
       LOGC(mglog.Error, log << CONID(ns->m_SocketID) << "newConnection: connection rejected due to: " << why[error]);
#endif
      SRTSOCKET id = ns->m_SocketID;
      ns->m_pUDT->close();
      ns->m_Status = SRTS_CLOSED;
      ns->m_tsClosureTimeStamp = steady_clock::now();
      // The mapped socket should be now unmapped to preserve the situation that
      // was in the original UDT code.
      // In SRT additionally the acceptAndRespond() function (it was called probably
      // connect() in UDT code) may fail, in which case this socket should not be
      // further processed and should be removed.
      {
          CGuard cg(m_GlobControlLock);
          m_Sockets.erase(id);
          m_ClosedSockets[id] = ns;
      }

      return -1;
   }

   // wake up a waiting accept() call
   CSync::lock_signal(ls->m_AcceptCond, ls->m_AcceptLock);

   return 1;
}

int CUDTUnited::installAcceptHook(const SRTSOCKET lsn, srt_listen_callback_fn* hook, void* opaq)
{
    try
    {
        CUDT* lc = lookup(lsn);
        lc->installAcceptHook(hook, opaq);

    }
    catch (CUDTException& e)
    {
        setError(new CUDTException(e));
        return SRT_ERROR;
    }

    return 0;
}

CUDT* CUDTUnited::lookup(const SRTSOCKET u)
{
   // protects the m_Sockets structure
   CGuard cg(m_GlobControlLock);

   map<SRTSOCKET, CUDTSocket*>::iterator i = m_Sockets.find(u);

   if ((i == m_Sockets.end()) || (i->second->m_Status == SRTS_CLOSED))
      throw CUDTException(MJ_NOTSUP, MN_SIDINVAL, 0);

   return i->second->m_pUDT;
}

SRT_SOCKSTATUS CUDTUnited::getStatus(const SRTSOCKET u)
{
    // protects the m_Sockets structure
    CGuard cg(m_GlobControlLock);

    map<SRTSOCKET, CUDTSocket*>::const_iterator i = m_Sockets.find(u);

    if (i == m_Sockets.end())
    {
        if (m_ClosedSockets.find(u) != m_ClosedSockets.end())
            return SRTS_CLOSED;

        return SRTS_NONEXIST;
    }
    const CUDTSocket* s = i->second;

    if (s->m_pUDT->m_bBroken)
        return SRTS_BROKEN;

    // TTL in CRendezvousQueue::updateConnStatus() will set m_bConnecting to false.
    // Although m_Status is still SRTS_CONNECTING, the connection is in fact to be closed due to TTL expiry.
    // In this case m_bConnected is also false. Both checks are required to avoid hitting
    // a regular state transition from CONNECTING to CONNECTED.
    if ((s->m_Status == SRTS_CONNECTING) && !s->m_pUDT->m_bConnecting && !s->m_pUDT->m_bConnected)
        return SRTS_BROKEN;

    return s->m_Status;
}

int CUDTUnited::bind(const SRTSOCKET u, const sockaddr_any& name)
{
   CUDTSocket* s = locateSocket(u);
   if (!s)
      throw CUDTException(MJ_NOTSUP, MN_SIDINVAL, 0);

   CGuard cg(s->m_ControlLock);

   // cannot bind a socket more than once
   if (s->m_Status != SRTS_INIT)
      throw CUDTException(MJ_NOTSUP, MN_NONE, 0);

   s->m_pUDT->open();
   updateMux(s, name);
   s->m_Status = SRTS_OPENED;

   // copy address information of local node
   s->m_pUDT->m_pSndQueue->m_pChannel->getSockAddr(Ref(s->m_SelfAddr));

   return 0;
}

int CUDTUnited::bind(SRTSOCKET u, UDPSOCKET udpsock)
{
   CUDTSocket* s = locateSocket(u);
   if (!s)
      throw CUDTException(MJ_NOTSUP, MN_SIDINVAL, 0);

   CGuard cg(s->m_ControlLock);

   // cannot bind a socket more than once
   if (s->m_Status != SRTS_INIT)
      throw CUDTException(MJ_NOTSUP, MN_NONE, 0);

   sockaddr_any name;
   socklen_t namelen = sizeof name; // max of inet and inet6

   // This will preset the sa_family as well; the namelen is given simply large
   // enough for any family here.
   if (::getsockname(udpsock, &name.sa, &namelen) == -1)
      throw CUDTException(MJ_NOTSUP, MN_INVAL);

   // Successfully extracted, so update the size
   name.len = namelen;

   s->m_pUDT->open();
   updateMux(s, name, &udpsock);
   s->m_Status = SRTS_OPENED;

   // copy address information of local node
   s->m_pUDT->m_pSndQueue->m_pChannel->getSockAddr(Ref(s->m_SelfAddr));

   return 0;
}

int CUDTUnited::listen(const SRTSOCKET u, int backlog)
{
   if (backlog <= 0)
      throw CUDTException(MJ_NOTSUP, MN_INVAL, 0);

   // Don't search for the socket if it's already -1;
   // this never is a valid socket.
   if (u == UDT::INVALID_SOCK)
      throw CUDTException(MJ_NOTSUP, MN_SIDINVAL, 0);

   CUDTSocket* s = locateSocket(u);
   if (!s)
      throw CUDTException(MJ_NOTSUP, MN_SIDINVAL, 0);

   CGuard cg(s->m_ControlLock);

   // NOTE: since now the socket is protected against simultaneous access.
   // In the meantime the socket might have been closed, which means that
   // it could have changed the state. It could be also set listen in another
   // thread, so check it out.

   // do nothing if the socket is already listening
   if (s->m_Status == SRTS_LISTENING)
      return 0;

   // a socket can listen only if is in OPENED status
   if (s->m_Status != SRTS_OPENED)
      throw CUDTException(MJ_NOTSUP, MN_ISUNBOUND, 0);

   // [[using assert(s->m_Status == OPENED)]];

   // listen is not supported in rendezvous connection setup
   if (s->m_pUDT->m_bRendezvous)
      throw CUDTException(MJ_NOTSUP, MN_ISRENDEZVOUS, 0);

   s->m_uiBackLog = backlog;

   try
   {
      s->m_pQueuedSockets = new set<SRTSOCKET>;
      s->m_pAcceptSockets = new set<SRTSOCKET>;
   }
   catch (...)
   {
      delete s->m_pQueuedSockets;
      delete s->m_pAcceptSockets;

      // XXX Translated std::bad_alloc into CUDTException specifying
      // memory allocation failure...
      throw CUDTException(MJ_SYSTEMRES, MN_MEMORY, 0);
   }

   // [[using assert(s->m_Status == OPENED)]]; // (still, unchanged)

   s->m_pUDT->setListenState();  // propagates CUDTException,
                                 // if thrown, remains in OPENED state if so.
   s->m_Status = SRTS_LISTENING;

   return 0;
}

SRTSOCKET CUDTUnited::accept(const SRTSOCKET listen, sockaddr* addr, int* addrlen)
{
   if ((addr) && (!addrlen))
      throw CUDTException(MJ_NOTSUP, MN_INVAL, 0);

   CUDTSocket* ls = locateSocket(listen);

   if (ls == NULL)
      throw CUDTException(MJ_NOTSUP, MN_SIDINVAL, 0);

   // the "listen" socket must be in LISTENING status
   if (ls->m_Status != SRTS_LISTENING)
      throw CUDTException(MJ_NOTSUP, MN_NOLISTEN, 0);

   // no "accept" in rendezvous connection setup
   if (ls->m_pUDT->m_bRendezvous)
      throw CUDTException(MJ_NOTSUP, MN_ISRENDEZVOUS, 0);

   SRTSOCKET u = CUDT::INVALID_SOCK;
   bool accepted = false;

   // !!only one conection can be set up each time!!
   while (!accepted)
   {
       CGuard cg(ls->m_AcceptLock);
       CSync  axcond(ls->m_AcceptCond, cg);

       if ((ls->m_Status != SRTS_LISTENING) || ls->m_pUDT->m_bBroken)
       {
           // This socket has been closed.
           accepted = true;
       }
       else if (ls->m_pQueuedSockets->size() > 0)
       {
           // XXX REFACTORING REQUIRED HERE!
           // Actually this should at best be something like that:
           // set<SRTSOCKET>::iterator b = ls->m_pQueuedSockets->begin();
           // u = *b;
           // ls->m_pQueuedSockets->erase(b);
           // ls->m_pAcceptSockets->insert(u);
           //
           // It is also questionable why m_pQueuedSockets should be of type 'set'.
           // There's no quick-searching capabilities of that container used anywhere except
           // checkBrokenSockets and garbageCollect, which aren't performance-critical,
           // whereas it's mainly used for getting the first element and iterating
           // over elements, which is slow in case of std::set. It's also doubtful
           // as to whether the sorting capability of std::set is properly used;
           // the first is taken here, which is actually the socket with lowest
           // possible descriptor value (as default operator< and ascending sorting
           // used for std::set<SRTSOCKET> where SRTSOCKET=int).
           //
           // Consider using std::list or std::vector here.

           u = *(ls->m_pQueuedSockets->begin());
           ls->m_pAcceptSockets->insert(ls->m_pAcceptSockets->end(), u);
           ls->m_pQueuedSockets->erase(ls->m_pQueuedSockets->begin());
           accepted = true;
       }
       else if (!ls->m_pUDT->m_bSynRecving)
       {
           accepted = true;
       }

       if (!accepted && (ls->m_Status == SRTS_LISTENING))
           axcond.wait();

       if (ls->m_pQueuedSockets->empty())
           m_EPoll.update_events(listen, ls->m_pUDT->m_sPollID, UDT_EPOLL_IN, false);
   }

   if (u == CUDT::INVALID_SOCK)
   {
      // non-blocking receiving, no connection available
      if (!ls->m_pUDT->m_bSynRecving)
         throw CUDTException(MJ_AGAIN, MN_RDAVAIL, 0);

      // listening socket is closed
      throw CUDTException(MJ_NOTSUP, MN_NOLISTEN, 0);
   }

   if ((addr != NULL) && (addrlen != NULL))
   {
      CUDTSocket* s = locateSocket(u);
      if (s == NULL)
         throw CUDTException(MJ_NOTSUP, MN_SIDINVAL, 0);

      CGuard cg(s->m_ControlLock);

      // Check if the length of the buffer to fill the name in
      // was large enough.
      int len = s->m_PeerAddr.size();
      if (*addrlen < len)
          throw CUDTException(MJ_NOTSUP, MN_INVAL, 0);

      memcpy(addr, &s->m_PeerAddr, len);
      *addrlen = len;
   }

   return u;
}

int CUDTUnited::connect(const SRTSOCKET u, const sockaddr* name, int namelen, int32_t forced_isn)
{
    sockaddr_any target_addr(name, namelen);
    if (target_addr.len == 0)
        throw CUDTException(MJ_NOTSUP, MN_INVAL, 0);
   CUDTSocket* s = locateSocket(u);
   if (!s)
      throw CUDTException(MJ_NOTSUP, MN_SIDINVAL, 0);

   CGuard cg(s->m_ControlLock);
<<<<<<< HEAD
=======

   // XXX Consider translating this to using sockaddr_any,
   // this should take out all the "IP version check" things.
   if (AF_INET == s->m_iIPversion)
   {
      if (namelen != sizeof(sockaddr_in))
         throw CUDTException(MJ_NOTSUP, MN_INVAL, 0);
   }
   else
   {
      if (namelen != sizeof(sockaddr_in6))
         throw CUDTException(MJ_NOTSUP, MN_INVAL, 0);
   }
>>>>>>> 0e5260bd

   // a socket can "connect" only if it is in INIT or OPENED status
   if (s->m_Status == SRTS_INIT)
   {
       if (s->m_pUDT->m_bRendezvous)
           throw CUDTException(MJ_NOTSUP, MN_ISRENDUNBOUND, 0);

       // If bind() was done first on this socket, then the
       // socket will not perform this step. This actually does the
       // same thing as bind() does, just with empty address so that
       // the binding parameters are autoselected.

       s->m_pUDT->open();
       sockaddr_any autoselect_sa (target_addr.family());
       // This will create such a sockaddr_any that
       // will return true from empty(). 
       updateMux(s, autoselect_sa);  // <<---- updateMux
       // -> C(Snd|Rcv)Queue::init
       // -> pthread_create(...C(Snd|Rcv)Queue::worker...)
       s->m_Status = SRTS_OPENED;
   }
   else if (s->m_Status != SRTS_OPENED)
      throw CUDTException(MJ_NOTSUP, MN_ISCONNECTED, 0);

   // connect_complete() may be called before connect() returns.
   // So we need to update the status before connect() is called,
   // otherwise the status may be overwritten with wrong value
   // (CONNECTED vs. CONNECTING).
   s->m_Status = SRTS_CONNECTING;

   /* 
   * In blocking mode, connect can block for up to 30 seconds for
   * rendez-vous mode. Holding the s->m_ControlLock prevent close
   * from cancelling the connect
   */
   try
   {
       // InvertedGuard unlocks in the constructor, then locks in the
       // destructor, no matter if an exception has fired.
<<<<<<< HEAD
       InvertedGuard l_unlocker(s->m_ControlLock, s->m_pUDT->m_bSynRecving);
       s->m_pUDT->startConnect(target_addr, forced_isn);
=======
       InvertedGuard l_unlocker (s->m_ControlLock, s->m_pUDT->m_bSynRecving);
       s->m_pUDT->startConnect(name, forced_isn);
>>>>>>> 0e5260bd
   }
   catch (CUDTException& e) // Interceptor, just to change the state.
   {
      s->m_Status = SRTS_OPENED;
      throw e;
   }

   // record peer address
   s->m_PeerAddr = target_addr;

   // CGuard destructor will delete cg and unlock s->m_ControlLock

   return 0;
}


int CUDTUnited::close(const SRTSOCKET u)
{
   CUDTSocket* s = locateSocket(u);
   if (!s)
      throw CUDTException(MJ_NOTSUP, MN_SIDINVAL, 0);

   HLOGC(mglog.Debug, log << s->m_pUDT->CONID() << " CLOSE. Acquiring control lock");

   CGuard socket_cg(s->m_ControlLock);

   HLOGC(mglog.Debug, log << s->m_pUDT->CONID() << " CLOSING (removing from listening, closing CUDT)");

   bool synch_close_snd = s->m_pUDT->m_bSynSending;

   if (s->m_Status == SRTS_LISTENING)
   {
      if (s->m_pUDT->m_bBroken)
         return 0;

      s->m_tsClosureTimeStamp = steady_clock::now();
      s->m_pUDT->m_bBroken    = true;

      // Change towards original UDT: 
      // Leave all the closing activities for garbageCollect to happen,
      // however remove the listener from the RcvQueue IMMEDIATELY.
      // Even though garbageCollect would eventually remove the listener
      // as well, there would be some time interval between now and the
      // moment when it's done, and during this time the application will
      // be unable to bind to this port that the about-to-delete listener
      // is currently occupying (due to blocked slot in the RcvQueue).

      HLOGC(mglog.Debug, log << s->m_pUDT->CONID() << " CLOSING (removing listener immediately)");
      {
          CGuard cg(s->m_pUDT->m_ConnectionLock);
          s->m_pUDT->m_bListening = false;
          s->m_pUDT->m_pRcvQueue->removeListener(s->m_pUDT);
      }

      // broadcast all "accept" waiting
      CSync::lock_broadcast(s->m_AcceptCond, s->m_AcceptLock);
   }
   else
   {
       s->m_pUDT->close();

       // synchronize with garbage collection.
       HLOGC(mglog.Debug, log << "@" << u << "U::close done. GLOBAL CLOSE: " << s->m_pUDT->CONID() << ". Acquiring GLOBAL control lock");
       CGuard manager_cg(m_GlobControlLock);

       // since "s" is located before m_ControlLock, locate it again in case
       // it became invalid
       map<SRTSOCKET, CUDTSocket*>::iterator i = m_Sockets.find(u);
       if ((i == m_Sockets.end()) || (i->second->m_Status == SRTS_CLOSED))
       {
           HLOGC(mglog.Debug, log << "@" << u << "U::close: NOT AN ACTIVE SOCKET, returning.");
           return 0;
       }
       s = i->second;

       s->m_Status = SRTS_CLOSED;

       // a socket will not be immediately removed when it is closed
       // in order to prevent other methods from accessing invalid address
       // a timer is started and the socket will be removed after approximately
       // 1 second
       s->m_tsClosureTimeStamp = steady_clock::now();

       m_Sockets.erase(s->m_SocketID);
       m_ClosedSockets[s->m_SocketID] = s;
       HLOGC(mglog.Debug, log << "@" << u << "U::close: Socket MOVED TO CLOSED for collecting later.");

       CTimer::triggerEvent();
   }

   HLOGC(mglog.Debug, log << "%" << u << ": GLOBAL: CLOSING DONE");

   // Check if the ID is still in closed sockets before you access it
   // (the last triggerEvent could have deleted it).
   if ( synch_close_snd )
   {
#if SRT_ENABLE_CLOSE_SYNCH

       HLOGC(mglog.Debug, log << "@" << u << " GLOBAL CLOSING: sync-waiting for releasing sender resources...");
       for (;;)
       {
           CSndBuffer* sb = s->m_pUDT->m_pSndBuffer;

           // Disconnected from buffer - nothing more to check.
           if (!sb)
           {
               HLOGC(mglog.Debug, log << "@" << u << " GLOBAL CLOSING: sending buffer disconnected. Allowed to close.");
               break;
           }

           // Sender buffer empty
           if (sb->getCurrBufSize() == 0)
           {
               HLOGC(mglog.Debug, log << "@" << u << " GLOBAL CLOSING: sending buffer depleted. Allowed to close.");
               break;
           }

           // Ok, now you are keeping GC thread hands off the internal data.
           // You can check then if it has already deleted the socket or not.
           // The socket is either in m_ClosedSockets or is already gone.

           // Done the other way, but still done. You can stop waiting.
           bool isgone = false;
           {
               CGuard manager_cg(m_GlobControlLock);
               isgone = m_ClosedSockets.count(u) == 0;
           }
           if (!isgone)
           {
               isgone = !s->m_pUDT->m_bOpened;
           }
           if (isgone)
           {
               HLOGC(mglog.Debug, log << "@" << u << " GLOBAL CLOSING: ... gone in the meantime, whatever. Exiting close().");
               break;
           }

           HLOGC(mglog.Debug, log << "@" << u << " GLOBAL CLOSING: ... still waiting for any update.");
           CTimer::EWait wt = CTimer::waitForEvent();

           if ( wt == CTimer::WT_ERROR )
           {
               HLOGC(mglog.Debug, log << "GLOBAL CLOSING: ... ERROR WHEN WAITING FOR EVENT. Exiting close() to prevent hangup.");
               break;
           }

           // Continue waiting in case when an event happened or 1s waiting time passed for checkpoint.
       }
#endif
   }

   /*
      This code is PUT ASIDE for now.
      Most likely this will be never required.
      It had to hold the closing activity until the time when the receiver buffer is depleted.
      However the closing of the socket should only happen when the receiver has received
      an information about that the reading is no longer possible (error report from recv/recvfile).
      When this happens, the receiver buffer is definitely depleted already and there's no need to check
      anything.

      Should there appear any other conditions in future under which the closing process should be
      delayed until the receiver buffer is empty, this code can be filled here.

   if ( synch_close_rcv )
   {
   ...
   }
   */

   return 0;
}

void CUDTUnited::getpeername(const SRTSOCKET u, sockaddr* name, int* namelen)
{
    if (!name || !namelen)
        throw CUDTException(MJ_NOTSUP, MN_INVAL, 0);

   if (getStatus(u) != SRTS_CONNECTED)
      throw CUDTException(MJ_CONNECTION, MN_NOCONN, 0);

   CUDTSocket* s = locateSocket(u);

   if (!s)
      throw CUDTException(MJ_NOTSUP, MN_SIDINVAL, 0);

   if (!s->m_pUDT->m_bConnected || s->m_pUDT->m_bBroken)
      throw CUDTException(MJ_CONNECTION, MN_NOCONN, 0);

   int len = s->m_PeerAddr.size();
   if (*namelen < len)
       throw CUDTException(MJ_NOTSUP, MN_INVAL, 0);

   memcpy(name, &s->m_PeerAddr.sa, len);
   *namelen = len;
}

void CUDTUnited::getsockname(const SRTSOCKET u, sockaddr* name, int* namelen)
{
   if (!name || !namelen)
       throw CUDTException(MJ_NOTSUP, MN_INVAL, 0);

   CUDTSocket* s = locateSocket(u);

   if (!s)
      throw CUDTException(MJ_NOTSUP, MN_SIDINVAL, 0);

   if (s->m_pUDT->m_bBroken)
      throw CUDTException(MJ_NOTSUP, MN_SIDINVAL, 0);

   if (s->m_Status == SRTS_INIT)
      throw CUDTException(MJ_CONNECTION, MN_NOCONN, 0);

   int len = s->m_SelfAddr.size();
   if (*namelen < len)
       throw CUDTException(MJ_NOTSUP, MN_INVAL, 0);

   memcpy(name, &s->m_SelfAddr.sa, len);
   *namelen = len;
}

int CUDTUnited::select(
   ud_set* readfds, ud_set* writefds, ud_set* exceptfds, const timeval* timeout)
{
   const steady_clock::time_point entertime = steady_clock::now();

   const long timeo_us = timeout
       ? timeout->tv_sec * 1000000 + timeout->tv_usec
       : -1;
   const steady_clock::duration timeo(microseconds_from(timeo_us));

   // initialize results
   int count = 0;
   set<SRTSOCKET> rs, ws, es;

   // retrieve related UDT sockets
   vector<CUDTSocket*> ru, wu, eu;
   CUDTSocket* s;
   if (readfds)
      for (set<SRTSOCKET>::iterator i1 = readfds->begin();
         i1 != readfds->end(); ++ i1)
      {
         if (getStatus(*i1) == SRTS_BROKEN)
         {
            rs.insert(*i1);
            ++ count;
         }
         else if (!(s = locateSocket(*i1)))
            throw CUDTException(MJ_NOTSUP, MN_SIDINVAL, 0);
         else
            ru.push_back(s);
      }
   if (writefds)
      for (set<SRTSOCKET>::iterator i2 = writefds->begin();
         i2 != writefds->end(); ++ i2)
      {
         if (getStatus(*i2) == SRTS_BROKEN)
         {
            ws.insert(*i2);
            ++ count;
         }
         else if (!(s = locateSocket(*i2)))
            throw CUDTException(MJ_NOTSUP, MN_SIDINVAL, 0);
         else
            wu.push_back(s);
      }
   if (exceptfds)
      for (set<SRTSOCKET>::iterator i3 = exceptfds->begin();
         i3 != exceptfds->end(); ++ i3)
      {
         if (getStatus(*i3) == SRTS_BROKEN)
         {
            es.insert(*i3);
            ++ count;
         }
         else if (!(s = locateSocket(*i3)))
            throw CUDTException(MJ_NOTSUP, MN_SIDINVAL, 0);
         else
            eu.push_back(s);
      }

   do
   {
      // query read sockets
      for (vector<CUDTSocket*>::iterator j1 = ru.begin(); j1 != ru.end(); ++ j1)
      {
         s = *j1;

         if ((s->m_pUDT->m_bConnected
               && s->m_pUDT->m_pRcvBuffer->isRcvDataReady()
            )
            || (!s->m_pUDT->m_bListening
               && (s->m_pUDT->m_bBroken || !s->m_pUDT->m_bConnected))
            || (s->m_pUDT->m_bListening && (s->m_pQueuedSockets->size() > 0))
            || (s->m_Status == SRTS_CLOSED))
         {
            rs.insert(s->m_SocketID);
            ++ count;
         }
      }

      // query write sockets
      for (vector<CUDTSocket*>::iterator j2 = wu.begin(); j2 != wu.end(); ++ j2)
      {
         s = *j2;

         if ((s->m_pUDT->m_bConnected
               && (s->m_pUDT->m_pSndBuffer->getCurrBufSize()
                  < s->m_pUDT->m_iSndBufSize))
            || s->m_pUDT->m_bBroken
            || !s->m_pUDT->m_bConnected
            || (s->m_Status == SRTS_CLOSED))
         {
            ws.insert(s->m_SocketID);
            ++ count;
         }
      }

      // query exceptions on sockets
      for (vector<CUDTSocket*>::iterator j3 = eu.begin(); j3 != eu.end(); ++ j3)
      {
         // check connection request status, not supported now
      }

      if (0 < count)
         break;

      CTimer::waitForEvent();
   } while (timeo > steady_clock::now() - entertime);

   if (readfds)
      *readfds = rs;

   if (writefds)
      *writefds = ws;

   if (exceptfds)
      *exceptfds = es;

   return count;
}

int CUDTUnited::selectEx(
   const vector<SRTSOCKET>& fds,
   vector<SRTSOCKET>* readfds,
   vector<SRTSOCKET>* writefds,
   vector<SRTSOCKET>* exceptfds,
   int64_t msTimeOut)
{
    const steady_clock::time_point entertime = steady_clock::now();

    const long timeo_us = msTimeOut >= 0
        ? msTimeOut * 1000
        : -1;
    const steady_clock::duration timeo(microseconds_from(timeo_us));

   // initialize results
   int count = 0;
   if (readfds)
      readfds->clear();
   if (writefds)
      writefds->clear();
   if (exceptfds)
      exceptfds->clear();

   do
   {
      for (vector<SRTSOCKET>::const_iterator i = fds.begin();
         i != fds.end(); ++ i)
      {
         CUDTSocket* s = locateSocket(*i);

         if ((!s) || s->m_pUDT->m_bBroken || (s->m_Status == SRTS_CLOSED))
         {
            if (exceptfds)
            {
               exceptfds->push_back(*i);
               ++ count;
            }
            continue;
         }

         if (readfds)
         {
            if ((s->m_pUDT->m_bConnected
                  && s->m_pUDT->m_pRcvBuffer->isRcvDataReady()
               )
               || (s->m_pUDT->m_bListening
                  && (s->m_pQueuedSockets->size() > 0)))
            {
               readfds->push_back(s->m_SocketID);
               ++ count;
            }
         }

         if (writefds)
         {
            if (s->m_pUDT->m_bConnected
               && (s->m_pUDT->m_pSndBuffer->getCurrBufSize()
                  < s->m_pUDT->m_iSndBufSize))
            {
               writefds->push_back(s->m_SocketID);
               ++ count;
            }
         }
      }

      if (count > 0)
         break;

      CTimer::waitForEvent();
   } while (timeo > steady_clock::now() - entertime);

   return count;
}

int CUDTUnited::epoll_create()
{
   return m_EPoll.create();
}

int CUDTUnited::epoll_add_usock(
   const int eid, const SRTSOCKET u, const int* events)
{
   CUDTSocket* s = locateSocket(u);
   int ret = -1;
   if (s)
   {
      ret = m_EPoll.add_usock(eid, u, events);
      s->m_pUDT->addEPoll(eid);
   }
   else
   {
      throw CUDTException(MJ_NOTSUP, MN_SIDINVAL);
   }

   return ret;
}

int CUDTUnited::epoll_add_ssock(
   const int eid, const SYSSOCKET s, const int* events)
{
   return m_EPoll.add_ssock(eid, s, events);
}

int CUDTUnited::epoll_update_usock(
   const int eid, const SRTSOCKET u, const int* events)
{
   CUDTSocket* s = locateSocket(u);
   int ret = -1;
   if (s)
   {
      ret = m_EPoll.update_usock(eid, u, events);
      s->m_pUDT->addEPoll(eid);
   }
   else
   {
      throw CUDTException(MJ_NOTSUP, MN_SIDINVAL);
   }

   return ret;
}

int CUDTUnited::epoll_update_ssock(
   const int eid, const SYSSOCKET s, const int* events)
{
   return m_EPoll.update_ssock(eid, s, events);
}

int CUDTUnited::epoll_remove_usock(const int eid, const SRTSOCKET u)
{
   int ret = m_EPoll.remove_usock(eid, u);

   CUDTSocket* s = locateSocket(u);
   if (s)
   {
      s->m_pUDT->removeEPoll(eid);
   }
   //else
   //{
   //   throw CUDTException(MJ_NOTSUP, MN_SIDINVAL);
   //}

   return ret;
}

int CUDTUnited::epoll_remove_ssock(const int eid, const SYSSOCKET s)
{
   return m_EPoll.remove_ssock(eid, s);
}

int CUDTUnited::epoll_wait(
   const int eid,
   set<SRTSOCKET>* readfds,
   set<SRTSOCKET>* writefds,
   int64_t msTimeOut,
   set<SYSSOCKET>* lrfds,
   set<SYSSOCKET>* lwfds)
{
   return m_EPoll.wait(eid, readfds, writefds, msTimeOut, lrfds, lwfds);
}

int CUDTUnited::epoll_uwait(
   const int eid,
   SRT_EPOLL_EVENT* fdsSet,
   int fdsSize, 
   int64_t msTimeOut)
{
   return m_EPoll.uwait(eid, fdsSet, fdsSize, msTimeOut);
}

int32_t CUDTUnited::epoll_set(int eid, int32_t flags)
{
    return m_EPoll.setflags(eid, flags);
}

int CUDTUnited::epoll_release(const int eid)
{
   return m_EPoll.release(eid);
}

CUDTSocket* CUDTUnited::locateSocket(const SRTSOCKET u)
{
   CGuard cg(m_GlobControlLock);

   map<SRTSOCKET, CUDTSocket*>::iterator i = m_Sockets.find(u);

   if ((i == m_Sockets.end()) || (i->second->m_Status == SRTS_CLOSED))
      return NULL;

   return i->second;
}

CUDTSocket* CUDTUnited::locatePeer(
   const sockaddr_any& peer,
   const SRTSOCKET id,
   int32_t isn)
{
   CGuard cg(m_GlobControlLock);

   map<int64_t, set<SRTSOCKET> >::iterator i = m_PeerRec.find(
      CUDTSocket::getPeerSpec(id, isn));
   if (i == m_PeerRec.end())
      return NULL;

   for (set<SRTSOCKET>::iterator j = i->second.begin();
      j != i->second.end(); ++ j)
   {
      map<SRTSOCKET, CUDTSocket*>::iterator k = m_Sockets.find(*j);
      // this socket might have been closed and moved m_ClosedSockets
      if (k == m_Sockets.end())
         continue;

      if (k->second->m_PeerAddr == peer)
      {
         return k->second;
      }
   }

   return NULL;
}

void CUDTUnited::checkBrokenSockets()
{
   CGuard cg(m_GlobControlLock);

   // set of sockets To Be Closed and To Be Removed
   vector<SRTSOCKET> tbc;
   vector<SRTSOCKET> tbr;

   for (map<SRTSOCKET, CUDTSocket*>::iterator i = m_Sockets.begin();
      i != m_Sockets.end(); ++ i)
   {
       CUDTSocket* s = i->second;

      // check broken connection
      if (s->m_pUDT->m_bBroken)
      {
         if (s->m_Status == SRTS_LISTENING)
         {
            const steady_clock::duration elapsed = steady_clock::now() - s->m_tsClosureTimeStamp;
            // for a listening socket, it should wait an extra 3 seconds
            // in case a client is connecting
            if (elapsed < milliseconds_from(CUDT::COMM_CLOSE_BROKEN_LISTENER_TIMEOUT_MS))
            {
               continue;
            }
         }
         else if ((s->m_pUDT->m_pRcvBuffer != NULL)
            // FIXED: calling isRcvDataAvailable() just to get the information
            // whether there are any data waiting in the buffer,
            // NOT WHETHER THEY ARE ALSO READY TO PLAY at the time when
            // this function is called (isRcvDataReady also checks if the
            // available data is "ready to play").
            && s->m_pUDT->m_pRcvBuffer->isRcvDataAvailable()
            && (s->m_pUDT->m_iBrokenCounter -- > 0))
         {
            // HLOGF(mglog.Debug, "STILL KEEPING socket (still have data):
            // %d\n", i->first);
            // if there is still data in the receiver buffer, wait longer
            continue;
         }

         // HLOGF(mglog.Debug, "moving socket to CLOSED: %d\n", i->first);

         //close broken connections and start removal timer
         s->m_Status = SRTS_CLOSED;
         s->m_tsClosureTimeStamp = steady_clock::now();
         tbc.push_back(i->first);
         m_ClosedSockets[i->first] = s;

         // remove from listener's queue
         map<SRTSOCKET, CUDTSocket*>::iterator ls = m_Sockets.find(
            s->m_ListenSocket);
         if (ls == m_Sockets.end())
         {
            ls = m_ClosedSockets.find(s->m_ListenSocket);
            if (ls == m_ClosedSockets.end())
               continue;
         }

         CGuard::enterCS(ls->second->m_AcceptLock);
         ls->second->m_pQueuedSockets->erase(s->m_SocketID);
         ls->second->m_pAcceptSockets->erase(s->m_SocketID);
         CGuard::leaveCS(ls->second->m_AcceptLock);
      }
   }

   for (map<SRTSOCKET, CUDTSocket*>::iterator j = m_ClosedSockets.begin();
      j != m_ClosedSockets.end(); ++ j)
   {
      // HLOGF(mglog.Debug, "checking CLOSED socket: %d\n", j->first);
      if (!is_zero(j->second->m_pUDT->m_tsLingerExpiration))
      {
         // asynchronous close:
         if ((!j->second->m_pUDT->m_pSndBuffer)
            || (0 == j->second->m_pUDT->m_pSndBuffer->getCurrBufSize())
            || (j->second->m_pUDT->m_tsLingerExpiration <= steady_clock::now()))
         {
            j->second->m_pUDT->m_tsLingerExpiration = steady_clock::time_point();
            j->second->m_pUDT->m_bClosing = true;
            j->second->m_tsClosureTimeStamp = steady_clock::now();
         }
      }

      // timeout 1 second to destroy a socket AND it has been removed from
      // RcvUList
      if ((steady_clock::now() - j->second->m_tsClosureTimeStamp > seconds_from(1))
         && ((!j->second->m_pUDT->m_pRNode)
            || !j->second->m_pUDT->m_pRNode->m_bOnList))
      {
         // HLOGF(mglog.Debug, "will unref socket: %d\n", j->first);
         tbr.push_back(j->first);
      }
   }

   // move closed sockets to the ClosedSockets structure
   for (vector<SRTSOCKET>::iterator k = tbc.begin(); k != tbc.end(); ++ k)
      m_Sockets.erase(*k);

   // remove those timeout sockets
   for (vector<SRTSOCKET>::iterator l = tbr.begin(); l != tbr.end(); ++ l)
      removeSocket(*l);
}

void CUDTUnited::removeSocket(const SRTSOCKET u)
{
   map<SRTSOCKET, CUDTSocket*>::iterator i = m_ClosedSockets.find(u);

   // invalid socket ID
   if (i == m_ClosedSockets.end())
      return;

   // decrease multiplexer reference count, and remove it if necessary
   const int mid = i->second->m_iMuxID;

   if (i->second->m_pQueuedSockets)
   {
      CGuard cg(i->second->m_AcceptLock);

      // if it is a listener, close all un-accepted sockets in its queue
      // and remove them later
      for (set<SRTSOCKET>::iterator q = i->second->m_pQueuedSockets->begin();
         q != i->second->m_pQueuedSockets->end(); ++ q)
      {
         m_Sockets[*q]->m_pUDT->m_bBroken = true;
         m_Sockets[*q]->m_pUDT->close();
         m_Sockets[*q]->m_tsClosureTimeStamp = steady_clock::now();
         m_Sockets[*q]->m_Status = SRTS_CLOSED;
         m_ClosedSockets[*q] = m_Sockets[*q];
         m_Sockets.erase(*q);
      }

   }

   // remove from peer rec
   map<int64_t, set<SRTSOCKET> >::iterator j = m_PeerRec.find(
      i->second->getPeerSpec());
   if (j != m_PeerRec.end())
   {
      j->second.erase(u);
      if (j->second.empty())
         m_PeerRec.erase(j);
   }

   /*
   * Socket may be deleted while still having ePoll events set that would
   * remains forever causing epoll_wait to unblock continuously for inexistent
   * sockets. Get rid of all events for this socket.
   */
   m_EPoll.update_events(u, i->second->m_pUDT->m_sPollID,
      UDT_EPOLL_IN|UDT_EPOLL_OUT|UDT_EPOLL_ERR, false);

   // delete this one
   HLOGC(mglog.Debug, log << "GC/removeSocket: closing associated UDT %" << u);
   i->second->m_pUDT->close();
   HLOGC(mglog.Debug, log << "GC/removeSocket: DELETING SOCKET %" << u);
   delete i->second;
   m_ClosedSockets.erase(i);

   if (mid == -1)
       return;

   map<int, CMultiplexer>::iterator m;
   m = m_mMultiplexer.find(mid);
   if (m == m_mMultiplexer.end())
   {
      LOGC(mglog.Fatal, log << "IPE: For socket %" << u << " MUXER id=" << mid << " NOT FOUND!");
      return;
   }

   CMultiplexer& mx = m->second;

   mx.m_iRefCount --;
   // HLOGF(mglog.Debug, "unrefing underlying socket for %u: %u\n",
   //    u, mx.m_iRefCount);
   if (0 == mx.m_iRefCount)
   {
       HLOGC(mglog.Debug, log << "MUXER id=" << mid << " lost last socket %"
           << u << " - deleting muxer bound to port "
           << mx.m_pChannel->bindAddressAny().hport());
      // The channel has no access to the queues and
      // it looks like the multiplexer is the master of all of them.
      // The queues must be silenced before closing the channel
      // because this will cause error to be returned in any operation
      // being currently done in the queues, if any.
      mx.m_pSndQueue->setClosing();
      mx.m_pRcvQueue->setClosing();
      delete mx.m_pSndQueue;
      delete mx.m_pRcvQueue;
      mx.m_pChannel->close();
      delete mx.m_pTimer;
      delete mx.m_pChannel;
      m_mMultiplexer.erase(m);
   }
}

void CUDTUnited::setError(CUDTException* e)
{
    delete (CUDTException*)pthread_getspecific(m_TLSError);
    pthread_setspecific(m_TLSError, e);
}

CUDTException* CUDTUnited::getError()
{
    if(!pthread_getspecific(m_TLSError))
        pthread_setspecific(m_TLSError, new CUDTException);
    return (CUDTException*)pthread_getspecific(m_TLSError);
}


void CUDTUnited::updateMux(
   CUDTSocket* s, const sockaddr_any& addr, const int* udpsock /*[[nullable]]*/)
{
   CGuard cg(m_GlobControlLock);

   // Don't try to reuse given address, if udpsock was given.
   // In such a case rely exclusively on that very socket and
   // use it the way as it is configured, of course, create also
   // always a new multiplexer for that very socket.
   if (!udpsock && s->m_pUDT->m_bReuseAddr)
   {
       int port = addr.hport();

      // find a reusable address
      for (map<int, CMultiplexer>::iterator i = m_mMultiplexer.begin();
         i != m_mMultiplexer.end(); ++ i)
      {
           // Use the "family" value blindly from the address; we
           // need to find an existing multiplexer that binds to the
           // given port in the same family as requested address.
           if ((i->second.m_iFamily == addr.family())
                   && (i->second.m_iMSS == s->m_pUDT->m_iMSS)
#ifdef SRT_ENABLE_IPOPTS
                   &&  (i->second.m_iIpTTL == s->m_pUDT->m_iIpTTL)
                   && (i->second.m_iIpToS == s->m_pUDT->m_iIpToS)
#endif
            && (i->second.m_iIpV6Only == s->m_pUDT->m_iIpV6Only)
            &&  i->second.m_bReusable)
         {
            if (i->second.m_iPort == port)
            {
               // HLOGF(mglog.Debug, "reusing multiplexer for port
               // %hd\n", port);
               // reuse the existing multiplexer
               ++ i->second.m_iRefCount;
                   s->m_pUDT->m_pSndQueue = i->second.m_pSndQueue;
                   s->m_pUDT->m_pRcvQueue = i->second.m_pRcvQueue;
               s->m_iMuxID = i->second.m_iID;
               return;
            }
         }
      }
   }

   // a new multiplexer is needed
   CMultiplexer m;
   m.m_iMSS = s->m_pUDT->m_iMSS;
   m.m_iFamily = addr.family();
#ifdef SRT_ENABLE_IPOPTS
   m.m_iIpTTL = s->m_pUDT->m_iIpTTL;
   m.m_iIpToS = s->m_pUDT->m_iIpToS;
#endif
   m.m_iRefCount = 1;
   m.m_iIpV6Only = s->m_pUDT->m_iIpV6Only;
   m.m_bReusable = s->m_pUDT->m_bReuseAddr;
   m.m_iID = s->m_SocketID;

   m.m_pChannel = new CChannel();
#ifdef SRT_ENABLE_IPOPTS
   m.m_pChannel->setIpTTL(s->m_pUDT->m_iIpTTL);
   m.m_pChannel->setIpToS(s->m_pUDT->m_iIpToS);
#endif
   m.m_pChannel->setSndBufSize(s->m_pUDT->m_iUDPSndBufSize);
   m.m_pChannel->setRcvBufSize(s->m_pUDT->m_iUDPRcvBufSize);
   if (s->m_pUDT->m_iIpV6Only != -1)
      m.m_pChannel->setIpV6Only(s->m_pUDT->m_iIpV6Only);

   try
   {
       if (udpsock)
       {
           // In this case, addr contains the address
           // that has been extracted already from the
           // given socket
           m.m_pChannel->attach(*udpsock, addr);
       }
       else if (addr.empty())
       {
           // The case of previously used case of a NULL address.
           // This here is used to pass family only, in this case
           // just automatically bind to the "0" address to autoselect
           // everything. If at least the IP address is specified,
           // then bind to that address, but still possibly autoselect
           // the outgoing port, if the port was specified as 0.
           m.m_pChannel->open(addr.family());
       }
       else
       {
           m.m_pChannel->open(addr);
       }
   }
   catch (CUDTException& e)
   {
      m.m_pChannel->close();
      delete m.m_pChannel;
      throw;
   }

   sockaddr_any sa;
   m.m_pChannel->getSockAddr(Ref(sa));
   m.m_iPort = sa.hport();

   m.m_pTimer = new CTimer;

   m.m_pSndQueue = new CSndQueue;
   m.m_pSndQueue->init(m.m_pChannel, m.m_pTimer);
   m.m_pRcvQueue = new CRcvQueue;
   m.m_pRcvQueue->init(
      32, s->m_pUDT->maxPayloadSize(), m.m_iFamily, 1024,
      m.m_pChannel, m.m_pTimer);

   m_mMultiplexer[m.m_iID] = m;

   s->m_pUDT->m_pSndQueue = m.m_pSndQueue;
   s->m_pUDT->m_pRcvQueue = m.m_pRcvQueue;
   s->m_iMuxID = m.m_iID;

   HLOGF(mglog.Debug, 
      "creating new multiplexer for port %i\n", m.m_iPort);
}

// XXX This functionality needs strong refactoring.
//
// This function is going to find a multiplexer for the port contained
// in the 'ls' listening socket, by searching through the multiplexer
// container.
//
// Somehow, however, it's not even predicted a situation that the multiplexer
// for that port doesn't exist - that is, this function WILL find the
// multiplexer. How can it be so certain? It's because the listener has
// already created the multiplexer during the call to bind(), so if it
// didn't, this function wouldn't even have a chance to be called.
//
// Why can't then the multiplexer be recorded in the 'ls' listening socket data
// to be accessed immediately, especially when one listener can't bind to more
// than one multiplexer at a time (well, even if it could, there's still no
// reason why this should be extracted by "querying")?
//
// Maybe because the multiplexer container is a map, not a list.
// Why is this then a map? Because it's addressed by MuxID. Why do we need
// mux id? Because we don't have a list... ?
// 
// But what's the multiplexer ID? It's a socket ID for which it was originally
// created.
//
// Is this then shared? Yes, only between the listener socket and the accepted
// sockets, or in case of "bound" connecting sockets (by binding you can
// enforce the port number, which can be the same for multiple SRT sockets).
// Not shared in case of unbound connecting socket or rendezvous socket.
//
// Ok, in which situation do we need dispatching by mux id? Only when the
// socket is being deleted. How does the deleting procedure know the muxer id?
// Because it is recorded here at the time when it's found, as... the socket ID
// of the actual listener socket being actually the first socket to create the
// multiplexer, so the multiplexer gets its id.
//
// Still, no reasons found why the socket can't contain a list iterator to a
// multiplexer INSTEAD of m_iMuxID. There's no danger in this solution because
// the multiplexer is never deleted until there's at least one socket using it.
//
// The multiplexer may even physically be contained in the CUDTUnited object,
// just track the multiple users of it (the listener and the accepted sockets).
// When deleting, you simply "unsubscribe" yourself from the multiplexer, which
// will unref it and remove the list element by the iterator kept by the
// socket.
void CUDTUnited::updateListenerMux(CUDTSocket* s, const CUDTSocket* ls)
{
   CGuard cg(m_GlobControlLock);
<<<<<<< HEAD
   int port = ls->m_SelfAddr.hport();
=======

   int port = (AF_INET == ls->m_iIPversion)
      ? ntohs(((sockaddr_in*)ls->m_pSelfAddr)->sin_port)
      : ntohs(((sockaddr_in6*)ls->m_pSelfAddr)->sin6_port);
>>>>>>> 0e5260bd

   // find the listener's address
   for (map<int, CMultiplexer>::iterator i = m_mMultiplexer.begin();
      i != m_mMultiplexer.end(); ++ i)
   {
      if (i->second.m_iPort == port)
      {
         HLOGF(mglog.Debug, 
            "updateMux: reusing multiplexer for port %i\n", port);
         // reuse the existing multiplexer
         ++ i->second.m_iRefCount;
         s->m_pUDT->m_pSndQueue = i->second.m_pSndQueue;
         s->m_pUDT->m_pRcvQueue = i->second.m_pRcvQueue;
         s->m_iMuxID = i->second.m_iID;
         return;
      }
   }
}

void* CUDTUnited::garbageCollect(void* p)
{
   CUDTUnited* self = (CUDTUnited*)p;

   THREAD_STATE_INIT("SRT:GC");

   CGuard gcguard(self->m_GCStopLock);
   CSync  gcsync(self->m_GCStopCond, gcguard);

   while (!self->m_bClosing)
   {
       INCREMENT_THREAD_ITERATIONS();
       self->checkBrokenSockets();

       HLOGC(mglog.Debug, log << "GC: sleep 1 s");
       gcsync.wait_for_monotonic(seconds_from(1));
   }

   // remove all sockets and multiplexers
   HLOGC(mglog.Debug, log << "GC: GLOBAL EXIT - releasing all pending sockets. Acquring control lock...");
   CGuard::enterCS(self->m_GlobControlLock);
   for (map<SRTSOCKET, CUDTSocket*>::iterator i = self->m_Sockets.begin();
      i != self->m_Sockets.end(); ++ i)
   {
      i->second->m_pUDT->m_bBroken = true;
      i->second->m_pUDT->close();
      i->second->m_Status = SRTS_CLOSED;
      i->second->m_tsClosureTimeStamp = steady_clock::now();
      self->m_ClosedSockets[i->first] = i->second;

      // remove from listener's queue
      map<SRTSOCKET, CUDTSocket*>::iterator ls = self->m_Sockets.find(
         i->second->m_ListenSocket);
      if (ls == self->m_Sockets.end())
      {
         ls = self->m_ClosedSockets.find(i->second->m_ListenSocket);
         if (ls == self->m_ClosedSockets.end())
            continue;
      }

      CGuard::enterCS(ls->second->m_AcceptLock);
      ls->second->m_pQueuedSockets->erase(i->second->m_SocketID);
      ls->second->m_pAcceptSockets->erase(i->second->m_SocketID);
      CGuard::leaveCS(ls->second->m_AcceptLock);
   }
   self->m_Sockets.clear();

   for (map<SRTSOCKET, CUDTSocket*>::iterator j = self->m_ClosedSockets.begin();
      j != self->m_ClosedSockets.end(); ++ j)
   {
      j->second->m_tsClosureTimeStamp = steady_clock::time_point();
   }
   CGuard::leaveCS(self->m_GlobControlLock);

   HLOGC(mglog.Debug, log << "GC: GLOBAL EXIT - releasing all CLOSED sockets.");
   while (true)
   {
      self->checkBrokenSockets();

      CGuard::enterCS(self->m_GlobControlLock);
      bool empty = self->m_ClosedSockets.empty();
      CGuard::leaveCS(self->m_GlobControlLock);

      if (empty)
         break;

      CTimer::sleep();
   }

   THREAD_EXIT();
   return NULL;
}

////////////////////////////////////////////////////////////////////////////////

int CUDT::startup()
{
   return s_UDTUnited.startup();
}

int CUDT::cleanup()
{
   return s_UDTUnited.cleanup();
}

SRTSOCKET CUDT::socket()
{
   if (!s_UDTUnited.m_bGCStatus)
      s_UDTUnited.startup();

   try
   {
      return s_UDTUnited.newSocket();
   }
   catch (const CUDTException& e)
   {
      s_UDTUnited.setError(new CUDTException(e));
      return INVALID_SOCK;
   }
   catch (bad_alloc&)
   {
      s_UDTUnited.setError(new CUDTException(MJ_SYSTEMRES, MN_MEMORY, 0));
      return INVALID_SOCK;
   }
   catch (const std::exception& ee)
   {
      LOGC(mglog.Fatal, log << "socket: UNEXPECTED EXCEPTION: "
         << typeid(ee).name()
         << ": " << ee.what());
      s_UDTUnited.setError(new CUDTException(MJ_UNKNOWN, MN_NONE, 0));
      return INVALID_SOCK;
   }
}

int CUDT::bind(SRTSOCKET u, const sockaddr* name, int namelen)
{
   try
   {
       sockaddr_any sa (name, namelen);
       if ( sa.len == 0 )
       {
           // This happens if the namelen check proved it to be
           // too small for particular family, or that family is
           // not recognized (is none of AF_INET, AF_INET6).
           // This is a user error.
           s_UDTUnited.setError(new CUDTException(MJ_NOTSUP, MN_INVAL, 0));
           return ERROR;
       }
       return s_UDTUnited.bind(u, sa);
   }
   catch (const CUDTException& e)
   {
      s_UDTUnited.setError(new CUDTException(e));
      return ERROR;
   }
   catch (bad_alloc&)
   {
      s_UDTUnited.setError(new CUDTException(MJ_SYSTEMRES, MN_MEMORY, 0));
      return ERROR;
   }
   catch (const std::exception& ee)
   {
      LOGC(mglog.Fatal, log << "bind: UNEXPECTED EXCEPTION: "
         << typeid(ee).name()
         << ": " << ee.what());
      s_UDTUnited.setError(new CUDTException(MJ_UNKNOWN, MN_NONE, 0));
      return ERROR;
   }
}

int CUDT::bind(SRTSOCKET u, UDPSOCKET udpsock)
{
   try
   {
      return s_UDTUnited.bind(u, udpsock);
   }
   catch (const CUDTException& e)
   {
      s_UDTUnited.setError(new CUDTException(e));
      return ERROR;
   }
   catch (bad_alloc&)
   {
      s_UDTUnited.setError(new CUDTException(MJ_SYSTEMRES, MN_MEMORY, 0));
      return ERROR;
   }
   catch (const std::exception& ee)
   {
      LOGC(mglog.Fatal, log << "bind/udp: UNEXPECTED EXCEPTION: "
         << typeid(ee).name() << ": " << ee.what());
      s_UDTUnited.setError(new CUDTException(MJ_UNKNOWN, MN_NONE, 0));
      return ERROR;
   }
}

int CUDT::listen(SRTSOCKET u, int backlog)
{
   try
   {
      return s_UDTUnited.listen(u, backlog);
   }
   catch (const CUDTException& e)
   {
      s_UDTUnited.setError(new CUDTException(e));
      return ERROR;
   }
   catch (bad_alloc&)
   {
      s_UDTUnited.setError(new CUDTException(MJ_SYSTEMRES, MN_MEMORY, 0));
      return ERROR;
   }
   catch (const std::exception& ee)
   {
      LOGC(mglog.Fatal, log << "listen: UNEXPECTED EXCEPTION: "
         << typeid(ee).name() << ": " << ee.what());
      s_UDTUnited.setError(new CUDTException(MJ_UNKNOWN, MN_NONE, 0));
      return ERROR;
   }
}

SRTSOCKET CUDT::accept(SRTSOCKET u, sockaddr* addr, int* addrlen)
{
   try
   {
      return s_UDTUnited.accept(u, addr, addrlen);
   }
   catch (const CUDTException& e)
   {
      s_UDTUnited.setError(new CUDTException(e));
      return INVALID_SOCK;
   }
   catch (const std::exception& ee)
   {
      LOGC(mglog.Fatal, log << "accept: UNEXPECTED EXCEPTION: "
         << typeid(ee).name() << ": " << ee.what());
      s_UDTUnited.setError(new CUDTException(MJ_UNKNOWN, MN_NONE, 0));
      return INVALID_SOCK;
   }
}

int CUDT::connect(
   SRTSOCKET u, const sockaddr* name, int namelen, int32_t forced_isn)
{
   try
   {
      return s_UDTUnited.connect(u, name, namelen, forced_isn);
   }
   catch (const CUDTException &e)
   {
      s_UDTUnited.setError(new CUDTException(e));
      return ERROR;
   }
   catch (bad_alloc&)
   {
      s_UDTUnited.setError(new CUDTException(MJ_SYSTEMRES, MN_MEMORY, 0));
      return ERROR;
   }
   catch (const std::exception& ee)
   {
      LOGC(mglog.Fatal, log << "connect: UNEXPECTED EXCEPTION: "
         << typeid(ee).name() << ": " << ee.what());
      s_UDTUnited.setError(new CUDTException(MJ_UNKNOWN, MN_NONE, 0));
      return ERROR;
   }
}

int CUDT::close(SRTSOCKET u)
{
   try
   {
      return s_UDTUnited.close(u);
   }
   catch (const CUDTException& e)
   {
      s_UDTUnited.setError(new CUDTException(e));
      return ERROR;
   }
   catch (const std::exception& ee)
   {
      LOGC(mglog.Fatal, log << "close: UNEXPECTED EXCEPTION: "
         << typeid(ee).name() << ": " << ee.what());
      s_UDTUnited.setError(new CUDTException(MJ_UNKNOWN, MN_NONE, 0));
      return ERROR;
   }
}

int CUDT::getpeername(SRTSOCKET u, sockaddr* name, int* namelen)
{
   try
   {
      s_UDTUnited.getpeername(u, name, namelen);
      return 0;
   }
   catch (const CUDTException& e)
   {
      s_UDTUnited.setError(new CUDTException(e));
      return ERROR;
   }
   catch (const std::exception& ee)
   {
      LOGC(mglog.Fatal, log << "getpeername: UNEXPECTED EXCEPTION: "
         << typeid(ee).name() << ": " << ee.what());
      s_UDTUnited.setError(new CUDTException(MJ_UNKNOWN, MN_NONE, 0));
      return ERROR;
   }
}

int CUDT::getsockname(SRTSOCKET u, sockaddr* name, int* namelen)
{
   try
   {
      s_UDTUnited.getsockname(u, name, namelen);;
      return 0;
   }
   catch (const CUDTException& e)
   {
      s_UDTUnited.setError(new CUDTException(e));
      return ERROR;
   }
   catch (const std::exception& ee)
   {
      LOGC(mglog.Fatal, log << "getsockname: UNEXPECTED EXCEPTION: "
         << typeid(ee).name() << ": " << ee.what());
      s_UDTUnited.setError(new CUDTException(MJ_UNKNOWN, MN_NONE, 0));
      return ERROR;
   }
}

int CUDT::getsockopt(
   SRTSOCKET u, int, SRT_SOCKOPT optname, void* optval, int* optlen)
{
   try
   {
      CUDT* udt = s_UDTUnited.lookup(u);
      udt->getOpt(optname, optval, *optlen);
      return 0;
   }
   catch (const CUDTException& e)
   {
      s_UDTUnited.setError(new CUDTException(e));
      return ERROR;
   }
   catch (const std::exception& ee)
   {
      LOGC(mglog.Fatal, log << "getsockopt: UNEXPECTED EXCEPTION: "
         << typeid(ee).name() << ": " << ee.what());
      s_UDTUnited.setError(new CUDTException(MJ_UNKNOWN, MN_NONE, 0));
      return ERROR;
   }
}

int CUDT::setsockopt(SRTSOCKET u, int, SRT_SOCKOPT optname, const void* optval, int optlen)
{
   try
   {
      CUDT* udt = s_UDTUnited.lookup(u);
      udt->setOpt(optname, optval, optlen);
      return 0;
   }
   catch (const CUDTException& e)
   {
      s_UDTUnited.setError(new CUDTException(e));
      return ERROR;
   }
   catch (const std::exception& ee)
   {
      LOGC(mglog.Fatal, log << "setsockopt: UNEXPECTED EXCEPTION: "
         << typeid(ee).name() << ": " << ee.what());
      s_UDTUnited.setError(new CUDTException(MJ_UNKNOWN, MN_NONE, 0));
      return ERROR;
   }
}

int CUDT::send(SRTSOCKET u, const char* buf, int len, int)
{
   try
   {
      CUDT* udt = s_UDTUnited.lookup(u);
      return udt->send(buf, len);
   }
   catch (const CUDTException& e)
   {
      s_UDTUnited.setError(new CUDTException(e));
      return ERROR;
   }
   catch (bad_alloc&)
   {
      s_UDTUnited.setError(new CUDTException(MJ_SYSTEMRES, MN_MEMORY, 0));
      return ERROR;
   }
   catch (const std::exception& ee)
   {
      LOGC(mglog.Fatal, log << "send: UNEXPECTED EXCEPTION: "
         << typeid(ee).name() << ": " << ee.what());
      s_UDTUnited.setError(new CUDTException(MJ_UNKNOWN, MN_NONE, 0));
      return ERROR;
   }
}

int CUDT::recv(SRTSOCKET u, char* buf, int len, int)
{
   try
   {
      CUDT* udt = s_UDTUnited.lookup(u);
      return udt->recv(buf, len);
   }
   catch (const CUDTException& e)
   {
      s_UDTUnited.setError(new CUDTException(e));
      return ERROR;
   }
   catch (const std::exception& ee)
   {
      LOGC(mglog.Fatal, log << "recv: UNEXPECTED EXCEPTION: "
         << typeid(ee).name() << ": " << ee.what());
      s_UDTUnited.setError(new CUDTException(MJ_UNKNOWN, MN_NONE, 0));
      return ERROR;
   }
}

int CUDT::sendmsg(
   SRTSOCKET u, const char* buf, int len, int ttl, bool inorder,
   uint64_t srctime)
{
   try
   {
      CUDT* udt = s_UDTUnited.lookup(u);
      return udt->sendmsg(buf, len, ttl, inorder, srctime);
   }
   catch (const CUDTException& e)
   {
      s_UDTUnited.setError(new CUDTException(e));
      return ERROR;
   }
   catch (bad_alloc&)
   {
      s_UDTUnited.setError(new CUDTException(MJ_SYSTEMRES, MN_MEMORY, 0));
      return ERROR;
   }
   catch (const std::exception& ee)
   {
      LOGC(mglog.Fatal, log << "sendmsg: UNEXPECTED EXCEPTION: "
         << typeid(ee).name() << ": " << ee.what());
      s_UDTUnited.setError(new CUDTException(MJ_UNKNOWN, MN_NONE, 0));
      return ERROR;
   }
}

int CUDT::sendmsg2(
   SRTSOCKET u, const char* buf, int len, ref_t<SRT_MSGCTRL> r_m)
{
   try
   {
      CUDT* udt = s_UDTUnited.lookup(u);
      return udt->sendmsg2(buf, len, r_m);
   }
   catch (const CUDTException& e)
   {
      s_UDTUnited.setError(new CUDTException(e));
      return ERROR;
   }
   catch (bad_alloc&)
   {
      s_UDTUnited.setError(new CUDTException(MJ_SYSTEMRES, MN_MEMORY, 0));
      return ERROR;
   }
   catch (const std::exception& ee)
   {
      LOGC(mglog.Fatal, log << "sendmsg: UNEXPECTED EXCEPTION: "
         << typeid(ee).name() << ": " << ee.what());
      s_UDTUnited.setError(new CUDTException(MJ_UNKNOWN, MN_NONE, 0));
      return ERROR;
   }
}

int CUDT::recvmsg(SRTSOCKET u, char* buf, int len, uint64_t& srctime)
{
   try
   {
      CUDT* udt = s_UDTUnited.lookup(u);
      return udt->recvmsg(buf, len, srctime);
   }
   catch (const CUDTException& e)
   {
      s_UDTUnited.setError(new CUDTException(e));
      return ERROR;
   }
   catch (const std::exception& ee)
   {
      LOGC(mglog.Fatal, log << "recvmsg: UNEXPECTED EXCEPTION: "
         << typeid(ee).name() << ": " << ee.what());
      s_UDTUnited.setError(new CUDTException(MJ_UNKNOWN, MN_NONE, 0));
      return ERROR;
   }
}

int CUDT::recvmsg2(SRTSOCKET u, char* buf, int len, ref_t<SRT_MSGCTRL> r_m)
{
   try
   {
      CUDT* udt = s_UDTUnited.lookup(u);
      return udt->recvmsg2(buf, len, r_m);
   }
   catch (const CUDTException& e)
   {
      s_UDTUnited.setError(new CUDTException(e));
      return ERROR;
   }
   catch (const std::exception& ee)
   {
      LOGC(mglog.Fatal, log << "recvmsg: UNEXPECTED EXCEPTION: "
         << typeid(ee).name() << ": " << ee.what());
      s_UDTUnited.setError(new CUDTException(MJ_UNKNOWN, MN_NONE, 0));
      return ERROR;
   }
}
int64_t CUDT::sendfile(
   SRTSOCKET u, fstream& ifs, int64_t& offset, int64_t size, int block)
{
   try
   {
      CUDT* udt = s_UDTUnited.lookup(u);
      return udt->sendfile(ifs, offset, size, block);
   }
   catch (const CUDTException& e)
   {
      s_UDTUnited.setError(new CUDTException(e));
      return ERROR;
   }
   catch (bad_alloc&)
   {
      s_UDTUnited.setError(new CUDTException(MJ_SYSTEMRES, MN_MEMORY, 0));
      return ERROR;
   }
   catch (const std::exception& ee)
   {
      LOGC(mglog.Fatal, log << "sendfile: UNEXPECTED EXCEPTION: "
         << typeid(ee).name() << ": " << ee.what());
      s_UDTUnited.setError(new CUDTException(MJ_UNKNOWN, MN_NONE, 0));
      return ERROR;
   }
}

int64_t CUDT::recvfile(
   SRTSOCKET u, fstream& ofs, int64_t& offset, int64_t size, int block)
{
   try
   {
      CUDT* udt = s_UDTUnited.lookup(u);
      return udt->recvfile(ofs, offset, size, block);
   }
   catch (const CUDTException& e)
   {
      s_UDTUnited.setError(new CUDTException(e));
      return ERROR;
   }
   catch (const std::exception& ee)
   {
      LOGC(mglog.Fatal, log << "recvfile: UNEXPECTED EXCEPTION: "
         << typeid(ee).name() << ": " << ee.what());
      s_UDTUnited.setError(new CUDTException(MJ_UNKNOWN, MN_NONE, 0));
      return ERROR;
   }
}

int CUDT::select(
   int,
   ud_set* readfds,
   ud_set* writefds,
   ud_set* exceptfds,
   const timeval* timeout)
{
   if ((!readfds) && (!writefds) && (!exceptfds))
   {
      s_UDTUnited.setError(new CUDTException(MJ_NOTSUP, MN_INVAL, 0));
      return ERROR;
   }

   try
   {
      return s_UDTUnited.select(readfds, writefds, exceptfds, timeout);
   }
   catch (const CUDTException& e)
   {
      s_UDTUnited.setError(new CUDTException(e));
      return ERROR;
   }
   catch (bad_alloc&)
   {
      s_UDTUnited.setError(new CUDTException(MJ_SYSTEMRES, MN_MEMORY, 0));
      return ERROR;
   }
   catch (const std::exception& ee)
   {
      LOGC(mglog.Fatal, log << "select: UNEXPECTED EXCEPTION: "
         << typeid(ee).name() << ": " << ee.what());
      s_UDTUnited.setError(new CUDTException(MJ_UNKNOWN, MN_NONE, 0));
      return ERROR;
   }
}

int CUDT::selectEx(
   const vector<SRTSOCKET>& fds,
   vector<SRTSOCKET>* readfds,
   vector<SRTSOCKET>* writefds,
   vector<SRTSOCKET>* exceptfds,
   int64_t msTimeOut)
{
   if ((!readfds) && (!writefds) && (!exceptfds))
   {
      s_UDTUnited.setError(new CUDTException(MJ_NOTSUP, MN_INVAL, 0));
      return ERROR;
   }

   try
   {
      return s_UDTUnited.selectEx(fds, readfds, writefds, exceptfds, msTimeOut);
   }
   catch (const CUDTException& e)
   {
      s_UDTUnited.setError(new CUDTException(e));
      return ERROR;
   }
   catch (bad_alloc&)
   {
      s_UDTUnited.setError(new CUDTException(MJ_SYSTEMRES, MN_MEMORY, 0));
      return ERROR;
   }
   catch (const std::exception& ee)
   {
      LOGC(mglog.Fatal, log << "selectEx: UNEXPECTED EXCEPTION: "
         << typeid(ee).name() << ": " << ee.what());
      s_UDTUnited.setError(new CUDTException(MJ_UNKNOWN));
      return ERROR;
   }
}

int CUDT::epoll_create()
{
   try
   {
      return s_UDTUnited.epoll_create();
   }
   catch (const CUDTException& e)
   {
      s_UDTUnited.setError(new CUDTException(e));
      return ERROR;
   }
   catch (const std::exception& ee)
   {
      LOGC(mglog.Fatal, log << "epoll_create: UNEXPECTED EXCEPTION: "
         << typeid(ee).name() << ": " << ee.what());
      s_UDTUnited.setError(new CUDTException(MJ_UNKNOWN, MN_NONE, 0));
      return ERROR;
   }
}

int CUDT::epoll_add_usock(const int eid, const SRTSOCKET u, const int* events)
{
   try
   {
      return s_UDTUnited.epoll_add_usock(eid, u, events);
   }
   catch (const CUDTException& e)
   {
      s_UDTUnited.setError(new CUDTException(e));
      return ERROR;
   }
   catch (const std::exception& ee)
   {
      LOGC(mglog.Fatal, log << "epoll_add_usock: UNEXPECTED EXCEPTION: "
         << typeid(ee).name() << ": " << ee.what());
      s_UDTUnited.setError(new CUDTException(MJ_UNKNOWN, MN_NONE, 0));
      return ERROR;
   }
}

int CUDT::epoll_add_ssock(const int eid, const SYSSOCKET s, const int* events)
{
   try
   {
      return s_UDTUnited.epoll_add_ssock(eid, s, events);
   }
   catch (const CUDTException& e)
   {
      s_UDTUnited.setError(new CUDTException(e));
      return ERROR;
   }
   catch (const std::exception& ee)
   {
      LOGC(mglog.Fatal, log << "epoll_add_ssock: UNEXPECTED EXCEPTION: "
         << typeid(ee).name() << ": " << ee.what());
      s_UDTUnited.setError(new CUDTException(MJ_UNKNOWN, MN_NONE, 0));
      return ERROR;
   }
}

int CUDT::epoll_update_usock(
   const int eid, const SRTSOCKET u, const int* events)
{
   try
   {
      return s_UDTUnited.epoll_update_usock(eid, u, events);
   }
   catch (const CUDTException& e)
   {
      s_UDTUnited.setError(new CUDTException(e));
      return ERROR;
   }
   catch (const std::exception& ee)
   {
      LOGC(mglog.Fatal, log << "epoll_update_usock: UNEXPECTED EXCEPTION: "
         << typeid(ee).name() << ": " << ee.what());
      s_UDTUnited.setError(new CUDTException(MJ_UNKNOWN, MN_NONE, 0));
      return ERROR;
   }
}

int CUDT::epoll_update_ssock(
   const int eid, const SYSSOCKET s, const int* events)
{
   try
   {
      return s_UDTUnited.epoll_update_ssock(eid, s, events);
   }
   catch (const CUDTException& e)
   {
      s_UDTUnited.setError(new CUDTException(e));
      return ERROR;
   }
   catch (const std::exception& ee)
   {
      LOGC(mglog.Fatal, log << "epoll_update_ssock: UNEXPECTED EXCEPTION: "
         << typeid(ee).name() << ": " << ee.what());
      s_UDTUnited.setError(new CUDTException(MJ_UNKNOWN, MN_NONE, 0));
      return ERROR;
   }
}


int CUDT::epoll_remove_usock(const int eid, const SRTSOCKET u)
{
   try
   {
      return s_UDTUnited.epoll_remove_usock(eid, u);
   }
   catch (const CUDTException& e)
   {
      s_UDTUnited.setError(new CUDTException(e));
      return ERROR;
   }
   catch (const std::exception& ee)
   {
      LOGC(mglog.Fatal, log << "epoll_remove_usock: UNEXPECTED EXCEPTION: "
         << typeid(ee).name() << ": " << ee.what());
      s_UDTUnited.setError(new CUDTException(MJ_UNKNOWN, MN_NONE, 0));
      return ERROR;
   }
}

int CUDT::epoll_remove_ssock(const int eid, const SYSSOCKET s)
{
   try
   {
      return s_UDTUnited.epoll_remove_ssock(eid, s);
   }
   catch (const CUDTException& e)
   {
      s_UDTUnited.setError(new CUDTException(e));
      return ERROR;
   }
   catch (const std::exception& ee)
   {
      LOGC(mglog.Fatal, log << "epoll_remove_ssock: UNEXPECTED EXCEPTION: "
         << typeid(ee).name() << ": " << ee.what());
      s_UDTUnited.setError(new CUDTException(MJ_UNKNOWN, MN_NONE, 0));
      return ERROR;
   }
}

int CUDT::epoll_wait(
   const int eid,
   set<SRTSOCKET>* readfds,
   set<SRTSOCKET>* writefds,
   int64_t msTimeOut,
   set<SYSSOCKET>* lrfds,
   set<SYSSOCKET>* lwfds)
{
   try
   {
      return s_UDTUnited.epoll_wait(
         eid, readfds, writefds, msTimeOut, lrfds, lwfds);
   }
   catch (const CUDTException& e)
   {
      s_UDTUnited.setError(new CUDTException(e));
      return ERROR;
   }
   catch (const std::exception& ee)
   {
      LOGC(mglog.Fatal, log << "epoll_wait: UNEXPECTED EXCEPTION: "
         << typeid(ee).name() << ": " << ee.what());
      s_UDTUnited.setError(new CUDTException(MJ_UNKNOWN, MN_NONE, 0));
      return ERROR;
   }
}

int CUDT::epoll_uwait(
   const int eid,
   SRT_EPOLL_EVENT* fdsSet,
   int fdsSize,
   int64_t msTimeOut)
{
   try
   {
      return s_UDTUnited.epoll_uwait(eid, fdsSet, fdsSize, msTimeOut);
   }
   catch (const CUDTException& e)
   {
      s_UDTUnited.setError(new CUDTException(e));
      return ERROR;
   }
   catch (const std::exception& ee)
   {
      LOGC(mglog.Fatal, log << "epoll_uwait: UNEXPECTED EXCEPTION: "
         << typeid(ee).name() << ": " << ee.what());
      s_UDTUnited.setError(new CUDTException(MJ_UNKNOWN, MN_NONE, 0));
      return ERROR;
   }
}

int32_t CUDT::epoll_set(
   const int eid,
   int32_t flags)
{
   try
   {
      return s_UDTUnited.epoll_set(eid, flags);
   }
   catch (const CUDTException& e)
   {
      s_UDTUnited.setError(new CUDTException(e));
      return ERROR;
   }
   catch (const std::exception& ee)
   {
      LOGC(mglog.Fatal, log << "epoll_set: UNEXPECTED EXCEPTION: "
         << typeid(ee).name() << ": " << ee.what());
      s_UDTUnited.setError(new CUDTException(MJ_UNKNOWN, MN_NONE, 0));
      return ERROR;
   }
}

int CUDT::epoll_release(const int eid)
{
   try
   {
      return s_UDTUnited.epoll_release(eid);
   }
   catch (const CUDTException& e)
   {
      s_UDTUnited.setError(new CUDTException(e));
      return ERROR;
   }
   catch (const std::exception& ee)
   {
      LOGC(mglog.Fatal, log << "epoll_release: UNEXPECTED EXCEPTION: "
         << typeid(ee).name() << ": " << ee.what());
      s_UDTUnited.setError(new CUDTException(MJ_UNKNOWN, MN_NONE, 0));
      return ERROR;
   }
}

CUDTException& CUDT::getlasterror()
{
   return *s_UDTUnited.getError();
}

int CUDT::bstats(SRTSOCKET u, CBytePerfMon* perf, bool clear, bool instantaneous)
{
   try
   {
      CUDT* udt = s_UDTUnited.lookup(u);
      udt->bstats(perf, clear, instantaneous);
      return 0;
   }
   catch (const CUDTException& e)
   {
      s_UDTUnited.setError(new CUDTException(e));
      return ERROR;
   }
   catch (const std::exception& ee)
   {
      LOGC(mglog.Fatal, log << "bstats: UNEXPECTED EXCEPTION: "
         << typeid(ee).name() << ": " << ee.what());
      s_UDTUnited.setError(new CUDTException(MJ_UNKNOWN, MN_NONE, 0));
      return ERROR;
   }
}

CUDT* CUDT::getUDTHandle(SRTSOCKET u)
{
   try
   {
      return s_UDTUnited.lookup(u);
   }
   catch (const CUDTException& e)
   {
      s_UDTUnited.setError(new CUDTException(e));
      return NULL;
   }
   catch (const std::exception& ee)
   {
      LOGC(mglog.Fatal, log << "getUDTHandle: UNEXPECTED EXCEPTION: "
         << typeid(ee).name() << ": " << ee.what());
      s_UDTUnited.setError(new CUDTException(MJ_UNKNOWN, MN_NONE, 0));
      return NULL;
   }
}

vector<SRTSOCKET> CUDT::existingSockets()
{
    vector<SRTSOCKET> out;
    for (std::map<SRTSOCKET,CUDTSocket*>::iterator i
         = s_UDTUnited.m_Sockets.begin();
      i != s_UDTUnited.m_Sockets.end(); ++i)
    {
        out.push_back(i->first);
    }
    return out;
}

SRT_SOCKSTATUS CUDT::getsockstate(SRTSOCKET u)
{
   try
   {
      return s_UDTUnited.getStatus(u);
   }
   catch (const CUDTException &e)
   {
      s_UDTUnited.setError(new CUDTException(e));
      return SRTS_NONEXIST;
   }
   catch (const std::exception& ee)
   {
      LOGC(mglog.Fatal, log << "getsockstate: UNEXPECTED EXCEPTION: "
         << typeid(ee).name() << ": " << ee.what());
      s_UDTUnited.setError(new CUDTException(MJ_UNKNOWN, MN_NONE, 0));
      return SRTS_NONEXIST;
   }
}


////////////////////////////////////////////////////////////////////////////////

namespace UDT
{

int startup()
{
   return CUDT::startup();
}

int cleanup()
{
   return CUDT::cleanup();
}

SRTSOCKET socket(int , int , int )
{
   return CUDT::socket();
}

int bind(SRTSOCKET u, const struct sockaddr* name, int namelen)
{
   return CUDT::bind(u, name, namelen);
}

int bind2(SRTSOCKET u, UDPSOCKET udpsock)
{
   return CUDT::bind(u, udpsock);
}

int listen(SRTSOCKET u, int backlog)
{
   return CUDT::listen(u, backlog);
}

SRTSOCKET accept(SRTSOCKET u, struct sockaddr* addr, int* addrlen)
{
   return CUDT::accept(u, addr, addrlen);
}

int connect(SRTSOCKET u, const struct sockaddr* name, int namelen)
{
   return CUDT::connect(u, name, namelen, 0);
}

int close(SRTSOCKET u)
{
   return CUDT::close(u);
}

int getpeername(SRTSOCKET u, struct sockaddr* name, int* namelen)
{
   return CUDT::getpeername(u, name, namelen);
}

int getsockname(SRTSOCKET u, struct sockaddr* name, int* namelen)
{
   return CUDT::getsockname(u, name, namelen);
}

int getsockopt(
   SRTSOCKET u, int level, SRT_SOCKOPT optname, void* optval, int* optlen)
{
   return CUDT::getsockopt(u, level, optname, optval, optlen);
}

int setsockopt(
   SRTSOCKET u, int level, SRT_SOCKOPT optname, const void* optval, int optlen)
{
   return CUDT::setsockopt(u, level, optname, optval, optlen);
}

// DEVELOPER API

int connect_debug(
   SRTSOCKET u, const struct sockaddr* name, int namelen, int32_t forced_isn)
{
   return CUDT::connect(u, name, namelen, forced_isn);
}

int send(SRTSOCKET u, const char* buf, int len, int flags)
{
   return CUDT::send(u, buf, len, flags);
}

int recv(SRTSOCKET u, char* buf, int len, int flags)
{
   return CUDT::recv(u, buf, len, flags);
}


int sendmsg(
   SRTSOCKET u, const char* buf, int len, int ttl, bool inorder,
   uint64_t srctime)
{
   return CUDT::sendmsg(u, buf, len, ttl, inorder, srctime);
}

int recvmsg(SRTSOCKET u, char* buf, int len, uint64_t& srctime)
{
   return CUDT::recvmsg(u, buf, len, srctime);
}

int recvmsg(SRTSOCKET u, char* buf, int len)
{
   uint64_t srctime;

   return CUDT::recvmsg(u, buf, len, srctime);
}

int64_t sendfile(
   SRTSOCKET u,
   fstream& ifs,
   int64_t& offset,
   int64_t size,
   int block)
{
   return CUDT::sendfile(u, ifs, offset, size, block);
}

int64_t recvfile(
   SRTSOCKET u,
   fstream& ofs,
   int64_t& offset,
   int64_t size,
   int block)
{
   return CUDT::recvfile(u, ofs, offset, size, block);
}

int64_t sendfile2(
   SRTSOCKET u,
   const char* path,
   int64_t* offset,
   int64_t size,
   int block)
{
   fstream ifs(path, ios::binary | ios::in);
   int64_t ret = CUDT::sendfile(u, ifs, *offset, size, block);
   ifs.close();
   return ret;
}

int64_t recvfile2(
   SRTSOCKET u,
   const char* path,
   int64_t* offset,
   int64_t size,
   int block)
{
   fstream ofs(path, ios::binary | ios::out);
   int64_t ret = CUDT::recvfile(u, ofs, *offset, size, block);
   ofs.close();
   return ret;
}

int select(
   int nfds,
   UDSET* readfds,
   UDSET* writefds,
   UDSET* exceptfds,
   const struct timeval* timeout)
{
   return CUDT::select(nfds, readfds, writefds, exceptfds, timeout);
}

int selectEx(
   const vector<SRTSOCKET>& fds,
   vector<SRTSOCKET>* readfds,
   vector<SRTSOCKET>* writefds,
   vector<SRTSOCKET>* exceptfds,
   int64_t msTimeOut)
{
   return CUDT::selectEx(fds, readfds, writefds, exceptfds, msTimeOut);
}

int epoll_create()
{
   return CUDT::epoll_create();
}

int epoll_add_usock(int eid, SRTSOCKET u, const int* events)
{
   return CUDT::epoll_add_usock(eid, u, events);
}

int epoll_add_ssock(int eid, SYSSOCKET s, const int* events)
{
   return CUDT::epoll_add_ssock(eid, s, events);
}

int epoll_update_usock(int eid, SRTSOCKET u, const int* events)
{
   return CUDT::epoll_update_usock(eid, u, events);
}

int epoll_update_ssock(int eid, SYSSOCKET s, const int* events)
{
   return CUDT::epoll_update_ssock(eid, s, events);
}

int epoll_remove_usock(int eid, SRTSOCKET u)
{
   return CUDT::epoll_remove_usock(eid, u);
}

int epoll_remove_ssock(int eid, SYSSOCKET s)
{
   return CUDT::epoll_remove_ssock(eid, s);
}

int epoll_wait(
   int eid,
   set<SRTSOCKET>* readfds,
   set<SRTSOCKET>* writefds,
   int64_t msTimeOut,
   set<SYSSOCKET>* lrfds,
   set<SYSSOCKET>* lwfds)
{
   return CUDT::epoll_wait(eid, readfds, writefds, msTimeOut, lrfds, lwfds);
}

/*

#define SET_RESULT(val, num, fds, it) \
   if (val != NULL) \
   { \
      if (val->empty()) \
      { \
         if (num) *num = 0; \
      } \
      else \
      { \
         if (*num > static_cast<int>(val->size())) \
            *num = val->size(); \
         int count = 0; \
         for (it = val->begin(); it != val->end(); ++ it) \
         { \
            if (count >= *num) \
               break; \
            fds[count ++] = *it; \
         } \
      } \
   }

*/

template <class SOCKTYPE>
inline void set_result(set<SOCKTYPE>* val, int* num, SOCKTYPE* fds)
{
    if ( !val || !num || !fds )
        return;

    if (*num > int(val->size()))
        *num = int(val->size()); // will get 0 if val->empty()
    int count = 0;

    // This loop will run 0 times if val->empty()
    for (typename set<SOCKTYPE>::const_iterator it = val->begin(); it != val->end(); ++ it)
    {
        if (count >= *num)
            break;
        fds[count ++] = *it;
    }
}

int epoll_wait2(
   int eid, SRTSOCKET* readfds,
   int* rnum, SRTSOCKET* writefds,
   int* wnum,
   int64_t msTimeOut,
   SYSSOCKET* lrfds,
   int* lrnum,
   SYSSOCKET* lwfds,
   int* lwnum)
{
   // This API is an alternative format for epoll_wait, created for
   // compatability with other languages. Users need to pass in an array
   // for holding the returned sockets, with the maximum array length
   // stored in *rnum, etc., which will be updated with returned number
   // of sockets.

   set<SRTSOCKET> readset;
   set<SRTSOCKET> writeset;
   set<SYSSOCKET> lrset;
   set<SYSSOCKET> lwset;
   set<SRTSOCKET>* rval = NULL;
   set<SRTSOCKET>* wval = NULL;
   set<SYSSOCKET>* lrval = NULL;
   set<SYSSOCKET>* lwval = NULL;
   if ((readfds != NULL) && (rnum != NULL))
      rval = &readset;
   if ((writefds != NULL) && (wnum != NULL))
      wval = &writeset;
   if ((lrfds != NULL) && (lrnum != NULL))
      lrval = &lrset;
   if ((lwfds != NULL) && (lwnum != NULL))
      lwval = &lwset;

   int ret = CUDT::epoll_wait(eid, rval, wval, msTimeOut, lrval, lwval);
   if (ret > 0)
   {
      //set<SRTSOCKET>::const_iterator i;
      //SET_RESULT(rval, rnum, readfds, i);
      set_result(rval, rnum, readfds);
      //SET_RESULT(wval, wnum, writefds, i);
      set_result(wval, wnum, writefds);

      //set<SYSSOCKET>::const_iterator j;
      //SET_RESULT(lrval, lrnum, lrfds, j);
      set_result(lrval, lrnum, lrfds);
      //SET_RESULT(lwval, lwnum, lwfds, j);
      set_result(lwval, lwnum, lwfds);
   }
   return ret;
}

int epoll_uwait(int eid, SRT_EPOLL_EVENT* fdsSet, int fdsSize, int64_t msTimeOut)
{
   return CUDT::epoll_uwait(eid, fdsSet, fdsSize, msTimeOut);
}

int epoll_release(int eid)
{
   return CUDT::epoll_release(eid);
}

ERRORINFO& getlasterror()
{
   return CUDT::getlasterror();
}

int getlasterror_code()
{
   return CUDT::getlasterror().getErrorCode();
}

const char* getlasterror_desc()
{
   return CUDT::getlasterror().getErrorMessage();
}

int getlasterror_errno()
{
   return CUDT::getlasterror().getErrno();
}

// Get error string of a given error code
const char* geterror_desc(int code, int err)
{
   CUDTException e (CodeMajor(code/1000), CodeMinor(code%1000), err);
   return(e.getErrorMessage());
}

int bstats(SRTSOCKET u, TRACEBSTATS* perf, bool clear)
{
   return CUDT::bstats(u, perf, clear);
}

SRT_SOCKSTATUS getsockstate(SRTSOCKET u)
{
   return CUDT::getsockstate(u);
}

void setloglevel(LogLevel::type ll)
{
    srt_logger_config.lock();
    srt_logger_config.max_level = ll;
    srt_logger_config.unlock();
}

void addlogfa(LogFA fa)
{
    srt_logger_config.lock();
    srt_logger_config.enabled_fa.set(fa, true);
    srt_logger_config.unlock();
}

void dellogfa(LogFA fa)
{
    srt_logger_config.lock();
    srt_logger_config.enabled_fa.set(fa, false);
    srt_logger_config.unlock();
}

void resetlogfa(set<LogFA> fas)
{
    srt_logger_config.lock();
    for (int i = 0; i <= SRT_LOGFA_LASTNONE; ++i)
        srt_logger_config.enabled_fa.set(i, fas.count(i));
    srt_logger_config.unlock();
}

void resetlogfa(const int* fara, size_t fara_size)
{
    srt_logger_config.lock();
    srt_logger_config.enabled_fa.reset();
    for (const int* i = fara; i != fara + fara_size; ++i)
        srt_logger_config.enabled_fa.set(*i, true);
    srt_logger_config.unlock();
}

void setlogstream(std::ostream& stream)
{
    srt_logger_config.lock();
    srt_logger_config.log_stream = &stream;
    srt_logger_config.unlock();
}

void setloghandler(void* opaque, SRT_LOG_HANDLER_FN* handler)
{
    srt_logger_config.lock();
    srt_logger_config.loghandler_opaque = opaque;
    srt_logger_config.loghandler_fn = handler;
    srt_logger_config.unlock();
}

void setlogflags(int flags)
{
    srt_logger_config.lock();
    srt_logger_config.flags = flags;
    srt_logger_config.unlock();
}

SRT_API bool setstreamid(SRTSOCKET u, const std::string& sid)
{
    return CUDT::setstreamid(u, sid);
}
SRT_API std::string getstreamid(SRTSOCKET u)
{
    return CUDT::getstreamid(u);
}

SRT_REJECT_REASON getrejectreason(SRTSOCKET u)
{
    return CUDT::rejectReason(u);
}

}  // namespace UDT<|MERGE_RESOLUTION|>--- conflicted
+++ resolved
@@ -807,22 +807,6 @@
       throw CUDTException(MJ_NOTSUP, MN_SIDINVAL, 0);
 
    CGuard cg(s->m_ControlLock);
-<<<<<<< HEAD
-=======
-
-   // XXX Consider translating this to using sockaddr_any,
-   // this should take out all the "IP version check" things.
-   if (AF_INET == s->m_iIPversion)
-   {
-      if (namelen != sizeof(sockaddr_in))
-         throw CUDTException(MJ_NOTSUP, MN_INVAL, 0);
-   }
-   else
-   {
-      if (namelen != sizeof(sockaddr_in6))
-         throw CUDTException(MJ_NOTSUP, MN_INVAL, 0);
-   }
->>>>>>> 0e5260bd
 
    // a socket can "connect" only if it is in INIT or OPENED status
    if (s->m_Status == SRTS_INIT)
@@ -862,13 +846,8 @@
    {
        // InvertedGuard unlocks in the constructor, then locks in the
        // destructor, no matter if an exception has fired.
-<<<<<<< HEAD
-       InvertedGuard l_unlocker(s->m_ControlLock, s->m_pUDT->m_bSynRecving);
+       InvertedGuard l_unlocker (s->m_ControlLock, s->m_pUDT->m_bSynRecving);
        s->m_pUDT->startConnect(target_addr, forced_isn);
-=======
-       InvertedGuard l_unlocker (s->m_ControlLock, s->m_pUDT->m_bSynRecving);
-       s->m_pUDT->startConnect(name, forced_isn);
->>>>>>> 0e5260bd
    }
    catch (CUDTException& e) // Interceptor, just to change the state.
    {
@@ -1807,14 +1786,7 @@
 void CUDTUnited::updateListenerMux(CUDTSocket* s, const CUDTSocket* ls)
 {
    CGuard cg(m_GlobControlLock);
-<<<<<<< HEAD
    int port = ls->m_SelfAddr.hport();
-=======
-
-   int port = (AF_INET == ls->m_iIPversion)
-      ? ntohs(((sockaddr_in*)ls->m_pSelfAddr)->sin_port)
-      : ntohs(((sockaddr_in6*)ls->m_pSelfAddr)->sin6_port);
->>>>>>> 0e5260bd
 
    // find the listener's address
    for (map<int, CMultiplexer>::iterator i = m_mMultiplexer.begin();
