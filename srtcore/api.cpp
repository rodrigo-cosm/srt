/*
 * SRT - Secure, Reliable, Transport
 * Copyright (c) 2018 Haivision Systems Inc.
 * 
 * This Source Code Form is subject to the terms of the Mozilla Public
 * License, v. 2.0. If a copy of the MPL was not distributed with this
 * file, You can obtain one at http://mozilla.org/MPL/2.0/.
 * 
 */

/*****************************************************************************
Copyright (c) 2001 - 2011, The Board of Trustees of the University of Illinois.
All rights reserved.

Redistribution and use in source and binary forms, with or without
modification, are permitted provided that the following conditions are
met:

* Redistributions of source code must retain the above
  copyright notice, this list of conditions and the
  following disclaimer.

* Redistributions in binary form must reproduce the
  above copyright notice, this list of conditions
  and the following disclaimer in the documentation
  and/or other materials provided with the distribution.

* Neither the name of the University of Illinois
  nor the names of its contributors may be used to
  endorse or promote products derived from this
  software without specific prior written permission.

THIS SOFTWARE IS PROVIDED BY THE COPYRIGHT HOLDERS AND CONTRIBUTORS "AS
IS" AND ANY EXPRESS OR IMPLIED WARRANTIES, INCLUDING, BUT NOT LIMITED TO,
THE IMPLIED WARRANTIES OF MERCHANTABILITY AND FITNESS FOR A PARTICULAR
PURPOSE ARE DISCLAIMED. IN NO EVENT SHALL THE COPYRIGHT OWNER OR
CONTRIBUTORS BE LIABLE FOR ANY DIRECT, INDIRECT, INCIDENTAL, SPECIAL,
EXEMPLARY, OR CONSEQUENTIAL DAMAGES (INCLUDING, BUT NOT LIMITED TO,
PROCUREMENT OF SUBSTITUTE GOODS OR SERVICES; LOSS OF USE, DATA, OR
PROFITS; OR BUSINESS INTERRUPTION) HOWEVER CAUSED AND ON ANY THEORY OF
LIABILITY, WHETHER IN CONTRACT, STRICT LIABILITY, OR TORT (INCLUDING
NEGLIGENCE OR OTHERWISE) ARISING IN ANY WAY OUT OF THE USE OF THIS
SOFTWARE, EVEN IF ADVISED OF THE POSSIBILITY OF SUCH DAMAGE.
*****************************************************************************/

/*****************************************************************************
written by
   Yunhong Gu, last updated 07/09/2011
modified by
   Haivision Systems Inc.
*****************************************************************************/

#include <exception>
#include <stdexcept>
#include <typeinfo>
#include <iterator>

#include <cstring>
#include "platform_sys.h"
#include "api.h"
#include "core.h"
#include "logging.h"
#include "threadname.h"
#include "srt.h"

#ifdef _WIN32
   #include <win/wintime.h>
#endif

using namespace std;
using namespace srt_logging;
extern LogConfig srt_logger_config;


CUDTSocket::CUDTSocket():
m_Status(SRTS_INIT),
m_TimeStamp(0),
m_iIPversion(0),
m_pSelfAddr(NULL),
m_pPeerAddr(NULL),
m_SocketID(0),
m_ListenSocket(0),
m_PeerID(0),
m_iISN(0),
m_pUDT(NULL),
m_pQueuedSockets(NULL),
m_pAcceptSockets(NULL),
m_AcceptCond(),
m_AcceptLock(),
m_uiBackLog(0),
m_iMuxID(-1)
{
    CGuard::createMutex(m_AcceptLock);
    CGuard::createCond(m_AcceptCond);
    CGuard::createMutex(m_ControlLock);
}

CUDTSocket::~CUDTSocket()
{
   if (m_iIPversion == AF_INET)
   {
      delete (sockaddr_in*)m_pSelfAddr;
      delete (sockaddr_in*)m_pPeerAddr;
   }
   else
   {
      delete (sockaddr_in6*)m_pSelfAddr;
      delete (sockaddr_in6*)m_pPeerAddr;
   }

   delete m_pUDT;
   m_pUDT = NULL;

   delete m_pQueuedSockets;
   delete m_pAcceptSockets;

   CGuard::releaseMutex(m_AcceptLock);
   CGuard::releaseCond(m_AcceptCond);
   CGuard::releaseMutex(m_ControlLock);
}

////////////////////////////////////////////////////////////////////////////////

CUDTUnited::CUDTUnited():
m_Sockets(),
m_GlobControlLock(),
m_IDLock(),
m_SocketIDGenerator(0),
m_TLSError(),
m_mMultiplexer(),
m_MultiplexerLock(),
m_pCache(NULL),
m_bClosing(false),
m_GCStopLock(),
m_GCStopCond(),
m_InitLock(),
m_iInstanceCount(0),
m_bGCStatus(false),
m_GCThread(),
m_ClosedSockets()
{
   // Socket ID MUST start from a random value
   // Note. Don't use CTimer here, because s_UDTUnited is a static instance of CUDTUnited
   // with dynamic initialization (calling this constructor), while CTimer has
   // a static member s_ullCPUFrequency with dynamic initialization.
   // The order of initialization is not guaranteed.
   timeval t;
   gettimeofday(&t, 0);
   srand((unsigned int)t.tv_usec);
   m_SocketIDGenerator = 1 + (int)((1 << 30) * (double(rand()) / RAND_MAX));

   CGuard::createMutex(m_GlobControlLock);
   CGuard::createMutex(m_IDLock);
   CGuard::createMutex(m_InitLock);

   pthread_key_create(&m_TLSError, TLSDestroy);

   m_pCache = new CCache<CInfoBlock>;
}

CUDTUnited::~CUDTUnited()
{
    // Call it if it wasn't called already.
    // This will happen at the end of main() of the application,
    // when the user didn't call srt_cleanup().
    if (m_bGCStatus)
    {
        cleanup();
    }

    CGuard::releaseMutex(m_GlobControlLock);
    CGuard::releaseMutex(m_IDLock);
    CGuard::releaseMutex(m_InitLock);

    delete (CUDTException*)pthread_getspecific(m_TLSError);
    pthread_key_delete(m_TLSError);

    delete m_pCache;
}

std::string CUDTUnited::CONID(SRTSOCKET sock)
{
    if ( sock == 0 )
        return "";

    std::ostringstream os;
    os << "@" << sock << ":";
    return os.str();
}

int CUDTUnited::startup()
{
   CGuard gcinit(m_InitLock, "init");

   if (m_iInstanceCount++ > 0)
      return 0;

   // Global initialization code
   #ifdef _WIN32
      WORD wVersionRequested;
      WSADATA wsaData;
      wVersionRequested = MAKEWORD(2, 2);

      if (0 != WSAStartup(wVersionRequested, &wsaData))
         throw CUDTException(MJ_SETUP, MN_NONE,  WSAGetLastError());
   #endif

   //init CTimer::EventLock

   if (m_bGCStatus)
      return true;

   m_bClosing = false;
   CGuard::createMutex(m_GCStopLock);
   CGuard::createCond(m_GCStopCond);

   {
       ThreadName tn("SRT:GC");
       pthread_create(&m_GCThread, NULL, garbageCollect, this);
   }

   m_bGCStatus = true;

   return 0;
}

int CUDTUnited::cleanup()
{
   CGuard gcinit(m_InitLock, "init");

   if (--m_iInstanceCount > 0)
      return 0;

   //destroy CTimer::EventLock

   if (!m_bGCStatus)
      return 0;

   m_bClosing = true;
   HLOGC(mglog.Debug, log << "GarbageCollector: thread EXIT");
   pthread_cond_signal(&m_GCStopCond);
   pthread_join(m_GCThread, NULL);
   
   // XXX There's some weird bug here causing this
   // to hangup on Windows. This might be either something
   // bigger, or some problem in pthread-win32. As this is
   // the application cleanup section, this can be temporarily
   // tolerated with simply exit the application without cleanup,
   // counting on that the system will take care of it anyway.
#ifndef _WIN32
<<<<<<< HEAD
   CGuard::releaseMutex(m_GCStopLock);
   CGuard::releaseCond(m_GCStopCond);
=======
   pthread_mutex_destroy(&m_GCStopLock);
   pthread_cond_destroy(&m_GCStopCond);
>>>>>>> 3d159f01
#endif

   m_bGCStatus = false;

   // Global destruction code
   #ifdef _WIN32
      WSACleanup();
   #endif

   return 0;
}

SRTSOCKET CUDTUnited::newSocket(int af, int)
{

   CUDTSocket* ns = NULL;

   try
   {
      // XXX REFACTOR:
      // Use sockaddr_any for m_pSelfAddr and just initialize it
      // with 'af'.
      ns = new CUDTSocket;
      ns->m_pUDT = new CUDT;
      if (af == AF_INET)
      {
         ns->m_pSelfAddr = (sockaddr*)(new sockaddr_in);
         ((sockaddr_in*)(ns->m_pSelfAddr))->sin_port = 0;
      }
      else
      {
         ns->m_pSelfAddr = (sockaddr*)(new sockaddr_in6);
         ((sockaddr_in6*)(ns->m_pSelfAddr))->sin6_port = 0;
      }
   }
   catch (...)
   {
      delete ns;
      throw CUDTException(MJ_SYSTEMRES, MN_MEMORY, 0);
   }

   CGuard::enterCS(m_IDLock);
   ns->m_SocketID = -- m_SocketIDGenerator;
   CGuard::leaveCS(m_IDLock);

   ns->m_Status = SRTS_INIT;
   ns->m_ListenSocket = 0;
   ns->m_pUDT->m_SocketID = ns->m_SocketID;
   // The "Socket type" is deprecated. For the sake of
   // HSv4 there will be only a "socket type" field set
   // in the handshake, always to UDT_DGRAM.
   //ns->m_pUDT->m_iSockType = (type == SOCK_STREAM) ? UDT_STREAM : UDT_DGRAM;
   ns->m_pUDT->m_iSockType = UDT_DGRAM;
   ns->m_pUDT->m_iIPversion = ns->m_iIPversion = af;
   ns->m_pUDT->m_pCache = m_pCache;

   // protect the m_Sockets structure.
   CGuard::enterCS(m_GlobControlLock, "GlobControl");
   try
   {
      HLOGC(mglog.Debug, log << CONID(ns->m_SocketID)
         << "newSocket: mapping socket "
         << ns->m_SocketID);
      m_Sockets[ns->m_SocketID] = ns;
   }
   catch (...)
   {
      //failure and rollback
      delete ns;
      ns = NULL;
   }
   CGuard::leaveCS(m_GlobControlLock, "GlobControl");

   if (!ns)
      throw CUDTException(MJ_SYSTEMRES, MN_MEMORY, 0);

   return ns->m_SocketID;
}

int CUDTUnited::newConnection(const SRTSOCKET listen, const sockaddr* peer, CHandShake* hs, const CPacket& hspkt)
{
   CUDTSocket* ns = NULL;

   // Can't manage this error through an exception because this is
   // running in the listener loop.
   CUDTSocket* ls = locate(listen);
   if (!ls)
   {
       LOGC(mglog.Error, log << "IPE: newConnection by listener socket id=" << listen << " which DOES NOT EXIST.");
       return -1;
   }

   // if this connection has already been processed
   if ((ns = locate(peer, hs->m_iID, hs->m_iISN)) != NULL)
   {
      if (ns->m_pUDT->m_bBroken)
      {
         // last connection from the "peer" address has been broken
         ns->m_Status = SRTS_CLOSED;
         ns->m_TimeStamp = CTimer::getTime();

         CGuard::enterCS(ls->m_AcceptLock);
         ls->m_pQueuedSockets->erase(ns->m_SocketID);
         ls->m_pAcceptSockets->erase(ns->m_SocketID);
         CGuard::leaveCS(ls->m_AcceptLock);
      }
      else
      {
         // connection already exist, this is a repeated connection request
         // respond with existing HS information

         hs->m_iISN = ns->m_pUDT->m_iISN;
         hs->m_iMSS = ns->m_pUDT->m_iMSS;
         hs->m_iFlightFlagSize = ns->m_pUDT->m_iFlightFlagSize;
         hs->m_iReqType = URQ_CONCLUSION;
         hs->m_iID = ns->m_SocketID;

         return 0;

         //except for this situation a new connection should be started
      }
   }

   // exceeding backlog, refuse the connection request
   if (ls->m_pQueuedSockets->size() >= ls->m_uiBackLog)
   {
       LOGC(mglog.Error, log << "newConnection: listen backlog=" << ls->m_uiBackLog << " EXCEEDED");
       return -1;
   }

   try
   {
      ns = new CUDTSocket;
      ns->m_pUDT = new CUDT(*(ls->m_pUDT));
      if (ls->m_iIPversion == AF_INET)
      {
         ns->m_pSelfAddr = (sockaddr*)(new sockaddr_in);
         ((sockaddr_in*)(ns->m_pSelfAddr))->sin_port = 0;
         ns->m_pPeerAddr = (sockaddr*)(new sockaddr_in);
         memcpy(ns->m_pPeerAddr, peer, sizeof(sockaddr_in));
      }
      else
      {
         ns->m_pSelfAddr = (sockaddr*)(new sockaddr_in6);
         ((sockaddr_in6*)(ns->m_pSelfAddr))->sin6_port = 0;
         ns->m_pPeerAddr = (sockaddr*)(new sockaddr_in6);
         memcpy(ns->m_pPeerAddr, peer, sizeof(sockaddr_in6));
      }
   }
   catch (...)
   {
      delete ns;
      LOGC(mglog.Error, log << "IPE: newConnection: unexpected exception (probably std::bad_alloc)");
      return -1;
   }

   CGuard::enterCS(m_IDLock);
   ns->m_SocketID = -- m_SocketIDGenerator;
   HLOGF(mglog.Debug, "newConnection: generated socket id %d", ns->m_SocketID);
   CGuard::leaveCS(m_IDLock);

   ns->m_ListenSocket = listen;
   ns->m_iIPversion = ls->m_iIPversion;
   ns->m_pUDT->m_SocketID = ns->m_SocketID;
   ns->m_PeerID = hs->m_iID;
   ns->m_iISN = hs->m_iISN;

   int error = 0;

   // These can throw exception only when the memory allocation failed.
   // CUDT::connect() translates exception into CUDTException.
   // CUDT::open() may only throw original std::bad_alloc from new.
   // This is only to make the library extra safe (when your machine lacks
   // memory, it will continue to work, but fail to accept connection).
   try
   {
       // This assignment must happen b4 the call to CUDT::connect() because
       // this call causes sending the SRT Handshake through this socket.
       // Without this mapping the socket cannot be found and therefore
       // the SRT Handshake message would fail.
       HLOGF(mglog.Debug, 
               "newConnection: incoming %s, mapping socket %d",
               SockaddrToString(peer).c_str(), ns->m_SocketID);
       {
           CGuard cg(m_GlobControlLock, "GlobControl");
           m_Sockets[ns->m_SocketID] = ns;
       }

       // bind to the same addr of listening socket
       ns->m_pUDT->open();
       updateListenerMux(ns, ls);
       ns->m_pUDT->acceptAndRespond(peer, hs, hspkt);
   }
   catch (...)
   {
       error = 1;
       goto ERR_ROLLBACK;
   }

   ns->m_Status = SRTS_CONNECTED;

   // copy address information of local node
   ns->m_pUDT->m_pSndQueue->m_pChannel->getSockAddr(ns->m_pSelfAddr);
   CIPAddress::pton(ns->m_pSelfAddr, ns->m_pUDT->m_piSelfIP, ns->m_iIPversion);

   // protect the m_Sockets structure.
   CGuard::enterCS(m_GlobControlLock, "GlobControl");
   try
   {
       HLOGF(mglog.Debug, 
               "newConnection: mapping peer %d to that socket (%d)\n",
               ns->m_PeerID, ns->m_SocketID);
       m_PeerRec[ns->getPeerSpec()].insert(ns->m_SocketID);
   }
   catch (...)
   {
      error = 2;
   }
   CGuard::leaveCS(m_GlobControlLock, "GlobControl");

   CGuard::enterCS(ls->m_AcceptLock, "Accept");
   try
   {
      ls->m_pQueuedSockets->insert(ns->m_SocketID);
   }
   catch (...)
   {
      error = 3;
   }
   CGuard::leaveCS(ls->m_AcceptLock, "Accept");

   // acknowledge users waiting for new connections on the listening socket
   m_EPoll.update_events(listen, ls->m_pUDT->m_sPollID, UDT_EPOLL_IN, true);

   CTimer::triggerEvent();

   ERR_ROLLBACK:
   // XXX the exact value of 'error' is ignored
   if (error > 0)
   {
#if ENABLE_LOGGING
       static const char* why [] = {"?", "ACCEPT ERROR", "IPE when mapping a socket", "IPE when inserting a socket" };
       LOGC(mglog.Error, log << CONID(ns->m_SocketID) << "newConnection: connection rejected due to: " << why[error]);
#endif
      SRTSOCKET id = ns->m_SocketID;
      ns->m_pUDT->close();
      ns->m_Status = SRTS_CLOSED;
      ns->m_TimeStamp = CTimer::getTime();
      // The mapped socket should be now unmapped to preserve the situation that
      // was in the original UDT code.
      // In SRT additionally the acceptAndRespond() function (it was called probably
      // connect() in UDT code) may fail, in which case this socket should not be
      // further processed and should be removed.
      {
<<<<<<< HEAD
          CGuard cg(m_GlobControlLock, "GlobControl");
=======
          CGuard cg(m_ControlLock);
>>>>>>> 3d159f01
          m_Sockets.erase(id);
          m_ClosedSockets[id] = ns;
      }

      return -1;
   }

   // wake up a waiting accept() call
   pthread_mutex_lock(&(ls->m_AcceptLock));
   pthread_cond_signal(&(ls->m_AcceptCond));
   pthread_mutex_unlock(&(ls->m_AcceptLock));

   return 1;
}

CUDT* CUDTUnited::lookup(const SRTSOCKET u)
{
   // protects the m_Sockets structure
   CGuard cg(m_GlobControlLock, "GlobControl");

   map<SRTSOCKET, CUDTSocket*>::iterator i = m_Sockets.find(u);

   if ((i == m_Sockets.end()) || (i->second->m_Status == SRTS_CLOSED))
      throw CUDTException(MJ_NOTSUP, MN_SIDINVAL, 0);

   return i->second->m_pUDT;
}

SRT_SOCKSTATUS CUDTUnited::getStatus(const SRTSOCKET u)
{
    // protects the m_Sockets structure
    CGuard cg(m_GlobControlLock, "GlobControl");

    map<SRTSOCKET, CUDTSocket*>::const_iterator i = m_Sockets.find(u);

    if (i == m_Sockets.end())
    {
        if (m_ClosedSockets.find(u) != m_ClosedSockets.end())
            return SRTS_CLOSED;

        return SRTS_NONEXIST;
    }
    const CUDTSocket* s = i->second;

    if (s->m_pUDT->m_bBroken)
        return SRTS_BROKEN;

    // TTL in CRendezvousQueue::updateConnStatus() will set m_bConnecting to false.
    // Although m_Status is still SRTS_CONNECTING, the connection is in fact to be closed due to TTL expiry.
    // In this case m_bConnected is also false. Both checks are required to avoid hitting
    // a regular state transition from CONNECTING to CONNECTED.
    if ((s->m_Status == SRTS_CONNECTING) && !s->m_pUDT->m_bConnecting && !s->m_pUDT->m_bConnected)
        return SRTS_BROKEN;

    return s->m_Status;
}

int CUDTUnited::bind(const SRTSOCKET u, const sockaddr* name, int namelen)
{
   CUDTSocket* s = locate(u);
   if (!s)
      throw CUDTException(MJ_NOTSUP, MN_SIDINVAL, 0);

   CGuard cg(s->m_ControlLock, "Control");

   // cannot bind a socket more than once
   if (s->m_Status != SRTS_INIT)
      throw CUDTException(MJ_NOTSUP, MN_NONE, 0);

   // check the size of SOCKADDR structure
   if (s->m_iIPversion == AF_INET)
   {
      if (namelen != sizeof(sockaddr_in))
         throw CUDTException(MJ_NOTSUP, MN_INVAL, 0);
   }
   else
   {
      if (namelen != sizeof(sockaddr_in6))
         throw CUDTException(MJ_NOTSUP, MN_INVAL, 0);
   }

   s->m_pUDT->open();
   updateMux(s, name);
   s->m_Status = SRTS_OPENED;

   // copy address information of local node
   s->m_pUDT->m_pSndQueue->m_pChannel->getSockAddr(s->m_pSelfAddr);

   return 0;
}

int CUDTUnited::bind(SRTSOCKET u, UDPSOCKET udpsock)
{
   CUDTSocket* s = locate(u);
   if (!s)
      throw CUDTException(MJ_NOTSUP, MN_SIDINVAL, 0);

   CGuard cg(s->m_ControlLock, "Control");

   // cannot bind a socket more than once
   if (s->m_Status != SRTS_INIT)
      throw CUDTException(MJ_NOTSUP, MN_NONE, 0);

   sockaddr_in name4;
   sockaddr_in6 name6;
   sockaddr* name;
   socklen_t namelen;

   if (s->m_iIPversion == AF_INET)
   {
      namelen = sizeof(sockaddr_in);
      name = (sockaddr*)&name4;
   }
   else
   {
      namelen = sizeof(sockaddr_in6);
      name = (sockaddr*)&name6;
   }

   if (::getsockname(udpsock, name, &namelen) == -1)
      throw CUDTException(MJ_NOTSUP, MN_INVAL);

   s->m_pUDT->open();
   updateMux(s, name, &udpsock);
   s->m_Status = SRTS_OPENED;

   // copy address information of local node
   s->m_pUDT->m_pSndQueue->m_pChannel->getSockAddr(s->m_pSelfAddr);

   return 0;
}

int CUDTUnited::listen(const SRTSOCKET u, int backlog)
{
   if (backlog <= 0)
      throw CUDTException(MJ_NOTSUP, MN_INVAL, 0);

   // Don't search for the socket if it's already -1;
   // this never is a valid socket.
   if (u == UDT::INVALID_SOCK)
      throw CUDTException(MJ_NOTSUP, MN_SIDINVAL, 0);

   CUDTSocket* s = locate(u);
   if (!s)
      throw CUDTException(MJ_NOTSUP, MN_SIDINVAL, 0);

   CGuard cg(s->m_ControlLock, "Control");

   // NOTE: since now the socket is protected against simultaneous access.
   // In the meantime the socket might have been closed, which means that
   // it could have changed the state. It could be also set listen in another
   // thread, so check it out.

   // do nothing if the socket is already listening
   if (s->m_Status == SRTS_LISTENING)
      return 0;

   // a socket can listen only if is in OPENED status
   if (s->m_Status != SRTS_OPENED)
      throw CUDTException(MJ_NOTSUP, MN_ISUNBOUND, 0);

   // [[using assert(s->m_Status == OPENED)]];

   // listen is not supported in rendezvous connection setup
   if (s->m_pUDT->m_bRendezvous)
      throw CUDTException(MJ_NOTSUP, MN_ISRENDEZVOUS, 0);

   s->m_uiBackLog = backlog;

   try
   {
      s->m_pQueuedSockets = new set<SRTSOCKET>;
      s->m_pAcceptSockets = new set<SRTSOCKET>;
   }
   catch (...)
   {
      delete s->m_pQueuedSockets;
      delete s->m_pAcceptSockets;

      // XXX Translated std::bad_alloc into CUDTException specifying
      // memory allocation failure...
      throw CUDTException(MJ_SYSTEMRES, MN_MEMORY, 0);
   }

   // [[using assert(s->m_Status == OPENED)]]; // (still, unchanged)

   s->m_pUDT->setListenState();  // propagates CUDTException,
                                 // if thrown, remains in OPENED state if so.
   s->m_Status = SRTS_LISTENING;

   return 0;
}

SRTSOCKET CUDTUnited::accept(const SRTSOCKET listen, sockaddr* addr, int* addrlen)
{
   if ((addr) && (!addrlen))
      throw CUDTException(MJ_NOTSUP, MN_INVAL, 0);

   CUDTSocket* ls = locate(listen);

   if (ls == NULL)
      throw CUDTException(MJ_NOTSUP, MN_SIDINVAL, 0);

   // the "listen" socket must be in LISTENING status
   if (ls->m_Status != SRTS_LISTENING)
      throw CUDTException(MJ_NOTSUP, MN_NOLISTEN, 0);

   // no "accept" in rendezvous connection setup
   if (ls->m_pUDT->m_bRendezvous)
      throw CUDTException(MJ_NOTSUP, MN_ISRENDEZVOUS, 0);

   SRTSOCKET u = CUDT::INVALID_SOCK;
   bool accepted = false;

   // !!only one conection can be set up each time!!
   while (!accepted)
   {
       CGuard cg(ls->m_AcceptLock, "Accept");

       if ((ls->m_Status != SRTS_LISTENING) || ls->m_pUDT->m_bBroken)
       {
           // This socket has been closed.
           accepted = true;
       }
       else if (ls->m_pQueuedSockets->size() > 0)
       {
           // XXX REFACTORING REQUIRED HERE!
           // Actually this should at best be something like that:
           // set<SRTSOCKET>::iterator b = ls->m_pQueuedSockets->begin();
           // u = *b;
           // ls->m_pQueuedSockets->erase(b);
           // ls->m_pAcceptSockets->insert(u);
           //
           // It is also questionable why m_pQueuedSockets should be of type 'set'.
           // There's no quick-searching capabilities of that container used anywhere except
           // checkBrokenSockets and garbageCollect, which aren't performance-critical,
           // whereas it's mainly used for getting the first element and iterating
           // over elements, which is slow in case of std::set. It's also doubtful
           // as to whether the sorting capability of std::set is properly used;
           // the first is taken here, which is actually the socket with lowest
           // possible descriptor value (as default operator< and ascending sorting
           // used for std::set<SRTSOCKET> where SRTSOCKET=int).
           //
           // Consider using std::list or std::vector here.

           u = *(ls->m_pQueuedSockets->begin());
           ls->m_pAcceptSockets->insert(ls->m_pAcceptSockets->end(), u);
           ls->m_pQueuedSockets->erase(ls->m_pQueuedSockets->begin());
           accepted = true;
       }
       else if (!ls->m_pUDT->m_bSynRecving)
       {
           accepted = true;
       }

       if (!accepted && (ls->m_Status == SRTS_LISTENING))
           pthread_cond_wait(&(ls->m_AcceptCond), &(ls->m_AcceptLock));

       if (ls->m_pQueuedSockets->empty())
           m_EPoll.update_events(listen, ls->m_pUDT->m_sPollID, UDT_EPOLL_IN, false);
   }

   if (u == CUDT::INVALID_SOCK)
   {
      // non-blocking receiving, no connection available
      if (!ls->m_pUDT->m_bSynRecving)
         throw CUDTException(MJ_AGAIN, MN_RDAVAIL, 0);

      // listening socket is closed
      throw CUDTException(MJ_NOTSUP, MN_NOLISTEN, 0);
   }

   if ((addr != NULL) && (addrlen != NULL))
   {
      CUDTSocket* s = locate(u);
      if (s == NULL)
         throw CUDTException(MJ_NOTSUP, MN_SIDINVAL, 0);

      CGuard cg(s->m_ControlLock);

      if (AF_INET == s->m_iIPversion)
         *addrlen = sizeof(sockaddr_in);
      else
         *addrlen = sizeof(sockaddr_in6);

      // copy address information of peer node
      memcpy(addr, s->m_pPeerAddr, *addrlen);
   }

   return u;
}

int CUDTUnited::connect(const SRTSOCKET u, const sockaddr* name, int namelen, int32_t forced_isn)
{
   CUDTSocket* s = locate(u);
   if (!s)
      throw CUDTException(MJ_NOTSUP, MN_SIDINVAL, 0);

   CGuard cg(s->m_ControlLock, "Control");

   // XXX Consider translating this to using sockaddr_any,
   // this should take out all the "IP version check" things.
   if (AF_INET == s->m_iIPversion)
   {
      if (namelen != sizeof(sockaddr_in))
         throw CUDTException(MJ_NOTSUP, MN_INVAL, 0);
   }
   else
   {
      if (namelen != sizeof(sockaddr_in6))
         throw CUDTException(MJ_NOTSUP, MN_INVAL, 0);
   }

   // a socket can "connect" only if it is in INIT or OPENED status
   if (s->m_Status == SRTS_INIT)
   {
      if (!s->m_pUDT->m_bRendezvous)
      {
         s->m_pUDT->open(); // XXX here use the AF_* family value from 'name'
         updateMux(s);  // <<---- updateMux
                        // -> C(Snd|Rcv)Queue::init
                        // -> pthread_create(...C(Snd|Rcv)Queue::worker...)
         s->m_Status = SRTS_OPENED;
      }
      else
         throw CUDTException(MJ_NOTSUP, MN_ISRENDUNBOUND, 0);
   }
   else if (s->m_Status != SRTS_OPENED)
      throw CUDTException(MJ_NOTSUP, MN_ISCONNECTED, 0);

   // connect_complete() may be called before connect() returns.
   // So we need to update the status before connect() is called,
   // otherwise the status may be overwritten with wrong value
   // (CONNECTED vs. CONNECTING).
   s->m_Status = SRTS_CONNECTING;

   /* 
   * In blocking mode, connect can block for up to 30 seconds for
   * rendez-vous mode. Holding the s->m_ControlLock prevent close
   * from cancelling the connect
   */
   try
   {
       // InvertedGuard unlocks in the constructor, then locks in the
       // destructor, no matter if an exception has fired.
       InvertedGuard l_unlocker( s->m_pUDT->m_bSynRecving ? &s->m_ControlLock : 0 );
       s->m_pUDT->startConnect(name, forced_isn);
   }
   catch (CUDTException& e) // Interceptor, just to change the state.
   {
      s->m_Status = SRTS_OPENED;
      throw e;
   }

   // record peer address
   delete s->m_pPeerAddr;
   if (AF_INET == s->m_iIPversion)
   {
      s->m_pPeerAddr = (sockaddr*)(new sockaddr_in);
      memcpy(s->m_pPeerAddr, name, sizeof(sockaddr_in));
   }
   else
   {
      s->m_pPeerAddr = (sockaddr*)(new sockaddr_in6);
      memcpy(s->m_pPeerAddr, name, sizeof(sockaddr_in6));
   }

   // CGuard destructor will delete cg and unlock s->m_ControlLock

   return 0;
}

void CUDTUnited::connect_complete(const SRTSOCKET u)
{
   CUDTSocket* s = locate(u);
   if (!s)
      throw CUDTException(MJ_NOTSUP, MN_SIDINVAL, 0);

   // copy address information of local node
   // the local port must be correctly assigned BEFORE CUDT::startConnect(),
   // otherwise if startConnect() fails, the multiplexer cannot be located
   // by garbage collection and will cause leak
   s->m_pUDT->m_pSndQueue->m_pChannel->getSockAddr(s->m_pSelfAddr);
   CIPAddress::pton(s->m_pSelfAddr, s->m_pUDT->m_piSelfIP, s->m_iIPversion);

   s->m_Status = SRTS_CONNECTED;
}

int CUDTUnited::close(const SRTSOCKET u)
{
   CUDTSocket* s = locate(u);
   if (!s)
      throw CUDTException(MJ_NOTSUP, MN_SIDINVAL, 0);

   HLOGC(mglog.Debug, log << s->m_pUDT->CONID() << " CLOSE. Acquiring control lock");

   CGuard socket_cg(s->m_ControlLock, "control");

   HLOGC(mglog.Debug, log << s->m_pUDT->CONID() << " CLOSING (removing from listening, closing CUDT)");

   bool synch_close_snd = s->m_pUDT->m_bSynSending;
   //bool synch_close_rcv = s->m_pUDT->m_bSynRecving;

   if (s->m_Status == SRTS_LISTENING)
   {
      if (s->m_pUDT->m_bBroken)
         return 0;

      s->m_TimeStamp = CTimer::getTime();
      s->m_pUDT->m_bBroken = true;

      // Change towards original UDT: 
      // Leave all the closing activities for garbageCollect to happen,
      // however remove the listener from the RcvQueue IMMEDIATELY.
      // Even though garbageCollect would eventually remove the listener
      // as well, there would be some time interval between now and the
      // moment when it's done, and during this time the application will
      // be unable to bind to this port that the about-to-delete listener
      // is currently occupying (due to blocked slot in the RcvQueue).

      HLOGC(mglog.Debug, log << s->m_pUDT->CONID() << " CLOSING (removing listener immediately)");
      {
          CGuard cg(s->m_pUDT->m_ConnectionLock);
          s->m_pUDT->m_bListening = false;
          s->m_pUDT->m_pRcvQueue->removeListener(s->m_pUDT);
      }

      // broadcast all "accept" waiting
      pthread_mutex_lock(&(s->m_AcceptLock));
      pthread_cond_broadcast(&(s->m_AcceptCond));
      pthread_mutex_unlock(&(s->m_AcceptLock));

   }
   else
   {
       s->m_pUDT->close();

       // synchronize with garbage collection.
<<<<<<< HEAD
       HLOGC(mglog.Debug, log << "%" << id << " CUDT::close done. GLOBAL CLOSE: " << s->m_pUDT->CONID() << ". Acquiring GLOBAL control lock");
       CGuard manager_cg(m_GlobControlLock, "GlobControl");
=======
       HLOGC(mglog.Debug, log << "@" << u << "U::close done. GLOBAL CLOSE: " << s->m_pUDT->CONID() << ". Acquiring GLOBAL control lock");
       CGuard manager_cg(m_ControlLock);
>>>>>>> 3d159f01

       // since "s" is located before m_ControlLock, locate it again in case
       // it became invalid
       map<SRTSOCKET, CUDTSocket*>::iterator i = m_Sockets.find(u);
       if ((i == m_Sockets.end()) || (i->second->m_Status == SRTS_CLOSED))
       {
           HLOGC(mglog.Debug, log << "@" << u << "U::close: NOT AN ACTIVE SOCKET, returning.");
           return 0;
       }
       s = i->second;

       s->m_Status = SRTS_CLOSED;

       // a socket will not be immediately removed when it is closed
       // in order to prevent other methods from accessing invalid address
       // a timer is started and the socket will be removed after approximately
       // 1 second
       s->m_TimeStamp = CTimer::getTime();

       m_Sockets.erase(s->m_SocketID);
       m_ClosedSockets[s->m_SocketID] = s;
       HLOGC(mglog.Debug, log << "@" << u << "U::close: Socket MOVED TO CLOSED for collecting later.");

       CTimer::triggerEvent();
   }

   HLOGC(mglog.Debug, log << "%" << u << ": GLOBAL: CLOSING DONE");

   // Check if the ID is still in closed sockets before you access it
   // (the last triggerEvent could have deleted it).
   if ( synch_close_snd )
   {
#if SRT_ENABLE_CLOSE_SYNCH

       HLOGC(mglog.Debug, log << "@" << u << " GLOBAL CLOSING: sync-waiting for releasing sender resources...");
       for (;;)
       {
           CSndBuffer* sb = s->m_pUDT->m_pSndBuffer;

           // Disconnected from buffer - nothing more to check.
           if (!sb)
           {
               HLOGC(mglog.Debug, log << "@" << u << " GLOBAL CLOSING: sending buffer disconnected. Allowed to close.");
               break;
           }

           // Sender buffer empty
           if (sb->getCurrBufSize() == 0)
           {
               HLOGC(mglog.Debug, log << "@" << u << " GLOBAL CLOSING: sending buffer depleted. Allowed to close.");
               break;
           }

           // Ok, now you are keeping GC thread hands off the internal data.
           // You can check then if it has already deleted the socket or not.
           // The socket is either in m_ClosedSockets or is already gone.

           // Done the other way, but still done. You can stop waiting.
           bool isgone = false;
           {
<<<<<<< HEAD
               CGuard manager_cg(m_GlobControlLock, "GlobControl");
               isgone = m_ClosedSockets.count(id) == 0;
=======
               CGuard manager_cg(m_ControlLock);
               isgone = m_ClosedSockets.count(u) == 0;
>>>>>>> 3d159f01
           }
           if (!isgone)
           {
               isgone = !s->m_pUDT->m_bOpened;
           }
           if (isgone)
           {
               HLOGC(mglog.Debug, log << "@" << u << " GLOBAL CLOSING: ... gone in the meantime, whatever. Exiting close().");
               break;
           }

           HLOGC(mglog.Debug, log << "@" << u << " GLOBAL CLOSING: ... still waiting for any update.");
           CTimer::EWait wt = CTimer::waitForEvent();

           if ( wt == CTimer::WT_ERROR )
           {
               HLOGC(mglog.Debug, log << "GLOBAL CLOSING: ... ERROR WHEN WAITING FOR EVENT. Exiting close() to prevent hangup.");
               break;
           }

           // Continue waiting in case when an event happened or 1s waiting time passed for checkpoint.
       }
#endif
   }

   /*
      This code is PUT ASIDE for now.
      Most likely this will be never required.
      It had to hold the closing activity until the time when the receiver buffer is depleted.
      However the closing of the socket should only happen when the receiver has received
      an information about that the reading is no longer possible (error report from recv/recvfile).
      When this happens, the receiver buffer is definitely depleted already and there's no need to check
      anything.

      Should there appear any other conditions in future under which the closing process should be
      delayed until the receiver buffer is empty, this code can be filled here.

   if ( synch_close_rcv )
   {
   ...
   }
   */

   return 0;
}

int CUDTUnited::getpeername(const SRTSOCKET u, sockaddr* name, int* namelen)
{
   if (getStatus(u) != SRTS_CONNECTED)
      throw CUDTException(MJ_CONNECTION, MN_NOCONN, 0);

   CUDTSocket* s = locate(u);

   if (!s)
      throw CUDTException(MJ_NOTSUP, MN_SIDINVAL, 0);

   if (!s->m_pUDT->m_bConnected || s->m_pUDT->m_bBroken)
      throw CUDTException(MJ_CONNECTION, MN_NOCONN, 0);

   if (AF_INET == s->m_iIPversion)
      *namelen = sizeof(sockaddr_in);
   else
      *namelen = sizeof(sockaddr_in6);

   // copy address information of peer node
   memcpy(name, s->m_pPeerAddr, *namelen);

   return 0;
}

int CUDTUnited::getsockname(const SRTSOCKET u, sockaddr* name, int* namelen)
{
   CUDTSocket* s = locate(u);

   if (!s)
      throw CUDTException(MJ_NOTSUP, MN_SIDINVAL, 0);

   if (s->m_pUDT->m_bBroken)
      throw CUDTException(MJ_NOTSUP, MN_SIDINVAL, 0);

   if (s->m_Status == SRTS_INIT)
      throw CUDTException(MJ_CONNECTION, MN_NOCONN, 0);

   if (AF_INET == s->m_iIPversion)
      *namelen = sizeof(sockaddr_in);
   else
      *namelen = sizeof(sockaddr_in6);

   // copy address information of local node
   memcpy(name, s->m_pSelfAddr, *namelen);

   return 0;
}

int CUDTUnited::select(
   ud_set* readfds, ud_set* writefds, ud_set* exceptfds, const timeval* timeout)
{
   uint64_t entertime = CTimer::getTime();

   uint64_t to;
   if (!timeout)
      to = 0xFFFFFFFFFFFFFFFFULL;
   else
      to = timeout->tv_sec * 1000000 + timeout->tv_usec;

   // initialize results
   int count = 0;
   set<SRTSOCKET> rs, ws, es;

   // retrieve related UDT sockets
   vector<CUDTSocket*> ru, wu, eu;
   CUDTSocket* s;
   if (readfds)
      for (set<SRTSOCKET>::iterator i1 = readfds->begin();
         i1 != readfds->end(); ++ i1)
      {
         if (getStatus(*i1) == SRTS_BROKEN)
         {
            rs.insert(*i1);
            ++ count;
         }
         else if (!(s = locate(*i1)))
            throw CUDTException(MJ_NOTSUP, MN_SIDINVAL, 0);
         else
            ru.push_back(s);
      }
   if (writefds)
      for (set<SRTSOCKET>::iterator i2 = writefds->begin();
         i2 != writefds->end(); ++ i2)
      {
         if (getStatus(*i2) == SRTS_BROKEN)
         {
            ws.insert(*i2);
            ++ count;
         }
         else if (!(s = locate(*i2)))
            throw CUDTException(MJ_NOTSUP, MN_SIDINVAL, 0);
         else
            wu.push_back(s);
      }
   if (exceptfds)
      for (set<SRTSOCKET>::iterator i3 = exceptfds->begin();
         i3 != exceptfds->end(); ++ i3)
      {
         if (getStatus(*i3) == SRTS_BROKEN)
         {
            es.insert(*i3);
            ++ count;
         }
         else if (!(s = locate(*i3)))
            throw CUDTException(MJ_NOTSUP, MN_SIDINVAL, 0);
         else
            eu.push_back(s);
      }

   do
   {
      // query read sockets
      for (vector<CUDTSocket*>::iterator j1 = ru.begin(); j1 != ru.end(); ++ j1)
      {
         s = *j1;

         if ((s->m_pUDT->m_bConnected
               && s->m_pUDT->m_pRcvBuffer->isRcvDataReady()
            )
            || (!s->m_pUDT->m_bListening
               && (s->m_pUDT->m_bBroken || !s->m_pUDT->m_bConnected))
            || (s->m_pUDT->m_bListening && (s->m_pQueuedSockets->size() > 0))
            || (s->m_Status == SRTS_CLOSED))
         {
            rs.insert(s->m_SocketID);
            ++ count;
         }
      }

      // query write sockets
      for (vector<CUDTSocket*>::iterator j2 = wu.begin(); j2 != wu.end(); ++ j2)
      {
         s = *j2;

         if ((s->m_pUDT->m_bConnected
               && (s->m_pUDT->m_pSndBuffer->getCurrBufSize()
                  < s->m_pUDT->m_iSndBufSize))
            || s->m_pUDT->m_bBroken
            || !s->m_pUDT->m_bConnected
            || (s->m_Status == SRTS_CLOSED))
         {
            ws.insert(s->m_SocketID);
            ++ count;
         }
      }

      // query exceptions on sockets
      for (vector<CUDTSocket*>::iterator j3 = eu.begin(); j3 != eu.end(); ++ j3)
      {
         // check connection request status, not supported now
      }

      if (0 < count)
         break;

      CTimer::waitForEvent();
   } while (to > CTimer::getTime() - entertime);

   if (readfds)
      *readfds = rs;

   if (writefds)
      *writefds = ws;

   if (exceptfds)
      *exceptfds = es;

   return count;
}

int CUDTUnited::selectEx(
   const vector<SRTSOCKET>& fds,
   vector<SRTSOCKET>* readfds,
   vector<SRTSOCKET>* writefds,
   vector<SRTSOCKET>* exceptfds,
   int64_t msTimeOut)
{
   uint64_t entertime = CTimer::getTime();

   uint64_t to;
   if (msTimeOut >= 0)
      to = msTimeOut * 1000;
   else
      to = 0xFFFFFFFFFFFFFFFFULL;

   // initialize results
   int count = 0;
   if (readfds)
      readfds->clear();
   if (writefds)
      writefds->clear();
   if (exceptfds)
      exceptfds->clear();

   do
   {
      for (vector<SRTSOCKET>::const_iterator i = fds.begin();
         i != fds.end(); ++ i)
      {
         CUDTSocket* s = locate(*i);

         if ((!s) || s->m_pUDT->m_bBroken || (s->m_Status == SRTS_CLOSED))
         {
            if (exceptfds)
            {
               exceptfds->push_back(*i);
               ++ count;
            }
            continue;
         }

         if (readfds)
         {
            if ((s->m_pUDT->m_bConnected
                  && s->m_pUDT->m_pRcvBuffer->isRcvDataReady()
               )
               || (s->m_pUDT->m_bListening
                  && (s->m_pQueuedSockets->size() > 0)))
            {
               readfds->push_back(s->m_SocketID);
               ++ count;
            }
         }

         if (writefds)
         {
            if (s->m_pUDT->m_bConnected
               && (s->m_pUDT->m_pSndBuffer->getCurrBufSize()
                  < s->m_pUDT->m_iSndBufSize))
            {
               writefds->push_back(s->m_SocketID);
               ++ count;
            }
         }
      }

      if (count > 0)
         break;

      CTimer::waitForEvent();
   } while (to > CTimer::getTime() - entertime);

   return count;
}

int CUDTUnited::epoll_create()
{
   return m_EPoll.create();
}

int CUDTUnited::epoll_add_usock(
   const int eid, const SRTSOCKET u, const int* events)
{
   CUDTSocket* s = locate(u);
   int ret = -1;
   if (s)
   {
      ret = m_EPoll.add_usock(eid, u, events);
      s->m_pUDT->addEPoll(eid);
   }
   else
   {
      throw CUDTException(MJ_NOTSUP, MN_SIDINVAL);
   }

   return ret;
}

int CUDTUnited::epoll_add_ssock(
   const int eid, const SYSSOCKET s, const int* events)
{
   return m_EPoll.add_ssock(eid, s, events);
}

int CUDTUnited::epoll_update_usock(
   const int eid, const SRTSOCKET u, const int* events)
{
   CUDTSocket* s = locate(u);
   int ret = -1;
   if (s)
   {
      ret = m_EPoll.update_usock(eid, u, events);
      s->m_pUDT->addEPoll(eid);
   }
   else
   {
      throw CUDTException(MJ_NOTSUP, MN_SIDINVAL);
   }

   return ret;
}

int CUDTUnited::epoll_update_ssock(
   const int eid, const SYSSOCKET s, const int* events)
{
   return m_EPoll.update_ssock(eid, s, events);
}

int CUDTUnited::epoll_remove_usock(const int eid, const SRTSOCKET u)
{
   int ret = m_EPoll.remove_usock(eid, u);

   CUDTSocket* s = locate(u);
   if (s)
   {
      s->m_pUDT->removeEPoll(eid);
   }
   //else
   //{
   //   throw CUDTException(MJ_NOTSUP, MN_SIDINVAL);
   //}

   return ret;
}

int CUDTUnited::epoll_remove_ssock(const int eid, const SYSSOCKET s)
{
   return m_EPoll.remove_ssock(eid, s);
}

int CUDTUnited::epoll_wait(
   const int eid,
   set<SRTSOCKET>* readfds,
   set<SRTSOCKET>* writefds,
   int64_t msTimeOut,
   set<SYSSOCKET>* lrfds,
   set<SYSSOCKET>* lwfds)
{
   return m_EPoll.wait(eid, readfds, writefds, msTimeOut, lrfds, lwfds);
}

int CUDTUnited::epoll_release(const int eid)
{
   return m_EPoll.release(eid);
}

CUDTSocket* CUDTUnited::locate(const SRTSOCKET u)
{
   CGuard cg(m_GlobControlLock, "GlobControl");

   map<SRTSOCKET, CUDTSocket*>::iterator i = m_Sockets.find(u);

   if ((i == m_Sockets.end()) || (i->second->m_Status == SRTS_CLOSED))
      return NULL;

   return i->second;
}

CUDTSocket* CUDTUnited::locate(
   const sockaddr* peer,
   const SRTSOCKET id,
   int32_t isn)
{
   CGuard cg(m_GlobControlLock, "GlobControl");

   map<int64_t, set<SRTSOCKET> >::iterator i = m_PeerRec.find(
      CUDTSocket::getPeerSpec(id, isn));
   if (i == m_PeerRec.end())
      return NULL;

   for (set<SRTSOCKET>::iterator j = i->second.begin();
      j != i->second.end(); ++ j)
   {
      map<SRTSOCKET, CUDTSocket*>::iterator k = m_Sockets.find(*j);
      // this socket might have been closed and moved m_ClosedSockets
      if (k == m_Sockets.end())
         continue;

      if (CIPAddress::ipcmp(
         peer, k->second->m_pPeerAddr, k->second->m_iIPversion))
      {
         return k->second;
      }
   }

   return NULL;
}

void CUDTUnited::checkBrokenSockets()
{
   CGuard cg(m_GlobControlLock, "GlobControl");

   // set of sockets To Be Closed and To Be Removed
   vector<SRTSOCKET> tbc;
   vector<SRTSOCKET> tbr;

   for (map<SRTSOCKET, CUDTSocket*>::iterator i = m_Sockets.begin();
      i != m_Sockets.end(); ++ i)
   {
       CUDTSocket* s = i->second;

      // HLOGF(mglog.Debug, "checking EXISTING socket: %d\n", i->first);
      // check broken connection
      if (s->m_pUDT->m_bBroken)
      {
         if (s->m_Status == SRTS_LISTENING)
         {
            uint64_t elapsed = CTimer::getTime() - s->m_TimeStamp;
            // for a listening socket, it should wait an extra 3 seconds
            // in case a client is connecting
            if (elapsed < 3000000) // XXX MAKE A SYMBOLIC CONSTANT HERE!
            {
               // HLOGF(mglog.Debug, "STILL KEEPING socket %d
               // (listener, too early, w8 %fs)\n", i->first,
               // double(elapsed)/1000000);
               continue;
            }
         }
         else if ((s->m_pUDT->m_pRcvBuffer != NULL)
            // FIXED: calling isRcvDataAvailable() just to get the information
            // whether there are any data waiting in the buffer,
            // NOT WHETHER THEY ARE ALSO READY TO PLAY at the time when
            // this function is called (isRcvDataReady also checks if the
            // available data is "ready to play").
            && s->m_pUDT->m_pRcvBuffer->isRcvDataAvailable()
            && (s->m_pUDT->m_iBrokenCounter -- > 0))
         {
            // HLOGF(mglog.Debug, "STILL KEEPING socket (still have data):
            // %d\n", i->first);
            // if there is still data in the receiver buffer, wait longer
            continue;
         }

         // HLOGF(mglog.Debug, "moving socket to CLOSED: %d\n", i->first);

         //close broken connections and start removal timer
         s->m_Status = SRTS_CLOSED;
         s->m_TimeStamp = CTimer::getTime();
         tbc.push_back(i->first);
         m_ClosedSockets[i->first] = s;

         // remove from listener's queue
         map<SRTSOCKET, CUDTSocket*>::iterator ls = m_Sockets.find(
            s->m_ListenSocket);
         if (ls == m_Sockets.end())
         {
            ls = m_ClosedSockets.find(s->m_ListenSocket);
            if (ls == m_ClosedSockets.end())
               continue;
         }

         CGuard::enterCS(ls->second->m_AcceptLock, "Accept");
         ls->second->m_pQueuedSockets->erase(s->m_SocketID);
         ls->second->m_pAcceptSockets->erase(s->m_SocketID);
         CGuard::leaveCS(ls->second->m_AcceptLock, "Accept");
      }
   }

   for (map<SRTSOCKET, CUDTSocket*>::iterator j = m_ClosedSockets.begin();
      j != m_ClosedSockets.end(); ++ j)
   {
      // HLOGF(mglog.Debug, "checking CLOSED socket: %d\n", j->first);
      if (j->second->m_pUDT->m_ullLingerExpiration > 0)
      {
         // asynchronous close:
         if ((!j->second->m_pUDT->m_pSndBuffer)
            || (0 == j->second->m_pUDT->m_pSndBuffer->getCurrBufSize())
            || (j->second->m_pUDT->m_ullLingerExpiration <= CTimer::getTime()))
         {
            j->second->m_pUDT->m_ullLingerExpiration = 0;
            j->second->m_pUDT->m_bClosing = true;
            j->second->m_TimeStamp = CTimer::getTime();
         }
      }

      // timeout 1 second to destroy a socket AND it has been removed from
      // RcvUList
      if ((CTimer::getTime() - j->second->m_TimeStamp > 1000000)
         && ((!j->second->m_pUDT->m_pRNode)
            || !j->second->m_pUDT->m_pRNode->m_bOnList))
      {
         // HLOGF(mglog.Debug, "will unref socket: %d\n", j->first);
         tbr.push_back(j->first);
      }
   }

   // move closed sockets to the ClosedSockets structure
   for (vector<SRTSOCKET>::iterator k = tbc.begin(); k != tbc.end(); ++ k)
      m_Sockets.erase(*k);

   // remove those timeout sockets
   for (vector<SRTSOCKET>::iterator l = tbr.begin(); l != tbr.end(); ++ l)
      removeSocket(*l);
}

void CUDTUnited::removeSocket(const SRTSOCKET u)
{
   map<SRTSOCKET, CUDTSocket*>::iterator i = m_ClosedSockets.find(u);

   // invalid socket ID
   if (i == m_ClosedSockets.end())
      return;

   // decrease multiplexer reference count, and remove it if necessary
   const int mid = i->second->m_iMuxID;

   if (i->second->m_pQueuedSockets)
   {
       CGuard cg(i->second->m_AcceptLock, "Accept");

      // if it is a listener, close all un-accepted sockets in its queue
      // and remove them later
      for (set<SRTSOCKET>::iterator q = i->second->m_pQueuedSockets->begin();
         q != i->second->m_pQueuedSockets->end(); ++ q)
      {
         m_Sockets[*q]->m_pUDT->m_bBroken = true;
         m_Sockets[*q]->m_pUDT->close();
         m_Sockets[*q]->m_TimeStamp = CTimer::getTime();
         m_Sockets[*q]->m_Status = SRTS_CLOSED;
         m_ClosedSockets[*q] = m_Sockets[*q];
         m_Sockets.erase(*q);
      }

   }

   // remove from peer rec
   map<int64_t, set<SRTSOCKET> >::iterator j = m_PeerRec.find(
      i->second->getPeerSpec());
   if (j != m_PeerRec.end())
   {
      j->second.erase(u);
      if (j->second.empty())
         m_PeerRec.erase(j);
   }

   /*
   * Socket may be deleted while still having ePoll events set that would
   * remains forever causing epoll_wait to unblock continuously for inexistent
   * sockets. Get rid of all events for this socket.
   */
   m_EPoll.update_events(u, i->second->m_pUDT->m_sPollID,
      UDT_EPOLL_IN|UDT_EPOLL_OUT|UDT_EPOLL_ERR, false);

   // delete this one
   HLOGC(mglog.Debug, log << "GC/removeSocket: closing associated UDT %" << u);
   i->second->m_pUDT->close();
   HLOGC(mglog.Debug, log << "GC/removeSocket: DELETING SOCKET %" << u);
   delete i->second;
   m_ClosedSockets.erase(i);

   if (mid == -1)
       return;

   map<int, CMultiplexer>::iterator m;
   m = m_mMultiplexer.find(mid);
   if (m == m_mMultiplexer.end())
   {
      LOGC(mglog.Fatal, log << "IPE: For socket %" << u << " MUXER id=" << mid << " NOT FOUND!");
      return;
   }

   CMultiplexer& mx = m->second;

   mx.m_iRefCount --;
   // HLOGF(mglog.Debug, "unrefing underlying socket for %u: %u\n",
   //    u, mx.m_iRefCount);
   if (0 == mx.m_iRefCount)
   {
       HLOGC(mglog.Debug, log << "MUXER id=" << mid << " lost last socket %"
           << u << " - deleting muxer bound to port "
           << mx.m_pChannel->bindAddressAny().hport());
      // The channel has no access to the queues and
      // it looks like the multiplexer is the master of all of them.
      // The queues must be silenced before closing the channel
      // because this will cause error to be returned in any operation
      // being currently done in the queues, if any.
      mx.m_pSndQueue->setClosing();
      mx.m_pRcvQueue->setClosing();
      mx.m_pChannel->close();
      delete mx.m_pSndQueue;
      delete mx.m_pRcvQueue;
      delete mx.m_pTimer;
      delete mx.m_pChannel;
      m_mMultiplexer.erase(m);
   }
}

void CUDTUnited::setError(CUDTException* e)
{
    delete (CUDTException*)pthread_getspecific(m_TLSError);
    pthread_setspecific(m_TLSError, e);
}

CUDTException* CUDTUnited::getError()
{
    if(!pthread_getspecific(m_TLSError))
        pthread_setspecific(m_TLSError, new CUDTException);
    return (CUDTException*)pthread_getspecific(m_TLSError);
}


void CUDTUnited::updateMux(
   CUDTSocket* s, const sockaddr* addr, const UDPSOCKET* udpsock)
{
   CGuard cg(m_GlobControlLock, "GlobControl");

   if ((s->m_pUDT->m_bReuseAddr) && (addr))
   {
      int port = (AF_INET == s->m_pUDT->m_iIPversion)
         ? ntohs(((sockaddr_in*)addr)->sin_port)
         : ntohs(((sockaddr_in6*)addr)->sin6_port);

      // find a reusable address
      for (map<int, CMultiplexer>::iterator i = m_mMultiplexer.begin();
         i != m_mMultiplexer.end(); ++ i)
      {
         if ((i->second.m_iIPversion == s->m_pUDT->m_iIPversion)
            && (i->second.m_iMSS == s->m_pUDT->m_iMSS)
#ifdef SRT_ENABLE_IPOPTS
            &&  (i->second.m_iIpTTL == s->m_pUDT->m_iIpTTL)
            && (i->second.m_iIpToS == s->m_pUDT->m_iIpToS)
#endif
            && (i->second.m_iIpV6Only == s->m_pUDT->m_iIpV6Only)
            &&  i->second.m_bReusable)
         {
            if (i->second.m_iPort == port)
            {
               // HLOGF(mglog.Debug, "reusing multiplexer for port
               // %hd\n", port);
               // reuse the existing multiplexer
               ++ i->second.m_iRefCount;
               s->m_pUDT->m_pSndQueue = i->second.m_pSndQueue;
               s->m_pUDT->m_pRcvQueue = i->second.m_pRcvQueue;
               s->m_iMuxID = i->second.m_iID;
               return;
            }
         }
      }
   }

   // a new multiplexer is needed
   CMultiplexer m;
   m.m_iMSS = s->m_pUDT->m_iMSS;
   m.m_iIPversion = s->m_pUDT->m_iIPversion;
#ifdef SRT_ENABLE_IPOPTS
   m.m_iIpTTL = s->m_pUDT->m_iIpTTL;
   m.m_iIpToS = s->m_pUDT->m_iIpToS;
#endif
   m.m_iRefCount = 1;
   m.m_iIpV6Only = s->m_pUDT->m_iIpV6Only;
   m.m_bReusable = s->m_pUDT->m_bReuseAddr;
   m.m_iID = s->m_SocketID;

   m.m_pChannel = new CChannel(s->m_pUDT->m_iIPversion);
#ifdef SRT_ENABLE_IPOPTS
   m.m_pChannel->setIpTTL(s->m_pUDT->m_iIpTTL);
   m.m_pChannel->setIpToS(s->m_pUDT->m_iIpToS);
#endif
   m.m_pChannel->setSndBufSize(s->m_pUDT->m_iUDPSndBufSize);
   m.m_pChannel->setRcvBufSize(s->m_pUDT->m_iUDPRcvBufSize);
   if (s->m_pUDT->m_iIpV6Only != -1)
      m.m_pChannel->setIpV6Only(s->m_pUDT->m_iIpV6Only);

   try
   {
      if (udpsock)
         m.m_pChannel->attach(*udpsock);
      else
         m.m_pChannel->open(addr);
   }
   catch (CUDTException& e)
   {
      m.m_pChannel->close();
      delete m.m_pChannel;
      throw e;
   }

   // XXX Simplify this. Use sockaddr_any.
   sockaddr* sa = (AF_INET == s->m_pUDT->m_iIPversion)
      ? (sockaddr*) new sockaddr_in
      : (sockaddr*) new sockaddr_in6;
   m.m_pChannel->getSockAddr(sa);
   m.m_iPort = (AF_INET == s->m_pUDT->m_iIPversion)
      ? ntohs(((sockaddr_in*)sa)->sin_port)
      : ntohs(((sockaddr_in6*)sa)->sin6_port);

   if (AF_INET == s->m_pUDT->m_iIPversion)
      delete (sockaddr_in*)sa;
   else
      delete (sockaddr_in6*)sa;

   m.m_pTimer = new CTimer;

   m.m_pSndQueue = new CSndQueue;
   m.m_pSndQueue->init(m.m_pChannel, m.m_pTimer);
   m.m_pRcvQueue = new CRcvQueue;
   m.m_pRcvQueue->init(
      32, s->m_pUDT->maxPayloadSize(), m.m_iIPversion, 1024,
      m.m_pChannel, m.m_pTimer);

   m_mMultiplexer[m.m_iID] = m;

   s->m_pUDT->m_pSndQueue = m.m_pSndQueue;
   s->m_pUDT->m_pRcvQueue = m.m_pRcvQueue;
   s->m_iMuxID = m.m_iID;

   HLOGF(mglog.Debug, 
      "creating new multiplexer for port %i\n", m.m_iPort);
}

// XXX This functionality needs strong refactoring.
//
// This function is going to find a multiplexer for the port contained
// in the 'ls' listening socket, by searching through the multiplexer
// container.
//
// Somehow, however, it's not even predicted a situation that the multiplexer
// for that port doesn't exist - that is, this function WILL find the
// multiplexer. How can it be so certain? It's because the listener has
// already created the multiplexer during the call to bind(), so if it
// didn't, this function wouldn't even have a chance to be called.
//
// Why can't then the multiplexer be recorded in the 'ls' listening socket data
// to be accessed immediately, especially when one listener can't bind to more
// than one multiplexer at a time (well, even if it could, there's still no
// reason why this should be extracted by "querying")?
//
// Maybe because the multiplexer container is a map, not a list.
// Why is this then a map? Because it's addressed by MuxID. Why do we need
// mux id? Because we don't have a list... ?
// 
// But what's the multiplexer ID? It's a socket ID for which it was originally
// created.
//
// Is this then shared? Yes, only between the listener socket and the accepted
// sockets, or in case of "bound" connecting sockets (by binding you can
// enforce the port number, which can be the same for multiple SRT sockets).
// Not shared in case of unbound connecting socket or rendezvous socket.
//
// Ok, in which situation do we need dispatching by mux id? Only when the
// socket is being deleted. How does the deleting procedure know the muxer id?
// Because it is recorded here at the time when it's found, as... the socket ID
// of the actual listener socket being actually the first socket to create the
// multiplexer, so the multiplexer gets its id.
//
// Still, no reasons found why the socket can't contain a list iterator to a
// multiplexer INSTEAD of m_iMuxID. There's no danger in this solution because
// the multiplexer is never deleted until there's at least one socket using it.
//
// The multiplexer may even physically be contained in the CUDTUnited object,
// just track the multiple users of it (the listener and the accepted sockets).
// When deleting, you simply "unsubscribe" yourself from the multiplexer, which
// will unref it and remove the list element by the iterator kept by the
// socket.
void CUDTUnited::updateListenerMux(CUDTSocket* s, const CUDTSocket* ls)
{
   CGuard cg(m_GlobControlLock, "GlobControl");

   int port = (AF_INET == ls->m_iIPversion)
      ? ntohs(((sockaddr_in*)ls->m_pSelfAddr)->sin_port)
      : ntohs(((sockaddr_in6*)ls->m_pSelfAddr)->sin6_port);

   // find the listener's address
   for (map<int, CMultiplexer>::iterator i = m_mMultiplexer.begin();
      i != m_mMultiplexer.end(); ++ i)
   {
      if (i->second.m_iPort == port)
      {
         HLOGF(mglog.Debug, 
            "updateMux: reusing multiplexer for port %i\n", port);
         // reuse the existing multiplexer
         ++ i->second.m_iRefCount;
         s->m_pUDT->m_pSndQueue = i->second.m_pSndQueue;
         s->m_pUDT->m_pRcvQueue = i->second.m_pRcvQueue;
         s->m_iMuxID = i->second.m_iID;
         return;
      }
   }
}

void* CUDTUnited::garbageCollect(void* p)
{
   CUDTUnited* self = (CUDTUnited*)p;

   THREAD_STATE_INIT("SRT:GC");

   CGuard gcguard(self->m_GCStopLock);

   while (!self->m_bClosing)
   {
       INCREMENT_THREAD_ITERATIONS();
       self->checkBrokenSockets();

       //#ifdef _WIN32
       //      self->checkTLSValue();
       //#endif

       timeval now;
       timespec timeout;
       gettimeofday(&now, 0);
       timeout.tv_sec = now.tv_sec + 1;
       timeout.tv_nsec = now.tv_usec * 1000;

       HLOGC(mglog.Debug, log << "GC: sleep until " << FormatTime(uint64_t(now.tv_usec) + 1000000*(timeout.tv_sec)));
       pthread_cond_timedwait(
               &self->m_GCStopCond, &self->m_GCStopLock, &timeout);
   }

   // remove all sockets and multiplexers
<<<<<<< HEAD
   CGuard::enterCS(self->m_GlobControlLock, "GlobControl");
=======
   HLOGC(mglog.Debug, log << "GC: GLOBAL EXIT - releasing all pending sockets. Acquring control lock...");
   CGuard::enterCS(self->m_ControlLock);
>>>>>>> 3d159f01
   for (map<SRTSOCKET, CUDTSocket*>::iterator i = self->m_Sockets.begin();
      i != self->m_Sockets.end(); ++ i)
   {
      i->second->m_pUDT->m_bBroken = true;
      i->second->m_pUDT->close();
      i->second->m_Status = SRTS_CLOSED;
      i->second->m_TimeStamp = CTimer::getTime();
      self->m_ClosedSockets[i->first] = i->second;

      // remove from listener's queue
      map<SRTSOCKET, CUDTSocket*>::iterator ls = self->m_Sockets.find(
         i->second->m_ListenSocket);
      if (ls == self->m_Sockets.end())
      {
         ls = self->m_ClosedSockets.find(i->second->m_ListenSocket);
         if (ls == self->m_ClosedSockets.end())
            continue;
      }

      CGuard::enterCS(ls->second->m_AcceptLock, "Accept");
      ls->second->m_pQueuedSockets->erase(i->second->m_SocketID);
      ls->second->m_pAcceptSockets->erase(i->second->m_SocketID);
      CGuard::leaveCS(ls->second->m_AcceptLock, "Accept");
   }
   self->m_Sockets.clear();

   for (map<SRTSOCKET, CUDTSocket*>::iterator j = self->m_ClosedSockets.begin();
      j != self->m_ClosedSockets.end(); ++ j)
   {
      j->second->m_TimeStamp = 0;
   }
   CGuard::leaveCS(self->m_GlobControlLock, "GlobControl");

   HLOGC(mglog.Debug, log << "GC: GLOBAL EXIT - releasing all CLOSED sockets.");
   while (true)
   {
      self->checkBrokenSockets();

      CGuard::enterCS(self->m_GlobControlLock, "GlobControl");
      bool empty = self->m_ClosedSockets.empty();
      CGuard::leaveCS(self->m_GlobControlLock, "GlobControl");

      if (empty)
         break;

      CTimer::sleep();
   }

   THREAD_EXIT();
   return NULL;
}

////////////////////////////////////////////////////////////////////////////////

int CUDT::startup()
{
   return s_UDTUnited.startup();
}

int CUDT::cleanup()
{
   return s_UDTUnited.cleanup();
}

SRTSOCKET CUDT::socket(int af, int, int)
{
   if (!s_UDTUnited.m_bGCStatus)
      s_UDTUnited.startup();

   try
   {
      return s_UDTUnited.newSocket(af, 0);
   }
   catch (CUDTException& e)
   {
      s_UDTUnited.setError(new CUDTException(e));
      return INVALID_SOCK;
   }
   catch (bad_alloc&)
   {
      s_UDTUnited.setError(new CUDTException(MJ_SYSTEMRES, MN_MEMORY, 0));
      return INVALID_SOCK;
   }
   catch (std::exception& ee)
   {
      LOGC(mglog.Fatal, log << "socket: UNEXPECTED EXCEPTION: "
         << typeid(ee).name()
         << ": " << ee.what());
      s_UDTUnited.setError(new CUDTException(MJ_UNKNOWN, MN_NONE, 0));
      return INVALID_SOCK;
   }
}

int CUDT::bind(SRTSOCKET u, const sockaddr* name, int namelen)
{
   try
   {
      return s_UDTUnited.bind(u, name, namelen);
   }
   catch (CUDTException& e)
   {
      s_UDTUnited.setError(new CUDTException(e));
      return ERROR;
   }
   catch (bad_alloc&)
   {
      s_UDTUnited.setError(new CUDTException(MJ_SYSTEMRES, MN_MEMORY, 0));
      return ERROR;
   }
   catch (std::exception& ee)
   {
      LOGC(mglog.Fatal, log << "bind: UNEXPECTED EXCEPTION: "
         << typeid(ee).name()
         << ": " << ee.what());
      s_UDTUnited.setError(new CUDTException(MJ_UNKNOWN, MN_NONE, 0));
      return ERROR;
   }
}

int CUDT::bind(SRTSOCKET u, UDPSOCKET udpsock)
{
   try
   {
      return s_UDTUnited.bind(u, udpsock);
   }
   catch (CUDTException& e)
   {
      s_UDTUnited.setError(new CUDTException(e));
      return ERROR;
   }
   catch (bad_alloc&)
   {
      s_UDTUnited.setError(new CUDTException(MJ_SYSTEMRES, MN_MEMORY, 0));
      return ERROR;
   }
   catch (std::exception& ee)
   {
      LOGC(mglog.Fatal, log << "bind/udp: UNEXPECTED EXCEPTION: "
         << typeid(ee).name() << ": " << ee.what());
      s_UDTUnited.setError(new CUDTException(MJ_UNKNOWN, MN_NONE, 0));
      return ERROR;
   }
}

int CUDT::listen(SRTSOCKET u, int backlog)
{
   try
   {
      return s_UDTUnited.listen(u, backlog);
   }
   catch (CUDTException& e)
   {
      s_UDTUnited.setError(new CUDTException(e));
      return ERROR;
   }
   catch (bad_alloc&)
   {
      s_UDTUnited.setError(new CUDTException(MJ_SYSTEMRES, MN_MEMORY, 0));
      return ERROR;
   }
   catch (std::exception& ee)
   {
      LOGC(mglog.Fatal, log << "listen: UNEXPECTED EXCEPTION: "
         << typeid(ee).name() << ": " << ee.what());
      s_UDTUnited.setError(new CUDTException(MJ_UNKNOWN, MN_NONE, 0));
      return ERROR;
   }
}

SRTSOCKET CUDT::accept(SRTSOCKET u, sockaddr* addr, int* addrlen)
{
   try
   {
      return s_UDTUnited.accept(u, addr, addrlen);
   }
   catch (CUDTException& e)
   {
      s_UDTUnited.setError(new CUDTException(e));
      return INVALID_SOCK;
   }
   catch (std::exception& ee)
   {
      LOGC(mglog.Fatal, log << "accept: UNEXPECTED EXCEPTION: "
         << typeid(ee).name() << ": " << ee.what());
      s_UDTUnited.setError(new CUDTException(MJ_UNKNOWN, MN_NONE, 0));
      return INVALID_SOCK;
   }
}

int CUDT::connect(
   SRTSOCKET u, const sockaddr* name, int namelen, int32_t forced_isn)
{
   try
   {
      return s_UDTUnited.connect(u, name, namelen, forced_isn);
   }
   catch (CUDTException e)
   {
      s_UDTUnited.setError(new CUDTException(e));
      return ERROR;
   }
   catch (bad_alloc&)
   {
      s_UDTUnited.setError(new CUDTException(MJ_SYSTEMRES, MN_MEMORY, 0));
      return ERROR;
   }
   catch (std::exception& ee)
   {
      LOGC(mglog.Fatal, log << "connect: UNEXPECTED EXCEPTION: "
         << typeid(ee).name() << ": " << ee.what());
      s_UDTUnited.setError(new CUDTException(MJ_UNKNOWN, MN_NONE, 0));
      return ERROR;
   }
}

int CUDT::close(SRTSOCKET u)
{
   try
   {
      return s_UDTUnited.close(u);
   }
   catch (CUDTException e)
   {
      s_UDTUnited.setError(new CUDTException(e));
      return ERROR;
   }
   catch (std::exception& ee)
   {
      LOGC(mglog.Fatal, log << "close: UNEXPECTED EXCEPTION: "
         << typeid(ee).name() << ": " << ee.what());
      s_UDTUnited.setError(new CUDTException(MJ_UNKNOWN, MN_NONE, 0));
      return ERROR;
   }
}

int CUDT::getpeername(SRTSOCKET u, sockaddr* name, int* namelen)
{
   try
   {
      return s_UDTUnited.getpeername(u, name, namelen);
   }
   catch (CUDTException e)
   {
      s_UDTUnited.setError(new CUDTException(e));
      return ERROR;
   }
   catch (std::exception& ee)
   {
      LOGC(mglog.Fatal, log << "getpeername: UNEXPECTED EXCEPTION: "
         << typeid(ee).name() << ": " << ee.what());
      s_UDTUnited.setError(new CUDTException(MJ_UNKNOWN, MN_NONE, 0));
      return ERROR;
   }
}

int CUDT::getsockname(SRTSOCKET u, sockaddr* name, int* namelen)
{
   try
   {
      return s_UDTUnited.getsockname(u, name, namelen);;
   }
   catch (CUDTException e)
   {
      s_UDTUnited.setError(new CUDTException(e));
      return ERROR;
   }
   catch (std::exception& ee)
   {
      LOGC(mglog.Fatal, log << "getsockname: UNEXPECTED EXCEPTION: "
         << typeid(ee).name() << ": " << ee.what());
      s_UDTUnited.setError(new CUDTException(MJ_UNKNOWN, MN_NONE, 0));
      return ERROR;
   }
}

int CUDT::getsockopt(
   SRTSOCKET u, int, SRT_SOCKOPT optname, void* optval, int* optlen)
{
   try
   {
      CUDT* udt = s_UDTUnited.lookup(u);
      udt->getOpt(optname, optval, *optlen);
      return 0;
   }
   catch (CUDTException e)
   {
      s_UDTUnited.setError(new CUDTException(e));
      return ERROR;
   }
   catch (std::exception& ee)
   {
      LOGC(mglog.Fatal, log << "getsockopt: UNEXPECTED EXCEPTION: "
         << typeid(ee).name() << ": " << ee.what());
      s_UDTUnited.setError(new CUDTException(MJ_UNKNOWN, MN_NONE, 0));
      return ERROR;
   }
}

int CUDT::setsockopt(SRTSOCKET u, int, SRT_SOCKOPT optname, const void* optval, int optlen)
{
   try
   {
      CUDT* udt = s_UDTUnited.lookup(u);
      udt->setOpt(optname, optval, optlen);
      return 0;
   }
   catch (CUDTException e)
   {
      s_UDTUnited.setError(new CUDTException(e));
      return ERROR;
   }
   catch (std::exception& ee)
   {
      LOGC(mglog.Fatal, log << "setsockopt: UNEXPECTED EXCEPTION: "
         << typeid(ee).name() << ": " << ee.what());
      s_UDTUnited.setError(new CUDTException(MJ_UNKNOWN, MN_NONE, 0));
      return ERROR;
   }
}

int CUDT::send(SRTSOCKET u, const char* buf, int len, int)
{
   try
   {
      CUDT* udt = s_UDTUnited.lookup(u);
      return udt->send(buf, len);
   }
   catch (CUDTException e)
   {
      s_UDTUnited.setError(new CUDTException(e));
      return ERROR;
   }
   catch (bad_alloc&)
   {
      s_UDTUnited.setError(new CUDTException(MJ_SYSTEMRES, MN_MEMORY, 0));
      return ERROR;
   }
   catch (std::exception& ee)
   {
      LOGC(mglog.Fatal, log << "send: UNEXPECTED EXCEPTION: "
         << typeid(ee).name() << ": " << ee.what());
      s_UDTUnited.setError(new CUDTException(MJ_UNKNOWN, MN_NONE, 0));
      return ERROR;
   }
}

int CUDT::recv(SRTSOCKET u, char* buf, int len, int)
{
   try
   {
      CUDT* udt = s_UDTUnited.lookup(u);
      return udt->recv(buf, len);
   }
   catch (CUDTException e)
   {
      s_UDTUnited.setError(new CUDTException(e));
      return ERROR;
   }
   catch (std::exception& ee)
   {
      LOGC(mglog.Fatal, log << "recv: UNEXPECTED EXCEPTION: "
         << typeid(ee).name() << ": " << ee.what());
      s_UDTUnited.setError(new CUDTException(MJ_UNKNOWN, MN_NONE, 0));
      return ERROR;
   }
}

int CUDT::sendmsg(
   SRTSOCKET u, const char* buf, int len, int ttl, bool inorder,
   uint64_t srctime)
{
   try
   {
      CUDT* udt = s_UDTUnited.lookup(u);
      return udt->sendmsg(buf, len, ttl, inorder, srctime);
   }
   catch (CUDTException e)
   {
      s_UDTUnited.setError(new CUDTException(e));
      return ERROR;
   }
   catch (bad_alloc&)
   {
      s_UDTUnited.setError(new CUDTException(MJ_SYSTEMRES, MN_MEMORY, 0));
      return ERROR;
   }
   catch (std::exception& ee)
   {
      LOGC(mglog.Fatal, log << "sendmsg: UNEXPECTED EXCEPTION: "
         << typeid(ee).name() << ": " << ee.what());
      s_UDTUnited.setError(new CUDTException(MJ_UNKNOWN, MN_NONE, 0));
      return ERROR;
   }
}

int CUDT::sendmsg2(
   SRTSOCKET u, const char* buf, int len, ref_t<SRT_MSGCTRL> r_m)
{
   try
   {
      CUDT* udt = s_UDTUnited.lookup(u);
      return udt->sendmsg2(buf, len, r_m);
   }
   catch (CUDTException e)
   {
      s_UDTUnited.setError(new CUDTException(e));
      return ERROR;
   }
   catch (bad_alloc&)
   {
      s_UDTUnited.setError(new CUDTException(MJ_SYSTEMRES, MN_MEMORY, 0));
      return ERROR;
   }
   catch (std::exception& ee)
   {
      LOGC(mglog.Fatal, log << "sendmsg: UNEXPECTED EXCEPTION: "
         << typeid(ee).name() << ": " << ee.what());
      s_UDTUnited.setError(new CUDTException(MJ_UNKNOWN, MN_NONE, 0));
      return ERROR;
   }
}

int CUDT::recvmsg(SRTSOCKET u, char* buf, int len, uint64_t& srctime)
{
   try
   {
      CUDT* udt = s_UDTUnited.lookup(u);
      return udt->recvmsg(buf, len, srctime);
   }
   catch (CUDTException e)
   {
      s_UDTUnited.setError(new CUDTException(e));
      return ERROR;
   }
   catch (std::exception& ee)
   {
      LOGC(mglog.Fatal, log << "recvmsg: UNEXPECTED EXCEPTION: "
         << typeid(ee).name() << ": " << ee.what());
      s_UDTUnited.setError(new CUDTException(MJ_UNKNOWN, MN_NONE, 0));
      return ERROR;
   }
}

int CUDT::recvmsg2(SRTSOCKET u, char* buf, int len, ref_t<SRT_MSGCTRL> r_m)
{
   try
   {
      CUDT* udt = s_UDTUnited.lookup(u);
      return udt->recvmsg2(buf, len, r_m);
   }
   catch (CUDTException e)
   {
      s_UDTUnited.setError(new CUDTException(e));
      return ERROR;
   }
   catch (std::exception& ee)
   {
      LOGC(mglog.Fatal, log << "recvmsg: UNEXPECTED EXCEPTION: "
         << typeid(ee).name() << ": " << ee.what());
      s_UDTUnited.setError(new CUDTException(MJ_UNKNOWN, MN_NONE, 0));
      return ERROR;
   }
}
int64_t CUDT::sendfile(
   SRTSOCKET u, fstream& ifs, int64_t& offset, int64_t size, int block)
{
   try
   {
      CUDT* udt = s_UDTUnited.lookup(u);
      return udt->sendfile(ifs, offset, size, block);
   }
   catch (CUDTException e)
   {
      s_UDTUnited.setError(new CUDTException(e));
      return ERROR;
   }
   catch (bad_alloc&)
   {
      s_UDTUnited.setError(new CUDTException(MJ_SYSTEMRES, MN_MEMORY, 0));
      return ERROR;
   }
   catch (std::exception& ee)
   {
      LOGC(mglog.Fatal, log << "sendfile: UNEXPECTED EXCEPTION: "
         << typeid(ee).name() << ": " << ee.what());
      s_UDTUnited.setError(new CUDTException(MJ_UNKNOWN, MN_NONE, 0));
      return ERROR;
   }
}

int64_t CUDT::recvfile(
   SRTSOCKET u, fstream& ofs, int64_t& offset, int64_t size, int block)
{
   try
   {
      CUDT* udt = s_UDTUnited.lookup(u);
      return udt->recvfile(ofs, offset, size, block);
   }
   catch (CUDTException e)
   {
      s_UDTUnited.setError(new CUDTException(e));
      return ERROR;
   }
   catch (std::exception& ee)
   {
      LOGC(mglog.Fatal, log << "recvfile: UNEXPECTED EXCEPTION: "
         << typeid(ee).name() << ": " << ee.what());
      s_UDTUnited.setError(new CUDTException(MJ_UNKNOWN, MN_NONE, 0));
      return ERROR;
   }
}

int CUDT::select(
   int,
   ud_set* readfds,
   ud_set* writefds,
   ud_set* exceptfds,
   const timeval* timeout)
{
   if ((!readfds) && (!writefds) && (!exceptfds))
   {
      s_UDTUnited.setError(new CUDTException(MJ_NOTSUP, MN_INVAL, 0));
      return ERROR;
   }

   try
   {
      return s_UDTUnited.select(readfds, writefds, exceptfds, timeout);
   }
   catch (CUDTException e)
   {
      s_UDTUnited.setError(new CUDTException(e));
      return ERROR;
   }
   catch (bad_alloc&)
   {
      s_UDTUnited.setError(new CUDTException(MJ_SYSTEMRES, MN_MEMORY, 0));
      return ERROR;
   }
   catch (std::exception& ee)
   {
      LOGC(mglog.Fatal, log << "select: UNEXPECTED EXCEPTION: "
         << typeid(ee).name() << ": " << ee.what());
      s_UDTUnited.setError(new CUDTException(MJ_UNKNOWN, MN_NONE, 0));
      return ERROR;
   }
}

int CUDT::selectEx(
   const vector<SRTSOCKET>& fds,
   vector<SRTSOCKET>* readfds,
   vector<SRTSOCKET>* writefds,
   vector<SRTSOCKET>* exceptfds,
   int64_t msTimeOut)
{
   if ((!readfds) && (!writefds) && (!exceptfds))
   {
      s_UDTUnited.setError(new CUDTException(MJ_NOTSUP, MN_INVAL, 0));
      return ERROR;
   }

   try
   {
      return s_UDTUnited.selectEx(fds, readfds, writefds, exceptfds, msTimeOut);
   }
   catch (CUDTException e)
   {
      s_UDTUnited.setError(new CUDTException(e));
      return ERROR;
   }
   catch (bad_alloc&)
   {
      s_UDTUnited.setError(new CUDTException(MJ_SYSTEMRES, MN_MEMORY, 0));
      return ERROR;
   }
   catch (std::exception& ee)
   {
      LOGC(mglog.Fatal, log << "selectEx: UNEXPECTED EXCEPTION: "
         << typeid(ee).name() << ": " << ee.what());
      s_UDTUnited.setError(new CUDTException(MJ_UNKNOWN));
      return ERROR;
   }
}

int CUDT::epoll_create()
{
   try
   {
      return s_UDTUnited.epoll_create();
   }
   catch (CUDTException e)
   {
      s_UDTUnited.setError(new CUDTException(e));
      return ERROR;
   }
   catch (std::exception& ee)
   {
      LOGC(mglog.Fatal, log << "epoll_create: UNEXPECTED EXCEPTION: "
         << typeid(ee).name() << ": " << ee.what());
      s_UDTUnited.setError(new CUDTException(MJ_UNKNOWN, MN_NONE, 0));
      return ERROR;
   }
}

int CUDT::epoll_add_usock(const int eid, const SRTSOCKET u, const int* events)
{
   try
   {
      return s_UDTUnited.epoll_add_usock(eid, u, events);
   }
   catch (CUDTException e)
   {
      s_UDTUnited.setError(new CUDTException(e));
      return ERROR;
   }
   catch (std::exception& ee)
   {
      LOGC(mglog.Fatal, log << "epoll_add_usock: UNEXPECTED EXCEPTION: "
         << typeid(ee).name() << ": " << ee.what());
      s_UDTUnited.setError(new CUDTException(MJ_UNKNOWN, MN_NONE, 0));
      return ERROR;
   }
}

int CUDT::epoll_add_ssock(const int eid, const SYSSOCKET s, const int* events)
{
   try
   {
      return s_UDTUnited.epoll_add_ssock(eid, s, events);
   }
   catch (CUDTException e)
   {
      s_UDTUnited.setError(new CUDTException(e));
      return ERROR;
   }
   catch (std::exception& ee)
   {
      LOGC(mglog.Fatal, log << "epoll_add_ssock: UNEXPECTED EXCEPTION: "
         << typeid(ee).name() << ": " << ee.what());
      s_UDTUnited.setError(new CUDTException(MJ_UNKNOWN, MN_NONE, 0));
      return ERROR;
   }
}

int CUDT::epoll_update_usock(
   const int eid, const SRTSOCKET u, const int* events)
{
   try
   {
      return s_UDTUnited.epoll_update_usock(eid, u, events);
   }
   catch (CUDTException e)
   {
      s_UDTUnited.setError(new CUDTException(e));
      return ERROR;
   }
   catch (std::exception& ee)
   {
      LOGC(mglog.Fatal, log << "epoll_update_usock: UNEXPECTED EXCEPTION: "
         << typeid(ee).name() << ": " << ee.what());
      s_UDTUnited.setError(new CUDTException(MJ_UNKNOWN, MN_NONE, 0));
      return ERROR;
   }
}

int CUDT::epoll_update_ssock(
   const int eid, const SYSSOCKET s, const int* events)
{
   try
   {
      return s_UDTUnited.epoll_update_ssock(eid, s, events);
   }
   catch (CUDTException e)
   {
      s_UDTUnited.setError(new CUDTException(e));
      return ERROR;
   }
   catch (std::exception& ee)
   {
      LOGC(mglog.Fatal, log << "epoll_update_ssock: UNEXPECTED EXCEPTION: "
         << typeid(ee).name() << ": " << ee.what());
      s_UDTUnited.setError(new CUDTException(MJ_UNKNOWN, MN_NONE, 0));
      return ERROR;
   }
}


int CUDT::epoll_remove_usock(const int eid, const SRTSOCKET u)
{
   try
   {
      return s_UDTUnited.epoll_remove_usock(eid, u);
   }
   catch (CUDTException e)
   {
      s_UDTUnited.setError(new CUDTException(e));
      return ERROR;
   }
   catch (std::exception& ee)
   {
      LOGC(mglog.Fatal, log << "epoll_remove_usock: UNEXPECTED EXCEPTION: "
         << typeid(ee).name() << ": " << ee.what());
      s_UDTUnited.setError(new CUDTException(MJ_UNKNOWN, MN_NONE, 0));
      return ERROR;
   }
}

int CUDT::epoll_remove_ssock(const int eid, const SYSSOCKET s)
{
   try
   {
      return s_UDTUnited.epoll_remove_ssock(eid, s);
   }
   catch (CUDTException e)
   {
      s_UDTUnited.setError(new CUDTException(e));
      return ERROR;
   }
   catch (std::exception& ee)
   {
      LOGC(mglog.Fatal, log << "epoll_remove_ssock: UNEXPECTED EXCEPTION: "
         << typeid(ee).name() << ": " << ee.what());
      s_UDTUnited.setError(new CUDTException(MJ_UNKNOWN, MN_NONE, 0));
      return ERROR;
   }
}

int CUDT::epoll_wait(
   const int eid,
   set<SRTSOCKET>* readfds,
   set<SRTSOCKET>* writefds,
   int64_t msTimeOut,
   set<SYSSOCKET>* lrfds,
   set<SYSSOCKET>* lwfds)
{
   try
   {
      return s_UDTUnited.epoll_wait(
         eid, readfds, writefds, msTimeOut, lrfds, lwfds);
   }
   catch (CUDTException e)
   {
      s_UDTUnited.setError(new CUDTException(e));
      return ERROR;
   }
   catch (std::exception& ee)
   {
      LOGC(mglog.Fatal, log << "epoll_wait: UNEXPECTED EXCEPTION: "
         << typeid(ee).name() << ": " << ee.what());
      s_UDTUnited.setError(new CUDTException(MJ_UNKNOWN, MN_NONE, 0));
      return ERROR;
   }
}

int CUDT::epoll_release(const int eid)
{
   try
   {
      return s_UDTUnited.epoll_release(eid);
   }
   catch (CUDTException e)
   {
      s_UDTUnited.setError(new CUDTException(e));
      return ERROR;
   }
   catch (std::exception& ee)
   {
      LOGC(mglog.Fatal, log << "epoll_release: UNEXPECTED EXCEPTION: "
         << typeid(ee).name() << ": " << ee.what());
      s_UDTUnited.setError(new CUDTException(MJ_UNKNOWN, MN_NONE, 0));
      return ERROR;
   }
}

CUDTException& CUDT::getlasterror()
{
   return *s_UDTUnited.getError();
}

int CUDT::perfmon(SRTSOCKET u, CPerfMon* perf, bool clear)
{
   try
   {
      CUDT* udt = s_UDTUnited.lookup(u);
      udt->sample(perf, clear);
      return 0;
   }
   catch (CUDTException e)
   {
      s_UDTUnited.setError(new CUDTException(e));
      return ERROR;
   }
   catch (std::exception& ee)
   {
      LOGC(mglog.Fatal, log << "perfmon: UNEXPECTED EXCEPTION: "
         << typeid(ee).name() << ": " << ee.what());
      s_UDTUnited.setError(new CUDTException(MJ_UNKNOWN, MN_NONE, 0));
      return ERROR;
   }
}

int CUDT::bstats(SRTSOCKET u, CBytePerfMon* perf, bool clear, bool instantaneous)
{
   try
   {
      CUDT* udt = s_UDTUnited.lookup(u);
      udt->bstats(perf, clear, instantaneous);
      return 0;
   }
   catch (CUDTException e)
   {
      s_UDTUnited.setError(new CUDTException(e));
      return ERROR;
   }
   catch (std::exception& ee)
   {
      LOGC(mglog.Fatal, log << "bstats: UNEXPECTED EXCEPTION: "
         << typeid(ee).name() << ": " << ee.what());
      s_UDTUnited.setError(new CUDTException(MJ_UNKNOWN, MN_NONE, 0));
      return ERROR;
   }
}

CUDT* CUDT::getUDTHandle(SRTSOCKET u)
{
   try
   {
      return s_UDTUnited.lookup(u);
   }
   catch (CUDTException e)
   {
      s_UDTUnited.setError(new CUDTException(e));
      return NULL;
   }
   catch (std::exception& ee)
   {
      LOGC(mglog.Fatal, log << "getUDTHandle: UNEXPECTED EXCEPTION: "
         << typeid(ee).name() << ": " << ee.what());
      s_UDTUnited.setError(new CUDTException(MJ_UNKNOWN, MN_NONE, 0));
      return NULL;
   }
}

vector<SRTSOCKET> CUDT::existingSockets()
{
    vector<SRTSOCKET> out;
    for (std::map<SRTSOCKET,CUDTSocket*>::iterator i
         = s_UDTUnited.m_Sockets.begin();
      i != s_UDTUnited.m_Sockets.end(); ++i)
    {
        out.push_back(i->first);
    }
    return out;
}

SRT_SOCKSTATUS CUDT::getsockstate(SRTSOCKET u)
{
   try
   {
      return s_UDTUnited.getStatus(u);
   }
   catch (CUDTException e)
   {
      s_UDTUnited.setError(new CUDTException(e));
      return SRTS_NONEXIST;
   }
   catch (std::exception& ee)
   {
      LOGC(mglog.Fatal, log << "getsockstate: UNEXPECTED EXCEPTION: "
         << typeid(ee).name() << ": " << ee.what());
      s_UDTUnited.setError(new CUDTException(MJ_UNKNOWN, MN_NONE, 0));
      return SRTS_NONEXIST;
   }
}


////////////////////////////////////////////////////////////////////////////////

namespace UDT
{

int startup()
{
   return CUDT::startup();
}

int cleanup()
{
   return CUDT::cleanup();
}

SRTSOCKET socket(int af, int type, int protocol)
{
   return CUDT::socket(af, type, protocol);
}

int bind(SRTSOCKET u, const struct sockaddr* name, int namelen)
{
   return CUDT::bind(u, name, namelen);
}

int bind2(SRTSOCKET u, UDPSOCKET udpsock)
{
   return CUDT::bind(u, udpsock);
}

int listen(SRTSOCKET u, int backlog)
{
   return CUDT::listen(u, backlog);
}

SRTSOCKET accept(SRTSOCKET u, struct sockaddr* addr, int* addrlen)
{
   return CUDT::accept(u, addr, addrlen);
}

int connect(SRTSOCKET u, const struct sockaddr* name, int namelen)
{
   return CUDT::connect(u, name, namelen, 0);
}

int close(SRTSOCKET u)
{
   return CUDT::close(u);
}

int getpeername(SRTSOCKET u, struct sockaddr* name, int* namelen)
{
   return CUDT::getpeername(u, name, namelen);
}

int getsockname(SRTSOCKET u, struct sockaddr* name, int* namelen)
{
   return CUDT::getsockname(u, name, namelen);
}

int getsockopt(
   SRTSOCKET u, int level, SRT_SOCKOPT optname, void* optval, int* optlen)
{
   return CUDT::getsockopt(u, level, optname, optval, optlen);
}

int setsockopt(
   SRTSOCKET u, int level, SRT_SOCKOPT optname, const void* optval, int optlen)
{
   return CUDT::setsockopt(u, level, optname, optval, optlen);
}

// DEVELOPER API

int connect_debug(
   SRTSOCKET u, const struct sockaddr* name, int namelen, int32_t forced_isn)
{
   return CUDT::connect(u, name, namelen, forced_isn);
}

int send(SRTSOCKET u, const char* buf, int len, int flags)
{
   return CUDT::send(u, buf, len, flags);
}

int recv(SRTSOCKET u, char* buf, int len, int flags)
{
   return CUDT::recv(u, buf, len, flags);
}


int sendmsg(
   SRTSOCKET u, const char* buf, int len, int ttl, bool inorder,
   uint64_t srctime)
{
   return CUDT::sendmsg(u, buf, len, ttl, inorder, srctime);
}

int recvmsg(SRTSOCKET u, char* buf, int len, uint64_t& srctime)
{
   return CUDT::recvmsg(u, buf, len, srctime);
}

int recvmsg(SRTSOCKET u, char* buf, int len)
{
   uint64_t srctime;

   return CUDT::recvmsg(u, buf, len, srctime);
}

int64_t sendfile(
   SRTSOCKET u,
   fstream& ifs,
   int64_t& offset,
   int64_t size,
   int block)
{
   return CUDT::sendfile(u, ifs, offset, size, block);
}

int64_t recvfile(
   SRTSOCKET u,
   fstream& ofs,
   int64_t& offset,
   int64_t size,
   int block)
{
   return CUDT::recvfile(u, ofs, offset, size, block);
}

int64_t sendfile2(
   SRTSOCKET u,
   const char* path,
   int64_t* offset,
   int64_t size,
   int block)
{
   fstream ifs(path, ios::binary | ios::in);
   int64_t ret = CUDT::sendfile(u, ifs, *offset, size, block);
   ifs.close();
   return ret;
}

int64_t recvfile2(
   SRTSOCKET u,
   const char* path,
   int64_t* offset,
   int64_t size,
   int block)
{
   fstream ofs(path, ios::binary | ios::out);
   int64_t ret = CUDT::recvfile(u, ofs, *offset, size, block);
   ofs.close();
   return ret;
}

int select(
   int nfds,
   UDSET* readfds,
   UDSET* writefds,
   UDSET* exceptfds,
   const struct timeval* timeout)
{
   return CUDT::select(nfds, readfds, writefds, exceptfds, timeout);
}

int selectEx(
   const vector<SRTSOCKET>& fds,
   vector<SRTSOCKET>* readfds,
   vector<SRTSOCKET>* writefds,
   vector<SRTSOCKET>* exceptfds,
   int64_t msTimeOut)
{
   return CUDT::selectEx(fds, readfds, writefds, exceptfds, msTimeOut);
}

int epoll_create()
{
   return CUDT::epoll_create();
}

int epoll_add_usock(int eid, SRTSOCKET u, const int* events)
{
   return CUDT::epoll_add_usock(eid, u, events);
}

int epoll_add_ssock(int eid, SYSSOCKET s, const int* events)
{
   return CUDT::epoll_add_ssock(eid, s, events);
}

int epoll_update_usock(int eid, SRTSOCKET u, const int* events)
{
   return CUDT::epoll_update_usock(eid, u, events);
}

int epoll_update_ssock(int eid, SYSSOCKET s, const int* events)
{
   return CUDT::epoll_update_ssock(eid, s, events);
}

int epoll_remove_usock(int eid, SRTSOCKET u)
{
   return CUDT::epoll_remove_usock(eid, u);
}

int epoll_remove_ssock(int eid, SYSSOCKET s)
{
   return CUDT::epoll_remove_ssock(eid, s);
}

int epoll_wait(
   int eid,
   set<SRTSOCKET>* readfds,
   set<SRTSOCKET>* writefds,
   int64_t msTimeOut,
   set<SYSSOCKET>* lrfds,
   set<SYSSOCKET>* lwfds)
{
   return CUDT::epoll_wait(eid, readfds, writefds, msTimeOut, lrfds, lwfds);
}

/*

#define SET_RESULT(val, num, fds, it) \
   if (val != NULL) \
   { \
      if (val->empty()) \
      { \
         if (num) *num = 0; \
      } \
      else \
      { \
         if (*num > static_cast<int>(val->size())) \
            *num = val->size(); \
         int count = 0; \
         for (it = val->begin(); it != val->end(); ++ it) \
         { \
            if (count >= *num) \
               break; \
            fds[count ++] = *it; \
         } \
      } \
   }

*/

template <class SOCKTYPE>
inline void set_result(set<SOCKTYPE>* val, int* num, SOCKTYPE* fds)
{
    if ( !val || !num || !fds )
        return;

    if (*num > int(val->size()))
        *num = int(val->size()); // will get 0 if val->empty()
    int count = 0;

    // This loop will run 0 times if val->empty()
    for (typename set<SOCKTYPE>::const_iterator it = val->begin(); it != val->end(); ++ it)
    {
        if (count >= *num)
            break;
        fds[count ++] = *it;
    }
}

int epoll_wait2(
   int eid, SRTSOCKET* readfds,
   int* rnum, SRTSOCKET* writefds,
   int* wnum,
   int64_t msTimeOut,
   SYSSOCKET* lrfds,
   int* lrnum,
   SYSSOCKET* lwfds,
   int* lwnum)
{
   // This API is an alternative format for epoll_wait, created for
   // compatability with other languages. Users need to pass in an array
   // for holding the returned sockets, with the maximum array length
   // stored in *rnum, etc., which will be updated with returned number
   // of sockets.

   set<SRTSOCKET> readset;
   set<SRTSOCKET> writeset;
   set<SYSSOCKET> lrset;
   set<SYSSOCKET> lwset;
   set<SRTSOCKET>* rval = NULL;
   set<SRTSOCKET>* wval = NULL;
   set<SYSSOCKET>* lrval = NULL;
   set<SYSSOCKET>* lwval = NULL;
   if ((readfds != NULL) && (rnum != NULL))
      rval = &readset;
   if ((writefds != NULL) && (wnum != NULL))
      wval = &writeset;
   if ((lrfds != NULL) && (lrnum != NULL))
      lrval = &lrset;
   if ((lwfds != NULL) && (lwnum != NULL))
      lwval = &lwset;

   int ret = CUDT::epoll_wait(eid, rval, wval, msTimeOut, lrval, lwval);
   if (ret > 0)
   {
      //set<SRTSOCKET>::const_iterator i;
      //SET_RESULT(rval, rnum, readfds, i);
      set_result(rval, rnum, readfds);
      //SET_RESULT(wval, wnum, writefds, i);
      set_result(wval, wnum, writefds);

      //set<SYSSOCKET>::const_iterator j;
      //SET_RESULT(lrval, lrnum, lrfds, j);
      set_result(lrval, lrnum, lrfds);
      //SET_RESULT(lwval, lwnum, lwfds, j);
      set_result(lwval, lwnum, lwfds);
   }
   return ret;
}

int epoll_release(int eid)
{
   return CUDT::epoll_release(eid);
}

ERRORINFO& getlasterror()
{
   return CUDT::getlasterror();
}

int getlasterror_code()
{
   return CUDT::getlasterror().getErrorCode();
}

const char* getlasterror_desc()
{
   return CUDT::getlasterror().getErrorMessage();
}

int getlasterror_errno()
{
   return CUDT::getlasterror().getErrno();
}

// Get error string of a given error code
const char* geterror_desc(int code, int err)
{
   CUDTException e (CodeMajor(code/1000), CodeMinor(code%1000), err);
   return(e.getErrorMessage());
}


SRT_ATR_DEPRECATED int perfmon(SRTSOCKET u, TRACEINFO* perf, bool clear)
{
   return CUDT::perfmon(u, perf, clear);
}

int bstats(SRTSOCKET u, TRACEBSTATS* perf, bool clear)
{
   return CUDT::bstats(u, perf, clear);
}

SRT_SOCKSTATUS getsockstate(SRTSOCKET u)
{
   return CUDT::getsockstate(u);
}

void setloglevel(LogLevel::type ll)
{
    CGuard gg(srt_logger_config.mutex, "config");
    srt_logger_config.max_level = ll;
}

void addlogfa(LogFA fa)
{
    CGuard gg(srt_logger_config.mutex, "config");
    srt_logger_config.enabled_fa.set(fa, true);
}

void dellogfa(LogFA fa)
{
    CGuard gg(srt_logger_config.mutex, "config");
    srt_logger_config.enabled_fa.set(fa, false);
}

void resetlogfa(set<LogFA> fas)
{
    CGuard gg(srt_logger_config.mutex, "config");
    for (int i = 0; i <= SRT_LOGFA_LASTNONE; ++i)
        srt_logger_config.enabled_fa.set(i, fas.count(i));
}

void resetlogfa(const int* fara, size_t fara_size)
{
    CGuard gg(srt_logger_config.mutex, "config");
    srt_logger_config.enabled_fa.reset();
    for (const int* i = fara; i != fara + fara_size; ++i)
        srt_logger_config.enabled_fa.set(*i, true);
}

void setlogstream(std::ostream& stream)
{
    CGuard gg(srt_logger_config.mutex, "config");
    srt_logger_config.log_stream = &stream;
}

void setloghandler(void* opaque, SRT_LOG_HANDLER_FN* handler)
{
    CGuard gg(srt_logger_config.mutex, "config");
    srt_logger_config.loghandler_opaque = opaque;
    srt_logger_config.loghandler_fn = handler;
}

void setlogflags(int flags)
{
    CGuard gg(srt_logger_config.mutex, "config");
    srt_logger_config.flags = flags;
}

SRT_API bool setstreamid(SRTSOCKET u, const std::string& sid)
{
    return CUDT::setstreamid(u, sid);
}
SRT_API std::string getstreamid(SRTSOCKET u)
{
    return CUDT::getstreamid(u);
}

}  // namespace UDT<|MERGE_RESOLUTION|>--- conflicted
+++ resolved
@@ -248,13 +248,8 @@
    // tolerated with simply exit the application without cleanup,
    // counting on that the system will take care of it anyway.
 #ifndef _WIN32
-<<<<<<< HEAD
    CGuard::releaseMutex(m_GCStopLock);
    CGuard::releaseCond(m_GCStopCond);
-=======
-   pthread_mutex_destroy(&m_GCStopLock);
-   pthread_cond_destroy(&m_GCStopCond);
->>>>>>> 3d159f01
 #endif
 
    m_bGCStatus = false;
@@ -509,11 +504,7 @@
       // connect() in UDT code) may fail, in which case this socket should not be
       // further processed and should be removed.
       {
-<<<<<<< HEAD
           CGuard cg(m_GlobControlLock, "GlobControl");
-=======
-          CGuard cg(m_ControlLock);
->>>>>>> 3d159f01
           m_Sockets.erase(id);
           m_ClosedSockets[id] = ns;
       }
@@ -952,13 +943,8 @@
        s->m_pUDT->close();
 
        // synchronize with garbage collection.
-<<<<<<< HEAD
-       HLOGC(mglog.Debug, log << "%" << id << " CUDT::close done. GLOBAL CLOSE: " << s->m_pUDT->CONID() << ". Acquiring GLOBAL control lock");
+       HLOGC(mglog.Debug, log << "@" << u << "U::close done. GLOBAL CLOSE: " << s->m_pUDT->CONID() << ". Acquiring GLOBAL control lock");
        CGuard manager_cg(m_GlobControlLock, "GlobControl");
-=======
-       HLOGC(mglog.Debug, log << "@" << u << "U::close done. GLOBAL CLOSE: " << s->m_pUDT->CONID() << ". Acquiring GLOBAL control lock");
-       CGuard manager_cg(m_ControlLock);
->>>>>>> 3d159f01
 
        // since "s" is located before m_ControlLock, locate it again in case
        // it became invalid
@@ -1019,13 +1005,8 @@
            // Done the other way, but still done. You can stop waiting.
            bool isgone = false;
            {
-<<<<<<< HEAD
                CGuard manager_cg(m_GlobControlLock, "GlobControl");
-               isgone = m_ClosedSockets.count(id) == 0;
-=======
-               CGuard manager_cg(m_ControlLock);
                isgone = m_ClosedSockets.count(u) == 0;
->>>>>>> 3d159f01
            }
            if (!isgone)
            {
@@ -1871,12 +1852,8 @@
    }
 
    // remove all sockets and multiplexers
-<<<<<<< HEAD
+   HLOGC(mglog.Debug, log << "GC: GLOBAL EXIT - releasing all pending sockets. Acquring control lock...");
    CGuard::enterCS(self->m_GlobControlLock, "GlobControl");
-=======
-   HLOGC(mglog.Debug, log << "GC: GLOBAL EXIT - releasing all pending sockets. Acquring control lock...");
-   CGuard::enterCS(self->m_ControlLock);
->>>>>>> 3d159f01
    for (map<SRTSOCKET, CUDTSocket*>::iterator i = self->m_Sockets.begin();
       i != self->m_Sockets.end(); ++ i)
    {
