/*
 * SRT - Secure, Reliable, Transport
 * Copyright (c) 2018 Haivision Systems Inc.
 * 
 * This Source Code Form is subject to the terms of the Mozilla Public
 * License, v. 2.0. If a copy of the MPL was not distributed with this
 * file, You can obtain one at http://mozilla.org/MPL/2.0/.
 * 
 */

/*****************************************************************************
Copyright (c) 2001 - 2011, The Board of Trustees of the University of Illinois.
All rights reserved.

Redistribution and use in source and binary forms, with or without
modification, are permitted provided that the following conditions are
met:

* Redistributions of source code must retain the above
  copyright notice, this list of conditions and the
  following disclaimer.

* Redistributions in binary form must reproduce the
  above copyright notice, this list of conditions
  and the following disclaimer in the documentation
  and/or other materials provided with the distribution.

* Neither the name of the University of Illinois
  nor the names of its contributors may be used to
  endorse or promote products derived from this
  software without specific prior written permission.

THIS SOFTWARE IS PROVIDED BY THE COPYRIGHT HOLDERS AND CONTRIBUTORS "AS
IS" AND ANY EXPRESS OR IMPLIED WARRANTIES, INCLUDING, BUT NOT LIMITED TO,
THE IMPLIED WARRANTIES OF MERCHANTABILITY AND FITNESS FOR A PARTICULAR
PURPOSE ARE DISCLAIMED. IN NO EVENT SHALL THE COPYRIGHT OWNER OR
CONTRIBUTORS BE LIABLE FOR ANY DIRECT, INDIRECT, INCIDENTAL, SPECIAL,
EXEMPLARY, OR CONSEQUENTIAL DAMAGES (INCLUDING, BUT NOT LIMITED TO,
PROCUREMENT OF SUBSTITUTE GOODS OR SERVICES; LOSS OF USE, DATA, OR
PROFITS; OR BUSINESS INTERRUPTION) HOWEVER CAUSED AND ON ANY THEORY OF
LIABILITY, WHETHER IN CONTRACT, STRICT LIABILITY, OR TORT (INCLUDING
NEGLIGENCE OR OTHERWISE) ARISING IN ANY WAY OUT OF THE USE OF THIS
SOFTWARE, EVEN IF ADVISED OF THE POSSIBILITY OF SUCH DAMAGE.
*****************************************************************************/

/*****************************************************************************
written by
   Yunhong Gu, last updated 07/09/2011
modified by
   Haivision Systems Inc.
*****************************************************************************/

#include "platform_sys.h"

#include <exception>
#include <stdexcept>
#include <typeinfo>
#include <iterator>
#include <vector>

#include <cstring>
#include "utilities.h"
#include "netinet_any.h"
#include "api.h"
#include "core.h"
#include "epoll.h"
#include "logging.h"
#include "threadname.h"
#include "srt.h"
#include "udt.h"

#ifdef _WIN32
   #include <win/wintime.h>
#endif

#ifdef _MSC_VER
   #pragma warning(error: 4530)
#endif

using namespace std;
using namespace srt_logging;
using namespace srt::sync;
extern LogConfig srt_logger_config;


void CUDTSocket::construct()
{
   m_IncludedGroup = NULL;
   m_IncludedIter = CUDTGroup::gli_NULL();
   setupMutex(m_AcceptLock, "Accept");
   setupCond(m_AcceptCond, "Accept");
   setupMutex(m_ControlLock, "Control");
}

CUDTSocket::~CUDTSocket()
{

   delete m_pUDT;
   m_pUDT = NULL;

   delete m_pQueuedSockets;
   delete m_pAcceptSockets;

   releaseMutex(m_AcceptLock);
   releaseCond(m_AcceptCond);
   releaseMutex(m_ControlLock);
}


SRT_SOCKSTATUS CUDTSocket::getStatus()
{
    // TTL in CRendezvousQueue::updateConnStatus() will set m_bConnecting to false.
    // Although m_Status is still SRTS_CONNECTING, the connection is in fact to be closed due to TTL expiry.
    // In this case m_bConnected is also false. Both checks are required to avoid hitting
    // a regular state transition from CONNECTING to CONNECTED.

    if (m_pUDT->m_bBroken)
        return SRTS_BROKEN;

    // Connecting timed out
    if ((m_Status == SRTS_CONNECTING) && !m_pUDT->m_bConnecting && !m_pUDT->m_bConnected)
        return SRTS_BROKEN;

    return m_Status;
}

void CUDTSocket::makeShutdown()
{
    if (m_IncludedGroup)
    {
        HLOGC(mglog.Debug, log << "@" << m_SocketID << " IS MEMBER OF $" << m_IncludedGroup->id() << " - REMOVING FROM GROUP");
        removeFromGroup();
    }

    HLOGC(mglog.Debug, log << "@" << m_SocketID << " CLOSING AS SOCKET");
    m_pUDT->close();
}

void CUDTSocket::makeClosed()
{
    m_pUDT->m_bBroken = true;
    makeShutdown();
    m_Status = SRTS_CLOSED;
    m_tsClosureTimeStamp = steady_clock::now();
}

bool CUDTSocket::readReady()
{
    if (m_pUDT->m_bConnected && m_pUDT->m_pRcvBuffer->isRcvDataReady())
        return true;
    if (m_pUDT->m_bListening)
    {
        return m_pQueuedSockets->size() > 0;
    }

    return broken();
}

bool CUDTSocket::writeReady()
{
    return (m_pUDT->m_bConnected
                && (m_pUDT->m_pSndBuffer->getCurrBufSize() < m_pUDT->m_iSndBufSize))
        || broken();
}

bool CUDTSocket::broken()
{
    return m_pUDT->m_bBroken || !m_pUDT->m_bConnected;
}

////////////////////////////////////////////////////////////////////////////////

CUDTUnited::CUDTUnited():
m_Sockets(),
m_GlobControlLock(),
m_IDLock(),
m_mMultiplexer(),
m_MultiplexerLock(),
m_pCache(NULL),
m_bClosing(false),
m_GCStopCond(),
m_InitLock(),
m_iInstanceCount(0),
m_bGCStatus(false),
m_ClosedSockets()
{
   // Socket ID MUST start from a random value
   // Note. Don't use CTimer here, because s_UDTUnited is a static instance of CUDTUnited
   // with dynamic initialization (calling this constructor), while CTimer has
   // a static member s_ullCPUFrequency with dynamic initialization.
   // The order of initialization is not guaranteed.
   timeval t;

   gettimeofday(&t, 0);
   srand((unsigned int)t.tv_usec);

   const double rand1_0 = double(rand())/RAND_MAX;

   m_SocketIDGenerator = 1 + int(MAX_SOCKET_VAL * rand1_0);
   m_SocketIDGenerator_init = m_SocketIDGenerator;

   setupMutex(m_GlobControlLock, "GlobControl");
   setupMutex(m_IDLock, "ID");
   setupMutex(m_InitLock, "Init");

   m_pCache = new CCache<CInfoBlock>;
}

CUDTUnited::~CUDTUnited()
{
    // Call it if it wasn't called already.
    // This will happen at the end of main() of the application,
    // when the user didn't call srt_cleanup().
    if (m_bGCStatus)
    {
        cleanup();
    }

    releaseMutex(m_GlobControlLock);
    releaseMutex(m_IDLock);
    releaseMutex(m_InitLock);

    delete m_pCache;
}

std::string CUDTUnited::CONID(SRTSOCKET sock)
{
    if ( sock == 0 )
        return "";

    std::ostringstream os;
    os << "@" << sock << ":";
    return os.str();
}

int CUDTUnited::startup()
{
   CGuard gcinit(m_InitLock);

   if (m_iInstanceCount++ > 0)
      return 1;

   // Global initialization code
#ifdef _WIN32
   WORD wVersionRequested;
   WSADATA wsaData;
   wVersionRequested = MAKEWORD(2, 2);

   if (0 != WSAStartup(wVersionRequested, &wsaData))
      throw CUDTException(MJ_SETUP, MN_NONE,  WSAGetLastError());
#endif

   PacketFilter::globalInit();

   if (m_bGCStatus)
      return 1;

   m_bClosing = false;

   setupMutex(m_GCStopLock, "GCStop");
   setupCond(m_GCStopCond, "GCStop");
   if (!StartThread(m_GCThread, garbageCollect, this, "SRT:GC"))
      return -1;

   m_bGCStatus = true;

   return 0;
}

int CUDTUnited::cleanup()
{
   CGuard gcinit(m_InitLock);

   if (--m_iInstanceCount > 0)
      return 0;

   if (!m_bGCStatus)
      return 0;

   m_bClosing = true;
   HLOGC(mglog.Debug, log << "GarbageCollector: thread EXIT");
   // NOTE: we can do relaxed signaling here because
   // waiting on m_GCStopCond has a 1-second timeout,
   // after which the m_bClosing flag is cheched, which
   // is set here above. Worst case secenario, this
   // pthread_join() call will block for 1 second.
   CSync::signal_relaxed(m_GCStopCond);
   m_GCThread.join();

   // XXX There's some weird bug here causing this
   // to hangup on Windows. This might be either something
   // bigger, or some problem in pthread-win32. As this is
   // the application cleanup section, this can be temporarily
   // tolerated with simply exit the application without cleanup,
   // counting on that the system will take care of it anyway.
#ifndef _WIN32
   releaseCond(m_GCStopCond);
#endif

   m_bGCStatus = false;

   // Global destruction code
#ifdef _WIN32
   WSACleanup();
#endif

   return 0;
}

SRTSOCKET CUDTUnited::generateSocketID(bool for_group)
{
    CGuard guard(m_IDLock);

    int sockval = m_SocketIDGenerator - 1;

    // First problem: zero-value should be avoided by various reasons.

    if (sockval <= 0)
    {
        // We have a rollover on the socket value, so
        // definitely we haven't made the Columbus mistake yet.
        m_SocketIDGenerator = MAX_SOCKET_VAL-1;
    }

    // Check all sockets if any of them has this value.
    // Socket IDs are begin created this way:
    //
    //                              Initial random
    //                              |
    //                             |
    //                            |
    //                           |
    // ...
    // The only problem might be if the number rolls over
    // and reaches the same value from the opposite side.
    // This is still a valid socket value, but this time
    // we have to check, which sockets have been used already.
    if ( sockval == m_SocketIDGenerator_init )
    {
        // Mark that since this point on the checks for
        // whether the socket ID is in use must be done.
        m_SocketIDGenerator_init = 0;
    }

    // This is when all socket numbers have been already used once.
    // This may happen after many years of running an application
    // constantly when the connection breaks and gets restored often.
    if ( m_SocketIDGenerator_init == 0 )
    {
        int startval = sockval;
        for (;;) // Roll until an unused value is found
        {
            enterCS(m_GlobControlLock);
            const bool exists = for_group
                ? m_Groups.count(sockval | SRTGROUP_MASK)
                : m_Sockets.count(sockval);
            leaveCS(m_GlobControlLock);

            if (exists)
            {
                // The socket value is in use.
                --sockval;
                if (sockval <= 0)
                    sockval = MAX_SOCKET_VAL-1;

                // Before continuing, check if we haven't rolled back to start again
                // This is virtually impossible, so just make an RTI error.
                if (sockval == startval)
                {
                    // Of course, we don't lack memory, but actually this is so impossible
                    // that a complete memory extinction is much more possible than this.
                    // So treat this rather as a formal fallback for something that "should
                    // never happen". This should make the socket creation functions, from
                    // socket_create and accept, return this error.

                    m_SocketIDGenerator = sockval+1; // so that any next call will cause the same error
                    throw CUDTException(MJ_SYSTEMRES, MN_MEMORY, 0);
                }

                // try again, if this is a free socket
                continue;
            }

            // No socket found, this ID is free to use
            m_SocketIDGenerator = sockval;
            break;
        }
    }
    else
    {
        m_SocketIDGenerator = sockval;
    }

    // The socket value counter remains with the value rolled
    // without the group bit set; only the returned value may have
    // the group bit set.

    if (for_group)
        sockval = m_SocketIDGenerator | SRTGROUP_MASK;
    else
        sockval = m_SocketIDGenerator;

    LOGC(mglog.Debug, log << "generateSocketID: " << (for_group ? "(group)" : "") << ": @" << sockval);

    return sockval;
}

SRTSOCKET CUDTUnited::newSocket(CUDTSocket** pps)
{
   // XXX consider using some replacement of std::unique_ptr
   // so that exceptions will clean up the object without the
   // need for a dedicated code.
   CUDTSocket* ns = NULL;

   try
   {
      ns = new CUDTSocket;
      ns->m_pUDT = new CUDT(ns);
   }
   catch (...)
   {
      delete ns;
      throw CUDTException(MJ_SYSTEMRES, MN_MEMORY, 0);
   }

   try
   {
      ns->m_SocketID = generateSocketID();
   }
   catch (...)
   {
       delete ns;
       throw;
   }
   ns->m_Status = SRTS_INIT;
   ns->m_ListenSocket = 0;
   ns->m_pUDT->m_SocketID = ns->m_SocketID;
   ns->m_pUDT->m_pCache = m_pCache;

   try
   {
      HLOGC(mglog.Debug, log << CONID(ns->m_SocketID)
         << "newSocket: mapping socket "
         << ns->m_SocketID);

      // protect the m_Sockets structure.
      CGuard cs(m_GlobControlLock);
      m_Sockets[ns->m_SocketID] = ns;
   }
   catch (...)
   {
      //failure and rollback
      delete ns;
      ns = NULL;
   }

   if (!ns)
      throw CUDTException(MJ_SYSTEMRES, MN_MEMORY, 0);

    if (pps)
        *pps = ns;

   return ns->m_SocketID;
}

int CUDTUnited::newConnection(const SRTSOCKET listen, const sockaddr_any& peer, const CPacket& hspkt,
        CHandShake& w_hs, int& w_error, string& w_streaminfo)
{
   CUDTSocket* ns = NULL;

   w_error = SRT_REJ_IPE;

   // Can't manage this error through an exception because this is
   // running in the listener loop.
   CUDTSocket* ls = locateSocket(listen);
   if (!ls)
   {
       LOGC(mglog.Error, log << "IPE: newConnection by listener socket id=" << listen << " which DOES NOT EXIST.");
       return -1;
   }

   HLOGC(mglog.Debug, log << "newConnection: creating new socket after listener @"
         << listen << " contacted with backlog=" << ls->m_uiBackLog);

   // if this connection has already been processed
   if ((ns = locatePeer(peer, w_hs.m_iID, w_hs.m_iISN)) != NULL)
   {
      if (ns->m_pUDT->m_bBroken)
      {
         // last connection from the "peer" address has been broken
         ns->m_Status = SRTS_CLOSED;
         ns->m_tsClosureTimeStamp = steady_clock::now();

         CGuard acceptcg(ls->m_AcceptLock);
         ls->m_pQueuedSockets->erase(ns->m_SocketID);
         ls->m_pAcceptSockets->erase(ns->m_SocketID);
      }
      else
      {
         // connection already exist, this is a repeated connection request
         // respond with existing HS information
         HLOGC(mglog.Debug, log
               << "newConnection: located a WORKING peer @"
               << w_hs.m_iID << " - ADAPTING.");

         w_hs.m_iISN = ns->m_pUDT->m_iISN;
         w_hs.m_iMSS = ns->m_pUDT->m_iMSS;
         w_hs.m_iFlightFlagSize = ns->m_pUDT->m_iFlightFlagSize;
         w_hs.m_iReqType = URQ_CONCLUSION;
         w_hs.m_iID = ns->m_SocketID;

         return 0;

         //except for this situation a new connection should be started
      }
   }
   else
   {
       HLOGC(mglog.Debug, log << "newConnection: NOT located any peer @"
               << w_hs.m_iID << " - resuming with initial connection.");
   }

   // exceeding backlog, refuse the connection request
   if (ls->m_pQueuedSockets->size() >= ls->m_uiBackLog)
   {
       w_error = SRT_REJ_BACKLOG;
       LOGC(mglog.Note, log << "newConnection: listen backlog=" << ls->m_uiBackLog << " EXCEEDED");
       return -1;
   }

   try
   {
      ns = new CUDTSocket;
      ns->m_pUDT = new CUDT(ns, *(ls->m_pUDT));
      // No need to check the peer, this is the address from which the request has come.
      ns->m_PeerAddr = peer;
   }
   catch (...)
   {
      w_error = SRT_REJ_RESOURCE;
      delete ns;
      LOGC(mglog.Error, log << "IPE: newConnection: unexpected exception (probably std::bad_alloc)");
      return -1;
   }

   ns->m_pUDT->m_RejectReason = SRT_REJ_UNKNOWN; // pre-set a universal value

   try
   {
       ns->m_SocketID = generateSocketID();
   }
   catch (const CUDTException& e)
   {
       LOGF(mglog.Fatal, "newConnection: IPE: all sockets occupied? Last gen=%d", m_SocketIDGenerator);
       // generateSocketID throws exception, which can be naturally handled
       // when the call is derived from the API call, but here it's called
       // internally in response to receiving a handshake. It must be handled
       // here and turned into an erroneous return value.
       delete ns;
       return -1;
   }

   ns->m_ListenSocket = listen;
   ns->m_pUDT->m_SocketID = ns->m_SocketID;
   ns->m_PeerID = w_hs.m_iID;
   ns->m_iISN = w_hs.m_iISN;

   HLOGC(mglog.Debug, log << "newConnection: DATA: lsnid=" << listen
            << " id=" << ns->m_pUDT->m_SocketID
            << " peerid=" << ns->m_pUDT->m_PeerID
            << " ISN=" << ns->m_iISN);

   int error = 0;
   bool should_submit_to_accept = true;

   // Set the error code for all prospective problems below.
   // It won't be interpreted when result was successful.
   w_error = SRT_REJ_RESOURCE;

   // These can throw exception only when the memory allocation failed.
   // CUDT::connect() translates exception into CUDTException.
   // CUDT::open() may only throw original std::bad_alloc from new.
   // This is only to make the library extra safe (when your machine lacks
   // memory, it will continue to work, but fail to accept connection).

   try
   {
       // This assignment must happen b4 the call to CUDT::connect() because
       // this call causes sending the SRT Handshake through this socket.
       // Without this mapping the socket cannot be found and therefore
       // the SRT Handshake message would fail.
       HLOGF(mglog.Debug,
               "newConnection: incoming %s, mapping socket %d",
               SockaddrToString(peer).c_str(), ns->m_SocketID);
       {
           CGuard cg(m_GlobControlLock);
           m_Sockets[ns->m_SocketID] = ns;
       }

       // bind to the same addr of listening socket
       ns->m_pUDT->open();
       updateListenerMux(ns, ls);
       if (ls->m_pUDT->m_cbAcceptHook)
       {
           if (!ls->m_pUDT->runAcceptHook(ns->m_pUDT, peer.get(), w_hs, hspkt))
           {
               w_error = ns->m_pUDT->m_RejectReason;

               // Save the STREAMID contents in case when a user changed it
               // in the listener callback
               w_streaminfo = ns->m_pUDT->m_sStreamName;
               error = 1;
               goto ERR_ROLLBACK;
           }
       }
       ns->m_pUDT->acceptAndRespond(peer, hspkt, (w_hs));
   }
   catch (...)
   {
       // Extract the error that was set in this new failed entity.
       w_error = ns->m_pUDT->m_RejectReason;
       error = 1;
       goto ERR_ROLLBACK;
   }

   ns->m_Status = SRTS_CONNECTED;

   // copy address information of local node
   // Precisely, what happens here is:
   // - Get the IP address and port from the system database
   ns->m_pUDT->m_pSndQueue->m_pChannel->getSockAddr((ns->m_SelfAddr));
   // - OVERWRITE just the IP address itself by a value taken from piSelfIP
   // (the family is used exactly as the one taken from what has been returned
   // by getsockaddr)
   CIPAddress::pton((ns->m_SelfAddr), ns->m_pUDT->m_piSelfIP, ns->m_SelfAddr.family());

   // protect the m_Sockets structure.
   enterCS(m_GlobControlLock);
   try
   {
       HLOGF(mglog.Debug, 
               "newConnection: mapping peer %d to that socket (%d)\n",
               ns->m_PeerID, ns->m_SocketID);
       m_PeerRec[ns->getPeerSpec()].insert(ns->m_SocketID);
   }
   catch (...)
   {
      LOGC(mglog.Error, log << "newConnection: error when mapping peer!");
      error = 2;
   }
   leaveCS(m_GlobControlLock);

   if (ns->m_IncludedGroup)
   {
      // XXX this might require another check of group type.
      // For redundancy group, at least, update the status in the group
      CUDTGroup* g = ns->m_IncludedGroup;
      CGuard glock (g->m_GroupLock);
      CUDTGroup::gli_t gi;

      // Check if this is the first socket in the group.
      // If so, give it up to accept, otherwise just do nothing
      // The client will be informed about the newly added connection at the
      // first moment when attempting to get the group status.
      for (gi = g->m_Group.begin(); gi != g->m_Group.end(); ++gi)
      {
         if (gi->laststatus == SRTS_CONNECTED)
         {
            HLOGC(mglog.Debug, log << "Found another connected socket in the group: $"
                  << gi->id << " - socket will be NOT given up for accepting");
            should_submit_to_accept = false;
            break;
         }
      }

      // Update the status in the group so that the next
      // operation can include the socket in the group operation.
      gi = ns->m_IncludedIter;

      HLOGC(mglog.Debug, log << "newConnection(GROUP): Socket @" << ns->m_SocketID << " BELONGS TO $" << g->id()
            << " - will " << (should_submit_to_accept? "" : "NOT ") << "report in accept");
      gi->sndstate = CUDTGroup::GST_IDLE;
      gi->rcvstate = CUDTGroup::GST_IDLE;
      gi->laststatus = SRTS_CONNECTED;

      if (!g->m_bConnected)
      {
         HLOGC(mglog.Debug, log << "newConnection(GROUP): First socket connected, SETTING GROUP CONNECTED");
         g->m_bConnected = true;
      }

      if (!g->m_listener)
      {
         // Newly created group from the listener, which hasn't yet
         // the listener set.
         g->m_listener = ls;

         // Listen on both first connected socket and continued sockets.
         // This might help with jump-over situations, and in regular continued
         // sockets the IN event won't be reported anyway.
         int listener_modes = SRT_EPOLL_ACCEPT | SRT_EPOLL_UPDATE;
         srt_epoll_add_usock(g->m_RcvEID, ls->m_SocketID, &listener_modes);

         // This listening should be done always when a first connected socket
         // appears as accepted off the listener. This is for the sake of swait() calls
         // inside the group receiving and sending functions so that they get
         // interrupted when a new socket is connected.
      }

      // Add also per-direction subscription for the about-to-be-accepted socket.
      // Both first accepted socket that makes the group-accept and every next
      // socket that adds a new link.
      int read_modes = SRT_EPOLL_IN | SRT_EPOLL_ERR;
      int write_modes = SRT_EPOLL_OUT | SRT_EPOLL_ERR;
      srt_epoll_add_usock(g->m_RcvEID, ns->m_SocketID, &read_modes);
      srt_epoll_add_usock(g->m_SndEID, ns->m_SocketID, &write_modes);

      // With app reader, do not set groupPacketArrival (block the
      // provider array feature completely for now).


      /* SETUP HERE IF NEEDED
         ns->m_pUDT->m_cbPacketArrival.set(ns->m_pUDT, &CUDT::groupPacketArrival);
       */
   }
   else
   {
      HLOGC(mglog.Debug, log << "newConnection: Socket @" << ns->m_SocketID << " is not in a group");
   }

   if (should_submit_to_accept)
   {
      enterCS(ls->m_AcceptLock);
      try
      {
         ls->m_pQueuedSockets->insert(ns->m_SocketID);
      }
      catch (...)
      {
         LOGC(mglog.Error, log << "newConnection: error when queuing socket!");
         error = 3;
      }
      leaveCS(ls->m_AcceptLock);

      HLOGC(mglog.Debug, log << "ACCEPT: new socket @" << ns->m_SocketID << " submitted for acceptance");
      // acknowledge users waiting for new connections on the listening socket
      m_EPoll.update_events(listen, ls->m_pUDT->m_sPollID, SRT_EPOLL_ACCEPT, true);

      CGlobEvent::triggerEvent();

      // XXX the exact value of 'error' is ignored
      if (error > 0)
      {
         goto ERR_ROLLBACK;
      }

      // wake up a waiting accept() call
      CSync::lock_signal(ls->m_AcceptCond, ls->m_AcceptLock);
   }
   else
   {
      HLOGC(mglog.Debug, log << "ACCEPT: new socket @" << ns->m_SocketID
            << " NOT submitted to acceptance, another socket in the group is already connected");
      {
         CGuard cg (ls->m_AcceptLock);
         ls->m_pAcceptSockets->insert(ls->m_pAcceptSockets->end(), ns->m_SocketID);
      }

      // acknowledge INTERNAL users waiting for new connections on the listening socket
      // that are reported when a new socket is connected within an already connected group.
      m_EPoll.update_events(listen, ls->m_pUDT->m_sPollID, SRT_EPOLL_UPDATE, true);
      CGlobEvent::triggerEvent();
   }

ERR_ROLLBACK:
   // XXX the exact value of 'error' is ignored
   if (error > 0)
   {
#if ENABLE_LOGGING
       static const char* why [] = {
           "UNKNOWN ERROR",
<<<<<<< HEAD
           "EXPLICIT REJECTION",
           "IPE when mapping a socket",
           "IPE when inserting a socket"
       };
       LOGC(mglog.Error, log << CONID(ns->m_SocketID) << "newConnection: connection rejected due to: "
               << why[error] << " - " << RequestTypeStr(URQFailure(w_error)));
=======
           "INTERNAL REJECTION",
           "IPE when mapping a socket",
           "IPE when inserting a socket"
       };
       LOGC(mglog.Warn, log << CONID(ns->m_SocketID) << "newConnection: connection rejected due to: " << why[error]);
>>>>>>> b081e923
#endif
      SRTSOCKET id = ns->m_SocketID;
      ns->makeClosed();

      // The mapped socket should be now unmapped to preserve the situation that
      // was in the original UDT code.
      // In SRT additionally the acceptAndRespond() function (it was called probably
      // connect() in UDT code) may fail, in which case this socket should not be
      // further processed and should be removed.
      {
          CGuard cg(m_GlobControlLock);
          m_Sockets.erase(id);
          m_ClosedSockets[id] = ns;
      }

      return -1;
   }

   return 1;
}

// static forwarder
int CUDT::installAcceptHook(SRTSOCKET lsn, srt_listen_callback_fn* hook, void* opaq)
{
    return s_UDTUnited.installAcceptHook(lsn, hook, opaq);
}

int CUDTUnited::installAcceptHook(const SRTSOCKET lsn, srt_listen_callback_fn* hook, void* opaq)
{
    try
    {
        CUDTSocket* s = locateSocket(lsn, ERH_THROW);
        s->m_pUDT->installAcceptHook(hook, opaq);
    }
    catch (CUDTException& e)
    {
        SetThreadLocalError(e);
        return SRT_ERROR;
    }

    return 0;
}

SRT_SOCKSTATUS CUDTUnited::getStatus(const SRTSOCKET u)
{
    // protects the m_Sockets structure
    CGuard cg(m_GlobControlLock);

    sockets_t::const_iterator i = m_Sockets.find(u);

    if (i == m_Sockets.end())
    {
        if (m_ClosedSockets.find(u) != m_ClosedSockets.end())
            return SRTS_CLOSED;

        return SRTS_NONEXIST;
    }
    return i->second->getStatus();
}

int CUDTUnited::bind(CUDTSocket* s, const sockaddr_any& name)
{
   CGuard cg(s->m_ControlLock);

   // cannot bind a socket more than once
   if (s->m_Status != SRTS_INIT)
      throw CUDTException(MJ_NOTSUP, MN_NONE, 0);

   s->m_pUDT->open();
   updateMux(s, name);
   s->m_Status = SRTS_OPENED;

   // copy address information of local node
   s->m_pUDT->m_pSndQueue->m_pChannel->getSockAddr((s->m_SelfAddr));

   return 0;
}

int CUDTUnited::bind(CUDTSocket* s, UDPSOCKET udpsock)
{
   CGuard cg(s->m_ControlLock);

   // cannot bind a socket more than once
   if (s->m_Status != SRTS_INIT)
      throw CUDTException(MJ_NOTSUP, MN_NONE, 0);

   sockaddr_any name;
   socklen_t namelen = sizeof name; // max of inet and inet6

   // This will preset the sa_family as well; the namelen is given simply large
   // enough for any family here.
   if (::getsockname(udpsock, &name.sa, &namelen) == -1)
      throw CUDTException(MJ_NOTSUP, MN_INVAL);

   // Successfully extracted, so update the size
   name.len = namelen;

   s->m_pUDT->open();
   updateMux(s, name, &udpsock);
   s->m_Status = SRTS_OPENED;

   // copy address information of local node
   s->m_pUDT->m_pSndQueue->m_pChannel->getSockAddr((s->m_SelfAddr));

   return 0;
}

int CUDTUnited::listen(const SRTSOCKET u, int backlog)
{
   if (backlog <= 0)
      throw CUDTException(MJ_NOTSUP, MN_INVAL, 0);

   // Don't search for the socket if it's already -1;
   // this never is a valid socket.
   if (u == UDT::INVALID_SOCK)
      throw CUDTException(MJ_NOTSUP, MN_SIDINVAL, 0);

   CUDTSocket* s = locateSocket(u);
   if (!s)
      throw CUDTException(MJ_NOTSUP, MN_SIDINVAL, 0);

   CGuard cg(s->m_ControlLock);

   // NOTE: since now the socket is protected against simultaneous access.
   // In the meantime the socket might have been closed, which means that
   // it could have changed the state. It could be also set listen in another
   // thread, so check it out.

   // do nothing if the socket is already listening
   if (s->m_Status == SRTS_LISTENING)
      return 0;

   // a socket can listen only if is in OPENED status
   if (s->m_Status != SRTS_OPENED)
      throw CUDTException(MJ_NOTSUP, MN_ISUNBOUND, 0);

   // [[using assert(s->m_Status == OPENED)]];

   // listen is not supported in rendezvous connection setup
   if (s->m_pUDT->m_bRendezvous)
      throw CUDTException(MJ_NOTSUP, MN_ISRENDEZVOUS, 0);

   s->m_uiBackLog = backlog;

   try
   {
      s->m_pQueuedSockets = new set<SRTSOCKET>;
      s->m_pAcceptSockets = new set<SRTSOCKET>;
   }
   catch (...)
   {
      delete s->m_pQueuedSockets;
      delete s->m_pAcceptSockets;

      // XXX Translated std::bad_alloc into CUDTException specifying
      // memory allocation failure...
      throw CUDTException(MJ_SYSTEMRES, MN_MEMORY, 0);
   }

   // [[using assert(s->m_Status == OPENED)]]; // (still, unchanged)

   s->m_pUDT->setListenState();  // propagates CUDTException,
                                 // if thrown, remains in OPENED state if so.
   s->m_Status = SRTS_LISTENING;

   return 0;
}

SRTSOCKET CUDTUnited::accept_bond(const SRTSOCKET listeners [], int lsize, int64_t msTimeOut)
{
    CEPollDesc* ed = 0;
    int eid = m_EPoll.create(&ed);

    // Destroy it at return - this function can be interrupted
    // by an exception.
    struct AtReturn
    {
        int eid;
        CUDTUnited* that;
        AtReturn(CUDTUnited* t, int e): eid(e), that(t) {}
        ~AtReturn()
        {
            that->m_EPoll.release(eid);
        }
    } l_ar(this, eid);

    // Subscribe all of listeners for accept
    int events = SRT_EPOLL_ACCEPT;

    for (int i = 0; i < lsize; ++i)
    {
        srt_epoll_add_usock(eid, listeners[i], &events);
    }

    CEPoll::fmap_t st;
    m_EPoll.swait(*ed, (st), msTimeOut, true);

    if (st.empty())
    {
        // Sanity check
        throw CUDTException(MJ_AGAIN, MN_XMTIMEOUT, 0);
    }

    // Theoretically we can have a situation that more than one
    // listener is ready for accept. In this case simply get
    // only the first found.
    int lsn = st.begin()->first;
    sockaddr_storage dummy;
    int outlen = sizeof dummy;
    return accept(lsn, ((sockaddr*)&dummy), (&outlen));
}

SRTSOCKET CUDTUnited::accept(const SRTSOCKET listen, sockaddr* pw_addr, int* pw_addrlen)
{
   if (pw_addr && !pw_addrlen)
      throw CUDTException(MJ_NOTSUP, MN_INVAL, 0);

   CUDTSocket* ls = locateSocket(listen);

   if (ls == NULL)
      throw CUDTException(MJ_NOTSUP, MN_SIDINVAL, 0);

   // the "listen" socket must be in LISTENING status
   if (ls->m_Status != SRTS_LISTENING)
      throw CUDTException(MJ_NOTSUP, MN_NOLISTEN, 0);

   // no "accept" in rendezvous connection setup
   if (ls->m_pUDT->m_bRendezvous)
      throw CUDTException(MJ_NOTSUP, MN_ISRENDEZVOUS, 0);

   SRTSOCKET u = CUDT::INVALID_SOCK;
   bool accepted = false;

   // !!only one conection can be set up each time!!
   while (!accepted)
   {
       CGuard accept_lock(ls->m_AcceptLock);
       CSync accept_sync(ls->m_AcceptCond, accept_lock);

       if ((ls->m_Status != SRTS_LISTENING) || ls->m_pUDT->m_bBroken)
       {
           // This socket has been closed.
           accepted = true;
       }
       else if (ls->m_pQueuedSockets->size() > 0)
       {
           // XXX REFACTORING REQUIRED HERE!
           // Actually this should at best be something like that:
           // set<SRTSOCKET>::iterator b = ls->m_pQueuedSockets->begin();
           // u = *b;
           // ls->m_pQueuedSockets->erase(b);
           // ls->m_pAcceptSockets->insert(u);
           //
           // It is also questionable why m_pQueuedSockets should be of type 'set'.
           // There's no quick-searching capabilities of that container used anywhere except
           // checkBrokenSockets and garbageCollect, which aren't performance-critical,
           // whereas it's mainly used for getting the first element and iterating
           // over elements, which is slow in case of std::set. It's also doubtful
           // as to whether the sorting capability of std::set is properly used;
           // the first is taken here, which is actually the socket with lowest
           // possible descriptor value (as default operator< and ascending sorting
           // used for std::set<SRTSOCKET> where SRTSOCKET=int).
           //
           // Consider using std::list or std::vector here.

           u = *(ls->m_pQueuedSockets->begin());
           ls->m_pAcceptSockets->insert(ls->m_pAcceptSockets->end(), u);
           ls->m_pQueuedSockets->erase(ls->m_pQueuedSockets->begin());
           accepted = true;
       }
       else if (!ls->m_pUDT->m_bSynRecving)
       {
           accepted = true;
       }

       if (!accepted && (ls->m_Status == SRTS_LISTENING))
           accept_sync.wait();

       if (ls->m_pQueuedSockets->empty())
           m_EPoll.update_events(listen, ls->m_pUDT->m_sPollID, SRT_EPOLL_ACCEPT, false);
   }

   if (u == CUDT::INVALID_SOCK)
   {
      // non-blocking receiving, no connection available
      if (!ls->m_pUDT->m_bSynRecving)
         throw CUDTException(MJ_AGAIN, MN_RDAVAIL, 0);

      // listening socket is closed
      throw CUDTException(MJ_NOTSUP, MN_NOLISTEN, 0);
   }

   if (pw_addr != NULL && pw_addrlen != NULL)
   {
      CUDTSocket* s = locateSocket(u);
      if (s == NULL)
         throw CUDTException(MJ_NOTSUP, MN_SIDINVAL, 0);

      // Check if LISTENER has the SRTO_GROUPCONNECT flag set,
      // and the already accepted socket has successfully joined
      // the mirror group. If so, RETURN THE GROUP ID, not the socket ID.
      if (ls->m_pUDT->m_OPT_GroupConnect == 1 && s->m_IncludedGroup)
      {
          u = s->m_IncludedGroup->m_GroupID;
          s->core().m_OPT_GroupConnect = 1; // should be derived from ls, but make sure
      }
      else
      {
          // Set properly the SRTO_GROUPCONNECT flag
          s->core().m_OPT_GroupConnect = 0;
      }

      CGuard cg(s->m_ControlLock);

      // Check if the length of the buffer to fill the name in
      // was large enough.
      const int len = s->m_PeerAddr.size();
      if (*pw_addrlen < len)
          throw CUDTException(MJ_NOTSUP, MN_INVAL, 0);

      memcpy((pw_addr), &s->m_PeerAddr, len);
      *pw_addrlen = len;
   }

   return u;
}

int CUDTUnited::connect(SRTSOCKET u, const sockaddr* srcname, const sockaddr* tarname, int namelen)
{
    // Here both srcname and tarname must be specified
    if (!srcname || !tarname || size_t(namelen) < sizeof (sockaddr_in))
    {
        LOGC(mglog.Error, log << "connect(with source): invalid call: srcname="
                << srcname << " tarname=" << tarname << " namelen=" << namelen);
        throw CUDTException(MJ_NOTSUP, MN_INVAL);
    }

    sockaddr_any source_addr(srcname, namelen);
    if (source_addr.len == 0)
        throw CUDTException(MJ_NOTSUP, MN_INVAL, 0);
    sockaddr_any target_addr(tarname, namelen);
    if (target_addr.len == 0)
        throw CUDTException(MJ_NOTSUP, MN_INVAL, 0);

    // Check affiliation of the socket. It's now allowed for it to be
    // a group or socket. For a group, add automatically a socket to
    // the group.
    if (u & SRTGROUP_MASK)
    {
        CUDTGroup* g = locateGroup(u, ERH_THROW);
        // Note: forced_isn is ignored when connecting a group.
        // The group manages the ISN by itself ALWAYS, that is,
        // it's generated anew for the very first socket, and then
        // derived by all sockets in the group.
        SRT_SOCKGROUPDATA gd[1] = { srt_prepare_endpoint(srcname, tarname, namelen) };

        // When connecting to exactly one target, only this very target
        // can be returned as a socket, so rewritten back array can be ignored.
        return groupConnect(g, gd, 1);
    }

    CUDTSocket* s = locateSocket(u);
    if (s == NULL)
        throw CUDTException(MJ_NOTSUP, MN_SIDINVAL, 0);

    // For a single socket, just do bind, then connect
    bind(s, source_addr);
    return connectIn(s, target_addr, SRT_SEQNO_NONE);
}

int CUDTUnited::connect(const SRTSOCKET u, const sockaddr* name, int namelen, int32_t forced_isn)
{
    sockaddr_any target_addr(name, namelen);
    if (target_addr.len == 0)
        throw CUDTException(MJ_NOTSUP, MN_INVAL, 0);

    // Check affiliation of the socket. It's now allowed for it to be
    // a group or socket. For a group, add automatically a socket to
    // the group.
    if (u & SRTGROUP_MASK)
    {
        CUDTGroup* g = locateGroup(u, ERH_THROW);

        // Note: forced_isn is ignored when connecting a group.
        // The group manages the ISN by itself ALWAYS, that is,
        // it's generated anew for the very first socket, and then
        // derived by all sockets in the group.
        SRT_SOCKGROUPDATA gd[1] = { srt_prepare_endpoint(NULL, name, namelen) };
        return groupConnect(g, gd, 1);
    }

    CUDTSocket* s = locateSocket(u);
    if (!s)
        throw CUDTException(MJ_NOTSUP, MN_SIDINVAL, 0);

    return connectIn(s, target_addr, forced_isn);
}

int CUDTUnited::groupConnect(CUDTGroup* pg, SRT_SOCKGROUPDATA* targets, int arraysize)
{
    CUDTGroup& g = *pg;
    // The group must be managed to use srt_connect on it,
    // as it must create particular socket automatically.

    // Non-managed groups can't be "connected" - at best you can connect
    // every socket individually.
    if (!g.managed())
        throw CUDTException(MJ_NOTSUP, MN_INVAL);

    // Check and report errors on data brought in by srt_prepare_endpoint,
    // as the latter function has no possibility to report errors.
    for (int tii = 0; tii < arraysize; ++tii)
    {
        if (targets[tii].srcaddr.ss_family != targets[tii].peeraddr.ss_family)
        {
            LOGC(mglog.Error, log << "srt_connect/group: family differs on source and target address");
            throw CUDTException(MJ_NOTSUP, MN_INVAL);
        }
    }


    // If the open state switched to OPENED, the blocking mode
    // must make it wait for connecting it. Doing connect when the
    // group is already OPENED returns immediately, regardless if the
    // connection is going to later succeed or fail (this will be
    // known in the group state information).
    bool block_new_opened = !g.m_bOpened && g.m_bSynRecving;
    SRTSOCKET retval = -1;

    int eid = -1;
    int connect_modes = SRT_EPOLL_CONNECT | SRT_EPOLL_ERR;
    if (block_new_opened)
    {
        // Create this eid only to block-wait for the first
        // connection.
        eid = srt_epoll_create();
    }

    // Use private map to avoid searching in the
    // overall map.
    map<SRTSOCKET, CUDTSocket*> spawned;

    HLOGC(mglog.Debug, log << "groupConnect: will connect " << arraysize << " links and "
            << (block_new_opened ? "BLOCK until any is ready" : "leave the process in background"));

    for (int tii = 0; tii < arraysize; ++tii)
    {
        sockaddr_any target_addr(targets[tii].peeraddr);
        sockaddr_any source_addr(targets[tii].srcaddr);
        SRTSOCKET& sid_rloc = targets[tii].id;
        int &erc_rloc = targets[tii].result;
        HLOGC(mglog.Debug, log << "groupConnect: taking on " << SockaddrToString(targets[tii].peeraddr));

        // Preset this to every state, when there is any notifying
        // the change, this will be changed.
        targets[tii].status = SRTS_CONNECTING;

        CUDTSocket* ns = 0;

        // NOTE: After calling newSocket, the socket is mapped into m_Sockets.
        // It must be MANUALLY removed from this list in case we need it deleted.
        SRTSOCKET sid = newSocket(&ns);

        // XXX Support non-blockin mode:
        // If the group has nonblocking set for connect (SNDSYN),
        // then it must set so on the socket. Then, the connection
        // process is asynchronous. The socket appears first as
        // GST_PENDING state, and only after the socket becomes
        // connected does its status in the group turn into GST_IDLE.

        // Set all options that were requested by the options set on a group
        // prior to connecting.
        try
        {
            for (size_t i = 0; i < g.m_config.size(); ++i)
            {
                HLOGC(mglog.Debug, log << "groupConnect: OPTION @" << sid << " #" << g.m_config[i].so);
                ns->core().setOpt(g.m_config[i].so, &g.m_config[i].value[0], g.m_config[i].value.size());
            }
        }
        catch (...)
        {
            LOGC(mglog.Error, log << "groupConnect: Error during setting options - propagating error");
            CGuard cl (m_GlobControlLock);
            m_Sockets.erase(ns->m_SocketID);
            // Intercept to delete the socket on failure.
            delete ns;

            // NOTE: This problem normally should not happen, but anyway,
            // these options are set on every socket the same way, and
            // every socket is a newly created socket. So it's only possible
            // that the first one will fail, or none will fail.
            throw;
        }

        // Add socket to the group.
        // Do it after setting all stored options, as some of them may
        // influence some group data.
        CUDTGroup::gli_t f = g.add(g.prepareData(ns));
        ns->m_IncludedIter = f;
        ns->m_IncludedGroup = &g;
        f->weight = targets[tii].weight;

        // XXX This should be reenabled later, this should
        // be probably still in use to exchange information about
        // packets assymetrically lost. But for no other purpose.
        /*
        ns->m_pUDT->m_cbPacketArrival.set(ns->m_pUDT, &CUDT::groupPacketArrival);
        */

        int isn = g.currentSchedSequence();

        // We got it. Bind the socket, if the source address was set
        if (!source_addr.empty())
            bind(ns, source_addr);

        // Set it the groupconnect option, as all in-group sockets should have.
        ns->m_pUDT->m_OPT_GroupConnect = 1;

        // Every group member will have always nonblocking
        // (this implies also non-blocking connect/accept).
        // The group facility functions will block when necessary
        // using epoll_wait.
        ns->m_pUDT->m_bSynRecving = false;
        ns->m_pUDT->m_bSynSending = false;

        HLOGC(mglog.Debug, log << "groupConnect: NOTIFIED AS PENDING @" << sid << " both read and write");
        // If this socket is not to block the current connect process,
        // it may still be needed for the further check if the redundant
        // connection succeeded or failed and whether the new socket is
        // ready to use or needs to be closed.
        srt_epoll_add_usock(g.m_SndEID, sid, &connect_modes);
        srt_epoll_add_usock(g.m_RcvEID, sid, &connect_modes);

        // Adding a socket on which we need to block to BOTH these tracking EIDs
        // and the blocker EID. We'll simply remove from them later all sockets that
        // got connected state or were broken.

        if (block_new_opened)
        {
            HLOGC(mglog.Debug, log << "groupConnect: WILL BLOCK on @" << sid << " until connected");
            srt_epoll_add_usock(eid, sid, &connect_modes);
        }

        // And connect
        try
        {
            HLOGC(mglog.Debug, log << "groupConnect: connecting a new socket with ISN=" << isn);
            connectIn(ns, target_addr, isn);
        }
        catch (CUDTException& e)
        {
            LOGC(mglog.Error, log << "groupConnect: socket @" << sid << " in group " << pg->id() << " failed to connect");
            // We know it does belong to a group.
            // Remove it first because this involves a mutex, and we want
            // to avoid locking more than one mutex at a time.
            ns->removeFromGroup();
            erc_rloc = e.getErrorCode();

            CGuard cl (m_GlobControlLock);
            m_Sockets.erase(ns->m_SocketID);
            // Intercept to delete the socket on failure.
            delete ns;
            continue;
        }
        catch (...)
        {
            LOGC(mglog.Fatal, log << "groupConnect: UNKNOWN EXCEPTION from connectIn");
            ns->removeFromGroup();
            CGuard cl (m_GlobControlLock);
            m_Sockets.erase(ns->m_SocketID);
            // Intercept to delete the socket on failure.
            delete ns;
            throw;
        }

        SRT_SOCKSTATUS st;
        {
            CGuard grd (ns->m_ControlLock);
            st = ns->getStatus();
        }

        {
            CGuard grd (g.m_GroupLock);

            if (isn == 0)
            {
                g.syncWithSocket(ns->core());
            }

            HLOGC(mglog.Debug, log << "groupConnect: @" << sid << " connection successful, setting group OPEN (was "
                    << (g.m_bOpened ? "ALREADY" : "NOT") << "), will " << (block_new_opened ? "" : "NOT ")
                    << "block the connect call, status:" << SockStatusStr(st));

            // XXX OPEN OR CONNECTED?
            // BLOCK IF NOT OPEN OR BLOCK IF NOT CONNECTED?
            //
            // What happens to blocking when there are 2 connections
            // pending, about to be broken, and srt_connect() is called again?
            // SHOULD BLOCK the latter, even though is OPEN.
            // Or, OPEN should be removed from here and srt_connect(_group)
            // should block always if the group doesn't have neither 1 conencted link
            g.m_bOpened = true;

            f->laststatus = st;
            // Check the socket status and update it.
            // Turn the group state of the socket to IDLE only if
            // connection is established or in progress
            f->agent = source_addr;
            f->peer = target_addr;

            if (st >= SRTS_BROKEN)
            {
                f->sndstate = CUDTGroup::GST_BROKEN;
                f->rcvstate = CUDTGroup::GST_BROKEN;
                srt_epoll_remove_usock(g.m_SndEID, sid);
                srt_epoll_remove_usock(g.m_RcvEID, sid);
            }
            else
            {
                f->sndstate = CUDTGroup::GST_PENDING;
                f->rcvstate = CUDTGroup::GST_PENDING;
                spawned[sid] = ns;

                sid_rloc = sid;
                erc_rloc = 0;
                retval = sid;
            }
        }
    }

    if (retval == -1)
    {
        HLOGC(mglog.Debug, log << "groupConnect: none succeeded as background-spawn, exit with error");
        block_new_opened = false;
    }

    vector<SRTSOCKET> broken;

    while (block_new_opened)
    {
        if (spawned.empty())
        {
            // All were removed due to errors.
            retval = -1;
            break;
        }
        HLOGC(mglog.Debug, log << "groupConnect: first connection, applying EPOLL WAITING.");
        int len = spawned.size();
        vector<SRTSOCKET> ready(spawned.size());
        srt_epoll_wait(eid,
                NULL, NULL,  // IN/ACCEPT
                &ready[0], &len, // OUT/CONNECT
                -1, // indefinitely (XXX REGARD CONNECTION TIMEOUT!)
                NULL, NULL,
                NULL, NULL
                );
        // Check the sockets if they were reported due
        // to have connected or due to have failed.
        // Distill successful ones. If distilled nothing, return -1.
        // If not all sockets were reported in this instance, repeat
        // the call until you get information about all of them.
        for (int i = 0; i < len; ++i)
        {
            map<SRTSOCKET, CUDTSocket*>::iterator x = spawned.find(ready[i]);
            if (x == spawned.end())
            {
                // Sanity; impossible
                continue;
            }

            SRTSOCKET sid = x->first;
            CUDTSocket* s = x->second;

            // Check status. If failed, remove from spawned
            // and try again.
            SRT_SOCKSTATUS st = s->getStatus();
            // Find this socket in targets, as it's filled already, and mark the state.
            for (int y = 0; y < arraysize; ++y)
            {
                if (targets[y].id == sid)
                    targets[y].status = st;
            }
            if (st >= SRTS_BROKEN)
            {
                HLOGC(mglog.Debug, log << "groupConnect: Socket @" << sid << " got BROKEN during background connect, remove & TRY AGAIN");
                // Remove from spawned and try again
                spawned.erase(sid);
                broken.push_back(sid);

                /* XXX This is theoretically cleaner,
                   although it's not necessary because destroyed
                   sockets are removed from eids in the end. The problem
                   is that there's some mistake in the implementation and
                   those below cause misleading IPE message to be printed.
                   PR #1127 is intended to fix the misleading IPE report.

                srt_epoll_remove_usock(eid, sid);
                srt_epoll_remove_usock(g.m_SndEID, sid);
                srt_epoll_remove_usock(g.m_RcvEID, sid);
                */

                continue;
            }

            if (st == SRTS_CONNECTED)
            {
                HLOGC(mglog.Debug, log << "groupConnect: Socket @" << sid << " got CONNECTED as first in the group - reporting");
                retval = sid;
                g.m_bConnected = true;
                block_new_opened = false; // Interrupt also rolling epoll (outer loop)

                // Remove this socket from SND EID because it doesn't need to
                // be connection-tracked anymore. Don't remove from the RCV EID
                // however because RCV procedure relies on epoll also for reading
                // and when found this socket connected it will "upgrade" it to
                // read-ready tracking only.
                srt_epoll_remove_usock(g.m_SndEID, sid);
                break;
            }

            // Spurious?
            HLOGC(mglog.Debug, log << "groupConnect: Socket @" << sid << " got spurious wakeup in "
                    << SockStatusStr(st) << " TRY AGAIN");
        }
    }
    // Finished, delete epoll.
    if (eid != -1)
    {
        HLOGC(mglog.Debug, log << "connect FIRST IN THE GROUP finished, removing EID " << eid);
        srt_epoll_release(eid);
    }

    for (vector<SRTSOCKET>::iterator b = broken.begin(); b != broken.end(); ++b)
    {
        CUDTSocket* s = locateSocket(*b, ERH_RETURN);
        if (!s)
            continue;

        // This will also automatically remove it from the group and all eids
        close(s);
    }

    // XXX This is wrong code probably, get that better.
    if (retval == -1)
        throw CUDTException(MJ_SETUP, MN_REJECTED, 0);

    return retval;
}


int CUDTUnited::connectIn(CUDTSocket* s, const sockaddr_any& target_addr, int32_t forced_isn)
{
   CGuard cg(s->m_ControlLock);
   // a socket can "connect" only if it is in the following states:
   // - OPENED: assume the socket binding parameters are configured
   // - INIT: configure binding parameters here
   // - any other (meaning, already connected): report error

   if (s->m_Status == SRTS_INIT)
   {
       if (s->m_pUDT->m_bRendezvous)
           throw CUDTException(MJ_NOTSUP, MN_ISRENDUNBOUND, 0);

       // If bind() was done first on this socket, then the
       // socket will not perform this step. This actually does the
       // same thing as bind() does, just with empty address so that
       // the binding parameters are autoselected.

       s->m_pUDT->open();
       sockaddr_any autoselect_sa (target_addr.family());
       // This will create such a sockaddr_any that
       // will return true from empty(). 
       updateMux(s, autoselect_sa);  // <<---- updateMux
       // -> C(Snd|Rcv)Queue::init
       // -> pthread_create(...C(Snd|Rcv)Queue::worker...)
       s->m_Status = SRTS_OPENED;
   }
   else if (s->m_Status != SRTS_OPENED)
      throw CUDTException(MJ_NOTSUP, MN_ISCONNECTED, 0);

   // connect_complete() may be called before connect() returns.
   // So we need to update the status before connect() is called,
   // otherwise the status may be overwritten with wrong value
   // (CONNECTED vs. CONNECTING).
   s->m_Status = SRTS_CONNECTING;

  /* 
   * In blocking mode, connect can block for up to 30 seconds for
   * rendez-vous mode. Holding the s->m_ControlLock prevent close
   * from cancelling the connect
   */
   try
   {
       // InvertedGuard unlocks in the constructor, then locks in the
       // destructor, no matter if an exception has fired.
       InvertedLock l_unlocker (s->m_pUDT->m_bSynRecving ? &s->m_ControlLock : 0);
       s->m_pUDT->startConnect(target_addr, forced_isn);
   }
   catch (CUDTException& e) // Interceptor, just to change the state.
   {
      s->m_Status = SRTS_OPENED;
      throw e;
   }

   // record peer address
   s->m_PeerAddr = target_addr;

   // CGuard destructor will delete cg and unlock s->m_ControlLock

   return 0;
}


int CUDTUnited::close(const SRTSOCKET u)
{
    if (u & SRTGROUP_MASK)
    {
        CUDTGroup* g = locateGroup(u);
        if (!g)
            throw CUDTException(MJ_NOTSUP, MN_SIDINVAL, 0);

        g->close();
        deleteGroup(g);
        return 0;
    }
    CUDTSocket* s = locateSocket(u);
    if (!s)
        throw CUDTException(MJ_NOTSUP, MN_SIDINVAL, 0);

    return close(s);
}

int CUDTUnited::close(CUDTSocket* s)
{
   HLOGC(mglog.Debug, log << s->m_pUDT->CONID() << " CLOSE. Acquiring control lock");

   CGuard socket_cg(s->m_ControlLock);

   HLOGC(mglog.Debug, log << s->m_pUDT->CONID() << " CLOSING (removing from listening, closing CUDT)");

   bool synch_close_snd = s->m_pUDT->m_bSynSending;

   SRTSOCKET u = s->m_SocketID;

   if (s->m_Status == SRTS_LISTENING)
   {
      if (s->m_pUDT->m_bBroken)
         return 0;

      s->m_tsClosureTimeStamp = steady_clock::now();
      s->m_pUDT->m_bBroken    = true;

      // Change towards original UDT: 
      // Leave all the closing activities for garbageCollect to happen,
      // however remove the listener from the RcvQueue IMMEDIATELY.
      // Even though garbageCollect would eventually remove the listener
      // as well, there would be some time interval between now and the
      // moment when it's done, and during this time the application will
      // be unable to bind to this port that the about-to-delete listener
      // is currently occupying (due to blocked slot in the RcvQueue).

      HLOGC(mglog.Debug, log << s->m_pUDT->CONID() << " CLOSING (removing listener immediately)");
      s->m_pUDT->notListening();

      // broadcast all "accept" waiting
      CSync::lock_broadcast(s->m_AcceptCond, s->m_AcceptLock);
   }
   else
   {
       // Removing from group NOW - groups are used only for live mode
       // and it shouldn't matter if the transmission is broken in the middle of sending.
       // This makes the socket unable to process new requests, but it
       // remains functional until all scheduled data are delivered.
       s->makeShutdown();

       // synchronize with garbage collection.
       HLOGC(mglog.Debug, log << "@" << u << "U::close done. GLOBAL CLOSE: " << s->m_pUDT->CONID() << ". Acquiring GLOBAL control lock");
       CGuard manager_cg(m_GlobControlLock);

       // since "s" is located before m_GlobControlLock, locate it again in case
       // it became invalid
       // XXX This is very weird; if we state that the CUDTSocket object
       // could not be deleted between locks, then definitely it couldn't
       // also change the pointer value. There's no other reason for getting
       // this iterator but to obtain the 's' pointer, which is impossible to
       // be different than previous 's' (m_Sockets is a map that stores pointers
       // transparently). This iterator isn't even later used to delete the socket
       // from the container, though it would be more efficient.
       // FURTHER RESEARCH REQUIRED.
       sockets_t::iterator i = m_Sockets.find(u);
       if ((i == m_Sockets.end()) || (i->second->m_Status == SRTS_CLOSED))
       {
           HLOGC(mglog.Debug, log << "@" << u << "U::close: NOT AN ACTIVE SOCKET, returning.");
           return 0;
       }
       s = i->second;

       s->m_Status = SRTS_CLOSED;

       // a socket will not be immediately removed when it is closed
       // in order to prevent other methods from accessing invalid address
       // a timer is started and the socket will be removed after approximately
       // 1 second
       s->m_tsClosureTimeStamp = steady_clock::now();

       m_Sockets.erase(s->m_SocketID);
       m_ClosedSockets[s->m_SocketID] = s;
       HLOGC(mglog.Debug, log << "@" << u << "U::close: Socket MOVED TO CLOSED for collecting later.");

       CGlobEvent::triggerEvent();
   }

   HLOGC(mglog.Debug, log << "@" << u << ": GLOBAL: CLOSING DONE");

   // Check if the ID is still in closed sockets before you access it
   // (the last triggerEvent could have deleted it).
   if ( synch_close_snd )
   {
#if SRT_ENABLE_CLOSE_SYNCH

       HLOGC(mglog.Debug, log << "@" << u << " GLOBAL CLOSING: sync-waiting for releasing sender resources...");
       for (;;)
       {
           CSndBuffer* sb = s->m_pUDT->m_pSndBuffer;

           // Disconnected from buffer - nothing more to check.
           if (!sb)
           {
               HLOGC(mglog.Debug, log << "@" << u << " GLOBAL CLOSING: sending buffer disconnected. Allowed to close.");
               break;
           }

           // Sender buffer empty
           if (sb->getCurrBufSize() == 0)
           {
               HLOGC(mglog.Debug, log << "@" << u << " GLOBAL CLOSING: sending buffer depleted. Allowed to close.");
               break;
           }

           // Ok, now you are keeping GC thread hands off the internal data.
           // You can check then if it has already deleted the socket or not.
           // The socket is either in m_ClosedSockets or is already gone.

           // Done the other way, but still done. You can stop waiting.
           bool isgone = false;
           {
               CGuard manager_cg(m_GlobControlLock);
               isgone = m_ClosedSockets.count(u) == 0;
           }
           if (!isgone)
           {
               isgone = !s->m_pUDT->m_bOpened;
           }
           if (isgone)
           {
               HLOGC(mglog.Debug, log << "@" << u << " GLOBAL CLOSING: ... gone in the meantime, whatever. Exiting close().");
               break;
           }

           HLOGC(mglog.Debug, log << "@" << u << " GLOBAL CLOSING: ... still waiting for any update.");
           // How to handle a possible error here?
           CGlobEvent::waitForEvent();

           // Continue waiting in case when an event happened or 1s waiting time passed for checkpoint.
       }
#endif
   }

   /*
      This code is PUT ASIDE for now.
      Most likely this will be never required.
      It had to hold the closing activity until the time when the receiver buffer is depleted.
      However the closing of the socket should only happen when the receiver has received
      an information about that the reading is no longer possible (error report from recv/recvfile).
      When this happens, the receiver buffer is definitely depleted already and there's no need to check
      anything.

      Should there appear any other conditions in future under which the closing process should be
      delayed until the receiver buffer is empty, this code can be filled here.

   if ( synch_close_rcv )
   {
   ...
   }
   */

   return 0;
}

void CUDTUnited::getpeername(const SRTSOCKET u, sockaddr* pw_name, int* pw_namelen)
{
   if (!pw_name || !pw_namelen)
       throw CUDTException(MJ_NOTSUP, MN_INVAL, 0);

   if (getStatus(u) != SRTS_CONNECTED)
      throw CUDTException(MJ_CONNECTION, MN_NOCONN, 0);

   CUDTSocket* s = locateSocket(u);

   if (!s)
      throw CUDTException(MJ_NOTSUP, MN_SIDINVAL, 0);

   if (!s->m_pUDT->m_bConnected || s->m_pUDT->m_bBroken)
      throw CUDTException(MJ_CONNECTION, MN_NOCONN, 0);

   const int len = s->m_PeerAddr.size();
   if (*pw_namelen < len)
       throw CUDTException(MJ_NOTSUP, MN_INVAL, 0);

   memcpy((pw_name), &s->m_PeerAddr.sa, len);
   *pw_namelen = len;
}

void CUDTUnited::getsockname(const SRTSOCKET u, sockaddr* pw_name, int* pw_namelen)
{
   if (!pw_name || !pw_namelen)
       throw CUDTException(MJ_NOTSUP, MN_INVAL, 0);

   CUDTSocket* s = locateSocket(u);

   if (!s)
      throw CUDTException(MJ_NOTSUP, MN_SIDINVAL, 0);

   if (s->m_pUDT->m_bBroken)
      throw CUDTException(MJ_NOTSUP, MN_SIDINVAL, 0);

   if (s->m_Status == SRTS_INIT)
      throw CUDTException(MJ_CONNECTION, MN_NOCONN, 0);

   const int len = s->m_SelfAddr.size();
   if (*pw_namelen < len)
       throw CUDTException(MJ_NOTSUP, MN_INVAL, 0);

   memcpy((pw_name), &s->m_SelfAddr.sa, len);
   *pw_namelen = len;
}

int CUDTUnited::select(
   ud_set* readfds, ud_set* writefds, ud_set* exceptfds, const timeval* timeout)
{
   const steady_clock::time_point entertime = steady_clock::now();

   const long timeo_us = timeout
       ? timeout->tv_sec * 1000000 + timeout->tv_usec
       : -1;
   const steady_clock::duration timeo(microseconds_from(timeo_us));

   // initialize results
   int count = 0;
   set<SRTSOCKET> rs, ws, es;

   // retrieve related UDT sockets
   vector<CUDTSocket*> ru, wu, eu;
   CUDTSocket* s;
   if (readfds)
      for (set<SRTSOCKET>::iterator i1 = readfds->begin();
         i1 != readfds->end(); ++ i1)
      {
         if (getStatus(*i1) == SRTS_BROKEN)
         {
            rs.insert(*i1);
            ++ count;
         }
         else if (!(s = locateSocket(*i1)))
            throw CUDTException(MJ_NOTSUP, MN_SIDINVAL, 0);
         else
            ru.push_back(s);
      }
   if (writefds)
      for (set<SRTSOCKET>::iterator i2 = writefds->begin();
         i2 != writefds->end(); ++ i2)
      {
         if (getStatus(*i2) == SRTS_BROKEN)
         {
            ws.insert(*i2);
            ++ count;
         }
         else if (!(s = locateSocket(*i2)))
            throw CUDTException(MJ_NOTSUP, MN_SIDINVAL, 0);
         else
            wu.push_back(s);
      }
   if (exceptfds)
      for (set<SRTSOCKET>::iterator i3 = exceptfds->begin();
         i3 != exceptfds->end(); ++ i3)
      {
         if (getStatus(*i3) == SRTS_BROKEN)
         {
            es.insert(*i3);
            ++ count;
         }
         else if (!(s = locateSocket(*i3)))
            throw CUDTException(MJ_NOTSUP, MN_SIDINVAL, 0);
         else
            eu.push_back(s);
      }

   do
   {
      // query read sockets
      for (vector<CUDTSocket*>::iterator j1 = ru.begin(); j1 != ru.end(); ++ j1)
      {
         s = *j1;

         if (s->readReady() || s->m_Status == SRTS_CLOSED)
         {
            rs.insert(s->m_SocketID);
            ++ count;
         }
      }

      // query write sockets
      for (vector<CUDTSocket*>::iterator j2 = wu.begin(); j2 != wu.end(); ++ j2)
      {
         s = *j2;

         if (s->writeReady() || s->m_Status == SRTS_CLOSED)
         {
            ws.insert(s->m_SocketID);
            ++ count;
         }
      }

      // query exceptions on sockets
      for (vector<CUDTSocket*>::iterator j3 = eu.begin(); j3 != eu.end(); ++ j3)
      {
         // check connection request status, not supported now
      }

      if (0 < count)
         break;

      CGlobEvent::waitForEvent();
   } while (timeo > steady_clock::now() - entertime);

   if (readfds)
      *readfds = rs;

   if (writefds)
      *writefds = ws;

   if (exceptfds)
      *exceptfds = es;

   return count;
}

int CUDTUnited::selectEx(
   const vector<SRTSOCKET>& fds,
   vector<SRTSOCKET>* readfds,
   vector<SRTSOCKET>* writefds,
   vector<SRTSOCKET>* exceptfds,
   int64_t msTimeOut)
{
    const steady_clock::time_point entertime = steady_clock::now();

    const long timeo_us = msTimeOut >= 0
        ? msTimeOut * 1000
        : -1;
    const steady_clock::duration timeo(microseconds_from(timeo_us));

   // initialize results
   int count = 0;
   if (readfds)
      readfds->clear();
   if (writefds)
      writefds->clear();
   if (exceptfds)
      exceptfds->clear();

   do
   {
      for (vector<SRTSOCKET>::const_iterator i = fds.begin();
         i != fds.end(); ++ i)
      {
         CUDTSocket* s = locateSocket(*i);

         if ((!s) || s->m_pUDT->m_bBroken || (s->m_Status == SRTS_CLOSED))
         {
            if (exceptfds)
            {
               exceptfds->push_back(*i);
               ++ count;
            }
            continue;
         }

         if (readfds)
         {
            if ((s->m_pUDT->m_bConnected
                  && s->m_pUDT->m_pRcvBuffer->isRcvDataReady()
               )
               || (s->m_pUDT->m_bListening
                  && (s->m_pQueuedSockets->size() > 0)))
            {
               readfds->push_back(s->m_SocketID);
               ++ count;
            }
         }

         if (writefds)
         {
            if (s->m_pUDT->m_bConnected
               && (s->m_pUDT->m_pSndBuffer->getCurrBufSize()
                  < s->m_pUDT->m_iSndBufSize))
            {
               writefds->push_back(s->m_SocketID);
               ++ count;
            }
         }
      }

      if (count > 0)
         break;

      CGlobEvent::waitForEvent();
   } while (timeo > steady_clock::now() - entertime);

   return count;
}

int CUDTUnited::epoll_create()
{
   return m_EPoll.create();
}

int CUDTUnited::epoll_clear_usocks(int eid)
{
    return m_EPoll.clear_usocks(eid);
}

int CUDTUnited::epoll_add_usock(
   const int eid, const SRTSOCKET u, const int* events)
{
   int ret = -1;
   if (u & SRTGROUP_MASK)
   {
      CUDTGroup* g = locateGroup(u);
      if (!g)
         throw CUDTException(MJ_NOTSUP, MN_SIDINVAL, 0);

      ret = m_EPoll.update_usock(eid, u, events);
      g->addEPoll(eid);
      return 0;
   }

   CUDTSocket* s = locateSocket(u);
   if (s)
   {
      ret = m_EPoll.update_usock(eid, u, events);
      s->m_pUDT->addEPoll(eid);
   }
   else
   {
      throw CUDTException(MJ_NOTSUP, MN_SIDINVAL);
   }

   return ret;
}

int CUDTUnited::epoll_add_ssock(
   const int eid, const SYSSOCKET s, const int* events)
{
   return m_EPoll.add_ssock(eid, s, events);
}

int CUDTUnited::epoll_update_usock(
   const int eid, const SRTSOCKET u, const int* events)
{
   CUDTSocket* s = locateSocket(u);
   int ret = -1;
   if (s)
   {
      ret = m_EPoll.update_usock(eid, u, events);
      s->m_pUDT->addEPoll(eid);
   }
   else
   {
      throw CUDTException(MJ_NOTSUP, MN_SIDINVAL);
   }

   return ret;
}

int CUDTUnited::epoll_update_ssock(
   const int eid, const SYSSOCKET s, const int* events)
{
   return m_EPoll.update_ssock(eid, s, events);
}

template <class EntityType>
int CUDTUnited::epoll_remove_entity(const int eid, EntityType* ent)
{
    // XXX Not sure if this is anyhow necessary because setting readiness
    // to false doesn't actually trigger any action. Further research needed.
    HLOGC(dlog.Debug, log << "epoll_remove_usock: CLEARING readiness on E" << eid << " of @" << ent->id());
    ent->removeEPollEvents(eid);

    HLOGC(dlog.Debug, log << "epoll_remove_usock: CLEARING subscription on E" << eid << " of @" << ent->id());
    int no_events = 0;
    int ret = m_EPoll.update_usock(eid, ent->id(), &no_events);

    HLOGC(dlog.Debug, log << "epoll_remove_usock: REMOVING E" << eid << " from back-subscirbers in @" << ent->id());
    ent->removeEPollID(eid);

    return ret;
}

int CUDTUnited::epoll_remove_usock(const int eid, const SRTSOCKET u)
{
   CUDTGroup* g = 0;
   CUDTSocket* s = 0;
   if (u & SRTGROUP_MASK)
   {
      g = locateGroup(u);
      if (g)
          return epoll_remove_entity(eid, g);
   }
   else
   {
       s = locateSocket(u);
       if (s)
           return epoll_remove_entity(eid, s->m_pUDT);
   }

   LOGC(mglog.Error, log << "IPE: remove_usock: @" << u
           << " not found as either socket or group. Removing only from epoll system.");
   int no_events = 0;
   return m_EPoll.update_usock(eid, u, &no_events);
}

int CUDTUnited::epoll_remove_ssock(const int eid, const SYSSOCKET s)
{
   return m_EPoll.remove_ssock(eid, s);
}

int CUDTUnited::epoll_uwait(
   const int eid,
   SRT_EPOLL_EVENT* fdsSet,
   int fdsSize, 
   int64_t msTimeOut)
{
   return m_EPoll.uwait(eid, fdsSet, fdsSize, msTimeOut);
}

int32_t CUDTUnited::epoll_set(int eid, int32_t flags)
{
    return m_EPoll.setflags(eid, flags);
}

int CUDTUnited::epoll_release(const int eid)
{
   return m_EPoll.release(eid);
}

CUDTSocket* CUDTUnited::locateSocket(const SRTSOCKET u, ErrorHandling erh)
{
    CGuard cg (m_GlobControlLock);

    sockets_t::iterator i = m_Sockets.find(u);

    if ((i == m_Sockets.end()) || (i->second->m_Status == SRTS_CLOSED))
    {
        if (erh == ERH_RETURN)
            return NULL;
        throw CUDTException(MJ_NOTSUP, MN_SIDINVAL, 0);
    }

    return i->second;
}

CUDTGroup* CUDTUnited::locateGroup(SRTSOCKET u, ErrorHandling erh)
{
   CGuard cg (m_GlobControlLock);

   const groups_t::iterator i = m_Groups.find(u);
   if ( i == m_Groups.end() )
   {
       if (erh == ERH_THROW)
           throw CUDTException(MJ_NOTSUP, MN_SIDINVAL, 0);
       return NULL;
   }

   return i->second;
}

CUDTSocket* CUDTUnited::locatePeer(
   const sockaddr_any& peer,
   const SRTSOCKET id,
   int32_t isn)
{
   CGuard cg(m_GlobControlLock);

   map<int64_t, set<SRTSOCKET> >::iterator i = m_PeerRec.find(
      CUDTSocket::getPeerSpec(id, isn));
   if (i == m_PeerRec.end())
      return NULL;

   for (set<SRTSOCKET>::iterator j = i->second.begin();
      j != i->second.end(); ++ j)
   {
      sockets_t::iterator k = m_Sockets.find(*j);
      // this socket might have been closed and moved m_ClosedSockets
      if (k == m_Sockets.end())
         continue;

      if (k->second->m_PeerAddr == peer)
      {
         return k->second;
      }
   }

   return NULL;
}

void CUDTUnited::checkBrokenSockets()
{
   CGuard cg(m_GlobControlLock);

   // set of sockets To Be Closed and To Be Removed
   vector<SRTSOCKET> tbc;
   vector<SRTSOCKET> tbr;

   for (sockets_t::iterator i = m_Sockets.begin();
      i != m_Sockets.end(); ++ i)
   {
       CUDTSocket* s = i->second;

      // check broken connection
      if (s->m_pUDT->m_bBroken)
      {
         if (s->m_Status == SRTS_LISTENING)
         {
            const steady_clock::duration elapsed = steady_clock::now() - s->m_tsClosureTimeStamp;
            // for a listening socket, it should wait an extra 3 seconds
            // in case a client is connecting
            if (elapsed < milliseconds_from(CUDT::COMM_CLOSE_BROKEN_LISTENER_TIMEOUT_MS))
            {
               continue;
            }
         }
         else if ((s->m_pUDT->m_pRcvBuffer != NULL)
            // FIXED: calling isRcvDataAvailable() just to get the information
            // whether there are any data waiting in the buffer,
            // NOT WHETHER THEY ARE ALSO READY TO PLAY at the time when
            // this function is called (isRcvDataReady also checks if the
            // available data is "ready to play").
            && s->m_pUDT->m_pRcvBuffer->isRcvDataAvailable()
            && (s->m_pUDT->m_iBrokenCounter -- > 0))
         {
            // HLOGF(mglog.Debug, "STILL KEEPING socket (still have data):
            // %d\n", i->first);
            // if there is still data in the receiver buffer, wait longer
            continue;
         }

         HLOGC(mglog.Debug, log << "checkBrokenSockets: moving BROKEN socket to CLOSED: @" << i->first);

         //close broken connections and start removal timer
         s->m_Status = SRTS_CLOSED;
         s->m_tsClosureTimeStamp = steady_clock::now();
         tbc.push_back(i->first);
         m_ClosedSockets[i->first] = s;

         // remove from listener's queue
         sockets_t::iterator ls = m_Sockets.find(s->m_ListenSocket);
         if (ls == m_Sockets.end())
         {
            ls = m_ClosedSockets.find(s->m_ListenSocket);
            if (ls == m_ClosedSockets.end())
               continue;
         }

         enterCS(ls->second->m_AcceptLock);
         ls->second->m_pQueuedSockets->erase(s->m_SocketID);
         ls->second->m_pAcceptSockets->erase(s->m_SocketID);
         leaveCS(ls->second->m_AcceptLock);
      }
   }

   for (sockets_t::iterator j = m_ClosedSockets.begin();
      j != m_ClosedSockets.end(); ++ j)
   {
      // HLOGF(mglog.Debug, "checking CLOSED socket: %d\n", j->first);
      if (!is_zero(j->second->m_pUDT->m_tsLingerExpiration))
      {
         // asynchronous close:
         if ((!j->second->m_pUDT->m_pSndBuffer)
            || (0 == j->second->m_pUDT->m_pSndBuffer->getCurrBufSize())
            || (j->second->m_pUDT->m_tsLingerExpiration <= steady_clock::now()))
         {
            HLOGC(mglog.Debug, log << "checkBrokenSockets: marking CLOSED qualified @" << j->second->m_SocketID);
            j->second->m_pUDT->m_tsLingerExpiration = steady_clock::time_point();
            j->second->m_pUDT->m_bClosing = true;
            j->second->m_tsClosureTimeStamp = steady_clock::now();
         }
      }

      // timeout 1 second to destroy a socket AND it has been removed from
      // RcvUList
      const steady_clock::time_point now = steady_clock::now();
      const steady_clock::duration closed_ago = now - j->second->m_tsClosureTimeStamp;
      if ((closed_ago > seconds_from(1))
         && ((!j->second->m_pUDT->m_pRNode)
            || !j->second->m_pUDT->m_pRNode->m_bOnList))
      {
         HLOGC(mglog.Debug, log << "checkBrokenSockets: @" << j->second->m_SocketID << " closed "
                 << FormatDuration(closed_ago) << " ago and removed from RcvQ - will remove");

         // HLOGF(mglog.Debug, "will unref socket: %d\n", j->first);
         tbr.push_back(j->first);
      }
   }

   // move closed sockets to the ClosedSockets structure
   for (vector<SRTSOCKET>::iterator k = tbc.begin(); k != tbc.end(); ++ k)
      m_Sockets.erase(*k);

   // remove those timeout sockets
   for (vector<SRTSOCKET>::iterator l = tbr.begin(); l != tbr.end(); ++ l)
      removeSocket(*l);
}

void CUDTUnited::removeSocket(const SRTSOCKET u)
{
   sockets_t::iterator i = m_ClosedSockets.find(u);

   // invalid socket ID
   if (i == m_ClosedSockets.end())
      return;

   CUDTSocket* const s = i->second;

   // decrease multiplexer reference count, and remove it if necessary
   const int mid = s->m_iMuxID;

   if (s->m_pQueuedSockets)
   {
      CGuard cg(s->m_AcceptLock);

      // if it is a listener, close all un-accepted sockets in its queue
      // and remove them later
      for (set<SRTSOCKET>::iterator q = s->m_pQueuedSockets->begin();
         q != s->m_pQueuedSockets->end(); ++ q)
      {
         sockets_t::iterator si = m_Sockets.find(*q);
         if (si == m_Sockets.end())
         {
            // gone in the meantime
            LOGC(mglog.Error, log << "removeSocket: IPE? socket @" << u
                    << " being queued for listener socket @" << s->m_SocketID
                    << " is GONE in the meantime ???");
            continue;
         }

         CUDTSocket* as = si->second;

         as->makeClosed();
         m_ClosedSockets[*q] = as;
         m_Sockets.erase(*q);
      }

   }

   // remove from peer rec
   map<int64_t, set<SRTSOCKET> >::iterator j = m_PeerRec.find(
      s->getPeerSpec());
   if (j != m_PeerRec.end())
   {
      j->second.erase(u);
      if (j->second.empty())
         m_PeerRec.erase(j);
   }

   /*
   * Socket may be deleted while still having ePoll events set that would
   * remains forever causing epoll_wait to unblock continuously for inexistent
   * sockets. Get rid of all events for this socket.
   */
   m_EPoll.update_events(u, s->m_pUDT->m_sPollID,
      SRT_EPOLL_IN|SRT_EPOLL_OUT|SRT_EPOLL_ERR, false);

   // delete this one
   m_ClosedSockets.erase(i);

   HLOGC(mglog.Debug, log << "GC/removeSocket: closing associated UDT @" << u);
   s->makeClosed();
   HLOGC(mglog.Debug, log << "GC/removeSocket: DELETING SOCKET @" << u);
   delete s;

   if (mid == -1)
       return;

   map<int, CMultiplexer>::iterator m;
   m = m_mMultiplexer.find(mid);
   if (m == m_mMultiplexer.end())
   {
      LOGC(mglog.Fatal, log << "IPE: For socket @" << u << " MUXER id=" << mid << " NOT FOUND!");
      return;
   }

   CMultiplexer& mx = m->second;

   mx.m_iRefCount --;
   // HLOGF(mglog.Debug, "unrefing underlying socket for %u: %u\n",
   //    u, mx.m_iRefCount);
   if (0 == mx.m_iRefCount)
   {
       HLOGC(mglog.Debug, log << "MUXER id=" << mid << " lost last socket @"
           << u << " - deleting muxer bound to port "
           << mx.m_pChannel->bindAddressAny().hport());
      // The channel has no access to the queues and
      // it looks like the multiplexer is the master of all of them.
      // The queues must be silenced before closing the channel
      // because this will cause error to be returned in any operation
      // being currently done in the queues, if any.
      mx.m_pSndQueue->setClosing();
      mx.m_pRcvQueue->setClosing();
      delete mx.m_pSndQueue;
      delete mx.m_pRcvQueue;
      mx.m_pChannel->close();
      delete mx.m_pTimer;
      delete mx.m_pChannel;
      m_mMultiplexer.erase(m);
   }
}

void CUDTUnited::updateMux(
   CUDTSocket* s, const sockaddr_any& addr, const UDPSOCKET* udpsock /*[[nullable]]*/)
{
   CGuard cg(m_GlobControlLock);

   // Don't try to reuse given address, if udpsock was given.
   // In such a case rely exclusively on that very socket and
   // use it the way as it is configured, of course, create also
   // always a new multiplexer for that very socket.
   if (!udpsock && s->m_pUDT->m_bReuseAddr)
   {
      const int port = addr.hport();

      // find a reusable address
      for (map<int, CMultiplexer>::iterator i = m_mMultiplexer.begin();
         i != m_mMultiplexer.end(); ++ i)
      {
          // Use the "family" value blindly from the address; we
          // need to find an existing multiplexer that binds to the
          // given port in the same family as requested address.
          if ((i->second.m_iIPversion == addr.family())
                  && (i->second.m_iMSS == s->m_pUDT->m_iMSS)
#ifdef SRT_ENABLE_IPOPTS
                  &&  (i->second.m_iIpTTL == s->m_pUDT->m_iIpTTL)
                  && (i->second.m_iIpToS == s->m_pUDT->m_iIpToS)
#endif
                  && (i->second.m_iIpV6Only == s->m_pUDT->m_iIpV6Only)
                  &&  i->second.m_bReusable)
          {
            if (i->second.m_iPort == port)
            {
               // HLOGF(mglog.Debug, "reusing multiplexer for port
               // %hd\n", port);
               // reuse the existing multiplexer
               ++ i->second.m_iRefCount;
               s->m_pUDT->m_pSndQueue = i->second.m_pSndQueue;
               s->m_pUDT->m_pRcvQueue = i->second.m_pRcvQueue;
               s->m_iMuxID = i->second.m_iID;
               return;
            }
         }
      }
   }

   // a new multiplexer is needed
   CMultiplexer m;
   m.m_iMSS = s->m_pUDT->m_iMSS;
   m.m_iIPversion = addr.family();
#ifdef SRT_ENABLE_IPOPTS
   m.m_iIpTTL = s->m_pUDT->m_iIpTTL;
   m.m_iIpToS = s->m_pUDT->m_iIpToS;
#endif
   m.m_iRefCount = 1;
   m.m_iIpV6Only = s->m_pUDT->m_iIpV6Only;
   m.m_bReusable = s->m_pUDT->m_bReuseAddr;
   m.m_iID = s->m_SocketID;

   m.m_pChannel = new CChannel();
#ifdef SRT_ENABLE_IPOPTS
   m.m_pChannel->setIpTTL(s->m_pUDT->m_iIpTTL);
   m.m_pChannel->setIpToS(s->m_pUDT->m_iIpToS);
#endif
   m.m_pChannel->setSndBufSize(s->m_pUDT->m_iUDPSndBufSize);
   m.m_pChannel->setRcvBufSize(s->m_pUDT->m_iUDPRcvBufSize);
   if (s->m_pUDT->m_iIpV6Only != -1)
      m.m_pChannel->setIpV6Only(s->m_pUDT->m_iIpV6Only);

   try
   {
       if (udpsock)
       {
           // In this case, addr contains the address
           // that has been extracted already from the
           // given socket
           m.m_pChannel->attach(*udpsock, addr);
       }
       else if (addr.empty())
       {
           // The case of previously used case of a NULL address.
           // This here is used to pass family only, in this case
           // just automatically bind to the "0" address to autoselect
           // everything.
           m.m_pChannel->open(addr.family());
       }
       else
       {
           // If at least the IP address is specified, then bind to that
           // address, but still possibly autoselect the outgoing port, if the
           // port was specified as 0.
           m.m_pChannel->open(addr);
       }
   }
   catch (CUDTException& e)
   {
      m.m_pChannel->close();
      delete m.m_pChannel;
      throw;
   }

   sockaddr_any sa;
   m.m_pChannel->getSockAddr((sa));
   m.m_iPort = sa.hport();

   m.m_pTimer = new CTimer;

   m.m_pSndQueue = new CSndQueue;
   m.m_pSndQueue->init(m.m_pChannel, m.m_pTimer);
   m.m_pRcvQueue = new CRcvQueue;
   m.m_pRcvQueue->init(
      32, s->m_pUDT->maxPayloadSize(), m.m_iIPversion, 1024,
      m.m_pChannel, m.m_pTimer);

   m_mMultiplexer[m.m_iID] = m;

   s->m_pUDT->m_pSndQueue = m.m_pSndQueue;
   s->m_pUDT->m_pRcvQueue = m.m_pRcvQueue;
   s->m_iMuxID = m.m_iID;

   HLOGF(mglog.Debug, 
      "creating new multiplexer for port %i\n", m.m_iPort);
}

// XXX This functionality needs strong refactoring.
//
// This function is going to find a multiplexer for the port contained
// in the 'ls' listening socket, by searching through the multiplexer
// container.
//
// Somehow, however, it's not even predicted a situation that the multiplexer
// for that port doesn't exist - that is, this function WILL find the
// multiplexer. How can it be so certain? It's because the listener has
// already created the multiplexer during the call to bind(), so if it
// didn't, this function wouldn't even have a chance to be called.
//
// Why can't then the multiplexer be recorded in the 'ls' listening socket data
// to be accessed immediately, especially when one listener can't bind to more
// than one multiplexer at a time (well, even if it could, there's still no
// reason why this should be extracted by "querying")?
//
// Maybe because the multiplexer container is a map, not a list.
// Why is this then a map? Because it's addressed by MuxID. Why do we need
// mux id? Because we don't have a list... ?
// 
// But what's the multiplexer ID? It's a socket ID for which it was originally
// created.
//
// Is this then shared? Yes, only between the listener socket and the accepted
// sockets, or in case of "bound" connecting sockets (by binding you can
// enforce the port number, which can be the same for multiple SRT sockets).
// Not shared in case of unbound connecting socket or rendezvous socket.
//
// Ok, in which situation do we need dispatching by mux id? Only when the
// socket is being deleted. How does the deleting procedure know the muxer id?
// Because it is recorded here at the time when it's found, as... the socket ID
// of the actual listener socket being actually the first socket to create the
// multiplexer, so the multiplexer gets its id.
//
// Still, no reasons found why the socket can't contain a list iterator to a
// multiplexer INSTEAD of m_iMuxID. There's no danger in this solution because
// the multiplexer is never deleted until there's at least one socket using it.
//
// The multiplexer may even physically be contained in the CUDTUnited object,
// just track the multiple users of it (the listener and the accepted sockets).
// When deleting, you simply "unsubscribe" yourself from the multiplexer, which
// will unref it and remove the list element by the iterator kept by the
// socket.
void CUDTUnited::updateListenerMux(CUDTSocket* s, const CUDTSocket* ls)
{
   CGuard cg(m_GlobControlLock);
   const int port = ls->m_SelfAddr.hport();

   // find the listener's address
   for (map<int, CMultiplexer>::iterator i = m_mMultiplexer.begin();
      i != m_mMultiplexer.end(); ++ i)
   {
      if (i->second.m_iPort == port)
      {
         HLOGF(mglog.Debug, 
            "updateMux: reusing multiplexer for port %i\n", port);
         // reuse the existing multiplexer
         ++ i->second.m_iRefCount;
         s->m_pUDT->m_pSndQueue = i->second.m_pSndQueue;
         s->m_pUDT->m_pRcvQueue = i->second.m_pRcvQueue;
         s->m_iMuxID = i->second.m_iID;
         return;
      }
   }
}

void* CUDTUnited::garbageCollect(void* p)
{
   CUDTUnited* self = (CUDTUnited*)p;

   THREAD_STATE_INIT("SRT:GC");

   CGuard gcguard(self->m_GCStopLock);

   while (!self->m_bClosing)
   {
       INCREMENT_THREAD_ITERATIONS();
       self->checkBrokenSockets();

       HLOGC(mglog.Debug, log << "GC: sleep 1 s");
       self->m_GCStopCond.wait_for(gcguard, seconds_from(1));
   }

   // remove all sockets and multiplexers
   HLOGC(mglog.Debug, log << "GC: GLOBAL EXIT - releasing all pending sockets. Acquring control lock...");
   enterCS(self->m_GlobControlLock);
   for (sockets_t::iterator i = self->m_Sockets.begin();
      i != self->m_Sockets.end(); ++ i)
   {
      i->second->makeClosed();
      self->m_ClosedSockets[i->first] = i->second;

      // remove from listener's queue
      sockets_t::iterator ls = self->m_Sockets.find(
         i->second->m_ListenSocket);
      if (ls == self->m_Sockets.end())
      {
         ls = self->m_ClosedSockets.find(i->second->m_ListenSocket);
         if (ls == self->m_ClosedSockets.end())
            continue;
      }

      enterCS(ls->second->m_AcceptLock);
      ls->second->m_pQueuedSockets->erase(i->second->m_SocketID);
      ls->second->m_pAcceptSockets->erase(i->second->m_SocketID);
      leaveCS(ls->second->m_AcceptLock);
   }
   self->m_Sockets.clear();

   for (sockets_t::iterator j = self->m_ClosedSockets.begin();
      j != self->m_ClosedSockets.end(); ++ j)
   {
      j->second->m_tsClosureTimeStamp = steady_clock::time_point();
   }
   leaveCS(self->m_GlobControlLock);

   HLOGC(mglog.Debug, log << "GC: GLOBAL EXIT - releasing all CLOSED sockets.");
   while (true)
   {
      self->checkBrokenSockets();

      enterCS(self->m_GlobControlLock);
      bool empty = self->m_ClosedSockets.empty();
      leaveCS(self->m_GlobControlLock);

      if (empty)
         break;

      this_thread::sleep_for(milliseconds_from(1));
   }

   THREAD_EXIT();
   return NULL;
}

////////////////////////////////////////////////////////////////////////////////

int CUDT::startup()
{
   return s_UDTUnited.startup();
}

int CUDT::cleanup()
{
   return s_UDTUnited.cleanup();
}

SRTSOCKET CUDT::socket()
{
   if (!s_UDTUnited.m_bGCStatus)
      s_UDTUnited.startup();

   try
   {
      return s_UDTUnited.newSocket();
   }
   catch (const CUDTException& e)
   {
      SetThreadLocalError(e);
      return INVALID_SOCK;
   }
   catch (const bad_alloc&)
   {
      SetThreadLocalError(CUDTException(MJ_SYSTEMRES, MN_MEMORY, 0));
      return INVALID_SOCK;
   }
   catch (const std::exception& ee)
   {
      LOGC(mglog.Fatal, log << "socket: UNEXPECTED EXCEPTION: "
         << typeid(ee).name()
         << ": " << ee.what());
      SetThreadLocalError(CUDTException(MJ_UNKNOWN, MN_NONE, 0));
      return INVALID_SOCK;
   }
}

CUDT::APIError::APIError(const CUDTException& e)
{
    SetThreadLocalError(e);
}

CUDT::APIError::APIError(CodeMajor mj, CodeMinor mn, int syserr)
{
    SetThreadLocalError(CUDTException(mj, mn, syserr));
}

// This is an internal function; 'type' should be pre-checked if it has a correct value.
// This doesn't have argument of GroupType due to header file conflicts.
CUDTGroup& CUDT::newGroup(const int type)
{
    const SRTSOCKET id = s_UDTUnited.generateSocketID(true);

    // Now map the group
    return s_UDTUnited.addGroup(id, SRT_GROUP_TYPE(type)).id(id);
}

SRTSOCKET CUDT::createGroup(SRT_GROUP_TYPE gt)
{
    // Doing the same lazy-startup as with srt_create_socket()
    if (!s_UDTUnited.m_bGCStatus)
        s_UDTUnited.startup();

    try
    {
        return newGroup(gt).id();
    }
    catch (const CUDTException& e)
    {
        return APIError(e);
    }
    catch (const std::bad_alloc& e)
    {
        return APIError(MJ_SYSTEMRES, MN_MEMORY, 0);
    }

    return SRT_INVALID_SOCK;
}


int CUDT::addSocketToGroup(SRTSOCKET socket, SRTSOCKET group)
{
    // Check if socket and group have been set correctly.
    int32_t sid = socket & ~SRTGROUP_MASK;
    int32_t gm = group & SRTGROUP_MASK;

    if ( sid != socket || gm == 0 )
        return APIError(MJ_NOTSUP, MN_INVAL, 0);

    // Find the socket and the group
    CUDTSocket* s = s_UDTUnited.locateSocket(socket);
    CUDTGroup* g = s_UDTUnited.locateGroup(group);

    if (!s || !g)
        return APIError(MJ_NOTSUP, MN_INVAL, 0);

    // Check if the socket is already IN SOME GROUP.
    if (s->m_IncludedGroup)
        return APIError(MJ_NOTSUP, MN_INVAL, 0);

    if (g->managed())
    {
        // This can be changed as long as the group is empty.
        if (!g->empty())
        {
            return APIError(MJ_NOTSUP, MN_INVAL, 0);
        }
        g->managed(false);
    }

    CGuard cg (s->m_ControlLock);

    // Check if the socket already is in the group
    CUDTGroup::gli_t f = g->find(socket);
    if (f != CUDTGroup::gli_NULL())
    {
        // XXX This is internal error. Report it, but continue
        LOGC(mglog.Error, log << "IPE (non-fatal): the socket is in the group, but has no clue about it!");
        s->m_IncludedGroup = g;
        s->m_IncludedIter = f;
        return 0;
    }
    s->m_IncludedGroup = g;
    s->m_IncludedIter = g->add(g->prepareData(s));

    return 0;
}

int CUDT::removeSocketFromGroup(SRTSOCKET socket)
{
    CUDTSocket* s = s_UDTUnited.locateSocket(socket);
    if (!s)
        return APIError(MJ_NOTSUP, MN_INVAL, 0);

    if (!s->m_IncludedGroup)
        return APIError(MJ_NOTSUP, MN_INVAL, 0);

    CGuard grd (s->m_ControlLock);
    s->removeFromGroup();
    return 0;
}

void CUDTSocket::removeFromGroup()
{
    m_IncludedGroup->remove(m_SocketID);
    m_IncludedIter = CUDTGroup::gli_NULL();
    m_IncludedGroup = NULL;
}

SRTSOCKET CUDT::getGroupOfSocket(SRTSOCKET socket)
{
    CUDTSocket* s = s_UDTUnited.locateSocket(socket);
    if (!s)
        return APIError(MJ_NOTSUP, MN_INVAL, 0);

    if (!s->m_IncludedGroup)
        return APIError(MJ_NOTSUP, MN_INVAL, 0);

    return s->m_IncludedGroup->id();
}

int CUDT::configureGroup(SRTSOCKET groupid, const char* str)
{
    if ( (groupid & SRTGROUP_MASK) == 0)
    {
        return APIError(MJ_NOTSUP, MN_INVAL, 0);
    }

    CUDTGroup* g = s_UDTUnited.locateGroup(groupid, s_UDTUnited.ERH_RETURN);
    if (!g)
    {
        return APIError(MJ_NOTSUP, MN_INVAL, 0);
    }

    return g->configure(str);
}

int CUDT::getGroupData(SRTSOCKET groupid, SRT_SOCKGROUPDATA* pdata, size_t* psize)
{
    if ( (groupid & SRTGROUP_MASK) == 0)
    {
        return APIError(MJ_NOTSUP, MN_INVAL, 0);
    }

    CUDTGroup* g = s_UDTUnited.locateGroup(groupid, s_UDTUnited.ERH_RETURN);
    if (!g || !pdata || !psize)
    {
        return APIError(MJ_NOTSUP, MN_INVAL, 0);
    }

    return g->getGroupData(pdata, psize);
}

int CUDT::bind(SRTSOCKET u, const sockaddr* name, int namelen)
{
   try
   {
       sockaddr_any sa (name, namelen);
       if (sa.len == 0)
       {
           // This happens if the namelen check proved it to be
           // too small for particular family, or that family is
           // not recognized (is none of AF_INET, AF_INET6).
           // This is a user error.
           return APIError(MJ_NOTSUP, MN_INVAL, 0);
       }
       CUDTSocket* s = s_UDTUnited.locateSocket(u);
       if (!s)
           return APIError(MJ_NOTSUP, MN_INVAL, 0);

       return s_UDTUnited.bind(s, sa);
   }
   catch (const CUDTException& e)
   {
       return APIError(e);
   }
   catch (bad_alloc&)
   {
       return APIError(MJ_SYSTEMRES, MN_MEMORY, 0);
   }
   catch (const std::exception& ee)
   {
      LOGC(mglog.Fatal, log << "bind: UNEXPECTED EXCEPTION: "
         << typeid(ee).name()
         << ": " << ee.what());
      return APIError(MJ_UNKNOWN, MN_NONE, 0);
   }
}

int CUDT::bind(SRTSOCKET u, UDPSOCKET udpsock)
{
    try
    {
        CUDTSocket* s = s_UDTUnited.locateSocket(u);
        if (!s)
            return APIError(MJ_NOTSUP, MN_INVAL, 0);

        return s_UDTUnited.bind(s, udpsock);
    }
    catch (const CUDTException& e)
    {
        return APIError(e);
    }
    catch (bad_alloc&)
    {
        return APIError(MJ_SYSTEMRES, MN_MEMORY, 0);
    }
    catch (const std::exception& ee)
    {
        LOGC(mglog.Fatal, log << "bind/udp: UNEXPECTED EXCEPTION: "
                << typeid(ee).name() << ": " << ee.what());
        return APIError(MJ_UNKNOWN, MN_NONE, 0);
    }
}

int CUDT::listen(SRTSOCKET u, int backlog)
{
   try
   {
      return s_UDTUnited.listen(u, backlog);
   }
   catch (const CUDTException& e)
   {
      return APIError(e);
   }
   catch (bad_alloc&)
   {
      return APIError(MJ_SYSTEMRES, MN_MEMORY, 0);
   }
   catch (const std::exception& ee)
   {
      LOGC(mglog.Fatal, log << "listen: UNEXPECTED EXCEPTION: "
         << typeid(ee).name() << ": " << ee.what());
      return APIError(MJ_UNKNOWN, MN_NONE, 0);
   }
}

SRTSOCKET CUDT::accept_bond(const SRTSOCKET listeners [], int lsize, int64_t msTimeOut)
{
   try
   {
      return s_UDTUnited.accept_bond(listeners, lsize, msTimeOut);
   }
   catch (const CUDTException& e)
   {
      SetThreadLocalError(e);
      return INVALID_SOCK;
   }
   catch (bad_alloc&)
   {
      SetThreadLocalError(CUDTException(MJ_SYSTEMRES, MN_MEMORY, 0));
      return INVALID_SOCK;
   }
   catch (const std::exception& ee)
   {
      LOGC(mglog.Fatal, log << "accept_bond: UNEXPECTED EXCEPTION: "
         << typeid(ee).name() << ": " << ee.what());
      SetThreadLocalError(CUDTException(MJ_UNKNOWN, MN_NONE, 0));
      return INVALID_SOCK;
   }
}

SRTSOCKET CUDT::accept(SRTSOCKET u, sockaddr* addr, int* addrlen)
{
   try
   {
      return s_UDTUnited.accept(u, addr, addrlen);
   }
   catch (const CUDTException& e)
   {
      SetThreadLocalError(e);
      return INVALID_SOCK;
   }
   catch (bad_alloc&)
   {
      SetThreadLocalError(CUDTException(MJ_SYSTEMRES, MN_MEMORY, 0));
      return INVALID_SOCK;
   }
   catch (const std::exception& ee)
   {
      LOGC(mglog.Fatal, log << "accept: UNEXPECTED EXCEPTION: "
         << typeid(ee).name() << ": " << ee.what());
      SetThreadLocalError(CUDTException(MJ_UNKNOWN, MN_NONE, 0));
      return INVALID_SOCK;
   }
}

int CUDT::connect(
    SRTSOCKET u, const sockaddr* name, const sockaddr* tname, int namelen)
{
   try
   {
      return s_UDTUnited.connect(u, name, tname, namelen);
   }
   catch (const CUDTException& e)
   {
      return APIError(e);
   }
   catch (bad_alloc&)
   {
      return APIError(MJ_SYSTEMRES, MN_MEMORY, 0);
   }
   catch (std::exception& ee)
   {
      LOGC(mglog.Fatal, log << "connect: UNEXPECTED EXCEPTION: "
         << typeid(ee).name() << ": " << ee.what());
      return APIError(MJ_UNKNOWN, MN_NONE, 0);
   }
}

int CUDT::connectLinks(SRTSOCKET grp,
        SRT_SOCKGROUPDATA targets [], int arraysize)
{
    if (arraysize <= 0)
        return APIError(MJ_NOTSUP, MN_INVAL, 0);

    if ( (grp & SRTGROUP_MASK) == 0)
    {
        // connectLinks accepts only GROUP id, not socket id.
        return APIError(MJ_NOTSUP, MN_SIDINVAL, 0);
    }

    try
    {
        return s_UDTUnited.groupConnect(
                s_UDTUnited.locateGroup(grp, s_UDTUnited.ERH_THROW),
                targets, arraysize);
    }
    catch (CUDTException& e)
    {
        return APIError(e);
    }
    catch (bad_alloc&)
    {
        return APIError(MJ_SYSTEMRES, MN_MEMORY, 0);
    }
    catch (std::exception& ee)
    {
        LOGC(mglog.Fatal, log << "connect: UNEXPECTED EXCEPTION: "
                << typeid(ee).name() << ": " << ee.what());
        return APIError(MJ_UNKNOWN, MN_NONE, 0);
    }
}

int CUDT::connect(
   SRTSOCKET u, const sockaddr* name, int namelen, int32_t forced_isn)
{
   try
   {
      return s_UDTUnited.connect(u, name, namelen, forced_isn);
   }
   catch (const CUDTException &e)
   {
      return APIError(e);
   }
   catch (bad_alloc&)
   {
      return APIError(MJ_SYSTEMRES, MN_MEMORY, 0);
   }
   catch (const std::exception& ee)
   {
      LOGC(mglog.Fatal, log << "connect: UNEXPECTED EXCEPTION: "
         << typeid(ee).name() << ": " << ee.what());
      return APIError(MJ_UNKNOWN, MN_NONE, 0);
   }
}

int CUDT::close(SRTSOCKET u)
{
   try
   {
      return s_UDTUnited.close(u);
   }
   catch (const CUDTException& e)
   {
      return APIError(e);
   }
   catch (const std::exception& ee)
   {
      LOGC(mglog.Fatal, log << "close: UNEXPECTED EXCEPTION: "
         << typeid(ee).name() << ": " << ee.what());
      return APIError(MJ_UNKNOWN, MN_NONE, 0);
   }
}

int CUDT::getpeername(SRTSOCKET u, sockaddr* name, int* namelen)
{
   try
   {
      s_UDTUnited.getpeername(u, name, namelen);
      return 0;
   }
   catch (const CUDTException& e)
   {
      return APIError(e);
   }
   catch (const std::exception& ee)
   {
      LOGC(mglog.Fatal, log << "getpeername: UNEXPECTED EXCEPTION: "
         << typeid(ee).name() << ": " << ee.what());
      return APIError(MJ_UNKNOWN, MN_NONE, 0);
   }
}

int CUDT::getsockname(SRTSOCKET u, sockaddr* name, int* namelen)
{
   try
   {
      s_UDTUnited.getsockname(u, name, namelen);
      return 0;
   }
   catch (const CUDTException& e)
   {
      return APIError(e);
   }
   catch (const std::exception& ee)
   {
      LOGC(mglog.Fatal, log << "getsockname: UNEXPECTED EXCEPTION: "
         << typeid(ee).name() << ": " << ee.what());
      return APIError(MJ_UNKNOWN, MN_NONE, 0);
   }
}

int CUDT::getsockopt(
   SRTSOCKET u, int, SRT_SOCKOPT optname, void* pw_optval, int* pw_optlen)
{
    if (!pw_optval || !pw_optlen)
    {
        return APIError(MJ_NOTSUP, MN_INVAL, 0);
    }

    try
    {
        if (u & SRTGROUP_MASK)
        {
            CUDTGroup* g = s_UDTUnited.locateGroup(u, s_UDTUnited.ERH_THROW);
            g->getOpt(optname, (pw_optval), (*pw_optlen));
            return 0;
        }

        CUDT* udt = s_UDTUnited.locateSocket(u, s_UDTUnited.ERH_THROW)->m_pUDT;
        udt->getOpt(optname, (pw_optval), (*pw_optlen));
        return 0;
    }
    catch (const CUDTException& e)
    {
        return APIError(e);
    }
    catch (const std::exception& ee)
    {
        LOGC(mglog.Fatal, log << "getsockopt: UNEXPECTED EXCEPTION: "
                << typeid(ee).name() << ": " << ee.what());
        return APIError(MJ_UNKNOWN, MN_NONE, 0);
    }
}

int CUDT::setsockopt(SRTSOCKET u, int, SRT_SOCKOPT optname, const void* optval, int optlen)
{
   if (!optval)
       return APIError(MJ_NOTSUP, MN_INVAL, 0);

   try
   {
       if (u & SRTGROUP_MASK)
       {
           CUDTGroup* g = s_UDTUnited.locateGroup(u, s_UDTUnited.ERH_THROW);
           g->setOpt(optname, optval, optlen);
           return 0;
       }

       CUDT* udt = s_UDTUnited.locateSocket(u, s_UDTUnited.ERH_THROW)->m_pUDT;
       udt->setOpt(optname, optval, optlen);
       return 0;
   }
   catch (const CUDTException& e)
   {
       return APIError(e);
   }
   catch (const std::exception& ee)
   {
       LOGC(mglog.Fatal, log << "setsockopt: UNEXPECTED EXCEPTION: "
               << typeid(ee).name() << ": " << ee.what());
       return APIError(MJ_UNKNOWN, MN_NONE, 0);
   }
}

int CUDT::send(SRTSOCKET u, const char* buf, int len, int)
{
    SRT_MSGCTRL mctrl = srt_msgctrl_default;
    return sendmsg2(u, buf, len, (mctrl));
}

// --> CUDT::recv moved down

int CUDT::sendmsg(
   SRTSOCKET u, const char* buf, int len, int ttl, bool inorder,
   uint64_t srctime)
{
    SRT_MSGCTRL mctrl = srt_msgctrl_default;
    mctrl.msgttl = ttl;
    mctrl.inorder = inorder;
    mctrl.srctime = srctime;
    return sendmsg2(u, buf, len, (mctrl));
}

int CUDT::sendmsg2(
   SRTSOCKET u, const char* buf, int len, SRT_MSGCTRL& w_m)
{
   try
   {
       if (u & SRTGROUP_MASK)
       {
           return s_UDTUnited.locateGroup(u, CUDTUnited::ERH_THROW)->send(buf, len, (w_m));
       }

       return s_UDTUnited.locateSocket(u, CUDTUnited::ERH_THROW)->core().sendmsg2(buf, len, (w_m));
   }
   catch (const CUDTException& e)
   {
      return APIError(e);
   }
   catch (bad_alloc&)
   {
      return APIError(MJ_SYSTEMRES, MN_MEMORY, 0);
   }
   catch (const std::exception& ee)
   {
      LOGC(mglog.Fatal, log << "sendmsg: UNEXPECTED EXCEPTION: "
         << typeid(ee).name() << ": " << ee.what());
      return APIError(MJ_UNKNOWN, MN_NONE, 0);
   }
}

int CUDT::recv(SRTSOCKET u, char* buf, int len, int)
{
    SRT_MSGCTRL mctrl = srt_msgctrl_default;
    int ret = recvmsg2(u, buf, len, (mctrl));
    return ret;
}

int CUDT::recvmsg(SRTSOCKET u, char* buf, int len, uint64_t& srctime)
{
    SRT_MSGCTRL mctrl = srt_msgctrl_default;
    int ret = recvmsg2(u, buf, len, (mctrl));
    srctime = mctrl.srctime;
    return ret;
}

int CUDT::recvmsg2(SRTSOCKET u, char* buf, int len, SRT_MSGCTRL& w_m)
{
   try
   {
      if (u & SRTGROUP_MASK)
      {
         return s_UDTUnited.locateGroup(u, CUDTUnited::ERH_THROW)->recv(buf, len, (w_m));
      }

      return s_UDTUnited.locateSocket(u, CUDTUnited::ERH_THROW)->core().recvmsg2(buf, len, (w_m));
   }
   catch (const CUDTException& e)
   {
      return APIError(e);
   }
   catch (const std::exception& ee)
   {
      LOGC(mglog.Fatal, log << "recvmsg: UNEXPECTED EXCEPTION: "
         << typeid(ee).name() << ": " << ee.what());
      return APIError(MJ_UNKNOWN, MN_NONE, 0);
   }
}

int64_t CUDT::sendfile(
   SRTSOCKET u, fstream& ifs, int64_t& offset, int64_t size, int block)
{
   try
   {
      CUDT* udt = s_UDTUnited.locateSocket(u, s_UDTUnited.ERH_THROW)->m_pUDT;
      return udt->sendfile(ifs, offset, size, block);
   }
   catch (const CUDTException& e)
   {
      return APIError(e);
   }
   catch (bad_alloc&)
   {
      return APIError(MJ_SYSTEMRES, MN_MEMORY, 0);
   }
   catch (const std::exception& ee)
   {
      LOGC(mglog.Fatal, log << "sendfile: UNEXPECTED EXCEPTION: "
         << typeid(ee).name() << ": " << ee.what());
      return APIError(MJ_UNKNOWN, MN_NONE, 0);
   }
}

int64_t CUDT::recvfile(
   SRTSOCKET u, fstream& ofs, int64_t& offset, int64_t size, int block)
{
   try
   {
       return s_UDTUnited.locateSocket(u, CUDTUnited::ERH_THROW)->core().recvfile(ofs, offset, size, block);
   }
   catch (const CUDTException& e)
   {
      return APIError(e);
   }
   catch (const std::exception& ee)
   {
      LOGC(mglog.Fatal, log << "recvfile: UNEXPECTED EXCEPTION: "
         << typeid(ee).name() << ": " << ee.what());
      return APIError(MJ_UNKNOWN, MN_NONE, 0);
   }
}

int CUDT::select(
   int,
   ud_set* readfds,
   ud_set* writefds,
   ud_set* exceptfds,
   const timeval* timeout)
{
   if ((!readfds) && (!writefds) && (!exceptfds))
   {
      return APIError(MJ_NOTSUP, MN_INVAL, 0);
   }

   try
   {
      return s_UDTUnited.select(readfds, writefds, exceptfds, timeout);
   }
   catch (const CUDTException& e)
   {
      return APIError(e);
   }
   catch (bad_alloc&)
   {
      return APIError(MJ_SYSTEMRES, MN_MEMORY, 0);
   }
   catch (const std::exception& ee)
   {
      LOGC(mglog.Fatal, log << "select: UNEXPECTED EXCEPTION: "
         << typeid(ee).name() << ": " << ee.what());
      return APIError(MJ_UNKNOWN, MN_NONE, 0);
   }
}

int CUDT::selectEx(
   const vector<SRTSOCKET>& fds,
   vector<SRTSOCKET>* readfds,
   vector<SRTSOCKET>* writefds,
   vector<SRTSOCKET>* exceptfds,
   int64_t msTimeOut)
{
   if ((!readfds) && (!writefds) && (!exceptfds))
   {
      return APIError(MJ_NOTSUP, MN_INVAL, 0);
   }

   try
   {
      return s_UDTUnited.selectEx(fds, readfds, writefds, exceptfds, msTimeOut);
   }
   catch (const CUDTException& e)
   {
      return APIError(e);
   }
   catch (bad_alloc&)
   {
      return APIError(MJ_SYSTEMRES, MN_MEMORY, 0);
   }
   catch (const std::exception& ee)
   {
      LOGC(mglog.Fatal, log << "selectEx: UNEXPECTED EXCEPTION: "
         << typeid(ee).name() << ": " << ee.what());
      return APIError(MJ_UNKNOWN);
   }
}

int CUDT::epoll_create()
{
   try
   {
      return s_UDTUnited.epoll_create();
   }
   catch (const CUDTException& e)
   {
      return APIError(e);
   }
   catch (const std::exception& ee)
   {
      LOGC(mglog.Fatal, log << "epoll_create: UNEXPECTED EXCEPTION: "
         << typeid(ee).name() << ": " << ee.what());
      return APIError(MJ_UNKNOWN, MN_NONE, 0);
   }
}

int CUDT::epoll_clear_usocks(int eid)
{
   try
   {
      return s_UDTUnited.epoll_clear_usocks(eid);
   }
   catch (const CUDTException& e)
   {
      return APIError(e);
   }
   catch (std::exception& ee)
   {
      LOGC(mglog.Fatal, log << "epoll_clear_usocks: UNEXPECTED EXCEPTION: "
         << typeid(ee).name() << ": " << ee.what());
      return APIError(MJ_UNKNOWN, MN_NONE, 0);
   }
}

int CUDT::epoll_add_usock(const int eid, const SRTSOCKET u, const int* events)
{
   try
   {
      return s_UDTUnited.epoll_add_usock(eid, u, events);
   }
   catch (const CUDTException& e)
   {
      return APIError(e);
   }
   catch (const std::exception& ee)
   {
      LOGC(mglog.Fatal, log << "epoll_add_usock: UNEXPECTED EXCEPTION: "
         << typeid(ee).name() << ": " << ee.what());
      return APIError(MJ_UNKNOWN, MN_NONE, 0);
   }
}

int CUDT::epoll_add_ssock(const int eid, const SYSSOCKET s, const int* events)
{
   try
   {
      return s_UDTUnited.epoll_add_ssock(eid, s, events);
   }
   catch (const CUDTException& e)
   {
      return APIError(e);
   }
   catch (const std::exception& ee)
   {
      LOGC(mglog.Fatal, log << "epoll_add_ssock: UNEXPECTED EXCEPTION: "
         << typeid(ee).name() << ": " << ee.what());
      return APIError(MJ_UNKNOWN, MN_NONE, 0);
   }
}

int CUDT::epoll_update_usock(
   const int eid, const SRTSOCKET u, const int* events)
{
   try
   {
      return s_UDTUnited.epoll_update_usock(eid, u, events);
   }
   catch (const CUDTException& e)
   {
      return APIError(e);
   }
   catch (const std::exception& ee)
   {
      LOGC(mglog.Fatal, log << "epoll_update_usock: UNEXPECTED EXCEPTION: "
         << typeid(ee).name() << ": " << ee.what());
      return APIError(MJ_UNKNOWN, MN_NONE, 0);
   }
}

int CUDT::epoll_update_ssock(
   const int eid, const SYSSOCKET s, const int* events)
{
   try
   {
      return s_UDTUnited.epoll_update_ssock(eid, s, events);
   }
   catch (const CUDTException& e)
   {
      return APIError(e);
   }
   catch (const std::exception& ee)
   {
      LOGC(mglog.Fatal, log << "epoll_update_ssock: UNEXPECTED EXCEPTION: "
         << typeid(ee).name() << ": " << ee.what());
      return APIError(MJ_UNKNOWN, MN_NONE, 0);
   }
}


int CUDT::epoll_remove_usock(const int eid, const SRTSOCKET u)
{
   try
   {
      return s_UDTUnited.epoll_remove_usock(eid, u);
   }
   catch (const CUDTException& e)
   {
      return APIError(e);
   }
   catch (const std::exception& ee)
   {
      LOGC(mglog.Fatal, log << "epoll_remove_usock: UNEXPECTED EXCEPTION: "
         << typeid(ee).name() << ": " << ee.what());
      return APIError(MJ_UNKNOWN, MN_NONE, 0);
   }
}

int CUDT::epoll_remove_ssock(const int eid, const SYSSOCKET s)
{
   try
   {
      return s_UDTUnited.epoll_remove_ssock(eid, s);
   }
   catch (const CUDTException& e)
   {
      return APIError(e);
   }
   catch (const std::exception& ee)
   {
      LOGC(mglog.Fatal, log << "epoll_remove_ssock: UNEXPECTED EXCEPTION: "
         << typeid(ee).name() << ": " << ee.what());
      return APIError(MJ_UNKNOWN, MN_NONE, 0);
   }
}

int CUDT::epoll_wait(
   const int eid,
   set<SRTSOCKET>* readfds,
   set<SRTSOCKET>* writefds,
   int64_t msTimeOut,
   set<SYSSOCKET>* lrfds,
   set<SYSSOCKET>* lwfds)
{
   try
   {
      return s_UDTUnited.epoll_ref().wait(
              eid, readfds, writefds, msTimeOut, lrfds, lwfds);
   }
   catch (const CUDTException& e)
   {
      return APIError(e);
   }
   catch (const std::exception& ee)
   {
      LOGC(mglog.Fatal, log << "epoll_wait: UNEXPECTED EXCEPTION: "
         << typeid(ee).name() << ": " << ee.what());
      return APIError(MJ_UNKNOWN, MN_NONE, 0);
   }
}

int CUDT::epoll_uwait(
   const int eid,
   SRT_EPOLL_EVENT* fdsSet,
   int fdsSize,
   int64_t msTimeOut)
{
   try
   {
      return s_UDTUnited.epoll_uwait(eid, fdsSet, fdsSize, msTimeOut);
   }
   catch (const CUDTException& e)
   {
      return APIError(e);
   }
   catch (const std::exception& ee)
   {
      LOGC(mglog.Fatal, log << "epoll_uwait: UNEXPECTED EXCEPTION: "
         << typeid(ee).name() << ": " << ee.what());
      return APIError(MJ_UNKNOWN, MN_NONE, 0);
   }
}

int32_t CUDT::epoll_set(
   const int eid,
   int32_t flags)
{
   try
   {
      return s_UDTUnited.epoll_set(eid, flags);
   }
   catch (const CUDTException& e)
   {
      return APIError(e);
   }
   catch (const std::exception& ee)
   {
      LOGC(mglog.Fatal, log << "epoll_set: UNEXPECTED EXCEPTION: "
         << typeid(ee).name() << ": " << ee.what());
      return APIError(MJ_UNKNOWN, MN_NONE, 0);
   }
}

int CUDT::epoll_release(const int eid)
{
   try
   {
      return s_UDTUnited.epoll_release(eid);
   }
   catch (const CUDTException& e)
   {
      return APIError(e);
   }
   catch (const std::exception& ee)
   {
      LOGC(mglog.Fatal, log << "epoll_release: UNEXPECTED EXCEPTION: "
         << typeid(ee).name() << ": " << ee.what());
      return APIError(MJ_UNKNOWN, MN_NONE, 0);
   }
}

CUDTException& CUDT::getlasterror()
{
   return GetThreadLocalError();
}

int CUDT::bstats(SRTSOCKET u, CBytePerfMon* perf, bool clear, bool instantaneous)
{
   try
   {
      CUDT* udt = s_UDTUnited.locateSocket(u, s_UDTUnited.ERH_THROW)->m_pUDT;
      udt->bstats(perf, clear, instantaneous);
      return 0;
   }
   catch (const CUDTException& e)
   {
      return APIError(e);
   }
   catch (const std::exception& ee)
   {
      LOGC(mglog.Fatal, log << "bstats: UNEXPECTED EXCEPTION: "
         << typeid(ee).name() << ": " << ee.what());
      return APIError(MJ_UNKNOWN, MN_NONE, 0);
   }
}

CUDT* CUDT::getUDTHandle(SRTSOCKET u)
{
   try
   {
      return s_UDTUnited.locateSocket(u, s_UDTUnited.ERH_THROW)->m_pUDT;
   }
   catch (const CUDTException& e)
   {
      SetThreadLocalError(e);
      return NULL;
   }
   catch (const std::exception& ee)
   {
      LOGC(mglog.Fatal, log << "getUDTHandle: UNEXPECTED EXCEPTION: "
         << typeid(ee).name() << ": " << ee.what());
      SetThreadLocalError(CUDTException(MJ_UNKNOWN, MN_NONE, 0));
      return NULL;
   }
}

vector<SRTSOCKET> CUDT::existingSockets()
{
    vector<SRTSOCKET> out;
    for (CUDTUnited::sockets_t::iterator i = s_UDTUnited.m_Sockets.begin();
            i != s_UDTUnited.m_Sockets.end(); ++i)
    {
        out.push_back(i->first);
    }
    return out;
}

SRT_SOCKSTATUS CUDT::getsockstate(SRTSOCKET u)
{
   try
   {
      if (isgroup(u))
      {
          CUDTGroup* g = s_UDTUnited.locateGroup(u, s_UDTUnited.ERH_THROW);
          return g->getStatus();
      }
      return s_UDTUnited.getStatus(u);
   }
   catch (const CUDTException& e)
   {
      SetThreadLocalError(e);
      return SRTS_NONEXIST;
   }
   catch (const std::exception& ee)
   {
      LOGC(mglog.Fatal, log << "getsockstate: UNEXPECTED EXCEPTION: "
         << typeid(ee).name() << ": " << ee.what());
      SetThreadLocalError(CUDTException(MJ_UNKNOWN, MN_NONE, 0));
      return SRTS_NONEXIST;
   }
}


////////////////////////////////////////////////////////////////////////////////

namespace UDT
{

int startup()
{
   return CUDT::startup();
}

int cleanup()
{
   return CUDT::cleanup();
}

int bind(SRTSOCKET u, const struct sockaddr* name, int namelen)
{
   return CUDT::bind(u, name, namelen);
}

int bind2(SRTSOCKET u, UDPSOCKET udpsock)
{
   return CUDT::bind(u, udpsock);
}

int listen(SRTSOCKET u, int backlog)
{
   return CUDT::listen(u, backlog);
}

SRTSOCKET accept(SRTSOCKET u, struct sockaddr* addr, int* addrlen)
{
   return CUDT::accept(u, addr, addrlen);
}

int connect(SRTSOCKET u, const struct sockaddr* name, int namelen)
{
   return CUDT::connect(u, name, namelen, SRT_SEQNO_NONE);
}

int close(SRTSOCKET u)
{
   return CUDT::close(u);
}

int getpeername(SRTSOCKET u, struct sockaddr* name, int* namelen)
{
   return CUDT::getpeername(u, name, namelen);
}

int getsockname(SRTSOCKET u, struct sockaddr* name, int* namelen)
{
   return CUDT::getsockname(u, name, namelen);
}

int getsockopt(
   SRTSOCKET u, int level, SRT_SOCKOPT optname, void* optval, int* optlen)
{
   return CUDT::getsockopt(u, level, optname, optval, optlen);
}

int setsockopt(
   SRTSOCKET u, int level, SRT_SOCKOPT optname, const void* optval, int optlen)
{
   return CUDT::setsockopt(u, level, optname, optval, optlen);
}

// DEVELOPER API

int connect_debug(
   SRTSOCKET u, const struct sockaddr* name, int namelen, int32_t forced_isn)
{
   return CUDT::connect(u, name, namelen, forced_isn);
}

int send(SRTSOCKET u, const char* buf, int len, int flags)
{
   return CUDT::send(u, buf, len, flags);
}

int recv(SRTSOCKET u, char* buf, int len, int flags)
{
   return CUDT::recv(u, buf, len, flags);
}


int sendmsg(
   SRTSOCKET u, const char* buf, int len, int ttl, bool inorder,
   uint64_t srctime)
{
   return CUDT::sendmsg(u, buf, len, ttl, inorder, srctime);
}

int recvmsg(SRTSOCKET u, char* buf, int len, uint64_t& srctime)
{
   return CUDT::recvmsg(u, buf, len, srctime);
}

int recvmsg(SRTSOCKET u, char* buf, int len)
{
   uint64_t srctime;

   return CUDT::recvmsg(u, buf, len, srctime);
}

int64_t sendfile(
   SRTSOCKET u,
   fstream& ifs,
   int64_t& offset,
   int64_t size,
   int block)
{
   return CUDT::sendfile(u, ifs, offset, size, block);
}

int64_t recvfile(
   SRTSOCKET u,
   fstream& ofs,
   int64_t& offset,
   int64_t size,
   int block)
{
   return CUDT::recvfile(u, ofs, offset, size, block);
}

int64_t sendfile2(
   SRTSOCKET u,
   const char* path,
   int64_t* offset,
   int64_t size,
   int block)
{
   fstream ifs(path, ios::binary | ios::in);
   int64_t ret = CUDT::sendfile(u, ifs, *offset, size, block);
   ifs.close();
   return ret;
}

int64_t recvfile2(
   SRTSOCKET u,
   const char* path,
   int64_t* offset,
   int64_t size,
   int block)
{
   fstream ofs(path, ios::binary | ios::out);
   int64_t ret = CUDT::recvfile(u, ofs, *offset, size, block);
   ofs.close();
   return ret;
}

int select(
   int nfds,
   UDSET* readfds,
   UDSET* writefds,
   UDSET* exceptfds,
   const struct timeval* timeout)
{
   return CUDT::select(nfds, readfds, writefds, exceptfds, timeout);
}

int selectEx(
   const vector<SRTSOCKET>& fds,
   vector<SRTSOCKET>* readfds,
   vector<SRTSOCKET>* writefds,
   vector<SRTSOCKET>* exceptfds,
   int64_t msTimeOut)
{
   return CUDT::selectEx(fds, readfds, writefds, exceptfds, msTimeOut);
}

int epoll_create()
{
   return CUDT::epoll_create();
}

int epoll_clear_usocks(int eid)
{
    return CUDT::epoll_clear_usocks(eid);
}

int epoll_add_usock(int eid, SRTSOCKET u, const int* events)
{
   return CUDT::epoll_add_usock(eid, u, events);
}

int epoll_add_ssock(int eid, SYSSOCKET s, const int* events)
{
   return CUDT::epoll_add_ssock(eid, s, events);
}

int epoll_update_usock(int eid, SRTSOCKET u, const int* events)
{
   return CUDT::epoll_update_usock(eid, u, events);
}

int epoll_update_ssock(int eid, SYSSOCKET s, const int* events)
{
   return CUDT::epoll_update_ssock(eid, s, events);
}

int epoll_remove_usock(int eid, SRTSOCKET u)
{
   return CUDT::epoll_remove_usock(eid, u);
}

int epoll_remove_ssock(int eid, SYSSOCKET s)
{
   return CUDT::epoll_remove_ssock(eid, s);
}

int epoll_wait(
   int eid,
   set<SRTSOCKET>* readfds,
   set<SRTSOCKET>* writefds,
   int64_t msTimeOut,
   set<SYSSOCKET>* lrfds,
   set<SYSSOCKET>* lwfds)
{
   return CUDT::epoll_wait(eid, readfds, writefds, msTimeOut, lrfds, lwfds);
}

/*

#define SET_RESULT(val, num, fds, it) \
   if (val != NULL) \
   { \
      if (val->empty()) \
      { \
         if (num) *num = 0; \
      } \
      else \
      { \
         if (*num > static_cast<int>(val->size())) \
            *num = val->size(); \
         int count = 0; \
         for (it = val->begin(); it != val->end(); ++ it) \
         { \
            if (count >= *num) \
               break; \
            fds[count ++] = *it; \
         } \
      } \
   }

*/

template <class SOCKTYPE>
inline void set_result(set<SOCKTYPE>* val, int* num, SOCKTYPE* fds)
{
    if ( !val || !num || !fds )
        return;

    if (*num > int(val->size()))
        *num = int(val->size()); // will get 0 if val->empty()
    int count = 0;

    // This loop will run 0 times if val->empty()
    for (typename set<SOCKTYPE>::const_iterator it = val->begin(); it != val->end(); ++ it)
    {
        if (count >= *num)
            break;
        fds[count ++] = *it;
    }
}

int epoll_wait2(
   int eid, SRTSOCKET* readfds,
   int* rnum, SRTSOCKET* writefds,
   int* wnum,
   int64_t msTimeOut,
   SYSSOCKET* lrfds,
   int* lrnum,
   SYSSOCKET* lwfds,
   int* lwnum)
{
   // This API is an alternative format for epoll_wait, created for
   // compatability with other languages. Users need to pass in an array
   // for holding the returned sockets, with the maximum array length
   // stored in *rnum, etc., which will be updated with returned number
   // of sockets.

   set<SRTSOCKET> readset;
   set<SRTSOCKET> writeset;
   set<SYSSOCKET> lrset;
   set<SYSSOCKET> lwset;
   set<SRTSOCKET>* rval = NULL;
   set<SRTSOCKET>* wval = NULL;
   set<SYSSOCKET>* lrval = NULL;
   set<SYSSOCKET>* lwval = NULL;
   if ((readfds != NULL) && (rnum != NULL))
      rval = &readset;
   if ((writefds != NULL) && (wnum != NULL))
      wval = &writeset;
   if ((lrfds != NULL) && (lrnum != NULL))
      lrval = &lrset;
   if ((lwfds != NULL) && (lwnum != NULL))
      lwval = &lwset;

   int ret = CUDT::epoll_wait(eid, rval, wval, msTimeOut, lrval, lwval);
   if (ret > 0)
   {
      //set<SRTSOCKET>::const_iterator i;
      //SET_RESULT(rval, rnum, readfds, i);
      set_result(rval, rnum, readfds);
      //SET_RESULT(wval, wnum, writefds, i);
      set_result(wval, wnum, writefds);

      //set<SYSSOCKET>::const_iterator j;
      //SET_RESULT(lrval, lrnum, lrfds, j);
      set_result(lrval, lrnum, lrfds);
      //SET_RESULT(lwval, lwnum, lwfds, j);
      set_result(lwval, lwnum, lwfds);
   }
   return ret;
}

int epoll_uwait(int eid, SRT_EPOLL_EVENT* fdsSet, int fdsSize, int64_t msTimeOut)
{
   return CUDT::epoll_uwait(eid, fdsSet, fdsSize, msTimeOut);
}

int epoll_release(int eid)
{
   return CUDT::epoll_release(eid);
}

ERRORINFO& getlasterror()
{
   return CUDT::getlasterror();
}

int getlasterror_code()
{
   return CUDT::getlasterror().getErrorCode();
}

const char* getlasterror_desc()
{
   return CUDT::getlasterror().getErrorMessage();
}

int getlasterror_errno()
{
   return CUDT::getlasterror().getErrno();
}

// Get error string of a given error code
const char* geterror_desc(int code, int err)
{
   CUDTException e (CodeMajor(code/1000), CodeMinor(code%1000), err);
   return(e.getErrorMessage());
}

int bstats(SRTSOCKET u, TRACEBSTATS* perf, bool clear)
{
   return CUDT::bstats(u, perf, clear);
}

SRT_SOCKSTATUS getsockstate(SRTSOCKET u)
{
   return CUDT::getsockstate(u);
}

void setloglevel(LogLevel::type ll)
{
    CGuard gg(srt_logger_config.mutex);
    srt_logger_config.max_level = ll;
}

void addlogfa(LogFA fa)
{
    CGuard gg(srt_logger_config.mutex);
    srt_logger_config.enabled_fa.set(fa, true);
}

void dellogfa(LogFA fa)
{
    CGuard gg(srt_logger_config.mutex);
    srt_logger_config.enabled_fa.set(fa, false);
}

void resetlogfa(set<LogFA> fas)
{
    CGuard gg(srt_logger_config.mutex);
    for (int i = 0; i <= SRT_LOGFA_LASTNONE; ++i)
        srt_logger_config.enabled_fa.set(i, fas.count(i));
}

void resetlogfa(const int* fara, size_t fara_size)
{
    CGuard gg(srt_logger_config.mutex);
    srt_logger_config.enabled_fa.reset();
    for (const int* i = fara; i != fara + fara_size; ++i)
        srt_logger_config.enabled_fa.set(*i, true);
}

void setlogstream(std::ostream& stream)
{
    CGuard gg(srt_logger_config.mutex);
    srt_logger_config.log_stream = &stream;
}

void setloghandler(void* opaque, SRT_LOG_HANDLER_FN* handler)
{
    CGuard gg(srt_logger_config.mutex);
    srt_logger_config.loghandler_opaque = opaque;
    srt_logger_config.loghandler_fn = handler;
}

void setlogflags(int flags)
{
    CGuard gg(srt_logger_config.mutex);
    srt_logger_config.flags = flags;
}

SRT_API bool setstreamid(SRTSOCKET u, const std::string& sid)
{
    return CUDT::setstreamid(u, sid);
}
SRT_API std::string getstreamid(SRTSOCKET u)
{
    return CUDT::getstreamid(u);
}

int getrejectreason(SRTSOCKET u)
{
    return CUDT::rejectReason(u);
}

int setrejectreason(SRTSOCKET u, int value)
{
    return CUDT::rejectReason(u, value);
}

}  // namespace UDT<|MERGE_RESOLUTION|>--- conflicted
+++ resolved
@@ -779,20 +779,12 @@
 #if ENABLE_LOGGING
        static const char* why [] = {
            "UNKNOWN ERROR",
-<<<<<<< HEAD
-           "EXPLICIT REJECTION",
-           "IPE when mapping a socket",
-           "IPE when inserting a socket"
-       };
-       LOGC(mglog.Error, log << CONID(ns->m_SocketID) << "newConnection: connection rejected due to: "
-               << why[error] << " - " << RequestTypeStr(URQFailure(w_error)));
-=======
            "INTERNAL REJECTION",
            "IPE when mapping a socket",
            "IPE when inserting a socket"
        };
-       LOGC(mglog.Warn, log << CONID(ns->m_SocketID) << "newConnection: connection rejected due to: " << why[error]);
->>>>>>> b081e923
+       LOGC(mglog.Warn, log << CONID(ns->m_SocketID) << "newConnection: connection rejected due to: "
+               << why[error] << " - " << RequestTypeStr(URQFailure(w_error)));
 #endif
       SRTSOCKET id = ns->m_SocketID;
       ns->makeClosed();
