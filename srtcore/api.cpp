--- conflicted
+++ resolved
@@ -317,13 +317,8 @@
    return ns->m_SocketID;
 }
 
-<<<<<<< HEAD
-int CUDTUnited::newConnection(const SRTSOCKET listen, const sockaddr_any& peer, CHandShake* hs, const CPacket& hspkt,
-        ref_t<SRT_REJECT_REASON> r_error)
-=======
 int CUDTUnited::newConnection(const SRTSOCKET listen, const sockaddr_any& peer, const CPacket& hspkt,
         CHandShake& w_hs, SRT_REJECT_REASON& w_error)
->>>>>>> e20a4d87
 {
    CUDTSocket* ns = NULL;
 
@@ -339,11 +334,7 @@
    }
 
    // if this connection has already been processed
-<<<<<<< HEAD
-   if ((ns = locatePeer(peer, hs->m_iID, hs->m_iISN)) != NULL)
-=======
    if ((ns = locatePeer(peer, w_hs.m_iID, w_hs.m_iISN)) != NULL)
->>>>>>> e20a4d87
    {
       if (ns->m_pUDT->m_bBroken)
       {
@@ -385,12 +376,8 @@
    {
       ns = new CUDTSocket;
       ns->m_pUDT = new CUDT(*(ls->m_pUDT));
-<<<<<<< HEAD
-      ns->m_PeerAddr = peer; // Take the sa_family value as a good deal.
-=======
       // No need to check the peer, this is the address from which the request has come.
       ns->m_PeerAddr = peer;
->>>>>>> e20a4d87
    }
    catch (...)
    {
@@ -440,11 +427,7 @@
        updateListenerMux(ns, ls);
        if (ls->m_pUDT->m_cbAcceptHook)
        {
-<<<<<<< HEAD
-           if (!ls->m_pUDT->runAcceptHook(ns->m_pUDT, peer.get(), hs, hspkt))
-=======
            if (!ls->m_pUDT->runAcceptHook(ns->m_pUDT, peer.get(), w_hs, hspkt))
->>>>>>> e20a4d87
            {
                error = 1;
                goto ERR_ROLLBACK;
@@ -463,15 +446,6 @@
    ns->m_Status = SRTS_CONNECTED;
 
    // copy address information of local node
-<<<<<<< HEAD
-    // Precisely, what happens here is:
-    // - Get the IP address and port from the system database
-    ns->m_pUDT->m_pSndQueue->m_pChannel->getSockAddr(Ref(ns->m_SelfAddr));
-    // - OVERWRITE just the IP address itself by a value taken from piSelfIP
-    // (the family is used exactly as the one taken from what has been returned
-    // by getsockaddr)
-    CIPAddress::pton(Ref(ns->m_SelfAddr), ns->m_pUDT->m_piSelfIP, ns->m_SelfAddr.family());
-=======
    // Precisely, what happens here is:
    // - Get the IP address and port from the system database
    ns->m_pUDT->m_pSndQueue->m_pChannel->getSockAddr((ns->m_SelfAddr));
@@ -479,7 +453,6 @@
    // (the family is used exactly as the one taken from what has been returned
    // by getsockaddr)
    CIPAddress::pton((ns->m_SelfAddr), ns->m_pUDT->m_piSelfIP, ns->m_SelfAddr.family());
->>>>>>> e20a4d87
 
    // protect the m_Sockets structure.
    CGuard::enterCS(m_GlobControlLock);
@@ -625,11 +598,7 @@
    s->m_Status = SRTS_OPENED;
 
    // copy address information of local node
-<<<<<<< HEAD
-   s->m_pUDT->m_pSndQueue->m_pChannel->getSockAddr(Ref(s->m_SelfAddr));
-=======
    s->m_pUDT->m_pSndQueue->m_pChannel->getSockAddr((s->m_SelfAddr));
->>>>>>> e20a4d87
 
    return 0;
 }
@@ -662,11 +631,7 @@
    s->m_Status = SRTS_OPENED;
 
    // copy address information of local node
-<<<<<<< HEAD
-   s->m_pUDT->m_pSndQueue->m_pChannel->getSockAddr(Ref(s->m_SelfAddr));
-=======
    s->m_pUDT->m_pSndQueue->m_pChannel->getSockAddr((s->m_SelfAddr));
->>>>>>> e20a4d87
 
    return 0;
 }
@@ -822,21 +787,12 @@
 
       // Check if the length of the buffer to fill the name in
       // was large enough.
-<<<<<<< HEAD
-      int len = s->m_PeerAddr.size();
-      if (*addrlen < len)
-          throw CUDTException(MJ_NOTSUP, MN_INVAL, 0);
-
-      memcpy(addr, &s->m_PeerAddr, len);
-      *addrlen = len;
-=======
       const int len = s->m_PeerAddr.size();
       if (*pw_addrlen < len)
           throw CUDTException(MJ_NOTSUP, MN_INVAL, 0);
 
       memcpy((pw_addr), &s->m_PeerAddr, len);
       *pw_addrlen = len;
->>>>>>> e20a4d87
    }
 
    return u;
@@ -844,18 +800,11 @@
 
 int CUDTUnited::connect(const SRTSOCKET u, const sockaddr* name, int namelen, int32_t forced_isn)
 {
-<<<<<<< HEAD
-    sockaddr_any target_addr(name, namelen);
-    if (target_addr.len == 0)
-        throw CUDTException(MJ_NOTSUP, MN_INVAL, 0);
-   CUDTSocket* s = locateSocket(u);
-=======
    sockaddr_any target_addr(name, namelen);
    if (target_addr.len == 0)
       throw CUDTException(MJ_NOTSUP, MN_INVAL, 0);
 
-   CUDTSocket* s = locate(u);
->>>>>>> e20a4d87
+   CUDTSocket* s = locateSocket(u);
    if (!s)
       throw CUDTException(MJ_NOTSUP, MN_SIDINVAL, 0);
 
@@ -1073,17 +1022,10 @@
    return 0;
 }
 
-<<<<<<< HEAD
-void CUDTUnited::getpeername(const SRTSOCKET u, sockaddr* name, int* namelen)
-{
-    if (!name || !namelen)
-        throw CUDTException(MJ_NOTSUP, MN_INVAL, 0);
-=======
 void CUDTUnited::getpeername(const SRTSOCKET u, sockaddr* pw_name, int* pw_namelen)
 {
    if (!pw_name || !pw_namelen)
        throw CUDTException(MJ_NOTSUP, MN_INVAL, 0);
->>>>>>> e20a4d87
 
    if (getStatus(u) != SRTS_CONNECTED)
       throw CUDTException(MJ_CONNECTION, MN_NOCONN, 0);
@@ -1096,22 +1038,6 @@
    if (!s->m_pUDT->m_bConnected || s->m_pUDT->m_bBroken)
       throw CUDTException(MJ_CONNECTION, MN_NOCONN, 0);
 
-<<<<<<< HEAD
-   int len = s->m_PeerAddr.size();
-   if (*namelen < len)
-       throw CUDTException(MJ_NOTSUP, MN_INVAL, 0);
-
-   memcpy(name, &s->m_PeerAddr.sa, len);
-   *namelen = len;
-}
-
-void CUDTUnited::getsockname(const SRTSOCKET u, sockaddr* name, int* namelen)
-{
-   if (!name || !namelen)
-       throw CUDTException(MJ_NOTSUP, MN_INVAL, 0);
-
-   CUDTSocket* s = locateSocket(u);
-=======
    const int len = s->m_PeerAddr.size();
    if (*pw_namelen < len)
        throw CUDTException(MJ_NOTSUP, MN_INVAL, 0);
@@ -1125,8 +1051,7 @@
    if (!pw_name || !pw_namelen)
        throw CUDTException(MJ_NOTSUP, MN_INVAL, 0);
 
-   CUDTSocket* s = locate(u);
->>>>>>> e20a4d87
+   CUDTSocket* s = locateSocket(u);
 
    if (!s)
       throw CUDTException(MJ_NOTSUP, MN_SIDINVAL, 0);
@@ -1137,21 +1062,12 @@
    if (s->m_Status == SRTS_INIT)
       throw CUDTException(MJ_CONNECTION, MN_NOCONN, 0);
 
-<<<<<<< HEAD
-   int len = s->m_SelfAddr.size();
-   if (*namelen < len)
-       throw CUDTException(MJ_NOTSUP, MN_INVAL, 0);
-
-   memcpy(name, &s->m_SelfAddr.sa, len);
-   *namelen = len;
-=======
    const int len = s->m_SelfAddr.size();
    if (*pw_namelen < len)
        throw CUDTException(MJ_NOTSUP, MN_INVAL, 0);
 
    memcpy((pw_name), &s->m_SelfAddr.sa, len);
    *pw_namelen = len;
->>>>>>> e20a4d87
 }
 
 int CUDTUnited::select(
@@ -1705,11 +1621,7 @@
 
 
 void CUDTUnited::updateMux(
-<<<<<<< HEAD
-   CUDTSocket* s, const sockaddr_any& addr, const int* udpsock /*[[nullable]]*/)
-=======
    CUDTSocket* s, const sockaddr_any& addr, const UDPSOCKET* udpsock /*[[nullable]]*/)
->>>>>>> e20a4d87
 {
    CGuard cg(m_GlobControlLock);
 
@@ -1719,26 +1631,12 @@
    // always a new multiplexer for that very socket.
    if (!udpsock && s->m_pUDT->m_bReuseAddr)
    {
-<<<<<<< HEAD
-       int port = addr.hport();
-=======
       const int port = addr.hport();
->>>>>>> e20a4d87
 
       // find a reusable address
       for (map<int, CMultiplexer>::iterator i = m_mMultiplexer.begin();
          i != m_mMultiplexer.end(); ++ i)
       {
-<<<<<<< HEAD
-           // Use the "family" value blindly from the address; we
-           // need to find an existing multiplexer that binds to the
-           // given port in the same family as requested address.
-           if ((i->second.m_iFamily == addr.family())
-                   && (i->second.m_iMSS == s->m_pUDT->m_iMSS)
-#ifdef SRT_ENABLE_IPOPTS
-                   &&  (i->second.m_iIpTTL == s->m_pUDT->m_iIpTTL)
-                   && (i->second.m_iIpToS == s->m_pUDT->m_iIpToS)
-=======
           // Use the "family" value blindly from the address; we
           // need to find an existing multiplexer that binds to the
           // given port in the same family as requested address.
@@ -1747,7 +1645,6 @@
 #ifdef SRT_ENABLE_IPOPTS
                   &&  (i->second.m_iIpTTL == s->m_pUDT->m_iIpTTL)
                   && (i->second.m_iIpToS == s->m_pUDT->m_iIpToS)
->>>>>>> e20a4d87
 #endif
                   && (i->second.m_iIpV6Only == s->m_pUDT->m_iIpV6Only)
                   &&  i->second.m_bReusable)
@@ -1758,8 +1655,8 @@
                // %hd\n", port);
                // reuse the existing multiplexer
                ++ i->second.m_iRefCount;
-                   s->m_pUDT->m_pSndQueue = i->second.m_pSndQueue;
-                   s->m_pUDT->m_pRcvQueue = i->second.m_pRcvQueue;
+               s->m_pUDT->m_pSndQueue = i->second.m_pSndQueue;
+               s->m_pUDT->m_pRcvQueue = i->second.m_pRcvQueue;
                s->m_iMuxID = i->second.m_iID;
                return;
             }
@@ -1770,11 +1667,7 @@
    // a new multiplexer is needed
    CMultiplexer m;
    m.m_iMSS = s->m_pUDT->m_iMSS;
-<<<<<<< HEAD
-   m.m_iFamily = addr.family();
-=======
    m.m_iIPversion = addr.family();
->>>>>>> e20a4d87
 #ifdef SRT_ENABLE_IPOPTS
    m.m_iIpTTL = s->m_pUDT->m_iIpTTL;
    m.m_iIpToS = s->m_pUDT->m_iIpToS;
@@ -1808,23 +1701,14 @@
            // The case of previously used case of a NULL address.
            // This here is used to pass family only, in this case
            // just automatically bind to the "0" address to autoselect
-<<<<<<< HEAD
-           // everything. If at least the IP address is specified,
-           // then bind to that address, but still possibly autoselect
-           // the outgoing port, if the port was specified as 0.
-=======
            // everything.
->>>>>>> e20a4d87
            m.m_pChannel->open(addr.family());
        }
        else
        {
-<<<<<<< HEAD
-=======
            // If at least the IP address is specified, then bind to that
            // address, but still possibly autoselect the outgoing port, if the
            // port was specified as 0.
->>>>>>> e20a4d87
            m.m_pChannel->open(addr);
        }
    }
@@ -1836,11 +1720,7 @@
    }
 
    sockaddr_any sa;
-<<<<<<< HEAD
-   m.m_pChannel->getSockAddr(Ref(sa));
-=======
    m.m_pChannel->getSockAddr((sa));
->>>>>>> e20a4d87
    m.m_iPort = sa.hport();
 
    m.m_pTimer = new CTimer;
@@ -1849,7 +1729,7 @@
    m.m_pSndQueue->init(m.m_pChannel, m.m_pTimer);
    m.m_pRcvQueue = new CRcvQueue;
    m.m_pRcvQueue->init(
-      32, s->m_pUDT->maxPayloadSize(), m.m_iFamily, 1024,
+      32, s->m_pUDT->maxPayloadSize(), m.m_iIPversion, 1024,
       m.m_pChannel, m.m_pTimer);
 
    m_mMultiplexer[m.m_iID] = m;
@@ -1909,11 +1789,7 @@
 void CUDTUnited::updateListenerMux(CUDTSocket* s, const CUDTSocket* ls)
 {
    CGuard cg(m_GlobControlLock);
-<<<<<<< HEAD
-   int port = ls->m_SelfAddr.hport();
-=======
    const int port = ls->m_SelfAddr.hport();
->>>>>>> e20a4d87
 
    // find the listener's address
    for (map<int, CMultiplexer>::iterator i = m_mMultiplexer.begin();
@@ -2052,11 +1928,7 @@
    try
    {
        sockaddr_any sa (name, namelen);
-<<<<<<< HEAD
-       if ( sa.len == 0 )
-=======
        if (sa.len == 0)
->>>>>>> e20a4d87
        {
            // This happens if the namelen check proved it to be
            // too small for particular family, or that family is
@@ -2228,11 +2100,7 @@
 {
    try
    {
-<<<<<<< HEAD
-      s_UDTUnited.getsockname(u, name, namelen);;
-=======
       s_UDTUnited.getsockname(u, name, namelen);
->>>>>>> e20a4d87
       return 0;
    }
    catch (const CUDTException& e)
@@ -2889,11 +2757,7 @@
    return CUDT::cleanup();
 }
 
-<<<<<<< HEAD
-SRTSOCKET socket(int , int , int )
-=======
 SRTSOCKET socket()
->>>>>>> e20a4d87
 {
    return CUDT::socket();
 }
