/*
 * SRT - Secure, Reliable, Transport
 * Copyright (c) 2018 Haivision Systems Inc.
 * 
 * This Source Code Form is subject to the terms of the Mozilla Public
 * License, v. 2.0. If a copy of the MPL was not distributed with this
 * file, You can obtain one at http://mozilla.org/MPL/2.0/.
 * 
 */

/*****************************************************************************
Copyright (c) 2001 - 2011, The Board of Trustees of the University of Illinois.
All rights reserved.

Redistribution and use in source and binary forms, with or without
modification, are permitted provided that the following conditions are
met:

* Redistributions of source code must retain the above
  copyright notice, this list of conditions and the
  following disclaimer.

* Redistributions in binary form must reproduce the
  above copyright notice, this list of conditions
  and the following disclaimer in the documentation
  and/or other materials provided with the distribution.

* Neither the name of the University of Illinois
  nor the names of its contributors may be used to
  endorse or promote products derived from this
  software without specific prior written permission.

THIS SOFTWARE IS PROVIDED BY THE COPYRIGHT HOLDERS AND CONTRIBUTORS "AS
IS" AND ANY EXPRESS OR IMPLIED WARRANTIES, INCLUDING, BUT NOT LIMITED TO,
THE IMPLIED WARRANTIES OF MERCHANTABILITY AND FITNESS FOR A PARTICULAR
PURPOSE ARE DISCLAIMED. IN NO EVENT SHALL THE COPYRIGHT OWNER OR
CONTRIBUTORS BE LIABLE FOR ANY DIRECT, INDIRECT, INCIDENTAL, SPECIAL,
EXEMPLARY, OR CONSEQUENTIAL DAMAGES (INCLUDING, BUT NOT LIMITED TO,
PROCUREMENT OF SUBSTITUTE GOODS OR SERVICES; LOSS OF USE, DATA, OR
PROFITS; OR BUSINESS INTERRUPTION) HOWEVER CAUSED AND ON ANY THEORY OF
LIABILITY, WHETHER IN CONTRACT, STRICT LIABILITY, OR TORT (INCLUDING
NEGLIGENCE OR OTHERWISE) ARISING IN ANY WAY OUT OF THE USE OF THIS
SOFTWARE, EVEN IF ADVISED OF THE POSSIBILITY OF SUCH DAMAGE.
*****************************************************************************/

/*****************************************************************************
written by
   Yunhong Gu, last updated 07/09/2011
modified by
   Haivision Systems Inc.
*****************************************************************************/

#include "platform_sys.h"

#include <exception>
#include <stdexcept>
#include <typeinfo>
#include <iterator>

#include <cstring>
#include "utilities.h"
#include "netinet_any.h"
#include "api.h"
#include "core.h"
#include "logging.h"
#include "threadname.h"
#include "srt.h"
#include "udt.h"

#ifdef _WIN32
   #include <win/wintime.h>
#endif

#ifdef _MSC_VER
   #pragma warning(error: 4530)
#endif

using namespace std;
using namespace srt_logging;
using namespace srt::sync;
extern LogConfig srt_logger_config;


<<<<<<< HEAD
void CUDTSocket::construct()
=======
CUDTSocket::CUDTSocket():
m_Status(SRTS_INIT),
m_tsClosureTimeStamp(0),
m_SocketID(0),
m_ListenSocket(0),
m_PeerID(0),
m_iISN(0),
m_pUDT(NULL),
m_pQueuedSockets(NULL),
m_pAcceptSockets(NULL),
m_AcceptCond(),
m_AcceptLock(),
m_uiBackLog(0),
m_iMuxID(-1)
>>>>>>> 29b7eecb
{
      pthread_mutex_init(&m_AcceptLock, NULL);
      pthread_cond_init(&m_AcceptCond, NULL);
      pthread_mutex_init(&m_ControlLock, NULL);
}

CUDTSocket::~CUDTSocket()
{

   delete m_pUDT;
   m_pUDT = NULL;

   delete m_pQueuedSockets;
   delete m_pAcceptSockets;

   pthread_mutex_destroy(&m_AcceptLock);
   pthread_cond_destroy(&m_AcceptCond);
   pthread_mutex_destroy(&m_ControlLock);
}


SRT_SOCKSTATUS CUDTSocket::getStatus()
{
    // TTL in CRendezvousQueue::updateConnStatus() will set m_bConnecting to false.
    // Although m_Status is still SRTS_CONNECTING, the connection is in fact to be closed due to TTL expiry.
    // In this case m_bConnected is also false. Both checks are required to avoid hitting
    // a regular state transition from CONNECTING to CONNECTED.

    if (m_pUDT->m_bBroken)
        return SRTS_BROKEN;

    // Connecting timed out
    if ((m_Status == SRTS_CONNECTING) && !m_pUDT->m_bConnecting && !m_pUDT->m_bConnected)
        return SRTS_BROKEN;

    return m_Status;
}

void CUDTSocket::makeClosed()
{
    HLOGC(mglog.Debug, log << "@" << m_SocketID << " CLOSING AS SOCKET");
    m_pUDT->m_bBroken = true;
    m_pUDT->close();
    m_Status = SRTS_CLOSED;
    m_tsClosureTimeStamp = steady_clock::now();
}

bool CUDTSocket::readReady()
{
    if (m_pUDT->m_bConnected && m_pUDT->m_pRcvBuffer->isRcvDataReady())
        return true;
    if (m_pUDT->m_bListening)
    {
        return m_pQueuedSockets->size() > 0;
    }

    return broken();
}

bool CUDTSocket::writeReady()
{
    return (m_pUDT->m_bConnected
                && (m_pUDT->m_pSndBuffer->getCurrBufSize() < m_pUDT->m_iSndBufSize))
        || broken();
}

bool CUDTSocket::broken()
{
    return m_pUDT->m_bBroken || !m_pUDT->m_bConnected;
}

////////////////////////////////////////////////////////////////////////////////

CUDTUnited::CUDTUnited():
m_Sockets(),
m_ControlLock(),
m_IDLock(),
m_TLSError(),
m_mMultiplexer(),
m_MultiplexerLock(),
m_pCache(NULL),
m_bClosing(false),
m_GCStopLock(),
m_GCStopCond(),
m_InitLock(),
m_iInstanceCount(0),
m_bGCStatus(false),
m_GCThread(),
m_ClosedSockets()
{
   // Socket ID MUST start from a random value
   // Note. Don't use CTimer here, because s_UDTUnited is a static instance of CUDTUnited
   // with dynamic initialization (calling this constructor), while CTimer has
   // a static member s_ullCPUFrequency with dynamic initialization.
   // The order of initialization is not guaranteed.
   timeval t;

   gettimeofday(&t, 0);
   srand((unsigned int)t.tv_usec);

   double rand1_0 = double(rand())/RAND_MAX;

   m_SocketIDGenerator = 1 + int(MAX_SOCKET_VAL * rand1_0);
   m_SocketIDGenerator_init = m_SocketIDGenerator;


   pthread_mutex_init(&m_ControlLock, NULL);
   pthread_mutex_init(&m_IDLock, NULL);
   pthread_mutex_init(&m_InitLock, NULL);

   pthread_key_create(&m_TLSError, TLSDestroy);

   m_pCache = new CCache<CInfoBlock>;
}

CUDTUnited::~CUDTUnited()
{
    // Call it if it wasn't called already.
    // This will happen at the end of main() of the application,
    // when the user didn't call srt_cleanup().
    if (m_bGCStatus)
    {
        cleanup();
    }

    pthread_mutex_destroy(&m_ControlLock);
    pthread_mutex_destroy(&m_IDLock);
    pthread_mutex_destroy(&m_InitLock);

    delete (CUDTException*)pthread_getspecific(m_TLSError);
    pthread_key_delete(m_TLSError);

    delete m_pCache;
}

std::string CUDTUnited::CONID(SRTSOCKET sock)
{
    if ( sock == 0 )
        return "";

    std::ostringstream os;
    os << "@" << sock << ":";
    return os.str();
}

int CUDTUnited::startup()
{
   CGuard gcinit(m_InitLock);

   if (m_iInstanceCount++ > 0)
      return 0;

   // Global initialization code
   #ifdef _WIN32
      WORD wVersionRequested;
      WSADATA wsaData;
      wVersionRequested = MAKEWORD(2, 2);

      if (0 != WSAStartup(wVersionRequested, &wsaData))
         throw CUDTException(MJ_SETUP, MN_NONE,  WSAGetLastError());
   #endif

   PacketFilter::globalInit();

   //init CTimer::EventLock

   if (m_bGCStatus)
      return true;

   m_bClosing = false;
   pthread_mutex_init(&m_GCStopLock, NULL);
#if ENABLE_MONOTONIC_CLOCK
   pthread_condattr_t  CondAttribs;
   pthread_condattr_init(&CondAttribs);
   pthread_condattr_setclock(&CondAttribs, CLOCK_MONOTONIC);
   pthread_cond_init(&m_GCStopCond, &CondAttribs);
#else
   pthread_cond_init(&m_GCStopCond, NULL);
#endif
   {
       ThreadName tn("SRT:GC");
       pthread_create(&m_GCThread, NULL, garbageCollect, this);
   }

   m_bGCStatus = true;

   return 0;
}

int CUDTUnited::cleanup()
{
   CGuard gcinit(m_InitLock);

   if (--m_iInstanceCount > 0)
      return 0;

   //destroy CTimer::EventLock

   if (!m_bGCStatus)
      return 0;

   m_bClosing = true;
   pthread_cond_signal(&m_GCStopCond);
   pthread_join(m_GCThread, NULL);

   // XXX There's some weird bug here causing this
   // to hangup on Windows. This might be either something
   // bigger, or some problem in pthread-win32. As this is
   // the application cleanup section, this can be temporarily
   // tolerated with simply exit the application without cleanup,
   // counting on that the system will take care of it anyway.
#ifndef _WIN32
   pthread_mutex_destroy(&m_GCStopLock);
   pthread_cond_destroy(&m_GCStopCond);
#endif

   m_bGCStatus = false;

   // Global destruction code
   #ifdef _WIN32
      WSACleanup();
   #endif

   return 0;
}

<<<<<<< HEAD
SRTSOCKET CUDTUnited::generateSocketID()
{
    int sockval = m_SocketIDGenerator - 1;

    // First problem: zero-value should be avoided by various reasons.

    if (sockval <= 0)
    {
        // We have a rollover on the socket value, so
        // definitely we haven't made the Columbus mistake yet.
        m_SocketIDGenerator = MAX_SOCKET_VAL-1;
    }

    // Check all sockets if any of them has this value.
    // Socket IDs are begin created this way:
    //
    //                              Initial random
    //                              |
    //                             |
    //                            |
    //                           |
    // ...
    // The only problem might be if the number rolls over
    // and reaches the same value from the opposite side.
    // This is still a valid socket value, but this time
    // we have to check, which sockets have been used already.
    if ( sockval == m_SocketIDGenerator_init )
    {
        // Mark that since this point on the checks for
        // whether the socket ID is in use must be done.
        m_SocketIDGenerator_init = 0;
    }

    // This is when all socket numbers have been already used once.
    // This may happen after many years of running an application
    // constantly when the connection breaks and gets restored often.
    if ( m_SocketIDGenerator_init == 0 )
    {
        int startval = sockval;
        for (;;) // Roll until an unused value is found
        {
            bool exists = false;
            {
                CGuard cg(m_ControlLock);
                exists = m_Sockets.count(sockval);
            }

            if (exists)
            {
                // The socket value is in use.
                --sockval;
                if (sockval <= 0)
                    sockval = MAX_SOCKET_VAL-1;

                // Before continuing, check if we haven't rolled back to start again
                // This is virtually impossible, so just make an RTI error.
                if (sockval == startval)
                {
                    // Of course, we don't lack memory, but actually this is so impossible
                    // that a complete memory extinction is much more possible than this.
                    // So treat this rather as a formal fallback for something that "should
                    // never happen". This should make the socket creation functions, from
                    // socket_create and accept, return this error.

                    m_SocketIDGenerator = sockval+1; // so that any next call will cause the same error
                    throw CUDTException(MJ_SYSTEMRES, MN_MEMORY, 0);
                }

                // try again, if this is a free socket
                continue;
            }

            // No socket found, this ID is free to use
            m_SocketIDGenerator = sockval;
            break;
        }
    }
    else
    {
        m_SocketIDGenerator = sockval;
    }

    // The socket value counter remains with the value rolled
    // without the group bit set; only the returned value may have
    // the group bit set.

    return m_SocketIDGenerator;
}

=======
>>>>>>> 29b7eecb
SRTSOCKET CUDTUnited::newSocket()
{

   CUDTSocket* ns = NULL;

   try
   {
      ns = new CUDTSocket;
      ns->m_pUDT = new CUDT;
   }
   catch (...)
   {
      delete ns;
      throw CUDTException(MJ_SYSTEMRES, MN_MEMORY, 0);
   }

    {
        CGuard guard(m_IDLock);
        ns->m_SocketID = generateSocketID();
    }

   ns->m_Status = SRTS_INIT;
   ns->m_ListenSocket = 0;
   ns->m_pUDT->m_SocketID = ns->m_SocketID;
<<<<<<< HEAD
=======
   // The "Socket type" is deprecated. For the sake of
   // HSv4 there will be only a "socket type" field set
   // in the handshake, always to UDT_DGRAM.
   //ns->m_pUDT->m_iSockType = (type == SOCK_STREAM) ? UDT_STREAM : UDT_DGRAM;
   ns->m_pUDT->m_iSockType = UDT_DGRAM;
>>>>>>> 29b7eecb
   ns->m_pUDT->m_pCache = m_pCache;

   // protect the m_Sockets structure.
   CGuard cs(m_ControlLock);
   try
   {
      HLOGC(mglog.Debug, log << CONID(ns->m_SocketID)
         << "newSocket: mapping socket "
         << ns->m_SocketID);
      m_Sockets[ns->m_SocketID] = ns;
   }
   catch (...)
   {
      //failure and rollback
      delete ns;
      ns = NULL;
   }

   if (!ns)
      throw CUDTException(MJ_SYSTEMRES, MN_MEMORY, 0);

   return ns->m_SocketID;
}

int CUDTUnited::newConnection(const SRTSOCKET listen, const sockaddr_any& peer, CHandShake* hs, const CPacket& hspkt,
        ref_t<SRT_REJECT_REASON> r_error)
{
   CUDTSocket* ns = NULL;

   *r_error = SRT_REJ_IPE;

   // Can't manage this error through an exception because this is
   // running in the listener loop.
   CUDTSocket* ls = locateSocket(listen);
   if (!ls)
   {
       LOGC(mglog.Error, log << "IPE: newConnection by listener socket id=" << listen << " which DOES NOT EXIST.");
       return -1;
   }

    HLOGC(mglog.Debug, log << "newConnection: creating new socket after listener @" << listen << " contacted with backlog=" << ls->m_uiBackLog);

   // if this connection has already been processed
   if ((ns = locatePeer(peer, hs->m_iID, hs->m_iISN)) != NULL)
   {
      if (ns->m_pUDT->m_bBroken)
      {
         // last connection from the "peer" address has been broken
         ns->m_Status = SRTS_CLOSED;
         ns->m_tsClosureTimeStamp = steady_clock::now();

         CGuard acceptcg(ls->m_AcceptLock);
         ls->m_pQueuedSockets->erase(ns->m_SocketID);
         ls->m_pAcceptSockets->erase(ns->m_SocketID);
      }
      else
      {
         // connection already exist, this is a repeated connection request
        // respond with existing HS information
         HLOGC(mglog.Debug, log
               << "newConnection: located a WORKING peer @"
               << hs->m_iID << " - ADAPTING.");

         hs->m_iISN = ns->m_pUDT->m_iISN;
         hs->m_iMSS = ns->m_pUDT->m_iMSS;
         hs->m_iFlightFlagSize = ns->m_pUDT->m_iFlightFlagSize;
         hs->m_iReqType = URQ_CONCLUSION;
         hs->m_iID = ns->m_SocketID;

         return 0;

         //except for this situation a new connection should be started
      }
   }
   else
   {
       HLOGC(mglog.Debug, log << "newConnection: NOT located any peer @" << hs->m_iID << " - resuming with initial connection.");
   }

   // exceeding backlog, refuse the connection request
   if (ls->m_pQueuedSockets->size() >= ls->m_uiBackLog)
   {
       *r_error = SRT_REJ_BACKLOG;
       LOGC(mglog.Error, log << "newConnection: listen backlog=" << ls->m_uiBackLog << " EXCEEDED");
       return -1;
   }

   try
   {
      ns = new CUDTSocket;
      ns->m_pUDT = new CUDT(*(ls->m_pUDT));
<<<<<<< HEAD
      ns->m_PeerAddr = peer; // Take the sa_family value as a good deal.
=======
      // No need to check the peer, this is the address from which the request has come.
      ns->m_PeerAddr = peer;
>>>>>>> 29b7eecb
   }
   catch (...)
   {
      *r_error = SRT_REJ_RESOURCE;
      delete ns;
      LOGC(mglog.Error, log << "IPE: newConnection: unexpected exception (probably std::bad_alloc)");
      return -1;
   }

   try
   {
       CGuard l_idlock(m_IDLock);
       ns->m_SocketID = generateSocketID();
   }
   catch (CUDTException& e)
   {
       LOGF(mglog.Fatal, "newConnection: IPE: all sockets occupied? Last gen=%d", m_SocketIDGenerator);
       // generateSocketID throws exception, which can be naturally handled
       // when the call is derived from the API call, but here it's called
       // internally in response to receiving a handshake. It must be handled
       // here and turned into an erroneous return value.
       delete ns;
       return -1;
   }

   ns->m_ListenSocket = listen;
   ns->m_pUDT->m_SocketID = ns->m_SocketID;
   ns->m_PeerID = hs->m_iID;
   ns->m_iISN = hs->m_iISN;

   HLOGC(mglog.Debug, log << "newConnection: DATA: lsnid=" << listen
            << " id=" << ns->m_pUDT->m_SocketID
            << " peerid=" << ns->m_pUDT->m_PeerID
            << " ISN=" << ns->m_iISN);

   int error = 0;

   // Set the error code for all prospective problems below.
   // It won't be interpreted when result was successful.
   *r_error = SRT_REJ_RESOURCE;

   // These can throw exception only when the memory allocation failed.
   // CUDT::connect() translates exception into CUDTException.
   // CUDT::open() may only throw original std::bad_alloc from new.
   // This is only to make the library extra safe (when your machine lacks
   // memory, it will continue to work, but fail to accept connection).
   try
   {
       // This assignment must happen b4 the call to CUDT::connect() because
       // this call causes sending the SRT Handshake through this socket.
       // Without this mapping the socket cannot be found and therefore
       // the SRT Handshake message would fail.
       HLOGF(mglog.Debug, 
               "newConnection: incoming %s, mapping socket %d",
               SockaddrToString(peer).c_str(), ns->m_SocketID);
       {
           CGuard cg(m_ControlLock);
           m_Sockets[ns->m_SocketID] = ns;
       }

       // bind to the same addr of listening socket
       ns->m_pUDT->open();
       updateListenerMux(ns, ls);
       if (ls->m_pUDT->m_cbAcceptHook)
       {
           if (!ls->m_pUDT->runAcceptHook(ns->m_pUDT, &peer, hs, hspkt))
           {
               error = 1;
               goto ERR_ROLLBACK;
           }
       }
       ns->m_pUDT->acceptAndRespond(peer, hs, hspkt);
   }
   catch (...)
   {
       // Extract the error that was set in this new failed entity.
       *r_error = ns->m_pUDT->m_RejectReason;
       error = 1;
       goto ERR_ROLLBACK;
   }

   ns->m_Status = SRTS_CONNECTED;

   // copy address information of local node
<<<<<<< HEAD
    // Precisely, what happens here is:
    // - Get the IP address and port from the system database
    ns->m_pUDT->m_pSndQueue->m_pChannel->getSockAddr((ns->m_SelfAddr));
    // - OVERWRITE just the IP address itself by a value taken from piSelfIP
    // (the family is used exactly as the one taken from what has been returned
    // by getsockaddr)
    CIPAddress::pton((ns->m_SelfAddr), ns->m_pUDT->m_piSelfIP, ns->m_SelfAddr.family());
=======
   // Precisely, what happens here is:
   // - Get the IP address and port from the system database
   ns->m_pUDT->m_pSndQueue->m_pChannel->getSockAddr((ns->m_SelfAddr));
   // - OVERWRITE just the IP address itself by a value taken from piSelfIP
   // (the family is used exactly as the one taken from what has been returned
   // by getsockaddr)
   CIPAddress::pton((ns->m_SelfAddr), ns->m_pUDT->m_piSelfIP, ns->m_SelfAddr.family());
>>>>>>> 29b7eecb

   // protect the m_Sockets structure.
   CGuard::enterCS(m_ControlLock);
   try
   {
       HLOGF(mglog.Debug, 
               "newConnection: mapping peer %d to that socket (%d)\n",
               ns->m_PeerID, ns->m_SocketID);
       m_PeerRec[ns->getPeerSpec()].insert(ns->m_SocketID);
   }
   catch (...)
   {
      error = 2;
   }
   CGuard::leaveCS(m_ControlLock);

   CGuard::enterCS(ls->m_AcceptLock);
   try
   {
      ls->m_pQueuedSockets->insert(ns->m_SocketID);
   }
   catch (...)
   {
      error = 3;
   }
   CGuard::leaveCS(ls->m_AcceptLock);

   // acknowledge users waiting for new connections on the listening socket
   m_EPoll.update_events(listen, ls->m_pUDT->m_sPollID, SRT_EPOLL_IN, true);

   CTimer::triggerEvent();

   ERR_ROLLBACK:
   // XXX the exact value of 'error' is ignored
   if (error > 0)
   {
#if ENABLE_LOGGING
       static const char* why [] = {
           "UNKNOWN ERROR",
           "CONNECTION REJECTED",
           "IPE when mapping a socket",
           "IPE when inserting a socket"
       };
       LOGC(mglog.Error, log << CONID(ns->m_SocketID) << "newConnection: connection rejected due to: " << why[error]);
#endif

      SRTSOCKET id = ns->m_SocketID;
      ns->makeClosed();

      // The mapped socket should be now unmapped to preserve the situation that
      // was in the original UDT code.
      // In SRT additionally the acceptAndRespond() function (it was called probably
      // connect() in UDT code) may fail, in which case this socket should not be
      // further processed and should be removed.
      {
          CGuard cg(m_ControlLock);
          m_Sockets.erase(id);
          m_ClosedSockets[id] = ns;
      }

      return -1;
   }

   // wake up a waiting accept() call
   pthread_mutex_lock(&(ls->m_AcceptLock));
   pthread_cond_signal(&(ls->m_AcceptCond));
   pthread_mutex_unlock(&(ls->m_AcceptLock));

   return 1;
}

int CUDTUnited::installAcceptHook(const SRTSOCKET lsn, srt_listen_callback_fn* hook, void* opaq)
{
    try
    {
        CUDTSocket* s = locateSocket(lsn, ERH_THROW);
        s->m_pUDT->installAcceptHook(hook, opaq);
    }
    catch (CUDTException& e)
    {
        setError(new CUDTException(e));
        return SRT_ERROR;
    }

    return 0;
}

SRT_SOCKSTATUS CUDTUnited::getStatus(const SRTSOCKET u)
{
    // protects the m_Sockets structure
    CGuard cg(m_ControlLock);

    sockets_t::const_iterator i = m_Sockets.find(u);

    if (i == m_Sockets.end())
    {
        if (m_ClosedSockets.find(u) != m_ClosedSockets.end())
            return SRTS_CLOSED;

        return SRTS_NONEXIST;
    }
    return i->second->getStatus();
}

<<<<<<< HEAD
int CUDTUnited::bind(CUDTSocket* s, const sockaddr_any& name)
=======
int CUDTUnited::bind(const SRTSOCKET u, const sockaddr_any& name)
>>>>>>> 29b7eecb
{
   CGuard cg(s->m_ControlLock);

   // cannot bind a socket more than once
   if (s->m_Status != SRTS_INIT)
      throw CUDTException(MJ_NOTSUP, MN_NONE, 0);

   s->m_pUDT->open();
   updateMux(s, name);
   s->m_Status = SRTS_OPENED;

   // copy address information of local node
   s->m_pUDT->m_pSndQueue->m_pChannel->getSockAddr((s->m_SelfAddr));

   return 0;
}

int CUDTUnited::bind(CUDTSocket* s, UDPSOCKET udpsock)
{
   CGuard cg(s->m_ControlLock);

   // cannot bind a socket more than once
   if (s->m_Status != SRTS_INIT)
      throw CUDTException(MJ_NOTSUP, MN_NONE, 0);

   sockaddr_any name;
   socklen_t namelen = sizeof name; // max of inet and inet6

   // This will preset the sa_family as well; the namelen is given simply large
   // enough for any family here.
   if (::getsockname(udpsock, &name.sa, &namelen) == -1)
      throw CUDTException(MJ_NOTSUP, MN_INVAL);

   // Successfully extracted, so update the size
   name.len = namelen;

   s->m_pUDT->open();
   updateMux(s, name, &udpsock);
   s->m_Status = SRTS_OPENED;

   // copy address information of local node
   s->m_pUDT->m_pSndQueue->m_pChannel->getSockAddr((s->m_SelfAddr));

   return 0;
}

int CUDTUnited::listen(const SRTSOCKET u, int backlog)
{
   if (backlog <= 0)
      throw CUDTException(MJ_NOTSUP, MN_INVAL, 0);

   // Don't search for the socket if it's already -1;
   // this never is a valid socket.
   if (u == UDT::INVALID_SOCK)
      throw CUDTException(MJ_NOTSUP, MN_SIDINVAL, 0);

   CUDTSocket* s = locateSocket(u);
   if (!s)
      throw CUDTException(MJ_NOTSUP, MN_SIDINVAL, 0);

   CGuard cg(s->m_ControlLock);

   // NOTE: since now the socket is protected against simultaneous access.
   // In the meantime the socket might have been closed, which means that
   // it could have changed the state. It could be also set listen in another
   // thread, so check it out.

   // do nothing if the socket is already listening
   if (s->m_Status == SRTS_LISTENING)
      return 0;

   // a socket can listen only if is in OPENED status
   if (s->m_Status != SRTS_OPENED)
      throw CUDTException(MJ_NOTSUP, MN_ISUNBOUND, 0);

   // [[using assert(s->m_Status == OPENED)]];

   // listen is not supported in rendezvous connection setup
   if (s->m_pUDT->m_bRendezvous)
      throw CUDTException(MJ_NOTSUP, MN_ISRENDEZVOUS, 0);

   s->m_uiBackLog = backlog;

   try
   {
      s->m_pQueuedSockets = new set<SRTSOCKET>;
      s->m_pAcceptSockets = new set<SRTSOCKET>;
   }
   catch (...)
   {
      delete s->m_pQueuedSockets;
      delete s->m_pAcceptSockets;

      // XXX Translated std::bad_alloc into CUDTException specifying
      // memory allocation failure...
      throw CUDTException(MJ_SYSTEMRES, MN_MEMORY, 0);
   }

   // [[using assert(s->m_Status == OPENED)]]; // (still, unchanged)

   s->m_pUDT->setListenState();  // propagates CUDTException,
                                 // if thrown, remains in OPENED state if so.
   s->m_Status = SRTS_LISTENING;

   return 0;
}

SRTSOCKET CUDTUnited::accept(const SRTSOCKET listen, sockaddr* pw_addr, int* pw_addrlen)
{
   if (pw_addr && !pw_addrlen)
      throw CUDTException(MJ_NOTSUP, MN_INVAL, 0);

   CUDTSocket* ls = locateSocket(listen);

   if (ls == NULL)
      throw CUDTException(MJ_NOTSUP, MN_SIDINVAL, 0);

   // the "listen" socket must be in LISTENING status
   if (ls->m_Status != SRTS_LISTENING)
      throw CUDTException(MJ_NOTSUP, MN_NOLISTEN, 0);

   // no "accept" in rendezvous connection setup
   if (ls->m_pUDT->m_bRendezvous)
      throw CUDTException(MJ_NOTSUP, MN_ISRENDEZVOUS, 0);

   SRTSOCKET u = CUDT::INVALID_SOCK;
   bool accepted = false;

   // !!only one conection can be set up each time!!
   while (!accepted)
   {
       CGuard cg(ls->m_AcceptLock);

       if ((ls->m_Status != SRTS_LISTENING) || ls->m_pUDT->m_bBroken)
       {
           // This socket has been closed.
           accepted = true;
       }
       else if (ls->m_pQueuedSockets->size() > 0)
       {
           // XXX REFACTORING REQUIRED HERE!
           // Actually this should at best be something like that:
           // set<SRTSOCKET>::iterator b = ls->m_pQueuedSockets->begin();
           // u = *b;
           // ls->m_pQueuedSockets->erase(b);
           // ls->m_pAcceptSockets->insert(u);
           //
           // It is also questionable why m_pQueuedSockets should be of type 'set'.
           // There's no quick-searching capabilities of that container used anywhere except
           // checkBrokenSockets and garbageCollect, which aren't performance-critical,
           // whereas it's mainly used for getting the first element and iterating
           // over elements, which is slow in case of std::set. It's also doubtful
           // as to whether the sorting capability of std::set is properly used;
           // the first is taken here, which is actually the socket with lowest
           // possible descriptor value (as default operator< and ascending sorting
           // used for std::set<SRTSOCKET> where SRTSOCKET=int).
           //
           // Consider using std::list or std::vector here.

           u = *(ls->m_pQueuedSockets->begin());
           ls->m_pAcceptSockets->insert(ls->m_pAcceptSockets->end(), u);
           ls->m_pQueuedSockets->erase(ls->m_pQueuedSockets->begin());
           accepted = true;
       }
       else if (!ls->m_pUDT->m_bSynRecving)
       {
           accepted = true;
       }

       if (!accepted && (ls->m_Status == SRTS_LISTENING))
           pthread_cond_wait(&(ls->m_AcceptCond), &(ls->m_AcceptLock));

       if (ls->m_pQueuedSockets->empty())
           m_EPoll.update_events(listen, ls->m_pUDT->m_sPollID, SRT_EPOLL_IN, false);
   }

   if (u == CUDT::INVALID_SOCK)
   {
      // non-blocking receiving, no connection available
      if (!ls->m_pUDT->m_bSynRecving)
         throw CUDTException(MJ_AGAIN, MN_RDAVAIL, 0);

      // listening socket is closed
      throw CUDTException(MJ_NOTSUP, MN_NOLISTEN, 0);
   }

   if (pw_addr != NULL && pw_addrlen != NULL)
   {
      CUDTSocket* s = locateSocket(u);
      if (s == NULL)
         throw CUDTException(MJ_NOTSUP, MN_SIDINVAL, 0);

      CGuard cg(s->m_ControlLock);

      // Check if the length of the buffer to fill the name in
      // was large enough.
      const int len = s->m_PeerAddr.size();
      if (*pw_addrlen < len)
          throw CUDTException(MJ_NOTSUP, MN_INVAL, 0);

      memcpy((pw_addr), &s->m_PeerAddr, len);
      *pw_addrlen = len;
   }

   return u;
}

int CUDTUnited::connect(SRTSOCKET u, const sockaddr* srcname, int srclen, const sockaddr* tarname, int tarlen)
{
    sockaddr_any source_addr(srcname, srclen);
    if (source_addr.len == 0)
        throw CUDTException(MJ_NOTSUP, MN_INVAL, 0);
    sockaddr_any target_addr(tarname, tarlen);
    if (target_addr.len == 0)
        throw CUDTException(MJ_NOTSUP, MN_INVAL, 0);

    CUDTSocket* s = locateSocket(u);
    if (s == NULL)
        throw CUDTException(MJ_NOTSUP, MN_SIDINVAL, 0);

    // For a single socket, just do bind, then connect

    bind(s, source_addr);
    return connectIn(s, target_addr, 0);
}

int CUDTUnited::connect(SRTSOCKET u, const sockaddr* name, int namelen, int32_t forced_isn)
{
<<<<<<< HEAD
    sockaddr_any target_addr(name, namelen);
    if (target_addr.len == 0)
        throw CUDTException(MJ_NOTSUP, MN_INVAL, 0);
   CUDTSocket* s = locateSocket(u);
=======
   sockaddr_any target_addr(name, namelen);
   if (target_addr.len == 0)
      throw CUDTException(MJ_NOTSUP, MN_INVAL, 0);

   CUDTSocket* s = locate(u);
>>>>>>> 29b7eecb
   if (!s)
      throw CUDTException(MJ_NOTSUP, MN_SIDINVAL, 0);

    return connectIn(s, target_addr, forced_isn);
}

<<<<<<< HEAD
int CUDTUnited::connectIn(CUDTSocket* s, const sockaddr_any& target_addr, int32_t forced_isn)
{
   CGuard cg(s->m_ControlLock);
   // a socket can "connect" only if it is in the following states:
   // - OPENED: assume the socket binding parameters are configured
   // - INIT: configure binding parameters here
   // - any other (meaning, already connected): report error

=======
   // a socket can "connect" only if it is in INIT or OPENED status
>>>>>>> 29b7eecb
   if (s->m_Status == SRTS_INIT)
   {
       if (s->m_pUDT->m_bRendezvous)
           throw CUDTException(MJ_NOTSUP, MN_ISRENDUNBOUND, 0);

       // If bind() was done first on this socket, then the
       // socket will not perform this step. This actually does the
       // same thing as bind() does, just with empty address so that
       // the binding parameters are autoselected.

       s->m_pUDT->open();
       sockaddr_any autoselect_sa (target_addr.family());
       // This will create such a sockaddr_any that
       // will return true from empty(). 
       updateMux(s, autoselect_sa);  // <<---- updateMux
       // -> C(Snd|Rcv)Queue::init
       // -> pthread_create(...C(Snd|Rcv)Queue::worker...)
       s->m_Status = SRTS_OPENED;
   }
   else if (s->m_Status != SRTS_OPENED)
      throw CUDTException(MJ_NOTSUP, MN_ISCONNECTED, 0);

   // connect_complete() may be called before connect() returns.
   // So we need to update the status before connect() is called,
   // otherwise the status may be overwritten with wrong value
   // (CONNECTED vs. CONNECTING).
   s->m_Status = SRTS_CONNECTING;

   /* 
   * In blocking mode, connect can block for up to 30 seconds for
   * rendez-vous mode. Holding the s->m_ControlLock prevent close
   * from cancelling the connect
   */
   try
   {
       // InvertedGuard unlocks in the constructor, then locks in the
       // destructor, no matter if an exception has fired.
       InvertedGuard l_unlocker( s->m_pUDT->m_bSynRecving ? &s->m_ControlLock : 0 );
       s->m_pUDT->startConnect(target_addr, forced_isn);
   }
   catch (CUDTException& e) // Interceptor, just to change the state.
   {
      s->m_Status = SRTS_OPENED;
      throw e;
   }

   // record peer address
   s->m_PeerAddr = target_addr;

   // CGuard destructor will delete cg and unlock s->m_ControlLock

   return 0;
}


int CUDTUnited::close(const SRTSOCKET u)
{
   CUDTSocket* s = locateSocket(u);
   if (!s)
      throw CUDTException(MJ_NOTSUP, MN_SIDINVAL, 0);

   return close(s);
}

int CUDTUnited::close(CUDTSocket* s)
{

   HLOGC(mglog.Debug, log << s->m_pUDT->CONID() << " CLOSE. Acquiring control lock");

   CGuard socket_cg(s->m_ControlLock);

   HLOGC(mglog.Debug, log << s->m_pUDT->CONID() << " CLOSING (removing from listening, closing CUDT)");

   bool synch_close_snd = s->m_pUDT->m_bSynSending;

   SRTSOCKET u = s->m_SocketID;

   if (s->m_Status == SRTS_LISTENING)
   {
      if (s->m_pUDT->m_bBroken)
         return 0;

      s->m_tsClosureTimeStamp = steady_clock::now();
      s->m_pUDT->m_bBroken    = true;

      // Change towards original UDT: 
      // Leave all the closing activities for garbageCollect to happen,
      // however remove the listener from the RcvQueue IMMEDIATELY.
      // Even though garbageCollect would eventually remove the listener
      // as well, there would be some time interval between now and the
      // moment when it's done, and during this time the application will
      // be unable to bind to this port that the about-to-delete listener
      // is currently occupying (due to blocked slot in the RcvQueue).

      HLOGC(mglog.Debug, log << s->m_pUDT->CONID() << " CLOSING (removing listener immediately)");
      s->m_pUDT->notListening();

      // broadcast all "accept" waiting
      pthread_mutex_lock(&(s->m_AcceptLock));
      pthread_cond_broadcast(&(s->m_AcceptCond));
      pthread_mutex_unlock(&(s->m_AcceptLock));

   }
   else
   {
       s->makeClosed();

       // synchronize with garbage collection.
       HLOGC(mglog.Debug, log << "@" << u << "U::close done. GLOBAL CLOSE: " << s->m_pUDT->CONID() << ". Acquiring GLOBAL control lock");
       CGuard manager_cg(m_ControlLock);

       // since "s" is located before m_ControlLock, locate it again in case
       // it became invalid
       sockets_t::iterator i = m_Sockets.find(u);
       if ((i == m_Sockets.end()) || (i->second->m_Status == SRTS_CLOSED))
       {
           HLOGC(mglog.Debug, log << "@" << u << "U::close: NOT AN ACTIVE SOCKET, returning.");
           return 0;
       }
       s = i->second;

       s->m_Status = SRTS_CLOSED;

       // a socket will not be immediately removed when it is closed
       // in order to prevent other methods from accessing invalid address
       // a timer is started and the socket will be removed after approximately
       // 1 second
       s->m_tsClosureTimeStamp = steady_clock::now();

       m_Sockets.erase(s->m_SocketID);
       m_ClosedSockets[s->m_SocketID] = s;
       HLOGC(mglog.Debug, log << "@" << u << "U::close: Socket MOVED TO CLOSED for collecting later.");

       CTimer::triggerEvent();
   }

   HLOGC(mglog.Debug, log << "@" << u << ": GLOBAL: CLOSING DONE");

   // Check if the ID is still in closed sockets before you access it
   // (the last triggerEvent could have deleted it).
   if ( synch_close_snd )
   {
#if SRT_ENABLE_CLOSE_SYNCH

       HLOGC(mglog.Debug, log << "@" << u << " GLOBAL CLOSING: sync-waiting for releasing sender resources...");
       for (;;)
       {
           CSndBuffer* sb = s->m_pUDT->m_pSndBuffer;

           // Disconnected from buffer - nothing more to check.
           if (!sb)
           {
               HLOGC(mglog.Debug, log << "@" << u << " GLOBAL CLOSING: sending buffer disconnected. Allowed to close.");
               break;
           }

           // Sender buffer empty
           if (sb->getCurrBufSize() == 0)
           {
               HLOGC(mglog.Debug, log << "@" << u << " GLOBAL CLOSING: sending buffer depleted. Allowed to close.");
               break;
           }

           // Ok, now you are keeping GC thread hands off the internal data.
           // You can check then if it has already deleted the socket or not.
           // The socket is either in m_ClosedSockets or is already gone.

           // Done the other way, but still done. You can stop waiting.
           bool isgone = false;
           {
               CGuard manager_cg(m_ControlLock);
               isgone = m_ClosedSockets.count(u) == 0;
           }
           if (!isgone)
           {
               isgone = !s->m_pUDT->m_bOpened;
           }
           if (isgone)
           {
               HLOGC(mglog.Debug, log << "@" << u << " GLOBAL CLOSING: ... gone in the meantime, whatever. Exiting close().");
               break;
           }

           HLOGC(mglog.Debug, log << "@" << u << " GLOBAL CLOSING: ... still waiting for any update.");
           CTimer::EWait wt = CTimer::waitForEvent();

           if ( wt == CTimer::WT_ERROR )
           {
               HLOGC(mglog.Debug, log << "GLOBAL CLOSING: ... ERROR WHEN WAITING FOR EVENT. Exiting close() to prevent hangup.");
               break;
           }

           // Continue waiting in case when an event happened or 1s waiting time passed for checkpoint.
       }
#endif
   }

   /*
      This code is PUT ASIDE for now.
      Most likely this will be never required.
      It had to hold the closing activity until the time when the receiver buffer is depleted.
      However the closing of the socket should only happen when the receiver has received
      an information about that the reading is no longer possible (error report from recv/recvfile).
      When this happens, the receiver buffer is definitely depleted already and there's no need to check
      anything.

      Should there appear any other conditions in future under which the closing process should be
      delayed until the receiver buffer is empty, this code can be filled here.

   if ( synch_close_rcv )
   {
   ...
   }
   */

   return 0;
}

void CUDTUnited::getpeername(const SRTSOCKET u, sockaddr* name, int* namelen)
{
<<<<<<< HEAD
    if (!name || !namelen)
        throw CUDTException(MJ_NOTSUP, MN_INVAL, 0);
=======
   if (!name || !namelen)
       throw CUDTException(MJ_NOTSUP, MN_INVAL, 0);
>>>>>>> 29b7eecb

   if (getStatus(u) != SRTS_CONNECTED)
      throw CUDTException(MJ_CONNECTION, MN_NOCONN, 0);

   CUDTSocket* s = locateSocket(u);

   if (!s)
      throw CUDTException(MJ_NOTSUP, MN_SIDINVAL, 0);

   if (!s->m_pUDT->m_bConnected || s->m_pUDT->m_bBroken)
      throw CUDTException(MJ_CONNECTION, MN_NOCONN, 0);

<<<<<<< HEAD
   int len = s->m_PeerAddr.size();
=======
   const int len = s->m_PeerAddr.size();
>>>>>>> 29b7eecb
   if (*namelen < len)
       throw CUDTException(MJ_NOTSUP, MN_INVAL, 0);

   memcpy(name, &s->m_PeerAddr.sa, len);
   *namelen = len;
}

void CUDTUnited::getsockname(const SRTSOCKET u, sockaddr* pw_name, int* pw_namelen)
{
   if (!pw_name || !pw_namelen)
       throw CUDTException(MJ_NOTSUP, MN_INVAL, 0);

<<<<<<< HEAD
   CUDTSocket* s = locateSocket(u);
=======
   CUDTSocket* s = locate(u);
>>>>>>> 29b7eecb

   if (!s)
      throw CUDTException(MJ_NOTSUP, MN_SIDINVAL, 0);

   if (s->m_pUDT->m_bBroken)
      throw CUDTException(MJ_NOTSUP, MN_SIDINVAL, 0);

   if (s->m_Status == SRTS_INIT)
      throw CUDTException(MJ_CONNECTION, MN_NOCONN, 0);

   const int len = s->m_SelfAddr.size();
   if (*pw_namelen < len)
       throw CUDTException(MJ_NOTSUP, MN_INVAL, 0);

   memcpy((pw_name), &s->m_SelfAddr.sa, len);
   *pw_namelen = len;
}

int CUDTUnited::select(
   ud_set* readfds, ud_set* writefds, ud_set* exceptfds, const timeval* timeout)
{
   const steady_clock::time_point entertime = steady_clock::now();

   const long timeo_us = timeout
       ? timeout->tv_sec * 1000000 + timeout->tv_usec
       : -1;
   const steady_clock::duration timeo(microseconds_from(timeo_us));

   // initialize results
   int count = 0;
   set<SRTSOCKET> rs, ws, es;

   // retrieve related UDT sockets
   vector<CUDTSocket*> ru, wu, eu;
   CUDTSocket* s;
   if (readfds)
      for (set<SRTSOCKET>::iterator i1 = readfds->begin();
         i1 != readfds->end(); ++ i1)
      {
         if (getStatus(*i1) == SRTS_BROKEN)
         {
            rs.insert(*i1);
            ++ count;
         }
         else if (!(s = locateSocket(*i1)))
            throw CUDTException(MJ_NOTSUP, MN_SIDINVAL, 0);
         else
            ru.push_back(s);
      }
   if (writefds)
      for (set<SRTSOCKET>::iterator i2 = writefds->begin();
         i2 != writefds->end(); ++ i2)
      {
         if (getStatus(*i2) == SRTS_BROKEN)
         {
            ws.insert(*i2);
            ++ count;
         }
         else if (!(s = locateSocket(*i2)))
            throw CUDTException(MJ_NOTSUP, MN_SIDINVAL, 0);
         else
            wu.push_back(s);
      }
   if (exceptfds)
      for (set<SRTSOCKET>::iterator i3 = exceptfds->begin();
         i3 != exceptfds->end(); ++ i3)
      {
         if (getStatus(*i3) == SRTS_BROKEN)
         {
            es.insert(*i3);
            ++ count;
         }
         else if (!(s = locateSocket(*i3)))
            throw CUDTException(MJ_NOTSUP, MN_SIDINVAL, 0);
         else
            eu.push_back(s);
      }

   do
   {
      // query read sockets
      for (vector<CUDTSocket*>::iterator j1 = ru.begin(); j1 != ru.end(); ++ j1)
      {
         s = *j1;

         if (s->readReady() || s->m_Status == SRTS_CLOSED)
         {
            rs.insert(s->m_SocketID);
            ++ count;
         }
      }

      // query write sockets
      for (vector<CUDTSocket*>::iterator j2 = wu.begin(); j2 != wu.end(); ++ j2)
      {
         s = *j2;

         if (s->writeReady() || s->m_Status == SRTS_CLOSED)
         {
            ws.insert(s->m_SocketID);
            ++ count;
         }
      }

      // query exceptions on sockets
      for (vector<CUDTSocket*>::iterator j3 = eu.begin(); j3 != eu.end(); ++ j3)
      {
         // check connection request status, not supported now
      }

      if (0 < count)
         break;

      CTimer::waitForEvent();
   } while (timeo > steady_clock::now() - entertime);

   if (readfds)
      *readfds = rs;

   if (writefds)
      *writefds = ws;

   if (exceptfds)
      *exceptfds = es;

   return count;
}

int CUDTUnited::selectEx(
   const vector<SRTSOCKET>& fds,
   vector<SRTSOCKET>* readfds,
   vector<SRTSOCKET>* writefds,
   vector<SRTSOCKET>* exceptfds,
   int64_t msTimeOut)
{
    const steady_clock::time_point entertime = steady_clock::now();

    const long timeo_us = msTimeOut >= 0
        ? msTimeOut * 1000
        : -1;
    const steady_clock::duration timeo(microseconds_from(timeo_us));

   // initialize results
   int count = 0;
   if (readfds)
      readfds->clear();
   if (writefds)
      writefds->clear();
   if (exceptfds)
      exceptfds->clear();

   do
   {
      for (vector<SRTSOCKET>::const_iterator i = fds.begin();
         i != fds.end(); ++ i)
      {
         CUDTSocket* s = locateSocket(*i);

         if ((!s) || s->m_pUDT->m_bBroken || (s->m_Status == SRTS_CLOSED))
         {
            if (exceptfds)
            {
               exceptfds->push_back(*i);
               ++ count;
            }
            continue;
         }

         if (readfds)
         {
            if ((s->m_pUDT->m_bConnected
                  && s->m_pUDT->m_pRcvBuffer->isRcvDataReady()
               )
               || (s->m_pUDT->m_bListening
                  && (s->m_pQueuedSockets->size() > 0)))
            {
               readfds->push_back(s->m_SocketID);
               ++ count;
            }
         }

         if (writefds)
         {
            if (s->m_pUDT->m_bConnected
               && (s->m_pUDT->m_pSndBuffer->getCurrBufSize()
                  < s->m_pUDT->m_iSndBufSize))
            {
               writefds->push_back(s->m_SocketID);
               ++ count;
            }
         }
      }

      if (count > 0)
         break;

      CTimer::waitForEvent();
   } while (timeo > steady_clock::now() - entertime);

   return count;
}

int CUDTUnited::epoll_create()
{
   return m_EPoll.create();
}

int CUDTUnited::epoll_add_usock(
   const int eid, const SRTSOCKET u, const int* events)
{
   CUDTSocket* s = locateSocket(u);
   int ret = -1;
   if (s)
   {
      ret = m_EPoll.add_usock(eid, u, events);
      s->m_pUDT->addEPoll(eid);
   }
   else
   {
      throw CUDTException(MJ_NOTSUP, MN_SIDINVAL);
   }

   return ret;
}

int CUDTUnited::epoll_add_ssock(
   const int eid, const SYSSOCKET s, const int* events)
{
   return m_EPoll.add_ssock(eid, s, events);
}

int CUDTUnited::epoll_update_usock(
   const int eid, const SRTSOCKET u, const int* events)
{
   CUDTSocket* s = locateSocket(u);
   int ret = -1;
   if (s)
   {
      ret = m_EPoll.update_usock(eid, u, events);
      s->m_pUDT->addEPoll(eid);
   }
   else
   {
      throw CUDTException(MJ_NOTSUP, MN_SIDINVAL);
   }

   return ret;
}

int CUDTUnited::epoll_update_ssock(
   const int eid, const SYSSOCKET s, const int* events)
{
   return m_EPoll.update_ssock(eid, s, events);
}

int CUDTUnited::epoll_remove_usock(const int eid, const SRTSOCKET u)
{
   int ret = m_EPoll.remove_usock(eid, u);

   CUDTSocket* s = locateSocket(u);
   if (s)
   {
      s->m_pUDT->removeEPoll(eid);
   }
   //else
   //{
   //   throw CUDTException(MJ_NOTSUP, MN_SIDINVAL);
   //}

   return ret;
}

int CUDTUnited::epoll_remove_ssock(const int eid, const SYSSOCKET s)
{
   return m_EPoll.remove_ssock(eid, s);
}

int CUDTUnited::epoll_wait(
   const int eid,
   set<SRTSOCKET>* readfds,
   set<SRTSOCKET>* writefds,
   int64_t msTimeOut,
   set<SYSSOCKET>* lrfds,
   set<SYSSOCKET>* lwfds)
{
   return m_EPoll.wait(eid, readfds, writefds, msTimeOut, lrfds, lwfds);
}

int CUDTUnited::epoll_uwait(
   const int eid,
   SRT_EPOLL_EVENT* fdsSet,
   int fdsSize, 
   int64_t msTimeOut)
{
   return m_EPoll.uwait(eid, fdsSet, fdsSize, msTimeOut);
}

int32_t CUDTUnited::epoll_set(int eid, int32_t flags)
{
    return m_EPoll.setflags(eid, flags);
}

int CUDTUnited::epoll_release(const int eid)
{
   return m_EPoll.release(eid);
}

CUDTSocket* CUDTUnited::locateSocket(const SRTSOCKET u, ErrorHandling erh)
{
    CGuard cg(m_ControlLock);

    sockets_t::iterator i = m_Sockets.find(u);

    if ((i == m_Sockets.end()) || (i->second->m_Status == SRTS_CLOSED))
    {
        if (erh == ERH_RETURN)
            return NULL;
        throw CUDTException(MJ_NOTSUP, MN_SIDINVAL, 0);
    }

    return i->second;
}

CUDTSocket* CUDTUnited::locatePeer(
   const sockaddr_any& peer,
   const SRTSOCKET id,
   int32_t isn)
{
   CGuard cg(m_ControlLock);

   map<int64_t, set<SRTSOCKET> >::iterator i = m_PeerRec.find(
      CUDTSocket::getPeerSpec(id, isn));
   if (i == m_PeerRec.end())
      return NULL;

   for (set<SRTSOCKET>::iterator j = i->second.begin();
      j != i->second.end(); ++ j)
   {
      sockets_t::iterator k = m_Sockets.find(*j);
      // this socket might have been closed and moved m_ClosedSockets
      if (k == m_Sockets.end())
         continue;

      if (k->second->m_PeerAddr == peer)
      {
         return k->second;
      }
   }

   return NULL;
}

void CUDTUnited::checkBrokenSockets()
{
   CGuard cg(m_ControlLock);

   // set of sockets To Be Closed and To Be Removed
   vector<SRTSOCKET> tbc;
   vector<SRTSOCKET> tbr;

   for (sockets_t::iterator i = m_Sockets.begin();
      i != m_Sockets.end(); ++ i)
   {
       CUDTSocket* s = i->second;

      // check broken connection
      if (s->m_pUDT->m_bBroken)
      {
         if (s->m_Status == SRTS_LISTENING)
         {
            const steady_clock::duration elapsed = steady_clock::now() - s->m_tsClosureTimeStamp;
            // for a listening socket, it should wait an extra 3 seconds
            // in case a client is connecting
            if (elapsed < milliseconds_from(CUDT::COMM_CLOSE_BROKEN_LISTENER_TIMEOUT_MS))
            {
               continue;
            }
         }
         else if ((s->m_pUDT->m_pRcvBuffer != NULL)
            // FIXED: calling isRcvDataAvailable() just to get the information
            // whether there are any data waiting in the buffer,
            // NOT WHETHER THEY ARE ALSO READY TO PLAY at the time when
            // this function is called (isRcvDataReady also checks if the
            // available data is "ready to play").
            && s->m_pUDT->m_pRcvBuffer->isRcvDataAvailable()
            && (s->m_pUDT->m_iBrokenCounter -- > 0))
         {
            // HLOGF(mglog.Debug, "STILL KEEPING socket (still have data):
            // %d\n", i->first);
            // if there is still data in the receiver buffer, wait longer
            continue;
         }

         // HLOGF(mglog.Debug, "moving socket to CLOSED: %d\n", i->first);

         //close broken connections and start removal timer
         s->m_Status = SRTS_CLOSED;
         s->m_tsClosureTimeStamp = steady_clock::now();
         tbc.push_back(i->first);
         m_ClosedSockets[i->first] = s;

         // remove from listener's queue
         sockets_t::iterator ls = m_Sockets.find(s->m_ListenSocket);
         if (ls == m_Sockets.end())
         {
            ls = m_ClosedSockets.find(s->m_ListenSocket);
            if (ls == m_ClosedSockets.end())
               continue;
         }

         CGuard::enterCS(ls->second->m_AcceptLock);
         ls->second->m_pQueuedSockets->erase(s->m_SocketID);
         ls->second->m_pAcceptSockets->erase(s->m_SocketID);
         CGuard::leaveCS(ls->second->m_AcceptLock);
      }
   }

   for (sockets_t::iterator j = m_ClosedSockets.begin();
      j != m_ClosedSockets.end(); ++ j)
   {
      // HLOGF(mglog.Debug, "checking CLOSED socket: %d\n", j->first);
      if (!is_zero(j->second->m_pUDT->m_tsLingerExpiration))
      {
         // asynchronous close:
         if ((!j->second->m_pUDT->m_pSndBuffer)
            || (0 == j->second->m_pUDT->m_pSndBuffer->getCurrBufSize())
            || (j->second->m_pUDT->m_tsLingerExpiration <= srt::sync::steady_clock::now()))
         {
            j->second->m_pUDT->m_tsLingerExpiration = steady_clock::time_point();
            j->second->m_pUDT->m_bClosing = true;
            j->second->m_tsClosureTimeStamp = srt::sync::steady_clock::now();
         }
      }

      // timeout 1 second to destroy a socket AND it has been removed from
      // RcvUList
      if ((srt::sync::steady_clock::now() - j->second->m_tsClosureTimeStamp > seconds_from(1))
         && ((!j->second->m_pUDT->m_pRNode)
            || !j->second->m_pUDT->m_pRNode->m_bOnList))
      {
         // HLOGF(mglog.Debug, "will unref socket: %d\n", j->first);
         tbr.push_back(j->first);
      }
   }

   // move closed sockets to the ClosedSockets structure
   for (vector<SRTSOCKET>::iterator k = tbc.begin(); k != tbc.end(); ++ k)
      m_Sockets.erase(*k);

   // remove those timeout sockets
   for (vector<SRTSOCKET>::iterator l = tbr.begin(); l != tbr.end(); ++ l)
      removeSocket(*l);
}

void CUDTUnited::removeSocket(const SRTSOCKET u)
{
   sockets_t::iterator i = m_ClosedSockets.find(u);

   // invalid socket ID
   if (i == m_ClosedSockets.end())
      return;

   CUDTSocket* s = i->second;

   // decrease multiplexer reference count, and remove it if necessary
   const int mid = s->m_iMuxID;

   if (s->m_pQueuedSockets)
   {
      CGuard cg(s->m_AcceptLock);

      // if it is a listener, close all un-accepted sockets in its queue
      // and remove them later
      for (set<SRTSOCKET>::iterator q = s->m_pQueuedSockets->begin();
         q != s->m_pQueuedSockets->end(); ++ q)
      {
         sockets_t::iterator si = m_Sockets.find(*q);
         if (si == m_Sockets.end())
         {
               // gone in the meantime
            LOGC(mglog.Error, log << "removeSocket: IPE? socket %" << u << " being queued for listener socket %" << s->m_SocketID << " is GONE in the meantime ???");
            continue;
         }

         CUDTSocket* as = si->second;

         as->makeClosed();
         m_ClosedSockets[*q] = as;
         m_Sockets.erase(*q);
      }

   }

   // remove from peer rec
   map<int64_t, set<SRTSOCKET> >::iterator j = m_PeerRec.find(
      s->getPeerSpec());
   if (j != m_PeerRec.end())
   {
      j->second.erase(u);
      if (j->second.empty())
         m_PeerRec.erase(j);
   }

   /*
   * Socket may be deleted while still having ePoll events set that would
   * remains forever causing epoll_wait to unblock continuously for inexistent
   * sockets. Get rid of all events for this socket.
   */
   m_EPoll.update_events(u, s->m_pUDT->m_sPollID,
      SRT_EPOLL_IN|SRT_EPOLL_OUT|SRT_EPOLL_ERR, false);

   // delete this one
   m_ClosedSockets.erase(i);

   HLOGC(mglog.Debug, log << "GC/removeSocket: closing associated UDT %" << u);
   s->makeClosed();
   HLOGC(mglog.Debug, log << "GC/removeSocket: DELETING SOCKET %" << u);
   delete s;

   if (mid == -1)
       return;

   map<int, CMultiplexer>::iterator m;
   m = m_mMultiplexer.find(mid);
   if (m == m_mMultiplexer.end())
   {
      LOGC(mglog.Fatal, log << "IPE: For socket %" << u << " MUXER id=" << mid << " NOT FOUND!");
      return;
   }

   CMultiplexer& mx = m->second;

   mx.m_iRefCount --;
   // HLOGF(mglog.Debug, "unrefing underlying socket for %u: %u\n",
   //    u, mx.m_iRefCount);
   if (0 == mx.m_iRefCount)
   {
       HLOGC(mglog.Debug, log << "MUXER id=" << mid << " lost last socket %"
           << u << " - deleting muxer bound to port "
           << mx.m_pChannel->bindAddressAny().hport());
      // The channel has no access to the queues and
      // it looks like the multiplexer is the master of all of them.
      // The queues must be silenced before closing the channel
      // because this will cause error to be returned in any operation
      // being currently done in the queues, if any.
      mx.m_pSndQueue->setClosing();
      mx.m_pRcvQueue->setClosing();
      delete mx.m_pSndQueue;
      delete mx.m_pRcvQueue;
      mx.m_pChannel->close();
      delete mx.m_pTimer;
      delete mx.m_pChannel;
      m_mMultiplexer.erase(m);
   }
}

void CUDTUnited::setError(CUDTException* e)
{
    delete (CUDTException*)pthread_getspecific(m_TLSError);
    pthread_setspecific(m_TLSError, e);
}

CUDTException* CUDTUnited::getError()
{
    if(!pthread_getspecific(m_TLSError))
        pthread_setspecific(m_TLSError, new CUDTException);
    return (CUDTException*)pthread_getspecific(m_TLSError);
}


void CUDTUnited::updateMux(
   CUDTSocket* s, const sockaddr_any& addr, const UDPSOCKET* udpsock /*[[nullable]]*/)
{
   CGuard cg(m_ControlLock);

   // Don't try to reuse given address, if udpsock was given.
   // In such a case rely exclusively on that very socket and
   // use it the way as it is configured, of course, create also
   // always a new multiplexer for that very socket.
   if (!udpsock && s->m_pUDT->m_bReuseAddr)
   {
<<<<<<< HEAD
       int port = addr.hport();
=======
      const int port = addr.hport();
>>>>>>> 29b7eecb

      // find a reusable address
      for (map<int, CMultiplexer>::iterator i = m_mMultiplexer.begin();
         i != m_mMultiplexer.end(); ++ i)
      {
<<<<<<< HEAD
           // Use the "family" value blindly from the address; we
           // need to find an existing multiplexer that binds to the
           // given port in the same family as requested address.
           if ((i->second.m_iFamily == addr.family())
                   && (i->second.m_iMSS == s->m_pUDT->m_iMSS)
#ifdef SRT_ENABLE_IPOPTS
                   &&  (i->second.m_iIpTTL == s->m_pUDT->m_iIpTTL)
                   && (i->second.m_iIpToS == s->m_pUDT->m_iIpToS)
=======
          // Use the "family" value blindly from the address; we
          // need to find an existing multiplexer that binds to the
          // given port in the same family as requested address.
          if ((i->second.m_iIPversion == addr.family())
                  && (i->second.m_iMSS == s->m_pUDT->m_iMSS)
#ifdef SRT_ENABLE_IPOPTS
                  &&  (i->second.m_iIpTTL == s->m_pUDT->m_iIpTTL)
                  && (i->second.m_iIpToS == s->m_pUDT->m_iIpToS)
>>>>>>> 29b7eecb
#endif
                  && (i->second.m_iIpV6Only == s->m_pUDT->m_iIpV6Only)
                  &&  i->second.m_bReusable)
          {
            if (i->second.m_iPort == port)
            {
               // HLOGF(mglog.Debug, "reusing multiplexer for port
               // %hd\n", port);
               // reuse the existing multiplexer
               ++ i->second.m_iRefCount;
               s->m_pUDT->m_pSndQueue = i->second.m_pSndQueue;
               s->m_pUDT->m_pRcvQueue = i->second.m_pRcvQueue;
               s->m_iMuxID = i->second.m_iID;
               return;
            }
         }
      }
   }

   // a new multiplexer is needed
   CMultiplexer m;
   m.m_iMSS = s->m_pUDT->m_iMSS;
<<<<<<< HEAD
   m.m_iFamily = addr.family();
=======
   m.m_iIPversion = addr.family();
>>>>>>> 29b7eecb
#ifdef SRT_ENABLE_IPOPTS
   m.m_iIpTTL = s->m_pUDT->m_iIpTTL;
   m.m_iIpToS = s->m_pUDT->m_iIpToS;
#endif
   m.m_iRefCount = 1;
   m.m_iIpV6Only = s->m_pUDT->m_iIpV6Only;
   m.m_bReusable = s->m_pUDT->m_bReuseAddr;
   m.m_iID = s->m_SocketID;

   m.m_pChannel = new CChannel();
#ifdef SRT_ENABLE_IPOPTS
   m.m_pChannel->setIpTTL(s->m_pUDT->m_iIpTTL);
   m.m_pChannel->setIpToS(s->m_pUDT->m_iIpToS);
#endif
   m.m_pChannel->setSndBufSize(s->m_pUDT->m_iUDPSndBufSize);
   m.m_pChannel->setRcvBufSize(s->m_pUDT->m_iUDPRcvBufSize);
   if (s->m_pUDT->m_iIpV6Only != -1)
      m.m_pChannel->setIpV6Only(s->m_pUDT->m_iIpV6Only);

   try
   {
       if (udpsock)
       {
           // In this case, addr contains the address
           // that has been extracted already from the
           // given socket
           m.m_pChannel->attach(*udpsock, addr);
       }
       else if (addr.empty())
       {
           // The case of previously used case of a NULL address.
           // This here is used to pass family only, in this case
           // just automatically bind to the "0" address to autoselect
<<<<<<< HEAD
           // everything. If at least the IP address is specified,
           // then bind to that address, but still possibly autoselect
           // the outgoing port, if the port was specified as 0.
=======
           // everything.
>>>>>>> 29b7eecb
           m.m_pChannel->open(addr.family());
       }
       else
       {
<<<<<<< HEAD
=======
           // If at least the IP address is specified, then bind to that
           // address, but still possibly autoselect the outgoing port, if the
           // port was specified as 0.
>>>>>>> 29b7eecb
           m.m_pChannel->open(addr);
       }
   }
   catch (CUDTException& e)
   {
      m.m_pChannel->close();
      delete m.m_pChannel;
      throw;
   }

   sockaddr_any sa;
   m.m_pChannel->getSockAddr((sa));
   m.m_iPort = sa.hport();

   m.m_pTimer = new CTimer;

   m.m_pSndQueue = new CSndQueue;
   m.m_pSndQueue->init(m.m_pChannel, m.m_pTimer);
   m.m_pRcvQueue = new CRcvQueue;
   m.m_pRcvQueue->init(
      32, s->m_pUDT->maxPayloadSize(), m.m_iFamily, 1024,
      m.m_pChannel, m.m_pTimer);

   m_mMultiplexer[m.m_iID] = m;

   s->m_pUDT->m_pSndQueue = m.m_pSndQueue;
   s->m_pUDT->m_pRcvQueue = m.m_pRcvQueue;
   s->m_iMuxID = m.m_iID;

   HLOGF(mglog.Debug, 
      "creating new multiplexer for port %i\n", m.m_iPort);
}

// XXX This functionality needs strong refactoring.
//
// This function is going to find a multiplexer for the port contained
// in the 'ls' listening socket, by searching through the multiplexer
// container.
//
// Somehow, however, it's not even predicted a situation that the multiplexer
// for that port doesn't exist - that is, this function WILL find the
// multiplexer. How can it be so certain? It's because the listener has
// already created the multiplexer during the call to bind(), so if it
// didn't, this function wouldn't even have a chance to be called.
//
// Why can't then the multiplexer be recorded in the 'ls' listening socket data
// to be accessed immediately, especially when one listener can't bind to more
// than one multiplexer at a time (well, even if it could, there's still no
// reason why this should be extracted by "querying")?
//
// Maybe because the multiplexer container is a map, not a list.
// Why is this then a map? Because it's addressed by MuxID. Why do we need
// mux id? Because we don't have a list... ?
// 
// But what's the multiplexer ID? It's a socket ID for which it was originally
// created.
//
// Is this then shared? Yes, only between the listener socket and the accepted
// sockets, or in case of "bound" connecting sockets (by binding you can
// enforce the port number, which can be the same for multiple SRT sockets).
// Not shared in case of unbound connecting socket or rendezvous socket.
//
// Ok, in which situation do we need dispatching by mux id? Only when the
// socket is being deleted. How does the deleting procedure know the muxer id?
// Because it is recorded here at the time when it's found, as... the socket ID
// of the actual listener socket being actually the first socket to create the
// multiplexer, so the multiplexer gets its id.
//
// Still, no reasons found why the socket can't contain a list iterator to a
// multiplexer INSTEAD of m_iMuxID. There's no danger in this solution because
// the multiplexer is never deleted until there's at least one socket using it.
//
// The multiplexer may even physically be contained in the CUDTUnited object,
// just track the multiple users of it (the listener and the accepted sockets).
// When deleting, you simply "unsubscribe" yourself from the multiplexer, which
// will unref it and remove the list element by the iterator kept by the
// socket.
void CUDTUnited::updateListenerMux(CUDTSocket* s, const CUDTSocket* ls)
{
   CGuard cg(m_ControlLock);
<<<<<<< HEAD
   int port = ls->m_SelfAddr.hport();
=======
   const int port = ls->m_SelfAddr.hport();
>>>>>>> 29b7eecb

   // find the listener's address
   for (map<int, CMultiplexer>::iterator i = m_mMultiplexer.begin();
      i != m_mMultiplexer.end(); ++ i)
   {
      if (i->second.m_iPort == port)
      {
         HLOGF(mglog.Debug, 
            "updateMux: reusing multiplexer for port %i\n", port);
         // reuse the existing multiplexer
         ++ i->second.m_iRefCount;
         s->m_pUDT->m_pSndQueue = i->second.m_pSndQueue;
         s->m_pUDT->m_pRcvQueue = i->second.m_pRcvQueue;
         s->m_iMuxID = i->second.m_iID;
         return;
      }
   }
}

void* CUDTUnited::garbageCollect(void* p)
{
   CUDTUnited* self = (CUDTUnited*)p;

   THREAD_STATE_INIT("SRT:GC");

   CGuard gcguard(self->m_GCStopLock);

   while (!self->m_bClosing)
   {
       INCREMENT_THREAD_ITERATIONS();
       self->checkBrokenSockets();

       HLOGC(mglog.Debug, log << "GC: sleep 1 s");
       SyncEvent::wait_for(&self->m_GCStopCond, &self->m_GCStopLock, seconds_from(1));
   }

   // remove all sockets and multiplexers
   HLOGC(mglog.Debug, log << "GC: GLOBAL EXIT - releasing all pending sockets. Acquring control lock...");
   CGuard::enterCS(self->m_ControlLock);
   for (sockets_t::iterator i = self->m_Sockets.begin();
      i != self->m_Sockets.end(); ++ i)
   {
      i->second->makeClosed();
      self->m_ClosedSockets[i->first] = i->second;

      // remove from listener's queue
      sockets_t::iterator ls = self->m_Sockets.find(
         i->second->m_ListenSocket);
      if (ls == self->m_Sockets.end())
      {
         ls = self->m_ClosedSockets.find(i->second->m_ListenSocket);
         if (ls == self->m_ClosedSockets.end())
            continue;
      }

      CGuard::enterCS(ls->second->m_AcceptLock);
      ls->second->m_pQueuedSockets->erase(i->second->m_SocketID);
      ls->second->m_pAcceptSockets->erase(i->second->m_SocketID);
      CGuard::leaveCS(ls->second->m_AcceptLock);
   }
   self->m_Sockets.clear();

   for (sockets_t::iterator j = self->m_ClosedSockets.begin();
      j != self->m_ClosedSockets.end(); ++ j)
   {
      j->second->m_tsClosureTimeStamp = steady_clock::time_point();
   }
   CGuard::leaveCS(self->m_ControlLock);

   HLOGC(mglog.Debug, log << "GC: GLOBAL EXIT - releasing all CLOSED sockets.");
   while (true)
   {
      self->checkBrokenSockets();

      CGuard::enterCS(self->m_ControlLock);
      bool empty = self->m_ClosedSockets.empty();
      CGuard::leaveCS(self->m_ControlLock);

      if (empty)
         break;

      CTimer::sleep();
   }

   THREAD_EXIT();
   return NULL;
}

////////////////////////////////////////////////////////////////////////////////

int CUDT::startup()
{
   return s_UDTUnited.startup();
}

int CUDT::cleanup()
{
   return s_UDTUnited.cleanup();
}

SRTSOCKET CUDT::socket()
{
   if (!s_UDTUnited.m_bGCStatus)
      s_UDTUnited.startup();

   try
   {
      return s_UDTUnited.newSocket();
   }
   catch (const CUDTException& e)
   {
      s_UDTUnited.setError(new CUDTException(e));
      return INVALID_SOCK;
   }
   catch (bad_alloc&)
   {
      s_UDTUnited.setError(new CUDTException(MJ_SYSTEMRES, MN_MEMORY, 0));
      return INVALID_SOCK;
   }
   catch (const std::exception& ee)
   {
      LOGC(mglog.Fatal, log << "socket: UNEXPECTED EXCEPTION: "
         << typeid(ee).name()
         << ": " << ee.what());
      s_UDTUnited.setError(new CUDTException(MJ_UNKNOWN, MN_NONE, 0));
      return INVALID_SOCK;
   }
}

int CUDT::setError(CodeMajor mj, CodeMinor mn, int syserr)
{
    s_UDTUnited.setError(new CUDTException(mj, mn, syserr));
    return SRT_ERROR;
}

int CUDT::bind(SRTSOCKET u, const sockaddr* name, int namelen)
{
   try
   {
       sockaddr_any sa (name, namelen);
       if ( sa.len == 0 )
       {
           // This happens if the namelen check proved it to be
           // too small for particular family, or that family is
           // not recognized (is none of AF_INET, AF_INET6).
           // This is a user error.
<<<<<<< HEAD
           return setError(MJ_NOTSUP, MN_INVAL, 0);
       }
       CUDTSocket* s = s_UDTUnited.locateSocket(u);
       if (!s)
           return setError(MJ_NOTSUP, MN_INVAL, 0);

       return s_UDTUnited.bind(s, sa);
=======
           s_UDTUnited.setError(new CUDTException(MJ_NOTSUP, MN_INVAL, 0));
           return ERROR;
       }
       return s_UDTUnited.bind(u, sa);
>>>>>>> 29b7eecb
   }
   catch (const CUDTException& e)
   {
       return setError(e);
   }
   catch (bad_alloc&)
   {
       return setError(MJ_SYSTEMRES, MN_MEMORY, 0);
   }
   catch (const std::exception& ee)
   {
      LOGC(mglog.Fatal, log << "bind: UNEXPECTED EXCEPTION: "
         << typeid(ee).name()
         << ": " << ee.what());
      return setError(MJ_UNKNOWN, MN_NONE, 0);
   }
}

int CUDT::bind(SRTSOCKET u, UDPSOCKET udpsock)
{
    try
    {
        CUDTSocket* s = s_UDTUnited.locateSocket(u);
        if (!s)
            return setError(MJ_NOTSUP, MN_INVAL, 0);

        return s_UDTUnited.bind(s, udpsock);
    }
    catch (const CUDTException& e)
    {
        s_UDTUnited.setError(new CUDTException(e));
        return ERROR;
    }
    catch (bad_alloc&)
    {
        s_UDTUnited.setError(new CUDTException(MJ_SYSTEMRES, MN_MEMORY, 0));
        return ERROR;
    }
    catch (const std::exception& ee)
    {
        LOGC(mglog.Fatal, log << "bind/udp: UNEXPECTED EXCEPTION: "
                << typeid(ee).name() << ": " << ee.what());
        s_UDTUnited.setError(new CUDTException(MJ_UNKNOWN, MN_NONE, 0));
        return ERROR;
    }
}

int CUDT::listen(SRTSOCKET u, int backlog)
{
   try
   {
      return s_UDTUnited.listen(u, backlog);
   }
   catch (const CUDTException& e)
   {
      s_UDTUnited.setError(new CUDTException(e));
      return ERROR;
   }
   catch (bad_alloc&)
   {
      s_UDTUnited.setError(new CUDTException(MJ_SYSTEMRES, MN_MEMORY, 0));
      return ERROR;
   }
   catch (const std::exception& ee)
   {
      LOGC(mglog.Fatal, log << "listen: UNEXPECTED EXCEPTION: "
         << typeid(ee).name() << ": " << ee.what());
      s_UDTUnited.setError(new CUDTException(MJ_UNKNOWN, MN_NONE, 0));
      return ERROR;
   }
}

SRTSOCKET CUDT::accept(SRTSOCKET u, sockaddr* addr, int* addrlen)
{
   try
   {
      return s_UDTUnited.accept(u, addr, addrlen);
   }
   catch (const CUDTException& e)
   {
      s_UDTUnited.setError(new CUDTException(e));
      return INVALID_SOCK;
   }
   catch (bad_alloc&)
   {
      s_UDTUnited.setError(new CUDTException(MJ_SYSTEMRES, MN_MEMORY, 0));
      return INVALID_SOCK;
   }
   catch (const std::exception& ee)
   {
      LOGC(mglog.Fatal, log << "accept: UNEXPECTED EXCEPTION: "
         << typeid(ee).name() << ": " << ee.what());
      s_UDTUnited.setError(new CUDTException(MJ_UNKNOWN, MN_NONE, 0));
      return INVALID_SOCK;
   }
}

int CUDT::connect(
    SRTSOCKET u, const sockaddr* name, int namelen, const sockaddr* tname, int tnamelen)
{
   try
   {
      return s_UDTUnited.connect(u, name, namelen, tname, tnamelen);
   }
   catch (CUDTException e)
   {
      s_UDTUnited.setError(new CUDTException(e));
      return ERROR;
   }
   catch (bad_alloc&)
   {
      s_UDTUnited.setError(new CUDTException(MJ_SYSTEMRES, MN_MEMORY, 0));
      return ERROR;
   }
   catch (std::exception& ee)
   {
      LOGC(mglog.Fatal, log << "connect: UNEXPECTED EXCEPTION: "
         << typeid(ee).name() << ": " << ee.what());
      s_UDTUnited.setError(new CUDTException(MJ_UNKNOWN, MN_NONE, 0));
      return ERROR;
   }
}

int CUDT::connect(
   SRTSOCKET u, const sockaddr* name, int namelen, int32_t forced_isn)
{
   try
   {
      return s_UDTUnited.connect(u, name, namelen, forced_isn);
   }
   catch (const CUDTException e)
   {
      s_UDTUnited.setError(new CUDTException(e));
      return ERROR;
   }
   catch (bad_alloc&)
   {
      s_UDTUnited.setError(new CUDTException(MJ_SYSTEMRES, MN_MEMORY, 0));
      return ERROR;
   }
   catch (const std::exception& ee)
   {
      LOGC(mglog.Fatal, log << "connect: UNEXPECTED EXCEPTION: "
         << typeid(ee).name() << ": " << ee.what());
      s_UDTUnited.setError(new CUDTException(MJ_UNKNOWN, MN_NONE, 0));
      return ERROR;
   }
}

int CUDT::close(SRTSOCKET u)
{
   try
   {
      return s_UDTUnited.close(u);
   }
   catch (const CUDTException& e)
   {
      s_UDTUnited.setError(new CUDTException(e));
      return ERROR;
   }
   catch (const std::exception& ee)
   {
      LOGC(mglog.Fatal, log << "close: UNEXPECTED EXCEPTION: "
         << typeid(ee).name() << ": " << ee.what());
      s_UDTUnited.setError(new CUDTException(MJ_UNKNOWN, MN_NONE, 0));
      return ERROR;
   }
}

int CUDT::getpeername(SRTSOCKET u, sockaddr* name, int* namelen)
{
   try
   {
      s_UDTUnited.getpeername(u, name, namelen);
      return 0;
   }
   catch (const CUDTException& e)
   {
      s_UDTUnited.setError(new CUDTException(e));
      return ERROR;
   }
   catch (const std::exception& ee)
   {
      LOGC(mglog.Fatal, log << "getpeername: UNEXPECTED EXCEPTION: "
         << typeid(ee).name() << ": " << ee.what());
      s_UDTUnited.setError(new CUDTException(MJ_UNKNOWN, MN_NONE, 0));
      return ERROR;
   }
}

int CUDT::getsockname(SRTSOCKET u, sockaddr* name, int* namelen)
{
   try
   {
<<<<<<< HEAD
      s_UDTUnited.getsockname(u, name, namelen);;
=======
      s_UDTUnited.getsockname(u, name, namelen);
>>>>>>> 29b7eecb
      return 0;
   }
   catch (const CUDTException& e)
   {
      s_UDTUnited.setError(new CUDTException(e));
      return ERROR;
   }
   catch (const std::exception& ee)
   {
      LOGC(mglog.Fatal, log << "getsockname: UNEXPECTED EXCEPTION: "
         << typeid(ee).name() << ": " << ee.what());
      s_UDTUnited.setError(new CUDTException(MJ_UNKNOWN, MN_NONE, 0));
      return ERROR;
   }
}

int CUDT::getsockopt(
   SRTSOCKET u, int, SRT_SOCKOPT optname, void* optval, int* optlen)
{
   if (!optval || !optlen)
   {
      return setError(MJ_NOTSUP, MN_INVAL, 0);
   }

   try
   {
      CUDT* udt = s_UDTUnited.locateSocket(u, s_UDTUnited.ERH_THROW)->m_pUDT;
      udt->getOpt(optname, optval, *optlen);
      return 0;
   }
   catch (const CUDTException& e)
   {
      s_UDTUnited.setError(new CUDTException(e));
      return ERROR;
   }
   catch (const std::exception& ee)
   {
      LOGC(mglog.Fatal, log << "getsockopt: UNEXPECTED EXCEPTION: "
         << typeid(ee).name() << ": " << ee.what());
      s_UDTUnited.setError(new CUDTException(MJ_UNKNOWN, MN_NONE, 0));
      return ERROR;
   }
}

int CUDT::setsockopt(SRTSOCKET u, int, SRT_SOCKOPT optname, const void* optval, int optlen)
{
   try
   {
      CUDT* udt = s_UDTUnited.locateSocket(u, s_UDTUnited.ERH_THROW)->m_pUDT;
      udt->setOpt(optname, optval, optlen);
      return 0;
   }
   catch (const CUDTException& e)
   {
      s_UDTUnited.setError(new CUDTException(e));
      return ERROR;
   }
   catch (const std::exception& ee)
   {
      LOGC(mglog.Fatal, log << "setsockopt: UNEXPECTED EXCEPTION: "
         << typeid(ee).name() << ": " << ee.what());
      s_UDTUnited.setError(new CUDTException(MJ_UNKNOWN, MN_NONE, 0));
      return ERROR;
   }
}

int CUDT::send(SRTSOCKET u, const char* buf, int len, int)
{
   try
   {
      CUDT* udt = s_UDTUnited.locateSocket(u, s_UDTUnited.ERH_THROW)->m_pUDT;
      return udt->send(buf, len);
   }
   catch (const CUDTException& e)
   {
      s_UDTUnited.setError(new CUDTException(e));
      return ERROR;
   }
   catch (bad_alloc&)
   {
      s_UDTUnited.setError(new CUDTException(MJ_SYSTEMRES, MN_MEMORY, 0));
      return ERROR;
   }
   catch (const std::exception& ee)
   {
      LOGC(mglog.Fatal, log << "send: UNEXPECTED EXCEPTION: "
         << typeid(ee).name() << ": " << ee.what());
      s_UDTUnited.setError(new CUDTException(MJ_UNKNOWN, MN_NONE, 0));
      return ERROR;
   }
}

int CUDT::recv(SRTSOCKET u, char* buf, int len, int)
{
   try
   {
      CUDT* udt = s_UDTUnited.locateSocket(u, s_UDTUnited.ERH_THROW)->m_pUDT;
      return udt->recv(buf, len);
   }
   catch (const CUDTException& e)
   {
      s_UDTUnited.setError(new CUDTException(e));
      return ERROR;
   }
   catch (const std::exception& ee)
   {
      LOGC(mglog.Fatal, log << "recv: UNEXPECTED EXCEPTION: "
         << typeid(ee).name() << ": " << ee.what());
      s_UDTUnited.setError(new CUDTException(MJ_UNKNOWN, MN_NONE, 0));
      return ERROR;
   }
}

int CUDT::sendmsg(
   SRTSOCKET u, const char* buf, int len, int ttl, bool inorder,
   uint64_t srctime)
{
   try
   {
      CUDT* udt = s_UDTUnited.locateSocket(u, s_UDTUnited.ERH_THROW)->m_pUDT;
      return udt->sendmsg(buf, len, ttl, inorder, srctime);
   }
   catch (const CUDTException& e)
   {
      s_UDTUnited.setError(new CUDTException(e));
      return ERROR;
   }
   catch (bad_alloc&)
   {
      s_UDTUnited.setError(new CUDTException(MJ_SYSTEMRES, MN_MEMORY, 0));
      return ERROR;
   }
   catch (const std::exception& ee)
   {
      LOGC(mglog.Fatal, log << "sendmsg: UNEXPECTED EXCEPTION: "
         << typeid(ee).name() << ": " << ee.what());
      s_UDTUnited.setError(new CUDTException(MJ_UNKNOWN, MN_NONE, 0));
      return ERROR;
   }
}

int CUDT::sendmsg2(
   SRTSOCKET u, const char* buf, int len, ref_t<SRT_MSGCTRL> r_m)
{
   try
   {
      CUDT* udt = s_UDTUnited.locateSocket(u, s_UDTUnited.ERH_THROW)->m_pUDT;
      return udt->sendmsg2(buf, len, r_m);
   }
   catch (const CUDTException& e)
   {
      s_UDTUnited.setError(new CUDTException(e));
      return ERROR;
   }
   catch (bad_alloc&)
   {
      s_UDTUnited.setError(new CUDTException(MJ_SYSTEMRES, MN_MEMORY, 0));
      return ERROR;
   }
   catch (const std::exception& ee)
   {
      LOGC(mglog.Fatal, log << "sendmsg: UNEXPECTED EXCEPTION: "
         << typeid(ee).name() << ": " << ee.what());
      s_UDTUnited.setError(new CUDTException(MJ_UNKNOWN, MN_NONE, 0));
      return ERROR;
   }
}

int CUDT::recvmsg(SRTSOCKET u, char* buf, int len, uint64_t& srctime)
{
   try
   {
      CUDT* udt = s_UDTUnited.locateSocket(u, s_UDTUnited.ERH_THROW)->m_pUDT;
      return udt->recvmsg(buf, len, srctime);
   }
   catch (const CUDTException& e)
   {
      s_UDTUnited.setError(new CUDTException(e));
      return ERROR;
   }
   catch (const std::exception& ee)
   {
      LOGC(mglog.Fatal, log << "recvmsg: UNEXPECTED EXCEPTION: "
         << typeid(ee).name() << ": " << ee.what());
      s_UDTUnited.setError(new CUDTException(MJ_UNKNOWN, MN_NONE, 0));
      return ERROR;
   }
}

int CUDT::recvmsg2(SRTSOCKET u, char* buf, int len, ref_t<SRT_MSGCTRL> r_m)
{
   try
   {
      CUDT* udt = s_UDTUnited.locateSocket(u, s_UDTUnited.ERH_THROW)->m_pUDT;
      return udt->recvmsg2(buf, len, r_m);
   }
   catch (const CUDTException& e)
   {
      s_UDTUnited.setError(new CUDTException(e));
      return ERROR;
   }
   catch (const std::exception& ee)
   {
      LOGC(mglog.Fatal, log << "recvmsg: UNEXPECTED EXCEPTION: "
         << typeid(ee).name() << ": " << ee.what());
      s_UDTUnited.setError(new CUDTException(MJ_UNKNOWN, MN_NONE, 0));
      return ERROR;
   }
}

int64_t CUDT::sendfile(
   SRTSOCKET u, fstream& ifs, int64_t& offset, int64_t size, int block)
{
   try
   {
      CUDT* udt = s_UDTUnited.locateSocket(u, s_UDTUnited.ERH_THROW)->m_pUDT;
      return udt->sendfile(ifs, offset, size, block);
   }
   catch (const CUDTException& e)
   {
      s_UDTUnited.setError(new CUDTException(e));
      return ERROR;
   }
   catch (bad_alloc&)
   {
      s_UDTUnited.setError(new CUDTException(MJ_SYSTEMRES, MN_MEMORY, 0));
      return ERROR;
   }
   catch (const std::exception& ee)
   {
      LOGC(mglog.Fatal, log << "sendfile: UNEXPECTED EXCEPTION: "
         << typeid(ee).name() << ": " << ee.what());
      s_UDTUnited.setError(new CUDTException(MJ_UNKNOWN, MN_NONE, 0));
      return ERROR;
   }
}

int64_t CUDT::recvfile(
   SRTSOCKET u, fstream& ofs, int64_t& offset, int64_t size, int block)
{
   try
   {
      CUDT* udt = s_UDTUnited.locateSocket(u, s_UDTUnited.ERH_THROW)->m_pUDT;
      return udt->recvfile(ofs, offset, size, block);
   }
   catch (const CUDTException& e)
   {
      s_UDTUnited.setError(new CUDTException(e));
      return ERROR;
   }
   catch (const std::exception& ee)
   {
      LOGC(mglog.Fatal, log << "recvfile: UNEXPECTED EXCEPTION: "
         << typeid(ee).name() << ": " << ee.what());
      s_UDTUnited.setError(new CUDTException(MJ_UNKNOWN, MN_NONE, 0));
      return ERROR;
   }
}

int CUDT::select(
   int,
   ud_set* readfds,
   ud_set* writefds,
   ud_set* exceptfds,
   const timeval* timeout)
{
   if ((!readfds) && (!writefds) && (!exceptfds))
   {
      s_UDTUnited.setError(new CUDTException(MJ_NOTSUP, MN_INVAL, 0));
      return ERROR;
   }

   try
   {
      return s_UDTUnited.select(readfds, writefds, exceptfds, timeout);
   }
   catch (const CUDTException& e)
   {
      s_UDTUnited.setError(new CUDTException(e));
      return ERROR;
   }
   catch (bad_alloc&)
   {
      s_UDTUnited.setError(new CUDTException(MJ_SYSTEMRES, MN_MEMORY, 0));
      return ERROR;
   }
   catch (const std::exception& ee)
   {
      LOGC(mglog.Fatal, log << "select: UNEXPECTED EXCEPTION: "
         << typeid(ee).name() << ": " << ee.what());
      s_UDTUnited.setError(new CUDTException(MJ_UNKNOWN, MN_NONE, 0));
      return ERROR;
   }
}

int CUDT::selectEx(
   const vector<SRTSOCKET>& fds,
   vector<SRTSOCKET>* readfds,
   vector<SRTSOCKET>* writefds,
   vector<SRTSOCKET>* exceptfds,
   int64_t msTimeOut)
{
   if ((!readfds) && (!writefds) && (!exceptfds))
   {
      s_UDTUnited.setError(new CUDTException(MJ_NOTSUP, MN_INVAL, 0));
      return ERROR;
   }

   try
   {
      return s_UDTUnited.selectEx(fds, readfds, writefds, exceptfds, msTimeOut);
   }
   catch (const CUDTException& e)
   {
      s_UDTUnited.setError(new CUDTException(e));
      return ERROR;
   }
   catch (bad_alloc&)
   {
      s_UDTUnited.setError(new CUDTException(MJ_SYSTEMRES, MN_MEMORY, 0));
      return ERROR;
   }
   catch (const std::exception& ee)
   {
      LOGC(mglog.Fatal, log << "selectEx: UNEXPECTED EXCEPTION: "
         << typeid(ee).name() << ": " << ee.what());
      s_UDTUnited.setError(new CUDTException(MJ_UNKNOWN));
      return ERROR;
   }
}

int CUDT::epoll_create()
{
   try
   {
      return s_UDTUnited.epoll_create();
   }
   catch (const CUDTException& e)
   {
      s_UDTUnited.setError(new CUDTException(e));
      return ERROR;
   }
   catch (const std::exception& ee)
   {
      LOGC(mglog.Fatal, log << "epoll_create: UNEXPECTED EXCEPTION: "
         << typeid(ee).name() << ": " << ee.what());
      s_UDTUnited.setError(new CUDTException(MJ_UNKNOWN, MN_NONE, 0));
      return ERROR;
   }
}

int CUDT::epoll_add_usock(const int eid, const SRTSOCKET u, const int* events)
{
   try
   {
      return s_UDTUnited.epoll_add_usock(eid, u, events);
   }
   catch (const CUDTException& e)
   {
      s_UDTUnited.setError(new CUDTException(e));
      return ERROR;
   }
   catch (const std::exception& ee)
   {
      LOGC(mglog.Fatal, log << "epoll_add_usock: UNEXPECTED EXCEPTION: "
         << typeid(ee).name() << ": " << ee.what());
      s_UDTUnited.setError(new CUDTException(MJ_UNKNOWN, MN_NONE, 0));
      return ERROR;
   }
}

int CUDT::epoll_add_ssock(const int eid, const SYSSOCKET s, const int* events)
{
   try
   {
      return s_UDTUnited.epoll_add_ssock(eid, s, events);
   }
   catch (const CUDTException& e)
   {
      s_UDTUnited.setError(new CUDTException(e));
      return ERROR;
   }
   catch (const std::exception& ee)
   {
      LOGC(mglog.Fatal, log << "epoll_add_ssock: UNEXPECTED EXCEPTION: "
         << typeid(ee).name() << ": " << ee.what());
      s_UDTUnited.setError(new CUDTException(MJ_UNKNOWN, MN_NONE, 0));
      return ERROR;
   }
}

int CUDT::epoll_update_usock(
   const int eid, const SRTSOCKET u, const int* events)
{
   try
   {
      return s_UDTUnited.epoll_update_usock(eid, u, events);
   }
   catch (const CUDTException& e)
   {
      s_UDTUnited.setError(new CUDTException(e));
      return ERROR;
   }
   catch (const std::exception& ee)
   {
      LOGC(mglog.Fatal, log << "epoll_update_usock: UNEXPECTED EXCEPTION: "
         << typeid(ee).name() << ": " << ee.what());
      s_UDTUnited.setError(new CUDTException(MJ_UNKNOWN, MN_NONE, 0));
      return ERROR;
   }
}

int CUDT::epoll_update_ssock(
   const int eid, const SYSSOCKET s, const int* events)
{
   try
   {
      return s_UDTUnited.epoll_update_ssock(eid, s, events);
   }
   catch (const CUDTException& e)
   {
      s_UDTUnited.setError(new CUDTException(e));
      return ERROR;
   }
   catch (const std::exception& ee)
   {
      LOGC(mglog.Fatal, log << "epoll_update_ssock: UNEXPECTED EXCEPTION: "
         << typeid(ee).name() << ": " << ee.what());
      s_UDTUnited.setError(new CUDTException(MJ_UNKNOWN, MN_NONE, 0));
      return ERROR;
   }
}


int CUDT::epoll_remove_usock(const int eid, const SRTSOCKET u)
{
   try
   {
      return s_UDTUnited.epoll_remove_usock(eid, u);
   }
   catch (const CUDTException& e)
   {
      s_UDTUnited.setError(new CUDTException(e));
      return ERROR;
   }
   catch (const std::exception& ee)
   {
      LOGC(mglog.Fatal, log << "epoll_remove_usock: UNEXPECTED EXCEPTION: "
         << typeid(ee).name() << ": " << ee.what());
      s_UDTUnited.setError(new CUDTException(MJ_UNKNOWN, MN_NONE, 0));
      return ERROR;
   }
}

int CUDT::epoll_remove_ssock(const int eid, const SYSSOCKET s)
{
   try
   {
      return s_UDTUnited.epoll_remove_ssock(eid, s);
   }
   catch (const CUDTException& e)
   {
      s_UDTUnited.setError(new CUDTException(e));
      return ERROR;
   }
   catch (const std::exception& ee)
   {
      LOGC(mglog.Fatal, log << "epoll_remove_ssock: UNEXPECTED EXCEPTION: "
         << typeid(ee).name() << ": " << ee.what());
      s_UDTUnited.setError(new CUDTException(MJ_UNKNOWN, MN_NONE, 0));
      return ERROR;
   }
}

int CUDT::epoll_wait(
   const int eid,
   set<SRTSOCKET>* readfds,
   set<SRTSOCKET>* writefds,
   int64_t msTimeOut,
   set<SYSSOCKET>* lrfds,
   set<SYSSOCKET>* lwfds)
{
   try
   {
      return s_UDTUnited.epoll_wait(
         eid, readfds, writefds, msTimeOut, lrfds, lwfds);
   }
   catch (const CUDTException& e)
   {
      s_UDTUnited.setError(new CUDTException(e));
      return ERROR;
   }
   catch (const std::exception& ee)
   {
      LOGC(mglog.Fatal, log << "epoll_wait: UNEXPECTED EXCEPTION: "
         << typeid(ee).name() << ": " << ee.what());
      s_UDTUnited.setError(new CUDTException(MJ_UNKNOWN, MN_NONE, 0));
      return ERROR;
   }
}

int CUDT::epoll_uwait(
   const int eid,
   SRT_EPOLL_EVENT* fdsSet,
   int fdsSize,
   int64_t msTimeOut)
{
   try
   {
      return s_UDTUnited.epoll_uwait(eid, fdsSet, fdsSize, msTimeOut);
   }
   catch (const CUDTException& e)
   {
      s_UDTUnited.setError(new CUDTException(e));
      return ERROR;
   }
   catch (const std::exception& ee)
   {
      LOGC(mglog.Fatal, log << "epoll_uwait: UNEXPECTED EXCEPTION: "
         << typeid(ee).name() << ": " << ee.what());
      s_UDTUnited.setError(new CUDTException(MJ_UNKNOWN, MN_NONE, 0));
      return ERROR;
   }
}

int32_t CUDT::epoll_set(
   const int eid,
   int32_t flags)
{
   try
   {
      return s_UDTUnited.epoll_set(eid, flags);
   }
   catch (const CUDTException& e)
   {
      s_UDTUnited.setError(new CUDTException(e));
      return ERROR;
   }
   catch (const std::exception& ee)
   {
      LOGC(mglog.Fatal, log << "epoll_set: UNEXPECTED EXCEPTION: "
         << typeid(ee).name() << ": " << ee.what());
      s_UDTUnited.setError(new CUDTException(MJ_UNKNOWN, MN_NONE, 0));
      return ERROR;
   }
}

int CUDT::epoll_release(const int eid)
{
   try
   {
      return s_UDTUnited.epoll_release(eid);
   }
   catch (const CUDTException& e)
   {
      s_UDTUnited.setError(new CUDTException(e));
      return ERROR;
   }
   catch (const std::exception& ee)
   {
      LOGC(mglog.Fatal, log << "epoll_release: UNEXPECTED EXCEPTION: "
         << typeid(ee).name() << ": " << ee.what());
      s_UDTUnited.setError(new CUDTException(MJ_UNKNOWN, MN_NONE, 0));
      return ERROR;
   }
}

CUDTException& CUDT::getlasterror()
{
   return *s_UDTUnited.getError();
}

int CUDT::bstats(SRTSOCKET u, CBytePerfMon* perf, bool clear, bool instantaneous)
{
   try
   {
      CUDT* udt = s_UDTUnited.locateSocket(u, s_UDTUnited.ERH_THROW)->m_pUDT;
      udt->bstats(perf, clear, instantaneous);
      return 0;
   }
   catch (const CUDTException& e)
   {
      s_UDTUnited.setError(new CUDTException(e));
      return ERROR;
   }
   catch (const std::exception& ee)
   {
      LOGC(mglog.Fatal, log << "bstats: UNEXPECTED EXCEPTION: "
         << typeid(ee).name() << ": " << ee.what());
      s_UDTUnited.setError(new CUDTException(MJ_UNKNOWN, MN_NONE, 0));
      return ERROR;
   }
}

CUDT* CUDT::getUDTHandle(SRTSOCKET u)
{
   try
   {
      return s_UDTUnited.locateSocket(u, s_UDTUnited.ERH_THROW)->m_pUDT;
   }
   catch (const CUDTException& e)
   {
      s_UDTUnited.setError(new CUDTException(e));
      return NULL;
   }
   catch (const std::exception& ee)
   {
      LOGC(mglog.Fatal, log << "getUDTHandle: UNEXPECTED EXCEPTION: "
         << typeid(ee).name() << ": " << ee.what());
      s_UDTUnited.setError(new CUDTException(MJ_UNKNOWN, MN_NONE, 0));
      return NULL;
   }
}

vector<SRTSOCKET> CUDT::existingSockets()
{
    vector<SRTSOCKET> out;
    for (std::map<SRTSOCKET,CUDTSocket*>::iterator i
         = s_UDTUnited.m_Sockets.begin();
      i != s_UDTUnited.m_Sockets.end(); ++i)
    {
        out.push_back(i->first);
    }
    return out;
}

SRT_SOCKSTATUS CUDT::getsockstate(SRTSOCKET u)
{
   try
   {
      return s_UDTUnited.getStatus(u);
   }
   catch (const CUDTException &e)
   {
      s_UDTUnited.setError(new CUDTException(e));
      return SRTS_NONEXIST;
   }
   catch (const std::exception& ee)
   {
      LOGC(mglog.Fatal, log << "getsockstate: UNEXPECTED EXCEPTION: "
         << typeid(ee).name() << ": " << ee.what());
      s_UDTUnited.setError(new CUDTException(MJ_UNKNOWN, MN_NONE, 0));
      return SRTS_NONEXIST;
   }
}


////////////////////////////////////////////////////////////////////////////////

namespace UDT
{

int startup()
{
   return CUDT::startup();
}

int cleanup()
{
   return CUDT::cleanup();
}

<<<<<<< HEAD
SRTSOCKET socket(int , int , int )
=======
SRTSOCKET socket()
>>>>>>> 29b7eecb
{
   return CUDT::socket();
}

int bind(SRTSOCKET u, const struct sockaddr* name, int namelen)
{
   return CUDT::bind(u, name, namelen);
}

int bind2(SRTSOCKET u, UDPSOCKET udpsock)
{
   return CUDT::bind(u, udpsock);
}

int listen(SRTSOCKET u, int backlog)
{
   return CUDT::listen(u, backlog);
}

SRTSOCKET accept(SRTSOCKET u, struct sockaddr* addr, int* addrlen)
{
   return CUDT::accept(u, addr, addrlen);
}

int connect(SRTSOCKET u, const struct sockaddr* name, int namelen)
{
   return CUDT::connect(u, name, namelen, 0);
}

int close(SRTSOCKET u)
{
   return CUDT::close(u);
}

int getpeername(SRTSOCKET u, struct sockaddr* name, int* namelen)
{
   return CUDT::getpeername(u, name, namelen);
}

int getsockname(SRTSOCKET u, struct sockaddr* name, int* namelen)
{
   return CUDT::getsockname(u, name, namelen);
}

int getsockopt(
   SRTSOCKET u, int level, SRT_SOCKOPT optname, void* optval, int* optlen)
{
   return CUDT::getsockopt(u, level, optname, optval, optlen);
}

int setsockopt(
   SRTSOCKET u, int level, SRT_SOCKOPT optname, const void* optval, int optlen)
{
   return CUDT::setsockopt(u, level, optname, optval, optlen);
}

// DEVELOPER API

int connect_debug(
   SRTSOCKET u, const struct sockaddr* name, int namelen, int32_t forced_isn)
{
   return CUDT::connect(u, name, namelen, forced_isn);
}

int send(SRTSOCKET u, const char* buf, int len, int flags)
{
   return CUDT::send(u, buf, len, flags);
}

int recv(SRTSOCKET u, char* buf, int len, int flags)
{
   return CUDT::recv(u, buf, len, flags);
}


int sendmsg(
   SRTSOCKET u, const char* buf, int len, int ttl, bool inorder,
   uint64_t srctime)
{
   return CUDT::sendmsg(u, buf, len, ttl, inorder, srctime);
}

int recvmsg(SRTSOCKET u, char* buf, int len, uint64_t& srctime)
{
   return CUDT::recvmsg(u, buf, len, srctime);
}

int recvmsg(SRTSOCKET u, char* buf, int len)
{
   uint64_t srctime;

   return CUDT::recvmsg(u, buf, len, srctime);
}

int64_t sendfile(
   SRTSOCKET u,
   fstream& ifs,
   int64_t& offset,
   int64_t size,
   int block)
{
   return CUDT::sendfile(u, ifs, offset, size, block);
}

int64_t recvfile(
   SRTSOCKET u,
   fstream& ofs,
   int64_t& offset,
   int64_t size,
   int block)
{
   return CUDT::recvfile(u, ofs, offset, size, block);
}

int64_t sendfile2(
   SRTSOCKET u,
   const char* path,
   int64_t* offset,
   int64_t size,
   int block)
{
   fstream ifs(path, ios::binary | ios::in);
   int64_t ret = CUDT::sendfile(u, ifs, *offset, size, block);
   ifs.close();
   return ret;
}

int64_t recvfile2(
   SRTSOCKET u,
   const char* path,
   int64_t* offset,
   int64_t size,
   int block)
{
   fstream ofs(path, ios::binary | ios::out);
   int64_t ret = CUDT::recvfile(u, ofs, *offset, size, block);
   ofs.close();
   return ret;
}

int select(
   int nfds,
   UDSET* readfds,
   UDSET* writefds,
   UDSET* exceptfds,
   const struct timeval* timeout)
{
   return CUDT::select(nfds, readfds, writefds, exceptfds, timeout);
}

int selectEx(
   const vector<SRTSOCKET>& fds,
   vector<SRTSOCKET>* readfds,
   vector<SRTSOCKET>* writefds,
   vector<SRTSOCKET>* exceptfds,
   int64_t msTimeOut)
{
   return CUDT::selectEx(fds, readfds, writefds, exceptfds, msTimeOut);
}

int epoll_create()
{
   return CUDT::epoll_create();
}

int epoll_add_usock(int eid, SRTSOCKET u, const int* events)
{
   return CUDT::epoll_add_usock(eid, u, events);
}

int epoll_add_ssock(int eid, SYSSOCKET s, const int* events)
{
   return CUDT::epoll_add_ssock(eid, s, events);
}

int epoll_update_usock(int eid, SRTSOCKET u, const int* events)
{
   return CUDT::epoll_update_usock(eid, u, events);
}

int epoll_update_ssock(int eid, SYSSOCKET s, const int* events)
{
   return CUDT::epoll_update_ssock(eid, s, events);
}

int epoll_remove_usock(int eid, SRTSOCKET u)
{
   return CUDT::epoll_remove_usock(eid, u);
}

int epoll_remove_ssock(int eid, SYSSOCKET s)
{
   return CUDT::epoll_remove_ssock(eid, s);
}

int epoll_wait(
   int eid,
   set<SRTSOCKET>* readfds,
   set<SRTSOCKET>* writefds,
   int64_t msTimeOut,
   set<SYSSOCKET>* lrfds,
   set<SYSSOCKET>* lwfds)
{
   return CUDT::epoll_wait(eid, readfds, writefds, msTimeOut, lrfds, lwfds);
}

/*

#define SET_RESULT(val, num, fds, it) \
   if (val != NULL) \
   { \
      if (val->empty()) \
      { \
         if (num) *num = 0; \
      } \
      else \
      { \
         if (*num > static_cast<int>(val->size())) \
            *num = val->size(); \
         int count = 0; \
         for (it = val->begin(); it != val->end(); ++ it) \
         { \
            if (count >= *num) \
               break; \
            fds[count ++] = *it; \
         } \
      } \
   }

*/

template <class SOCKTYPE>
inline void set_result(set<SOCKTYPE>* val, int* num, SOCKTYPE* fds)
{
    if ( !val || !num || !fds )
        return;

    if (*num > int(val->size()))
        *num = int(val->size()); // will get 0 if val->empty()
    int count = 0;

    // This loop will run 0 times if val->empty()
    for (typename set<SOCKTYPE>::const_iterator it = val->begin(); it != val->end(); ++ it)
    {
        if (count >= *num)
            break;
        fds[count ++] = *it;
    }
}

int epoll_wait2(
   int eid, SRTSOCKET* readfds,
   int* rnum, SRTSOCKET* writefds,
   int* wnum,
   int64_t msTimeOut,
   SYSSOCKET* lrfds,
   int* lrnum,
   SYSSOCKET* lwfds,
   int* lwnum)
{
   // This API is an alternative format for epoll_wait, created for
   // compatability with other languages. Users need to pass in an array
   // for holding the returned sockets, with the maximum array length
   // stored in *rnum, etc., which will be updated with returned number
   // of sockets.

   set<SRTSOCKET> readset;
   set<SRTSOCKET> writeset;
   set<SYSSOCKET> lrset;
   set<SYSSOCKET> lwset;
   set<SRTSOCKET>* rval = NULL;
   set<SRTSOCKET>* wval = NULL;
   set<SYSSOCKET>* lrval = NULL;
   set<SYSSOCKET>* lwval = NULL;
   if ((readfds != NULL) && (rnum != NULL))
      rval = &readset;
   if ((writefds != NULL) && (wnum != NULL))
      wval = &writeset;
   if ((lrfds != NULL) && (lrnum != NULL))
      lrval = &lrset;
   if ((lwfds != NULL) && (lwnum != NULL))
      lwval = &lwset;

   int ret = CUDT::epoll_wait(eid, rval, wval, msTimeOut, lrval, lwval);
   if (ret > 0)
   {
      //set<SRTSOCKET>::const_iterator i;
      //SET_RESULT(rval, rnum, readfds, i);
      set_result(rval, rnum, readfds);
      //SET_RESULT(wval, wnum, writefds, i);
      set_result(wval, wnum, writefds);

      //set<SYSSOCKET>::const_iterator j;
      //SET_RESULT(lrval, lrnum, lrfds, j);
      set_result(lrval, lrnum, lrfds);
      //SET_RESULT(lwval, lwnum, lwfds, j);
      set_result(lwval, lwnum, lwfds);
   }
   return ret;
}

int epoll_uwait(int eid, SRT_EPOLL_EVENT* fdsSet, int fdsSize, int64_t msTimeOut)
{
   return CUDT::epoll_uwait(eid, fdsSet, fdsSize, msTimeOut);
}

int epoll_release(int eid)
{
   return CUDT::epoll_release(eid);
}

ERRORINFO& getlasterror()
{
   return CUDT::getlasterror();
}

int getlasterror_code()
{
   return CUDT::getlasterror().getErrorCode();
}

const char* getlasterror_desc()
{
   return CUDT::getlasterror().getErrorMessage();
}

int getlasterror_errno()
{
   return CUDT::getlasterror().getErrno();
}

// Get error string of a given error code
const char* geterror_desc(int code, int err)
{
   CUDTException e (CodeMajor(code/1000), CodeMinor(code%1000), err);
   return(e.getErrorMessage());
}

int bstats(SRTSOCKET u, TRACEBSTATS* perf, bool clear)
{
   return CUDT::bstats(u, perf, clear);
}

SRT_SOCKSTATUS getsockstate(SRTSOCKET u)
{
   return CUDT::getsockstate(u);
}

void setloglevel(LogLevel::type ll)
{
    CGuard gg(srt_logger_config.mutex);
    srt_logger_config.max_level = ll;
}

void addlogfa(LogFA fa)
{
    CGuard gg(srt_logger_config.mutex);
    srt_logger_config.enabled_fa.set(fa, true);
}

void dellogfa(LogFA fa)
{
    CGuard gg(srt_logger_config.mutex);
    srt_logger_config.enabled_fa.set(fa, false);
}

void resetlogfa(set<LogFA> fas)
{
    CGuard gg(srt_logger_config.mutex);
    for (int i = 0; i <= SRT_LOGFA_LASTNONE; ++i)
        srt_logger_config.enabled_fa.set(i, fas.count(i));
}

void resetlogfa(const int* fara, size_t fara_size)
{
    CGuard gg(srt_logger_config.mutex);
    srt_logger_config.enabled_fa.reset();
    for (const int* i = fara; i != fara + fara_size; ++i)
        srt_logger_config.enabled_fa.set(*i, true);
}

void setlogstream(std::ostream& stream)
{
    CGuard gg(srt_logger_config.mutex);
    srt_logger_config.log_stream = &stream;
}

void setloghandler(void* opaque, SRT_LOG_HANDLER_FN* handler)
{
    CGuard gg(srt_logger_config.mutex);
    srt_logger_config.loghandler_opaque = opaque;
    srt_logger_config.loghandler_fn = handler;
}

void setlogflags(int flags)
{
    CGuard gg(srt_logger_config.mutex);
    srt_logger_config.flags = flags;
}

SRT_API bool setstreamid(SRTSOCKET u, const std::string& sid)
{
    return CUDT::setstreamid(u, sid);
}
SRT_API std::string getstreamid(SRTSOCKET u)
{
    return CUDT::getstreamid(u);
}

SRT_REJECT_REASON getrejectreason(SRTSOCKET u)
{
    return CUDT::rejectReason(u);
}

}  // namespace UDT<|MERGE_RESOLUTION|>--- conflicted
+++ resolved
@@ -81,24 +81,7 @@
 extern LogConfig srt_logger_config;
 
 
-<<<<<<< HEAD
 void CUDTSocket::construct()
-=======
-CUDTSocket::CUDTSocket():
-m_Status(SRTS_INIT),
-m_tsClosureTimeStamp(0),
-m_SocketID(0),
-m_ListenSocket(0),
-m_PeerID(0),
-m_iISN(0),
-m_pUDT(NULL),
-m_pQueuedSockets(NULL),
-m_pAcceptSockets(NULL),
-m_AcceptCond(),
-m_AcceptLock(),
-m_uiBackLog(0),
-m_iMuxID(-1)
->>>>>>> 29b7eecb
 {
       pthread_mutex_init(&m_AcceptLock, NULL);
       pthread_cond_init(&m_AcceptCond, NULL);
@@ -325,7 +308,6 @@
    return 0;
 }
 
-<<<<<<< HEAD
 SRTSOCKET CUDTUnited::generateSocketID()
 {
     int sockval = m_SocketIDGenerator - 1;
@@ -415,8 +397,6 @@
     return m_SocketIDGenerator;
 }
 
-=======
->>>>>>> 29b7eecb
 SRTSOCKET CUDTUnited::newSocket()
 {
 
@@ -441,14 +421,6 @@
    ns->m_Status = SRTS_INIT;
    ns->m_ListenSocket = 0;
    ns->m_pUDT->m_SocketID = ns->m_SocketID;
-<<<<<<< HEAD
-=======
-   // The "Socket type" is deprecated. For the sake of
-   // HSv4 there will be only a "socket type" field set
-   // in the handshake, always to UDT_DGRAM.
-   //ns->m_pUDT->m_iSockType = (type == SOCK_STREAM) ? UDT_STREAM : UDT_DGRAM;
-   ns->m_pUDT->m_iSockType = UDT_DGRAM;
->>>>>>> 29b7eecb
    ns->m_pUDT->m_pCache = m_pCache;
 
    // protect the m_Sockets structure.
@@ -540,12 +512,8 @@
    {
       ns = new CUDTSocket;
       ns->m_pUDT = new CUDT(*(ls->m_pUDT));
-<<<<<<< HEAD
-      ns->m_PeerAddr = peer; // Take the sa_family value as a good deal.
-=======
       // No need to check the peer, this is the address from which the request has come.
       ns->m_PeerAddr = peer;
->>>>>>> 29b7eecb
    }
    catch (...)
    {
@@ -630,15 +598,6 @@
    ns->m_Status = SRTS_CONNECTED;
 
    // copy address information of local node
-<<<<<<< HEAD
-    // Precisely, what happens here is:
-    // - Get the IP address and port from the system database
-    ns->m_pUDT->m_pSndQueue->m_pChannel->getSockAddr((ns->m_SelfAddr));
-    // - OVERWRITE just the IP address itself by a value taken from piSelfIP
-    // (the family is used exactly as the one taken from what has been returned
-    // by getsockaddr)
-    CIPAddress::pton((ns->m_SelfAddr), ns->m_pUDT->m_piSelfIP, ns->m_SelfAddr.family());
-=======
    // Precisely, what happens here is:
    // - Get the IP address and port from the system database
    ns->m_pUDT->m_pSndQueue->m_pChannel->getSockAddr((ns->m_SelfAddr));
@@ -646,7 +605,6 @@
    // (the family is used exactly as the one taken from what has been returned
    // by getsockaddr)
    CIPAddress::pton((ns->m_SelfAddr), ns->m_pUDT->m_piSelfIP, ns->m_SelfAddr.family());
->>>>>>> 29b7eecb
 
    // protect the m_Sockets structure.
    CGuard::enterCS(m_ControlLock);
@@ -751,11 +709,7 @@
     return i->second->getStatus();
 }
 
-<<<<<<< HEAD
 int CUDTUnited::bind(CUDTSocket* s, const sockaddr_any& name)
-=======
-int CUDTUnited::bind(const SRTSOCKET u, const sockaddr_any& name)
->>>>>>> 29b7eecb
 {
    CGuard cg(s->m_ControlLock);
 
@@ -984,25 +938,16 @@
 
 int CUDTUnited::connect(SRTSOCKET u, const sockaddr* name, int namelen, int32_t forced_isn)
 {
-<<<<<<< HEAD
     sockaddr_any target_addr(name, namelen);
     if (target_addr.len == 0)
         throw CUDTException(MJ_NOTSUP, MN_INVAL, 0);
    CUDTSocket* s = locateSocket(u);
-=======
-   sockaddr_any target_addr(name, namelen);
-   if (target_addr.len == 0)
-      throw CUDTException(MJ_NOTSUP, MN_INVAL, 0);
-
-   CUDTSocket* s = locate(u);
->>>>>>> 29b7eecb
    if (!s)
       throw CUDTException(MJ_NOTSUP, MN_SIDINVAL, 0);
 
     return connectIn(s, target_addr, forced_isn);
 }
 
-<<<<<<< HEAD
 int CUDTUnited::connectIn(CUDTSocket* s, const sockaddr_any& target_addr, int32_t forced_isn)
 {
    CGuard cg(s->m_ControlLock);
@@ -1011,9 +956,6 @@
    // - INIT: configure binding parameters here
    // - any other (meaning, already connected): report error
 
-=======
-   // a socket can "connect" only if it is in INIT or OPENED status
->>>>>>> 29b7eecb
    if (s->m_Status == SRTS_INIT)
    {
        if (s->m_pUDT->m_bRendezvous)
@@ -1234,13 +1176,8 @@
 
 void CUDTUnited::getpeername(const SRTSOCKET u, sockaddr* name, int* namelen)
 {
-<<<<<<< HEAD
-    if (!name || !namelen)
-        throw CUDTException(MJ_NOTSUP, MN_INVAL, 0);
-=======
    if (!name || !namelen)
        throw CUDTException(MJ_NOTSUP, MN_INVAL, 0);
->>>>>>> 29b7eecb
 
    if (getStatus(u) != SRTS_CONNECTED)
       throw CUDTException(MJ_CONNECTION, MN_NOCONN, 0);
@@ -1253,11 +1190,7 @@
    if (!s->m_pUDT->m_bConnected || s->m_pUDT->m_bBroken)
       throw CUDTException(MJ_CONNECTION, MN_NOCONN, 0);
 
-<<<<<<< HEAD
-   int len = s->m_PeerAddr.size();
-=======
    const int len = s->m_PeerAddr.size();
->>>>>>> 29b7eecb
    if (*namelen < len)
        throw CUDTException(MJ_NOTSUP, MN_INVAL, 0);
 
@@ -1270,11 +1203,7 @@
    if (!pw_name || !pw_namelen)
        throw CUDTException(MJ_NOTSUP, MN_INVAL, 0);
 
-<<<<<<< HEAD
    CUDTSocket* s = locateSocket(u);
-=======
-   CUDTSocket* s = locate(u);
->>>>>>> 29b7eecb
 
    if (!s)
       throw CUDTException(MJ_NOTSUP, MN_SIDINVAL, 0);
@@ -1856,26 +1785,12 @@
    // always a new multiplexer for that very socket.
    if (!udpsock && s->m_pUDT->m_bReuseAddr)
    {
-<<<<<<< HEAD
-       int port = addr.hport();
-=======
       const int port = addr.hport();
->>>>>>> 29b7eecb
 
       // find a reusable address
       for (map<int, CMultiplexer>::iterator i = m_mMultiplexer.begin();
          i != m_mMultiplexer.end(); ++ i)
       {
-<<<<<<< HEAD
-           // Use the "family" value blindly from the address; we
-           // need to find an existing multiplexer that binds to the
-           // given port in the same family as requested address.
-           if ((i->second.m_iFamily == addr.family())
-                   && (i->second.m_iMSS == s->m_pUDT->m_iMSS)
-#ifdef SRT_ENABLE_IPOPTS
-                   &&  (i->second.m_iIpTTL == s->m_pUDT->m_iIpTTL)
-                   && (i->second.m_iIpToS == s->m_pUDT->m_iIpToS)
-=======
           // Use the "family" value blindly from the address; we
           // need to find an existing multiplexer that binds to the
           // given port in the same family as requested address.
@@ -1884,7 +1799,6 @@
 #ifdef SRT_ENABLE_IPOPTS
                   &&  (i->second.m_iIpTTL == s->m_pUDT->m_iIpTTL)
                   && (i->second.m_iIpToS == s->m_pUDT->m_iIpToS)
->>>>>>> 29b7eecb
 #endif
                   && (i->second.m_iIpV6Only == s->m_pUDT->m_iIpV6Only)
                   &&  i->second.m_bReusable)
@@ -1907,11 +1821,7 @@
    // a new multiplexer is needed
    CMultiplexer m;
    m.m_iMSS = s->m_pUDT->m_iMSS;
-<<<<<<< HEAD
-   m.m_iFamily = addr.family();
-=======
    m.m_iIPversion = addr.family();
->>>>>>> 29b7eecb
 #ifdef SRT_ENABLE_IPOPTS
    m.m_iIpTTL = s->m_pUDT->m_iIpTTL;
    m.m_iIpToS = s->m_pUDT->m_iIpToS;
@@ -1945,23 +1855,14 @@
            // The case of previously used case of a NULL address.
            // This here is used to pass family only, in this case
            // just automatically bind to the "0" address to autoselect
-<<<<<<< HEAD
-           // everything. If at least the IP address is specified,
-           // then bind to that address, but still possibly autoselect
-           // the outgoing port, if the port was specified as 0.
-=======
            // everything.
->>>>>>> 29b7eecb
            m.m_pChannel->open(addr.family());
        }
        else
        {
-<<<<<<< HEAD
-=======
            // If at least the IP address is specified, then bind to that
            // address, but still possibly autoselect the outgoing port, if the
            // port was specified as 0.
->>>>>>> 29b7eecb
            m.m_pChannel->open(addr);
        }
    }
@@ -1982,7 +1883,7 @@
    m.m_pSndQueue->init(m.m_pChannel, m.m_pTimer);
    m.m_pRcvQueue = new CRcvQueue;
    m.m_pRcvQueue->init(
-      32, s->m_pUDT->maxPayloadSize(), m.m_iFamily, 1024,
+      32, s->m_pUDT->maxPayloadSize(), m.m_iIPversion, 1024,
       m.m_pChannel, m.m_pTimer);
 
    m_mMultiplexer[m.m_iID] = m;
@@ -2042,11 +1943,7 @@
 void CUDTUnited::updateListenerMux(CUDTSocket* s, const CUDTSocket* ls)
 {
    CGuard cg(m_ControlLock);
-<<<<<<< HEAD
-   int port = ls->m_SelfAddr.hport();
-=======
    const int port = ls->m_SelfAddr.hport();
->>>>>>> 29b7eecb
 
    // find the listener's address
    for (map<int, CMultiplexer>::iterator i = m_mMultiplexer.begin();
@@ -2193,7 +2090,6 @@
            // too small for particular family, or that family is
            // not recognized (is none of AF_INET, AF_INET6).
            // This is a user error.
-<<<<<<< HEAD
            return setError(MJ_NOTSUP, MN_INVAL, 0);
        }
        CUDTSocket* s = s_UDTUnited.locateSocket(u);
@@ -2201,12 +2097,6 @@
            return setError(MJ_NOTSUP, MN_INVAL, 0);
 
        return s_UDTUnited.bind(s, sa);
-=======
-           s_UDTUnited.setError(new CUDTException(MJ_NOTSUP, MN_INVAL, 0));
-           return ERROR;
-       }
-       return s_UDTUnited.bind(u, sa);
->>>>>>> 29b7eecb
    }
    catch (const CUDTException& e)
    {
@@ -2401,11 +2291,7 @@
 {
    try
    {
-<<<<<<< HEAD
-      s_UDTUnited.getsockname(u, name, namelen);;
-=======
       s_UDTUnited.getsockname(u, name, namelen);
->>>>>>> 29b7eecb
       return 0;
    }
    catch (const CUDTException& e)
@@ -3068,11 +2954,7 @@
    return CUDT::cleanup();
 }
 
-<<<<<<< HEAD
-SRTSOCKET socket(int , int , int )
-=======
 SRTSOCKET socket()
->>>>>>> 29b7eecb
 {
    return CUDT::socket();
 }
