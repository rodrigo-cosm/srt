--- conflicted
+++ resolved
@@ -576,6 +576,7 @@
 
 #else
 
+// A primitive one-argument versions of Sprint and Printable
 template <class Arg1>
 inline std::string Sprint(const Arg1& arg)
 {
@@ -587,6 +588,7 @@
 template <class Container> inline
 std::string Printable(const Container& in)
 {
+    using namespace srt_pair_op;
     typedef typename Container::value_type Value;
     std::ostringstream os;
     os << "[ ";
@@ -650,24 +652,6 @@
     operator bool () { return 0!= get(); }
 };
 
-<<<<<<< HEAD
-=======
-// A primitive one-argument version of Printable
-template <class Container> inline
-std::string Printable(const Container& in)
-{
-    using namespace srt_pair_op;
-    typedef typename Container::value_type Value;
-    std::ostringstream os;
-    os << "[ ";
-    for (typename Container::const_iterator i = in.begin(); i != in.end(); ++i)
-        os << Value(*i) << " ";
-    os << "]";
-
-    return os.str();
-}
-
->>>>>>> 10f4721b
 template<typename Map, typename Key>
 typename Map::mapped_type map_get(Map& m, const Key& key, typename Map::mapped_type def = typename Map::mapped_type())
 {
@@ -676,15 +660,6 @@
 }
 
 template<typename Map, typename Key>
-<<<<<<< HEAD
-typename Map::mapped_type* map_getp(Map& m, const Key& key)
-{
-    typename Map::iterator it = m.find(key);
-    return it == m.end() ? NULL : ref_t<typename Map::mapped_type>::adrof(it->second);
-}
-
-
-=======
 typename Map::mapped_type map_get(const Map& m, const Key& key, typename Map::mapped_type def = typename Map::mapped_type())
 {
     typename Map::const_iterator it = m.find(key);
@@ -704,7 +679,6 @@
     typename Map::const_iterator it = m.find(key);
     return it == m.end() ? (typename Map::mapped_type*)0 : &(it->second);
 }
->>>>>>> 10f4721b
 
 #endif
 
@@ -895,17 +869,8 @@
 inline std::string BufferStamp(const char* mem, size_t size)
 {
     using namespace std;
-<<<<<<< HEAD
-
-    union
-    {
-        char spread[16];
-        uint32_t testin[4];
-    };
-=======
     char spread[16];
 
->>>>>>> 10f4721b
     int n = 16-size;
     if (n > 0)
         memset(spread+16-n, 0, n);
@@ -929,19 +894,10 @@
 
     ostringstream os;
 
-<<<<<<< HEAD
-    //os << hex << uppercase << setfill('0') << setw(8) << testin[3] << testin[2] << testin[1] << testin[0];
-    //os << "|";
-=======
->>>>>>> 10f4721b
     os << hex << uppercase << setfill('0') << setw(8) << sum;
 
     return os.str();
 }
-<<<<<<< HEAD
-
-=======
->>>>>>> 10f4721b
 
 template <class OutputIterator>
 inline void Split(const std::string & str, char delimiter, OutputIterator tokens)
