--- conflicted
+++ resolved
@@ -1031,10 +1031,6 @@
     return (old_value*(DEPRLEN-1) + new_value)/DEPRLEN;
 }
 
-<<<<<<< HEAD
-#define SRTU_PROPERTY_RO(type, name, field) type name() const { return field; }
-#define SRTU_PROPERTY_RR(type, name, field) type name() { return field; }
-=======
 // Property accessor definitions
 //
 // "Property" is a special method that accesses given field.
@@ -1071,16 +1067,11 @@
 
 #define SRTU_PROPERTY_RR(type, name, field) type name() { return field; }
 #define SRTU_PROPERTY_RO(type, name, field) type name() const { return field; }
->>>>>>> 96ceec6d
 #define SRTU_PROPERTY_WO(type, name, field) void name(type arg) { field = arg; }
 #define SRTU_PROPERTY_WO_CHAIN(otype, type, name, field) otype& name(type arg) { field = arg; return *this; }
 #define SRTU_PROPERTY_RW(type, name, field) SRTU_PROPERTY_RO(type, name, field); SRTU_PROPERTY_WO(type, name, field)
 #define SRTU_PROPERTY_RRW(type, name, field) SRTU_PROPERTY_RR(type, name, field); SRTU_PROPERTY_WO(type, name, field)
 #define SRTU_PROPERTY_RW_CHAIN(otype, type, name, field) SRTU_PROPERTY_RO(type, name, field); SRTU_PROPERTY_WO_CHAIN(otype, type, name, field)
 #define SRTU_PROPERTY_RRW_CHAIN(otype, type, name, field) SRTU_PROPERTY_RR(type, name, field); SRTU_PROPERTY_WO_CHAIN(otype, type, name, field)
-<<<<<<< HEAD
-
-=======
->>>>>>> 96ceec6d
 
 #endif