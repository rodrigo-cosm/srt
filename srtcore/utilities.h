/*
 * SRT - Secure, Reliable, Transport
 * Copyright (c) 2018 Haivision Systems Inc.
 * 
 * This Source Code Form is subject to the terms of the Mozilla Public
 * License, v. 2.0. If a copy of the MPL was not distributed with this
 * file, You can obtain one at http://mozilla.org/MPL/2.0/.
 * 
 */

/*****************************************************************************
written by
   Haivision Systems Inc.
 *****************************************************************************/

#ifndef INC__SRT_UTILITIES_H
#define INC__SRT_UTILITIES_H

// ATTRIBUTES:
//
// ATR_UNUSED: declare an entity ALLOWED to be unused (prevents warnings)
// ATR_DEPRECATED: declare an entity deprecated (compiler should warn when used)
// ATR_NOEXCEPT: The true `noexcept` from C++11, or nothing if compiling in pre-C++11 mode
// ATR_NOTHROW: In C++11: `noexcept`. In pre-C++11: `throw()`. Required for GNU libstdc++.
// ATR_CONSTEXPR: In C++11: `constexpr`. Otherwise empty.
// ATR_OVERRIDE: In C++11: `override`. Otherwise empty.
// ATR_FINAL: In C++11: `final`. Otherwise empty.


#ifdef __GNUG__
#define ATR_UNUSED __attribute__((unused))
#define ATR_DEPRECATED __attribute__((deprecated))
#else
#define ATR_UNUSED
#define ATR_DEPRECATED
#endif

#if defined(__cplusplus) && __cplusplus > 199711L
#define HAVE_CXX11 1

// For gcc 4.7, claim C++11 is supported, as long as experimental C++0x is on,
// however it's only the "most required C++11 support".
#if defined(__GXX_EXPERIMENTAL_CXX0X__) && __GNUC__ == 4 && __GNUC_MINOR__ >= 7 // 4.7 only!
#define ATR_NOEXCEPT
#define ATR_NOTHROW throw()
#define ATR_CONSTEXPR
#define ATR_OVERRIDE
#define ATR_FINAL
#else
#define HAVE_FULL_CXX11 1
#define ATR_NOEXCEPT noexcept
#define ATR_NOTHROW noexcept
#define ATR_CONSTEXPR constexpr
#define ATR_OVERRIDE override
#define ATR_FINAL final
#endif

// Microsoft Visual Studio supports C++11, but not fully,
// and still did not change the value of __cplusplus. Treat
// this special way.
// _MSC_VER == 1800  means Microsoft Visual Studio 2013.
#elif defined(_MSC_VER) && _MSC_VER >= 1800
#define HAVE_CXX11 1
#if defined(_MSC_FULL_VER) && _MSC_FULL_VER >= 190023026
#define HAVE_FULL_CXX11 1
#define ATR_NOEXCEPT noexcept
#define ATR_NOTHROW noexcept
#define ATR_CONSTEXPR constexpr
#define ATR_OVERRIDE override
#define ATR_FINAL final
#else
#define ATR_NOEXCEPT
#define ATR_NOTHROW throw()
#define ATR_CONSTEXPR
#define ATR_OVERRIDE
#define ATR_FINAL
#endif
#else
#define HAVE_CXX11 0
#define ATR_NOEXCEPT
#define ATR_NOTHROW throw()
#define ATR_CONSTEXPR
#define ATR_OVERRIDE
#define ATR_FINAL

#endif

#if !HAVE_CXX11 && defined(REQUIRE_CXX11) && REQUIRE_CXX11 == 1
#error "The currently compiled application required C++11, but your compiler doesn't support it."
#endif


// Windows warning disabler
#define _CRT_SECURE_NO_WARNINGS 1

#include "platform_sys.h"

// Happens that these are defined, undefine them in advance
#undef min
#undef max

#include <string>
#include <algorithm>
#include <bitset>
#include <map>
#include <functional>
#include <memory>
#include <iomanip>
#include <sstream>
#include <iomanip>

#if HAVE_CXX11
#include <type_traits>
#endif

#include <cstdlib>
#include <cerrno>
#include <cstring>

// -------------- UTILITIES ------------------------

// --- ENDIAN ---
// Copied from: https://gist.github.com/panzi/6856583
// License: Public Domain.

#if (defined(_WIN16) || defined(_WIN32) || defined(_WIN64)) && !defined(__WINDOWS__)

#	define __WINDOWS__

#endif

#if defined(__linux__) || defined(__CYGWIN__) || defined(__GNU__)

#	include <endian.h>

// GLIBC-2.8 and earlier does not provide these macros.
// See http://linux.die.net/man/3/endian
// From https://gist.github.com/panzi/6856583
#   if defined(__GLIBC__) \
      && ( !defined(__GLIBC_MINOR__) \
         || ((__GLIBC__ < 2) \
         || ((__GLIBC__ == 2) && (__GLIBC_MINOR__ < 9))) )
#       include <arpa/inet.h>
#       if defined(__BYTE_ORDER) && (__BYTE_ORDER == __LITTLE_ENDIAN)

#           define htole32(x) (x)
#           define le32toh(x) (x)

#       elif defined(__BYTE_ORDER) && (__BYTE_ORDER == __BIG_ENDIAN)

#           define htole16(x) ((((((uint16_t)(x)) >> 8))|((((uint16_t)(x)) << 8)))
#           define le16toh(x) ((((((uint16_t)(x)) >> 8))|((((uint16_t)(x)) << 8)))

#           define htole32(x) (((uint32_t)htole16(((uint16_t)(((uint32_t)(x)) >> 16)))) | (((uint32_t)htole16(((uint16_t)(x)))) << 16))
#           define le32toh(x) (((uint32_t)le16toh(((uint16_t)(((uint32_t)(x)) >> 16)))) | (((uint32_t)le16toh(((uint16_t)(x)))) << 16))

#       else
#           error Byte Order not supported or not defined.
#       endif
#   endif

#elif defined(__APPLE__)

#	include <libkern/OSByteOrder.h>

#	define htobe16(x) OSSwapHostToBigInt16(x)
#	define htole16(x) OSSwapHostToLittleInt16(x)
#	define be16toh(x) OSSwapBigToHostInt16(x)
#	define le16toh(x) OSSwapLittleToHostInt16(x)
 
#	define htobe32(x) OSSwapHostToBigInt32(x)
#	define htole32(x) OSSwapHostToLittleInt32(x)
#	define be32toh(x) OSSwapBigToHostInt32(x)
#	define le32toh(x) OSSwapLittleToHostInt32(x)
 
#	define htobe64(x) OSSwapHostToBigInt64(x)
#	define htole64(x) OSSwapHostToLittleInt64(x)
#	define be64toh(x) OSSwapBigToHostInt64(x)
#	define le64toh(x) OSSwapLittleToHostInt64(x)

#	define __BYTE_ORDER    BYTE_ORDER
#	define __BIG_ENDIAN    BIG_ENDIAN
#	define __LITTLE_ENDIAN LITTLE_ENDIAN
#	define __PDP_ENDIAN    PDP_ENDIAN

#elif defined(__OpenBSD__)

#	include <sys/endian.h>

#elif defined(__NetBSD__) || defined(__FreeBSD__) || defined(__DragonFly__)

#	include <sys/endian.h>

#ifndef be16toh
#	define be16toh(x) betoh16(x)
#endif
#ifndef le16toh
#	define le16toh(x) letoh16(x)
#endif

#ifndef be32toh
#	define be32toh(x) betoh32(x)
#endif
#ifndef le32toh
#	define le32toh(x) letoh32(x)
#endif

#ifndef be64toh
#	define be64toh(x) betoh64(x)
#endif
#ifndef le64toh
#	define le64toh(x) letoh64(x)
#endif

#elif defined(__WINDOWS__)

#	include <winsock2.h>

#	if BYTE_ORDER == LITTLE_ENDIAN

#		define htobe16(x) htons(x)
#		define htole16(x) (x)
#		define be16toh(x) ntohs(x)
#		define le16toh(x) (x)
 
#		define htobe32(x) htonl(x)
#		define htole32(x) (x)
#		define be32toh(x) ntohl(x)
#		define le32toh(x) (x)
 
#		define htobe64(x) htonll(x)
#		define htole64(x) (x)
#		define be64toh(x) ntohll(x)
#		define le64toh(x) (x)

#	elif BYTE_ORDER == BIG_ENDIAN

		/* that would be xbox 360 */
#		define htobe16(x) (x)
#		define htole16(x) __builtin_bswap16(x)
#		define be16toh(x) (x)
#		define le16toh(x) __builtin_bswap16(x)
 
#		define htobe32(x) (x)
#		define htole32(x) __builtin_bswap32(x)
#		define be32toh(x) (x)
#		define le32toh(x) __builtin_bswap32(x)
 
#		define htobe64(x) (x)
#		define htole64(x) __builtin_bswap64(x)
#		define be64toh(x) (x)
#		define le64toh(x) __builtin_bswap64(x)

#	else

#		error byte order not supported

#	endif

#	define __BYTE_ORDER    BYTE_ORDER
#	define __BIG_ENDIAN    BIG_ENDIAN
#	define __LITTLE_ENDIAN LITTLE_ENDIAN
#	define __PDP_ENDIAN    PDP_ENDIAN

#else

#	error Endian: platform not supported

#endif

// Hardware <--> Network (big endian) convention
inline void HtoNLA(uint32_t* dst, const uint32_t* src, size_t size)
{
    for (size_t i = 0; i < size; ++ i)
        dst[i] = htonl(src[i]);
}

inline void NtoHLA(uint32_t* dst, const uint32_t* src, size_t size)
{
    for (size_t i = 0; i < size; ++ i)
        dst[i] = ntohl(src[i]);
}

// Hardware <--> Intel (little endian) convention
inline void HtoILA(uint32_t* dst, const uint32_t* src, size_t size)
{
    for (size_t i = 0; i < size; ++ i)
        dst[i] = htole32(src[i]);
}

inline void ItoHLA(uint32_t* dst, const uint32_t* src, size_t size)
{
    for (size_t i = 0; i < size; ++ i)
        dst[i] = le32toh(src[i]);
}

// Bit numbering utility.
//
// This is something that allows you to turn 32-bit integers into bit fields.
// Although bitfields are part of C++ language, they are not designed to be
// interchanged with 32-bit numbers, and any attempt to doing it (by placing
// inside a union, for example) is nonportable (order of bitfields inside
// same-covering 32-bit integer number is dependent on the endian), so they are
// popularly disregarded as useless. Instead the 32-bit numbers with bits
// individually selected is preferred, with usually manual playing around with
// & and | operators, as well as << and >>. This tool is designed to simplify
// the use of them. This can be used to qualify a range of bits inside a 32-bit
// number to be a separate number, you can "wrap" it by placing the integer
// value in the range of these bits, as well as "unwrap" (extract) it from
// the given place. For your own safety, use one prefix to all constants that
// concern bit ranges intended to be inside the same "bit container".
//
// Usage: typedef Bits<leftmost, rightmost> MASKTYPE;  // MASKTYPE is a name of your choice.
//
// With this defined, you can use the following members:
// - MASKTYPE::mask - to get the int32_t value with bimask (used bits set to 1, others to 0)
// - MASKTYPE::offset - to get the lowermost bit number, or number of bits to shift
// - MASKTYPE::wrap(int value) - to create a bitset where given value is encoded in given bits
// - MASKTYPE::unwrap(int bitset) - to extract an integer value from the bitset basing on mask definition
// (rightmost defaults to leftmost)
// REMEMBER: leftmost > rightmost because bit 0 is the LEAST significant one!

template <size_t L, size_t R, bool parent_correct = true>
struct BitsetMask
{
    static const bool correct = L >= R;
    static const uint32_t value = (1u << L) | BitsetMask<L-1, R, correct>::value;
};

// This is kind-of functional programming. This describes a special case that is
// a "terminal case" in case when decreased L-1 (see above) reached == R.
template<size_t R>
struct BitsetMask<R, R, true>
{
    static const bool correct = true;
    static const uint32_t value = 1 << R;
};

// This is a trap for a case that BitsetMask::correct in the master template definition
// evaluates to false. This trap causes compile error and prevents from continuing
// recursive unwinding in wrong direction (and challenging the compiler's resistiveness
// for infinite loops).
template <size_t L, size_t R>
struct BitsetMask<L, R, false>
{
};

template <size_t L, size_t R = L>
struct Bits
{
    // DID YOU GET a kind-of error: 'mask' is not a member of 'Bits<3u, 5u, false>'?
    // See the the above declaration of 'correct'!
    static const uint32_t mask = BitsetMask<L, R>::value;
    static const uint32_t offset = R;
    static const size_t size = L - R + 1;

    // Example: if our bitset mask is 00111100, this checks if given value fits in
    // 00001111 mask (that is, does not exceed <0, 15>.
    static bool fit(uint32_t value) { return (BitsetMask<L-R, 0>::value & value) == value; }

    /// 'wrap' gets some given value that should be placed in appropriate bit range and
    /// returns a whole 32-bit word that has the value already at specified place.
    /// To create a 32-bit container that contains already all values destined for different
    /// bit ranges, simply use wrap() for each of them and bind them with | operator.
    static uint32_t wrap(uint32_t baseval) { return (baseval << offset) & mask; }

    /// Extracts appropriate bit range and returns them as normal integer value.
    static uint32_t unwrap(uint32_t bitset) { return (bitset & mask) >> offset; }

    template<class T>
    static T unwrapt(uint32_t bitset) { return static_cast<T>(unwrap(bitset)); }
};


//inline int32_t Bit(size_t b) { return 1 << b; }
// XXX This would work only with 'constexpr', but this is
// available only in C++11. In C++03 this can be only done
// using a macro.
//
// Actually this can be expressed in C++11 using a better technique,
// such as user-defined literals:
// 2_bit  --> 1 >> 2

#ifdef BIT
#undef BIT
#endif
#define BIT(x) (1 << (x))


// ------------------------------------------------------------
// This is something that reminds a structure consisting of fields
// of the same type, implemented as an array. It's parametrized
// by the type of fields and the type, which's values should be
// used for indexing (preferably an enum type). Whatever type is
// used for indexing, it is converted to size_t for indexing the
// actual array.
// 
// The user should use it as an array: ds[DS_NAME], stating
// that DS_NAME is of enum type passed as 3rd parameter.
// However trying to do ds[0] would cause a compile error.
template <typename FieldType, size_t NoOfFields, typename IndexerType>
struct DynamicStruct
{
    FieldType inarray[NoOfFields];

    void clear()
    {
        // As a standard library, it can be believed that this call
        // can be optimized when FieldType is some integer.
        std::fill(inarray, inarray + NoOfFields, FieldType());
    }

    FieldType operator[](IndexerType ix) const { return inarray[size_t(ix)]; }
    FieldType& operator[](IndexerType ix) { return inarray[size_t(ix)]; }

    template<class AnyOther>
    FieldType operator[](AnyOther ix) const
    {
        // If you can see a compile error here ('int' is not a class or struct, or
        // that there's no definition of 'type' in given type), it means that you
        // have used invalid data type passed to [] operator. See the definition
        // of this type as DynamicStruct and see which type is required for indexing.
        typename AnyOther::type wrong_usage_of_operator_index = AnyOther::type;
        return inarray[size_t(ix)];
    }

    template<class AnyOther>
    FieldType& operator[](AnyOther ix)
    {
        // If you can see a compile error here ('int' is not a class or struct, or
        // that there's no definition of 'type' in given type), it means that you
        // have used invalid data type passed to [] operator. See the definition
        // of this type as DynamicStruct and see which type is required for indexing.
        typename AnyOther::type wrong_usage_of_operator_index = AnyOther::type;
        return inarray[size_t(ix)];
    }

    operator FieldType* () { return inarray; }
    operator const FieldType* () const { return inarray; }

    char* raw() { return (char*)inarray; }
};


// ------------------------------------------------------------



inline bool IsSet(int32_t bitset, int32_t flagset)
{
    return (bitset & flagset) == flagset;
}

// Homecooked version of ref_t. It's a copy of std::reference_wrapper
// voided of unwanted properties and renamed to ref_t.


#if HAVE_CXX11
#include <functional>
#endif

template<typename Type>
class ref_t
{
    Type* m_data;
    
    // Use your own addressof to walk around any
    // defined operator&.
    template <class InType>
    static InType* adrof(InType& refr)
    {
        unsigned char& mem = (unsigned char&)refr;
        return (InType*)&mem;
    }


public:
    typedef Type type;

    explicit ref_t(Type& __indata)
        : m_data(adrof(__indata))
        { }

    ref_t(const ref_t<Type>& inref)
        : m_data(inref.m_data)
    { }

#if HAVE_CXX11
    ref_t(const std::reference_wrapper<Type>& i): m_data(std::addressof(i.get())) {}
#endif

    Type& operator*() { return *m_data; }

    Type& get() const
    { return *m_data; }

    Type operator->() const
    { return *m_data; }
};

// This is required for Printable function if you have a container of pairs,
// but this function has a different definition for C++11 and C++03.
namespace srt_pair_op
{
    template <class Value1, class Value2>
    std::ostream& operator<<(std::ostream& s, const std::pair<Value1, Value2>& v)
    {
        s << "{" << v.first << " " << v.second << "}";
        return s;
    }
}

#if HAVE_CXX11

// This alias was created so that 'Ref' (not 'ref') is used everywhere.
// Normally the C++11 'ref' fits perfectly here, however in C++03 mode
// it would have to be newly created. This would then cause a conflict
// between C++03 SRT and C++11 applications as well as between C++ standard
// library and SRT when SRT is compiled in C++11 mode (as it happens on
// Darwin/clang).
template <class In>
inline auto Ref(In& i) -> decltype(std::ref(i)) { return std::ref(i); }

template <class In>
inline auto Move(In& i) -> decltype(std::move(i)) { return std::move(i); }

// Gluing string of any type, wrapper for operator <<

template <class Stream>
inline Stream& Print(Stream& in) { return in;}

template <class Stream, class Arg1, class... Args>
inline Stream& Print(Stream& sout, Arg1&& arg1, Args&&... args)
{
    sout << arg1;
    return Print(sout, args...);
}

template <class... Args>
inline std::string Sprint(Args&&... args)
{
    std::ostringstream sout;
    Print(sout, args...);
    return sout.str();
}

// We need to use UniquePtr, in the form of C++03 it will be a #define.
// Naturally will be used std::move() so that it can later painlessly
// switch to C++11.
template <class T>
using UniquePtr = std::unique_ptr<T>;

template <class Container, class Value = typename Container::value_type, typename... Args> inline
std::string Printable(const Container& in, Value /*pseudoargument*/, Args&&... args)
{
    using namespace srt_pair_op;
    std::ostringstream os;
    Print(os, args...);
    os << "[ ";
    for (auto i: in)
        os << Value(i) << " ";
    os << "]";
    return os.str();
}

template <class Container> inline
std::string Printable(const Container& in)
{
    using namespace srt_pair_op;
    using Value = typename Container::value_type;
    return Printable(in, Value());
}

template<typename Map, typename Key>
auto map_get(Map& m, const Key& key, typename Map::mapped_type def = typename Map::mapped_type()) -> typename Map::mapped_type
{
    auto it = m.find(key);
    return it == m.end() ? def : it->second;
}

template<typename Map, typename Key>
auto map_getp(Map& m, const Key& key) -> typename Map::mapped_type*
{
    auto it = m.find(key);
    return it == m.end() ? nullptr : std::addressof(it->second);
}

template<typename Map, typename Key>
auto map_getp(const Map& m, const Key& key) -> typename Map::mapped_type const*
{
    auto it = m.find(key);
    return it == m.end() ? nullptr : std::addressof(it->second);
}


#else

<<<<<<< HEAD
// A primitive one-argument versions of Sprint and Printable
template <class Arg1>
inline std::string Sprint(const Arg1& arg)
{
    std::ostringstream sout;
    sout << arg;
    return sout.str();
}

template <class Container> inline
std::string Printable(const Container& in)
{
    using namespace srt_pair_op;
    typedef typename Container::value_type Value;
    std::ostringstream os;
    os << "[ ";
    for (typename Container::const_iterator y = in.begin(); y != in.end(); ++y)
        os << Value(*y) << " ";
    os << "]";
    return os.str();
}
=======
// XXX
// (Sprint and Printable moved down.
// Remove this line after merging)
// 
>>>>>>> ac203d02

template <class Type>
ref_t<Type> Ref(Type& arg)
{
    return ref_t<Type>(arg);
}

// The unique_ptr requires C++11, and the rvalue-reference feature,
// so here we're simulate the behavior using the old std::auto_ptr.

// This is only to make a "move" call transparent and look ok towards
// the C++11 code.
template <class T>
std::auto_ptr_ref<T> Move(const std::auto_ptr_ref<T>& in) { return in; }

// We need to provide also some fixes for this type that were not present in auto_ptr,
// but they are present in unique_ptr.

// C++03 doesn't have a templated typedef, but still we need some things
// that can only function as a class.
template <class T>
class UniquePtr: public std::auto_ptr<T>
{
    typedef std::auto_ptr<T> Base;

public:

    // This is a template - so method names must be declared explicitly
    typedef typename Base::element_type element_type;
    using Base::get;
    using Base::reset;

    // All constructor declarations must be repeated.
    // "Constructor delegation" is also only C++11 feature.
    explicit UniquePtr(element_type* __p = 0) throw() : Base(__p) {}
    UniquePtr(UniquePtr& __a) throw() : Base(__a) { }
    template<typename _Tp1>
    UniquePtr(UniquePtr<_Tp1>& __a) throw() : Base(__a) {}

    UniquePtr& operator=(UniquePtr& __a) throw() { return Base::operator=(__a); }
    template<typename _Tp1>
    UniquePtr& operator=(UniquePtr<_Tp1>& __a) throw() { return Base::operator=(__a); }

    // Good, now we need to add some parts of the API of unique_ptr.

    bool operator==(const UniquePtr& two) const { return get() == two.get(); }
    bool operator!=(const UniquePtr& two) const { return get() != two.get(); }

    bool operator==(const element_type* two) const { return get() == two; }
    bool operator!=(const element_type* two) const { return get() != two; }

    operator bool () { return 0!= get(); }
};

// A primitive one-argument versions of Sprint and Printable
template <class Arg1>
inline std::string Sprint(const Arg1& arg)
{
    std::ostringstream sout;
    sout << arg;
    return sout.str();
}

template <class Container> inline
std::string Printable(const Container& in)
{
    using namespace srt_pair_op;
    typedef typename Container::value_type Value;
    std::ostringstream os;
    os << "[ ";
    for (typename Container::const_iterator i = in.begin(); i != in.end(); ++i)
        os << Value(*i) << " ";
    os << "]";

    return os.str();
}

template<typename Map, typename Key>
typename Map::mapped_type map_get(Map& m, const Key& key, typename Map::mapped_type def = typename Map::mapped_type())
{
    typename Map::iterator it = m.find(key);
    return it == m.end() ? def : it->second;
}

template<typename Map, typename Key>
typename Map::mapped_type map_get(const Map& m, const Key& key, typename Map::mapped_type def = typename Map::mapped_type())
{
    typename Map::const_iterator it = m.find(key);
    return it == m.end() ? def : it->second;
}

template<typename Map, typename Key>
typename Map::mapped_type* map_getp(Map& m, const Key& key)
{
    typename Map::iterator it = m.find(key);
    return it == m.end() ? (typename Map::mapped_type*)0 : &(it->second);
}

template<typename Map, typename Key>
typename Map::mapped_type const* map_getp(const Map& m, const Key& key)
{
    typename Map::const_iterator it = m.find(key);
    return it == m.end() ? (typename Map::mapped_type*)0 : &(it->second);
}

#endif

// Printable with prefix added for every element.
// Useful when printing a container of sockets or sequence numbers.
template <class Container> inline
std::string PrintableMod(const Container& in, const std::string& prefix)
{
    using namespace srt_pair_op;
    typedef typename Container::value_type Value;
    std::ostringstream os;
    os << "[ ";
    for (typename Container::const_iterator y = in.begin(); y != in.end(); ++y)
        os << prefix << Value(*y) << " ";
    os << "]";
    return os.str();
}

<<<<<<< HEAD



=======
>>>>>>> ac203d02
template<typename InputIterator, typename OutputIterator, typename TransFunction>
void FilterIf(InputIterator bg, InputIterator nd,
        OutputIterator out, TransFunction fn)
{
    for (InputIterator i = bg; i != nd; ++i)
    {
        std::pair<typename TransFunction::result_type, bool> result = fn(*i);
        if (!result.second)
            continue;
        *out++ = result.first;
    }
}

template <class Signature>
struct CallbackHolder
{
    void* opaque;
    Signature* fn;

    CallbackHolder(): opaque(NULL), fn(NULL)  {}

    void set(void* o, Signature* f)
    {
        // Test if the pointer is a pointer to function. Don't let
        // other type of pointers here.
#if HAVE_CXX11
        static_assert(std::is_function<Signature>::value, "CallbackHolder is for functions only!");
#else
        // This is a poor-man's replacement, which should in most compilers
        // generate a warning, if `Signature` resolves to a value type.
        // This would make an illegal pointer cast from a value to a function type.
        // Casting function-to-function, however, should not. Unfortunately
        // newer compilers disallow that, too (when a signature differs), but
        // then they should better use the C++11 way, much more reliable and safer.
        void* (*testfn)(void*) ATR_UNUSED = (void*(*)(void*))f;
#endif
        opaque = o;
        fn = f;
    }

    operator bool() { return fn != NULL; }
};

#define CALLBACK_CALL(holder,...) (*holder.fn)(holder.opaque, __VA_ARGS__)

inline std::string FormatBinaryString(const uint8_t* bytes, size_t size)
{
    if ( size == 0 )
        return "";

    //char buf[256];
    using namespace std;

    ostringstream os;

    // I know, it's funny to use sprintf and ostringstream simultaneously,
    // but " %02X" in iostream is: << " " << hex << uppercase << setw(2) << setfill('0') << VALUE << setw(1)
    // Too noisy. OTOH ostringstream solves the problem of memory allocation
    // for a string of unpredictable size.
    //sprintf(buf, "%02X", int(bytes[0]));

    os.fill('0');
    os.width(2);
    os.setf(ios::basefield, ios::hex);
    os.setf(ios::uppercase);

    //os << buf;
    os << int(bytes[0]);


    for (size_t i = 1; i < size; ++i)
    {
        //sprintf(buf, " %02X", int(bytes[i]));
        //os << buf;
        os << int(bytes[i]);
    }
    return os.str();
}


/// This class is useful in every place where
/// the time drift should be traced. It's currently in use in every
/// solution that implements any kind of TSBPD.
template<unsigned MAX_SPAN, int MAX_DRIFT, bool CLEAR_ON_UPDATE = true>
class DriftTracer
{
    int64_t  m_qDrift;
    int64_t  m_qOverdrift;

    int64_t  m_qDriftSum;
    unsigned m_uDriftSpan;

public:
    DriftTracer()
        : m_qDrift(0)
        , m_qOverdrift(0)
        , m_qDriftSum(0)
        , m_uDriftSpan(0)
    {}

    bool update(int64_t driftval)
    {
        m_qDriftSum += driftval;
        ++m_uDriftSpan;

        if (m_uDriftSpan < MAX_SPAN)
            return false;

        if (CLEAR_ON_UPDATE)
            m_qOverdrift = 0;

        // Calculate the median of all drift values.
        // In most cases, the divisor should be == MAX_SPAN.
        m_qDrift = m_qDriftSum / m_uDriftSpan;

        // And clear the collection
        m_qDriftSum = 0;
        m_uDriftSpan = 0;

        // In case of "overdrift", save the overdriven value in 'm_qOverdrift'.
        // In clear mode, you should add this value to the time base when update()
        // returns true. The drift value will be since now measured with the
        // overdrift assumed to be added to the base.
        if (std::abs(m_qDrift) > MAX_DRIFT)
        {
            m_qOverdrift = m_qDrift < 0 ? -MAX_DRIFT : MAX_DRIFT;
            m_qDrift -= m_qOverdrift;
        }

        // printDriftOffset(m_qOverdrift, m_qDrift);

        // Timebase is separate
        // m_qTimeBase += m_qOverdrift;

        return true;
    }

    // For group overrides
    void forceDrift(int64_t driftval)
    {
        m_qDrift = driftval;
    }

    // These values can be read at any time, however if you want
    // to depend on the fact that they have been changed lately,
    // you have to check the return value from update().
    //
    // IMPORTANT: drift() can be called at any time, just remember
    // that this value may look different than before only if the
    // last update() returned true, which need not be important for you.
    //
    // CASE: CLEAR_ON_UPDATE = true
    // overdrift() should be read only immediately after update() returned
    // true. It will stay available with this value until the next time when
    // update() returns true, in which case the value will be cleared.
    // Therefore, after calling update() if it retuns true, you should read
    // overdrift() immediately an make some use of it. Next valid overdrift
    // will be then relative to every previous overdrift.
    //
    // CASE: CLEAR_ON_UPDATE = false
    // overdrift() will start from 0, but it will always keep track on
    // any changes in overdrift. By manipulating the MAX_DRIFT parameter
    // you can decide how high the drift can go relatively to stay below
    // overdrift.
    int64_t drift() const { return m_qDrift; }
    int64_t overdrift() const { return m_qOverdrift; }
};

template <class KeyType, class ValueType>
struct MapProxy
{
    std::map<KeyType, ValueType>& mp;
    const KeyType& key;

    MapProxy(std::map<KeyType, ValueType>& m, const KeyType& k): mp(m), key(k) {}

    void operator=(const ValueType& val)
    {
        mp[key] = val;
    }

    typename std::map<KeyType, ValueType>::iterator find()
    {
        return mp.find(key);
    }

    typename std::map<KeyType, ValueType>::const_iterator find() const
    {
        return mp.find(key);
    }

    operator ValueType() const
    {
        typename std::map<KeyType, ValueType>::const_iterator p = find();
        if (p == mp.end())
            return "";
        return p->second;
    }

    ValueType deflt(const ValueType& defval) const
    {
        typename std::map<KeyType, ValueType>::const_iterator p = find();
        if (p == mp.end())
            return defval;
        return p->second;
    }

    bool exists() const
    {
        return find() != mp.end();
    }
};

inline std::string BufferStamp(const char* mem, size_t size)
{
    using namespace std;
    char spread[16];

    int n = 16-size;
    if (n > 0)
        memset(spread+16-n, 0, n);
    memcpy(spread, mem, min(size_t(16), size));

    // Now prepare 4 cells for uint32_t.
    union
    {
        uint32_t sum;
        char cells[4];
    };
    memset(cells, 0, 4);

    for (size_t x = 0; x < 4; ++x)
        for (size_t y = 0; y < 4; ++y)
        {
            cells[x] += spread[x+4*y];
        }

    // Convert to hex string

    ostringstream os;

    os << hex << uppercase << setfill('0') << setw(8) << sum;

    return os.str();
}

template <class OutputIterator>
inline void Split(const std::string & str, char delimiter, OutputIterator tokens)
{
    if ( str.empty() )
        return; // May cause crash and won't extract anything anyway

    std::size_t start;
    std::size_t end = -1;

    do
    {
        start = end + 1;
        end = str.find(delimiter, start);
        *tokens = str.substr(
                start,
                (end == std::string::npos) ? std::string::npos : end - start);
        ++tokens;
    } while (end != std::string::npos);
}

inline std::string SelectNot(const std::string& unwanted, const std::string& s1, const std::string& s2)
{
    if (s1 == unwanted)
        return s2; // might be unwanted, too, but then, there's nothing you can do anyway
    if (s2 == unwanted)
        return s1;

    // Both have wanted values, so now compare if they are same
    if (s1 == s2)
        return s1; // occasionally there's a winner

    // Irresolvable situation.
    return std::string();
}

inline std::string SelectDefault(const std::string& checked, const std::string& def)
{
    if (checked == "")
        return def;
    return checked;
}

template <class It>
inline size_t safe_advance(It& it, size_t num, It end)
{
    while ( it != end && num )
    {
        --num;
        ++it;
    }

    return num; // will be effectively 0, if reached the required point, or >0, if end was by that number earlier
}

// This is available only in C++17, dunno why not C++11 as it's pretty useful.
template <class V, size_t N> inline
ATR_CONSTEXPR size_t Size(const V (&)[N]) ATR_NOEXCEPT { return N; }

template <size_t DEPRLEN, typename ValueType>
inline ValueType avg_iir(ValueType old_value, ValueType new_value)
{
    return (old_value*(DEPRLEN-1) + new_value)/DEPRLEN;
}

// Property accessor definitions
//
// "Property" is a special method that accesses given field.
// This relies only on a convention, which is the following:
//
// V x = object.prop(); <-- get the property's value
// object.prop(x); <-- set the property a value
//
// Properties might be also chained when setting:
//
// object.prop1(v1).prop2(v2).prop3(v3);
//
// Properties may be defined various even very complicated
// ways, which is simply providing a method with body. In order
// to define a property simplest possible way, that is, refer
// directly to the field that keeps it, here are the following macros:
//
// Prefix: SRTU_PROPERTY_
// Followed by:
//  - access type: RO, WO, RW, RR, RRW
//  - chain flag: optional _CHAIN
// Where access type is:
// - RO - read only. Defines reader accessor. The accessor method will be const.
// - RR - read reference. The accessor isn't const to allow reference passthrough.
// - WO - write only. Defines writer accessor.
// - RW - combines RO and WO.
// - RRW - combines RR and WO.
//
// The _CHAIN marker is optional for macros providing writable accessors
// for properties. The difference is that while simple write accessors return
// void, the chaining accessors return the reference to the object for which
// the write accessor was called so that you can call the next accessor (or
// any other method as well) for the result.

#define SRTU_PROPERTY_RR(type, name, field) type name() { return field; }
#define SRTU_PROPERTY_RO(type, name, field) type name() const { return field; }
#define SRTU_PROPERTY_WO(type, name, field) void name(type arg) { field = arg; }
#define SRTU_PROPERTY_WO_CHAIN(otype, type, name, field) otype& name(type arg) { field = arg; return *this; }
#define SRTU_PROPERTY_RW(type, name, field) SRTU_PROPERTY_RO(type, name, field); SRTU_PROPERTY_WO(type, name, field)
#define SRTU_PROPERTY_RRW(type, name, field) SRTU_PROPERTY_RR(type, name, field); SRTU_PROPERTY_WO(type, name, field)
#define SRTU_PROPERTY_RW_CHAIN(otype, type, name, field) SRTU_PROPERTY_RO(type, name, field); SRTU_PROPERTY_WO_CHAIN(otype, type, name, field)
#define SRTU_PROPERTY_RRW_CHAIN(otype, type, name, field) SRTU_PROPERTY_RR(type, name, field); SRTU_PROPERTY_WO_CHAIN(otype, type, name, field)

#endif<|MERGE_RESOLUTION|>--- conflicted
+++ resolved
@@ -595,34 +595,10 @@
 
 #else
 
-<<<<<<< HEAD
-// A primitive one-argument versions of Sprint and Printable
-template <class Arg1>
-inline std::string Sprint(const Arg1& arg)
-{
-    std::ostringstream sout;
-    sout << arg;
-    return sout.str();
-}
-
-template <class Container> inline
-std::string Printable(const Container& in)
-{
-    using namespace srt_pair_op;
-    typedef typename Container::value_type Value;
-    std::ostringstream os;
-    os << "[ ";
-    for (typename Container::const_iterator y = in.begin(); y != in.end(); ++y)
-        os << Value(*y) << " ";
-    os << "]";
-    return os.str();
-}
-=======
 // XXX
 // (Sprint and Printable moved down.
 // Remove this line after merging)
 // 
->>>>>>> ac203d02
 
 template <class Type>
 ref_t<Type> Ref(Type& arg)
@@ -745,12 +721,6 @@
     return os.str();
 }
 
-<<<<<<< HEAD
-
-
-
-=======
->>>>>>> ac203d02
 template<typename InputIterator, typename OutputIterator, typename TransFunction>
 void FilterIf(InputIterator bg, InputIterator nd,
         OutputIterator out, TransFunction fn)
