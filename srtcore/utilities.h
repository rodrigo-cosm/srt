/*
 * SRT - Secure, Reliable, Transport
 * Copyright (c) 2018 Haivision Systems Inc.
 * 
 * This Source Code Form is subject to the terms of the Mozilla Public
 * License, v. 2.0. If a copy of the MPL was not distributed with this
 * file, You can obtain one at http://mozilla.org/MPL/2.0/.
 * 
 */

/*****************************************************************************
written by
   Haivision Systems Inc.
 *****************************************************************************/

#ifndef INC__SRT_UTILITIES_H
#define INC__SRT_UTILITIES_H


#ifdef __GNUG__
#define ATR_UNUSED __attribute__((unused))
#define ATR_DEPRECATED __attribute__((deprecated))
#else
#define ATR_UNUSED
#define ATR_DEPRECATED
#endif

#if defined(__cplusplus) && __cplusplus > 199711L
#define HAVE_CXX11 1
#define ATR_NOEXCEPT noexcept
#define ATR_CONSTEXPR constexpr
#define ATR_OVERRIDE override
#define ATR_FINAL final
// Microsoft Visual Studio supports C++11, but not fully,
// and still did not change the value of __cplusplus. Treat
// this special way.
// _MSC_VER == 1800  means Microsoft Visual Studio 2013.
#elif defined(_MSC_VER) && _MSC_VER >= 1800
#define HAVE_CXX11 1
#define ATR_NOEXCEPT
#define ATR_CONSTEXPR
#define ATR_OVERRIDE
#define ATR_FINAL
#else
#define HAVE_CXX11 0
#define ATR_NOEXCEPT // throw() - bad idea
#define ATR_CONSTEXPR
#define ATR_OVERRIDE
#define ATR_FINAL

#if defined(REQUIRE_CXX11) && REQUIRE_CXX11 == 1
#error "The currently compiled application required C++11, but your compiler doesn't support it."
#endif

#endif

// Windows warning disabler
#define _CRT_SECURE_NO_WARNINGS

<<<<<<< HEAD
=======
#include "platform_sys.h"

// Happens that these are defined, undefine them in advance
#undef min
#undef max

>>>>>>> 64184c37
#include <string>
#include <algorithm>
#include <bitset>
#include <map>
#include <functional>
#include <memory>
#include <sstream>
#include <iomanip>
#include <cstdlib>
#include <cerrno>
#include <cstring>

#include "platform_sys.h"

// These macros are sometimes defined in some header files,
// this might cause compile error.
#undef min
#undef max

// -------------- UTILITIES ------------------------

// -- GENERAL PURPOSE.

/// This advances the iterator by given @a num, or only up to @a end,
/// whichever comes first.
template <class It>
inline size_t safe_advance(It& it, size_t num, It end)
{
    while ( it != end && num )
    {
        --num;
        ++it;
    }

    return num; // will be effectively 0, if reached the required point, or >0, if end was by that number earlier
}

// This is available only in C++17, dunno why not C++11 as it's pretty useful.
/// Returns the size of an array declared with a constant size.
template <class V, size_t N> inline
ATR_CONSTEXPR size_t Size(const V (&)[N]) ATR_NOEXCEPT { return N; }
// In C++11, instead of Size(X), use std::extent<decltype(X), 0>::value
// which is constexpr by default.

template <size_t DEPRLEN, typename ValueType>
inline ValueType avg_iir(ValueType old_value, ValueType new_value)
{
    return (old_value*(DEPRLEN-1) + new_value)/DEPRLEN;
}


// Bit numbering utility.
//
// This is something that allows you to turn 32-bit integers into bit fields.
// Although bitfields are part of C++ language, they are not designed to be
// interchanged with 32-bit numbers, and any attempt to doing it (by placing
// inside a union, for example) is nonportable (order of bitfields inside
// same-covering 32-bit integer number is dependent on the endian), so they are
// popularly disregarded as useless. Instead the 32-bit numbers with bits
// individually selected is preferred, with usually manual playing around with
// & and | operators, as well as << and >>. This tool is designed to simplify
// the use of them. This can be used to qualify a range of bits inside a 32-bit
// number to be a separate number, you can "wrap" it by placing the integer
// value in the range of these bits, as well as "unwrap" (extract) it from
// the given place. For your own safety, use one prefix to all constants that
// concern bit ranges intended to be inside the same "bit container".
//
// Usage: typedef Bits<leftmost, rightmost> MASKTYPE;  // MASKTYPE is a name of your choice.
//
// With this defined, you can use the following members:
// - MASKTYPE::mask - to get the int32_t value with bimask (used bits set to 1, others to 0)
// - MASKTYPE::offset - to get the lowermost bit number, or number of bits to shift
// - MASKTYPE::wrap(int value) - to create a bitset where given value is encoded in given bits
// - MASKTYPE::unwrap(int bitset) - to extract an integer value from the bitset basing on mask definition
// (rightmost defaults to leftmost)
// REMEMBER: leftmost > rightmost because bit 0 is the LEAST significant one!

template <size_t L, size_t R, bool parent_correct = true>
struct BitsetMask
{
    static const bool correct = L >= R;
    static const uint32_t value = (1u << L) | BitsetMask<L-1, R, correct>::value;
};

// This is kind-of functional programming. This describes a special case that is
// a "terminal case" in case when decreased L-1 (see above) reached == R.
template<size_t R>
struct BitsetMask<R, R, true>
{
    static const bool correct = true;
    static const uint32_t value = 1 << R;
};

// This is a trap for a case that BitsetMask::correct in the master template definition
// evaluates to false. This trap causes compile error and prevents from continuing
// recursive unwinding in wrong direction (and challenging the compiler's resistiveness
// for infinite loops).
template <size_t L, size_t R>
struct BitsetMask<L, R, false>
{
};

template <size_t L, size_t R = L>
struct Bits
{
    // DID YOU GET kind-of error: ‘mask’ is not a member of ‘Bits<3u, 5u, false>’ ?
    // See the the above declaration of 'correct' !
    static const uint32_t mask = BitsetMask<L, R>::value;
    static const uint32_t offset = R;
    static const size_t size = L - R + 1;

    // Example: if our bitset mask is 00111100, this checks if given value fits in
    // 00001111 mask (that is, does not exceed <0, 15>.
    static bool fit(uint32_t value) { return (BitsetMask<L-R, 0>::value & value) == value; }

    /// 'wrap' gets some given value that should be placed in appropriate bit range and
    /// returns a whole 32-bit word that has the value already at specified place.
    /// To create a 32-bit container that contains already all values destined for different
    /// bit ranges, simply use wrap() for each of them and bind them with | operator.
    static uint32_t wrap(uint32_t baseval) { return (baseval << offset) & mask; }

    /// Extracts appropriate bit range and returns them as normal integer value.
    static uint32_t unwrap(uint32_t bitset) { return (bitset & mask) >> offset; }

    template<class T>
    static T unwrapt(uint32_t bitset) { return static_cast<T>(unwrap(bitset)); }
};


//inline int32_t Bit(size_t b) { return 1 << b; }
// XXX This would work only with 'constexpr', but this is
// available only in C++11. In C++03 this can be only done
// using a macro.
//
// Actually this can be expressed in C++11 using a better technique,
// such as user-defined literals:
// 2_bit  --> 1 >> 2

#ifdef BIT
#undef BIT
#endif
#define BIT(x) (1 << (x))


// ------------------------------------------------------------
// This is something that reminds a structure consisting of fields
// of the same type, implemented as an array. It's parametrized
// by the type of fields and the type, which's values should be
// used for indexing (preferably an enum type). Whatever type is
// used for indexing, it is converted to size_t for indexing the
// actual array.
// 
// The user should use it as an array: ds[DS_NAME], stating
// that DS_NAME is of enum type passed as 3rd parameter.
// However trying to do ds[0] would cause a compile error.
template <typename FieldType, size_t NoOfFields, typename IndexerType>
struct DynamicStruct
{
    FieldType inarray[NoOfFields];

    void clear()
    {
        // As a standard library, it can be believed that this call
        // can be optimized when FieldType is some integer.
        std::fill(inarray, inarray + NoOfFields, FieldType());
    }

    FieldType operator[](IndexerType ix) const { return inarray[size_t(ix)]; }
    FieldType& operator[](IndexerType ix) { return inarray[size_t(ix)]; }

    template<class AnyOther>
    FieldType operator[](AnyOther ix) const
    {
        // If you can see a compile error here ('int' is not a class or struct, or
        // that there's no definition of 'type' in given type), it means that you
        // have used invalid data type passed to [] operator. See the definition
        // of this type as DynamicStruct and see which type is required for indexing.
        typename AnyOther::type wrong_usage_of_operator_index = AnyOther::type;
        return inarray[size_t(ix)];
    }

    template<class AnyOther>
    FieldType& operator[](AnyOther ix)
    {
        // If you can see a compile error here ('int' is not a class or struct, or
        // that there's no definition of 'type' in given type), it means that you
        // have used invalid data type passed to [] operator. See the definition
        // of this type as DynamicStruct and see which type is required for indexing.
        typename AnyOther::type wrong_usage_of_operator_index = AnyOther::type;
        return inarray[size_t(ix)];
    }

    operator FieldType* () { return inarray; }
    operator const FieldType* () const { return inarray; }

    char* raw() { return (char*)inarray; }
};


// ------------------------------------------------------------



inline bool IsSet(int32_t bitset, int32_t flagset)
{
    return (bitset & flagset) == flagset;
}

inline void HtoNLA(uint32_t* dst, const uint32_t* src, size_t size)
{
    for (size_t i = 0; i < size; ++ i)
        dst[i] = htonl(src[i]);
}

inline void NtoHLA(uint32_t* dst, const uint32_t* src, size_t size)
{
    for (size_t i = 0; i < size; ++ i)
        dst[i] = ntohl(src[i]);
}

// Homecooked version of ref_t. It's a copy of std::reference_wrapper
// voided of unwanted properties and renamed to ref_t.


#if HAVE_CXX11
#include <functional>
#endif

template<typename Type>
class ref_t
{
    Type* m_data;

public:
    typedef Type type;

#if HAVE_CXX11
    explicit ref_t(Type& __indata)
        : m_data(std::addressof(__indata))
        { }
#else
    explicit ref_t(Type& __indata)
        : m_data((Type*)(&(char&)(__indata)))
        { }
#endif

    ref_t(const ref_t<Type>& inref)
        : m_data(inref.m_data)
    { }

#if HAVE_CXX11
    ref_t(const std::reference_wrapper<Type>& i): m_data(std::addressof(i.get())) {}
#endif

    Type& operator*() { return *m_data; }

    Type& get() const
    { return *m_data; }

    Type operator->() const
    { return *m_data; }
};


#if HAVE_CXX11

// This alias was created so that 'Ref' (not 'ref') is used everywhere.
// Normally the C++11 'ref' fits perfectly here, however in C++03 mode
// it would have to be newly created. This would then cause a conflict
// between C++03 SRT and C++11 applications as well as between C++ standard
// library and SRT when SRT is compiled in C++11 mode (as it happens on
// Darwin/clang).
template <class In>
inline auto Ref(In& i) -> decltype(std::ref(i)) { return std::ref(i); }

template <class In>
inline auto Move(In& i) -> decltype(std::move(i)) { return std::move(i); }

// Gluing string of any type, wrapper for operator <<

template <class Stream>
inline Stream& Print(Stream& in) { return in;}

template <class Stream, class Arg1, class... Args>
inline Stream& Print(Stream& sout, Arg1&& arg1, Args&&... args)
{
    sout << arg1;
    return Print(sout, args...);
}

template <class... Args>
inline std::string Sprint(Args&&... args)
{
    std::ostringstream sout;
    Print(sout, args...);
    return sout.str();
}

// We need to use UniquePtr, in the form of C++03 it will be a #define.
// Naturally will be used std::move() so that it can later painlessly
// switch to C++11.
template <class T>
using UniquePtr = std::unique_ptr<T>;

// Some utilities borrowed from tumux, as this is using options
// similar way.
template <class Container, class Value = typename Container::value_type, typename... Args> inline
std::string Printable(const Container& in, Value /*pseudoargument*/, Args&&... args)
{
    std::ostringstream os;
    Print(os, args...);
    os << "[ ";
    for (auto i: in)
        os << Value(i) << " ";
    os << "]";
    return os.str();
}

template <class Container> inline
std::string Printable(const Container& in)
{
    using Value = typename Container::value_type;
    return Printable(in, Value());
}

template<typename Map, typename Key>
auto map_get(Map& m, const Key& key, typename Map::mapped_type def = typename Map::mapped_type()) -> typename Map::mapped_type
{
    auto it = m.find(key);
    return it == m.end() ? def : it->second;
}

template<typename Map, typename Key>
auto map_getp(Map& m, const Key& key) -> typename Map::mapped_type*
{
    auto it = m.find(key);
    return it == m.end() ? nullptr : std::addressof(it->second);
}


#else

template <class Type>
ref_t<Type> Ref(Type& arg)
{
    return ref_t<Type>(arg);
}

// The unique_ptr requires C++11, and the rvalue-reference feature,
// so here we're simulate the behavior using the old std::auto_ptr.

// This is only to make a "move" call transparent and look ok towards
// the C++11 code.
template <class T>
std::auto_ptr_ref<T> Move(const std::auto_ptr_ref<T>& in) { return in; }

// We need to provide also some fixes for this type that were not present in auto_ptr,
// but they are present in unique_ptr.

// C++03 doesn't have a templated typedef, but still we need some things
// that can only function as a class.
template <class T>
class UniquePtr: public std::auto_ptr<T>
{
    typedef std::auto_ptr<T> Base;

public:

    // This is a template - so method names must be declared explicitly
    typedef typename Base::element_type element_type;
    using Base::get;
    using Base::reset;

    // All constructor declarations must be repeated.
    // "Constructor delegation" is also only C++11 feature.
    explicit UniquePtr(element_type* __p = 0) throw() : Base(__p) {}
    UniquePtr(UniquePtr& __a) throw() : Base(__a) { }
    template<typename _Tp1>
    UniquePtr(UniquePtr<_Tp1>& __a) throw() : Base(__a) {}

    UniquePtr& operator=(UniquePtr& __a) throw() { return Base::operator=(__a); }
    template<typename _Tp1>
    UniquePtr& operator=(UniquePtr<_Tp1>& __a) throw() { return Base::operator=(__a); }

    // Good, now we need to add some parts of the API of unique_ptr.

    bool operator==(const UniquePtr& two) const { return get() == two.get(); }
    bool operator!=(const UniquePtr& two) const { return get() != two.get(); }

    bool operator==(const element_type* two) const { return get() == two; }
    bool operator!=(const element_type* two) const { return get() != two; }

    operator bool () { return 0!= get(); }
};


#endif

inline std::string FormatBinaryString(const uint8_t* bytes, size_t size)
{
    if ( size == 0 )
        return "";

    //char buf[256];
    using namespace std;

    ostringstream os;

    // I know, it's funny to use sprintf and ostringstream simultaneously,
    // but " %02X" in iostream is: << " " << hex << uppercase << setw(2) << setfill('0') << VALUE << setw(1)
    // Too noisy. OTOH ostringstream solves the problem of memory allocation
    // for a string of unpredictable size.
    //sprintf(buf, "%02X", int(bytes[0]));

    os.fill('0');
    os.width(2);
    os.setf(ios::basefield, ios::hex);
    os.setf(ios::uppercase);

    //os << buf;
    os << int(bytes[0]);


    for (size_t i = 1; i < size; ++i)
    {
        //sprintf(buf, " %02X", int(bytes[i]));
        //os << buf;
        os << int(bytes[i]);
    }
    return os.str();
}


// This function is useful in multiple uses where
// the time drift should be traced. It's currently in use in every
// solution that implements any kind of TSBPD (AKA Stower).
template<unsigned MAX_SPAN_I, int MAX_DRIFT_I, bool CLEAR_ON_UPDATE = true>
class DriftTracer
{
    int64_t m_qDrift;
    int64_t m_qOverdrift;

    int64_t m_qDriftSum;
    unsigned m_uDriftSpan;

public:

    static const unsigned MAX_SPAN = MAX_SPAN_I;
    static const int MAX_DRIFT = MAX_DRIFT_I;

    DriftTracer()
        : m_qDrift(),
        m_qOverdrift(),
        m_qDriftSum(),
        m_uDriftSpan()
    {}

    bool update(int64_t driftval)
    {
        m_qDriftSum += driftval;
        ++m_uDriftSpan;

        if ( m_uDriftSpan >= MAX_SPAN )
        {
            if ( CLEAR_ON_UPDATE )
                m_qOverdrift = 0;

            // Calculate the median of all drift values.
            // In most cases, the divisor should be == MAX_SPAN.
            m_qDrift = m_qDriftSum / m_uDriftSpan;

            // And clear the collection
            m_qDriftSum = 0;
            m_uDriftSpan = 0;

            // In case of "overdrift", save the overdriven value in 'm_qOverdrift'.
            // In clear mode, you should add this value to the time base when update()
            // returns true. The drift value will be since now measured with the
            // overdrift assumed to be added to the base.
            if (std::abs(m_qDrift) > MAX_DRIFT)
            {
                m_qOverdrift = m_qDrift < 0 ? -MAX_DRIFT : MAX_DRIFT;
                m_qDrift -= m_qOverdrift;
            }

            // printDriftOffset(m_qOverdrift, m_qDrift);

            // Timebase is separate
            // m_qTimeBase += m_qOverdrift;

            return true;
        }
        return false;
    }

    // These values can be read at any time, however if you want
    // to depend on the fact that they have been changed lately,
    // you have to check the return value from update().
    //
    // IMPORTANT: drift() can be called at any time, just remember
    // that this value may look different than before only if the
    // last update() returned true, which need not be important for you.
    //
    // CASE: CLEAR_ON_UPDATE = true
    // overdrift() should be read only immediately after update() returned
    // true. It will stay available with this value until the next time when
    // update() returns true, in which case the value will be cleared.
    // Therefore, after calling update() if it retuns true, you should read
    // overdrift() immediately an make some use of it. Next valid overdrift
    // will be then relative to every previous overdrift.
    //
    // CASE: CLEAR_ON_UPDATE = false
    // overdrift() will start from 0, but it will always keep track on
    // any changes in overdrift. By manipulating the MAX_DRIFT parameter
    // you can decide how high the drift can go relatively to stay below
    // overdrift.
    int64_t drift() { return m_qDrift; }
    int64_t overdrift() { return m_qOverdrift; }
};

template <size_t NUMBER, typename ValueType>
struct AccumulateTools
{
    static ValueType Calculate(const ValueType* begin)
    {
        return *begin + AccumulateTools<NUMBER-1, ValueType>::Calculate(begin+1);
    }
};

template<typename ValueType>
struct AccumulateTools<1, ValueType>
{
    static ValueType Calculate(const ValueType* last) { return *last; }
};


// TRAP
template<typename ValueType>
struct AccumulateTools<0, ValueType>
{
};

template <size_t NUMBER, typename ValueType>
inline ValueType accumulate_array(const ValueType (&array) [NUMBER])
{
    return AccumulateTools<NUMBER, ValueType>::Calculate(&array[0]);
}

template <size_t NUMBER, typename ValueType>
inline ValueType accumulate_array(const ValueType* array)
{
    return AccumulateTools<NUMBER, ValueType>::Calculate(&array[0]);
}




template<unsigned SEGMENT_SPAN_I, unsigned SEGMENT_NUMBER_I, int MAX_DRIFT_I>
class FastDriftTracer
{
    int64_t m_qDriftSumSeg[SEGMENT_NUMBER_I];

    unsigned m_uDriftSpan; // how many elements are filled.

    int64_t m_qDrift;
    int64_t m_qOverdrift;

    static void size_assertion()
    {
        // SEGMENT_NUMBER_I must be at least 2.
        // Segment number 10 is extraordinary, so this is
        // tested as well (as possibly falsely overridden unsigned)
        static const int X = 1/(SEGMENT_NUMBER_I < 2 || SEGMENT_NUMBER_I > 10 ? 0: 1);
        (void)X;
    }

public:

    static const unsigned MAX_SPAN = SEGMENT_SPAN_I * SEGMENT_NUMBER_I;
    static const int MAX_DRIFT = MAX_DRIFT_I;

    FastDriftTracer():
        m_qDriftSumSeg(),
        m_uDriftSpan(0),
        m_qDrift(0),
        m_qOverdrift(0)
    {
        size_assertion();
    }

    void shiftSegments()
    {
        // Copy over. Ranges overlap, but source range is in front
        // of the target range.
        std::copy(m_qDriftSumSeg+1, m_qDriftSumSeg+SEGMENT_NUMBER_I,
                m_qDriftSumSeg);

        // Clear the newly shifted-in segment
        m_qDriftSumSeg[SEGMENT_NUMBER_I-1] = 0;

        // Should be same as m_uDriftSpan -= SEGMENT_SPAN_I, but don't be too trusftul.
        m_uDriftSpan = SEGMENT_SPAN_I * (SEGMENT_NUMBER_I-1);
    }

    bool update(int64_t driftval)
    {
        // We start from value 0, and m_uDriftSpan is under control

        // Calculate which segment should be updated.
        unsigned nseg = m_uDriftSpan/SEGMENT_SPAN_I;
        // Sanity check
        if (nseg >= SEGMENT_NUMBER_I)
        {
            // Maybe report error?
            m_uDriftSpan = 0;
            return false;
        }

        m_qDriftSumSeg[nseg] += driftval;
        ++m_uDriftSpan;
        if (m_uDriftSpan == MAX_SPAN)
        {
            // Only when this size was achieved, should the average be calculated.
            // (This does the same as std::accumulate, but accepts arrays of constant size
            // and does not use a loop - enforces compiler to expand the + expression in place).
            m_qOverdrift = 0;
            m_qDrift = accumulate_array(m_qDriftSumSeg)/MAX_SPAN;
            shiftSegments();

            // In case of "overdrift", save the overdriven value in 'm_qOverdrift'.
            // In clear mode, you should add this value to the time base when update()
            // returns true. The drift value will be since now measured with the
            // overdrift assumed to be added to the base.
            if (std::abs(m_qDrift) > MAX_DRIFT)
            {
                m_qOverdrift = m_qDrift < 0 ? -MAX_DRIFT : MAX_DRIFT;
                m_qDrift -= m_qOverdrift;
            }

            // Inform that the values were just updated.
            return true;
        }

        return false;
    }

    std::string stats()
    {
        std::ostringstream os;
        unsigned nseg = m_uDriftSpan/SEGMENT_SPAN_I;

        os << "DRIFT STATS: SUMS: [ ";

        for (unsigned i = 0; i < SEGMENT_NUMBER_I; ++i)
        {
            unsigned size = i == nseg ? (m_uDriftSpan-(nseg*SEGMENT_SPAN_I)) : SEGMENT_SPAN_I;
            os << m_qDriftSumSeg[i] << "~" << (size ? m_qDriftSumSeg[i]/size : 0) <<  " ";
        }
        os << "] seg=" << nseg << " span=" << m_uDriftSpan;
        return os.str();
    }

    // These values can be read at any time, however if you want
    // to depend on the fact that they have been changed lately,
    // you have to check the return value from update().
    //
    // IMPORTANT: drift() can be called at any time, just remember
    // that this value may look different than before only if the
    // last update() returned true, which need not be important for you.
    //
    // CASE: CLEAR_ON_UPDATE = true
    // overdrift() should be read only immediately after update() returned
    // true. It will stay available with this value until the next time when
    // update() returns true, in which case the value will be cleared.
    // Therefore, after calling update() if it retuns true, you should read
    // overdrift() immediately an make some use of it. Next valid overdrift
    // will be then relative to every previous overdrift.
    //
    // CASE: CLEAR_ON_UPDATE = false
    // overdrift() will start from 0, but it will always keep track on
    // any changes in overdrift. By manipulating the MAX_DRIFT parameter
    // you can decide how high the drift can go relatively to stay below
    // overdrift.
    int64_t drift() { return m_qDrift; }
    int64_t overdrift() { return m_qOverdrift; }
    unsigned span() { return m_uDriftSpan; }
    static unsigned max() { return MAX_SPAN; }
};

template <class KeyType, class ValueType>
struct MapProxy
{
    std::map<KeyType, ValueType>& mp;
    const KeyType& key;

    MapProxy(std::map<KeyType, ValueType>& m, const KeyType& k): mp(m), key(k) {}

    void operator=(const KeyType& val)
    {
        mp[key] = val;
    }

    typename std::map<KeyType, ValueType>::iterator find()
    {
        return mp.find(key);
    }

    typename std::map<KeyType, ValueType>::const_iterator find() const
    {
        return mp.find(key);
    }

    operator ValueType() const
    {
        typename std::map<KeyType, ValueType>::const_iterator p = find();
        if (p == mp.end())
            return "";
        return p->second;
    }

    bool exists() const
    {
        return find() != mp.end();
    }
};

inline std::string BufferStamp(const char* mem, size_t size)
{
    using namespace std;

    union
    {
        char spread[16];
        uint32_t testin[4];
    };
    int n = 16-size;
    if (n > 0)
        memset(spread+16-n, 0, n);
    memcpy(spread, mem, min(size_t(16), size));

    // Now prepare 4 cells for uint32_t.
    union
    {
        uint32_t sum;
        char cells[4];
    };
    memset(cells, 0, 4);

    for (size_t x = 0; x < 4; ++x)
        for (size_t y = 0; y < 4; ++y)
        {
            cells[x] += spread[x+4*y];
        }

    // Convert to hex string

    ostringstream os;

    //os << hex << uppercase << setfill('0') << setw(8) << testin[3] << testin[2] << testin[1] << testin[0];
    //os << "|";
    os << hex << uppercase << setfill('0') << setw(8) << sum;

    return os.str();
}



template <class OutputIterator>
inline void Split(const std::string & str, char delimiter, OutputIterator tokens)
{
    if ( str.empty() )
        return; // May cause crash and won't extract anything anyway

    std::size_t start;
    std::size_t end = -1;

    do
    {
        start = end + 1;
        end = str.find(delimiter, start);
        *tokens = str.substr(
                start,
                (end == std::string::npos) ? std::string::npos : end - start);
        ++tokens;
    } while (end != std::string::npos);
}

#endif<|MERGE_RESOLUTION|>--- conflicted
+++ resolved
@@ -57,15 +57,13 @@
 // Windows warning disabler
 #define _CRT_SECURE_NO_WARNINGS
 
-<<<<<<< HEAD
-=======
 #include "platform_sys.h"
 
-// Happens that these are defined, undefine them in advance
+// These macros are sometimes defined in some header files,
+// this might cause compile error.
 #undef min
 #undef max
 
->>>>>>> 64184c37
 #include <string>
 #include <algorithm>
 #include <bitset>
@@ -78,12 +76,6 @@
 #include <cerrno>
 #include <cstring>
 
-#include "platform_sys.h"
-
-// These macros are sometimes defined in some header files,
-// this might cause compile error.
-#undef min
-#undef max
 
 // -------------- UTILITIES ------------------------
 
