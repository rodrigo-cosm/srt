--- conflicted
+++ resolved
@@ -472,56 +472,6 @@
     explicit_t(const X& another);
 };
 
-<<<<<<< HEAD
-// Homecooked version of ref_t. It's a copy of std::reference_wrapper
-// voided of unwanted properties and renamed to ref_t.
-
-
-#if HAVE_CXX11
-#include <functional>
-#endif
-
-template<typename Type>
-class ref_t
-{
-    Type* m_data;
-    
-    // Use your own addressof to walk around any
-    // defined operator&.
-    template <class InType>
-    static InType* adrof(InType& refr)
-    {
-        unsigned char& mem = (unsigned char&)refr;
-        return (InType*)&mem;
-    }
-
-
-public:
-    typedef Type type;
-
-    explicit ref_t(Type& __indata)
-        : m_data(adrof(__indata))
-        { }
-
-    ref_t(const ref_t<Type>& inref)
-        : m_data(inref.m_data)
-    { }
-
-#if HAVE_CXX11
-    ref_t(const std::reference_wrapper<Type>& i): m_data(std::addressof(i.get())) {}
-#endif
-
-    Type& operator*() { return *m_data; }
-
-    Type& get() const
-    { return *m_data; }
-
-    Type operator->() const
-    { return *m_data; }
-};
-
-=======
->>>>>>> 553fa49a
 // This is required for Printable function if you have a container of pairs,
 // but this function has a different definition for C++11 and C++03.
 namespace srt_pair_op
@@ -612,20 +562,6 @@
 
 #else
 
-<<<<<<< HEAD
-// XXX
-// (Sprint and Printable moved down.
-// Remove this line after merging)
-// 
-
-template <class Type>
-ref_t<Type> Ref(Type& arg)
-{
-    return ref_t<Type>(arg);
-}
-
-=======
->>>>>>> 553fa49a
 // The unique_ptr requires C++11, and the rvalue-reference feature,
 // so here we're simulate the behavior using the old std::auto_ptr.
 
