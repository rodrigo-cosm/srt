--- conflicted
+++ resolved
@@ -856,17 +856,8 @@
 inline std::string BufferStamp(const char* mem, size_t size)
 {
     using namespace std;
-<<<<<<< HEAD
-
-    union
-    {
-        char spread[16];
-        uint32_t testin[4];
-    };
-=======
     char spread[16];
 
->>>>>>> 75221315
     int n = 16-size;
     if (n > 0)
         memset(spread+16-n, 0, n);
@@ -890,20 +881,10 @@
 
     ostringstream os;
 
-<<<<<<< HEAD
-    //os << hex << uppercase << setfill('0') << setw(8) << testin[3] << testin[2] << testin[1] << testin[0];
-    //os << "|";
-=======
->>>>>>> 75221315
     os << hex << uppercase << setfill('0') << setw(8) << sum;
 
     return os.str();
 }
-<<<<<<< HEAD
-
-
-=======
->>>>>>> 75221315
 
 template <class OutputIterator>
 inline void Split(const std::string & str, char delimiter, OutputIterator tokens)
