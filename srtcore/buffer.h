/*
 * SRT - Secure, Reliable, Transport
 * Copyright (c) 2018 Haivision Systems Inc.
 * 
 * This Source Code Form is subject to the terms of the Mozilla Public
 * License, v. 2.0. If a copy of the MPL was not distributed with this
 * file, You can obtain one at http://mozilla.org/MPL/2.0/.
 * 
 */

/*****************************************************************************
Copyright (c) 2001 - 2009, The Board of Trustees of the University of Illinois.
All rights reserved.

Redistribution and use in source and binary forms, with or without
modification, are permitted provided that the following conditions are
met:

* Redistributions of source code must retain the above
  copyright notice, this list of conditions and the
  following disclaimer.

* Redistributions in binary form must reproduce the
  above copyright notice, this list of conditions
  and the following disclaimer in the documentation
  and/or other materials provided with the distribution.

* Neither the name of the University of Illinois
  nor the names of its contributors may be used to
  endorse or promote products derived from this
  software without specific prior written permission.

THIS SOFTWARE IS PROVIDED BY THE COPYRIGHT HOLDERS AND CONTRIBUTORS "AS
IS" AND ANY EXPRESS OR IMPLIED WARRANTIES, INCLUDING, BUT NOT LIMITED TO,
THE IMPLIED WARRANTIES OF MERCHANTABILITY AND FITNESS FOR A PARTICULAR
PURPOSE ARE DISCLAIMED. IN NO EVENT SHALL THE COPYRIGHT OWNER OR
CONTRIBUTORS BE LIABLE FOR ANY DIRECT, INDIRECT, INCIDENTAL, SPECIAL,
EXEMPLARY, OR CONSEQUENTIAL DAMAGES (INCLUDING, BUT NOT LIMITED TO,
PROCUREMENT OF SUBSTITUTE GOODS OR SERVICES; LOSS OF USE, DATA, OR
PROFITS; OR BUSINESS INTERRUPTION) HOWEVER CAUSED AND ON ANY THEORY OF
LIABILITY, WHETHER IN CONTRACT, STRICT LIABILITY, OR TORT (INCLUDING
NEGLIGENCE OR OTHERWISE) ARISING IN ANY WAY OUT OF THE USE OF THIS
SOFTWARE, EVEN IF ADVISED OF THE POSSIBILITY OF SUCH DAMAGE.
*****************************************************************************/

/*****************************************************************************
written by
   Yunhong Gu, last updated 05/05/2009
modified by
   Haivision Systems Inc.
*****************************************************************************/

#ifndef __UDT_BUFFER_H__
#define __UDT_BUFFER_H__


#include "udt.h"
#include "list.h"
#include "queue.h"
#include "utilities.h"
#include <fstream>

// The notation used for "circular numbers" in comments:
// The "cicrular numbers" are numbers that when increased up to the
// maximum become zero, and similarly, when the zero value is decreased,
// it turns into the maximum value minus one. This wrapping works the
// same for adding and subtracting. Circular numbers cannot be multiplied.

// Operations done on these numbers are marked with additional % character:
// a %> b : a is later than b
// a ++% (++%a) : shift a by 1 forward
// a +% b : shift a by b
// a == b : equality is same as for just numbers


class CSndBuffer
{
public:

   // XXX There's currently no way to access the socket ID set for
   // whatever the buffer is currently working for. Required to find
   // some way to do this, possibly by having a "reverse pointer".
   // Currently just "unimplemented".
   std::string CONID() const { return ""; }

   CSndBuffer(int size = 32, int mss = 1500);
   ~CSndBuffer();

public:

      /// Insert a user buffer into the sending list.
      /// @param [in] data pointer to the user data block.
      /// @param [in] len size of the block.
      /// @param [in] ttl time to live in milliseconds
      /// @param [in] order if the block should be delivered in order, for DGRAM only

   void addBuffer(const char* data, int len, int ttl, bool order, uint64_t srctime, ref_t<int32_t> r_seqno, ref_t<int32_t> r_msgno);

      /// Read a block of data from file and insert it into the sending list.
      /// @param [in] ifs input file stream.
      /// @param [in] len size of the block.
      /// @return actual size of data added from the file.

   int addBufferFromFile(std::fstream& ifs, int len);

      /// Find data position to pack a DATA packet from the furthest reading point.
      /// @param [out] data the pointer to the data position.
      /// @param [out] msgno message number of the packet.
      /// @param [out] origintime origin time stamp of the message
      /// @param [in] kflags Odd|Even crypto key flag
      /// @return Actual length of data read.

<<<<<<< HEAD
   int readData(ref_t<CPacket> r_packet, ref_t<uint64_t> origintime, int kflgs);
=======
   int readData(char** data, int32_t& msgno, srt::sync::steady_clock::time_point& origintime, int kflgs);
>>>>>>> c05ebde2


      /// Find data position to pack a DATA packet for a retransmission.
      /// @param [out] data the pointer to the data position.
      /// @param [in] offset offset from the last ACK point (backward sequence number difference)
      /// @param [out] msgno message number of the packet.
      /// @param [out] origintime origin time stamp of the message
      /// @param [out] msglen length of the message
      /// @return Actual length of data read.

<<<<<<< HEAD
   int readData(const int offset, ref_t<CPacket> r_packet, ref_t<uint64_t> origintime, ref_t<int> msglen);
=======
   int readData(char** data, const int offset, int32_t &msgno, srt::sync::steady_clock::time_point& origintime, int& msglen);
>>>>>>> c05ebde2

      /// Update the ACK point and may release/unmap/return the user data according to the flag.
      /// @param [in] offset number of packets acknowledged.

   void ackData(int offset);

      /// Read size of data still in the sending list.
      /// @return Current size of the data in the sending list.

   int getCurrBufSize() const;

   int dropLateData(int& bytes, const srt::sync::steady_clock::time_point& too_late_time);

#ifdef SRT_ENABLE_SNDBUFSZ_MAVG
   void updAvgBufSize(const srt::sync::steady_clock::time_point& time);
   int getAvgBufSize(ref_t<int> bytes, ref_t<int> timespan);
#endif /* SRT_ENABLE_SNDBUFSZ_MAVG */
   int getCurrBufSize(ref_t<int> bytes, ref_t<int> timespan);

   uint64_t getInRatePeriod() const { return m_InRatePeriod; }

   /// Retrieve input bitrate in bytes per second
   int getInputRate() const { return m_iInRateBps; }

   /// Update input rate calculation.
   /// @param [in] time   current time in microseconds
   /// @param [in] pkts   number of packets newly added to the buffer
   /// @param [in] bytes  number of payload bytes in those newly added packets
   ///
   /// @return Current size of the data in the sending list.
   void updateInputRate(const srt::sync::steady_clock::time_point& time, int pkts = 0, int bytes = 0);


   void resetInputRateSmpPeriod(bool disable = false)
   {
       setInputRateSmpPeriod(disable ? 0 : INPUTRATE_FAST_START_US);
   }


private:

   void increase();
   void setInputRateSmpPeriod(int period);

private:    // Constants

    static const uint64_t INPUTRATE_FAST_START_US   =      500000;    //  500 ms
    static const uint64_t INPUTRATE_RUNNING_US      =     1000000;    // 1000 ms
    static const int64_t  INPUTRATE_MAX_PACKETS     =        2000;    // ~ 21 Mbps of 1316 bytes payload
    static const int      INPUTRATE_INITIAL_BYTESPS = BW_INFINITE;

private:
   pthread_mutex_t m_BufLock;           // used to synchronize buffer operation

   struct Block
   {
      char* m_pcData;                   // pointer to the data block
      int m_iLength;                    // length of the block

<<<<<<< HEAD
      int32_t m_iMsgNoBitset;                 // message number
      int32_t m_iSeqNo;                       // sequence number for scheduling
      uint64_t m_ullOriginTime_us;            // original request time
=======
      int32_t m_iMsgNoBitset;           // message number
      srt::sync::steady_clock::time_point m_tsOriginTime;            // original request time
>>>>>>> c05ebde2
      uint64_t m_ullSourceTime_us;
      int m_iTTL;                       // time to live (milliseconds)

      Block* m_pNext;                   // next block

      int32_t getMsgSeq()
      {
          // NOTE: this extracts message ID with regard to REXMIT flag.
          // This is valid only for message ID that IS GENERATED in this instance,
          // not provided by the peer. This can be otherwise sent to the peer - it doesn't matter
          // for the peer that it uses LESS bits to represent the message.
          return m_iMsgNoBitset & MSGNO_SEQ::mask;
      }

   } *m_pBlock, *m_pFirstBlock, *m_pCurrBlock, *m_pLastBlock;

   // m_pBlock:         The head pointer
   // m_pFirstBlock:    The first block
   // m_pCurrBlock:	The current block
   // m_pLastBlock:     The last block (if first == last, buffer is empty)

   struct Buffer
   {
      char* m_pcData;                   // buffer
      int m_iSize;                      // size
      Buffer* m_pNext;                  // next buffer
   } *m_pBuffer;                        // physical buffer

   int32_t m_iNextMsgNo;                // next message number

   int m_iSize;                         // buffer size (number of packets)
   int m_iMSS;                          // maximum seqment/packet size

   int m_iCount;                        // number of used blocks

   int m_iBytesCount;                   // number of payload bytes in queue
   srt::sync::steady_clock::time_point m_tsLastOriginTime;

#ifdef SRT_ENABLE_SNDBUFSZ_MAVG
   srt::sync::steady_clock::time_point m_tsLastSamplingTime;
   int m_iCountMAvg;
   int m_iBytesCountMAvg;
   int m_TimespanMAvg;
#endif /* SRT_ENABLE_SNDBUFSZ_MAVG */

   int m_iInRatePktsCount;  // number of payload bytes added since InRateStartTime
   int m_iInRateBytesCount;  // number of payload bytes added since InRateStartTime
   srt::sync::steady_clock::time_point m_tsInRateStartTime;
   uint64_t m_InRatePeriod; // usec
   int m_iInRateBps;        // Input Rate in Bytes/sec
   int m_iAvgPayloadSz;     // Average packet payload size

private:
   CSndBuffer(const CSndBuffer&);
   CSndBuffer& operator=(const CSndBuffer&);
};

////////////////////////////////////////////////////////////////////////////////


class CRcvBuffer
{
public:

    // XXX There's currently no way to access the socket ID set for
    // whatever the queue is currently working for. Required to find
    // some way to do this, possibly by having a "reverse pointer".
    // Currently just "unimplemented".
    std::string CONID() const { return ""; }

   static const int DEFAULT_SIZE = 65536;
      /// Construct the buffer.
      /// @param [in] queue  CUnitQueue that actually holds the units (packets)
      /// @param [in] bufsize_pkts in units (packets)
   CRcvBuffer(CUnitQueue* queue, int bufsize_pkts = DEFAULT_SIZE);
   ~CRcvBuffer();


public:

      /// Write data into the buffer.
      /// @param [in] unit pointer to a data unit containing new packet
      /// @param [in] offset offset from last ACK point.
      /// @return 0 is success, -1 if data is repeated.

   int addData(CUnit* unit, int offset);

      /// Read data into a user buffer.
      /// @param [in] data pointer to user buffer.
      /// @param [in] len length of user buffer.
      /// @return size of data read.

   int readBuffer(char* data, int len);

      /// Read data directly into file.
      /// @param [in] file C++ file stream.
      /// @param [in] len expected length of data to write into the file.
      /// @return size of data read.

   int readBufferToFile(std::fstream& ofs, int len);

      /// Update the ACK point of the buffer.
      /// @param [in] len number of units to be acknowledged.
      /// @return 1 if a user buffer is fulfilled, otherwise 0.

   void ackData(int len);

      /// Query how many buffer space left for data receiving.
      /// Actually only acknowledged packets, that are still in the buffer,
      /// are considered to take buffer space.
      ///
      /// @return size of available buffer space (including user buffer) for data receiving.
      ///         Not counting unacknowledged packets.

   int getAvailBufSize() const;

      /// Query how many data has been continuously received (for reading) and ready to play (tsbpdtime < now).
      /// @return size of valid (continous) data for reading.

   int getRcvDataSize() const;

      /// Query how many data was received and acknowledged.
      /// @param [out] bytes bytes
      /// @param [out] spantime spantime
      /// @return size in pkts of acked data.

   int getRcvDataSize(int& bytes, int &spantime);
#if SRT_ENABLE_RCVBUFSZ_MAVG

      /// Query a 1 sec moving average of how many data was received and acknowledged.
      /// @param [out] bytes bytes
      /// @param [out] spantime spantime
      /// @return size in pkts of acked data.

   int getRcvAvgDataSize(int& bytes, int& spantime);

      /// Query how many data of the receive buffer is acknowledged.
      /// @param [in] now current time in us.
      /// @return none.

   void updRcvAvgDataSize(const srt::sync::steady_clock::time_point& now);
#endif /* SRT_ENABLE_RCVBUFSZ_MAVG */

      /// Query the received average payload size.
      /// @return size (bytes) of payload size

   int getRcvAvgPayloadSize() const;


      /// Mark the message to be dropped from the message list.
      /// @param [in] msgno message number.
      /// @param [in] using_rexmit_flag whether the MSGNO field uses rexmit flag (if not, one more bit is part of the msgno value)

   void dropMsg(int32_t msgno, bool using_rexmit_flag);

      /// read a message.
      /// @param [out] data buffer to write the message into.
      /// @param [in] len size of the buffer.
      /// @return actuall size of data read.

   int readMsg(char* data, int len);

#if ENABLE_HEAVY_LOGGING
   void readMsgHeavyLogging(int p);
#endif

      /// read a message.
      /// @param [out] data buffer to write the message into.
      /// @param [in] len size of the buffer.
      /// @param [out] tsbpdtime localtime-based (uSec) packet time stamp including buffering delay
      /// @return actuall size of data read.

   int readMsg(char* data, int len, ref_t<SRT_MSGCTRL> mctrl);

      /// Query if data is ready to read (tsbpdtime <= now if TsbPD is active).
      /// @param [out] tsbpdtime localtime-based (uSec) packet time stamp including buffering delay
      ///                        of next packet in recv buffer, ready or not.
      /// @param [out] curpktseq Sequence number of the packet if there is one ready to play
      /// @return true if ready to play, false otherwise (tsbpdtime may be !0 in
      /// both cases).

   bool isRcvDataReady(srt::sync::steady_clock::time_point& w_tsbpdtime, int32_t& w_curpktseq);
#ifdef SRT_DEBUG_TSBPD_OUTJITTER
   void debugTraceJitter(uint64_t);
#else
   void debugTraceJitter(uint64_t) {}
#endif   /* SRT_DEBUG_TSBPD_OUTJITTER */

   bool isRcvDataReady();
   bool isRcvDataAvailable()
   {
       return m_iLastAckPos != m_iStartPos;
   }
   CPacket* getRcvReadyPacket();

      ///    Set TimeStamp-Based Packet Delivery Rx Mode
      ///    @param [in] timebase localtime base (uSec) of packet time stamps including buffering delay
      ///    @param [in] delay aggreed TsbPD delay
      /// @return 0

   int setRcvTsbPdMode(const srt::sync::steady_clock::time_point& timebase, const srt::sync::steady_clock::duration& delay);

      /// Add packet timestamp for drift caclculation and compensation
      /// @param [in] timestamp packet time stamp
      /// @param [ref] lock Mutex that should be locked for the operation

   void addRcvTsbPdDriftSample(uint32_t timestamp, pthread_mutex_t& lock);

#ifdef SRT_DEBUG_TSBPD_DRIFT
   void printDriftHistogram(int64_t iDrift);
   void printDriftOffset(int tsbPdOffset, int tsbPdDriftAvg);
#endif

      /// Get information on the 1st message in queue.
      // Parameters (of the 1st packet queue, ready to play or not):
      /// @param [out] w_tsbpdtime localtime-based (uSec) packet time stamp including buffering delay of 1st packet or 0 if none
      /// @param [out] w_passack   true if 1st ready packet is not yet acknowleged (allowed to be delivered to the app)
      /// @param [out] w_skipseqno -1 or seq number of 1st unacknowledged pkt ready to play preceeded by missing packets.
      /// @retval true 1st packet ready to play (tsbpdtime <= now). Not yet acknowledged if passack == true
      /// @retval false IF tsbpdtime = 0: rcv buffer empty; ELSE:
      ///                   IF skipseqno != -1, packet ready to play preceeded by missing packets.;
      ///                   IF skipseqno == -1, no missing packet but 1st not ready to play.


   bool getRcvFirstMsg(srt::sync::steady_clock::time_point& w_tsbpdtime, bool& w_passack, int32_t& w_skipseqno, int32_t& w_curpktseq);

      /// Update the ACK point of the buffer.
      /// @param [in] len size of data to be skip & acknowledged.

   void skipData(int len);

#if ENABLE_HEAVY_LOGGING
   void reportBufferStats() const; // Heavy logging Debug only
#endif
   bool empty() const
   {
       // This will not always return the intended value,
       // that is, it may return false when the buffer really is
       // empty - but it will return true then in one of next calls.
       // This function will be always called again at some point
       // if it returned false, and on true the connection
       // is going to be broken - so this behavior is acceptable.
       return m_iStartPos == m_iLastAckPos;
   }
   bool full() const { return m_iStartPos == (m_iLastAckPos+1)%m_iSize; }
   int capacity() const { return m_iSize; }


private:
   /// This gives up unit at index p. The unit is given back to the
   /// free unit storage for further assignment for the new incoming
   /// data.
   size_t freeUnitAt(size_t p)
   {
       CUnit* u = m_pUnit[p];
       m_pUnit[p] = NULL;
       size_t rmbytes = u->m_Packet.getLength();
       m_pUnitQueue->makeUnitFree(u);
       return rmbytes;
   }

      /// Adjust receive queue to 1st ready to play message (tsbpdtime < now).
      // Parameters (of the 1st packet queue, ready to play or not):
      /// @param [out] tsbpdtime localtime-based (uSec) packet time stamp including buffering delay of 1st packet or 0 if none
      /// @retval true 1st packet ready to play without discontinuity (no hole)
      /// @retval false tsbpdtime = 0: no packet ready to play


   bool getRcvReadyMsg(srt::sync::steady_clock::time_point& w_tsbpdtime, int32_t& w_curpktseq);

public:

      // (This is exposed as used publicly in logs)
      /// Get packet delivery local time base (adjusted for wrap around)
      /// @param [in] timestamp packet timestamp (relative to peer StartTime), wrapping around every ~72 min
      /// @return local delivery time (usec)

   srt::sync::steady_clock::time_point getTsbPdTimeBase(uint32_t timestamp_us);

      /// Get packet local delivery time
      /// @param [in] timestamp packet timestamp (relative to peer StartTime), wrapping around every ~72 min
      /// @return local delivery time (usec)

public:
   srt::sync::steady_clock::time_point getPktTsbPdTime(uint32_t timestamp);
   int debugGetSize() const;
   srt::sync::steady_clock::time_point debugGetDeliveryTime(int offset);
   
   // Required by PacketFilter facility to use as a storage
   // for provided packets
   CUnitQueue* getUnitQueue()
   {
       return m_pUnitQueue;
   }

private:

   /// thread safe bytes counter of the Recv & Ack buffer
   /// @param [in] pkts  acked or removed pkts from rcv buffer (used with acked = true)
   /// @param [in] bytes number of bytes added/delete (if negative) to/from rcv buffer.
   /// @param [in] acked true when adding new pkt in RcvBuffer; false when acking/removing pkts to/from buffer

   void countBytes(int pkts, int bytes, bool acked = false);

private:
   bool scanMsg(ref_t<int> start, ref_t<int> end, ref_t<bool> passack);

   int shift(int basepos, int shift) const
   {
       return (basepos + shift) % m_iSize;
   }

   // Simplified versions with ++ and --; avoid using division instruction
   int shiftFwd(int basepos) const
   {
       if (++basepos == m_iSize)
           return 0;
       return basepos;
   }

   int shiftBack(int basepos) const
   {
       if (basepos == 0)
           return m_iSize-1;
       return --basepos;
   }

private:
   CUnit** m_pUnit;                     // Array of pointed units collected in the buffer
   const int m_iSize;                   // Size of the internal array of CUnit* items
   CUnitQueue* m_pUnitQueue;            // the shared unit queue

   int m_iStartPos;                     // HEAD: first packet available for reading
   int m_iLastAckPos;                   // the last ACKed position (exclusive), follows the last readable
                                        // EMPTY: m_iStartPos = m_iLastAckPos   FULL: m_iStartPos = m_iLastAckPos + 1
   int m_iMaxPos;                       // delta between acked-TAIL and reception-TAIL


   int m_iNotch;                        // the starting read point of the first unit
                                        // (this is required for stream reading mode; it's
                                        // the position in the first unit in the list
                                        // up to which data are already retrieved;
                                        // in message reading mode it's unused and always 0)

   pthread_mutex_t m_BytesCountLock;    // used to protect counters operations
   int m_iBytesCount;                   // Number of payload bytes in the buffer
   int m_iAckedPktsCount;               // Number of acknowledged pkts in the buffer
   int m_iAckedBytesCount;              // Number of acknowledged payload bytes in the buffer
   int m_iAvgPayloadSz;                 // Average payload size for dropped bytes estimation

   bool m_bTsbPdMode;                   // true: apply TimeStamp-Based Rx Mode
   srt::sync::steady_clock::duration m_tdTsbPdDelay;        // aggreed delay
   srt::sync::steady_clock::time_point m_tsTsbPdTimeBase;   // localtime base for TsbPd mode
   // Note: m_tsTsbPdTimeBase cumulates values from:
   // 1. Initial SRT_CMD_HSREQ packet returned value diff to current time:
   //    == (NOW - PACKET_TIMESTAMP), at the time of HSREQ reception
   // 2. Timestamp overflow (@c CRcvBuffer::getTsbPdTimeBase), when overflow on packet detected
   //    += CPacket::MAX_TIMESTAMP+1 (it's a hex round value, usually 0x1*e8).
   // 3. Time drift (CRcvBuffer::addRcvTsbPdDriftSample, executed exclusively
   //    from UMSG_ACKACK handler). This is updated with (positive or negative) TSBPD_DRIFT_MAX_VALUE
   //    once the value of average drift exceeds this value in whatever direction.
   //    += (+/-)CRcvBuffer::TSBPD_DRIFT_MAX_VALUE
   //
   // XXX Application-supplied timestamps won't work therefore. This requires separate
   // calculation of all these things above.

   bool m_bTsbPdWrapCheck;              // true: check packet time stamp wrap around
   static const uint32_t TSBPD_WRAP_PERIOD = (30*1000000);    //30 seconds (in usec)

   static const int TSBPD_DRIFT_MAX_VALUE = 5000;   // Max drift (usec) above which TsbPD Time Offset is adjusted
   static const int TSBPD_DRIFT_MAX_SAMPLES = 1000;  // Number of samples (UMSG_ACKACK packets) to perform drift caclulation and compensation
   //int m_iTsbPdDrift;                           // recent drift in the packet time stamp
   //int64_t m_TsbPdDriftSum;                     // Sum of sampled drift
   //int m_iTsbPdDriftNbSamples;                  // Number of samples in sum and histogram
   DriftTracer<TSBPD_DRIFT_MAX_SAMPLES, TSBPD_DRIFT_MAX_VALUE> m_DriftTracer;
#ifdef SRT_ENABLE_RCVBUFSZ_MAVG
   srt::sync::steady_clock::time_point m_tsLastSamplingTime;
   int m_TimespanMAvg;
   int m_iCountMAvg;
   int m_iBytesCountMAvg;
#endif /* SRT_ENABLE_RCVBUFSZ_MAVG */
#ifdef SRT_DEBUG_TSBPD_DRIFT
   int m_TsbPdDriftHisto100us[22];              // Histogram of 100us TsbPD drift (-1.0 .. +1.0 ms in 0.1ms increment)
   int m_TsbPdDriftHisto1ms[22];                // Histogram of TsbPD drift (-10.0 .. +10.0 ms, in 1.0 ms increment)
   static const int TSBPD_DRIFT_PRT_SAMPLES = 200;    // Number of samples (UMSG_ACKACK packets) to print hostogram
#endif /* SRT_DEBUG_TSBPD_DRIFT */

#ifdef SRT_DEBUG_TSBPD_OUTJITTER
   unsigned long m_ulPdHisto[4][10];
#endif /* SRT_DEBUG_TSBPD_OUTJITTER */

private:
   CRcvBuffer();
   CRcvBuffer(const CRcvBuffer&);
   CRcvBuffer& operator=(const CRcvBuffer&);
};


#endif<|MERGE_RESOLUTION|>--- conflicted
+++ resolved
@@ -110,11 +110,7 @@
       /// @param [in] kflags Odd|Even crypto key flag
       /// @return Actual length of data read.
 
-<<<<<<< HEAD
-   int readData(ref_t<CPacket> r_packet, ref_t<uint64_t> origintime, int kflgs);
-=======
-   int readData(char** data, int32_t& msgno, srt::sync::steady_clock::time_point& origintime, int kflgs);
->>>>>>> c05ebde2
+   int readData(ref_t<CPacket> r_packet, ref_t<srt::sync::steady_clock::time_point> origintime, int kflgs);
 
 
       /// Find data position to pack a DATA packet for a retransmission.
@@ -125,11 +121,7 @@
       /// @param [out] msglen length of the message
       /// @return Actual length of data read.
 
-<<<<<<< HEAD
-   int readData(const int offset, ref_t<CPacket> r_packet, ref_t<uint64_t> origintime, ref_t<int> msglen);
-=======
-   int readData(char** data, const int offset, int32_t &msgno, srt::sync::steady_clock::time_point& origintime, int& msglen);
->>>>>>> c05ebde2
+   int readData(const int offset, ref_t<CPacket> r_packet, ref_t<srt::sync::steady_clock::time_point> origintime, ref_t<int> msglen);
 
       /// Update the ACK point and may release/unmap/return the user data according to the flag.
       /// @param [in] offset number of packets acknowledged.
@@ -189,14 +181,9 @@
       char* m_pcData;                   // pointer to the data block
       int m_iLength;                    // length of the block
 
-<<<<<<< HEAD
-      int32_t m_iMsgNoBitset;                 // message number
+      int32_t m_iMsgNoBitset;           // message number
       int32_t m_iSeqNo;                       // sequence number for scheduling
-      uint64_t m_ullOriginTime_us;            // original request time
-=======
-      int32_t m_iMsgNoBitset;           // message number
       srt::sync::steady_clock::time_point m_tsOriginTime;            // original request time
->>>>>>> c05ebde2
       uint64_t m_ullSourceTime_us;
       int m_iTTL;                       // time to live (milliseconds)
 
