--- conflicted
+++ resolved
@@ -94,11 +94,7 @@
       /// @param [in] ttl time to live in milliseconds
       /// @param [in] order if the block should be delivered in order, for DGRAM only
 
-<<<<<<< HEAD
-   void addBuffer(const char* data, int len, int ttl, bool order, uint64_t srctime, ref_t<int32_t> r_seqno, ref_t<int32_t> r_msgno);
-=======
-   void addBuffer(const char* data, int len, int ttl, bool order, uint64_t srctime, int32_t& w_msgno);
->>>>>>> 13a3a23a
+   void addBuffer(const char* data, int len, int ttl, bool order, uint64_t srctime, int32_t& w_seqno, int32_t& w_msgno);
 
       /// Read a block of data from file and insert it into the sending list.
       /// @param [in] ifs input file stream.
@@ -114,7 +110,7 @@
       /// @param [in] kflags Odd|Even crypto key flag
       /// @return Actual length of data read.
 
-   int readData(ref_t<CPacket> r_packet, ref_t<srt::sync::steady_clock::time_point> origintime, int kflgs);
+   int readData(CPacket& w_packet, srt::sync::steady_clock::time_point& w_origintime, int kflgs);
 
 
       /// Find data position to pack a DATA packet for a retransmission.
@@ -125,7 +121,7 @@
       /// @param [out] msglen length of the message
       /// @return Actual length of data read.
 
-   int readData(const int offset, ref_t<CPacket> r_packet, ref_t<srt::sync::steady_clock::time_point> origintime, ref_t<int> msglen);
+   int readData(const int offset, CPacket& w_packet, srt::sync::steady_clock::time_point& w_origintime, int& w_msglen);
 
       /// Update the ACK point and may release/unmap/return the user data according to the flag.
       /// @param [in] offset number of packets acknowledged.
