/*
 * SRT - Secure, Reliable, Transport
 * Copyright (c) 2018 Haivision Systems Inc.
 * 
 * This Source Code Form is subject to the terms of the Mozilla Public
 * License, v. 2.0. If a copy of the MPL was not distributed with this
 * file, You can obtain one at http://mozilla.org/MPL/2.0/.
 * 
 */

/*****************************************************************************
Copyright (c) 2001 - 2009, The Board of Trustees of the University of Illinois.
All rights reserved.

Redistribution and use in source and binary forms, with or without
modification, are permitted provided that the following conditions are
met:

* Redistributions of source code must retain the above
  copyright notice, this list of conditions and the
  following disclaimer.

* Redistributions in binary form must reproduce the
  above copyright notice, this list of conditions
  and the following disclaimer in the documentation
  and/or other materials provided with the distribution.

* Neither the name of the University of Illinois
  nor the names of its contributors may be used to
  endorse or promote products derived from this
  software without specific prior written permission.

THIS SOFTWARE IS PROVIDED BY THE COPYRIGHT HOLDERS AND CONTRIBUTORS "AS
IS" AND ANY EXPRESS OR IMPLIED WARRANTIES, INCLUDING, BUT NOT LIMITED TO,
THE IMPLIED WARRANTIES OF MERCHANTABILITY AND FITNESS FOR A PARTICULAR
PURPOSE ARE DISCLAIMED. IN NO EVENT SHALL THE COPYRIGHT OWNER OR
CONTRIBUTORS BE LIABLE FOR ANY DIRECT, INDIRECT, INCIDENTAL, SPECIAL,
EXEMPLARY, OR CONSEQUENTIAL DAMAGES (INCLUDING, BUT NOT LIMITED TO,
PROCUREMENT OF SUBSTITUTE GOODS OR SERVICES; LOSS OF USE, DATA, OR
PROFITS; OR BUSINESS INTERRUPTION) HOWEVER CAUSED AND ON ANY THEORY OF
LIABILITY, WHETHER IN CONTRACT, STRICT LIABILITY, OR TORT (INCLUDING
NEGLIGENCE OR OTHERWISE) ARISING IN ANY WAY OUT OF THE USE OF THIS
SOFTWARE, EVEN IF ADVISED OF THE POSSIBILITY OF SUCH DAMAGE.
*****************************************************************************/

/*****************************************************************************
written by
   Yunhong Gu, last updated 05/05/2009
modified by
   Haivision Systems Inc.
*****************************************************************************/

#ifndef __UDT_BUFFER_H__
#define __UDT_BUFFER_H__


#include "udt.h"
#include "list.h"
#include "queue.h"
#include "utilities.h"
#include <fstream>

// The notation used for "circular numbers" in comments:
// The "cicrular numbers" are numbers that when increased up to the
// maximum become zero, and similarly, when the zero value is decreased,
// it turns into the maximum value minus one. This wrapping works the
// same for adding and subtracting. Circular numbers cannot be multiplied.

// Operations done on these numbers are marked with additional % character:
// a %> b : a is later than b
// a ++% (++%a) : shift a by 1 forward
// a +% b : shift a by b
// a == b : equality is same as for just numbers


class CSndBuffer
{
public:

   // XXX There's currently no way to access the socket ID set for
   // whatever the buffer is currently working for. Required to find
   // some way to do this, possibly by having a "reverse pointer".
   // Currently just "unimplemented".
   std::string CONID() const { return ""; }

   CSndBuffer(int size = 32, int mss = 1500);
   ~CSndBuffer();

public:

      /// Insert a user buffer into the sending list.
      /// @param [in] data pointer to the user data block.
      /// @param [in] len size of the block.
      /// @param [in] ttl time to live in milliseconds
      /// @param [in] order if the block should be delivered in order, for DGRAM only

   void addBuffer(const char* data, int len, int ttl, bool order, uint64_t srctime, ref_t<int32_t> r_msgno);

      /// Read a block of data from file and insert it into the sending list.
      /// @param [in] ifs input file stream.
      /// @param [in] len size of the block.
      /// @return actual size of data added from the file.

   int addBufferFromFile(std::fstream& ifs, int len);

      /// Find data position to pack a DATA packet from the furthest reading point.
      /// @param [out] data the pointer to the data position.
      /// @param [out] msgno message number of the packet.
      /// @param [out] origintime origin time stamp of the message
      /// @param [in] kflags Odd|Even crypto key flag
      /// @return Actual length of data read.

   int readData(char** data, int32_t& msgno, uint64_t& origintime, int kflgs);


      /// Find data position to pack a DATA packet for a retransmission.
      /// @param [out] data the pointer to the data position.
      /// @param [in] offset offset from the last ACK point.
      /// @param [out] msgno message number of the packet.
      /// @param [out] origintime origin time stamp of the message
      /// @param [out] msglen length of the message
      /// @return Actual length of data read.

   int readData(char** data, const int offset, int32_t& msgno, uint64_t& origintime, int& msglen);

      /// Update the ACK point and may release/unmap/return the user data according to the flag.
      /// @param [in] offset number of packets acknowledged.

   void ackData(int offset);

      /// Read size of data still in the sending list.
      /// @return Current size of the data in the sending list.

   int getCurrBufSize() const;

   int dropLateData(int &bytes, uint64_t latetime);

#ifdef SRT_ENABLE_SNDBUFSZ_MAVG
   void updAvgBufSize(uint64_t time);
   int getAvgBufSize(ref_t<int> bytes, ref_t<int> timespan);
#endif /* SRT_ENABLE_SNDBUFSZ_MAVG */
   int getCurrBufSize(ref_t<int> bytes, ref_t<int> timespan);

   uint64_t getInRatePeriod() const { return m_InRatePeriod; }

   /// Retrieve input bitrate in bytes per second
   int getInputRate() const { return m_iInRateBps; }

   /// Update input rate calculation.
   /// @param [in] time   current time in microseconds
   /// @param [in] pkts   number of packets newly added to the buffer
   /// @param [in] bytes  number of payload bytes in those newly added packets
   ///
   /// @return Current size of the data in the sending list.
   void updateInputRate(uint64_t time, int pkts = 0, int bytes = 0);


   void resetInputRateSmpPeriod(bool disable = false)
   {
       setInputRateSmpPeriod(disable ? 0 : INPUTRATE_FAST_START_US);
   }


private:

   void increase();
   void setInputRateSmpPeriod(int period);

private:    // Constants

    static const uint64_t INPUTRATE_FAST_START_US   =      500000;    //  500 ms
    static const uint64_t INPUTRATE_RUNNING_US      =     1000000;    // 1000 ms
    static const int64_t  INPUTRATE_MAX_PACKETS     =        2000;    // ~ 21 Mbps of 1316 bytes payload
    static const int      INPUTRATE_INITIAL_BYTESPS = BW_INFINITE;

private:
   pthread_mutex_t m_BufLock;           // used to synchronize buffer operation

   struct Block
   {
      char* m_pcData;                   // pointer to the data block
      int m_iLength;                    // length of the block

      int32_t m_iMsgNoBitset;                 // message number
      uint64_t m_ullOriginTime_us;            // original request time
      uint64_t m_ullSourceTime_us;
      int m_iTTL;                       // time to live (milliseconds)

      Block* m_pNext;                   // next block

      int32_t getMsgSeq()
      {
          // NOTE: this extracts message ID with regard to REXMIT flag.
          // This is valid only for message ID that IS GENERATED in this instance,
          // not provided by the peer. This can be otherwise sent to the peer - it doesn't matter
          // for the peer that it uses LESS bits to represent the message.
          return m_iMsgNoBitset & MSGNO_SEQ::mask;
      }

   } *m_pBlock, *m_pFirstBlock, *m_pCurrBlock, *m_pLastBlock;

   // m_pBlock:         The head pointer
   // m_pFirstBlock:    The first block
   // m_pCurrBlock:	The current block
   // m_pLastBlock:     The last block (if first == last, buffer is empty)

   struct Buffer
   {
      char* m_pcData;                   // buffer
      int m_iSize;                      // size
      Buffer* m_pNext;                  // next buffer
   } *m_pBuffer;                        // physical buffer

   int32_t m_iNextMsgNo;                // next message number

   int m_iSize;                         // buffer size (number of packets)
   int m_iMSS;                          // maximum seqment/packet size

   int m_iCount;                        // number of used blocks

   int m_iBytesCount;                   // number of payload bytes in queue
   uint64_t m_ullLastOriginTime_us;

#ifdef SRT_ENABLE_SNDBUFSZ_MAVG
   uint64_t m_LastSamplingTime;
   int m_iCountMAvg;
   int m_iBytesCountMAvg;
   int m_TimespanMAvg;
#endif /* SRT_ENABLE_SNDBUFSZ_MAVG */

   int m_iInRatePktsCount;  // number of payload bytes added since InRateStartTime
   int m_iInRateBytesCount;  // number of payload bytes added since InRateStartTime
   uint64_t m_InRateStartTime;
   uint64_t m_InRatePeriod; // usec
   int m_iInRateBps;        // Input Rate in Bytes/sec
   int m_iAvgPayloadSz;     // Average packet payload size

private:
   CSndBuffer(const CSndBuffer&);
   CSndBuffer& operator=(const CSndBuffer&);
};

////////////////////////////////////////////////////////////////////////////////


class CRcvBuffer
{
public:

    // XXX There's currently no way to access the socket ID set for
    // whatever the queue is currently working for. Required to find
    // some way to do this, possibly by having a "reverse pointer".
    // Currently just "unimplemented".
    std::string CONID() const { return ""; }

   static const int DEFAULT_SIZE = 65536;
      /// Construct the buffer.
      /// @param [in] queue  CUnitQueue that actually holds the units (packets)
      /// @param [in] bufsize_pkts in units (packets)
   CRcvBuffer(CUnitQueue* queue, int bufsize_pkts = DEFAULT_SIZE);
   ~CRcvBuffer();


public:

      /// Write data into the buffer.
      /// @param [in] unit pointer to a data unit containing new packet
      /// @param [in] offset offset from last ACK point.
      /// @return 0 is success, -1 if data is repeated.

   int addData(CUnit* unit, int offset);

      /// Read data into a user buffer.
      /// @param [in] data pointer to user buffer.
      /// @param [in] len length of user buffer.
      /// @return size of data read.

   int readBuffer(char* data, int len);

      /// Read data directly into file.
      /// @param [in] file C++ file stream.
      /// @param [in] len expected length of data to write into the file.
      /// @return size of data read.

   int readBufferToFile(std::fstream& ofs, int len);

      /// Update the ACK point of the buffer.
      /// @param [in] len number of units to be acknowledged.
      /// @return 1 if a user buffer is fulfilled, otherwise 0.

   void ackData(int len);

      /// Query how many buffer space left for data receiving.
      /// Actually only acknowledged packets, that are still in the buffer,
      /// are considered to take buffer space.
      ///
      /// @return size of available buffer space (including user buffer) for data receiving.
      ///         Not counting unacknowledged packets.

   int getAvailBufSize() const;

      /// Query how many data has been continuously received (for reading) and ready to play (tsbpdtime < now).
      /// @return size of valid (continous) data for reading.

   int getRcvDataSize() const;

      /// Query how many data was received and acknowledged.
      /// @param [out] bytes bytes
      /// @param [out] spantime spantime
      /// @return size in pkts of acked data.

   int getRcvDataSize(int &bytes, int &spantime);
#if SRT_ENABLE_RCVBUFSZ_MAVG

      /// Query a 1 sec moving average of how many data was received and acknowledged.
      /// @param [out] bytes bytes
      /// @param [out] spantime spantime
      /// @return size in pkts of acked data.

   int getRcvAvgDataSize(int &bytes, int &spantime);

      /// Query how many data of the receive buffer is acknowledged.
      /// @param [in] now current time in us.
      /// @return none.
   
   void updRcvAvgDataSize(uint64_t now);
#endif /* SRT_ENABLE_RCVBUFSZ_MAVG */

      /// Query the received average payload size.
      /// @return size (bytes) of payload size

   int getRcvAvgPayloadSize() const;


      /// Mark the message to be dropped from the message list.
      /// @param [in] msgno message number.
      /// @param [in] using_rexmit_flag whether the MSGNO field uses rexmit flag (if not, one more bit is part of the msgno value)

   void dropMsg(int32_t msgno, bool using_rexmit_flag);

      /// read a message.
      /// @param [out] data buffer to write the message into.
      /// @param [in] len size of the buffer.
      /// @return actuall size of data read.

   int readMsg(char* data, int len);

      /// read a message.
      /// @param [out] data buffer to write the message into.
      /// @param [in] len size of the buffer.
      /// @param [out] tsbpdtime localtime-based (uSec) packet time stamp including buffering delay
      /// @return actuall size of data read.

   int readMsg(char* data, int len, ref_t<SRT_MSGCTRL> mctrl);

      /// Query if data is ready to read (tsbpdtime <= now if TsbPD is active).
      /// @param [out] tsbpdtime localtime-based (uSec) packet time stamp including buffering delay
      ///                        of next packet in recv buffer, ready or not.
      /// @param [out] curpktseq Sequence number of the packet if there is one ready to play
      /// @return true if ready to play, false otherwise (tsbpdtime may be !0 in
      /// both cases).

   bool isRcvDataReady(ref_t<uint64_t> tsbpdtime, ref_t<int32_t> curpktseq);
#ifdef SRT_DEBUG_TSBPD_OUTJITTER
   void debugJitter(uint64_t);
#else
   void debugJitter(uint64_t) {}
#endif   /* SRT_DEBUG_TSBPD_OUTJITTER */

   bool isRcvDataReady();
   bool isRcvDataAvailable()
   {
       return m_iLastAckPos != m_iStartPos;
   }
   CPacket* getRcvReadyPacket();

      ///    Set TimeStamp-Based Packet Delivery Rx Mode
      ///    @param [in] timebase localtime base (uSec) of packet time stamps including buffering delay
      ///    @param [in] delay aggreed TsbPD delay
      /// @return 0

   int setRcvTsbPdMode(uint64_t timebase, uint32_t delay);

      /// Add packet timestamp for drift caclculation and compensation
      /// @param [in] timestamp packet time stamp
      /// @param [ref] lock Mutex that should be locked for the operation

   void addRcvTsbPdDriftSample(uint32_t timestamp, pthread_mutex_t& lock);

#ifdef SRT_DEBUG_TSBPD_DRIFT
   void printDriftHistogram(int64_t iDrift);
   void printDriftOffset(int tsbPdOffset, int tsbPdDriftAvg);
#endif

      /// Get information on the 1st message in queue.
      // Parameters (of the 1st packet queue, ready to play or not):
      /// @param [out] tsbpdtime localtime-based (uSec) packet time stamp including buffering delay of 1st packet or 0 if none
      /// @param [out] passack   true if 1st ready packet is not yet acknowleged (allowed to be delivered to the app)
      /// @param [out] skipseqno -1 or seq number of 1st unacknowledged pkt ready to play preceeded by missing packets.
      /// @retval true 1st packet ready to play (tsbpdtime <= now). Not yet acknowledged if passack == true
      /// @retval false IF tsbpdtime = 0: rcv buffer empty; ELSE:
      ///                   IF skipseqno != -1, packet ready to play preceeded by missing packets.;
      ///                   IF skipseqno == -1, no missing packet but 1st not ready to play.


   bool getRcvFirstMsg(ref_t<uint64_t> tsbpdtime, ref_t<bool> passack, ref_t<int32_t> skipseqno, ref_t<int32_t> curpktseq);

      /// Update the ACK point of the buffer.
      /// @param [in] len size of data to be skip & acknowledged.

   void skipData(int len);

<<<<<<< HEAD
   bool empty()
   {
       // This will not always return the intended value,
       // that is, it may return false when the buffer really is
       // empty - but it will return true then in one of next calls.
       // This function will be always called again at some point
       // if it returned false, and on true the connection
       // is going to be broken - so this behavior is acceptable.
       return m_iStartPos == m_iLastAckPos;
   }
   bool full() { return m_iStartPos == (m_iLastAckPos+1)%m_iSize; }
   int capacity() { return m_iSize; }

=======
#if ENABLE_HEAVY_LOGGING
   void reportBufferStats(); // Heavy logging Debug only
#endif
>>>>>>> d98c0413

private:
   /// This gives up unit at index p. The unit is given back to the
   /// free unit storage for further assignment for the new incoming
   /// data.
   size_t freeUnitAt(size_t p)
   {
       CUnit* u = m_pUnit[p];
       m_pUnit[p] = NULL;
       size_t rmbytes = u->m_Packet.getLength();
       m_pUnitQueue->makeUnitFree(u);
       return rmbytes;
   }

      /// Adjust receive queue to 1st ready to play message (tsbpdtime < now).
      // Parameters (of the 1st packet queue, ready to play or not):
      /// @param [out] tsbpdtime localtime-based (uSec) packet time stamp including buffering delay of 1st packet or 0 if none
      /// @retval true 1st packet ready to play without discontinuity (no hole)
      /// @retval false tsbpdtime = 0: no packet ready to play


   bool getRcvReadyMsg(ref_t<uint64_t> tsbpdtime, ref_t<int32_t> curpktseq);

public:

      // (This is exposed as used publicly in logs)
      /// Get packet delivery local time base (adjusted for wrap around)
      /// @param [in] timestamp packet timestamp (relative to peer StartTime), wrapping around every ~72 min
      /// @return local delivery time (usec)
   uint64_t getTsbPdTimeBase(uint32_t timestamp_us);

      /// Get packet local delivery time
      /// @param [in] timestamp packet timestamp (relative to peer StartTime), wrapping around every ~72 min
      /// @return local delivery time (usec)

public:
   uint64_t getPktTsbPdTime(uint32_t timestamp);
   int debugGetSize() const;
   uint64_t debugGetDeliveryTime(int offset);
   
   // Required by PacketFilter facility to use as a storage
   // for provided packets
   CUnitQueue* getUnitQueue()
   {
       return m_pUnitQueue;
   }

private:

   /// thread safe bytes counter of the Recv & Ack buffer
   /// @param [in] pkts  acked or removed pkts from rcv buffer (used with acked = true)
   /// @param [in] bytes number of bytes added/delete (if negative) to/from rcv buffer.
   /// @param [in] acked true when adding new pkt in RcvBuffer; false when acking/removing pkts to/from buffer

   void countBytes(int pkts, int bytes, bool acked = false);

private:
   bool scanMsg(ref_t<int> start, ref_t<int> end, ref_t<bool> passack);

   int shift(int basepos, int shift) const
   {
       return (basepos + shift) % m_iSize;
   }

   // Simplified versions with ++ and --; avoid using division instruction
   int shift_forward(int basepos) const
   {
       if (++basepos == m_iSize)
           return 0;
       return basepos;
   }

   int shift_backward(int basepos) const
   {
       if (basepos == 0)
           return m_iSize-1;
       return --basepos;
   }

private:
   CUnit** m_pUnit;                     // Array of pointed units collected in the buffer
   const int m_iSize;                   // Size of the internal array of CUnit* items
   CUnitQueue* m_pUnitQueue;            // the shared unit queue

   int m_iStartPos;                     // HEAD: first packet available for reading
   int m_iLastAckPos;                   // the last ACKed position (exclusive), follows the last readable
   int m_iMaxPos;                       // delta between acked-TAIL and reception-TAIL


   int m_iNotch;                        // the starting read point of the first unit
                                        // (this is required for stream reading mode; it's
                                        // the position in the first unit in the list
                                        // up to which data are already retrieved;
                                        // in message reading mode it's unused and always 0)

   pthread_mutex_t m_BytesCountLock;    // used to protect counters operations
   int m_iBytesCount;                   // Number of payload bytes in the buffer
   int m_iAckedPktsCount;               // Number of acknowledged pkts in the buffer
   int m_iAckedBytesCount;              // Number of acknowledged payload bytes in the buffer
   int m_iAvgPayloadSz;                 // Average payload size for dropped bytes estimation

   bool m_bTsbPdMode;                   // true: apply TimeStamp-Based Rx Mode
   uint32_t m_uTsbPdDelay;              // aggreed delay
   uint64_t m_ullTsbPdTimeBase;         // localtime base for TsbPd mode
   // Note: m_ullTsbPdTimeBase cumulates values from:
   // 1. Initial SRT_CMD_HSREQ packet returned value diff to current time:
   //    == (NOW - PACKET_TIMESTAMP), at the time of HSREQ reception
   // 2. Timestamp overflow (@c CRcvBuffer::getTsbPdTimeBase), when overflow on packet detected
   //    += CPacket::MAX_TIMESTAMP+1 (it's a hex round value, usually 0x1*e8).
   // 3. Time drift (CRcvBuffer::addRcvTsbPdDriftSample, executed exclusively
   //    from UMSG_ACKACK handler). This is updated with (positive or negative) TSBPD_DRIFT_MAX_VALUE
   //    once the value of average drift exceeds this value in whatever direction.
   //    += (+/-)CRcvBuffer::TSBPD_DRIFT_MAX_VALUE
   //
   // XXX Application-supplied timestamps won't work therefore. This requires separate
   // calculation of all these things above.

   bool m_bTsbPdWrapCheck;              // true: check packet time stamp wrap around
   static const uint32_t TSBPD_WRAP_PERIOD = (30*1000000);    //30 seconds (in usec)

   static const int TSBPD_DRIFT_MAX_VALUE = 5000;   // Max drift (usec) above which TsbPD Time Offset is adjusted
   static const int TSBPD_DRIFT_MAX_SAMPLES = 1000;  // Number of samples (UMSG_ACKACK packets) to perform drift caclulation and compensation
   //int m_iTsbPdDrift;                           // recent drift in the packet time stamp
   //int64_t m_TsbPdDriftSum;                     // Sum of sampled drift
   //int m_iTsbPdDriftNbSamples;                  // Number of samples in sum and histogram
   DriftTracer<TSBPD_DRIFT_MAX_SAMPLES, TSBPD_DRIFT_MAX_VALUE> m_DriftTracer;
#ifdef SRT_ENABLE_RCVBUFSZ_MAVG
   uint64_t m_LastSamplingTime;
   int m_TimespanMAvg;
   int m_iCountMAvg;
   int m_iBytesCountMAvg;
#endif /* SRT_ENABLE_RCVBUFSZ_MAVG */
#ifdef SRT_DEBUG_TSBPD_DRIFT
   int m_TsbPdDriftHisto100us[22];              // Histogram of 100us TsbPD drift (-1.0 .. +1.0 ms in 0.1ms increment)
   int m_TsbPdDriftHisto1ms[22];                // Histogram of TsbPD drift (-10.0 .. +10.0 ms, in 1.0 ms increment)
   static const int TSBPD_DRIFT_PRT_SAMPLES = 200;    // Number of samples (UMSG_ACKACK packets) to print hostogram
#endif /* SRT_DEBUG_TSBPD_DRIFT */

#ifdef SRT_DEBUG_TSBPD_OUTJITTER
   unsigned long m_ulPdHisto[4][10];
#endif /* SRT_DEBUG_TSBPD_OUTJITTER */

private:
   CRcvBuffer();
   CRcvBuffer(const CRcvBuffer&);
   CRcvBuffer& operator=(const CRcvBuffer&);
};


#endif<|MERGE_RESOLUTION|>--- conflicted
+++ resolved
@@ -410,7 +410,9 @@
 
    void skipData(int len);
 
-<<<<<<< HEAD
+#if ENABLE_HEAVY_LOGGING
+   void reportBufferStats(); // Heavy logging Debug only
+#endif
    bool empty()
    {
        // This will not always return the intended value,
@@ -424,11 +426,6 @@
    bool full() { return m_iStartPos == (m_iLastAckPos+1)%m_iSize; }
    int capacity() { return m_iSize; }
 
-=======
-#if ENABLE_HEAVY_LOGGING
-   void reportBufferStats(); // Heavy logging Debug only
-#endif
->>>>>>> d98c0413
 
 private:
    /// This gives up unit at index p. The unit is given back to the
