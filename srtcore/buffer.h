/*****************************************************************************
 * SRT - Secure, Reliable, Transport
 * Copyright (c) 2017 Haivision Systems Inc.
 * 
 * This library is free software; you can redistribute it and/or
 * modify it under the terms of the GNU Lesser General Public
 * License as published by the Free Software Foundation; either
 * version 2.1 of the License, or (at your option) any later version.
 * 
 * This library is distributed in the hope that it will be useful,
 * but WITHOUT ANY WARRANTY; without even the implied warranty of
 * MERCHANTABILITY or FITNESS FOR A PARTICULAR PURPOSE.  See the GNU
 * Lesser General Public License for more details.
 * 
 * You should have received a copy of the GNU Lesser General Public
 * License along with this library; If not, see <http://www.gnu.org/licenses/>
 * 
 * Based on UDT4 SDK version 4.11
 *****************************************************************************/

/*****************************************************************************
Copyright (c) 2001 - 2009, The Board of Trustees of the University of Illinois.
All rights reserved.

Redistribution and use in source and binary forms, with or without
modification, are permitted provided that the following conditions are
met:

* Redistributions of source code must retain the above
  copyright notice, this list of conditions and the
  following disclaimer.

* Redistributions in binary form must reproduce the
  above copyright notice, this list of conditions
  and the following disclaimer in the documentation
  and/or other materials provided with the distribution.

* Neither the name of the University of Illinois
  nor the names of its contributors may be used to
  endorse or promote products derived from this
  software without specific prior written permission.

THIS SOFTWARE IS PROVIDED BY THE COPYRIGHT HOLDERS AND CONTRIBUTORS "AS
IS" AND ANY EXPRESS OR IMPLIED WARRANTIES, INCLUDING, BUT NOT LIMITED TO,
THE IMPLIED WARRANTIES OF MERCHANTABILITY AND FITNESS FOR A PARTICULAR
PURPOSE ARE DISCLAIMED. IN NO EVENT SHALL THE COPYRIGHT OWNER OR
CONTRIBUTORS BE LIABLE FOR ANY DIRECT, INDIRECT, INCIDENTAL, SPECIAL,
EXEMPLARY, OR CONSEQUENTIAL DAMAGES (INCLUDING, BUT NOT LIMITED TO,
PROCUREMENT OF SUBSTITUTE GOODS OR SERVICES; LOSS OF USE, DATA, OR
PROFITS; OR BUSINESS INTERRUPTION) HOWEVER CAUSED AND ON ANY THEORY OF
LIABILITY, WHETHER IN CONTRACT, STRICT LIABILITY, OR TORT (INCLUDING
NEGLIGENCE OR OTHERWISE) ARISING IN ANY WAY OUT OF THE USE OF THIS
SOFTWARE, EVEN IF ADVISED OF THE POSSIBILITY OF SUCH DAMAGE.
*****************************************************************************/

/*****************************************************************************
written by
   Yunhong Gu, last updated 05/05/2009
modified by
   Haivision Systems Inc.
*****************************************************************************/

#ifndef __UDT_BUFFER_H__
#define __UDT_BUFFER_H__


#include "udt.h"
#include "list.h"
#include "queue.h"
#include "utilities.h"
#include <fstream>

class CSndBuffer
{
public:

   // XXX There's currently no way to access the socket ID set for
   // whatever the buffer is currently working for. Required to find
   // some way to do this, possibly by having a "reverse pointer".
   // Currently just "unimplemented".
   std::string CONID() const { return ""; }

   CSndBuffer(int size = 32, int mss = 1500);
   ~CSndBuffer();

      /// Insert a user buffer into the sending list.
      /// @param [in] data pointer to the user data block.
      /// @param [in] len size of the block.
      /// @param [in] ttl time to live in milliseconds
      /// @param [in] order if the block should be delivered in order, for DGRAM only

<<<<<<< HEAD
   void addBuffer(const char* data, int len, int ttl, bool order, uint64_t srctime, ref_t<int32_t> r_msgno);
=======
   void addBuffer(const char* data, int len, int ttl = -1, bool order = false, uint64_t srctime = 0);
>>>>>>> 94f8db01

      /// Read a block of data from file and insert it into the sending list.
      /// @param [in] ifs input file stream.
      /// @param [in] len size of the block.
      /// @return actual size of data added from the file.

   int addBufferFromFile(std::fstream& ifs, int len);

      /// Find data position to pack a DATA packet from the furthest reading point.
      /// @param [out] data the pointer to the data position.
      /// @param [out] msgno message number of the packet.
      /// @param [out] origintime origin time stamp of the message
      /// @param [in] kflags Odd|Even crypto key flag
      /// @return Actual length of data read.

   int extractDataToSend(char** data, ref_t<int32_t> msgno, ref_t<uint64_t> origintime, unsigned kflgs);


      /// Find data position to pack a DATA packet for a retransmission.
      /// @param [out] data the pointer to the data position.
      /// @param [in] offset offset from the last ACK point (backward sequence number difference)
      /// @param [out] msgno message number of the packet.
      /// @param [out] origintime origin time stamp of the message
      /// @param [out] msglen length of the message
      /// @return Actual length of data read.

   int extractDataToSend(char** data, const int offset, ref_t<int32_t> msgno, ref_t<uint64_t> origintime, ref_t<int> msglen);

      /// Update the ACK point and may release/unmap/return the user data according to the flag.
      /// @param [in] offset number of packets acknowledged.

   void ackData(int offset);

      /// Read size of data still in the sending list.
      /// @return Current size of the data in the sending list.

   int getCurrBufSize() const;

   int dropLateData(int &bytes, uint64_t latetime);

#ifdef SRT_ENABLE_SNDBUFSZ_MAVG
   void updAvgBufSize(uint64_t time);
   int getAvgBufSize(ref_t<int> bytes, ref_t<int> timespan);
#endif /* SRT_ENABLE_SNDBUFSZ_MAVG */
   int getCurrBufSize(ref_t<int> bytes, ref_t<int> timespan);

   int getInputRate(ref_t<int> payloadtsz, ref_t<int> period);
   void updInputRate(uint64_t time, int pkts, int bytes);
   void setInputRateSmpPeriod(int period);

private:
   void increase();

private:
   pthread_mutex_t m_BufLock;           // used to synchronize buffer operation

   struct Block
   {
      char* m_pcData;                   // pointer to the data block
      int m_iLength;                    // length of the block

      int32_t m_iMsgNoBitset;                 // message number
      uint64_t m_ullOriginTime_us;            // original request time
      uint64_t m_ullSourceTime_us;
      int m_iTTL;                       // time to live (milliseconds)

      Block* m_pNext;                   // next block

      int32_t getMsgSeq()
      {
          // NOTE: this extracts message ID with regard to REXMIT flag.
          // This is valid only for message ID that IS GENERATED in this instance,
          // not provided by the peer. This can be otherwise sent to the peer - it doesn't matter
          // for the peer that it uses LESS bits to represent the message.
          return m_iMsgNoBitset & MSGNO_SEQ::mask;
      }

   } *m_pBlock, *m_pFirstBlock, *m_pCurrBlock, *m_pLastBlock;

   // m_pBlock:         The head pointer
   // m_pFirstBlock:    The first block
   // m_pCurrBlock:	The current block
   // m_pLastBlock:     The last block (if first == last, buffer is empty)

   struct Buffer
   {
      char* m_pcData;                   // buffer
      int m_iSize;                      // size
      Buffer* m_pNext;                  // next buffer
   } *m_pBuffer;                        // physical buffer

   int32_t m_iNextMsgNo;                // next message number

   int m_iSize;                         // buffer size (number of packets)
   int m_iMSS;                          // maximum seqment/packet size

   int m_iCount;                        // number of used blocks

   int m_iBytesCount;                   // number of payload bytes in queue
   uint64_t m_ullLastOriginTime_us;

#ifdef SRT_ENABLE_SNDBUFSZ_MAVG
   uint64_t m_LastSamplingTime;
   int m_iCountMAvg;
   int m_iBytesCountMAvg;
   int m_TimespanMAvg;
#endif /* SRT_ENABLE_SNDBUFSZ_MAVG */

   int m_iInRatePktsCount;  // number of payload bytes added since InRateStartTime
   int m_iInRateBytesCount;  // number of payload bytes added since InRateStartTime
   uint64_t m_InRateStartTime;
   uint64_t m_InRatePeriod; // usec
   int m_iInRateBps;        // Input Rate in Bytes/sec
   int m_iAvgPayloadSz;     // Average packet payload size

private:
   CSndBuffer(const CSndBuffer&);
   CSndBuffer& operator=(const CSndBuffer&);
};

////////////////////////////////////////////////////////////////////////////////


class CRcvBuffer
{
public:

   // XXX There's currently no way to access the socket ID set for
   // whatever the queue is currently working for. Required to find
   // some way to do this, possibly by having a "reverse pointer".
   // Currently just "unimplemented".
   std::string CONID() const { return ""; }

   CRcvBuffer(CUnitQueue* queue, int bufsize = 65536);
   ~CRcvBuffer();

      /// Write data into the buffer.
      /// @param [in] unit pointer to a data unit containing new packet
      /// @param [in] offset offset from last ACK point.
      /// @return 0 is success, -1 if data is repeated.

   int addData(CUnit* unit, int offset);

      /// Read data into a user buffer.
      /// @param [in] data pointer to user buffer.
      /// @param [in] len length of user buffer.
      /// @return size of data read.

   int readBuffer(char* data, int len);

      /// Read data directly into file.
      /// @param [in] file C++ file stream.
      /// @param [in] len expected length of data to write into the file.
      /// @return size of data read.

   int readBufferToFile(std::fstream& ofs, int len);

      /// Update the ACK point of the buffer.
      /// @param [in] len size of data to be acknowledged.
      /// @return 1 if a user buffer is fulfilled, otherwise 0.

   void ackData(int len);

      /// Query how many buffer space left for data receiving.
      /// @return size of available buffer space (including user buffer) for data receiving.

   int getAvailBufSize() const;

      /// Query how many data has been continuously received (for reading) and ready to play (tsbpdtime < now).
      /// @param [out] tsbpdtime localtime-based (uSec) packet time stamp including buffering delay
      /// @return size of valid (continous) data for reading.

   int getRcvDataSize() const;

      /// Query how many data was received and acknowledged.
      /// @param bytes [out] bytes
      /// @param spantime [out] spantime
      /// @return size in pkts of acked data.

   int getRcvDataSize(int &bytes, int &spantime);
#if SRT_ENABLE_RCVBUFSZ_MAVG

      /// Query a 1 sec moving average of how many data was received and acknowledged.
      /// @param bytes [out] bytes
      /// @param spantime [out] spantime
      /// @return size in pkts of acked data.

   int getRcvAvgDataSize(int &bytes, int &spantime);

      /// Query how many data of the receive buffer is acknowledged.
      /// @param now [in] current time in us.
      /// @return none.

   void updRcvAvgDataSize(uint64_t now);
#endif /* SRT_ENABLE_RCVBUFSZ_MAVG */

      /// Query the received average payload size.
      /// @return size (bytes) of payload size

   int getRcvAvgPayloadSize() const;


      /// Mark the message to be dropped from the message list.
      /// @param [in] msgno message number.
      /// @param [in] using_rexmit_flag whether the MSGNO field uses rexmit flag (if not, one more bit is part of the msgno value)

   void dropMsg(int32_t msgno, bool using_rexmit_flag);

      /// read a message.
      /// @param [out] data buffer to write the message into.
      /// @param [in] len size of the buffer.
      /// @return actuall size of data read.

   int readMsg(char* data, int len);

      /// read a message.
      /// @param [out] data buffer to write the message into.
      /// @param [in] len size of the buffer.
      /// @param [out] tsbpdtime localtime-based (uSec) packet time stamp including buffering delay
      /// @return actuall size of data read.

   int readMsg(char* data, int len, SRT_MSGCTRL* mctrl);

      /// Query how many messages are available now.
      /// @param [out] tsbpdtime localtime-based (uSec) packet time stamp including buffering delay
      /// @return number of messages available for recvmsg.

      // XXX This seems to be a little bit kind-of dissonance
      // between the intended code and the reality. This function
      // had to return the number of messages available for processing.
      // However it turned out that actually:
      //  - no one is interested with how many messages are available
      //  - stating that "none" or "any" suffices for all cases
      //  - so getRcvMsgNum has more-less always the same definition as below
      // Which means that there's no difference between
      // (getRcvMsgNum() > 0) and (isRcvDataReady()) expression.
      // These functions are now blocked as it doesn't make sense completely.

      // int getRcvMsgNum(uint64_t& tsbpdtime) { return isRcvDataReady(tsbpdtime)? 1 : 0; }
      // int getRcvMsgNum() { return isRcvDataReady()? 1 : 0; }

      /// Query if data is ready to read (tsbpdtime <= now if TsbPD is active).
      /// @param [out] tsbpdtime localtime-based (uSec) packet time stamp including buffering delay
      ///                        of next packet in recv buffer, ready or not.
      /// @return true if ready to play, false otherwise (tsbpdtime may be !0 in
      /// both cases).

   bool isRcvDataReady(ref_t<uint64_t> tsbpdtime, ref_t<int32_t> curpktseq);
   bool isRcvDataReady();
   bool isRcvDataAvailable()
   {
       return m_iLastAckPos != m_iStartPos;
   }
   CPacket* getRcvReadyPacket();
   bool isReadyToPlay(const CPacket* p, uint64_t& tsbpdtime);

      ///    Set TimeStamp-Based Packet Delivery Rx Mode
      ///    @param [in] timebase localtime base (uSec) of packet time stamps including buffering delay
      ///    @param [in] delay aggreed TsbPD delay
      /// @return 0

   int setRcvTsbPdMode(uint64_t timebase, uint32_t delay);

      /// Add packet timestamp for drift caclculation and compensation
      /// @param [in] timestamp packet time stamp

<<<<<<< HEAD
   void addRcvTsbPdDriftSample(uint32_t timestamp, pthread_mutex_t& lock);
=======
   void addRcvTsbPdDriftSample(uint32_t timestamp, pthread_mutex_t& mutex_to_lock);
>>>>>>> 94f8db01

#ifdef SRT_DEBUG_TSBPD_DRIFT
   void printDriftHistogram(int64_t iDrift);
   void printDriftOffset(int tsbPdOffset, int tsbPdDriftAvg);
#endif

      /// Get information on the 1st message in queue.
      // Parameters (of the 1st packet queue, ready to play or not):
      /// @param tsbpdtime [out] localtime-based (uSec) packet time stamp including buffering delay of 1st packet or 0 if none
      /// @param passack [out] true if 1st ready packet is not yet acknowleged
      /// @param skipseqno [out] -1 or seq number of 1st unacknowledged pkt ready to play preceeded by missing packets.
      /// @retval true 1st packet ready to play (tsbpdtime <= now). Not yet acknowledged if passack == true
      /// @retval false IF tsbpdtime = 0: rcv buffer empty; ELSE:
      ///                   IF skipseqno != -1, packet ready to play preceeded by missing packets.;
      ///                   IF skipseqno == -1, no missing packet but 1st not ready to play.


   bool getRcvFirstMsg(ref_t<uint64_t> tsbpdtime, ref_t<bool> passack, ref_t<int32_t> skipseqno, ref_t<int32_t> curpktseq);

      /// Update the ACK point of the buffer.
      /// @param len [in] size of data to be skip & acknowledged.

   void skipData(int len);


private:
      /// Adjust receive queue to 1st ready to play message (tsbpdtime < now).
      // Parameters (of the 1st packet queue, ready to play or not):
      /// @param tsbpdtime [out] localtime-based (uSec) packet time stamp including buffering delay of 1st packet or 0 if none
      /// @retval true 1st packet ready to play without discontinuity (no hole)
      /// @retval false tsbpdtime = 0: no packet ready to play


   bool getRcvReadyMsg(ref_t<uint64_t> tsbpdtime, ref_t<int32_t> curpktseq);

      /// Get packet delivery local time base (adjusted for wrap around)
      /// @param timestamp [in] packet timestamp (relative to peer StartTime), wrapping around every ~72 min
      /// @return local delivery time (usec)

   uint64_t getTsbPdTimeBase(uint32_t timestamp);

      /// Get packet local delivery time
      /// @param [in] timestamp packet timestamp (relative to peer StartTime), wrapping around every ~72 min
      /// @return local delivery time (usec)

public:
   uint64_t getPktTsbPdTime(uint32_t timestamp);
private:

   /// thread safe bytes counter
   /// @param bytes [in] number of bytes added/delete (if negative) to/from rcv buffer.
   // XXX Please document.

   void countBytes(int pkts, int bytes, bool acked = false);

private:
   bool scanMsg(ref_t<int> start, ref_t<int> end, ref_t<bool> passack);

private:
   CUnit** m_pUnit;                     // pointer to the protocol buffer
   int m_iSize;                         // size of the protocol buffer
   CUnitQueue* m_pUnitQueue;		// the shared unit queue

   int m_iStartPos;                     // the head position for I/O (inclusive)
   int m_iLastAckPos;                   // the last ACKed position (exclusive)
					// EMPTY: m_iStartPos = m_iLastAckPos   FULL: m_iStartPos = m_iLastAckPos + 1
   int m_iMaxPos;			// the furthest data position

   int m_iNotch;			// the starting read point of the first unit

   pthread_mutex_t m_BytesCountLock;    // used to protect counters operations
   int m_iBytesCount;                   // Number of payload bytes in the buffer
   int m_iAckedPktsCount;               // Number of acknowledged pkts in the buffer
   int m_iAckedBytesCount;              // Number of acknowledged payload bytes in the buffer
   int m_iAvgPayloadSz;                 // Average payload size for dropped bytes estimation

   bool m_bTsbPdMode;                   // true: apply TimeStamp-Based Rx Mode
   uint32_t m_uTsbPdDelay;              // aggreed delay
   uint64_t m_ullTsbPdTimeBase;         // localtime base for TsbPd mode
   // Note: m_ullTsbPdTimeBase cumulates values from:
   // 1. Initial SRT_CMD_HSREQ packet returned value diff to current time:
   //    == (NOW - PACKET_TIMESTAMP), at the time of HSREQ reception
   // 2. Timestamp overflow (@c CRcvBuffer::getTsbPdTimeBase), when overflow on packet detected
   //    += CPacket::MAX_TIMESTAMP+1 (it's a hex round value, usually 0x1*e8).
   // 3. Time drift (CRcvBuffer::addRcvTsbPdDriftSample, executed exclusively
   //    from UMSG_ACKACK handler). This is updated with (positive or negative) TSBPD_DRIFT_MAX_VALUE
   //    once the value of average drift exceeds this value in whatever direction.
   //    += (+/-)CRcvBuffer::TSBPD_DRIFT_MAX_VALUE
   //
   // XXX Application-supplied timestamps won't work therefore. This requires separate
   // calculation of all these things above.

   bool m_bTsbPdWrapCheck;              // true: check packet time stamp wrap around
   static const uint32_t TSBPD_WRAP_PERIOD = (30*1000000);    //30 seconds (in usec)

   static const int TSBPD_DRIFT_MAX_VALUE = 5000;   // Max drift (usec) above which TsbPD Time Offset is adjusted
   static const int TSBPD_DRIFT_MAX_SAMPLES = 1000;  // Number of samples (UMSG_ACKACK packets) to perform drift caclulation and compensation
   //int m_iTsbPdDrift;                           // recent drift in the packet time stamp
   //int64_t m_TsbPdDriftSum;                     // Sum of sampled drift
   //int m_iTsbPdDriftNbSamples;                  // Number of samples in sum and histogram
   DriftTracer<TSBPD_DRIFT_MAX_SAMPLES, TSBPD_DRIFT_MAX_VALUE> m_DriftTracer;
#ifdef SRT_ENABLE_RCVBUFSZ_MAVG
   uint64_t m_LastSamplingTime;
   int m_TimespanMAvg;
   int m_iCountMAvg;
   int m_iBytesCountMAvg;
#endif /* SRT_ENABLE_RCVBUFSZ_MAVG */
#ifdef SRT_DEBUG_TSBPD_DRIFT
   int m_TsbPdDriftHisto100us[22];              // Histogram of 100us TsbPD drift (-1.0 .. +1.0 ms in 0.1ms increment)
   int m_TsbPdDriftHisto1ms[22];                // Histogram of TsbPD drift (-10.0 .. +10.0 ms, in 1.0 ms increment)
   static const int TSBPD_DRIFT_PRT_SAMPLES = 200;    // Number of samples (UMSG_ACKACK packets) to print hostogram
#endif /* SRT_DEBUG_TSBPD_DRIFT */

#ifdef SRT_DEBUG_TSBPD_OUTJITTER
   unsigned long m_ulPdHisto[4][10];
#endif /* SRT_DEBUG_TSBPD_OUTJITTER */

private:
   CRcvBuffer();
   CRcvBuffer(const CRcvBuffer&);
   CRcvBuffer& operator=(const CRcvBuffer&);
};


#endif<|MERGE_RESOLUTION|>--- conflicted
+++ resolved
@@ -89,11 +89,7 @@
       /// @param [in] ttl time to live in milliseconds
       /// @param [in] order if the block should be delivered in order, for DGRAM only
 
-<<<<<<< HEAD
    void addBuffer(const char* data, int len, int ttl, bool order, uint64_t srctime, ref_t<int32_t> r_msgno);
-=======
-   void addBuffer(const char* data, int len, int ttl = -1, bool order = false, uint64_t srctime = 0);
->>>>>>> 94f8db01
 
       /// Read a block of data from file and insert it into the sending list.
       /// @param [in] ifs input file stream.
@@ -360,11 +356,7 @@
       /// Add packet timestamp for drift caclculation and compensation
       /// @param [in] timestamp packet time stamp
 
-<<<<<<< HEAD
-   void addRcvTsbPdDriftSample(uint32_t timestamp, pthread_mutex_t& lock);
-=======
    void addRcvTsbPdDriftSample(uint32_t timestamp, pthread_mutex_t& mutex_to_lock);
->>>>>>> 94f8db01
 
 #ifdef SRT_DEBUG_TSBPD_DRIFT
    void printDriftHistogram(int64_t iDrift);
