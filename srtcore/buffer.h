/*
 * SRT - Secure, Reliable, Transport
 * Copyright (c) 2018 Haivision Systems Inc.
 * 
 * This Source Code Form is subject to the terms of the Mozilla Public
 * License, v. 2.0. If a copy of the MPL was not distributed with this
 * file, You can obtain one at http://mozilla.org/MPL/2.0/.
 * 
 */

/*****************************************************************************
Copyright (c) 2001 - 2009, The Board of Trustees of the University of Illinois.
All rights reserved.

Redistribution and use in source and binary forms, with or without
modification, are permitted provided that the following conditions are
met:

* Redistributions of source code must retain the above
  copyright notice, this list of conditions and the
  following disclaimer.

* Redistributions in binary form must reproduce the
  above copyright notice, this list of conditions
  and the following disclaimer in the documentation
  and/or other materials provided with the distribution.

* Neither the name of the University of Illinois
  nor the names of its contributors may be used to
  endorse or promote products derived from this
  software without specific prior written permission.

THIS SOFTWARE IS PROVIDED BY THE COPYRIGHT HOLDERS AND CONTRIBUTORS "AS
IS" AND ANY EXPRESS OR IMPLIED WARRANTIES, INCLUDING, BUT NOT LIMITED TO,
THE IMPLIED WARRANTIES OF MERCHANTABILITY AND FITNESS FOR A PARTICULAR
PURPOSE ARE DISCLAIMED. IN NO EVENT SHALL THE COPYRIGHT OWNER OR
CONTRIBUTORS BE LIABLE FOR ANY DIRECT, INDIRECT, INCIDENTAL, SPECIAL,
EXEMPLARY, OR CONSEQUENTIAL DAMAGES (INCLUDING, BUT NOT LIMITED TO,
PROCUREMENT OF SUBSTITUTE GOODS OR SERVICES; LOSS OF USE, DATA, OR
PROFITS; OR BUSINESS INTERRUPTION) HOWEVER CAUSED AND ON ANY THEORY OF
LIABILITY, WHETHER IN CONTRACT, STRICT LIABILITY, OR TORT (INCLUDING
NEGLIGENCE OR OTHERWISE) ARISING IN ANY WAY OUT OF THE USE OF THIS
SOFTWARE, EVEN IF ADVISED OF THE POSSIBILITY OF SUCH DAMAGE.
*****************************************************************************/

/*****************************************************************************
written by
   Yunhong Gu, last updated 05/05/2009
modified by
   Haivision Systems Inc.
*****************************************************************************/

#ifndef __UDT_BUFFER_H__
#define __UDT_BUFFER_H__


#include "udt.h"
#include "list.h"
#include "queue.h"
#include "utilities.h"
#include <fstream>

// The notation used for "circular numbers" in comments:
// The "cicrular numbers" are numbers that when increased up to the
// maximum become zero, and similarly, when the zero value is decreased,
// it turns into the maximum value minus one. This wrapping works the
// same for adding and subtracting. Circular numbers cannot be multiplied.

// Operations done on these numbers are marked with additional % character:
// a %> b : a is later than b
// a ++% (++%a) : shift a by 1 forward
// a +% b : shift a by b
// a == b : equality is same as for just numbers


class CSndBuffer
{
public:

   // XXX There's currently no way to access the socket ID set for
   // whatever the buffer is currently working for. Required to find
   // some way to do this, possibly by having a "reverse pointer".
   // Currently just "unimplemented".
   std::string CONID() const { return ""; }

   CSndBuffer(int size = 32, int mss = 1500);
   ~CSndBuffer();

      /// Insert a user buffer into the sending list.
      /// @param [in] data pointer to the user data block.
      /// @param [in] len size of the block.
      /// @param [in] ttl time to live in milliseconds
      /// @param [in] order if the block should be delivered in order, for DGRAM only

   void addBuffer(const char* data, int len, int ttl, bool order, uint64_t srctime, ref_t<int32_t> r_msgno);

      /// Read a block of data from file and insert it into the sending list.
      /// @param [in] ifs input file stream.
      /// @param [in] len size of the block.
      /// @return actual size of data added from the file.

   int addBufferFromFile(std::fstream& ifs, int len);

      /// Find data position to pack a DATA packet from the furthest reading point.
      /// @param [out] data the pointer to the data position.
      /// @param [out] msgno message number of the packet.
      /// @param [out] origintime origin time stamp of the message
      /// @param [in] kflags Odd|Even crypto key flag
      /// @return Actual length of data read.

   int readData(char** data, int32_t& msgno, uint64_t& origintime, int kflgs);


      /// Find data position to pack a DATA packet for a retransmission.
      /// @param [out] data the pointer to the data position.
      /// @param [in] offset offset from the last ACK point.
      /// @param [out] msgno message number of the packet.
      /// @param [out] origintime origin time stamp of the message
      /// @param [out] msglen length of the message
      /// @return Actual length of data read.

   int readData(char** data, const int offset, int32_t& msgno, uint64_t& origintime, int& msglen);

      /// Update the ACK point and may release/unmap/return the user data according to the flag.
      /// @param [in] offset number of packets acknowledged.

   void ackData(int offset);

      /// Read size of data still in the sending list.
      /// @return Current size of the data in the sending list.

   int getCurrBufSize() const;

   int dropLateData(int &bytes, uint64_t latetime);

#ifdef SRT_ENABLE_SNDBUFSZ_MAVG
   void updAvgBufSize(uint64_t time);
   int getAvgBufSize(ref_t<int> bytes, ref_t<int> timespan);
#endif /* SRT_ENABLE_SNDBUFSZ_MAVG */
   int getCurrBufSize(ref_t<int> bytes, ref_t<int> timespan);

   uint64_t getInRatePeriod() const { return m_InRatePeriod; }

   /// Retrieve input bitrate in bytes per second
   int getInputRate() const { return m_iInRateBps; }

   /// Update input rate calculation.
   /// @param [in] time   current time in microseconds
   /// @param [in] pkts   number of packets newly added to the buffer
   /// @param [in] bytes  number of payload bytes in those newly added packets
   ///
   /// @return Current size of the data in the sending list.
   void updateInputRate(uint64_t time, int pkts = 0, int bytes = 0);


   void resetInputRateSmpPeriod(bool disable = false)
   {
       setInputRateSmpPeriod(disable ? 0 : INPUTRATE_FAST_START_US);
   }


private:

   void increase();
   void setInputRateSmpPeriod(int period);

private:    // Constants

    static const uint64_t INPUTRATE_FAST_START_US   =      500000;    //  500 ms
    static const uint64_t INPUTRATE_RUNNING_US      =     1000000;    // 1000 ms
    static const int64_t  INPUTRATE_MAX_PACKETS     =        2000;    // ~ 21 Mbps of 1316 bytes payload
    static const int      INPUTRATE_INITIAL_BYTESPS = BW_INFINITE;

private:
   pthread_mutex_t m_BufLock;           // used to synchronize buffer operation

   struct Block
   {
      char* m_pcData;                   // pointer to the data block
      int m_iLength;                    // length of the block

      int32_t m_iMsgNoBitset;                 // message number
      uint64_t m_ullOriginTime_us;            // original request time
      uint64_t m_ullSourceTime_us;
      int m_iTTL;                       // time to live (milliseconds)

      Block* m_pNext;                   // next block

      int32_t getMsgSeq()
      {
          // NOTE: this extracts message ID with regard to REXMIT flag.
          // This is valid only for message ID that IS GENERATED in this instance,
          // not provided by the peer. This can be otherwise sent to the peer - it doesn't matter
          // for the peer that it uses LESS bits to represent the message.
          return m_iMsgNoBitset & MSGNO_SEQ::mask;
      }

   } *m_pBlock, *m_pFirstBlock, *m_pCurrBlock, *m_pLastBlock;

   // m_pBlock:         The head pointer
   // m_pFirstBlock:    The first block
   // m_pCurrBlock:	The current block
   // m_pLastBlock:     The last block (if first == last, buffer is empty)

   struct Buffer
   {
      char* m_pcData;                   // buffer
      int m_iSize;                      // size
      Buffer* m_pNext;                  // next buffer
   } *m_pBuffer;                        // physical buffer

   int32_t m_iNextMsgNo;                // next message number

   int m_iSize;                         // buffer size (number of packets)
   int m_iMSS;                          // maximum seqment/packet size

   int m_iCount;                        // number of used blocks

   int m_iBytesCount;                   // number of payload bytes in queue
   uint64_t m_ullLastOriginTime_us;

#ifdef SRT_ENABLE_SNDBUFSZ_MAVG
   uint64_t m_LastSamplingTime;
   int m_iCountMAvg;
   int m_iBytesCountMAvg;
   int m_TimespanMAvg;
#endif /* SRT_ENABLE_SNDBUFSZ_MAVG */

   int m_iInRatePktsCount;  // number of payload bytes added since InRateStartTime
   int m_iInRateBytesCount;  // number of payload bytes added since InRateStartTime
   uint64_t m_InRateStartTime;
   uint64_t m_InRatePeriod; // usec
   int m_iInRateBps;        // Input Rate in Bytes/sec
   int m_iAvgPayloadSz;     // Average packet payload size

private:
   CSndBuffer(const CSndBuffer&);
   CSndBuffer& operator=(const CSndBuffer&);
};

////////////////////////////////////////////////////////////////////////////////


class CRcvBuffer
{
public:

    // XXX There's currently no way to access the socket ID set for
    // whatever the queue is currently working for. Required to find
    // some way to do this, possibly by having a "reverse pointer".
    // Currently just "unimplemented".
    std::string CONID() const { return ""; }

   static const int DEFAULT_SIZE = 65536;
      /// Construct the buffer.
      /// @param [in] queue  CUnitQueue that actually holds the units (packets)
      /// @param [in] bufsize_pkts in units (packets)
   CRcvBuffer(CUnitQueue* queue, int bufsize_pkts = DEFAULT_SIZE);
   ~CRcvBuffer();

      /// Write data into the buffer.
      /// @param [in] unit pointer to a data unit containing new packet
      /// @param [in] offset offset from last ACK point.
      /// @return 0 is success, -1 if data is repeated.

   int addData(CUnit* unit, int offset);

      /// Read data into a user buffer.
      /// @param [in] data pointer to user buffer.
      /// @param [in] len length of user buffer.
      /// @return size of data read.

   int readBuffer(char* data, int len);

      /// Read data directly into file.
      /// @param [in] file C++ file stream.
      /// @param [in] len expected length of data to write into the file.
      /// @return size of data read.

   int readBufferToFile(std::fstream& ofs, int len);

      /// Update the ACK point of the buffer.
      /// @param [in] len number of units to be acknowledged.
      /// @return 1 if a user buffer is fulfilled, otherwise 0.

   void ackData(int len);

      /// Query how many buffer space left for data receiving.
      /// Actually only acknowledged packets, that are still in the buffer,
      /// are considered to take buffer space.
      ///
      /// @return size of available buffer space (including user buffer) for data receiving.
      ///         Not counting unacknowledged packets.

   int getAvailBufSize() const;

      /// Query how many data has been continuously received (for reading) and ready to play (tsbpdtime < now).
      /// @return size of valid (continous) data for reading.

   int getRcvDataSize() const;

      /// Query how many data was received and acknowledged.
      /// @param [out] bytes bytes
      /// @param [out] spantime spantime
      /// @return size in pkts of acked data.

   int getRcvDataSize(int &bytes, int &spantime);
#if SRT_ENABLE_RCVBUFSZ_MAVG

      /// Query a 1 sec moving average of how many data was received and acknowledged.
      /// @param [out] bytes bytes
      /// @param [out] spantime spantime
      /// @return size in pkts of acked data.

   int getRcvAvgDataSize(int &bytes, int &spantime);

      /// Query how many data of the receive buffer is acknowledged.
      /// @param [in] now current time in us.
      /// @return none.

   void updRcvAvgDataSize(uint64_t now);
#endif /* SRT_ENABLE_RCVBUFSZ_MAVG */

      /// Query the received average payload size.
      /// @return size (bytes) of payload size

   int getRcvAvgPayloadSize() const;


      /// Mark the message to be dropped from the message list.
      /// @param [in] msgno message number.
      /// @param [in] using_rexmit_flag whether the MSGNO field uses rexmit flag (if not, one more bit is part of the msgno value)

   void dropMsg(int32_t msgno, bool using_rexmit_flag);

      /// read a message.
      /// @param [out] data buffer to write the message into.
      /// @param [in] len size of the buffer.
      /// @return actuall size of data read.

   int readMsg(char* data, int len);

      /// read a message.
      /// @param [out] data buffer to write the message into.
      /// @param [in] len size of the buffer.
      /// @param [out] tsbpdtime localtime-based (uSec) packet time stamp including buffering delay
      /// @return actuall size of data read.

   int readMsg(char* data, int len, ref_t<SRT_MSGCTRL> mctrl);

      /// Query if data is ready to read (tsbpdtime <= now if TsbPD is active).
      /// @param [out] tsbpdtime localtime-based (uSec) packet time stamp including buffering delay
      ///                        of next packet in recv buffer, ready or not.
      /// @param [out] curpktseq Sequence number of the packet if there is one ready to play
      /// @return true if ready to play, false otherwise (tsbpdtime may be !0 in
      /// both cases).

   bool isRcvDataReady(ref_t<uint64_t> tsbpdtime, ref_t<int32_t> curpktseq);
   bool isRcvDataReady();
   bool isRcvDataAvailable()
   {
       return m_iLastAckPos != m_iStartPos;
   }
   CPacket* getRcvReadyPacket();

      ///    Set TimeStamp-Based Packet Delivery Rx Mode
      ///    @param [in] timebase localtime base (uSec) of packet time stamps including buffering delay
      ///    @param [in] delay aggreed TsbPD delay
      /// @return 0

   int setRcvTsbPdMode(uint64_t timebase, uint32_t delay);

      /// Add packet timestamp for drift caclculation and compensation
      /// @param [in] timestamp packet time stamp
      /// @param [ref] lock Mutex that should be locked for the operation

   void addRcvTsbPdDriftSample(uint32_t timestamp, pthread_mutex_t& lock);

#ifdef SRT_DEBUG_TSBPD_DRIFT
   void printDriftHistogram(int64_t iDrift);
   void printDriftOffset(int tsbPdOffset, int tsbPdDriftAvg);
#endif

      /// Get information on the 1st message in queue.
      // Parameters (of the 1st packet queue, ready to play or not):
      /// @param [out] tsbpdtime localtime-based (uSec) packet time stamp including buffering delay of 1st packet or 0 if none
      /// @param [out] passack   true if 1st ready packet is not yet acknowleged (allowed to be delivered to the app)
      /// @param [out] skipseqno -1 or seq number of 1st unacknowledged pkt ready to play preceeded by missing packets.
      /// @retval true 1st packet ready to play (tsbpdtime <= now). Not yet acknowledged if passack == true
      /// @retval false IF tsbpdtime = 0: rcv buffer empty; ELSE:
      ///                   IF skipseqno != -1, packet ready to play preceeded by missing packets.;
      ///                   IF skipseqno == -1, no missing packet but 1st not ready to play.


   bool getRcvFirstMsg(ref_t<uint64_t> tsbpdtime, ref_t<bool> passack, ref_t<int32_t> skipseqno, ref_t<int32_t> curpktseq);

      /// Update the ACK point of the buffer.
      /// @param [in] len size of data to be skip & acknowledged.

   void skipData(int len);

   bool empty()
   {
       // This will not always return the intended value,
       // that is, it may return false when the buffer really is
       // empty - but it will return true then in one of next calls.
       // This function will be always called again at some point
       // if it returned false, and on true the connection
       // is going to be broken - so this behavior is acceptable.
       return m_iStartPos == m_iLastAckPos;
   }
   bool full() { return m_iStartPos == (m_iLastAckPos+1)%m_iSize; }
   int capacity() { return m_iSize; }


private:
   /// This gives up unit at index p. The unit is given back to the
   /// free unit storage for further assignment for the new incoming
   /// data.
   size_t freeUnitAt(size_t p)
   {
       CUnit* u = m_pUnit[p];
       m_pUnit[p] = NULL;
       size_t rmbytes = u->m_Packet.getLength();
       m_pUnitQueue->makeUnitFree(u);
       return rmbytes;
   }

      /// Adjust receive queue to 1st ready to play message (tsbpdtime < now).
      // Parameters (of the 1st packet queue, ready to play or not):
      /// @param [out] tsbpdtime localtime-based (uSec) packet time stamp including buffering delay of 1st packet or 0 if none
      /// @retval true 1st packet ready to play without discontinuity (no hole)
      /// @retval false tsbpdtime = 0: no packet ready to play


   bool getRcvReadyMsg(ref_t<uint64_t> tsbpdtime, ref_t<int32_t> curpktseq);

      /// Get packet delivery local time base (adjusted for wrap around)
      /// @param [in] timestamp packet timestamp (relative to peer StartTime), wrapping around every ~72 min
      /// @return local delivery time (usec)

   uint64_t getTsbPdTimeBase(uint32_t timestamp);

      /// Get packet local delivery time
      /// @param [in] timestamp packet timestamp (relative to peer StartTime), wrapping around every ~72 min
      /// @return local delivery time (usec)

public:
   uint64_t getPktTsbPdTime(uint32_t timestamp);
   int debugGetSize() const;
<<<<<<< HEAD

   uint64_t debugGetDeliveryTime(int offset);
=======
   bool empty() const;

   // Required by PacketFilter facility to use as a storage
   // for provided packets
   CUnitQueue* getUnitQueue()
   {
       return m_pUnitQueue;
   }

>>>>>>> 10f4721b
private:

   /// thread safe bytes counter of the Recv & Ack buffer
   /// @param [in] pkts  acked or removed pkts from rcv buffer (used with acked = true)
   /// @param [in] bytes number of bytes added/delete (if negative) to/from rcv buffer.
   /// @param [in] acked true when adding new pkt in RcvBuffer; false when acking/removing pkts to/from buffer

   void countBytes(int pkts, int bytes, bool acked = false);

private:
   bool scanMsg(ref_t<int> start, ref_t<int> end, ref_t<bool> passack);

   int shift(int basepos, int shift) const
   {
       return (basepos + shift) % m_iSize;
   }

   // Simplified versions with ++ and --; avoid using division instruction
   int shift_forward(int basepos) const
   {
       if (++basepos == m_iSize)
           return 0;
       return basepos;
   }

   int shift_backward(int basepos) const
   {
       if (basepos == 0)
           return m_iSize-1;
       return --basepos;
   }

private:
   CUnit** m_pUnit;                  // Array of pointed units collected in the buffer
   const int m_iSize;                // Size of the internal array of CUnit* items
   CUnitQueue* m_pUnitQueue;         // the shared unit queue

   int m_iStartPos;                  // HEAD: first packet available for reading
   int m_iLastAckPos;                // the last ACKed position (exclusive), follows the last readable
   int m_iMaxPos;                    // delta between acked-TAIL and reception-TAIL


   int m_iNotch;                     // the starting read point of the first unit
                                     // (this is required for stream reading mode; it's
                                     // the position in the first unit in the list
                                     // up to which data are already retrieved;
                                     // in message reading mode it's unused and always 0)

   pthread_mutex_t m_BytesCountLock;    // used to protect counters operations
   int m_iBytesCount;                   // Number of payload bytes in the buffer
   int m_iAckedPktsCount;               // Number of acknowledged pkts in the buffer
   int m_iAckedBytesCount;              // Number of acknowledged payload bytes in the buffer
   int m_iAvgPayloadSz;                 // Average payload size for dropped bytes estimation

   bool m_bTsbPdMode;                   // true: apply TimeStamp-Based Rx Mode
   uint32_t m_uTsbPdDelay;              // aggreed delay
   uint64_t m_ullTsbPdTimeBase;         // localtime base for TsbPd mode
   // Note: m_ullTsbPdTimeBase cumulates values from:
   // 1. Initial SRT_CMD_HSREQ packet returned value diff to current time:
   //    == (NOW - PACKET_TIMESTAMP), at the time of HSREQ reception
   // 2. Timestamp overflow (@c CRcvBuffer::getTsbPdTimeBase), when overflow on packet detected
   //    += CPacket::MAX_TIMESTAMP+1 (it's a hex round value, usually 0x1*e8).
   // 3. Time drift (CRcvBuffer::addRcvTsbPdDriftSample, executed exclusively
   //    from UMSG_ACKACK handler). This is updated with (positive or negative) TSBPD_DRIFT_MAX_VALUE
   //    once the value of average drift exceeds this value in whatever direction.
   //    += (+/-)CRcvBuffer::TSBPD_DRIFT_MAX_VALUE
   //
   // XXX Application-supplied timestamps won't work therefore. This requires separate
   // calculation of all these things above.

   bool m_bTsbPdWrapCheck;              // true: check packet time stamp wrap around
   static const uint32_t TSBPD_WRAP_PERIOD = (30*1000000);    //30 seconds (in usec)

   static const int TSBPD_DRIFT_MAX_VALUE = 5000;   // Max drift (usec) above which TsbPD Time Offset is adjusted
   static const int TSBPD_DRIFT_MAX_SAMPLES = 1000;  // Number of samples (UMSG_ACKACK packets) to perform drift caclulation and compensation
   //int m_iTsbPdDrift;                           // recent drift in the packet time stamp
   //int64_t m_TsbPdDriftSum;                     // Sum of sampled drift
   //int m_iTsbPdDriftNbSamples;                  // Number of samples in sum and histogram
   DriftTracer<TSBPD_DRIFT_MAX_SAMPLES, TSBPD_DRIFT_MAX_VALUE> m_DriftTracer;
#ifdef SRT_ENABLE_RCVBUFSZ_MAVG
   uint64_t m_LastSamplingTime;
   int m_TimespanMAvg;
   int m_iCountMAvg;
   int m_iBytesCountMAvg;
#endif /* SRT_ENABLE_RCVBUFSZ_MAVG */
#ifdef SRT_DEBUG_TSBPD_DRIFT
   int m_TsbPdDriftHisto100us[22];              // Histogram of 100us TsbPD drift (-1.0 .. +1.0 ms in 0.1ms increment)
   int m_TsbPdDriftHisto1ms[22];                // Histogram of TsbPD drift (-10.0 .. +10.0 ms, in 1.0 ms increment)
   static const int TSBPD_DRIFT_PRT_SAMPLES = 200;    // Number of samples (UMSG_ACKACK packets) to print hostogram
#endif /* SRT_DEBUG_TSBPD_DRIFT */

#ifdef SRT_DEBUG_TSBPD_OUTJITTER
   unsigned long m_ulPdHisto[4][10];
#endif /* SRT_DEBUG_TSBPD_OUTJITTER */

private:
   CRcvBuffer();
   CRcvBuffer(const CRcvBuffer&);
   CRcvBuffer& operator=(const CRcvBuffer&);
};


#endif<|MERGE_RESOLUTION|>--- conflicted
+++ resolved
@@ -448,12 +448,8 @@
 public:
    uint64_t getPktTsbPdTime(uint32_t timestamp);
    int debugGetSize() const;
-<<<<<<< HEAD
-
    uint64_t debugGetDeliveryTime(int offset);
-=======
-   bool empty() const;
-
+   
    // Required by PacketFilter facility to use as a storage
    // for provided packets
    CUnitQueue* getUnitQueue()
@@ -461,7 +457,6 @@
        return m_pUnitQueue;
    }
 
->>>>>>> 10f4721b
 private:
 
    /// thread safe bytes counter of the Recv & Ack buffer
@@ -495,20 +490,20 @@
    }
 
 private:
-   CUnit** m_pUnit;                  // Array of pointed units collected in the buffer
-   const int m_iSize;                // Size of the internal array of CUnit* items
-   CUnitQueue* m_pUnitQueue;         // the shared unit queue
-
-   int m_iStartPos;                  // HEAD: first packet available for reading
-   int m_iLastAckPos;                // the last ACKed position (exclusive), follows the last readable
-   int m_iMaxPos;                    // delta between acked-TAIL and reception-TAIL
-
-
-   int m_iNotch;                     // the starting read point of the first unit
-                                     // (this is required for stream reading mode; it's
-                                     // the position in the first unit in the list
-                                     // up to which data are already retrieved;
-                                     // in message reading mode it's unused and always 0)
+   CUnit** m_pUnit;                     // Array of pointed units collected in the buffer
+   const int m_iSize;                   // Size of the internal array of CUnit* items
+   CUnitQueue* m_pUnitQueue;            // the shared unit queue
+
+   int m_iStartPos;                     // HEAD: first packet available for reading
+   int m_iLastAckPos;                   // the last ACKed position (exclusive), follows the last readable
+   int m_iMaxPos;                       // delta between acked-TAIL and reception-TAIL
+
+
+   int m_iNotch;                        // the starting read point of the first unit
+                                        // (this is required for stream reading mode; it's
+                                        // the position in the first unit in the list
+                                        // up to which data are already retrieved;
+                                        // in message reading mode it's unused and always 0)
 
    pthread_mutex_t m_BytesCountLock;    // used to protect counters operations
    int m_iBytesCount;                   // Number of payload bytes in the buffer
