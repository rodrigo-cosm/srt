--- conflicted
+++ resolved
@@ -471,10 +471,8 @@
    uint64_t getPktTsbPdTime(uint32_t timestamp);
    int debugGetSize() const;
    uint64_t debugGetDeliveryTime(int offset);
-<<<<<<< HEAD
 
    size_t dropData(int len);
-=======
    
    // Required by PacketFilter facility to use as a storage
    // for provided packets
@@ -483,7 +481,6 @@
        return m_pUnitQueue;
    }
 
->>>>>>> 2cf052b2
 private:
 
    int extractData(char *data, int len, int p, int q, bool passack);
