/*
 * SRT - Secure, Reliable, Transport
 * Copyright (c) 2018 Haivision Systems Inc.
 * 
 * This Source Code Form is subject to the terms of the Mozilla Public
 * License, v. 2.0. If a copy of the MPL was not distributed with this
 * file, You can obtain one at http://mozilla.org/MPL/2.0/.
 * 
 */

/*****************************************************************************
Copyright (c) 2001 - 2009, The Board of Trustees of the University of Illinois.
All rights reserved.

Redistribution and use in source and binary forms, with or without
modification, are permitted provided that the following conditions are
met:

* Redistributions of source code must retain the above
  copyright notice, this list of conditions and the
  following disclaimer.

* Redistributions in binary form must reproduce the
  above copyright notice, this list of conditions
  and the following disclaimer in the documentation
  and/or other materials provided with the distribution.

* Neither the name of the University of Illinois
  nor the names of its contributors may be used to
  endorse or promote products derived from this
  software without specific prior written permission.

THIS SOFTWARE IS PROVIDED BY THE COPYRIGHT HOLDERS AND CONTRIBUTORS "AS
IS" AND ANY EXPRESS OR IMPLIED WARRANTIES, INCLUDING, BUT NOT LIMITED TO,
THE IMPLIED WARRANTIES OF MERCHANTABILITY AND FITNESS FOR A PARTICULAR
PURPOSE ARE DISCLAIMED. IN NO EVENT SHALL THE COPYRIGHT OWNER OR
CONTRIBUTORS BE LIABLE FOR ANY DIRECT, INDIRECT, INCIDENTAL, SPECIAL,
EXEMPLARY, OR CONSEQUENTIAL DAMAGES (INCLUDING, BUT NOT LIMITED TO,
PROCUREMENT OF SUBSTITUTE GOODS OR SERVICES; LOSS OF USE, DATA, OR
PROFITS; OR BUSINESS INTERRUPTION) HOWEVER CAUSED AND ON ANY THEORY OF
LIABILITY, WHETHER IN CONTRACT, STRICT LIABILITY, OR TORT (INCLUDING
NEGLIGENCE OR OTHERWISE) ARISING IN ANY WAY OUT OF THE USE OF THIS
SOFTWARE, EVEN IF ADVISED OF THE POSSIBILITY OF SUCH DAMAGE.
*****************************************************************************/

/*****************************************************************************
written by
   Yunhong Gu, last updated 05/05/2009
modified by
   Haivision Systems Inc.
*****************************************************************************/

#ifndef __UDT_BUFFER_H__
#define __UDT_BUFFER_H__


#include "udt.h"
#include "list.h"
#include "queue.h"
#include "utilities.h"
#include <fstream>

class CSndBuffer
{
public:

   // XXX There's currently no way to access the socket ID set for
   // whatever the buffer is currently working for. Required to find
   // some way to do this, possibly by having a "reverse pointer".
   // Currently just "unimplemented".
   std::string CONID() const { return ""; }

   CSndBuffer(int size = 32, int mss = 1500);
   ~CSndBuffer();

      /// Insert a user buffer into the sending list.
      /// @param [in] data pointer to the user data block.
      /// @param [in] len size of the block.
      /// @param [in] ttl time to live in milliseconds
      /// @param [in] order if the block should be delivered in order, for DGRAM only

   void addBuffer(const char* data, int len, int ttl, bool order, ClockSys srctime, ref_t<int32_t> r_msgno);

      /// Read a block of data from file and insert it into the sending list.
      /// @param [in] ifs input file stream.
      /// @param [in] len size of the block.
      /// @return actual size of data added from the file.

   int addBufferFromFile(std::fstream& ifs, int len);

      /// Find data position to pack a DATA packet from the furthest reading point.
      /// @param [out] data the pointer to the data position.
      /// @param [out] msgno message number of the packet.
      /// @param [out] origintime origin time stamp of the message
      /// @param [in] kflags Odd|Even crypto key flag
      /// @return Actual length of data read.

   int readData(char** data, int32_t& msgno, ClockSys& origintime, int kflgs);


      /// Find data position to pack a DATA packet for a retransmission.
      /// @param [out] data the pointer to the data position.
      /// @param [in] offset offset from the last ACK point.
      /// @param [out] msgno message number of the packet.
      /// @param [out] origintime origin time stamp of the message
      /// @param [out] msglen length of the message
      /// @return Actual length of data read.

   int readData(char** data, const int offset, int32_t& msgno, ClockSys& origintime, int& msglen);

      /// Update the ACK point and may release/unmap/return the user data according to the flag.
      /// @param [in] offset number of packets acknowledged.

   void ackData(int offset);

      /// Read size of data still in the sending list.
      /// @return Current size of the data in the sending list.

   int getCurrBufSize() const;

   int dropLateData(int &bytes, ClockSys latetime);

#ifdef SRT_ENABLE_SNDBUFSZ_MAVG
   void updAvgBufSize(ClockSys time);
   int getAvgBufSize(ref_t<int> bytes, ref_t<int> timespan);
#endif /* SRT_ENABLE_SNDBUFSZ_MAVG */
   int getCurrBufSize(ref_t<int> bytes, ref_t<int> timespan);

<<<<<<< HEAD
   int getInputRate(ref_t<int> payloadtsz, ref_t<DurationUs> period);
   void updInputRate(ClockSys time, int pkts, int bytes);
   void setInputRateSmpPeriod(DurationUs period);
=======
   uint64_t getInRatePeriod() const { return m_InRatePeriod; }

   /// Retrieve input bitrate in bytes per second
   int getInputRate() const { return m_iInRateBps; }

   /// Update input rate calculation.
   /// @param [in] time   current time in microseconds
   /// @param [in] pkts   number of packets newly added to the buffer
   /// @param [in] bytes  number of payload bytes in those newly added packets
   ///
   /// @return Current size of the data in the sending list.
   void updateInputRate(uint64_t time, int pkts = 0, int bytes = 0);


   void resetInputRateSmpPeriod(bool disable = false)
   {
       setInputRateSmpPeriod(disable ? 0 : INPUTRATE_FAST_START_US);
   }

>>>>>>> 32070d05

private:

   void increase();
   void setInputRateSmpPeriod(int period);

private:    // Constants

    static const uint64_t INPUTRATE_FAST_START_US   =      500000;    //  500 ms
    static const uint64_t INPUTRATE_RUNNING_US      =     1000000;    // 1000 ms
    static const int64_t  INPUTRATE_MAX_PACKETS     =        2000;    // ~ 21 Mbps of 1316 bytes payload
    static const int      INPUTRATE_INITIAL_BYTESPS = BW_INFINITE;

private:
   pthread_mutex_t m_BufLock;           // used to synchronize buffer operation

   struct Block
   {
      char* m_pcData;                   // pointer to the data block
      int m_iLength;                    // length of the block

      int32_t m_iMsgNoBitset;                 // message number
      ClockSys m_ullOriginTime_us;            // original request time
      ClockSys m_ullSourceTime_us;
      int m_iTTL;                       // time to live (milliseconds)

      Block* m_pNext;                   // next block

      int32_t getMsgSeq()
      {
          // NOTE: this extracts message ID with regard to REXMIT flag.
          // This is valid only for message ID that IS GENERATED in this instance,
          // not provided by the peer. This can be otherwise sent to the peer - it doesn't matter
          // for the peer that it uses LESS bits to represent the message.
          return m_iMsgNoBitset & MSGNO_SEQ::mask;
      }

   } *m_pBlock, *m_pFirstBlock, *m_pCurrBlock, *m_pLastBlock;

   // m_pBlock:         The head pointer
   // m_pFirstBlock:    The first block
   // m_pCurrBlock:	The current block
   // m_pLastBlock:     The last block (if first == last, buffer is empty)

   struct Buffer
   {
      char* m_pcData;                   // buffer
      int m_iSize;                      // size
      Buffer* m_pNext;                  // next buffer
   } *m_pBuffer;                        // physical buffer

   int32_t m_iNextMsgNo;                // next message number

   int m_iSize;                         // buffer size (number of packets)
   int m_iMSS;                          // maximum seqment/packet size

   int m_iCount;                        // number of used blocks

   int m_iBytesCount;                   // number of payload bytes in queue
   ClockSys m_ullLastOriginTime_us;

#ifdef SRT_ENABLE_SNDBUFSZ_MAVG
   ClockSys m_LastSamplingTime;
   int m_iCountMAvg;
   int m_iBytesCountMAvg;
   int m_TimespanMAvg;
#endif /* SRT_ENABLE_SNDBUFSZ_MAVG */

   int m_iInRatePktsCount;  // number of payload bytes added since InRateStartTime
   int m_iInRateBytesCount;  // number of payload bytes added since InRateStartTime
   ClockSys m_InRateStartTime;
   DurationUs m_InRatePeriod; // usec
   int m_iInRateBps;        // Input Rate in Bytes/sec
   int m_iAvgPayloadSz;     // Average packet payload size

private:
   CSndBuffer(const CSndBuffer&);
   CSndBuffer& operator=(const CSndBuffer&);
};

////////////////////////////////////////////////////////////////////////////////


class CRcvBuffer
{
public:

    // XXX There's currently no way to access the socket ID set for
    // whatever the queue is currently working for. Required to find
    // some way to do this, possibly by having a "reverse pointer".
    // Currently just "unimplemented".
    std::string CONID() const { return ""; }


      /// Construct the buffer.
      /// @param [in] queue  CUnitQueue that actually holds the units (packets)
      /// @param [in] bufsize_pkts in units (packets)
   CRcvBuffer(CUnitQueue* queue, int bufsize_pkts = 65536);
   ~CRcvBuffer();

      /// Write data into the buffer.
      /// @param [in] unit pointer to a data unit containing new packet
      /// @param [in] offset offset from last ACK point.
      /// @return 0 is success, -1 if data is repeated.

   int addData(CUnit* unit, int offset);

      /// Read data into a user buffer.
      /// @param [in] data pointer to user buffer.
      /// @param [in] len length of user buffer.
      /// @return size of data read.

   int readBuffer(char* data, int len);

      /// Read data directly into file.
      /// @param [in] file C++ file stream.
      /// @param [in] len expected length of data to write into the file.
      /// @return size of data read.

   int readBufferToFile(std::fstream& ofs, int len);

      /// Update the ACK point of the buffer.
      /// @param [in] len number of units to be acknowledged.
      /// @return 1 if a user buffer is fulfilled, otherwise 0.

   void ackData(int len);

      /// Query how many buffer space left for data receiving.
      /// Actually only acknowledged packets, that are still in the buffer,
      /// are considered to take buffer space.
      ///
      /// @return size of available buffer space (including user buffer) for data receiving.
      ///         Not counting unacknowledged packets.

   int getAvailBufSize() const;

      /// Query how many data has been continuously received (for reading) and ready to play (tsbpdtime < now).
      /// @return size of valid (continous) data for reading.

   int getRcvDataSize() const;

      /// Query how many data was received and acknowledged.
      /// @param [out] bytes bytes
      /// @param [out] spantime spantime
      /// @return size in pkts of acked data.

   int getRcvDataSize(int &bytes, int &spantime);
#if SRT_ENABLE_RCVBUFSZ_MAVG

      /// Query a 1 sec moving average of how many data was received and acknowledged.
      /// @param [out] bytes bytes
      /// @param [out] spantime spantime
      /// @return size in pkts of acked data.

   int getRcvAvgDataSize(int &bytes, int &spantime);

      /// Query how many data of the receive buffer is acknowledged.
      /// @param [in] now current time in us.
      /// @return none.

   void updRcvAvgDataSize(ClockSys now);
#endif /* SRT_ENABLE_RCVBUFSZ_MAVG */

      /// Query the received average payload size.
      /// @return size (bytes) of payload size

   int getRcvAvgPayloadSize() const;


      /// Mark the message to be dropped from the message list.
      /// @param [in] msgno message number.
      /// @param [in] using_rexmit_flag whether the MSGNO field uses rexmit flag (if not, one more bit is part of the msgno value)

   void dropMsg(int32_t msgno, bool using_rexmit_flag);

      /// read a message.
      /// @param [out] data buffer to write the message into.
      /// @param [in] len size of the buffer.
      /// @return actuall size of data read.

   int readMsg(char* data, int len);

      /// read a message.
      /// @param [out] data buffer to write the message into.
      /// @param [in] len size of the buffer.
      /// @param [out] tsbpdtime localtime-based (uSec) packet time stamp including buffering delay
      /// @return actuall size of data read.

   int readMsg(char* data, int len, ref_t<SRT_MSGCTRL> mctrl);

      /// Query if data is ready to read (tsbpdtime <= now if TsbPD is active).
      /// @param [out] tsbpdtime localtime-based (uSec) packet time stamp including buffering delay
      ///                        of next packet in recv buffer, ready or not.
      /// @param [out] curpktseq Sequence number of the packet if there is one ready to play
      /// @return true if ready to play, false otherwise (tsbpdtime may be !0 in
      /// both cases).

   bool isRcvDataReady(ref_t<ClockSys> tsbpdtime, ref_t<int32_t> curpktseq);
   bool isRcvDataReady();
   bool isRcvDataAvailable()
   {
       return m_iLastAckPos != m_iStartPos;
   }
   CPacket* getRcvReadyPacket();

      ///    Set TimeStamp-Based Packet Delivery Rx Mode
      ///    @param [in] timebase localtime base (uSec) of packet time stamps including buffering delay
      ///    @param [in] delay aggreed TsbPD delay
      /// @return 0

   int setRcvTsbPdMode(uint64_t timebase, uint32_t delay);

      /// Add packet timestamp for drift caclculation and compensation
      /// @param [in] timestamp packet time stamp
      /// @param [ref] lock Mutex that should be locked for the operation

   void addRcvTsbPdDriftSample(uint32_t timestamp, pthread_mutex_t& lock);

#ifdef SRT_DEBUG_TSBPD_DRIFT
   void printDriftHistogram(int64_t iDrift);
   void printDriftOffset(int tsbPdOffset, int tsbPdDriftAvg);
#endif

      /// Get information on the 1st message in queue.
      // Parameters (of the 1st packet queue, ready to play or not):
      /// @param [out] tsbpdtime localtime-based (uSec) packet time stamp including buffering delay of 1st packet or 0 if none
      /// @param [out] passack   true if 1st ready packet is not yet acknowleged (allowed to be delivered to the app)
      /// @param [out] skipseqno -1 or seq number of 1st unacknowledged pkt ready to play preceeded by missing packets.
      /// @retval true 1st packet ready to play (tsbpdtime <= now). Not yet acknowledged if passack == true
      /// @retval false IF tsbpdtime = 0: rcv buffer empty; ELSE:
      ///                   IF skipseqno != -1, packet ready to play preceeded by missing packets.;
      ///                   IF skipseqno == -1, no missing packet but 1st not ready to play.


   bool getRcvFirstMsg(ref_t<ClockSys> tsbpdtime, ref_t<bool> passack, ref_t<int32_t> skipseqno, ref_t<int32_t> curpktseq);

      /// Update the ACK point of the buffer.
      /// @param [in] len size of data to be skip & acknowledged.

   void skipData(int len);


private:
      /// Adjust receive queue to 1st ready to play message (tsbpdtime < now).
      // Parameters (of the 1st packet queue, ready to play or not):
      /// @param [out] tsbpdtime localtime-based (uSec) packet time stamp including buffering delay of 1st packet or 0 if none
      /// @retval true 1st packet ready to play without discontinuity (no hole)
      /// @retval false tsbpdtime = 0: no packet ready to play


   bool getRcvReadyMsg(ref_t<ClockSys> tsbpdtime, ref_t<int32_t> curpktseq);

      /// Get packet delivery local time base (adjusted for wrap around).
      /// Note that this is the ClockSys-based time base which represents
      /// the value from transmission start time + N segments. This, added
      /// with the relative 32-bit time coming from the timestamp and the
      /// time drift should give a valid ClockSys value.
      /// @param [in] timestamp packet timestamp (relative to peer StartTime), wrapping around every ~72 min
      /// @return local delivery time (usec)

   uint64_t getTsbPdTimeBase(uint32_t timestamp);

      /// Get packet local delivery time
      /// @param [in] timestamp packet timestamp (relative to peer StartTime), wrapping around every ~72 min
      /// @return local delivery time (usec)

public:
   ClockSys getPktTsbPdTime(uint32_t timestamp);
   int debugGetSize() const;
   bool empty() const;

   // Required by PacketFilter facility to use as a storage
   // for provided packets
   CUnitQueue* getUnitQueue()
   {
       return m_pUnitQueue;
   }

private:

   /// thread safe bytes counter of the Recv & Ack buffer
   /// @param [in] pkts  acked or removed pkts from rcv buffer (used with acked = true)
   /// @param [in] bytes number of bytes added/delete (if negative) to/from rcv buffer.
   /// @param [in] acked true when adding new pkt in RcvBuffer; false when acking/removing pkts to/from buffer

   void countBytes(int pkts, int bytes, bool acked = false);

private:
   bool scanMsg(ref_t<int> start, ref_t<int> end, ref_t<bool> passack);

private:
   CUnit** m_pUnit;                     // pointer to the protocol buffer (array of CUnit* items)
   const int m_iSize;                   // size of the array of CUnit* items
   CUnitQueue* m_pUnitQueue;            // the shared unit queue

   int m_iStartPos;                     // the head position for I/O (inclusive)
   int m_iLastAckPos;                   // the last ACKed position (exclusive)
                                        // EMPTY: m_iStartPos = m_iLastAckPos   FULL: m_iStartPos = m_iLastAckPos + 1
   int m_iMaxPos;                       // the furthest data position

   int m_iNotch;                        // the starting read point of the first unit

   pthread_mutex_t m_BytesCountLock;    // used to protect counters operations
   int m_iBytesCount;                   // Number of payload bytes in the buffer
   int m_iAckedPktsCount;               // Number of acknowledged pkts in the buffer
   int m_iAckedBytesCount;              // Number of acknowledged payload bytes in the buffer
   int m_iAvgPayloadSz;                 // Average payload size for dropped bytes estimation

   bool m_bTsbPdMode;                   // true: apply TimeStamp-Based Rx Mode
   uint32_t m_uTsbPdDelay;              // aggreed delay
   uint64_t m_ullTsbPdTimeBase;         // localtime base for TsbPd mode
   // REMARKS for m_ullTsbPdTimeBase:
   //
   // R1:
   //    This is the value that represents the domain of ClockSys type, however
   //    it has been decided that it remain with uint64_t type, that is, pure
   //    integer value of this clock, because it doesn't exactly hold any meaningful
   //    time, but it's rather a value from that domain, which cumulates time offsets.
   //    It's set initially to `CUDT::m_tsStartTime_us` and then it's being added
   //    32-bit time offset overflow segments after this overflow was detected and
   //    the overdrift value once the drift has exceeded the maximum value.
   //
   //    To refactor this, a better solution would be to void it of the ingredients
   //    of `CUDT::m_tsStartTime_us` and make it DurationUs representing the offset only.
   //
   // R2: m_ullTsbPdTimeBase cumulates values from:
   // 1. Initial SRT_CMD_HSREQ packet returned value diff to current time:
   //    == (NOW - PACKET_TIMESTAMP), at the time of HSREQ reception
   // 2. Timestamp overflow (@c CRcvBuffer::getTsbPdTimeBase), when overflow on packet detected
   //    += CPacket::MAX_TIMESTAMP+1 (it's a hex round value, usually 0x1*e8).
   // 3. Time drift (CRcvBuffer::addRcvTsbPdDriftSample, executed exclusively
   //    from UMSG_ACKACK handler). This is updated with (positive or negative) TSBPD_DRIFT_MAX_VALUE
   //    once the value of average drift exceeds this value in whatever direction.
   //    += (+/-)CRcvBuffer::TSBPD_DRIFT_MAX_VALUE
   //
   // XXX Application-supplied timestamps won't work therefore. This requires separate
   // calculation of all these things above.

   bool m_bTsbPdWrapCheck;              // true: check packet time stamp wrap around
   static const uint32_t TSBPD_WRAP_PERIOD = (30*1000000);    //30 seconds (in usec)

   static const int TSBPD_DRIFT_MAX_VALUE = 5000;   // Max drift (usec) above which TsbPD Time Offset is adjusted
   static const int TSBPD_DRIFT_MAX_SAMPLES = 1000;  // Number of samples (UMSG_ACKACK packets) to perform drift caclulation and compensation
   //int m_iTsbPdDrift;                           // recent drift in the packet time stamp
   //int64_t m_TsbPdDriftSum;                     // Sum of sampled drift
   //int m_iTsbPdDriftNbSamples;                  // Number of samples in sum and histogram
   DriftTracer<TSBPD_DRIFT_MAX_SAMPLES, TSBPD_DRIFT_MAX_VALUE> m_DriftTracer;
#ifdef SRT_ENABLE_RCVBUFSZ_MAVG
   ClockSys m_LastSamplingTime;
   int m_TimespanMAvg;
   int m_iCountMAvg;
   int m_iBytesCountMAvg;
#endif /* SRT_ENABLE_RCVBUFSZ_MAVG */
#ifdef SRT_DEBUG_TSBPD_DRIFT
   int m_TsbPdDriftHisto100us[22];              // Histogram of 100us TsbPD drift (-1.0 .. +1.0 ms in 0.1ms increment)
   int m_TsbPdDriftHisto1ms[22];                // Histogram of TsbPD drift (-10.0 .. +10.0 ms, in 1.0 ms increment)
   static const int TSBPD_DRIFT_PRT_SAMPLES = 200;    // Number of samples (UMSG_ACKACK packets) to print hostogram
#endif /* SRT_DEBUG_TSBPD_DRIFT */

#ifdef SRT_DEBUG_TSBPD_OUTJITTER
   unsigned long m_ulPdHisto[4][10];
#endif /* SRT_DEBUG_TSBPD_OUTJITTER */

private:
   CRcvBuffer();
   CRcvBuffer(const CRcvBuffer&);
   CRcvBuffer& operator=(const CRcvBuffer&);
};


#endif<|MERGE_RESOLUTION|>--- conflicted
+++ resolved
@@ -126,11 +126,6 @@
 #endif /* SRT_ENABLE_SNDBUFSZ_MAVG */
    int getCurrBufSize(ref_t<int> bytes, ref_t<int> timespan);
 
-<<<<<<< HEAD
-   int getInputRate(ref_t<int> payloadtsz, ref_t<DurationUs> period);
-   void updInputRate(ClockSys time, int pkts, int bytes);
-   void setInputRateSmpPeriod(DurationUs period);
-=======
    uint64_t getInRatePeriod() const { return m_InRatePeriod; }
 
    /// Retrieve input bitrate in bytes per second
@@ -149,8 +144,11 @@
    {
        setInputRateSmpPeriod(disable ? 0 : INPUTRATE_FAST_START_US);
    }
-
->>>>>>> 32070d05
+/* XXX OLD FUNCTIONS:
+   int getInputRate(ref_t<int> payloadtsz, ref_t<DurationUs> period);
+   void updInputRate(ClockSys time, int pkts, int bytes);
+   void setInputRateSmpPeriod(DurationUs period);
+   */
 
 private:
 
