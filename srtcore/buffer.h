--- conflicted
+++ resolved
@@ -345,12 +345,7 @@
    {
        return m_iLastAckPos != m_iStartPos;
    }
-<<<<<<< HEAD
    CPacket* getRcvReadyPacket(int32_t seqdistance);
-   bool isReadyToPlay(const CPacket* p, uint64_t& tsbpdtime);
-=======
-   CPacket* getRcvReadyPacket();
->>>>>>> 8da73162
 
       ///    Set TimeStamp-Based Packet Delivery Rx Mode
       ///    @param [in] timebase localtime base (uSec) of packet time stamps including buffering delay
@@ -435,11 +430,8 @@
    int debugGetSize() const;
 
    uint64_t debugGetDeliveryTime(int offset);
-<<<<<<< HEAD
 
    size_t dropData(int len);
-=======
->>>>>>> 8da73162
 private:
 
    int extractData(char *data, int len, int p, int q, bool passack);
