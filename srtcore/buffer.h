--- conflicted
+++ resolved
@@ -109,11 +109,7 @@
       /// @param [in] kflags Odd|Even crypto key flag
       /// @return Actual length of data read.
 
-<<<<<<< HEAD
-   int readData(char** data, int32_t& msgno, uint64_t& origintime, int kflgs);
-=======
-   int extractDataToSend(ref_t<CPacket> r_packet, ref_t<uint64_t> origintime, unsigned kflgs);
->>>>>>> 0583fc75
+   int extractDataToSend(ref_t<CPacket> r_packet, ref_t<uint64_t> origintime, int kflgs);
 
 
       /// Find data position to pack a DATA packet for a retransmission.
@@ -375,7 +371,7 @@
    bool getFirstAvailMsg(ref_t<uint64_t> r_playtime, ref_t<int32_t> r_pktseq, ref_t<bool> r_skipping);
 
       /// Update the ACK point of the buffer.
-      /// @param [in] len size of data to be skip & acknowledged.
+      /// @param [in] upseq Sequence up to which the data have to be fake-acked.
 
    int skipDataTo(int32_t upseq);
 
@@ -456,10 +452,8 @@
 
 public:
    uint64_t getPktTsbPdTime(uint32_t timestamp);
-<<<<<<< HEAD
-   int debugGetSize() const;
-   bool empty() const;
-=======
+   int debugGetSize() const; // XXX REPEATED?
+   bool empty() const; // XXX REPEATED?
 
    int32_t lastSkipAck()
    {
@@ -468,7 +462,6 @@
 
    SRTU_PROPERTY_RW(bool, immediateAck, m_bImmediateAck);
 
->>>>>>> 0583fc75
 private:
 
    /// thread safe bytes counter
