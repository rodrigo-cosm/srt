--- conflicted
+++ resolved
@@ -611,18 +611,9 @@
 
 const char* srt_rejectreason_str(int id)
 {
-<<<<<<< HEAD
-    if (id > SRT_REJC_SERVER)
-    {
-        if (id > SRT_REJC_USER)
-            return "USER ERROR";
-
-        return "SERVER ERROR";
-=======
     if (id >= SRT_REJC_PREDEFINED)
     {
         return "Application-defined rejection reason";
->>>>>>> cb4b067b
     }
 
     static const size_t ra_size = Size(srt_rejectreason_msg);
@@ -633,11 +624,8 @@
 
 bool SrtParseConfig(string s, SrtConfig& w_config)
 {
-<<<<<<< HEAD
-=======
     using namespace std;
 
->>>>>>> cb4b067b
     vector<string> parts;
     Split(s, ',', back_inserter(parts));
 
