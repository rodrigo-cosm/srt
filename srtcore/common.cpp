--- conflicted
+++ resolved
@@ -99,233 +99,7 @@
 
 string CUDTException::getErrorString() const
 {
-<<<<<<< HEAD
-   // translate "Major:Minor" code into text message.
-
-   switch (m_iMajor)
-   {
-      case MJ_SUCCESS:
-        m_strMsg = "Success";
-        break;
-
-      case MJ_SETUP:
-        m_strMsg = "Connection setup failure";
-
-        switch (m_iMinor)
-        {
-        case MN_TIMEOUT:
-           m_strMsg += ": connection time out";
-           break;
-
-        case MN_REJECTED:
-           m_strMsg += ": connection rejected";
-           break;
-
-        case MN_NORES:
-           m_strMsg += ": unable to create/configure SRT socket";
-           break;
-
-        case MN_SECURITY:
-           m_strMsg += ": abort for security reasons";
-           break;
-
-        case MN_CLOSED:
-           m_strMsg += ": socket closed during operation";
-           break;
-
-        default:
-           break;
-        }
-
-        break;
-
-      case MJ_CONNECTION:
-        switch (m_iMinor)
-        {
-        case MN_CONNLOST:
-           m_strMsg = "Connection was broken";
-           break;
-
-        case MN_NOCONN:
-           m_strMsg = "Connection does not exist";
-           break;
-
-        default:
-           break;
-        }
-
-        break;
-
-      case MJ_SYSTEMRES:
-        m_strMsg = "System resource failure";
-
-        switch (m_iMinor)
-        {
-        case MN_THREAD:
-           m_strMsg += ": unable to create new threads";
-           break;
-
-        case MN_MEMORY:
-           m_strMsg += ": unable to allocate buffers";
-           break;
-
-
-        case MN_OBJECT:
-           m_strMsg += ": unable to allocate system object";
-           break;
-
-        default:
-           break;
-        }
-
-        break;
-
-      case MJ_FILESYSTEM:
-        m_strMsg = "File system failure";
-
-        switch (m_iMinor)
-        {
-        case MN_SEEKGFAIL:
-           m_strMsg += ": cannot seek read position";
-           break;
-
-        case MN_READFAIL:
-           m_strMsg += ": failure in read";
-           break;
-
-        case MN_SEEKPFAIL:
-           m_strMsg += ": cannot seek write position";
-           break;
-
-        case MN_WRITEFAIL:
-           m_strMsg += ": failure in write";
-           break;
-
-        default:
-           break;
-        }
-
-        break;
-
-      case MJ_NOTSUP:
-        m_strMsg = "Operation not supported";
- 
-        switch (m_iMinor)
-        {
-        case MN_ISBOUND:
-           m_strMsg += ": Cannot do this operation on a BOUND socket";
-           break;
-
-        case MN_ISCONNECTED:
-           m_strMsg += ": Cannot do this operation on a CONNECTED socket";
-           break;
-
-        case MN_INVAL:
-           m_strMsg += ": Bad parameters";
-           break;
-
-        case MN_SIDINVAL:
-           m_strMsg += ": Invalid socket ID";
-           break;
-
-        case MN_ISUNBOUND:
-           m_strMsg += ": Cannot do this operation on an UNBOUND socket";
-           break;
-
-        case MN_NOLISTEN:
-           m_strMsg += ": Socket is not in listening state";
-           break;
-
-        case MN_ISRENDEZVOUS:
-           m_strMsg += ": Listen/accept is not supported in rendezous connection setup";
-           break;
-
-        case MN_ISRENDUNBOUND:
-           m_strMsg += ": Cannot call connect on UNBOUND socket in rendezvous connection setup";
-           break;
-
-        case MN_INVALMSGAPI:
-           m_strMsg += ": Incorrect use of Message API (sendmsg/recvmsg).";
-           break;
-
-        case MN_INVALBUFFERAPI:
-           m_strMsg += ": Incorrect use of Buffer API (send/recv) or File API (sendfile/recvfile).";
-           break;
-
-        case MN_BUSY:
-           m_strMsg += ": Another socket is already listening on the same port";
-           break;
-
-        case MN_XSIZE:
-           m_strMsg += ": Message is too large to send (it must be less than the SRT send buffer size)";
-           break;
-
-        case MN_EIDINVAL:
-           m_strMsg += ": Invalid epoll ID";
-           break;
-
-        case MN_EEMPTY:
-           m_strMsg += ": All sockets removed from epoll, waiting would deadlock";
-           break;
-
-        case MN_BUSYPORT:
-           m_strMsg += ": Another socket is bound to that port and is not reusable for requested settings";
-           break;
-
-
-        default:
-           break;
-        }
-
-        break;
-
-     case MJ_AGAIN:
-        m_strMsg = "Non-blocking call failure";
-
-        switch (m_iMinor)
-        {
-        case MN_WRAVAIL:
-           m_strMsg += ": no buffer available for sending";
-           break;
-
-        case MN_RDAVAIL:
-           m_strMsg += ": no data available for reading";
-           break;
-
-        case MN_XMTIMEOUT:
-           m_strMsg += ": transmission timed out";
-           break;
-
-#ifdef SRT_ENABLE_ECN
-        case MN_CONGESTION:
-           m_strMsg += ": early congestion notification";
-           break;
-#endif /* SRT_ENABLE_ECN */
-        default:
-           break;
-        }
-
-        break;
-
-     case MJ_PEERERROR:
-        m_strMsg = "The peer side has signalled an error";
-
-        break;
-
-      default:
-        m_strMsg = "Unknown error";
-   }
-
-   // Adding "errno" information
-   if ((MJ_SUCCESS != m_iMajor) && (0 < m_iErrno))
-   {
-      m_strMsg += ": " + SysStrError(m_iErrno);
-   }
-
-   return m_strMsg;
-=======
     return getErrorMessage();
->>>>>>> 393a6c70
 }
 
 #define UDT_XCODE(mj, mn) (int(mj)*1000)+int(mn)
