/*
 * SRT - Secure, Reliable, Transport
 * Copyright (c) 2018 Haivision Systems Inc.
 * 
 * This Source Code Form is subject to the terms of the Mozilla Public
 * License, v. 2.0. If a copy of the MPL was not distributed with this
 * file, You can obtain one at http://mozilla.org/MPL/2.0/.
 * 
 */

/*****************************************************************************
Copyright (c) 2001 - 2016, The Board of Trustees of the University of Illinois.
All rights reserved.

Redistribution and use in source and binary forms, with or without
modification, are permitted provided that the following conditions are
met:

* Redistributions of source code must retain the above
  copyright notice, this list of conditions and the
  following disclaimer.

* Redistributions in binary form must reproduce the
  above copyright notice, this list of conditions
  and the following disclaimer in the documentation
  and/or other materials provided with the distribution.

* Neither the name of the University of Illinois
  nor the names of its contributors may be used to
  endorse or promote products derived from this
  software without specific prior written permission.

THIS SOFTWARE IS PROVIDED BY THE COPYRIGHT HOLDERS AND CONTRIBUTORS "AS
IS" AND ANY EXPRESS OR IMPLIED WARRANTIES, INCLUDING, BUT NOT LIMITED TO,
THE IMPLIED WARRANTIES OF MERCHANTABILITY AND FITNESS FOR A PARTICULAR
PURPOSE ARE DISCLAIMED. IN NO EVENT SHALL THE COPYRIGHT OWNER OR
CONTRIBUTORS BE LIABLE FOR ANY DIRECT, INDIRECT, INCIDENTAL, SPECIAL,
EXEMPLARY, OR CONSEQUENTIAL DAMAGES (INCLUDING, BUT NOT LIMITED TO,
PROCUREMENT OF SUBSTITUTE GOODS OR SERVICES; LOSS OF USE, DATA, OR
PROFITS; OR BUSINESS INTERRUPTION) HOWEVER CAUSED AND ON ANY THEORY OF
LIABILITY, WHETHER IN CONTRACT, STRICT LIABILITY, OR TORT (INCLUDING
NEGLIGENCE OR OTHERWISE) ARISING IN ANY WAY OUT OF THE USE OF THIS
SOFTWARE, EVEN IF ADVISED OF THE POSSIBILITY OF SUCH DAMAGE.
*****************************************************************************/

/*****************************************************************************
written by
   Yunhong Gu, last updated 07/25/2010
modified by
   Haivision Systems Inc.
*****************************************************************************/

#define SRT_IMPORT_TIME 1
#include "platform_sys.h"

<<<<<<< HEAD
#if ENABLE_THREAD_LOGGING
#include <iostream>
// #undef ENABLE_THREAD_ASSERT 1
#endif

=======
>>>>>>> 884b4e77
#include <string>
#include <sstream>
#include <cmath>
#include <iostream>
#include <iomanip>
#include "udt.h"
#include "md5.h"
#include "common.h"
#include "netinet_any.h"
#include "logging.h"
#include "threadname.h"

#include <srt_compat.h> // SysStrError

using namespace std;
using namespace srt::sync;


pthread_mutex_t CTimer::m_EventLock = PTHREAD_MUTEX_INITIALIZER;
pthread_cond_t CTimer::m_EventCond = PTHREAD_COND_INITIALIZER;

CTimer::CTimer():
m_tsSchedTime(),
m_TickCond(),
m_TickLock()
{
    pthread_mutex_init(&m_TickLock, NULL);

#if ENABLE_MONOTONIC_CLOCK
    pthread_condattr_t  CondAttribs;
    pthread_condattr_init(&CondAttribs);
    pthread_condattr_setclock(&CondAttribs, CLOCK_MONOTONIC);
    pthread_cond_init(&m_TickCond, &CondAttribs);
#else
    pthread_cond_init(&m_TickCond, NULL);
#endif
}

CTimer::~CTimer()
{
    pthread_mutex_destroy(&m_TickLock);
    pthread_cond_destroy(&m_TickCond);
}

void CTimer::sleepto(const srt::sync::steady_clock::time_point &nexttime)
{
   // Use class member such that the method can be interrupted by others
   m_tsSchedTime = nexttime;

   steady_clock::time_point t = steady_clock::now();

#if USE_BUSY_WAITING
#if defined(_WIN32)
    const uint64_t threshold_us = 10000;   // 10 ms on Windows: bad accuracy of timers
#else
    const uint64_t threshold_us = 1000;    // 1 ms on non-Windows platforms
#endif
#endif // USE_BUSY_WAITING

    while (t < m_tsSchedTime)
    {
#if USE_BUSY_WAITING
        uint64_t wait_us = count_microseconds(m_tsSchedTime - t);
        if (wait_us <= 2 * threshold_us)
            break;
        wait_us -= threshold_us;
#else
        const uint64_t wait_us = count_microseconds(m_tsSchedTime - t);
        if (wait_us == 0)
            break;
#endif // USE_BUSY_WAITING

        timespec timeout;
#if ENABLE_MONOTONIC_CLOCK
        clock_gettime(CLOCK_MONOTONIC, &timeout);
        const uint64_t time_us = timeout.tv_sec * uint64_t(1000000) + (timeout.tv_nsec / 1000) + wait_us;
        timeout.tv_sec = time_us / 1000000;
        timeout.tv_nsec = (time_us % 1000000) * 1000;
#else
        timeval now;
        gettimeofday(&now, 0);
        const uint64_t time_us = now.tv_sec * uint64_t(1000000) + now.tv_usec + wait_us;
        timeout.tv_sec = time_us / 1000000;
        timeout.tv_nsec = (time_us % 1000000) * 1000;
#endif // ENABLE_MONOTONIC_CLOCK

        THREAD_PAUSED();
        pthread_mutex_lock(&m_TickLock);
        pthread_cond_timedwait(&m_TickCond, &m_TickLock, &timeout);
        pthread_mutex_unlock(&m_TickLock);
        THREAD_RESUMED();

        t = steady_clock::now();
    }

#if USE_BUSY_WAITING
    while (t < m_tsSchedTime)
    {
#ifdef IA32
        __asm__ volatile ("pause; rep; nop; nop; nop; nop; nop;");
#elif IA64
        __asm__ volatile ("nop 0; nop 0; nop 0; nop 0; nop 0;");
#elif AMD64
        __asm__ volatile ("nop; nop; nop; nop; nop;");
#elif defined(_WIN32) && !defined(__MINGW__)
        __nop();
        __nop();
        __nop();
        __nop();
        __nop();
#endif

       t = steady_clock::now();
    }
#endif // USE_BUSY_WAITING
}

void CTimer::interrupt()
{
   // schedule the sleepto time to the current CCs, so that it will stop
   m_tsSchedTime = steady_clock::now();
   tick();
}

void CTimer::tick()
{
    pthread_cond_signal(&m_TickCond);
}


void CTimer::triggerEvent()
{
    pthread_cond_signal(&m_EventCond);
}

CTimer::EWait CTimer::waitForEvent()
{
    timeval now;
    timespec timeout;
    gettimeofday(&now, 0);
    if (now.tv_usec < 990000)
    {
        timeout.tv_sec = now.tv_sec;
        timeout.tv_nsec = (now.tv_usec + 10000) * 1000;
    }
    else
    {
        timeout.tv_sec = now.tv_sec + 1;
        timeout.tv_nsec = (now.tv_usec + 10000 - 1000000) * 1000;
    }
    pthread_mutex_lock(&m_EventLock);
    int reason = pthread_cond_timedwait(&m_EventCond, &m_EventLock, &timeout);
    pthread_mutex_unlock(&m_EventLock);

    return reason == ETIMEDOUT ? WT_TIMEOUT : reason == 0 ? WT_EVENT : WT_ERROR;
}

void CTimer::sleep()
{
   #ifndef _WIN32
      usleep(10);
   #else
      Sleep(1);
   #endif
}

int CTimer::condTimedWaitUS(pthread_cond_t* cond, pthread_mutex_t* mutex, uint64_t delay) {
    timeval now;
    gettimeofday(&now, 0);
    const uint64_t time_us = now.tv_sec * uint64_t(1000000) + now.tv_usec + delay;
    timespec timeout;
    timeout.tv_sec = time_us / 1000000;
    timeout.tv_nsec = (time_us % 1000000) * 1000;

    return pthread_cond_timedwait(cond, mutex, &timeout);
}

<<<<<<< HEAD
#ifdef ENABLE_THREAD_LOGGING
struct CGuardLogMutex
{
    pthread_mutex_t mx;
    CGuardLogMutex()
    {
        pthread_mutex_init(&mx, NULL);
    }

    ~CGuardLogMutex()
    {
        pthread_mutex_destroy(&mx);
    }

    void lock() { pthread_mutex_lock(&mx); }
    void unlock() { pthread_mutex_unlock(&mx); }
} g_gmtx;
#endif

// Automatically lock in constructor
CGuard::CGuard(pthread_mutex_t& lock, const char* ln SRT_ATR_UNUSED, bool shouldwork):
    m_Mutex(lock),
    m_iLocked(-1)
{
#if ENABLE_THREAD_LOGGING
    std::ostringstream cv;
    cv << &m_Mutex;
    if (ln)
    {
        cv << "(" << ln << ")";
    }
    lockname = cv.str();
    char errbuf[256];
#endif
    if (shouldwork)
    {
        LOGS(cerr, log << "CGuard: { LOCK:" << lockname << " ...");
        Lock();

#if ENABLE_THREAD_ASSERT
        if (m_iLocked != 0)
            abort();
#endif
        LOGS(cerr, log << "... " << lockname << " lock state:" <<
                (m_iLocked == 0 ? "locked successfully" : SysStrError(m_iLocked, errbuf, 256)));
    }
    else
    {
        LOGS(cerr, log << "CGuard: LOCK NOT DONE (not required):" << lockname);
    }
}

// Automatically unlock in destructor
CGuard::~CGuard()
{
    if (m_iLocked == 0)
    {
        LOGS(cerr, log << "CGuard: } UNLOCK:" << lockname);
        Unlock();
    }
    else
    {
        LOGS(cerr, log << "CGuard: UNLOCK NOT DONE (not locked):" << lockname);
    }
}

int CGuard::enterCS(pthread_mutex_t& lock, const char* ln SRT_ATR_UNUSED, bool block)
{
#if ENABLE_THREAD_LOGGING
    std::ostringstream cv;
    cv << &lock;
    if (ln)
    {
        cv << "(" << ln << ")";
    }
    string lockname = cv.str();
#endif
    int retval;
    if (block)
    {
        LOGS(cerr, log << "enterCS(block) {  LOCK: " << lockname << " ...");
        retval = pthread_mutex_lock(&lock);
        LOGS(cerr, log << "... " << lockname << " locked.");
    }
    else
    {
        retval = pthread_mutex_trylock(&lock);
        LOGS(cerr, log << "enterCS(try) {  LOCK: " << lockname << " "
                << (retval == 0 ? " LOCKED." : " FAILED }"));
    }
    return retval;
}

int CGuard::leaveCS(pthread_mutex_t& lock, const char* ln SRT_ATR_UNUSED)
{
#if ENABLE_THREAD_LOGGING
    std::ostringstream cv;
    cv << &lock;
    if (ln)
    {
        cv << "(" << ln << ")";
    }
    string lockname = cv.str();
#endif
    LOGS(cerr, log << "leaveCS: } UNLOCK: " << lockname);
    return pthread_mutex_unlock(&lock);
}

/// This function checks if the given thread id
/// is a thread id, stating that a thread id variable
/// that doesn't hold a running thread, is equal to
/// a null thread (pthread_t()).
bool CGuard::isthread(const pthread_t& thr)
{
    return pthread_equal(thr, pthread_t()) == 0; // NOT equal to a null thread
}

bool CGuard::join(pthread_t& thr)
{
    LOGS(cerr, log << "JOIN: " << thr << " ---> " << pthread_self());
    int ret = pthread_join(thr, NULL);
    thr = pthread_t(); // prevent dangling
    return ret == 0;
}

bool CGuard::join(pthread_t& thr, void*& result)
{
    LOGS(cerr, log << "JOIN: " << thr << " ---> " << pthread_self());
    int ret = pthread_join(thr, &result);
    thr = pthread_t();
    return ret == 0;
}

void CGuard::createMutex(pthread_mutex_t& lock)
{
    pthread_mutexattr_t* pattr = NULL;
#if ENABLE_THREAD_LOGGING
    pthread_mutexattr_t attr;
    pthread_mutexattr_init(&attr);
    pthread_mutexattr_settype(&attr, PTHREAD_MUTEX_ERRORCHECK);
    pattr = &attr;
#endif
    pthread_mutex_init(&lock, pattr);
}

void CGuard::releaseMutex(pthread_mutex_t& lock)
{
    pthread_mutex_destroy(&lock);
}

void CGuard::createCond(pthread_cond_t& cond, pthread_condattr_t* attr)
{
    pthread_cond_init(&cond, attr);
}

void CGuard::releaseCond(pthread_cond_t& cond)
{
    pthread_cond_destroy(&cond);
}

CCondDelegate::CCondDelegate(pthread_cond_t& cond, CGuard& g, const char* ln SRT_ATR_UNUSED)
    : m_cond(&cond), m_mutex(&g.m_Mutex)
#if ENABLE_THREAD_LOGGING
      , nolock(false)
#endif
{
#if ENABLE_THREAD_LOGGING
    // This constructor expects that the mutex is locked, and 'g' should designate
    // the CGuard variable that holds the mutex. Test in debug mode whether the
    // mutex is locked
    std::ostringstream cv;
    cv << &cond;
    if (ln)
    {
        cv << "(" << ln << ")";
    }
    cvname = cv.str();
    lockname = g.lockname;

    int lockst = pthread_mutex_trylock(m_mutex);
    if (lockst == 0)
    {
        pthread_mutex_unlock(m_mutex);
        LOGS(std::cerr, log << "CCond: IPE: Mutex " << g.lockname << " in CGuard IS NOT LOCKED.");
        return;
    }
#endif
    // XXX it would be nice to check whether the owner is also current thread
    // but this can't be done portable way.

    // When constructed by this constructor, the user is expected
    // to only call signal_locked() function. You should pass the same guard
    // variable that you have used for construction as its argument.
}

CCondDelegate::CCondDelegate(pthread_cond_t& cond, pthread_mutex_t& mutex, Nolock,
        const char* cn SRT_ATR_UNUSED, const char* ln SRT_ATR_UNUSED)
    : m_cond(&cond), m_mutex(&mutex)
#if ENABLE_THREAD_LOGGING
      , nolock(true)
#endif
{
#if ENABLE_THREAD_LOGGING
    std::ostringstream cv;
    cv << &m_cond;
    if (cn)
    {
        cv << "(" << cn << ")";
    }
    cvname = cv.str();
    std::ostringstream lv;
    lv << &mutex;
    if (ln)
    {
        lv << "(" << ln << ")";
    }
    lockname = lv.str();
#endif
    // We expect that the mutex is NOT locked at this moment by the current thread,
    // but it is perfectly ok, if the mutex is locked by another thread. We'll just wait.

    // When constructed by this constructor, the user is expected
    // to only call lock_signal() function.
}

void CCondDelegate::wait()
{
    LOGS(cerr, log << "Cond: WAIT:" << cvname << " UNLOCK:" << lockname);
    THREAD_PAUSED();
    pthread_cond_wait(m_cond, m_mutex);
    THREAD_RESUMED();
    LOGS(cerr, log << "Cond: CAUGHT:" << cvname << " LOCKED:" << lockname);
}

/// Block the call until either @a timestamp time achieved
/// or the conditional is signaled.
/// @param [in] timestamp Absolute time (since epoch [us]) to wait up to
/// @retval true Resumed due to getting a CV signal
/// @retval false Resumed due to being past @a timestamp
bool CCondDelegate::wait_until(const steady_clock::time_point& timestamp_tp)
{
    uint64_t timestamp = count_microseconds(timestamp_tp);
    timespec locktime;
    locktime.tv_sec = timestamp / 1000000;
    locktime.tv_nsec = (timestamp % 1000000) * 1000;
    LOGS(cerr, log << "Cond: WAIT:" << cvname << " UNLOCK:" << lockname << " - until TS=" << srt_logging::FormatTime(timestamp));
    THREAD_PAUSED();
    bool signaled = pthread_cond_timedwait(m_cond, m_mutex, &locktime) != ETIMEDOUT;
    THREAD_RESUMED();
    LOGS(cerr, log << "Cond: CAUGHT:" << cvname << " LOCKED:" << lockname << " REASON:" << (signaled ? "SIGNAL" : "TIMEOUT"));
    return signaled;
}

/// Block the call until either @a timestamp time achieved
/// or the conditional is signaled.
/// @param [in] delay Maximum time to wait since the moment of the call
/// @retval true Resumed due to getting a CV signal
/// @retval false Resumed due to being past @a timestamp
bool CCondDelegate::wait_for(const steady_clock::duration& delay)
{
    steady_clock::time_point timeout = steady_clock::now() + delay;
    return wait_until(timeout);
}

void CCondDelegate::lock_signal()
{
    // We expect nolock == true.
#if ENABLE_THREAD_LOGGING
    if (!nolock)
    {
        LOGS(cerr, log << "Cond: IPE: lock_signal done on LOCKED Cond.");
    }
#endif
    LOGS(cerr, log << "Cond: SIGNAL:" << cvname << " { LOCKING: " << lockname << "...");

    // Not using CGuard here because it would be logged
    // and this will result in unnecessary excessive logging.
    pthread_mutex_lock(m_mutex);
    LOGS(cerr, log << "Cond: ... locked: " << lockname << " - SIGNAL!");
    pthread_cond_signal(m_cond);
    pthread_mutex_unlock(m_mutex);

    LOGS(cerr, log << "Cond: } UNLOCK:" << lockname);
}

void CCondDelegate::signal_locked(CGuard& lk SRT_ATR_UNUSED)
{
    // We expect nolock == false.
#if ENABLE_THREAD_LOGGING
    if (nolock)
    {
        LOGS(cerr, log << "Cond: IPE: signal done on no-lock-checked Cond.");
    }

    if (&lk.m_Mutex != m_mutex)
    {
        LOGS(cerr, log << "Cond: IPE: signal declares CGuard.mutex=" << lk.lockname << " but Cond.mutex=" << lockname);
    }
    LOGS(cerr, log << "Cond: SIGNAL:" << cvname << " (with locked:" << lockname << ")");
#endif

    pthread_cond_signal(m_cond);
}

void CCondDelegate::signal_relaxed()
{
    LOGS(cerr, log << "Cond: SIGNAL:" << cvname << " (NOT locking " << lockname << ")");
    pthread_cond_signal(m_cond);
}

//
=======
>>>>>>> 884b4e77
CUDTException::CUDTException(CodeMajor major, CodeMinor minor, int err):
m_iMajor(major),
m_iMinor(minor)
{
   if (err == -1)
       m_iErrno = NET_ERROR;
   else
      m_iErrno = err;
}

const char* CUDTException::getErrorMessage() const ATR_NOTHROW
{
    return getErrorString().c_str();
}

const string& CUDTException::getErrorString() const
{
   // translate "Major:Minor" code into text message.

   switch (m_iMajor)
   {
      case MJ_SUCCESS:
        m_strMsg = "Success";
        break;

      case MJ_SETUP:
        m_strMsg = "Connection setup failure";

        switch (m_iMinor)
        {
        case MN_TIMEOUT:
           m_strMsg += ": connection time out";
           break;

        case MN_REJECTED:
           m_strMsg += ": connection rejected";
           break;

        case MN_NORES:
           m_strMsg += ": unable to create/configure SRT socket";
           break;

        case MN_SECURITY:
           m_strMsg += ": abort for security reasons";
           break;

        default:
           break;
        }

        break;

      case MJ_CONNECTION:
        switch (m_iMinor)
        {
        case MN_CONNLOST:
           m_strMsg = "Connection was broken";
           break;

        case MN_NOCONN:
           m_strMsg = "Connection does not exist";
           break;

        default:
           break;
        }

        break;

      case MJ_SYSTEMRES:
        m_strMsg = "System resource failure";

        switch (m_iMinor)
        {
        case MN_THREAD:
           m_strMsg += ": unable to create new threads";
           break;

        case MN_MEMORY:
           m_strMsg += ": unable to allocate buffers";
           break;

        default:
           break;
        }

        break;

      case MJ_FILESYSTEM:
        m_strMsg = "File system failure";

        switch (m_iMinor)
        {
        case MN_SEEKGFAIL:
           m_strMsg += ": cannot seek read position";
           break;

        case MN_READFAIL:
           m_strMsg += ": failure in read";
           break;

        case MN_SEEKPFAIL:
           m_strMsg += ": cannot seek write position";
           break;

        case MN_WRITEFAIL:
           m_strMsg += ": failure in write";
           break;

        default:
           break;
        }

        break;

      case MJ_NOTSUP:
        m_strMsg = "Operation not supported";
 
        switch (m_iMinor)
        {
        case MN_ISBOUND:
           m_strMsg += ": Cannot do this operation on a BOUND socket";
           break;

        case MN_ISCONNECTED:
           m_strMsg += ": Cannot do this operation on a CONNECTED socket";
           break;

        case MN_INVAL:
           m_strMsg += ": Bad parameters";
           break;

        case MN_SIDINVAL:
           m_strMsg += ": Invalid socket ID";
           break;

        case MN_ISUNBOUND:
           m_strMsg += ": Cannot do this operation on an UNBOUND socket";
           break;

        case MN_NOLISTEN:
           m_strMsg += ": Socket is not in listening state";
           break;

        case MN_ISRENDEZVOUS:
           m_strMsg += ": Listen/accept is not supported in rendezous connection setup";
           break;

        case MN_ISRENDUNBOUND:
           m_strMsg += ": Cannot call connect on UNBOUND socket in rendezvous connection setup";
           break;

        case MN_INVALMSGAPI:
           m_strMsg += ": Incorrect use of Message API (sendmsg/recvmsg).";
           break;

        case MN_INVALBUFFERAPI:
           m_strMsg += ": Incorrect use of Buffer API (send/recv) or File API (sendfile/recvfile).";
           break;

        case MN_BUSY:
           m_strMsg += ": Another socket is already listening on the same port";
           break;

        case MN_XSIZE:
           m_strMsg += ": Message is too large to send (it must be less than the SRT send buffer size)";
           break;

        case MN_EIDINVAL:
           m_strMsg += ": Invalid epoll ID";
           break;

        default:
           break;
        }

        break;

     case MJ_AGAIN:
        m_strMsg = "Non-blocking call failure";

        switch (m_iMinor)
        {
        case MN_WRAVAIL:
           m_strMsg += ": no buffer available for sending";
           break;

        case MN_RDAVAIL:
           m_strMsg += ": no data available for reading";
           break;

        case MN_XMTIMEOUT:
           m_strMsg += ": transmission timed out";
           break;

#ifdef SRT_ENABLE_ECN
        case MN_CONGESTION:
           m_strMsg += ": early congestion notification";
           break;
#endif /* SRT_ENABLE_ECN */
        default:
           break;
        }

        break;

     case MJ_PEERERROR:
        m_strMsg = "The peer side has signalled an error";

        break;

      default:
        m_strMsg = "Unknown error";
   }

   // Adding "errno" information
   if ((MJ_SUCCESS != m_iMajor) && (0 < m_iErrno))
   {
      m_strMsg += ": " + SysStrError(m_iErrno);
   }

   return m_strMsg;
}

#define UDT_XCODE(mj, mn) (int(mj)*1000)+int(mn)

int CUDTException::getErrorCode() const
{
    return UDT_XCODE(m_iMajor, m_iMinor);
}

int CUDTException::getErrno() const
{
   return m_iErrno;
}


void CUDTException::clear()
{
   m_iMajor = MJ_SUCCESS;
   m_iMinor = MN_NONE;
   m_iErrno = 0;
}

#undef UDT_XCODE

//
bool CIPAddress::ipcmp(const sockaddr* addr1, const sockaddr* addr2, int ver)
{
   if (AF_INET == ver)
   {
      sockaddr_in* a1 = (sockaddr_in*)addr1;
      sockaddr_in* a2 = (sockaddr_in*)addr2;

      if ((a1->sin_port == a2->sin_port) && (a1->sin_addr.s_addr == a2->sin_addr.s_addr))
         return true;
   }
   else
   {
      sockaddr_in6* a1 = (sockaddr_in6*)addr1;
      sockaddr_in6* a2 = (sockaddr_in6*)addr2;

      if (a1->sin6_port == a2->sin6_port)
      {
         for (int i = 0; i < 16; ++ i)
            if (*((char*)&(a1->sin6_addr) + i) != *((char*)&(a2->sin6_addr) + i))
               return false;

         return true;
      }
   }

   return false;
}

void CIPAddress::ntop(const sockaddr_any& addr, uint32_t ip[4])
{
    if (addr.family() == AF_INET)
    {
        ip[0] = addr.sin.sin_addr.s_addr;
    }
    else
    {
      const sockaddr_in6* a = &addr.sin6;
      ip[3] = (a->sin6_addr.s6_addr[15] << 24) + (a->sin6_addr.s6_addr[14] << 16) + (a->sin6_addr.s6_addr[13] << 8) + a->sin6_addr.s6_addr[12];
      ip[2] = (a->sin6_addr.s6_addr[11] << 24) + (a->sin6_addr.s6_addr[10] << 16) + (a->sin6_addr.s6_addr[9] << 8) + a->sin6_addr.s6_addr[8];
      ip[1] = (a->sin6_addr.s6_addr[7] << 24) + (a->sin6_addr.s6_addr[6] << 16) + (a->sin6_addr.s6_addr[5] << 8) + a->sin6_addr.s6_addr[4];
      ip[0] = (a->sin6_addr.s6_addr[3] << 24) + (a->sin6_addr.s6_addr[2] << 16) + (a->sin6_addr.s6_addr[1] << 8) + a->sin6_addr.s6_addr[0];
    }
}

// XXX This has void return and the first argument is passed by reference.
// Consider simply returning sockaddr_any by value.
void CIPAddress::pton(ref_t<sockaddr_any> addr, const uint32_t ip[4], int ver)
{
   if (AF_INET == ver)
   {
      sockaddr_in* a = &addr.get().sin;
      a->sin_addr.s_addr = ip[0];
   }
   else
   {
      sockaddr_in6* a = &addr.get().sin6;
      for (int i = 0; i < 4; ++ i)
      {
         a->sin6_addr.s6_addr[i * 4] = ip[i] & 0xFF;
         a->sin6_addr.s6_addr[i * 4 + 1] = (unsigned char)((ip[i] & 0xFF00) >> 8);
         a->sin6_addr.s6_addr[i * 4 + 2] = (unsigned char)((ip[i] & 0xFF0000) >> 16);
         a->sin6_addr.s6_addr[i * 4 + 3] = (unsigned char)((ip[i] & 0xFF000000) >> 24);
      }
   }
}

using namespace std;


static string ShowIP4(const sockaddr_in* sin)
{
    ostringstream os;
    union
    {
        in_addr sinaddr;
        unsigned char ip[4];
    };
    sinaddr = sin->sin_addr;

    os << int(ip[0]);
    os << ".";
    os << int(ip[1]);
    os << ".";
    os << int(ip[2]);
    os << ".";
    os << int(ip[3]);
    return os.str();
}

static string ShowIP6(const sockaddr_in6* sin)
{
    ostringstream os;
    os.setf(ios::uppercase);

    bool sep = false;
    for (size_t i = 0; i < 16; ++i)
    {
        int v = sin->sin6_addr.s6_addr[i];
        if ( v )
        {
            if ( sep )
                os << ":";

            os << hex << v;
            sep = true;
        }
    }

    return os.str();
}

string CIPAddress::show(const sockaddr* adr)
{
    if ( adr->sa_family == AF_INET )
        return ShowIP4((const sockaddr_in*)adr);
    else if ( adr->sa_family == AF_INET6 )
        return ShowIP6((const sockaddr_in6*)adr);
    else
        return "(unsupported sockaddr type)";
}

//
void CMD5::compute(const char* input, unsigned char result[16])
{
   md5_state_t state;

   md5_init(&state);
   md5_append(&state, (const md5_byte_t *)input, strlen(input));
   md5_finish(&state, result);
}

std::string MessageTypeStr(UDTMessageType mt, uint32_t extt)
{
    using std::string;

    static const char* const udt_types [] = {
        "handshake",
        "keepalive",
        "ack",
        "lossreport",
        "cgwarning", //4
        "shutdown",
        "ackack",
        "dropreq",
        "peererror", //8
    };

    static const char* const srt_types [] = {
        "EXT:none",
        "EXT:hsreq",
        "EXT:hsrsp",
        "EXT:kmreq",
        "EXT:kmrsp",
        "EXT:sid",
        "EXT:congctl"
    };


    if ( mt == UMSG_EXT )
    {
        if ( extt >= Size(srt_types) )
            return "EXT:unknown";

        return srt_types[extt];
    }

    if ( size_t(mt) > Size(udt_types) )
        return "unknown";

    return udt_types[mt];
}

std::string ConnectStatusStr(EConnectStatus cst)
{
    return
          cst == CONN_CONTINUE ? "INDUCED/CONCLUDING"
        : cst == CONN_RUNNING ? "RUNNING"
        : cst == CONN_ACCEPT ? "ACCEPTED"
        : cst == CONN_RENDEZVOUS ? "RENDEZVOUS (HSv5)"
        : cst == CONN_AGAIN ? "AGAIN"
        : cst == CONN_CONFUSED ? "MISSING HANDSHAKE"
        : "REJECTED";
}

std::string TransmissionEventStr(ETransmissionEvent ev)
{
    static const char* const vals [] =
    {
        "init",
        "ack",
        "ackack",
        "lossreport",
        "checktimer",
        "send",
        "receive",
        "custom"
    };

    size_t vals_size = Size(vals);

    if (size_t(ev) >= vals_size)
        return "UNKNOWN";
    return vals[ev];
}

extern const char* const srt_rejectreason_msg [] = {
    "Unknown or erroneous",
    "Error in system calls",
    "Peer rejected connection",
    "Resource allocation failure",
    "Rogue peer or incorrect parameters",
    "Listener's backlog exceeded",
    "Internal Program Error",
    "Socket is being closed",
    "Peer version too old",
    "Rendezvous-mode cookie collision",
    "Incorrect passphrase",
    "Password required or unexpected",
    "MessageAPI/StreamAPI collision",
    "Congestion controller type collision",
    "Packet Filter type collision"
};

const char* srt_rejectreason_str(SRT_REJECT_REASON rid)
{
    int id = rid;
    static const size_t ra_size = Size(srt_rejectreason_msg);
    if (size_t(id) >= ra_size)
        return srt_rejectreason_msg[0];
    return srt_rejectreason_msg[id];
}

// Some logging imps
#if ENABLE_LOGGING

namespace srt_logging
{


std::string SockStatusStr(SRT_SOCKSTATUS s)
{
    if (int(s) < int(SRTS_INIT) || int(s) > int(SRTS_NONEXIST))
        return "???";

    static struct AutoMap
    {
        // Values start from 1, so do -1 to avoid empty cell
        std::string names[int(SRTS_NONEXIST)-1+1];

        AutoMap()
        {
#define SINI(statename) names[SRTS_##statename-1] = #statename
            SINI(INIT);
            SINI(OPENED);
            SINI(LISTENING);
            SINI(CONNECTING);
            SINI(CONNECTED);
            SINI(BROKEN);
            SINI(CLOSING);
            SINI(CLOSED);
            SINI(NONEXIST);
#undef SINI
        }
    } names;

    return names.names[int(s)-1];
}


std::string FormatTime(uint64_t time)
{
    if (time == 0)
    {
        // Use special string for 0
        return "00:00:00.000000";
    }
    using namespace std;

    time_t sec = time/1000000;
    time_t usec = time%1000000;

    time_t tt = sec;
    struct tm tm = SysLocalTime(tt);

    char tmp_buf[512];
    strftime(tmp_buf, 512, "%X.", &tm);

    ostringstream out;
    out << tmp_buf << setfill('0') << setw(6) << usec;
    return out.str();
}

LogDispatcher::Proxy::Proxy(LogDispatcher& guy) : that(guy), that_enabled(that.CheckEnabled())
{
    if (that_enabled)
    {
        i_file = "";
        i_line = 0;
        flags = that.src_config->flags;
        // Create logger prefix
        that.CreateLogLinePrefix(os);
    }
}

LogDispatcher::Proxy LogDispatcher::operator()()
{
    return Proxy(*this);
}

void LogDispatcher::CreateLogLinePrefix(std::ostringstream& serr)
{
    using namespace std;

    char tmp_buf[512];
    if ( !isset(SRT_LOGF_DISABLE_TIME) )
    {
        // Not necessary if sending through the queue.
        timeval tv;
        gettimeofday(&tv, 0);
        struct tm tm = SysLocalTime((time_t) tv.tv_sec);

        strftime(tmp_buf, 512, "%X.", &tm);
        serr << tmp_buf << setw(6) << setfill('0') << tv.tv_usec;
    }

    string out_prefix;
    if ( !isset(SRT_LOGF_DISABLE_SEVERITY) )
    {
        out_prefix = prefix;
    }

    // Note: ThreadName::get needs a buffer of size min. ThreadName::BUFSIZE
    if ( !isset(SRT_LOGF_DISABLE_THREADNAME) && ThreadName::get(tmp_buf) )
    {
        serr << "/" << tmp_buf << out_prefix << ": ";
    }
    else
    {
        serr << out_prefix << ": ";
    }
}

std::string LogDispatcher::Proxy::ExtractName(std::string pretty_function)
{
    if ( pretty_function == "" )
        return "";
    size_t pos = pretty_function.find('(');
    if ( pos == std::string::npos )
        return pretty_function; // return unchanged.

    pretty_function = pretty_function.substr(0, pos);

    // There are also template instantiations where the instantiating
    // parameters are encrypted inside. Therefore, search for the first
    // open < and if found, search for symmetric >.

    int depth = 1;
    pos = pretty_function.find('<');
    if ( pos != std::string::npos )
    {
        size_t end = pos+1;
        for(;;)
        {
            ++pos;
            if ( pos == pretty_function.size() )
            {
                --pos;
                break;
            }
            if ( pretty_function[pos] == '<' )
            {
                ++depth;
                continue;
            }

            if ( pretty_function[pos] == '>' )
            {
                --depth;
                if ( depth <= 0 )
                    break;
                continue;
            }
        }

        std::string afterpart = pretty_function.substr(pos+1);
        pretty_function = pretty_function.substr(0, end) + ">" + afterpart;
    }

    // Now see how many :: can be found in the name.
    // If this occurs more than once, take the last two.
    pos = pretty_function.rfind("::");

    if ( pos == std::string::npos || pos < 2 )
        return pretty_function; // return whatever this is. No scope name.

    // Find the next occurrence of :: - if found, copy up to it. If not,
    // return whatever is found.
    pos -= 2;
    pos = pretty_function.rfind("::", pos);
    if ( pos == std::string::npos )
        return pretty_function; // nothing to cut

    return pretty_function.substr(pos+2);
}

} // (end namespace srt_logging)

#endif<|MERGE_RESOLUTION|>--- conflicted
+++ resolved
@@ -53,14 +53,8 @@
 #define SRT_IMPORT_TIME 1
 #include "platform_sys.h"
 
-<<<<<<< HEAD
-#if ENABLE_THREAD_LOGGING
-#include <iostream>
 // #undef ENABLE_THREAD_ASSERT 1
-#endif
-
-=======
->>>>>>> 884b4e77
+
 #include <string>
 #include <sstream>
 #include <cmath>
@@ -238,320 +232,6 @@
     return pthread_cond_timedwait(cond, mutex, &timeout);
 }
 
-<<<<<<< HEAD
-#ifdef ENABLE_THREAD_LOGGING
-struct CGuardLogMutex
-{
-    pthread_mutex_t mx;
-    CGuardLogMutex()
-    {
-        pthread_mutex_init(&mx, NULL);
-    }
-
-    ~CGuardLogMutex()
-    {
-        pthread_mutex_destroy(&mx);
-    }
-
-    void lock() { pthread_mutex_lock(&mx); }
-    void unlock() { pthread_mutex_unlock(&mx); }
-} g_gmtx;
-#endif
-
-// Automatically lock in constructor
-CGuard::CGuard(pthread_mutex_t& lock, const char* ln SRT_ATR_UNUSED, bool shouldwork):
-    m_Mutex(lock),
-    m_iLocked(-1)
-{
-#if ENABLE_THREAD_LOGGING
-    std::ostringstream cv;
-    cv << &m_Mutex;
-    if (ln)
-    {
-        cv << "(" << ln << ")";
-    }
-    lockname = cv.str();
-    char errbuf[256];
-#endif
-    if (shouldwork)
-    {
-        LOGS(cerr, log << "CGuard: { LOCK:" << lockname << " ...");
-        Lock();
-
-#if ENABLE_THREAD_ASSERT
-        if (m_iLocked != 0)
-            abort();
-#endif
-        LOGS(cerr, log << "... " << lockname << " lock state:" <<
-                (m_iLocked == 0 ? "locked successfully" : SysStrError(m_iLocked, errbuf, 256)));
-    }
-    else
-    {
-        LOGS(cerr, log << "CGuard: LOCK NOT DONE (not required):" << lockname);
-    }
-}
-
-// Automatically unlock in destructor
-CGuard::~CGuard()
-{
-    if (m_iLocked == 0)
-    {
-        LOGS(cerr, log << "CGuard: } UNLOCK:" << lockname);
-        Unlock();
-    }
-    else
-    {
-        LOGS(cerr, log << "CGuard: UNLOCK NOT DONE (not locked):" << lockname);
-    }
-}
-
-int CGuard::enterCS(pthread_mutex_t& lock, const char* ln SRT_ATR_UNUSED, bool block)
-{
-#if ENABLE_THREAD_LOGGING
-    std::ostringstream cv;
-    cv << &lock;
-    if (ln)
-    {
-        cv << "(" << ln << ")";
-    }
-    string lockname = cv.str();
-#endif
-    int retval;
-    if (block)
-    {
-        LOGS(cerr, log << "enterCS(block) {  LOCK: " << lockname << " ...");
-        retval = pthread_mutex_lock(&lock);
-        LOGS(cerr, log << "... " << lockname << " locked.");
-    }
-    else
-    {
-        retval = pthread_mutex_trylock(&lock);
-        LOGS(cerr, log << "enterCS(try) {  LOCK: " << lockname << " "
-                << (retval == 0 ? " LOCKED." : " FAILED }"));
-    }
-    return retval;
-}
-
-int CGuard::leaveCS(pthread_mutex_t& lock, const char* ln SRT_ATR_UNUSED)
-{
-#if ENABLE_THREAD_LOGGING
-    std::ostringstream cv;
-    cv << &lock;
-    if (ln)
-    {
-        cv << "(" << ln << ")";
-    }
-    string lockname = cv.str();
-#endif
-    LOGS(cerr, log << "leaveCS: } UNLOCK: " << lockname);
-    return pthread_mutex_unlock(&lock);
-}
-
-/// This function checks if the given thread id
-/// is a thread id, stating that a thread id variable
-/// that doesn't hold a running thread, is equal to
-/// a null thread (pthread_t()).
-bool CGuard::isthread(const pthread_t& thr)
-{
-    return pthread_equal(thr, pthread_t()) == 0; // NOT equal to a null thread
-}
-
-bool CGuard::join(pthread_t& thr)
-{
-    LOGS(cerr, log << "JOIN: " << thr << " ---> " << pthread_self());
-    int ret = pthread_join(thr, NULL);
-    thr = pthread_t(); // prevent dangling
-    return ret == 0;
-}
-
-bool CGuard::join(pthread_t& thr, void*& result)
-{
-    LOGS(cerr, log << "JOIN: " << thr << " ---> " << pthread_self());
-    int ret = pthread_join(thr, &result);
-    thr = pthread_t();
-    return ret == 0;
-}
-
-void CGuard::createMutex(pthread_mutex_t& lock)
-{
-    pthread_mutexattr_t* pattr = NULL;
-#if ENABLE_THREAD_LOGGING
-    pthread_mutexattr_t attr;
-    pthread_mutexattr_init(&attr);
-    pthread_mutexattr_settype(&attr, PTHREAD_MUTEX_ERRORCHECK);
-    pattr = &attr;
-#endif
-    pthread_mutex_init(&lock, pattr);
-}
-
-void CGuard::releaseMutex(pthread_mutex_t& lock)
-{
-    pthread_mutex_destroy(&lock);
-}
-
-void CGuard::createCond(pthread_cond_t& cond, pthread_condattr_t* attr)
-{
-    pthread_cond_init(&cond, attr);
-}
-
-void CGuard::releaseCond(pthread_cond_t& cond)
-{
-    pthread_cond_destroy(&cond);
-}
-
-CCondDelegate::CCondDelegate(pthread_cond_t& cond, CGuard& g, const char* ln SRT_ATR_UNUSED)
-    : m_cond(&cond), m_mutex(&g.m_Mutex)
-#if ENABLE_THREAD_LOGGING
-      , nolock(false)
-#endif
-{
-#if ENABLE_THREAD_LOGGING
-    // This constructor expects that the mutex is locked, and 'g' should designate
-    // the CGuard variable that holds the mutex. Test in debug mode whether the
-    // mutex is locked
-    std::ostringstream cv;
-    cv << &cond;
-    if (ln)
-    {
-        cv << "(" << ln << ")";
-    }
-    cvname = cv.str();
-    lockname = g.lockname;
-
-    int lockst = pthread_mutex_trylock(m_mutex);
-    if (lockst == 0)
-    {
-        pthread_mutex_unlock(m_mutex);
-        LOGS(std::cerr, log << "CCond: IPE: Mutex " << g.lockname << " in CGuard IS NOT LOCKED.");
-        return;
-    }
-#endif
-    // XXX it would be nice to check whether the owner is also current thread
-    // but this can't be done portable way.
-
-    // When constructed by this constructor, the user is expected
-    // to only call signal_locked() function. You should pass the same guard
-    // variable that you have used for construction as its argument.
-}
-
-CCondDelegate::CCondDelegate(pthread_cond_t& cond, pthread_mutex_t& mutex, Nolock,
-        const char* cn SRT_ATR_UNUSED, const char* ln SRT_ATR_UNUSED)
-    : m_cond(&cond), m_mutex(&mutex)
-#if ENABLE_THREAD_LOGGING
-      , nolock(true)
-#endif
-{
-#if ENABLE_THREAD_LOGGING
-    std::ostringstream cv;
-    cv << &m_cond;
-    if (cn)
-    {
-        cv << "(" << cn << ")";
-    }
-    cvname = cv.str();
-    std::ostringstream lv;
-    lv << &mutex;
-    if (ln)
-    {
-        lv << "(" << ln << ")";
-    }
-    lockname = lv.str();
-#endif
-    // We expect that the mutex is NOT locked at this moment by the current thread,
-    // but it is perfectly ok, if the mutex is locked by another thread. We'll just wait.
-
-    // When constructed by this constructor, the user is expected
-    // to only call lock_signal() function.
-}
-
-void CCondDelegate::wait()
-{
-    LOGS(cerr, log << "Cond: WAIT:" << cvname << " UNLOCK:" << lockname);
-    THREAD_PAUSED();
-    pthread_cond_wait(m_cond, m_mutex);
-    THREAD_RESUMED();
-    LOGS(cerr, log << "Cond: CAUGHT:" << cvname << " LOCKED:" << lockname);
-}
-
-/// Block the call until either @a timestamp time achieved
-/// or the conditional is signaled.
-/// @param [in] timestamp Absolute time (since epoch [us]) to wait up to
-/// @retval true Resumed due to getting a CV signal
-/// @retval false Resumed due to being past @a timestamp
-bool CCondDelegate::wait_until(const steady_clock::time_point& timestamp_tp)
-{
-    uint64_t timestamp = count_microseconds(timestamp_tp);
-    timespec locktime;
-    locktime.tv_sec = timestamp / 1000000;
-    locktime.tv_nsec = (timestamp % 1000000) * 1000;
-    LOGS(cerr, log << "Cond: WAIT:" << cvname << " UNLOCK:" << lockname << " - until TS=" << srt_logging::FormatTime(timestamp));
-    THREAD_PAUSED();
-    bool signaled = pthread_cond_timedwait(m_cond, m_mutex, &locktime) != ETIMEDOUT;
-    THREAD_RESUMED();
-    LOGS(cerr, log << "Cond: CAUGHT:" << cvname << " LOCKED:" << lockname << " REASON:" << (signaled ? "SIGNAL" : "TIMEOUT"));
-    return signaled;
-}
-
-/// Block the call until either @a timestamp time achieved
-/// or the conditional is signaled.
-/// @param [in] delay Maximum time to wait since the moment of the call
-/// @retval true Resumed due to getting a CV signal
-/// @retval false Resumed due to being past @a timestamp
-bool CCondDelegate::wait_for(const steady_clock::duration& delay)
-{
-    steady_clock::time_point timeout = steady_clock::now() + delay;
-    return wait_until(timeout);
-}
-
-void CCondDelegate::lock_signal()
-{
-    // We expect nolock == true.
-#if ENABLE_THREAD_LOGGING
-    if (!nolock)
-    {
-        LOGS(cerr, log << "Cond: IPE: lock_signal done on LOCKED Cond.");
-    }
-#endif
-    LOGS(cerr, log << "Cond: SIGNAL:" << cvname << " { LOCKING: " << lockname << "...");
-
-    // Not using CGuard here because it would be logged
-    // and this will result in unnecessary excessive logging.
-    pthread_mutex_lock(m_mutex);
-    LOGS(cerr, log << "Cond: ... locked: " << lockname << " - SIGNAL!");
-    pthread_cond_signal(m_cond);
-    pthread_mutex_unlock(m_mutex);
-
-    LOGS(cerr, log << "Cond: } UNLOCK:" << lockname);
-}
-
-void CCondDelegate::signal_locked(CGuard& lk SRT_ATR_UNUSED)
-{
-    // We expect nolock == false.
-#if ENABLE_THREAD_LOGGING
-    if (nolock)
-    {
-        LOGS(cerr, log << "Cond: IPE: signal done on no-lock-checked Cond.");
-    }
-
-    if (&lk.m_Mutex != m_mutex)
-    {
-        LOGS(cerr, log << "Cond: IPE: signal declares CGuard.mutex=" << lk.lockname << " but Cond.mutex=" << lockname);
-    }
-    LOGS(cerr, log << "Cond: SIGNAL:" << cvname << " (with locked:" << lockname << ")");
-#endif
-
-    pthread_cond_signal(m_cond);
-}
-
-void CCondDelegate::signal_relaxed()
-{
-    LOGS(cerr, log << "Cond: SIGNAL:" << cvname << " (NOT locking " << lockname << ")");
-    pthread_cond_signal(m_cond);
-}
-
-//
-=======
->>>>>>> 884b4e77
 CUDTException::CUDTException(CodeMajor major, CodeMinor minor, int err):
 m_iMajor(major),
 m_iMinor(minor)
