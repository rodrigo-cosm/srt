--- conflicted
+++ resolved
@@ -132,19 +132,10 @@
       x = hval;
       x = (x << 32) | lval;
    #elif defined(_WIN32)
-<<<<<<< HEAD
-      //HANDLE hCurThread = ::GetCurrentThread(); 
-      //DWORD_PTR dwOldMask = ::SetThreadAffinityMask(hCurThread, 1); 
-      BOOL ret = QueryPerformanceCounter((LARGE_INTEGER *)&x);
-      //SetThreadAffinityMask(hCurThread, dwOldMask);
-      if (!ret)
-         x = getTime() * s_ullCPUFrequency;
-=======
       // This function should not fail, because we checked the QPC
       // when calling to QueryPerformanceFrequency. If it failed,
       // the m_bUseMicroSecond was set to true.
       QueryPerformanceCounter((LARGE_INTEGER *)&x);
->>>>>>> 3d159f01
    #elif defined(OSX) || (TARGET_OS_IOS == 1) || (TARGET_OS_TV == 1)
       x = mach_absolute_time();
    #else
@@ -157,29 +148,6 @@
 {
    uint64_t frequency = 1;  // 1 tick per microsecond.
 
-<<<<<<< HEAD
-   #if defined(IA32) || defined(IA64) || defined(AMD64)
-      uint64_t t1, t2;
-
-      rdtsc(t1);
-      timespec ts;
-      ts.tv_sec = 0;
-      ts.tv_nsec = 100000000;
-      nanosleep(&ts, NULL);
-      rdtsc(t2);
-
-      // CPU clocks per microsecond
-      frequency = (t2 - t1) / 100000;
-   #elif defined(_WIN32)
-      int64_t ccf;
-      if (QueryPerformanceFrequency((LARGE_INTEGER *)&ccf))
-         frequency = ccf / 1000000;
-   #elif defined(OSX) || (TARGET_OS_IOS == 1) || (TARGET_OS_TV == 1)
-      mach_timebase_info_data_t info;
-      mach_timebase_info(&info);
-      frequency = info.denom * uint64_t(1000) / info.numer;
-   #endif
-=======
 #if defined(IA32) || defined(IA64) || defined(AMD64)
     uint64_t t1, t2;
 
@@ -201,7 +169,6 @@
     mach_timebase_info(&info);
     frequency = info.denom * uint64_t(1000) / info.numer;
 #endif
->>>>>>> 3d159f01
 
    // Fall back to microsecond if the resolution is not high enough.
    if (frequency < 10)
@@ -668,15 +635,7 @@
 m_iMinor(minor)
 {
    if (err == -1)
-<<<<<<< HEAD
        m_iErrno = NET_ERROR;
-=======
-      #ifndef _WIN32
-         m_iErrno = errno;
-      #else
-         m_iErrno = GetLastError();
-      #endif
->>>>>>> 3d159f01
    else
       m_iErrno = err;
 }
