/*
 * SRT - Secure, Reliable, Transport
 * Copyright (c) 2018 Haivision Systems Inc.
 * 
 * This Source Code Form is subject to the terms of the Mozilla Public
 * License, v. 2.0. If a copy of the MPL was not distributed with this
 * file, You can obtain one at http://mozilla.org/MPL/2.0/.
 * 
 */

/*****************************************************************************
Copyright (c) 2001 - 2016, The Board of Trustees of the University of Illinois.
All rights reserved.

Redistribution and use in source and binary forms, with or without
modification, are permitted provided that the following conditions are
met:

* Redistributions of source code must retain the above
  copyright notice, this list of conditions and the
  following disclaimer.

* Redistributions in binary form must reproduce the
  above copyright notice, this list of conditions
  and the following disclaimer in the documentation
  and/or other materials provided with the distribution.

* Neither the name of the University of Illinois
  nor the names of its contributors may be used to
  endorse or promote products derived from this
  software without specific prior written permission.

THIS SOFTWARE IS PROVIDED BY THE COPYRIGHT HOLDERS AND CONTRIBUTORS "AS
IS" AND ANY EXPRESS OR IMPLIED WARRANTIES, INCLUDING, BUT NOT LIMITED TO,
THE IMPLIED WARRANTIES OF MERCHANTABILITY AND FITNESS FOR A PARTICULAR
PURPOSE ARE DISCLAIMED. IN NO EVENT SHALL THE COPYRIGHT OWNER OR
CONTRIBUTORS BE LIABLE FOR ANY DIRECT, INDIRECT, INCIDENTAL, SPECIAL,
EXEMPLARY, OR CONSEQUENTIAL DAMAGES (INCLUDING, BUT NOT LIMITED TO,
PROCUREMENT OF SUBSTITUTE GOODS OR SERVICES; LOSS OF USE, DATA, OR
PROFITS; OR BUSINESS INTERRUPTION) HOWEVER CAUSED AND ON ANY THEORY OF
LIABILITY, WHETHER IN CONTRACT, STRICT LIABILITY, OR TORT (INCLUDING
NEGLIGENCE OR OTHERWISE) ARISING IN ANY WAY OUT OF THE USE OF THIS
SOFTWARE, EVEN IF ADVISED OF THE POSSIBILITY OF SUCH DAMAGE.
*****************************************************************************/

/*****************************************************************************
written by
   Yunhong Gu, last updated 07/25/2010
modified by
   Haivision Systems Inc.
*****************************************************************************/

#define SRT_IMPORT_TIME 1
#include "platform_sys.h"

#if ENABLE_THREAD_LOGGING
#include <iostream>
<<<<<<< HEAD
#endif

=======
>>>>>>> 7b187419
// #undef ENABLE_THREAD_ASSERT 1
#endif

#include <string>
#include <sstream>
#include <cmath>
#include <iostream>
#include <iomanip>
#include "udt.h"
#include "md5.h"
#include "common.h"
#include "netinet_any.h"
#include "logging.h"
#include "threadname.h"

#include <srt_compat.h> // SysStrError

using namespace std;


bool CTimer::m_bUseMicroSecond = false;
uint64_t CTimer::s_ullCPUFrequency = CTimer::readCPUFrequency();

pthread_mutex_t CTimer::m_EventLock = PTHREAD_MUTEX_INITIALIZER;
pthread_cond_t CTimer::m_EventCond = PTHREAD_COND_INITIALIZER;

CTimer::CTimer():
m_ullSchedTime(),
m_TickCond(),
m_TickLock()
{
    pthread_mutex_init(&m_TickLock, NULL);
    pthread_cond_init(&m_TickCond, NULL);
}

CTimer::~CTimer()
{
    pthread_mutex_destroy(&m_TickLock);
    pthread_cond_destroy(&m_TickCond);
}

void CTimer::rdtsc(uint64_t &x)
{
   if (m_bUseMicroSecond)
   {
      x = getTime();
      return;
   }

   #ifdef IA32
      uint32_t lval, hval;
      //asm volatile ("push %eax; push %ebx; push %ecx; push %edx");
      //asm volatile ("xor %eax, %eax; cpuid");
      asm volatile ("rdtsc" : "=a" (lval), "=d" (hval));
      //asm volatile ("pop %edx; pop %ecx; pop %ebx; pop %eax");
      x = hval;
      x = (x << 32) | lval;
   #elif defined(IA64)
      asm ("mov %0=ar.itc" : "=r"(x) :: "memory");
   #elif defined(AMD64)
      uint32_t lval, hval;
      asm ("rdtsc" : "=a" (lval), "=d" (hval));
      x = hval;
      x = (x << 32) | lval;
   #elif defined(_WIN32)
      // This function should not fail, because we checked the QPC
      // when calling to QueryPerformanceFrequency. If it failed,
      // the m_bUseMicroSecond was set to true.
      QueryPerformanceCounter((LARGE_INTEGER *)&x);
   #elif defined(OSX) || (TARGET_OS_IOS == 1) || (TARGET_OS_TV == 1)
      x = mach_absolute_time();
   #else
      // use system call to read time clock for other archs
      x = getTime();
   #endif
}

uint64_t CTimer::readCPUFrequency()
{
   uint64_t frequency = 1;  // 1 tick per microsecond.

#if defined(IA32) || defined(IA64) || defined(AMD64)
    uint64_t t1, t2;

    rdtsc(t1);
    timespec ts;
    ts.tv_sec = 0;
    ts.tv_nsec = 100000000;
    nanosleep(&ts, NULL);
    rdtsc(t2);

    // CPU clocks per microsecond
    frequency = (t2 - t1) / 100000;
#elif defined(_WIN32)
    LARGE_INTEGER counts_per_sec;
    if (QueryPerformanceFrequency(&counts_per_sec))
        frequency = counts_per_sec.QuadPart / 1000000;
#elif defined(OSX) || (TARGET_OS_IOS == 1) || (TARGET_OS_TV == 1)
    mach_timebase_info_data_t info;
    mach_timebase_info(&info);
    frequency = info.denom * uint64_t(1000) / info.numer;
#endif

   // Fall back to microsecond if the resolution is not high enough.
   if (frequency < 10)
   {
      frequency = 1;
      m_bUseMicroSecond = true;
   }
   return frequency;
}

uint64_t CTimer::getCPUFrequency()
{
   return s_ullCPUFrequency;
}

void CTimer::sleep(uint64_t interval)
{
   uint64_t t;
   rdtsc(t);

   // sleep next "interval" time
   sleepto(t + interval);
}

void CTimer::sleepto(uint64_t nexttime)
{
   // Use class member such that the method can be interrupted by others
   m_ullSchedTime = nexttime;

   uint64_t t;
   rdtsc(t);

   while (t < m_ullSchedTime)
   {
#if USE_BUSY_WAITING
#ifdef IA32
       __asm__ volatile ("pause; rep; nop; nop; nop; nop; nop;");
#elif IA64
       __asm__ volatile ("nop 0; nop 0; nop 0; nop 0; nop 0;");
#elif AMD64
       __asm__ volatile ("nop; nop; nop; nop; nop;");
#elif defined(_WIN32) && !defined(__MINGW__)
       __nop ();
       __nop ();
       __nop ();
       __nop ();
       __nop ();
#endif
#else
       const uint64_t wait_us = (m_ullSchedTime - t) / CTimer::getCPUFrequency();
       // The while loop ensures that (t < m_ullSchedTime).
       // Division by frequency may lose precision, therefore can be 0.
       if (wait_us == 0)
           break;

       timeval now;
       gettimeofday(&now, 0);
       const uint64_t time_us = now.tv_sec * uint64_t(1000000) + now.tv_usec + wait_us;
       timespec timeout;
       timeout.tv_sec = time_us / 1000000;
       timeout.tv_nsec = (time_us % 1000000) * 1000;

       THREAD_PAUSED();
       pthread_mutex_lock(&m_TickLock);
       pthread_cond_timedwait(&m_TickCond, &m_TickLock, &timeout);
       pthread_mutex_unlock(&m_TickLock);
       THREAD_RESUMED();
#endif

       rdtsc(t);
   }
}

void CTimer::interrupt()
{
   // schedule the sleepto time to the current CCs, so that it will stop
   rdtsc(m_ullSchedTime);
   tick();
}

void CTimer::tick()
{
    pthread_cond_signal(&m_TickCond);
}

uint64_t CTimer::getTime()
{
    // XXX Do further study on that. Currently Cygwin is also using gettimeofday,
    // however Cygwin platform is supported only for testing purposes.

    //For other systems without microsecond level resolution, add to this conditional compile
#if defined(OSX) || (TARGET_OS_IOS == 1) || (TARGET_OS_TV == 1)
    // Otherwise we will have an infinite recursive functions calls
    if (m_bUseMicroSecond == false)
    {
        uint64_t x;
        rdtsc(x);
        return x / s_ullCPUFrequency;
    }
    // Specific fix may be necessary if rdtsc is not available either.
    // Going further on Apple platforms might cause issue, fixed with PR #301.
    // But it is very unlikely for the latest platforms.
#endif
    timeval t;
    gettimeofday(&t, 0);
    return t.tv_sec * uint64_t(1000000) + t.tv_usec;
}

void CTimer::triggerEvent()
{
    pthread_cond_signal(&m_EventCond);
}

CTimer::EWait CTimer::waitForEvent()
{
    timeval now;
    timespec timeout;
    gettimeofday(&now, 0);
    if (now.tv_usec < 990000)
    {
        timeout.tv_sec = now.tv_sec;
        timeout.tv_nsec = (now.tv_usec + 10000) * 1000;
    }
    else
    {
        timeout.tv_sec = now.tv_sec + 1;
        timeout.tv_nsec = (now.tv_usec + 10000 - 1000000) * 1000;
    }
    pthread_mutex_lock(&m_EventLock);
    int reason = pthread_cond_timedwait(&m_EventCond, &m_EventLock, &timeout);
    pthread_mutex_unlock(&m_EventLock);

    return reason == ETIMEDOUT ? WT_TIMEOUT : reason == 0 ? WT_EVENT : WT_ERROR;
}

void CTimer::sleep()
{
   #ifndef _WIN32
      usleep(10);
   #else
      Sleep(1);
   #endif
}

int CTimer::condTimedWaitUS(pthread_cond_t* cond, pthread_mutex_t* mutex, uint64_t delay) {
    timeval now;
    gettimeofday(&now, 0);
    const uint64_t time_us = now.tv_sec * uint64_t(1000000) + now.tv_usec + delay;
    timespec timeout;
    timeout.tv_sec = time_us / 1000000;
    timeout.tv_nsec = (time_us % 1000000) * 1000;

    return pthread_cond_timedwait(cond, mutex, &timeout);
}

#ifdef ENABLE_THREAD_LOGGING
struct CGuardLogMutex
{
    pthread_mutex_t mx;
    CGuardLogMutex()
    {
        pthread_mutex_init(&mx, NULL);
    }

    ~CGuardLogMutex()
    {
        pthread_mutex_destroy(&mx);
    }

    void lock() { pthread_mutex_lock(&mx); }
    void unlock() { pthread_mutex_unlock(&mx); }
} g_gmtx;
#endif

// Automatically lock in constructor
CGuard::CGuard(pthread_mutex_t& lock, const char* ln SRT_ATR_UNUSED, bool shouldwork):
    m_Mutex(lock),
    m_iLocked(-1)
{
#if ENABLE_THREAD_LOGGING
    std::ostringstream cv;
    cv << &m_Mutex;
    if (ln)
    {
        cv << "(" << ln << ")";
    }
    lockname = cv.str();
    char errbuf[256];
#endif
    if (shouldwork)
    {
        LOGS(cerr, log << "CGuard: { LOCK:" << lockname << " ...");
        Lock();

#if ENABLE_THREAD_ASSERT
        if (m_iLocked != 0)
            abort();
#endif
        LOGS(cerr, log << "... " << lockname << " lock state:" <<
                (m_iLocked == 0 ? "locked successfully" : SysStrError(m_iLocked, errbuf, 256)));
    }
    else
    {
        LOGS(cerr, log << "CGuard: LOCK NOT DONE (not required):" << lockname);
    }
}

// Automatically unlock in destructor
CGuard::~CGuard()
{
    if (m_iLocked == 0)
    {
        LOGS(cerr, log << "CGuard: } UNLOCK:" << lockname);
        Unlock();
    }
    else
    {
        LOGS(cerr, log << "CGuard: UNLOCK NOT DONE (not locked):" << lockname);
    }
}

int CGuard::enterCS(pthread_mutex_t& lock, const char* ln SRT_ATR_UNUSED, bool block)
{
#if ENABLE_THREAD_LOGGING
    std::ostringstream cv;
    cv << &lock;
    if (ln)
    {
        cv << "(" << ln << ")";
    }
    string lockname = cv.str();
#endif
    int retval;
    if (block)
    {
        LOGS(cerr, log << "enterCS(block) {  LOCK: " << lockname << " ...");
        retval = pthread_mutex_lock(&lock);
        LOGS(cerr, log << "... " << lockname << " locked.");
    }
    else
    {
        retval = pthread_mutex_trylock(&lock);
        LOGS(cerr, log << "enterCS(try) {  LOCK: " << lockname << " "
                << (retval == 0 ? " LOCKED." : " FAILED }"));
    }
    return retval;
}

int CGuard::leaveCS(pthread_mutex_t& lock, const char* ln SRT_ATR_UNUSED)
{
#if ENABLE_THREAD_LOGGING
    std::ostringstream cv;
    cv << &lock;
    if (ln)
    {
        cv << "(" << ln << ")";
    }
    string lockname = cv.str();
#endif
    LOGS(cerr, log << "leaveCS: } UNLOCK: " << lockname);
    return pthread_mutex_unlock(&lock);
}

/// This function checks if the given thread id
/// is a thread id, stating that a thread id variable
/// that doesn't hold a running thread, is equal to
/// a null thread (pthread_t()).
bool CGuard::isthread(const pthread_t& thr)
{
    return pthread_equal(thr, pthread_t()) == 0; // NOT equal to a null thread
}

bool CGuard::join(pthread_t& thr)
{
    LOGS(cerr, log << "JOIN: " << thr << " ---> " << pthread_self());
    int ret = pthread_join(thr, NULL);
    thr = pthread_t(); // prevent dangling
    return ret == 0;
}

bool CGuard::join(pthread_t& thr, void*& result)
{
    LOGS(cerr, log << "JOIN: " << thr << " ---> " << pthread_self());
    int ret = pthread_join(thr, &result);
    thr = pthread_t();
    return ret == 0;
}

void CGuard::createMutex(pthread_mutex_t& lock)
{
    pthread_mutexattr_t* pattr = NULL;
#if ENABLE_THREAD_LOGGING
    pthread_mutexattr_t attr;
    pthread_mutexattr_init(&attr);
    pthread_mutexattr_settype(&attr, PTHREAD_MUTEX_ERRORCHECK);
    pattr = &attr;
#endif
    pthread_mutex_init(&lock, pattr);
}

void CGuard::releaseMutex(pthread_mutex_t& lock)
{
    pthread_mutex_destroy(&lock);
}

void CGuard::createCond(pthread_cond_t& cond, pthread_condattr_t* attr)
{
    pthread_cond_init(&cond, attr);
}

void CGuard::releaseCond(pthread_cond_t& cond)
{
    pthread_cond_destroy(&cond);
}

CCondDelegate::CCondDelegate(pthread_cond_t& cond, CGuard& g, const char* ln SRT_ATR_UNUSED)
    : m_cond(&cond), m_mutex(&g.m_Mutex)
#if ENABLE_THREAD_LOGGING
      , nolock(false)
#endif
{
#if ENABLE_THREAD_LOGGING
    // This constructor expects that the mutex is locked, and 'g' should designate
    // the CGuard variable that holds the mutex. Test in debug mode whether the
    // mutex is locked
    std::ostringstream cv;
    cv << &cond;
    if (ln)
    {
        cv << "(" << ln << ")";
    }
    cvname = cv.str();
    lockname = g.lockname;

    int lockst = pthread_mutex_trylock(m_mutex);
    if (lockst == 0)
    {
        pthread_mutex_unlock(m_mutex);
        LOGS(std::cerr, log << "CCond: IPE: Mutex " << g.lockname << " in CGuard IS NOT LOCKED.");
        return;
    }
#endif
    // XXX it would be nice to check whether the owner is also current thread
    // but this can't be done portable way.

    // When constructed by this constructor, the user is expected
    // to only call signal_locked() function. You should pass the same guard
    // variable that you have used for construction as its argument.
}

CCondDelegate::CCondDelegate(pthread_cond_t& cond, pthread_mutex_t& mutex, Nolock,
        const char* cn SRT_ATR_UNUSED, const char* ln SRT_ATR_UNUSED)
    : m_cond(&cond), m_mutex(&mutex)
#if ENABLE_THREAD_LOGGING
      , nolock(true)
#endif
{
#if ENABLE_THREAD_LOGGING
    std::ostringstream cv;
    cv << &m_cond;
    if (cn)
    {
        cv << "(" << cn << ")";
    }
    cvname = cv.str();
    std::ostringstream lv;
    lv << &mutex;
    if (ln)
    {
        lv << "(" << ln << ")";
    }
    lockname = lv.str();
#endif
    // We expect that the mutex is NOT locked at this moment by the current thread,
    // but it is perfectly ok, if the mutex is locked by another thread. We'll just wait.

    // When constructed by this constructor, the user is expected
    // to only call lock_signal() function.
}

void CCondDelegate::wait()
{
    LOGS(cerr, log << "Cond: WAIT:" << cvname << " UNLOCK:" << lockname);
    THREAD_PAUSED();
    pthread_cond_wait(m_cond, m_mutex);
    THREAD_RESUMED();
    LOGS(cerr, log << "Cond: CAUGHT:" << cvname << " LOCKED:" << lockname);
}

/// Block the call until either @a timestamp time achieved
/// or the conditional is signaled.
/// @param [in] timestamp Absolute time (since epoch [us]) to wait up to
/// @retval true Resumed due to getting a CV signal
/// @retval false Resumed due to being past @a timestamp
bool CCondDelegate::wait_until(uint64_t timestamp)
{
    timespec locktime;
    locktime.tv_sec = timestamp / 1000000;
    locktime.tv_nsec = (timestamp % 1000000) * 1000;
    LOGS(cerr, log << "Cond: WAIT:" << cvname << " UNLOCK:" << lockname << " - until TS=" << srt_logging::FormatTime(timestamp));
    THREAD_PAUSED();
    bool signaled = pthread_cond_timedwait(m_cond, m_mutex, &locktime) != ETIMEDOUT;
    THREAD_RESUMED();
    LOGS(cerr, log << "Cond: CAUGHT:" << cvname << " LOCKED:" << lockname << " REASON:" << (signaled ? "SIGNAL" : "TIMEOUT"));
    return signaled;
}

/// Block the call until either @a timestamp time achieved
/// or the conditional is signaled.
/// @param [in] delay Maximum time to wait since the moment of the call
/// @retval true Resumed due to getting a CV signal
/// @retval false Resumed due to being past @a timestamp
bool CCondDelegate::wait_for(uint64_t delay)
{
    timeval now;
    gettimeofday(&now, 0); //  CTimer::getTime ???
    uint64_t time_us = now.tv_sec * uint64_t(1000000) + now.tv_usec + delay;
    return wait_until(time_us);
}

void CCondDelegate::lock_signal()
{
    // We expect nolock == true.
#if ENABLE_THREAD_LOGGING
    if (!nolock)
    {
        LOGS(cerr, log << "Cond: IPE: lock_signal done on LOCKED Cond.");
    }
#endif
    LOGS(cerr, log << "Cond: SIGNAL:" << cvname << " { LOCKING: " << lockname << "...");

    // Not using CGuard here because it would be logged
    // and this will result in unnecessary excessive logging.
    pthread_mutex_lock(m_mutex);
    LOGS(cerr, log << "Cond: ... locked: " << lockname << " - SIGNAL!");
    pthread_cond_signal(m_cond);
    pthread_mutex_unlock(m_mutex);

    LOGS(cerr, log << "Cond: } UNLOCK:" << lockname);
}

void CCondDelegate::signal_locked(CGuard& lk SRT_ATR_UNUSED)
{
    // We expect nolock == false.
#if ENABLE_THREAD_LOGGING
    if (nolock)
    {
        LOGS(cerr, log << "Cond: IPE: signal done on no-lock-checked Cond.");
    }

    if (&lk.m_Mutex != m_mutex)
    {
        LOGS(cerr, log << "Cond: IPE: signal declares CGuard.mutex=" << lk.lockname << " but Cond.mutex=" << lockname);
    }
    LOGS(cerr, log << "Cond: SIGNAL:" << cvname << " (with locked:" << lockname << ")");
#endif

    pthread_cond_signal(m_cond);
}

void CCondDelegate::signal_relaxed()
{
    LOGS(cerr, log << "Cond: SIGNAL:" << cvname << " (NOT locking " << lockname << ")");
    pthread_cond_signal(m_cond);
}

//
CUDTException::CUDTException(CodeMajor major, CodeMinor minor, int err):
m_iMajor(major),
m_iMinor(minor)
{
   if (err == -1)
       m_iErrno = NET_ERROR;
   else
      m_iErrno = err;
}

CUDTException::CUDTException(const CUDTException& e):
m_iMajor(e.m_iMajor),
m_iMinor(e.m_iMinor),
m_iErrno(e.m_iErrno),
m_strMsg()
{
}

CUDTException::~CUDTException()
{
}

const char* CUDTException::getErrorMessage()
{
    return getErrorString().c_str();
}

const string& CUDTException::getErrorString()
{
   // translate "Major:Minor" code into text message.

   switch (m_iMajor)
   {
      case MJ_SUCCESS:
        m_strMsg = "Success";
        break;

      case MJ_SETUP:
        m_strMsg = "Connection setup failure";

        switch (m_iMinor)
        {
        case MN_TIMEOUT:
           m_strMsg += ": connection time out";
           break;

        case MN_REJECTED:
           m_strMsg += ": connection rejected";
           break;

        case MN_NORES:
           m_strMsg += ": unable to create/configure SRT socket";
           break;

        case MN_SECURITY:
           m_strMsg += ": abort for security reasons";
           break;

        default:
           break;
        }

        break;

      case MJ_CONNECTION:
        switch (m_iMinor)
        {
        case MN_CONNLOST:
           m_strMsg = "Connection was broken";
           break;

        case MN_NOCONN:
           m_strMsg = "Connection does not exist";
           break;

        default:
           break;
        }

        break;

      case MJ_SYSTEMRES:
        m_strMsg = "System resource failure";

        switch (m_iMinor)
        {
        case MN_THREAD:
           m_strMsg += ": unable to create new threads";
           break;

        case MN_MEMORY:
           m_strMsg += ": unable to allocate buffers";
           break;

        default:
           break;
        }

        break;

      case MJ_FILESYSTEM:
        m_strMsg = "File system failure";

        switch (m_iMinor)
        {
        case MN_SEEKGFAIL:
           m_strMsg += ": cannot seek read position";
           break;

        case MN_READFAIL:
           m_strMsg += ": failure in read";
           break;

        case MN_SEEKPFAIL:
           m_strMsg += ": cannot seek write position";
           break;

        case MN_WRITEFAIL:
           m_strMsg += ": failure in write";
           break;

        default:
           break;
        }

        break;

      case MJ_NOTSUP:
        m_strMsg = "Operation not supported";
 
        switch (m_iMinor)
        {
        case MN_ISBOUND:
           m_strMsg += ": Cannot do this operation on a BOUND socket";
           break;

        case MN_ISCONNECTED:
           m_strMsg += ": Cannot do this operation on a CONNECTED socket";
           break;

        case MN_INVAL:
           m_strMsg += ": Bad parameters";
           break;

        case MN_SIDINVAL:
           m_strMsg += ": Invalid socket ID";
           break;

        case MN_ISUNBOUND:
           m_strMsg += ": Cannot do this operation on an UNBOUND socket";
           break;

        case MN_NOLISTEN:
           m_strMsg += ": Socket is not in listening state";
           break;

        case MN_ISRENDEZVOUS:
           m_strMsg += ": Listen/accept is not supported in rendezous connection setup";
           break;

        case MN_ISRENDUNBOUND:
           m_strMsg += ": Cannot call connect on UNBOUND socket in rendezvous connection setup";
           break;

        case MN_INVALMSGAPI:
           m_strMsg += ": Incorrect use of Message API (sendmsg/recvmsg).";
           break;

        case MN_INVALBUFFERAPI:
           m_strMsg += ": Incorrect use of Buffer API (send/recv) or File API (sendfile/recvfile).";
           break;

        case MN_BUSY:
           m_strMsg += ": Another socket is already listening on the same port";
           break;

        case MN_XSIZE:
           m_strMsg += ": Message is too large to send (it must be less than the SRT send buffer size)";
           break;

        case MN_EIDINVAL:
           m_strMsg += ": Invalid epoll ID";
           break;

        case MN_EEMPTY:
           m_strMsg += ": All sockets removed from epoll, waiting would deadlock";

        default:
           break;
        }

        break;

     case MJ_AGAIN:
        m_strMsg = "Non-blocking call failure";

        switch (m_iMinor)
        {
        case MN_WRAVAIL:
           m_strMsg += ": no buffer available for sending";
           break;

        case MN_RDAVAIL:
           m_strMsg += ": no data available for reading";
           break;

        case MN_XMTIMEOUT:
           m_strMsg += ": transmission timed out";
           break;

#ifdef SRT_ENABLE_ECN
        case MN_CONGESTION:
           m_strMsg += ": early congestion notification";
           break;
#endif /* SRT_ENABLE_ECN */
        default:
           break;
        }

        break;

     case MJ_PEERERROR:
        m_strMsg = "The peer side has signalled an error";

        break;

      default:
        m_strMsg = "Unknown error";
   }

   // Adding "errno" information
   if ((MJ_SUCCESS != m_iMajor) && (0 < m_iErrno))
   {
      m_strMsg += ": " + SysStrError(m_iErrno);
   }

   return m_strMsg;
}

#define UDT_XCODE(mj, mn) (int(mj)*1000)+int(mn)

int CUDTException::getErrorCode() const
{
    return UDT_XCODE(m_iMajor, m_iMinor);
}

int CUDTException::getErrno() const
{
   return m_iErrno;
}


void CUDTException::clear()
{
   m_iMajor = MJ_SUCCESS;
   m_iMinor = MN_NONE;
   m_iErrno = 0;
}

#undef UDT_XCODE

//
bool CIPAddress::ipcmp(const sockaddr* addr1, const sockaddr* addr2, int ver)
{
   if (AF_INET == ver)
   {
      sockaddr_in* a1 = (sockaddr_in*)addr1;
      sockaddr_in* a2 = (sockaddr_in*)addr2;

      if ((a1->sin_port == a2->sin_port) && (a1->sin_addr.s_addr == a2->sin_addr.s_addr))
         return true;
   }
   else
   {
      sockaddr_in6* a1 = (sockaddr_in6*)addr1;
      sockaddr_in6* a2 = (sockaddr_in6*)addr2;

      if (a1->sin6_port == a2->sin6_port)
      {
         for (int i = 0; i < 16; ++ i)
            if (*((char*)&(a1->sin6_addr) + i) != *((char*)&(a2->sin6_addr) + i))
               return false;

         return true;
      }
   }

   return false;
}

void CIPAddress::ntop(const sockaddr_any& addr, uint32_t ip[4])
{
    if (addr.family() == AF_INET)
    {
        ip[0] = addr.sin.sin_addr.s_addr;
    }
    else
    {
      const sockaddr_in6* a = &addr.sin6;
      ip[3] = (a->sin6_addr.s6_addr[15] << 24) + (a->sin6_addr.s6_addr[14] << 16) + (a->sin6_addr.s6_addr[13] << 8) + a->sin6_addr.s6_addr[12];
      ip[2] = (a->sin6_addr.s6_addr[11] << 24) + (a->sin6_addr.s6_addr[10] << 16) + (a->sin6_addr.s6_addr[9] << 8) + a->sin6_addr.s6_addr[8];
      ip[1] = (a->sin6_addr.s6_addr[7] << 24) + (a->sin6_addr.s6_addr[6] << 16) + (a->sin6_addr.s6_addr[5] << 8) + a->sin6_addr.s6_addr[4];
      ip[0] = (a->sin6_addr.s6_addr[3] << 24) + (a->sin6_addr.s6_addr[2] << 16) + (a->sin6_addr.s6_addr[1] << 8) + a->sin6_addr.s6_addr[0];
    }
}

// XXX This has void return and the first argument is passed by reference.
// Consider simply returning sockaddr_any by value.
void CIPAddress::pton(ref_t<sockaddr_any> addr, const uint32_t ip[4], int ver)
{
   if (AF_INET == ver)
   {
      sockaddr_in* a = &addr.get().sin;
      a->sin_addr.s_addr = ip[0];
   }
   else
   {
      sockaddr_in6* a = &addr.get().sin6;
      for (int i = 0; i < 4; ++ i)
      {
         a->sin6_addr.s6_addr[i * 4] = ip[i] & 0xFF;
         a->sin6_addr.s6_addr[i * 4 + 1] = (unsigned char)((ip[i] & 0xFF00) >> 8);
         a->sin6_addr.s6_addr[i * 4 + 2] = (unsigned char)((ip[i] & 0xFF0000) >> 16);
         a->sin6_addr.s6_addr[i * 4 + 3] = (unsigned char)((ip[i] & 0xFF000000) >> 24);
      }
   }
}

using namespace std;


static string ShowIP4(const sockaddr_in* sin)
{
    ostringstream os;
    union
    {
        in_addr sinaddr;
        unsigned char ip[4];
    };
    sinaddr = sin->sin_addr;

    os << int(ip[0]);
    os << ".";
    os << int(ip[1]);
    os << ".";
    os << int(ip[2]);
    os << ".";
    os << int(ip[3]);
    return os.str();
}

static string ShowIP6(const sockaddr_in6* sin)
{
    ostringstream os;
    os.setf(ios::uppercase);

    bool sep = false;
    for (size_t i = 0; i < 16; ++i)
    {
        int v = sin->sin6_addr.s6_addr[i];
        if ( v )
        {
            if ( sep )
                os << ":";

            os << hex << v;
            sep = true;
        }
    }

    return os.str();
}

string CIPAddress::show(const sockaddr* adr)
{
    if ( adr->sa_family == AF_INET )
        return ShowIP4((const sockaddr_in*)adr);
    else if ( adr->sa_family == AF_INET6 )
        return ShowIP6((const sockaddr_in6*)adr);
    else
        return "(unsupported sockaddr type)";
}

//
void CMD5::compute(const char* input, unsigned char result[16])
{
   md5_state_t state;

   md5_init(&state);
   md5_append(&state, (const md5_byte_t *)input, strlen(input));
   md5_finish(&state, result);
}

std::string MessageTypeStr(UDTMessageType mt, uint32_t extt)
{
    using std::string;

    static const char* const udt_types [] = {
        "handshake",
        "keepalive",
        "ack",
        "lossreport",
        "cgwarning", //4
        "shutdown",
        "ackack",
        "dropreq",
        "peererror", //8
    };

    static const char* const srt_types [] = {
        "EXT:none",
        "EXT:hsreq",
        "EXT:hsrsp",
        "EXT:kmreq",
        "EXT:kmrsp",
        "EXT:sid",
        "EXT:congctl",
        "EXT:group"
    };


    if ( mt == UMSG_EXT )
    {
        if ( extt >= Size(srt_types) )
            return "EXT:unknown";

        return srt_types[extt];
    }

    if ( size_t(mt) > Size(udt_types) )
        return "unknown";

    return udt_types[mt];
}

std::string ConnectStatusStr(EConnectStatus cst)
{
    return
          cst == CONN_CONTINUE ? "INDUCED/CONCLUDING"
        : cst == CONN_RUNNING ? "RUNNING"
        : cst == CONN_ACCEPT ? "ACCEPTED"
        : cst == CONN_RENDEZVOUS ? "RENDEZVOUS (HSv5)"
        : cst == CONN_AGAIN ? "AGAIN"
        : cst == CONN_CONFUSED ? "MISSING HANDSHAKE"
        : "REJECTED";
}

std::string TransmissionEventStr(ETransmissionEvent ev)
{
    static const char* const vals [] =
    {
        "init",
        "ack",
        "ackack",
        "lossreport",
        "checktimer",
        "send",
        "receive",
        "custom"
    };

    size_t vals_size = Size(vals);

    if (size_t(ev) >= vals_size)
        return "UNKNOWN";
    return vals[ev];
}

extern const char* const srt_rejectreason_msg [] = {
    "Unknown or erroneous",
    "Error in system calls",
    "Peer rejected connection",
    "Resource allocation failure",
    "Rogue peer or incorrect parameters",
    "Listener's backlog exceeded",
    "Internal Program Error",
    "Socket is being closed",
    "Peer version too old",
    "Rendezvous-mode cookie collision",
    "Incorrect passphrase",
    "Password required or unexpected",
    "MessageAPI/StreamAPI collision",
    "Congestion controller type collision",
    "Packet Filter type collision",
    "Group settings collision"
};

const char* srt_rejectreason_str(SRT_REJECT_REASON rid)
{
    int id = rid;
    static const size_t ra_size = Size(srt_rejectreason_msg);
    if (size_t(id) >= ra_size)
        return srt_rejectreason_msg[0];
    return srt_rejectreason_msg[id];
}

// Some logging imps
#if ENABLE_LOGGING

namespace srt_logging
{


std::string SockStatusStr(SRT_SOCKSTATUS s)
{
    if (int(s) < int(SRTS_INIT) || int(s) > int(SRTS_NONEXIST))
        return "???";

    static struct AutoMap
    {
        // Values start from 1, so do -1 to avoid empty cell
        std::string names[int(SRTS_NONEXIST)-1+1];

        AutoMap()
        {
#define SINI(statename) names[SRTS_##statename-1] = #statename
            SINI(INIT);
            SINI(OPENED);
            SINI(LISTENING);
            SINI(CONNECTING);
            SINI(CONNECTED);
            SINI(BROKEN);
            SINI(CLOSING);
            SINI(CLOSED);
            SINI(NONEXIST);
#undef SINI
        }
    } names;

    return names.names[int(s)-1];
}


std::string FormatTime(uint64_t time)
{
    if (time == 0)
    {
        // Use special string for 0
        return "00:00:00.000000";
    }
    using namespace std;

    time_t sec = time/1000000;
    time_t usec = time%1000000;

    time_t tt = sec;
    struct tm tm = SysLocalTime(tt);

    char tmp_buf[512];
    strftime(tmp_buf, 512, "%X.", &tm);

    ostringstream out;
    out << tmp_buf << setfill('0') << setw(6) << usec;
    return out.str();
}

LogDispatcher::Proxy::Proxy(LogDispatcher& guy) : that(guy), that_enabled(that.CheckEnabled())
{
    if (that_enabled)
    {
        i_file = "";
        i_line = 0;
        flags = that.src_config->flags;
        // Create logger prefix
        that.CreateLogLinePrefix(os);
    }
}

LogDispatcher::Proxy LogDispatcher::operator()()
{
    return Proxy(*this);
}

void LogDispatcher::CreateLogLinePrefix(std::ostringstream& serr)
{
    using namespace std;

    char tmp_buf[512];
    if ( !isset(SRT_LOGF_DISABLE_TIME) )
    {
        // Not necessary if sending through the queue.
        timeval tv;
        gettimeofday(&tv, 0);
        struct tm tm = SysLocalTime((time_t) tv.tv_sec);

        strftime(tmp_buf, 512, "%X.", &tm);
        serr << tmp_buf << setw(6) << setfill('0') << tv.tv_usec;
    }

    string out_prefix;
    if ( !isset(SRT_LOGF_DISABLE_SEVERITY) )
    {
        out_prefix = prefix;
    }

    // Note: ThreadName::get needs a buffer of size min. ThreadName::BUFSIZE
    if ( !isset(SRT_LOGF_DISABLE_THREADNAME) && ThreadName::get(tmp_buf) )
    {
        serr << "/" << tmp_buf << out_prefix << ": ";
    }
    else
    {
        serr << out_prefix << ": ";
    }
}

std::string LogDispatcher::Proxy::ExtractName(std::string pretty_function)
{
    if ( pretty_function == "" )
        return "";
    size_t pos = pretty_function.find('(');
    if ( pos == std::string::npos )
        return pretty_function; // return unchanged.

    pretty_function = pretty_function.substr(0, pos);

    // There are also template instantiations where the instantiating
    // parameters are encrypted inside. Therefore, search for the first
    // open < and if found, search for symmetric >.

    int depth = 1;
    pos = pretty_function.find('<');
    if ( pos != std::string::npos )
    {
        size_t end = pos+1;
        for(;;)
        {
            ++pos;
            if ( pos == pretty_function.size() )
            {
                --pos;
                break;
            }
            if ( pretty_function[pos] == '<' )
            {
                ++depth;
                continue;
            }

            if ( pretty_function[pos] == '>' )
            {
                --depth;
                if ( depth <= 0 )
                    break;
                continue;
            }
        }

        std::string afterpart = pretty_function.substr(pos+1);
        pretty_function = pretty_function.substr(0, end) + ">" + afterpart;
    }

    // Now see how many :: can be found in the name.
    // If this occurs more than once, take the last two.
    pos = pretty_function.rfind("::");

    if ( pos == std::string::npos || pos < 2 )
        return pretty_function; // return whatever this is. No scope name.

    // Find the next occurrence of :: - if found, copy up to it. If not,
    // return whatever is found.
    pos -= 2;
    pos = pretty_function.rfind("::", pos);
    if ( pos == std::string::npos )
        return pretty_function; // nothing to cut

    return pretty_function.substr(pos+2);
}

} // (end namespace srt_logging)

#endif<|MERGE_RESOLUTION|>--- conflicted
+++ resolved
@@ -55,11 +55,6 @@
 
 #if ENABLE_THREAD_LOGGING
 #include <iostream>
-<<<<<<< HEAD
-#endif
-
-=======
->>>>>>> 7b187419
 // #undef ENABLE_THREAD_ASSERT 1
 #endif
 
