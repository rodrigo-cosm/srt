/*
 * SRT - Secure, Reliable, Transport
 * Copyright (c) 2018 Haivision Systems Inc.
 * 
 * This Source Code Form is subject to the terms of the Mozilla Public
 * License, v. 2.0. If a copy of the MPL was not distributed with this
 * file, You can obtain one at http://mozilla.org/MPL/2.0/.
 * 
 */

/*****************************************************************************
Copyright (c) 2001 - 2016, The Board of Trustees of the University of Illinois.
All rights reserved.

Redistribution and use in source and binary forms, with or without
modification, are permitted provided that the following conditions are
met:

* Redistributions of source code must retain the above
  copyright notice, this list of conditions and the
  following disclaimer.

* Redistributions in binary form must reproduce the
  above copyright notice, this list of conditions
  and the following disclaimer in the documentation
  and/or other materials provided with the distribution.

* Neither the name of the University of Illinois
  nor the names of its contributors may be used to
  endorse or promote products derived from this
  software without specific prior written permission.

THIS SOFTWARE IS PROVIDED BY THE COPYRIGHT HOLDERS AND CONTRIBUTORS "AS
IS" AND ANY EXPRESS OR IMPLIED WARRANTIES, INCLUDING, BUT NOT LIMITED TO,
THE IMPLIED WARRANTIES OF MERCHANTABILITY AND FITNESS FOR A PARTICULAR
PURPOSE ARE DISCLAIMED. IN NO EVENT SHALL THE COPYRIGHT OWNER OR
CONTRIBUTORS BE LIABLE FOR ANY DIRECT, INDIRECT, INCIDENTAL, SPECIAL,
EXEMPLARY, OR CONSEQUENTIAL DAMAGES (INCLUDING, BUT NOT LIMITED TO,
PROCUREMENT OF SUBSTITUTE GOODS OR SERVICES; LOSS OF USE, DATA, OR
PROFITS; OR BUSINESS INTERRUPTION) HOWEVER CAUSED AND ON ANY THEORY OF
LIABILITY, WHETHER IN CONTRACT, STRICT LIABILITY, OR TORT (INCLUDING
NEGLIGENCE OR OTHERWISE) ARISING IN ANY WAY OUT OF THE USE OF THIS
SOFTWARE, EVEN IF ADVISED OF THE POSSIBILITY OF SUCH DAMAGE.
*****************************************************************************/

/*****************************************************************************
written by
   Yunhong Gu, last updated 07/25/2010
modified by
   Haivision Systems Inc.
*****************************************************************************/

#define SRT_IMPORT_TIME 1
#include "platform_sys.h"

// #undef ENABLE_THREAD_ASSERT 1

#include <string>
#include <sstream>
#include <cmath>
#include <iostream>
#include <iomanip>
<<<<<<< HEAD
=======
#include "srt.h"
>>>>>>> 12e27a29
#include "udt.h"
#include "md5.h"
#include "common.h"
#include "netinet_any.h"
#include "logging.h"
#include "threadname.h"

#include <srt_compat.h> // SysStrError

using namespace std;
using namespace srt::sync;


Mutex CTimer::m_EventLock;
pthread_cond_t CTimer::m_EventCond = PTHREAD_COND_INITIALIZER;

CTimer::CTimer()
    : m_tsSchedTime()
    , m_TickCond()
{
#if ENABLE_MONOTONIC_CLOCK
    pthread_condattr_t  CondAttribs;
    pthread_condattr_init(&CondAttribs);
    pthread_condattr_setclock(&CondAttribs, CLOCK_MONOTONIC);
    pthread_cond_init(&m_TickCond, &CondAttribs);
#else
    pthread_cond_init(&m_TickCond, NULL);
#endif
}

CTimer::~CTimer()
{
    pthread_cond_destroy(&m_TickCond);
}

void CTimer::sleepto(const srt::sync::steady_clock::time_point& nexttime)
{
    // Use class member such that the method can be interrupted by others
    m_tsSchedTime = nexttime;

    steady_clock::time_point t = steady_clock::now();

#if USE_BUSY_WAITING
#if defined(_WIN32)
    const uint64_t threshold_us = 10000;   // 10 ms on Windows: bad accuracy of timers
#else
    const uint64_t threshold_us = 1000;    // 1 ms on non-Windows platforms
#endif
#endif // USE_BUSY_WAITING

    while (t < m_tsSchedTime)
    {
#if USE_BUSY_WAITING
        uint64_t wait_us = count_microseconds(m_tsSchedTime - t);
        if (wait_us <= 2 * threshold_us)
            break;
        wait_us -= threshold_us;
#else
        const uint64_t wait_us = count_microseconds(m_tsSchedTime - t);
        if (wait_us == 0)
            break;
#endif // USE_BUSY_WAITING

        timespec timeout;
#if ENABLE_MONOTONIC_CLOCK
        clock_gettime(CLOCK_MONOTONIC, &timeout);
        const uint64_t time_us = timeout.tv_sec * uint64_t(1000000) + (timeout.tv_nsec / 1000) + wait_us;
        timeout.tv_sec = time_us / 1000000;
        timeout.tv_nsec = (time_us % 1000000) * 1000;
#else
        timeval now;
        gettimeofday(&now, 0);
        const uint64_t time_us = now.tv_sec * uint64_t(1000000) + now.tv_usec + wait_us;
        timeout.tv_sec = time_us / 1000000;
        timeout.tv_nsec = (time_us % 1000000) * 1000;
#endif // ENABLE_MONOTONIC_CLOCK

        THREAD_PAUSED();
        enterCS(m_TickLock);
        pthread_cond_timedwait(&m_TickCond, &m_TickLock.ref(), &timeout);
        leaveCS(m_TickLock);
        THREAD_RESUMED();

        t = steady_clock::now();
    }

#if USE_BUSY_WAITING
    while (t < m_tsSchedTime)
    {
#ifdef IA32
        __asm__ volatile ("pause; rep; nop; nop; nop; nop; nop;");
#elif IA64
        __asm__ volatile ("nop 0; nop 0; nop 0; nop 0; nop 0;");
#elif AMD64
        __asm__ volatile ("nop; nop; nop; nop; nop;");
#elif defined(_WIN32) && !defined(__MINGW__)
        __nop();
        __nop();
        __nop();
        __nop();
        __nop();
#endif

        t = steady_clock::now();
    }
#endif // USE_BUSY_WAITING
}

void CTimer::interrupt()
{
   // schedule the sleepto time to the current CCs, so that it will stop
   m_tsSchedTime = steady_clock::now();
   tick();
}

void CTimer::tick()
{
    pthread_cond_signal(&m_TickCond);
}


void CTimer::triggerEvent()
{
    pthread_cond_signal(&m_EventCond);
}

CTimer::EWait CTimer::waitForEvent()
{
    timeval now;
    timespec timeout;
    gettimeofday(&now, 0);
    if (now.tv_usec < 990000)
    {
        timeout.tv_sec = now.tv_sec;
        timeout.tv_nsec = (now.tv_usec + 10000) * 1000;
    }
    else
    {
        timeout.tv_sec = now.tv_sec + 1;
        timeout.tv_nsec = (now.tv_usec + 10000 - 1000000) * 1000;
    }
    enterCS(m_EventLock);
    int reason = pthread_cond_timedwait(&m_EventCond, &m_EventLock.ref(), &timeout);
    leaveCS(m_EventLock);

    return reason == ETIMEDOUT ? WT_TIMEOUT : reason == 0 ? WT_EVENT : WT_ERROR;
}

CUDTException::CUDTException(CodeMajor major, CodeMinor minor, int err):
m_iMajor(major),
m_iMinor(minor)
{
   if (err == -1)
       m_iErrno = NET_ERROR;
   else
      m_iErrno = err;
}

const char* CUDTException::getErrorMessage() const ATR_NOTHROW
{
    return getErrorString().c_str();
}

const string& CUDTException::getErrorString() const
{
   // translate "Major:Minor" code into text message.

   switch (m_iMajor)
   {
      case MJ_SUCCESS:
        m_strMsg = "Success";
        break;

      case MJ_SETUP:
        m_strMsg = "Connection setup failure";

        switch (m_iMinor)
        {
        case MN_TIMEOUT:
           m_strMsg += ": connection time out";
           break;

        case MN_REJECTED:
           m_strMsg += ": connection rejected";
           break;

        case MN_NORES:
           m_strMsg += ": unable to create/configure SRT socket";
           break;

        case MN_SECURITY:
           m_strMsg += ": abort for security reasons";
           break;

        default:
           break;
        }

        break;

      case MJ_CONNECTION:
        switch (m_iMinor)
        {
        case MN_CONNLOST:
           m_strMsg = "Connection was broken";
           break;

        case MN_NOCONN:
           m_strMsg = "Connection does not exist";
           break;

        default:
           break;
        }

        break;

      case MJ_SYSTEMRES:
        m_strMsg = "System resource failure";

        switch (m_iMinor)
        {
        case MN_THREAD:
           m_strMsg += ": unable to create new threads";
           break;

        case MN_MEMORY:
           m_strMsg += ": unable to allocate buffers";
           break;

        default:
           break;
        }

        break;

      case MJ_FILESYSTEM:
        m_strMsg = "File system failure";

        switch (m_iMinor)
        {
        case MN_SEEKGFAIL:
           m_strMsg += ": cannot seek read position";
           break;

        case MN_READFAIL:
           m_strMsg += ": failure in read";
           break;

        case MN_SEEKPFAIL:
           m_strMsg += ": cannot seek write position";
           break;

        case MN_WRITEFAIL:
           m_strMsg += ": failure in write";
           break;

        default:
           break;
        }

        break;

      case MJ_NOTSUP:
        m_strMsg = "Operation not supported";
 
        switch (m_iMinor)
        {
        case MN_ISBOUND:
           m_strMsg += ": Cannot do this operation on a BOUND socket";
           break;

        case MN_ISCONNECTED:
           m_strMsg += ": Cannot do this operation on a CONNECTED socket";
           break;

        case MN_INVAL:
           m_strMsg += ": Bad parameters";
           break;

        case MN_SIDINVAL:
           m_strMsg += ": Invalid socket ID";
           break;

        case MN_ISUNBOUND:
           m_strMsg += ": Cannot do this operation on an UNBOUND socket";
           break;

        case MN_NOLISTEN:
           m_strMsg += ": Socket is not in listening state";
           break;

        case MN_ISRENDEZVOUS:
           m_strMsg += ": Listen/accept is not supported in rendezous connection setup";
           break;

        case MN_ISRENDUNBOUND:
           m_strMsg += ": Cannot call connect on UNBOUND socket in rendezvous connection setup";
           break;

        case MN_INVALMSGAPI:
           m_strMsg += ": Incorrect use of Message API (sendmsg/recvmsg).";
           break;

        case MN_INVALBUFFERAPI:
           m_strMsg += ": Incorrect use of Buffer API (send/recv) or File API (sendfile/recvfile).";
           break;

        case MN_BUSY:
           m_strMsg += ": Another socket is already listening on the same port";
           break;

        case MN_XSIZE:
           m_strMsg += ": Message is too large to send (it must be less than the SRT send buffer size)";
           break;

        case MN_EIDINVAL:
           m_strMsg += ": Invalid epoll ID";
           break;

        default:
           break;
        }

        break;

     case MJ_AGAIN:
        m_strMsg = "Non-blocking call failure";

        switch (m_iMinor)
        {
        case MN_WRAVAIL:
           m_strMsg += ": no buffer available for sending";
           break;

        case MN_RDAVAIL:
           m_strMsg += ": no data available for reading";
           break;

        case MN_XMTIMEOUT:
           m_strMsg += ": transmission timed out";
           break;

#ifdef SRT_ENABLE_ECN
        case MN_CONGESTION:
           m_strMsg += ": early congestion notification";
           break;
#endif /* SRT_ENABLE_ECN */
        default:
           break;
        }

        break;

     case MJ_PEERERROR:
        m_strMsg = "The peer side has signalled an error";

        break;

      default:
        m_strMsg = "Unknown error";
   }

   // Adding "errno" information
   if ((MJ_SUCCESS != m_iMajor) && (0 < m_iErrno))
   {
      m_strMsg += ": " + SysStrError(m_iErrno);
   }

   return m_strMsg;
}

#define UDT_XCODE(mj, mn) (int(mj)*1000)+int(mn)

int CUDTException::getErrorCode() const
{
    return UDT_XCODE(m_iMajor, m_iMinor);
}

int CUDTException::getErrno() const
{
   return m_iErrno;
}


void CUDTException::clear()
{
   m_iMajor = MJ_SUCCESS;
   m_iMinor = MN_NONE;
   m_iErrno = 0;
}

#undef UDT_XCODE

//
bool CIPAddress::ipcmp(const sockaddr* addr1, const sockaddr* addr2, int ver)
{
   if (AF_INET == ver)
   {
      sockaddr_in* a1 = (sockaddr_in*)addr1;
      sockaddr_in* a2 = (sockaddr_in*)addr2;

      if ((a1->sin_port == a2->sin_port) && (a1->sin_addr.s_addr == a2->sin_addr.s_addr))
         return true;
   }
   else
   {
      sockaddr_in6* a1 = (sockaddr_in6*)addr1;
      sockaddr_in6* a2 = (sockaddr_in6*)addr2;

      if (a1->sin6_port == a2->sin6_port)
      {
         for (int i = 0; i < 16; ++ i)
            if (*((char*)&(a1->sin6_addr) + i) != *((char*)&(a2->sin6_addr) + i))
               return false;

         return true;
      }
   }

   return false;
}

void CIPAddress::ntop(const sockaddr_any& addr, uint32_t ip[4])
{
    if (addr.family() == AF_INET)
    {
        ip[0] = addr.sin.sin_addr.s_addr;
    }
    else
    {
      const sockaddr_in6* a = &addr.sin6;
      ip[3] = (a->sin6_addr.s6_addr[15] << 24) + (a->sin6_addr.s6_addr[14] << 16) + (a->sin6_addr.s6_addr[13] << 8) + a->sin6_addr.s6_addr[12];
      ip[2] = (a->sin6_addr.s6_addr[11] << 24) + (a->sin6_addr.s6_addr[10] << 16) + (a->sin6_addr.s6_addr[9] << 8) + a->sin6_addr.s6_addr[8];
      ip[1] = (a->sin6_addr.s6_addr[7] << 24) + (a->sin6_addr.s6_addr[6] << 16) + (a->sin6_addr.s6_addr[5] << 8) + a->sin6_addr.s6_addr[4];
      ip[0] = (a->sin6_addr.s6_addr[3] << 24) + (a->sin6_addr.s6_addr[2] << 16) + (a->sin6_addr.s6_addr[1] << 8) + a->sin6_addr.s6_addr[0];
    }
}

// XXX This has void return and the first argument is passed by reference.
// Consider simply returning sockaddr_any by value.
void CIPAddress::pton(sockaddr_any& w_addr, const uint32_t ip[4], int ver)
{
   if (AF_INET == ver)
   {
      sockaddr_in* a = (&w_addr.sin);
      a->sin_addr.s_addr = ip[0];
   }
   else
   {
      sockaddr_in6* a = (&w_addr.sin6);
      for (int i = 0; i < 4; ++ i)
      {
         a->sin6_addr.s6_addr[i * 4] = ip[i] & 0xFF;
         a->sin6_addr.s6_addr[i * 4 + 1] = (unsigned char)((ip[i] & 0xFF00) >> 8);
         a->sin6_addr.s6_addr[i * 4 + 2] = (unsigned char)((ip[i] & 0xFF0000) >> 16);
         a->sin6_addr.s6_addr[i * 4 + 3] = (unsigned char)((ip[i] & 0xFF000000) >> 24);
      }
   }
}

using namespace std;


static string ShowIP4(const sockaddr_in* sin)
{
    ostringstream os;
    union
    {
        in_addr sinaddr;
        unsigned char ip[4];
    };
    sinaddr = sin->sin_addr;

    os << int(ip[0]);
    os << ".";
    os << int(ip[1]);
    os << ".";
    os << int(ip[2]);
    os << ".";
    os << int(ip[3]);
    return os.str();
}

static string ShowIP6(const sockaddr_in6* sin)
{
    ostringstream os;
    os.setf(ios::uppercase);

    bool sep = false;
    for (size_t i = 0; i < 16; ++i)
    {
        int v = sin->sin6_addr.s6_addr[i];
        if ( v )
        {
            if ( sep )
                os << ":";

            os << hex << v;
            sep = true;
        }
    }

    return os.str();
}

string CIPAddress::show(const sockaddr* adr)
{
    if ( adr->sa_family == AF_INET )
        return ShowIP4((const sockaddr_in*)adr);
    else if ( adr->sa_family == AF_INET6 )
        return ShowIP6((const sockaddr_in6*)adr);
    else
        return "(unsupported sockaddr type)";
}

//
void CMD5::compute(const char* input, unsigned char result[16])
{
   md5_state_t state;

   md5_init(&state);
   md5_append(&state, (const md5_byte_t *)input, strlen(input));
   md5_finish(&state, result);
}

std::string MessageTypeStr(UDTMessageType mt, uint32_t extt)
{
    using std::string;

    static const char* const udt_types [] = {
        "handshake",
        "keepalive",
        "ack",
        "lossreport",
        "cgwarning", //4
        "shutdown",
        "ackack",
        "dropreq",
        "peererror", //8
    };

    static const char* const srt_types [] = {
        "EXT:none",
        "EXT:hsreq",
        "EXT:hsrsp",
        "EXT:kmreq",
        "EXT:kmrsp",
        "EXT:sid",
        "EXT:congctl"
    };


    if ( mt == UMSG_EXT )
    {
        if ( extt >= Size(srt_types) )
            return "EXT:unknown";

        return srt_types[extt];
    }

    if ( size_t(mt) > Size(udt_types) )
        return "unknown";

    return udt_types[mt];
}

std::string ConnectStatusStr(EConnectStatus cst)
{
    return
          cst == CONN_CONTINUE ? "INDUCED/CONCLUDING"
        : cst == CONN_RUNNING ? "RUNNING"
        : cst == CONN_ACCEPT ? "ACCEPTED"
        : cst == CONN_RENDEZVOUS ? "RENDEZVOUS (HSv5)"
        : cst == CONN_AGAIN ? "AGAIN"
        : cst == CONN_CONFUSED ? "MISSING HANDSHAKE"
        : "REJECTED";
}

std::string TransmissionEventStr(ETransmissionEvent ev)
{
    static const char* const vals [] =
    {
        "init",
        "ack",
        "ackack",
        "lossreport",
        "checktimer",
        "send",
        "receive",
        "custom"
    };

    size_t vals_size = Size(vals);

    if (size_t(ev) >= vals_size)
        return "UNKNOWN";
    return vals[ev];
}

extern const char* const srt_rejectreason_msg [] = {
    "Unknown or erroneous",
    "Error in system calls",
    "Peer rejected connection",
    "Resource allocation failure",
    "Rogue peer or incorrect parameters",
    "Listener's backlog exceeded",
    "Internal Program Error",
    "Socket is being closed",
    "Peer version too old",
    "Rendezvous-mode cookie collision",
    "Incorrect passphrase",
    "Password required or unexpected",
    "MessageAPI/StreamAPI collision",
    "Congestion controller type collision",
    "Packet Filter type collision"
};

const char* srt_rejectreason_str(SRT_REJECT_REASON rid)
{
    int id = rid;
    static const size_t ra_size = Size(srt_rejectreason_msg);
    if (size_t(id) >= ra_size)
        return srt_rejectreason_msg[0];
    return srt_rejectreason_msg[id];
}

// Some logging imps
#if ENABLE_LOGGING

namespace srt_logging
{

<<<<<<< HEAD

std::string SockStatusStr(SRT_SOCKSTATUS s)
{
    if (int(s) < int(SRTS_INIT) || int(s) > int(SRTS_NONEXIST))
        return "???";

    static struct AutoMap
    {
        // Values start from 1, so do -1 to avoid empty cell
        std::string names[int(SRTS_NONEXIST)-1+1];

        AutoMap()
        {
#define SINI(statename) names[SRTS_##statename-1] = #statename
            SINI(INIT);
            SINI(OPENED);
            SINI(LISTENING);
            SINI(CONNECTING);
            SINI(CONNECTED);
            SINI(BROKEN);
            SINI(CLOSING);
            SINI(CLOSED);
            SINI(NONEXIST);
#undef SINI
        }
    } names;

    return names.names[int(s)-1];
}


std::string FormatTime(uint64_t time)
{
    if (time == 0)
    {
        // Use special string for 0
        return "00:00:00.000000";
    }
    using namespace std;
=======
>>>>>>> 12e27a29

std::string SockStatusStr(SRT_SOCKSTATUS s)
{
    if (int(s) < int(SRTS_INIT) || int(s) > int(SRTS_NONEXIST))
        return "???";

    static struct AutoMap
    {
        // Values start from 1, so do -1 to avoid empty cell
        std::string names[int(SRTS_NONEXIST)-1+1];

        AutoMap()
        {
#define SINI(statename) names[SRTS_##statename-1] = #statename
            SINI(INIT);
            SINI(OPENED);
            SINI(LISTENING);
            SINI(CONNECTING);
            SINI(CONNECTED);
            SINI(BROKEN);
            SINI(CLOSING);
            SINI(CLOSED);
            SINI(NONEXIST);
#undef SINI
        }
    } names;

    return names.names[int(s)-1];
}

LogDispatcher::Proxy::Proxy(LogDispatcher& guy) : that(guy), that_enabled(that.CheckEnabled())
{
    if (that_enabled)
    {
        i_file = "";
        i_line = 0;
        flags = that.src_config->flags;
        // Create logger prefix
        that.CreateLogLinePrefix(os);
    }
}

LogDispatcher::Proxy LogDispatcher::operator()()
{
    return Proxy(*this);
}

void LogDispatcher::CreateLogLinePrefix(std::ostringstream& serr)
{
    using namespace std;

    char tmp_buf[512];
    if ( !isset(SRT_LOGF_DISABLE_TIME) )
    {
        // Not necessary if sending through the queue.
        timeval tv;
        gettimeofday(&tv, 0);
        struct tm tm = SysLocalTime((time_t) tv.tv_sec);

        strftime(tmp_buf, 512, "%X.", &tm);
        serr << tmp_buf << setw(6) << setfill('0') << tv.tv_usec;
    }

    string out_prefix;
    if ( !isset(SRT_LOGF_DISABLE_SEVERITY) )
    {
        out_prefix = prefix;
    }

    // Note: ThreadName::get needs a buffer of size min. ThreadName::BUFSIZE
    if ( !isset(SRT_LOGF_DISABLE_THREADNAME) && ThreadName::get(tmp_buf) )
    {
        serr << "/" << tmp_buf << out_prefix << ": ";
    }
    else
    {
        serr << out_prefix << ": ";
    }
}

std::string LogDispatcher::Proxy::ExtractName(std::string pretty_function)
{
    if ( pretty_function == "" )
        return "";
    size_t pos = pretty_function.find('(');
    if ( pos == std::string::npos )
        return pretty_function; // return unchanged.

    pretty_function = pretty_function.substr(0, pos);

    // There are also template instantiations where the instantiating
    // parameters are encrypted inside. Therefore, search for the first
    // open < and if found, search for symmetric >.

    int depth = 1;
    pos = pretty_function.find('<');
    if ( pos != std::string::npos )
    {
        size_t end = pos+1;
        for(;;)
        {
            ++pos;
            if ( pos == pretty_function.size() )
            {
                --pos;
                break;
            }
            if ( pretty_function[pos] == '<' )
            {
                ++depth;
                continue;
            }

            if ( pretty_function[pos] == '>' )
            {
                --depth;
                if ( depth <= 0 )
                    break;
                continue;
            }
        }

        std::string afterpart = pretty_function.substr(pos+1);
        pretty_function = pretty_function.substr(0, end) + ">" + afterpart;
    }

    // Now see how many :: can be found in the name.
    // If this occurs more than once, take the last two.
    pos = pretty_function.rfind("::");

    if ( pos == std::string::npos || pos < 2 )
        return pretty_function; // return whatever this is. No scope name.

    // Find the next occurrence of :: - if found, copy up to it. If not,
    // return whatever is found.
    pos -= 2;
    pos = pretty_function.rfind("::", pos);
    if ( pos == std::string::npos )
        return pretty_function; // nothing to cut

    return pretty_function.substr(pos+2);
}

} // (end namespace srt_logging)

#endif<|MERGE_RESOLUTION|>--- conflicted
+++ resolved
@@ -60,10 +60,6 @@
 #include <cmath>
 #include <iostream>
 #include <iomanip>
-<<<<<<< HEAD
-=======
-#include "srt.h"
->>>>>>> 12e27a29
 #include "udt.h"
 #include "md5.h"
 #include "common.h"
@@ -697,7 +693,6 @@
 namespace srt_logging
 {
 
-<<<<<<< HEAD
 
 std::string SockStatusStr(SRT_SOCKSTATUS s)
 {
@@ -728,47 +723,6 @@
     return names.names[int(s)-1];
 }
 
-
-std::string FormatTime(uint64_t time)
-{
-    if (time == 0)
-    {
-        // Use special string for 0
-        return "00:00:00.000000";
-    }
-    using namespace std;
-=======
->>>>>>> 12e27a29
-
-std::string SockStatusStr(SRT_SOCKSTATUS s)
-{
-    if (int(s) < int(SRTS_INIT) || int(s) > int(SRTS_NONEXIST))
-        return "???";
-
-    static struct AutoMap
-    {
-        // Values start from 1, so do -1 to avoid empty cell
-        std::string names[int(SRTS_NONEXIST)-1+1];
-
-        AutoMap()
-        {
-#define SINI(statename) names[SRTS_##statename-1] = #statename
-            SINI(INIT);
-            SINI(OPENED);
-            SINI(LISTENING);
-            SINI(CONNECTING);
-            SINI(CONNECTED);
-            SINI(BROKEN);
-            SINI(CLOSING);
-            SINI(CLOSED);
-            SINI(NONEXIST);
-#undef SINI
-        }
-    } names;
-
-    return names.names[int(s)-1];
-}
-
 LogDispatcher::Proxy::Proxy(LogDispatcher& guy) : that(guy), that_enabled(that.CheckEnabled())
 {
     if (that_enabled)
