--- conflicted
+++ resolved
@@ -306,7 +306,6 @@
    #endif
 }
 
-<<<<<<< HEAD
 int CTimer::condTimedWaitUS(pthread_cond_t* cond, pthread_mutex_t* mutex, uint64_t delay) {
     timeval now;
     gettimeofday(&now, 0);
@@ -318,7 +317,6 @@
     return pthread_cond_timedwait(cond, mutex, &timeout);
 }
 
-=======
 #ifdef ENABLE_DEBUG
 struct CGuardLogMutex
 {
@@ -337,7 +335,6 @@
     void unlock() { pthread_mutex_unlock(&mx); }
 } g_gmtx;
 #endif
->>>>>>> 0583fc75
 
 // Automatically lock in constructor
 CGuard::CGuard(pthread_mutex_t& lock, bool shouldwork):
@@ -367,18 +364,6 @@
     else
     {
         LOGS(cerr, log << "CGuard: UNLOCK NOT DONE (not locked):" << &m_Mutex);
-    }
-}
-
-// After calling this on a scoped lock wrapper (CGuard),
-// the mutex will be unlocked right now, and no longer
-// in destructor
-void CGuard::forceUnlock()
-{
-    if (m_iLocked == 0)
-    {
-        pthread_mutex_unlock(&m_Mutex);
-        m_iLocked = -1;
     }
 }
 
