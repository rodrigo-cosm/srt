/*
 * SRT - Secure, Reliable, Transport
 * Copyright (c) 2018 Haivision Systems Inc.
 * 
 * This Source Code Form is subject to the terms of the Mozilla Public
 * License, v. 2.0. If a copy of the MPL was not distributed with this
 * file, You can obtain one at http://mozilla.org/MPL/2.0/.
 * 
 */

/*****************************************************************************
Copyright (c) 2001 - 2016, The Board of Trustees of the University of Illinois.
All rights reserved.

Redistribution and use in source and binary forms, with or without
modification, are permitted provided that the following conditions are
met:

* Redistributions of source code must retain the above
  copyright notice, this list of conditions and the
  following disclaimer.

* Redistributions in binary form must reproduce the
  above copyright notice, this list of conditions
  and the following disclaimer in the documentation
  and/or other materials provided with the distribution.

* Neither the name of the University of Illinois
  nor the names of its contributors may be used to
  endorse or promote products derived from this
  software without specific prior written permission.

THIS SOFTWARE IS PROVIDED BY THE COPYRIGHT HOLDERS AND CONTRIBUTORS "AS
IS" AND ANY EXPRESS OR IMPLIED WARRANTIES, INCLUDING, BUT NOT LIMITED TO,
THE IMPLIED WARRANTIES OF MERCHANTABILITY AND FITNESS FOR A PARTICULAR
PURPOSE ARE DISCLAIMED. IN NO EVENT SHALL THE COPYRIGHT OWNER OR
CONTRIBUTORS BE LIABLE FOR ANY DIRECT, INDIRECT, INCIDENTAL, SPECIAL,
EXEMPLARY, OR CONSEQUENTIAL DAMAGES (INCLUDING, BUT NOT LIMITED TO,
PROCUREMENT OF SUBSTITUTE GOODS OR SERVICES; LOSS OF USE, DATA, OR
PROFITS; OR BUSINESS INTERRUPTION) HOWEVER CAUSED AND ON ANY THEORY OF
LIABILITY, WHETHER IN CONTRACT, STRICT LIABILITY, OR TORT (INCLUDING
NEGLIGENCE OR OTHERWISE) ARISING IN ANY WAY OUT OF THE USE OF THIS
SOFTWARE, EVEN IF ADVISED OF THE POSSIBILITY OF SUCH DAMAGE.
*****************************************************************************/

/*****************************************************************************
written by
   Yunhong Gu, last updated 07/25/2010
modified by
   Haivision Systems Inc.
*****************************************************************************/

#define SRT_IMPORT_TIME 1
#include "platform_sys.h"

#if ENABLE_THREAD_LOGGING
#include <iostream>
#endif
<<<<<<< HEAD
#endif

// #undef ENABLE_THREAD_ASSERT 1

=======
>>>>>>> 2cf052b2
#include <string>
#include <sstream>
#include <cmath>
#include <iostream>
#include <iomanip>
#include "udt.h"
#include "md5.h"
#include "common.h"
#include "netinet_any.h"
#include "logging.h"
#include "threadname.h"

#include <srt_compat.h> // SysStrError

using namespace std;


bool CTimer::m_bUseMicroSecond = false;
uint64_t CTimer::s_ullCPUFrequency = CTimer::readCPUFrequency();

pthread_mutex_t CTimer::m_EventLock = PTHREAD_MUTEX_INITIALIZER;
pthread_cond_t CTimer::m_EventCond = PTHREAD_COND_INITIALIZER;

CTimer::CTimer():
m_ullSchedTime(),
m_TickCond(),
m_TickLock()
{
    pthread_mutex_init(&m_TickLock, NULL);
    pthread_cond_init(&m_TickCond, NULL);
}

CTimer::~CTimer()
{
    pthread_mutex_destroy(&m_TickLock);
    pthread_cond_destroy(&m_TickCond);
}

void CTimer::rdtsc(uint64_t &x)
{
   if (m_bUseMicroSecond)
   {
      x = getTime();
      return;
   }

   #ifdef IA32
      uint32_t lval, hval;
      //asm volatile ("push %eax; push %ebx; push %ecx; push %edx");
      //asm volatile ("xor %eax, %eax; cpuid");
      asm volatile ("rdtsc" : "=a" (lval), "=d" (hval));
      //asm volatile ("pop %edx; pop %ecx; pop %ebx; pop %eax");
      x = hval;
      x = (x << 32) | lval;
   #elif defined(IA64)
      asm ("mov %0=ar.itc" : "=r"(x) :: "memory");
   #elif defined(AMD64)
      uint32_t lval, hval;
      asm ("rdtsc" : "=a" (lval), "=d" (hval));
      x = hval;
      x = (x << 32) | lval;
   #elif defined(_WIN32)
      // This function should not fail, because we checked the QPC
      // when calling to QueryPerformanceFrequency. If it failed,
      // the m_bUseMicroSecond was set to true.
      QueryPerformanceCounter((LARGE_INTEGER *)&x);
   #elif defined(OSX) || (TARGET_OS_IOS == 1) || (TARGET_OS_TV == 1)
      x = mach_absolute_time();
   #else
      // use system call to read time clock for other archs
      x = getTime();
   #endif
}

uint64_t CTimer::readCPUFrequency()
{
   uint64_t frequency = 1;  // 1 tick per microsecond.

#if defined(IA32) || defined(IA64) || defined(AMD64)
    uint64_t t1, t2;

    rdtsc(t1);
    timespec ts;
    ts.tv_sec = 0;
    ts.tv_nsec = 100000000;
    nanosleep(&ts, NULL);
    rdtsc(t2);

    // CPU clocks per microsecond
    frequency = (t2 - t1) / 100000;
#elif defined(_WIN32)
    LARGE_INTEGER counts_per_sec;
    if (QueryPerformanceFrequency(&counts_per_sec))
        frequency = counts_per_sec.QuadPart / 1000000;
#elif defined(OSX) || (TARGET_OS_IOS == 1) || (TARGET_OS_TV == 1)
    mach_timebase_info_data_t info;
    mach_timebase_info(&info);
    frequency = info.denom * uint64_t(1000) / info.numer;
#endif

   // Fall back to microsecond if the resolution is not high enough.
   if (frequency < 10)
   {
      frequency = 1;
      m_bUseMicroSecond = true;
   }
   return frequency;
}

uint64_t CTimer::getCPUFrequency()
{
   return s_ullCPUFrequency;
}

void CTimer::sleep(uint64_t interval)
{
   uint64_t t;
   rdtsc(t);

   // sleep next "interval" time
   sleepto(t + interval);
}

void CTimer::sleepto(uint64_t nexttime)
{
   // Use class member such that the method can be interrupted by others
   m_ullSchedTime = nexttime;

   uint64_t t;
   rdtsc(t);

   while (t < m_ullSchedTime)
   {
#if USE_BUSY_WAITING
#ifdef IA32
       __asm__ volatile ("pause; rep; nop; nop; nop; nop; nop;");
#elif IA64
       __asm__ volatile ("nop 0; nop 0; nop 0; nop 0; nop 0;");
#elif AMD64
       __asm__ volatile ("nop; nop; nop; nop; nop;");
#elif defined(_WIN32) && !defined(__MINGW__)
       __nop ();
       __nop ();
       __nop ();
       __nop ();
       __nop ();
#endif
#else
       const uint64_t wait_us = (m_ullSchedTime - t) / CTimer::getCPUFrequency();
       // The while loop ensures that (t < m_ullSchedTime).
       // Division by frequency may lose precision, therefore can be 0.
       if (wait_us == 0)
           break;

       timeval now;
       gettimeofday(&now, 0);
       const uint64_t time_us = now.tv_sec * uint64_t(1000000) + now.tv_usec + wait_us;
       timespec timeout;
       timeout.tv_sec = time_us / 1000000;
       timeout.tv_nsec = (time_us % 1000000) * 1000;

       THREAD_PAUSED();
       pthread_mutex_lock(&m_TickLock);
       pthread_cond_timedwait(&m_TickCond, &m_TickLock, &timeout);
       pthread_mutex_unlock(&m_TickLock);
       THREAD_RESUMED();
#endif

       rdtsc(t);
   }
}

void CTimer::interrupt()
{
   // schedule the sleepto time to the current CCs, so that it will stop
   rdtsc(m_ullSchedTime);
   tick();
}

void CTimer::tick()
{
    pthread_cond_signal(&m_TickCond);
}

uint64_t CTimer::getTime()
{
    // XXX Do further study on that. Currently Cygwin is also using gettimeofday,
    // however Cygwin platform is supported only for testing purposes.

    //For other systems without microsecond level resolution, add to this conditional compile
#if defined(OSX) || (TARGET_OS_IOS == 1) || (TARGET_OS_TV == 1)
    // Otherwise we will have an infinite recursive functions calls
    if (m_bUseMicroSecond == false)
    {
        uint64_t x;
        rdtsc(x);
        return x / s_ullCPUFrequency;
    }
    // Specific fix may be necessary if rdtsc is not available either.
    // Going further on Apple platforms might cause issue, fixed with PR #301.
    // But it is very unlikely for the latest platforms.
#endif
    timeval t;
    gettimeofday(&t, 0);
    return t.tv_sec * uint64_t(1000000) + t.tv_usec;
}

void CTimer::triggerEvent()
{
    pthread_cond_signal(&m_EventCond);
}

CTimer::EWait CTimer::waitForEvent()
{
    timeval now;
    timespec timeout;
    gettimeofday(&now, 0);
    if (now.tv_usec < 990000)
    {
        timeout.tv_sec = now.tv_sec;
        timeout.tv_nsec = (now.tv_usec + 10000) * 1000;
    }
    else
    {
        timeout.tv_sec = now.tv_sec + 1;
        timeout.tv_nsec = (now.tv_usec + 10000 - 1000000) * 1000;
    }
    pthread_mutex_lock(&m_EventLock);
    int reason = pthread_cond_timedwait(&m_EventCond, &m_EventLock, &timeout);
    pthread_mutex_unlock(&m_EventLock);

    return reason == ETIMEDOUT ? WT_TIMEOUT : reason == 0 ? WT_EVENT : WT_ERROR;
}

void CTimer::sleep()
{
   #ifndef _WIN32
      usleep(10);
   #else
      Sleep(1);
   #endif
}

int CTimer::condTimedWaitUS(pthread_cond_t* cond, pthread_mutex_t* mutex, uint64_t delay) {
    timeval now;
    gettimeofday(&now, 0);
    const uint64_t time_us = now.tv_sec * uint64_t(1000000) + now.tv_usec + delay;
    timespec timeout;
    timeout.tv_sec = time_us / 1000000;
    timeout.tv_nsec = (time_us % 1000000) * 1000;

    return pthread_cond_timedwait(cond, mutex, &timeout);
}

#ifdef ENABLE_THREAD_LOGGING
struct CGuardLogMutex
{
    pthread_mutex_t mx;
    CGuardLogMutex()
    {
        pthread_mutex_init(&mx, NULL);
    }

    ~CGuardLogMutex()
    {
        pthread_mutex_destroy(&mx);
    }

    void lock() { pthread_mutex_lock(&mx); }
    void unlock() { pthread_mutex_unlock(&mx); }
} g_gmtx;
#endif

// Automatically lock in constructor
CGuard::CGuard(pthread_mutex_t& lock, const char* ln SRT_ATR_UNUSED, bool shouldwork):
    m_Mutex(lock),
    m_iLocked(-1)
{
#if ENABLE_THREAD_LOGGING
    std::ostringstream cv;
    cv << &m_Mutex;
    if (ln)
    {
        cv << "(" << ln << ")";
    }
    lockname = cv.str();
    char errbuf[256];
#endif
    if (shouldwork)
    {
        LOGS(cerr, log << "CGuard: { LOCK:" << lockname << " ...");
        Lock();

#if ENABLE_THREAD_ASSERT
        if (m_iLocked != 0)
            abort();
#endif
        LOGS(cerr, log << "... " << lockname << " lock state:" <<
                (m_iLocked == 0 ? "locked successfully" : SysStrError(m_iLocked, errbuf, 256)));
    }
    else
    {
        LOGS(cerr, log << "CGuard: LOCK NOT DONE (not required):" << lockname);
    }
}

// Automatically unlock in destructor
CGuard::~CGuard()
{
    if (m_iLocked == 0)
    {
        LOGS(cerr, log << "CGuard: } UNLOCK:" << lockname);
        Unlock();
    }
    else
    {
        LOGS(cerr, log << "CGuard: UNLOCK NOT DONE (not locked):" << lockname);
    }
}

int CGuard::enterCS(pthread_mutex_t& lock, const char* ln SRT_ATR_UNUSED, bool block)
{
#if ENABLE_THREAD_LOGGING
    std::ostringstream cv;
    cv << &lock;
    if (ln)
    {
        cv << "(" << ln << ")";
    }
    string lockname = cv.str();
#endif
    int retval;
    if (block)
    {
        LOGS(cerr, log << "enterCS(block) {  LOCK: " << lockname << " ...");
        retval = pthread_mutex_lock(&lock);
        LOGS(cerr, log << "... " << lockname << " locked.");
    }
    else
    {
        retval = pthread_mutex_trylock(&lock);
        LOGS(cerr, log << "enterCS(try) {  LOCK: " << lockname << " "
                << (retval == 0 ? " LOCKED." : " FAILED }"));
    }
    return retval;
}

int CGuard::leaveCS(pthread_mutex_t& lock, const char* ln SRT_ATR_UNUSED)
{
#if ENABLE_THREAD_LOGGING
    std::ostringstream cv;
    cv << &lock;
    if (ln)
    {
        cv << "(" << ln << ")";
    }
    string lockname = cv.str();
#endif
    LOGS(cerr, log << "leaveCS: } UNLOCK: " << lockname);
    return pthread_mutex_unlock(&lock);
}

/// This function checks if the given thread id
/// is a thread id, stating that a thread id variable
/// that doesn't hold a running thread, is equal to
/// a null thread (pthread_t()).
bool CGuard::isthread(const pthread_t& thr)
{
    return pthread_equal(thr, pthread_t()) == 0; // NOT equal to a null thread
}

bool CGuard::join(pthread_t& thr)
{
    LOGS(cerr, log << "JOIN: " << thr << " ---> " << pthread_self());
    int ret = pthread_join(thr, NULL);
    thr = pthread_t(); // prevent dangling
    return ret == 0;
}

bool CGuard::join(pthread_t& thr, void*& result)
{
    LOGS(cerr, log << "JOIN: " << thr << " ---> " << pthread_self());
    int ret = pthread_join(thr, &result);
    thr = pthread_t();
    return ret == 0;
}

void CGuard::createMutex(pthread_mutex_t& lock)
{
    pthread_mutexattr_t* pattr = NULL;
#if ENABLE_THREAD_LOGGING
    pthread_mutexattr_t attr;
    pthread_mutexattr_init(&attr);
    pthread_mutexattr_settype(&attr, PTHREAD_MUTEX_ERRORCHECK);
    pattr = &attr;
#endif
    pthread_mutex_init(&lock, pattr);
}

void CGuard::releaseMutex(pthread_mutex_t& lock)
{
    pthread_mutex_destroy(&lock);
}

void CGuard::createCond(pthread_cond_t& cond, pthread_condattr_t* attr)
{
    pthread_cond_init(&cond, attr);
}

void CGuard::releaseCond(pthread_cond_t& cond)
{
    pthread_cond_destroy(&cond);
}

CCondDelegate::CCondDelegate(pthread_cond_t& cond, CGuard& g, const char* ln SRT_ATR_UNUSED)
    : m_cond(&cond), m_mutex(&g.m_Mutex)
#if ENABLE_THREAD_LOGGING
      , nolock(false)
#endif
{
#if ENABLE_THREAD_LOGGING
    // This constructor expects that the mutex is locked, and 'g' should designate
    // the CGuard variable that holds the mutex. Test in debug mode whether the
    // mutex is locked
    std::ostringstream cv;
    cv << &cond;
    if (ln)
    {
        cv << "(" << ln << ")";
    }
    cvname = cv.str();
    lockname = g.lockname;

    int lockst = pthread_mutex_trylock(m_mutex);
    if (lockst == 0)
    {
        pthread_mutex_unlock(m_mutex);
        LOGS(std::cerr, log << "CCond: IPE: Mutex " << g.lockname << " in CGuard IS NOT LOCKED.");
        return;
    }
#endif
    // XXX it would be nice to check whether the owner is also current thread
    // but this can't be done portable way.

    // When constructed by this constructor, the user is expected
    // to only call signal_locked() function. You should pass the same guard
    // variable that you have used for construction as its argument.
}

CCondDelegate::CCondDelegate(pthread_cond_t& cond, pthread_mutex_t& mutex, Nolock,
        const char* cn SRT_ATR_UNUSED, const char* ln SRT_ATR_UNUSED)
    : m_cond(&cond), m_mutex(&mutex)
#if ENABLE_THREAD_LOGGING
      , nolock(true)
#endif
{
#if ENABLE_THREAD_LOGGING
    std::ostringstream cv;
    cv << &m_cond;
    if (cn)
    {
        cv << "(" << cn << ")";
    }
    cvname = cv.str();
    std::ostringstream lv;
    lv << &mutex;
    if (ln)
    {
        lv << "(" << ln << ")";
    }
    lockname = lv.str();
#endif
    // We expect that the mutex is NOT locked at this moment by the current thread,
    // but it is perfectly ok, if the mutex is locked by another thread. We'll just wait.

    // When constructed by this constructor, the user is expected
    // to only call lock_signal() function.
}

void CCondDelegate::wait()
{
    LOGS(cerr, log << "Cond: WAIT:" << cvname << " UNLOCK:" << lockname);
    THREAD_PAUSED();
    pthread_cond_wait(m_cond, m_mutex);
    THREAD_RESUMED();
    LOGS(cerr, log << "Cond: CAUGHT:" << cvname << " LOCKED:" << lockname);
}

/// Block the call until either @a timestamp time achieved
/// or the conditional is signaled.
/// @param [in] timestamp Absolute time (since epoch [us]) to wait up to
/// @retval true Resumed due to getting a CV signal
/// @retval false Resumed due to being past @a timestamp
bool CCondDelegate::wait_until(uint64_t timestamp)
{
    timespec locktime;
    locktime.tv_sec = timestamp / 1000000;
    locktime.tv_nsec = (timestamp % 1000000) * 1000;
    LOGS(cerr, log << "Cond: WAIT:" << cvname << " UNLOCK:" << lockname << " - until TS=" << logging::FormatTime(timestamp));
    THREAD_PAUSED();
    bool signaled = pthread_cond_timedwait(m_cond, m_mutex, &locktime) != ETIMEDOUT;
    THREAD_RESUMED();
    LOGS(cerr, log << "Cond: CAUGHT:" << cvname << " LOCKED:" << lockname << " REASON:" << (signaled ? "SIGNAL" : "TIMEOUT"));
    return signaled;
}

/// Block the call until either @a timestamp time achieved
/// or the conditional is signaled.
/// @param [in] delay Maximum time to wait since the moment of the call
/// @retval true Resumed due to getting a CV signal
/// @retval false Resumed due to being past @a timestamp
bool CCondDelegate::wait_for(uint64_t delay)
{
    timeval now;
    gettimeofday(&now, 0); //  CTimer::getTime ???
    uint64_t time_us = now.tv_sec * uint64_t(1000000) + now.tv_usec + delay;
    return wait_until(time_us);
}

void CCondDelegate::lock_signal()
{
    // We expect nolock == true.
#if ENABLE_THREAD_LOGGING
    if (!nolock)
    {
        LOGS(cerr, log << "Cond: IPE: lock_signal done on LOCKED Cond.");
    }
#endif
    LOGS(cerr, log << "Cond: SIGNAL:" << cvname << " { LOCKING: " << lockname << "...");

    // Not using CGuard here because it would be logged
    // and this will result in unnecessary excessive logging.
    pthread_mutex_lock(m_mutex);
    LOGS(cerr, log << "Cond: ... locked: " << lockname << " - SIGNAL!");
    pthread_cond_signal(m_cond);
    pthread_mutex_unlock(m_mutex);

    LOGS(cerr, log << "Cond: } UNLOCK:" << lockname);
}

void CCondDelegate::signal_locked(CGuard& lk SRT_ATR_UNUSED)
{
    // We expect nolock == false.
#if ENABLE_THREAD_LOGGING
    if (nolock)
    {
        LOGS(cerr, log << "Cond: IPE: signal done on no-lock-checked Cond.");
    }

    if (&lk.m_Mutex != m_mutex)
    {
        LOGS(cerr, log << "Cond: IPE: signal declares CGuard.mutex=" << lk.lockname << " but Cond.mutex=" << lockname);
    }
    LOGS(cerr, log << "Cond: SIGNAL:" << cvname << " (with locked:" << lockname << ")");
#endif

    pthread_cond_signal(m_cond);
}

void CCondDelegate::signal_relaxed()
{
    LOGS(cerr, log << "Cond: SIGNAL:" << cvname << " (NOT locking " << lockname << ")");
    pthread_cond_signal(m_cond);
}

//
CUDTException::CUDTException(CodeMajor major, CodeMinor minor, int err):
m_iMajor(major),
m_iMinor(minor)
{
   if (err == -1)
       m_iErrno = NET_ERROR;
   else
      m_iErrno = err;
}

CUDTException::CUDTException(const CUDTException& e):
m_iMajor(e.m_iMajor),
m_iMinor(e.m_iMinor),
m_iErrno(e.m_iErrno),
m_strMsg()
{
}

CUDTException::~CUDTException()
{
}

const char* CUDTException::getErrorMessage()
{
    return getErrorString().c_str();
}

const string& CUDTException::getErrorString()
{
   // translate "Major:Minor" code into text message.

   switch (m_iMajor)
   {
      case MJ_SUCCESS:
        m_strMsg = "Success";
        break;

      case MJ_SETUP:
        m_strMsg = "Connection setup failure";

        switch (m_iMinor)
        {
        case MN_TIMEOUT:
           m_strMsg += ": connection time out";
           break;

        case MN_REJECTED:
           m_strMsg += ": connection rejected";
           break;

        case MN_NORES:
           m_strMsg += ": unable to create/configure SRT socket";
           break;

        case MN_SECURITY:
           m_strMsg += ": abort for security reasons";
           break;

        default:
           break;
        }

        break;

      case MJ_CONNECTION:
        switch (m_iMinor)
        {
        case MN_CONNLOST:
           m_strMsg = "Connection was broken";
           break;

        case MN_NOCONN:
           m_strMsg = "Connection does not exist";
           break;

        default:
           break;
        }

        break;

      case MJ_SYSTEMRES:
        m_strMsg = "System resource failure";

        switch (m_iMinor)
        {
        case MN_THREAD:
           m_strMsg += ": unable to create new threads";
           break;

        case MN_MEMORY:
           m_strMsg += ": unable to allocate buffers";
           break;

        default:
           break;
        }

        break;

      case MJ_FILESYSTEM:
        m_strMsg = "File system failure";

        switch (m_iMinor)
        {
        case MN_SEEKGFAIL:
           m_strMsg += ": cannot seek read position";
           break;

        case MN_READFAIL:
           m_strMsg += ": failure in read";
           break;

        case MN_SEEKPFAIL:
           m_strMsg += ": cannot seek write position";
           break;

        case MN_WRITEFAIL:
           m_strMsg += ": failure in write";
           break;

        default:
           break;
        }

        break;

      case MJ_NOTSUP:
        m_strMsg = "Operation not supported";
 
        switch (m_iMinor)
        {
        case MN_ISBOUND:
           m_strMsg += ": Cannot do this operation on a BOUND socket";
           break;

        case MN_ISCONNECTED:
           m_strMsg += ": Cannot do this operation on a CONNECTED socket";
           break;

        case MN_INVAL:
           m_strMsg += ": Bad parameters";
           break;

        case MN_SIDINVAL:
           m_strMsg += ": Invalid socket ID";
           break;

        case MN_ISUNBOUND:
           m_strMsg += ": Cannot do this operation on an UNBOUND socket";
           break;

        case MN_NOLISTEN:
           m_strMsg += ": Socket is not in listening state";
           break;

        case MN_ISRENDEZVOUS:
           m_strMsg += ": Listen/accept is not supported in rendezous connection setup";
           break;

        case MN_ISRENDUNBOUND:
           m_strMsg += ": Cannot call connect on UNBOUND socket in rendezvous connection setup";
           break;

        case MN_INVALMSGAPI:
           m_strMsg += ": Incorrect use of Message API (sendmsg/recvmsg).";
           break;

        case MN_INVALBUFFERAPI:
           m_strMsg += ": Incorrect use of Buffer API (send/recv) or File API (sendfile/recvfile).";
           break;

        case MN_BUSY:
           m_strMsg += ": Another socket is already listening on the same port";
           break;

        case MN_XSIZE:
           m_strMsg += ": Message is too large to send (it must be less than the SRT send buffer size)";
           break;

        case MN_EIDINVAL:
           m_strMsg += ": Invalid epoll ID";
           break;

        case MN_EEMPTY:
           m_strMsg += ": All sockets removed from epoll, waiting would deadlock";

        default:
           break;
        }

        break;

     case MJ_AGAIN:
        m_strMsg = "Non-blocking call failure";

        switch (m_iMinor)
        {
        case MN_WRAVAIL:
           m_strMsg += ": no buffer available for sending";
           break;

        case MN_RDAVAIL:
           m_strMsg += ": no data available for reading";
           break;

        case MN_XMTIMEOUT:
           m_strMsg += ": transmission timed out";
           break;

#ifdef SRT_ENABLE_ECN
        case MN_CONGESTION:
           m_strMsg += ": early congestion notification";
           break;
#endif /* SRT_ENABLE_ECN */
        default:
           break;
        }

        break;

     case MJ_PEERERROR:
        m_strMsg = "The peer side has signalled an error";

        break;

      default:
        m_strMsg = "Unknown error";
   }

   // Adding "errno" information
   if ((MJ_SUCCESS != m_iMajor) && (0 < m_iErrno))
   {
      m_strMsg += ": " + SysStrError(m_iErrno);
   }

   return m_strMsg;
}

#define UDT_XCODE(mj, mn) (int(mj)*1000)+int(mn)

int CUDTException::getErrorCode() const
{
    return UDT_XCODE(m_iMajor, m_iMinor);
}

int CUDTException::getErrno() const
{
   return m_iErrno;
}


void CUDTException::clear()
{
   m_iMajor = MJ_SUCCESS;
   m_iMinor = MN_NONE;
   m_iErrno = 0;
}

#undef UDT_XCODE

//
bool CIPAddress::ipcmp(const sockaddr* addr1, const sockaddr* addr2, int ver)
{
   if (AF_INET == ver)
   {
      sockaddr_in* a1 = (sockaddr_in*)addr1;
      sockaddr_in* a2 = (sockaddr_in*)addr2;

      if ((a1->sin_port == a2->sin_port) && (a1->sin_addr.s_addr == a2->sin_addr.s_addr))
         return true;
   }
   else
   {
      sockaddr_in6* a1 = (sockaddr_in6*)addr1;
      sockaddr_in6* a2 = (sockaddr_in6*)addr2;

      if (a1->sin6_port == a2->sin6_port)
      {
         for (int i = 0; i < 16; ++ i)
            if (*((char*)&(a1->sin6_addr) + i) != *((char*)&(a2->sin6_addr) + i))
               return false;

         return true;
      }
   }

   return false;
}

void CIPAddress::ntop(const sockaddr_any& addr, uint32_t ip[4])
{
    if (addr.family() == AF_INET)
    {
        ip[0] = addr.sin.sin_addr.s_addr;
    }
    else
    {
      const sockaddr_in6* a = &addr.sin6;
      ip[3] = (a->sin6_addr.s6_addr[15] << 24) + (a->sin6_addr.s6_addr[14] << 16) + (a->sin6_addr.s6_addr[13] << 8) + a->sin6_addr.s6_addr[12];
      ip[2] = (a->sin6_addr.s6_addr[11] << 24) + (a->sin6_addr.s6_addr[10] << 16) + (a->sin6_addr.s6_addr[9] << 8) + a->sin6_addr.s6_addr[8];
      ip[1] = (a->sin6_addr.s6_addr[7] << 24) + (a->sin6_addr.s6_addr[6] << 16) + (a->sin6_addr.s6_addr[5] << 8) + a->sin6_addr.s6_addr[4];
      ip[0] = (a->sin6_addr.s6_addr[3] << 24) + (a->sin6_addr.s6_addr[2] << 16) + (a->sin6_addr.s6_addr[1] << 8) + a->sin6_addr.s6_addr[0];
    }
}

// XXX This has void return and the first argument is passed by reference.
// Consider simply returning sockaddr_any by value.
void CIPAddress::pton(ref_t<sockaddr_any> addr, const uint32_t ip[4], int ver)
{
   if (AF_INET == ver)
   {
      sockaddr_in* a = &addr.get().sin;
      a->sin_addr.s_addr = ip[0];
   }
   else
   {
      sockaddr_in6* a = &addr.get().sin6;
      for (int i = 0; i < 4; ++ i)
      {
         a->sin6_addr.s6_addr[i * 4] = ip[i] & 0xFF;
         a->sin6_addr.s6_addr[i * 4 + 1] = (unsigned char)((ip[i] & 0xFF00) >> 8);
         a->sin6_addr.s6_addr[i * 4 + 2] = (unsigned char)((ip[i] & 0xFF0000) >> 16);
         a->sin6_addr.s6_addr[i * 4 + 3] = (unsigned char)((ip[i] & 0xFF000000) >> 24);
      }
   }
}

using namespace std;


static string ShowIP4(const sockaddr_in* sin)
{
    ostringstream os;
    union
    {
        in_addr sinaddr;
        unsigned char ip[4];
    };
    sinaddr = sin->sin_addr;

    os << int(ip[0]);
    os << ".";
    os << int(ip[1]);
    os << ".";
    os << int(ip[2]);
    os << ".";
    os << int(ip[3]);
    return os.str();
}

static string ShowIP6(const sockaddr_in6* sin)
{
    ostringstream os;
    os.setf(ios::uppercase);

    bool sep = false;
    for (size_t i = 0; i < 16; ++i)
    {
        int v = sin->sin6_addr.s6_addr[i];
        if ( v )
        {
            if ( sep )
                os << ":";

            os << hex << v;
            sep = true;
        }
    }

    return os.str();
}

string CIPAddress::show(const sockaddr* adr)
{
    if ( adr->sa_family == AF_INET )
        return ShowIP4((const sockaddr_in*)adr);
    else if ( adr->sa_family == AF_INET6 )
        return ShowIP6((const sockaddr_in6*)adr);
    else
        return "(unsupported sockaddr type)";
}

//
void CMD5::compute(const char* input, unsigned char result[16])
{
   md5_state_t state;

   md5_init(&state);
   md5_append(&state, (const md5_byte_t *)input, strlen(input));
   md5_finish(&state, result);
}

std::string MessageTypeStr(UDTMessageType mt, uint32_t extt)
{
    using std::string;

    static const char* const udt_types [] = {
        "handshake",
        "keepalive",
        "ack",
        "lossreport",
        "cgwarning", //4
        "shutdown",
        "ackack",
        "dropreq",
        "peererror", //8
    };

    static const char* const srt_types [] = {
        "EXT:none",
        "EXT:hsreq",
        "EXT:hsrsp",
        "EXT:kmreq",
        "EXT:kmrsp",
        "EXT:sid",
        "EXT:congctl",
        "EXT:group"
    };


    if ( mt == UMSG_EXT )
    {
        if ( extt >= Size(srt_types) )
            return "EXT:unknown";

        return srt_types[extt];
    }

    if ( size_t(mt) > Size(udt_types) )
        return "unknown";

    return udt_types[mt];
}

std::string ConnectStatusStr(EConnectStatus cst)
{
    return
          cst == CONN_CONTINUE ? "INDUCED/CONCLUDING"
        : cst == CONN_RUNNING ? "RUNNING"
        : cst == CONN_ACCEPT ? "ACCEPTED"
        : cst == CONN_RENDEZVOUS ? "RENDEZVOUS (HSv5)"
        : cst == CONN_AGAIN ? "AGAIN"
        : cst == CONN_CONFUSED ? "MISSING HANDSHAKE"
        : "REJECTED";
}

std::string TransmissionEventStr(ETransmissionEvent ev)
{
    static const char* const vals [] =
    {
        "init",
        "ack",
        "ackack",
        "lossreport",
        "checktimer",
        "send",
        "receive",
        "custom"
    };

    size_t vals_size = Size(vals);

    if (size_t(ev) >= vals_size)
        return "UNKNOWN";
    return vals[ev];
}

extern const char* const srt_rejectreason_msg [] = {
    "Unknown or erroneous",
    "Error in system calls",
    "Peer rejected connection",
    "Resource allocation failure",
    "Rogue peer or incorrect parameters",
    "Listener's backlog exceeded",
    "Internal Program Error",
    "Socket is being closed",
    "Peer version too old",
    "Rendezvous-mode cookie collision",
    "Incorrect passphrase",
    "Password required or unexpected",
    "MessageAPI/StreamAPI collision",
    "Congestion controller type collision",
    "Packet Filter type collision",
    "Group settings collision"
};

const char* srt_rejectreason_str(SRT_REJECT_REASON rid)
{
    int id = rid;
    static const size_t ra_size = Size(srt_rejectreason_msg);
    if (size_t(id) >= ra_size)
        return srt_rejectreason_msg[0];
    return srt_rejectreason_msg[id];
}

// Some logging imps
#if ENABLE_LOGGING

namespace srt_logging
{


std::string SockStatusStr(SRT_SOCKSTATUS s)
{
    if (int(s) < int(SRTS_INIT) || int(s) > int(SRTS_NONEXIST))
        return "???";

    static struct AutoMap
    {
        // Values start from 1, so do -1 to avoid empty cell
        std::string names[int(SRTS_NONEXIST)-1+1];

        AutoMap()
        {
#define SINI(statename) names[SRTS_##statename-1] = #statename
            SINI(INIT);
            SINI(OPENED);
            SINI(LISTENING);
            SINI(CONNECTING);
            SINI(CONNECTED);
            SINI(BROKEN);
            SINI(CLOSING);
            SINI(CLOSED);
            SINI(NONEXIST);
#undef SINI
        }
    } names;

    return names.names[int(s)-1];
}


std::string FormatTime(uint64_t time)
{
    if (time == 0)
    {
        // Use special string for 0
        return "00:00:00.000000";
    }
    using namespace std;

    time_t sec = time/1000000;
    time_t usec = time%1000000;

    time_t tt = sec;
    struct tm tm = SysLocalTime(tt);

    char tmp_buf[512];
    strftime(tmp_buf, 512, "%X.", &tm);

    ostringstream out;
    out << tmp_buf << setfill('0') << setw(6) << usec;
    return out.str();
}

LogDispatcher::Proxy::Proxy(LogDispatcher& guy) : that(guy), that_enabled(that.CheckEnabled())
{
    if (that_enabled)
    {
        i_file = "";
        i_line = 0;
        flags = that.src_config->flags;
        // Create logger prefix
        that.CreateLogLinePrefix(os);
    }
}

LogDispatcher::Proxy LogDispatcher::operator()()
{
    return Proxy(*this);
}

void LogDispatcher::CreateLogLinePrefix(std::ostringstream& serr)
{
    using namespace std;

    char tmp_buf[512];
    if ( !isset(SRT_LOGF_DISABLE_TIME) )
    {
        // Not necessary if sending through the queue.
        timeval tv;
        gettimeofday(&tv, 0);
        struct tm tm = SysLocalTime((time_t) tv.tv_sec);

        strftime(tmp_buf, 512, "%X.", &tm);
        serr << tmp_buf << setw(6) << setfill('0') << tv.tv_usec;
    }

    string out_prefix;
    if ( !isset(SRT_LOGF_DISABLE_SEVERITY) )
    {
        out_prefix = prefix;
    }

    // Note: ThreadName::get needs a buffer of size min. ThreadName::BUFSIZE
    if ( !isset(SRT_LOGF_DISABLE_THREADNAME) && ThreadName::get(tmp_buf) )
    {
        serr << "/" << tmp_buf << out_prefix << ": ";
    }
    else
    {
        serr << out_prefix << ": ";
    }
}

std::string LogDispatcher::Proxy::ExtractName(std::string pretty_function)
{
    if ( pretty_function == "" )
        return "";
    size_t pos = pretty_function.find('(');
    if ( pos == std::string::npos )
        return pretty_function; // return unchanged.

    pretty_function = pretty_function.substr(0, pos);

    // There are also template instantiations where the instantiating
    // parameters are encrypted inside. Therefore, search for the first
    // open < and if found, search for symmetric >.

    int depth = 1;
    pos = pretty_function.find('<');
    if ( pos != std::string::npos )
    {
        size_t end = pos+1;
        for(;;)
        {
            ++pos;
            if ( pos == pretty_function.size() )
            {
                --pos;
                break;
            }
            if ( pretty_function[pos] == '<' )
            {
                ++depth;
                continue;
            }

            if ( pretty_function[pos] == '>' )
            {
                --depth;
                if ( depth <= 0 )
                    break;
                continue;
            }
        }

        std::string afterpart = pretty_function.substr(pos+1);
        pretty_function = pretty_function.substr(0, end) + ">" + afterpart;
    }

    // Now see how many :: can be found in the name.
    // If this occurs more than once, take the last two.
    pos = pretty_function.rfind("::");

    if ( pos == std::string::npos || pos < 2 )
        return pretty_function; // return whatever this is. No scope name.

    // Find the next occurrence of :: - if found, copy up to it. If not,
    // return whatever is found.
    pos -= 2;
    pos = pretty_function.rfind("::", pos);
    if ( pos == std::string::npos )
        return pretty_function; // nothing to cut

    return pretty_function.substr(pos+2);
}

} // (end namespace srt_logging)

#endif<|MERGE_RESOLUTION|>--- conflicted
+++ resolved
@@ -56,13 +56,8 @@
 #if ENABLE_THREAD_LOGGING
 #include <iostream>
 #endif
-<<<<<<< HEAD
-#endif
-
 // #undef ENABLE_THREAD_ASSERT 1
 
-=======
->>>>>>> 2cf052b2
 #include <string>
 #include <sstream>
 #include <cmath>
