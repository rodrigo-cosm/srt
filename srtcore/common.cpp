/*
 * SRT - Secure, Reliable, Transport
 * Copyright (c) 2018 Haivision Systems Inc.
 * 
 * This Source Code Form is subject to the terms of the Mozilla Public
 * License, v. 2.0. If a copy of the MPL was not distributed with this
 * file, You can obtain one at http://mozilla.org/MPL/2.0/.
 * 
 */

/*****************************************************************************
Copyright (c) 2001 - 2016, The Board of Trustees of the University of Illinois.
All rights reserved.

Redistribution and use in source and binary forms, with or without
modification, are permitted provided that the following conditions are
met:

* Redistributions of source code must retain the above
  copyright notice, this list of conditions and the
  following disclaimer.

* Redistributions in binary form must reproduce the
  above copyright notice, this list of conditions
  and the following disclaimer in the documentation
  and/or other materials provided with the distribution.

* Neither the name of the University of Illinois
  nor the names of its contributors may be used to
  endorse or promote products derived from this
  software without specific prior written permission.

THIS SOFTWARE IS PROVIDED BY THE COPYRIGHT HOLDERS AND CONTRIBUTORS "AS
IS" AND ANY EXPRESS OR IMPLIED WARRANTIES, INCLUDING, BUT NOT LIMITED TO,
THE IMPLIED WARRANTIES OF MERCHANTABILITY AND FITNESS FOR A PARTICULAR
PURPOSE ARE DISCLAIMED. IN NO EVENT SHALL THE COPYRIGHT OWNER OR
CONTRIBUTORS BE LIABLE FOR ANY DIRECT, INDIRECT, INCIDENTAL, SPECIAL,
EXEMPLARY, OR CONSEQUENTIAL DAMAGES (INCLUDING, BUT NOT LIMITED TO,
PROCUREMENT OF SUBSTITUTE GOODS OR SERVICES; LOSS OF USE, DATA, OR
PROFITS; OR BUSINESS INTERRUPTION) HOWEVER CAUSED AND ON ANY THEORY OF
LIABILITY, WHETHER IN CONTRACT, STRICT LIABILITY, OR TORT (INCLUDING
NEGLIGENCE OR OTHERWISE) ARISING IN ANY WAY OUT OF THE USE OF THIS
SOFTWARE, EVEN IF ADVISED OF THE POSSIBILITY OF SUCH DAMAGE.
*****************************************************************************/

/*****************************************************************************
written by
   Yunhong Gu, last updated 07/25/2010
modified by
   Haivision Systems Inc.
*****************************************************************************/

#define SRT_IMPORT_TIME 1
#include "platform_sys.h"
<<<<<<< HEAD

#if ENABLE_THREAD_LOGGING
#include <iostream>
#ifndef __MINGW__
   #include <intrin.h>
#endif
#endif
=======
>>>>>>> f1b2db84

#include <string>
#include <sstream>
#include <cmath>
#include <iostream>
#include <iomanip>
#include "srt.h"
#include "md5.h"
#include "common.h"
#include "logging.h"
#include "threadname.h"

#include <srt_compat.h> // SysStrError

using namespace std;


bool CTimer::m_bUseMicroSecond = false;
uint64_t CTimer::s_ullCPUFrequency = CTimer::readCPUFrequency();

pthread_mutex_t CTimer::m_EventLock = PTHREAD_MUTEX_INITIALIZER;
pthread_cond_t CTimer::m_EventCond = PTHREAD_COND_INITIALIZER;

CTimer::CTimer():
m_ullSchedTime(),
m_TickCond(),
m_TickLock()
{
    pthread_mutex_init(&m_TickLock, NULL);
    pthread_cond_init(&m_TickCond, NULL);
}

CTimer::~CTimer()
{
    pthread_mutex_destroy(&m_TickLock);
    pthread_cond_destroy(&m_TickCond);
}

void CTimer::rdtsc(uint64_t &x)
{
   if (m_bUseMicroSecond)
   {
      x = getTime();
      return;
   }

   #ifdef IA32
      uint32_t lval, hval;
      //asm volatile ("push %eax; push %ebx; push %ecx; push %edx");
      //asm volatile ("xor %eax, %eax; cpuid");
      asm volatile ("rdtsc" : "=a" (lval), "=d" (hval));
      //asm volatile ("pop %edx; pop %ecx; pop %ebx; pop %eax");
      x = hval;
      x = (x << 32) | lval;
   #elif defined(IA64)
      asm ("mov %0=ar.itc" : "=r"(x) :: "memory");
   #elif defined(AMD64)
      uint32_t lval, hval;
      asm ("rdtsc" : "=a" (lval), "=d" (hval));
      x = hval;
      x = (x << 32) | lval;
   #elif defined(_WIN32)
      // This function should not fail, because we checked the QPC
      // when calling to QueryPerformanceFrequency. If it failed,
      // the m_bUseMicroSecond was set to true.
      QueryPerformanceCounter((LARGE_INTEGER *)&x);
   #elif defined(OSX) || (TARGET_OS_IOS == 1) || (TARGET_OS_TV == 1)
      x = mach_absolute_time();
   #else
      // use system call to read time clock for other archs
      x = getTime();
   #endif
}

uint64_t CTimer::readCPUFrequency()
{
   uint64_t frequency = 1;  // 1 tick per microsecond.

#if defined(IA32) || defined(IA64) || defined(AMD64)
    uint64_t t1, t2;

    rdtsc(t1);
    timespec ts;
    ts.tv_sec = 0;
    ts.tv_nsec = 100000000;
    nanosleep(&ts, NULL);
    rdtsc(t2);

    // CPU clocks per microsecond
    frequency = (t2 - t1) / 100000;
#elif defined(_WIN32)
    LARGE_INTEGER counts_per_sec;
    if (QueryPerformanceFrequency(&counts_per_sec))
        frequency = counts_per_sec.QuadPart / 1000000;
#elif defined(OSX) || (TARGET_OS_IOS == 1) || (TARGET_OS_TV == 1)
    mach_timebase_info_data_t info;
    mach_timebase_info(&info);
    frequency = info.denom * uint64_t(1000) / info.numer;
#endif

   // Fall back to microsecond if the resolution is not high enough.
   if (frequency < 10)
   {
      frequency = 1;
      m_bUseMicroSecond = true;
   }
   return frequency;
}

uint64_t CTimer::getCPUFrequency()
{
   return s_ullCPUFrequency;
}

void CTimer::sleep(uint64_t interval)
{
   uint64_t t;
   rdtsc(t);

   // sleep next "interval" time
   sleepto(t + interval);
}

void CTimer::sleepto(uint64_t nexttime)
{
   // Use class member such that the method can be interrupted by others
   m_ullSchedTime = nexttime;

   uint64_t t;
   rdtsc(t);

   while (t < m_ullSchedTime)
   {
#if USE_BUSY_WAITING
#ifdef IA32
       __asm__ volatile ("pause; rep; nop; nop; nop; nop; nop;");
#elif IA64
       __asm__ volatile ("nop 0; nop 0; nop 0; nop 0; nop 0;");
#elif AMD64
       __asm__ volatile ("nop; nop; nop; nop; nop;");
#elif defined(_WIN32) && !defined(__MINGW__)
       __nop ();
       __nop ();
       __nop ();
       __nop ();
       __nop ();
#endif
#else
       const uint64_t wait_us = (m_ullSchedTime - t) / CTimer::getCPUFrequency();
       // The while loop ensures that (t < m_ullSchedTime).
       // Division by frequency may lose precision, therefore can be 0.
       if (wait_us == 0)
           break;

       timeval now;
       gettimeofday(&now, 0);
       const uint64_t time_us = now.tv_sec * uint64_t(1000000) + now.tv_usec + wait_us;
       timespec timeout;
       timeout.tv_sec = time_us / 1000000;
       timeout.tv_nsec = (time_us % 1000000) * 1000;

       THREAD_PAUSED();
       pthread_mutex_lock(&m_TickLock);
       pthread_cond_timedwait(&m_TickCond, &m_TickLock, &timeout);
       pthread_mutex_unlock(&m_TickLock);
       THREAD_RESUMED();
#endif

       rdtsc(t);
   }
}

void CTimer::interrupt()
{
   // schedule the sleepto time to the current CCs, so that it will stop
   rdtsc(m_ullSchedTime);
   tick();
}

void CTimer::tick()
{
    pthread_cond_signal(&m_TickCond);
}

uint64_t CTimer::getTime()
{
    // XXX Do further study on that. Currently Cygwin is also using gettimeofday,
    // however Cygwin platform is supported only for testing purposes.

    //For other systems without microsecond level resolution, add to this conditional compile
#if defined(OSX) || (TARGET_OS_IOS == 1) || (TARGET_OS_TV == 1)
    // Otherwise we will have an infinite recursive functions calls
    if (m_bUseMicroSecond == false)
    {
        uint64_t x;
        rdtsc(x);
        return x / s_ullCPUFrequency;
    }
    // Specific fix may be necessary if rdtsc is not available either.
    // Going further on Apple platforms might cause issue, fixed with PR #301.
    // But it is very unlikely for the latest platforms.
#endif
    timeval t;
    gettimeofday(&t, 0);
    return t.tv_sec * uint64_t(1000000) + t.tv_usec;
}

void CTimer::triggerEvent()
{
    pthread_cond_signal(&m_EventCond);
}

CTimer::EWait CTimer::waitForEvent()
{
    timeval now;
    timespec timeout;
    gettimeofday(&now, 0);
    if (now.tv_usec < 990000)
    {
        timeout.tv_sec = now.tv_sec;
        timeout.tv_nsec = (now.tv_usec + 10000) * 1000;
    }
    else
    {
        timeout.tv_sec = now.tv_sec + 1;
        timeout.tv_nsec = (now.tv_usec + 10000 - 1000000) * 1000;
    }
    pthread_mutex_lock(&m_EventLock);
    int reason = pthread_cond_timedwait(&m_EventCond, &m_EventLock, &timeout);
    pthread_mutex_unlock(&m_EventLock);

    return reason == ETIMEDOUT ? WT_TIMEOUT : reason == 0 ? WT_EVENT : WT_ERROR;
}

void CTimer::sleep()
{
   #ifndef _WIN32
      usleep(10);
   #else
      Sleep(1);
   #endif
}

int CTimer::condTimedWaitUS(pthread_cond_t* cond, pthread_mutex_t* mutex, uint64_t delay) {
    timeval now;
    gettimeofday(&now, 0);
    const uint64_t time_us = now.tv_sec * uint64_t(1000000) + now.tv_usec + delay;
    timespec timeout;
    timeout.tv_sec = time_us / 1000000;
    timeout.tv_nsec = (time_us % 1000000) * 1000;

    return pthread_cond_timedwait(cond, mutex, &timeout);
}

#ifdef ENABLE_THREAD_LOGGING
struct CGuardLogMutex
{
    pthread_mutex_t mx;
    CGuardLogMutex()
    {
        pthread_mutex_init(&mx, NULL);
    }

    ~CGuardLogMutex()
    {
        pthread_mutex_destroy(&mx);
    }

    void lock() { pthread_mutex_lock(&mx); }
    void unlock() { pthread_mutex_unlock(&mx); }
} g_gmtx;
#endif

// Automatically lock in constructor
CGuard::CGuard(pthread_mutex_t& lock, const char* ln SRT_ATR_UNUSED, bool shouldwork):
    m_Mutex(lock),
    m_iLocked(-1)
{
#if ENABLE_THREAD_LOGGING
    std::ostringstream cv;
    cv << &m_Mutex;
    if (ln)
    {
        cv << "(" << ln << ")";
    }
    lockname = cv.str();
    char errbuf[256];
#endif
    if (shouldwork)
    {
        LOGS(cerr, log << "CGuard: { LOCK:" << lockname << " ...");
        Lock();

#if ENABLE_THREAD_ASSERT
        if (m_iLocked != 0)
            abort();
#endif
        LOGS(cerr, log << "... " << lockname << " lock state:" <<
                (m_iLocked == 0 ? "locked successfully" : SysStrError(m_iLocked, errbuf, 256)));
    }
    else
    {
        LOGS(cerr, log << "CGuard: LOCK NOT DONE (not required):" << lockname);
    }
}

// Automatically unlock in destructor
CGuard::~CGuard()
{
    if (m_iLocked == 0)
    {
        LOGS(cerr, log << "CGuard: } UNLOCK:" << lockname);
        Unlock();
    }
    else
    {
        LOGS(cerr, log << "CGuard: UNLOCK NOT DONE (not locked):" << lockname);
    }
}

int CGuard::enterCS(pthread_mutex_t& lock, const char* ln SRT_ATR_UNUSED, bool block)
{
#if ENABLE_THREAD_LOGGING
    std::ostringstream cv;
    cv << &lock;
    if (ln)
    {
        cv << "(" << ln << ")";
    }
    string lockname = cv.str();
#endif
    int retval;
    if (block)
    {
        LOGS(cerr, log << "enterCS(block) {  LOCK: " << lockname << " ...");
        retval = pthread_mutex_lock(&lock);
        LOGS(cerr, log << "... " << lockname << " locked.");
    }
    else
    {
        retval = pthread_mutex_trylock(&lock);
        LOGS(cerr, log << "enterCS(try) {  LOCK: " << lockname << " "
                << (retval == 0 ? " LOCKED." : " FAILED }"));
    }
    return retval;
}

int CGuard::leaveCS(pthread_mutex_t& lock, const char* ln SRT_ATR_UNUSED)
{
#if ENABLE_THREAD_LOGGING
    std::ostringstream cv;
    cv << &lock;
    if (ln)
    {
        cv << "(" << ln << ")";
    }
    string lockname = cv.str();
#endif
    LOGS(cerr, log << "leaveCS: } UNLOCK: " << lockname);
    return pthread_mutex_unlock(&lock);
}

/// This function checks if the given thread id
/// is a thread id, stating that a thread id variable
/// that doesn't hold a running thread, is equal to
/// a null thread (pthread_t()).
bool CGuard::isthread(const pthread_t& thr)
{
    return pthread_equal(thr, pthread_t()) == 0; // NOT equal to a null thread
}

bool CGuard::join(pthread_t& thr)
{
    LOGS(cerr, log << "JOIN: " << thr << " ---> " << pthread_self());
    int ret = pthread_join(thr, NULL);
    thr = pthread_t(); // prevent dangling
    return ret == 0;
}

bool CGuard::join(pthread_t& thr, void*& result)
{
    LOGS(cerr, log << "JOIN: " << thr << " ---> " << pthread_self());
    int ret = pthread_join(thr, &result);
    thr = pthread_t();
    return ret == 0;
}

void CGuard::createMutex(pthread_mutex_t& lock)
{
    pthread_mutexattr_t* pattr = NULL;
#if ENABLE_THREAD_LOGGING
    pthread_mutexattr_t attr;
    pthread_mutexattr_init(&attr);
    pthread_mutexattr_settype(&attr, PTHREAD_MUTEX_ERRORCHECK);
    pattr = &attr;
#endif
    pthread_mutex_init(&lock, pattr);
}

void CGuard::releaseMutex(pthread_mutex_t& lock)
{
    pthread_mutex_destroy(&lock);
}

void CGuard::createCond(pthread_cond_t& cond, pthread_condattr_t* attr)
{
    pthread_cond_init(&cond, attr);
}

void CGuard::releaseCond(pthread_cond_t& cond)
{
    pthread_cond_destroy(&cond);
}

CCondDelegate::CCondDelegate(pthread_cond_t& cond, CGuard& g, const char* ln SRT_ATR_UNUSED)
    : m_cond(&cond), m_mutex(&g.m_Mutex)
#if ENABLE_THREAD_LOGGING
      , nolock(false)
#endif
{
#if ENABLE_THREAD_LOGGING
    // This constructor expects that the mutex is locked, and 'g' should designate
    // the CGuard variable that holds the mutex. Test in debug mode whether the
    // mutex is locked
    std::ostringstream cv;
    cv << &cond;
    if (ln)
    {
        cv << "(" << ln << ")";
    }
    cvname = cv.str();
    lockname = g.lockname;

    int lockst = pthread_mutex_trylock(m_mutex);
    if (lockst == 0)
    {
        pthread_mutex_unlock(m_mutex);
        LOGS(std::cerr, log << "CCond: IPE: Mutex " << g.lockname << " in CGuard IS NOT LOCKED.");
        return;
    }
#endif
    // XXX it would be nice to check whether the owner is also current thread
    // but this can't be done portable way.

    // When constructed by this constructor, the user is expected
    // to only call signal_locked() function. You should pass the same guard
    // variable that you have used for construction as its argument.
}

CCondDelegate::CCondDelegate(pthread_cond_t& cond, pthread_mutex_t& mutex, Nolock,
        const char* cn SRT_ATR_UNUSED, const char* ln SRT_ATR_UNUSED)
    : m_cond(&cond), m_mutex(&mutex)
#if ENABLE_THREAD_LOGGING
      , nolock(true)
#endif
{
#if ENABLE_THREAD_LOGGING
    std::ostringstream cv;
    cv << &m_cond;
    if (cn)
    {
        cv << "(" << cn << ")";
    }
    cvname = cv.str();
    std::ostringstream lv;
    lv << &mutex;
    if (ln)
    {
        lv << "(" << ln << ")";
    }
    lockname = lv.str();
#endif
    // We expect that the mutex is NOT locked at this moment by the current thread,
    // but it is perfectly ok, if the mutex is locked by another thread. We'll just wait.

    // When constructed by this constructor, the user is expected
    // to only call lock_signal() function.
}

void CCondDelegate::wait()
{
    LOGS(cerr, log << "Cond: WAIT:" << cvname << " UNLOCK:" << lockname);
    THREAD_PAUSED();
    pthread_cond_wait(m_cond, m_mutex);
    THREAD_RESUMED();
    LOGS(cerr, log << "Cond: CAUGHT:" << cvname << " LOCKED:" << lockname);
}

/// Block the call until either @a timestamp time achieved
/// or the conditional is signaled.
/// @param [in] timestamp Absolute time (since epoch [us]) to wait up to
/// @retval true Resumed due to getting a CV signal
/// @retval false Resumed due to being past @a timestamp
bool CCondDelegate::wait_until(uint64_t timestamp)
{
    timespec locktime;
    locktime.tv_sec = timestamp / 1000000;
    locktime.tv_nsec = (timestamp % 1000000) * 1000;
    LOGS(cerr, log << "Cond: WAIT:" << cvname << " UNLOCK:" << lockname << " - until TS=" << logging::FormatTime(timestamp));
    THREAD_PAUSED();
    bool signaled = pthread_cond_timedwait(m_cond, m_mutex, &locktime) != ETIMEDOUT;
    THREAD_RESUMED();
    LOGS(cerr, log << "Cond: CAUGHT:" << cvname << " LOCKED:" << lockname << " REASON:" << (signaled ? "SIGNAL" : "TIMEOUT"));
    return signaled;
}

/// Block the call until either @a timestamp time achieved
/// or the conditional is signaled.
/// @param [in] delay Maximum time to wait since the moment of the call
/// @retval true Resumed due to getting a CV signal
/// @retval false Resumed due to being past @a timestamp
bool CCondDelegate::wait_for(uint64_t delay)
{
    timeval now;
    gettimeofday(&now, 0); //  CTimer::getTime ???
    uint64_t time_us = now.tv_sec * uint64_t(1000000) + now.tv_usec + delay;
    return wait_until(time_us);
}

void CCondDelegate::lock_signal()
{
    // We expect nolock == true.
#if ENABLE_THREAD_LOGGING
    if (!nolock)
    {
        LOGS(cerr, log << "Cond: IPE: lock_signal done on LOCKED Cond.");
    }
#endif
    LOGS(cerr, log << "Cond: SIGNAL:" << cvname << " { LOCKING: " << lockname << "...");

    // Not using CGuard here because it would be logged
    // and this will result in unnecessary excessive logging.
    pthread_mutex_lock(m_mutex);
    LOGS(cerr, log << "Cond: ... locked: " << lockname << " - SIGNAL!");
    pthread_cond_signal(m_cond);
    pthread_mutex_unlock(m_mutex);

    LOGS(cerr, log << "Cond: } UNLOCK:" << lockname);
}

void CCondDelegate::signal_locked(CGuard& lk SRT_ATR_UNUSED)
{
    // We expect nolock == false.
#if ENABLE_THREAD_LOGGING
    if (nolock)
    {
        LOGS(cerr, log << "Cond: IPE: signal done on no-lock-checked Cond.");
    }

    if (&lk.m_Mutex != m_mutex)
    {
        LOGS(cerr, log << "Cond: IPE: signal declares CGuard.mutex=" << lk.lockname << " but Cond.mutex=" << lockname);
    }
    LOGS(cerr, log << "Cond: SIGNAL:" << cvname << " (with locked:" << lockname << ")");
#endif

    pthread_cond_signal(m_cond);
}

void CCondDelegate::signal_relaxed()
{
    LOGS(cerr, log << "Cond: SIGNAL:" << cvname << " (NOT locking " << lockname << ")");
    pthread_cond_signal(m_cond);
}

//
CUDTException::CUDTException(CodeMajor major, CodeMinor minor, int err):
m_iMajor(major),
m_iMinor(minor)
{
   if (err == -1)
       m_iErrno = NET_ERROR;
   else
      m_iErrno = err;
}

CUDTException::CUDTException(const CUDTException& e):
m_iMajor(e.m_iMajor),
m_iMinor(e.m_iMinor),
m_iErrno(e.m_iErrno),
m_strMsg()
{
}

CUDTException::~CUDTException()
{
}

const char* CUDTException::getErrorMessage()
{
   // translate "Major:Minor" code into text message.

   switch (m_iMajor)
   {
      case MJ_SUCCESS:
        m_strMsg = "Success";
        break;

      case MJ_SETUP:
        m_strMsg = "Connection setup failure";

        switch (m_iMinor)
        {
        case MN_TIMEOUT:
           m_strMsg += ": connection time out";
           break;

        case MN_REJECTED:
           m_strMsg += ": connection rejected";
           break;

        case MN_NORES:
           m_strMsg += ": unable to create/configure SRT socket";
           break;

        case MN_SECURITY:
           m_strMsg += ": abort for security reasons";
           break;

        default:
           break;
        }

        break;

      case MJ_CONNECTION:
        switch (m_iMinor)
        {
        case MN_CONNLOST:
           m_strMsg = "Connection was broken";
           break;

        case MN_NOCONN:
           m_strMsg = "Connection does not exist";
           break;

        default:
           break;
        }

        break;

      case MJ_SYSTEMRES:
        m_strMsg = "System resource failure";

        switch (m_iMinor)
        {
        case MN_THREAD:
           m_strMsg += ": unable to create new threads";
           break;

        case MN_MEMORY:
           m_strMsg += ": unable to allocate buffers";
           break;

        default:
           break;
        }

        break;

      case MJ_FILESYSTEM:
        m_strMsg = "File system failure";

        switch (m_iMinor)
        {
        case MN_SEEKGFAIL:
           m_strMsg += ": cannot seek read position";
           break;

        case MN_READFAIL:
           m_strMsg += ": failure in read";
           break;

        case MN_SEEKPFAIL:
           m_strMsg += ": cannot seek write position";
           break;

        case MN_WRITEFAIL:
           m_strMsg += ": failure in write";
           break;

        default:
           break;
        }

        break;

      case MJ_NOTSUP:
        m_strMsg = "Operation not supported";
 
        switch (m_iMinor)
        {
        case MN_ISBOUND:
           m_strMsg += ": Cannot do this operation on a BOUND socket";
           break;

        case MN_ISCONNECTED:
           m_strMsg += ": Cannot do this operation on a CONNECTED socket";
           break;

        case MN_INVAL:
           m_strMsg += ": Bad parameters";
           break;

        case MN_SIDINVAL:
           m_strMsg += ": Invalid socket ID";
           break;

        case MN_ISUNBOUND:
           m_strMsg += ": Cannot do this operation on an UNBOUND socket";
           break;

        case MN_NOLISTEN:
           m_strMsg += ": Socket is not in listening state";
           break;

        case MN_ISRENDEZVOUS:
           m_strMsg += ": Listen/accept is not supported in rendezous connection setup";
           break;

        case MN_ISRENDUNBOUND:
           m_strMsg += ": Cannot call connect on UNBOUND socket in rendezvous connection setup";
           break;

        case MN_INVALMSGAPI:
           m_strMsg += ": Incorrect use of Message API (sendmsg/recvmsg).";
           break;

        case MN_INVALBUFFERAPI:
           m_strMsg += ": Incorrect use of Buffer API (send/recv) or File API (sendfile/recvfile).";
           break;

        case MN_BUSY:
           m_strMsg += ": Another socket is already listening on the same port";
           break;

        case MN_XSIZE:
           m_strMsg += ": Message is too large to send (it must be less than the SRT send buffer size)";
           break;

        case MN_EIDINVAL:
           m_strMsg += ": Invalid epoll ID";
           break;

        default:
           break;
        }

        break;

     case MJ_AGAIN:
        m_strMsg = "Non-blocking call failure";

        switch (m_iMinor)
        {
        case MN_WRAVAIL:
           m_strMsg += ": no buffer available for sending";
           break;

        case MN_RDAVAIL:
           m_strMsg += ": no data available for reading";
           break;

        case MN_XMTIMEOUT:
           m_strMsg += ": transmission timed out";
           break;

#ifdef SRT_ENABLE_ECN
        case MN_CONGESTION:
           m_strMsg += ": early congestion notification";
           break;
#endif /* SRT_ENABLE_ECN */
        default:
           break;
        }

        break;

     case MJ_PEERERROR:
        m_strMsg = "The peer side has signalled an error";

        break;

      default:
        m_strMsg = "Unknown error";
   }

   // Adding "errno" information
   if ((MJ_SUCCESS != m_iMajor) && (0 < m_iErrno))
   {
      m_strMsg += ": " + SysStrError(m_iErrno);
   }

   return m_strMsg.c_str();
}

#define UDT_XCODE(mj, mn) (int(mj)*1000)+int(mn)

int CUDTException::getErrorCode() const
{
    return UDT_XCODE(m_iMajor, m_iMinor);
}

int CUDTException::getErrno() const
{
   return m_iErrno;
}


void CUDTException::clear()
{
   m_iMajor = MJ_SUCCESS;
   m_iMinor = MN_NONE;
   m_iErrno = 0;
}

#undef UDT_XCODE

//
bool CIPAddress::ipcmp(const sockaddr* addr1, const sockaddr* addr2, int ver)
{
   if (AF_INET == ver)
   {
      sockaddr_in* a1 = (sockaddr_in*)addr1;
      sockaddr_in* a2 = (sockaddr_in*)addr2;

      if ((a1->sin_port == a2->sin_port) && (a1->sin_addr.s_addr == a2->sin_addr.s_addr))
         return true;
   }
   else
   {
      sockaddr_in6* a1 = (sockaddr_in6*)addr1;
      sockaddr_in6* a2 = (sockaddr_in6*)addr2;

      if (a1->sin6_port == a2->sin6_port)
      {
         for (int i = 0; i < 16; ++ i)
            if (*((char*)&(a1->sin6_addr) + i) != *((char*)&(a2->sin6_addr) + i))
               return false;

         return true;
      }
   }

   return false;
}

void CIPAddress::ntop(const sockaddr* addr, uint32_t ip[4], int ver)
{
   if (AF_INET == ver)
   {
      sockaddr_in* a = (sockaddr_in*)addr;
      ip[0] = a->sin_addr.s_addr;
   }
   else
   {
      sockaddr_in6* a = (sockaddr_in6*)addr;
      ip[3] = (a->sin6_addr.s6_addr[15] << 24) + (a->sin6_addr.s6_addr[14] << 16) + (a->sin6_addr.s6_addr[13] << 8) + a->sin6_addr.s6_addr[12];
      ip[2] = (a->sin6_addr.s6_addr[11] << 24) + (a->sin6_addr.s6_addr[10] << 16) + (a->sin6_addr.s6_addr[9] << 8) + a->sin6_addr.s6_addr[8];
      ip[1] = (a->sin6_addr.s6_addr[7] << 24) + (a->sin6_addr.s6_addr[6] << 16) + (a->sin6_addr.s6_addr[5] << 8) + a->sin6_addr.s6_addr[4];
      ip[0] = (a->sin6_addr.s6_addr[3] << 24) + (a->sin6_addr.s6_addr[2] << 16) + (a->sin6_addr.s6_addr[1] << 8) + a->sin6_addr.s6_addr[0];
   }
}

void CIPAddress::pton(sockaddr* addr, const uint32_t ip[4], int ver)
{
   if (AF_INET == ver)
   {
      sockaddr_in* a = (sockaddr_in*)addr;
      a->sin_addr.s_addr = ip[0];
   }
   else
   {
      sockaddr_in6* a = (sockaddr_in6*)addr;
      for (int i = 0; i < 4; ++ i)
      {
         a->sin6_addr.s6_addr[i * 4] = ip[i] & 0xFF;
         a->sin6_addr.s6_addr[i * 4 + 1] = (unsigned char)((ip[i] & 0xFF00) >> 8);
         a->sin6_addr.s6_addr[i * 4 + 2] = (unsigned char)((ip[i] & 0xFF0000) >> 16);
         a->sin6_addr.s6_addr[i * 4 + 3] = (unsigned char)((ip[i] & 0xFF000000) >> 24);
      }
   }
}

using namespace std;


static string ShowIP4(const sockaddr_in* sin)
{
    ostringstream os;
    union
    {
        in_addr sinaddr;
        unsigned char ip[4];
    };
    sinaddr = sin->sin_addr;

    os << int(ip[0]);
    os << ".";
    os << int(ip[1]);
    os << ".";
    os << int(ip[2]);
    os << ".";
    os << int(ip[3]);
    return os.str();
}

static string ShowIP6(const sockaddr_in6* sin)
{
    ostringstream os;
    os.setf(ios::uppercase);

    bool sep = false;
    for (size_t i = 0; i < 16; ++i)
    {
        int v = sin->sin6_addr.s6_addr[i];
        if ( v )
        {
            if ( sep )
                os << ":";

            os << hex << v;
            sep = true;
        }
    }

    return os.str();
}

string CIPAddress::show(const sockaddr* adr)
{
    if ( adr->sa_family == AF_INET )
        return ShowIP4((const sockaddr_in*)adr);
    else if ( adr->sa_family == AF_INET6 )
        return ShowIP6((const sockaddr_in6*)adr);
    else
        return "(unsupported sockaddr type)";
}

//
void CMD5::compute(const char* input, unsigned char result[16])
{
   md5_state_t state;

   md5_init(&state);
   md5_append(&state, (const md5_byte_t *)input, strlen(input));
   md5_finish(&state, result);
}

std::string MessageTypeStr(UDTMessageType mt, uint32_t extt)
{
    using std::string;

    static const char* const udt_types [] = {
        "handshake",
        "keepalive",
        "ack",
        "lossreport",
        "cgwarning", //4
        "shutdown",
        "ackack",
        "dropreq",
        "peererror", //8
    };

    static const char* const srt_types [] = {
        "EXT:none",
        "EXT:hsreq",
        "EXT:hsrsp",
        "EXT:kmreq",
        "EXT:kmrsp",
        "EXT:sid",
        "EXT:congctl"
    };


    if ( mt == UMSG_EXT )
    {
        if ( extt >= Size(srt_types) )
            return "EXT:unknown";

        return srt_types[extt];
    }

    if ( size_t(mt) > Size(udt_types) )
        return "unknown";

    return udt_types[mt];
}

std::string ConnectStatusStr(EConnectStatus cst)
{
    return
          cst == CONN_CONTINUE ? "INDUCED/CONCLUDING"
        : cst == CONN_RUNNING ? "RUNNING"
        : cst == CONN_ACCEPT ? "ACCEPTED"
        : cst == CONN_RENDEZVOUS ? "RENDEZVOUS (HSv5)"
        : cst == CONN_AGAIN ? "AGAIN"
        : cst == CONN_CONFUSED ? "MISSING HANDSHAKE"
        : "REJECTED";
}

std::string TransmissionEventStr(ETransmissionEvent ev)
{
    static const char* const vals [] =
    {
        "init",
        "ack",
        "ackack",
        "lossreport",
        "checktimer",
        "send",
        "receive",
        "custom"
    };

    size_t vals_size = Size(vals);

    if (size_t(ev) >= vals_size)
        return "UNKNOWN";
    return vals[ev];
}

extern const char* const srt_rejectreason_msg [] = {
    "Unknown or erroneous",
    "Error in system calls",
    "Peer rejected connection",
    "Resource allocation failure",
    "Rogue peer or incorrect parameters",
    "Listener's backlog exceeded",
    "Internal Program Error",
    "Socket is being closed",
    "Peer version too old",
    "Rendezvous-mode cookie collision",
    "Incorrect passphrase",
    "Password required or unexpected",
    "MessageAPI/StreamAPI collision",
    "Congestion controller type collision",
    "Packet Filter type collision"
};

const char* srt_rejectreason_str(SRT_REJECT_REASON rid)
{
    int id = rid;
    static const size_t ra_size = Size(srt_rejectreason_msg);
    if (size_t(id) >= ra_size)
        return srt_rejectreason_msg[0];
    return srt_rejectreason_msg[id];
}

// Some logging imps
#if ENABLE_LOGGING

namespace srt_logging
{

std::string FormatTime(uint64_t time)
{
    using namespace std;

    time_t sec = time/1000000;
    time_t usec = time%1000000;

    time_t tt = sec;
    struct tm tm = SysLocalTime(tt);

    char tmp_buf[512];
    strftime(tmp_buf, 512, "%X.", &tm);

    ostringstream out;
    out << tmp_buf << setfill('0') << setw(6) << usec;
    return out.str();
}

LogDispatcher::Proxy::Proxy(LogDispatcher& guy) : that(guy), that_enabled(that.CheckEnabled())
{
    if (that_enabled)
    {
        i_file = "";
        i_line = 0;
        flags = that.src_config->flags;
        // Create logger prefix
        that.CreateLogLinePrefix(os);
    }
}

LogDispatcher::Proxy LogDispatcher::operator()()
{
    return Proxy(*this);
}

void LogDispatcher::CreateLogLinePrefix(std::ostringstream& serr)
{
    using namespace std;

    char tmp_buf[512];
    if ( !isset(SRT_LOGF_DISABLE_TIME) )
    {
        // Not necessary if sending through the queue.
        timeval tv;
        gettimeofday(&tv, 0);
        struct tm tm = SysLocalTime((time_t) tv.tv_sec);

        strftime(tmp_buf, 512, "%X.", &tm);
        serr << tmp_buf << setw(6) << setfill('0') << tv.tv_usec;
    }

    string out_prefix;
    if ( !isset(SRT_LOGF_DISABLE_SEVERITY) )
    {
        out_prefix = prefix;
    }

    // Note: ThreadName::get needs a buffer of size min. ThreadName::BUFSIZE
    if ( !isset(SRT_LOGF_DISABLE_THREADNAME) && ThreadName::get(tmp_buf) )
    {
        serr << "/" << tmp_buf << out_prefix << ": ";
    }
    else
    {
        serr << out_prefix << ": ";
    }
}

std::string LogDispatcher::Proxy::ExtractName(std::string pretty_function)
{
    if ( pretty_function == "" )
        return "";
    size_t pos = pretty_function.find('(');
    if ( pos == std::string::npos )
        return pretty_function; // return unchanged.

    pretty_function = pretty_function.substr(0, pos);

    // There are also template instantiations where the instantiating
    // parameters are encrypted inside. Therefore, search for the first
    // open < and if found, search for symmetric >.

    int depth = 1;
    pos = pretty_function.find('<');
    if ( pos != std::string::npos )
    {
        size_t end = pos+1;
        for(;;)
        {
            ++pos;
            if ( pos == pretty_function.size() )
            {
                --pos;
                break;
            }
            if ( pretty_function[pos] == '<' )
            {
                ++depth;
                continue;
            }

            if ( pretty_function[pos] == '>' )
            {
                --depth;
                if ( depth <= 0 )
                    break;
                continue;
            }
        }

        std::string afterpart = pretty_function.substr(pos+1);
        pretty_function = pretty_function.substr(0, end) + ">" + afterpart;
    }

    // Now see how many :: can be found in the name.
    // If this occurs more than once, take the last two.
    pos = pretty_function.rfind("::");

    if ( pos == std::string::npos || pos < 2 )
        return pretty_function; // return whatever this is. No scope name.

    // Find the next occurrence of :: - if found, copy up to it. If not,
    // return whatever is found.
    pos -= 2;
    pos = pretty_function.rfind("::", pos);
    if ( pos == std::string::npos )
        return pretty_function; // nothing to cut

    return pretty_function.substr(pos+2);
}

} // (end namespace srt_logging)

#endif<|MERGE_RESOLUTION|>--- conflicted
+++ resolved
@@ -52,17 +52,10 @@
 
 #define SRT_IMPORT_TIME 1
 #include "platform_sys.h"
-<<<<<<< HEAD
 
 #if ENABLE_THREAD_LOGGING
 #include <iostream>
-#ifndef __MINGW__
-   #include <intrin.h>
-#endif
-#endif
-=======
->>>>>>> f1b2db84
-
+#endif
 #include <string>
 #include <sstream>
 #include <cmath>
