--- conflicted
+++ resolved
@@ -218,20 +218,6 @@
    #endif
 }
 
-<<<<<<< HEAD
-int CTimer::condTimedWaitUS(pthread_cond_t* cond, pthread_mutex_t* mutex, uint64_t delay) {
-    timeval now;
-    gettimeofday(&now, 0);
-    const uint64_t time_us = now.tv_sec * uint64_t(1000000) + now.tv_usec + delay;
-    timespec timeout;
-    timeout.tv_sec = time_us / 1000000;
-    timeout.tv_nsec = (time_us % 1000000) * 1000;
-
-    return pthread_cond_timedwait(cond, mutex, &timeout);
-}
-
-=======
->>>>>>> 0475a5a1
 CUDTException::CUDTException(CodeMajor major, CodeMinor minor, int err):
 m_iMajor(major),
 m_iMinor(minor)
