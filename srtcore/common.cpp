/*
 * SRT - Secure, Reliable, Transport
 * Copyright (c) 2018 Haivision Systems Inc.
 * 
 * This Source Code Form is subject to the terms of the Mozilla Public
 * License, v. 2.0. If a copy of the MPL was not distributed with this
 * file, You can obtain one at http://mozilla.org/MPL/2.0/.
 * 
 */

/*****************************************************************************
Copyright (c) 2001 - 2016, The Board of Trustees of the University of Illinois.
All rights reserved.

Redistribution and use in source and binary forms, with or without
modification, are permitted provided that the following conditions are
met:

* Redistributions of source code must retain the above
  copyright notice, this list of conditions and the
  following disclaimer.

* Redistributions in binary form must reproduce the
  above copyright notice, this list of conditions
  and the following disclaimer in the documentation
  and/or other materials provided with the distribution.

* Neither the name of the University of Illinois
  nor the names of its contributors may be used to
  endorse or promote products derived from this
  software without specific prior written permission.

THIS SOFTWARE IS PROVIDED BY THE COPYRIGHT HOLDERS AND CONTRIBUTORS "AS
IS" AND ANY EXPRESS OR IMPLIED WARRANTIES, INCLUDING, BUT NOT LIMITED TO,
THE IMPLIED WARRANTIES OF MERCHANTABILITY AND FITNESS FOR A PARTICULAR
PURPOSE ARE DISCLAIMED. IN NO EVENT SHALL THE COPYRIGHT OWNER OR
CONTRIBUTORS BE LIABLE FOR ANY DIRECT, INDIRECT, INCIDENTAL, SPECIAL,
EXEMPLARY, OR CONSEQUENTIAL DAMAGES (INCLUDING, BUT NOT LIMITED TO,
PROCUREMENT OF SUBSTITUTE GOODS OR SERVICES; LOSS OF USE, DATA, OR
PROFITS; OR BUSINESS INTERRUPTION) HOWEVER CAUSED AND ON ANY THEORY OF
LIABILITY, WHETHER IN CONTRACT, STRICT LIABILITY, OR TORT (INCLUDING
NEGLIGENCE OR OTHERWISE) ARISING IN ANY WAY OUT OF THE USE OF THIS
SOFTWARE, EVEN IF ADVISED OF THE POSSIBILITY OF SUCH DAMAGE.
*****************************************************************************/

/*****************************************************************************
written by
   Yunhong Gu, last updated 07/25/2010
modified by
   Haivision Systems Inc.
*****************************************************************************/

#define SRT_IMPORT_TIME 1
#include "platform_sys.h"

#if ENABLE_THREAD_LOGGING
#include <iostream>
#endif
<<<<<<< HEAD

=======
>>>>>>> 5df02701
// #undef ENABLE_THREAD_ASSERT 1

#include <string>
#include <sstream>
#include <cmath>
#include <iostream>
#include <iomanip>
#include "udt.h"
#include "md5.h"
#include "common.h"
#include "netinet_any.h"
#include "logging.h"
#include "threadname.h"

#include <srt_compat.h> // SysStrError

using namespace std;


bool CTimer::m_bUseMicroSecond = false;
uint64_t CTimer::s_ullCPUFrequency = CTimer::readCPUFrequency();

pthread_mutex_t CTimer::m_EventLock = PTHREAD_MUTEX_INITIALIZER;
pthread_cond_t CTimer::m_EventCond = PTHREAD_COND_INITIALIZER;

CTimer::CTimer():
m_ullSchedTime(),
m_TickCond(),
m_TickLock()
{
    pthread_mutex_init(&m_TickLock, NULL);
    pthread_cond_init(&m_TickCond, NULL);
}

CTimer::~CTimer()
{
    pthread_mutex_destroy(&m_TickLock);
    pthread_cond_destroy(&m_TickCond);
}

void CTimer::rdtsc(uint64_t &x)
{
   if (m_bUseMicroSecond)
   {
      x = getTime();
      return;
   }

   #ifdef IA32
      uint32_t lval, hval;
      //asm volatile ("push %eax; push %ebx; push %ecx; push %edx");
      //asm volatile ("xor %eax, %eax; cpuid");
      asm volatile ("rdtsc" : "=a" (lval), "=d" (hval));
      //asm volatile ("pop %edx; pop %ecx; pop %ebx; pop %eax");
      x = hval;
      x = (x << 32) | lval;
   #elif defined(IA64)
      asm ("mov %0=ar.itc" : "=r"(x) :: "memory");
   #elif defined(AMD64)
      uint32_t lval, hval;
      asm ("rdtsc" : "=a" (lval), "=d" (hval));
      x = hval;
      x = (x << 32) | lval;
   #elif defined(_WIN32)
      // This function should not fail, because we checked the QPC
      // when calling to QueryPerformanceFrequency. If it failed,
      // the m_bUseMicroSecond was set to true.
      QueryPerformanceCounter((LARGE_INTEGER *)&x);
   #elif defined(OSX) || (TARGET_OS_IOS == 1) || (TARGET_OS_TV == 1)
      x = mach_absolute_time();
   #else
      // use system call to read time clock for other archs
      x = getTime();
   #endif
}

uint64_t CTimer::readCPUFrequency()
{
   uint64_t frequency = 1;  // 1 tick per microsecond.

#if defined(IA32) || defined(IA64) || defined(AMD64)
    uint64_t t1, t2;

    rdtsc(t1);
    timespec ts;
    ts.tv_sec = 0;
    ts.tv_nsec = 100000000;
    nanosleep(&ts, NULL);
    rdtsc(t2);

    // CPU clocks per microsecond
    frequency = (t2 - t1) / 100000;
#elif defined(_WIN32)
    LARGE_INTEGER counts_per_sec;
    if (QueryPerformanceFrequency(&counts_per_sec))
        frequency = counts_per_sec.QuadPart / 1000000;
#elif defined(OSX) || (TARGET_OS_IOS == 1) || (TARGET_OS_TV == 1)
    mach_timebase_info_data_t info;
    mach_timebase_info(&info);
    frequency = info.denom * uint64_t(1000) / info.numer;
#endif

   // Fall back to microsecond if the resolution is not high enough.
   if (frequency < 10)
   {
      frequency = 1;
      m_bUseMicroSecond = true;
   }
   return frequency;
}

uint64_t CTimer::getCPUFrequency()
{
   return s_ullCPUFrequency;
}

void CTimer::sleep(uint64_t interval)
{
   uint64_t t;
   rdtsc(t);

   // sleep next "interval" time
   sleepto(t + interval);
}

void CTimer::sleepto(uint64_t nexttime)
{
   // Use class member such that the method can be interrupted by others
   m_ullSchedTime = nexttime;

   uint64_t t;
   rdtsc(t);

   while (t < m_ullSchedTime)
   {
#if USE_BUSY_WAITING
#ifdef IA32
       __asm__ volatile ("pause; rep; nop; nop; nop; nop; nop;");
#elif IA64
       __asm__ volatile ("nop 0; nop 0; nop 0; nop 0; nop 0;");
#elif AMD64
       __asm__ volatile ("nop; nop; nop; nop; nop;");
#elif defined(_WIN32) && !defined(__MINGW__)
       __nop ();
       __nop ();
       __nop ();
       __nop ();
       __nop ();
#endif
#else
       const uint64_t wait_us = (m_ullSchedTime - t) / CTimer::getCPUFrequency();
       // The while loop ensures that (t < m_ullSchedTime).
       // Division by frequency may lose precision, therefore can be 0.
       if (wait_us == 0)
           break;

       timeval now;
       gettimeofday(&now, 0);
       const uint64_t time_us = now.tv_sec * uint64_t(1000000) + now.tv_usec + wait_us;
       timespec timeout;
       timeout.tv_sec = time_us / 1000000;
       timeout.tv_nsec = (time_us % 1000000) * 1000;

       THREAD_PAUSED();
       pthread_mutex_lock(&m_TickLock);
       pthread_cond_timedwait(&m_TickCond, &m_TickLock, &timeout);
       pthread_mutex_unlock(&m_TickLock);
       THREAD_RESUMED();
#endif

       rdtsc(t);
   }
}

void CTimer::interrupt()
{
   // schedule the sleepto time to the current CCs, so that it will stop
   rdtsc(m_ullSchedTime);
   tick();
}

void CTimer::tick()
{
    pthread_cond_signal(&m_TickCond);
}

uint64_t CTimer::getTime()
{
    // XXX Do further study on that. Currently Cygwin is also using gettimeofday,
    // however Cygwin platform is supported only for testing purposes.

    //For other systems without microsecond level resolution, add to this conditional compile
#if defined(OSX) || (TARGET_OS_IOS == 1) || (TARGET_OS_TV == 1)
    // Otherwise we will have an infinite recursive functions calls
    if (m_bUseMicroSecond == false)
    {
        uint64_t x;
        rdtsc(x);
        return x / s_ullCPUFrequency;
    }
    // Specific fix may be necessary if rdtsc is not available either.
    // Going further on Apple platforms might cause issue, fixed with PR #301.
    // But it is very unlikely for the latest platforms.
#endif
    timeval t;
    gettimeofday(&t, 0);
    return t.tv_sec * uint64_t(1000000) + t.tv_usec;
}

void CTimer::triggerEvent()
{
    pthread_cond_signal(&m_EventCond);
}

CTimer::EWait CTimer::waitForEvent()
{
    timeval now;
    timespec timeout;
    gettimeofday(&now, 0);
    if (now.tv_usec < 990000)
    {
        timeout.tv_sec = now.tv_sec;
        timeout.tv_nsec = (now.tv_usec + 10000) * 1000;
    }
    else
    {
        timeout.tv_sec = now.tv_sec + 1;
        timeout.tv_nsec = (now.tv_usec + 10000 - 1000000) * 1000;
    }
    pthread_mutex_lock(&m_EventLock);
    int reason = pthread_cond_timedwait(&m_EventCond, &m_EventLock, &timeout);
    pthread_mutex_unlock(&m_EventLock);

    return reason == ETIMEDOUT ? WT_TIMEOUT : reason == 0 ? WT_EVENT : WT_ERROR;
}

void CTimer::sleep()
{
   #ifndef _WIN32
      usleep(10);
   #else
      Sleep(1);
   #endif
}

int CTimer::condTimedWaitUS(pthread_cond_t* cond, pthread_mutex_t* mutex, uint64_t delay) {
    timeval now;
    gettimeofday(&now, 0);
    const uint64_t time_us = now.tv_sec * uint64_t(1000000) + now.tv_usec + delay;
    timespec timeout;
    timeout.tv_sec = time_us / 1000000;
    timeout.tv_nsec = (time_us % 1000000) * 1000;

    return pthread_cond_timedwait(cond, mutex, &timeout);
}

#ifdef ENABLE_THREAD_LOGGING
struct CGuardLogMutex
{
    pthread_mutex_t mx;
    CGuardLogMutex()
    {
        pthread_mutex_init(&mx, NULL);
    }

    ~CGuardLogMutex()
    {
        pthread_mutex_destroy(&mx);
    }

    void lock() { pthread_mutex_lock(&mx); }
    void unlock() { pthread_mutex_unlock(&mx); }
} g_gmtx;
#endif

// Automatically lock in constructor
CGuard::CGuard(pthread_mutex_t& lock, const char* ln SRT_ATR_UNUSED, bool shouldwork):
    m_Mutex(lock),
    m_iLocked(-1)
{
#if ENABLE_THREAD_LOGGING
    std::ostringstream cv;
    cv << &m_Mutex;
    if (ln)
    {
        cv << "(" << ln << ")";
    }
    lockname = cv.str();
    char errbuf[256];
#endif
    if (shouldwork)
    {
        LOGS(cerr, log << "CGuard: { LOCK:" << lockname << " ...");
        Lock();

#if ENABLE_THREAD_ASSERT
        if (m_iLocked != 0)
            abort();
#endif
        LOGS(cerr, log << "... " << lockname << " lock state:" <<
                (m_iLocked == 0 ? "locked successfully" : SysStrError(m_iLocked, errbuf, 256)));
    }
    else
    {
        LOGS(cerr, log << "CGuard: LOCK NOT DONE (not required):" << lockname);
    }
}

// Automatically unlock in destructor
CGuard::~CGuard()
{
    if (m_iLocked == 0)
    {
        LOGS(cerr, log << "CGuard: } UNLOCK:" << lockname);
        Unlock();
    }
    else
    {
        LOGS(cerr, log << "CGuard: UNLOCK NOT DONE (not locked):" << lockname);
    }
}

int CGuard::enterCS(pthread_mutex_t& lock, const char* ln SRT_ATR_UNUSED, bool block)
{
#if ENABLE_THREAD_LOGGING
    std::ostringstream cv;
    cv << &lock;
    if (ln)
    {
        cv << "(" << ln << ")";
    }
    string lockname = cv.str();
#endif
    int retval;
    if (block)
    {
        LOGS(cerr, log << "enterCS(block) {  LOCK: " << lockname << " ...");
        retval = pthread_mutex_lock(&lock);
        LOGS(cerr, log << "... " << lockname << " locked.");
    }
    else
    {
        retval = pthread_mutex_trylock(&lock);
        LOGS(cerr, log << "enterCS(try) {  LOCK: " << lockname << " "
                << (retval == 0 ? " LOCKED." : " FAILED }"));
    }
    return retval;
}

int CGuard::leaveCS(pthread_mutex_t& lock, const char* ln SRT_ATR_UNUSED)
{
#if ENABLE_THREAD_LOGGING
    std::ostringstream cv;
    cv << &lock;
    if (ln)
    {
        cv << "(" << ln << ")";
    }
    string lockname = cv.str();
#endif
    LOGS(cerr, log << "leaveCS: } UNLOCK: " << lockname);
    return pthread_mutex_unlock(&lock);
}

/// This function checks if the given thread id
/// is a thread id, stating that a thread id variable
/// that doesn't hold a running thread, is equal to
/// a null thread (pthread_t()).
bool CGuard::isthread(const pthread_t& thr)
{
    return pthread_equal(thr, pthread_t()) == 0; // NOT equal to a null thread
}

bool CGuard::join(pthread_t& thr)
{
    LOGS(cerr, log << "JOIN: " << thr << " ---> " << pthread_self());
    int ret = pthread_join(thr, NULL);
    thr = pthread_t(); // prevent dangling
    return ret == 0;
}

bool CGuard::join(pthread_t& thr, void*& result)
{
    LOGS(cerr, log << "JOIN: " << thr << " ---> " << pthread_self());
    int ret = pthread_join(thr, &result);
    thr = pthread_t();
    return ret == 0;
}

void CGuard::createMutex(pthread_mutex_t& lock)
{
    pthread_mutexattr_t* pattr = NULL;
#if ENABLE_THREAD_LOGGING
    pthread_mutexattr_t attr;
    pthread_mutexattr_init(&attr);
    pthread_mutexattr_settype(&attr, PTHREAD_MUTEX_ERRORCHECK);
    pattr = &attr;
#endif
    pthread_mutex_init(&lock, pattr);
}

void CGuard::releaseMutex(pthread_mutex_t& lock)
{
    pthread_mutex_destroy(&lock);
}

void CGuard::createCond(pthread_cond_t& cond, pthread_condattr_t* attr)
{
    pthread_cond_init(&cond, attr);
}

void CGuard::releaseCond(pthread_cond_t& cond)
{
    pthread_cond_destroy(&cond);
}

CCondDelegate::CCondDelegate(pthread_cond_t& cond, CGuard& g, const char* ln SRT_ATR_UNUSED)
    : m_cond(&cond), m_mutex(&g.m_Mutex)
#if ENABLE_THREAD_LOGGING
      , nolock(false)
#endif
{
#if ENABLE_THREAD_LOGGING
    // This constructor expects that the mutex is locked, and 'g' should designate
    // the CGuard variable that holds the mutex. Test in debug mode whether the
    // mutex is locked
    std::ostringstream cv;
    cv << &cond;
    if (ln)
    {
        cv << "(" << ln << ")";
    }
    cvname = cv.str();
    lockname = g.lockname;

    int lockst = pthread_mutex_trylock(m_mutex);
    if (lockst == 0)
    {
        pthread_mutex_unlock(m_mutex);
        LOGS(std::cerr, log << "CCond: IPE: Mutex " << g.lockname << " in CGuard IS NOT LOCKED.");
        return;
    }
#endif
    // XXX it would be nice to check whether the owner is also current thread
    // but this can't be done portable way.

    // When constructed by this constructor, the user is expected
    // to only call signal_locked() function. You should pass the same guard
    // variable that you have used for construction as its argument.
}

CCondDelegate::CCondDelegate(pthread_cond_t& cond, pthread_mutex_t& mutex, Nolock,
        const char* cn SRT_ATR_UNUSED, const char* ln SRT_ATR_UNUSED)
    : m_cond(&cond), m_mutex(&mutex)
#if ENABLE_THREAD_LOGGING
      , nolock(true)
#endif
{
#if ENABLE_THREAD_LOGGING
    std::ostringstream cv;
    cv << &m_cond;
    if (cn)
    {
        cv << "(" << cn << ")";
    }
    cvname = cv.str();
    std::ostringstream lv;
    lv << &mutex;
    if (ln)
    {
        lv << "(" << ln << ")";
    }
    lockname = lv.str();
#endif
    // We expect that the mutex is NOT locked at this moment by the current thread,
    // but it is perfectly ok, if the mutex is locked by another thread. We'll just wait.

    // When constructed by this constructor, the user is expected
    // to only call lock_signal() function.
}

void CCondDelegate::wait()
{
    LOGS(cerr, log << "Cond: WAIT:" << cvname << " UNLOCK:" << lockname);
    THREAD_PAUSED();
    pthread_cond_wait(m_cond, m_mutex);
    THREAD_RESUMED();
    LOGS(cerr, log << "Cond: CAUGHT:" << cvname << " LOCKED:" << lockname);
}

/// Block the call until either @a timestamp time achieved
/// or the conditional is signaled.
/// @param [in] timestamp Absolute time (since epoch [us]) to wait up to
/// @retval true Resumed due to getting a CV signal
/// @retval false Resumed due to being past @a timestamp
bool CCondDelegate::wait_until(uint64_t timestamp)
{
    timespec locktime;
    locktime.tv_sec = timestamp / 1000000;
    locktime.tv_nsec = (timestamp % 1000000) * 1000;
    LOGS(cerr, log << "Cond: WAIT:" << cvname << " UNLOCK:" << lockname << " - until TS=" << srt_logging::FormatTime(timestamp));
    THREAD_PAUSED();
    bool signaled = pthread_cond_timedwait(m_cond, m_mutex, &locktime) != ETIMEDOUT;
    THREAD_RESUMED();
    LOGS(cerr, log << "Cond: CAUGHT:" << cvname << " LOCKED:" << lockname << " REASON:" << (signaled ? "SIGNAL" : "TIMEOUT"));
    return signaled;
}

/// Block the call until either @a timestamp time achieved
/// or the conditional is signaled.
/// @param [in] delay Maximum time to wait since the moment of the call
/// @retval true Resumed due to getting a CV signal
/// @retval false Resumed due to being past @a timestamp
bool CCondDelegate::wait_for(uint64_t delay)
{
    timeval now;
    gettimeofday(&now, 0); //  CTimer::getTime ???
    uint64_t time_us = now.tv_sec * uint64_t(1000000) + now.tv_usec + delay;
    return wait_until(time_us);
}

void CCondDelegate::lock_signal()
{
    // We expect nolock == true.
#if ENABLE_THREAD_LOGGING
    if (!nolock)
    {
        LOGS(cerr, log << "Cond: IPE: lock_signal done on LOCKED Cond.");
    }
#endif
    LOGS(cerr, log << "Cond: SIGNAL:" << cvname << " { LOCKING: " << lockname << "...");

    // Not using CGuard here because it would be logged
    // and this will result in unnecessary excessive logging.
    pthread_mutex_lock(m_mutex);
    LOGS(cerr, log << "Cond: ... locked: " << lockname << " - SIGNAL!");
    pthread_cond_signal(m_cond);
    pthread_mutex_unlock(m_mutex);

    LOGS(cerr, log << "Cond: } UNLOCK:" << lockname);
}

void CCondDelegate::signal_locked(CGuard& lk SRT_ATR_UNUSED)
{
    // We expect nolock == false.
#if ENABLE_THREAD_LOGGING
    if (nolock)
    {
        LOGS(cerr, log << "Cond: IPE: signal done on no-lock-checked Cond.");
    }

    if (&lk.m_Mutex != m_mutex)
    {
        LOGS(cerr, log << "Cond: IPE: signal declares CGuard.mutex=" << lk.lockname << " but Cond.mutex=" << lockname);
    }
    LOGS(cerr, log << "Cond: SIGNAL:" << cvname << " (with locked:" << lockname << ")");
#endif

    pthread_cond_signal(m_cond);
}

void CCondDelegate::signal_relaxed()
{
    LOGS(cerr, log << "Cond: SIGNAL:" << cvname << " (NOT locking " << lockname << ")");
    pthread_cond_signal(m_cond);
}

//
CUDTException::CUDTException(CodeMajor major, CodeMinor minor, int err):
m_iMajor(major),
m_iMinor(minor)
{
   if (err == -1)
       m_iErrno = NET_ERROR;
   else
      m_iErrno = err;
}

CUDTException::CUDTException(const CUDTException& e):
m_iMajor(e.m_iMajor),
m_iMinor(e.m_iMinor),
m_iErrno(e.m_iErrno),
m_strMsg()
{
}

CUDTException::~CUDTException()
{
}

const char* CUDTException::getErrorMessage()
{
    return getErrorString().c_str();
}

const string& CUDTException::getErrorString()
{
   // translate "Major:Minor" code into text message.

   switch (m_iMajor)
   {
      case MJ_SUCCESS:
        m_strMsg = "Success";
        break;

      case MJ_SETUP:
        m_strMsg = "Connection setup failure";

        switch (m_iMinor)
        {
        case MN_TIMEOUT:
           m_strMsg += ": connection time out";
           break;

        case MN_REJECTED:
           m_strMsg += ": connection rejected";
           break;

        case MN_NORES:
           m_strMsg += ": unable to create/configure SRT socket";
           break;

        case MN_SECURITY:
           m_strMsg += ": abort for security reasons";
           break;

        default:
           break;
        }

        break;

      case MJ_CONNECTION:
        switch (m_iMinor)
        {
        case MN_CONNLOST:
           m_strMsg = "Connection was broken";
           break;

        case MN_NOCONN:
           m_strMsg = "Connection does not exist";
           break;

        default:
           break;
        }

        break;

      case MJ_SYSTEMRES:
        m_strMsg = "System resource failure";

        switch (m_iMinor)
        {
        case MN_THREAD:
           m_strMsg += ": unable to create new threads";
           break;

        case MN_MEMORY:
           m_strMsg += ": unable to allocate buffers";
           break;

        default:
           break;
        }

        break;

      case MJ_FILESYSTEM:
        m_strMsg = "File system failure";

        switch (m_iMinor)
        {
        case MN_SEEKGFAIL:
           m_strMsg += ": cannot seek read position";
           break;

        case MN_READFAIL:
           m_strMsg += ": failure in read";
           break;

        case MN_SEEKPFAIL:
           m_strMsg += ": cannot seek write position";
           break;

        case MN_WRITEFAIL:
           m_strMsg += ": failure in write";
           break;

        default:
           break;
        }

        break;

      case MJ_NOTSUP:
        m_strMsg = "Operation not supported";
 
        switch (m_iMinor)
        {
        case MN_ISBOUND:
           m_strMsg += ": Cannot do this operation on a BOUND socket";
           break;

        case MN_ISCONNECTED:
           m_strMsg += ": Cannot do this operation on a CONNECTED socket";
           break;

        case MN_INVAL:
           m_strMsg += ": Bad parameters";
           break;

        case MN_SIDINVAL:
           m_strMsg += ": Invalid socket ID";
           break;

        case MN_ISUNBOUND:
           m_strMsg += ": Cannot do this operation on an UNBOUND socket";
           break;

        case MN_NOLISTEN:
           m_strMsg += ": Socket is not in listening state";
           break;

        case MN_ISRENDEZVOUS:
           m_strMsg += ": Listen/accept is not supported in rendezous connection setup";
           break;

        case MN_ISRENDUNBOUND:
           m_strMsg += ": Cannot call connect on UNBOUND socket in rendezvous connection setup";
           break;

        case MN_INVALMSGAPI:
           m_strMsg += ": Incorrect use of Message API (sendmsg/recvmsg).";
           break;

        case MN_INVALBUFFERAPI:
           m_strMsg += ": Incorrect use of Buffer API (send/recv) or File API (sendfile/recvfile).";
           break;

        case MN_BUSY:
           m_strMsg += ": Another socket is already listening on the same port";
           break;

        case MN_XSIZE:
           m_strMsg += ": Message is too large to send (it must be less than the SRT send buffer size)";
           break;

        case MN_EIDINVAL:
           m_strMsg += ": Invalid epoll ID";
           break;

        case MN_EEMPTY:
           m_strMsg += ": All sockets removed from epoll, waiting would deadlock";

        default:
           break;
        }

        break;

     case MJ_AGAIN:
        m_strMsg = "Non-blocking call failure";

        switch (m_iMinor)
        {
        case MN_WRAVAIL:
           m_strMsg += ": no buffer available for sending";
           break;

        case MN_RDAVAIL:
           m_strMsg += ": no data available for reading";
           break;

        case MN_XMTIMEOUT:
           m_strMsg += ": transmission timed out";
           break;

#ifdef SRT_ENABLE_ECN
        case MN_CONGESTION:
           m_strMsg += ": early congestion notification";
           break;
#endif /* SRT_ENABLE_ECN */
        default:
           break;
        }

        break;

     case MJ_PEERERROR:
        m_strMsg = "The peer side has signalled an error";

        break;

      default:
        m_strMsg = "Unknown error";
   }

   // Adding "errno" information
   if ((MJ_SUCCESS != m_iMajor) && (0 < m_iErrno))
   {
      m_strMsg += ": " + SysStrError(m_iErrno);
   }

   return m_strMsg;
}

#define UDT_XCODE(mj, mn) (int(mj)*1000)+int(mn)

int CUDTException::getErrorCode() const
{
    return UDT_XCODE(m_iMajor, m_iMinor);
}

int CUDTException::getErrno() const
{
   return m_iErrno;
}


void CUDTException::clear()
{
   m_iMajor = MJ_SUCCESS;
   m_iMinor = MN_NONE;
   m_iErrno = 0;
}

#undef UDT_XCODE

//
bool CIPAddress::ipcmp(const sockaddr* addr1, const sockaddr* addr2, int ver)
{
   if (AF_INET == ver)
   {
      sockaddr_in* a1 = (sockaddr_in*)addr1;
      sockaddr_in* a2 = (sockaddr_in*)addr2;

      if ((a1->sin_port == a2->sin_port) && (a1->sin_addr.s_addr == a2->sin_addr.s_addr))
         return true;
   }
   else
   {
      sockaddr_in6* a1 = (sockaddr_in6*)addr1;
      sockaddr_in6* a2 = (sockaddr_in6*)addr2;

      if (a1->sin6_port == a2->sin6_port)
      {
         for (int i = 0; i < 16; ++ i)
            if (*((char*)&(a1->sin6_addr) + i) != *((char*)&(a2->sin6_addr) + i))
               return false;

         return true;
      }
   }

   return false;
}

void CIPAddress::ntop(const sockaddr_any& addr, uint32_t ip[4])
{
    if (addr.family() == AF_INET)
    {
        ip[0] = addr.sin.sin_addr.s_addr;
    }
    else
    {
      const sockaddr_in6* a = &addr.sin6;
      ip[3] = (a->sin6_addr.s6_addr[15] << 24) + (a->sin6_addr.s6_addr[14] << 16) + (a->sin6_addr.s6_addr[13] << 8) + a->sin6_addr.s6_addr[12];
      ip[2] = (a->sin6_addr.s6_addr[11] << 24) + (a->sin6_addr.s6_addr[10] << 16) + (a->sin6_addr.s6_addr[9] << 8) + a->sin6_addr.s6_addr[8];
      ip[1] = (a->sin6_addr.s6_addr[7] << 24) + (a->sin6_addr.s6_addr[6] << 16) + (a->sin6_addr.s6_addr[5] << 8) + a->sin6_addr.s6_addr[4];
      ip[0] = (a->sin6_addr.s6_addr[3] << 24) + (a->sin6_addr.s6_addr[2] << 16) + (a->sin6_addr.s6_addr[1] << 8) + a->sin6_addr.s6_addr[0];
    }
}

// XXX This has void return and the first argument is passed by reference.
// Consider simply returning sockaddr_any by value.
void CIPAddress::pton(ref_t<sockaddr_any> addr, const uint32_t ip[4], int ver)
{
   if (AF_INET == ver)
   {
      sockaddr_in* a = &addr.get().sin;
      a->sin_addr.s_addr = ip[0];
   }
   else
   {
      sockaddr_in6* a = &addr.get().sin6;
      for (int i = 0; i < 4; ++ i)
      {
         a->sin6_addr.s6_addr[i * 4] = ip[i] & 0xFF;
         a->sin6_addr.s6_addr[i * 4 + 1] = (unsigned char)((ip[i] & 0xFF00) >> 8);
         a->sin6_addr.s6_addr[i * 4 + 2] = (unsigned char)((ip[i] & 0xFF0000) >> 16);
         a->sin6_addr.s6_addr[i * 4 + 3] = (unsigned char)((ip[i] & 0xFF000000) >> 24);
      }
   }
}

using namespace std;


static string ShowIP4(const sockaddr_in* sin)
{
    ostringstream os;
    union
    {
        in_addr sinaddr;
        unsigned char ip[4];
    };
    sinaddr = sin->sin_addr;

    os << int(ip[0]);
    os << ".";
    os << int(ip[1]);
    os << ".";
    os << int(ip[2]);
    os << ".";
    os << int(ip[3]);
    return os.str();
}

static string ShowIP6(const sockaddr_in6* sin)
{
    ostringstream os;
    os.setf(ios::uppercase);

    bool sep = false;
    for (size_t i = 0; i < 16; ++i)
    {
        int v = sin->sin6_addr.s6_addr[i];
        if ( v )
        {
            if ( sep )
                os << ":";

            os << hex << v;
            sep = true;
        }
    }

    return os.str();
}

string CIPAddress::show(const sockaddr* adr)
{
    if ( adr->sa_family == AF_INET )
        return ShowIP4((const sockaddr_in*)adr);
    else if ( adr->sa_family == AF_INET6 )
        return ShowIP6((const sockaddr_in6*)adr);
    else
        return "(unsupported sockaddr type)";
}

//
void CMD5::compute(const char* input, unsigned char result[16])
{
   md5_state_t state;

   md5_init(&state);
   md5_append(&state, (const md5_byte_t *)input, strlen(input));
   md5_finish(&state, result);
}

std::string MessageTypeStr(UDTMessageType mt, uint32_t extt)
{
    using std::string;

    static const char* const udt_types [] = {
        "handshake",
        "keepalive",
        "ack",
        "lossreport",
        "cgwarning", //4
        "shutdown",
        "ackack",
        "dropreq",
        "peererror", //8
    };

    static const char* const srt_types [] = {
        "EXT:none",
        "EXT:hsreq",
        "EXT:hsrsp",
        "EXT:kmreq",
        "EXT:kmrsp",
        "EXT:sid",
        "EXT:congctl",
        "EXT:group"
    };


    if ( mt == UMSG_EXT )
    {
        if ( extt >= Size(srt_types) )
            return "EXT:unknown";

        return srt_types[extt];
    }

    if ( size_t(mt) > Size(udt_types) )
        return "unknown";

    return udt_types[mt];
}

std::string ConnectStatusStr(EConnectStatus cst)
{
    return
          cst == CONN_CONTINUE ? "INDUCED/CONCLUDING"
        : cst == CONN_RUNNING ? "RUNNING"
        : cst == CONN_ACCEPT ? "ACCEPTED"
        : cst == CONN_RENDEZVOUS ? "RENDEZVOUS (HSv5)"
        : cst == CONN_AGAIN ? "AGAIN"
        : cst == CONN_CONFUSED ? "MISSING HANDSHAKE"
        : "REJECTED";
}

std::string TransmissionEventStr(ETransmissionEvent ev)
{
    static const char* const vals [] =
    {
        "init",
        "ack",
        "ackack",
        "lossreport",
        "checktimer",
        "send",
        "receive",
        "custom"
    };

    size_t vals_size = Size(vals);

    if (size_t(ev) >= vals_size)
        return "UNKNOWN";
    return vals[ev];
}

extern const char* const srt_rejectreason_msg [] = {
    "Unknown or erroneous",
    "Error in system calls",
    "Peer rejected connection",
    "Resource allocation failure",
    "Rogue peer or incorrect parameters",
    "Listener's backlog exceeded",
    "Internal Program Error",
    "Socket is being closed",
    "Peer version too old",
    "Rendezvous-mode cookie collision",
    "Incorrect passphrase",
    "Password required or unexpected",
    "MessageAPI/StreamAPI collision",
    "Congestion controller type collision",
    "Packet Filter type collision",
    "Group settings collision"
};

const char* srt_rejectreason_str(SRT_REJECT_REASON rid)
{
    int id = rid;
    static const size_t ra_size = Size(srt_rejectreason_msg);
    if (size_t(id) >= ra_size)
        return srt_rejectreason_msg[0];
    return srt_rejectreason_msg[id];
}

// Some logging imps
#if ENABLE_LOGGING

namespace srt_logging
{


std::string SockStatusStr(SRT_SOCKSTATUS s)
{
    if (int(s) < int(SRTS_INIT) || int(s) > int(SRTS_NONEXIST))
        return "???";

    static struct AutoMap
    {
        // Values start from 1, so do -1 to avoid empty cell
        std::string names[int(SRTS_NONEXIST)-1+1];

        AutoMap()
        {
#define SINI(statename) names[SRTS_##statename-1] = #statename
            SINI(INIT);
            SINI(OPENED);
            SINI(LISTENING);
            SINI(CONNECTING);
            SINI(CONNECTED);
            SINI(BROKEN);
            SINI(CLOSING);
            SINI(CLOSED);
            SINI(NONEXIST);
#undef SINI
        }
    } names;

    return names.names[int(s)-1];
}


std::string FormatTime(uint64_t time)
{
    if (time == 0)
    {
        // Use special string for 0
        return "00:00:00.000000";
    }
    using namespace std;

    time_t sec = time/1000000;
    time_t usec = time%1000000;

    time_t tt = sec;
    struct tm tm = SysLocalTime(tt);

    char tmp_buf[512];
    strftime(tmp_buf, 512, "%X.", &tm);

    ostringstream out;
    out << tmp_buf << setfill('0') << setw(6) << usec;
    return out.str();
}

LogDispatcher::Proxy::Proxy(LogDispatcher& guy) : that(guy), that_enabled(that.CheckEnabled())
{
    if (that_enabled)
    {
        i_file = "";
        i_line = 0;
        flags = that.src_config->flags;
        // Create logger prefix
        that.CreateLogLinePrefix(os);
    }
}

LogDispatcher::Proxy LogDispatcher::operator()()
{
    return Proxy(*this);
}

void LogDispatcher::CreateLogLinePrefix(std::ostringstream& serr)
{
    using namespace std;

    char tmp_buf[512];
    if ( !isset(SRT_LOGF_DISABLE_TIME) )
    {
        // Not necessary if sending through the queue.
        timeval tv;
        gettimeofday(&tv, 0);
        struct tm tm = SysLocalTime((time_t) tv.tv_sec);

        strftime(tmp_buf, 512, "%X.", &tm);
        serr << tmp_buf << setw(6) << setfill('0') << tv.tv_usec;
    }

    string out_prefix;
    if ( !isset(SRT_LOGF_DISABLE_SEVERITY) )
    {
        out_prefix = prefix;
    }

    // Note: ThreadName::get needs a buffer of size min. ThreadName::BUFSIZE
    if ( !isset(SRT_LOGF_DISABLE_THREADNAME) && ThreadName::get(tmp_buf) )
    {
        serr << "/" << tmp_buf << out_prefix << ": ";
    }
    else
    {
        serr << out_prefix << ": ";
    }
}

std::string LogDispatcher::Proxy::ExtractName(std::string pretty_function)
{
    if ( pretty_function == "" )
        return "";
    size_t pos = pretty_function.find('(');
    if ( pos == std::string::npos )
        return pretty_function; // return unchanged.

    pretty_function = pretty_function.substr(0, pos);

    // There are also template instantiations where the instantiating
    // parameters are encrypted inside. Therefore, search for the first
    // open < and if found, search for symmetric >.

    int depth = 1;
    pos = pretty_function.find('<');
    if ( pos != std::string::npos )
    {
        size_t end = pos+1;
        for(;;)
        {
            ++pos;
            if ( pos == pretty_function.size() )
            {
                --pos;
                break;
            }
            if ( pretty_function[pos] == '<' )
            {
                ++depth;
                continue;
            }

            if ( pretty_function[pos] == '>' )
            {
                --depth;
                if ( depth <= 0 )
                    break;
                continue;
            }
        }

        std::string afterpart = pretty_function.substr(pos+1);
        pretty_function = pretty_function.substr(0, end) + ">" + afterpart;
    }

    // Now see how many :: can be found in the name.
    // If this occurs more than once, take the last two.
    pos = pretty_function.rfind("::");

    if ( pos == std::string::npos || pos < 2 )
        return pretty_function; // return whatever this is. No scope name.

    // Find the next occurrence of :: - if found, copy up to it. If not,
    // return whatever is found.
    pos -= 2;
    pos = pretty_function.rfind("::", pos);
    if ( pos == std::string::npos )
        return pretty_function; // nothing to cut

    return pretty_function.substr(pos+2);
}

} // (end namespace srt_logging)

#endif<|MERGE_RESOLUTION|>--- conflicted
+++ resolved
@@ -55,12 +55,8 @@
 
 #if ENABLE_THREAD_LOGGING
 #include <iostream>
-#endif
-<<<<<<< HEAD
-
-=======
->>>>>>> 5df02701
 // #undef ENABLE_THREAD_ASSERT 1
+#endif
 
 #include <string>
 #include <sstream>
