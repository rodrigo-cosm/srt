/*
 * SRT - Secure, Reliable, Transport
 * Copyright (c) 2018 Haivision Systems Inc.
 * 
 * This Source Code Form is subject to the terms of the Mozilla Public
 * License, v. 2.0. If a copy of the MPL was not distributed with this
 * file, You can obtain one at http://mozilla.org/MPL/2.0/.
 * 
 */

/*****************************************************************************
Copyright (c) 2001 - 2016, The Board of Trustees of the University of Illinois.
All rights reserved.

Redistribution and use in source and binary forms, with or without
modification, are permitted provided that the following conditions are
met:

* Redistributions of source code must retain the above
  copyright notice, this list of conditions and the
  following disclaimer.

* Redistributions in binary form must reproduce the
  above copyright notice, this list of conditions
  and the following disclaimer in the documentation
  and/or other materials provided with the distribution.

* Neither the name of the University of Illinois
  nor the names of its contributors may be used to
  endorse or promote products derived from this
  software without specific prior written permission.

THIS SOFTWARE IS PROVIDED BY THE COPYRIGHT HOLDERS AND CONTRIBUTORS "AS
IS" AND ANY EXPRESS OR IMPLIED WARRANTIES, INCLUDING, BUT NOT LIMITED TO,
THE IMPLIED WARRANTIES OF MERCHANTABILITY AND FITNESS FOR A PARTICULAR
PURPOSE ARE DISCLAIMED. IN NO EVENT SHALL THE COPYRIGHT OWNER OR
CONTRIBUTORS BE LIABLE FOR ANY DIRECT, INDIRECT, INCIDENTAL, SPECIAL,
EXEMPLARY, OR CONSEQUENTIAL DAMAGES (INCLUDING, BUT NOT LIMITED TO,
PROCUREMENT OF SUBSTITUTE GOODS OR SERVICES; LOSS OF USE, DATA, OR
PROFITS; OR BUSINESS INTERRUPTION) HOWEVER CAUSED AND ON ANY THEORY OF
LIABILITY, WHETHER IN CONTRACT, STRICT LIABILITY, OR TORT (INCLUDING
NEGLIGENCE OR OTHERWISE) ARISING IN ANY WAY OUT OF THE USE OF THIS
SOFTWARE, EVEN IF ADVISED OF THE POSSIBILITY OF SUCH DAMAGE.
*****************************************************************************/

/*****************************************************************************
written by
   Yunhong Gu, last updated 07/25/2010
modified by
   Haivision Systems Inc.
*****************************************************************************/

#define SRT_IMPORT_TIME 1
#include "platform_sys.h"

#include <string>
#include <sstream>
#include <cmath>
#include <iostream>
#include <iomanip>
#include <iterator>
#include <vector>
#include "udt.h"
#include "md5.h"
#include "common.h"
#include "netinet_any.h"
#include "logging.h"
#include "threadname.h"

#include <srt_compat.h> // SysStrError

using namespace srt::sync;


CUDTException::CUDTException(CodeMajor major, CodeMinor minor, int err):
m_iMajor(major),
m_iMinor(minor)
{
   if (err == -1)
       m_iErrno = NET_ERROR;
   else
      m_iErrno = err;
}

const char* CUDTException::getErrorMessage() const ATR_NOTHROW
{
    return getErrorString().c_str();
}

const string& CUDTException::getErrorString() const
{
   // translate "Major:Minor" code into text message.

   switch (m_iMajor)
   {
      case MJ_SUCCESS:
        m_strMsg = "Success";
        break;

      case MJ_SETUP:
        m_strMsg = "Connection setup failure";

        switch (m_iMinor)
        {
        case MN_TIMEOUT:
           m_strMsg += ": connection time out";
           break;

        case MN_REJECTED:
           m_strMsg += ": connection rejected";
           break;

        case MN_NORES:
           m_strMsg += ": unable to create/configure SRT socket";
           break;

        case MN_SECURITY:
           m_strMsg += ": abort for security reasons";
           break;

        default:
           break;
        }

        break;

      case MJ_CONNECTION:
        switch (m_iMinor)
        {
        case MN_CONNLOST:
           m_strMsg = "Connection was broken";
           break;

        case MN_NOCONN:
           m_strMsg = "Connection does not exist";
           break;

        default:
           break;
        }

        break;

      case MJ_SYSTEMRES:
        m_strMsg = "System resource failure";

        switch (m_iMinor)
        {
        case MN_THREAD:
           m_strMsg += ": unable to create new threads";
           break;

        case MN_MEMORY:
           m_strMsg += ": unable to allocate buffers";
           break;

        default:
           break;
        }

        break;

      case MJ_FILESYSTEM:
        m_strMsg = "File system failure";

        switch (m_iMinor)
        {
        case MN_SEEKGFAIL:
           m_strMsg += ": cannot seek read position";
           break;

        case MN_READFAIL:
           m_strMsg += ": failure in read";
           break;

        case MN_SEEKPFAIL:
           m_strMsg += ": cannot seek write position";
           break;

        case MN_WRITEFAIL:
           m_strMsg += ": failure in write";
           break;

        default:
           break;
        }

        break;

      case MJ_NOTSUP:
        m_strMsg = "Operation not supported";
 
        switch (m_iMinor)
        {
        case MN_ISBOUND:
           m_strMsg += ": Cannot do this operation on a BOUND socket";
           break;

        case MN_ISCONNECTED:
           m_strMsg += ": Cannot do this operation on a CONNECTED socket";
           break;

        case MN_INVAL:
           m_strMsg += ": Bad parameters";
           break;

        case MN_SIDINVAL:
           m_strMsg += ": Invalid socket ID";
           break;

        case MN_ISUNBOUND:
           m_strMsg += ": Cannot do this operation on an UNBOUND socket";
           break;

        case MN_NOLISTEN:
           m_strMsg += ": Socket is not in listening state";
           break;

        case MN_ISRENDEZVOUS:
           m_strMsg += ": Listen/accept is not supported in rendezous connection setup";
           break;

        case MN_ISRENDUNBOUND:
           m_strMsg += ": Cannot call connect on UNBOUND socket in rendezvous connection setup";
           break;

        case MN_INVALMSGAPI:
           m_strMsg += ": Incorrect use of Message API (sendmsg/recvmsg).";
           break;

        case MN_INVALBUFFERAPI:
           m_strMsg += ": Incorrect use of Buffer API (send/recv) or File API (sendfile/recvfile).";
           break;

        case MN_BUSY:
           m_strMsg += ": Another socket is already listening on the same port";
           break;

        case MN_XSIZE:
           m_strMsg += ": Message is too large to send (it must be less than the SRT send buffer size)";
           break;

        case MN_EIDINVAL:
           m_strMsg += ": Invalid epoll ID";
           break;

        case MN_EEMPTY:
           m_strMsg += ": All sockets removed from epoll, waiting would deadlock";

        default:
           break;
        }

        break;

     case MJ_AGAIN:
        m_strMsg = "Non-blocking call failure";

        switch (m_iMinor)
        {
        case MN_WRAVAIL:
           m_strMsg += ": no buffer available for sending";
           break;

        case MN_RDAVAIL:
           m_strMsg += ": no data available for reading";
           break;

        case MN_XMTIMEOUT:
           m_strMsg += ": transmission timed out";
           break;

#ifdef SRT_ENABLE_ECN
        case MN_CONGESTION:
           m_strMsg += ": early congestion notification";
           break;
#endif /* SRT_ENABLE_ECN */
        default:
           break;
        }

        break;

     case MJ_PEERERROR:
        m_strMsg = "The peer side has signalled an error";

        break;

      default:
        m_strMsg = "Unknown error";
   }

   // Adding "errno" information
   if ((MJ_SUCCESS != m_iMajor) && (0 < m_iErrno))
   {
      m_strMsg += ": " + SysStrError(m_iErrno);
   }

   return m_strMsg;
}

#define UDT_XCODE(mj, mn) (int(mj)*1000)+int(mn)

int CUDTException::getErrorCode() const
{
    return UDT_XCODE(m_iMajor, m_iMinor);
}

int CUDTException::getErrno() const
{
   return m_iErrno;
}


void CUDTException::clear()
{
   m_iMajor = MJ_SUCCESS;
   m_iMinor = MN_NONE;
   m_iErrno = 0;
}

#undef UDT_XCODE

//
bool CIPAddress::ipcmp(const sockaddr* addr1, const sockaddr* addr2, int ver)
{
   if (AF_INET == ver)
   {
      sockaddr_in* a1 = (sockaddr_in*)addr1;
      sockaddr_in* a2 = (sockaddr_in*)addr2;

      if ((a1->sin_port == a2->sin_port) && (a1->sin_addr.s_addr == a2->sin_addr.s_addr))
         return true;
   }
   else
   {
      sockaddr_in6* a1 = (sockaddr_in6*)addr1;
      sockaddr_in6* a2 = (sockaddr_in6*)addr2;

      if (a1->sin6_port == a2->sin6_port)
      {
         for (int i = 0; i < 16; ++ i)
            if (*((char*)&(a1->sin6_addr) + i) != *((char*)&(a2->sin6_addr) + i))
               return false;

         return true;
      }
   }

   return false;
}

void CIPAddress::ntop(const sockaddr_any& addr, uint32_t ip[4])
{
    if (addr.family() == AF_INET)
    {
        ip[0] = addr.sin.sin_addr.s_addr;
    }
    else
    {
      const sockaddr_in6* a = &addr.sin6;
      ip[3] = (a->sin6_addr.s6_addr[15] << 24) + (a->sin6_addr.s6_addr[14] << 16) + (a->sin6_addr.s6_addr[13] << 8) + a->sin6_addr.s6_addr[12];
      ip[2] = (a->sin6_addr.s6_addr[11] << 24) + (a->sin6_addr.s6_addr[10] << 16) + (a->sin6_addr.s6_addr[9] << 8) + a->sin6_addr.s6_addr[8];
      ip[1] = (a->sin6_addr.s6_addr[7] << 24) + (a->sin6_addr.s6_addr[6] << 16) + (a->sin6_addr.s6_addr[5] << 8) + a->sin6_addr.s6_addr[4];
      ip[0] = (a->sin6_addr.s6_addr[3] << 24) + (a->sin6_addr.s6_addr[2] << 16) + (a->sin6_addr.s6_addr[1] << 8) + a->sin6_addr.s6_addr[0];
    }
}

// XXX This has void return and the first argument is passed by reference.
// Consider simply returning sockaddr_any by value.
void CIPAddress::pton(sockaddr_any& w_addr, const uint32_t ip[4], int ver)
{
   if (AF_INET == ver)
   {
      sockaddr_in* a = (&w_addr.sin);
      a->sin_addr.s_addr = ip[0];
   }
   else
   {
      sockaddr_in6* a = (&w_addr.sin6);
      for (int i = 0; i < 4; ++ i)
      {
         a->sin6_addr.s6_addr[i * 4] = ip[i] & 0xFF;
         a->sin6_addr.s6_addr[i * 4 + 1] = (unsigned char)((ip[i] & 0xFF00) >> 8);
         a->sin6_addr.s6_addr[i * 4 + 2] = (unsigned char)((ip[i] & 0xFF0000) >> 16);
         a->sin6_addr.s6_addr[i * 4 + 3] = (unsigned char)((ip[i] & 0xFF000000) >> 24);
      }
   }
}

using namespace std;


static string ShowIP4(const sockaddr_in* sin)
{
    ostringstream os;
    union
    {
        in_addr sinaddr;
        unsigned char ip[4];
    };
    sinaddr = sin->sin_addr;

    os << int(ip[0]);
    os << ".";
    os << int(ip[1]);
    os << ".";
    os << int(ip[2]);
    os << ".";
    os << int(ip[3]);
    return os.str();
}

static string ShowIP6(const sockaddr_in6* sin)
{
    ostringstream os;
    os.setf(ios::uppercase);

    bool sep = false;
    for (size_t i = 0; i < 16; ++i)
    {
        int v = sin->sin6_addr.s6_addr[i];
        if ( v )
        {
            if ( sep )
                os << ":";

            os << hex << v;
            sep = true;
        }
    }

    return os.str();
}

string CIPAddress::show(const sockaddr* adr)
{
    if ( adr->sa_family == AF_INET )
        return ShowIP4((const sockaddr_in*)adr);
    else if ( adr->sa_family == AF_INET6 )
        return ShowIP6((const sockaddr_in6*)adr);
    else
        return "(unsupported sockaddr type)";
}

//
void CMD5::compute(const char* input, unsigned char result[16])
{
   md5_state_t state;

   md5_init(&state);
   md5_append(&state, (const md5_byte_t *)input, strlen(input));
   md5_finish(&state, result);
}

std::string MessageTypeStr(UDTMessageType mt, uint32_t extt)
{
    using std::string;

    static const char* const udt_types [] = {
        "handshake",
        "keepalive",
        "ack",
        "lossreport",
        "cgwarning", //4
        "shutdown",
        "ackack",
        "dropreq",
        "peererror", //8
    };

    static const char* const srt_types [] = {
        "EXT:none",
        "EXT:hsreq",
        "EXT:hsrsp",
        "EXT:kmreq",
        "EXT:kmrsp",
        "EXT:sid",
        "EXT:congctl",
        "EXT:group"
    };


    if ( mt == UMSG_EXT )
    {
        if ( extt >= Size(srt_types) )
            return "EXT:unknown";

        return srt_types[extt];
    }

    if ( size_t(mt) > Size(udt_types) )
        return "unknown";

    return udt_types[mt];
}

std::string ConnectStatusStr(EConnectStatus cst)
{
    return
          cst == CONN_CONTINUE ? "INDUCED/CONCLUDING"
        : cst == CONN_RUNNING ? "RUNNING"
        : cst == CONN_ACCEPT ? "ACCEPTED"
        : cst == CONN_RENDEZVOUS ? "RENDEZVOUS (HSv5)"
        : cst == CONN_AGAIN ? "AGAIN"
        : cst == CONN_CONFUSED ? "MISSING HANDSHAKE"
        : "REJECTED";
}

std::string TransmissionEventStr(ETransmissionEvent ev)
{
    static const char* const vals [] =
    {
        "init",
        "ack",
        "ackack",
        "lossreport",
        "checktimer",
        "send",
        "receive",
        "custom"
    };

    size_t vals_size = Size(vals);

    if (size_t(ev) >= vals_size)
        return "UNKNOWN";
    return vals[ev];
}

extern const char* const srt_rejectreason_msg [] = {
    "Unknown or erroneous",
    "Error in system calls",
    "Peer rejected connection",
    "Resource allocation failure",
    "Rogue peer or incorrect parameters",
    "Listener's backlog exceeded",
    "Internal Program Error",
    "Socket is being closed",
    "Peer version too old",
    "Rendezvous-mode cookie collision",
    "Incorrect passphrase",
    "Password required or unexpected",
    "MessageAPI/StreamAPI collision",
    "Congestion controller type collision",
    "Packet Filter type collision",
    "Group settings collision",
    "Connection timeout"
};

const char* srt_rejectreason_str(int id)
{
<<<<<<< HEAD
    if (id > SRT_REJC_SERVER)
    {
        if (id > SRT_REJC_USER)
            return "USER ERROR";

        return "SERVER ERROR";
=======
    if (id >= SRT_REJC_PREDEFINED)
    {
        return "Application-defined rejection reason";
>>>>>>> 9b6b1244
    }

    static const size_t ra_size = Size(srt_rejectreason_msg);
    if (size_t(id) >= ra_size)
        return srt_rejectreason_msg[0];
    return srt_rejectreason_msg[id];
}

bool SrtParseConfig(string s, SrtConfig& w_config)
{
    using namespace std;

    vector<string> parts;
    Split(s, ',', back_inserter(parts));

    w_config.type = parts[0];

    for (vector<string>::iterator i = parts.begin()+1; i != parts.end(); ++i)
    {
        vector<string> keyval;
        Split(*i, ':', back_inserter(keyval));
        if (keyval.size() != 2)
            return false;
        w_config.parameters[keyval[0]] = keyval[1];
    }

    return true;
}


// Some logging imps
#if ENABLE_LOGGING

namespace srt_logging
{


std::string SockStatusStr(SRT_SOCKSTATUS s)
{
    if (int(s) < int(SRTS_INIT) || int(s) > int(SRTS_NONEXIST))
        return "???";

    static struct AutoMap
    {
        // Values start from 1, so do -1 to avoid empty cell
        std::string names[int(SRTS_NONEXIST)-1+1];

        AutoMap()
        {
#define SINI(statename) names[SRTS_##statename-1] = #statename
            SINI(INIT);
            SINI(OPENED);
            SINI(LISTENING);
            SINI(CONNECTING);
            SINI(CONNECTED);
            SINI(BROKEN);
            SINI(CLOSING);
            SINI(CLOSED);
            SINI(NONEXIST);
#undef SINI
        }
    } names;

    return names.names[int(s)-1];
}

LogDispatcher::Proxy::Proxy(LogDispatcher& guy) : that(guy), that_enabled(that.CheckEnabled())
{
    if (that_enabled)
    {
        i_file = "";
        i_line = 0;
        flags = that.src_config->flags;
        // Create logger prefix
        that.CreateLogLinePrefix(os);
    }
}

LogDispatcher::Proxy LogDispatcher::operator()()
{
    return Proxy(*this);
}

void LogDispatcher::CreateLogLinePrefix(std::ostringstream& serr)
{
    using namespace std;

    char tmp_buf[512];
    if ( !isset(SRT_LOGF_DISABLE_TIME) )
    {
        // Not necessary if sending through the queue.
        timeval tv;
        gettimeofday(&tv, 0);
        struct tm tm = SysLocalTime((time_t) tv.tv_sec);

        strftime(tmp_buf, 512, "%X.", &tm);
        serr << tmp_buf << setw(6) << setfill('0') << tv.tv_usec;
    }

    string out_prefix;
    if ( !isset(SRT_LOGF_DISABLE_SEVERITY) )
    {
        out_prefix = prefix;
    }

    // Note: ThreadName::get needs a buffer of size min. ThreadName::BUFSIZE
    if ( !isset(SRT_LOGF_DISABLE_THREADNAME) && ThreadName::get(tmp_buf) )
    {
        serr << "/" << tmp_buf << out_prefix << ": ";
    }
    else
    {
        serr << out_prefix << ": ";
    }
}

std::string LogDispatcher::Proxy::ExtractName(std::string pretty_function)
{
    if ( pretty_function == "" )
        return "";
    size_t pos = pretty_function.find('(');
    if ( pos == std::string::npos )
        return pretty_function; // return unchanged.

    pretty_function = pretty_function.substr(0, pos);

    // There are also template instantiations where the instantiating
    // parameters are encrypted inside. Therefore, search for the first
    // open < and if found, search for symmetric >.

    int depth = 1;
    pos = pretty_function.find('<');
    if ( pos != std::string::npos )
    {
        size_t end = pos+1;
        for(;;)
        {
            ++pos;
            if ( pos == pretty_function.size() )
            {
                --pos;
                break;
            }
            if ( pretty_function[pos] == '<' )
            {
                ++depth;
                continue;
            }

            if ( pretty_function[pos] == '>' )
            {
                --depth;
                if ( depth <= 0 )
                    break;
                continue;
            }
        }

        std::string afterpart = pretty_function.substr(pos+1);
        pretty_function = pretty_function.substr(0, end) + ">" + afterpart;
    }

    // Now see how many :: can be found in the name.
    // If this occurs more than once, take the last two.
    pos = pretty_function.rfind("::");

    if ( pos == std::string::npos || pos < 2 )
        return pretty_function; // return whatever this is. No scope name.

    // Find the next occurrence of :: - if found, copy up to it. If not,
    // return whatever is found.
    pos -= 2;
    pos = pretty_function.rfind("::", pos);
    if ( pos == std::string::npos )
        return pretty_function; // nothing to cut

    return pretty_function.substr(pos+2);
}

} // (end namespace srt_logging)

#endif<|MERGE_RESOLUTION|>--- conflicted
+++ resolved
@@ -550,18 +550,9 @@
 
 const char* srt_rejectreason_str(int id)
 {
-<<<<<<< HEAD
-    if (id > SRT_REJC_SERVER)
-    {
-        if (id > SRT_REJC_USER)
-            return "USER ERROR";
-
-        return "SERVER ERROR";
-=======
     if (id >= SRT_REJC_PREDEFINED)
     {
         return "Application-defined rejection reason";
->>>>>>> 9b6b1244
     }
 
     static const size_t ra_size = Size(srt_rejectreason_msg);
