/*
 * SRT - Secure, Reliable, Transport
 * Copyright (c) 2018 Haivision Systems Inc.
 * 
 * This Source Code Form is subject to the terms of the Mozilla Public
 * License, v. 2.0. If a copy of the MPL was not distributed with this
 * file, You can obtain one at http://mozilla.org/MPL/2.0/.
 * 
 */

/*****************************************************************************
Copyright (c) 2001 - 2016, The Board of Trustees of the University of Illinois.
All rights reserved.

Redistribution and use in source and binary forms, with or without
modification, are permitted provided that the following conditions are
met:

* Redistributions of source code must retain the above
  copyright notice, this list of conditions and the
  following disclaimer.

* Redistributions in binary form must reproduce the
  above copyright notice, this list of conditions
  and the following disclaimer in the documentation
  and/or other materials provided with the distribution.

* Neither the name of the University of Illinois
  nor the names of its contributors may be used to
  endorse or promote products derived from this
  software without specific prior written permission.

THIS SOFTWARE IS PROVIDED BY THE COPYRIGHT HOLDERS AND CONTRIBUTORS "AS
IS" AND ANY EXPRESS OR IMPLIED WARRANTIES, INCLUDING, BUT NOT LIMITED TO,
THE IMPLIED WARRANTIES OF MERCHANTABILITY AND FITNESS FOR A PARTICULAR
PURPOSE ARE DISCLAIMED. IN NO EVENT SHALL THE COPYRIGHT OWNER OR
CONTRIBUTORS BE LIABLE FOR ANY DIRECT, INDIRECT, INCIDENTAL, SPECIAL,
EXEMPLARY, OR CONSEQUENTIAL DAMAGES (INCLUDING, BUT NOT LIMITED TO,
PROCUREMENT OF SUBSTITUTE GOODS OR SERVICES; LOSS OF USE, DATA, OR
PROFITS; OR BUSINESS INTERRUPTION) HOWEVER CAUSED AND ON ANY THEORY OF
LIABILITY, WHETHER IN CONTRACT, STRICT LIABILITY, OR TORT (INCLUDING
NEGLIGENCE OR OTHERWISE) ARISING IN ANY WAY OUT OF THE USE OF THIS
SOFTWARE, EVEN IF ADVISED OF THE POSSIBILITY OF SUCH DAMAGE.
*****************************************************************************/

/*****************************************************************************
written by
   Yunhong Gu, last updated 07/25/2010
modified by
   Haivision Systems Inc.
*****************************************************************************/

#define SRT_IMPORT_TIME 1
#include "platform_sys.h"

#include <string>
#include <sstream>
#include <cmath>
#include <iostream>
#include <iomanip>
#include "srt.h"
#include "udt.h"
#include "md5.h"
#include "common.h"
#include "netinet_any.h"
#include "logging.h"
#include "threadname.h"

#include <srt_compat.h> // SysStrError

using namespace srt::sync;


Mutex CTimer::m_EventLock;
pthread_cond_t CTimer::m_EventCond = PTHREAD_COND_INITIALIZER;

CTimer::CTimer()
    : m_tsSchedTime()
    , m_TickCond()
{
#if ENABLE_MONOTONIC_CLOCK
    pthread_condattr_t  CondAttribs;
    pthread_condattr_init(&CondAttribs);
    pthread_condattr_setclock(&CondAttribs, CLOCK_MONOTONIC);
    pthread_cond_init(&m_TickCond, &CondAttribs);
#else
    pthread_cond_init(&m_TickCond, NULL);
#endif
}

CTimer::~CTimer()
{
    pthread_cond_destroy(&m_TickCond);
}

void CTimer::sleepto(const srt::sync::steady_clock::time_point& nexttime)
{
    // Use class member such that the method can be interrupted by others
    m_tsSchedTime = nexttime;

    steady_clock::time_point t = steady_clock::now();

#if USE_BUSY_WAITING
#if defined(_WIN32)
    const uint64_t threshold_us = 10000;   // 10 ms on Windows: bad accuracy of timers
#else
    const uint64_t threshold_us = 1000;    // 1 ms on non-Windows platforms
#endif
#endif // USE_BUSY_WAITING

    while (t < m_tsSchedTime)
    {
#if USE_BUSY_WAITING
        uint64_t wait_us = count_microseconds(m_tsSchedTime - t);
        if (wait_us <= 2 * threshold_us)
            break;
        wait_us -= threshold_us;
#else
        const uint64_t wait_us = count_microseconds(m_tsSchedTime - t);
        if (wait_us == 0)
            break;
#endif // USE_BUSY_WAITING

        timespec timeout;
#if ENABLE_MONOTONIC_CLOCK
        clock_gettime(CLOCK_MONOTONIC, &timeout);
        const uint64_t time_us = timeout.tv_sec * uint64_t(1000000) + (timeout.tv_nsec / 1000) + wait_us;
        timeout.tv_sec = time_us / 1000000;
        timeout.tv_nsec = (time_us % 1000000) * 1000;
#else
        timeval now;
        gettimeofday(&now, 0);
        const uint64_t time_us = now.tv_sec * uint64_t(1000000) + now.tv_usec + wait_us;
        timeout.tv_sec = time_us / 1000000;
        timeout.tv_nsec = (time_us % 1000000) * 1000;
#endif // ENABLE_MONOTONIC_CLOCK

        THREAD_PAUSED();
        enterCS(m_TickLock);
        pthread_cond_timedwait(&m_TickCond, &m_TickLock.ref(), &timeout);
        leaveCS(m_TickLock);
        THREAD_RESUMED();

        t = steady_clock::now();
    }

#if USE_BUSY_WAITING
    while (t < m_tsSchedTime)
    {
#ifdef IA32
        __asm__ volatile ("pause; rep; nop; nop; nop; nop; nop;");
#elif IA64
        __asm__ volatile ("nop 0; nop 0; nop 0; nop 0; nop 0;");
#elif AMD64
        __asm__ volatile ("nop; nop; nop; nop; nop;");
#elif defined(_WIN32) && !defined(__MINGW__)
        __nop();
        __nop();
        __nop();
        __nop();
        __nop();
#endif

        t = steady_clock::now();
    }
#endif // USE_BUSY_WAITING
}

void CTimer::interrupt()
{
   // schedule the sleepto time to the current CCs, so that it will stop
   m_tsSchedTime = steady_clock::now();
   tick();
}

void CTimer::tick()
{
    pthread_cond_signal(&m_TickCond);
}


void CTimer::triggerEvent()
{
    pthread_cond_signal(&m_EventCond);
}

CTimer::EWait CTimer::waitForEvent()
{
    timeval now;
    timespec timeout;
    gettimeofday(&now, 0);
    if (now.tv_usec < 990000)
    {
        timeout.tv_sec = now.tv_sec;
        timeout.tv_nsec = (now.tv_usec + 10000) * 1000;
    }
    else
    {
        timeout.tv_sec = now.tv_sec + 1;
        timeout.tv_nsec = (now.tv_usec + 10000 - 1000000) * 1000;
    }
    enterCS(m_EventLock);
    int reason = pthread_cond_timedwait(&m_EventCond, &m_EventLock.ref(), &timeout);
    leaveCS(m_EventLock);

    return reason == ETIMEDOUT ? WT_TIMEOUT : reason == 0 ? WT_EVENT : WT_ERROR;
}

int CTimer::condTimedWaitUS(pthread_cond_t* cond, pthread_mutex_t* mutex, uint64_t delay) {
    timeval now;
    gettimeofday(&now, 0);
    const uint64_t time_us = now.tv_sec * uint64_t(1000000) + now.tv_usec + delay;
    timespec timeout;
    timeout.tv_sec = time_us / 1000000;
    timeout.tv_nsec = (time_us % 1000000) * 1000;

    return pthread_cond_timedwait(cond, mutex, &timeout);
}

//
CUDTException::CUDTException(CodeMajor major, CodeMinor minor, int err):
m_iMajor(major),
m_iMinor(minor)
{
   if (err == -1)
       m_iErrno = NET_ERROR;
   else
      m_iErrno = err;
}

const char* CUDTException::getErrorMessage() const ATR_NOTHROW
{
    return getErrorString().c_str();
}

const string& CUDTException::getErrorString() const
{
   // translate "Major:Minor" code into text message.

   switch (m_iMajor)
   {
      case MJ_SUCCESS:
        m_strMsg = "Success";
        break;

      case MJ_SETUP:
        m_strMsg = "Connection setup failure";

        switch (m_iMinor)
        {
        case MN_TIMEOUT:
           m_strMsg += ": connection time out";
           break;

        case MN_REJECTED:
           m_strMsg += ": connection rejected";
           break;

        case MN_NORES:
           m_strMsg += ": unable to create/configure SRT socket";
           break;

        case MN_SECURITY:
           m_strMsg += ": abort for security reasons";
           break;

        default:
           break;
        }

        break;

      case MJ_CONNECTION:
        switch (m_iMinor)
        {
        case MN_CONNLOST:
           m_strMsg = "Connection was broken";
           break;

        case MN_NOCONN:
           m_strMsg = "Connection does not exist";
           break;

        default:
           break;
        }

        break;

      case MJ_SYSTEMRES:
        m_strMsg = "System resource failure";

        switch (m_iMinor)
        {
        case MN_THREAD:
           m_strMsg += ": unable to create new threads";
           break;

        case MN_MEMORY:
           m_strMsg += ": unable to allocate buffers";
           break;

        default:
           break;
        }

        break;

      case MJ_FILESYSTEM:
        m_strMsg = "File system failure";

        switch (m_iMinor)
        {
        case MN_SEEKGFAIL:
           m_strMsg += ": cannot seek read position";
           break;

        case MN_READFAIL:
           m_strMsg += ": failure in read";
           break;

        case MN_SEEKPFAIL:
           m_strMsg += ": cannot seek write position";
           break;

        case MN_WRITEFAIL:
           m_strMsg += ": failure in write";
           break;

        default:
           break;
        }

        break;

      case MJ_NOTSUP:
        m_strMsg = "Operation not supported";
 
        switch (m_iMinor)
        {
        case MN_ISBOUND:
           m_strMsg += ": Cannot do this operation on a BOUND socket";
           break;

        case MN_ISCONNECTED:
           m_strMsg += ": Cannot do this operation on a CONNECTED socket";
           break;

        case MN_INVAL:
           m_strMsg += ": Bad parameters";
           break;

        case MN_SIDINVAL:
           m_strMsg += ": Invalid socket ID";
           break;

        case MN_ISUNBOUND:
           m_strMsg += ": Cannot do this operation on an UNBOUND socket";
           break;

        case MN_NOLISTEN:
           m_strMsg += ": Socket is not in listening state";
           break;

        case MN_ISRENDEZVOUS:
           m_strMsg += ": Listen/accept is not supported in rendezous connection setup";
           break;

        case MN_ISRENDUNBOUND:
           m_strMsg += ": Cannot call connect on UNBOUND socket in rendezvous connection setup";
           break;

        case MN_INVALMSGAPI:
           m_strMsg += ": Incorrect use of Message API (sendmsg/recvmsg).";
           break;

        case MN_INVALBUFFERAPI:
           m_strMsg += ": Incorrect use of Buffer API (send/recv) or File API (sendfile/recvfile).";
           break;

        case MN_BUSY:
           m_strMsg += ": Another socket is already listening on the same port";
           break;

        case MN_XSIZE:
           m_strMsg += ": Message is too large to send (it must be less than the SRT send buffer size)";
           break;

        case MN_EIDINVAL:
           m_strMsg += ": Invalid epoll ID";
           break;

        default:
           break;
        }

        break;

     case MJ_AGAIN:
        m_strMsg = "Non-blocking call failure";

        switch (m_iMinor)
        {
        case MN_WRAVAIL:
           m_strMsg += ": no buffer available for sending";
           break;

        case MN_RDAVAIL:
           m_strMsg += ": no data available for reading";
           break;

        case MN_XMTIMEOUT:
           m_strMsg += ": transmission timed out";
           break;

#ifdef SRT_ENABLE_ECN
        case MN_CONGESTION:
           m_strMsg += ": early congestion notification";
           break;
#endif /* SRT_ENABLE_ECN */
        default:
           break;
        }

        break;

     case MJ_PEERERROR:
        m_strMsg = "The peer side has signalled an error";

        break;

      default:
        m_strMsg = "Unknown error";
   }

   // Adding "errno" information
   if ((MJ_SUCCESS != m_iMajor) && (0 < m_iErrno))
   {
      m_strMsg += ": " + SysStrError(m_iErrno);
   }

   return m_strMsg;
}

#define UDT_XCODE(mj, mn) (int(mj)*1000)+int(mn)

int CUDTException::getErrorCode() const
{
    return UDT_XCODE(m_iMajor, m_iMinor);
}

int CUDTException::getErrno() const
{
   return m_iErrno;
}


void CUDTException::clear()
{
   m_iMajor = MJ_SUCCESS;
   m_iMinor = MN_NONE;
   m_iErrno = 0;
}

#undef UDT_XCODE

//
bool CIPAddress::ipcmp(const sockaddr* addr1, const sockaddr* addr2, int ver)
{
   if (AF_INET == ver)
   {
      sockaddr_in* a1 = (sockaddr_in*)addr1;
      sockaddr_in* a2 = (sockaddr_in*)addr2;

      if ((a1->sin_port == a2->sin_port) && (a1->sin_addr.s_addr == a2->sin_addr.s_addr))
         return true;
   }
   else
   {
      sockaddr_in6* a1 = (sockaddr_in6*)addr1;
      sockaddr_in6* a2 = (sockaddr_in6*)addr2;

      if (a1->sin6_port == a2->sin6_port)
      {
         for (int i = 0; i < 16; ++ i)
            if (*((char*)&(a1->sin6_addr) + i) != *((char*)&(a2->sin6_addr) + i))
               return false;

         return true;
      }
   }

   return false;
}

void CIPAddress::ntop(const sockaddr_any& addr, uint32_t ip[4])
{
    if (addr.family() == AF_INET)
    {
        ip[0] = addr.sin.sin_addr.s_addr;
    }
    else
    {
      const sockaddr_in6* a = &addr.sin6;
      ip[3] = (a->sin6_addr.s6_addr[15] << 24) + (a->sin6_addr.s6_addr[14] << 16) + (a->sin6_addr.s6_addr[13] << 8) + a->sin6_addr.s6_addr[12];
      ip[2] = (a->sin6_addr.s6_addr[11] << 24) + (a->sin6_addr.s6_addr[10] << 16) + (a->sin6_addr.s6_addr[9] << 8) + a->sin6_addr.s6_addr[8];
      ip[1] = (a->sin6_addr.s6_addr[7] << 24) + (a->sin6_addr.s6_addr[6] << 16) + (a->sin6_addr.s6_addr[5] << 8) + a->sin6_addr.s6_addr[4];
      ip[0] = (a->sin6_addr.s6_addr[3] << 24) + (a->sin6_addr.s6_addr[2] << 16) + (a->sin6_addr.s6_addr[1] << 8) + a->sin6_addr.s6_addr[0];
    }
}

// XXX This has void return and the first argument is passed by reference.
// Consider simply returning sockaddr_any by value.
void CIPAddress::pton(sockaddr_any& w_addr, const uint32_t ip[4], int ver)
{
   if (AF_INET == ver)
   {
      sockaddr_in* a = (&w_addr.sin);
      a->sin_addr.s_addr = ip[0];
   }
   else
   {
      sockaddr_in6* a = (&w_addr.sin6);
      for (int i = 0; i < 4; ++ i)
      {
         a->sin6_addr.s6_addr[i * 4] = ip[i] & 0xFF;
         a->sin6_addr.s6_addr[i * 4 + 1] = (unsigned char)((ip[i] & 0xFF00) >> 8);
         a->sin6_addr.s6_addr[i * 4 + 2] = (unsigned char)((ip[i] & 0xFF0000) >> 16);
         a->sin6_addr.s6_addr[i * 4 + 3] = (unsigned char)((ip[i] & 0xFF000000) >> 24);
      }
   }
}

using namespace std;


static string ShowIP4(const sockaddr_in* sin)
{
    ostringstream os;
    union
    {
        in_addr sinaddr;
        unsigned char ip[4];
    };
    sinaddr = sin->sin_addr;

    os << int(ip[0]);
    os << ".";
    os << int(ip[1]);
    os << ".";
    os << int(ip[2]);
    os << ".";
    os << int(ip[3]);
    return os.str();
}

static string ShowIP6(const sockaddr_in6* sin)
{
    ostringstream os;
    os.setf(ios::uppercase);

    bool sep = false;
    for (size_t i = 0; i < 16; ++i)
    {
        int v = sin->sin6_addr.s6_addr[i];
        if ( v )
        {
            if ( sep )
                os << ":";

            os << hex << v;
            sep = true;
        }
    }

    return os.str();
}

string CIPAddress::show(const sockaddr* adr)
{
    if ( adr->sa_family == AF_INET )
        return ShowIP4((const sockaddr_in*)adr);
    else if ( adr->sa_family == AF_INET6 )
        return ShowIP6((const sockaddr_in6*)adr);
    else
        return "(unsupported sockaddr type)";
}

//
void CMD5::compute(const char* input, unsigned char result[16])
{
   md5_state_t state;

   md5_init(&state);
   md5_append(&state, (const md5_byte_t *)input, strlen(input));
   md5_finish(&state, result);
}

std::string MessageTypeStr(UDTMessageType mt, uint32_t extt)
{
    using std::string;

    static const char* const udt_types [] = {
        "handshake",
        "keepalive",
        "ack",
        "lossreport",
        "cgwarning", //4
        "shutdown",
        "ackack",
        "dropreq",
        "peererror", //8
    };

    static const char* const srt_types [] = {
        "EXT:none",
        "EXT:hsreq",
        "EXT:hsrsp",
        "EXT:kmreq",
        "EXT:kmrsp",
        "EXT:sid",
        "EXT:congctl"
    };


    if ( mt == UMSG_EXT )
    {
        if ( extt >= Size(srt_types) )
            return "EXT:unknown";

        return srt_types[extt];
    }

    if ( size_t(mt) > Size(udt_types) )
        return "unknown";

    return udt_types[mt];
}

std::string ConnectStatusStr(EConnectStatus cst)
{
    return
          cst == CONN_CONTINUE ? "INDUCED/CONCLUDING"
        : cst == CONN_RUNNING ? "RUNNING"
        : cst == CONN_ACCEPT ? "ACCEPTED"
        : cst == CONN_RENDEZVOUS ? "RENDEZVOUS (HSv5)"
        : cst == CONN_AGAIN ? "AGAIN"
        : cst == CONN_CONFUSED ? "MISSING HANDSHAKE"
        : "REJECTED";
}

std::string TransmissionEventStr(ETransmissionEvent ev)
{
    static const char* const vals [] =
    {
        "init",
        "ack",
        "ackack",
        "lossreport",
        "checktimer",
        "send",
        "receive",
        "custom"
    };

    size_t vals_size = Size(vals);

    if (size_t(ev) >= vals_size)
        return "UNKNOWN";
    return vals[ev];
}

extern const char* const srt_rejectreason_msg [] = {
    "Unknown or erroneous",
    "Error in system calls",
    "Peer rejected connection",
    "Resource allocation failure",
    "Rogue peer or incorrect parameters",
    "Listener's backlog exceeded",
    "Internal Program Error",
    "Socket is being closed",
    "Peer version too old",
    "Rendezvous-mode cookie collision",
    "Incorrect passphrase",
    "Password required or unexpected",
    "MessageAPI/StreamAPI collision",
    "Congestion controller type collision",
    "Packet Filter type collision"
};

const char* srt_rejectreason_str(SRT_REJECT_REASON rid)
{
    int id = rid;
    static const size_t ra_size = Size(srt_rejectreason_msg);
    if (size_t(id) >= ra_size)
        return srt_rejectreason_msg[0];
    return srt_rejectreason_msg[id];
}

// Some logging imps
#if ENABLE_LOGGING

namespace srt_logging
{

<<<<<<< HEAD

std::string SockStatusStr(SRT_SOCKSTATUS s)
{
    if (int(s) < int(SRTS_INIT) || int(s) > int(SRTS_NONEXIST))
        return "???";

    static struct AutoMap
    {
        // Values start from 1, so do -1 to avoid empty cell
        std::string names[int(SRTS_NONEXIST)-1+1];

        AutoMap()
        {
#define SINI(statename) names[SRTS_##statename-1] = #statename
            SINI(INIT);
            SINI(OPENED);
            SINI(LISTENING);
            SINI(CONNECTING);
            SINI(CONNECTED);
            SINI(BROKEN);
            SINI(CLOSING);
            SINI(CLOSED);
            SINI(NONEXIST);
#undef SINI
        }
    } names;

    return names.names[int(s)-1];
}


std::string FormatTime(uint64_t time)
{
    if (time == 0)
    {
        // Use special string for 0
        return "00:00:00.000000";
    }
    using namespace std;

    time_t sec = time/1000000;
    time_t usec = time%1000000;

    time_t tt = sec;
    struct tm tm = SysLocalTime(tt);

    char tmp_buf[512];
    strftime(tmp_buf, 512, "%X.", &tm);

    ostringstream out;
    out << tmp_buf << setfill('0') << setw(6) << usec;
    return out.str();
}

=======
>>>>>>> 7845bc40
LogDispatcher::Proxy::Proxy(LogDispatcher& guy) : that(guy), that_enabled(that.CheckEnabled())
{
    if (that_enabled)
    {
        i_file = "";
        i_line = 0;
        flags = that.src_config->flags;
        // Create logger prefix
        that.CreateLogLinePrefix(os);
    }
}

LogDispatcher::Proxy LogDispatcher::operator()()
{
    return Proxy(*this);
}

void LogDispatcher::CreateLogLinePrefix(std::ostringstream& serr)
{
    using namespace std;

    char tmp_buf[512];
    if ( !isset(SRT_LOGF_DISABLE_TIME) )
    {
        // Not necessary if sending through the queue.
        timeval tv;
        gettimeofday(&tv, 0);
        struct tm tm = SysLocalTime((time_t) tv.tv_sec);

        strftime(tmp_buf, 512, "%X.", &tm);
        serr << tmp_buf << setw(6) << setfill('0') << tv.tv_usec;
    }

    string out_prefix;
    if ( !isset(SRT_LOGF_DISABLE_SEVERITY) )
    {
        out_prefix = prefix;
    }

    // Note: ThreadName::get needs a buffer of size min. ThreadName::BUFSIZE
    if ( !isset(SRT_LOGF_DISABLE_THREADNAME) && ThreadName::get(tmp_buf) )
    {
        serr << "/" << tmp_buf << out_prefix << ": ";
    }
    else
    {
        serr << out_prefix << ": ";
    }
}

std::string LogDispatcher::Proxy::ExtractName(std::string pretty_function)
{
    if ( pretty_function == "" )
        return "";
    size_t pos = pretty_function.find('(');
    if ( pos == std::string::npos )
        return pretty_function; // return unchanged.

    pretty_function = pretty_function.substr(0, pos);

    // There are also template instantiations where the instantiating
    // parameters are encrypted inside. Therefore, search for the first
    // open < and if found, search for symmetric >.

    int depth = 1;
    pos = pretty_function.find('<');
    if ( pos != std::string::npos )
    {
        size_t end = pos+1;
        for(;;)
        {
            ++pos;
            if ( pos == pretty_function.size() )
            {
                --pos;
                break;
            }
            if ( pretty_function[pos] == '<' )
            {
                ++depth;
                continue;
            }

            if ( pretty_function[pos] == '>' )
            {
                --depth;
                if ( depth <= 0 )
                    break;
                continue;
            }
        }

        std::string afterpart = pretty_function.substr(pos+1);
        pretty_function = pretty_function.substr(0, end) + ">" + afterpart;
    }

    // Now see how many :: can be found in the name.
    // If this occurs more than once, take the last two.
    pos = pretty_function.rfind("::");

    if ( pos == std::string::npos || pos < 2 )
        return pretty_function; // return whatever this is. No scope name.

    // Find the next occurrence of :: - if found, copy up to it. If not,
    // return whatever is found.
    pos -= 2;
    pos = pretty_function.rfind("::", pos);
    if ( pos == std::string::npos )
        return pretty_function; // nothing to cut

    return pretty_function.substr(pos+2);
}

} // (end namespace srt_logging)

#endif<|MERGE_RESOLUTION|>--- conflicted
+++ resolved
@@ -703,7 +703,6 @@
 namespace srt_logging
 {
 
-<<<<<<< HEAD
 
 std::string SockStatusStr(SRT_SOCKSTATUS s)
 {
@@ -734,32 +733,6 @@
     return names.names[int(s)-1];
 }
 
-
-std::string FormatTime(uint64_t time)
-{
-    if (time == 0)
-    {
-        // Use special string for 0
-        return "00:00:00.000000";
-    }
-    using namespace std;
-
-    time_t sec = time/1000000;
-    time_t usec = time%1000000;
-
-    time_t tt = sec;
-    struct tm tm = SysLocalTime(tt);
-
-    char tmp_buf[512];
-    strftime(tmp_buf, 512, "%X.", &tm);
-
-    ostringstream out;
-    out << tmp_buf << setfill('0') << setw(6) << usec;
-    return out.str();
-}
-
-=======
->>>>>>> 7845bc40
 LogDispatcher::Proxy::Proxy(LogDispatcher& guy) : that(guy), that_enabled(that.CheckEnabled())
 {
     if (that_enabled)
