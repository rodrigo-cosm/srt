--- conflicted
+++ resolved
@@ -145,51 +145,7 @@
             set(source, namelen);
     }
 
-<<<<<<< HEAD
-    sockaddr_any(const sockaddr* src)
-    {
-        // It's not safe to copy it directly, so check.
-        if (src->sa_family == AF_INET)
-        {
-            memcpy(&sin, src, sizeof sin);
-        }
-        else if (src->sa_family == AF_INET6)
-        {
-            // Note: this isn't too safe, may crash for stupid values
-            // of src->sa_family or any other data
-            // in the source structure, so make sure it's correct first.
-            memcpy(&sin6, src, sizeof sin6);
-        }
-        else
-        {
-            // Error fallback: no other families than IP are regarded.
-            sa.sa_family = AF_UNSPEC;
-            len = 0;
-        }
-    }
-
-    sockaddr_any(const in_addr& i4_adr, uint16_t port)
-    {
-        // Some cases require separately IPv4 address passed as in_addr,
-        // so port is given separately.
-        sa.sa_family = AF_INET;
-        sin.sin_addr = i4_adr;
-        sin.sin_port = htons(port);
-        len = sizeof sin;
-    }
-
-    sockaddr_any(const in6_addr& i6_adr, uint16_t port)
-    {
-        sa.sa_family = AF_INET6;
-        sin6.sin6_addr = i6_adr;
-        sin6.sin6_port = htons(port);
-        len = sizeof sin6;
-    }
-
-    socklen_t size() const
-=======
     void set(const sockaddr* source)
->>>>>>> 637d439c
     {
         // Less safe version, simply trust the caller that the
         // memory at 'source' is also large enough to contain
@@ -417,10 +373,6 @@
     {
         if (sa.sa_family == AF_INET)
             return sin.sin_addr.s_addr == INADDR_ANY;
-<<<<<<< HEAD
-        return memcmp(&sin6.sin6_addr, &in6addr_any, sizeof in6addr_any) == 0;
-    }
-=======
 
         if (sa.sa_family == AF_INET6)
             return memcmp(&sin6.sin6_addr, &in6addr_any, sizeof in6addr_any) == 0;
@@ -459,7 +411,6 @@
     }
 
     bool operator!=(const sockaddr_any& other) const { return !(*this == other); }
->>>>>>> 637d439c
 };
 
 template<> struct sockaddr_any::TypeMap<AF_INET> { typedef sockaddr_in type; };
