/*
 * SRT - Secure, Reliable, Transport
 * Copyright (c) 2018 Haivision Systems Inc.
 * 
 * This Source Code Form is subject to the terms of the Mozilla Public
 * License, v. 2.0. If a copy of the MPL was not distributed with this
 * file, You can obtain one at http://mozilla.org/MPL/2.0/.
 * 
 */

/*****************************************************************************
written by
   Haivision Systems Inc.
 *****************************************************************************/

#ifndef INC__NETINET_ANY_H
#define INC__NETINET_ANY_H

#include <cstring>
#include "platform_sys.h"

// This structure should replace every use of sockaddr and its currently
// used specializations, sockaddr_in and sockaddr_in6. This is to simplify
// the use of the original BSD API that relies on type-violating type casts.
// You can use the instances of sockaddr_any in every place where sockaddr is
// required.

struct sockaddr_any
{
    union
    {
        sockaddr_in sin;
        sockaddr_in6 sin6;
        sockaddr sa;
    };
    socklen_t len;

<<<<<<< HEAD
    // Default domain is unspecified, and
    // in this case the size is 0.
    // Note that AF_* (and alias PF_*) types have
    // many various values, of which only
    // AF_INET and AF_INET6 are handled here.
    // Others make the same effect as unspecified.
    explicit sockaddr_any(int domain = AF_UNSPEC)
    {
        // Default domain is "unspecified"
        memset(this, 0, sizeof *this);
        sa.sa_family = domain;
=======
    void reset()
    {
        // sin6 is the largest field
        memset(&sin6, 0, sizeof sin6);
        len = 0;
    }

    // Default domain is unspecified, and
    // in this case the size is 0.
    // Note that AF_* (and alias PF_*) types have
    // many various values, of which only
    // AF_INET and AF_INET6 are handled here.
    // Others make the same effect as unspecified.
    explicit sockaddr_any(int domain = AF_UNSPEC)
    {
        // Default domain is "unspecified", 0
        reset();

        // Overriding family as required in the parameters
        // and the size then accordingly.
        sa.sa_family = domain == AF_INET || domain == AF_INET6 ? domain : AF_UNSPEC;
>>>>>>> ad549336
        len = size();
    }

    sockaddr_any(const sockaddr_storage& stor)
<<<<<<< HEAD
    {
        // Here the length isn't passed, so just rely on family.
        set((const sockaddr*)&stor);
    }

    sockaddr_any(const sockaddr* source, socklen_t namelen = 0)
    {
        if (namelen == 0)
            set(source);
        else
            set(source, namelen);
    }

    void set(const sockaddr* source)
    {
        // Less safe version, simply trust the caller that the
        // memory at 'source' is also large enough to contain
        // all data required for particular family.
        if (source->sa_family == AF_INET)
        {
            memcpy(&sin, source, sizeof sin);
            len = sizeof sin;
        }
        else if (source->sa_family == AF_INET6)
        {
            memcpy(&sin6, source, sizeof sin6);
            len = sizeof sin6;
        }
        else
        {
            // Error fallback: no other families than IP are regarded.
            sa.sa_family = AF_UNSPEC;
            len = 0;
        }
    }

    void set(const sockaddr* source, socklen_t namelen)
    {
        // It's not safe to copy it directly, so check.
        if (source->sa_family == AF_INET && namelen >= sizeof sin)
=======
    {
        // Here the length isn't passed, so just rely on family.
        set((const sockaddr*)&stor);
    }

    sockaddr_any(const sockaddr* source, socklen_t namelen = 0)
    {
        if (namelen == 0)
            set(source);
        else
            set(source, namelen);
    }

    void set(const sockaddr* source)
    {
        // Less safe version, simply trust the caller that the
        // memory at 'source' is also large enough to contain
        // all data required for particular family.
        if (source->sa_family == AF_INET)
>>>>>>> ad549336
        {
            memcpy(&sin, source, sizeof sin);
            len = sizeof sin;
        }
<<<<<<< HEAD
        else if (source->sa_family == AF_INET6 && namelen >= sizeof sin6)
        {
            // Note: this isn't too safe, may crash for stupid values
            // of source->sa_family or any other data
            // in the source structure, so make sure it's correct first.
=======
        else if (source->sa_family == AF_INET6)
        {
>>>>>>> ad549336
            memcpy(&sin6, source, sizeof sin6);
            len = sizeof sin6;
        }
        else
        {
            // Error fallback: no other families than IP are regarded.
            sa.sa_family = AF_UNSPEC;
            len = 0;
        }
    }

    void set(const sockaddr* source, socklen_t namelen)
    {
        // It's not safe to copy it directly, so check.
        if (source->sa_family == AF_INET && namelen >= sizeof sin)
        {
            memcpy(&sin, source, sizeof sin);
            len = sizeof sin;
        }
        else if (source->sa_family == AF_INET6 && namelen >= sizeof sin6)
        {
            // Note: this isn't too safe, may crash for stupid values
            // of source->sa_family or any other data
            // in the source structure, so make sure it's correct first.
            memcpy(&sin6, source, sizeof sin6);
            len = sizeof sin6;
        }
        else
        {
            reset();
        }
    }

    sockaddr_any(const in_addr& i4_adr, uint16_t port)
    {
        // Some cases require separately IPv4 address passed as in_addr,
        // so port is given separately.
        sa.sa_family = AF_INET;
        sin.sin_addr = i4_adr;
        sin.sin_port = htons(port);
        len = sizeof sin;
    }

    sockaddr_any(const in6_addr& i6_adr, uint16_t port)
    {
        sa.sa_family = AF_INET6;
        sin6.sin6_addr = i6_adr;
        sin6.sin6_port = htons(port);
        len = sizeof sin6;
    }

    static socklen_t size(int family)
<<<<<<< HEAD
    {
        switch (family)
        {
        case AF_INET: return socklen_t(sizeof (sockaddr_in));
        case AF_INET6: return socklen_t(sizeof (sockaddr_in6));

        default: return 0; // fallback
        }
    }

    bool empty() const
=======
>>>>>>> ad549336
    {
        switch (family)
        {
        case AF_INET:
<<<<<<< HEAD
            return sin.sin_port == 0 && sin.sin_addr.s_addr == 0;

        case AF_INET6:
            if (sin6.sin6_port != 0)
                return false;

            // This length expression should result in 4, as
            // the size of sin6_addr is 16.
            for (size_t i = 0; i < (sizeof sin6.sin6_addr)/sizeof(int32_t); ++i)
                if (((int32_t*)&sin6.sin6_addr)[i] != 0)
                    return false;
            return true;
        }

        return true; // unspec-family address is always empty
=======
            return socklen_t(sizeof (sockaddr_in));

        case AF_INET6:
            return socklen_t(sizeof (sockaddr_in6));

        default:
            return 0; // fallback
        }
    }

    bool empty() const
    {
        bool isempty = true;  // unspec-family address is always empty

        if (sa.sa_family == AF_INET)
        {
            isempty = (sin.sin_port == 0
                    && sin.sin_addr.s_addr == 0);
        }
        else if (sa.sa_family == AF_INET6)
        {
            isempty = (sin6.sin6_port == 0
                    && memcmp(&sin6.sin6_addr, &in6addr_any, sizeof in6addr_any) == 0);
        }
        // otherwise isempty stays with default false
        return isempty;
>>>>>>> ad549336
    }

    socklen_t size() const
    {
        return size(sa.sa_family);
    }

    int family() const { return sa.sa_family; }
    void family(int val)
    {
        sa.sa_family = val;
        len = size();
    }

    // port is in exactly the same location in both sin and sin6
    // and has the same size. This is actually yet another common
    // field, just not mentioned in the sockaddr structure.
    uint16_t& r_port() { return sin.sin_port; }
    uint16_t r_port() const { return sin.sin_port; }
    int hport() const { return ntohs(sin.sin_port); }

    void hport(int value)
    {
        // Port is fortunately located at the same position
        // in both sockaddr_in and sockaddr_in6 and has the
        // same size.
        sin.sin_port = htons(value);
    }

    sockaddr* get() { return &sa; }
    const sockaddr* get() const { return &sa; }
    sockaddr* operator&() { return &sa; }
    const sockaddr* operator&() const { return &sa; }

    operator sockaddr&() { return sa; }
    operator const sockaddr&() const { return sa; }

    template <int> struct TypeMap;

    template <int af_domain>
    typename TypeMap<af_domain>::type& get();

    struct Equal
    {
        bool operator()(const sockaddr_any& c1, const sockaddr_any& c2)
        {
            if (c1.family() != c2.family())
                return false;

            // Cannot use memcmp due to having in some systems
            // another field like sockaddr_in::sin_len. This exists
            // in some BSD-derived systems, but is not required by POSIX.
            // Therefore sockaddr_any class cannot operate with it,
            // as in this situation it would be safest to state that
            // particular implementations may have additional fields
            // of different purpose beside those required by POSIX.
            //
            // The only reliable way to compare two underlying sockaddr
            // object is then to compare the port value and the address
            // value.
            //
            // Fortunately the port is 16-bit and located at the same
            // offset in both sockaddr_in and sockaddr_in6.

            return c1.sin.sin_port == c2.sin.sin_port
                && c1.equal_address(c2);
        }
    };

    struct EqualAddress
    {
        bool operator()(const sockaddr_any& c1, const sockaddr_any& c2)
        {
            if ( c1.sa.sa_family == AF_INET )
            {
                return c1.sin.sin_addr.s_addr == c2.sin.sin_addr.s_addr;
            }

            if ( c1.sa.sa_family == AF_INET6 )
            {
                return memcmp(&c1.sin6.sin6_addr, &c2.sin6.sin6_addr, sizeof (in6_addr)) == 0;
            }

            return false;
        }

    };

    bool equal_address(const sockaddr_any& rhs) const
    {
        return EqualAddress()(*this, rhs);
    }

    struct Less
    {
        bool operator()(const sockaddr_any& c1, const sockaddr_any& c2)
        {
            return memcmp(&c1, &c2, sizeof(c1)) < 0;
        }
    };

    // Tests if the current address is the "any" wildcard.
    bool isany() const
    {
        if (sa.sa_family == AF_INET)
            return sin.sin_addr.s_addr == INADDR_ANY;

        if (sa.sa_family == AF_INET)
            return memcmp(&sin6.sin6_addr, &in6addr_any, sizeof in6addr_any) == 0;

        return false;
    }

    bool operator==(const sockaddr_any& other) const
    {
        return Equal()(*this, other);
    }

    bool operator!=(const sockaddr_any& other) const { return !(*this == other); }
};

template<> struct sockaddr_any::TypeMap<AF_INET> { typedef sockaddr_in type; };
template<> struct sockaddr_any::TypeMap<AF_INET6> { typedef sockaddr_in6 type; };

template <>
inline sockaddr_any::TypeMap<AF_INET>::type& sockaddr_any::get<AF_INET>() { return sin; }
template <>
inline sockaddr_any::TypeMap<AF_INET6>::type& sockaddr_any::get<AF_INET6>() { return sin6; }

#endif<|MERGE_RESOLUTION|>--- conflicted
+++ resolved
@@ -35,7 +35,13 @@
     };
     socklen_t len;
 
-<<<<<<< HEAD
+    void reset()
+    {
+        // sin6 is the largest field
+        memset(&sin6, 0, sizeof sin6);
+        len = 0;
+    }
+
     // Default domain is unspecified, and
     // in this case the size is 0.
     // Note that AF_* (and alias PF_*) types have
@@ -44,37 +50,16 @@
     // Others make the same effect as unspecified.
     explicit sockaddr_any(int domain = AF_UNSPEC)
     {
-        // Default domain is "unspecified"
-        memset(this, 0, sizeof *this);
-        sa.sa_family = domain;
-=======
-    void reset()
-    {
-        // sin6 is the largest field
-        memset(&sin6, 0, sizeof sin6);
-        len = 0;
-    }
-
-    // Default domain is unspecified, and
-    // in this case the size is 0.
-    // Note that AF_* (and alias PF_*) types have
-    // many various values, of which only
-    // AF_INET and AF_INET6 are handled here.
-    // Others make the same effect as unspecified.
-    explicit sockaddr_any(int domain = AF_UNSPEC)
-    {
         // Default domain is "unspecified", 0
         reset();
 
         // Overriding family as required in the parameters
         // and the size then accordingly.
         sa.sa_family = domain == AF_INET || domain == AF_INET6 ? domain : AF_UNSPEC;
->>>>>>> ad549336
         len = size();
     }
 
     sockaddr_any(const sockaddr_storage& stor)
-<<<<<<< HEAD
     {
         // Here the length isn't passed, so just rely on family.
         set((const sockaddr*)&stor);
@@ -100,56 +85,6 @@
         }
         else if (source->sa_family == AF_INET6)
         {
-            memcpy(&sin6, source, sizeof sin6);
-            len = sizeof sin6;
-        }
-        else
-        {
-            // Error fallback: no other families than IP are regarded.
-            sa.sa_family = AF_UNSPEC;
-            len = 0;
-        }
-    }
-
-    void set(const sockaddr* source, socklen_t namelen)
-    {
-        // It's not safe to copy it directly, so check.
-        if (source->sa_family == AF_INET && namelen >= sizeof sin)
-=======
-    {
-        // Here the length isn't passed, so just rely on family.
-        set((const sockaddr*)&stor);
-    }
-
-    sockaddr_any(const sockaddr* source, socklen_t namelen = 0)
-    {
-        if (namelen == 0)
-            set(source);
-        else
-            set(source, namelen);
-    }
-
-    void set(const sockaddr* source)
-    {
-        // Less safe version, simply trust the caller that the
-        // memory at 'source' is also large enough to contain
-        // all data required for particular family.
-        if (source->sa_family == AF_INET)
->>>>>>> ad549336
-        {
-            memcpy(&sin, source, sizeof sin);
-            len = sizeof sin;
-        }
-<<<<<<< HEAD
-        else if (source->sa_family == AF_INET6 && namelen >= sizeof sin6)
-        {
-            // Note: this isn't too safe, may crash for stupid values
-            // of source->sa_family or any other data
-            // in the source structure, so make sure it's correct first.
-=======
-        else if (source->sa_family == AF_INET6)
-        {
->>>>>>> ad549336
             memcpy(&sin6, source, sizeof sin6);
             len = sizeof sin6;
         }
@@ -202,41 +137,10 @@
     }
 
     static socklen_t size(int family)
-<<<<<<< HEAD
     {
         switch (family)
         {
-        case AF_INET: return socklen_t(sizeof (sockaddr_in));
-        case AF_INET6: return socklen_t(sizeof (sockaddr_in6));
-
-        default: return 0; // fallback
-        }
-    }
-
-    bool empty() const
-=======
->>>>>>> ad549336
-    {
-        switch (family)
-        {
         case AF_INET:
-<<<<<<< HEAD
-            return sin.sin_port == 0 && sin.sin_addr.s_addr == 0;
-
-        case AF_INET6:
-            if (sin6.sin6_port != 0)
-                return false;
-
-            // This length expression should result in 4, as
-            // the size of sin6_addr is 16.
-            for (size_t i = 0; i < (sizeof sin6.sin6_addr)/sizeof(int32_t); ++i)
-                if (((int32_t*)&sin6.sin6_addr)[i] != 0)
-                    return false;
-            return true;
-        }
-
-        return true; // unspec-family address is always empty
-=======
             return socklen_t(sizeof (sockaddr_in));
 
         case AF_INET6:
@@ -263,7 +167,6 @@
         }
         // otherwise isempty stays with default false
         return isempty;
->>>>>>> ad549336
     }
 
     socklen_t size() const
