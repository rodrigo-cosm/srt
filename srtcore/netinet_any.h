/*
 * SRT - Secure, Reliable, Transport
 * Copyright (c) 2018 Haivision Systems Inc.
 * 
 * This Source Code Form is subject to the terms of the Mozilla Public
 * License, v. 2.0. If a copy of the MPL was not distributed with this
 * file, You can obtain one at http://mozilla.org/MPL/2.0/.
 * 
 */

/*****************************************************************************
written by
   Haivision Systems Inc.
 *****************************************************************************/

#ifndef INC__NETINET_ANY_H
#define INC__NETINET_ANY_H

#include <cstring>
#include "platform_sys.h"

// This structure should replace every use of sockaddr and its currently
// used specializations, sockaddr_in and sockaddr_in6. This is to simplify
// the use of the original BSD API that relies on type-violating type casts.
// You can use the instances of sockaddr_any in every place where sockaddr is
// required.

struct sockaddr_any
{
    union
    {
        sockaddr_in sin;
        sockaddr_in6 sin6;
        sockaddr sa;
    };
    socklen_t len;

    void reset()
    {
        // sin6 is the largest field
        memset(&sin6, 0, sizeof sin6);
        len = 0;
    }

    // Default domain is unspecified, and
    // in this case the size is 0.
    // Note that AF_* (and alias PF_*) types have
    // many various values, of which only
    // AF_INET and AF_INET6 are handled here.
    // Others make the same effect as unspecified.
    explicit sockaddr_any(int domain = AF_UNSPEC)
    {
        // Default domain is "unspecified", 0
        reset();

        // Overriding family as required in the parameters
        // and the size then accordingly.
        sa.sa_family = domain == AF_INET || domain == AF_INET6 ? domain : AF_UNSPEC;
        len = size();
    }

<<<<<<< HEAD
    sockaddr_any(const sockaddr* src)
    {
        // It's not safe to copy it directly, so check.
        if (src->sa_family == AF_INET)
        {
            memcpy(&sin, src, sizeof sin);
            len = sizeof sin;
        }
        else if (src->sa_family == AF_INET6)
        {
            // Note: this isn't too safe, may crash for stupid values
            // of src->sa_family or any other data
            // in the source structure, so make sure it's correct first.
            memcpy(&sin6, src, sizeof sin6);
=======
    sockaddr_any(const sockaddr_storage& stor)
    {
        // Here the length isn't passed, so just rely on family.
        set((const sockaddr*)&stor);
    }

    sockaddr_any(const sockaddr* source, socklen_t namelen = 0)
    {
        if (namelen == 0)
            set(source);
        else
            set(source, namelen);
    }

    void set(const sockaddr* source)
    {
        // Less safe version, simply trust the caller that the
        // memory at 'source' is also large enough to contain
        // all data required for particular family.
        if (source->sa_family == AF_INET)
        {
            memcpy(&sin, source, sizeof sin);
            len = sizeof sin;
        }
        else if (source->sa_family == AF_INET6)
        {
            memcpy(&sin6, source, sizeof sin6);
>>>>>>> 1e05b5a3
            len = sizeof sin6;
        }
        else
        {
<<<<<<< HEAD
            // Clear as a sign or error
            memset(&sa, 0, sizeof *this);
=======
>>>>>>> 1e05b5a3
            // Error fallback: no other families than IP are regarded.
            sa.sa_family = AF_UNSPEC;
            len = 0;
        }
    }

<<<<<<< HEAD
=======
    void set(const sockaddr* source, socklen_t namelen)
    {
        // It's not safe to copy it directly, so check.
        if (source->sa_family == AF_INET && namelen >= sizeof sin)
        {
            memcpy(&sin, source, sizeof sin);
            len = sizeof sin;
        }
        else if (source->sa_family == AF_INET6 && namelen >= sizeof sin6)
        {
            // Note: this isn't too safe, may crash for stupid values
            // of source->sa_family or any other data
            // in the source structure, so make sure it's correct first.
            memcpy(&sin6, source, sizeof sin6);
            len = sizeof sin6;
        }
        else
        {
            reset();
        }
    }

>>>>>>> 1e05b5a3
    sockaddr_any(const in_addr& i4_adr, uint16_t port)
    {
        // Some cases require separately IPv4 address passed as in_addr,
        // so port is given separately.
        sa.sa_family = AF_INET;
        sin.sin_addr = i4_adr;
        sin.sin_port = htons(port);
        len = sizeof sin;
    }

    sockaddr_any(const in6_addr& i6_adr, uint16_t port)
    {
        sa.sa_family = AF_INET6;
        sin6.sin6_addr = i6_adr;
        sin6.sin6_port = htons(port);
        len = sizeof sin6;
    }

<<<<<<< HEAD
    socklen_t size() const
=======
    static socklen_t size(int family)
>>>>>>> 1e05b5a3
    {
        switch (family)
        {
        case AF_INET:
            return socklen_t(sizeof (sockaddr_in));

        case AF_INET6:
            return socklen_t(sizeof (sockaddr_in6));

        default:
            return 0; // fallback
        }
    }

    bool empty() const
    {
        bool isempty = true;  // unspec-family address is always empty

        if (sa.sa_family == AF_INET)
        {
            isempty = (sin.sin_port == 0
                    && sin.sin_addr.s_addr == 0);
        }
        else if (sa.sa_family == AF_INET6)
        {
            isempty = (sin6.sin6_port == 0
                    && memcmp(&sin6.sin6_addr, &in6addr_any, sizeof in6addr_any) == 0);
        }
        // otherwise isempty stays with default false
        return isempty;
    }

    socklen_t size() const
    {
        return size(sa.sa_family);
    }

    int family() const { return sa.sa_family; }
    void family(int val)
    {
        sa.sa_family = val;
        len = size();
    }

    // port is in exactly the same location in both sin and sin6
    // and has the same size. This is actually yet another common
    // field, just not mentioned in the sockaddr structure.
    uint16_t& r_port() { return sin.sin_port; }
    uint16_t r_port() const { return sin.sin_port; }
    int hport() const { return ntohs(sin.sin_port); }

    void hport(int value)
    {
        // Port is fortunately located at the same position
        // in both sockaddr_in and sockaddr_in6 and has the
        // same size.
        sin.sin_port = htons(value);
    }

    sockaddr* get() { return &sa; }
    const sockaddr* get() const { return &sa; }
    sockaddr* operator&() { return &sa; }
    const sockaddr* operator&() const { return &sa; }

    operator sockaddr&() { return sa; }
    operator const sockaddr&() const { return sa; }

    template <int> struct TypeMap;

    template <int af_domain>
    typename TypeMap<af_domain>::type& get();

    struct Equal
    {
        bool operator()(const sockaddr_any& c1, const sockaddr_any& c2)
        {
            if (c1.family() != c2.family())
                return false;

            // Cannot use memcmp due to having in some systems
            // another field like sockaddr_in::sin_len. This exists
            // in some BSD-derived systems, but is not required by POSIX.
            // Therefore sockaddr_any class cannot operate with it,
            // as in this situation it would be safest to state that
            // particular implementations may have additional fields
            // of different purpose beside those required by POSIX.
            //
            // The only reliable way to compare two underlying sockaddr
            // object is then to compare the port value and the address
            // value.
            //
            // Fortunately the port is 16-bit and located at the same
            // offset in both sockaddr_in and sockaddr_in6.

            return c1.sin.sin_port == c2.sin.sin_port
                && c1.equal_address(c2);
        }
    };

    struct EqualAddress
    {
        bool operator()(const sockaddr_any& c1, const sockaddr_any& c2)
        {
            if ( c1.sa.sa_family == AF_INET )
            {
                return c1.sin.sin_addr.s_addr == c2.sin.sin_addr.s_addr;
            }

            if ( c1.sa.sa_family == AF_INET6 )
            {
                return memcmp(&c1.sin6.sin6_addr, &c2.sin6.sin6_addr, sizeof (in6_addr)) == 0;
            }

            return false;
        }

    };

    bool equal_address(const sockaddr_any& rhs) const
    {
        return EqualAddress()(*this, rhs);
    }

    struct Less
    {
        bool operator()(const sockaddr_any& c1, const sockaddr_any& c2)
        {
            return memcmp(&c1, &c2, sizeof(c1)) < 0;
        }
    };

    // Tests if the current address is the "any" wildcard.
    bool isany() const
    {
        if (sa.sa_family == AF_INET)
            return sin.sin_addr.s_addr == INADDR_ANY;
<<<<<<< HEAD
        return memcmp(&sin6.sin6_addr, &in6addr_any, sizeof in6addr_any) == 0;
=======

        if (sa.sa_family == AF_INET)
            return memcmp(&sin6.sin6_addr, &in6addr_any, sizeof in6addr_any) == 0;

        return false;
>>>>>>> 1e05b5a3
    }

    bool operator==(const sockaddr_any& other) const
    {
        return Equal()(*this, other);
    }

    bool operator!=(const sockaddr_any& other) const { return !(*this == other); }
};

template<> struct sockaddr_any::TypeMap<AF_INET> { typedef sockaddr_in type; };
template<> struct sockaddr_any::TypeMap<AF_INET6> { typedef sockaddr_in6 type; };

template <>
inline sockaddr_any::TypeMap<AF_INET>::type& sockaddr_any::get<AF_INET>() { return sin; }
template <>
inline sockaddr_any::TypeMap<AF_INET6>::type& sockaddr_any::get<AF_INET6>() { return sin6; }

#endif<|MERGE_RESOLUTION|>--- conflicted
+++ resolved
@@ -59,22 +59,6 @@
         len = size();
     }
 
-<<<<<<< HEAD
-    sockaddr_any(const sockaddr* src)
-    {
-        // It's not safe to copy it directly, so check.
-        if (src->sa_family == AF_INET)
-        {
-            memcpy(&sin, src, sizeof sin);
-            len = sizeof sin;
-        }
-        else if (src->sa_family == AF_INET6)
-        {
-            // Note: this isn't too safe, may crash for stupid values
-            // of src->sa_family or any other data
-            // in the source structure, so make sure it's correct first.
-            memcpy(&sin6, src, sizeof sin6);
-=======
     sockaddr_any(const sockaddr_storage& stor)
     {
         // Here the length isn't passed, so just rely on family.
@@ -102,24 +86,16 @@
         else if (source->sa_family == AF_INET6)
         {
             memcpy(&sin6, source, sizeof sin6);
->>>>>>> 1e05b5a3
             len = sizeof sin6;
         }
         else
         {
-<<<<<<< HEAD
-            // Clear as a sign or error
-            memset(&sa, 0, sizeof *this);
-=======
->>>>>>> 1e05b5a3
             // Error fallback: no other families than IP are regarded.
             sa.sa_family = AF_UNSPEC;
             len = 0;
         }
     }
 
-<<<<<<< HEAD
-=======
     void set(const sockaddr* source, socklen_t namelen)
     {
         // It's not safe to copy it directly, so check.
@@ -142,7 +118,6 @@
         }
     }
 
->>>>>>> 1e05b5a3
     sockaddr_any(const in_addr& i4_adr, uint16_t port)
     {
         // Some cases require separately IPv4 address passed as in_addr,
@@ -161,11 +136,7 @@
         len = sizeof sin6;
     }
 
-<<<<<<< HEAD
-    socklen_t size() const
-=======
     static socklen_t size(int family)
->>>>>>> 1e05b5a3
     {
         switch (family)
         {
@@ -302,15 +273,11 @@
     {
         if (sa.sa_family == AF_INET)
             return sin.sin_addr.s_addr == INADDR_ANY;
-<<<<<<< HEAD
-        return memcmp(&sin6.sin6_addr, &in6addr_any, sizeof in6addr_any) == 0;
-=======
 
         if (sa.sa_family == AF_INET)
             return memcmp(&sin6.sin6_addr, &in6addr_any, sizeof in6addr_any) == 0;
 
         return false;
->>>>>>> 1e05b5a3
     }
 
     bool operator==(const sockaddr_any& other) const
