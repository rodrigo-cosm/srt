/*
 * SRT - Secure, Reliable, Transport
 * Copyright (c) 2018 Haivision Systems Inc.
 * 
 * This Source Code Form is subject to the terms of the Mozilla Public
 * License, v. 2.0. If a copy of the MPL was not distributed with this
 * file, You can obtain one at http://mozilla.org/MPL/2.0/.
 * 
 */


// This is a controversial thing, so temporarily blocking
//#define SRT_ENABLE_SYSTEMBUFFER_TRACE

#include "platform_sys.h"


#ifdef SRT_ENABLE_SYSTEMBUFFER_TRACE
#if defined(unix)
// XXX will be nonportable
#include <sys/ioctl.h>
#endif
#endif

#include <string>
#include <cmath>


#include "common.h"
#include "core.h"
#include "queue.h"
#include "packet.h"
#include "congctl.h"
#include "logging.h"

using namespace std;
using namespace srt_logging;

SrtCongestionControlBase::SrtCongestionControlBase(CUDT* parent)
{
    m_parent = parent;
    m_dMaxCWndSize = m_parent->flowWindowSize();
    // RcvRate (deliveryRate()), RTT and Bandwidth can be read directly from CUDT when needed.
    m_dCWndSize = 1000;
    m_dPktSndPeriod = 1;
}

void SrtCongestion::Check()
{
    if (!congctl)
        throw CUDTException(MJ_CONNECTION, MN_NOCONN, 0);
}

// Useful macro to shorthand passing a method as argument
// Requires "Me" name by which a class refers to itself
#define SSLOT(method) EventSlot(this, &Me:: method)

class LiveCC: public SrtCongestionControlBase
{
    int64_t  m_llSndMaxBW;          //Max bandwidth (bytes/sec)
    size_t   m_zSndAvgPayloadSize;  //Average Payload Size of packets to xmit
    size_t   m_zMaxPayloadSize;

    // NAKREPORT stuff.
    int m_iMinNakInterval_us;                       // Minimum NAK Report Period (usec)
    int m_iNakReportAccel;                       // NAK Report Period (RTT) accelerator

    typedef LiveCC Me; // required for SSLOT macro

public:

    LiveCC(CUDT* parent)
        : SrtCongestionControlBase(parent)
    {
        m_llSndMaxBW = BW_INFINITE;    // 1 Gbbps in Bytes/sec BW_INFINITE
        m_zMaxPayloadSize = parent->OPT_PayloadSize();
        if ( m_zMaxPayloadSize == 0 )
            m_zMaxPayloadSize = parent->maxPayloadSize();
        m_zSndAvgPayloadSize = m_zMaxPayloadSize;

        m_iMinNakInterval_us = 20000;   //Minimum NAK Report Period (usec)
        m_iNakReportAccel = 2;       //Default NAK Report Period (RTT) accelerator

        HLOGC(mglog.Debug, log << "Creating LiveCC: bw=" << m_llSndMaxBW << " avgplsize=" << m_zSndAvgPayloadSize);

        updatePktSndPeriod();


        // NOTE: TEV_SEND gets dispatched from Sending thread, all others
        // from receiving thread.
        parent->ConnectSignal(TEV_SEND, SSLOT(updatePayloadSize));

        /*
         * Readjust the max SndPeriod onACK (and onTimeout)
         */
        parent->ConnectSignal(TEV_CHECKTIMER, SSLOT(updatePktSndPeriod_onTimer));
        parent->ConnectSignal(TEV_ACK, SSLOT(updatePktSndPeriod_onAck));
    }

    bool checkTransArgs(SrtCongestion::TransAPI api, SrtCongestion::TransDir dir, const char* , size_t size, int , bool ) ATR_OVERRIDE
    {
        if (api != SrtCongestion::STA_MESSAGE)
        {
            LOGC(mglog.Error, log << "LiveCC: invalid API use. Only sendmsg/recvmsg allowed.");
            return false;
        }

        if (dir == SrtCongestion::STAD_SEND)
        {
            // For sending, check if the size of data doesn't exceed the maximum live packet size.
            if (size > m_zMaxPayloadSize)
            {
                LOGC(mglog.Error, log << "LiveCC: payload size: " << size << " exceeds maximum allowed " << m_zMaxPayloadSize);
                return false;
            }
        }
        else
        {
            // For receiving, check if the buffer has enough space to keep the payload.
            if (size < m_zMaxPayloadSize)
            {
                LOGC(mglog.Error, log << "LiveCC: buffer size: " << size << " is too small for the maximum possible " << m_zMaxPayloadSize);
                return false;
            }
        }

        return true;
    }

    // XXX You can decide here if the not-fully-packed packet should require immediate ACK or not.
    // bool needsQuickACK(const CPacket& pkt) ATR_OVERRIDE

    virtual int64_t sndBandwidth() ATR_OVERRIDE { return m_llSndMaxBW; }

private:
    // SLOTS:

    // TEV_SEND -> CPacket*.
    void updatePayloadSize(ETransmissionEvent, EventVariant var)
    {
        const CPacket& packet = *var.get<EventVariant::PACKET>();

        // XXX NOTE: TEV_SEND is sent from CSndQueue::worker thread, which is
        // different to threads running any other events (TEV_CHECKTIMER and TEV_ACK).
        // The m_zSndAvgPayloadSize field is however left unguarded because 
        // there's no other modifier of this field.
        // Worst case scenario, the procedure running in CRcvQueue::worker
        // thread will pick up a "slightly outdated" average value from this
        // field - this is insignificant.
        m_zSndAvgPayloadSize = avg_iir<128, size_t>(m_zSndAvgPayloadSize, packet.getLength());
        HLOGC(mglog.Debug, log << "LiveCC: avg payload size updated: " << m_zSndAvgPayloadSize);
    }

    void updatePktSndPeriod_onTimer(ETransmissionEvent , EventVariant var)
    {
        if ( var.get<EventVariant::STAGE>() != TEV_CHT_INIT )
            updatePktSndPeriod();
    }

    void updatePktSndPeriod_onAck(ETransmissionEvent , EventVariant )
    {
        updatePktSndPeriod();
    }

    void updatePktSndPeriod()
    {
        // packet = payload + header
        const double pktsize = (double) m_zSndAvgPayloadSize + CPacket::SRT_DATA_HDR_SIZE;
        m_dPktSndPeriod = 1000 * 1000.0 * (pktsize / m_llSndMaxBW);
        HLOGC(mglog.Debug, log << "LiveCC: sending period updated: " << m_dPktSndPeriod
<<<<<<< HEAD
                << " by avg pktsize=" << m_zSndAvgPayloadSize);
=======
            << " (pktsize=" << pktsize << ", bw=" << m_llSndMaxBW);
>>>>>>> cdf9b3ba
    }

    void setMaxBW(int64_t maxbw)
    {
        m_llSndMaxBW = maxbw > 0 ? maxbw : BW_INFINITE;
        updatePktSndPeriod();

#ifdef SRT_ENABLE_NOCWND
        /*
         * UDT default flow control should not trigger under normal SRT operation
         * UDT stops sending if the number of packets in transit (not acknowledged)
         * is larger than the congestion window.
         * Up to SRT 1.0.6, this value was set at 1000 pkts, which may be insufficient
         * for satellite links with ~1000 msec RTT and high bit rate.
         */
        // XXX Consider making this a socket option.
        m_dCWndSize = m_dMaxCWndSize;
#else
        m_dCWndSize = 1000;
#endif
    }

    void updateBandwidth(int64_t maxbw, int64_t bw) ATR_OVERRIDE
    {
        // bw is the bandwidth calculated with regard to the
        // SRTO_INPUTBW and SRTO_OHEADBW parameters. The maxbw
        // value simply represents the SRTO_MAXBW setting.
        if (maxbw)
        {
            setMaxBW(maxbw);
            return;
        }

        if (bw == 0)
        {
            return;
        }

        setMaxBW(bw);
    }

    SrtCongestion::RexmitMethod rexmitMethod() ATR_OVERRIDE
    {
        return SrtCongestion::SRM_FASTREXMIT;
    }

    uint64_t updateNAKInterval(uint64_t nakint_tk, int /*rcv_speed*/, size_t /*loss_length*/) ATR_OVERRIDE
    {
        /*
         * duB:
         * The RTT accounts for the time for the last NAK to reach sender and start resending lost pkts.
         * The rcv_speed add the time to resend all the pkts in the loss list.
         * 
         * For realtime Transport Stream content, pkts/sec is not a good indication of time to transmit
         * since packets are not filled to m_iMSS and packet size average is lower than (7*188)
         * for low bit rates.
         * If NAK report is lost, another cycle (RTT) is requred which is bad for low latency so we
         * accelerate the NAK Reports frequency, at the cost of possible duplicate resend.
         * Finally, the UDT4 native minimum NAK interval (m_ullMinNakInt_tk) is 300 ms which is too high
         * (~10 i30 video frames) to maintain low latency.
         */

        // Note: this value will still be reshaped to defined minimum,
        // as per minNAKInterval.
        return nakint_tk / m_iNakReportAccel;
    }

    uint64_t minNAKInterval() ATR_OVERRIDE
    {
        return m_iMinNakInterval_us * CTimer::getCPUFrequency();
    }

};


class FileCC: public SrtCongestionControlBase
{
    typedef FileCC Me; // Required by SSLOT macro

    // Fields from CCC not used by LiveCC
    int m_iACKPeriod;

    // Fields from CUDTCC
    int m_iRCInterval;          // UDT Rate control interval
    uint64_t m_LastRCTime;      // last rate increase time
    bool m_bSlowStart;          // if in slow start phase
    int32_t m_iLastAck;         // last ACKed seq no
    bool m_bLoss;               // if loss happened since last rate increase
    int32_t m_iLastDecSeq;      // max pkt seq no sent out when last decrease happened
    double m_dLastDecPeriod;    // value of pktsndperiod when last decrease happened
    int m_iNAKCount;            // NAK counter
    int m_iDecRandom;           // random threshold on decrease by number of loss events
    int m_iAvgNAKNum;           // average number of NAKs per congestion
    int m_iDecCount;            // number of decreases in a congestion epoch

    int64_t m_maxSR;

public:

    FileCC(CUDT* parent)
        : SrtCongestionControlBase(parent)
        , m_iACKPeriod(CUDT::COMM_SYN_INTERVAL_US)
        , m_iRCInterval(CUDT::COMM_SYN_INTERVAL_US)
        , m_LastRCTime(CTimer::getTime())
        , m_bSlowStart(true)
        , m_iLastAck(parent->sndSeqNo())
        , m_bLoss(false)
        , m_iLastDecSeq(CSeqNo::decseq(m_iLastAck))
        , m_dLastDecPeriod(1)
        , m_iNAKCount(0)
        , m_iDecRandom(1)
        , m_iAvgNAKNum(0)
        , m_iDecCount(0)
        , m_maxSR(0)
    {
        // Note that this function is called at the moment of
        // calling m_Smoother.configure(this). It is placed more less
        // at the same position as the series-of-parameter-setting-then-init
        // in the original UDT code. So, old CUDTCC::init() can be moved
        // to constructor.

        // SmotherBase
        m_dCWndSize = 16;
        m_dPktSndPeriod = 1;

        parent->ConnectSignal(TEV_ACK,        SSLOT(updateSndPeriod));
        parent->ConnectSignal(TEV_LOSSREPORT, SSLOT(slowdownSndPeriod));
        parent->ConnectSignal(TEV_CHECKTIMER, SSLOT(speedupToWindowSize));

        HLOGC(mglog.Debug, log << "Creating FileCC");
    }

    bool checkTransArgs(SrtCongestion::TransAPI, SrtCongestion::TransDir, const char* , size_t , int , bool ) ATR_OVERRIDE
    {
        // XXX
        // The FileCC has currently no restrictions, although it should be
        // rather required that the "message" mode or "buffer" mode be used on both sides the same.
        // This must be somehow checked separately.
        return true;
    }

    bool needsQuickACK(const CPacket& pkt) ATR_OVERRIDE
    {
        // For FileCC, treat non-full-buffer situation as an end-of-message situation;
        // request ACK to be sent immediately.
        if (pkt.getLength() < m_parent->maxPayloadSize())
            return true;

        return false;
    }

    void updateBandwidth(int64_t maxbw, int64_t) ATR_OVERRIDE
    {
        if (maxbw != 0)
        {
            m_maxSR = maxbw;
            HLOGC(mglog.Debug, log << "FileCC: updated BW: " << m_maxSR);
        }
    }

private:

    // SLOTS
    void updateSndPeriod(ETransmissionEvent, EventVariant arg)
    {
        const int ack = arg.get<EventVariant::ACK>();

        const uint64_t currtime = CTimer::getTime();
        if (currtime - m_LastRCTime < (uint64_t)m_iRCInterval)
            return;

        m_LastRCTime = currtime;

        if (m_bSlowStart)
        {
            m_dCWndSize += CSeqNo::seqlen(m_iLastAck, ack);
            m_iLastAck = ack;

            if (m_dCWndSize > m_dMaxCWndSize)
            {
                m_bSlowStart = false;
                if (m_parent->deliveryRate() > 0)
                {
                    m_dPktSndPeriod = 1000000.0 / m_parent->deliveryRate();
                    HLOGC(mglog.Debug, log << "FileCC: UPD (slowstart:ENDED) wndsize="
                        << m_dCWndSize << "/" << m_dMaxCWndSize
                        << " sndperiod=" << m_dPktSndPeriod << "us = mega/("
                        << m_parent->deliveryRate() << "pkts/s)");
                }
                else
                {
                    m_dPktSndPeriod = m_dCWndSize / (m_parent->RTT() + m_iRCInterval);
                    HLOGC(mglog.Debug, log << "FileCC: UPD (slowstart:ENDED) wndsize="
                        << m_dCWndSize << "/" << m_dMaxCWndSize
                        << " sndperiod=" << m_dPktSndPeriod << "us = wndsize/(RTT+RCIV) RTT="
                        << m_parent->RTT() << " RCIV=" << m_iRCInterval);
                }
            }
            else
            {
                HLOGC(mglog.Debug, log << "FileCC: UPD (slowstart:KEPT) wndsize="
                    << m_dCWndSize << "/" << m_dMaxCWndSize
                    << " sndperiod=" << m_dPktSndPeriod << "us");
            }
        }
        else
        {
            m_dCWndSize = m_parent->deliveryRate() / 1000000.0 * (m_parent->RTT() + m_iRCInterval) + 16;
        }

        // No rate increase during Slow Start
        if (!m_bSlowStart)
        {
            if (m_bLoss)
            {
                m_bLoss = false;
            }
            else
            {
                double inc = 0;
                int64_t B = (int64_t)(m_parent->bandwidth() - 1000000.0 / m_dPktSndPeriod);
                if ((m_dPktSndPeriod > m_dLastDecPeriod) && ((m_parent->bandwidth() / 9) < B))
                    B = m_parent->bandwidth() / 9;
                if (B <= 0)
                    inc = 1.0 / m_parent->MSS();    // was inc = 0.01; in UDT
                else
                {
                    // inc = max(10 ^ ceil(log10( B * MSS * 8 ) * Beta / MSS, 1/MSS)
                    // Beta = 1.5 * 10^(-6)

                    inc = pow(10.0, ceil(log10(B * m_parent->MSS() * 8.0))) * 0.0000015 / m_parent->MSS();

                    if (inc < 1.0 / m_parent->MSS())
                        inc = 1.0 / m_parent->MSS();
                }

                m_dPktSndPeriod = (m_dPktSndPeriod * m_iRCInterval) / (m_dPktSndPeriod * inc + m_iRCInterval);
            }
        }

#if ENABLE_HEAVY_LOGGING
        // Try to do reverse-calculation for m_dPktSndPeriod, as per minSP below
        // sndperiod = mega / (maxbw / MSS)
        // 1/sndperiod = (maxbw/MSS) / mega
        // mega/sndperiod = maxbw/MSS
        // maxbw = (MSS*mega)/sndperiod
        uint64_t usedbw = (m_parent->MSS() * 1000000.0) / m_dPktSndPeriod;

#if defined(unix) && defined (SRT_ENABLE_SYSTEMBUFFER_TRACE)
        // Check the outgoing system queue level
        int udp_buffer_size = m_parent->sndQueue()->sockoptQuery(SOL_SOCKET, SO_SNDBUF);
        int udp_buffer_level = m_parent->sndQueue()->ioctlQuery(TIOCOUTQ);
        int udp_buffer_free = udp_buffer_size - udp_buffer_level;
#else
        int udp_buffer_free = -1;
#endif

        HLOGC(mglog.Debug, log << "FileCC: UPD (slowstart:"
            << (m_bSlowStart ? "ON" : "OFF") << ") wndsize=" << m_dCWndSize
            << " sndperiod=" << m_dPktSndPeriod << "us BANDWIDTH USED:" << usedbw << " (limit: " << m_maxSR << ")"
            " SYSTEM BUFFER LEFT: " << udp_buffer_free);
#endif

        //set maximum transfer rate
        if (m_maxSR)
        {
            double minSP = 1000000.0 / (double(m_maxSR) / m_parent->MSS());
            if (m_dPktSndPeriod < minSP)
            {
                m_dPktSndPeriod = minSP;
                HLOGC(mglog.Debug, log << "FileCC: BW limited to " << m_maxSR
                    << " - SLOWDOWN sndperiod=" << m_dPktSndPeriod << "us");
            }
        }

    }

    // When a lossreport has been received, it might be due to having
    // reached the available bandwidth limit. Slowdown to avoid further losses.
    void slowdownSndPeriod(ETransmissionEvent, EventVariant arg)
    {
        const int32_t* losslist = arg.get_ptr();
        size_t losslist_size = arg.get_len();

        // Sanity check. Should be impossible that TEV_LOSSREPORT event
        // is called with a nonempty loss list.
        if ( losslist_size == 0 )
        {
            LOGC(mglog.Error, log << "IPE: FileCC: empty loss list!");
            return;
        }

        //Slow Start stopped, if it hasn't yet
        if (m_bSlowStart)
        {
            m_bSlowStart = false;
            if (m_parent->deliveryRate() > 0)
            {
                m_dPktSndPeriod = 1000000.0 / m_parent->deliveryRate();
                HLOGC(mglog.Debug, log << "FileCC: LOSS, SLOWSTART:OFF, sndperiod=" << m_dPktSndPeriod << "us AS mega/rate (rate="
                    << m_parent->deliveryRate() << ")");
            }
            else
            {
                m_dPktSndPeriod = m_dCWndSize / (m_parent->RTT() + m_iRCInterval);
                HLOGC(mglog.Debug, log << "FileCC: LOSS, SLOWSTART:OFF, sndperiod=" << m_dPktSndPeriod << "us AS wndsize/(RTT+RCIV) (RTT="
                    << m_parent->RTT() << " RCIV=" << m_iRCInterval << ")");
            }

        }

        m_bLoss = true;

        // In contradiction to UDT, TEV_LOSSREPORT will be reported also when
        // the lossreport is being sent again, periodically, as a result of
        // NAKREPORT feature. You should make sure that NAKREPORT is off when
        // using FileCC, so relying on SRTO_TRANSTYPE rather than
        // just SRTO_CONGESTION is recommended.
        int32_t lossbegin = SEQNO_VALUE::unwrap(losslist[0]);

        if (CSeqNo::seqcmp(lossbegin, m_iLastDecSeq) > 0)
        {
            m_dLastDecPeriod = m_dPktSndPeriod;
            m_dPktSndPeriod = ceil(m_dPktSndPeriod * 1.125);

            m_iAvgNAKNum = (int)ceil(m_iAvgNAKNum * 0.875 + m_iNAKCount * 0.125);
            m_iNAKCount = 1;
            m_iDecCount = 1;

            m_iLastDecSeq = m_parent->sndSeqNo();

            // remove global synchronization using randomization
            srand(m_iLastDecSeq);
            m_iDecRandom = (int)ceil(m_iAvgNAKNum * (double(rand()) / RAND_MAX));
            if (m_iDecRandom < 1)
                m_iDecRandom = 1;
            HLOGC(mglog.Debug, log << "FileCC: LOSS:NEW lastseq=" << m_iLastDecSeq
                << ", rand=" << m_iDecRandom
                << " avg NAK:" << m_iAvgNAKNum
                << ", sndperiod=" << m_dPktSndPeriod << "us");
        }
        else if ((m_iDecCount ++ < 5) && (0 == (++ m_iNAKCount % m_iDecRandom)))
        {
            // 0.875^5 = 0.51, rate should not be decreased by more than half within a congestion period
            m_dPktSndPeriod = ceil(m_dPktSndPeriod * 1.125);
            m_iLastDecSeq = m_parent->sndSeqNo();
            HLOGC(mglog.Debug, log << "FileCC: LOSS:PERIOD lseq=" << lossbegin
                << ", dseq=" << m_iLastDecSeq
                << ", seqdiff=" << CSeqNo::seqoff(m_iLastDecSeq, lossbegin)
                << ", deccnt=" << m_iDecCount
                << ", decrnd=" << m_iDecRandom
                << ", sndperiod=" << m_dPktSndPeriod << "us");
        }
        else
        {
            HLOGC(mglog.Debug, log << "FileCC: LOSS:STILL lseq=" << lossbegin
                << ", dseq=" << m_iLastDecSeq
                << ", seqdiff=" << CSeqNo::seqoff(m_iLastDecSeq, lossbegin)
                << ", deccnt=" << m_iDecCount
                << ", decrnd=" << m_iDecRandom
                << ", sndperiod=" << m_dPktSndPeriod << "us");
        }

    }

    void speedupToWindowSize(ETransmissionEvent, EventVariant arg)
    {
        ECheckTimerStage stg = arg.get<EventVariant::STAGE>();

        // TEV_INIT is in the beginning of checkTimers(), used
        // only to synchronize back the values (which is done in updateCC
        // after emitting the signal).
        if (stg == TEV_CHT_INIT)
            return;

        if (m_bSlowStart)
        {
            m_bSlowStart = false;
            if (m_parent->deliveryRate() > 0)
            {
                m_dPktSndPeriod = 1000000.0 / m_parent->deliveryRate();
                HLOGC(mglog.Debug, log << "FileCC: CHKTIMER, SLOWSTART:OFF, sndperiod=" << m_dPktSndPeriod << "us AS mega/rate (rate="
                    << m_parent->deliveryRate() << ")");
            }
            else
            {
                m_dPktSndPeriod = m_dCWndSize / (m_parent->RTT() + m_iRCInterval);
                HLOGC(mglog.Debug, log << "FileCC: CHKTIMER, SLOWSTART:OFF, sndperiod=" << m_dPktSndPeriod << "us AS wndsize/(RTT+RCIV) (wndsize="
                    << setprecision(6) << m_dCWndSize << " RTT=" << m_parent->RTT() << " RCIV=" << m_iRCInterval << ")");
            }
        }
        else
        {
            // XXX This code is a copy of legacy CUDTCC::onTimeout() body.
            // This part was commented out there already.
            /*
               m_dLastDecPeriod = m_dPktSndPeriod;
               m_dPktSndPeriod = ceil(m_dPktSndPeriod * 2);
               m_iLastDecSeq = m_iLastAck;
             */
        }
    }

    SrtCongestion::RexmitMethod rexmitMethod() ATR_OVERRIDE
    {
        return SrtCongestion::SRM_LATEREXMIT;
    }
};


#undef SSLOT

template <class Target>
struct Creator
{
    static SrtCongestionControlBase* Create(CUDT* parent) { return new Target(parent); }
};

SrtCongestion::NamePtr SrtCongestion::congctls[N_CONTROLLERS] =
{
    {"live", Creator<LiveCC>::Create },
    {"file", Creator<FileCC>::Create }
};


bool SrtCongestion::configure(CUDT* parent)
{
    if (selector == N_CONTROLLERS)
        return false;

    // Found a congctl, so call the creation function
    congctl = (*congctls[selector].second)(parent);

    // The congctl should have pinned in all events
    // that are of its interest. It's stated that
    // it's ready after creation.
    return !!congctl;
}

void SrtCongestion::dispose()
{
    if (congctl)
    {
        delete congctl;
        congctl = 0;
    }
}

SrtCongestion::~SrtCongestion()
{
    dispose();
}<|MERGE_RESOLUTION|>--- conflicted
+++ resolved
@@ -168,11 +168,8 @@
         const double pktsize = (double) m_zSndAvgPayloadSize + CPacket::SRT_DATA_HDR_SIZE;
         m_dPktSndPeriod = 1000 * 1000.0 * (pktsize / m_llSndMaxBW);
         HLOGC(mglog.Debug, log << "LiveCC: sending period updated: " << m_dPktSndPeriod
-<<<<<<< HEAD
-                << " by avg pktsize=" << m_zSndAvgPayloadSize);
-=======
-            << " (pktsize=" << pktsize << ", bw=" << m_llSndMaxBW);
->>>>>>> cdf9b3ba
+                << " by avg pktsize=" << m_zSndAvgPayloadSize
+                << ", bw=" << m_llSndMaxBW);
     }
 
     void setMaxBW(int64_t maxbw)
