--- conflicted
+++ resolved
@@ -165,16 +165,10 @@
     void updatePktSndPeriod()
     {
         // packet = payload + header
-<<<<<<< HEAD
-        double pktsize = m_iSndAvgPayloadSize + CPacket::SRT_DATA_HDR_SIZE;
-        m_dPktSndPeriod = 1000*1000.0 * (pktsize/m_llSndMaxBW);
-        HLOGC(mglog.Debug, log << "LiveCC: sending period updated: " << m_dPktSndPeriod
-                << " by avg pktsize=" << m_iSndAvgPayloadSize);
-=======
         const double pktsize = (double) m_zSndAvgPayloadSize + CPacket::SRT_DATA_HDR_SIZE;
         m_dPktSndPeriod = 1000 * 1000.0 * (pktsize / m_llSndMaxBW);
-        HLOGC(mglog.Debug, log << "LiveCC: sending period updated: " << m_zSndAvgPayloadSize);
->>>>>>> 8016fa96
+        HLOGC(mglog.Debug, log << "LiveCC: sending period updated: " << m_dPktSndPeriod
+                << " by avg pktsize=" << m_zSndAvgPayloadSize);
     }
 
     void setMaxBW(int64_t maxbw)
