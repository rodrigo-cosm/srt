/*****************************************************************************
Copyright (c) 2001 - 2009, The Board of Trustees of the University of Illinois.
All rights reserved.

Redistribution and use in source and binary forms, with or without
modification, are permitted provided that the following conditions are
met:

* Redistributions of source code must retain the above
  copyright notice, this list of conditions and the
  following disclaimer.

* Redistributions in binary form must reproduce the
  above copyright notice, this list of conditions
  and the following disclaimer in the documentation
  and/or other materials provided with the distribution.

* Neither the name of the University of Illinois
  nor the names of its contributors may be used to
  endorse or promote products derived from this
  software without specific prior written permission.

THIS SOFTWARE IS PROVIDED BY THE COPYRIGHT HOLDERS AND CONTRIBUTORS "AS
IS" AND ANY EXPRESS OR IMPLIED WARRANTIES, INCLUDING, BUT NOT LIMITED TO,
THE IMPLIED WARRANTIES OF MERCHANTABILITY AND FITNESS FOR A PARTICULAR
PURPOSE ARE DISCLAIMED. IN NO EVENT SHALL THE COPYRIGHT OWNER OR
CONTRIBUTORS BE LIABLE FOR ANY DIRECT, INDIRECT, INCIDENTAL, SPECIAL,
EXEMPLARY, OR CONSEQUENTIAL DAMAGES (INCLUDING, BUT NOT LIMITED TO,
PROCUREMENT OF SUBSTITUTE GOODS OR SERVICES; LOSS OF USE, DATA, OR
PROFITS; OR BUSINESS INTERRUPTION) HOWEVER CAUSED AND ON ANY THEORY OF
LIABILITY, WHETHER IN CONTRACT, STRICT LIABILITY, OR TORT (INCLUDING
NEGLIGENCE OR OTHERWISE) ARISING IN ANY WAY OUT OF THE USE OF THIS
SOFTWARE, EVEN IF ADVISED OF THE POSSIBILITY OF SUCH DAMAGE.
*****************************************************************************/

/*****************************************************************************
written by
   Yunhong Gu, last updated 05/05/2009
*****************************************************************************/


#include "platform_sys.h"

#include <cstring>
#include "cache.h"
#include "core.h"

using namespace std;

CInfoBlock& CInfoBlock::operator=(const CInfoBlock& obj)
{
   std::copy(obj.m_piIP, obj.m_piIP + 4, m_piIP);
   m_iIPversion = obj.m_iIPversion;
   m_ullTimeStamp = obj.m_ullTimeStamp;
   m_iRTT = obj.m_iRTT;
   m_iBandwidth = obj.m_iBandwidth;
   m_iLossRate = obj.m_iLossRate;
   m_iReorderDistance = obj.m_iReorderDistance;
   m_dInterval = obj.m_dInterval;
   m_dCWnd = obj.m_dCWnd;

   return *this;
}

bool CInfoBlock::operator==(const CInfoBlock& obj)
{
   if (m_iIPversion != obj.m_iIPversion)
      return false;

   else if (m_iIPversion == AF_INET)
      return (m_piIP[0] == obj.m_piIP[0]);

   for (int i = 0; i < 4; ++ i)
   {
      if (m_piIP[i] != obj.m_piIP[i])
         return false;
   }

   return true;
}

CInfoBlock* CInfoBlock::clone()
{
   CInfoBlock* obj = new CInfoBlock;

   std::copy(m_piIP, m_piIP + 4, obj->m_piIP);
   obj->m_iIPversion = m_iIPversion;
   obj->m_ullTimeStamp = m_ullTimeStamp;
   obj->m_iRTT = m_iRTT;
   obj->m_iBandwidth = m_iBandwidth;
   obj->m_iLossRate = m_iLossRate;
   obj->m_iReorderDistance = m_iReorderDistance;
   obj->m_dInterval = m_dInterval;
   obj->m_dCWnd = m_dCWnd;

   return obj;
}

int CInfoBlock::getKey()
{
   if (m_iIPversion == AF_INET)
      return m_piIP[0];

   return m_piIP[0] + m_piIP[1] + m_piIP[2] + m_piIP[3];
}

void CInfoBlock::convert(const sockaddr_any& addr, uint32_t aw_ip[4])
{
   if (addr.family() == AF_INET)
   {
<<<<<<< HEAD
      ip[0] = addr.sin.sin_addr.s_addr;
      ip[1] = ip[2] = ip[3] = 0;
   }
   else
   {
      memcpy((ip), addr.sin6.sin6_addr.s6_addr, 16);
=======
      aw_ip[0] = addr.sin.sin_addr.s_addr;
      aw_ip[1] = aw_ip[2] = aw_ip[3] = 0;
   }
   else
   {
      memcpy((aw_ip), addr.sin6.sin6_addr.s6_addr, sizeof addr.sin6.sin6_addr.s6_addr);
>>>>>>> 553fa49a
   }
}<|MERGE_RESOLUTION|>--- conflicted
+++ resolved
@@ -108,20 +108,11 @@
 {
    if (addr.family() == AF_INET)
    {
-<<<<<<< HEAD
-      ip[0] = addr.sin.sin_addr.s_addr;
-      ip[1] = ip[2] = ip[3] = 0;
-   }
-   else
-   {
-      memcpy((ip), addr.sin6.sin6_addr.s6_addr, 16);
-=======
       aw_ip[0] = addr.sin.sin_addr.s_addr;
       aw_ip[1] = aw_ip[2] = aw_ip[3] = 0;
    }
    else
    {
       memcpy((aw_ip), addr.sin6.sin6_addr.s6_addr, sizeof addr.sin6.sin6_addr.s6_addr);
->>>>>>> 553fa49a
    }
 }