--- conflicted
+++ resolved
@@ -50,7 +50,7 @@
 CInfoBlock& CInfoBlock::operator=(const CInfoBlock& obj)
 {
    std::copy(obj.m_piIP, obj.m_piIP + 4, m_piIP);
-   m_iFamily = obj.m_iFamily;
+   m_iIPversion = obj.m_iIPversion;
    m_ullTimeStamp = obj.m_ullTimeStamp;
    m_iRTT = obj.m_iRTT;
    m_iBandwidth = obj.m_iBandwidth;
@@ -64,10 +64,10 @@
 
 bool CInfoBlock::operator==(const CInfoBlock& obj)
 {
-   if (m_iFamily != obj.m_iFamily)
+   if (m_iIPversion != obj.m_iIPversion)
       return false;
 
-   else if (m_iFamily == AF_INET)
+   else if (m_iIPversion == AF_INET)
       return (m_piIP[0] == obj.m_piIP[0]);
 
    for (int i = 0; i < 4; ++ i)
@@ -84,7 +84,7 @@
    CInfoBlock* obj = new CInfoBlock;
 
    std::copy(m_piIP, m_piIP + 4, obj->m_piIP);
-   obj->m_iFamily = m_iFamily;
+   obj->m_iIPversion = m_iIPversion;
    obj->m_ullTimeStamp = m_ullTimeStamp;
    obj->m_iRTT = m_iRTT;
    obj->m_iBandwidth = m_iBandwidth;
@@ -98,7 +98,7 @@
 
 int CInfoBlock::getKey()
 {
-   if (m_iFamily == AF_INET)
+   if (m_iIPversion == AF_INET)
       return m_piIP[0];
 
    return m_piIP[0] + m_piIP[1] + m_piIP[2] + m_piIP[3];
@@ -106,16 +106,6 @@
 
 void CInfoBlock::convert(const sockaddr_any& addr, uint32_t ip[4])
 {
-<<<<<<< HEAD
-    if (addr.family() == AF_INET)
-    {
-        ip[0] = addr.sin.sin_addr.s_addr;
-        ip[1] = ip[2] = ip[3] = 0;
-   }
-   else
-   {
-       memcpy(ip, addr.sin6.sin6_addr.s6_addr, 16);
-=======
    if (addr.family() == AF_INET)
    {
       ip[0] = addr.sin.sin_addr.s_addr;
@@ -124,6 +114,5 @@
    else
    {
       memcpy((ip), addr.sin6.sin6_addr.s6_addr, 16);
->>>>>>> 1e771f6c
    }
 }