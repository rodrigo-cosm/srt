/*****************************************************************************
 * SRT - Secure, Reliable, Transport
 * Copyright (c) 2017 Haivision Systems Inc.
 * 
 * This library is free software; you can redistribute it and/or
 * modify it under the terms of the GNU Lesser General Public
 * License as published by the Free Software Foundation; either
 * version 2.1 of the License, or (at your option) any later version.
 * 
 * This library is distributed in the hope that it will be useful,
 * but WITHOUT ANY WARRANTY; without even the implied warranty of
 * MERCHANTABILITY or FITNESS FOR A PARTICULAR PURPOSE.  See the GNU
 * Lesser General Public License for more details.
 * 
 * You should have received a copy of the GNU Lesser General Public
 * License along with this library; If not, see <http://www.gnu.org/licenses/>
 * 
 * Based on UDT4 SDK version 4.11
 *****************************************************************************/

/*****************************************************************************
Copyright (c) 2001 - 2011, The Board of Trustees of the University of Illinois.
All rights reserved.

Redistribution and use in source and binary forms, with or without
modification, are permitted provided that the following conditions are
met:

* Redistributions of source code must retain the above
  copyright notice, this list of conditions and the
  following disclaimer.

* Redistributions in binary form must reproduce the
  above copyright notice, this list of conditions
  and the following disclaimer in the documentation
  and/or other materials provided with the distribution.

* Neither the name of the University of Illinois
  nor the names of its contributors may be used to
  endorse or promote products derived from this
  software without specific prior written permission.

THIS SOFTWARE IS PROVIDED BY THE COPYRIGHT HOLDERS AND CONTRIBUTORS "AS
IS" AND ANY EXPRESS OR IMPLIED WARRANTIES, INCLUDING, BUT NOT LIMITED TO,
THE IMPLIED WARRANTIES OF MERCHANTABILITY AND FITNESS FOR A PARTICULAR
PURPOSE ARE DISCLAIMED. IN NO EVENT SHALL THE COPYRIGHT OWNER OR
CONTRIBUTORS BE LIABLE FOR ANY DIRECT, INDIRECT, INCIDENTAL, SPECIAL,
EXEMPLARY, OR CONSEQUENTIAL DAMAGES (INCLUDING, BUT NOT LIMITED TO,
PROCUREMENT OF SUBSTITUTE GOODS OR SERVICES; LOSS OF USE, DATA, OR
PROFITS; OR BUSINESS INTERRUPTION) HOWEVER CAUSED AND ON ANY THEORY OF
LIABILITY, WHETHER IN CONTRACT, STRICT LIABILITY, OR TORT (INCLUDING
NEGLIGENCE OR OTHERWISE) ARISING IN ANY WAY OUT OF THE USE OF THIS
SOFTWARE, EVEN IF ADVISED OF THE POSSIBILITY OF SUCH DAMAGE.
*****************************************************************************/

/*****************************************************************************
written by
   Yunhong Gu, last updated 03/12/2011
modified by
   Haivision Systems Inc.
*****************************************************************************/

#include <cstring>
#include <cmath>
#include "buffer.h"
#include "packet.h"
#include "core.h" // provides some constants
#include "logging.h"

using namespace std;

extern logging::Logger mglog, dlog, tslog;

CSndBuffer::CSndBuffer(int size, int mss):
m_BufLock(),
m_pBlock(NULL),
m_pFirstBlock(NULL),
m_pCurrBlock(NULL),
m_pLastBlock(NULL),
m_pBuffer(NULL),
m_iNextMsgNo(1),
m_iSize(size),
m_iMSS(mss),
m_iCount(0)
,m_iBytesCount(0)
,m_ullLastOriginTime_us(0)
#ifdef SRT_ENABLE_SNDBUFSZ_MAVG
,m_LastSamplingTime(0)
,m_iCountMAvg(0)
,m_iBytesCountMAvg(0)
,m_TimespanMAvg(0)
#endif
,m_iInRatePktsCount(0)
,m_iInRateBytesCount(0)
,m_InRateStartTime(0)
,m_InRatePeriod(500000)   // 0.5 sec (fast start)
,m_iInRateBps(10000000/8) // 10 Mbps (1.25 MBps)
,m_iAvgPayloadSz(7*188)
{
   // initial physical buffer of "size"
   m_pBuffer = new Buffer;
   m_pBuffer->m_pcData = new char [m_iSize * m_iMSS];
   m_pBuffer->m_iSize = m_iSize;
   m_pBuffer->m_pNext = NULL;

   // circular linked list for out bound packets
   m_pBlock = new Block;
   Block* pb = m_pBlock;
   for (int i = 1; i < m_iSize; ++ i)
   {
      pb->m_pNext = new Block;
      pb->m_iMsgNoBitset = 0;
      pb = pb->m_pNext;
   }
   pb->m_pNext = m_pBlock;

   pb = m_pBlock;
   char* pc = m_pBuffer->m_pcData;
   for (int i = 0; i < m_iSize; ++ i)
   {
      pb->m_pcData = pc;
      pb = pb->m_pNext;
      pc += m_iMSS;
   }

   m_pFirstBlock = m_pCurrBlock = m_pLastBlock = m_pBlock;

   pthread_mutex_init(&m_BufLock, NULL);
}

CSndBuffer::~CSndBuffer()
{
   Block* pb = m_pBlock->m_pNext;
   while (pb != m_pBlock)
   {
      Block* temp = pb;
      pb = pb->m_pNext;
      delete temp;
   }
   delete m_pBlock;

   while (m_pBuffer != NULL)
   {
      Buffer* temp = m_pBuffer;
      m_pBuffer = m_pBuffer->m_pNext;
      delete [] temp->m_pcData;
      delete temp;
   }

   pthread_mutex_destroy(&m_BufLock);
}

void CSndBuffer::addBuffer(const char* data, int len, int ttl, bool order, uint64_t srctime, ref_t<int32_t> r_seqno, ref_t<int32_t> r_msgno)
{
    int32_t& msgno = *r_msgno;
    int32_t& seqno = *r_seqno;

    int size = len / m_iMSS;
    if ((len % m_iMSS) != 0)
        size ++;

    LOGC(mglog.Debug, log << "addBuffer: size=" << m_iCount << " reserved=" << m_iSize << " needs=" << size << " buffers for " << len << " bytes");

    // dynamically increase sender buffer
    while (size + m_iCount >= m_iSize)
    {
        LOGC(mglog.Debug, log << "addBuffer: ... still lacking " << (size + m_iCount - m_iSize) << " buffers...");
        increase();
    }

    uint64_t time = CTimer::getTime();
    int32_t inorder = order ? MSGNO_PACKET_INORDER::mask : 0;

    LOGC(dlog.Debug, log << CONID() << "addBuffer: adding "
        << size << " packets (" << len << " bytes) to send, msgno=" << m_iNextMsgNo
        << (inorder ? "" : " NOT") << " in order");
<<<<<<< HEAD

    // The sequence number passed to this function is the sequence number
    // that the very first packet from the packet series should get here.
    // If there's more than one packet, this function must increase it by itself
    // and then return the accordingly modified sequence number in the reference.
=======
>>>>>>> 4fc5c2cd

    Block* s = m_pLastBlock;
    msgno = m_iNextMsgNo;
    for (int i = 0; i < size; ++ i)
    {
        int pktlen = len - i * m_iMSS;
        if (pktlen > m_iMSS)
            pktlen = m_iMSS;

<<<<<<< HEAD
        LOGC(dlog.Debug, log << "addBuffer: seq=" << seqno << " spreading from=" << (i*m_iMSS) << " size=" << pktlen << " TO BUFFER:" << (void*)s->m_pcData);
=======
        LOGC(dlog.Debug, log << "addBuffer: spreading from=" << (i*m_iMSS) << " size=" << pktlen << " TO BUFFER:" << (void*)s->m_pcData);
>>>>>>> 4fc5c2cd
        memcpy(s->m_pcData, data + i * m_iMSS, pktlen);
        s->m_iLength = pktlen;

        s->m_iSeqNo = seqno;
        seqno = CSeqNo::incseq(seqno);

        s->m_iMsgNoBitset = m_iNextMsgNo | inorder;
        if (i == 0)
            s->m_iMsgNoBitset |= PacketBoundaryBits(PB_FIRST);
        if (i == size - 1)
            s->m_iMsgNoBitset |= PacketBoundaryBits(PB_LAST);
        // NOTE: if i is neither 0 nor size-1, it resuls with PB_SUBSEQUENT.
        //       if i == 0 == size-1, it results with PB_SOLO. 
        // Packets assigned to one message can be:
        // [PB_FIRST] [PB_SUBSEQUENT] [PB_SUBSEQUENT] [PB_LAST] - 4 packets per message
        // [PB_FIRST] [PB_LAST] - 2 packets per message
        // [PB_SOLO] - 1 packet per message

        s->m_ullSourceTime_us = srctime;
        s->m_ullOriginTime_us = time;
        s->m_iTTL = ttl;

        // XXX unchecked condition: s->m_pNext == NULL.
        // Should never happen, as the call to increase() should ensure enough buffers.
        s = s->m_pNext;
    }
    m_pLastBlock = s;

    CGuard::enterCS(m_BufLock);
    m_iCount += size;

    m_iBytesCount += len;
#ifdef SRT_ENABLE_CBRTIMESTAMP
    m_ullLastOriginTime_us = srctime;
#else
    m_ullLastOriginTime_us = time;
#endif /* SRT_ENABLE_CBRTIMESTAMP */

    updInputRate(time, size, len);

#ifdef SRT_ENABLE_SNDBUFSZ_MAVG
    updAvgBufSize(time);
#endif

    CGuard::leaveCS(m_BufLock);


    // MSGNO_SEQ::mask has a form: 00000011111111...
    // At least it's known that it's from some index inside til the end (to bit 0).
    // If this value has been reached in a step of incrementation, it means that the
    // maximum value has been reached. Casting to int32_t to ensure the same sign
    // in comparison, although it's far from reaching the sign bit.

    m_iNextMsgNo ++;
    if (m_iNextMsgNo == int32_t(MSGNO_SEQ::mask))
        m_iNextMsgNo = 1;
}

void CSndBuffer::setInputRateSmpPeriod(int period)
{
   m_InRatePeriod = (uint64_t)period; //(usec) 0=no input rate calculation
}

void CSndBuffer::updInputRate(uint64_t time, int pkts, int bytes)
{
   if (m_InRatePeriod == 0)
      ;//no input rate calculation
   else if (m_InRateStartTime == 0)
      m_InRateStartTime = time;
   else
   {
      m_iInRatePktsCount += pkts;
      m_iInRateBytesCount += bytes;
      if ((time - m_InRateStartTime) > m_InRatePeriod) {
         //Payload average size
         m_iAvgPayloadSz = m_iInRateBytesCount / m_iInRatePktsCount;
         //Required Byte/sec rate (payload + headers)
         m_iInRateBytesCount += (m_iInRatePktsCount * CPacket::SRT_DATA_HDR_SIZE);
         m_iInRateBps = (int)(((int64_t)m_iInRateBytesCount * 1000000) / (time - m_InRateStartTime));

         LOGF(dlog.Debug, "updInputRate: pkts:%d bytes:%d avg=%d rate=%d kbps interval=%llu\n",
            m_iInRateBytesCount, m_iInRatePktsCount, m_iAvgPayloadSz, (m_iInRateBps*8)/1000,
            (unsigned long long)(time - m_InRateStartTime));

         m_iInRatePktsCount = 0;
         m_iInRateBytesCount = 0;
         m_InRateStartTime = time;
      }
   }
}

int CSndBuffer::getInputRate(ref_t<int> r_payloadsz, ref_t<int> r_period)
{
    int& payloadsz = *r_payloadsz;
    int& period = *r_period;
    uint64_t time = CTimer::getTime();

    if ((m_InRatePeriod != 0)
            &&  (m_InRateStartTime != 0) 
            &&  ((time - m_InRateStartTime) > m_InRatePeriod))
    {
        //Packet size with headers
        if (m_iInRatePktsCount == 0)
            m_iAvgPayloadSz = 0;
        else
            m_iAvgPayloadSz = m_iInRateBytesCount / m_iInRatePktsCount;

        //include packet headers: SRT + UDP + IP
        int64_t llBytesCount = (int64_t)m_iInRateBytesCount + (m_iInRatePktsCount * (CPacket::HDR_SIZE + CPacket::UDP_HDR_SIZE));
        //Byte/sec rate
        m_iInRateBps = (int)((llBytesCount * 1000000) / (time - m_InRateStartTime));
        m_iInRatePktsCount = 0;
        m_iInRateBytesCount = 0;
        m_InRateStartTime = time;
    }
    payloadsz = m_iAvgPayloadSz;
    period = (int)m_InRatePeriod;
    return(m_iInRateBps);
}

int CSndBuffer::addBufferFromFile(fstream& ifs, int len)
{
   int size = len / m_iMSS;
   if ((len % m_iMSS) != 0)
      size ++;

   LOGC(mglog.Debug, log << "addBufferFromFile: size=" << m_iCount << " reserved=" << m_iSize << " needs=" << size << " buffers for " << len << " bytes");

   // dynamically increase sender buffer
   while (size + m_iCount >= m_iSize)
   {
      LOGC(mglog.Debug, log << "addBufferFromFile: ... still lacking " << (size + m_iCount - m_iSize) << " buffers...");
      increase();
   }

   LOGC(dlog.Debug, log << CONID() << "addBufferFromFile: adding "
       << size << " packets (" << len << " bytes) to send, msgno=" << m_iNextMsgNo);

   Block* s = m_pLastBlock;
   int total = 0;
   for (int i = 0; i < size; ++ i)
   {
      if (ifs.bad() || ifs.fail() || ifs.eof())
         break;

      int pktlen = len - i * m_iMSS;
      if (pktlen > m_iMSS)
         pktlen = m_iMSS;

      LOGC(dlog.Debug, log << "addBufferFromFile: reading from=" << (i*m_iMSS) << " size=" << pktlen << " TO BUFFER:" << (void*)s->m_pcData);
      ifs.read(s->m_pcData, pktlen);
      if ((pktlen = int(ifs.gcount())) <= 0)
         break;

      // currently file transfer is only available in streaming mode, message is always in order, ttl = infinite
      s->m_iMsgNoBitset = m_iNextMsgNo | MSGNO_PACKET_INORDER::mask;
      if (i == 0)
         s->m_iMsgNoBitset |= PacketBoundaryBits(PB_FIRST);
      if (i == size - 1)
         s->m_iMsgNoBitset |= PacketBoundaryBits(PB_LAST);
      // NOTE: PB_FIRST | PB_LAST == PB_SOLO.
      // none of PB_FIRST & PB_LAST == PB_SUBSEQUENT.

      s->m_iLength = pktlen;
      s->m_iTTL = -1;
      s = s->m_pNext;

      total += pktlen;
   }
   m_pLastBlock = s;

   CGuard::enterCS(m_BufLock);
   m_iCount += size;
   m_iBytesCount += total;

   CGuard::leaveCS(m_BufLock);

   m_iNextMsgNo ++;
   if (m_iNextMsgNo == int32_t(MSGNO_SEQ::mask))
      m_iNextMsgNo = 1;

   return total;
}

int CSndBuffer::extractDataToSend(ref_t<CPacket> r_packet, ref_t<uint64_t> srctime, unsigned kflgs)
{
   // No data to read
   if (m_pCurrBlock == m_pLastBlock)
      return 0;

   // Make the packet REFLECT the data stored in the buffer.
   r_packet.get().m_pcData = m_pCurrBlock->m_pcData;
   int readlen = m_pCurrBlock->m_iLength;
   r_packet.get().setLength(readlen);
   r_packet.get().m_iSeqNo = m_pCurrBlock->m_iSeqNo;

   // XXX This is probably done because the encryption should happen
   // just once, and so this sets the encryption flags to both msgno bitset
   // IN THE PACKET and IN THE BLOCK. This is probably to make the encryption
   // happen at the time when scheduling a new packet to send, but the packet
   // must remain in the send buffer until it's ACKed. For the case of rexmit
   // the packet will be taken "as is" (that is, already encrypted).
   //
   // The problem is in the order of things:
   // 0. When the application stores the data, some of the flags for PH_MSGNO are set.
   // 1. The readData() is called to get the original data sent by the application.
   // 2. The data are original and must be encrypted. They WILL BE encrypted, later.
   // 3. So far we are in readData() so the encryption flags must be updated NOW because
   //    later we won't have access to the block's data.
   // 4. After exiting from readData(), the packet is being encrypted. It's immediately
   //    sent, however the data must remain in the sending buffer until they are ACKed.
   // 5. In case when rexmission is needed, the second overloaded version of readData
   //    is being called, and the buffer + PH_MSGNO value is extracted. All interesting
   //    flags must be present and correct at that time.
   //
   // The only sensible way to fix this problem is to encrypt the packet not after
   // extracting from here, but when the packet is stored into CSndBuffer. The appropriate
   // flags for PH_MSGNO will be applied directly there. Then here the value for setting
   // PH_MSGNO will be set as is.
   m_pCurrBlock->m_iMsgNoBitset |= MSGNO_ENCKEYSPEC::wrap(kflgs);
   r_packet.get().m_iMsgNo = m_pCurrBlock->m_iMsgNoBitset;

   *srctime =
      m_pCurrBlock->m_ullSourceTime_us ? m_pCurrBlock->m_ullSourceTime_us :
      m_pCurrBlock->m_ullOriginTime_us;

   m_pCurrBlock = m_pCurrBlock->m_pNext;

   LOGC(dlog.Debug, log << CONID() << "CSndBuffer: extracting packet size=" << readlen << " to send");

   return readlen;
}

int CSndBuffer::extractDataToSend(const int offset, ref_t<CPacket> r_packet, ref_t<uint64_t> r_srctime, ref_t<int> r_msglen)
{
   int32_t& msgno_bitset = r_packet.get().m_iMsgNo;
   uint64_t& srctime = *r_srctime;
   int& msglen = *r_msglen;

   CGuard bufferguard(m_BufLock);

   Block* p = m_pFirstBlock;

   // XXX Suboptimal procedure to keep the blocks identifiable
   // by sequence number. Consider using some circular buffer.
   for (int i = 0; i < offset; ++ i)
      p = p->m_pNext;

   // Check if the block that is the next candidate to send (m_pCurrBlock pointing) is stale.

   // If so, then inform the caller that it should first take care of the whole
   // message (all blocks with that message id). Shift the m_pCurrBlock pointer
   // to the position past the last of them. Then return -1 and set the
   // msgno_bitset return reference to the message id that should be dropped as
   // a whole.

   // After taking care of that, the caller should immediately call this function again,
   // this time possibly in order to find the real data to be sent.

   // if found block is stale
   // (This is for messages that have declared TTL - messages that fail to be sent
   // before the TTL defined time comes, will be dropped).
   if ((p->m_iTTL >= 0) && ((CTimer::getTime() - p->m_ullOriginTime_us) / 1000 > (uint64_t)p->m_iTTL))
   {
      int32_t msgno = p->getMsgSeq();
      msglen = 1;
      p = p->m_pNext;
      bool move = false;
      while (msgno == p->getMsgSeq())
      {
         if (p == m_pCurrBlock)
            move = true;
         p = p->m_pNext;
         if (move)
            m_pCurrBlock = p;
         msglen ++;
      }

      LOGC(dlog.Debug, log << "CSndBuffer::readData: due to TTL exceeded, " << msglen << " messages to drop, up to " << msgno);

      // If readData returns -1, then msgno_bitset is understood as a Message ID to drop.
      // This means that in this case it should be written by the message sequence value only
      // (not the whole 4-byte bitset written at PH_MSGNO).
      msgno_bitset = msgno;
      return -1;
   }

   r_packet.get().m_pcData = p->m_pcData;
   int readlen = p->m_iLength;
   r_packet.get().setLength(readlen);

   // XXX Here the value predicted to be applied to PH_MSGNO field is extracted.
   // As this function is predicted to extract the data to send as a rexmited packet,
   // the packet must be in the form ready to send - so, in case of encryption,
   // encrypted, and with all ENC flags already set. So, the first call to send
   // the packet originally (the other overload of this function) must set these
   // flags.
   r_packet.get().m_iMsgNo = p->m_iMsgNoBitset;

   srctime = 
      p->m_ullSourceTime_us ? p->m_ullSourceTime_us :
      p->m_ullOriginTime_us;

   LOGC(dlog.Debug, log << CONID() << "CSndBuffer: extracting packet size=" << readlen << " to send [REXMIT]");

   return readlen;
}

void CSndBuffer::ackData(int offset)
{
   CGuard bufferguard(m_BufLock);

   bool move = false;
   for (int i = 0; i < offset; ++ i)
   {
      m_iBytesCount -= m_pFirstBlock->m_iLength;
      if (m_pFirstBlock == m_pCurrBlock)
          move = true;
      m_pFirstBlock = m_pFirstBlock->m_pNext;
   }
   if (move)
       m_pCurrBlock = m_pFirstBlock;

   m_iCount -= offset;

#ifdef SRT_ENABLE_SNDBUFSZ_MAVG
   updAvgBufSize(CTimer::getTime());
#endif

   CTimer::triggerEvent();
}

int CSndBuffer::getCurrBufSize() const
{
   return m_iCount;
}

#ifdef SRT_ENABLE_SNDBUFSZ_MAVG

int CSndBuffer::getAvgBufSize(ref_t<int> r_bytes, ref_t<int> r_tsp)
{
    int& bytes = *r_bytes;
    int& timespan = *r_tsp;
    CGuard bufferguard(m_BufLock); /* Consistency of pkts vs. bytes vs. spantime */

    /* update stats in case there was no add/ack activity lately */
    updAvgBufSize(CTimer::getTime());

    bytes = m_iBytesCountMAvg;
    timespan = m_TimespanMAvg;
    return(m_iCountMAvg);
}

void CSndBuffer::updAvgBufSize(uint64_t now)
{
   uint64_t elapsed = (now - m_LastSamplingTime) / 1000; //ms since last sampling

   if ((1000000 / SRT_MAVG_SAMPLING_RATE) / 1000 > elapsed)
      return;

   if (1000000 < elapsed)
   {
      /* No sampling in last 1 sec, initialize average */
      m_iCountMAvg = getCurrBufSize(Ref(m_iBytesCountMAvg), Ref(m_TimespanMAvg));
      m_LastSamplingTime = now;
   } 
   else //((1000000 / SRT_MAVG_SAMPLING_RATE) / 1000 <= elapsed)
   {
      /*
      * weight last average value between -1 sec and last sampling time (LST)
      * and new value between last sampling time and now
      *                                      |elapsed|
      *   +----------------------------------+-------+
      *  -1                                 LST      0(now)
      */
      int instspan;
      int bytescount;
      int count = getCurrBufSize(Ref(bytescount), Ref(instspan));

      LOGF(dlog.Debug, "updAvgBufSize: %6llu: %6d %6d %6d ms\n",
              (unsigned long long)elapsed, count, bytescount, instspan);

      m_iCountMAvg      = (int)(((count      * (1000 - elapsed)) + (count      * elapsed)) / 1000);
      m_iBytesCountMAvg = (int)(((bytescount * (1000 - elapsed)) + (bytescount * elapsed)) / 1000);
      m_TimespanMAvg    = (int)(((instspan   * (1000 - elapsed)) + (instspan   * elapsed)) / 1000);
      m_LastSamplingTime = now;
   }
}

#endif /* SRT_ENABLE_SNDBUFSZ_MAVG */

int CSndBuffer::getCurrBufSize(ref_t<int> bytes, ref_t<int> timespan)
{
   *bytes = m_iBytesCount;
   /* 
   * Timespan can be less then 1000 us (1 ms) if few packets. 
   * Also, if there is only one pkt in buffer, the time difference will be 0.
   * Therefore, always add 1 ms if not empty.
   */
#ifdef SRT_ENABLE_CBRTIMESTAMP
   *timespan = 0 < m_iCount ? int((m_ullLastOriginTime_us - m_pFirstBlock->m_ullSourceTime_us) / 1000) + 1 : 0;
#else
   *timespan = 0 < m_iCount ? int((m_ullLastOriginTime_us - m_pFirstBlock->m_ullOriginTime_us) / 1000) + 1 : 0;
#endif

   return m_iCount;
}

int CSndBuffer::dropLateData(int &bytes, uint64_t latetime)
{
   int dpkts = 0;
   int dbytes = 0;
   bool move = false;

   CGuard bufferguard(m_BufLock);
   for (int i = 0; i < m_iCount && m_pFirstBlock->m_ullOriginTime_us < latetime; ++ i)
   {
      dpkts++;
      dbytes += m_pFirstBlock->m_iLength;

      if (m_pFirstBlock == m_pCurrBlock) move = true;
      m_pFirstBlock = m_pFirstBlock->m_pNext;
   }
   if (move) m_pCurrBlock = m_pFirstBlock;
   m_iCount -= dpkts;

   m_iBytesCount -= dbytes;
   bytes = dbytes;

#ifdef SRT_ENABLE_SNDBUFSZ_MAVG
   updAvgBufSize(CTimer::getTime());
#endif /* SRT_ENABLE_SNDBUFSZ_MAVG */

// CTimer::triggerEvent();
   return(dpkts);
}

void CSndBuffer::increase()
{
   int unitsize = m_pBuffer->m_iSize;

   // new physical buffer
   Buffer* nbuf = NULL;
   try
   {
      nbuf  = new Buffer;
      nbuf->m_pcData = new char [unitsize * m_iMSS];
   }
   catch (...)
   {
      delete nbuf;
      throw CUDTException(MJ_SYSTEMRES, MN_MEMORY, 0);
   }
   nbuf->m_iSize = unitsize;
   nbuf->m_pNext = NULL;

   // insert the buffer at the end of the buffer list
   Buffer* p = m_pBuffer;
   while (p->m_pNext != NULL)
      p = p->m_pNext;
   p->m_pNext = nbuf;

   // new packet blocks
   Block* nblk = NULL;
   try
   {
      nblk = new Block;
   }
   catch (...)
   {
      delete nblk;
      throw CUDTException(MJ_SYSTEMRES, MN_MEMORY, 0);
   }
   Block* pb = nblk;
   for (int i = 1; i < unitsize; ++ i)
   {
      pb->m_pNext = new Block;
      pb = pb->m_pNext;
   }

   // insert the new blocks onto the existing one
   pb->m_pNext = m_pLastBlock->m_pNext;
   m_pLastBlock->m_pNext = nblk;

   pb = nblk;
   char* pc = nbuf->m_pcData;
   for (int i = 0; i < unitsize; ++ i)
   {
      pb->m_pcData = pc;
      pb = pb->m_pNext;
      pc += m_iMSS;
   }

   m_iSize += unitsize;

   LOGC(dlog.Debug, log << "CSndBuffer: BUFFER FULL - adding " << (unitsize*m_iMSS) << " bytes spread to " << unitsize << " blocks"
       << " (total size: " << m_iSize << " bytes)");

}

////////////////////////////////////////////////////////////////////////////////

/*
*   RcvBuffer (circular buffer):
*
*   |<----------------------- m_iSize ----------------------------->|
*   |       |<--- acked pkts -->|<-- m_iPastAckDelta -->|           |
*   |       |                   |                       |           |
*   +---+---+---+---+---+---+---+---+---+---+---+---+---+---+   +---+
*   | 0 | 0 | 1 | 1 | 1 | 1 | 1 | 0 | 1 | 1 | 0 | 1 | 1 | 0 |...| 0 | m_aUnits[]
*   +---+---+---+---+---+---+---+---+---+---+---+---+---+---+   +---+
*             |                 | |               |
*             |                   |               \__last pkt received
*             |                   \___ m_iReadTail: last ack sent
*             \___ m_iReadHead: first message to read
*                      
*   m_aUnits[i]->status(): 0:free, 1:good, 2:passack, 3:dropped
* 
*   thread safety:
*    m_iReadHead:   CUDT::m_RecvLock 
*    m_iReadTail:   CUDT::m_AckLock 
*    m_iPastAckDelta:     CUDT::m_AckLock (intermediately, as addData is called under a lock already)
*/


// XXX Init values moved to in-class.
//const uint32_t CRcvBuffer::TSBPD_WRAP_PERIOD = (30*1000000);    //30 seconds (in usec)
//const int CRcvBuffer::TSBPD_DRIFT_MAX_VALUE   = 5000;  // usec
//const int CRcvBuffer::TSBPD_DRIFT_MAX_SAMPLES = 1000;  // ACK-ACK packets
#ifdef SRT_DEBUG_TSBPD_DRIFT
//const int CRcvBuffer::TSBPD_DRIFT_PRT_SAMPLES = 200;   // ACK-ACK packets
#endif


CRcvBuffer* CRcvBuffer::create(int size, int32_t last_skip_ack, bool live)
{
    LOGC(mglog.Debug, log << "creating CRcvBuffer size=" << size
        << " tail-seq=" << last_skip_ack
        << " mode=" << (live ? "live" : "ackack"));

    return new CRcvBuffer(size, last_skip_ack, live);
}


CRcvBuffer::CRcvBuffer(int bufsize, int32_t last_skip_ack, bool live):
m_aUnits(NULL),
m_iSize(bufsize),
m_iReadHead(0),
m_iReadTail(0),
m_iPastAckDelta(0),
m_iRefCount(1),
m_ReadTailSequence(last_skip_ack),
m_bImmediateAck(live),
m_iNotch(0)
,m_BytesCountLock()
,m_iBytesCount(0)
,m_iAckedPktsCount(0)
,m_iAckedBytesCount(0)
,m_iAvgPayloadSz(7*188)
,m_bTsbPdMode(false)
,m_uTsbPdDelay(0)
,m_ullTsbPdTimeBase(0)
,m_ullTsbPdTimeCarryover(0)
,m_bTsbPdWrapCheck(false)
//,m_iTsbPdDrift(0)
//,m_TsbPdDriftSum(0)
//,m_iTsbPdDriftNbSamples(0)
#ifdef SRT_ENABLE_RCVBUFSZ_MAVG
,m_LastSamplingTime(0)
,m_TimespanMAvg(0)
,m_iCountMAvg(0)
,m_iBytesCountMAvg(0)
#endif
{
   m_aUnits = new CUnit* [m_iSize];
   for (int i = 0; i < m_iSize; ++ i)
      m_aUnits[i] = NULL;

#ifdef SRT_DEBUG_TSBPD_DRIFT
   memset(m_TsbPdDriftHisto100us, 0, sizeof(m_TsbPdDriftHisto100us));
   memset(m_TsbPdDriftHisto1ms, 0, sizeof(m_TsbPdDriftHisto1ms));
#endif

   pthread_mutex_init(&m_BytesCountLock, NULL);
   pthread_mutex_init(&m_BufLock, NULL);
}

CRcvBuffer::~CRcvBuffer()
{
   for (int i = 0; i < m_iSize; ++ i)
   {
      if (m_aUnits[i] != NULL)
      {
          m_aUnits[i]->setFree();
      }
   }

   delete [] m_aUnits;

   pthread_mutex_destroy(&m_BufLock);
   pthread_mutex_destroy(&m_BytesCountLock);
}

void CRcvBuffer::countBytes(int pkts, int bytes, bool acked)
{
   /*
   * Byte counter changes from both sides (Recv & Ack) of the buffer
   * so the higher level lock is not enough for thread safe op.
   *
   * pkts are...
   *  added (bytes>0, acked=false),
   *  acked (bytes>0, acked=true),
   *  removed (bytes<0, acked=n/a)
   */
   CGuard cg(m_BytesCountLock);

   if (!acked) //adding new pkt in RcvBuffer
   {
       m_iBytesCount += bytes; /* added or removed bytes from rcv buffer */
       if (bytes > 0) /* Assuming one pkt when adding bytes */
          m_iAvgPayloadSz = ((m_iAvgPayloadSz * (100 - 1)) + bytes) / 100; 
   }
   else // acking/removing pkts to/from buffer
   {
       m_iAckedPktsCount += pkts; /* acked or removed pkts from rcv buffer */
       m_iAckedBytesCount += bytes; /* acked or removed bytes from rcv buffer */

       if (bytes < 0) m_iBytesCount += bytes; /* removed bytes from rcv buffer */
   }
}

int CRcvBuffer::addDataAt(int32_t sequence, CUnit* unit)
{
    // Guarding is for a case when the group receiving feature is used,
    // so potentially multiple CRcvQ:worker threads may try to call
    // this function at the same time. Locking is here otherwise not required.
    CGuard cg(m_BufLock);

    // Initial statement:
    //     HEAD                 TAIL     PAST   .... HEAD+MAXSIZE
    //      |                    |        |     ....    |
    //
    // SIZE = TAIL - HEAD = TAIL.seq - HEAD.seq
    // HEAD.seq = TAIL.seq - SIZE
    // MAX.seq = HEAD.seq + MAXSIZE

    // m_ReadTailSequence is the sequence number of the packet
    // stored at m_iReadTail. By decreasing it with the size of
    // the acknowledged range, we get the sequence at m_iReadHead.
    int head_sequence = CSeqNo::decseq(m_ReadTailSequence, getRcvDataSize());

    // So, this is the maximum sequence number that this may have.
    int max_sequence = CSeqNo::incseq(head_sequence, m_iSize);

    // Good. Now check if the sequence number is in the range:
    // <m_ReadTailSequence, max_sequence>
    //
    // That is, the sequence is between the moment when the packets
    // are acknowledged (packets already acked should be rejected anyway),
    // and the maximum position allowed by the buffer capacity.
    // To check the sequence range, we must compare the seqoff.

    int allowed_span = CSeqNo::seqoff(m_ReadTailSequence, max_sequence);
    int offset = CSeqNo::seqoff(m_ReadTailSequence, sequence);

    // Offset can be < 0 for lost packets, just must be within the existing
    // buffer range. This can go that far below 0 as for the head_sequence.
    int min_offset = -CSeqNo::seqoff(head_sequence, m_ReadTailSequence);

    if (offset < min_offset)
    {
        LOGC(dlog.Debug, log << "Sequence number " << sequence << " is in the past (last ack: " << m_ReadTailSequence << ") - discarding");
        return -1;
    }

    if (offset > allowed_span)
    {
        int excess_span = CSeqNo::seqoff(m_ReadTailSequence, max_sequence + (m_iSize/2));
        if (offset > excess_span)
        {
            LOGC(dlog.Error, log << "Sequence number " << sequence << " is out of the current working range <"
                << m_ReadTailSequence << " ... " << max_sequence << "> with 1/2 size extra: RUNTIME ERROR or ATTACK");
        }
        else
        {
            LOGC(dlog.Error, log << "Packet with sequence=" << sequence << " can't be stored, buffer space depleted.");
        }
        return -1;
    }

    return addData(unit, offset);
}

int CRcvBuffer::addData(CUnit* unit, int offset)
{
    // Get the place predicted for given sequence
    int pos = shift(m_iReadTail, offset);

    // Update position at which it was placed.
    // ReadTail doesn't change the position here.
    if (offset >= m_iPastAckDelta)
        m_iPastAckDelta = offset + 1;

    if (m_aUnits[pos] != NULL) {
        return -1;
    }
    m_aUnits[pos] = unit;
    countBytes(1, unit->ref_packet().getLength());

    unit->setGood();

    if (m_bImmediateAck)
        ackContiguous();

    return 0;
}

void CRcvBuffer::ackContiguous()
{
    // This is done immediately after adding a packet.
    int bytes = 0;

    // Start with the position of past-the-end of the contiguous range.
    // Ride up to the m_iPastAckDelta, stopping on the first non-contiguous.
    // The position at m_iReadTail + m_iPastAckDelta should be obviously
    // lacking, but the new position of m_iReadTail should be at the first
    // empty cell.

    int read_tail = m_iReadTail;
    int ack_delta = 0;
    for (; ack_delta < m_iPastAckDelta; ++ack_delta, read_tail = shift_forward(read_tail))
    {
        // Just a while ago there was added a packet,
        // either at the position m_iPastAckDelta-1 (fresh),
        // or next to m_iReadTail. Start from m_iReadTail
        // and check packets up to m_iPastAckDelta if all
        // of them are contiguous. When a lacking packet found,
        // then acknowledge only up to this one.
        if (m_aUnits[read_tail] && m_aUnits[read_tail]->status() == CUnit::GOOD)
        {
            bytes += m_aUnits[read_tail]->ref_packet().getLength();
        }
        else
        {
            break;
        }
    }

#if ENABLE_LOGGING
    int base = CSeqNo::incseq(m_ReadTailSequence, 1);
    int end = CSeqNo::incseq(m_ReadTailSequence, ack_delta);

    LOGC(mglog.Debug, log << "ackContiguous: to be clipped: from=" << base << " to=" << end);
#endif

    // If the loop didn't catch any empty cell, then at exit d == m_iPastAckDelta.

    // This will be 0, if the above loop found a lacking packet already
    // at the [0] position.
    if (ack_delta > 0)
    {
        countBytes(ack_delta, bytes, true);

        // Update pointers
        m_iPastAckDelta -= ack_delta;
        m_iReadTail = read_tail; // ATOMIC, but it's under a lock already anyway
        m_ReadTailSequence = CSeqNo::incseq(m_ReadTailSequence, ack_delta);

        CTimer::triggerEvent();
    }
}

int CRcvBuffer::readBuffer(char* data, int len)
{
   int p = m_iReadHead;
   int lastack = m_iReadTail;
   int rs = len;
#if ENABLE_LOGGING
   char* begin = data;
#endif

   uint64_t now = (m_bTsbPdMode ? CTimer::getTime() : 0LL);

   LOGC(dlog.Debug, log << CONID() << "readBuffer: start=" << p << " lastack=" << lastack);
   while ((p != lastack) && (rs > 0))
   {
      if (m_bTsbPdMode)
      {
<<<<<<< HEAD
          LOGC(dlog.Debug, log << CONID() << "readBuffer: chk if time2play: NOW=" << now << " PKT TS=" << getPktTsbPdTime(m_aUnits[p]->ref_packet().getMsgTimeStamp()));
          if ((getPktTsbPdTime(m_aUnits[p]->ref_packet().getMsgTimeStamp()) > now))
=======
          LOGC(dlog.Debug, log << CONID() << "readBuffer: chk if time2play: NOW=" << now << " PKT TS=" << getPktTsbPdTime(m_pUnit[p]->m_Packet.getMsgTimeStamp()));
          if ((getPktTsbPdTime(m_pUnit[p]->m_Packet.getMsgTimeStamp()) > now))
>>>>>>> 4fc5c2cd
              break; /* too early for this unit, return whatever was copied */
      }

      int unitsize = m_aUnits[p]->ref_packet().getLength() - m_iNotch;
      if (unitsize > rs)
         unitsize = rs;

      LOGC(dlog.Debug, log << CONID() << "readBuffer: copying buffer #" << p
          << " targetpos=" << int(data-begin) << " sourcepos=" << m_iNotch << " size=" << unitsize << " left=" << (unitsize-rs));
<<<<<<< HEAD
      memcpy(data, m_aUnits[p]->ref_packet().m_pcData + m_iNotch, unitsize);
=======
      memcpy(data, m_pUnit[p]->m_Packet.m_pcData + m_iNotch, unitsize);
>>>>>>> 4fc5c2cd
      data += unitsize;

      if ((rs > unitsize) || (rs == int(m_aUnits[p]->ref_packet().getLength()) - m_iNotch))
      {
         CUnit* tmp = m_aUnits[p];
         m_aUnits[p] = NULL;
         tmp->setFree();

         if (++ p == m_iSize)
            p = 0;

         m_iNotch = 0;
      }
      else
         m_iNotch += rs;

      rs -= unitsize;
   }

   /* we removed acked bytes form receive buffer */
   countBytes(-1, -(len - rs), true);
   m_iReadHead = p;

   return len - rs;
}

int CRcvBuffer::readBufferToFile(fstream& ofs, int len)
{
   int p = m_iReadHead;
   int lastack = m_iReadTail;
   int rs = len;

   while ((p != lastack) && (rs > 0))
   {
      int unitsize = m_aUnits[p]->ref_packet().getLength() - m_iNotch;
      if (unitsize > rs)
         unitsize = rs;

      ofs.write(m_aUnits[p]->ref_packet().m_pcData + m_iNotch, unitsize);
      if (ofs.fail())
         break;

      if ((rs > unitsize) || (rs == int(m_aUnits[p]->ref_packet().getLength()) - m_iNotch))
      {
         CUnit* tmp = m_aUnits[p];
         m_aUnits[p] = NULL;
         tmp->setFree();

         if (++ p == m_iSize)
            p = 0;

         m_iNotch = 0;
      }
      else
         m_iNotch += rs;

      rs -= unitsize;
   }

   /* we removed acked bytes form receive buffer */
   countBytes(-1, -(len - rs), true);
   m_iReadHead = p;

   return len - rs;
}

bool CRcvBuffer::ackDataTo(int32_t upseq)
{
    if (upseq < 0)
        return false;

    bool updated = false;

    CGuard bl(m_BufLock);

    int acksize = CSeqNo::seqoff(m_ReadTailSequence, upseq);
    if (acksize > 0)
    {
        LOGC(dlog.Debug, log << "ackDataTo: ACKing seq: " << m_ReadTailSequence
            << " - " << upseq << " (" << acksize << " packets)");
        ackData(acksize);
        updated = true;
    }
    m_ReadTailSequence = upseq;
    return updated;
}

void CRcvBuffer::ackData(int len)
{
    // Move the m_iReadTail position further by 'len'.
    // This is done regardless if there are units on that position, although
    // the primary statement is that the range between m_iReadHead and
    // m_iReadTail is perfectly contiguous. This might not be true in case
    // when 'skipData' was called and therefore packets at positions where the
    // unit is lacking are intentionally dropped.

    // This actually declares more packets that are considered ACK-ed
    // and therefore available for in-order reading.

    int pkts = 0;
    int bytes = 0;

    // for (i: m_iReadTail ... m_iReadTail +% len)
    int i_end = shift(m_iReadTail, len);
    for (int i = m_iReadTail; i != i_end; i = shift(i, 1))
    {
        if (m_aUnits[i]) // have something there
        {
            pkts++;
            bytes += m_aUnits[i]->ref_packet().getLength();
        }
    }
    if (pkts > 0)
    {
        countBytes(pkts, bytes, true);
    }
    m_iReadTail = i_end;
    m_iPastAckDelta -= len;
    if (m_iPastAckDelta < 0)
        m_iPastAckDelta = 0;

    CTimer::triggerEvent();
}

int CRcvBuffer::skipDataTo(int32_t upseq)
{
    if (upseq == -1) // nothing to skip
        return 0;

    CGuard bl(m_BufLock);

    int seqlen = CSeqNo::seqoff(m_ReadTailSequence, upseq);
    if (seqlen > 0)
        skipData(seqlen);
    m_ReadTailSequence = upseq;
    return seqlen;
}

void CRcvBuffer::skipData(int len)
{
    /* 
     * Caller need protect both AckLock and RecvLock
     * to move both m_iReadHead and m_iReadTail
     */

    // This shifts FOA m_iReadTail by 'len'. If the buffer was empty, shift
    // also m_iReadHead to the position of m_iReadTail (to keep it empty),
    // otherwise there are some remaining data to be read from the buffer.

    // If the buffer wasn't empty, but there are still empty cells
    // in the HEAD-TAIL range, this range is still considered contiguous.

    bool empty = m_iReadHead == m_iReadTail;
    m_iReadTail = shift(m_iReadTail, len);
    if (empty)
        m_iReadHead = m_iReadTail;

    // The m_iPastAckDelta must stay where it is (delta to be decreased by the
    // length), unless the m_iReadTail is to be set further than that, in which
    // case it should also keep its position (delta to be set 0).

    m_iPastAckDelta -= len;
    if (m_iPastAckDelta < 0)
    {
        m_iPastAckDelta = 0;
    }
    else
    {
        // In case when there are still some packets "ahead of tail",
        // try to internal-ACK them if they are contiguous
        if (m_bImmediateAck)
            ackContiguous();
    }
}

#if ENABLE_LOGGING
inline bool whichcond(bool cond, std::string& variable, std::string value)
{
    if (cond)
        variable = value;
    return cond;
}
#else
inline bool whichcond(bool x, std::string&, std::string) {return x;}
#endif

bool CRcvBuffer::getFirstAvailMsg(ref_t<uint64_t> r_playtime, ref_t<int32_t> r_pktseq, ref_t<bool> r_skipping)
{
    // Start with finding something in the receive-ready range.

    // First, LOCK at the current end of range. Any shifts done by another
    // thread will only move it forward, so worst case scenario, it will not
    // report a packet, if any was added in the meantime.
    int read_tail = m_iReadTail;
#if ENABLE_LOGGING
    int starting_head = m_iReadHead;
#endif

    *r_skipping = false;
    *r_playtime = 0;
    *r_pktseq = -1;

    int rmpkts = 0;
    int rmbytes = 0;

    // Delete all cells that are invalid or contain bad cell (delete the latter as well).
    // No such cells should be here, but well, various things may happen, so this is a sanity check.
    for ( ; m_iReadHead != read_tail; m_iReadHead = shift_forward(m_iReadHead))
    {
        if (m_aUnits[m_iReadHead] == NULL)
        {
#if ENABLE_LOGGING
            int head_seq = CSeqNo::decseq(m_ReadTailSequence, getRcvDataSize());
            LOGC(dlog.Error, log << "getFirstAvailMsg: IPE: non-contiguous cell found at seq="
                << head_seq << " - skipping this sequence");
#endif
            continue;
        }

        std::string reason;
        if ( whichcond(m_aUnits[m_iReadHead]->status() != CUnit::GOOD, reason, "BAD UNIT")
                || whichcond(m_aUnits[m_iReadHead]->ref_packet().getMsgCryptoFlags() != EK_NOENC, reason, "DECRYPTION FAILED"))
        {
#if ENABLE_LOGGING
            int head_seq = CSeqNo::decseq(m_ReadTailSequence, getRcvDataSize());
            LOGC(dlog.Error, log << "getFirstAvailMsg: WRONG STATUS for cell found at seq="
                << head_seq << " (" << reason << ") - skipping this sequence");
#endif
            CUnit* tmp = m_aUnits[m_iReadHead];
            m_aUnits[m_iReadHead] = NULL;
            rmpkts++;
            rmbytes += tmp->ref_packet().getLength();
            tmp->setFree();
            continue;
        }

        // First cell that does not satisfy this "bad" condition is good.
        // Stop stripping the buffer here.
#if ENABLE_LOGGING

        // Don't send misleading "skipping" log
        if (m_iReadHead != starting_head)
            LOGC(dlog.Debug, log << "getFirstAvailMsg: ... skipped bad cells up to seq=" << m_aUnits[m_iReadHead]->ref_packet().getSeqNo());
#endif
        break;
    }

    countBytes(-rmpkts, -rmbytes, true);

    // Now the serious part. Check if the HEAD-TAIL range contains anything.
    if (m_iReadHead != read_tail)
    {
        // Good, so we have at least one valid packet at the head.
        // Note that HEAD-TAIL range is meant to be contiguous, so this
        // really is the subsequent packet.
        // Still no need to lock the buffer yet, we are moving in the area
        // not used by the CRcvQ:worker thread(s).
        *r_skipping = false; // if these above skipped anything, it's skipped already.
        CPacket& pkt = m_aUnits[m_iReadHead]->ref_packet();
        *r_playtime = getPktTsbPdTime(pkt.getMsgTimeStamp());
        *r_pktseq = pkt.getSeqNo();

        // Whether ready to play or not, we are yet about to check, though.
        int64_t towait = (*r_playtime - CTimer::getTime());
        if (towait > 0) // TSBPD-time is in future
        {
            LOGC(mglog.Debug, log << "getFirstAvailMsg: packet (CTG) seq=" << r_pktseq.get()
                << " NOT ready to play (only in " << (towait/1000.0) << "ms) PTS="
                << logging::FormatTime(*r_playtime));
            return false;
        }

        LOGC(mglog.Debug, log << "getFirstAvailMsg: packet (CTG) seq=" << r_pktseq.get()
            << " ready to play (delayed " << (-towait/1000.0) << "ms) PTS="
            << logging::FormatTime(*r_playtime));

        return true;
    }

    // The contiguous range is empty, check if you have anything.
    // Note that with some probability it is possible that at this moment
    // read_tail != m_iReadTail. Don't worry about it. Treat this range
    // as a part of non-contiguous range; when the caller realizes that
    // we declared packets to skip, but the skip range is empty at that moment,
    // it will simply do nothing to skip the packets, that's all.

    // But here we are working on a non-contiguous range, which is used by
    // CRcvQ:worker threads, so locking is here necessary. Don't change the
    // working range though because otherwise the above conditions that are
    // taken as a good deal here, would be false.

    *r_playtime = 0; // Initially, for a case when nothing was found anyway

    CGuard lk(m_BufLock);

    // Use m_iReadTail here (not read_tail) because the m_iPastAckDelta is
    // a value which is a shift towards m_iReadTail and is updated in synch with it.
    int end_range = shift(m_iReadTail, m_iPastAckDelta);

    // PSEUDO-CODE with C++ high level defs:
    //
    //      pkt_pos = find_if(read_tail, end_range,
    //                       [](auto& unit) {
    //                          return !unit
    //                              || unit->status() != GOOD
    //                              || unit->pkt->cryptoFlags != EK_NOENC
    //                       });

    *r_skipping = false; // YET
#if ENABLE_LOGGING
    std::string contig = "(NON-CTG)"; // so far
#endif

    for (int i = read_tail; i != end_range; i = shift_forward(i))
    {
        // In "normally expected condition", this below will fire
        // ALWAYS at the very first iteration. In case of a very
        // supernatural situation that m_iReadTail has been shifted
        // "behind the back" of this function (before the lock was applied),
        // this will NOT be done, and it will hit the jackpot at
        // the first iteration (so it won't have any opportunity to
        // check it later). Of course, here it's already under
        // a lock, so m_iReadTail will stay unchanged now, so just
        // don't provide a false information of "skip required" if
        // it occasionally provides a contiguous sequence.
        if (i == m_iReadTail)
        {
            *r_skipping = true;
#if ENABLE_LOGGING
            contig = "(CTG,fixed)";
#endif
        }

        if (!m_aUnits[i])
        {
            continue; // no cell here
        }

        if (m_aUnits[i]->status() != CUnit::GOOD)
        {
            continue; // bad cell
        }

        if (m_aUnits[i]->ref_packet().getMsgCryptoFlags() != EK_NOENC)
        {
            continue; // not decrypted
        }

        // JACKPOT. This loop will be broken here.

        // Ok, we have the first valid packet in the range.
        CPacket& pkt = m_aUnits[i]->ref_packet();
        *r_playtime = getPktTsbPdTime(pkt.getMsgTimeStamp());
        *r_pktseq = pkt.getSeqNo();

        // Whether ready to play or not, we are yet about to check, though.
        int64_t towait = (*r_playtime - CTimer::getTime());
        if (towait > 0) // TSBPD-time is in future
        {
            LOGC(mglog.Debug, log << "getFirstAvailMsg: packet " << contig
                << " seq=" << r_pktseq.get() << " NOT ready to play (only in "
                << (towait/1000.0) << "ms) PTS="
                << logging::FormatTime(*r_playtime));
            return false;
        }

        LOGC(mglog.Debug, log << "getFirstAvailMsg: packet " << contig
            << " seq=" << r_pktseq.get() << " ready to play (delayed "
            << (-towait/1000.0) << "ms) PTS="
            << logging::FormatTime(*r_playtime));
        return true;
    }

    // Reached the end and nothing found. Or not even started looping here.

    // (don't specify whether you don't have EUR, USD or CAD, simply say "dire straits")
    LOGC(mglog.Debug, log << "getFirstAvailMsg: no packets in the receiving buffer AT ALL.");
    return false;
}

bool CRcvBuffer::getRcvFirstMsg(ref_t<uint64_t> r_tsbpdtime, ref_t<bool> r_passack, ref_t<int32_t> r_skipseqno, ref_t<int32_t> r_curpktseq)
{
    int32_t& skipseqno = *r_skipseqno;
    bool& passack = *r_passack;
    skipseqno = -1;
    passack = false;
    // tsbpdtime will be retrieved by the below call
    // Returned values:
    // - tsbpdtime: real time when the packet is ready to play (whether ready to play or not)
    // - passack: false (the report concerns a packet with an exactly next sequence)
    // - skipseqno == -1: no packets to skip towards the first RTP
    // - curpktseq: sequence number for reported packet (for debug purposes)
    // - @return: ready (to play) or not

    /* Check the acknowledged packets */

    // getRcvReadyMsg returns true if the time to play for the first message
    // (returned in r_tsbpdtime) is in the past.
    if (getRcvReadyMsg(r_tsbpdtime, r_curpktseq))
    {
        return true;
    }
    else if (*r_tsbpdtime != 0)
    {
        // This means that a message next to be played, has been found,
        // but the time to play is in future.
        return false;
    }

    // getRcvReadyMsg returned false and tsbpdtime == 0.

    // Below this line we have only two options:
    // - m_iPastAckDelta == 0, which means that no more packets are in the buffer
    //    - returned: tsbpdtime=0, passack=true, skipseqno=-1, curpktseq=0, @return false
    // - m_iPastAckDelta > 0, which means that there are packets arrived after a lost packet:
    //    - returned: tsbpdtime=PKT.TS, passack=true, skipseqno=PKT.SEQ, ppkt=PKT, @return LOCAL(PKT.TS) <= NOW
    //
    // (note: the "passack" range from this architecture point of view are simply packets for
    //  which the UMSG_ACK wasn't yet sent; as in case of live mode packets get ACK-ed quickly,
    //  it can be approximated that the first packet in the "passack" range is missing).

    /* 
     * No acked packets ready but caller want to know next packet to wait for
     * Check the not yet acked packets that may be stuck by missing packet(s).
     */
    bool haslost = false;
    *r_tsbpdtime = 0; // redundant, for clarity
    passack = true;

    // XXX SUSPECTED ISSUE with this algorithm:
    // The above call to getRcvReadyMsg() should report as to whether:
    // - there is an EXACTLY NEXT SEQUENCE packet
    // - this packet is ready to play.
    //
    // Situations handled after the call are when:
    // - there's the next sequence packet available and it is ready to play
    // - there are no packets at all, ready to play or not
    //
    // So, the remaining situation is that THERE ARE PACKETS that follow
    // the current sequence, but they are not ready to play. This includes
    // packets that have the exactly next sequence and packets that jump
    // over a lost packet.
    //
    // As the getRcvReadyMsg() function walks through the incoming units
    // to see if there's anything that satisfies these conditions, it *SHOULD*
    // be also capable of checking if the next available packet, if it is
    // there, is the next sequence packet or not. Retrieving this exactly
    // packet would be most useful, as the test for play-readiness and
    // sequentiality can be done on it directly.
    //
    // When done so, the below loop would be completely unnecessary.

    // Logical description of the below algorithm:
    // 1. Check if the VERY FIRST PACKET is valid; if so then:
    //    - check if it's ready to play, return boolean value that marks it.

    for (int i = m_iReadTail, n = shift(m_iReadTail, m_iPastAckDelta); i != n; i = shift_forward(i))
    {
        if ( !m_aUnits[i] || m_aUnits[i]->status() != CUnit::GOOD )
        {
            /* There are packets in the sequence not received yet */
            haslost = true;
        }
        else
        {
            /* We got the 1st valid packet */
            *r_tsbpdtime = getPktTsbPdTime(m_aUnits[i]->ref_packet().getMsgTimeStamp());
            if (*r_tsbpdtime <= CTimer::getTime())
            {
                /* Packet ready to play */
                if (haslost)
                {
                    /* 
                     * Packet stuck on non-acked side because of missing packets.
                     * Tell 1st valid packet seqno so caller can skip (drop) the missing packets.
                     */
                    skipseqno = m_aUnits[i]->ref_packet().m_iSeqNo;
                    *r_curpktseq = skipseqno;
                }

                // NOTE: if haslost is not set, it means that this is the VERY FIRST
                // packet, that is, packet currently at pos = m_iReadTail. There's no
                // possibility that it is so otherwise because:
                // - if this first good packet is ready to play, THIS HERE RETURNS NOW.
                // ...
                return true;
            }
            // ... and if this first good packet WASN'T ready to play, THIS HERE RETURNS NOW, TOO,
            // just states that there's no ready packet to play.
            // ...
            return false;
        }
        // ... and if this first packet WASN'T GOOD, the loop continues, however since now
        // the 'haslost' is set, which means that it continues only to find the first valid
        // packet after stating that the very first packet isn't valid.
    }
    return false;
}

bool CRcvBuffer::getRcvReadyMsg(ref_t<uint64_t> r_tsbpdtime, ref_t<int32_t> r_curpktseq)
{
    *r_tsbpdtime = 0;
    int rmpkts = 0;
    int rmbytes = 0;

    string reason = "NOT RECEIVED";

    // Lock at this value for a case when in the meantime some other thread
    // has ADDED some new packets. Actually this function should be called in
    // response to a signal that says that a new packet arrived, AFTER it did.
    // But it's possible that some new packets have arrived also in the meantime.

    // There's nothing dangerous with reading it; worst case scenario, this
    // "tail" will be shifted "down the buffer", that is, some of the packets
    // that are already there in the meantime when this function is checking,
    // will not be taken into account THIS TIME.
    int read_tail = m_iReadTail;

    for (int i = m_iReadHead, n = read_tail; i != n; i = shift_forward(i))
    {
        /* Skip any invalid skipped/dropped packets */

        // NOTE: according to the way how this functions in case of TSBPD
        // and live mode, this should be impossible because:

        // 1. If empty buffer (m_iReadHead == m_iReadTail), this loop will not execute.
        // 2. If there happened a situation that m_iReadTail was shifted, it could
        // only be done as:
        // - a result of received ACKACK, if file mode is used (until then the 
        //   newly arrived packets stay past the m_iReadTail position, even if they
        //   are contiguous). When this happens, m_iReadTail is only shifted up to
        //   the position of the first lost packet, that is, after this shift all
        //   packets in this range are contiguous (m_aUnits[i] != NULL).
        // - just after adding a new packet to the buffer, in live mode (m_bImmediateAck)
        //   the m_iReadTail pointer is moved up to the first lost packet, or up to
        //   the position pointed by m_iPastAckDelta.
        // 3. If the TLPKTDROP situation happens, the skipData() function is called,
        //    which starts with the situation that m_iReadHead == m_iReadTail (the cell
        //    at that position == NULL because it's a lost packet), and exits with
        //    the situation that there's at least one packet in this range, and again,
        //    all packets in the head-tail range are contiguous.
        //
        // Result: this is only a sanity check and this condition should
        // not be possible to happen.
        if (m_aUnits[i] == NULL)
        {
#if ENABLE_LOGGING
            int head_seq = CSeqNo::decseq(m_ReadTailSequence, getRcvDataSize());
            LOGC(mglog.Error, log << "rcv buffer: IPE: non-contiguous cell found at seq=" << head_seq << " - skipping this sequence");
#endif
            m_iReadHead = shift_forward(m_iReadHead);
            continue;
        }

        if (m_aUnits[i]->status() != CUnit::GOOD || m_aUnits[i]->ref_packet().getMsgCryptoFlags() != EK_NOENC)
        {
#if ENABLE_LOGGING
            int head_seq = CSeqNo::decseq(m_ReadTailSequence, getRcvDataSize());
            LOGC(mglog.Error, log << "rcv buffer: IPE: WRONG STATUS for cell found at seq=" << head_seq << " - skipping this sequence");
#endif
            CUnit* tmp = m_aUnits[i];
            m_aUnits[i] = NULL;
            rmpkts++;
            rmbytes += tmp->ref_packet().getLength();
            tmp->setFree();
            m_iReadHead = shift_forward(m_iReadHead);
            continue;
        }
<<<<<<< HEAD

        *r_curpktseq = m_aUnits[i]->ref_packet().getSeqNo();
        *r_tsbpdtime = getPktTsbPdTime(m_aUnits[i]->ref_packet().getMsgTimeStamp());
=======
        else
        {
            *tsbpdtime = getPktTsbPdTime(m_pUnit[i]->m_Packet.getMsgTimeStamp());
            int64_t towait = (*tsbpdtime - CTimer::getTime());
            if (towait > 0)
            {
                LOGC(mglog.Debug, log << "getRcvReadyMsg: found packet, but not ready to play (only in " << (towait/1000.0) << "ms)");
                return false;
            }

            if (m_pUnit[i]->m_Packet.getMsgCryptoFlags() != EK_NOENC)
            {
                reason = "DECRYPTION FAILED";
                freeunit = true; /* packet not decrypted */
            }
            else
            {
                LOGC(mglog.Debug, log << "getRcvReadyMsg: packet seq=" << curpktseq.get() << " ready to play (delayed " << (-towait/1000.0) << "ms)");
                return true;
            }
        }
>>>>>>> 4fc5c2cd

        int64_t towait = (*r_tsbpdtime - CTimer::getTime());
        if (towait > 0)
        {
            LOGC(mglog.Debug, log << "getRcvReadyMsg: packet seq=" << r_curpktseq.get() << " NOT ready to play (only in " << (towait/1000.0) << "ms)");
            return false;
        }

        LOGC(mglog.Debug, log << "getRcvReadyMsg: packet seq=" << r_curpktseq.get() << " ready to play (delayed " << (-towait/1000.0) << "ms)");
        return true;
    }

    LOGC(mglog.Debug, log << "getRcvReadyMsg: nothing to deliver: " << reason);
    /* removed skipped, dropped, undecryptable bytes from rcv buffer */
    countBytes(-rmpkts, -rmbytes, true);
    return false;
}


/*
* Return receivable data status (packet timestamp ready to play if TsbPd mode)
* Return playtime (tsbpdtime) of 1st packet in queue, ready to play or not
*/
/* 
* Return data ready to be received (packet timestamp ready to play if TsbPd mode)
* Using getRcvDataSize() to know if there is something to read as it was widely
* used in the code (core.cpp) is expensive in TsbPD mode, hence this simpler function
* that only check if first packet in queue is ready.
*/
bool CRcvBuffer::isRcvDataReady(ref_t<uint64_t> tsbpdtime, ref_t<int32_t> curpktseq)
{
   *tsbpdtime = 0;

   if (m_bTsbPdMode)
   {
       CPacket* pkt = getRcvReadyPacket();
       if ( pkt )
       {
            /* 
            * Acknowledged data is available,
            * Only say ready if time to deliver.
            * Report the timestamp, ready or not.
            */
            *curpktseq = pkt->getSeqNo();
            *tsbpdtime = getPktTsbPdTime(pkt->getMsgTimeStamp());
            if (*tsbpdtime <= CTimer::getTime())
               return true;
       }
       return false;
   }

   return isRcvDataAvailable();
}

// XXX This function may be called only after checking
// if m_bTsbPdMode.
CPacket* CRcvBuffer::getRcvReadyPacket()
{
    for (int i = m_iReadHead, n = m_iReadTail; i != n; i = shift(i, 1))
    {
        /* 
         * Skip missing packets that did not arrive in time.
         */
        if ( m_aUnits[i] && m_aUnits[i]->status() == CUnit::GOOD )
            return &m_aUnits[i]->ref_packet();
    }

    return 0;
}

bool CRcvBuffer::isRcvDataReady()
{
   uint64_t tsbpdtime;
   int32_t seq;

   return isRcvDataReady(Ref(tsbpdtime), Ref(seq));
}

int CRcvBuffer::getAvailBufSize() const
{
   // One slot must be empty in order to tell the difference between "empty buffer" and "full buffer"
   return m_iSize - getRcvDataSize() - 1;
}

int CRcvBuffer::getRcvDataSize() const
{
   if (m_iReadTail >= m_iReadHead)
      return m_iReadTail - m_iReadHead;

   return m_iSize + m_iReadTail - m_iReadHead;
}


#ifdef SRT_ENABLE_RCVBUFSZ_MAVG
/* Return moving average of acked data pkts, bytes, and timespan (ms) of the receive buffer */
int CRcvBuffer::getRcvAvgDataSize(int &bytes, int &timespan)
{
   timespan = m_TimespanMAvg;
   bytes = m_iBytesCountMAvg;
   return(m_iCountMAvg);
}

/* Update moving average of acked data pkts, bytes, and timespan (ms) of the receive buffer */
void CRcvBuffer::updRcvAvgDataSize(uint64_t now)
{
   uint64_t elapsed = (now - m_LastSamplingTime) / 1000; //ms since last sampling

   if ((1000000 / SRT_MAVG_SAMPLING_RATE) / 1000 > elapsed)
      return; /* Last sampling too recent, skip */

   if (1000000 < elapsed)
   {
      /* No sampling in last 1 sec, initialize/reset moving average */
      m_iCountMAvg = getRcvDataSize(m_iBytesCountMAvg, m_TimespanMAvg);
      m_LastSamplingTime = now;

      LOGF(dlog.Debug, "getRcvDataSize: %6d %6d %6d ms elapsed:%5llu ms\n", m_iCountMAvg, m_iBytesCountMAvg, m_TimespanMAvg, (unsigned long long)elapsed);
   }
   else if ((1000000 / SRT_MAVG_SAMPLING_RATE) / 1000 <= elapsed)
   {
      /*
      * Weight last average value between -1 sec and last sampling time (LST)
      * and new value between last sampling time and now
      *                                      |elapsed|
      *   +----------------------------------+-------+
      *  -1                                 LST      0(now)
      */
      int instspan;
      int bytescount;
      int count = getRcvDataSize(bytescount, instspan);

      m_iCountMAvg      = (int)(((count      * (1000 - elapsed)) + (count      * elapsed)) / 1000);
      m_iBytesCountMAvg = (int)(((bytescount * (1000 - elapsed)) + (bytescount * elapsed)) / 1000);
      m_TimespanMAvg    = (int)(((instspan   * (1000 - elapsed)) + (instspan   * elapsed)) / 1000);
      m_LastSamplingTime = now;

      LOGF(dlog.Debug, "getRcvDataSize: %6d %6d %6d ms elapsed: %5llu ms\n", count, bytescount, instspan, (unsigned long long)elapsed);
   }
}
#endif /* SRT_ENABLE_RCVBUFSZ_MAVG */

/* Return acked data pkts, bytes, and timespan (ms) of the receive buffer */
int CRcvBuffer::getRcvDataSize(int &bytes, int &timespan)
{
   timespan = 0;
   if (m_bTsbPdMode)
   {
      /* skip invalid entries */
      int i,n;
      for (i = m_iReadHead, n = m_iReadTail; i != n; i = shift(i, 1))
      {
         if (m_aUnits[i] && m_aUnits[i]->status() == CUnit::GOOD)
             break;
      }

      /* Get a valid startpos */
      int startpos = i;
      int endpos = n;

      if (m_iReadTail != startpos)
      {
         /*
         *     |<--- DataSpan ---->|<- m_iPastAckDelta ->|
         * +---+---+---+---+---+---+---+---+---+---+---+---
         * |   | 1 | 1 | 1 | 0 | 0 | 1 | 1 | 0 | 1 |   |     m_aUnits[]
         * +---+---+---+---+---+---+---+---+---+---+---+---
         *       |                   |
         *       \_ m_iReadHead      \_ m_iReadTail
         *        
         * m_pUnits[startpos] shall be valid (->status()==CUnit::GOOD).
         * If m_pUnits[m_iReadTail-1] is not valid (NULL or ->status()!=CUnit::GOOD), 
         * it means m_pUnits[m_iReadTail] is valid since a valid unit is needed to skip.
         * Favor m_pUnits[m_iReadTail] if valid over [m_iReadTail-1] to include the whole acked interval.
         */
         if ((m_iPastAckDelta <= 0)
                 || (!m_aUnits[m_iReadTail])
                 || (m_aUnits[m_iReadTail]->status() != CUnit::GOOD))
         {
            endpos = (m_iReadTail == 0 ? m_iSize - 1 : m_iReadTail - 1);
         }

         if ((NULL != m_aUnits[endpos]) && (NULL != m_aUnits[startpos]))
         {
            uint64_t startstamp = getPktTsbPdTime(m_aUnits[startpos]->ref_packet().getMsgTimeStamp());
            uint64_t endstamp = getPktTsbPdTime(m_aUnits[endpos]->ref_packet().getMsgTimeStamp());
            /* 
            * There are sampling conditions where spantime is < 0 (big unsigned value).
            * It has been observed after changing the SRT latency from 450 to 200 on the sender.
            *
            * Possible packet order corruption when dropping packet, 
            * cause by bad thread protection when adding packet in queue
            * was later discovered and fixed. Security below kept. 
            *
            * DateTime                 RecvRate LostRate DropRate AvailBw     RTT   RecvBufs PdDelay
            * 2014-12-08T15:04:25-0500     4712      110        0   96509  33.710        393     450
            * 2014-12-08T15:04:35-0500     4512       95        0  107771  33.493 1496542976     200
            * 2014-12-08T15:04:40-0500     4213      106        3  107352  53.657    9499425     200
            * 2014-12-08T15:04:45-0500     4575      104        0  102194  53.614      59666     200
            * 2014-12-08T15:04:50-0500     4475      124        0  100543  53.526        505     200
            */
            if (endstamp > startstamp)
                timespan = (int)((endstamp - startstamp) / 1000);
         }
         /* 
         * Timespan can be less then 1000 us (1 ms) if few packets. 
         * Also, if there is only one pkt in buffer, the time difference will be 0.
         * Therefore, always add 1 ms if not empty.
         */
         if (0 < m_iAckedPktsCount)
            timespan += 1;
      }
   }
   LOGF(dlog.Debug, "getRcvDataSize: %6d %6d %6d ms\n", m_iAckedPktsCount, m_iAckedBytesCount, timespan);
   bytes = m_iAckedBytesCount;
   return m_iAckedPktsCount;
}

int CRcvBuffer::getRcvAvgPayloadSize() const
{
   return m_iAvgPayloadSz;
}

void CRcvBuffer::dropMsg(int32_t msgno, bool using_rexmit_flag)
{
   for (int i = m_iReadHead, n = shift(m_iReadTail, m_iPastAckDelta); i != n; i = shift(i, 1))
      if ((m_aUnits[i] != NULL)
              && (m_aUnits[i]->ref_packet().getMsgSeq(using_rexmit_flag) == msgno))
         m_aUnits[i]->setDropped();
}

uint64_t CRcvBuffer::getTsbPdTimeBase(uint32_t timestamp)
{
   /* 
   * Packet timestamps wrap around every 01h11m35s (32-bit in usec)
   * When added to the peer start time (base time), 
   * wrapped around timestamps don't provide a valid local packet delevery time.
   *
   * A wrap check period starts 30 seconds before the wrap point.
   * In this period, timestamps smaller than 30 seconds are considered to have wrapped around (then adjusted).
   * The wrap check period ends 30 seconds after the wrap point, afterwhich time base has been adjusted.
   */ 
   uint64_t carryover = 0;

   // This function should generally return the timebase for the given timestamp.
   // It's assumed that the timestamp, for which this function is being called,
   // is received as monotonic clock. This function then traces the changes in the
   // timestamps passed as argument and catches the moment when the 64-bit timebase
   // should be increased by a "segment length" (MAX_TIMESTAMP+1).

   // The checks will be provided for the following split:
   // [INITIAL30][FOLLOWING30]....[LAST30] <-- == CPacket::MAX_TIMESTAMP
   //
   // The following actions should be taken:
   // 1. Check if this is [LAST30]. If so, ENTER TSBPD-wrap-check state
   // 2. Then, it should turn into [INITIAL30] at some point. If so, use carryover MAX+1.
   // 3. Then it should switch to [FOLLOWING30]. If this is detected,
   //    - EXIT TSBPD-wrap-check state
   //    - save the carryover as the current time base.

   if (m_bTsbPdWrapCheck) 
   {
       // Wrap check period.

       if (timestamp < TSBPD_WRAP_PERIOD)
       {
           carryover = uint64_t(CPacket::MAX_TIMESTAMP) + 1;
       }
       // 
       else if ((timestamp >= TSBPD_WRAP_PERIOD)
               &&  (timestamp <= (TSBPD_WRAP_PERIOD * 2)))
       {
           /* Exiting wrap check period (if for packet delivery head) */
           m_bTsbPdWrapCheck = false;
           m_ullTsbPdTimeCarryover += uint64_t(CPacket::MAX_TIMESTAMP) + 1;
           tslog.Debug("tsppd wrap period ends");
       }
   }
   // Check if timestamp is in the last 30 seconds before reaching the MAX_TIMESTAMP.
   else if (timestamp > (CPacket::MAX_TIMESTAMP - TSBPD_WRAP_PERIOD))
   {
      /* Approching wrap around point, start wrap check period (if for packet delivery head) */
      m_bTsbPdWrapCheck = true;
      tslog.Debug("tsppd wrap period begins");
   }
   return(m_ullTsbPdTimeBase + m_ullTsbPdTimeCarryover + carryover);
}

uint64_t CRcvBuffer::getPktTsbPdTime(uint32_t timestamp)
{
   return(getTsbPdTimeBase(timestamp) + m_uTsbPdDelay + timestamp + m_DriftTracer.drift());
}

int CRcvBuffer::setRcvTsbPdMode(uint64_t timebase, uint32_t delay)
{
    m_bTsbPdMode = true;
    m_bTsbPdWrapCheck = false;

    // Timebase passed here comes is calculated as:
    // >>> CTimer::getTime() - ctrlpkt->m_iTimeStamp
    // where ctrlpkt is the packet with SRT_CMD_HSREQ message.
    //
    // This function is called in the HSREQ reception handler only.
    m_ullTsbPdTimeBase = timebase;
    // XXX Note that this is completely wrong.
    // At least this solution this way won't work with application-supplied
    // timestamps. For that case the timestamps should be taken exclusively
    // from the data packets because in case of application-supplied timestamps
    // they come from completely different server and undergo different rules
    // of network latency and drift.
    m_uTsbPdDelay = delay;
    return 0;
}

#ifdef SRT_DEBUG_TSBPD_DRIFT
void CRcvBuffer::printDriftHistogram(int64_t iDrift)
{
     /*
      * Build histogram of drift values
      * First line  (ms): <=-10.0 -9.0 ... -1.0 - 0.0 + 1.0 ... 9.0 >=10.0
      * Second line (ms):         -0.9 ... -0.1 - 0.0 + 0.1 ... 0.9
      *  0    0    0    0    0    0    0    0    0    0 -    0 +    0    0    0    1    0    0    0    0    0    0
      *       0    0    0    0    0    0    0    0    0 -    0 +    0    0    0    0    0    0    0    0    0
      */
    iDrift /= 100;  // uSec to 100 uSec (0.1ms)
    if (-10 < iDrift && iDrift < 10)
    {
        /* Fill 100us histogram -900 .. 900 us 100 us increments */
        m_TsbPdDriftHisto100us[10 + iDrift]++;
    }
    else
    {
        /* Fill 1ms histogram <=-10.0, -9.0 .. 9.0, >=10.0 ms in 1 ms increments */
        iDrift /= 10;   // 100uSec to 1ms
        if (-10 < iDrift && iDrift < 10) m_TsbPdDriftHisto1ms[10 + iDrift]++;
        else if (iDrift <= -10)          m_TsbPdDriftHisto1ms[0]++;
        else                             m_TsbPdDriftHisto1ms[20]++;
    }

    if ((m_iTsbPdDriftNbSamples % TSBPD_DRIFT_PRT_SAMPLES) == 0)
    {
        int *histo = m_TsbPdDriftHisto1ms;

        fprintf(stderr, "%4d %4d %4d %4d %4d %4d %4d %4d %4d %4d - %4d + ",
                histo[0],histo[1],histo[2],histo[3],histo[4],
                histo[5],histo[6],histo[7],histo[8],histo[9],histo[10]);
        fprintf(stderr, "%4d %4d %4d %4d %4d %4d %4d %4d %4d %4d\n",
                histo[11],histo[12],histo[13],histo[14],histo[15],
                histo[16],histo[17],histo[18],histo[19],histo[20]);

        histo = m_TsbPdDriftHisto100us;
        fprintf(stderr, "     %4d %4d %4d %4d %4d %4d %4d %4d %4d - %4d + ",
                histo[1],histo[2],histo[3],histo[4],histo[5],
                histo[6],histo[7],histo[8],histo[9],histo[10]);
        fprintf(stderr, "%4d %4d %4d %4d %4d %4d %4d %4d %4d\n",
                histo[11],histo[12],histo[13],histo[14],histo[15],
                histo[16],histo[17],histo[18],histo[19]);
    }
}

void CRcvBuffer::printDriftOffset(int tsbPdOffset, int tsbPdDriftAvg)
{
    char szTime[32] = {};
    uint64_t now = CTimer::getTime();
    time_t tnow = (time_t)(now/1000000);
    strftime(szTime, sizeof(szTime), "%H:%M:%S", localtime(&tnow));
    fprintf(stderr, "%s.%03d: tsbpd offset=%d drift=%d usec\n", 
            szTime, (int)((now%1000000)/1000), tsbPdOffset, tsbPdDriftAvg);
    memset(m_TsbPdDriftHisto100us, 0, sizeof(m_TsbPdDriftHisto100us));
    memset(m_TsbPdDriftHisto1ms, 0, sizeof(m_TsbPdDriftHisto1ms));
}
#endif /* SRT_DEBUG_TSBPD_DRIFT */

void CRcvBuffer::addRcvTsbPdDriftSample(uint32_t timestamp, pthread_mutex_t& mutex_to_lock)
{
    if (!m_bTsbPdMode) // Not checked unless in TSBPD mode
        return;
    /*
     * TsbPD time drift correction
     * TsbPD time slowly drift over long period depleting decoder buffer or raising latency
     * Re-evaluate the time adjustment value using a receiver control packet (ACK-ACK).
     * ACK-ACK timestamp is RTT/2 ago (in sender's time base)
     * Data packet have origin time stamp which is older when retransmitted so not suitable for this.
     *
     * Every TSBPD_DRIFT_MAX_SAMPLES packets, the average drift is calculated
     * if -TSBPD_DRIFT_MAX_VALUE < avgTsbPdDrift < TSBPD_DRIFT_MAX_VALUE uSec, pass drift value to RcvBuffer to adjust delevery time.
     * if outside this range, adjust this->TsbPdTimeOffset and RcvBuffer->TsbPdTimeBase by +-TSBPD_DRIFT_MAX_VALUE uSec
     * to maintain TsbPdDrift values in reasonable range (-5ms .. +5ms).
     */

    // Note important thing: this function is being called _EXCLUSIVELY_ in the handler
    // of UMSG_ACKACK command reception. This means that the timestamp used here comes
    // from the CONTROL domain, not DATA domain (timestamps from DATA domain may be
    // either schedule time or a time supplied by the application).

    int64_t iDrift = CTimer::getTime() - (getTsbPdTimeBase(timestamp) + timestamp);

    CGuard::enterCS(mutex_to_lock);

    bool updated = m_DriftTracer.update(iDrift);

#ifdef SRT_DEBUG_TSBPD_DRIFT
    printDriftHistogram(iDrift);
#endif /* SRT_DEBUG_TSBPD_DRIFT */

    if ( updated )
    {
#ifdef SRT_DEBUG_TSBPD_DRIFT
        printDriftOffset(m_DriftTracer.overdrift(), m_DriftTracer.drift());
#endif /* SRT_DEBUG_TSBPD_DRIFT */

        m_ullTsbPdTimeCarryover += m_DriftTracer.overdrift();
    }

    CGuard::leaveCS(mutex_to_lock);
}

int CRcvBuffer::readMsg(char* data, int len)
{
    SRT_MSGCTRL dummy = srt_msgctrl_default;
    return readMsg(data, len, Ref(dummy));
}


int CRcvBuffer::readMsg(char* data, int len, ref_t<SRT_MSGCTRL> r_msgctl)
{
    SRT_MSGCTRL& msgctl = *r_msgctl;
    int p, q;
    bool passack;
    bool empty = true;
    uint64_t& rplaytime = msgctl.srctime;

    if (m_bTsbPdMode)
    {
        passack = false;
        int seq = 0;

        if (getRcvReadyMsg(Ref(rplaytime), Ref(seq)))
        {
            empty = false;

            // In TSBPD mode you always read one message
            // at a time and a message always fits in one UDP packet,
            // so in one "unit".
            p = q = m_iReadHead;

#ifdef SRT_DEBUG_TSBPD_OUTJITTER
            uint64_t now = CTimer::getTime();
            if ((now - rplaytime)/10 < 10)
                m_ulPdHisto[0][(now - rplaytime)/10]++;
            else if ((now - rplaytime)/100 < 10)
                m_ulPdHisto[1][(now - rplaytime)/100]++;
            else if ((now - rplaytime)/1000 < 10)
                m_ulPdHisto[2][(now - rplaytime)/1000]++;
            else
                m_ulPdHisto[3][1]++;
#endif   /* SRT_DEBUG_TSBPD_OUTJITTER */
        }
    }
    else
    {
        rplaytime = 0;
        if (scanMsg(Ref(p), Ref(q), Ref(passack)))
            empty = false;

    }

    if (empty)
        return 0;

    // This should happen just once. By 'empty' condition
    // we have a guarantee that m_aUnits[p] exists and is valid.
    CPacket& pkt1 = m_aUnits[p]->ref_packet();

    // This returns the sequence number and message number to
    // the API caller.
    msgctl.pktseq = pkt1.getSeqNo();
    msgctl.msgno = pkt1.getMsgSeq();

    int rs = len;
    int past_q = shift(q, 1);
    while (p != past_q)
    {
        int unitsize = m_aUnits[p]->ref_packet().getLength();
        if ((rs >= 0) && (unitsize > rs))
            unitsize = rs;

        if (unitsize > 0)
        {
            memcpy(data, m_aUnits[p]->ref_packet().m_pcData, unitsize);
            data += unitsize;
            rs -= unitsize;
            /* we removed bytes form receive buffer */
            countBytes(-1, -unitsize, true);


#if ENABLE_LOGGING
            {
                static uint64_t prev_now;
                static uint64_t prev_srctime;

                int32_t seq = m_aUnits[p]->ref_packet().m_iSeqNo;

                uint64_t nowtime = CTimer::getTime();
                //CTimer::rdtsc(nowtime);
                uint64_t srctime = getPktTsbPdTime(m_aUnits[p]->ref_packet().getMsgTimeStamp());

                int64_t timediff = nowtime - srctime;
                int64_t nowdiff = prev_now ? (nowtime - prev_now) : 0;
                uint64_t srctimediff = prev_srctime ? (srctime - prev_srctime) : 0;

                LOGC(dlog.Debug, log << CONID() << "readMsg: DELIVERED seq=" << seq << " T=" << logging::FormatTime(srctime) << " in " << (timediff/1000.0) << "ms - "
                    "TIME-PREVIOUS: PKT: " << (srctimediff/1000.0) << " LOCAL: " << (nowdiff/1000.0));

                prev_now = nowtime;
                prev_srctime = srctime;
            }
#endif
        }

        // Note special case for live mode (one packet per message and TSBPD=on):
        //  - p == q (that is, this loop passes only once)
        //  - no passack (the unit is always removed from the buffer)
        if (!passack)
        {
            CUnit* tmp = m_aUnits[p];
            m_aUnits[p] = NULL;
            tmp->setFree();
        }
        else
            m_aUnits[p]->setExtracted();

        if (++ p == m_iSize)
            p = 0;
    }

    if (!passack)
        m_iReadHead = shift(q, 1);

    return len - rs;
}


bool CRcvBuffer::scanMsg(ref_t<int> r_p, ref_t<int> r_q, ref_t<bool> passack)
{
    int& p = *r_p;
    int& q = *r_q;

    // empty buffer
    if ((m_iReadHead == m_iReadTail) && (m_iPastAckDelta <= 0))
    {
        LOGC(mglog.Debug, log << "scanMsg: empty buffer");
        return false;
    }

    int rmpkts = 0;
    int rmbytes = 0;

    //skip all bad msgs at the beginning
    // This loop rolls until the "buffer is empty" (head == tail),
    // in particular, there's no units accessible for the reader.
    while (m_iReadHead != m_iReadTail)
    {
        // Roll up to the first valid unit
        // This skips all sequences for which the packets were
        // not received (lost, provided that if m_iReadTail %> m_iReadHead,
        // some packets were received in between).
        //
        // NOTE: a possibility that there exists any "hole" in the range
        // between HEAD and TAIL is only when the packet has been dismissed
        // intentionally due to DROPSEQ requirement sent by the peer.
        // (not TLPKTDROP because this works only with TSBPD=on, in which
        // case this function isn't used to extract data from the buffer).
        // Normally all packets between m_iReadHead and m_iReadTail should
        // be available.
        if (!m_aUnits[m_iReadHead])
        {
            if (++ m_iReadHead == m_iSize)
                m_iReadHead = 0;
            continue;
        }

        // Note: PB_FIRST | PB_LAST == PB_SOLO.
        // testing if boundary() & PB_FIRST tests if the msg is first OR solo.
        if ( m_aUnits[m_iReadHead]->status() == CUnit::GOOD
                && m_aUnits[m_iReadHead]->ref_packet().getMsgBoundary() & PB_FIRST )
        {
            // Ok, the situation is:
            //
            // |0|0|F|N|N|E|
            //      ^
            //       \              .
            //     m_iReadHead

            bool good = true;

            // look ahead for the whole message

            // We expect to see either of:
            // [PB_FIRST] [PB_SUBSEQUENT] [PB_SUBSEQUENT] [PB_LAST]
            // [PB_SOLO]
            // but not:
            // [PB_FIRST] NULL ...
            // [PB_FIRST] FREE/EXTRACTED/DROPPED...
            // If the message didn't look as expected, interrupt this.

            // the [PB_FIRST] is here locked, then this loop looks for
            // the end of message, including checking THIS message if
            // it's [PB_LAST] simultaneously (that is, it's [PB_SOLO]).

            // This begins with a message starting at m_iReadHead
            // up to m_iReadTail OR until the PB_LAST message is found.
            // If any of the units on this way isn't good, this OUTER loop
            // will be interrupted.
            for (int i = m_iReadHead; i != m_iReadTail;)
            {
                // (This condition is always false if i == m_iReadHead)
                if (!m_aUnits[i] || m_aUnits[i]->status() != CUnit::GOOD)
                {
                    // This means: break level=2
                    // (exit the loop: while (m_iReadHead != m_iReadTail))
                    good = false;
                    break;

                    // This is possible only in such a case:
                    // |0|0|F|N|0|E|
                    //      ^   ^
                    //       \  \=i
                    //     m_iReadHead
                    // Meaning: "can't extract the whole message. goto [OUT_CHECK]"
                }

                // Likewise, boundary() & PB_LAST will be satisfied for last OR solo.
                if ( m_aUnits[i]->ref_packet().getMsgBoundary() & PB_LAST )
                {
                    // So we are at:
                    // |0|0|F|N|N|E|
                    //      ^     ^
                    //       \    \=i
                    //     m_iReadHead
                    // Meaning: "reached the end. goto [END_CHECK]"
                    break;
                }

                // HERE IF: the unit at [i] is good, and is NOT PB_LAST
                // (either PB_FIRST or PB_SUBSEQUENT)

                // This is i++, for circular numer up to m_iSize
                if (++ i == m_iSize)
                    i = 0;
            }

            if (good)
                break;
        }

        // [END_CHECK]

        // This actually deletes all units in the range
        // between m_iReadHead and m_iReadTail. This is done only
        // in case when [END_CHECK] was reached, which is done only
        // in case when the unit at m_iReadHead is good and marks the
        // beginning of the message.
        CUnit* tmp = m_aUnits[m_iReadHead];
        m_aUnits[m_iReadHead] = NULL;
        rmpkts++;
        rmbytes += tmp->ref_packet().getLength();
        tmp->setFree();

        // ++% m_iReadHead
        if (++ m_iReadHead == m_iSize)
            m_iReadHead = 0;
    }

    // ---> [OUT_CHECK]
    //
    // Possible situations:
    //
    // - m_iReadHead == m_iReadTail (acked range empty)
    // - m_iReadHead <% m_iReadTail, but there's no extractable full message pointed by m_iReadHead

    /* we removed bytes form receive buffer */
    countBytes(-rmpkts, -rmbytes, true);

    // Not sure if this is correct, but this above 'while' loop exits
    // under the following conditions only:
    // - m_iReadHead == m_iReadTail (that makes passack = true)
    // - found at least GOOD unit with PB_FIRST and not all messages up to PB_LAST are good,
    //   in which case it returns with m_iReadHead <% m_iReadTail (earlier)
    // Also all units that lied before m_iReadHead are removed.

    p = -1;                  // message head
    q = m_iReadHead;         // message tail
    *passack = m_iReadHead == m_iReadTail;
    bool found = false;

    // looking for the first message
    //>>m_aUnits[size + m_iPastAckDelta] is not valid 

    // XXX Would be nice to make some very thorough refactoring here.

    // This rolls by q variable from m_iReadHead up to m_iReadTail,
    // actually from the first message up to the one with PB_LAST
    // or PB_SOLO boundary.

    // The 'i' variable used in this loop is just a stub and it's
    // even hard to define the unit here. It is "shift towards
    // m_iReadHead", so the upper value is m_iPastAckDelta + size.
    // m_iPastAckDelta is itself relative to m_iReadTail, so
    // the upper value is m_iPastAckDelta + difference between
    // m_iReadTail and m_iReadHead, so that this value is relative
    // to m_iReadHead.
    //
    // The 'i' value isn't used anywhere, although the 'q' value rolls
    // in this loop in sync with 'q', with the difference that 'q' is
    // rolled back, and 'i' is just incremented normally.
    //
    // This makes that this loop rolls in the range by 'q' from
    // m_iReadHead to m_iReadHead + UPPER,
    // where UPPER = m_iReadTail -% m_iReadHead + m_iPastAckDelta
    // This embraces the range from the current reading head up to
    // the last packet ever received.
    //
    // 'passack' is set to true when the 'q' has passed through
    // the border of m_iReadTail and fallen into the range
    // of unacknowledged packets.

    for (int i = 0, n = m_iPastAckDelta + getRcvDataSize(); i < n; ++ i)
    {
        if (m_aUnits[q] && m_aUnits[q]->status() == CUnit::GOOD)
        {
            // Equivalent pseudocode:
            // PacketBoundary bound = m_aUnits[q]->ref_packet().getMsgBoundary();
            // if ( IsSet(bound, PB_FIRST) )
            //     p = q;
            // if ( IsSet(bound, PB_LAST) && p != -1 ) 
            //     found = true;
            //
            // Not implemented this way because it uselessly check p for -1
            // also after setting it explicitly.

            switch (m_aUnits[q]->ref_packet().getMsgBoundary())
            {
            case PB_SOLO: // 11
                p = q;
                found = true;
                break;

            case PB_FIRST: // 10
                p = q;
                break;

            case PB_LAST: // 01
                if (p != -1)
                    found = true;
                break;

            case PB_SUBSEQUENT:
                ; // do nothing (caught first, rolling for last)
            }
        }
        else
        {
            // a hole in this message, not valid, restart search
            p = -1;
        }

        // 'found' is set when the current iteration hit a message with PB_LAST
        // (including PB_SOLO since the very first message).
        if (found)
        {
            // the msg has to be ack'ed or it is allowed to read out of order, and was not read before
            if (!*passack || !m_aUnits[q]->ref_packet().getMsgOrderFlag())
            {
                LOGC(mglog.Debug, log << "scanMsg: found next-to-broken message, delivering OUT OF ORDER.");
                break;
            }

            found = false;
        }

        if (++ q == m_iSize)
            q = 0;

        if (q == m_iReadTail)
            *passack = true;
    }

    // no msg found
    if (!found)
    {
        // NOTE:
        // This situation may only happen if:
        // - Found a packet with PB_FIRST, so p = q at the moment when it was found
        // - Possibly found following components of that message up to shifted q
        // - Found no terminal packet (PB_LAST) for that message.

        // if the message is larger than the receiver buffer, return part of the message
        if ((p != -1) && (shift(q, 1) == p))
        {
            LOGC(mglog.Debug, log << "scanMsg: BUFFER FULL and message is INCOMPLETE. Returning PARTIAL MESSAGE.");
            found = true;
        }
        else
        {
            LOGC(mglog.Debug, log << "scanMsg: PARTIAL or NO MESSAGE found: p=" << p << " q=" << q);
        }
    }
    else
    {
        LOGC(mglog.Debug, log << "scanMsg: extracted message p=" << p << " q=" << q << " (" << ((q-p+m_iSize+1)%m_iSize) << " packets)");
    }

    return found;
}<|MERGE_RESOLUTION|>--- conflicted
+++ resolved
@@ -174,14 +174,11 @@
     LOGC(dlog.Debug, log << CONID() << "addBuffer: adding "
         << size << " packets (" << len << " bytes) to send, msgno=" << m_iNextMsgNo
         << (inorder ? "" : " NOT") << " in order");
-<<<<<<< HEAD
 
     // The sequence number passed to this function is the sequence number
     // that the very first packet from the packet series should get here.
     // If there's more than one packet, this function must increase it by itself
     // and then return the accordingly modified sequence number in the reference.
-=======
->>>>>>> 4fc5c2cd
 
     Block* s = m_pLastBlock;
     msgno = m_iNextMsgNo;
@@ -191,11 +188,7 @@
         if (pktlen > m_iMSS)
             pktlen = m_iMSS;
 
-<<<<<<< HEAD
         LOGC(dlog.Debug, log << "addBuffer: seq=" << seqno << " spreading from=" << (i*m_iMSS) << " size=" << pktlen << " TO BUFFER:" << (void*)s->m_pcData);
-=======
-        LOGC(dlog.Debug, log << "addBuffer: spreading from=" << (i*m_iMSS) << " size=" << pktlen << " TO BUFFER:" << (void*)s->m_pcData);
->>>>>>> 4fc5c2cd
         memcpy(s->m_pcData, data + i * m_iMSS, pktlen);
         s->m_iLength = pktlen;
 
@@ -984,13 +977,8 @@
    {
       if (m_bTsbPdMode)
       {
-<<<<<<< HEAD
           LOGC(dlog.Debug, log << CONID() << "readBuffer: chk if time2play: NOW=" << now << " PKT TS=" << getPktTsbPdTime(m_aUnits[p]->ref_packet().getMsgTimeStamp()));
           if ((getPktTsbPdTime(m_aUnits[p]->ref_packet().getMsgTimeStamp()) > now))
-=======
-          LOGC(dlog.Debug, log << CONID() << "readBuffer: chk if time2play: NOW=" << now << " PKT TS=" << getPktTsbPdTime(m_pUnit[p]->m_Packet.getMsgTimeStamp()));
-          if ((getPktTsbPdTime(m_pUnit[p]->m_Packet.getMsgTimeStamp()) > now))
->>>>>>> 4fc5c2cd
               break; /* too early for this unit, return whatever was copied */
       }
 
@@ -1000,11 +988,7 @@
 
       LOGC(dlog.Debug, log << CONID() << "readBuffer: copying buffer #" << p
           << " targetpos=" << int(data-begin) << " sourcepos=" << m_iNotch << " size=" << unitsize << " left=" << (unitsize-rs));
-<<<<<<< HEAD
       memcpy(data, m_aUnits[p]->ref_packet().m_pcData + m_iNotch, unitsize);
-=======
-      memcpy(data, m_pUnit[p]->m_Packet.m_pcData + m_iNotch, unitsize);
->>>>>>> 4fc5c2cd
       data += unitsize;
 
       if ((rs > unitsize) || (rs == int(m_aUnits[p]->ref_packet().getLength()) - m_iNotch))
@@ -1573,33 +1557,9 @@
             m_iReadHead = shift_forward(m_iReadHead);
             continue;
         }
-<<<<<<< HEAD
 
         *r_curpktseq = m_aUnits[i]->ref_packet().getSeqNo();
         *r_tsbpdtime = getPktTsbPdTime(m_aUnits[i]->ref_packet().getMsgTimeStamp());
-=======
-        else
-        {
-            *tsbpdtime = getPktTsbPdTime(m_pUnit[i]->m_Packet.getMsgTimeStamp());
-            int64_t towait = (*tsbpdtime - CTimer::getTime());
-            if (towait > 0)
-            {
-                LOGC(mglog.Debug, log << "getRcvReadyMsg: found packet, but not ready to play (only in " << (towait/1000.0) << "ms)");
-                return false;
-            }
-
-            if (m_pUnit[i]->m_Packet.getMsgCryptoFlags() != EK_NOENC)
-            {
-                reason = "DECRYPTION FAILED";
-                freeunit = true; /* packet not decrypted */
-            }
-            else
-            {
-                LOGC(mglog.Debug, log << "getRcvReadyMsg: packet seq=" << curpktseq.get() << " ready to play (delayed " << (-towait/1000.0) << "ms)");
-                return true;
-            }
-        }
->>>>>>> 4fc5c2cd
 
         int64_t towait = (*r_tsbpdtime - CTimer::getTime());
         if (towait > 0)
