/*
 * SRT - Secure, Reliable, Transport
 * Copyright (c) 2018 Haivision Systems Inc.
 * 
 * This Source Code Form is subject to the terms of the Mozilla Public
 * License, v. 2.0. If a copy of the MPL was not distributed with this
 * file, You can obtain one at http://mozilla.org/MPL/2.0/.
 * 
 */

/*****************************************************************************
Copyright (c) 2001 - 2011, The Board of Trustees of the University of Illinois.
All rights reserved.

Redistribution and use in source and binary forms, with or without
modification, are permitted provided that the following conditions are
met:

* Redistributions of source code must retain the above
  copyright notice, this list of conditions and the
  following disclaimer.

* Redistributions in binary form must reproduce the
  above copyright notice, this list of conditions
  and the following disclaimer in the documentation
  and/or other materials provided with the distribution.

* Neither the name of the University of Illinois
  nor the names of its contributors may be used to
  endorse or promote products derived from this
  software without specific prior written permission.

THIS SOFTWARE IS PROVIDED BY THE COPYRIGHT HOLDERS AND CONTRIBUTORS "AS
IS" AND ANY EXPRESS OR IMPLIED WARRANTIES, INCLUDING, BUT NOT LIMITED TO,
THE IMPLIED WARRANTIES OF MERCHANTABILITY AND FITNESS FOR A PARTICULAR
PURPOSE ARE DISCLAIMED. IN NO EVENT SHALL THE COPYRIGHT OWNER OR
CONTRIBUTORS BE LIABLE FOR ANY DIRECT, INDIRECT, INCIDENTAL, SPECIAL,
EXEMPLARY, OR CONSEQUENTIAL DAMAGES (INCLUDING, BUT NOT LIMITED TO,
PROCUREMENT OF SUBSTITUTE GOODS OR SERVICES; LOSS OF USE, DATA, OR
PROFITS; OR BUSINESS INTERRUPTION) HOWEVER CAUSED AND ON ANY THEORY OF
LIABILITY, WHETHER IN CONTRACT, STRICT LIABILITY, OR TORT (INCLUDING
NEGLIGENCE OR OTHERWISE) ARISING IN ANY WAY OUT OF THE USE OF THIS
SOFTWARE, EVEN IF ADVISED OF THE POSSIBILITY OF SUCH DAMAGE.
*****************************************************************************/

/*****************************************************************************
written by
   Yunhong Gu, last updated 03/12/2011
modified by
   Haivision Systems Inc.
*****************************************************************************/

#include <cstring>
#include <cmath>
#include "buffer.h"
#include "packet.h"
#include "core.h" // provides some constants
#include "logging.h"

using namespace std;
using namespace srt_logging;

CSndBuffer::CSndBuffer(int size, int mss)
    : m_BufLock()
    , m_pBlock(NULL)
    , m_pFirstBlock(NULL)
    , m_pCurrBlock(NULL)
    , m_pLastBlock(NULL)
    , m_pBuffer(NULL)
    , m_iNextMsgNo(1)
    , m_iSize(size)
    , m_iMSS(mss)
    , m_iCount(0)
    , m_iBytesCount(0)
    , m_ullLastOriginTime_us(0)
#ifdef SRT_ENABLE_SNDBUFSZ_MAVG
    , m_LastSamplingTime(0)
    , m_iCountMAvg(0)
    , m_iBytesCountMAvg(0)
    , m_TimespanMAvg(0)
#endif
    , m_iInRatePktsCount(0)
    , m_iInRateBytesCount(0)
    , m_InRateStartTime(0)
    , m_InRatePeriod(INPUTRATE_FAST_START_US)   // 0.5 sec (fast start)
    , m_iInRateBps(INPUTRATE_INITIAL_BYTESPS)
{
   // initial physical buffer of "size"
   m_pBuffer = new Buffer;
   m_pBuffer->m_pcData = new char [m_iSize * m_iMSS];
   m_pBuffer->m_iSize = m_iSize;
   m_pBuffer->m_pNext = NULL;

   // circular linked list for out bound packets
   m_pBlock = new Block;
   Block* pb = m_pBlock;
   for (int i = 1; i < m_iSize; ++ i)
   {
      pb->m_pNext = new Block;
      pb->m_iMsgNoBitset = 0;
      pb = pb->m_pNext;
   }
   pb->m_pNext = m_pBlock;

   pb = m_pBlock;
   char* pc = m_pBuffer->m_pcData;
   for (int i = 0; i < m_iSize; ++ i)
   {
      pb->m_pcData = pc;
      pb = pb->m_pNext;
      pc += m_iMSS;
   }

   m_pFirstBlock = m_pCurrBlock = m_pLastBlock = m_pBlock;

   pthread_mutex_init(&m_BufLock, NULL);
}

CSndBuffer::~CSndBuffer()
{
   Block* pb = m_pBlock->m_pNext;
   while (pb != m_pBlock)
   {
      Block* temp = pb;
      pb = pb->m_pNext;
      delete temp;
   }
   delete m_pBlock;

   while (m_pBuffer != NULL)
   {
      Buffer* temp = m_pBuffer;
      m_pBuffer = m_pBuffer->m_pNext;
      delete [] temp->m_pcData;
      delete temp;
   }

   pthread_mutex_destroy(&m_BufLock);
}

void CSndBuffer::addBuffer(const char* data, int len, int ttl, bool order, uint64_t srctime, ref_t<int32_t> r_msgno)
{
    int32_t& msgno = *r_msgno;

    int size = len / m_iMSS;
    if ((len % m_iMSS) != 0)
        size ++;

    HLOGC(mglog.Debug, log << "addBuffer: size=" << m_iCount << " reserved=" << m_iSize << " needs=" << size << " buffers for " << len << " bytes");

    // dynamically increase sender buffer
    while (size + m_iCount >= m_iSize)
    {
        HLOGC(mglog.Debug, log << "addBuffer: ... still lacking " << (size + m_iCount - m_iSize) << " buffers...");
        increase();
    }

    const uint64_t time = CTimer::getTime();
    int32_t inorder = order ? MSGNO_PACKET_INORDER::mask : 0;

    HLOGC(dlog.Debug, log << CONID() << "addBuffer: adding "
        << size << " packets (" << len << " bytes) to send, msgno=" << m_iNextMsgNo
        << (inorder ? "" : " NOT") << " in order");

    Block* s = m_pLastBlock;
    msgno = m_iNextMsgNo;
    for (int i = 0; i < size; ++ i)
    {
        int pktlen = len - i * m_iMSS;
        if (pktlen > m_iMSS)
            pktlen = m_iMSS;

        HLOGC(dlog.Debug, log << "addBuffer: spreading from=" << (i*m_iMSS) << " size=" << pktlen << " TO BUFFER:" << (void*)s->m_pcData);
        memcpy(s->m_pcData, data + i * m_iMSS, pktlen);
        s->m_iLength = pktlen;

        s->m_iMsgNoBitset = m_iNextMsgNo | inorder;
        if (i == 0)
            s->m_iMsgNoBitset |= PacketBoundaryBits(PB_FIRST);
        if (i == size - 1)
            s->m_iMsgNoBitset |= PacketBoundaryBits(PB_LAST);
        // NOTE: if i is neither 0 nor size-1, it resuls with PB_SUBSEQUENT.
        //       if i == 0 == size-1, it results with PB_SOLO. 
        // Packets assigned to one message can be:
        // [PB_FIRST] [PB_SUBSEQUENT] [PB_SUBSEQUENT] [PB_LAST] - 4 packets per message
        // [PB_FIRST] [PB_LAST] - 2 packets per message
        // [PB_SOLO] - 1 packet per message

        s->m_ullSourceTime_us = srctime;
        s->m_ullOriginTime_us = time;
        s->m_iTTL = ttl;

        // XXX unchecked condition: s->m_pNext == NULL.
        // Should never happen, as the call to increase() should ensure enough buffers.
        s = s->m_pNext;
    }
    m_pLastBlock = s;

    CGuard::enterCS(m_BufLock);
    m_iCount += size;

    m_iBytesCount += len;
    m_ullLastOriginTime_us = time;

    updateInputRate(time, size, len);

#ifdef SRT_ENABLE_SNDBUFSZ_MAVG
    updAvgBufSize(time);
#endif

    CGuard::leaveCS(m_BufLock);


    // MSGNO_SEQ::mask has a form: 00000011111111...
    // At least it's known that it's from some index inside til the end (to bit 0).
    // If this value has been reached in a step of incrementation, it means that the
    // maximum value has been reached. Casting to int32_t to ensure the same sign
    // in comparison, although it's far from reaching the sign bit.

    m_iNextMsgNo ++;
    if (m_iNextMsgNo == int32_t(MSGNO_SEQ::mask))
        m_iNextMsgNo = 1;
}

void CSndBuffer::setInputRateSmpPeriod(int period)
{
    m_InRatePeriod = (uint64_t)period; //(usec) 0=no input rate calculation
}

void CSndBuffer::updateInputRate(uint64_t time, int pkts, int bytes)
{
    //no input rate calculation
    if (m_InRatePeriod == 0)
        return;

    if (m_InRateStartTime == 0)
    {
        m_InRateStartTime = time;
        return;
    }

    m_iInRatePktsCount  += pkts;
    m_iInRateBytesCount += bytes;

    // Trigger early update in fast start mode
    const bool early_update = (m_InRatePeriod < INPUTRATE_RUNNING_US)
        && (m_iInRatePktsCount > INPUTRATE_MAX_PACKETS);

    const uint64_t period_us = (time - m_InRateStartTime);
    if (early_update || period_us > m_InRatePeriod)
    {
        //Required Byte/sec rate (payload + headers)
        m_iInRateBytesCount += (m_iInRatePktsCount * CPacket::SRT_DATA_HDR_SIZE);
        m_iInRateBps = (int)(((int64_t)m_iInRateBytesCount * 1000000) / period_us);
        HLOGC(dlog.Debug, log << "updateInputRate: pkts:" << m_iInRateBytesCount << " bytes:" << m_iInRatePktsCount
                << " rate=" << (m_iInRateBps*8)/1000
                << "kbps interval=" << period_us);
        m_iInRatePktsCount = 0;
        m_iInRateBytesCount = 0;
        m_InRateStartTime = time;

        setInputRateSmpPeriod(INPUTRATE_RUNNING_US);
    }
}


int CSndBuffer::addBufferFromFile(fstream& ifs, int len)
{
   int size = len / m_iMSS;
   if ((len % m_iMSS) != 0)
      size ++;

   HLOGC(mglog.Debug, log << "addBufferFromFile: size=" << m_iCount << " reserved=" << m_iSize << " needs=" << size << " buffers for " << len << " bytes");

   // dynamically increase sender buffer
   while (size + m_iCount >= m_iSize)
   {
      HLOGC(mglog.Debug, log << "addBufferFromFile: ... still lacking " << (size + m_iCount - m_iSize) << " buffers...");
      increase();
   }

   HLOGC(dlog.Debug, log << CONID() << "addBufferFromFile: adding "
       << size << " packets (" << len << " bytes) to send, msgno=" << m_iNextMsgNo);

   Block* s = m_pLastBlock;
   int total = 0;
   for (int i = 0; i < size; ++ i)
   {
      if (ifs.bad() || ifs.fail() || ifs.eof())
         break;

      int pktlen = len - i * m_iMSS;
      if (pktlen > m_iMSS)
         pktlen = m_iMSS;

      HLOGC(dlog.Debug, log << "addBufferFromFile: reading from=" << (i*m_iMSS) << " size=" << pktlen << " TO BUFFER:" << (void*)s->m_pcData);
      ifs.read(s->m_pcData, pktlen);
      if ((pktlen = int(ifs.gcount())) <= 0)
         break;

      // currently file transfer is only available in streaming mode, message is always in order, ttl = infinite
      s->m_iMsgNoBitset = m_iNextMsgNo | MSGNO_PACKET_INORDER::mask;
      if (i == 0)
         s->m_iMsgNoBitset |= PacketBoundaryBits(PB_FIRST);
      if (i == size - 1)
         s->m_iMsgNoBitset |= PacketBoundaryBits(PB_LAST);
      // NOTE: PB_FIRST | PB_LAST == PB_SOLO.
      // none of PB_FIRST & PB_LAST == PB_SUBSEQUENT.

      s->m_iLength = pktlen;
      s->m_iTTL = -1;
      s = s->m_pNext;

      total += pktlen;
   }
   m_pLastBlock = s;

   CGuard::enterCS(m_BufLock);
   m_iCount += size;
   m_iBytesCount += total;

   CGuard::leaveCS(m_BufLock);

   m_iNextMsgNo ++;
   if (m_iNextMsgNo == int32_t(MSGNO_SEQ::mask))
      m_iNextMsgNo = 1;

   return total;
}

int CSndBuffer::readData(char** data, int32_t& msgno_bitset, uint64_t& srctime, int kflgs)
{
   // No data to read
   if (m_pCurrBlock == m_pLastBlock)
      return 0;

   // Make the packet REFLECT the data stored in the buffer.
   *data = m_pCurrBlock->m_pcData;
   int readlen = m_pCurrBlock->m_iLength;

   // XXX This is probably done because the encryption should happen
   // just once, and so this sets the encryption flags to both msgno bitset
   // IN THE PACKET and IN THE BLOCK. This is probably to make the encryption
   // happen at the time when scheduling a new packet to send, but the packet
   // must remain in the send buffer until it's ACKed. For the case of rexmit
   // the packet will be taken "as is" (that is, already encrypted).
   //
   // The problem is in the order of things:
   // 0. When the application stores the data, some of the flags for PH_MSGNO are set.
   // 1. The readData() is called to get the original data sent by the application.
   // 2. The data are original and must be encrypted. They WILL BE encrypted, later.
   // 3. So far we are in readData() so the encryption flags must be updated NOW because
   //    later we won't have access to the block's data.
   // 4. After exiting from readData(), the packet is being encrypted. It's immediately
   //    sent, however the data must remain in the sending buffer until they are ACKed.
   // 5. In case when rexmission is needed, the second overloaded version of readData
   //    is being called, and the buffer + PH_MSGNO value is extracted. All interesting
   //    flags must be present and correct at that time.
   //
   // The only sensible way to fix this problem is to encrypt the packet not after
   // extracting from here, but when the packet is stored into CSndBuffer. The appropriate
   // flags for PH_MSGNO will be applied directly there. Then here the value for setting
   // PH_MSGNO will be set as is.

   if (kflgs == -1)
   {
       HLOGC(dlog.Debug, log << CONID() << " CSndBuffer: ERROR: encryption required and not possible. NOT SENDING.");
       readlen = 0;
   }
   else
   {
       m_pCurrBlock->m_iMsgNoBitset |= MSGNO_ENCKEYSPEC::wrap(kflgs);
   }
   msgno_bitset = m_pCurrBlock->m_iMsgNoBitset;

   srctime =
      m_pCurrBlock->m_ullSourceTime_us ? m_pCurrBlock->m_ullSourceTime_us :
      m_pCurrBlock->m_ullOriginTime_us;

   m_pCurrBlock = m_pCurrBlock->m_pNext;

   HLOGC(dlog.Debug, log << CONID() << "CSndBuffer: extracting packet size=" << readlen << " to send");

   return readlen;
}

int CSndBuffer::readData(char** data, const int offset, int32_t& msgno_bitset, uint64_t& srctime, int& msglen)
{
   CGuard bufferguard(m_BufLock);

   Block* p = m_pFirstBlock;

   // XXX Suboptimal procedure to keep the blocks identifiable
   // by sequence number. Consider using some circular buffer.
   for (int i = 0; i < offset; ++ i)
      p = p->m_pNext;

   // Check if the block that is the next candidate to send (m_pCurrBlock pointing) is stale.

   // If so, then inform the caller that it should first take care of the whole
   // message (all blocks with that message id). Shift the m_pCurrBlock pointer
   // to the position past the last of them. Then return -1 and set the
   // msgno_bitset return reference to the message id that should be dropped as
   // a whole.

   // After taking care of that, the caller should immediately call this function again,
   // this time possibly in order to find the real data to be sent.

   // if found block is stale
   // (This is for messages that have declared TTL - messages that fail to be sent
   // before the TTL defined time comes, will be dropped).
   if ((p->m_iTTL >= 0) && ((CTimer::getTime() - p->m_ullOriginTime_us) / 1000 > (uint64_t)p->m_iTTL))
   {
      int32_t msgno = p->getMsgSeq();
      msglen = 1;
      p = p->m_pNext;
      bool move = false;
      while (msgno == p->getMsgSeq())
      {
         if (p == m_pCurrBlock)
            move = true;
         p = p->m_pNext;
         if (move)
            m_pCurrBlock = p;
         msglen ++;
      }

      HLOGC(dlog.Debug, log << "CSndBuffer::readData: due to TTL exceeded, " << msglen << " messages to drop, up to " << msgno);

      // If readData returns -1, then msgno_bitset is understood as a Message ID to drop.
      // This means that in this case it should be written by the message sequence value only
      // (not the whole 4-byte bitset written at PH_MSGNO).
      msgno_bitset = msgno;
      return -1;
   }

   *data = p->m_pcData;
   int readlen = p->m_iLength;

   // XXX Here the value predicted to be applied to PH_MSGNO field is extracted.
   // As this function is predicted to extract the data to send as a rexmited packet,
   // the packet must be in the form ready to send - so, in case of encryption,
   // encrypted, and with all ENC flags already set. So, the first call to send
   // the packet originally (the other overload of this function) must set these
   // flags.
   msgno_bitset = p->m_iMsgNoBitset;

   srctime = 
      p->m_ullSourceTime_us ? p->m_ullSourceTime_us :
      p->m_ullOriginTime_us;

   HLOGC(dlog.Debug, log << CONID() << "CSndBuffer: extracting packet size=" << readlen << " to send [REXMIT]");

   return readlen;
}

void CSndBuffer::ackData(int offset)
{
   CGuard bufferguard(m_BufLock);

   bool move = false;
   for (int i = 0; i < offset; ++ i)
   {
      m_iBytesCount -= m_pFirstBlock->m_iLength;
      if (m_pFirstBlock == m_pCurrBlock)
          move = true;
      m_pFirstBlock = m_pFirstBlock->m_pNext;
   }
   if (move)
       m_pCurrBlock = m_pFirstBlock;

   m_iCount -= offset;

#ifdef SRT_ENABLE_SNDBUFSZ_MAVG
   updAvgBufSize(CTimer::getTime());
#endif

   CTimer::triggerEvent();
}

int CSndBuffer::getCurrBufSize() const
{
   return m_iCount;
}

#ifdef SRT_ENABLE_SNDBUFSZ_MAVG

int CSndBuffer::getAvgBufSize(ref_t<int> r_bytes, ref_t<int> r_tsp)
{
    int& bytes = *r_bytes;
    int& timespan = *r_tsp;
    CGuard bufferguard(m_BufLock); /* Consistency of pkts vs. bytes vs. spantime */

    /* update stats in case there was no add/ack activity lately */
    updAvgBufSize(CTimer::getTime());

    bytes = m_iBytesCountMAvg;
    timespan = m_TimespanMAvg;
    return(m_iCountMAvg);
}

void CSndBuffer::updAvgBufSize(uint64_t now)
{
   const uint64_t elapsed_ms = (now - m_LastSamplingTime) / 1000; //ms since last sampling

   if ((1000000 / SRT_MAVG_SAMPLING_RATE) / 1000 > elapsed_ms)
      return;

   if (1000 < elapsed_ms)
   {
      /* No sampling in last 1 sec, initialize average */
      m_iCountMAvg = getCurrBufSize(Ref(m_iBytesCountMAvg), Ref(m_TimespanMAvg));
      m_LastSamplingTime = now;
   } 
   else //((1000000 / SRT_MAVG_SAMPLING_RATE) / 1000 <= elapsed_ms)
   {
      /*
      * weight last average value between -1 sec and last sampling time (LST)
      * and new value between last sampling time and now
      *                                      |elapsed_ms|
      *   +----------------------------------+-------+
      *  -1                                 LST      0(now)
      */
      int instspan;
      int bytescount;
      int count = getCurrBufSize(Ref(bytescount), Ref(instspan));

      HLOGC(dlog.Debug, log << "updAvgBufSize: " << elapsed_ms
              << ": " << count << " " << bytescount
              << " " << instspan << "ms");

      m_iCountMAvg      = (int)(((count      * (1000 - elapsed_ms)) + (count      * elapsed_ms)) / 1000);
      m_iBytesCountMAvg = (int)(((bytescount * (1000 - elapsed_ms)) + (bytescount * elapsed_ms)) / 1000);
      m_TimespanMAvg    = (int)(((instspan   * (1000 - elapsed_ms)) + (instspan   * elapsed_ms)) / 1000);
      m_LastSamplingTime = now;
   }
}

#endif /* SRT_ENABLE_SNDBUFSZ_MAVG */

int CSndBuffer::getCurrBufSize(ref_t<int> bytes, ref_t<int> timespan)
{
   *bytes = m_iBytesCount;
   /* 
   * Timespan can be less then 1000 us (1 ms) if few packets. 
   * Also, if there is only one pkt in buffer, the time difference will be 0.
   * Therefore, always add 1 ms if not empty.
   */
   *timespan = 0 < m_iCount ? int((m_ullLastOriginTime_us - m_pFirstBlock->m_ullOriginTime_us) / 1000) + 1 : 0;

   return m_iCount;
}

int CSndBuffer::dropLateData(int &bytes, uint64_t latetime)
{
   int dpkts = 0;
   int dbytes = 0;
   bool move = false;

   CGuard bufferguard(m_BufLock);
   for (int i = 0; i < m_iCount && m_pFirstBlock->m_ullOriginTime_us < latetime; ++ i)
   {
      dpkts++;
      dbytes += m_pFirstBlock->m_iLength;

      if (m_pFirstBlock == m_pCurrBlock) move = true;
      m_pFirstBlock = m_pFirstBlock->m_pNext;
   }
   if (move) m_pCurrBlock = m_pFirstBlock;
   m_iCount -= dpkts;

   m_iBytesCount -= dbytes;
   bytes = dbytes;

#ifdef SRT_ENABLE_SNDBUFSZ_MAVG
   updAvgBufSize(CTimer::getTime());
#endif /* SRT_ENABLE_SNDBUFSZ_MAVG */

// CTimer::triggerEvent();
   return(dpkts);
}

void CSndBuffer::increase()
{
   int unitsize = m_pBuffer->m_iSize;

   // new physical buffer
   Buffer* nbuf = NULL;
   try
   {
      nbuf  = new Buffer;
      nbuf->m_pcData = new char [unitsize * m_iMSS];
   }
   catch (...)
   {
      delete nbuf;
      throw CUDTException(MJ_SYSTEMRES, MN_MEMORY, 0);
   }
   nbuf->m_iSize = unitsize;
   nbuf->m_pNext = NULL;

   // insert the buffer at the end of the buffer list
   Buffer* p = m_pBuffer;
   while (p->m_pNext != NULL)
      p = p->m_pNext;
   p->m_pNext = nbuf;

   // new packet blocks
   Block* nblk = NULL;
   try
   {
      nblk = new Block;
   }
   catch (...)
   {
      delete nblk;
      throw CUDTException(MJ_SYSTEMRES, MN_MEMORY, 0);
   }
   Block* pb = nblk;
   for (int i = 1; i < unitsize; ++ i)
   {
      pb->m_pNext = new Block;
      pb = pb->m_pNext;
   }

   // insert the new blocks onto the existing one
   pb->m_pNext = m_pLastBlock->m_pNext;
   m_pLastBlock->m_pNext = nblk;

   pb = nblk;
   char* pc = nbuf->m_pcData;
   for (int i = 0; i < unitsize; ++ i)
   {
      pb->m_pcData = pc;
      pb = pb->m_pNext;
      pc += m_iMSS;
   }

   m_iSize += unitsize;

   HLOGC(dlog.Debug, log << "CSndBuffer: BUFFER FULL - adding " << (unitsize*m_iMSS) << " bytes spread to " << unitsize << " blocks"
       << " (total size: " << m_iSize << " bytes)");

}

////////////////////////////////////////////////////////////////////////////////

/*
*   RcvBuffer (circular buffer):
*
*   |<------------------- m_iSize ----------------------------->|
*   |       |<--- acked pkts -->|<--- m_iMaxPos --->|           |
*   |       |                   |                   |           |
*   +---+---+---+---+---+---+---+---+---+---+---+---+---+   +---+
*   | 0 | 0 | 1 | 1 | 1 | 0 | 1 | 1 | 1 | 1 | 0 | 1 | 0 |...| 0 | m_pUnit[]
*   +---+---+---+---+---+---+---+---+---+---+---+---+---+   +---+
*             |                 | |               |
*             |                   |               \__last pkt received
*             |                   \___ m_iLastAckPos: last ack sent
*             \___ m_iStartPos: first message to read
*                      
*   m_pUnit[i]->m_iFlag: 0:free, 1:good, 2:passack, 3:dropped
* 
*   thread safety:
*    m_iStartPos:   CUDT::m_RecvLock 
*    m_iLastAckPos: CUDT::m_AckLock 
*    m_iMaxPos:     none? (modified on add and ack
*/


// XXX Init values moved to in-class.
//const uint32_t CRcvBuffer::TSBPD_WRAP_PERIOD = (30*1000000);    //30 seconds (in usec)
//const int CRcvBuffer::TSBPD_DRIFT_MAX_VALUE   = 5000;  // usec
//const int CRcvBuffer::TSBPD_DRIFT_MAX_SAMPLES = 1000;  // ACK-ACK packets
#ifdef SRT_DEBUG_TSBPD_DRIFT
//const int CRcvBuffer::TSBPD_DRIFT_PRT_SAMPLES = 200;   // ACK-ACK packets
#endif

CRcvBuffer::CRcvBuffer(CUnitQueue* queue, int bufsize_pkts):
m_pUnit(NULL),
m_iSize(bufsize_pkts),
m_pUnitQueue(queue),
m_iStartPos(0),
m_iLastAckPos(0),
m_iMaxPos(0),
m_iNotch(0)
,m_BytesCountLock()
,m_iBytesCount(0)
,m_iAckedPktsCount(0)
,m_iAckedBytesCount(0)
,m_iAvgPayloadSz(7*188)
,m_bTsbPdMode(false)
,m_uTsbPdDelay(0)
,m_ullTsbPdTimeBase(0)
,m_bTsbPdWrapCheck(false)
//,m_iTsbPdDrift(0)
//,m_TsbPdDriftSum(0)
//,m_iTsbPdDriftNbSamples(0)
#ifdef SRT_ENABLE_RCVBUFSZ_MAVG
,m_LastSamplingTime(0)
,m_TimespanMAvg(0)
,m_iCountMAvg(0)
,m_iBytesCountMAvg(0)
#endif
{
   m_pUnit = new CUnit* [m_iSize];
   for (int i = 0; i < m_iSize; ++ i)
      m_pUnit[i] = NULL;

#ifdef SRT_DEBUG_TSBPD_DRIFT
   memset(m_TsbPdDriftHisto100us, 0, sizeof(m_TsbPdDriftHisto100us));
   memset(m_TsbPdDriftHisto1ms, 0, sizeof(m_TsbPdDriftHisto1ms));
#endif

   pthread_mutex_init(&m_BytesCountLock, NULL);
}

CRcvBuffer::~CRcvBuffer()
{
   for (int i = 0; i < m_iSize; ++ i)
   {
      if (m_pUnit[i] != NULL)
      {
          m_pUnitQueue->makeUnitFree(m_pUnit[i]);
      }
   }

   delete [] m_pUnit;

   pthread_mutex_destroy(&m_BytesCountLock);
}

void CRcvBuffer::countBytes(int pkts, int bytes, bool acked)
{
   /*
   * Byte counter changes from both sides (Recv & Ack) of the buffer
   * so the higher level lock is not enough for thread safe op.
   *
   * pkts are...
   *  added (bytes>0, acked=false),
   *  acked (bytes>0, acked=true),
   *  removed (bytes<0, acked=n/a)
   */
   CGuard cg(m_BytesCountLock);

   if (!acked) //adding new pkt in RcvBuffer
   {
       m_iBytesCount += bytes; /* added or removed bytes from rcv buffer */
       if (bytes > 0) /* Assuming one pkt when adding bytes */
          m_iAvgPayloadSz = ((m_iAvgPayloadSz * (100 - 1)) + bytes) / 100; 
   }
   else // acking/removing pkts to/from buffer
   {
       m_iAckedPktsCount += pkts; /* acked or removed pkts from rcv buffer */
       m_iAckedBytesCount += bytes; /* acked or removed bytes from rcv buffer */

       if (bytes < 0) m_iBytesCount += bytes; /* removed bytes from rcv buffer */
   }
}

int CRcvBuffer::addData(CUnit* unit, int offset)
{
<<<<<<< HEAD
   int pos = shift(m_iLastAckPos, offset);
   if (m_pUnit[pos] != NULL)
   {
      return -1;
   }

   // If such a thing happened, there shouldn't be any packet
   // on that position (should be removed as already delivered).
   if (offset >= m_iMaxPos)
      m_iMaxPos = offset + 1;

=======
   SRT_ASSERT(unit != NULL);
   if (offset >= getAvailBufSize())
       return -1;

   const int pos = (m_iLastAckPos + offset) % m_iSize;
   if (offset >= m_iMaxPos)
      m_iMaxPos = offset + 1;

   if (m_pUnit[pos] != NULL) {
      HLOGC(dlog.Debug, log << "addData: unit %" << unit->m_Packet.m_iSeqNo
              << " rejected, already exists");
      return -1;
   }
>>>>>>> 32070d05
   m_pUnit[pos] = unit;
   countBytes(1, (int) unit->m_Packet.getLength());

   m_pUnitQueue->makeUnitGood(unit);

   HLOGC(dlog.Debug, log << "addData: unit %" << unit->m_Packet.m_iSeqNo
           << " accepted, off=" << offset << " POS=" << pos);
   return 0;
}

int CRcvBuffer::readBuffer(char* data, int len)
{
    int p = m_iStartPos;
    int lastack = m_iLastAckPos;
    int rs = len;
#if ENABLE_HEAVY_LOGGING
    char* begin = data;
#endif

    const uint64_t now = (m_bTsbPdMode ? CTimer::getTime() : uint64_t());

    HLOGC(dlog.Debug, log << CONID() << "readBuffer: start=" << p << " lastack=" << lastack);
    while ((p != lastack) && (rs > 0))
    {
        if (m_pUnit[p] == NULL)
        {
            LOGC(dlog.Error, log << CONID() << " IPE readBuffer on null packet pointer");
            return -1;
        }

        if (m_bTsbPdMode)
        {
            HLOGC(dlog.Debug, log << CONID() << "readBuffer: chk if time2play: NOW=" << now << " PKT TS=" << getPktTsbPdTime(m_pUnit[p]->m_Packet.getMsgTimeStamp()));
            if ((getPktTsbPdTime(m_pUnit[p]->m_Packet.getMsgTimeStamp()) > now))
                break; /* too early for this unit, return whatever was copied */
        }

        int unitsize = (int) m_pUnit[p]->m_Packet.getLength() - m_iNotch;
        if (unitsize > rs)
            unitsize = rs;

        HLOGC(dlog.Debug, log << CONID() << "readBuffer: copying buffer #" << p
                << " targetpos=" << int(data-begin) << " sourcepos=" << m_iNotch << " size=" << unitsize << " left=" << (unitsize-rs));
        memcpy(data, m_pUnit[p]->m_Packet.m_pcData + m_iNotch, unitsize);
        data += unitsize;

        if ((rs > unitsize) || (rs == int(m_pUnit[p]->m_Packet.getLength()) - m_iNotch))
        {
            CUnit* tmp = m_pUnit[p];
            m_pUnit[p] = NULL;
            m_pUnitQueue->makeUnitFree(tmp);

            if (++ p == m_iSize)
                p = 0;

            m_iNotch = 0;
        }
        else
            m_iNotch += rs;

        rs -= unitsize;
    }

    /* we removed acked bytes form receive buffer */
    countBytes(-1, -(len - rs), true);
    m_iStartPos = p;

    return len - rs;
}

int CRcvBuffer::readBufferToFile(fstream& ofs, int len)
{
   int p = m_iStartPos;
   int lastack = m_iLastAckPos;
   int rs = len;

   while ((p != lastack) && (rs > 0))
   {
      int unitsize = (int) m_pUnit[p]->m_Packet.getLength() - m_iNotch;
      if (unitsize > rs)
         unitsize = rs;

      ofs.write(m_pUnit[p]->m_Packet.m_pcData + m_iNotch, unitsize);
      if (ofs.fail())
         break;

      if ((rs > unitsize) || (rs == int(m_pUnit[p]->m_Packet.getLength()) - m_iNotch))
      {
         CUnit* tmp = m_pUnit[p];
         m_pUnit[p] = NULL;
         m_pUnitQueue->makeUnitFree(tmp);

         if (++ p == m_iSize)
            p = 0;

         m_iNotch = 0;
      }
      else
         m_iNotch += rs;

      rs -= unitsize;
   }

   /* we removed acked bytes form receive buffer */
   countBytes(-1, -(len - rs), true);
   m_iStartPos = p;

   return len - rs;
}

void CRcvBuffer::ackData(int len)
{
<<<<<<< HEAD
    int pkts = 0;
    int bytes = 0;
    int i_end = shift(m_iLastAckPos, len);
=======
   SRT_ASSERT(len < m_iSize);
   SRT_ASSERT(len > 0);

   {
      int pkts = 0;
      int bytes = 0;
      for (int i = m_iLastAckPos, n = (m_iLastAckPos + len) % m_iSize; i != n; i = (i + 1) % m_iSize)
      {
          if (m_pUnit[i] == NULL)
              continue;
>>>>>>> 32070d05

    for (int i = m_iLastAckPos; i != i_end; i = shift_forward(i))
    {
        if (m_pUnit[i] == NULL)
            continue;

        pkts++;
        bytes += (int) m_pUnit[i]->m_Packet.getLength();
    }
    if (pkts > 0)
        countBytes(pkts, bytes, true);

    m_iLastAckPos = i_end;
    m_iMaxPos -= len;
    if (m_iMaxPos < 0)
        m_iMaxPos = 0;

    CTimer::triggerEvent();
}

void CRcvBuffer::skipData(int len)
{
   /* 
   * Caller need protect both AckLock and RecvLock
   * to move both m_iStartPos and m_iLastAckPost
   */
   if (m_iStartPos == m_iLastAckPos)
      m_iStartPos = shift(m_iStartPos, len);
   m_iLastAckPos = shift(m_iLastAckPos, len);
   m_iMaxPos -= len;
   if (m_iMaxPos < 0)
      m_iMaxPos = 0;
}

bool CRcvBuffer::getRcvFirstMsg(ref_t<uint64_t> r_tsbpdtime, ref_t<bool> r_passack, ref_t<int32_t> r_skipseqno, ref_t<int32_t> r_curpktseq)
{
    int32_t& skipseqno = *r_skipseqno;
    bool& passack = *r_passack;
    skipseqno = -1;
    passack = false;
    // tsbpdtime will be retrieved by the below call
    // Returned values:
    // - tsbpdtime: real time when the packet is ready to play (whether ready to play or not)
    // - passack: false (the report concerns a packet with an exactly next sequence)
    // - skipseqno == -1: no packets to skip towards the first RTP
    // - ppkt: that exactly packet that is reported (for debugging purposes)
    // - @return: whether the reported packet is ready to play

    /* Check the acknowledged packets */
    if (getRcvReadyMsg(r_tsbpdtime, r_curpktseq))
    {
        HLOGC(dlog.Debug, log << "getRcvFirstMsg: ready CONTIG packet: %" << (*r_curpktseq));
        return true;
    }
    else if (*r_tsbpdtime != 0)
    {
        HLOGC(dlog.Debug, log << "getRcvFirstMsg: no packets found");
        return false;
    }

    // getRcvReadyMsg returned false and tsbpdtime == 0.

    // Below this line we have only two options:
    // - m_iMaxPos == 0, which means that no more packets are in the buffer
    //    - returned: tsbpdtime=0, passack=true, skipseqno=-1, ppkt=0, @return false
    // - m_iMaxPos > 0, which means that there are packets arrived after a lost packet:
    //    - returned: tsbpdtime=PKT.TS, passack=true, skipseqno=PKT.SEQ, ppkt=PKT, @return LOCAL(PKT.TS) <= NOW

    /* 
     * No acked packets ready but caller want to know next packet to wait for
     * Check the not yet acked packets that may be stuck by missing packet(s).
     */
    bool haslost = false;
    *r_tsbpdtime = 0; // redundant, for clarity
    passack = true;

    // XXX SUSPECTED ISSUE with this algorithm:
    // The above call to getRcvReadyMsg() should report as to whether:
    // - there is an EXACTLY NEXT SEQUENCE packet
    // - this packet is ready to play.
    //
    // Situations handled after the call are when:
    // - there's the next sequence packet available and it is ready to play
    // - there are no packets at all, ready to play or not
    //
    // So, the remaining situation is that THERE ARE PACKETS that follow
    // the current sequence, but they are not ready to play. This includes
    // packets that have the exactly next sequence and packets that jump
    // over a lost packet.
    //
    // As the getRcvReadyMsg() function walks through the incoming units
    // to see if there's anything that satisfies these conditions, it *SHOULD*
    // be also capable of checking if the next available packet, if it is
    // there, is the next sequence packet or not. Retrieving this exactly
    // packet would be most useful, as the test for play-readiness and
    // sequentiality can be done on it directly.
    //
    // When done so, the below loop would be completely unnecessary.

    // Logical description of the below algorithm:
    // 1. Check if the VERY FIRST PACKET is valid; if so then:
    //    - check if it's ready to play, return boolean value that marks it.

    for (int i = m_iLastAckPos, n = shift(m_iLastAckPos, m_iMaxPos); i != n; i = shift_forward(i))
    {
        if ( !m_pUnit[i]
                || m_pUnit[i]->m_iFlag != CUnit::GOOD )
        {
            /* There are packets in the sequence not received yet */
            haslost = true;
            HLOGC(dlog.Debug, log << "getRcvFirstMsg: empty hole at *" << i);
        }
        else
        {
            /* We got the 1st valid packet */
            *r_tsbpdtime = getPktTsbPdTime(m_pUnit[i]->m_Packet.getMsgTimeStamp());
            if (*r_tsbpdtime <= CTimer::getTime())
            {
                /* Packet ready to play */
                if (haslost)
                {
                    /* 
                     * Packet stuck on non-acked side because of missing packets.
                     * Tell 1st valid packet seqno so caller can skip (drop) the missing packets.
                     */
                    skipseqno = m_pUnit[i]->m_Packet.m_iSeqNo;
                    *r_curpktseq = skipseqno;
                }

                HLOGC(dlog.Debug, log << "getRcvFirstMsg: found ready packet, nSKIPPED: "
                        << ((i - m_iLastAckPos + m_iSize) % m_iSize));

                // NOTE: if haslost is not set, it means that this is the VERY FIRST
                // packet, that is, packet currently at pos = m_iLastAckPos. There's no
                // possibility that it is so otherwise because:
                // - if this first good packet is ready to play, THIS HERE RETURNS NOW.
                // ...
                return true;
            }
            HLOGC(dlog.Debug, log << "getRcvFirstMsg: found NOT READY packet, nSKIPPED: "
                    << ((i - m_iLastAckPos + m_iSize) % m_iSize));
            // ... and if this first good packet WASN'T ready to play, THIS HERE RETURNS NOW, TOO,
            // just states that there's no ready packet to play.
            // ...
            return false;
        }
        // ... and if this first packet WASN'T GOOD, the loop continues, however since now
        // the 'haslost' is set, which means that it continues only to find the first valid
        // packet after stating that the very first packet isn't valid.
    }
    HLOGC(dlog.Debug, log << "getRcvFirstMsg: found NO PACKETS");
    return false;
}

bool CRcvBuffer::getRcvReadyMsg(ref_t<uint64_t> r_tsbpdtime, ref_t<int32_t> r_curpktseq)
{
<<<<<<< HEAD
    *r_tsbpdtime = 0;
    int rmpkts = 0;
    int rmbytes = 0;

#if ENABLE_HEAVY_LOGGING
    string reason = "NOT RECEIVED";

    struct PerfStats
    {
        int iterations;
        bool found;
        PerfStats(): iterations(0), found(false)
        {
        }

        ~PerfStats()
        {
            LOGC(mglog.Debug, log << "getRcvReadyMsg: PROF: Ready packet "
                    << (found ? "" : "NOT ") << "found; done " << iterations << " iterations");
        }
    } l_perf_stats;
#endif

    for (int i = m_iStartPos, n = m_iLastAckPos; i != n; i = shift_forward(i))
=======
    *tsbpdtime = 0;

#if ENABLE_HEAVY_LOGGING
    const char* reason = "NOT RECEIVED";
#define IF_HEAVY_LOGGING(instr) instr
#else 
#define IF_HEAVY_LOGGING(instr) (void)0
#endif 

    for (int i = m_iStartPos, n = m_iLastAckPos; i != n; i = (i + 1) % m_iSize)
>>>>>>> 32070d05
    {
        bool freeunit = false;

#if ENABLE_HEAVY_LOGGING
        ++l_perf_stats.iterations;
#endif

        CUnit*& r_pu = m_pUnit[i];
        CUnit* pu = r_pu; // to be free of referring to the memory cell

        /* Skip any invalid skipped/dropped packets */
        if (pu == NULL)
        {
<<<<<<< HEAD
            m_iStartPos = shift_forward(m_iStartPos);
=======
            HLOGC(mglog.Debug, log << "getRcvReadyMsg: POS=" << i
                    << " +" << ((i - m_iStartPos + m_iSize) % m_iSize)
                    << " SKIPPED - no unit there");
            if (++ m_iStartPos == m_iSize)
                m_iStartPos = 0;
>>>>>>> 32070d05
            continue;
        }

        CPacket& pkt = pu->m_Packet;
        *r_curpktseq = pkt.getSeqNo();

        if (pu->m_iFlag != CUnit::GOOD)
        {
            HLOGC(mglog.Debug, log << "getRcvReadyMsg: POS=" << i
                    << " +" << ((i - m_iStartPos + m_iSize) % m_iSize)
                    << " SKIPPED - unit not good");
            freeunit = true;
        }
        else
        {
            *r_tsbpdtime = getPktTsbPdTime(pkt.getMsgTimeStamp());
            int64_t towait = (*r_tsbpdtime - CTimer::getTime());
            if (towait > 0)
            {
                HLOGC(mglog.Debug, log << "getRcvReadyMsg: POS=" << i
                        << " +" << ((i - m_iStartPos + m_iSize) % m_iSize)
                        << " pkt %" << curpktseq.get()
                        << " NOT ready to play (only in " << (towait/1000.0) << "ms)");
                return false;
            }

            if (pkt.getMsgCryptoFlags() != EK_NOENC)
            {
<<<<<<< HEAD
#if ENABLE_HEAVY_LOGGING
                reason = "DECRYPTION FAILED";
#endif
=======
                IF_HEAVY_LOGGING(reason = "DECRYPTION FAILED");
>>>>>>> 32070d05
                freeunit = true; /* packet not decrypted */
            }
            else
            {
<<<<<<< HEAD
#if ENABLE_HEAVY_LOGGING
                l_perf_stats.found = true;
#endif
                HLOGC(mglog.Debug, log << "getRcvReadyMsg: packet seq=" << r_curpktseq.get() << " ready to play (delayed " << (-towait/1000.0) << "ms)");
=======
                HLOGC(mglog.Debug, log << "getRcvReadyMsg: POS=" << i
                        << " +" << ((i - m_iStartPos + m_iSize) % m_iSize)
                        << " pkt %" << curpktseq.get()
                        << " ready to play (delayed " << (-towait/1000.0) << "ms)");
>>>>>>> 32070d05
                return true;
            }
        }

        if (freeunit)
        {
<<<<<<< HEAD
            r_pu = NULL;
            rmpkts++;
            rmbytes += (int) pkt.getLength();
            m_pUnitQueue->makeUnitFree(pu);
=======
            HLOGC(mglog.Debug, log << "getRcvReadyMsg: POS=" << i << " FREED");
            /* removed skipped, dropped, undecryptable bytes from rcv buffer */
            const int rmbytes = (int)m_pUnit[i]->m_Packet.getLength();
            countBytes(-1, -rmbytes, true);

            CUnit* tmp = m_pUnit[i];
            m_pUnit[i] = NULL;
            m_pUnitQueue->makeUnitFree(tmp);
>>>>>>> 32070d05

            m_iStartPos = shift_forward(m_iStartPos);
        }
    }

    HLOGC(mglog.Debug, log << "getRcvReadyMsg: nothing to deliver: " << reason);
    return false;
}


/*
* Return receivable data status (packet timestamp ready to play if TsbPd mode)
* Return playtime (tsbpdtime) of 1st packet in queue, ready to play or not
*
* Return data ready to be received (packet timestamp ready to play if TsbPd mode)
* Using getRcvDataSize() to know if there is something to read as it was widely
* used in the code (core.cpp) is expensive in TsbPD mode, hence this simpler function
* that only check if first packet in queue is ready.
*/
bool CRcvBuffer::isRcvDataReady(ref_t<uint64_t> tsbpdtime, ref_t<int32_t> curpktseq)
{
   *tsbpdtime = 0;

   if (m_bTsbPdMode)
   {
       CPacket* pkt = getRcvReadyPacket();
       if ( pkt )
       {
            /* 
            * Acknowledged data is available,
            * Only say ready if time to deliver.
            * Report the timestamp, ready or not.
            */
            *curpktseq = pkt->getSeqNo();
            *tsbpdtime = getPktTsbPdTime(pkt->getMsgTimeStamp());
            if (*tsbpdtime <= CTimer::getTime())
               return true;
       }
       return false;
   }

   return isRcvDataAvailable();
}

// XXX This function may be called only after checking
// if m_bTsbPdMode.
CPacket* CRcvBuffer::getRcvReadyPacket()
{
#if ENABLE_HEAVY_LOGGING
    struct PerfStats
    {
        int iterations;
        bool found;
        PerfStats(): iterations(0), found(false)
        {
        }

        ~PerfStats()
        {
            LOGC(mglog.Debug, log << "getRcvReadyPacket: PROF: Ready packet "
                    << (found ? "" : "NOT ") << "found; done " << iterations << " iterations");
        }
    } l_perf_stats;
#endif
    for (int i = m_iStartPos, n = m_iLastAckPos; i != n; i = shift_forward(i))
    {
#if ENABLE_HEAVY_LOGGING
        ++l_perf_stats.iterations;
#endif
        /* 
         * Skip missing packets that did not arrive in time.
         */
        if ( m_pUnit[i] && m_pUnit[i]->m_iFlag == CUnit::GOOD )
            return &m_pUnit[i]->m_Packet;
    }

    return 0;
}

bool CRcvBuffer::isRcvDataReady()
{
   uint64_t tsbpdtime;
   int32_t seq;

   return isRcvDataReady(Ref(tsbpdtime), Ref(seq));
}

int CRcvBuffer::getAvailBufSize() const
{
   // One slot must be empty in order to tell the difference between "empty buffer" and "full buffer"
   return m_iSize - getRcvDataSize() - 1;
}

int CRcvBuffer::getRcvDataSize() const
{
   if (m_iLastAckPos >= m_iStartPos)
      return m_iLastAckPos - m_iStartPos;

   return m_iSize + m_iLastAckPos - m_iStartPos;
}

int CRcvBuffer::debugGetSize() const
{
    // Does exactly the same as getRcvDataSize, but
    // it should be used FOR INFORMATIONAL PURPOSES ONLY.
    // The source values might be changed in another thread
    // during the calculation, although worst case the
    // resulting value may differ to the real buffer size by 1.
    int from = m_iStartPos, to = m_iLastAckPos;
    int size = to - from;
    if (size < 0)
        size += m_iSize;

    return size;
}


bool CRcvBuffer::empty() const
{
    // This will not always return the intended value,
    // that is, it may return false when the buffer really is
    // empty - but it will return true then in one of next calls.
    // This function will be always called again at some point
    // if it returned false, and on true the connection
    // is going to be broken - so this behavior is acceptable.
    return m_iStartPos == m_iLastAckPos;
}


#ifdef SRT_ENABLE_RCVBUFSZ_MAVG
/* Return moving average of acked data pkts, bytes, and timespan (ms) of the receive buffer */
int CRcvBuffer::getRcvAvgDataSize(int &bytes, int &timespan)
{
   timespan = m_TimespanMAvg;
   bytes = m_iBytesCountMAvg;
   return(m_iCountMAvg);
}

/* Update moving average of acked data pkts, bytes, and timespan (ms) of the receive buffer */
void CRcvBuffer::updRcvAvgDataSize(uint64_t now)
{
   const uint64_t elapsed_ms = (now - m_LastSamplingTime) / 1000; //ms since last sampling

   if ((1000000 / SRT_MAVG_SAMPLING_RATE) / 1000 > elapsed_ms)
      return; /* Last sampling too recent, skip */

   if (1000 < elapsed_ms)
   {
      /* No sampling in last 1 sec, initialize/reset moving average */
      m_iCountMAvg = getRcvDataSize(m_iBytesCountMAvg, m_TimespanMAvg);
      m_LastSamplingTime = now;

      HLOGC(dlog.Debug, log << "getRcvDataSize: " << m_iCountMAvg << " " << m_iBytesCountMAvg
              << " " << m_TimespanMAvg << " ms elapsed_ms: " << elapsed_ms << " ms");
   }
   else if ((1000000 / SRT_MAVG_SAMPLING_RATE) / 1000 <= elapsed_ms)
   {
      /*
      * Weight last average value between -1 sec and last sampling time (LST)
      * and new value between last sampling time and now
      *                                      |elapsed_ms|
      *   +----------------------------------+-------+
      *  -1                                 LST      0(now)
      */
      int instspan;
      int bytescount;
      int count = getRcvDataSize(bytescount, instspan);

      m_iCountMAvg      = (int)(((count      * (1000 - elapsed_ms)) + (count      * elapsed_ms)) / 1000);
      m_iBytesCountMAvg = (int)(((bytescount * (1000 - elapsed_ms)) + (bytescount * elapsed_ms)) / 1000);
      m_TimespanMAvg    = (int)(((instspan   * (1000 - elapsed_ms)) + (instspan   * elapsed_ms)) / 1000);
      m_LastSamplingTime = now;

      HLOGC(dlog.Debug, log << "getRcvDataSize: " << count << " " << bytescount << " " << instspan
              << " ms elapsed_ms: " << elapsed_ms << " ms");
   }
}
#endif /* SRT_ENABLE_RCVBUFSZ_MAVG */

/* Return acked data pkts, bytes, and timespan (ms) of the receive buffer */
int CRcvBuffer::getRcvDataSize(int &bytes, int &timespan)
{
   timespan = 0;
   if (m_bTsbPdMode)
   {
      /* skip invalid entries */
      int i,n;
      for (i = m_iStartPos, n = m_iLastAckPos; i != n; i = shift_forward(i))
      {
         if ((NULL != m_pUnit[i]) && (CUnit::GOOD == m_pUnit[i]->m_iFlag))
             break;
      }

      /* Get a valid startpos */
      int startpos = i;
      int endpos = n;

      if (m_iLastAckPos != startpos) 
      {
         /*
         *     |<--- DataSpan ---->|<- m_iMaxPos ->|
         * +---+---+---+---+---+---+---+---+---+---+---+---
         * |   | 1 | 1 | 1 | 0 | 0 | 1 | 1 | 0 | 1 |   |     m_pUnits[]
         * +---+---+---+---+---+---+---+---+---+---+---+---
         *       |                   |
         *       \_ m_iStartPos      \_ m_iLastAckPos
         *        
         * m_pUnits[startpos] shall be valid (->m_iFlag==CUnit::GOOD).
         * If m_pUnits[m_iLastAckPos-1] is not valid (NULL or ->m_iFlag!=CUnit::GOOD), 
         * it means m_pUnits[m_iLastAckPos] is valid since a valid unit is needed to skip.
         * Favor m_pUnits[m_iLastAckPos] if valid over [m_iLastAckPos-1] to include the whole acked interval.
         */
         if ((m_iMaxPos <= 0)
                 || (!m_pUnit[m_iLastAckPos])
                 || (m_pUnit[m_iLastAckPos]->m_iFlag != CUnit::GOOD))
         {
            endpos = (m_iLastAckPos == 0 ? m_iSize - 1 : m_iLastAckPos - 1);
         }

         if ((NULL != m_pUnit[endpos]) && (NULL != m_pUnit[startpos]))
         {
            uint64_t startstamp = getPktTsbPdTime(m_pUnit[startpos]->m_Packet.getMsgTimeStamp());
            uint64_t endstamp = getPktTsbPdTime(m_pUnit[endpos]->m_Packet.getMsgTimeStamp());
            /* 
            * There are sampling conditions where spantime is < 0 (big unsigned value).
            * It has been observed after changing the SRT latency from 450 to 200 on the sender.
            *
            * Possible packet order corruption when dropping packet, 
            * cause by bad thread protection when adding packet in queue
            * was later discovered and fixed. Security below kept. 
            *
            * DateTime                 RecvRate LostRate DropRate AvailBw     RTT   RecvBufs PdDelay
            * 2014-12-08T15:04:25-0500     4712      110        0   96509  33.710        393     450
            * 2014-12-08T15:04:35-0500     4512       95        0  107771  33.493 1496542976     200
            * 2014-12-08T15:04:40-0500     4213      106        3  107352  53.657    9499425     200
            * 2014-12-08T15:04:45-0500     4575      104        0  102194  53.614      59666     200
            * 2014-12-08T15:04:50-0500     4475      124        0  100543  53.526        505     200
            */
            if (endstamp > startstamp)
                timespan = (int)((endstamp - startstamp) / 1000);
         }
         /* 
         * Timespan can be less then 1000 us (1 ms) if few packets. 
         * Also, if there is only one pkt in buffer, the time difference will be 0.
         * Therefore, always add 1 ms if not empty.
         */
         if (0 < m_iAckedPktsCount)
            timespan += 1;
      }
   }
   HLOGF(dlog.Debug, "getRcvDataSize: %6d %6d %6d ms\n", m_iAckedPktsCount, m_iAckedBytesCount, timespan);
   bytes = m_iAckedBytesCount;
   return m_iAckedPktsCount;
}

int CRcvBuffer::getRcvAvgPayloadSize() const
{
   return m_iAvgPayloadSz;
}

void CRcvBuffer::dropMsg(int32_t msgno, bool using_rexmit_flag)
{
   for (int i = m_iStartPos, n = shift(m_iLastAckPos, m_iMaxPos); i != n; i = shift_forward(i))
      if ((m_pUnit[i] != NULL) 
              && (m_pUnit[i]->m_Packet.getMsgSeq(using_rexmit_flag) == msgno))
         m_pUnit[i]->m_iFlag = CUnit::DROPPED;
}

uint64_t CRcvBuffer::getTsbPdTimeBase(uint32_t timestamp)
{
   /* 
   * Packet timestamps wrap around every 01h11m35s (32-bit in usec)
   * When added to the peer start time (base time), 
   * wrapped around timestamps don't provide a valid local packet delevery time.
   *
   * A wrap check period starts 30 seconds before the wrap point.
   * In this period, timestamps smaller than 30 seconds are considered to have wrapped around (then adjusted).
   * The wrap check period ends 30 seconds after the wrap point, afterwhich time base has been adjusted.
   */ 
   uint64_t carryover = 0;

   // This function should generally return the timebase for the given timestamp.
   // It's assumed that the timestamp, for which this function is being called,
   // is received as monotonic clock. This function then traces the changes in the
   // timestamps passed as argument and catches the moment when the 64-bit timebase
   // should be increased by a "segment length" (MAX_TIMESTAMP+1).

   // The checks will be provided for the following split:
   // [INITIAL30][FOLLOWING30]....[LAST30] <-- == CPacket::MAX_TIMESTAMP
   //
   // The following actions should be taken:
   // 1. Check if this is [LAST30]. If so, ENTER TSBPD-wrap-check state
   // 2. Then, it should turn into [INITIAL30] at some point. If so, use carryover MAX+1.
   // 3. Then it should switch to [FOLLOWING30]. If this is detected,
   //    - EXIT TSBPD-wrap-check state
   //    - save the carryover as the current time base.

   if (m_bTsbPdWrapCheck) 
   {
       // Wrap check period.

       if (timestamp < TSBPD_WRAP_PERIOD)
       {
           carryover = uint64_t(CPacket::MAX_TIMESTAMP) + 1;
       }
       // 
       else if ((timestamp >= TSBPD_WRAP_PERIOD)
               &&  (timestamp <= (TSBPD_WRAP_PERIOD * 2)))
       {
           /* Exiting wrap check period (if for packet delivery head) */
           m_bTsbPdWrapCheck = false;
           m_ullTsbPdTimeBase += uint64_t(CPacket::MAX_TIMESTAMP) + 1;
           tslog.Debug("tsbpd wrap period ends");
       }
   }
   // Check if timestamp is in the last 30 seconds before reaching the MAX_TIMESTAMP.
   else if (timestamp > (CPacket::MAX_TIMESTAMP - TSBPD_WRAP_PERIOD))
   {
      /* Approching wrap around point, start wrap check period (if for packet delivery head) */
      m_bTsbPdWrapCheck = true;
      tslog.Debug("tsbpd wrap period begins");
   }
   return(m_ullTsbPdTimeBase + carryover);
}

uint64_t CRcvBuffer::getPktTsbPdTime(uint32_t timestamp)
{
   return(getTsbPdTimeBase(timestamp) + m_uTsbPdDelay + timestamp + m_DriftTracer.drift());
}

int CRcvBuffer::setRcvTsbPdMode(uint64_t timebase, uint32_t delay)
{
    m_bTsbPdMode = true;
    m_bTsbPdWrapCheck = false;

    // Timebase passed here comes is calculated as:
    // >>> CTimer::getTime() - ctrlpkt->m_iTimeStamp
    // where ctrlpkt is the packet with SRT_CMD_HSREQ message.
    //
    // This function is called in the HSREQ reception handler only.
    m_ullTsbPdTimeBase = timebase;
    // XXX Seems like this may not work correctly.
    // At least this solution this way won't work with application-supplied
    // timestamps. For that case the timestamps should be taken exclusively
    // from the data packets because in case of application-supplied timestamps
    // they come from completely different server and undergo different rules
    // of network latency and drift.
    m_uTsbPdDelay = delay;
    return 0;
}

#ifdef SRT_DEBUG_TSBPD_DRIFT
void CRcvBuffer::printDriftHistogram(int64_t iDrift)
{
     /*
      * Build histogram of drift values
      * First line  (ms): <=-10.0 -9.0 ... -1.0 - 0.0 + 1.0 ... 9.0 >=10.0
      * Second line (ms):         -0.9 ... -0.1 - 0.0 + 0.1 ... 0.9
      *  0    0    0    0    0    0    0    0    0    0 -    0 +    0    0    0    1    0    0    0    0    0    0
      *       0    0    0    0    0    0    0    0    0 -    0 +    0    0    0    0    0    0    0    0    0
      */
    iDrift /= 100;  // uSec to 100 uSec (0.1ms)
    if (-10 < iDrift && iDrift < 10)
    {
        /* Fill 100us histogram -900 .. 900 us 100 us increments */
        m_TsbPdDriftHisto100us[10 + iDrift]++;
    }
    else
    {
        /* Fill 1ms histogram <=-10.0, -9.0 .. 9.0, >=10.0 ms in 1 ms increments */
        iDrift /= 10;   // 100uSec to 1ms
        if (-10 < iDrift && iDrift < 10) m_TsbPdDriftHisto1ms[10 + iDrift]++;
        else if (iDrift <= -10)          m_TsbPdDriftHisto1ms[0]++;
        else                             m_TsbPdDriftHisto1ms[20]++;
    }

    if ((m_iTsbPdDriftNbSamples % TSBPD_DRIFT_PRT_SAMPLES) == 0)
    {
        int *histo = m_TsbPdDriftHisto1ms;

        fprintf(stderr, "%4d %4d %4d %4d %4d %4d %4d %4d %4d %4d - %4d + ",
                histo[0],histo[1],histo[2],histo[3],histo[4],
                histo[5],histo[6],histo[7],histo[8],histo[9],histo[10]);
        fprintf(stderr, "%4d %4d %4d %4d %4d %4d %4d %4d %4d %4d\n",
                histo[11],histo[12],histo[13],histo[14],histo[15],
                histo[16],histo[17],histo[18],histo[19],histo[20]);

        histo = m_TsbPdDriftHisto100us;
        fprintf(stderr, "     %4d %4d %4d %4d %4d %4d %4d %4d %4d - %4d + ",
                histo[1],histo[2],histo[3],histo[4],histo[5],
                histo[6],histo[7],histo[8],histo[9],histo[10]);
        fprintf(stderr, "%4d %4d %4d %4d %4d %4d %4d %4d %4d\n",
                histo[11],histo[12],histo[13],histo[14],histo[15],
                histo[16],histo[17],histo[18],histo[19]);
    }
}

void CRcvBuffer::printDriftOffset(int tsbPdOffset, int tsbPdDriftAvg)
{
    char szTime[32] = {};
    uint64_t now = CTimer::getTime();
    time_t tnow = (time_t)(now/1000000);
    strftime(szTime, sizeof(szTime), "%H:%M:%S", localtime(&tnow));
    fprintf(stderr, "%s.%03d: tsbpd offset=%d drift=%d usec\n", 
            szTime, (int)((now%1000000)/1000), tsbPdOffset, tsbPdDriftAvg);
    memset(m_TsbPdDriftHisto100us, 0, sizeof(m_TsbPdDriftHisto100us));
    memset(m_TsbPdDriftHisto1ms, 0, sizeof(m_TsbPdDriftHisto1ms));
}
#endif /* SRT_DEBUG_TSBPD_DRIFT */

void CRcvBuffer::addRcvTsbPdDriftSample(uint32_t timestamp, pthread_mutex_t& mutex_to_lock)
{
    if (!m_bTsbPdMode) // Not checked unless in TSBPD mode
        return;
    /*
     * TsbPD time drift correction
     * TsbPD time slowly drift over long period depleting decoder buffer or raising latency
     * Re-evaluate the time adjustment value using a receiver control packet (ACK-ACK).
     * ACK-ACK timestamp is RTT/2 ago (in sender's time base)
     * Data packet have origin time stamp which is older when retransmitted so not suitable for this.
     *
     * Every TSBPD_DRIFT_MAX_SAMPLES packets, the average drift is calculated
     * if -TSBPD_DRIFT_MAX_VALUE < avgTsbPdDrift < TSBPD_DRIFT_MAX_VALUE uSec, pass drift value to RcvBuffer to adjust delevery time.
     * if outside this range, adjust this->TsbPdTimeOffset and RcvBuffer->TsbPdTimeBase by +-TSBPD_DRIFT_MAX_VALUE uSec
     * to maintain TsbPdDrift values in reasonable range (-5ms .. +5ms).
     */

    // Note important thing: this function is being called _EXCLUSIVELY_ in the handler
    // of UMSG_ACKACK command reception. This means that the timestamp used here comes
    // from the CONTROL domain, not DATA domain (timestamps from DATA domain may be
    // either schedule time or a time supplied by the application).

    int64_t iDrift = CTimer::getTime() - (getTsbPdTimeBase(timestamp) + timestamp);

    CGuard::enterCS(mutex_to_lock);

    bool updated = m_DriftTracer.update(iDrift);

#ifdef SRT_DEBUG_TSBPD_DRIFT
    printDriftHistogram(iDrift);
#endif /* SRT_DEBUG_TSBPD_DRIFT */

    if ( updated )
    {
#ifdef SRT_DEBUG_TSBPD_DRIFT
        printDriftOffset(m_DriftTracer.overdrift(), m_DriftTracer.drift());
#endif /* SRT_DEBUG_TSBPD_DRIFT */

        m_ullTsbPdTimeBase += m_DriftTracer.overdrift();
    }

    CGuard::leaveCS(mutex_to_lock);
}

int CRcvBuffer::readMsg(char* data, int len)
{
    SRT_MSGCTRL dummy = srt_msgctrl_default;
    return readMsg(data, len, Ref(dummy));
}


int CRcvBuffer::readMsg(char* data, int len, ref_t<SRT_MSGCTRL> r_msgctl)
{
    SRT_MSGCTRL& msgctl = *r_msgctl;
    int p, q;
    bool passack;
    bool empty = true;
    uint64_t& rplaytime = msgctl.srctime;

    if (m_bTsbPdMode)
    {
        passack = false;
        int seq = 0;

        if (getRcvReadyMsg(Ref(rplaytime), Ref(seq)))
        {
            empty = false;

            // In TSBPD mode you always read one message
            // at a time and a message always fits in one UDP packet,
            // so in one "unit".
            p = q = m_iStartPos;

#ifdef SRT_DEBUG_TSBPD_OUTJITTER
            uint64_t now = CTimer::getTime();
            if ((now - rplaytime)/10 < 10)
                m_ulPdHisto[0][(now - rplaytime)/10]++;
            else if ((now - rplaytime)/100 < 10)
                m_ulPdHisto[1][(now - rplaytime)/100]++;
            else if ((now - rplaytime)/1000 < 10)
                m_ulPdHisto[2][(now - rplaytime)/1000]++;
            else
                m_ulPdHisto[3][1]++;
#endif   /* SRT_DEBUG_TSBPD_OUTJITTER */
        }
    }
    else
    {
        rplaytime = 0;
        if (scanMsg(Ref(p), Ref(q), Ref(passack)))
            empty = false;

    }

    if (empty)
        return 0;

    // This should happen just once. By 'empty' condition
    // we have a guarantee that m_pUnit[p] exists and is valid.
    CPacket& pkt1 = m_pUnit[p]->m_Packet;

    // This returns the sequence number and message number to
    // the API caller.
    msgctl.pktseq = pkt1.getSeqNo();
    msgctl.msgno = pkt1.getMsgSeq();

    SRT_ASSERT(len > 0);
    int rs = len > 0 ? len : 0;
    while (p != (q + 1) % m_iSize)
    {
        const int pktlen = (int)m_pUnit[p]->m_Packet.getLength();
        if (pktlen > 0)
            countBytes(-1, -pktlen, true);

        const int unitsize = ((rs >= 0) && (pktlen > rs)) ? rs : pktlen;

        HLOGC(mglog.Debug, log << "readMsg: checking unit POS=" << p);

        if (unitsize > 0)
        {
            memcpy(data, m_pUnit[p]->m_Packet.m_pcData, unitsize);
            data += unitsize;
            rs -= unitsize;
            /* we removed bytes form receive buffer */
            countBytes(-1, -unitsize, true);


#if ENABLE_HEAVY_LOGGING
            {
                static uint64_t prev_now;
                static uint64_t prev_srctime;
                CPacket& pkt = m_pUnit[p]->m_Packet;

                int32_t seq = pkt.m_iSeqNo;

                uint64_t nowtime = CTimer::getTime();
                //CTimer::rdtsc(nowtime);
                uint64_t srctime = getPktTsbPdTime(m_pUnit[p]->m_Packet.getMsgTimeStamp());

                int64_t timediff = nowtime - srctime;
                int64_t nowdiff = prev_now ? (nowtime - prev_now) : 0;
                uint64_t srctimediff = prev_srctime ? (srctime - prev_srctime) : 0;

                HLOGC(dlog.Debug, log << CONID() << "readMsg: DELIVERED seq=" << seq
                        << " from POS=" << p << " T="
                        << FormatTime(srctime) << " in " << (timediff/1000.0)
                        << "ms - TIME-PREVIOUS: PKT: " << (srctimediff/1000.0)
                        << " LOCAL: " << (nowdiff/1000.0)
                        << " !" << BufferStamp(pkt.data(), pkt.size()));

                prev_now = nowtime;
                prev_srctime = srctime;
            }
#endif
        }
        else
        {
            HLOGC(dlog.Debug, log << CONID() << "readMsg: SKIPPED POS=" << p << " - ZERO SIZE UNIT");
        }

        if (!passack)
        {
            HLOGC(dlog.Debug, log << CONID() << "readMsg: FREEING UNIT POS=" << p);
            CUnit* tmp = m_pUnit[p];
            m_pUnit[p] = NULL;
            m_pUnitQueue->makeUnitFree(tmp);
        }
        else
        {
            HLOGC(dlog.Debug, log << CONID() << "readMsg: PASSACK UNIT POS=" << p);
            m_pUnit[p]->m_iFlag = CUnit::PASSACK;
        }

        if (++ p == m_iSize)
            p = 0;
    }

    if (!passack)
        m_iStartPos = shift_forward(q);

    return len - rs;
}


bool CRcvBuffer::scanMsg(ref_t<int> r_p, ref_t<int> r_q, ref_t<bool> passack)
{
    int& p = *r_p;
    int& q = *r_q;

    // empty buffer
    if ((m_iStartPos == m_iLastAckPos) && (m_iMaxPos <= 0))
    {
        HLOGC(mglog.Debug, log << "scanMsg: empty buffer");
        return false;
    }

    int rmpkts = 0;
    int rmbytes = 0;
    //skip all bad msgs at the beginning
    while (m_iStartPos != m_iLastAckPos)
    {
        // Roll up to the first valid unit
        if (!m_pUnit[m_iStartPos])
        {
            if (++ m_iStartPos == m_iSize)
                m_iStartPos = 0;
            continue;
        }

        // Note: PB_FIRST | PB_LAST == PB_SOLO.
        // testing if boundary() & PB_FIRST tests if the msg is first OR solo.
        if ( m_pUnit[m_iStartPos]->m_iFlag == CUnit::GOOD
                && m_pUnit[m_iStartPos]->m_Packet.getMsgBoundary() & PB_FIRST )
        {
            bool good = true;

            // look ahead for the whole message

            // We expect to see either of:
            // [PB_FIRST] [PB_SUBSEQUENT] [PB_SUBSEQUENT] [PB_LAST]
            // [PB_SOLO]
            // but not:
            // [PB_FIRST] NULL ...
            // [PB_FIRST] FREE/PASSACK/DROPPED...
            // If the message didn't look as expected, interrupt this.

            // This begins with a message starting at m_iStartPos
            // up to m_iLastAckPos OR until the PB_LAST message is found.
            // If any of the units on this way isn't good, this OUTER loop
            // will be interrupted.
            for (int i = m_iStartPos; i != m_iLastAckPos;)
            {
                if (!m_pUnit[i] || m_pUnit[i]->m_iFlag != CUnit::GOOD)
                {
                    good = false;
                    break;
                }

                // Likewise, boundary() & PB_LAST will be satisfied for last OR solo.
                if ( m_pUnit[i]->m_Packet.getMsgBoundary() & PB_LAST )
                    break;

                if (++ i == m_iSize)
                    i = 0;
            }

            if (good)
                break;
        }

        CUnit* tmp = m_pUnit[m_iStartPos];
        m_pUnit[m_iStartPos] = NULL;
        rmpkts++;
        rmbytes += (int) tmp->m_Packet.getLength();
        m_pUnitQueue->makeUnitFree(tmp);

        if (++ m_iStartPos == m_iSize)
            m_iStartPos = 0;
    }
    /* we removed bytes form receive buffer */
    countBytes(-rmpkts, -rmbytes, true);

    // Not sure if this is correct, but this above 'while' loop exits
    // under the following conditions only:
    // - m_iStartPos == m_iLastAckPos (that makes passack = true)
    // - found at least GOOD unit with PB_FIRST and not all messages up to PB_LAST are good,
    //   in which case it returns with m_iStartPos <% m_iLastAckPos (earlier)
    // Also all units that lied before m_iStartPos are removed.

    p = -1;                  // message head
    q = m_iStartPos;         // message tail
    *passack = m_iStartPos == m_iLastAckPos;
    bool found = false;

    // looking for the first message
    //>>m_pUnit[size + m_iMaxPos] is not valid 

    // XXX Would be nice to make some very thorough refactoring here.

    // This rolls by q variable from m_iStartPos up to m_iLastAckPos,
    // actually from the first message up to the one with PB_LAST
    // or PB_SOLO boundary.

    // The 'i' variable used in this loop is just a stub, and the
    // upper value is just to make it "virtually infinite, but with
    // no exaggeration" (actually it makes sure that this loop does
    // not roll more than around the whole cyclic container). This variable
    // isn't used inside the loop at all.

    for (int i = 0, n = m_iMaxPos + getRcvDataSize(); i < n; ++ i)
    {
        if (m_pUnit[q] && m_pUnit[q]->m_iFlag == CUnit::GOOD)
        {
            // Equivalent pseudocode:
            // PacketBoundary bound = m_pUnit[q]->m_Packet.getMsgBoundary();
            // if ( IsSet(bound, PB_FIRST) )
            //     p = q;
            // if ( IsSet(bound, PB_LAST) && p != -1 ) 
            //     found = true;
            //
            // Not implemented this way because it uselessly check p for -1
            // also after setting it explicitly.

            switch (m_pUnit[q]->m_Packet.getMsgBoundary())
            {
            case PB_SOLO: // 11
                p = q;
                found = true;
                break;

            case PB_FIRST: // 10
                p = q;
                break;

            case PB_LAST: // 01
                if (p != -1)
                    found = true;
                break;

            case PB_SUBSEQUENT:
                ; // do nothing (caught first, rolling for last)
            }
        }
        else
        {
            // a hole in this message, not valid, restart search
            p = -1;
        }

        // 'found' is set when the current iteration hit a message with PB_LAST
        // (including PB_SOLO since the very first message).
        if (found)
        {
            // the msg has to be ack'ed or it is allowed to read out of order, and was not read before
            if (!*passack || !m_pUnit[q]->m_Packet.getMsgOrderFlag())
            {
                HLOGC(mglog.Debug, log << "scanMsg: found next-to-broken message, delivering OUT OF ORDER.");
                break;
            }

            found = false;
        }

        if (++ q == m_iSize)
            q = 0;

        if (q == m_iLastAckPos)
            *passack = true;
    }

    // no msg found
    if (!found)
    {
        // NOTE:
        // This situation may only happen if:
        // - Found a packet with PB_FIRST, so p = q at the moment when it was found
        // - Possibly found following components of that message up to shifted q
        // - Found no terminal packet (PB_LAST) for that message.

        // if the message is larger than the receiver buffer, return part of the message
        if ((p != -1) && ((q + 1) % m_iSize == p))
        {
            HLOGC(mglog.Debug, log << "scanMsg: BUFFER FULL and message is INCOMPLETE. Returning PARTIAL MESSAGE.");
            found = true;
        }
        else
        {
            HLOGC(mglog.Debug, log << "scanMsg: PARTIAL or NO MESSAGE found: p=" << p << " q=" << q);
        }
    }
    else
    {
        HLOGC(mglog.Debug, log << "scanMsg: extracted message p=" << p << " q=" << q << " (" << ((q-p+m_iSize+1)%m_iSize) << " packets)");
    }

    return found;
}<|MERGE_RESOLUTION|>--- conflicted
+++ resolved
@@ -760,10 +760,15 @@
 
 int CRcvBuffer::addData(CUnit* unit, int offset)
 {
-<<<<<<< HEAD
-   int pos = shift(m_iLastAckPos, offset);
+   SRT_ASSERT(unit != NULL);
+   if (offset >= getAvailBufSize())
+       return -1;
+
+   const int pos = shift(m_iLastAckPos, offset);
    if (m_pUnit[pos] != NULL)
    {
+      HLOGC(dlog.Debug, log << "addData: unit %" << unit->m_Packet.m_iSeqNo
+              << " rejected, already exists");
       return -1;
    }
 
@@ -772,21 +777,6 @@
    if (offset >= m_iMaxPos)
       m_iMaxPos = offset + 1;
 
-=======
-   SRT_ASSERT(unit != NULL);
-   if (offset >= getAvailBufSize())
-       return -1;
-
-   const int pos = (m_iLastAckPos + offset) % m_iSize;
-   if (offset >= m_iMaxPos)
-      m_iMaxPos = offset + 1;
-
-   if (m_pUnit[pos] != NULL) {
-      HLOGC(dlog.Debug, log << "addData: unit %" << unit->m_Packet.m_iSeqNo
-              << " rejected, already exists");
-      return -1;
-   }
->>>>>>> 32070d05
    m_pUnit[pos] = unit;
    countBytes(1, (int) unit->m_Packet.getLength());
 
@@ -899,22 +889,12 @@
 
 void CRcvBuffer::ackData(int len)
 {
-<<<<<<< HEAD
+   SRT_ASSERT(len < m_iSize);
+   SRT_ASSERT(len > 0);
+
     int pkts = 0;
     int bytes = 0;
     int i_end = shift(m_iLastAckPos, len);
-=======
-   SRT_ASSERT(len < m_iSize);
-   SRT_ASSERT(len > 0);
-
-   {
-      int pkts = 0;
-      int bytes = 0;
-      for (int i = m_iLastAckPos, n = (m_iLastAckPos + len) % m_iSize; i != n; i = (i + 1) % m_iSize)
-      {
-          if (m_pUnit[i] == NULL)
-              continue;
->>>>>>> 32070d05
 
     for (int i = m_iLastAckPos; i != i_end; i = shift_forward(i))
     {
@@ -1071,13 +1051,11 @@
 
 bool CRcvBuffer::getRcvReadyMsg(ref_t<uint64_t> r_tsbpdtime, ref_t<int32_t> r_curpktseq)
 {
-<<<<<<< HEAD
     *r_tsbpdtime = 0;
-    int rmpkts = 0;
-    int rmbytes = 0;
 
 #if ENABLE_HEAVY_LOGGING
-    string reason = "NOT RECEIVED";
+    const char* reason = "NOT RECEIVED";
+#define IF_HEAVY_LOGGING(instr) instr
 
     struct PerfStats
     {
@@ -1093,21 +1071,12 @@
                     << (found ? "" : "NOT ") << "found; done " << iterations << " iterations");
         }
     } l_perf_stats;
+
+#else
+#define IF_HEAVY_LOGGING(instr) (void)0
 #endif
 
     for (int i = m_iStartPos, n = m_iLastAckPos; i != n; i = shift_forward(i))
-=======
-    *tsbpdtime = 0;
-
-#if ENABLE_HEAVY_LOGGING
-    const char* reason = "NOT RECEIVED";
-#define IF_HEAVY_LOGGING(instr) instr
-#else 
-#define IF_HEAVY_LOGGING(instr) (void)0
-#endif 
-
-    for (int i = m_iStartPos, n = m_iLastAckPos; i != n; i = (i + 1) % m_iSize)
->>>>>>> 32070d05
     {
         bool freeunit = false;
 
@@ -1121,15 +1090,10 @@
         /* Skip any invalid skipped/dropped packets */
         if (pu == NULL)
         {
-<<<<<<< HEAD
-            m_iStartPos = shift_forward(m_iStartPos);
-=======
             HLOGC(mglog.Debug, log << "getRcvReadyMsg: POS=" << i
                     << " +" << ((i - m_iStartPos + m_iSize) % m_iSize)
                     << " SKIPPED - no unit there");
-            if (++ m_iStartPos == m_iSize)
-                m_iStartPos = 0;
->>>>>>> 32070d05
+            m_iStartPos = shift_forward(m_iStartPos);
             continue;
         }
 
@@ -1151,56 +1115,36 @@
             {
                 HLOGC(mglog.Debug, log << "getRcvReadyMsg: POS=" << i
                         << " +" << ((i - m_iStartPos + m_iSize) % m_iSize)
-                        << " pkt %" << curpktseq.get()
+                        << " pkt %" << pkt.getSeqNo()
                         << " NOT ready to play (only in " << (towait/1000.0) << "ms)");
                 return false;
             }
 
             if (pkt.getMsgCryptoFlags() != EK_NOENC)
             {
-<<<<<<< HEAD
-#if ENABLE_HEAVY_LOGGING
-                reason = "DECRYPTION FAILED";
-#endif
-=======
                 IF_HEAVY_LOGGING(reason = "DECRYPTION FAILED");
->>>>>>> 32070d05
                 freeunit = true; /* packet not decrypted */
             }
             else
             {
-<<<<<<< HEAD
-#if ENABLE_HEAVY_LOGGING
-                l_perf_stats.found = true;
-#endif
-                HLOGC(mglog.Debug, log << "getRcvReadyMsg: packet seq=" << r_curpktseq.get() << " ready to play (delayed " << (-towait/1000.0) << "ms)");
-=======
+                IF_HEAVY_LOGGING(l_perf_stats.found = true);
                 HLOGC(mglog.Debug, log << "getRcvReadyMsg: POS=" << i
                         << " +" << ((i - m_iStartPos + m_iSize) % m_iSize)
-                        << " pkt %" << curpktseq.get()
+                        << " pkt %" << pkt.getSeqNo()
                         << " ready to play (delayed " << (-towait/1000.0) << "ms)");
->>>>>>> 32070d05
                 return true;
             }
         }
 
         if (freeunit)
         {
-<<<<<<< HEAD
             r_pu = NULL;
-            rmpkts++;
-            rmbytes += (int) pkt.getLength();
-            m_pUnitQueue->makeUnitFree(pu);
-=======
             HLOGC(mglog.Debug, log << "getRcvReadyMsg: POS=" << i << " FREED");
             /* removed skipped, dropped, undecryptable bytes from rcv buffer */
             const int rmbytes = (int)m_pUnit[i]->m_Packet.getLength();
             countBytes(-1, -rmbytes, true);
 
-            CUnit* tmp = m_pUnit[i];
-            m_pUnit[i] = NULL;
-            m_pUnitQueue->makeUnitFree(tmp);
->>>>>>> 32070d05
+            m_pUnitQueue->makeUnitFree(pu);
 
             m_iStartPos = shift_forward(m_iStartPos);
         }
@@ -1267,9 +1211,7 @@
 #endif
     for (int i = m_iStartPos, n = m_iLastAckPos; i != n; i = shift_forward(i))
     {
-#if ENABLE_HEAVY_LOGGING
-        ++l_perf_stats.iterations;
-#endif
+        IF_HEAVY_LOGGING(++l_perf_stats.iterations);
         /* 
          * Skip missing packets that did not arrive in time.
          */
