/*
 * SRT - Secure, Reliable, Transport
 * Copyright (c) 2018 Haivision Systems Inc.
 *
 * This Source Code Form is subject to the terms of the Mozilla Public
 * License, v. 2.0. If a copy of the MPL was not distributed with this
 * file, You can obtain one at http://mozilla.org/MPL/2.0/.
 *
 */

/*****************************************************************************
Copyright (c) 2001 - 2011, The Board of Trustees of the University of Illinois.
All rights reserved.

Redistribution and use in source and binary forms, with or without
modification, are permitted provided that the following conditions are
met:

* Redistributions of source code must retain the above
  copyright notice, this list of conditions and the
  following disclaimer.

* Redistributions in binary form must reproduce the
  above copyright notice, this list of conditions
  and the following disclaimer in the documentation
  and/or other materials provided with the distribution.

* Neither the name of the University of Illinois
  nor the names of its contributors may be used to
  endorse or promote products derived from this
  software without specific prior written permission.

THIS SOFTWARE IS PROVIDED BY THE COPYRIGHT HOLDERS AND CONTRIBUTORS "AS
IS" AND ANY EXPRESS OR IMPLIED WARRANTIES, INCLUDING, BUT NOT LIMITED TO,
THE IMPLIED WARRANTIES OF MERCHANTABILITY AND FITNESS FOR A PARTICULAR
PURPOSE ARE DISCLAIMED. IN NO EVENT SHALL THE COPYRIGHT OWNER OR
CONTRIBUTORS BE LIABLE FOR ANY DIRECT, INDIRECT, INCIDENTAL, SPECIAL,
EXEMPLARY, OR CONSEQUENTIAL DAMAGES (INCLUDING, BUT NOT LIMITED TO,
PROCUREMENT OF SUBSTITUTE GOODS OR SERVICES; LOSS OF USE, DATA, OR
PROFITS; OR BUSINESS INTERRUPTION) HOWEVER CAUSED AND ON ANY THEORY OF
LIABILITY, WHETHER IN CONTRACT, STRICT LIABILITY, OR TORT (INCLUDING
NEGLIGENCE OR OTHERWISE) ARISING IN ANY WAY OUT OF THE USE OF THIS
SOFTWARE, EVEN IF ADVISED OF THE POSSIBILITY OF SUCH DAMAGE.
*****************************************************************************/

/*****************************************************************************
written by
   Yunhong Gu, last updated 03/12/2011
modified by
   Haivision Systems Inc.
*****************************************************************************/

#include "platform_sys.h"

#include <cstring>
#include <cmath>
#include "buffer.h"
#include "packet.h"
#include "core.h" // provides some constants
#include "logging.h"

using namespace std;
using namespace srt_logging;
using namespace srt::sync;

// You can change this value at build config by using "ENFORCE" options.
#if !defined(SRT_MAVG_SAMPLING_RATE)
#define SRT_MAVG_SAMPLING_RATE 40
#endif

bool AvgBufSize::isTimeToUpdate(const time_point& now) const
{
    const int      usMAvgBasePeriod = 1000000; // 1s in microseconds
    const int      us2ms            = 1000;
    const int      msMAvgPeriod     = (usMAvgBasePeriod / SRT_MAVG_SAMPLING_RATE) / us2ms;
    const uint64_t elapsed_ms       = count_milliseconds(now - m_tsLastSamplingTime); // ms since last sampling
    return (elapsed_ms >= msMAvgPeriod);
}

void AvgBufSize::update(const steady_clock::time_point& now, int pkts, int bytes, int timespan_ms)
{
    const uint64_t elapsed_ms       = count_milliseconds(now - m_tsLastSamplingTime); // ms since last sampling
    m_tsLastSamplingTime            = now;
    const uint64_t one_second_in_ms = 1000;
    if (elapsed_ms > one_second_in_ms)
    {
        // No sampling in last 1 sec, initialize average
        m_dCountMAvg      = pkts;
        m_dBytesCountMAvg = bytes;
        m_dTimespanMAvg   = timespan_ms;
        return;
    }

    //
    // weight last average value between -1 sec and last sampling time (LST)
    // and new value between last sampling time and now
    //                                      |elapsed_ms|
    //   +----------------------------------+-------+
    //  -1                                 LST      0(now)
    //
    m_dCountMAvg      = avg_iir_w<1000, double>(m_dCountMAvg, pkts, elapsed_ms);
    m_dBytesCountMAvg = avg_iir_w<1000, double>(m_dBytesCountMAvg, bytes, elapsed_ms);
    m_dTimespanMAvg   = avg_iir_w<1000, double>(m_dTimespanMAvg, timespan_ms, elapsed_ms);
}

int round_val(double val)
{
    return static_cast<int>(round(val));
}

CSndBuffer::CSndBuffer(int size, int mss)
    : m_BufLock()
    , m_pBlock(NULL)
    , m_pFirstBlock(NULL)
    , m_pCurrBlock(NULL)
    , m_pLastBlock(NULL)
    , m_pBuffer(NULL)
    , m_iNextMsgNo(1)
    , m_iSize(size)
    , m_iMSS(mss)
    , m_iCount(0)
    , m_iBytesCount(0)
    , m_iInRatePktsCount(0)
    , m_iInRateBytesCount(0)
    , m_InRatePeriod(INPUTRATE_FAST_START_US) // 0.5 sec (fast start)
    , m_iInRateBps(INPUTRATE_INITIAL_BYTESPS)
{
    // initial physical buffer of "size"
    m_pBuffer           = new Buffer;
    m_pBuffer->m_pcData = new char[m_iSize * m_iMSS];
    m_pBuffer->m_iSize  = m_iSize;
    m_pBuffer->m_pNext  = NULL;

    // circular linked list for out bound packets
    m_pBlock  = new Block;
    Block* pb = m_pBlock;
    for (int i = 1; i < m_iSize; ++i)
    {
        pb->m_pNext        = new Block;
        pb->m_iMsgNoBitset = 0;
        pb                 = pb->m_pNext;
    }
    pb->m_pNext = m_pBlock;

    pb       = m_pBlock;
    char* pc = m_pBuffer->m_pcData;
    for (int i = 0; i < m_iSize; ++i)
    {
        pb->m_pcData = pc;
        pb           = pb->m_pNext;
        pc += m_iMSS;
    }

    m_pFirstBlock = m_pCurrBlock = m_pLastBlock = m_pBlock;

    setupMutex(m_BufLock, "Buf");
}

CSndBuffer::~CSndBuffer()
{
    Block* pb = m_pBlock->m_pNext;
    while (pb != m_pBlock)
    {
        Block* temp = pb;
        pb          = pb->m_pNext;
        delete temp;
    }
    delete m_pBlock;

    while (m_pBuffer != NULL)
    {
        Buffer* temp = m_pBuffer;
        m_pBuffer    = m_pBuffer->m_pNext;
        delete[] temp->m_pcData;
        delete temp;
    }

    releaseMutex(m_BufLock);
}

void CSndBuffer::addBuffer(const char* data, int len, SRT_MSGCTRL& w_mctrl)
{
    int32_t&  w_msgno   = w_mctrl.msgno;
    int32_t&  w_seqno   = w_mctrl.pktseq;
    int64_t& w_srctime  = w_mctrl.srctime;
    int&      w_ttl     = w_mctrl.msgttl;
    int       size      = len / m_iMSS;
    if ((len % m_iMSS) != 0)
        size++;

    HLOGC(bslog.Debug,
          log << "addBuffer: size=" << m_iCount << " reserved=" << m_iSize << " needs=" << size << " buffers for "
              << len << " bytes");

    // dynamically increase sender buffer
    while (size + m_iCount >= m_iSize)
    {
        HLOGC(bslog.Debug, log << "addBuffer: ... still lacking " << (size + m_iCount - m_iSize) << " buffers...");
        increase();
    }

    const steady_clock::time_point time = steady_clock::now();
    const int32_t inorder = w_mctrl.inorder ? MSGNO_PACKET_INORDER::mask : 0;

    HLOGC(bslog.Debug,
          log << CONID() << "addBuffer: adding " << size << " packets (" << len << " bytes) to send, msgno="
              << (w_msgno > 0 ? w_msgno : m_iNextMsgNo) << (inorder ? "" : " NOT") << " in order");

    // The sequence number passed to this function is the sequence number
    // that the very first packet from the packet series should get here.
    // If there's more than one packet, this function must increase it by itself
    // and then return the accordingly modified sequence number in the reference.

    Block* s = m_pLastBlock;

    if (w_msgno == SRT_MSGNO_NONE) // DEFAULT-UNCHANGED msgno supplied
    {
        HLOGC(bslog.Debug, log << "addBuffer: using internally managed msgno=" << m_iNextMsgNo);
        w_msgno = m_iNextMsgNo;
    }
    else
    {
        HLOGC(bslog.Debug, log << "addBuffer: OVERWRITTEN by msgno supplied by caller: msgno=" << w_msgno);
        m_iNextMsgNo = w_msgno;
    }

    for (int i = 0; i < size; ++i)
    {
        int pktlen = len - i * m_iMSS;
        if (pktlen > m_iMSS)
            pktlen = m_iMSS;

        HLOGC(bslog.Debug,
              log << "addBuffer: %" << w_seqno << " #" << w_msgno << " spreading from=" << (i * m_iMSS)
                  << " size=" << pktlen << " TO BUFFER:" << (void*)s->m_pcData);
        memcpy((s->m_pcData), data + i * m_iMSS, pktlen);
        s->m_iLength = pktlen;

        s->m_iSeqNo = w_seqno;
        w_seqno     = CSeqNo::incseq(w_seqno);

        s->m_iMsgNoBitset = m_iNextMsgNo | inorder;
        if (i == 0)
            s->m_iMsgNoBitset |= PacketBoundaryBits(PB_FIRST);
        if (i == size - 1)
            s->m_iMsgNoBitset |= PacketBoundaryBits(PB_LAST);
        // NOTE: if i is neither 0 nor size-1, it resuls with PB_SUBSEQUENT.
        //       if i == 0 == size-1, it results with PB_SOLO.
        // Packets assigned to one message can be:
        // [PB_FIRST] [PB_SUBSEQUENT] [PB_SUBSEQUENT] [PB_LAST] - 4 packets per message
        // [PB_FIRST] [PB_LAST] - 2 packets per message
        // [PB_SOLO] - 1 packet per message

        s->m_llSourceTime_us = w_srctime;
        s->m_tsOriginTime = time;
        s->m_tsRexmitTime = time_point();
        s->m_iTTL = w_ttl;

        // XXX unchecked condition: s->m_pNext == NULL.
        // Should never happen, as the call to increase() should ensure enough buffers.
        SRT_ASSERT(s->m_pNext);
        s = s->m_pNext;
    }
    m_pLastBlock = s;

    enterCS(m_BufLock);
    m_iCount += size;

    m_iBytesCount += len;
    m_tsLastOriginTime = time;

    updateInputRate(time, size, len);

    updAvgBufSize(time);

    leaveCS(m_BufLock);

    // MSGNO_SEQ::mask has a form: 00000011111111...
    // At least it's known that it's from some index inside til the end (to bit 0).
    // If this value has been reached in a step of incrementation, it means that the
    // maximum value has been reached. Casting to int32_t to ensure the same sign
    // in comparison, although it's far from reaching the sign bit.

    const int nextmsgno = ++MsgNo(m_iNextMsgNo);
    HLOGC(bslog.Debug, log << "CSndBuffer::addBuffer: updating msgno: #" << m_iNextMsgNo << " -> #" << nextmsgno);
    m_iNextMsgNo = nextmsgno;
}

void CSndBuffer::setInputRateSmpPeriod(int period)
{
    m_InRatePeriod = (uint64_t)period; //(usec) 0=no input rate calculation
}

void CSndBuffer::updateInputRate(const steady_clock::time_point& time, int pkts, int bytes)
{
    // no input rate calculation
    if (m_InRatePeriod == 0)
        return;

    if (is_zero(m_tsInRateStartTime))
    {
        m_tsInRateStartTime = time;
        return;
    }

    m_iInRatePktsCount += pkts;
    m_iInRateBytesCount += bytes;

    // Trigger early update in fast start mode
    const bool early_update = (m_InRatePeriod < INPUTRATE_RUNNING_US) && (m_iInRatePktsCount > INPUTRATE_MAX_PACKETS);

    const uint64_t period_us = count_microseconds(time - m_tsInRateStartTime);
    if (early_update || period_us > m_InRatePeriod)
    {
        // Required Byte/sec rate (payload + headers)
        m_iInRateBytesCount += (m_iInRatePktsCount * CPacket::SRT_DATA_HDR_SIZE);
        m_iInRateBps = (int)(((int64_t)m_iInRateBytesCount * 1000000) / period_us);
        HLOGC(bslog.Debug,
              log << "updateInputRate: pkts:" << m_iInRateBytesCount << " bytes:" << m_iInRatePktsCount
                  << " rate=" << (m_iInRateBps * 8) / 1000 << "kbps interval=" << period_us);
        m_iInRatePktsCount  = 0;
        m_iInRateBytesCount = 0;
        m_tsInRateStartTime = time;

        setInputRateSmpPeriod(INPUTRATE_RUNNING_US);
    }
}

int CSndBuffer::addBufferFromFile(fstream& ifs, int len)
{
    int size = len / m_iMSS;
    if ((len % m_iMSS) != 0)
        size++;

    HLOGC(bslog.Debug,
          log << "addBufferFromFile: size=" << m_iCount << " reserved=" << m_iSize << " needs=" << size
              << " buffers for " << len << " bytes");

    // dynamically increase sender buffer
    while (size + m_iCount >= m_iSize)
    {
        HLOGC(bslog.Debug,
              log << "addBufferFromFile: ... still lacking " << (size + m_iCount - m_iSize) << " buffers...");
        increase();
    }

    HLOGC(bslog.Debug,
          log << CONID() << "addBufferFromFile: adding " << size << " packets (" << len
              << " bytes) to send, msgno=" << m_iNextMsgNo);

    Block* s     = m_pLastBlock;
    int    total = 0;
    for (int i = 0; i < size; ++i)
    {
        if (ifs.bad() || ifs.fail() || ifs.eof())
            break;

        int pktlen = len - i * m_iMSS;
        if (pktlen > m_iMSS)
            pktlen = m_iMSS;

        HLOGC(bslog.Debug,
              log << "addBufferFromFile: reading from=" << (i * m_iMSS) << " size=" << pktlen
                  << " TO BUFFER:" << (void*)s->m_pcData);
        ifs.read(s->m_pcData, pktlen);
        if ((pktlen = int(ifs.gcount())) <= 0)
            break;

        // currently file transfer is only available in streaming mode, message is always in order, ttl = infinite
        s->m_iMsgNoBitset = m_iNextMsgNo | MSGNO_PACKET_INORDER::mask;
        if (i == 0)
            s->m_iMsgNoBitset |= PacketBoundaryBits(PB_FIRST);
        if (i == size - 1)
            s->m_iMsgNoBitset |= PacketBoundaryBits(PB_LAST);
        // NOTE: PB_FIRST | PB_LAST == PB_SOLO.
        // none of PB_FIRST & PB_LAST == PB_SUBSEQUENT.

        s->m_iLength = pktlen;
        s->m_iTTL    = SRT_MSGTTL_INF;
        s            = s->m_pNext;

        total += pktlen;
    }
    m_pLastBlock = s;

    enterCS(m_BufLock);
    m_iCount += size;
    m_iBytesCount += total;

    leaveCS(m_BufLock);

    m_iNextMsgNo++;
    if (m_iNextMsgNo == int32_t(MSGNO_SEQ::mask))
        m_iNextMsgNo = 1;

    return total;
}

steady_clock::time_point CSndBuffer::getSourceTime(const CSndBuffer::Block& block)
{
    if (block.m_llSourceTime_us)
    {
        const steady_clock::duration since_epoch = block.m_tsOriginTime.time_since_epoch();
        const steady_clock::duration delta       = microseconds_from(block.m_llSourceTime_us) - since_epoch;
        return block.m_tsOriginTime + delta;
    }

    return block.m_tsOriginTime;
}

int CSndBuffer::readData(CPacket& w_packet, steady_clock::time_point& w_srctime, int kflgs)
{
    // No data to read
    if (m_pCurrBlock == m_pLastBlock)
        return 0;

    // Make the packet REFLECT the data stored in the buffer.
    w_packet.m_pcData = m_pCurrBlock->m_pcData;
    int readlen       = m_pCurrBlock->m_iLength;
    w_packet.setLength(readlen);
    w_packet.m_iSeqNo = m_pCurrBlock->m_iSeqNo;

    // XXX This is probably done because the encryption should happen
    // just once, and so this sets the encryption flags to both msgno bitset
    // IN THE PACKET and IN THE BLOCK. This is probably to make the encryption
    // happen at the time when scheduling a new packet to send, but the packet
    // must remain in the send buffer until it's ACKed. For the case of rexmit
    // the packet will be taken "as is" (that is, already encrypted).
    //
    // The problem is in the order of things:
    // 0. When the application stores the data, some of the flags for PH_MSGNO are set.
    // 1. The readData() is called to get the original data sent by the application.
    // 2. The data are original and must be encrypted. They WILL BE encrypted, later.
    // 3. So far we are in readData() so the encryption flags must be updated NOW because
    //    later we won't have access to the block's data.
    // 4. After exiting from readData(), the packet is being encrypted. It's immediately
    //    sent, however the data must remain in the sending buffer until they are ACKed.
    // 5. In case when rexmission is needed, the second overloaded version of readData
    //    is being called, and the buffer + PH_MSGNO value is extracted. All interesting
    //    flags must be present and correct at that time.
    //
    // The only sensible way to fix this problem is to encrypt the packet not after
    // extracting from here, but when the packet is stored into CSndBuffer. The appropriate
    // flags for PH_MSGNO will be applied directly there. Then here the value for setting
    // PH_MSGNO will be set as is.

    if (kflgs == -1)
    {
        HLOGC(bslog.Debug, log << CONID() << " CSndBuffer: ERROR: encryption required and not possible. NOT SENDING.");
        readlen = 0;
    }
    else
    {
        m_pCurrBlock->m_iMsgNoBitset |= MSGNO_ENCKEYSPEC::wrap(kflgs);
    }

    w_packet.m_iMsgNo = m_pCurrBlock->m_iMsgNoBitset;
    w_srctime         = getSourceTime(*m_pCurrBlock);
    m_pCurrBlock      = m_pCurrBlock->m_pNext;

    HLOGC(qslog.Debug, log << CONID() << "CSndBuffer: extracting packet size=" << readlen << " to send");

    return readlen;
}

int32_t CSndBuffer::getMsgNoAt(const int offset)
{
    ScopedLock bufferguard(m_BufLock);

    Block* p = m_pFirstBlock;

    if (p)
    {
        HLOGC(bslog.Debug,
              log << "CSndBuffer::getMsgNoAt: FIRST MSG: size=" << p->m_iLength << " %" << p->m_iSeqNo << " #"
                  << p->getMsgSeq() << " !" << BufferStamp(p->m_pcData, p->m_iLength));
    }

    if (offset >= m_iCount)
    {
        // Prevent accessing the last "marker" block
        LOGC(bslog.Error,
             log << "CSndBuffer::getMsgNoAt: IPE: offset=" << offset << " not found, max offset=" << m_iCount);
        return SRT_MSGNO_CONTROL;
    }

    // XXX Suboptimal procedure to keep the blocks identifiable
    // by sequence number. Consider using some circular buffer.
    int       i;
    Block* ee SRT_ATR_UNUSED = 0;
    for (i = 0; i < offset && p; ++i)
    {
        ee = p;
        p  = p->m_pNext;
    }

    if (!p)
    {
        LOGC(bslog.Error,
             log << "CSndBuffer::getMsgNoAt: IPE: offset=" << offset << " not found, stopped at " << i << " with #"
                 << (ee ? ee->getMsgSeq() : SRT_MSGNO_NONE));
        return SRT_MSGNO_CONTROL;
    }

    HLOGC(bslog.Debug,
          log << "CSndBuffer::getMsgNoAt: offset=" << offset << " found, size=" << p->m_iLength << " %" << p->m_iSeqNo
              << " #" << p->getMsgSeq() << " !" << BufferStamp(p->m_pcData, p->m_iLength));

    return p->getMsgSeq();
}

int CSndBuffer::readData(const int offset, CPacket& w_packet, steady_clock::time_point& w_srctime, int& w_msglen)
{
    int32_t& msgno_bitset = w_packet.m_iMsgNo;

    ScopedLock bufferguard(m_BufLock);

    Block* p = m_pFirstBlock;

    // XXX Suboptimal procedure to keep the blocks identifiable
    // by sequence number. Consider using some circular buffer.
    for (int i = 0; i < offset; ++i)
        p = p->m_pNext;

    // Check if the block that is the next candidate to send (m_pCurrBlock pointing) is stale.

    // If so, then inform the caller that it should first take care of the whole
    // message (all blocks with that message id). Shift the m_pCurrBlock pointer
    // to the position past the last of them. Then return -1 and set the
    // msgno_bitset return reference to the message id that should be dropped as
    // a whole.

    // After taking care of that, the caller should immediately call this function again,
    // this time possibly in order to find the real data to be sent.

    // if found block is stale
    // (This is for messages that have declared TTL - messages that fail to be sent
    // before the TTL defined time comes, will be dropped).
    if ((p->m_iTTL >= 0) && (count_milliseconds(steady_clock::now() - p->m_tsOriginTime) > p->m_iTTL))
    {
        int32_t msgno = p->getMsgSeq();
        w_msglen      = 1;
        p             = p->m_pNext;
        bool move     = false;
        while (msgno == p->getMsgSeq())
        {
            if (p == m_pCurrBlock)
                move = true;
            p = p->m_pNext;
            if (move)
                m_pCurrBlock = p;
            w_msglen++;
        }

        HLOGC(qslog.Debug,
              log << "CSndBuffer::readData: due to TTL exceeded, " << w_msglen << " messages to drop, up to " << msgno);

        // If readData returns -1, then msgno_bitset is understood as a Message ID to drop.
        // This means that in this case it should be written by the message sequence value only
        // (not the whole 4-byte bitset written at PH_MSGNO).
        msgno_bitset = msgno;
        return -1;
    }

    w_packet.m_pcData = p->m_pcData;
    int readlen       = p->m_iLength;
    w_packet.setLength(readlen);

    // XXX Here the value predicted to be applied to PH_MSGNO field is extracted.
    // As this function is predicted to extract the data to send as a rexmited packet,
    // the packet must be in the form ready to send - so, in case of encryption,
    // encrypted, and with all ENC flags already set. So, the first call to send
    // the packet originally (the other overload of this function) must set these
    // flags.
    w_packet.m_iMsgNo = p->m_iMsgNoBitset;

    // TODO: FR #930. Use source time if it is provided.
    w_srctime = getSourceTime(*p);

    // This function is called when packet retransmission is triggered.
    // Therefore we are setting the rexmit time.
    p->m_tsRexmitTime = steady_clock::now();

<<<<<<< HEAD
    HLOGC(qslog.Debug,
=======
    HLOGC(dlog.Debug,
>>>>>>> d2f0e8a8
          log << CONID() << "CSndBuffer: getting packet %" << p->m_iSeqNo << " as per %" << w_packet.m_iSeqNo
              << " size=" << readlen << " to send [REXMIT]");

    return readlen;
}

srt::sync::steady_clock::time_point CSndBuffer::getPacketRexmitTime(const int offset)
{
<<<<<<< HEAD
    CGuard bufferguard(m_BufLock);
=======
    ScopedLock bufferguard(m_BufLock);
>>>>>>> d2f0e8a8
    const Block* p = m_pFirstBlock;

    // XXX Suboptimal procedure to keep the blocks identifiable
    // by sequence number. Consider using some circular buffer.
    for (int i = 0; i < offset; ++i)
    {
        SRT_ASSERT(p);
        p = p->m_pNext;
    }

    SRT_ASSERT(p);
    return p->m_tsRexmitTime;
}

void CSndBuffer::ackData(int offset)
{
    ScopedLock bufferguard(m_BufLock);

    bool move = false;
    for (int i = 0; i < offset; ++i)
    {
        m_iBytesCount -= m_pFirstBlock->m_iLength;
        if (m_pFirstBlock == m_pCurrBlock)
            move = true;
        m_pFirstBlock = m_pFirstBlock->m_pNext;
    }
    if (move)
        m_pCurrBlock = m_pFirstBlock;

    m_iCount -= offset;

    updAvgBufSize(steady_clock::now());
}

int CSndBuffer::getCurrBufSize() const
{
    return m_iCount;
}

int CSndBuffer::getAvgBufSize(int& w_bytes, int& w_tsp)
{
    ScopedLock bufferguard(m_BufLock); /* Consistency of pkts vs. bytes vs. spantime */

    /* update stats in case there was no add/ack activity lately */
    updAvgBufSize(steady_clock::now());

    // Average number of packets and timespan could be small,
    // so rounding is beneficial, while for the number of
    // bytes in the buffer is a higher value, so rounding can be omitted,
    // but probably better to round all three values.
    w_bytes = round_val(m_mavg.bytes());
    w_tsp   = round_val(m_mavg.timespan_ms());
    return round_val(m_mavg.pkts());
}

void CSndBuffer::updAvgBufSize(const steady_clock::time_point& now)
{
    if (!m_mavg.isTimeToUpdate(now))
        return;

    int       bytes       = 0;
    int       timespan_ms = 0;
    const int pkts        = getCurrBufSize((bytes), (timespan_ms));
    m_mavg.update(now, pkts, bytes, timespan_ms);
}

int CSndBuffer::getCurrBufSize(int& w_bytes, int& w_timespan)
{
    w_bytes = m_iBytesCount;
    /*
     * Timespan can be less then 1000 us (1 ms) if few packets.
     * Also, if there is only one pkt in buffer, the time difference will be 0.
     * Therefore, always add 1 ms if not empty.
     */
    w_timespan = 0 < m_iCount ? count_milliseconds(m_tsLastOriginTime - m_pFirstBlock->m_tsOriginTime) + 1 : 0;

    return m_iCount;
}

int CSndBuffer::dropLateData(int& w_bytes, int32_t& w_first_msgno, const steady_clock::time_point& too_late_time)
{
    int     dpkts  = 0;
    int     dbytes = 0;
    bool    move   = false;
    int32_t msgno  = 0;

    ScopedLock bufferguard(m_BufLock);
    for (int i = 0; i < m_iCount && m_pFirstBlock->m_tsOriginTime < too_late_time; ++i)
    {
        dpkts++;
        dbytes += m_pFirstBlock->m_iLength;
        msgno = m_pFirstBlock->getMsgSeq();

        if (m_pFirstBlock == m_pCurrBlock)
            move = true;
        m_pFirstBlock = m_pFirstBlock->m_pNext;
    }

    if (move)
    {
        m_pCurrBlock = m_pFirstBlock;
    }
    m_iCount -= dpkts;

    m_iBytesCount -= dbytes;
    w_bytes = dbytes;

    // We report the increased number towards the last ever seen
    // by the loop, as this last one is the last received. So remained
    // (even if "should remain") is the first after the last removed one.
    w_first_msgno = ++MsgNo(msgno);

    updAvgBufSize(steady_clock::now());

    return (dpkts);
}

void CSndBuffer::increase()
{
    int unitsize = m_pBuffer->m_iSize;

    // new physical buffer
    Buffer* nbuf = NULL;
    try
    {
        nbuf           = new Buffer;
        nbuf->m_pcData = new char[unitsize * m_iMSS];
    }
    catch (...)
    {
        delete nbuf;
        throw CUDTException(MJ_SYSTEMRES, MN_MEMORY, 0);
    }
    nbuf->m_iSize = unitsize;
    nbuf->m_pNext = NULL;

    // insert the buffer at the end of the buffer list
    Buffer* p = m_pBuffer;
    while (p->m_pNext != NULL)
        p = p->m_pNext;
    p->m_pNext = nbuf;

    // new packet blocks
    Block* nblk = NULL;
    try
    {
        nblk = new Block;
    }
    catch (...)
    {
        delete nblk;
        throw CUDTException(MJ_SYSTEMRES, MN_MEMORY, 0);
    }
    Block* pb = nblk;
    for (int i = 1; i < unitsize; ++i)
    {
        pb->m_pNext = new Block;
        pb          = pb->m_pNext;
    }

    // insert the new blocks onto the existing one
    pb->m_pNext           = m_pLastBlock->m_pNext;
    m_pLastBlock->m_pNext = nblk;

    pb       = nblk;
    char* pc = nbuf->m_pcData;
    for (int i = 0; i < unitsize; ++i)
    {
        pb->m_pcData = pc;
        pb           = pb->m_pNext;
        pc += m_iMSS;
    }

    m_iSize += unitsize;

    HLOGC(bslog.Debug,
          log << "CSndBuffer: BUFFER FULL - adding " << (unitsize * m_iMSS) << " bytes spread to " << unitsize
              << " blocks"
              << " (total size: " << m_iSize << " bytes)");
}

////////////////////////////////////////////////////////////////////////////////

/*
 *   RcvBuffer (circular buffer):
 *
 *   |<------------------- m_iSize ----------------------------->|
 *   |       |<--- acked pkts -->|<--- m_iMaxPos --->|           |
 *   |       |                   |                   |           |
 *   +---+---+---+---+---+---+---+---+---+---+---+---+---+   +---+
 *   | 0 | 0 | 1 | 1 | 1 | 0 | 1 | 1 | 1 | 1 | 0 | 1 | 0 |...| 0 | m_pUnit[]
 *   +---+---+---+---+---+---+---+---+---+---+---+---+---+   +---+
 *             |                 | |               |
 *             |                   |               \__last pkt received
 *             |                   \___ m_iLastAckPos: last ack sent
 *             \___ m_iStartPos: first message to read
 *
 *   m_pUnit[i]->m_iFlag: 0:free, 1:good, 2:passack, 3:dropped
 *
 *   thread safety:
 *    m_iStartPos:   CUDT::m_RecvLock
 *    m_iLastAckPos: CUDT::m_AckLock
 *    m_iMaxPos:     none? (modified on add and ack
 */

// XXX Init values moved to in-class.
// const uint32_t CRcvBuffer::TSBPD_WRAP_PERIOD = (30*1000000);    //30 seconds (in usec)
// const int CRcvBuffer::TSBPD_DRIFT_MAX_VALUE   = 5000;  // usec
// const int CRcvBuffer::TSBPD_DRIFT_MAX_SAMPLES = 1000;  // ACK-ACK packets
#ifdef SRT_DEBUG_TSBPD_DRIFT
// const int CRcvBuffer::TSBPD_DRIFT_PRT_SAMPLES = 200;   // ACK-ACK packets
#endif

CRcvBuffer::CRcvBuffer(CUnitQueue* queue, int bufsize_pkts)
    : m_pUnit(NULL)
    , m_iSize(bufsize_pkts)
    , m_pUnitQueue(queue)
    , m_iStartPos(0)
    , m_iLastAckPos(0)
    , m_iMaxPos(0)
    , m_iNotch(0)
    , m_BytesCountLock()
    , m_iBytesCount(0)
    , m_iAckedPktsCount(0)
    , m_iAckedBytesCount(0)
    , m_uAvgPayloadSz(7 * 188)
    , m_bTsbPdMode(false)
    , m_tdTsbPdDelay(0)
    , m_bTsbPdWrapCheck(false)
{
    m_pUnit = new CUnit*[m_iSize];
    for (int i = 0; i < m_iSize; ++i)
        m_pUnit[i] = NULL;

#ifdef SRT_DEBUG_TSBPD_DRIFT
    memset(m_TsbPdDriftHisto100us, 0, sizeof(m_TsbPdDriftHisto100us));
    memset(m_TsbPdDriftHisto1ms, 0, sizeof(m_TsbPdDriftHisto1ms));
#endif

    setupMutex(m_BytesCountLock, "BytesCount");
}

CRcvBuffer::~CRcvBuffer()
{
    for (int i = 0; i < m_iSize; ++i)
    {
        if (m_pUnit[i] != NULL)
        {
            m_pUnitQueue->makeUnitFree(m_pUnit[i]);
        }
    }

    delete[] m_pUnit;

    releaseMutex(m_BytesCountLock);
}

void CRcvBuffer::countBytes(int pkts, int bytes, bool acked)
{
    /*
     * Byte counter changes from both sides (Recv & Ack) of the buffer
     * so the higher level lock is not enough for thread safe op.
     *
     * pkts are...
     *  added (bytes>0, acked=false),
     *  acked (bytes>0, acked=true),
     *  removed (bytes<0, acked=n/a)
     */
    ScopedLock cg(m_BytesCountLock);

    if (!acked) // adding new pkt in RcvBuffer
    {
        m_iBytesCount += bytes; /* added or removed bytes from rcv buffer */
        if (bytes > 0)          /* Assuming one pkt when adding bytes */
            m_uAvgPayloadSz = ((m_uAvgPayloadSz * (100 - 1)) + bytes) / 100;
    }
    else // acking/removing pkts to/from buffer
    {
        m_iAckedPktsCount += pkts;   /* acked or removed pkts from rcv buffer */
        m_iAckedBytesCount += bytes; /* acked or removed bytes from rcv buffer */

        if (bytes < 0)
            m_iBytesCount += bytes; /* removed bytes from rcv buffer */
    }
}

int CRcvBuffer::addData(CUnit* unit, int offset)
{
    SRT_ASSERT(unit != NULL);
    if (offset >= getAvailBufSize())
        return -1;

    const int pos = (m_iLastAckPos + offset) % m_iSize;
    if (offset >= m_iMaxPos)
        m_iMaxPos = offset + 1;

    if (m_pUnit[pos] != NULL)
    {
        HLOGC(qrlog.Debug, log << "addData: unit %" << unit->m_Packet.m_iSeqNo << " rejected, already exists");
        return -1;
    }
    m_pUnit[pos] = unit;
    countBytes(1, (int)unit->m_Packet.getLength());

    m_pUnitQueue->makeUnitGood(unit);

    HLOGC(qrlog.Debug,
          log << "addData: unit %" << unit->m_Packet.m_iSeqNo << " accepted, off=" << offset << " POS=" << pos);
    return 0;
}

int CRcvBuffer::readBuffer(char* data, int len)
{
    int p       = m_iStartPos;
    int lastack = m_iLastAckPos;
    int rs      = len;
    IF_HEAVY_LOGGING(char* begin = data);

    const steady_clock::time_point now = (m_bTsbPdMode ? steady_clock::now() : steady_clock::time_point());

    HLOGC(brlog.Debug, log << CONID() << "readBuffer: start=" << p << " lastack=" << lastack);
    while ((p != lastack) && (rs > 0))
    {
        if (m_pUnit[p] == NULL)
        {
            LOGC(brlog.Error, log << CONID() << " IPE readBuffer on null packet pointer");
            return -1;
        }

        const CPacket& pkt = m_pUnit[p]->m_Packet;

        if (m_bTsbPdMode)
        {
            HLOGC(brlog.Debug,
                  log << CONID() << "readBuffer: chk if time2play:"
                      << " NOW=" << FormatTime(now)
                      << " PKT TS=" << FormatTime(getPktTsbPdTime(pkt.getMsgTimeStamp())));

            if ((getPktTsbPdTime(pkt.getMsgTimeStamp()) > now))
                break; /* too early for this unit, return whatever was copied */
        }

        const int pktlen = pkt.getLength();
        const int remain_pktlen = pktlen - m_iNotch;
<<<<<<< HEAD
=======

        const int unitsize = std::min(remain_pktlen, rs);
>>>>>>> d2f0e8a8

        const int unitsize = std::min(remain_pktlen, rs);

        HLOGC(brlog.Debug,
              log << CONID() << "readBuffer: copying buffer #" << p << " targetpos=" << int(data - begin)
                  << " sourcepos=" << m_iNotch << " size=" << unitsize << " left=" << (unitsize - rs));
        memcpy((data), pkt.m_pcData + m_iNotch, unitsize);

        data += unitsize;

        if (rs >= remain_pktlen)
        {
            freeUnitAt(p);
            p = shiftFwd(p);

            m_iNotch = 0;
        }
        else
            m_iNotch += rs;

        rs -= unitsize;
    }

    /* we removed acked bytes form receive buffer */
    countBytes(-1, -(len - rs), true);
    m_iStartPos = p;

    return len - rs;
}

int CRcvBuffer::readBufferToFile(fstream& ofs, int len)
{
    int p       = m_iStartPos;
    int lastack = m_iLastAckPos;
    int rs      = len;

    int32_t trace_seq ATR_UNUSED = SRT_SEQNO_NONE;
    int trace_shift ATR_UNUSED = -1;

    while ((p != lastack) && (rs > 0))
    {
#if ENABLE_LOGGING
        ++trace_shift;
#endif
        // Skip empty units. Note that this shouldn't happen
        // in case of a file transfer.
        if (!m_pUnit[p])
        {
            p = shiftFwd(p);
            LOGC(mglog.Error, log << "readBufferToFile: IPE: NULL unit found in file transmission, last good %"
                    << trace_seq << " + " << trace_shift);
            continue;
        }

        const CPacket& pkt = m_pUnit[p]->m_Packet;

#if ENABLE_LOGGING
        trace_seq = pkt.getSeqNo();
#endif
        const int pktlen = pkt.getLength();
        const int remain_pktlen = pktlen - m_iNotch;

        const int unitsize = std::min(remain_pktlen, rs);

        ofs.write(pkt.m_pcData + m_iNotch, unitsize);
        if (ofs.fail())
            break;

        if (rs >= remain_pktlen)
        {
            freeUnitAt(p);
            p = shiftFwd(p);

            m_iNotch = 0;
        }
        else
            m_iNotch += rs;

        rs -= unitsize;
    }

    /* we removed acked bytes form receive buffer */
    countBytes(-1, -(len - rs), true);
    m_iStartPos = p;

    return len - rs;
}

int CRcvBuffer::ackData(int len)
{
    SRT_ASSERT(len < m_iSize);
    SRT_ASSERT(len > 0);
    int end = shift(m_iLastAckPos, len);

    {
        int pkts  = 0;
        int bytes = 0;
        for (int i = m_iLastAckPos; i != end; i = shiftFwd(i))
        {
            if (m_pUnit[i] == NULL)
                continue;

            pkts++;
            bytes += (int)m_pUnit[i]->m_Packet.getLength();
        }
        if (pkts > 0)
            countBytes(pkts, bytes, true);
    }

    HLOGC(brlog.Debug,
          log << "ackData: shift by " << len << ", start=" << m_iStartPos << " end=" << m_iLastAckPos << " -> " << end);

    m_iLastAckPos = end;
    m_iMaxPos -= len;
    if (m_iMaxPos < 0)
        m_iMaxPos = 0;

    // Returned value is the distance towards the starting
    // position from m_iLastAckPos, which is in sync with CUDT::m_iRcvLastSkipAck.
    // This should help determine the sequence number at first read-ready position.

    const int dist = m_iLastAckPos - m_iStartPos;
    if (dist < 0)
        return dist + m_iSize;
    return dist;
}

void CRcvBuffer::skipData(int len)
{
    /*
     * Caller need protect both AckLock and RecvLock
     * to move both m_iStartPos and m_iLastAckPost
     */
    if (m_iStartPos == m_iLastAckPos)
        m_iStartPos = (m_iStartPos + len) % m_iSize;
    m_iLastAckPos = (m_iLastAckPos + len) % m_iSize;
    m_iMaxPos -= len;
    if (m_iMaxPos < 0)
        m_iMaxPos = 0;
}

size_t CRcvBuffer::dropData(int len)
{
    // This function does the same as skipData, although skipData
    // should work in the condition of absence of data, so no need
    // to force the units in the range to be freed. This function
    // works in more general condition where we don't know if there
    // are any data in the given range, but want to remove these
    // "sequence positions" from the buffer, whether there are data
    // at them or not.

    size_t stats_bytes = 0;

    int p      = m_iStartPos;
    int past_q = shift(p, len);
    while (p != past_q)
    {
        if (m_pUnit[p] && m_pUnit[p]->m_iFlag == CUnit::GOOD)
        {
            stats_bytes += m_pUnit[p]->m_Packet.getLength();
            freeUnitAt(p);
        }

        p = shiftFwd(p);
    }

    m_iStartPos = past_q;
    return stats_bytes;
}

bool CRcvBuffer::getRcvFirstMsg(steady_clock::time_point& w_tsbpdtime,
                                bool&                     w_passack,
                                int32_t&                  w_skipseqno,
                                int32_t&                  w_curpktseq)
{
    w_skipseqno = SRT_SEQNO_NONE;
    w_passack   = false;
    // tsbpdtime will be retrieved by the below call
    // Returned values:
    // - tsbpdtime: real time when the packet is ready to play (whether ready to play or not)
    // - w_passack: false (the report concerns a packet with an exactly next sequence)
    // - w_skipseqno == SRT_SEQNO_NONE: no packets to skip towards the first RTP
    // - w_curpktseq: that exactly packet that is reported (for debugging purposes)
    // - @return: whether the reported packet is ready to play

    /* Check the acknowledged packets */
    // getRcvReadyMsg returns true if the time to play for the first message
    // (returned in w_tsbpdtime) is in the past.
    if (getRcvReadyMsg((w_tsbpdtime), (w_curpktseq), -1))
    {
        HLOGC(brlog.Debug, log << "getRcvFirstMsg: ready CONTIG packet: %" << w_curpktseq);
        return true;
    }
    else if (!is_zero(w_tsbpdtime))
    {
        HLOGC(brlog.Debug, log << "getRcvFirstMsg: packets found, but in future");
        // This means that a message next to be played, has been found,
        // but the time to play is in future.
        return false;
    }

    // Falling here means that there are NO PACKETS in the ACK-ed region
    // (m_iStartPos - m_iLastAckPos), but we may have something in the
    // region (m_iLastAckPos - (m_iLastAckPos+m_iMaxPos)), that is, packets
    // that may be separated from the last ACK-ed by lost ones.

    // Below this line we have only two options:
    // - m_iMaxPos == 0, which means that no more packets are in the buffer
    //    - returned: tsbpdtime=0, w_passack=true, w_skipseqno=SRT_SEQNO_NONE, w_curpktseq=<unchanged>, @return false
    // - m_iMaxPos > 0, which means that there are packets arrived after a lost packet:
    //    - returned: tsbpdtime=PKT.TS, w_passack=true, w_skipseqno=PKT.SEQ, w_curpktseq=PKT, @return LOCAL(PKT.TS) <=
    //    NOW

    /*
     * No acked packets ready but caller want to know next packet to wait for
     * Check the not yet acked packets that may be stuck by missing packet(s).
     */
    bool haslost = false;
    w_tsbpdtime  = steady_clock::time_point(); // redundant, for clarity
    w_passack    = true;

    // XXX SUSPECTED ISSUE with this algorithm:
    // The above call to getRcvReadyMsg() should report as to whether:
    // - there is an EXACTLY NEXT SEQUENCE packet
    // - this packet is ready to play.
    //
    // Situations handled after the call are when:
    // - there's the next sequence packet available and it is ready to play
    // - there are no packets at all, ready to play or not
    //
    // So, the remaining situation is that THERE ARE PACKETS that follow
    // the current sequence, but they are not ready to play. This includes
    // packets that have the exactly next sequence and packets that jump
    // over a lost packet.
    //
    // As the getRcvReadyMsg() function walks through the incoming units
    // to see if there's anything that satisfies these conditions, it *SHOULD*
    // be also capable of checking if the next available packet, if it is
    // there, is the next sequence packet or not. Retrieving this exactly
    // packet would be most useful, as the test for play-readiness and
    // sequentiality can be done on it directly.
    //
    // When done so, the below loop would be completely unnecessary.

    // Logical description of the below algorithm:
    // 1. Check if the VERY FIRST PACKET is valid; if so then:
    //    - check if it's ready to play, return boolean value that marks it.

    for (int i = m_iLastAckPos, n = shift(m_iLastAckPos, m_iMaxPos); i != n; i = shiftFwd(i))
    {
        if (!m_pUnit[i] || m_pUnit[i]->m_iFlag != CUnit::GOOD)
        {
            /* There are packets in the sequence not received yet */
            haslost = true;
            HLOGC(brlog.Debug, log << "getRcvFirstMsg: empty hole at *" << i);
        }
        else
        {
            /* We got the 1st valid packet */
            w_tsbpdtime = getPktTsbPdTime(m_pUnit[i]->m_Packet.getMsgTimeStamp());
            if (w_tsbpdtime <= steady_clock::now())
            {
                /* Packet ready to play */
                if (haslost)
                {
                    /*
                     * Packet stuck on non-acked side because of missing packets.
                     * Tell 1st valid packet seqno so caller can skip (drop) the missing packets.
                     */
                    w_skipseqno = m_pUnit[i]->m_Packet.m_iSeqNo;
                    w_curpktseq = w_skipseqno;
                }

                HLOGC(brlog.Debug,
                      log << "getRcvFirstMsg: found ready packet, nSKIPPED: "
                          << ((i - m_iLastAckPos + m_iSize) % m_iSize));

                // NOTE: if haslost is not set, it means that this is the VERY FIRST
                // packet, that is, packet currently at pos = m_iLastAckPos. There's no
                // possibility that it is so otherwise because:
                // - if this first good packet is ready to play, THIS HERE RETURNS NOW.
                // ...
                return true;
            }
            HLOGC(brlog.Debug,
                  log << "getRcvFirstMsg: found NOT READY packet, nSKIPPED: "
                      << ((i - m_iLastAckPos + m_iSize) % m_iSize));
            // ... and if this first good packet WASN'T ready to play, THIS HERE RETURNS NOW, TOO,
            // just states that there's no ready packet to play.
            // ...
            return false;
        }
        // ... and if this first packet WASN'T GOOD, the loop continues, however since now
        // the 'haslost' is set, which means that it continues only to find the first valid
        // packet after stating that the very first packet isn't valid.
    }
    HLOGC(brlog.Debug, log << "getRcvFirstMsg: found NO PACKETS");
    return false;
}

steady_clock::time_point CRcvBuffer::debugGetDeliveryTime(int offset)
{
    int i;
    if (offset > 0)
        i = shift(m_iStartPos, offset);
    else
        i = m_iStartPos;

    CUnit* u = m_pUnit[i];
    if (!u || u->m_iFlag != CUnit::GOOD)
        return steady_clock::time_point();

    return getPktTsbPdTime(u->m_Packet.getMsgTimeStamp());
}

int32_t CRcvBuffer::getTopMsgno() const
{
    if (m_iStartPos == m_iLastAckPos)
        return SRT_MSGNO_NONE; // No message is waiting

    if (!m_pUnit[m_iStartPos])
        return SRT_MSGNO_NONE; // pity

    return m_pUnit[m_iStartPos]->m_Packet.getMsgSeq();
}

bool CRcvBuffer::getRcvReadyMsg(steady_clock::time_point& w_tsbpdtime, int32_t& w_curpktseq, int upto)
{
    const bool havelimit = upto != -1;
    int        end = -1, past_end = -1;
    if (havelimit)
    {
        int stretch = (m_iSize + m_iStartPos - m_iLastAckPos) % m_iSize;
        if (upto > stretch)
        {
            HLOGC(brlog.Debug, log << "position back " << upto << " exceeds stretch " << stretch);
            // Do nothing. This position is already gone.
            return false;
        }

        end = m_iLastAckPos - upto;
        if (end < 0)
            end += m_iSize;
        past_end = shiftFwd(end); // For in-loop comparison
        HLOGC(brlog.Debug, log << "getRcvReadyMsg: will read from position " << end);
    }

    // NOTE: position m_iLastAckPos in the buffer represents the sequence number of
    // CUDT::m_iRcvLastSkipAck. Therefore 'upto' contains a positive value that should
    // be decreased from m_iLastAckPos to get the position in the buffer that represents
    // the sequence number up to which we'd like to read.
    IF_HEAVY_LOGGING(const char* reason = "NOT RECEIVED");

    for (int i = m_iStartPos, n = m_iLastAckPos; i != n; i = shiftFwd(i))
    {
        // In case when we want to read only up to given sequence number, stop
        // the loop if this number was reached. This number must be extracted from
        // the buffer and any following must wait here for "better times". Note
        // that the unit that points to the requested sequence must remain in
        // the buffer, unless there is no valid packet at that position, in which
        // case it is allowed to point to the NEXT sequence towards it, however
        // if it does, this cell must remain in the buffer for prospective recovery.
        if (havelimit && i == past_end)
            break;

        bool freeunit = false;

        /* Skip any invalid skipped/dropped packets */
        if (m_pUnit[i] == NULL)
        {
            HLOGC(brlog.Debug,
                  log << "getRcvReadyMsg: POS=" << i << " +" << ((i - m_iStartPos + m_iSize) % m_iSize)
                      << " SKIPPED - no unit there");
            m_iStartPos = shiftFwd(m_iStartPos);
            continue;
        }

        w_curpktseq = m_pUnit[i]->m_Packet.getSeqNo();

        if (m_pUnit[i]->m_iFlag != CUnit::GOOD)
        {
            HLOGC(brlog.Debug,
                  log << "getRcvReadyMsg: POS=" << i << " +" << ((i - m_iStartPos + m_iSize) % m_iSize)
                      << " SKIPPED - unit not good");
            freeunit = true;
        }
        else
        {
            // This does:
            // 1. Get the TSBPD time of the unit. Stop and return false if this unit
            //    is not yet ready to play.
            // 2. If it's ready to play, check also if it's decrypted. If not, skip it.
            // 3. If it's ready to play and decrypted, stop and return it.
            if (!havelimit)
            {
                w_tsbpdtime                         = getPktTsbPdTime(m_pUnit[i]->m_Packet.getMsgTimeStamp());
                const steady_clock::duration towait = (w_tsbpdtime - steady_clock::now());
                if (towait.count() > 0)
                {
                    HLOGC(brlog.Debug,
                          log << "getRcvReadyMsg: POS=" << i << " +" << ((i - m_iStartPos + m_iSize) % m_iSize)
                              << " pkt %" << w_curpktseq << " NOT ready to play (only in " << count_milliseconds(towait)
                              << "ms)");
                    return false;
                }

                if (m_pUnit[i]->m_Packet.getMsgCryptoFlags() != EK_NOENC)
                {
                    IF_HEAVY_LOGGING(reason = "DECRYPTION FAILED");
                    freeunit = true; /* packet not decrypted */
                }
                else
                {
                    HLOGC(brlog.Debug,
                          log << "getRcvReadyMsg: POS=" << i << " +" << ((i - m_iStartPos + m_iSize) % m_iSize)
                              << " pkt %" << w_curpktseq << " ready to play (delayed " << count_milliseconds(towait)
                              << "ms)");
                    return true;
                }
            }
            // In this case:
            // 1. We don't even look into the packet if this is not the requested sequence.
            //    All packets that are earlier than the required sequence will be dropped.
            // 2. When found the packet with expected sequence number, and the condition for
            //    good unit is passed, we get the timestamp.
            // 3. If the packet is not decrypted, we allow it to be removed
            // 4. If we reached the required sequence, and the packet is good, KEEP IT in the buffer,
            //    and return with the pointer pointing to this very buffer. Only then return true.
            else
            {
                // We have a limit up to which the reading will be done,
                // no matter if the time has come or not - although retrieve it.
                if (i == end)
                {
                    HLOGC(brlog.Debug, log << "CAUGHT required seq position " << i);
                    // We have the packet we need. Extract its data.
                    w_tsbpdtime = getPktTsbPdTime(m_pUnit[i]->m_Packet.getMsgTimeStamp());

                    // If we have a decryption failure, allow the unit to be released.
                    if (m_pUnit[i]->m_Packet.getMsgCryptoFlags() != EK_NOENC)
                    {
                        IF_HEAVY_LOGGING(reason = "DECRYPTION FAILED");
                        freeunit = true; /* packet not decrypted */
                    }
                    else
                    {
                        // Stop here and keep the packet in the buffer, so it will be
                        // next extracted.
                        HLOGC(brlog.Debug,
                              log << "getRcvReadyMsg: packet seq=" << w_curpktseq << " ready for extraction");
                        return true;
                    }
                }
                else
                {
                    HLOGC(brlog.Debug, log << "SKIPPING position " << i);
                    // Continue the loop and remove the current packet because
                    // its sequence number is too old.
                    freeunit = true;
                }
            }
        }

        if (freeunit)
        {
            HLOGC(brlog.Debug, log << "getRcvReadyMsg: POS=" << i << " FREED");
            /* removed skipped, dropped, undecryptable bytes from rcv buffer */
            const int rmbytes = (int)m_pUnit[i]->m_Packet.getLength();
            countBytes(-1, -rmbytes, true);

            freeUnitAt(i);
            m_iStartPos = shiftFwd(m_iStartPos);
        }
    }

    HLOGC(brlog.Debug, log << "getRcvReadyMsg: nothing to deliver: " << reason);
    return false;
}

/*
 * Return receivable data status (packet timestamp_us ready to play if TsbPd mode)
 * Return playtime (tsbpdtime) of 1st packet in queue, ready to play or not
 *
 * Return data ready to be received (packet timestamp_us ready to play if TsbPd mode)
 * Using getRcvDataSize() to know if there is something to read as it was widely
 * used in the code (core.cpp) is expensive in TsbPD mode, hence this simpler function
 * that only check if first packet in queue is ready.
 */
bool CRcvBuffer::isRcvDataReady(steady_clock::time_point& w_tsbpdtime, int32_t& w_curpktseq, int32_t seqdistance)
{
    w_tsbpdtime = steady_clock::time_point();

    if (m_bTsbPdMode)
    {
        const CPacket* pkt = getRcvReadyPacket(seqdistance);
        if (!pkt)
        {
            HLOGC(brlog.Debug, log << "isRcvDataReady: packet NOT extracted.");
            return false;
        }

        /*
         * Acknowledged data is available,
         * Only say ready if time to deliver.
         * Report the timestamp, ready or not.
         */
        w_curpktseq = pkt->getSeqNo();
        w_tsbpdtime = getPktTsbPdTime(pkt->getMsgTimeStamp());

        // If seqdistance was passed, then return true no matter what the
        // TSBPD time states.
        if (seqdistance != -1 || w_tsbpdtime <= steady_clock::now())
        {
            HLOGC(brlog.Debug,
                  log << "isRcvDataReady: packet extracted seqdistance=" << seqdistance
                      << " TsbPdTime=" << FormatTime(w_tsbpdtime));
            return true;
        }

        HLOGC(brlog.Debug, log << "isRcvDataReady: packet extracted, but NOT READY");
        return false;
    }

    return isRcvDataAvailable();
}

// XXX This function may be called only after checking
// if m_bTsbPdMode.
CPacket* CRcvBuffer::getRcvReadyPacket(int32_t seqdistance)
{
    // If asked for readiness of a packet at given sequence distance
    // (that is, we need to extract the packet with given sequence number),
    // only check if this cell is occupied in the buffer, and if so,
    // if it's occupied with a "good" unit. That's all. It doesn't
    // matter whether it's ready to play.
    if (seqdistance != -1)
    {
        // Note: seqdistance is the value to to go BACKWARDS from m_iLastAckPos,
        // which is the position that is in sync with CUDT::m_iRcvLastSkipAck. This
        // position is the sequence number of a packet that is NOT received, but it's
        // expected to be received as next. So the minimum value of seqdistance is 1.

        // SANITY CHECK
        if (seqdistance == 0)
        {
            LOGC(brlog.Fatal, log << "IPE: trying to extract packet past the last ACK-ed!");
            return 0;
        }

        if (seqdistance > getRcvDataSize())
        {
            HLOGC(brlog.Debug,
                  log << "getRcvReadyPacket: Sequence offset=" << seqdistance
                      << " is in the past (start=" << m_iStartPos << " end=" << m_iLastAckPos << ")");
            return 0;
        }

        int i = shift(m_iLastAckPos, -seqdistance);
        if (m_pUnit[i] && m_pUnit[i]->m_iFlag == CUnit::GOOD)
        {
            HLOGC(brlog.Debug, log << "getRcvReadyPacket: FOUND PACKET %" << m_pUnit[i]->m_Packet.getSeqNo());
            return &m_pUnit[i]->m_Packet;
        }

        HLOGC(brlog.Debug, log << "getRcvReadyPacket: Sequence offset=" << seqdistance << " IS NOT RECEIVED.");
        return 0;
    }
    IF_HEAVY_LOGGING(int nskipped = 0);

    for (int i = m_iStartPos, n = m_iLastAckPos; i != n; i = shiftFwd(i))
    {
        /*
         * Skip missing packets that did not arrive in time.
         */
        if (m_pUnit[i] && m_pUnit[i]->m_iFlag == CUnit::GOOD)
        {
            HLOGC(brlog.Debug,
                  log << "getRcvReadyPacket: Found next packet seq=%" << m_pUnit[i]->m_Packet.getSeqNo() << " ("
                      << nskipped << " empty cells skipped)");
            return &m_pUnit[i]->m_Packet;
        }
        IF_HEAVY_LOGGING(++nskipped);
    }

    return 0;
}

#if ENABLE_HEAVY_LOGGING
// This function is for debug purposes only and it's called only
// from within HLOG* macros.
void CRcvBuffer::reportBufferStats() const
{
    int     nmissing = 0;
    int32_t low_seq = SRT_SEQNO_NONE, high_seq = SRT_SEQNO_NONE;
    int32_t low_ts = 0, high_ts = 0;

    for (int i = m_iStartPos, n = m_iLastAckPos; i != n; i = (i + 1) % m_iSize)
    {
        if (m_pUnit[i] && m_pUnit[i]->m_iFlag == CUnit::GOOD)
        {
            low_seq = m_pUnit[i]->m_Packet.m_iSeqNo;
            low_ts  = m_pUnit[i]->m_Packet.m_iTimeStamp;
            break;
        }
        ++nmissing;
    }

    // Not sure if a packet MUST BE at the last ack pos position, so check, just in case.
    int n = m_iLastAckPos;
    if (m_pUnit[n] && m_pUnit[n]->m_iFlag == CUnit::GOOD)
    {
        high_ts  = m_pUnit[n]->m_Packet.m_iTimeStamp;
        high_seq = m_pUnit[n]->m_Packet.m_iSeqNo;
    }
    else
    {
        // Possibilities are:
        // m_iStartPos == m_iLastAckPos, high_ts == low_ts, defined.
        // No packet: low_ts == 0, so high_ts == 0, too.
        high_ts = low_ts;
    }
    // The 32-bit timestamps are relative and roll over oftten; what
    // we really need is the timestamp difference. The only place where
    // we can ask for the time base is the upper time because when trying
    // to receive the time base for the lower time we'd break the requirement
    // for monotonic clock.

    uint64_t upper_time = high_ts;
    uint64_t lower_time = low_ts;

    if (lower_time > upper_time)
        upper_time += uint64_t(CPacket::MAX_TIMESTAMP) + 1;

    int32_t timespan = upper_time - lower_time;
    int     seqspan  = 0;
    if (low_seq != SRT_SEQNO_NONE && high_seq != SRT_SEQNO_NONE)
    {
        seqspan = CSeqNo::seqoff(low_seq, high_seq);
    }

    LOGC(brlog.Debug,
         log << "RCV BUF STATS: seqspan=%(" << low_seq << "-" << high_seq << ":" << seqspan << ") missing=" << nmissing
             << "pkts");
    LOGC(brlog.Debug,
         log << "RCV BUF STATS: timespan=" << timespan << "us (lo=" << lower_time << " hi=" << upper_time << ")");
}

#endif // ENABLE_HEAVY_LOGGING

bool CRcvBuffer::isRcvDataReady()
{
    steady_clock::time_point tsbpdtime;
    int32_t                  seq;

    return isRcvDataReady((tsbpdtime), (seq), -1);
}

int CRcvBuffer::getAvailBufSize() const
{
    // One slot must be empty in order to tell the difference between "empty buffer" and "full buffer"
    return m_iSize - getRcvDataSize() - 1;
}

int CRcvBuffer::getRcvDataSize() const
{
    if (m_iLastAckPos >= m_iStartPos)
        return m_iLastAckPos - m_iStartPos;

    return m_iSize + m_iLastAckPos - m_iStartPos;
}

int CRcvBuffer::debugGetSize() const
{
    // Does exactly the same as getRcvDataSize, but
    // it should be used FOR INFORMATIONAL PURPOSES ONLY.
    // The source values might be changed in another thread
    // during the calculation, although worst case the
    // resulting value may differ to the real buffer size by 1.
    int from = m_iStartPos, to = m_iLastAckPos;
    int size = to - from;
    if (size < 0)
        size += m_iSize;

    return size;
}

/* Return moving average of acked data pkts, bytes, and timespan (ms) of the receive buffer */
int CRcvBuffer::getRcvAvgDataSize(int& bytes, int& timespan)
{
    // Average number of packets and timespan could be small,
    // so rounding is beneficial, while for the number of
    // bytes in the buffer is a higher value, so rounding can be omitted,
    // but probably better to round all three values.
    timespan = round_val(m_mavg.timespan_ms());
    bytes    = round_val(m_mavg.bytes());
    return round_val(m_mavg.pkts());
}

/* Update moving average of acked data pkts, bytes, and timespan (ms) of the receive buffer */
void CRcvBuffer::updRcvAvgDataSize(const steady_clock::time_point& now)
{
    if (!m_mavg.isTimeToUpdate(now))
        return;

    int       bytes       = 0;
    int       timespan_ms = 0;
    const int pkts        = getRcvDataSize(bytes, timespan_ms);
    m_mavg.update(now, pkts, bytes, timespan_ms);
}

/* Return acked data pkts, bytes, and timespan (ms) of the receive buffer */
int CRcvBuffer::getRcvDataSize(int& bytes, int& timespan)
{
    timespan = 0;
    if (m_bTsbPdMode)
    {
        // Get a valid startpos.
        // Skip invalid entries in the beginning, if any.
        int startpos = m_iStartPos;
        for (; startpos != m_iLastAckPos; startpos = shiftFwd(startpos))
        {
            if ((NULL != m_pUnit[startpos]) && (CUnit::GOOD == m_pUnit[startpos]->m_iFlag))
                break;
        }

        int endpos = m_iLastAckPos;

        if (m_iLastAckPos != startpos)
        {
            /*
             *     |<--- DataSpan ---->|<- m_iMaxPos ->|
             * +---+---+---+---+---+---+---+---+---+---+---+---
             * |   | 1 | 1 | 1 | 0 | 0 | 1 | 1 | 0 | 1 |   |     m_pUnits[]
             * +---+---+---+---+---+---+---+---+---+---+---+---
             *       |                   |
             *       \_ m_iStartPos      \_ m_iLastAckPos
             *
             * m_pUnits[startpos] shall be valid (->m_iFlag==CUnit::GOOD).
             * If m_pUnits[m_iLastAckPos-1] is not valid (NULL or ->m_iFlag!=CUnit::GOOD),
             * it means m_pUnits[m_iLastAckPos] is valid since a valid unit is needed to skip.
             * Favor m_pUnits[m_iLastAckPos] if valid over [m_iLastAckPos-1] to include the whole acked interval.
             */
            if ((m_iMaxPos <= 0) || (!m_pUnit[m_iLastAckPos]) || (m_pUnit[m_iLastAckPos]->m_iFlag != CUnit::GOOD))
            {
                endpos = (m_iLastAckPos == 0 ? m_iSize - 1 : m_iLastAckPos - 1);
            }

            if ((NULL != m_pUnit[endpos]) && (NULL != m_pUnit[startpos]))
            {
                const steady_clock::time_point startstamp =
                    getPktTsbPdTime(m_pUnit[startpos]->m_Packet.getMsgTimeStamp());
                const steady_clock::time_point endstamp = getPktTsbPdTime(m_pUnit[endpos]->m_Packet.getMsgTimeStamp());
                /*
                 * There are sampling conditions where spantime is < 0 (big unsigned value).
                 * It has been observed after changing the SRT latency from 450 to 200 on the sender.
                 *
                 * Possible packet order corruption when dropping packet,
                 * cause by bad thread protection when adding packet in queue
                 * was later discovered and fixed. Security below kept.
                 *
                 * DateTime                 RecvRate LostRate DropRate AvailBw     RTT   RecvBufs PdDelay
                 * 2014-12-08T15:04:25-0500     4712      110        0   96509  33.710        393     450
                 * 2014-12-08T15:04:35-0500     4512       95        0  107771  33.493 1496542976     200
                 * 2014-12-08T15:04:40-0500     4213      106        3  107352  53.657    9499425     200
                 * 2014-12-08T15:04:45-0500     4575      104        0  102194  53.614      59666     200
                 * 2014-12-08T15:04:50-0500     4475      124        0  100543  53.526        505     200
                 */
                if (endstamp > startstamp)
                    timespan = count_milliseconds(endstamp - startstamp);
            }
            /*
             * Timespan can be less then 1000 us (1 ms) if few packets.
             * Also, if there is only one pkt in buffer, the time difference will be 0.
             * Therefore, always add 1 ms if not empty.
             */
            if (0 < m_iAckedPktsCount)
                timespan += 1;
        }
    }
    HLOGF(brlog.Debug, "getRcvDataSize: %6d %6d %6d ms\n", m_iAckedPktsCount, m_iAckedBytesCount, timespan);
    bytes = m_iAckedBytesCount;
    return m_iAckedPktsCount;
}

unsigned CRcvBuffer::getRcvAvgPayloadSize() const
{
    return m_uAvgPayloadSz;
}

void CRcvBuffer::dropMsg(int32_t msgno, bool using_rexmit_flag)
{
    for (int i = m_iStartPos, n = shift(m_iLastAckPos, m_iMaxPos); i != n; i = shiftFwd(i))
        if ((m_pUnit[i] != NULL) && (m_pUnit[i]->m_Packet.getMsgSeq(using_rexmit_flag) == msgno))
            m_pUnit[i]->m_iFlag = CUnit::DROPPED;
}

steady_clock::time_point CRcvBuffer::getTsbPdTimeBase(uint32_t timestamp_us)
{
    /*
     * Packet timestamps wrap around every 01h11m35s (32-bit in usec)
     * When added to the peer start time (base time),
     * wrapped around timestamps don't provide a valid local packet delevery time.
     *
     * A wrap check period starts 30 seconds before the wrap point.
     * In this period, timestamps smaller than 30 seconds are considered to have wrapped around (then adjusted).
     * The wrap check period ends 30 seconds after the wrap point, afterwhich time base has been adjusted.
     */
    int64_t carryover = 0;

    // This function should generally return the timebase for the given timestamp_us.
    // It's assumed that the timestamp_us, for which this function is being called,
    // is received as monotonic clock. This function then traces the changes in the
    // timestamps passed as argument and catches the moment when the 64-bit timebase
    // should be increased by a "segment length" (MAX_TIMESTAMP+1).

    // The checks will be provided for the following split:
    // [INITIAL30][FOLLOWING30]....[LAST30] <-- == CPacket::MAX_TIMESTAMP
    //
    // The following actions should be taken:
    // 1. Check if this is [LAST30]. If so, ENTER TSBPD-wrap-check state
    // 2. Then, it should turn into [INITIAL30] at some point. If so, use carryover MAX+1.
    // 3. Then it should switch to [FOLLOWING30]. If this is detected,
    //    - EXIT TSBPD-wrap-check state
    //    - save the carryover as the current time base.

    if (m_bTsbPdWrapCheck)
    {
        // Wrap check period.

        if (timestamp_us < TSBPD_WRAP_PERIOD)
        {
            carryover = int64_t(CPacket::MAX_TIMESTAMP) + 1;
        }
        //
        else if ((timestamp_us >= TSBPD_WRAP_PERIOD) && (timestamp_us <= (TSBPD_WRAP_PERIOD * 2)))
        {
            /* Exiting wrap check period (if for packet delivery head) */
            m_bTsbPdWrapCheck = false;
            m_tsTsbPdTimeBase += microseconds_from(int64_t(CPacket::MAX_TIMESTAMP) + 1);
            LOGC(tslog.Debug,
                 log << "tsbpd wrap period ends with ts=" << timestamp_us << " - NEW TIME BASE: "
                     << FormatTime(m_tsTsbPdTimeBase) << " drift: " << m_DriftTracer.drift() << "us");
        }
    }
    // Check if timestamp_us is in the last 30 seconds before reaching the MAX_TIMESTAMP.
    else if (timestamp_us > (CPacket::MAX_TIMESTAMP - TSBPD_WRAP_PERIOD))
    {
        /* Approching wrap around point, start wrap check period (if for packet delivery head) */
        m_bTsbPdWrapCheck = true;
        LOGC(tslog.Debug,
             log << "tsbpd wrap period begins with ts=" << timestamp_us << " drift: " << m_DriftTracer.drift()
                 << "us.");
    }

    return (m_tsTsbPdTimeBase + microseconds_from(carryover));
}

void CRcvBuffer::applyGroupTime(const steady_clock::time_point& timebase,
                                bool                            wrp,
                                uint32_t                        delay,
                                const steady_clock::duration&   udrift)
{
    // Same as setRcvTsbPdMode, but predicted to be used for group members.
    // This synchronizes the time from the INTERNAL TIMEBASE of an existing
    // socket's internal timebase. This is required because the initial time
    // base stays always the same, whereas the internal timebase undergoes
    // adjustment as the 32-bit timestamps in the sockets wrap. The socket
    // newly added to the group must get EXACTLY the same internal timebase
    // or otherwise the TsbPd time calculation will ship different results
    // on different sockets.

    m_bTsbPdMode = true;

    m_tsTsbPdTimeBase = timebase;
    m_bTsbPdWrapCheck = wrp;
    m_tdTsbPdDelay    = microseconds_from(delay);
    m_DriftTracer.forceDrift(count_microseconds(udrift));
}

void CRcvBuffer::applyGroupDrift(const steady_clock::time_point& timebase,
                                 bool                            wrp,
                                 const steady_clock::duration&   udrift)
{
    // This is only when a drift was updated on one of the group members.
    HLOGC(brlog.Debug,
          log << "rcv-buffer: group synch uDRIFT: " << m_DriftTracer.drift() << " -> " << FormatDuration(udrift)
              << " TB: " << FormatTime(m_tsTsbPdTimeBase) << " -> " << FormatTime(timebase));

    m_tsTsbPdTimeBase = timebase;
    m_bTsbPdWrapCheck = wrp;

    m_DriftTracer.forceDrift(count_microseconds(udrift));
}

bool CRcvBuffer::getInternalTimeBase(steady_clock::time_point& w_timebase, steady_clock::duration& w_udrift)
{
    w_timebase = m_tsTsbPdTimeBase;
    w_udrift   = microseconds_from(m_DriftTracer.drift());
    return m_bTsbPdWrapCheck;
}

steady_clock::time_point CRcvBuffer::getPktTsbPdTime(uint32_t timestamp)
{
    const steady_clock::time_point time_base = getTsbPdTimeBase(timestamp);

    // Display only ingredients, not the result, as the result will
    // be displayed anyway in the next logs.
    HLOGC(brlog.Debug,
          log << "getPktTsbPdTime: TIMEBASE=" << FormatTime(time_base) << " + dTS=" << timestamp
              << "us + LATENCY=" << FormatDuration<DUNIT_MS>(m_tdTsbPdDelay) << " + uDRIFT=" << m_DriftTracer.drift());
    return (time_base + m_tdTsbPdDelay + microseconds_from(timestamp + m_DriftTracer.drift()));
}

int CRcvBuffer::setRcvTsbPdMode(const steady_clock::time_point& timebase, const steady_clock::duration& delay)
{
    m_bTsbPdMode      = true;
    m_bTsbPdWrapCheck = false;

    // Timebase passed here comes is calculated as:
    // >>> CTimer::getTime() - ctrlpkt->m_iTimeStamp
    // where ctrlpkt is the packet with SRT_CMD_HSREQ message.
    //
    // This function is called in the HSREQ reception handler only.
    m_tsTsbPdTimeBase = timebase;
    // XXX Seems like this may not work correctly.
    // At least this solution this way won't work with application-supplied
    // timestamps. For that case the timestamps should be taken exclusively
    // from the data packets because in case of application-supplied timestamps
    // they come from completely different server and undergo different rules
    // of network latency and drift.
    m_tdTsbPdDelay = delay;
    return 0;
}

#ifdef SRT_DEBUG_TSBPD_DRIFT
void CRcvBuffer::printDriftHistogram(int64_t iDrift)
{
    /*
     * Build histogram of drift values
     * First line  (ms): <=-10.0 -9.0 ... -1.0 - 0.0 + 1.0 ... 9.0 >=10.0
     * Second line (ms):         -0.9 ... -0.1 - 0.0 + 0.1 ... 0.9
     *  0    0    0    0    0    0    0    0    0    0 -    0 +    0    0    0    1    0    0    0    0    0    0
     *       0    0    0    0    0    0    0    0    0 -    0 +    0    0    0    0    0    0    0    0    0
     */
    iDrift /= 100; // uSec to 100 uSec (0.1ms)
    if (-10 < iDrift && iDrift < 10)
    {
        /* Fill 100us histogram -900 .. 900 us 100 us increments */
        m_TsbPdDriftHisto100us[10 + iDrift]++;
    }
    else
    {
        /* Fill 1ms histogram <=-10.0, -9.0 .. 9.0, >=10.0 ms in 1 ms increments */
        iDrift /= 10; // 100uSec to 1ms
        if (-10 < iDrift && iDrift < 10)
            m_TsbPdDriftHisto1ms[10 + iDrift]++;
        else if (iDrift <= -10)
            m_TsbPdDriftHisto1ms[0]++;
        else
            m_TsbPdDriftHisto1ms[20]++;
    }
    ++m_iTsbPdDriftNbSamples;
    if ((m_iTsbPdDriftNbSamples % TSBPD_DRIFT_PRT_SAMPLES) == 0)
    {
        int* histo = m_TsbPdDriftHisto1ms;

        fprintf(stderr,
                "%4d %4d %4d %4d %4d %4d %4d %4d %4d %4d - %4d + ",
                histo[0],
                histo[1],
                histo[2],
                histo[3],
                histo[4],
                histo[5],
                histo[6],
                histo[7],
                histo[8],
                histo[9],
                histo[10]);
        fprintf(stderr,
                "%4d %4d %4d %4d %4d %4d %4d %4d %4d %4d\n",
                histo[11],
                histo[12],
                histo[13],
                histo[14],
                histo[15],
                histo[16],
                histo[17],
                histo[18],
                histo[19],
                histo[20]);

        histo = m_TsbPdDriftHisto100us;
        fprintf(stderr,
                "     %4d %4d %4d %4d %4d %4d %4d %4d %4d - %4d + ",
                histo[1],
                histo[2],
                histo[3],
                histo[4],
                histo[5],
                histo[6],
                histo[7],
                histo[8],
                histo[9],
                histo[10]);
        fprintf(stderr,
                "%4d %4d %4d %4d %4d %4d %4d %4d %4d\n",
                histo[11],
                histo[12],
                histo[13],
                histo[14],
                histo[15],
                histo[16],
                histo[17],
                histo[18],
                histo[19]);

        m_iTsbPdDriftNbSamples = 0;
    }
}

void CRcvBuffer::printDriftOffset(int tsbPdOffset, int tsbPdDriftAvg)
{
    fprintf(stderr,
            "%s: tsbpd offset=%d drift=%d usec\n",
            FormatTime(steady_clock::now()).c_str(),
            tsbPdOffset,
            tsbPdDriftAvg);
    memset(m_TsbPdDriftHisto100us, 0, sizeof(m_TsbPdDriftHisto100us));
    memset(m_TsbPdDriftHisto1ms, 0, sizeof(m_TsbPdDriftHisto1ms));
}
#endif /* SRT_DEBUG_TSBPD_DRIFT */

bool CRcvBuffer::addRcvTsbPdDriftSample(uint32_t                  timestamp_us,
                                        Mutex&                    mutex_to_lock,
                                        steady_clock::duration&   w_udrift,
                                        steady_clock::time_point& w_newtimebase)
{
    if (!m_bTsbPdMode) // Not checked unless in TSBPD mode
        return false;
    /*
     * TsbPD time drift correction
     * TsbPD time slowly drift over long period depleting decoder buffer or raising latency
     * Re-evaluate the time adjustment value using a receiver control packet (ACK-ACK).
     * ACK-ACK timestamp is RTT/2 ago (in sender's time base)
     * Data packet have origin time stamp which is older when retransmitted so not suitable for this.
     *
     * Every TSBPD_DRIFT_MAX_SAMPLES packets, the average drift is calculated
     * if -TSBPD_DRIFT_MAX_VALUE < avgTsbPdDrift < TSBPD_DRIFT_MAX_VALUE uSec, pass drift value to RcvBuffer to adjust
     * delevery time. if outside this range, adjust this->TsbPdTimeOffset and RcvBuffer->TsbPdTimeBase by
     * +-TSBPD_DRIFT_MAX_VALUE uSec to maintain TsbPdDrift values in reasonable range (-5ms .. +5ms).
     */

    // Note important thing: this function is being called _EXCLUSIVELY_ in the handler
    // of UMSG_ACKACK command reception. This means that the timestamp used here comes
    // from the CONTROL domain, not DATA domain (timestamps from DATA domain may be
    // either schedule time or a time supplied by the application).

    const steady_clock::duration iDrift =
        steady_clock::now() - (getTsbPdTimeBase(timestamp_us) + microseconds_from(timestamp_us));

    enterCS(mutex_to_lock);

    bool updated = m_DriftTracer.update(count_microseconds(iDrift));

#ifdef SRT_DEBUG_TSBPD_DRIFT
    printDriftHistogram(count_microseconds(iDrift));
#endif /* SRT_DEBUG_TSBPD_DRIFT */

    if (updated)
    {
#ifdef SRT_DEBUG_TSBPD_DRIFT
        printDriftOffset(m_DriftTracer.overdrift(), m_DriftTracer.drift());
#endif /* SRT_DEBUG_TSBPD_DRIFT */

#if ENABLE_HEAVY_LOGGING
        const steady_clock::time_point oldbase = m_tsTsbPdTimeBase;
#endif
        steady_clock::duration overdrift = microseconds_from(m_DriftTracer.overdrift());
        m_tsTsbPdTimeBase += overdrift;

        HLOGC(brlog.Debug,
              log << "DRIFT=" << FormatDuration(iDrift) << " AVG=" << (m_DriftTracer.drift() / 1000.0)
                  << "ms, TB: " << FormatTime(oldbase) << " EXCESS: " << FormatDuration(overdrift)
                  << " UPDATED TO: " << FormatTime(m_tsTsbPdTimeBase));
    }
    else
    {
        HLOGC(brlog.Debug,
              log << "DRIFT=" << FormatDuration(iDrift) << " TB REMAINS: " << FormatTime(m_tsTsbPdTimeBase));
    }

    leaveCS(mutex_to_lock);
    w_udrift      = iDrift;
    w_newtimebase = m_tsTsbPdTimeBase;
    return updated;
}

int CRcvBuffer::readMsg(char* data, int len)
{
    SRT_MSGCTRL dummy = srt_msgctrl_default;
    return readMsg(data, len, (dummy), -1);
}

// NOTE: The order of ref-arguments is odd because:
// - data and len shall be close to one another
// - upto is last because it's a kind of unusual argument that has a default value
int CRcvBuffer::readMsg(char* data, int len, SRT_MSGCTRL& w_msgctl, int upto)
{
    int  p = -1, q = -1;
    bool passack;

    bool empty = accessMsg((p), (q), (passack), (w_msgctl.srctime), upto);
    if (empty)
        return 0;

    // This should happen just once. By 'empty' condition
    // we have a guarantee that m_pUnit[p] exists and is valid.
    CPacket& pkt1 = m_pUnit[p]->m_Packet;

    // This returns the sequence number and message number to
    // the API caller.
    w_msgctl.pktseq = pkt1.getSeqNo();
    w_msgctl.msgno  = pkt1.getMsgSeq();

    return extractData((data), len, p, q, passack);
}

#ifdef SRT_DEBUG_TSBPD_OUTJITTER
void CRcvBuffer::debugTraceJitter(int64_t rplaytime)
{
    uint64_t now = CTimer::getTime();
    if ((now - rplaytime) / 10 < 10)
        m_ulPdHisto[0][(now - rplaytime) / 10]++;
    else if ((now - rplaytime) / 100 < 10)
        m_ulPdHisto[1][(now - rplaytime) / 100]++;
    else if ((now - rplaytime) / 1000 < 10)
        m_ulPdHisto[2][(now - rplaytime) / 1000]++;
    else
        m_ulPdHisto[3][1]++;
}
#endif /* SRT_DEBUG_TSBPD_OUTJITTER */

bool CRcvBuffer::accessMsg(int& w_p, int& w_q, bool& w_passack, int64_t& w_playtime, int upto)
{
    // This function should do the following:
    // 1. Find the first packet starting the next message (or just next packet)
    // 2. When found something ready for extraction, return true.
    // 3. w_p and w_q point the index range for extraction
    // 4. passack decides if this range shall be removed after extraction

    bool empty = true;

    if (m_bTsbPdMode)
    {
        w_passack = false;
        int seq   = 0;

        steady_clock::time_point play_time;
        const bool               isReady = getRcvReadyMsg(play_time, (seq), upto);
        w_playtime                       = count_microseconds(play_time.time_since_epoch());

        if (isReady)
        {
            empty = false;
            // In TSBPD mode you always read one message
            // at a time and a message always fits in one UDP packet,
            // so in one "unit".
            w_p = w_q = m_iStartPos;

            debugTraceJitter(w_playtime);
        }
    }
    else
    {
        w_playtime = 0;
        if (scanMsg((w_p), (w_q), (w_passack)))
            empty = false;
    }

    return empty;
}

int CRcvBuffer::extractData(char* data, int len, int p, int q, bool passack)
{
    SRT_ASSERT(len > 0);
    int       rs     = len > 0 ? len : 0;
    const int past_q = shiftFwd(q);
    while (p != past_q)
    {
        const int pktlen = (int)m_pUnit[p]->m_Packet.getLength();
        // When unitsize is less than pktlen, only a fragment is copied to the output 'data',
        // but still the whole packet is removed from the receiver buffer.
        if (pktlen > 0)
            countBytes(-1, -pktlen, true);

        const int unitsize = ((rs >= 0) && (pktlen > rs)) ? rs : pktlen;

        HLOGC(brlog.Debug, log << "readMsg: checking unit POS=" << p);

        if (unitsize > 0)
        {
            memcpy((data), m_pUnit[p]->m_Packet.m_pcData, unitsize);
            data += unitsize;
            rs -= unitsize;
            IF_HEAVY_LOGGING(readMsgHeavyLogging(p));
        }
        else
        {
            HLOGC(brlog.Debug, log << CONID() << "readMsg: SKIPPED POS=" << p << " - ZERO SIZE UNIT");
        }

        // Note special case for live mode (one packet per message and TSBPD=on):
        //  - p == q (that is, this loop passes only once)
        //  - no passack (the unit is always removed from the buffer)
        if (!passack)
        {
            HLOGC(brlog.Debug, log << CONID() << "readMsg: FREEING UNIT POS=" << p);
            freeUnitAt(p);
        }
        else
        {
            HLOGC(brlog.Debug, log << CONID() << "readMsg: PASSACK UNIT POS=" << p);
            m_pUnit[p]->m_iFlag = CUnit::PASSACK;
        }

        p = shiftFwd(p);
    }

    if (!passack)
        m_iStartPos = past_q;

    HLOGC(brlog.Debug,
          log << "rcvBuf/extractData: begin=" << m_iStartPos << " reporting extraction size=" << (len - rs));

    return len - rs;
}

string CRcvBuffer::debugTimeState(size_t first_n_pkts) const
{
    stringstream ss;
    int          ipos = m_iStartPos;
    for (size_t i = 0; i < first_n_pkts; ++i, ipos = CSeqNo::incseq(ipos))
    {
        const CUnit* unit = m_pUnit[ipos];
        if (!unit)
        {
            ss << "pkt[" << i << "] missing, ";
            continue;
        }

        const CPacket& pkt = unit->m_Packet;
        ss << "pkt[" << i << "] ts=" << pkt.getMsgTimeStamp() << ", ";
    }
    return ss.str();
}

#if ENABLE_HEAVY_LOGGING
void CRcvBuffer::readMsgHeavyLogging(int p)
{
    static steady_clock::time_point prev_now;
    static steady_clock::time_point prev_srctime;
    const CPacket&                  pkt = m_pUnit[p]->m_Packet;

    const int32_t seq = pkt.m_iSeqNo;

    steady_clock::time_point nowtime = steady_clock::now();
    steady_clock::time_point srctime = getPktTsbPdTime(m_pUnit[p]->m_Packet.getMsgTimeStamp());

    const int64_t timediff_ms    = count_milliseconds(nowtime - srctime);
    const int64_t nowdiff_ms     = is_zero(prev_now) ? count_milliseconds(nowtime - prev_now) : 0;
    const int64_t srctimediff_ms = is_zero(prev_srctime) ? count_milliseconds(srctime - prev_srctime) : 0;

    const int next_p = shiftFwd(p);
    CUnit*    u      = m_pUnit[next_p];
    string    next_playtime;
    if (u && u->m_iFlag == CUnit::GOOD)
    {
        next_playtime = FormatTime(getPktTsbPdTime(u->m_Packet.getMsgTimeStamp()));
    }
    else
    {
        next_playtime = "NONE";
    }

    LOGC(brlog.Debug,
         log << CONID() << "readMsg: DELIVERED seq=" << seq << " T=" << FormatTime(srctime) << " in " << timediff_ms
             << "ms - TIME-PREVIOUS: PKT: " << srctimediff_ms << " LOCAL: " << nowdiff_ms << " !"
             << BufferStamp(pkt.data(), pkt.size()) << " NEXT pkt T=" << next_playtime);

    prev_now     = nowtime;
    prev_srctime = srctime;
}
#endif

bool CRcvBuffer::scanMsg(int& w_p, int& w_q, bool& w_passack)
{
    // empty buffer
    if ((m_iStartPos == m_iLastAckPos) && (m_iMaxPos <= 0))
    {
        HLOGC(brlog.Debug, log << "scanMsg: empty buffer");
        return false;
    }

    int rmpkts  = 0;
    int rmbytes = 0;
    // skip all bad msgs at the beginning
    // This loop rolls until the "buffer is empty" (head == tail),
    // in particular, there's no unit accessible for the reader.
    while (m_iStartPos != m_iLastAckPos)
    {
        // Roll up to the first valid unit
        if (!m_pUnit[m_iStartPos])
        {
            if (++m_iStartPos == m_iSize)
                m_iStartPos = 0;
            continue;
        }

        // Note: PB_FIRST | PB_LAST == PB_SOLO.
        // testing if boundary() & PB_FIRST tests if the msg is first OR solo.
        if (m_pUnit[m_iStartPos]->m_iFlag == CUnit::GOOD && m_pUnit[m_iStartPos]->m_Packet.getMsgBoundary() & PB_FIRST)
        {
            bool good = true;

            // look ahead for the whole message

            // We expect to see either of:
            // [PB_FIRST] [PB_SUBSEQUENT] [PB_SUBSEQUENT] [PB_LAST]
            // [PB_SOLO]
            // but not:
            // [PB_FIRST] NULL ...
            // [PB_FIRST] FREE/PASSACK/DROPPED...
            // If the message didn't look as expected, interrupt this.

            // This begins with a message starting at m_iStartPos
            // up to m_iLastAckPos OR until the PB_LAST message is found.
            // If any of the units on this way isn't good, this OUTER loop
            // will be interrupted.
            for (int i = m_iStartPos; i != m_iLastAckPos;)
            {
                if (!m_pUnit[i] || m_pUnit[i]->m_iFlag != CUnit::GOOD)
                {
                    good = false;
                    break;
                }

                // Likewise, boundary() & PB_LAST will be satisfied for last OR solo.
                if (m_pUnit[i]->m_Packet.getMsgBoundary() & PB_LAST)
                    break;

                if (++i == m_iSize)
                    i = 0;
            }

            if (good)
                break;
        }

        rmpkts++;
        rmbytes += freeUnitAt(m_iStartPos);

        m_iStartPos = shiftFwd(m_iStartPos);
    }
    /* we removed bytes form receive buffer */
    countBytes(-rmpkts, -rmbytes, true);

    // Not sure if this is correct, but this above 'while' loop exits
    // under the following conditions only:
    // - m_iStartPos == m_iLastAckPos (that makes passack = true)
    // - found at least GOOD unit with PB_FIRST and not all messages up to PB_LAST are good,
    //   in which case it returns with m_iStartPos <% m_iLastAckPos (earlier)
    // Also all units that lied before m_iStartPos are removed.

    w_p        = -1;          // message head
    w_q        = m_iStartPos; // message tail
    w_passack  = m_iStartPos == m_iLastAckPos;
    bool found = false;

    // looking for the first message
    //>>m_pUnit[size + m_iMaxPos] is not valid

    // XXX Would be nice to make some very thorough refactoring here.

    // This rolls by q variable from m_iStartPos up to m_iLastAckPos,
    // actually from the first message up to the one with PB_LAST
    // or PB_SOLO boundary.

    // The 'i' variable used in this loop is just a stub and it's
    // even hard to define the unit here. It is "shift towards
    // m_iStartPos", so the upper value is m_iMaxPos + size.
    // m_iMaxPos is itself relative to m_iLastAckPos, so
    // the upper value is m_iMaxPos + difference between
    // m_iLastAckPos and m_iStartPos, so that this value is relative
    // to m_iStartPos.
    //
    // The 'i' value isn't used anywhere, although the 'q' value rolls
    // in this loop in sync with 'i', with the difference that 'q' is
    // wrapped around, and 'i' is just incremented normally.
    //
    // This makes that this loop rolls in the range by 'q' from
    // m_iStartPos to m_iStartPos + UPPER,
    // where UPPER = m_iLastAckPos -% m_iStartPos + m_iMaxPos
    // This embraces the range from the current reading head up to
    // the last packet ever received.
    //
    // 'passack' is set to true when the 'q' has passed through
    // the border of m_iLastAckPos and fallen into the range
    // of unacknowledged packets.

    for (int i = 0, n = m_iMaxPos + getRcvDataSize(); i < n; ++i)
    {
        if (m_pUnit[w_q] && m_pUnit[w_q]->m_iFlag == CUnit::GOOD)
        {
            // Equivalent pseudocode:
            // PacketBoundary bound = m_pUnit[w_q]->m_Packet.getMsgBoundary();
            // if ( IsSet(bound, PB_FIRST) )
            //     w_p = w_q;
            // if ( IsSet(bound, PB_LAST) && w_p != -1 )
            //     found = true;
            //
            // Not implemented this way because it uselessly check w_p for -1
            // also after setting it explicitly.

            switch (m_pUnit[w_q]->m_Packet.getMsgBoundary())
            {
            case PB_SOLO: // 11
                w_p   = w_q;
                found = true;
                break;

            case PB_FIRST: // 10
                w_p = w_q;
                break;

            case PB_LAST: // 01
                if (w_p != -1)
                    found = true;
                break;

            case PB_SUBSEQUENT:; // do nothing (caught first, rolling for last)
            }
        }
        else
        {
            // a hole in this message, not valid, restart search
            w_p = -1;
        }

        // 'found' is set when the current iteration hit a message with PB_LAST
        // (including PB_SOLO since the very first message).
        if (found)
        {
            // the msg has to be ack'ed or it is allowed to read out of order, and was not read before
            if (!w_passack || !m_pUnit[w_q]->m_Packet.getMsgOrderFlag())
            {
                HLOGC(brlog.Debug, log << "scanMsg: found next-to-broken message, delivering OUT OF ORDER.");
                break;
            }

            found = false;
        }

        if (++w_q == m_iSize)
            w_q = 0;

        if (w_q == m_iLastAckPos)
            w_passack = true;
    }

    // no msg found
    if (!found)
    {
        // NOTE:
        // This situation may only happen if:
        // - Found a packet with PB_FIRST, so w_p = w_q at the moment when it was found
        // - Possibly found following components of that message up to shifted w_q
        // - Found no terminal packet (PB_LAST) for that message.

        // if the message is larger than the receiver buffer, return part of the message
        if ((w_p != -1) && (shiftFwd(w_q) == w_p))
        {
            HLOGC(brlog.Debug, log << "scanMsg: BUFFER FULL and message is INCOMPLETE. Returning PARTIAL MESSAGE.");
            found = true;
        }
        else
        {
            HLOGC(brlog.Debug, log << "scanMsg: PARTIAL or NO MESSAGE found: p=" << w_p << " q=" << w_q);
        }
    }
    else
    {
        HLOGC(brlog.Debug,
              log << "scanMsg: extracted message p=" << w_p << " q=" << w_q << " ("
                  << ((w_q - w_p + m_iSize + 1) % m_iSize) << " packets)");
    }

    return found;
}<|MERGE_RESOLUTION|>--- conflicted
+++ resolved
@@ -581,11 +581,7 @@
     // Therefore we are setting the rexmit time.
     p->m_tsRexmitTime = steady_clock::now();
 
-<<<<<<< HEAD
     HLOGC(qslog.Debug,
-=======
-    HLOGC(dlog.Debug,
->>>>>>> d2f0e8a8
           log << CONID() << "CSndBuffer: getting packet %" << p->m_iSeqNo << " as per %" << w_packet.m_iSeqNo
               << " size=" << readlen << " to send [REXMIT]");
 
@@ -594,11 +590,7 @@
 
 srt::sync::steady_clock::time_point CSndBuffer::getPacketRexmitTime(const int offset)
 {
-<<<<<<< HEAD
-    CGuard bufferguard(m_BufLock);
-=======
     ScopedLock bufferguard(m_BufLock);
->>>>>>> d2f0e8a8
     const Block* p = m_pFirstBlock;
 
     // XXX Suboptimal procedure to keep the blocks identifiable
@@ -943,11 +935,6 @@
 
         const int pktlen = pkt.getLength();
         const int remain_pktlen = pktlen - m_iNotch;
-<<<<<<< HEAD
-=======
-
-        const int unitsize = std::min(remain_pktlen, rs);
->>>>>>> d2f0e8a8
 
         const int unitsize = std::min(remain_pktlen, rs);
 
