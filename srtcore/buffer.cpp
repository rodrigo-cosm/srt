--- conflicted
+++ resolved
@@ -138,16 +138,8 @@
    releaseMutex(m_BufLock);
 }
 
-<<<<<<< HEAD
-void CSndBuffer::addBuffer(const char* data, int len, int ttl, bool order, uint64_t srctime, ref_t<int32_t> r_seqno, ref_t<int32_t> r_msgno)
-{
-    int32_t& msgno = *r_msgno;
-    int32_t& seqno = *r_seqno;
-
-=======
-void CSndBuffer::addBuffer(const char* data, int len, int ttl, bool order, uint64_t srctime, int32_t& w_msgno)
-{
->>>>>>> 13a3a23a
+void CSndBuffer::addBuffer(const char* data, int len, int ttl, bool order, uint64_t srctime, int32_t& w_seqno, int32_t& w_msgno)
+{
     int size = len / m_iMSS;
     if ((len % m_iMSS) != 0)
         size ++;
@@ -181,17 +173,12 @@
         if (pktlen > m_iMSS)
             pktlen = m_iMSS;
 
-<<<<<<< HEAD
-        HLOGC(dlog.Debug, log << "addBuffer: seq=" << seqno << " spreading from=" << (i*m_iMSS) << " size=" << pktlen << " TO BUFFER:" << (void*)s->m_pcData);
-        memcpy(s->m_pcData, data + i * m_iMSS, pktlen);
-=======
-        HLOGC(dlog.Debug, log << "addBuffer: spreading from=" << (i*m_iMSS) << " size=" << pktlen << " TO BUFFER:" << (void*)s->m_pcData);
+        HLOGC(dlog.Debug, log << "addBuffer: seq=" << w_seqno << " spreading from=" << (i*m_iMSS) << " size=" << pktlen << " TO BUFFER:" << (void*)s->m_pcData);
         memcpy((s->m_pcData), data + i * m_iMSS, pktlen);
->>>>>>> 13a3a23a
         s->m_iLength = pktlen;
 
-        s->m_iSeqNo = seqno;
-        seqno = CSeqNo::incseq(seqno);
+        s->m_iSeqNo = w_seqno;
+        w_seqno = CSeqNo::incseq(w_seqno);
 
         s->m_iMsgNoBitset = m_iNextMsgNo | inorder;
         if (i == 0)
@@ -348,17 +335,17 @@
    return total;
 }
 
-int CSndBuffer::readData(ref_t<CPacket> r_packet, ref_t<steady_clock::time_point> srctime, int kflgs)
+int CSndBuffer::readData(CPacket& w_packet, steady_clock::time_point& w_srctime, int kflgs)
 {
    // No data to read
    if (m_pCurrBlock == m_pLastBlock)
       return 0;
 
    // Make the packet REFLECT the data stored in the buffer.
-   r_packet.get().m_pcData = m_pCurrBlock->m_pcData;
+   w_packet.m_pcData = m_pCurrBlock->m_pcData;
    int readlen = m_pCurrBlock->m_iLength;
-   r_packet.get().setLength(readlen);
-   r_packet.get().m_iSeqNo = m_pCurrBlock->m_iSeqNo;
+   w_packet.setLength(readlen);
+   w_packet.m_iSeqNo = m_pCurrBlock->m_iSeqNo;
 
    // XXX This is probably done because the encryption should happen
    // just once, and so this sets the encryption flags to both msgno bitset
@@ -393,10 +380,10 @@
    {
        m_pCurrBlock->m_iMsgNoBitset |= MSGNO_ENCKEYSPEC::wrap(kflgs);
    }
-   r_packet.get().m_iMsgNo = m_pCurrBlock->m_iMsgNoBitset;
+   w_packet.m_iMsgNo = m_pCurrBlock->m_iMsgNoBitset;
 
    // TODO: FR #930. Use source time if it is provided.
-   *srctime = m_pCurrBlock->m_tsOriginTime;
+   w_srctime = m_pCurrBlock->m_tsOriginTime;
    /* *srctime =
       m_pCurrBlock->m_ullSourceTime_us ? m_pCurrBlock->m_ullSourceTime_us :
       m_pCurrBlock->m_tsOriginTime;*/
@@ -408,11 +395,9 @@
    return readlen;
 }
 
-int CSndBuffer::readData(const int offset, ref_t<CPacket> r_packet, ref_t<steady_clock::time_point> r_srctime, ref_t<int> r_msglen)
-{
-   int32_t& msgno_bitset = r_packet.get().m_iMsgNo;
-   steady_clock::time_point& srctime = *r_srctime;
-   int& msglen = *r_msglen;
+int CSndBuffer::readData(const int offset, CPacket& w_packet, steady_clock::time_point& w_srctime, int& w_msglen)
+{
+   int32_t& msgno_bitset = w_packet.m_iMsgNo;
 
    CGuard bufferguard(m_BufLock);
 
@@ -440,7 +425,7 @@
    if ((p->m_iTTL >= 0) && (count_milliseconds(steady_clock::now() - p->m_tsOriginTime) > p->m_iTTL))
    {
       int32_t msgno = p->getMsgSeq();
-      msglen = 1;
+      w_msglen = 1;
       p = p->m_pNext;
       bool move = false;
       while (msgno == p->getMsgSeq())
@@ -450,10 +435,10 @@
          p = p->m_pNext;
          if (move)
             m_pCurrBlock = p;
-         msglen ++;
+         w_msglen++;
       }
 
-      HLOGC(dlog.Debug, log << "CSndBuffer::readData: due to TTL exceeded, " << msglen << " messages to drop, up to " << msgno);
+      HLOGC(dlog.Debug, log << "CSndBuffer::readData: due to TTL exceeded, " << w_msglen << " messages to drop, up to " << msgno);
 
       // If readData returns -1, then msgno_bitset is understood as a Message ID to drop.
       // This means that in this case it should be written by the message sequence value only
@@ -462,9 +447,9 @@
       return -1;
    }
 
-   r_packet.get().m_pcData = p->m_pcData;
+   w_packet.m_pcData = p->m_pcData;
    int readlen = p->m_iLength;
-   r_packet.get().setLength(readlen);
+   w_packet.setLength(readlen);
 
    // XXX Here the value predicted to be applied to PH_MSGNO field is extracted.
    // As this function is predicted to extract the data to send as a rexmited packet,
@@ -472,11 +457,11 @@
    // encrypted, and with all ENC flags already set. So, the first call to send
    // the packet originally (the other overload of this function) must set these
    // flags.
-   r_packet.get().m_iMsgNo = p->m_iMsgNoBitset;
+   w_packet.m_iMsgNo = p->m_iMsgNoBitset;
 
    // TODO: FR #930. Use source time if it is provided.
-   srctime = m_pCurrBlock->m_tsOriginTime;
-   /*srctime =
+   w_srctime = m_pCurrBlock->m_tsOriginTime;
+   /*w_srctime =
       m_pCurrBlock->m_ullSourceTime_us ? m_pCurrBlock->m_ullSourceTime_us :
       m_pCurrBlock->m_tsOriginTime;*/
 
@@ -953,23 +938,14 @@
     // tsbpdtime will be retrieved by the below call
     // Returned values:
     // - tsbpdtime: real time when the packet is ready to play (whether ready to play or not)
-<<<<<<< HEAD
-    // - passack: false (the report concerns a packet with an exactly next sequence)
-    // - skipseqno == -1: no packets to skip towards the first RTP
+    // - w_passack: false (the report concerns a packet with an exactly next sequence)
+    // - w_skipseqno == -1: no packets to skip towards the first RTP
     // - curpktseq: sequence number for reported packet (for debug purposes)
     // - @return: whether the reported packet is ready to play
 
     /* Check the acknowledged packets */
     // getRcvReadyMsg returns true if the time to play for the first message
     // (returned in w_tsbpdtime) is in the past.
-=======
-    // - w_passack: false (the report concerns a packet with an exactly next sequence)
-    // - w_skipseqno == -1: no packets to skip towards the first RTP
-    // - ppkt: that exactly packet that is reported (for debugging purposes)
-    // - @return: whether the reported packet is ready to play
-
-    /* Check the acknowledged packets */
->>>>>>> 13a3a23a
     if (getRcvReadyMsg((w_tsbpdtime), (w_curpktseq)))
     {
         HLOGC(dlog.Debug, log << "getRcvFirstMsg: ready CONTIG packet: %" << w_curpktseq);
@@ -987,11 +963,7 @@
 
     // Below this line we have only two options:
     // - m_iMaxPos == 0, which means that no more packets are in the buffer
-<<<<<<< HEAD
-    //    - returned: tsbpdtime=0, passack=true, skipseqno=-1, curpktseq=0, @return false
-=======
-    //    - returned: tsbpdtime=0, w_passack=true, w_skipseqno=-1, ppkt=0, @return false
->>>>>>> 13a3a23a
+    //    - returned: tsbpdtime=0, w_passack=true, w_skipseqno=-1, w_curpktseq=0, @return false
     // - m_iMaxPos > 0, which means that there are packets arrived after a lost packet:
     //    - returned: tsbpdtime=PKT.TS, w_passack=true, w_skipseqno=PKT.SEQ, ppkt=PKT, @return LOCAL(PKT.TS) <= NOW
 
