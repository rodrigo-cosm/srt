--- conflicted
+++ resolved
@@ -927,19 +927,12 @@
     // - tsbpdtime: real time when the packet is ready to play (whether ready to play or not)
     // - w_passack: false (the report concerns a packet with an exactly next sequence)
     // - w_skipseqno == -1: no packets to skip towards the first RTP
-<<<<<<< HEAD
-    // - ppkt: that exactly packet that is reported (for debugging purposes)
-    // - @return: whether the reported packet is ready to play
-
-    /* Check the acknowledged packets */
-=======
     // - w_curpktseq: sequence number for reported packet (for debug purposes)
     // - @return: whether the reported packet is ready to play
 
     /* Check the acknowledged packets */
     // getRcvReadyMsg returns true if the time to play for the first message
     // (returned in w_tsbpdtime) is in the past.
->>>>>>> 0989b8e7
     if (getRcvReadyMsg((w_tsbpdtime), (w_curpktseq)))
     {
         HLOGC(dlog.Debug, log << "getRcvFirstMsg: ready CONTIG packet: %" << w_curpktseq);
@@ -957,11 +950,7 @@
 
     // Below this line we have only two options:
     // - m_iMaxPos == 0, which means that no more packets are in the buffer
-<<<<<<< HEAD
-    //    - returned: tsbpdtime=0, w_passack=true, w_skipseqno=-1, ppkt=0, @return false
-=======
     //    - returned: tsbpdtime=0, w_passack=true, w_skipseqno=-1, w_curpktseq=0, @return false
->>>>>>> 0989b8e7
     // - m_iMaxPos > 0, which means that there are packets arrived after a lost packet:
     //    - returned: tsbpdtime=PKT.TS, w_passack=true, w_skipseqno=PKT.SEQ, ppkt=PKT, @return LOCAL(PKT.TS) <= NOW
 
