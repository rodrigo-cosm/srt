/*
 * SRT - Secure, Reliable, Transport
 * Copyright (c) 2018 Haivision Systems Inc.
 *
 * This Source Code Form is subject to the terms of the Mozilla Public
 * License, v. 2.0. If a copy of the MPL was not distributed with this
 * file, You can obtain one at http://mozilla.org/MPL/2.0/.
 *
 */

/*****************************************************************************
Copyright (c) 2001 - 2011, The Board of Trustees of the University of Illinois.
All rights reserved.

Redistribution and use in source and binary forms, with or without
modification, are permitted provided that the following conditions are
met:

* Redistributions of source code must retain the above
  copyright notice, this list of conditions and the
  following disclaimer.

* Redistributions in binary form must reproduce the
  above copyright notice, this list of conditions
  and the following disclaimer in the documentation
  and/or other materials provided with the distribution.

* Neither the name of the University of Illinois
  nor the names of its contributors may be used to
  endorse or promote products derived from this
  software without specific prior written permission.

THIS SOFTWARE IS PROVIDED BY THE COPYRIGHT HOLDERS AND CONTRIBUTORS "AS
IS" AND ANY EXPRESS OR IMPLIED WARRANTIES, INCLUDING, BUT NOT LIMITED TO,
THE IMPLIED WARRANTIES OF MERCHANTABILITY AND FITNESS FOR A PARTICULAR
PURPOSE ARE DISCLAIMED. IN NO EVENT SHALL THE COPYRIGHT OWNER OR
CONTRIBUTORS BE LIABLE FOR ANY DIRECT, INDIRECT, INCIDENTAL, SPECIAL,
EXEMPLARY, OR CONSEQUENTIAL DAMAGES (INCLUDING, BUT NOT LIMITED TO,
PROCUREMENT OF SUBSTITUTE GOODS OR SERVICES; LOSS OF USE, DATA, OR
PROFITS; OR BUSINESS INTERRUPTION) HOWEVER CAUSED AND ON ANY THEORY OF
LIABILITY, WHETHER IN CONTRACT, STRICT LIABILITY, OR TORT (INCLUDING
NEGLIGENCE OR OTHERWISE) ARISING IN ANY WAY OUT OF THE USE OF THIS
SOFTWARE, EVEN IF ADVISED OF THE POSSIBILITY OF SUCH DAMAGE.
*****************************************************************************/

/*****************************************************************************
written by
   Yunhong Gu, last updated 03/12/2011
modified by
   Haivision Systems Inc.
*****************************************************************************/

#include "platform_sys.h"

#include <cstring>
#include <cmath>
#include "buffer.h"
#include "packet.h"
#include "core.h" // provides some constants
#include "logging.h"

using namespace std;
using namespace srt_logging;
using namespace srt::sync;

// You can change this value at build config by using "ENFORCE" options.
#if !defined(SRT_MAVG_SAMPLING_RATE)
#define SRT_MAVG_SAMPLING_RATE 40
#endif

bool AvgBufSize::isTimeToUpdate(const time_point& now) const
{
    const int      usMAvgBasePeriod = 1000000; // 1s in microseconds
    const int      us2ms            = 1000;
    const int      msMAvgPeriod     = (usMAvgBasePeriod / SRT_MAVG_SAMPLING_RATE) / us2ms;
    const uint64_t elapsed_ms       = count_milliseconds(now - m_tsLastSamplingTime); // ms since last sampling
    return (elapsed_ms >= msMAvgPeriod);
}

void AvgBufSize::update(const steady_clock::time_point& now, int pkts, int bytes, int timespan_ms)
{
    const uint64_t elapsed_ms       = count_milliseconds(now - m_tsLastSamplingTime); // ms since last sampling
    m_tsLastSamplingTime            = now;
    const uint64_t one_second_in_ms = 1000;
    if (elapsed_ms > one_second_in_ms)
    {
        // No sampling in last 1 sec, initialize average
        m_dCountMAvg      = pkts;
        m_dBytesCountMAvg = bytes;
        m_dTimespanMAvg   = timespan_ms;
        return;
    }

    //
    // weight last average value between -1 sec and last sampling time (LST)
    // and new value between last sampling time and now
    //                                      |elapsed_ms|
    //   +----------------------------------+-------+
    //  -1                                 LST      0(now)
    //
    m_dCountMAvg      = avg_iir_w<1000, double>(m_dCountMAvg, pkts, elapsed_ms);
    m_dBytesCountMAvg = avg_iir_w<1000, double>(m_dBytesCountMAvg, bytes, elapsed_ms);
    m_dTimespanMAvg   = avg_iir_w<1000, double>(m_dTimespanMAvg, timespan_ms, elapsed_ms);
}

int round_val(double val)
{
    return static_cast<int>(round(val));
}

CSndBuffer::CSndBuffer(int size, int mss)
    : m_BufLock()
    , m_pBlock(NULL)
    , m_pFirstBlock(NULL)
    , m_pCurrBlock(NULL)
    , m_pLastBlock(NULL)
    , m_pBuffer(NULL)
    , m_iNextMsgNo(1)
    , m_iSize(size)
    , m_iMSS(mss)
    , m_iCount(0)
    , m_iBytesCount(0)
    , m_iInRatePktsCount(0)
    , m_iInRateBytesCount(0)
    , m_InRatePeriod(INPUTRATE_FAST_START_US) // 0.5 sec (fast start)
    , m_iInRateBps(INPUTRATE_INITIAL_BYTESPS)
{
    // initial physical buffer of "size"
    m_pBuffer           = new Buffer;
    m_pBuffer->m_pcData = new char[m_iSize * m_iMSS];
    m_pBuffer->m_iSize  = m_iSize;
    m_pBuffer->m_pNext  = NULL;

    // circular linked list for out bound packets
    m_pBlock  = new Block;
    Block* pb = m_pBlock;
    for (int i = 1; i < m_iSize; ++i)
    {
        pb->m_pNext        = new Block;
        pb->m_iMsgNoBitset = 0;
        pb                 = pb->m_pNext;
    }
    pb->m_pNext = m_pBlock;

    pb       = m_pBlock;
    char* pc = m_pBuffer->m_pcData;
    for (int i = 0; i < m_iSize; ++i)
    {
        pb->m_pcData = pc;
        pb           = pb->m_pNext;
        pc += m_iMSS;
    }

    m_pFirstBlock = m_pCurrBlock = m_pLastBlock = m_pBlock;

    setupMutex(m_BufLock, "Buf");
}

CSndBuffer::~CSndBuffer()
{
    Block* pb = m_pBlock->m_pNext;
    while (pb != m_pBlock)
    {
        Block* temp = pb;
        pb          = pb->m_pNext;
        delete temp;
    }
    delete m_pBlock;

    while (m_pBuffer != NULL)
    {
        Buffer* temp = m_pBuffer;
        m_pBuffer    = m_pBuffer->m_pNext;
        delete[] temp->m_pcData;
        delete temp;
    }

    releaseMutex(m_BufLock);
}

void CSndBuffer::addBuffer(const char* data, int len, SRT_MSGCTRL& w_mctrl)
{
    int32_t&  w_msgno   = w_mctrl.msgno;
    int32_t&  w_seqno   = w_mctrl.pktseq;
    int64_t& w_srctime  = w_mctrl.srctime;
    int&      w_ttl     = w_mctrl.msgttl;
    int       size      = len / m_iMSS;
    if ((len % m_iMSS) != 0)
        size++;

<<<<<<< HEAD
    HLOGC(bslog.Debug, log << "addBuffer: size=" << m_iCount << " reserved=" << m_iSize << " needs=" << size << " buffers for " << len << " bytes");
=======
    HLOGC(mglog.Debug,
          log << "addBuffer: size=" << m_iCount << " reserved=" << m_iSize << " needs=" << size << " buffers for "
              << len << " bytes");
>>>>>>> cb4b067b

    // dynamically increase sender buffer
    while (size + m_iCount >= m_iSize)
    {
        HLOGC(bslog.Debug, log << "addBuffer: ... still lacking " << (size + m_iCount - m_iSize) << " buffers...");
        increase();
    }

    const steady_clock::time_point time = steady_clock::now();
<<<<<<< HEAD
    if (w_srctime == 0)
    {
        HLOGC(bslog.Debug, log << CONID() << "addBuffer: DEFAULT SRCTIME - overriding with current time.");
        w_srctime = time.us_since_epoch();
    }
    int32_t inorder = w_mctrl.inorder ? MSGNO_PACKET_INORDER::mask : 0;

    HLOGC(bslog.Debug, log << CONID() << "addBuffer: adding "
        << size << " packets (" << len << " bytes) to send, msgno="
        << (w_msgno > 0 ? w_msgno : m_iNextMsgNo)
        << (inorder ? "" : " NOT") << " in order");
=======
    const int32_t inorder = w_mctrl.inorder ? MSGNO_PACKET_INORDER::mask : 0;

    HLOGC(dlog.Debug,
          log << CONID() << "addBuffer: adding " << size << " packets (" << len << " bytes) to send, msgno="
              << (w_msgno > 0 ? w_msgno : m_iNextMsgNo) << (inorder ? "" : " NOT") << " in order");
>>>>>>> cb4b067b

    // The sequence number passed to this function is the sequence number
    // that the very first packet from the packet series should get here.
    // If there's more than one packet, this function must increase it by itself
    // and then return the accordingly modified sequence number in the reference.

    Block* s = m_pLastBlock;

    if (w_msgno == SRT_MSGNO_NONE) // DEFAULT-UNCHANGED msgno supplied
    {
        HLOGC(bslog.Debug, log << "addBuffer: using internally managed msgno=" << m_iNextMsgNo);
        w_msgno = m_iNextMsgNo;
    }
    else
    {
        HLOGC(bslog.Debug, log << "addBuffer: OVERWRITTEN by msgno supplied by caller: msgno=" << w_msgno);
        m_iNextMsgNo = w_msgno;
    }

    for (int i = 0; i < size; ++i)
    {
        int pktlen = len - i * m_iMSS;
        if (pktlen > m_iMSS)
            pktlen = m_iMSS;

<<<<<<< HEAD
        HLOGC(bslog.Debug, log << "addBuffer: %" << w_seqno << " #" << w_msgno
                << " spreading from=" << (i*m_iMSS) << " size=" << pktlen
                << " TO BUFFER:" << (void*)s->m_pcData);
=======
        HLOGC(dlog.Debug,
              log << "addBuffer: %" << w_seqno << " #" << w_msgno << " spreading from=" << (i * m_iMSS)
                  << " size=" << pktlen << " TO BUFFER:" << (void*)s->m_pcData);
>>>>>>> cb4b067b
        memcpy((s->m_pcData), data + i * m_iMSS, pktlen);
        s->m_iLength = pktlen;

        s->m_iSeqNo = w_seqno;
        w_seqno     = CSeqNo::incseq(w_seqno);

        s->m_iMsgNoBitset = m_iNextMsgNo | inorder;
        if (i == 0)
            s->m_iMsgNoBitset |= PacketBoundaryBits(PB_FIRST);
        if (i == size - 1)
            s->m_iMsgNoBitset |= PacketBoundaryBits(PB_LAST);
        // NOTE: if i is neither 0 nor size-1, it resuls with PB_SUBSEQUENT.
        //       if i == 0 == size-1, it results with PB_SOLO.
        // Packets assigned to one message can be:
        // [PB_FIRST] [PB_SUBSEQUENT] [PB_SUBSEQUENT] [PB_LAST] - 4 packets per message
        // [PB_FIRST] [PB_LAST] - 2 packets per message
        // [PB_SOLO] - 1 packet per message

        s->m_llSourceTime_us = w_srctime;
        s->m_tsOriginTime    = time;
        s->m_iTTL            = w_ttl;

        // XXX unchecked condition: s->m_pNext == NULL.
        // Should never happen, as the call to increase() should ensure enough buffers.
        SRT_ASSERT(s->m_pNext);
        s = s->m_pNext;
    }
    m_pLastBlock = s;

    enterCS(m_BufLock);
    m_iCount += size;

    m_iBytesCount += len;
    m_tsLastOriginTime = time;

    updateInputRate(time, size, len);

    updAvgBufSize(time);

    leaveCS(m_BufLock);

    // MSGNO_SEQ::mask has a form: 00000011111111...
    // At least it's known that it's from some index inside til the end (to bit 0).
    // If this value has been reached in a step of incrementation, it means that the
    // maximum value has been reached. Casting to int32_t to ensure the same sign
    // in comparison, although it's far from reaching the sign bit.

<<<<<<< HEAD
    int nextmsgno = ++MsgNo(m_iNextMsgNo);
    HLOGC(bslog.Debug, log << "CSndBuffer::addBuffer: updating msgno: #" << m_iNextMsgNo << " -> #" << nextmsgno);
=======
    const int nextmsgno = ++MsgNo(m_iNextMsgNo);
    HLOGC(mglog.Debug, log << "CSndBuffer::addBuffer: updating msgno: #" << m_iNextMsgNo << " -> #" << nextmsgno);
>>>>>>> cb4b067b
    m_iNextMsgNo = nextmsgno;
}

void CSndBuffer::setInputRateSmpPeriod(int period)
{
    m_InRatePeriod = (uint64_t)period; //(usec) 0=no input rate calculation
}

void CSndBuffer::updateInputRate(const steady_clock::time_point& time, int pkts, int bytes)
{
    // no input rate calculation
    if (m_InRatePeriod == 0)
        return;

    if (is_zero(m_tsInRateStartTime))
    {
        m_tsInRateStartTime = time;
        return;
    }

    m_iInRatePktsCount += pkts;
    m_iInRateBytesCount += bytes;

    // Trigger early update in fast start mode
    const bool early_update = (m_InRatePeriod < INPUTRATE_RUNNING_US) && (m_iInRatePktsCount > INPUTRATE_MAX_PACKETS);

    const uint64_t period_us = count_microseconds(time - m_tsInRateStartTime);
    if (early_update || period_us > m_InRatePeriod)
    {
        // Required Byte/sec rate (payload + headers)
        m_iInRateBytesCount += (m_iInRatePktsCount * CPacket::SRT_DATA_HDR_SIZE);
        m_iInRateBps = (int)(((int64_t)m_iInRateBytesCount * 1000000) / period_us);
<<<<<<< HEAD
        HLOGC(bslog.Debug, log << "updateInputRate: pkts:" << m_iInRateBytesCount << " bytes:" << m_iInRatePktsCount
                << " rate=" << (m_iInRateBps*8)/1000
                << "kbps interval=" << period_us);
        m_iInRatePktsCount = 0;
=======
        HLOGC(dlog.Debug,
              log << "updateInputRate: pkts:" << m_iInRateBytesCount << " bytes:" << m_iInRatePktsCount
                  << " rate=" << (m_iInRateBps * 8) / 1000 << "kbps interval=" << period_us);
        m_iInRatePktsCount  = 0;
>>>>>>> cb4b067b
        m_iInRateBytesCount = 0;
        m_tsInRateStartTime = time;

        setInputRateSmpPeriod(INPUTRATE_RUNNING_US);
    }
}

int CSndBuffer::addBufferFromFile(fstream& ifs, int len)
{
<<<<<<< HEAD
   int size = len / m_iMSS;
   if ((len % m_iMSS) != 0)
      size ++;

   HLOGC(bslog.Debug, log << "addBufferFromFile: size=" << m_iCount << " reserved=" << m_iSize << " needs=" << size << " buffers for " << len << " bytes");

   // dynamically increase sender buffer
   while (size + m_iCount >= m_iSize)
   {
      HLOGC(bslog.Debug, log << "addBufferFromFile: ... still lacking " << (size + m_iCount - m_iSize) << " buffers...");
      increase();
   }

   HLOGC(bslog.Debug, log << CONID() << "addBufferFromFile: adding "
       << size << " packets (" << len << " bytes) to send, msgno=" << m_iNextMsgNo);

   Block* s = m_pLastBlock;
   int total = 0;
   for (int i = 0; i < size; ++ i)
   {
      if (ifs.bad() || ifs.fail() || ifs.eof())
         break;

      int pktlen = len - i * m_iMSS;
      if (pktlen > m_iMSS)
         pktlen = m_iMSS;

      HLOGC(bslog.Debug, log << "addBufferFromFile: reading from=" << (i*m_iMSS) << " size=" << pktlen << " TO BUFFER:" << (void*)s->m_pcData);
      ifs.read(s->m_pcData, pktlen);
      if ((pktlen = int(ifs.gcount())) <= 0)
         break;

      // currently file transfer is only available in streaming mode, message is always in order, ttl = infinite
      s->m_iMsgNoBitset = m_iNextMsgNo | MSGNO_PACKET_INORDER::mask;
      if (i == 0)
         s->m_iMsgNoBitset |= PacketBoundaryBits(PB_FIRST);
      if (i == size - 1)
         s->m_iMsgNoBitset |= PacketBoundaryBits(PB_LAST);
      // NOTE: PB_FIRST | PB_LAST == PB_SOLO.
      // none of PB_FIRST & PB_LAST == PB_SUBSEQUENT.

      s->m_iLength = pktlen;
      s->m_iTTL = SRT_MSGTTL_INF;
      s = s->m_pNext;

      total += pktlen;
   }
   m_pLastBlock = s;

   enterCS(m_BufLock);
   m_iCount += size;
   m_iBytesCount += total;

   leaveCS(m_BufLock);

   m_iNextMsgNo ++;
   if (m_iNextMsgNo == int32_t(MSGNO_SEQ::mask))
      m_iNextMsgNo = 1;

   return total;
=======
    int size = len / m_iMSS;
    if ((len % m_iMSS) != 0)
        size++;

    HLOGC(mglog.Debug,
          log << "addBufferFromFile: size=" << m_iCount << " reserved=" << m_iSize << " needs=" << size
              << " buffers for " << len << " bytes");

    // dynamically increase sender buffer
    while (size + m_iCount >= m_iSize)
    {
        HLOGC(mglog.Debug,
              log << "addBufferFromFile: ... still lacking " << (size + m_iCount - m_iSize) << " buffers...");
        increase();
    }

    HLOGC(dlog.Debug,
          log << CONID() << "addBufferFromFile: adding " << size << " packets (" << len
              << " bytes) to send, msgno=" << m_iNextMsgNo);

    Block* s     = m_pLastBlock;
    int    total = 0;
    for (int i = 0; i < size; ++i)
    {
        if (ifs.bad() || ifs.fail() || ifs.eof())
            break;

        int pktlen = len - i * m_iMSS;
        if (pktlen > m_iMSS)
            pktlen = m_iMSS;

        HLOGC(dlog.Debug,
              log << "addBufferFromFile: reading from=" << (i * m_iMSS) << " size=" << pktlen
                  << " TO BUFFER:" << (void*)s->m_pcData);
        ifs.read(s->m_pcData, pktlen);
        if ((pktlen = int(ifs.gcount())) <= 0)
            break;

        // currently file transfer is only available in streaming mode, message is always in order, ttl = infinite
        s->m_iMsgNoBitset = m_iNextMsgNo | MSGNO_PACKET_INORDER::mask;
        if (i == 0)
            s->m_iMsgNoBitset |= PacketBoundaryBits(PB_FIRST);
        if (i == size - 1)
            s->m_iMsgNoBitset |= PacketBoundaryBits(PB_LAST);
        // NOTE: PB_FIRST | PB_LAST == PB_SOLO.
        // none of PB_FIRST & PB_LAST == PB_SUBSEQUENT.

        s->m_iLength = pktlen;
        s->m_iTTL    = SRT_MSGTTL_INF;
        s            = s->m_pNext;

        total += pktlen;
    }
    m_pLastBlock = s;

    enterCS(m_BufLock);
    m_iCount += size;
    m_iBytesCount += total;

    leaveCS(m_BufLock);

    m_iNextMsgNo++;
    if (m_iNextMsgNo == int32_t(MSGNO_SEQ::mask))
        m_iNextMsgNo = 1;

    return total;
}

steady_clock::time_point CSndBuffer::getSourceTime(const CSndBuffer::Block& block)
{
    if (block.m_llSourceTime_us)
    {
        const steady_clock::duration since_epoch = block.m_tsOriginTime.time_since_epoch();
        const steady_clock::duration delta       = microseconds_from(block.m_llSourceTime_us) - since_epoch;
        return block.m_tsOriginTime + delta;
    }

    return block.m_tsOriginTime;
>>>>>>> cb4b067b
}

int CSndBuffer::readData(CPacket& w_packet, steady_clock::time_point& w_srctime, int kflgs)
{
<<<<<<< HEAD
   // No data to read
   if (m_pCurrBlock == m_pLastBlock)
      return 0;

   // Make the packet REFLECT the data stored in the buffer.
   w_packet.m_pcData = m_pCurrBlock->m_pcData;
   int readlen = m_pCurrBlock->m_iLength;
   w_packet.setLength(readlen);
   w_packet.m_iSeqNo = m_pCurrBlock->m_iSeqNo;

   // XXX This is probably done because the encryption should happen
   // just once, and so this sets the encryption flags to both msgno bitset
   // IN THE PACKET and IN THE BLOCK. This is probably to make the encryption
   // happen at the time when scheduling a new packet to send, but the packet
   // must remain in the send buffer until it's ACKed. For the case of rexmit
   // the packet will be taken "as is" (that is, already encrypted).
   //
   // The problem is in the order of things:
   // 0. When the application stores the data, some of the flags for PH_MSGNO are set.
   // 1. The readData() is called to get the original data sent by the application.
   // 2. The data are original and must be encrypted. They WILL BE encrypted, later.
   // 3. So far we are in readData() so the encryption flags must be updated NOW because
   //    later we won't have access to the block's data.
   // 4. After exiting from readData(), the packet is being encrypted. It's immediately
   //    sent, however the data must remain in the sending buffer until they are ACKed.
   // 5. In case when rexmission is needed, the second overloaded version of readData
   //    is being called, and the buffer + PH_MSGNO value is extracted. All interesting
   //    flags must be present and correct at that time.
   //
   // The only sensible way to fix this problem is to encrypt the packet not after
   // extracting from here, but when the packet is stored into CSndBuffer. The appropriate
   // flags for PH_MSGNO will be applied directly there. Then here the value for setting
   // PH_MSGNO will be set as is.

   if (kflgs == -1)
   {
       HLOGC(qslog.Debug, log << CONID() << " CSndBuffer: ERROR: encryption required and not possible. NOT SENDING.");
       readlen = 0;
   }
   else
   {
       m_pCurrBlock->m_iMsgNoBitset |= MSGNO_ENCKEYSPEC::wrap(kflgs);
   }
   w_packet.m_iMsgNo = m_pCurrBlock->m_iMsgNoBitset;

   // TODO: FR #930. Use source time if it is provided.
   w_srctime = m_pCurrBlock->m_tsOriginTime;
   /* *srctime =
      m_pCurrBlock->m_ullSourceTime_us ? m_pCurrBlock->m_ullSourceTime_us :
      m_pCurrBlock->m_tsOriginTime;*/

   m_pCurrBlock = m_pCurrBlock->m_pNext;

   HLOGC(qslog.Debug, log << CONID() << "CSndBuffer: extracting packet size=" << readlen << " to send");

   return readlen;
=======
    // No data to read
    if (m_pCurrBlock == m_pLastBlock)
        return 0;

    // Make the packet REFLECT the data stored in the buffer.
    w_packet.m_pcData = m_pCurrBlock->m_pcData;
    int readlen       = m_pCurrBlock->m_iLength;
    w_packet.setLength(readlen);
    w_packet.m_iSeqNo = m_pCurrBlock->m_iSeqNo;

    // XXX This is probably done because the encryption should happen
    // just once, and so this sets the encryption flags to both msgno bitset
    // IN THE PACKET and IN THE BLOCK. This is probably to make the encryption
    // happen at the time when scheduling a new packet to send, but the packet
    // must remain in the send buffer until it's ACKed. For the case of rexmit
    // the packet will be taken "as is" (that is, already encrypted).
    //
    // The problem is in the order of things:
    // 0. When the application stores the data, some of the flags for PH_MSGNO are set.
    // 1. The readData() is called to get the original data sent by the application.
    // 2. The data are original and must be encrypted. They WILL BE encrypted, later.
    // 3. So far we are in readData() so the encryption flags must be updated NOW because
    //    later we won't have access to the block's data.
    // 4. After exiting from readData(), the packet is being encrypted. It's immediately
    //    sent, however the data must remain in the sending buffer until they are ACKed.
    // 5. In case when rexmission is needed, the second overloaded version of readData
    //    is being called, and the buffer + PH_MSGNO value is extracted. All interesting
    //    flags must be present and correct at that time.
    //
    // The only sensible way to fix this problem is to encrypt the packet not after
    // extracting from here, but when the packet is stored into CSndBuffer. The appropriate
    // flags for PH_MSGNO will be applied directly there. Then here the value for setting
    // PH_MSGNO will be set as is.

    if (kflgs == -1)
    {
        HLOGC(dlog.Debug, log << CONID() << " CSndBuffer: ERROR: encryption required and not possible. NOT SENDING.");
        readlen = 0;
    }
    else
    {
        m_pCurrBlock->m_iMsgNoBitset |= MSGNO_ENCKEYSPEC::wrap(kflgs);
    }

    w_packet.m_iMsgNo = m_pCurrBlock->m_iMsgNoBitset;
    w_srctime         = getSourceTime(*m_pCurrBlock);
    m_pCurrBlock      = m_pCurrBlock->m_pNext;

    HLOGC(dlog.Debug, log << CONID() << "CSndBuffer: extracting packet size=" << readlen << " to send");

    return readlen;
>>>>>>> cb4b067b
}

int32_t CSndBuffer::getMsgNoAt(const int offset)
{
<<<<<<< HEAD
   CGuard bufferguard (m_BufLock);

   Block* p = m_pFirstBlock;

   if (p)
   {
       HLOGC(bslog.Debug, log << "CSndBuffer::getMsgNoAt: FIRST MSG: size="
               << p->m_iLength << " %" << p->m_iSeqNo << " #" << p->getMsgSeq()
               << " !" << BufferStamp(p->m_pcData, p->m_iLength));
   }

   if (offset >= m_iCount)
   {
       // Prevent accessing the last "marker" block
       LOGC(bslog.Error, log << "CSndBuffer::getMsgNoAt: IPE: offset="
               << offset << " not found, max offset=" << m_iCount);
       return SRT_MSGNO_CONTROL;
   }

   // XXX Suboptimal procedure to keep the blocks identifiable
   // by sequence number. Consider using some circular buffer.
   int i;
   Block* ee SRT_ATR_UNUSED = 0;
   for (i = 0; i < offset && p; ++ i)
   {
      ee = p;
      p = p->m_pNext;
   }

   if (!p)
   {
       LOGC(bslog.Error, log << "CSndBuffer::getMsgNoAt: IPE: offset="
               << offset << " not found, stopped at " << i
               << " with #" << (ee ? ee->getMsgSeq() : SRT_MSGNO_NONE));
       return SRT_MSGNO_CONTROL;
   }

   HLOGC(bslog.Debug, log << "CSndBuffer::getMsgNoAt: offset="
           << offset << " found, size=" << p->m_iLength << " %" << p->m_iSeqNo << " #" << p->getMsgSeq()
           << " !" << BufferStamp(p->m_pcData, p->m_iLength));

   return p->getMsgSeq();
=======
    CGuard bufferguard(m_BufLock);

    Block* p = m_pFirstBlock;

    if (p)
    {
        HLOGC(dlog.Debug,
              log << "CSndBuffer::getMsgNoAt: FIRST MSG: size=" << p->m_iLength << " %" << p->m_iSeqNo << " #"
                  << p->getMsgSeq() << " !" << BufferStamp(p->m_pcData, p->m_iLength));
    }

    if (offset >= m_iCount)
    {
        // Prevent accessing the last "marker" block
        LOGC(dlog.Error,
             log << "CSndBuffer::getMsgNoAt: IPE: offset=" << offset << " not found, max offset=" << m_iCount);
        return SRT_MSGNO_CONTROL;
    }

    // XXX Suboptimal procedure to keep the blocks identifiable
    // by sequence number. Consider using some circular buffer.
    int       i;
    Block* ee SRT_ATR_UNUSED = 0;
    for (i = 0; i < offset && p; ++i)
    {
        ee = p;
        p  = p->m_pNext;
    }

    if (!p)
    {
        LOGC(dlog.Error,
             log << "CSndBuffer::getMsgNoAt: IPE: offset=" << offset << " not found, stopped at " << i << " with #"
                 << (ee ? ee->getMsgSeq() : SRT_MSGNO_NONE));
        return SRT_MSGNO_CONTROL;
    }

    HLOGC(dlog.Debug,
          log << "CSndBuffer::getMsgNoAt: offset=" << offset << " found, size=" << p->m_iLength << " %" << p->m_iSeqNo
              << " #" << p->getMsgSeq() << " !" << BufferStamp(p->m_pcData, p->m_iLength));

    return p->getMsgSeq();
>>>>>>> cb4b067b
}

int CSndBuffer::readData(const int offset, CPacket& w_packet, steady_clock::time_point& w_srctime, int& w_msglen)
{
<<<<<<< HEAD
   int32_t& msgno_bitset = w_packet.m_iMsgNo;

   CGuard bufferguard(m_BufLock);

   Block* p = m_pFirstBlock;

   // XXX Suboptimal procedure to keep the blocks identifiable
   // by sequence number. Consider using some circular buffer.
   for (int i = 0; i < offset; ++ i)
      p = p->m_pNext;

   // Check if the block that is the next candidate to send (m_pCurrBlock pointing) is stale.

   // If so, then inform the caller that it should first take care of the whole
   // message (all blocks with that message id). Shift the m_pCurrBlock pointer
   // to the position past the last of them. Then return -1 and set the
   // msgno_bitset return reference to the message id that should be dropped as
   // a whole.

   // After taking care of that, the caller should immediately call this function again,
   // this time possibly in order to find the real data to be sent.

   // if found block is stale
   // (This is for messages that have declared TTL - messages that fail to be sent
   // before the TTL defined time comes, will be dropped).
   if ((p->m_iTTL >= 0) && (count_milliseconds(steady_clock::now() - p->m_tsOriginTime) > p->m_iTTL))
   {
      int32_t msgno = p->getMsgSeq();
      w_msglen = 1;
      p = p->m_pNext;
      bool move = false;
      while (msgno == p->getMsgSeq())
      {
         if (p == m_pCurrBlock)
            move = true;
         p = p->m_pNext;
         if (move)
            m_pCurrBlock = p;
         w_msglen++;
      }

      HLOGC(qslog.Debug, log << "CSndBuffer::readData: due to TTL exceeded, " << w_msglen << " messages to drop, up to " << msgno);

      // If readData returns -1, then msgno_bitset is understood as a Message ID to drop.
      // This means that in this case it should be written by the message sequence value only
      // (not the whole 4-byte bitset written at PH_MSGNO).
      msgno_bitset = msgno;
      return -1;
   }

   w_packet.m_pcData = p->m_pcData;
   int readlen = p->m_iLength;
   w_packet.setLength(readlen);

   // XXX Here the value predicted to be applied to PH_MSGNO field is extracted.
   // As this function is predicted to extract the data to send as a rexmited packet,
   // the packet must be in the form ready to send - so, in case of encryption,
   // encrypted, and with all ENC flags already set. So, the first call to send
   // the packet originally (the other overload of this function) must set these
   // flags.
   w_packet.m_iMsgNo = p->m_iMsgNoBitset;

   // TODO: FR #930. Use source time if it is provided.
   w_srctime = p->m_tsOriginTime;
   /*w_srctime =
      p->m_ullSourceTime_us ? p->m_ullSourceTime_us :
      p->m_tsOriginTime;*/

   HLOGC(qslog.Debug, log << CONID() << "CSndBuffer: getting packet %"
           << p->m_iSeqNo << " as per %" << w_packet.m_iSeqNo
           << " size=" << readlen << " to send [REXMIT]");

   return readlen;
=======
    int32_t& msgno_bitset = w_packet.m_iMsgNo;

    CGuard bufferguard(m_BufLock);

    Block* p = m_pFirstBlock;

    // XXX Suboptimal procedure to keep the blocks identifiable
    // by sequence number. Consider using some circular buffer.
    for (int i = 0; i < offset; ++i)
        p = p->m_pNext;

    // Check if the block that is the next candidate to send (m_pCurrBlock pointing) is stale.

    // If so, then inform the caller that it should first take care of the whole
    // message (all blocks with that message id). Shift the m_pCurrBlock pointer
    // to the position past the last of them. Then return -1 and set the
    // msgno_bitset return reference to the message id that should be dropped as
    // a whole.

    // After taking care of that, the caller should immediately call this function again,
    // this time possibly in order to find the real data to be sent.

    // if found block is stale
    // (This is for messages that have declared TTL - messages that fail to be sent
    // before the TTL defined time comes, will be dropped).
    if ((p->m_iTTL >= 0) && (count_milliseconds(steady_clock::now() - p->m_tsOriginTime) > p->m_iTTL))
    {
        int32_t msgno = p->getMsgSeq();
        w_msglen      = 1;
        p             = p->m_pNext;
        bool move     = false;
        while (msgno == p->getMsgSeq())
        {
            if (p == m_pCurrBlock)
                move = true;
            p = p->m_pNext;
            if (move)
                m_pCurrBlock = p;
            w_msglen++;
        }

        HLOGC(dlog.Debug,
              log << "CSndBuffer::readData: due to TTL exceeded, " << w_msglen << " messages to drop, up to " << msgno);

        // If readData returns -1, then msgno_bitset is understood as a Message ID to drop.
        // This means that in this case it should be written by the message sequence value only
        // (not the whole 4-byte bitset written at PH_MSGNO).
        msgno_bitset = msgno;
        return -1;
    }

    w_packet.m_pcData = p->m_pcData;
    int readlen       = p->m_iLength;
    w_packet.setLength(readlen);

    // XXX Here the value predicted to be applied to PH_MSGNO field is extracted.
    // As this function is predicted to extract the data to send as a rexmited packet,
    // the packet must be in the form ready to send - so, in case of encryption,
    // encrypted, and with all ENC flags already set. So, the first call to send
    // the packet originally (the other overload of this function) must set these
    // flags.
    w_packet.m_iMsgNo = p->m_iMsgNoBitset;

    // TODO: FR #930. Use source time if it is provided.
    w_srctime = getSourceTime(*p);

    HLOGC(dlog.Debug,
          log << CONID() << "CSndBuffer: getting packet %" << p->m_iSeqNo << " as per %" << w_packet.m_iSeqNo
              << " size=" << readlen << " to send [REXMIT]");

    return readlen;
>>>>>>> cb4b067b
}

void CSndBuffer::ackData(int offset)
{
    CGuard bufferguard(m_BufLock);

    bool move = false;
    for (int i = 0; i < offset; ++i)
    {
        m_iBytesCount -= m_pFirstBlock->m_iLength;
        if (m_pFirstBlock == m_pCurrBlock)
            move = true;
        m_pFirstBlock = m_pFirstBlock->m_pNext;
    }
    if (move)
        m_pCurrBlock = m_pFirstBlock;

    m_iCount -= offset;

    updAvgBufSize(steady_clock::now());
}

int CSndBuffer::getCurrBufSize() const
{
    return m_iCount;
}

int CSndBuffer::getAvgBufSize(int& w_bytes, int& w_tsp)
{
    CGuard bufferguard(m_BufLock); /* Consistency of pkts vs. bytes vs. spantime */

    /* update stats in case there was no add/ack activity lately */
    updAvgBufSize(steady_clock::now());

    // Average number of packets and timespan could be small,
    // so rounding is beneficial, while for the number of
    // bytes in the buffer is a higher value, so rounding can be omitted,
    // but probably better to round all three values.
    w_bytes = round_val(m_mavg.bytes());
    w_tsp   = round_val(m_mavg.timespan_ms());
    return round_val(m_mavg.pkts());
}

void CSndBuffer::updAvgBufSize(const steady_clock::time_point& now)
{
<<<<<<< HEAD
   const uint64_t elapsed_ms = count_milliseconds(now - m_tsLastSamplingTime); //ms since last sampling

   if ((1000000 / SRT_MAVG_SAMPLING_RATE) / 1000 > elapsed_ms)
      return;

   if (1000 < elapsed_ms)
   {
      /* No sampling in last 1 sec, initialize average */
      m_iCountMAvg = getCurrBufSize((m_iBytesCountMAvg), (m_TimespanMAvg));
      m_tsLastSamplingTime = now;
   }
   else //((1000000 / SRT_MAVG_SAMPLING_RATE) / 1000 <= elapsed_ms)
   {
      /*
      * weight last average value between -1 sec and last sampling time (LST)
      * and new value between last sampling time and now
      *                                      |elapsed_ms|
      *   +----------------------------------+-------+
      *  -1                                 LST      0(now)
      */
      int instspan;
      int bytescount;
      int count = getCurrBufSize((bytescount), (instspan));

      HLOGC(bslog.Debug, log << "updAvgBufSize: " << elapsed_ms
              << ": " << count << " " << bytescount
              << " " << instspan << "ms");

      m_iCountMAvg      = (int)(((count      * (1000 - elapsed_ms)) + (count      * elapsed_ms)) / 1000);
      m_iBytesCountMAvg = (int)(((bytescount * (1000 - elapsed_ms)) + (bytescount * elapsed_ms)) / 1000);
      m_TimespanMAvg    = (int)(((instspan   * (1000 - elapsed_ms)) + (instspan   * elapsed_ms)) / 1000);
      m_tsLastSamplingTime = now;
   }
}
=======
    if (!m_mavg.isTimeToUpdate(now))
        return;
>>>>>>> cb4b067b

    int       bytes       = 0;
    int       timespan_ms = 0;
    const int pkts        = getCurrBufSize((bytes), (timespan_ms));
    m_mavg.update(now, pkts, bytes, timespan_ms);
}

int CSndBuffer::getCurrBufSize(int& w_bytes, int& w_timespan)
{
    w_bytes = m_iBytesCount;
    /*
     * Timespan can be less then 1000 us (1 ms) if few packets.
     * Also, if there is only one pkt in buffer, the time difference will be 0.
     * Therefore, always add 1 ms if not empty.
     */
    w_timespan = 0 < m_iCount ? count_milliseconds(m_tsLastOriginTime - m_pFirstBlock->m_tsOriginTime) + 1 : 0;

    return m_iCount;
}

int CSndBuffer::dropLateData(int& w_bytes, int32_t& w_first_msgno, const steady_clock::time_point& too_late_time)
{
    int     dpkts  = 0;
    int     dbytes = 0;
    bool    move   = false;
    int32_t msgno  = 0;

    CGuard bufferguard(m_BufLock);
    for (int i = 0; i < m_iCount && m_pFirstBlock->m_tsOriginTime < too_late_time; ++i)
    {
        dpkts++;
        dbytes += m_pFirstBlock->m_iLength;
        msgno = m_pFirstBlock->getMsgSeq();

        if (m_pFirstBlock == m_pCurrBlock)
            move = true;
        m_pFirstBlock = m_pFirstBlock->m_pNext;
    }

    if (move)
    {
        m_pCurrBlock = m_pFirstBlock;
    }
    m_iCount -= dpkts;

    m_iBytesCount -= dbytes;
    w_bytes = dbytes;

    // We report the increased number towards the last ever seen
    // by the loop, as this last one is the last received. So remained
    // (even if "should remain") is the first after the last removed one.
    w_first_msgno = ++MsgNo(msgno);

    updAvgBufSize(steady_clock::now());

    return (dpkts);
}

void CSndBuffer::increase()
{
<<<<<<< HEAD
   int unitsize = m_pBuffer->m_iSize;

   // new physical buffer
   Buffer* nbuf = NULL;
   try
   {
      nbuf  = new Buffer;
      nbuf->m_pcData = new char [unitsize * m_iMSS];
   }
   catch (...)
   {
      delete nbuf;
      throw CUDTException(MJ_SYSTEMRES, MN_MEMORY, 0);
   }
   nbuf->m_iSize = unitsize;
   nbuf->m_pNext = NULL;

   // insert the buffer at the end of the buffer list
   Buffer* p = m_pBuffer;
   while (p->m_pNext != NULL)
      p = p->m_pNext;
   p->m_pNext = nbuf;

   // new packet blocks
   Block* nblk = NULL;
   try
   {
      nblk = new Block;
   }
   catch (...)
   {
      delete nblk;
      throw CUDTException(MJ_SYSTEMRES, MN_MEMORY, 0);
   }
   Block* pb = nblk;
   for (int i = 1; i < unitsize; ++ i)
   {
      pb->m_pNext = new Block;
      pb = pb->m_pNext;
   }

   // insert the new blocks onto the existing one
   pb->m_pNext = m_pLastBlock->m_pNext;
   m_pLastBlock->m_pNext = nblk;

   pb = nblk;
   char* pc = nbuf->m_pcData;
   for (int i = 0; i < unitsize; ++ i)
   {
      pb->m_pcData = pc;
      pb = pb->m_pNext;
      pc += m_iMSS;
   }

   m_iSize += unitsize;

   HLOGC(bslog.Debug, log << "CSndBuffer: BUFFER FULL - adding " << (unitsize*m_iMSS) << " bytes spread to " << unitsize << " blocks"
       << " (total size: " << m_iSize << " bytes)");
=======
    int unitsize = m_pBuffer->m_iSize;

    // new physical buffer
    Buffer* nbuf = NULL;
    try
    {
        nbuf           = new Buffer;
        nbuf->m_pcData = new char[unitsize * m_iMSS];
    }
    catch (...)
    {
        delete nbuf;
        throw CUDTException(MJ_SYSTEMRES, MN_MEMORY, 0);
    }
    nbuf->m_iSize = unitsize;
    nbuf->m_pNext = NULL;

    // insert the buffer at the end of the buffer list
    Buffer* p = m_pBuffer;
    while (p->m_pNext != NULL)
        p = p->m_pNext;
    p->m_pNext = nbuf;

    // new packet blocks
    Block* nblk = NULL;
    try
    {
        nblk = new Block;
    }
    catch (...)
    {
        delete nblk;
        throw CUDTException(MJ_SYSTEMRES, MN_MEMORY, 0);
    }
    Block* pb = nblk;
    for (int i = 1; i < unitsize; ++i)
    {
        pb->m_pNext = new Block;
        pb          = pb->m_pNext;
    }

    // insert the new blocks onto the existing one
    pb->m_pNext           = m_pLastBlock->m_pNext;
    m_pLastBlock->m_pNext = nblk;
>>>>>>> cb4b067b

    pb       = nblk;
    char* pc = nbuf->m_pcData;
    for (int i = 0; i < unitsize; ++i)
    {
        pb->m_pcData = pc;
        pb           = pb->m_pNext;
        pc += m_iMSS;
    }

    m_iSize += unitsize;

    HLOGC(dlog.Debug,
          log << "CSndBuffer: BUFFER FULL - adding " << (unitsize * m_iMSS) << " bytes spread to " << unitsize
              << " blocks"
              << " (total size: " << m_iSize << " bytes)");
}

////////////////////////////////////////////////////////////////////////////////

/*
 *   RcvBuffer (circular buffer):
 *
 *   |<------------------- m_iSize ----------------------------->|
 *   |       |<--- acked pkts -->|<--- m_iMaxPos --->|           |
 *   |       |                   |                   |           |
 *   +---+---+---+---+---+---+---+---+---+---+---+---+---+   +---+
 *   | 0 | 0 | 1 | 1 | 1 | 0 | 1 | 1 | 1 | 1 | 0 | 1 | 0 |...| 0 | m_pUnit[]
 *   +---+---+---+---+---+---+---+---+---+---+---+---+---+   +---+
 *             |                 | |               |
 *             |                   |               \__last pkt received
 *             |                   \___ m_iLastAckPos: last ack sent
 *             \___ m_iStartPos: first message to read
 *
 *   m_pUnit[i]->m_iFlag: 0:free, 1:good, 2:passack, 3:dropped
 *
 *   thread safety:
 *    m_iStartPos:   CUDT::m_RecvLock
 *    m_iLastAckPos: CUDT::m_AckLock
 *    m_iMaxPos:     none? (modified on add and ack
 */

// XXX Init values moved to in-class.
// const uint32_t CRcvBuffer::TSBPD_WRAP_PERIOD = (30*1000000);    //30 seconds (in usec)
// const int CRcvBuffer::TSBPD_DRIFT_MAX_VALUE   = 5000;  // usec
// const int CRcvBuffer::TSBPD_DRIFT_MAX_SAMPLES = 1000;  // ACK-ACK packets
#ifdef SRT_DEBUG_TSBPD_DRIFT
// const int CRcvBuffer::TSBPD_DRIFT_PRT_SAMPLES = 200;   // ACK-ACK packets
#endif

CRcvBuffer::CRcvBuffer(CUnitQueue* queue, int bufsize_pkts)
    : m_pUnit(NULL)
    , m_iSize(bufsize_pkts)
    , m_pUnitQueue(queue)
    , m_iStartPos(0)
    , m_iLastAckPos(0)
    , m_iMaxPos(0)
    , m_iNotch(0)
    , m_BytesCountLock()
    , m_iBytesCount(0)
    , m_iAckedPktsCount(0)
    , m_iAckedBytesCount(0)
    , m_iAvgPayloadSz(7 * 188)
    , m_bTsbPdMode(false)
    , m_tdTsbPdDelay(0)
    , m_bTsbPdWrapCheck(false)
{
    m_pUnit = new CUnit*[m_iSize];
    for (int i = 0; i < m_iSize; ++i)
        m_pUnit[i] = NULL;

#ifdef SRT_DEBUG_TSBPD_DRIFT
    memset(m_TsbPdDriftHisto100us, 0, sizeof(m_TsbPdDriftHisto100us));
    memset(m_TsbPdDriftHisto1ms, 0, sizeof(m_TsbPdDriftHisto1ms));
#endif

    setupMutex(m_BytesCountLock, "BytesCount");
}

CRcvBuffer::~CRcvBuffer()
{
    for (int i = 0; i < m_iSize; ++i)
    {
        if (m_pUnit[i] != NULL)
        {
            m_pUnitQueue->makeUnitFree(m_pUnit[i]);
        }
    }

    delete[] m_pUnit;

    releaseMutex(m_BytesCountLock);
}

void CRcvBuffer::countBytes(int pkts, int bytes, bool acked)
{
    /*
     * Byte counter changes from both sides (Recv & Ack) of the buffer
     * so the higher level lock is not enough for thread safe op.
     *
     * pkts are...
     *  added (bytes>0, acked=false),
     *  acked (bytes>0, acked=true),
     *  removed (bytes<0, acked=n/a)
     */
    CGuard cg(m_BytesCountLock);

    if (!acked) // adding new pkt in RcvBuffer
    {
        m_iBytesCount += bytes; /* added or removed bytes from rcv buffer */
        if (bytes > 0)          /* Assuming one pkt when adding bytes */
            m_iAvgPayloadSz = ((m_iAvgPayloadSz * (100 - 1)) + bytes) / 100;
    }
    else // acking/removing pkts to/from buffer
    {
        m_iAckedPktsCount += pkts;   /* acked or removed pkts from rcv buffer */
        m_iAckedBytesCount += bytes; /* acked or removed bytes from rcv buffer */

        if (bytes < 0)
            m_iBytesCount += bytes; /* removed bytes from rcv buffer */
    }
}

int CRcvBuffer::addData(CUnit* unit, int offset)
{
<<<<<<< HEAD
   SRT_ASSERT(unit != NULL);
   if (offset >= getAvailBufSize())
       return -1;

   const int pos = (m_iLastAckPos + offset) % m_iSize;
   if (offset >= m_iMaxPos)
      m_iMaxPos = offset + 1;

   if (m_pUnit[pos] != NULL) {
      HLOGC(qrlog.Debug, log << "addData: unit %" << unit->m_Packet.m_iSeqNo
              << " rejected, already exists");
      return -1;
   }
   m_pUnit[pos] = unit;
   countBytes(1, (int) unit->m_Packet.getLength());

   m_pUnitQueue->makeUnitGood(unit);

   HLOGC(qrlog.Debug, log << "addData: unit %" << unit->m_Packet.m_iSeqNo
           << " accepted, off=" << offset << " POS=" << pos);
   return 0;
=======
    SRT_ASSERT(unit != NULL);
    if (offset >= getAvailBufSize())
        return -1;

    const int pos = (m_iLastAckPos + offset) % m_iSize;
    if (offset >= m_iMaxPos)
        m_iMaxPos = offset + 1;

    if (m_pUnit[pos] != NULL)
    {
        HLOGC(dlog.Debug, log << "addData: unit %" << unit->m_Packet.m_iSeqNo << " rejected, already exists");
        return -1;
    }
    m_pUnit[pos] = unit;
    countBytes(1, (int)unit->m_Packet.getLength());

    m_pUnitQueue->makeUnitGood(unit);

    HLOGC(dlog.Debug,
          log << "addData: unit %" << unit->m_Packet.m_iSeqNo << " accepted, off=" << offset << " POS=" << pos);
    return 0;
>>>>>>> cb4b067b
}

int CRcvBuffer::readBuffer(char* data, int len)
{
    int p       = m_iStartPos;
    int lastack = m_iLastAckPos;
    int rs      = len;
    IF_HEAVY_LOGGING(char* begin = data);

    const steady_clock::time_point now = (m_bTsbPdMode ? steady_clock::now() : steady_clock::time_point());

    HLOGC(brlog.Debug, log << CONID() << "readBuffer: start=" << p << " lastack=" << lastack);
    while ((p != lastack) && (rs > 0))
    {
        if (m_pUnit[p] == NULL)
        {
            LOGC(brlog.Error, log << CONID() << " IPE readBuffer on null packet pointer");
            return -1;
        }

        if (m_bTsbPdMode)
        {
<<<<<<< HEAD
            HLOGC(brlog.Debug, log << CONID() << "readBuffer: chk if time2play:"
                << " NOW=" << FormatTime(now)
                << " PKT TS=" << FormatTime(getPktTsbPdTime(m_pUnit[p]->m_Packet.getMsgTimeStamp())));
=======
            HLOGC(dlog.Debug,
                  log << CONID() << "readBuffer: chk if time2play:"
                      << " NOW=" << FormatTime(now)
                      << " PKT TS=" << FormatTime(getPktTsbPdTime(m_pUnit[p]->m_Packet.getMsgTimeStamp())));
>>>>>>> cb4b067b

            if ((getPktTsbPdTime(m_pUnit[p]->m_Packet.getMsgTimeStamp()) > now))
                break; /* too early for this unit, return whatever was copied */
        }

        int unitsize = (int)m_pUnit[p]->m_Packet.getLength() - m_iNotch;
        if (unitsize > rs)
            unitsize = rs;

<<<<<<< HEAD
        HLOGC(brlog.Debug, log << CONID() << "readBuffer: copying buffer #" << p
                << " targetpos=" << int(data-begin) << " sourcepos=" << m_iNotch << " size=" << unitsize << " left=" << (unitsize-rs));
=======
        HLOGC(dlog.Debug,
              log << CONID() << "readBuffer: copying buffer #" << p << " targetpos=" << int(data - begin)
                  << " sourcepos=" << m_iNotch << " size=" << unitsize << " left=" << (unitsize - rs));
>>>>>>> cb4b067b
        memcpy((data), m_pUnit[p]->m_Packet.m_pcData + m_iNotch, unitsize);
        data += unitsize;

        if ((rs > unitsize) || (rs == int(m_pUnit[p]->m_Packet.getLength()) - m_iNotch))
        {
            freeUnitAt(p);
            p = shiftFwd(p);

            m_iNotch = 0;
        }
        else
            m_iNotch += rs;

        rs -= unitsize;
    }

    /* we removed acked bytes form receive buffer */
    countBytes(-1, -(len - rs), true);
    m_iStartPos = p;

    return len - rs;
}

int CRcvBuffer::readBufferToFile(fstream& ofs, int len)
{
    int p       = m_iStartPos;
    int lastack = m_iLastAckPos;
    int rs      = len;

    while ((p != lastack) && (rs > 0))
    {
        int unitsize = (int)m_pUnit[p]->m_Packet.getLength() - m_iNotch;
        if (unitsize > rs)
            unitsize = rs;

        ofs.write(m_pUnit[p]->m_Packet.m_pcData + m_iNotch, unitsize);
        if (ofs.fail())
            break;

        if ((rs > unitsize) || (rs == int(m_pUnit[p]->m_Packet.getLength()) - m_iNotch))
        {
            freeUnitAt(p);

            p = shiftFwd(p);

            m_iNotch = 0;
        }
        else
            m_iNotch += rs;

        rs -= unitsize;
    }

    /* we removed acked bytes form receive buffer */
    countBytes(-1, -(len - rs), true);
    m_iStartPos = p;

    return len - rs;
}

int CRcvBuffer::ackData(int len)
{
<<<<<<< HEAD
   SRT_ASSERT(len < m_iSize);
   SRT_ASSERT(len > 0);
   int end = shift(m_iLastAckPos, len);

   {
      int pkts = 0;
      int bytes = 0;
      for (int i = m_iLastAckPos; i != end; i = shiftFwd(i))
      {
          if (m_pUnit[i] == NULL)
              continue;

          pkts++;
          bytes += (int) m_pUnit[i]->m_Packet.getLength();
      }
      if (pkts > 0) countBytes(pkts, bytes, true);
   }

   HLOGC(brlog.Debug, log << "ackData: shift by " << len << ", start=" << m_iStartPos
           << " end=" << m_iLastAckPos << " -> " << end);

   m_iLastAckPos = end;
   m_iMaxPos -= len;
   if (m_iMaxPos < 0)
      m_iMaxPos = 0;

   CGlobEvent::triggerEvent();

   // Returned value is the distance towards the starting
   // position from m_iLastAckPos, which is in sync with CUDT::m_iRcvLastSkipAck.
   // This should help determine the sequence number at first read-ready position.

   const int dist = m_iLastAckPos - m_iStartPos;
   if (dist < 0)
       return dist + m_iSize;
   return dist;
=======
    SRT_ASSERT(len < m_iSize);
    SRT_ASSERT(len > 0);
    int end = shift(m_iLastAckPos, len);

    {
        int pkts  = 0;
        int bytes = 0;
        for (int i = m_iLastAckPos; i != end; i = shiftFwd(i))
        {
            if (m_pUnit[i] == NULL)
                continue;

            pkts++;
            bytes += (int)m_pUnit[i]->m_Packet.getLength();
        }
        if (pkts > 0)
            countBytes(pkts, bytes, true);
    }

    HLOGC(mglog.Debug,
          log << "ackData: shift by " << len << ", start=" << m_iStartPos << " end=" << m_iLastAckPos << " -> " << end);

    m_iLastAckPos = end;
    m_iMaxPos -= len;
    if (m_iMaxPos < 0)
        m_iMaxPos = 0;

    // Returned value is the distance towards the starting
    // position from m_iLastAckPos, which is in sync with CUDT::m_iRcvLastSkipAck.
    // This should help determine the sequence number at first read-ready position.

    const int dist = m_iLastAckPos - m_iStartPos;
    if (dist < 0)
        return dist + m_iSize;
    return dist;
>>>>>>> cb4b067b
}

void CRcvBuffer::skipData(int len)
{
    /*
     * Caller need protect both AckLock and RecvLock
     * to move both m_iStartPos and m_iLastAckPost
     */
    if (m_iStartPos == m_iLastAckPos)
        m_iStartPos = (m_iStartPos + len) % m_iSize;
    m_iLastAckPos = (m_iLastAckPos + len) % m_iSize;
    m_iMaxPos -= len;
    if (m_iMaxPos < 0)
        m_iMaxPos = 0;
}

size_t CRcvBuffer::dropData(int len)
{
    // This function does the same as skipData, although skipData
    // should work in the condition of absence of data, so no need
    // to force the units in the range to be freed. This function
    // works in more general condition where we don't know if there
    // are any data in the given range, but want to remove these
    // "sequence positions" from the buffer, whether there are data
    // at them or not.

    size_t stats_bytes = 0;

    int p      = m_iStartPos;
    int past_q = shift(p, len);
    while (p != past_q)
    {
        if (m_pUnit[p] && m_pUnit[p]->m_iFlag == CUnit::GOOD)
        {
            stats_bytes += m_pUnit[p]->m_Packet.getLength();
            freeUnitAt(p);
        }

        p = shiftFwd(p);
    }

    m_iStartPos = past_q;
    return stats_bytes;
}

bool CRcvBuffer::getRcvFirstMsg(steady_clock::time_point& w_tsbpdtime,
                                bool&                     w_passack,
                                int32_t&                  w_skipseqno,
                                int32_t&                  w_curpktseq)
{
    w_skipseqno = SRT_SEQNO_NONE;
    w_passack   = false;
    // tsbpdtime will be retrieved by the below call
    // Returned values:
    // - tsbpdtime: real time when the packet is ready to play (whether ready to play or not)
    // - w_passack: false (the report concerns a packet with an exactly next sequence)
    // - w_skipseqno == SRT_SEQNO_NONE: no packets to skip towards the first RTP
    // - w_curpktseq: that exactly packet that is reported (for debugging purposes)
    // - @return: whether the reported packet is ready to play

    /* Check the acknowledged packets */
    // getRcvReadyMsg returns true if the time to play for the first message
    // (returned in w_tsbpdtime) is in the past.
    if (getRcvReadyMsg((w_tsbpdtime), (w_curpktseq), -1))
    {
        HLOGC(brlog.Debug, log << "getRcvFirstMsg: ready CONTIG packet: %" << w_curpktseq);
        return true;
    }
    else if (!is_zero(w_tsbpdtime))
    {
        HLOGC(brlog.Debug, log << "getRcvFirstMsg: packets found, but in future");
        // This means that a message next to be played, has been found,
        // but the time to play is in future.
        return false;
    }

    // Falling here means that there are NO PACKETS in the ACK-ed region
    // (m_iStartPos - m_iLastAckPos), but we may have something in the
    // region (m_iLastAckPos - (m_iLastAckPos+m_iMaxPos)), that is, packets
    // that may be separated from the last ACK-ed by lost ones.

    // Below this line we have only two options:
    // - m_iMaxPos == 0, which means that no more packets are in the buffer
    //    - returned: tsbpdtime=0, w_passack=true, w_skipseqno=SRT_SEQNO_NONE, w_curpktseq=<unchanged>, @return false
    // - m_iMaxPos > 0, which means that there are packets arrived after a lost packet:
    //    - returned: tsbpdtime=PKT.TS, w_passack=true, w_skipseqno=PKT.SEQ, w_curpktseq=PKT, @return LOCAL(PKT.TS) <=
    //    NOW

    /*
     * No acked packets ready but caller want to know next packet to wait for
     * Check the not yet acked packets that may be stuck by missing packet(s).
     */
    bool haslost = false;
    w_tsbpdtime  = steady_clock::time_point(); // redundant, for clarity
    w_passack    = true;

    // XXX SUSPECTED ISSUE with this algorithm:
    // The above call to getRcvReadyMsg() should report as to whether:
    // - there is an EXACTLY NEXT SEQUENCE packet
    // - this packet is ready to play.
    //
    // Situations handled after the call are when:
    // - there's the next sequence packet available and it is ready to play
    // - there are no packets at all, ready to play or not
    //
    // So, the remaining situation is that THERE ARE PACKETS that follow
    // the current sequence, but they are not ready to play. This includes
    // packets that have the exactly next sequence and packets that jump
    // over a lost packet.
    //
    // As the getRcvReadyMsg() function walks through the incoming units
    // to see if there's anything that satisfies these conditions, it *SHOULD*
    // be also capable of checking if the next available packet, if it is
    // there, is the next sequence packet or not. Retrieving this exactly
    // packet would be most useful, as the test for play-readiness and
    // sequentiality can be done on it directly.
    //
    // When done so, the below loop would be completely unnecessary.

    // Logical description of the below algorithm:
    // 1. Check if the VERY FIRST PACKET is valid; if so then:
    //    - check if it's ready to play, return boolean value that marks it.

    for (int i = m_iLastAckPos, n = shift(m_iLastAckPos, m_iMaxPos); i != n; i = shiftFwd(i))
    {
        if (!m_pUnit[i] || m_pUnit[i]->m_iFlag != CUnit::GOOD)
        {
            /* There are packets in the sequence not received yet */
            haslost = true;
            HLOGC(brlog.Debug, log << "getRcvFirstMsg: empty hole at *" << i);
        }
        else
        {
            /* We got the 1st valid packet */
            w_tsbpdtime = getPktTsbPdTime(m_pUnit[i]->m_Packet.getMsgTimeStamp());
            if (w_tsbpdtime <= steady_clock::now())
            {
                /* Packet ready to play */
                if (haslost)
                {
                    /*
                     * Packet stuck on non-acked side because of missing packets.
                     * Tell 1st valid packet seqno so caller can skip (drop) the missing packets.
                     */
                    w_skipseqno = m_pUnit[i]->m_Packet.m_iSeqNo;
                    w_curpktseq = w_skipseqno;
                }

<<<<<<< HEAD
                HLOGC(brlog.Debug, log << "getRcvFirstMsg: found ready packet, nSKIPPED: "
                        << ((i - m_iLastAckPos + m_iSize) % m_iSize));
=======
                HLOGC(dlog.Debug,
                      log << "getRcvFirstMsg: found ready packet, nSKIPPED: "
                          << ((i - m_iLastAckPos + m_iSize) % m_iSize));
>>>>>>> cb4b067b

                // NOTE: if haslost is not set, it means that this is the VERY FIRST
                // packet, that is, packet currently at pos = m_iLastAckPos. There's no
                // possibility that it is so otherwise because:
                // - if this first good packet is ready to play, THIS HERE RETURNS NOW.
                // ...
                return true;
            }
<<<<<<< HEAD
            HLOGC(brlog.Debug, log << "getRcvFirstMsg: found NOT READY packet, nSKIPPED: "
                    << ((i - m_iLastAckPos + m_iSize) % m_iSize));
=======
            HLOGC(dlog.Debug,
                  log << "getRcvFirstMsg: found NOT READY packet, nSKIPPED: "
                      << ((i - m_iLastAckPos + m_iSize) % m_iSize));
>>>>>>> cb4b067b
            // ... and if this first good packet WASN'T ready to play, THIS HERE RETURNS NOW, TOO,
            // just states that there's no ready packet to play.
            // ...
            return false;
        }
        // ... and if this first packet WASN'T GOOD, the loop continues, however since now
        // the 'haslost' is set, which means that it continues only to find the first valid
        // packet after stating that the very first packet isn't valid.
    }
    HLOGC(brlog.Debug, log << "getRcvFirstMsg: found NO PACKETS");
    return false;
}

steady_clock::time_point CRcvBuffer::debugGetDeliveryTime(int offset)
{
    int i;
    if (offset > 0)
        i = shift(m_iStartPos, offset);
    else
        i = m_iStartPos;

    CUnit* u = m_pUnit[i];
    if (!u || u->m_iFlag != CUnit::GOOD)
        return steady_clock::time_point();

    return getPktTsbPdTime(u->m_Packet.getMsgTimeStamp());
}

int32_t CRcvBuffer::getTopMsgno() const
{
    if (m_iStartPos == m_iLastAckPos)
        return SRT_MSGNO_NONE; // No message is waiting

    if (!m_pUnit[m_iStartPos])
        return SRT_MSGNO_NONE; // pity

    return m_pUnit[m_iStartPos]->m_Packet.getMsgSeq();
}

bool CRcvBuffer::getRcvReadyMsg(steady_clock::time_point& w_tsbpdtime, int32_t& w_curpktseq, int upto)
{
    const bool havelimit = upto != -1;
    int        end = -1, past_end = -1;
    if (havelimit)
    {
        int stretch = (m_iSize + m_iStartPos - m_iLastAckPos) % m_iSize;
        if (upto > stretch)
        {
            HLOGC(brlog.Debug, log << "position back " << upto << " exceeds stretch " << stretch);
            // Do nothing. This position is already gone.
            return false;
        }

        end = m_iLastAckPos - upto;
        if (end < 0)
            end += m_iSize;
        past_end = shiftFwd(end); // For in-loop comparison
        HLOGC(brlog.Debug, log << "getRcvReadyMsg: will read from position " << end);
    }

    // NOTE: position m_iLastAckPos in the buffer represents the sequence number of
    // CUDT::m_iRcvLastSkipAck. Therefore 'upto' contains a positive value that should
    // be decreased from m_iLastAckPos to get the position in the buffer that represents
    // the sequence number up to which we'd like to read.
    IF_HEAVY_LOGGING(const char* reason = "NOT RECEIVED");

    for (int i = m_iStartPos, n = m_iLastAckPos; i != n; i = shiftFwd(i))
    {
        // In case when we want to read only up to given sequence number, stop
        // the loop if this number was reached. This number must be extracted from
        // the buffer and any following must wait here for "better times". Note
        // that the unit that points to the requested sequence must remain in
        // the buffer, unless there is no valid packet at that position, in which
        // case it is allowed to point to the NEXT sequence towards it, however
        // if it does, this cell must remain in the buffer for prospective recovery.
        if (havelimit && i == past_end)
            break;

        bool freeunit = false;

        /* Skip any invalid skipped/dropped packets */
        if (m_pUnit[i] == NULL)
        {
<<<<<<< HEAD
            HLOGC(brlog.Debug, log << "getRcvReadyMsg: POS=" << i
                    << " +" << ((i - m_iStartPos + m_iSize) % m_iSize)
                    << " SKIPPED - no unit there");
=======
            HLOGC(mglog.Debug,
                  log << "getRcvReadyMsg: POS=" << i << " +" << ((i - m_iStartPos + m_iSize) % m_iSize)
                      << " SKIPPED - no unit there");
>>>>>>> cb4b067b
            m_iStartPos = shiftFwd(m_iStartPos);
            continue;
        }

        w_curpktseq = m_pUnit[i]->m_Packet.getSeqNo();

        if (m_pUnit[i]->m_iFlag != CUnit::GOOD)
        {
<<<<<<< HEAD
            HLOGC(brlog.Debug, log << "getRcvReadyMsg: POS=" << i
                    << " +" << ((i - m_iStartPos + m_iSize) % m_iSize)
                    << " SKIPPED - unit not good");
=======
            HLOGC(mglog.Debug,
                  log << "getRcvReadyMsg: POS=" << i << " +" << ((i - m_iStartPos + m_iSize) % m_iSize)
                      << " SKIPPED - unit not good");
>>>>>>> cb4b067b
            freeunit = true;
        }
        else
        {
            // This does:
            // 1. Get the TSBPD time of the unit. Stop and return false if this unit
            //    is not yet ready to play.
            // 2. If it's ready to play, check also if it's decrypted. If not, skip it.
            // 3. If it's ready to play and decrypted, stop and return it.
            if (!havelimit)
            {
                w_tsbpdtime                         = getPktTsbPdTime(m_pUnit[i]->m_Packet.getMsgTimeStamp());
                const steady_clock::duration towait = (w_tsbpdtime - steady_clock::now());
                if (towait.count() > 0)
                {
<<<<<<< HEAD
                    HLOGC(brlog.Debug, log << "getRcvReadyMsg: POS=" << i
                        << " +" << ((i - m_iStartPos + m_iSize) % m_iSize)
                        << " pkt %" << w_curpktseq
                        << " NOT ready to play (only in " << count_milliseconds(towait) << "ms)");
=======
                    HLOGC(mglog.Debug,
                          log << "getRcvReadyMsg: POS=" << i << " +" << ((i - m_iStartPos + m_iSize) % m_iSize)
                              << " pkt %" << w_curpktseq << " NOT ready to play (only in " << count_milliseconds(towait)
                              << "ms)");
>>>>>>> cb4b067b
                    return false;
                }

                if (m_pUnit[i]->m_Packet.getMsgCryptoFlags() != EK_NOENC)
                {
                    IF_HEAVY_LOGGING(reason = "DECRYPTION FAILED");
                    freeunit = true; /* packet not decrypted */
                }
                else
                {
<<<<<<< HEAD
                    HLOGC(brlog.Debug, log << "getRcvReadyMsg: POS=" << i
                        << " +" << ((i - m_iStartPos + m_iSize) % m_iSize)
                        << " pkt %" << w_curpktseq
                        << " ready to play (delayed " << count_milliseconds(towait) << "ms)");
=======
                    HLOGC(mglog.Debug,
                          log << "getRcvReadyMsg: POS=" << i << " +" << ((i - m_iStartPos + m_iSize) % m_iSize)
                              << " pkt %" << w_curpktseq << " ready to play (delayed " << count_milliseconds(towait)
                              << "ms)");
>>>>>>> cb4b067b
                    return true;
                }
            }
            // In this case:
            // 1. We don't even look into the packet if this is not the requested sequence.
            //    All packets that are earlier than the required sequence will be dropped.
            // 2. When found the packet with expected sequence number, and the condition for
            //    good unit is passed, we get the timestamp.
            // 3. If the packet is not decrypted, we allow it to be removed
            // 4. If we reached the required sequence, and the packet is good, KEEP IT in the buffer,
            //    and return with the pointer pointing to this very buffer. Only then return true.
            else
            {
                // We have a limit up to which the reading will be done,
                // no matter if the time has come or not - although retrieve it.
                if (i == end)
                {
                    HLOGC(brlog.Debug, log << "CAUGHT required seq position " << i);
                    // We have the packet we need. Extract its data.
                    w_tsbpdtime = getPktTsbPdTime(m_pUnit[i]->m_Packet.getMsgTimeStamp());

                    // If we have a decryption failure, allow the unit to be released.
                    if (m_pUnit[i]->m_Packet.getMsgCryptoFlags() != EK_NOENC)
                    {
                        IF_HEAVY_LOGGING(reason = "DECRYPTION FAILED");
                        freeunit = true; /* packet not decrypted */
                    }
                    else
                    {
                        // Stop here and keep the packet in the buffer, so it will be
                        // next extracted.
<<<<<<< HEAD
                        HLOGC(brlog.Debug, log << "getRcvReadyMsg: packet seq=" << w_curpktseq << " ready for extraction");
=======
                        HLOGC(mglog.Debug,
                              log << "getRcvReadyMsg: packet seq=" << w_curpktseq << " ready for extraction");
>>>>>>> cb4b067b
                        return true;
                    }
                }
                else
                {
                    HLOGC(brlog.Debug, log << "SKIPPING position " << i);
                    // Continue the loop and remove the current packet because
                    // its sequence number is too old.
                    freeunit = true;
                }
            }
        }

        if (freeunit)
        {
            HLOGC(brlog.Debug, log << "getRcvReadyMsg: POS=" << i << " FREED");
            /* removed skipped, dropped, undecryptable bytes from rcv buffer */
            const int rmbytes = (int)m_pUnit[i]->m_Packet.getLength();
            countBytes(-1, -rmbytes, true);

            freeUnitAt(i);
            m_iStartPos = shiftFwd(m_iStartPos);
        }
    }

    HLOGC(brlog.Debug, log << "getRcvReadyMsg: nothing to deliver: " << reason);
    return false;
}

/*
 * Return receivable data status (packet timestamp_us ready to play if TsbPd mode)
 * Return playtime (tsbpdtime) of 1st packet in queue, ready to play or not
 *
 * Return data ready to be received (packet timestamp_us ready to play if TsbPd mode)
 * Using getRcvDataSize() to know if there is something to read as it was widely
 * used in the code (core.cpp) is expensive in TsbPD mode, hence this simpler function
 * that only check if first packet in queue is ready.
 */
bool CRcvBuffer::isRcvDataReady(steady_clock::time_point& w_tsbpdtime, int32_t& w_curpktseq, int32_t seqdistance)
{
    w_tsbpdtime = steady_clock::time_point();

    if (m_bTsbPdMode)
    {
        const CPacket* pkt = getRcvReadyPacket(seqdistance);
        if (!pkt)
        {
            HLOGC(brlog.Debug, log << "isRcvDataReady: packet NOT extracted.");
            return false;
        }

        /*
         * Acknowledged data is available,
         * Only say ready if time to deliver.
         * Report the timestamp, ready or not.
         */
        w_curpktseq = pkt->getSeqNo();
        w_tsbpdtime = getPktTsbPdTime(pkt->getMsgTimeStamp());

        // If seqdistance was passed, then return true no matter what the
        // TSBPD time states.
        if (seqdistance != -1 || w_tsbpdtime <= steady_clock::now())
        {
<<<<<<< HEAD
            HLOGC(brlog.Debug, log << "isRcvDataReady: packet extracted seqdistance=" << seqdistance
                    << " TsbPdTime=" << FormatTime(w_tsbpdtime));
=======
            HLOGC(dlog.Debug,
                  log << "isRcvDataReady: packet extracted seqdistance=" << seqdistance
                      << " TsbPdTime=" << FormatTime(w_tsbpdtime));
>>>>>>> cb4b067b
            return true;
        }

        HLOGC(brlog.Debug, log << "isRcvDataReady: packet extracted, but NOT READY");
        return false;
    }

    return isRcvDataAvailable();
}

// XXX This function may be called only after checking
// if m_bTsbPdMode.
CPacket* CRcvBuffer::getRcvReadyPacket(int32_t seqdistance)
{
    // If asked for readiness of a packet at given sequence distance
    // (that is, we need to extract the packet with given sequence number),
    // only check if this cell is occupied in the buffer, and if so,
    // if it's occupied with a "good" unit. That's all. It doesn't
    // matter whether it's ready to play.
    if (seqdistance != -1)
    {
        // Note: seqdistance is the value to to go BACKWARDS from m_iLastAckPos,
        // which is the position that is in sync with CUDT::m_iRcvLastSkipAck. This
        // position is the sequence number of a packet that is NOT received, but it's
        // expected to be received as next. So the minimum value of seqdistance is 1.

        // SANITY CHECK
        if (seqdistance == 0)
        {
            LOGC(brlog.Fatal, log << "IPE: trying to extract packet past the last ACK-ed!");
            return 0;
        }

        if (seqdistance > getRcvDataSize())
        {
<<<<<<< HEAD
            HLOGC(brlog.Debug, log << "getRcvReadyPacket: Sequence offset=" << seqdistance << " is in the past (start=" << m_iStartPos
                    << " end=" << m_iLastAckPos << ")");
=======
            HLOGC(dlog.Debug,
                  log << "getRcvReadyPacket: Sequence offset=" << seqdistance
                      << " is in the past (start=" << m_iStartPos << " end=" << m_iLastAckPos << ")");
>>>>>>> cb4b067b
            return 0;
        }

        int i = shift(m_iLastAckPos, -seqdistance);
        if (m_pUnit[i] && m_pUnit[i]->m_iFlag == CUnit::GOOD)
        {
            HLOGC(brlog.Debug, log << "getRcvReadyPacket: FOUND PACKET %" << m_pUnit[i]->m_Packet.getSeqNo());
            return &m_pUnit[i]->m_Packet;
        }

        HLOGC(brlog.Debug, log << "getRcvReadyPacket: Sequence offset=" << seqdistance << " IS NOT RECEIVED.");
        return 0;
    }
    IF_HEAVY_LOGGING(int nskipped = 0);

    for (int i = m_iStartPos, n = m_iLastAckPos; i != n; i = shiftFwd(i))
    {
        /*
         * Skip missing packets that did not arrive in time.
         */
        if (m_pUnit[i] && m_pUnit[i]->m_iFlag == CUnit::GOOD)
        {
<<<<<<< HEAD
            HLOGC(brlog.Debug, log << "getRcvReadyPacket: Found next packet seq=%" << m_pUnit[i]->m_Packet.getSeqNo()
                    << " (" << nskipped << " empty cells skipped)");
=======
            HLOGC(dlog.Debug,
                  log << "getRcvReadyPacket: Found next packet seq=%" << m_pUnit[i]->m_Packet.getSeqNo() << " ("
                      << nskipped << " empty cells skipped)");
>>>>>>> cb4b067b
            return &m_pUnit[i]->m_Packet;
        }
        IF_HEAVY_LOGGING(++nskipped);
    }

    return 0;
}

#if ENABLE_HEAVY_LOGGING
// This function is for debug purposes only and it's called only
// from within HLOG* macros.
void CRcvBuffer::reportBufferStats() const
{
    int     nmissing = 0;
    int32_t low_seq = SRT_SEQNO_NONE, high_seq = SRT_SEQNO_NONE;
    int32_t low_ts = 0, high_ts = 0;

    for (int i = m_iStartPos, n = m_iLastAckPos; i != n; i = (i + 1) % m_iSize)
    {
        if (m_pUnit[i] && m_pUnit[i]->m_iFlag == CUnit::GOOD)
        {
            low_seq = m_pUnit[i]->m_Packet.m_iSeqNo;
            low_ts  = m_pUnit[i]->m_Packet.m_iTimeStamp;
            break;
        }
        ++nmissing;
    }

    // Not sure if a packet MUST BE at the last ack pos position, so check, just in case.
    int n = m_iLastAckPos;
    if (m_pUnit[n] && m_pUnit[n]->m_iFlag == CUnit::GOOD)
    {
        high_ts  = m_pUnit[n]->m_Packet.m_iTimeStamp;
        high_seq = m_pUnit[n]->m_Packet.m_iSeqNo;
    }
    else
    {
        // Possibilities are:
        // m_iStartPos == m_iLastAckPos, high_ts == low_ts, defined.
        // No packet: low_ts == 0, so high_ts == 0, too.
        high_ts = low_ts;
    }
    // The 32-bit timestamps are relative and roll over oftten; what
    // we really need is the timestamp difference. The only place where
    // we can ask for the time base is the upper time because when trying
    // to receive the time base for the lower time we'd break the requirement
    // for monotonic clock.

    uint64_t upper_time = high_ts;
    uint64_t lower_time = low_ts;

    if (lower_time > upper_time)
        upper_time += uint64_t(CPacket::MAX_TIMESTAMP) + 1;

    int32_t timespan = upper_time - lower_time;
    int     seqspan  = 0;
    if (low_seq != SRT_SEQNO_NONE && high_seq != SRT_SEQNO_NONE)
    {
        seqspan = CSeqNo::seqoff(low_seq, high_seq);
    }

<<<<<<< HEAD
    LOGC(brlog.Debug, log << "RCV BUF STATS: seqspan=%(" << low_seq << "-" << high_seq << ":" << seqspan << ") missing=" << nmissing << "pkts");
    LOGC(brlog.Debug, log << "RCV BUF STATS: timespan=" << timespan << "us (lo=" << lower_time << " hi=" << upper_time << ")");
=======
    LOGC(dlog.Debug,
         log << "RCV BUF STATS: seqspan=%(" << low_seq << "-" << high_seq << ":" << seqspan << ") missing=" << nmissing
             << "pkts");
    LOGC(dlog.Debug,
         log << "RCV BUF STATS: timespan=" << timespan << "us (lo=" << lower_time << " hi=" << upper_time << ")");
>>>>>>> cb4b067b
}

#endif // ENABLE_HEAVY_LOGGING

bool CRcvBuffer::isRcvDataReady()
{
    steady_clock::time_point tsbpdtime;
    int32_t                  seq;

    return isRcvDataReady((tsbpdtime), (seq), -1);
}

int CRcvBuffer::getAvailBufSize() const
{
    // One slot must be empty in order to tell the difference between "empty buffer" and "full buffer"
    return m_iSize - getRcvDataSize() - 1;
}

int CRcvBuffer::getRcvDataSize() const
{
    if (m_iLastAckPos >= m_iStartPos)
        return m_iLastAckPos - m_iStartPos;

    return m_iSize + m_iLastAckPos - m_iStartPos;
}

int CRcvBuffer::debugGetSize() const
{
    // Does exactly the same as getRcvDataSize, but
    // it should be used FOR INFORMATIONAL PURPOSES ONLY.
    // The source values might be changed in another thread
    // during the calculation, although worst case the
    // resulting value may differ to the real buffer size by 1.
    int from = m_iStartPos, to = m_iLastAckPos;
    int size = to - from;
    if (size < 0)
        size += m_iSize;

    return size;
}

/* Return moving average of acked data pkts, bytes, and timespan (ms) of the receive buffer */
int CRcvBuffer::getRcvAvgDataSize(int& bytes, int& timespan)
{
    // Average number of packets and timespan could be small,
    // so rounding is beneficial, while for the number of
    // bytes in the buffer is a higher value, so rounding can be omitted,
    // but probably better to round all three values.
    timespan = round_val(m_mavg.timespan_ms());
    bytes    = round_val(m_mavg.bytes());
    return round_val(m_mavg.pkts());
}

/* Update moving average of acked data pkts, bytes, and timespan (ms) of the receive buffer */
void CRcvBuffer::updRcvAvgDataSize(const steady_clock::time_point& now)
{
<<<<<<< HEAD
   const uint64_t elapsed_ms = count_milliseconds(now - m_tsLastSamplingTime); //ms since last sampling

   if (elapsed_ms < (SRT_MAVG_BASE_PERIOD / SRT_MAVG_SAMPLING_RATE) / SRT_us2ms)
      return; /* Last sampling too recent, skip */

   if (elapsed_ms > SRT_MAVG_BASE_PERIOD / SRT_us2ms)
   {
      /* No sampling in last 1 sec, initialize/reset moving average */
      m_iCountMAvg = getRcvDataSize(m_iBytesCountMAvg, m_TimespanMAvg);
      m_tsLastSamplingTime = now;

      HLOGC(brlog.Debug, log << "getRcvDataSize: " << m_iCountMAvg << " " << m_iBytesCountMAvg
              << " " << m_TimespanMAvg << " ms elapsed: " << elapsed_ms << " ms");
   }
   else if (elapsed_ms >= (SRT_MAVG_BASE_PERIOD / SRT_MAVG_SAMPLING_RATE) / SRT_us2ms)
   {
      /*
      * Weight last average value between -1 sec and last sampling time (LST)
      * and new value between last sampling time and now
      *                                      |elapsed|
      *   +----------------------------------+-------+
      *  -1                                 LST      0(now)
      */
      int instspan;
      int bytescount;
      int count = getRcvDataSize(bytescount, instspan);

      m_iCountMAvg      = (int)(((count      * (1000 - elapsed_ms)) + (count      * elapsed_ms)) / 1000);
      m_iBytesCountMAvg = (int)(((bytescount * (1000 - elapsed_ms)) + (bytescount * elapsed_ms)) / 1000);
      m_TimespanMAvg    = (int)(((instspan   * (1000 - elapsed_ms)) + (instspan   * elapsed_ms)) / 1000);
      m_tsLastSamplingTime = now;

      HLOGC(brlog.Debug, log << "getRcvDataSize: " << count << " " << bytescount << " " << instspan
              << " ms elapsed_ms: " << elapsed_ms << " ms");
   }
=======
    if (!m_mavg.isTimeToUpdate(now))
        return;

    int       bytes       = 0;
    int       timespan_ms = 0;
    const int pkts        = getRcvDataSize(bytes, timespan_ms);
    m_mavg.update(now, pkts, bytes, timespan_ms);
>>>>>>> cb4b067b
}

/* Return acked data pkts, bytes, and timespan (ms) of the receive buffer */
int CRcvBuffer::getRcvDataSize(int& bytes, int& timespan)
{
<<<<<<< HEAD
   timespan = 0;
   if (m_bTsbPdMode)
   {
      // Get a valid startpos.
      // Skip invalid entries in the beginning, if any.
      int startpos = m_iStartPos;
      for (; startpos != m_iLastAckPos; startpos = shiftFwd(startpos))
      {
         if ((NULL != m_pUnit[startpos]) && (CUnit::GOOD == m_pUnit[startpos]->m_iFlag))
             break;
      }

      int endpos = m_iLastAckPos;

      if (m_iLastAckPos != startpos) 
      {
         /*
         *     |<--- DataSpan ---->|<- m_iMaxPos ->|
         * +---+---+---+---+---+---+---+---+---+---+---+---
         * |   | 1 | 1 | 1 | 0 | 0 | 1 | 1 | 0 | 1 |   |     m_pUnits[]
         * +---+---+---+---+---+---+---+---+---+---+---+---
         *       |                   |
         *       \_ m_iStartPos      \_ m_iLastAckPos
         *        
         * m_pUnits[startpos] shall be valid (->m_iFlag==CUnit::GOOD).
         * If m_pUnits[m_iLastAckPos-1] is not valid (NULL or ->m_iFlag!=CUnit::GOOD), 
         * it means m_pUnits[m_iLastAckPos] is valid since a valid unit is needed to skip.
         * Favor m_pUnits[m_iLastAckPos] if valid over [m_iLastAckPos-1] to include the whole acked interval.
         */
         if ((m_iMaxPos <= 0)
                 || (!m_pUnit[m_iLastAckPos])
                 || (m_pUnit[m_iLastAckPos]->m_iFlag != CUnit::GOOD))
         {
            endpos = (m_iLastAckPos == 0 ? m_iSize - 1 : m_iLastAckPos - 1);
         }

         if ((NULL != m_pUnit[endpos]) && (NULL != m_pUnit[startpos]))
         {
            const steady_clock::time_point startstamp = getPktTsbPdTime(m_pUnit[startpos]->m_Packet.getMsgTimeStamp());
            const steady_clock::time_point endstamp   = getPktTsbPdTime(m_pUnit[endpos]->m_Packet.getMsgTimeStamp());
            /* 
            * There are sampling conditions where spantime is < 0 (big unsigned value).
            * It has been observed after changing the SRT latency from 450 to 200 on the sender.
            *
            * Possible packet order corruption when dropping packet, 
            * cause by bad thread protection when adding packet in queue
            * was later discovered and fixed. Security below kept. 
            *
            * DateTime                 RecvRate LostRate DropRate AvailBw     RTT   RecvBufs PdDelay
            * 2014-12-08T15:04:25-0500     4712      110        0   96509  33.710        393     450
            * 2014-12-08T15:04:35-0500     4512       95        0  107771  33.493 1496542976     200
            * 2014-12-08T15:04:40-0500     4213      106        3  107352  53.657    9499425     200
            * 2014-12-08T15:04:45-0500     4575      104        0  102194  53.614      59666     200
            * 2014-12-08T15:04:50-0500     4475      124        0  100543  53.526        505     200
            */
            if (endstamp > startstamp)
                timespan = count_milliseconds(endstamp - startstamp);
         }
         /* 
         * Timespan can be less then 1000 us (1 ms) if few packets. 
         * Also, if there is only one pkt in buffer, the time difference will be 0.
         * Therefore, always add 1 ms if not empty.
         */
         if (0 < m_iAckedPktsCount)
            timespan += 1;
      }
   }
   HLOGF(brlog.Debug, "getRcvDataSize: %6d %6d %6d ms\n", m_iAckedPktsCount, m_iAckedBytesCount, timespan);
   bytes = m_iAckedBytesCount;
   return m_iAckedPktsCount;
=======
    timespan = 0;
    if (m_bTsbPdMode)
    {
        // Get a valid startpos.
        // Skip invalid entries in the beginning, if any.
        int startpos = m_iStartPos;
        for (; startpos != m_iLastAckPos; startpos = shiftFwd(startpos))
        {
            if ((NULL != m_pUnit[startpos]) && (CUnit::GOOD == m_pUnit[startpos]->m_iFlag))
                break;
        }

        int endpos = m_iLastAckPos;

        if (m_iLastAckPos != startpos)
        {
            /*
             *     |<--- DataSpan ---->|<- m_iMaxPos ->|
             * +---+---+---+---+---+---+---+---+---+---+---+---
             * |   | 1 | 1 | 1 | 0 | 0 | 1 | 1 | 0 | 1 |   |     m_pUnits[]
             * +---+---+---+---+---+---+---+---+---+---+---+---
             *       |                   |
             *       \_ m_iStartPos      \_ m_iLastAckPos
             *
             * m_pUnits[startpos] shall be valid (->m_iFlag==CUnit::GOOD).
             * If m_pUnits[m_iLastAckPos-1] is not valid (NULL or ->m_iFlag!=CUnit::GOOD),
             * it means m_pUnits[m_iLastAckPos] is valid since a valid unit is needed to skip.
             * Favor m_pUnits[m_iLastAckPos] if valid over [m_iLastAckPos-1] to include the whole acked interval.
             */
            if ((m_iMaxPos <= 0) || (!m_pUnit[m_iLastAckPos]) || (m_pUnit[m_iLastAckPos]->m_iFlag != CUnit::GOOD))
            {
                endpos = (m_iLastAckPos == 0 ? m_iSize - 1 : m_iLastAckPos - 1);
            }

            if ((NULL != m_pUnit[endpos]) && (NULL != m_pUnit[startpos]))
            {
                const steady_clock::time_point startstamp =
                    getPktTsbPdTime(m_pUnit[startpos]->m_Packet.getMsgTimeStamp());
                const steady_clock::time_point endstamp = getPktTsbPdTime(m_pUnit[endpos]->m_Packet.getMsgTimeStamp());
                /*
                 * There are sampling conditions where spantime is < 0 (big unsigned value).
                 * It has been observed after changing the SRT latency from 450 to 200 on the sender.
                 *
                 * Possible packet order corruption when dropping packet,
                 * cause by bad thread protection when adding packet in queue
                 * was later discovered and fixed. Security below kept.
                 *
                 * DateTime                 RecvRate LostRate DropRate AvailBw     RTT   RecvBufs PdDelay
                 * 2014-12-08T15:04:25-0500     4712      110        0   96509  33.710        393     450
                 * 2014-12-08T15:04:35-0500     4512       95        0  107771  33.493 1496542976     200
                 * 2014-12-08T15:04:40-0500     4213      106        3  107352  53.657    9499425     200
                 * 2014-12-08T15:04:45-0500     4575      104        0  102194  53.614      59666     200
                 * 2014-12-08T15:04:50-0500     4475      124        0  100543  53.526        505     200
                 */
                if (endstamp > startstamp)
                    timespan = count_milliseconds(endstamp - startstamp);
            }
            /*
             * Timespan can be less then 1000 us (1 ms) if few packets.
             * Also, if there is only one pkt in buffer, the time difference will be 0.
             * Therefore, always add 1 ms if not empty.
             */
            if (0 < m_iAckedPktsCount)
                timespan += 1;
        }
    }
    HLOGF(dlog.Debug, "getRcvDataSize: %6d %6d %6d ms\n", m_iAckedPktsCount, m_iAckedBytesCount, timespan);
    bytes = m_iAckedBytesCount;
    return m_iAckedPktsCount;
>>>>>>> cb4b067b
}

int CRcvBuffer::getRcvAvgPayloadSize() const
{
    return m_iAvgPayloadSz;
}

void CRcvBuffer::dropMsg(int32_t msgno, bool using_rexmit_flag)
{
    for (int i = m_iStartPos, n = shift(m_iLastAckPos, m_iMaxPos); i != n; i = shiftFwd(i))
        if ((m_pUnit[i] != NULL) && (m_pUnit[i]->m_Packet.getMsgSeq(using_rexmit_flag) == msgno))
            m_pUnit[i]->m_iFlag = CUnit::DROPPED;
}

steady_clock::time_point CRcvBuffer::getTsbPdTimeBase(uint32_t timestamp_us)
{
    /*
     * Packet timestamps wrap around every 01h11m35s (32-bit in usec)
     * When added to the peer start time (base time),
     * wrapped around timestamps don't provide a valid local packet delevery time.
     *
     * A wrap check period starts 30 seconds before the wrap point.
     * In this period, timestamps smaller than 30 seconds are considered to have wrapped around (then adjusted).
     * The wrap check period ends 30 seconds after the wrap point, afterwhich time base has been adjusted.
     */
    int64_t carryover = 0;

    // This function should generally return the timebase for the given timestamp_us.
    // It's assumed that the timestamp_us, for which this function is being called,
    // is received as monotonic clock. This function then traces the changes in the
    // timestamps passed as argument and catches the moment when the 64-bit timebase
    // should be increased by a "segment length" (MAX_TIMESTAMP+1).

    // The checks will be provided for the following split:
    // [INITIAL30][FOLLOWING30]....[LAST30] <-- == CPacket::MAX_TIMESTAMP
    //
    // The following actions should be taken:
    // 1. Check if this is [LAST30]. If so, ENTER TSBPD-wrap-check state
    // 2. Then, it should turn into [INITIAL30] at some point. If so, use carryover MAX+1.
    // 3. Then it should switch to [FOLLOWING30]. If this is detected,
    //    - EXIT TSBPD-wrap-check state
    //    - save the carryover as the current time base.

    if (m_bTsbPdWrapCheck)
    {
        // Wrap check period.

        if (timestamp_us < TSBPD_WRAP_PERIOD)
        {
            carryover = int64_t(CPacket::MAX_TIMESTAMP) + 1;
        }
        //
        else if ((timestamp_us >= TSBPD_WRAP_PERIOD) && (timestamp_us <= (TSBPD_WRAP_PERIOD * 2)))
        {
            /* Exiting wrap check period (if for packet delivery head) */
            m_bTsbPdWrapCheck = false;
            m_tsTsbPdTimeBase += microseconds_from(int64_t(CPacket::MAX_TIMESTAMP) + 1);
            LOGC(tslog.Debug,
                 log << "tsbpd wrap period ends with ts=" << timestamp_us << " - NEW TIME BASE: "
                     << FormatTime(m_tsTsbPdTimeBase) << " drift: " << m_DriftTracer.drift() << "us");
        }
    }
    // Check if timestamp_us is in the last 30 seconds before reaching the MAX_TIMESTAMP.
    else if (timestamp_us > (CPacket::MAX_TIMESTAMP - TSBPD_WRAP_PERIOD))
    {
        /* Approching wrap around point, start wrap check period (if for packet delivery head) */
        m_bTsbPdWrapCheck = true;
        LOGC(tslog.Debug,
             log << "tsbpd wrap period begins with ts=" << timestamp_us << " drift: " << m_DriftTracer.drift()
                 << "us.");
    }

    return (m_tsTsbPdTimeBase + microseconds_from(carryover));
}

void CRcvBuffer::applyGroupTime(const steady_clock::time_point& timebase,
                                bool                            wrp,
                                uint32_t                        delay,
                                const steady_clock::duration&   udrift)
{
    // Same as setRcvTsbPdMode, but predicted to be used for group members.
    // This synchronizes the time from the INTERNAL TIMEBASE of an existing
    // socket's internal timebase. This is required because the initial time
    // base stays always the same, whereas the internal timebase undergoes
    // adjustment as the 32-bit timestamps in the sockets wrap. The socket
    // newly added to the group must get EXACTLY the same internal timebase
    // or otherwise the TsbPd time calculation will ship different results
    // on different sockets.

    m_bTsbPdMode = true;

    m_tsTsbPdTimeBase = timebase;
    m_bTsbPdWrapCheck = wrp;
    m_tdTsbPdDelay    = microseconds_from(delay);
    m_DriftTracer.forceDrift(count_microseconds(udrift));
}

void CRcvBuffer::applyGroupDrift(const steady_clock::time_point& timebase,
                                 bool                            wrp,
                                 const steady_clock::duration&   udrift)
{
    // This is only when a drift was updated on one of the group members.
<<<<<<< HEAD
    HLOGC(brlog.Debug, log << "rcv-buffer: group synch uDRIFT: "
            << m_DriftTracer.drift() << " -> " << FormatDuration(udrift)
            << " TB: " << FormatTime(m_tsTsbPdTimeBase) << " -> "
            << FormatTime(timebase));
=======
    HLOGC(dlog.Debug,
          log << "rcv-buffer: group synch uDRIFT: " << m_DriftTracer.drift() << " -> " << FormatDuration(udrift)
              << " TB: " << FormatTime(m_tsTsbPdTimeBase) << " -> " << FormatTime(timebase));
>>>>>>> cb4b067b

    m_tsTsbPdTimeBase = timebase;
    m_bTsbPdWrapCheck = wrp;

    m_DriftTracer.forceDrift(count_microseconds(udrift));
}

bool CRcvBuffer::getInternalTimeBase(steady_clock::time_point& w_timebase, steady_clock::duration& w_udrift)
{
    w_timebase = m_tsTsbPdTimeBase;
    w_udrift   = microseconds_from(m_DriftTracer.drift());
    return m_bTsbPdWrapCheck;
}

steady_clock::time_point CRcvBuffer::getPktTsbPdTime(uint32_t timestamp)
{
    const steady_clock::time_point time_base = getTsbPdTimeBase(timestamp);

    // Display only ingredients, not the result, as the result will
    // be displayed anyway in the next logs.
<<<<<<< HEAD
    HLOGC(brlog.Debug, log << "getPktTsbPdTime: TIMEBASE="
            << FormatTime(time_base) << " + dTS="
            << timestamp << "us + LATENCY=" << FormatDuration<DUNIT_MS>(m_tdTsbPdDelay)
            << " + uDRIFT=" << m_DriftTracer.drift());
    return(time_base + m_tdTsbPdDelay + microseconds_from(timestamp + m_DriftTracer.drift()));
=======
    HLOGC(mglog.Debug,
          log << "getPktTsbPdTime: TIMEBASE=" << FormatTime(time_base) << " + dTS=" << timestamp
              << "us + LATENCY=" << FormatDuration<DUNIT_MS>(m_tdTsbPdDelay) << " + uDRIFT=" << m_DriftTracer.drift());
    return (time_base + m_tdTsbPdDelay + microseconds_from(timestamp + m_DriftTracer.drift()));
>>>>>>> cb4b067b
}

int CRcvBuffer::setRcvTsbPdMode(const steady_clock::time_point& timebase, const steady_clock::duration& delay)
{
    m_bTsbPdMode      = true;
    m_bTsbPdWrapCheck = false;

    // Timebase passed here comes is calculated as:
    // >>> CTimer::getTime() - ctrlpkt->m_iTimeStamp
    // where ctrlpkt is the packet with SRT_CMD_HSREQ message.
    //
    // This function is called in the HSREQ reception handler only.
    m_tsTsbPdTimeBase = timebase;
    // XXX Seems like this may not work correctly.
    // At least this solution this way won't work with application-supplied
    // timestamps. For that case the timestamps should be taken exclusively
    // from the data packets because in case of application-supplied timestamps
    // they come from completely different server and undergo different rules
    // of network latency and drift.
    m_tdTsbPdDelay = delay;
    return 0;
}

#ifdef SRT_DEBUG_TSBPD_DRIFT
void CRcvBuffer::printDriftHistogram(int64_t iDrift)
{
    /*
     * Build histogram of drift values
     * First line  (ms): <=-10.0 -9.0 ... -1.0 - 0.0 + 1.0 ... 9.0 >=10.0
     * Second line (ms):         -0.9 ... -0.1 - 0.0 + 0.1 ... 0.9
     *  0    0    0    0    0    0    0    0    0    0 -    0 +    0    0    0    1    0    0    0    0    0    0
     *       0    0    0    0    0    0    0    0    0 -    0 +    0    0    0    0    0    0    0    0    0
     */
    iDrift /= 100; // uSec to 100 uSec (0.1ms)
    if (-10 < iDrift && iDrift < 10)
    {
        /* Fill 100us histogram -900 .. 900 us 100 us increments */
        m_TsbPdDriftHisto100us[10 + iDrift]++;
    }
    else
    {
        /* Fill 1ms histogram <=-10.0, -9.0 .. 9.0, >=10.0 ms in 1 ms increments */
        iDrift /= 10; // 100uSec to 1ms
        if (-10 < iDrift && iDrift < 10)
            m_TsbPdDriftHisto1ms[10 + iDrift]++;
        else if (iDrift <= -10)
            m_TsbPdDriftHisto1ms[0]++;
        else
            m_TsbPdDriftHisto1ms[20]++;
    }
    ++m_iTsbPdDriftNbSamples;
    if ((m_iTsbPdDriftNbSamples % TSBPD_DRIFT_PRT_SAMPLES) == 0)
    {
        int* histo = m_TsbPdDriftHisto1ms;

        fprintf(stderr,
                "%4d %4d %4d %4d %4d %4d %4d %4d %4d %4d - %4d + ",
                histo[0],
                histo[1],
                histo[2],
                histo[3],
                histo[4],
                histo[5],
                histo[6],
                histo[7],
                histo[8],
                histo[9],
                histo[10]);
        fprintf(stderr,
                "%4d %4d %4d %4d %4d %4d %4d %4d %4d %4d\n",
                histo[11],
                histo[12],
                histo[13],
                histo[14],
                histo[15],
                histo[16],
                histo[17],
                histo[18],
                histo[19],
                histo[20]);

        histo = m_TsbPdDriftHisto100us;
        fprintf(stderr,
                "     %4d %4d %4d %4d %4d %4d %4d %4d %4d - %4d + ",
                histo[1],
                histo[2],
                histo[3],
                histo[4],
                histo[5],
                histo[6],
                histo[7],
                histo[8],
                histo[9],
                histo[10]);
        fprintf(stderr,
                "%4d %4d %4d %4d %4d %4d %4d %4d %4d\n",
                histo[11],
                histo[12],
                histo[13],
                histo[14],
                histo[15],
                histo[16],
                histo[17],
                histo[18],
                histo[19]);

        m_iTsbPdDriftNbSamples = 0;
    }
}

void CRcvBuffer::printDriftOffset(int tsbPdOffset, int tsbPdDriftAvg)
{
    fprintf(stderr,
            "%s: tsbpd offset=%d drift=%d usec\n",
            FormatTime(steady_clock::now()).c_str(),
            tsbPdOffset,
            tsbPdDriftAvg);
    memset(m_TsbPdDriftHisto100us, 0, sizeof(m_TsbPdDriftHisto100us));
    memset(m_TsbPdDriftHisto1ms, 0, sizeof(m_TsbPdDriftHisto1ms));
}
#endif /* SRT_DEBUG_TSBPD_DRIFT */

bool CRcvBuffer::addRcvTsbPdDriftSample(uint32_t                  timestamp_us,
                                        Mutex&                    mutex_to_lock,
                                        steady_clock::duration&   w_udrift,
                                        steady_clock::time_point& w_newtimebase)
{
    if (!m_bTsbPdMode) // Not checked unless in TSBPD mode
        return false;
    /*
     * TsbPD time drift correction
     * TsbPD time slowly drift over long period depleting decoder buffer or raising latency
     * Re-evaluate the time adjustment value using a receiver control packet (ACK-ACK).
     * ACK-ACK timestamp is RTT/2 ago (in sender's time base)
     * Data packet have origin time stamp which is older when retransmitted so not suitable for this.
     *
     * Every TSBPD_DRIFT_MAX_SAMPLES packets, the average drift is calculated
     * if -TSBPD_DRIFT_MAX_VALUE < avgTsbPdDrift < TSBPD_DRIFT_MAX_VALUE uSec, pass drift value to RcvBuffer to adjust
     * delevery time. if outside this range, adjust this->TsbPdTimeOffset and RcvBuffer->TsbPdTimeBase by
     * +-TSBPD_DRIFT_MAX_VALUE uSec to maintain TsbPdDrift values in reasonable range (-5ms .. +5ms).
     */

    // Note important thing: this function is being called _EXCLUSIVELY_ in the handler
    // of UMSG_ACKACK command reception. This means that the timestamp used here comes
    // from the CONTROL domain, not DATA domain (timestamps from DATA domain may be
    // either schedule time or a time supplied by the application).

    const steady_clock::duration iDrift =
        steady_clock::now() - (getTsbPdTimeBase(timestamp_us) + microseconds_from(timestamp_us));

    enterCS(mutex_to_lock);

    bool updated = m_DriftTracer.update(count_microseconds(iDrift));

#ifdef SRT_DEBUG_TSBPD_DRIFT
    printDriftHistogram(count_microseconds(iDrift));
#endif /* SRT_DEBUG_TSBPD_DRIFT */

    if (updated)
    {
#ifdef SRT_DEBUG_TSBPD_DRIFT
        printDriftOffset(m_DriftTracer.overdrift(), m_DriftTracer.drift());
#endif /* SRT_DEBUG_TSBPD_DRIFT */

#if ENABLE_HEAVY_LOGGING
        const steady_clock::time_point oldbase = m_tsTsbPdTimeBase;
#endif
        steady_clock::duration overdrift = microseconds_from(m_DriftTracer.overdrift());
        m_tsTsbPdTimeBase += overdrift;

<<<<<<< HEAD
        HLOGC(brlog.Debug, log << "DRIFT=" << FormatDuration(iDrift) << " AVG="
                << (m_DriftTracer.drift()/1000.0) << "ms, TB: " << FormatTime(oldbase)
                << " EXCESS: " << FormatDuration(overdrift)
                << " UPDATED TO: " << FormatTime(m_tsTsbPdTimeBase));
    }
    else
    {
        HLOGC(brlog.Debug, log << "DRIFT=" << FormatDuration(iDrift) << " TB REMAINS: " << FormatTime(m_tsTsbPdTimeBase));
=======
        HLOGC(dlog.Debug,
              log << "DRIFT=" << FormatDuration(iDrift) << " AVG=" << (m_DriftTracer.drift() / 1000.0)
                  << "ms, TB: " << FormatTime(oldbase) << " EXCESS: " << FormatDuration(overdrift)
                  << " UPDATED TO: " << FormatTime(m_tsTsbPdTimeBase));
    }
    else
    {
        HLOGC(dlog.Debug,
              log << "DRIFT=" << FormatDuration(iDrift) << " TB REMAINS: " << FormatTime(m_tsTsbPdTimeBase));
>>>>>>> cb4b067b
    }

    leaveCS(mutex_to_lock);
    w_udrift      = iDrift;
    w_newtimebase = m_tsTsbPdTimeBase;
    return updated;
}

int CRcvBuffer::readMsg(char* data, int len)
{
    SRT_MSGCTRL dummy = srt_msgctrl_default;
    return readMsg(data, len, (dummy), -1);
}

// NOTE: The order of ref-arguments is odd because:
// - data and len shall be close to one another
// - upto is last because it's a kind of unusual argument that has a default value
int CRcvBuffer::readMsg(char* data, int len, SRT_MSGCTRL& w_msgctl, int upto)
{
    int  p = -1, q = -1;
    bool passack;

    bool empty = accessMsg((p), (q), (passack), (w_msgctl.srctime), upto);
    if (empty)
        return 0;

    // This should happen just once. By 'empty' condition
    // we have a guarantee that m_pUnit[p] exists and is valid.
    CPacket& pkt1 = m_pUnit[p]->m_Packet;

    // This returns the sequence number and message number to
    // the API caller.
    w_msgctl.pktseq = pkt1.getSeqNo();
    w_msgctl.msgno  = pkt1.getMsgSeq();

    return extractData((data), len, p, q, passack);
}

#ifdef SRT_DEBUG_TSBPD_OUTJITTER
void CRcvBuffer::debugTraceJitter(int64_t rplaytime)
{
    uint64_t now = CTimer::getTime();
    if ((now - rplaytime) / 10 < 10)
        m_ulPdHisto[0][(now - rplaytime) / 10]++;
    else if ((now - rplaytime) / 100 < 10)
        m_ulPdHisto[1][(now - rplaytime) / 100]++;
    else if ((now - rplaytime) / 1000 < 10)
        m_ulPdHisto[2][(now - rplaytime) / 1000]++;
    else
        m_ulPdHisto[3][1]++;
}
#endif /* SRT_DEBUG_TSBPD_OUTJITTER */

bool CRcvBuffer::accessMsg(int& w_p, int& w_q, bool& w_passack, int64_t& w_playtime, int upto)
{
    // This function should do the following:
    // 1. Find the first packet starting the next message (or just next packet)
    // 2. When found something ready for extraction, return true.
    // 3. w_p and w_q point the index range for extraction
    // 4. passack decides if this range shall be removed after extraction

    bool empty = true;

    if (m_bTsbPdMode)
    {
        w_passack = false;
        int seq   = 0;

        steady_clock::time_point play_time;
        const bool               isReady = getRcvReadyMsg(play_time, (seq), upto);
        w_playtime                       = count_microseconds(play_time.time_since_epoch());

        if (isReady)
        {
            empty = false;
            // In TSBPD mode you always read one message
            // at a time and a message always fits in one UDP packet,
            // so in one "unit".
            w_p = w_q = m_iStartPos;

            debugTraceJitter(w_playtime);
        }
    }
    else
    {
        w_playtime = 0;
        if (scanMsg((w_p), (w_q), (w_passack)))
            empty = false;
    }

    return empty;
}

int CRcvBuffer::extractData(char* data, int len, int p, int q, bool passack)
{
    SRT_ASSERT(len > 0);
    int       rs     = len > 0 ? len : 0;
    const int past_q = shiftFwd(q);
    while (p != past_q)
    {
        const int pktlen = (int)m_pUnit[p]->m_Packet.getLength();
        // When unitsize is less than pktlen, only a fragment is copied to the output 'data',
        // but still the whole packet is removed from the receiver buffer.
        if (pktlen > 0)
            countBytes(-1, -pktlen, true);

        const int unitsize = ((rs >= 0) && (pktlen > rs)) ? rs : pktlen;

        HLOGC(brlog.Debug, log << "readMsg: checking unit POS=" << p);

        if (unitsize > 0)
        {
            memcpy((data), m_pUnit[p]->m_Packet.m_pcData, unitsize);
            data += unitsize;
            rs -= unitsize;
            IF_HEAVY_LOGGING(readMsgHeavyLogging(p));
        }
        else
        {
            HLOGC(brlog.Debug, log << CONID() << "readMsg: SKIPPED POS=" << p << " - ZERO SIZE UNIT");
        }

        // Note special case for live mode (one packet per message and TSBPD=on):
        //  - p == q (that is, this loop passes only once)
        //  - no passack (the unit is always removed from the buffer)
        if (!passack)
        {
            HLOGC(brlog.Debug, log << CONID() << "readMsg: FREEING UNIT POS=" << p);
            freeUnitAt(p);
        }
        else
        {
            HLOGC(brlog.Debug, log << CONID() << "readMsg: PASSACK UNIT POS=" << p);
            m_pUnit[p]->m_iFlag = CUnit::PASSACK;
        }

        p = shiftFwd(p);
    }

    if (!passack)
        m_iStartPos = past_q;

<<<<<<< HEAD
    HLOGC(brlog.Debug, log << "rcvBuf/extractData: begin=" << m_iStartPos << " reporting extraction size=" << (len - rs));
=======
    HLOGC(dlog.Debug,
          log << "rcvBuf/extractData: begin=" << m_iStartPos << " reporting extraction size=" << (len - rs));
>>>>>>> cb4b067b

    return len - rs;
}

string CRcvBuffer::debugTimeState(size_t first_n_pkts) const
{
    stringstream ss;
    int          ipos = m_iStartPos;
    for (size_t i = 0; i < first_n_pkts; ++i, ipos = CSeqNo::incseq(ipos))
    {
        const CUnit* unit = m_pUnit[ipos];
        if (!unit)
        {
            ss << "pkt[" << i << "] missing, ";
            continue;
        }

        const CPacket& pkt = unit->m_Packet;
        pkt.getMsgTimeStamp();
        ss << "pkt[" << i << "] ts=" << pkt.getMsgTimeStamp() << ", ";
    }
    return ss.str();
}

#if ENABLE_HEAVY_LOGGING
void CRcvBuffer::readMsgHeavyLogging(int p)
{
    static steady_clock::time_point prev_now;
    static steady_clock::time_point prev_srctime;
    const CPacket&                  pkt = m_pUnit[p]->m_Packet;

    const int32_t seq = pkt.m_iSeqNo;

    steady_clock::time_point nowtime = steady_clock::now();
    steady_clock::time_point srctime = getPktTsbPdTime(m_pUnit[p]->m_Packet.getMsgTimeStamp());

    const int64_t timediff_ms    = count_milliseconds(nowtime - srctime);
    const int64_t nowdiff_ms     = is_zero(prev_now) ? count_milliseconds(nowtime - prev_now) : 0;
    const int64_t srctimediff_ms = is_zero(prev_srctime) ? count_milliseconds(srctime - prev_srctime) : 0;

    const int next_p = shiftFwd(p);
    CUnit*    u      = m_pUnit[next_p];
    string    next_playtime;
    if (u && u->m_iFlag == CUnit::GOOD)
    {
        next_playtime = FormatTime(getPktTsbPdTime(u->m_Packet.getMsgTimeStamp()));
    }
    else
    {
        next_playtime = "NONE";
    }

<<<<<<< HEAD
    LOGC(brlog.Debug, log << CONID() << "readMsg: DELIVERED seq=" << seq
            << " T=" << FormatTime(srctime)
            << " in " << timediff_ms << "ms - TIME-PREVIOUS: PKT: "
            << srctimediff_ms << " LOCAL: " << nowdiff_ms
            << " !" << BufferStamp(pkt.data(), pkt.size())
            << " NEXT pkt T=" << next_playtime);
=======
    LOGC(dlog.Debug,
         log << CONID() << "readMsg: DELIVERED seq=" << seq << " T=" << FormatTime(srctime) << " in " << timediff_ms
             << "ms - TIME-PREVIOUS: PKT: " << srctimediff_ms << " LOCAL: " << nowdiff_ms << " !"
             << BufferStamp(pkt.data(), pkt.size()) << " NEXT pkt T=" << next_playtime);
>>>>>>> cb4b067b

    prev_now     = nowtime;
    prev_srctime = srctime;
}
#endif

bool CRcvBuffer::scanMsg(int& w_p, int& w_q, bool& w_passack)
{
    // empty buffer
    if ((m_iStartPos == m_iLastAckPos) && (m_iMaxPos <= 0))
    {
        HLOGC(brlog.Debug, log << "scanMsg: empty buffer");
        return false;
    }

    int rmpkts  = 0;
    int rmbytes = 0;
    // skip all bad msgs at the beginning
    // This loop rolls until the "buffer is empty" (head == tail),
    // in particular, there's no unit accessible for the reader.
    while (m_iStartPos != m_iLastAckPos)
    {
        // Roll up to the first valid unit
        if (!m_pUnit[m_iStartPos])
        {
            if (++m_iStartPos == m_iSize)
                m_iStartPos = 0;
            continue;
        }

        // Note: PB_FIRST | PB_LAST == PB_SOLO.
        // testing if boundary() & PB_FIRST tests if the msg is first OR solo.
        if (m_pUnit[m_iStartPos]->m_iFlag == CUnit::GOOD && m_pUnit[m_iStartPos]->m_Packet.getMsgBoundary() & PB_FIRST)
        {
            bool good = true;

            // look ahead for the whole message

            // We expect to see either of:
            // [PB_FIRST] [PB_SUBSEQUENT] [PB_SUBSEQUENT] [PB_LAST]
            // [PB_SOLO]
            // but not:
            // [PB_FIRST] NULL ...
            // [PB_FIRST] FREE/PASSACK/DROPPED...
            // If the message didn't look as expected, interrupt this.

            // This begins with a message starting at m_iStartPos
            // up to m_iLastAckPos OR until the PB_LAST message is found.
            // If any of the units on this way isn't good, this OUTER loop
            // will be interrupted.
            for (int i = m_iStartPos; i != m_iLastAckPos;)
            {
                if (!m_pUnit[i] || m_pUnit[i]->m_iFlag != CUnit::GOOD)
                {
                    good = false;
                    break;
                }

                // Likewise, boundary() & PB_LAST will be satisfied for last OR solo.
                if (m_pUnit[i]->m_Packet.getMsgBoundary() & PB_LAST)
                    break;

                if (++i == m_iSize)
                    i = 0;
            }

            if (good)
                break;
        }

        rmpkts++;
        rmbytes += freeUnitAt(m_iStartPos);

        m_iStartPos = shiftFwd(m_iStartPos);
    }
    /* we removed bytes form receive buffer */
    countBytes(-rmpkts, -rmbytes, true);

    // Not sure if this is correct, but this above 'while' loop exits
    // under the following conditions only:
    // - m_iStartPos == m_iLastAckPos (that makes passack = true)
    // - found at least GOOD unit with PB_FIRST and not all messages up to PB_LAST are good,
    //   in which case it returns with m_iStartPos <% m_iLastAckPos (earlier)
    // Also all units that lied before m_iStartPos are removed.

    w_p        = -1;          // message head
    w_q        = m_iStartPos; // message tail
    w_passack  = m_iStartPos == m_iLastAckPos;
    bool found = false;

    // looking for the first message
    //>>m_pUnit[size + m_iMaxPos] is not valid

    // XXX Would be nice to make some very thorough refactoring here.

    // This rolls by q variable from m_iStartPos up to m_iLastAckPos,
    // actually from the first message up to the one with PB_LAST
    // or PB_SOLO boundary.

    // The 'i' variable used in this loop is just a stub and it's
    // even hard to define the unit here. It is "shift towards
    // m_iStartPos", so the upper value is m_iMaxPos + size.
    // m_iMaxPos is itself relative to m_iLastAckPos, so
    // the upper value is m_iMaxPos + difference between
    // m_iLastAckPos and m_iStartPos, so that this value is relative
    // to m_iStartPos.
    //
    // The 'i' value isn't used anywhere, although the 'q' value rolls
    // in this loop in sync with 'i', with the difference that 'q' is
    // wrapped around, and 'i' is just incremented normally.
    //
    // This makes that this loop rolls in the range by 'q' from
    // m_iStartPos to m_iStartPos + UPPER,
    // where UPPER = m_iLastAckPos -% m_iStartPos + m_iMaxPos
    // This embraces the range from the current reading head up to
    // the last packet ever received.
    //
    // 'passack' is set to true when the 'q' has passed through
    // the border of m_iLastAckPos and fallen into the range
    // of unacknowledged packets.

    for (int i = 0, n = m_iMaxPos + getRcvDataSize(); i < n; ++i)
    {
        if (m_pUnit[w_q] && m_pUnit[w_q]->m_iFlag == CUnit::GOOD)
        {
            // Equivalent pseudocode:
            // PacketBoundary bound = m_pUnit[w_q]->m_Packet.getMsgBoundary();
            // if ( IsSet(bound, PB_FIRST) )
            //     w_p = w_q;
            // if ( IsSet(bound, PB_LAST) && w_p != -1 )
            //     found = true;
            //
            // Not implemented this way because it uselessly check w_p for -1
            // also after setting it explicitly.

            switch (m_pUnit[w_q]->m_Packet.getMsgBoundary())
            {
            case PB_SOLO: // 11
                w_p   = w_q;
                found = true;
                break;

            case PB_FIRST: // 10
                w_p = w_q;
                break;

            case PB_LAST: // 01
                if (w_p != -1)
                    found = true;
                break;

            case PB_SUBSEQUENT:; // do nothing (caught first, rolling for last)
            }
        }
        else
        {
            // a hole in this message, not valid, restart search
            w_p = -1;
        }

        // 'found' is set when the current iteration hit a message with PB_LAST
        // (including PB_SOLO since the very first message).
        if (found)
        {
            // the msg has to be ack'ed or it is allowed to read out of order, and was not read before
            if (!w_passack || !m_pUnit[w_q]->m_Packet.getMsgOrderFlag())
            {
                HLOGC(brlog.Debug, log << "scanMsg: found next-to-broken message, delivering OUT OF ORDER.");
                break;
            }

            found = false;
        }

        if (++w_q == m_iSize)
            w_q = 0;

        if (w_q == m_iLastAckPos)
            w_passack = true;
    }

    // no msg found
    if (!found)
    {
        // NOTE:
        // This situation may only happen if:
        // - Found a packet with PB_FIRST, so w_p = w_q at the moment when it was found
        // - Possibly found following components of that message up to shifted w_q
        // - Found no terminal packet (PB_LAST) for that message.

        // if the message is larger than the receiver buffer, return part of the message
        if ((w_p != -1) && (shiftFwd(w_q) == w_p))
        {
            HLOGC(brlog.Debug, log << "scanMsg: BUFFER FULL and message is INCOMPLETE. Returning PARTIAL MESSAGE.");
            found = true;
        }
        else
        {
            HLOGC(brlog.Debug, log << "scanMsg: PARTIAL or NO MESSAGE found: p=" << w_p << " q=" << w_q);
        }
    }
    else
    {
<<<<<<< HEAD
        HLOGC(brlog.Debug, log << "scanMsg: extracted message p=" << w_p << " q=" << w_q << " (" << ((w_q-w_p+m_iSize+1)%m_iSize) << " packets)");
=======
        HLOGC(mglog.Debug,
              log << "scanMsg: extracted message p=" << w_p << " q=" << w_q << " ("
                  << ((w_q - w_p + m_iSize + 1) % m_iSize) << " packets)");
>>>>>>> cb4b067b
    }

    return found;
}<|MERGE_RESOLUTION|>--- conflicted
+++ resolved
@@ -188,13 +188,9 @@
     if ((len % m_iMSS) != 0)
         size++;
 
-<<<<<<< HEAD
-    HLOGC(bslog.Debug, log << "addBuffer: size=" << m_iCount << " reserved=" << m_iSize << " needs=" << size << " buffers for " << len << " bytes");
-=======
-    HLOGC(mglog.Debug,
+    HLOGC(bslog.Debug,
           log << "addBuffer: size=" << m_iCount << " reserved=" << m_iSize << " needs=" << size << " buffers for "
               << len << " bytes");
->>>>>>> cb4b067b
 
     // dynamically increase sender buffer
     while (size + m_iCount >= m_iSize)
@@ -204,25 +200,11 @@
     }
 
     const steady_clock::time_point time = steady_clock::now();
-<<<<<<< HEAD
-    if (w_srctime == 0)
-    {
-        HLOGC(bslog.Debug, log << CONID() << "addBuffer: DEFAULT SRCTIME - overriding with current time.");
-        w_srctime = time.us_since_epoch();
-    }
-    int32_t inorder = w_mctrl.inorder ? MSGNO_PACKET_INORDER::mask : 0;
-
-    HLOGC(bslog.Debug, log << CONID() << "addBuffer: adding "
-        << size << " packets (" << len << " bytes) to send, msgno="
-        << (w_msgno > 0 ? w_msgno : m_iNextMsgNo)
-        << (inorder ? "" : " NOT") << " in order");
-=======
     const int32_t inorder = w_mctrl.inorder ? MSGNO_PACKET_INORDER::mask : 0;
 
-    HLOGC(dlog.Debug,
+    HLOGC(bslog.Debug,
           log << CONID() << "addBuffer: adding " << size << " packets (" << len << " bytes) to send, msgno="
               << (w_msgno > 0 ? w_msgno : m_iNextMsgNo) << (inorder ? "" : " NOT") << " in order");
->>>>>>> cb4b067b
 
     // The sequence number passed to this function is the sequence number
     // that the very first packet from the packet series should get here.
@@ -248,15 +230,9 @@
         if (pktlen > m_iMSS)
             pktlen = m_iMSS;
 
-<<<<<<< HEAD
-        HLOGC(bslog.Debug, log << "addBuffer: %" << w_seqno << " #" << w_msgno
-                << " spreading from=" << (i*m_iMSS) << " size=" << pktlen
-                << " TO BUFFER:" << (void*)s->m_pcData);
-=======
-        HLOGC(dlog.Debug,
+        HLOGC(bslog.Debug,
               log << "addBuffer: %" << w_seqno << " #" << w_msgno << " spreading from=" << (i * m_iMSS)
                   << " size=" << pktlen << " TO BUFFER:" << (void*)s->m_pcData);
->>>>>>> cb4b067b
         memcpy((s->m_pcData), data + i * m_iMSS, pktlen);
         s->m_iLength = pktlen;
 
@@ -304,13 +280,8 @@
     // maximum value has been reached. Casting to int32_t to ensure the same sign
     // in comparison, although it's far from reaching the sign bit.
 
-<<<<<<< HEAD
-    int nextmsgno = ++MsgNo(m_iNextMsgNo);
+    const int nextmsgno = ++MsgNo(m_iNextMsgNo);
     HLOGC(bslog.Debug, log << "CSndBuffer::addBuffer: updating msgno: #" << m_iNextMsgNo << " -> #" << nextmsgno);
-=======
-    const int nextmsgno = ++MsgNo(m_iNextMsgNo);
-    HLOGC(mglog.Debug, log << "CSndBuffer::addBuffer: updating msgno: #" << m_iNextMsgNo << " -> #" << nextmsgno);
->>>>>>> cb4b067b
     m_iNextMsgNo = nextmsgno;
 }
 
@@ -343,17 +314,10 @@
         // Required Byte/sec rate (payload + headers)
         m_iInRateBytesCount += (m_iInRatePktsCount * CPacket::SRT_DATA_HDR_SIZE);
         m_iInRateBps = (int)(((int64_t)m_iInRateBytesCount * 1000000) / period_us);
-<<<<<<< HEAD
-        HLOGC(bslog.Debug, log << "updateInputRate: pkts:" << m_iInRateBytesCount << " bytes:" << m_iInRatePktsCount
-                << " rate=" << (m_iInRateBps*8)/1000
-                << "kbps interval=" << period_us);
-        m_iInRatePktsCount = 0;
-=======
-        HLOGC(dlog.Debug,
+        HLOGC(bslog.Debug,
               log << "updateInputRate: pkts:" << m_iInRateBytesCount << " bytes:" << m_iInRatePktsCount
                   << " rate=" << (m_iInRateBps * 8) / 1000 << "kbps interval=" << period_us);
         m_iInRatePktsCount  = 0;
->>>>>>> cb4b067b
         m_iInRateBytesCount = 0;
         m_tsInRateStartTime = time;
 
@@ -363,85 +327,23 @@
 
 int CSndBuffer::addBufferFromFile(fstream& ifs, int len)
 {
-<<<<<<< HEAD
-   int size = len / m_iMSS;
-   if ((len % m_iMSS) != 0)
-      size ++;
-
-   HLOGC(bslog.Debug, log << "addBufferFromFile: size=" << m_iCount << " reserved=" << m_iSize << " needs=" << size << " buffers for " << len << " bytes");
-
-   // dynamically increase sender buffer
-   while (size + m_iCount >= m_iSize)
-   {
-      HLOGC(bslog.Debug, log << "addBufferFromFile: ... still lacking " << (size + m_iCount - m_iSize) << " buffers...");
-      increase();
-   }
-
-   HLOGC(bslog.Debug, log << CONID() << "addBufferFromFile: adding "
-       << size << " packets (" << len << " bytes) to send, msgno=" << m_iNextMsgNo);
-
-   Block* s = m_pLastBlock;
-   int total = 0;
-   for (int i = 0; i < size; ++ i)
-   {
-      if (ifs.bad() || ifs.fail() || ifs.eof())
-         break;
-
-      int pktlen = len - i * m_iMSS;
-      if (pktlen > m_iMSS)
-         pktlen = m_iMSS;
-
-      HLOGC(bslog.Debug, log << "addBufferFromFile: reading from=" << (i*m_iMSS) << " size=" << pktlen << " TO BUFFER:" << (void*)s->m_pcData);
-      ifs.read(s->m_pcData, pktlen);
-      if ((pktlen = int(ifs.gcount())) <= 0)
-         break;
-
-      // currently file transfer is only available in streaming mode, message is always in order, ttl = infinite
-      s->m_iMsgNoBitset = m_iNextMsgNo | MSGNO_PACKET_INORDER::mask;
-      if (i == 0)
-         s->m_iMsgNoBitset |= PacketBoundaryBits(PB_FIRST);
-      if (i == size - 1)
-         s->m_iMsgNoBitset |= PacketBoundaryBits(PB_LAST);
-      // NOTE: PB_FIRST | PB_LAST == PB_SOLO.
-      // none of PB_FIRST & PB_LAST == PB_SUBSEQUENT.
-
-      s->m_iLength = pktlen;
-      s->m_iTTL = SRT_MSGTTL_INF;
-      s = s->m_pNext;
-
-      total += pktlen;
-   }
-   m_pLastBlock = s;
-
-   enterCS(m_BufLock);
-   m_iCount += size;
-   m_iBytesCount += total;
-
-   leaveCS(m_BufLock);
-
-   m_iNextMsgNo ++;
-   if (m_iNextMsgNo == int32_t(MSGNO_SEQ::mask))
-      m_iNextMsgNo = 1;
-
-   return total;
-=======
     int size = len / m_iMSS;
     if ((len % m_iMSS) != 0)
         size++;
 
-    HLOGC(mglog.Debug,
+    HLOGC(bslog.Debug,
           log << "addBufferFromFile: size=" << m_iCount << " reserved=" << m_iSize << " needs=" << size
               << " buffers for " << len << " bytes");
 
     // dynamically increase sender buffer
     while (size + m_iCount >= m_iSize)
     {
-        HLOGC(mglog.Debug,
+        HLOGC(bslog.Debug,
               log << "addBufferFromFile: ... still lacking " << (size + m_iCount - m_iSize) << " buffers...");
         increase();
     }
 
-    HLOGC(dlog.Debug,
+    HLOGC(bslog.Debug,
           log << CONID() << "addBufferFromFile: adding " << size << " packets (" << len
               << " bytes) to send, msgno=" << m_iNextMsgNo);
 
@@ -456,7 +358,7 @@
         if (pktlen > m_iMSS)
             pktlen = m_iMSS;
 
-        HLOGC(dlog.Debug,
+        HLOGC(bslog.Debug,
               log << "addBufferFromFile: reading from=" << (i * m_iMSS) << " size=" << pktlen
                   << " TO BUFFER:" << (void*)s->m_pcData);
         ifs.read(s->m_pcData, pktlen);
@@ -503,69 +405,10 @@
     }
 
     return block.m_tsOriginTime;
->>>>>>> cb4b067b
 }
 
 int CSndBuffer::readData(CPacket& w_packet, steady_clock::time_point& w_srctime, int kflgs)
 {
-<<<<<<< HEAD
-   // No data to read
-   if (m_pCurrBlock == m_pLastBlock)
-      return 0;
-
-   // Make the packet REFLECT the data stored in the buffer.
-   w_packet.m_pcData = m_pCurrBlock->m_pcData;
-   int readlen = m_pCurrBlock->m_iLength;
-   w_packet.setLength(readlen);
-   w_packet.m_iSeqNo = m_pCurrBlock->m_iSeqNo;
-
-   // XXX This is probably done because the encryption should happen
-   // just once, and so this sets the encryption flags to both msgno bitset
-   // IN THE PACKET and IN THE BLOCK. This is probably to make the encryption
-   // happen at the time when scheduling a new packet to send, but the packet
-   // must remain in the send buffer until it's ACKed. For the case of rexmit
-   // the packet will be taken "as is" (that is, already encrypted).
-   //
-   // The problem is in the order of things:
-   // 0. When the application stores the data, some of the flags for PH_MSGNO are set.
-   // 1. The readData() is called to get the original data sent by the application.
-   // 2. The data are original and must be encrypted. They WILL BE encrypted, later.
-   // 3. So far we are in readData() so the encryption flags must be updated NOW because
-   //    later we won't have access to the block's data.
-   // 4. After exiting from readData(), the packet is being encrypted. It's immediately
-   //    sent, however the data must remain in the sending buffer until they are ACKed.
-   // 5. In case when rexmission is needed, the second overloaded version of readData
-   //    is being called, and the buffer + PH_MSGNO value is extracted. All interesting
-   //    flags must be present and correct at that time.
-   //
-   // The only sensible way to fix this problem is to encrypt the packet not after
-   // extracting from here, but when the packet is stored into CSndBuffer. The appropriate
-   // flags for PH_MSGNO will be applied directly there. Then here the value for setting
-   // PH_MSGNO will be set as is.
-
-   if (kflgs == -1)
-   {
-       HLOGC(qslog.Debug, log << CONID() << " CSndBuffer: ERROR: encryption required and not possible. NOT SENDING.");
-       readlen = 0;
-   }
-   else
-   {
-       m_pCurrBlock->m_iMsgNoBitset |= MSGNO_ENCKEYSPEC::wrap(kflgs);
-   }
-   w_packet.m_iMsgNo = m_pCurrBlock->m_iMsgNoBitset;
-
-   // TODO: FR #930. Use source time if it is provided.
-   w_srctime = m_pCurrBlock->m_tsOriginTime;
-   /* *srctime =
-      m_pCurrBlock->m_ullSourceTime_us ? m_pCurrBlock->m_ullSourceTime_us :
-      m_pCurrBlock->m_tsOriginTime;*/
-
-   m_pCurrBlock = m_pCurrBlock->m_pNext;
-
-   HLOGC(qslog.Debug, log << CONID() << "CSndBuffer: extracting packet size=" << readlen << " to send");
-
-   return readlen;
-=======
     // No data to read
     if (m_pCurrBlock == m_pLastBlock)
         return 0;
@@ -602,7 +445,7 @@
 
     if (kflgs == -1)
     {
-        HLOGC(dlog.Debug, log << CONID() << " CSndBuffer: ERROR: encryption required and not possible. NOT SENDING.");
+        HLOGC(bslog.Debug, log << CONID() << " CSndBuffer: ERROR: encryption required and not possible. NOT SENDING.");
         readlen = 0;
     }
     else
@@ -614,65 +457,20 @@
     w_srctime         = getSourceTime(*m_pCurrBlock);
     m_pCurrBlock      = m_pCurrBlock->m_pNext;
 
-    HLOGC(dlog.Debug, log << CONID() << "CSndBuffer: extracting packet size=" << readlen << " to send");
+    HLOGC(qslog.Debug, log << CONID() << "CSndBuffer: extracting packet size=" << readlen << " to send");
 
     return readlen;
->>>>>>> cb4b067b
 }
 
 int32_t CSndBuffer::getMsgNoAt(const int offset)
 {
-<<<<<<< HEAD
-   CGuard bufferguard (m_BufLock);
-
-   Block* p = m_pFirstBlock;
-
-   if (p)
-   {
-       HLOGC(bslog.Debug, log << "CSndBuffer::getMsgNoAt: FIRST MSG: size="
-               << p->m_iLength << " %" << p->m_iSeqNo << " #" << p->getMsgSeq()
-               << " !" << BufferStamp(p->m_pcData, p->m_iLength));
-   }
-
-   if (offset >= m_iCount)
-   {
-       // Prevent accessing the last "marker" block
-       LOGC(bslog.Error, log << "CSndBuffer::getMsgNoAt: IPE: offset="
-               << offset << " not found, max offset=" << m_iCount);
-       return SRT_MSGNO_CONTROL;
-   }
-
-   // XXX Suboptimal procedure to keep the blocks identifiable
-   // by sequence number. Consider using some circular buffer.
-   int i;
-   Block* ee SRT_ATR_UNUSED = 0;
-   for (i = 0; i < offset && p; ++ i)
-   {
-      ee = p;
-      p = p->m_pNext;
-   }
-
-   if (!p)
-   {
-       LOGC(bslog.Error, log << "CSndBuffer::getMsgNoAt: IPE: offset="
-               << offset << " not found, stopped at " << i
-               << " with #" << (ee ? ee->getMsgSeq() : SRT_MSGNO_NONE));
-       return SRT_MSGNO_CONTROL;
-   }
-
-   HLOGC(bslog.Debug, log << "CSndBuffer::getMsgNoAt: offset="
-           << offset << " found, size=" << p->m_iLength << " %" << p->m_iSeqNo << " #" << p->getMsgSeq()
-           << " !" << BufferStamp(p->m_pcData, p->m_iLength));
-
-   return p->getMsgSeq();
-=======
     CGuard bufferguard(m_BufLock);
 
     Block* p = m_pFirstBlock;
 
     if (p)
     {
-        HLOGC(dlog.Debug,
+        HLOGC(bslog.Debug,
               log << "CSndBuffer::getMsgNoAt: FIRST MSG: size=" << p->m_iLength << " %" << p->m_iSeqNo << " #"
                   << p->getMsgSeq() << " !" << BufferStamp(p->m_pcData, p->m_iLength));
     }
@@ -680,7 +478,7 @@
     if (offset >= m_iCount)
     {
         // Prevent accessing the last "marker" block
-        LOGC(dlog.Error,
+        LOGC(bslog.Error,
              log << "CSndBuffer::getMsgNoAt: IPE: offset=" << offset << " not found, max offset=" << m_iCount);
         return SRT_MSGNO_CONTROL;
     }
@@ -697,97 +495,21 @@
 
     if (!p)
     {
-        LOGC(dlog.Error,
+        LOGC(bslog.Error,
              log << "CSndBuffer::getMsgNoAt: IPE: offset=" << offset << " not found, stopped at " << i << " with #"
                  << (ee ? ee->getMsgSeq() : SRT_MSGNO_NONE));
         return SRT_MSGNO_CONTROL;
     }
 
-    HLOGC(dlog.Debug,
+    HLOGC(bslog.Debug,
           log << "CSndBuffer::getMsgNoAt: offset=" << offset << " found, size=" << p->m_iLength << " %" << p->m_iSeqNo
               << " #" << p->getMsgSeq() << " !" << BufferStamp(p->m_pcData, p->m_iLength));
 
     return p->getMsgSeq();
->>>>>>> cb4b067b
 }
 
 int CSndBuffer::readData(const int offset, CPacket& w_packet, steady_clock::time_point& w_srctime, int& w_msglen)
 {
-<<<<<<< HEAD
-   int32_t& msgno_bitset = w_packet.m_iMsgNo;
-
-   CGuard bufferguard(m_BufLock);
-
-   Block* p = m_pFirstBlock;
-
-   // XXX Suboptimal procedure to keep the blocks identifiable
-   // by sequence number. Consider using some circular buffer.
-   for (int i = 0; i < offset; ++ i)
-      p = p->m_pNext;
-
-   // Check if the block that is the next candidate to send (m_pCurrBlock pointing) is stale.
-
-   // If so, then inform the caller that it should first take care of the whole
-   // message (all blocks with that message id). Shift the m_pCurrBlock pointer
-   // to the position past the last of them. Then return -1 and set the
-   // msgno_bitset return reference to the message id that should be dropped as
-   // a whole.
-
-   // After taking care of that, the caller should immediately call this function again,
-   // this time possibly in order to find the real data to be sent.
-
-   // if found block is stale
-   // (This is for messages that have declared TTL - messages that fail to be sent
-   // before the TTL defined time comes, will be dropped).
-   if ((p->m_iTTL >= 0) && (count_milliseconds(steady_clock::now() - p->m_tsOriginTime) > p->m_iTTL))
-   {
-      int32_t msgno = p->getMsgSeq();
-      w_msglen = 1;
-      p = p->m_pNext;
-      bool move = false;
-      while (msgno == p->getMsgSeq())
-      {
-         if (p == m_pCurrBlock)
-            move = true;
-         p = p->m_pNext;
-         if (move)
-            m_pCurrBlock = p;
-         w_msglen++;
-      }
-
-      HLOGC(qslog.Debug, log << "CSndBuffer::readData: due to TTL exceeded, " << w_msglen << " messages to drop, up to " << msgno);
-
-      // If readData returns -1, then msgno_bitset is understood as a Message ID to drop.
-      // This means that in this case it should be written by the message sequence value only
-      // (not the whole 4-byte bitset written at PH_MSGNO).
-      msgno_bitset = msgno;
-      return -1;
-   }
-
-   w_packet.m_pcData = p->m_pcData;
-   int readlen = p->m_iLength;
-   w_packet.setLength(readlen);
-
-   // XXX Here the value predicted to be applied to PH_MSGNO field is extracted.
-   // As this function is predicted to extract the data to send as a rexmited packet,
-   // the packet must be in the form ready to send - so, in case of encryption,
-   // encrypted, and with all ENC flags already set. So, the first call to send
-   // the packet originally (the other overload of this function) must set these
-   // flags.
-   w_packet.m_iMsgNo = p->m_iMsgNoBitset;
-
-   // TODO: FR #930. Use source time if it is provided.
-   w_srctime = p->m_tsOriginTime;
-   /*w_srctime =
-      p->m_ullSourceTime_us ? p->m_ullSourceTime_us :
-      p->m_tsOriginTime;*/
-
-   HLOGC(qslog.Debug, log << CONID() << "CSndBuffer: getting packet %"
-           << p->m_iSeqNo << " as per %" << w_packet.m_iSeqNo
-           << " size=" << readlen << " to send [REXMIT]");
-
-   return readlen;
-=======
     int32_t& msgno_bitset = w_packet.m_iMsgNo;
 
     CGuard bufferguard(m_BufLock);
@@ -829,7 +551,7 @@
             w_msglen++;
         }
 
-        HLOGC(dlog.Debug,
+        HLOGC(qslog.Debug,
               log << "CSndBuffer::readData: due to TTL exceeded, " << w_msglen << " messages to drop, up to " << msgno);
 
         // If readData returns -1, then msgno_bitset is understood as a Message ID to drop.
@@ -854,12 +576,11 @@
     // TODO: FR #930. Use source time if it is provided.
     w_srctime = getSourceTime(*p);
 
-    HLOGC(dlog.Debug,
+    HLOGC(qslog.Debug,
           log << CONID() << "CSndBuffer: getting packet %" << p->m_iSeqNo << " as per %" << w_packet.m_iSeqNo
               << " size=" << readlen << " to send [REXMIT]");
 
     return readlen;
->>>>>>> cb4b067b
 }
 
 void CSndBuffer::ackData(int offset)
@@ -905,45 +626,8 @@
 
 void CSndBuffer::updAvgBufSize(const steady_clock::time_point& now)
 {
-<<<<<<< HEAD
-   const uint64_t elapsed_ms = count_milliseconds(now - m_tsLastSamplingTime); //ms since last sampling
-
-   if ((1000000 / SRT_MAVG_SAMPLING_RATE) / 1000 > elapsed_ms)
-      return;
-
-   if (1000 < elapsed_ms)
-   {
-      /* No sampling in last 1 sec, initialize average */
-      m_iCountMAvg = getCurrBufSize((m_iBytesCountMAvg), (m_TimespanMAvg));
-      m_tsLastSamplingTime = now;
-   }
-   else //((1000000 / SRT_MAVG_SAMPLING_RATE) / 1000 <= elapsed_ms)
-   {
-      /*
-      * weight last average value between -1 sec and last sampling time (LST)
-      * and new value between last sampling time and now
-      *                                      |elapsed_ms|
-      *   +----------------------------------+-------+
-      *  -1                                 LST      0(now)
-      */
-      int instspan;
-      int bytescount;
-      int count = getCurrBufSize((bytescount), (instspan));
-
-      HLOGC(bslog.Debug, log << "updAvgBufSize: " << elapsed_ms
-              << ": " << count << " " << bytescount
-              << " " << instspan << "ms");
-
-      m_iCountMAvg      = (int)(((count      * (1000 - elapsed_ms)) + (count      * elapsed_ms)) / 1000);
-      m_iBytesCountMAvg = (int)(((bytescount * (1000 - elapsed_ms)) + (bytescount * elapsed_ms)) / 1000);
-      m_TimespanMAvg    = (int)(((instspan   * (1000 - elapsed_ms)) + (instspan   * elapsed_ms)) / 1000);
-      m_tsLastSamplingTime = now;
-   }
-}
-=======
     if (!m_mavg.isTimeToUpdate(now))
         return;
->>>>>>> cb4b067b
 
     int       bytes       = 0;
     int       timespan_ms = 0;
@@ -1004,66 +688,6 @@
 
 void CSndBuffer::increase()
 {
-<<<<<<< HEAD
-   int unitsize = m_pBuffer->m_iSize;
-
-   // new physical buffer
-   Buffer* nbuf = NULL;
-   try
-   {
-      nbuf  = new Buffer;
-      nbuf->m_pcData = new char [unitsize * m_iMSS];
-   }
-   catch (...)
-   {
-      delete nbuf;
-      throw CUDTException(MJ_SYSTEMRES, MN_MEMORY, 0);
-   }
-   nbuf->m_iSize = unitsize;
-   nbuf->m_pNext = NULL;
-
-   // insert the buffer at the end of the buffer list
-   Buffer* p = m_pBuffer;
-   while (p->m_pNext != NULL)
-      p = p->m_pNext;
-   p->m_pNext = nbuf;
-
-   // new packet blocks
-   Block* nblk = NULL;
-   try
-   {
-      nblk = new Block;
-   }
-   catch (...)
-   {
-      delete nblk;
-      throw CUDTException(MJ_SYSTEMRES, MN_MEMORY, 0);
-   }
-   Block* pb = nblk;
-   for (int i = 1; i < unitsize; ++ i)
-   {
-      pb->m_pNext = new Block;
-      pb = pb->m_pNext;
-   }
-
-   // insert the new blocks onto the existing one
-   pb->m_pNext = m_pLastBlock->m_pNext;
-   m_pLastBlock->m_pNext = nblk;
-
-   pb = nblk;
-   char* pc = nbuf->m_pcData;
-   for (int i = 0; i < unitsize; ++ i)
-   {
-      pb->m_pcData = pc;
-      pb = pb->m_pNext;
-      pc += m_iMSS;
-   }
-
-   m_iSize += unitsize;
-
-   HLOGC(bslog.Debug, log << "CSndBuffer: BUFFER FULL - adding " << (unitsize*m_iMSS) << " bytes spread to " << unitsize << " blocks"
-       << " (total size: " << m_iSize << " bytes)");
-=======
     int unitsize = m_pBuffer->m_iSize;
 
     // new physical buffer
@@ -1108,7 +732,6 @@
     // insert the new blocks onto the existing one
     pb->m_pNext           = m_pLastBlock->m_pNext;
     m_pLastBlock->m_pNext = nblk;
->>>>>>> cb4b067b
 
     pb       = nblk;
     char* pc = nbuf->m_pcData;
@@ -1121,7 +744,7 @@
 
     m_iSize += unitsize;
 
-    HLOGC(dlog.Debug,
+    HLOGC(bslog.Debug,
           log << "CSndBuffer: BUFFER FULL - adding " << (unitsize * m_iMSS) << " bytes spread to " << unitsize
               << " blocks"
               << " (total size: " << m_iSize << " bytes)");
@@ -1234,29 +857,6 @@
 
 int CRcvBuffer::addData(CUnit* unit, int offset)
 {
-<<<<<<< HEAD
-   SRT_ASSERT(unit != NULL);
-   if (offset >= getAvailBufSize())
-       return -1;
-
-   const int pos = (m_iLastAckPos + offset) % m_iSize;
-   if (offset >= m_iMaxPos)
-      m_iMaxPos = offset + 1;
-
-   if (m_pUnit[pos] != NULL) {
-      HLOGC(qrlog.Debug, log << "addData: unit %" << unit->m_Packet.m_iSeqNo
-              << " rejected, already exists");
-      return -1;
-   }
-   m_pUnit[pos] = unit;
-   countBytes(1, (int) unit->m_Packet.getLength());
-
-   m_pUnitQueue->makeUnitGood(unit);
-
-   HLOGC(qrlog.Debug, log << "addData: unit %" << unit->m_Packet.m_iSeqNo
-           << " accepted, off=" << offset << " POS=" << pos);
-   return 0;
-=======
     SRT_ASSERT(unit != NULL);
     if (offset >= getAvailBufSize())
         return -1;
@@ -1267,7 +867,7 @@
 
     if (m_pUnit[pos] != NULL)
     {
-        HLOGC(dlog.Debug, log << "addData: unit %" << unit->m_Packet.m_iSeqNo << " rejected, already exists");
+        HLOGC(qrlog.Debug, log << "addData: unit %" << unit->m_Packet.m_iSeqNo << " rejected, already exists");
         return -1;
     }
     m_pUnit[pos] = unit;
@@ -1275,10 +875,9 @@
 
     m_pUnitQueue->makeUnitGood(unit);
 
-    HLOGC(dlog.Debug,
+    HLOGC(qrlog.Debug,
           log << "addData: unit %" << unit->m_Packet.m_iSeqNo << " accepted, off=" << offset << " POS=" << pos);
     return 0;
->>>>>>> cb4b067b
 }
 
 int CRcvBuffer::readBuffer(char* data, int len)
@@ -1301,16 +900,10 @@
 
         if (m_bTsbPdMode)
         {
-<<<<<<< HEAD
-            HLOGC(brlog.Debug, log << CONID() << "readBuffer: chk if time2play:"
-                << " NOW=" << FormatTime(now)
-                << " PKT TS=" << FormatTime(getPktTsbPdTime(m_pUnit[p]->m_Packet.getMsgTimeStamp())));
-=======
-            HLOGC(dlog.Debug,
+            HLOGC(brlog.Debug,
                   log << CONID() << "readBuffer: chk if time2play:"
                       << " NOW=" << FormatTime(now)
                       << " PKT TS=" << FormatTime(getPktTsbPdTime(m_pUnit[p]->m_Packet.getMsgTimeStamp())));
->>>>>>> cb4b067b
 
             if ((getPktTsbPdTime(m_pUnit[p]->m_Packet.getMsgTimeStamp()) > now))
                 break; /* too early for this unit, return whatever was copied */
@@ -1320,14 +913,9 @@
         if (unitsize > rs)
             unitsize = rs;
 
-<<<<<<< HEAD
-        HLOGC(brlog.Debug, log << CONID() << "readBuffer: copying buffer #" << p
-                << " targetpos=" << int(data-begin) << " sourcepos=" << m_iNotch << " size=" << unitsize << " left=" << (unitsize-rs));
-=======
-        HLOGC(dlog.Debug,
+        HLOGC(brlog.Debug,
               log << CONID() << "readBuffer: copying buffer #" << p << " targetpos=" << int(data - begin)
                   << " sourcepos=" << m_iNotch << " size=" << unitsize << " left=" << (unitsize - rs));
->>>>>>> cb4b067b
         memcpy((data), m_pUnit[p]->m_Packet.m_pcData + m_iNotch, unitsize);
         data += unitsize;
 
@@ -1390,44 +978,6 @@
 
 int CRcvBuffer::ackData(int len)
 {
-<<<<<<< HEAD
-   SRT_ASSERT(len < m_iSize);
-   SRT_ASSERT(len > 0);
-   int end = shift(m_iLastAckPos, len);
-
-   {
-      int pkts = 0;
-      int bytes = 0;
-      for (int i = m_iLastAckPos; i != end; i = shiftFwd(i))
-      {
-          if (m_pUnit[i] == NULL)
-              continue;
-
-          pkts++;
-          bytes += (int) m_pUnit[i]->m_Packet.getLength();
-      }
-      if (pkts > 0) countBytes(pkts, bytes, true);
-   }
-
-   HLOGC(brlog.Debug, log << "ackData: shift by " << len << ", start=" << m_iStartPos
-           << " end=" << m_iLastAckPos << " -> " << end);
-
-   m_iLastAckPos = end;
-   m_iMaxPos -= len;
-   if (m_iMaxPos < 0)
-      m_iMaxPos = 0;
-
-   CGlobEvent::triggerEvent();
-
-   // Returned value is the distance towards the starting
-   // position from m_iLastAckPos, which is in sync with CUDT::m_iRcvLastSkipAck.
-   // This should help determine the sequence number at first read-ready position.
-
-   const int dist = m_iLastAckPos - m_iStartPos;
-   if (dist < 0)
-       return dist + m_iSize;
-   return dist;
-=======
     SRT_ASSERT(len < m_iSize);
     SRT_ASSERT(len > 0);
     int end = shift(m_iLastAckPos, len);
@@ -1447,7 +997,7 @@
             countBytes(pkts, bytes, true);
     }
 
-    HLOGC(mglog.Debug,
+    HLOGC(brlog.Debug,
           log << "ackData: shift by " << len << ", start=" << m_iStartPos << " end=" << m_iLastAckPos << " -> " << end);
 
     m_iLastAckPos = end;
@@ -1463,7 +1013,6 @@
     if (dist < 0)
         return dist + m_iSize;
     return dist;
->>>>>>> cb4b067b
 }
 
 void CRcvBuffer::skipData(int len)
@@ -1612,14 +1161,9 @@
                     w_curpktseq = w_skipseqno;
                 }
 
-<<<<<<< HEAD
-                HLOGC(brlog.Debug, log << "getRcvFirstMsg: found ready packet, nSKIPPED: "
-                        << ((i - m_iLastAckPos + m_iSize) % m_iSize));
-=======
-                HLOGC(dlog.Debug,
+                HLOGC(brlog.Debug,
                       log << "getRcvFirstMsg: found ready packet, nSKIPPED: "
                           << ((i - m_iLastAckPos + m_iSize) % m_iSize));
->>>>>>> cb4b067b
 
                 // NOTE: if haslost is not set, it means that this is the VERY FIRST
                 // packet, that is, packet currently at pos = m_iLastAckPos. There's no
@@ -1628,14 +1172,9 @@
                 // ...
                 return true;
             }
-<<<<<<< HEAD
-            HLOGC(brlog.Debug, log << "getRcvFirstMsg: found NOT READY packet, nSKIPPED: "
-                    << ((i - m_iLastAckPos + m_iSize) % m_iSize));
-=======
-            HLOGC(dlog.Debug,
+            HLOGC(brlog.Debug,
                   log << "getRcvFirstMsg: found NOT READY packet, nSKIPPED: "
                       << ((i - m_iLastAckPos + m_iSize) % m_iSize));
->>>>>>> cb4b067b
             // ... and if this first good packet WASN'T ready to play, THIS HERE RETURNS NOW, TOO,
             // just states that there's no ready packet to play.
             // ...
@@ -1719,15 +1258,9 @@
         /* Skip any invalid skipped/dropped packets */
         if (m_pUnit[i] == NULL)
         {
-<<<<<<< HEAD
-            HLOGC(brlog.Debug, log << "getRcvReadyMsg: POS=" << i
-                    << " +" << ((i - m_iStartPos + m_iSize) % m_iSize)
-                    << " SKIPPED - no unit there");
-=======
-            HLOGC(mglog.Debug,
+            HLOGC(brlog.Debug,
                   log << "getRcvReadyMsg: POS=" << i << " +" << ((i - m_iStartPos + m_iSize) % m_iSize)
                       << " SKIPPED - no unit there");
->>>>>>> cb4b067b
             m_iStartPos = shiftFwd(m_iStartPos);
             continue;
         }
@@ -1736,15 +1269,9 @@
 
         if (m_pUnit[i]->m_iFlag != CUnit::GOOD)
         {
-<<<<<<< HEAD
-            HLOGC(brlog.Debug, log << "getRcvReadyMsg: POS=" << i
-                    << " +" << ((i - m_iStartPos + m_iSize) % m_iSize)
-                    << " SKIPPED - unit not good");
-=======
-            HLOGC(mglog.Debug,
+            HLOGC(brlog.Debug,
                   log << "getRcvReadyMsg: POS=" << i << " +" << ((i - m_iStartPos + m_iSize) % m_iSize)
                       << " SKIPPED - unit not good");
->>>>>>> cb4b067b
             freeunit = true;
         }
         else
@@ -1760,17 +1287,10 @@
                 const steady_clock::duration towait = (w_tsbpdtime - steady_clock::now());
                 if (towait.count() > 0)
                 {
-<<<<<<< HEAD
-                    HLOGC(brlog.Debug, log << "getRcvReadyMsg: POS=" << i
-                        << " +" << ((i - m_iStartPos + m_iSize) % m_iSize)
-                        << " pkt %" << w_curpktseq
-                        << " NOT ready to play (only in " << count_milliseconds(towait) << "ms)");
-=======
-                    HLOGC(mglog.Debug,
+                    HLOGC(brlog.Debug,
                           log << "getRcvReadyMsg: POS=" << i << " +" << ((i - m_iStartPos + m_iSize) % m_iSize)
                               << " pkt %" << w_curpktseq << " NOT ready to play (only in " << count_milliseconds(towait)
                               << "ms)");
->>>>>>> cb4b067b
                     return false;
                 }
 
@@ -1781,17 +1301,10 @@
                 }
                 else
                 {
-<<<<<<< HEAD
-                    HLOGC(brlog.Debug, log << "getRcvReadyMsg: POS=" << i
-                        << " +" << ((i - m_iStartPos + m_iSize) % m_iSize)
-                        << " pkt %" << w_curpktseq
-                        << " ready to play (delayed " << count_milliseconds(towait) << "ms)");
-=======
-                    HLOGC(mglog.Debug,
+                    HLOGC(brlog.Debug,
                           log << "getRcvReadyMsg: POS=" << i << " +" << ((i - m_iStartPos + m_iSize) % m_iSize)
                               << " pkt %" << w_curpktseq << " ready to play (delayed " << count_milliseconds(towait)
                               << "ms)");
->>>>>>> cb4b067b
                     return true;
                 }
             }
@@ -1823,12 +1336,8 @@
                     {
                         // Stop here and keep the packet in the buffer, so it will be
                         // next extracted.
-<<<<<<< HEAD
-                        HLOGC(brlog.Debug, log << "getRcvReadyMsg: packet seq=" << w_curpktseq << " ready for extraction");
-=======
-                        HLOGC(mglog.Debug,
+                        HLOGC(brlog.Debug,
                               log << "getRcvReadyMsg: packet seq=" << w_curpktseq << " ready for extraction");
->>>>>>> cb4b067b
                         return true;
                     }
                 }
@@ -1892,14 +1401,9 @@
         // TSBPD time states.
         if (seqdistance != -1 || w_tsbpdtime <= steady_clock::now())
         {
-<<<<<<< HEAD
-            HLOGC(brlog.Debug, log << "isRcvDataReady: packet extracted seqdistance=" << seqdistance
-                    << " TsbPdTime=" << FormatTime(w_tsbpdtime));
-=======
-            HLOGC(dlog.Debug,
+            HLOGC(brlog.Debug,
                   log << "isRcvDataReady: packet extracted seqdistance=" << seqdistance
                       << " TsbPdTime=" << FormatTime(w_tsbpdtime));
->>>>>>> cb4b067b
             return true;
         }
 
@@ -1935,14 +1439,9 @@
 
         if (seqdistance > getRcvDataSize())
         {
-<<<<<<< HEAD
-            HLOGC(brlog.Debug, log << "getRcvReadyPacket: Sequence offset=" << seqdistance << " is in the past (start=" << m_iStartPos
-                    << " end=" << m_iLastAckPos << ")");
-=======
-            HLOGC(dlog.Debug,
+            HLOGC(brlog.Debug,
                   log << "getRcvReadyPacket: Sequence offset=" << seqdistance
                       << " is in the past (start=" << m_iStartPos << " end=" << m_iLastAckPos << ")");
->>>>>>> cb4b067b
             return 0;
         }
 
@@ -1965,14 +1464,9 @@
          */
         if (m_pUnit[i] && m_pUnit[i]->m_iFlag == CUnit::GOOD)
         {
-<<<<<<< HEAD
-            HLOGC(brlog.Debug, log << "getRcvReadyPacket: Found next packet seq=%" << m_pUnit[i]->m_Packet.getSeqNo()
-                    << " (" << nskipped << " empty cells skipped)");
-=======
-            HLOGC(dlog.Debug,
+            HLOGC(brlog.Debug,
                   log << "getRcvReadyPacket: Found next packet seq=%" << m_pUnit[i]->m_Packet.getSeqNo() << " ("
                       << nskipped << " empty cells skipped)");
->>>>>>> cb4b067b
             return &m_pUnit[i]->m_Packet;
         }
         IF_HEAVY_LOGGING(++nskipped);
@@ -2034,16 +1528,11 @@
         seqspan = CSeqNo::seqoff(low_seq, high_seq);
     }
 
-<<<<<<< HEAD
-    LOGC(brlog.Debug, log << "RCV BUF STATS: seqspan=%(" << low_seq << "-" << high_seq << ":" << seqspan << ") missing=" << nmissing << "pkts");
-    LOGC(brlog.Debug, log << "RCV BUF STATS: timespan=" << timespan << "us (lo=" << lower_time << " hi=" << upper_time << ")");
-=======
-    LOGC(dlog.Debug,
+    LOGC(brlog.Debug,
          log << "RCV BUF STATS: seqspan=%(" << low_seq << "-" << high_seq << ":" << seqspan << ") missing=" << nmissing
              << "pkts");
-    LOGC(dlog.Debug,
+    LOGC(brlog.Debug,
          log << "RCV BUF STATS: timespan=" << timespan << "us (lo=" << lower_time << " hi=" << upper_time << ")");
->>>>>>> cb4b067b
 }
 
 #endif // ENABLE_HEAVY_LOGGING
@@ -2100,43 +1589,6 @@
 /* Update moving average of acked data pkts, bytes, and timespan (ms) of the receive buffer */
 void CRcvBuffer::updRcvAvgDataSize(const steady_clock::time_point& now)
 {
-<<<<<<< HEAD
-   const uint64_t elapsed_ms = count_milliseconds(now - m_tsLastSamplingTime); //ms since last sampling
-
-   if (elapsed_ms < (SRT_MAVG_BASE_PERIOD / SRT_MAVG_SAMPLING_RATE) / SRT_us2ms)
-      return; /* Last sampling too recent, skip */
-
-   if (elapsed_ms > SRT_MAVG_BASE_PERIOD / SRT_us2ms)
-   {
-      /* No sampling in last 1 sec, initialize/reset moving average */
-      m_iCountMAvg = getRcvDataSize(m_iBytesCountMAvg, m_TimespanMAvg);
-      m_tsLastSamplingTime = now;
-
-      HLOGC(brlog.Debug, log << "getRcvDataSize: " << m_iCountMAvg << " " << m_iBytesCountMAvg
-              << " " << m_TimespanMAvg << " ms elapsed: " << elapsed_ms << " ms");
-   }
-   else if (elapsed_ms >= (SRT_MAVG_BASE_PERIOD / SRT_MAVG_SAMPLING_RATE) / SRT_us2ms)
-   {
-      /*
-      * Weight last average value between -1 sec and last sampling time (LST)
-      * and new value between last sampling time and now
-      *                                      |elapsed|
-      *   +----------------------------------+-------+
-      *  -1                                 LST      0(now)
-      */
-      int instspan;
-      int bytescount;
-      int count = getRcvDataSize(bytescount, instspan);
-
-      m_iCountMAvg      = (int)(((count      * (1000 - elapsed_ms)) + (count      * elapsed_ms)) / 1000);
-      m_iBytesCountMAvg = (int)(((bytescount * (1000 - elapsed_ms)) + (bytescount * elapsed_ms)) / 1000);
-      m_TimespanMAvg    = (int)(((instspan   * (1000 - elapsed_ms)) + (instspan   * elapsed_ms)) / 1000);
-      m_tsLastSamplingTime = now;
-
-      HLOGC(brlog.Debug, log << "getRcvDataSize: " << count << " " << bytescount << " " << instspan
-              << " ms elapsed_ms: " << elapsed_ms << " ms");
-   }
-=======
     if (!m_mavg.isTimeToUpdate(now))
         return;
 
@@ -2144,84 +1596,11 @@
     int       timespan_ms = 0;
     const int pkts        = getRcvDataSize(bytes, timespan_ms);
     m_mavg.update(now, pkts, bytes, timespan_ms);
->>>>>>> cb4b067b
 }
 
 /* Return acked data pkts, bytes, and timespan (ms) of the receive buffer */
 int CRcvBuffer::getRcvDataSize(int& bytes, int& timespan)
 {
-<<<<<<< HEAD
-   timespan = 0;
-   if (m_bTsbPdMode)
-   {
-      // Get a valid startpos.
-      // Skip invalid entries in the beginning, if any.
-      int startpos = m_iStartPos;
-      for (; startpos != m_iLastAckPos; startpos = shiftFwd(startpos))
-      {
-         if ((NULL != m_pUnit[startpos]) && (CUnit::GOOD == m_pUnit[startpos]->m_iFlag))
-             break;
-      }
-
-      int endpos = m_iLastAckPos;
-
-      if (m_iLastAckPos != startpos) 
-      {
-         /*
-         *     |<--- DataSpan ---->|<- m_iMaxPos ->|
-         * +---+---+---+---+---+---+---+---+---+---+---+---
-         * |   | 1 | 1 | 1 | 0 | 0 | 1 | 1 | 0 | 1 |   |     m_pUnits[]
-         * +---+---+---+---+---+---+---+---+---+---+---+---
-         *       |                   |
-         *       \_ m_iStartPos      \_ m_iLastAckPos
-         *        
-         * m_pUnits[startpos] shall be valid (->m_iFlag==CUnit::GOOD).
-         * If m_pUnits[m_iLastAckPos-1] is not valid (NULL or ->m_iFlag!=CUnit::GOOD), 
-         * it means m_pUnits[m_iLastAckPos] is valid since a valid unit is needed to skip.
-         * Favor m_pUnits[m_iLastAckPos] if valid over [m_iLastAckPos-1] to include the whole acked interval.
-         */
-         if ((m_iMaxPos <= 0)
-                 || (!m_pUnit[m_iLastAckPos])
-                 || (m_pUnit[m_iLastAckPos]->m_iFlag != CUnit::GOOD))
-         {
-            endpos = (m_iLastAckPos == 0 ? m_iSize - 1 : m_iLastAckPos - 1);
-         }
-
-         if ((NULL != m_pUnit[endpos]) && (NULL != m_pUnit[startpos]))
-         {
-            const steady_clock::time_point startstamp = getPktTsbPdTime(m_pUnit[startpos]->m_Packet.getMsgTimeStamp());
-            const steady_clock::time_point endstamp   = getPktTsbPdTime(m_pUnit[endpos]->m_Packet.getMsgTimeStamp());
-            /* 
-            * There are sampling conditions where spantime is < 0 (big unsigned value).
-            * It has been observed after changing the SRT latency from 450 to 200 on the sender.
-            *
-            * Possible packet order corruption when dropping packet, 
-            * cause by bad thread protection when adding packet in queue
-            * was later discovered and fixed. Security below kept. 
-            *
-            * DateTime                 RecvRate LostRate DropRate AvailBw     RTT   RecvBufs PdDelay
-            * 2014-12-08T15:04:25-0500     4712      110        0   96509  33.710        393     450
-            * 2014-12-08T15:04:35-0500     4512       95        0  107771  33.493 1496542976     200
-            * 2014-12-08T15:04:40-0500     4213      106        3  107352  53.657    9499425     200
-            * 2014-12-08T15:04:45-0500     4575      104        0  102194  53.614      59666     200
-            * 2014-12-08T15:04:50-0500     4475      124        0  100543  53.526        505     200
-            */
-            if (endstamp > startstamp)
-                timespan = count_milliseconds(endstamp - startstamp);
-         }
-         /* 
-         * Timespan can be less then 1000 us (1 ms) if few packets. 
-         * Also, if there is only one pkt in buffer, the time difference will be 0.
-         * Therefore, always add 1 ms if not empty.
-         */
-         if (0 < m_iAckedPktsCount)
-            timespan += 1;
-      }
-   }
-   HLOGF(brlog.Debug, "getRcvDataSize: %6d %6d %6d ms\n", m_iAckedPktsCount, m_iAckedBytesCount, timespan);
-   bytes = m_iAckedBytesCount;
-   return m_iAckedPktsCount;
-=======
     timespan = 0;
     if (m_bTsbPdMode)
     {
@@ -2288,10 +1667,9 @@
                 timespan += 1;
         }
     }
-    HLOGF(dlog.Debug, "getRcvDataSize: %6d %6d %6d ms\n", m_iAckedPktsCount, m_iAckedBytesCount, timespan);
+    HLOGF(brlog.Debug, "getRcvDataSize: %6d %6d %6d ms\n", m_iAckedPktsCount, m_iAckedBytesCount, timespan);
     bytes = m_iAckedBytesCount;
     return m_iAckedPktsCount;
->>>>>>> cb4b067b
 }
 
 int CRcvBuffer::getRcvAvgPayloadSize() const
@@ -2394,16 +1772,9 @@
                                  const steady_clock::duration&   udrift)
 {
     // This is only when a drift was updated on one of the group members.
-<<<<<<< HEAD
-    HLOGC(brlog.Debug, log << "rcv-buffer: group synch uDRIFT: "
-            << m_DriftTracer.drift() << " -> " << FormatDuration(udrift)
-            << " TB: " << FormatTime(m_tsTsbPdTimeBase) << " -> "
-            << FormatTime(timebase));
-=======
-    HLOGC(dlog.Debug,
+    HLOGC(brlog.Debug,
           log << "rcv-buffer: group synch uDRIFT: " << m_DriftTracer.drift() << " -> " << FormatDuration(udrift)
               << " TB: " << FormatTime(m_tsTsbPdTimeBase) << " -> " << FormatTime(timebase));
->>>>>>> cb4b067b
 
     m_tsTsbPdTimeBase = timebase;
     m_bTsbPdWrapCheck = wrp;
@@ -2424,18 +1795,10 @@
 
     // Display only ingredients, not the result, as the result will
     // be displayed anyway in the next logs.
-<<<<<<< HEAD
-    HLOGC(brlog.Debug, log << "getPktTsbPdTime: TIMEBASE="
-            << FormatTime(time_base) << " + dTS="
-            << timestamp << "us + LATENCY=" << FormatDuration<DUNIT_MS>(m_tdTsbPdDelay)
-            << " + uDRIFT=" << m_DriftTracer.drift());
-    return(time_base + m_tdTsbPdDelay + microseconds_from(timestamp + m_DriftTracer.drift()));
-=======
-    HLOGC(mglog.Debug,
+    HLOGC(brlog.Debug,
           log << "getPktTsbPdTime: TIMEBASE=" << FormatTime(time_base) << " + dTS=" << timestamp
               << "us + LATENCY=" << FormatDuration<DUNIT_MS>(m_tdTsbPdDelay) << " + uDRIFT=" << m_DriftTracer.drift());
     return (time_base + m_tdTsbPdDelay + microseconds_from(timestamp + m_DriftTracer.drift()));
->>>>>>> cb4b067b
 }
 
 int CRcvBuffer::setRcvTsbPdMode(const steady_clock::time_point& timebase, const steady_clock::duration& delay)
@@ -2606,26 +1969,15 @@
         steady_clock::duration overdrift = microseconds_from(m_DriftTracer.overdrift());
         m_tsTsbPdTimeBase += overdrift;
 
-<<<<<<< HEAD
-        HLOGC(brlog.Debug, log << "DRIFT=" << FormatDuration(iDrift) << " AVG="
-                << (m_DriftTracer.drift()/1000.0) << "ms, TB: " << FormatTime(oldbase)
-                << " EXCESS: " << FormatDuration(overdrift)
-                << " UPDATED TO: " << FormatTime(m_tsTsbPdTimeBase));
-    }
-    else
-    {
-        HLOGC(brlog.Debug, log << "DRIFT=" << FormatDuration(iDrift) << " TB REMAINS: " << FormatTime(m_tsTsbPdTimeBase));
-=======
-        HLOGC(dlog.Debug,
+        HLOGC(brlog.Debug,
               log << "DRIFT=" << FormatDuration(iDrift) << " AVG=" << (m_DriftTracer.drift() / 1000.0)
                   << "ms, TB: " << FormatTime(oldbase) << " EXCESS: " << FormatDuration(overdrift)
                   << " UPDATED TO: " << FormatTime(m_tsTsbPdTimeBase));
     }
     else
     {
-        HLOGC(dlog.Debug,
+        HLOGC(brlog.Debug,
               log << "DRIFT=" << FormatDuration(iDrift) << " TB REMAINS: " << FormatTime(m_tsTsbPdTimeBase));
->>>>>>> cb4b067b
     }
 
     leaveCS(mutex_to_lock);
@@ -2768,12 +2120,8 @@
     if (!passack)
         m_iStartPos = past_q;
 
-<<<<<<< HEAD
-    HLOGC(brlog.Debug, log << "rcvBuf/extractData: begin=" << m_iStartPos << " reporting extraction size=" << (len - rs));
-=======
-    HLOGC(dlog.Debug,
+    HLOGC(brlog.Debug,
           log << "rcvBuf/extractData: begin=" << m_iStartPos << " reporting extraction size=" << (len - rs));
->>>>>>> cb4b067b
 
     return len - rs;
 }
@@ -2826,19 +2174,10 @@
         next_playtime = "NONE";
     }
 
-<<<<<<< HEAD
-    LOGC(brlog.Debug, log << CONID() << "readMsg: DELIVERED seq=" << seq
-            << " T=" << FormatTime(srctime)
-            << " in " << timediff_ms << "ms - TIME-PREVIOUS: PKT: "
-            << srctimediff_ms << " LOCAL: " << nowdiff_ms
-            << " !" << BufferStamp(pkt.data(), pkt.size())
-            << " NEXT pkt T=" << next_playtime);
-=======
-    LOGC(dlog.Debug,
+    LOGC(brlog.Debug,
          log << CONID() << "readMsg: DELIVERED seq=" << seq << " T=" << FormatTime(srctime) << " in " << timediff_ms
              << "ms - TIME-PREVIOUS: PKT: " << srctimediff_ms << " LOCAL: " << nowdiff_ms << " !"
              << BufferStamp(pkt.data(), pkt.size()) << " NEXT pkt T=" << next_playtime);
->>>>>>> cb4b067b
 
     prev_now     = nowtime;
     prev_srctime = srctime;
@@ -3042,13 +2381,9 @@
     }
     else
     {
-<<<<<<< HEAD
-        HLOGC(brlog.Debug, log << "scanMsg: extracted message p=" << w_p << " q=" << w_q << " (" << ((w_q-w_p+m_iSize+1)%m_iSize) << " packets)");
-=======
-        HLOGC(mglog.Debug,
+        HLOGC(brlog.Debug,
               log << "scanMsg: extracted message p=" << w_p << " q=" << w_q << " ("
                   << ((w_q - w_p + m_iSize + 1) % m_iSize) << " packets)");
->>>>>>> cb4b067b
     }
 
     return found;
