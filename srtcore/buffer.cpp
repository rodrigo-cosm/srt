/*
 * SRT - Secure, Reliable, Transport
 * Copyright (c) 2018 Haivision Systems Inc.
 *
 * This Source Code Form is subject to the terms of the Mozilla Public
 * License, v. 2.0. If a copy of the MPL was not distributed with this
 * file, You can obtain one at http://mozilla.org/MPL/2.0/.
 *
 */

/*****************************************************************************
Copyright (c) 2001 - 2011, The Board of Trustees of the University of Illinois.
All rights reserved.

Redistribution and use in source and binary forms, with or without
modification, are permitted provided that the following conditions are
met:

* Redistributions of source code must retain the above
  copyright notice, this list of conditions and the
  following disclaimer.

* Redistributions in binary form must reproduce the
  above copyright notice, this list of conditions
  and the following disclaimer in the documentation
  and/or other materials provided with the distribution.

* Neither the name of the University of Illinois
  nor the names of its contributors may be used to
  endorse or promote products derived from this
  software without specific prior written permission.

THIS SOFTWARE IS PROVIDED BY THE COPYRIGHT HOLDERS AND CONTRIBUTORS "AS
IS" AND ANY EXPRESS OR IMPLIED WARRANTIES, INCLUDING, BUT NOT LIMITED TO,
THE IMPLIED WARRANTIES OF MERCHANTABILITY AND FITNESS FOR A PARTICULAR
PURPOSE ARE DISCLAIMED. IN NO EVENT SHALL THE COPYRIGHT OWNER OR
CONTRIBUTORS BE LIABLE FOR ANY DIRECT, INDIRECT, INCIDENTAL, SPECIAL,
EXEMPLARY, OR CONSEQUENTIAL DAMAGES (INCLUDING, BUT NOT LIMITED TO,
PROCUREMENT OF SUBSTITUTE GOODS OR SERVICES; LOSS OF USE, DATA, OR
PROFITS; OR BUSINESS INTERRUPTION) HOWEVER CAUSED AND ON ANY THEORY OF
LIABILITY, WHETHER IN CONTRACT, STRICT LIABILITY, OR TORT (INCLUDING
NEGLIGENCE OR OTHERWISE) ARISING IN ANY WAY OUT OF THE USE OF THIS
SOFTWARE, EVEN IF ADVISED OF THE POSSIBILITY OF SUCH DAMAGE.
*****************************************************************************/

/*****************************************************************************
written by
   Yunhong Gu, last updated 03/12/2011
modified by
   Haivision Systems Inc.
*****************************************************************************/

#include "platform_sys.h"

#include <cstring>
#include <cmath>
#include "buffer.h"
#include "packet.h"
#include "core.h" // provides some constants
#include "logging.h"

using namespace std;
using namespace srt_logging;
using namespace srt::sync;

// You can change this value at build config by using "ENFORCE" options.
#if !defined(SRT_MAVG_SAMPLING_RATE)
#define SRT_MAVG_SAMPLING_RATE 40
#endif

bool AvgBufSize::isTimeToUpdate(const time_point& now) const
{
    const int      usMAvgBasePeriod = 1000000; // 1s in microseconds
    const int      us2ms            = 1000;
    const int      msMAvgPeriod     = (usMAvgBasePeriod / SRT_MAVG_SAMPLING_RATE) / us2ms;
    const uint64_t elapsed_ms       = count_milliseconds(now - m_tsLastSamplingTime); // ms since last sampling
    return (elapsed_ms >= msMAvgPeriod);
}

void AvgBufSize::update(const steady_clock::time_point& now, int pkts, int bytes, int timespan_ms)
{
    const uint64_t elapsed_ms       = count_milliseconds(now - m_tsLastSamplingTime); // ms since last sampling
    m_tsLastSamplingTime            = now;
    const uint64_t one_second_in_ms = 1000;
    if (elapsed_ms > one_second_in_ms)
    {
        // No sampling in last 1 sec, initialize average
        m_dCountMAvg      = pkts;
        m_dBytesCountMAvg = bytes;
        m_dTimespanMAvg   = timespan_ms;
        return;
    }

    //
    // weight last average value between -1 sec and last sampling time (LST)
    // and new value between last sampling time and now
    //                                      |elapsed_ms|
    //   +----------------------------------+-------+
    //  -1                                 LST      0(now)
    //
    m_dCountMAvg      = avg_iir_w<1000, double>(m_dCountMAvg, pkts, elapsed_ms);
    m_dBytesCountMAvg = avg_iir_w<1000, double>(m_dBytesCountMAvg, bytes, elapsed_ms);
    m_dTimespanMAvg   = avg_iir_w<1000, double>(m_dTimespanMAvg, timespan_ms, elapsed_ms);
}

int round_val(double val)
{
    return static_cast<int>(round(val));
}

CSndBuffer::CSndBuffer(int size, int mss)
    : m_BufLock()
    , m_pBlock(NULL)
    , m_pFirstBlock(NULL)
    , m_pCurrBlock(NULL)
    , m_pLastBlock(NULL)
    , m_pBuffer(NULL)
    , m_iNextMsgNo(1)
    , m_iSize(size)
    , m_iMSS(mss)
    , m_iCount(0)
    , m_iBytesCount(0)
    , m_iInRatePktsCount(0)
    , m_iInRateBytesCount(0)
    , m_InRatePeriod(INPUTRATE_FAST_START_US) // 0.5 sec (fast start)
    , m_iInRateBps(INPUTRATE_INITIAL_BYTESPS)
{
    // initial physical buffer of "size"
    m_pBuffer           = new Buffer;
    m_pBuffer->m_pcData = new char[m_iSize * m_iMSS];
    m_pBuffer->m_iSize  = m_iSize;
    m_pBuffer->m_pNext  = NULL;

    // circular linked list for out bound packets
    m_pBlock  = new Block;
    Block* pb = m_pBlock;
    for (int i = 1; i < m_iSize; ++i)
    {
        pb->m_pNext        = new Block;
        pb->m_iMsgNoBitset = 0;
        pb                 = pb->m_pNext;
    }
    pb->m_pNext = m_pBlock;

    pb       = m_pBlock;
    char* pc = m_pBuffer->m_pcData;
    for (int i = 0; i < m_iSize; ++i)
    {
        pb->m_pcData = pc;
        pb           = pb->m_pNext;
        pc += m_iMSS;
    }

    m_pFirstBlock = m_pCurrBlock = m_pLastBlock = m_pBlock;

    setupMutex(m_BufLock, "Buf");
}

CSndBuffer::~CSndBuffer()
{
    Block* pb = m_pBlock->m_pNext;
    while (pb != m_pBlock)
    {
        Block* temp = pb;
        pb          = pb->m_pNext;
        delete temp;
    }
    delete m_pBlock;

    while (m_pBuffer != NULL)
    {
        Buffer* temp = m_pBuffer;
        m_pBuffer    = m_pBuffer->m_pNext;
        delete[] temp->m_pcData;
        delete temp;
    }

    releaseMutex(m_BufLock);
}

void CSndBuffer::addBuffer(const char* data, int len, SRT_MSGCTRL& w_mctrl)
{
    int32_t&  w_msgno   = w_mctrl.msgno;
    int32_t&  w_seqno   = w_mctrl.pktseq;
    int64_t& w_srctime  = w_mctrl.srctime;
    int&      w_ttl     = w_mctrl.msgttl;
    int       size      = len / m_iMSS;
    if ((len % m_iMSS) != 0)
        size++;

    HLOGC(bslog.Debug,
          log << "addBuffer: size=" << m_iCount << " reserved=" << m_iSize << " needs=" << size << " buffers for "
              << len << " bytes");

    // dynamically increase sender buffer
    while (size + m_iCount >= m_iSize)
    {
        HLOGC(bslog.Debug, log << "addBuffer: ... still lacking " << (size + m_iCount - m_iSize) << " buffers...");
        increase();
    }

    const steady_clock::time_point time = steady_clock::now();
    const int32_t inorder = w_mctrl.inorder ? MSGNO_PACKET_INORDER::mask : 0;

    HLOGC(bslog.Debug,
          log << CONID() << "addBuffer: adding " << size << " packets (" << len << " bytes) to send, msgno="
              << (w_msgno > 0 ? w_msgno : m_iNextMsgNo) << (inorder ? "" : " NOT") << " in order");

    // The sequence number passed to this function is the sequence number
    // that the very first packet from the packet series should get here.
    // If there's more than one packet, this function must increase it by itself
    // and then return the accordingly modified sequence number in the reference.

    Block* s = m_pLastBlock;

    if (w_msgno == SRT_MSGNO_NONE) // DEFAULT-UNCHANGED msgno supplied
    {
        HLOGC(bslog.Debug, log << "addBuffer: using internally managed msgno=" << m_iNextMsgNo);
        w_msgno = m_iNextMsgNo;
    }
    else
    {
        HLOGC(bslog.Debug, log << "addBuffer: OVERWRITTEN by msgno supplied by caller: msgno=" << w_msgno);
        m_iNextMsgNo = w_msgno;
    }

    for (int i = 0; i < size; ++i)
    {
        int pktlen = len - i * m_iMSS;
        if (pktlen > m_iMSS)
            pktlen = m_iMSS;

        HLOGC(bslog.Debug,
              log << "addBuffer: %" << w_seqno << " #" << w_msgno << " spreading from=" << (i * m_iMSS)
                  << " size=" << pktlen << " TO BUFFER:" << (void*)s->m_pcData
                  << " time { origin=" << FormatTime(time)
                  << " source=" << FormatTime(time_point(w_srctime)) << "}");
        memcpy((s->m_pcData), data + i * m_iMSS, pktlen);
        s->m_iLength = pktlen;

        s->m_iSeqNo = w_seqno;
        w_seqno     = CSeqNo::incseq(w_seqno);

        s->m_iMsgNoBitset = m_iNextMsgNo | inorder;
        if (i == 0)
            s->m_iMsgNoBitset |= PacketBoundaryBits(PB_FIRST);
        if (i == size - 1)
            s->m_iMsgNoBitset |= PacketBoundaryBits(PB_LAST);
        // NOTE: if i is neither 0 nor size-1, it resuls with PB_SUBSEQUENT.
        //       if i == 0 == size-1, it results with PB_SOLO.
        // Packets assigned to one message can be:
        // [PB_FIRST] [PB_SUBSEQUENT] [PB_SUBSEQUENT] [PB_LAST] - 4 packets per message
        // [PB_FIRST] [PB_LAST] - 2 packets per message
        // [PB_SOLO] - 1 packet per message

        s->m_llSourceTime_us = w_srctime;
        s->m_tsOriginTime = time;
        s->m_tsRexmitTime = time_point();
        s->m_iTTL = w_ttl;
        // Rewrite the actual sending time back into w_srctime
        // so that the calling facilities can reuse it
        if (!w_srctime)
            w_srctime = count_microseconds(s->m_tsOriginTime.time_since_epoch());

        // XXX unchecked condition: s->m_pNext == NULL.
        // Should never happen, as the call to increase() should ensure enough buffers.
        SRT_ASSERT(s->m_pNext);
        s = s->m_pNext;
    }
    m_pLastBlock = s;

    enterCS(m_BufLock);
    m_iCount += size;

    m_iBytesCount += len;
    m_tsLastOriginTime = time;

    updateInputRate(time, size, len);

    updAvgBufSize(time);

    leaveCS(m_BufLock);

    // MSGNO_SEQ::mask has a form: 00000011111111...
    // At least it's known that it's from some index inside til the end (to bit 0).
    // If this value has been reached in a step of incrementation, it means that the
    // maximum value has been reached. Casting to int32_t to ensure the same sign
    // in comparison, although it's far from reaching the sign bit.

    const int nextmsgno = ++MsgNo(m_iNextMsgNo);
    HLOGC(bslog.Debug, log << "CSndBuffer::addBuffer: updating msgno: #" << m_iNextMsgNo << " -> #" << nextmsgno);
    m_iNextMsgNo = nextmsgno;
}

void CSndBuffer::setInputRateSmpPeriod(int period)
{
    m_InRatePeriod = (uint64_t)period; //(usec) 0=no input rate calculation
}

void CSndBuffer::updateInputRate(const steady_clock::time_point& time, int pkts, int bytes)
{
    // no input rate calculation
    if (m_InRatePeriod == 0)
        return;

    if (is_zero(m_tsInRateStartTime))
    {
        m_tsInRateStartTime = time;
        return;
    }

    m_iInRatePktsCount += pkts;
    m_iInRateBytesCount += bytes;

    // Trigger early update in fast start mode
    const bool early_update = (m_InRatePeriod < INPUTRATE_RUNNING_US) && (m_iInRatePktsCount > INPUTRATE_MAX_PACKETS);

    const uint64_t period_us = count_microseconds(time - m_tsInRateStartTime);
    if (early_update || period_us > m_InRatePeriod)
    {
        // Required Byte/sec rate (payload + headers)
        m_iInRateBytesCount += (m_iInRatePktsCount * CPacket::SRT_DATA_HDR_SIZE);
        m_iInRateBps = (int)(((int64_t)m_iInRateBytesCount * 1000000) / period_us);
        HLOGC(bslog.Debug,
              log << "updateInputRate: pkts:" << m_iInRateBytesCount << " bytes:" << m_iInRatePktsCount
                  << " rate=" << (m_iInRateBps * 8) / 1000 << "kbps interval=" << period_us);
        m_iInRatePktsCount  = 0;
        m_iInRateBytesCount = 0;
        m_tsInRateStartTime = time;

        setInputRateSmpPeriod(INPUTRATE_RUNNING_US);
    }
}

int CSndBuffer::addBufferFromFile(fstream& ifs, int len)
{
    int size = len / m_iMSS;
    if ((len % m_iMSS) != 0)
        size++;

    HLOGC(bslog.Debug,
          log << "addBufferFromFile: size=" << m_iCount << " reserved=" << m_iSize << " needs=" << size
              << " buffers for " << len << " bytes");

    // dynamically increase sender buffer
    while (size + m_iCount >= m_iSize)
    {
        HLOGC(bslog.Debug,
              log << "addBufferFromFile: ... still lacking " << (size + m_iCount - m_iSize) << " buffers...");
        increase();
    }

    HLOGC(bslog.Debug,
          log << CONID() << "addBufferFromFile: adding " << size << " packets (" << len
              << " bytes) to send, msgno=" << m_iNextMsgNo);

    Block* s     = m_pLastBlock;
    int    total = 0;
    for (int i = 0; i < size; ++i)
    {
        if (ifs.bad() || ifs.fail() || ifs.eof())
            break;

        int pktlen = len - i * m_iMSS;
        if (pktlen > m_iMSS)
            pktlen = m_iMSS;

        HLOGC(bslog.Debug,
              log << "addBufferFromFile: reading from=" << (i * m_iMSS) << " size=" << pktlen
                  << " TO BUFFER:" << (void*)s->m_pcData);
        ifs.read(s->m_pcData, pktlen);
        if ((pktlen = int(ifs.gcount())) <= 0)
            break;

        // currently file transfer is only available in streaming mode, message is always in order, ttl = infinite
        s->m_iMsgNoBitset = m_iNextMsgNo | MSGNO_PACKET_INORDER::mask;
        if (i == 0)
            s->m_iMsgNoBitset |= PacketBoundaryBits(PB_FIRST);
        if (i == size - 1)
            s->m_iMsgNoBitset |= PacketBoundaryBits(PB_LAST);
        // NOTE: PB_FIRST | PB_LAST == PB_SOLO.
        // none of PB_FIRST & PB_LAST == PB_SUBSEQUENT.

        s->m_iLength = pktlen;
        s->m_iTTL    = SRT_MSGTTL_INF;
        s            = s->m_pNext;

        total += pktlen;
    }
    m_pLastBlock = s;

    enterCS(m_BufLock);
    m_iCount += size;
    m_iBytesCount += total;

    leaveCS(m_BufLock);

    m_iNextMsgNo++;
    if (m_iNextMsgNo == int32_t(MSGNO_SEQ::mask))
        m_iNextMsgNo = 1;

    return total;
}

steady_clock::time_point CSndBuffer::getSourceTime(const CSndBuffer::Block& block)
{
    if (block.m_llSourceTime_us)
    {
        return steady_clock::time_point() + microseconds_from(block.m_llSourceTime_us);
    }

    return block.m_tsOriginTime;
}

int CSndBuffer::readData(CPacket& w_packet, steady_clock::time_point& w_srctime, int kflgs)
{
    // No data to read
    if (m_pCurrBlock == m_pLastBlock)
        return 0;

    // Make the packet REFLECT the data stored in the buffer.
    w_packet.m_pcData = m_pCurrBlock->m_pcData;
    int readlen       = m_pCurrBlock->m_iLength;
    w_packet.setLength(readlen);
    w_packet.m_iSeqNo = m_pCurrBlock->m_iSeqNo;

    // XXX This is probably done because the encryption should happen
    // just once, and so this sets the encryption flags to both msgno bitset
    // IN THE PACKET and IN THE BLOCK. This is probably to make the encryption
    // happen at the time when scheduling a new packet to send, but the packet
    // must remain in the send buffer until it's ACKed. For the case of rexmit
    // the packet will be taken "as is" (that is, already encrypted).
    //
    // The problem is in the order of things:
    // 0. When the application stores the data, some of the flags for PH_MSGNO are set.
    // 1. The readData() is called to get the original data sent by the application.
    // 2. The data are original and must be encrypted. They WILL BE encrypted, later.
    // 3. So far we are in readData() so the encryption flags must be updated NOW because
    //    later we won't have access to the block's data.
    // 4. After exiting from readData(), the packet is being encrypted. It's immediately
    //    sent, however the data must remain in the sending buffer until they are ACKed.
    // 5. In case when rexmission is needed, the second overloaded version of readData
    //    is being called, and the buffer + PH_MSGNO value is extracted. All interesting
    //    flags must be present and correct at that time.
    //
    // The only sensible way to fix this problem is to encrypt the packet not after
    // extracting from here, but when the packet is stored into CSndBuffer. The appropriate
    // flags for PH_MSGNO will be applied directly there. Then here the value for setting
    // PH_MSGNO will be set as is.

    if (kflgs == -1)
    {
        HLOGC(bslog.Debug, log << CONID() << " CSndBuffer: ERROR: encryption required and not possible. NOT SENDING.");
        readlen = 0;
    }
    else
    {
        m_pCurrBlock->m_iMsgNoBitset |= MSGNO_ENCKEYSPEC::wrap(kflgs);
    }

    w_packet.m_iMsgNo = m_pCurrBlock->m_iMsgNoBitset;
    w_srctime         = getSourceTime(*m_pCurrBlock);
    m_pCurrBlock      = m_pCurrBlock->m_pNext;

<<<<<<< HEAD
    HLOGC(qslog.Debug, log << CONID() << "CSndBuffer: extracting packet size=" << readlen
            << " to send; fixed srctime=" << FormatTime(w_srctime));
=======
    HLOGC(bslog.Debug, log << CONID() << "CSndBuffer: extracting packet size=" << readlen << " to send");
>>>>>>> 6309f3e8

    return readlen;
}

int32_t CSndBuffer::getMsgNoAt(const int offset)
{
    ScopedLock bufferguard(m_BufLock);

    Block* p = m_pFirstBlock;

    if (p)
    {
        HLOGC(bslog.Debug,
              log << "CSndBuffer::getMsgNoAt: FIRST MSG: size=" << p->m_iLength << " %" << p->m_iSeqNo << " #"
                  << p->getMsgSeq() << " !" << BufferStamp(p->m_pcData, p->m_iLength));
    }

    if (offset >= m_iCount)
    {
        // Prevent accessing the last "marker" block
        LOGC(bslog.Error,
             log << "CSndBuffer::getMsgNoAt: IPE: offset=" << offset << " not found, max offset=" << m_iCount);
        return SRT_MSGNO_CONTROL;
    }

    // XXX Suboptimal procedure to keep the blocks identifiable
    // by sequence number. Consider using some circular buffer.
    int       i;
    Block* ee SRT_ATR_UNUSED = 0;
    for (i = 0; i < offset && p; ++i)
    {
        ee = p;
        p  = p->m_pNext;
    }

    if (!p)
    {
        LOGC(bslog.Error,
             log << "CSndBuffer::getMsgNoAt: IPE: offset=" << offset << " not found, stopped at " << i << " with #"
                 << (ee ? ee->getMsgSeq() : SRT_MSGNO_NONE));
        return SRT_MSGNO_CONTROL;
    }

    HLOGC(bslog.Debug,
          log << "CSndBuffer::getMsgNoAt: offset=" << offset << " found, size=" << p->m_iLength << " %" << p->m_iSeqNo
              << " #" << p->getMsgSeq() << " !" << BufferStamp(p->m_pcData, p->m_iLength));

    return p->getMsgSeq();
}

int CSndBuffer::readData(const int offset, CPacket& w_packet, steady_clock::time_point& w_srctime, int& w_msglen)
{
    int32_t& msgno_bitset = w_packet.m_iMsgNo;

    ScopedLock bufferguard(m_BufLock);

    Block* p = m_pFirstBlock;

    // XXX Suboptimal procedure to keep the blocks identifiable
    // by sequence number. Consider using some circular buffer.
    for (int i = 0; i < offset; ++i)
        p = p->m_pNext;

    // Check if the block that is the next candidate to send (m_pCurrBlock pointing) is stale.

    // If so, then inform the caller that it should first take care of the whole
    // message (all blocks with that message id). Shift the m_pCurrBlock pointer
    // to the position past the last of them. Then return -1 and set the
    // msgno_bitset return reference to the message id that should be dropped as
    // a whole.

    // After taking care of that, the caller should immediately call this function again,
    // this time possibly in order to find the real data to be sent.

    // if found block is stale
    // (This is for messages that have declared TTL - messages that fail to be sent
    // before the TTL defined time comes, will be dropped).
    if ((p->m_iTTL >= 0) && (count_milliseconds(steady_clock::now() - p->m_tsOriginTime) > p->m_iTTL))
    {
        int32_t msgno = p->getMsgSeq();
        w_msglen      = 1;
        p             = p->m_pNext;
        bool move     = false;
        while (msgno == p->getMsgSeq())
        {
            if (p == m_pCurrBlock)
                move = true;
            p = p->m_pNext;
            if (move)
                m_pCurrBlock = p;
            w_msglen++;
        }

        HLOGC(qslog.Debug,
              log << "CSndBuffer::readData: due to TTL exceeded, " << w_msglen << " messages to drop, up to " << msgno);

        // If readData returns -1, then msgno_bitset is understood as a Message ID to drop.
        // This means that in this case it should be written by the message sequence value only
        // (not the whole 4-byte bitset written at PH_MSGNO).
        msgno_bitset = msgno;
        return -1;
    }

    w_packet.m_pcData = p->m_pcData;
    int readlen       = p->m_iLength;
    w_packet.setLength(readlen);

    // XXX Here the value predicted to be applied to PH_MSGNO field is extracted.
    // As this function is predicted to extract the data to send as a rexmited packet,
    // the packet must be in the form ready to send - so, in case of encryption,
    // encrypted, and with all ENC flags already set. So, the first call to send
    // the packet originally (the other overload of this function) must set these
    // flags.
    w_packet.m_iMsgNo = p->m_iMsgNoBitset;

    // TODO: FR #930. Use source time if it is provided.
    w_srctime = getSourceTime(*p);

    // This function is called when packet retransmission is triggered.
    // Therefore we are setting the rexmit time.
    p->m_tsRexmitTime = steady_clock::now();

    HLOGC(qslog.Debug,
          log << CONID() << "CSndBuffer: getting packet %" << p->m_iSeqNo << " as per %" << w_packet.m_iSeqNo
              << " size=" << readlen << " to send [REXMIT]");

    return readlen;
}

srt::sync::steady_clock::time_point CSndBuffer::getPacketRexmitTime(const int offset)
{
    ScopedLock bufferguard(m_BufLock);
    const Block* p = m_pFirstBlock;

    // XXX Suboptimal procedure to keep the blocks identifiable
    // by sequence number. Consider using some circular buffer.
    for (int i = 0; i < offset; ++i)
    {
        SRT_ASSERT(p);
        p = p->m_pNext;
    }

    SRT_ASSERT(p);
    return p->m_tsRexmitTime;
}

void CSndBuffer::ackData(int offset)
{
    ScopedLock bufferguard(m_BufLock);

    bool move = false;
    for (int i = 0; i < offset; ++i)
    {
        m_iBytesCount -= m_pFirstBlock->m_iLength;
        if (m_pFirstBlock == m_pCurrBlock)
            move = true;
        m_pFirstBlock = m_pFirstBlock->m_pNext;
    }
    if (move)
        m_pCurrBlock = m_pFirstBlock;

    m_iCount -= offset;

    updAvgBufSize(steady_clock::now());
}

int CSndBuffer::getCurrBufSize() const
{
    return m_iCount;
}

int CSndBuffer::getAvgBufSize(int& w_bytes, int& w_tsp)
{
    ScopedLock bufferguard(m_BufLock); /* Consistency of pkts vs. bytes vs. spantime */

    /* update stats in case there was no add/ack activity lately */
    updAvgBufSize(steady_clock::now());

    // Average number of packets and timespan could be small,
    // so rounding is beneficial, while for the number of
    // bytes in the buffer is a higher value, so rounding can be omitted,
    // but probably better to round all three values.
    w_bytes = round_val(m_mavg.bytes());
    w_tsp   = round_val(m_mavg.timespan_ms());
    return round_val(m_mavg.pkts());
}

void CSndBuffer::updAvgBufSize(const steady_clock::time_point& now)
{
    if (!m_mavg.isTimeToUpdate(now))
        return;

    int       bytes       = 0;
    int       timespan_ms = 0;
    const int pkts        = getCurrBufSize((bytes), (timespan_ms));
    m_mavg.update(now, pkts, bytes, timespan_ms);
}

int CSndBuffer::getCurrBufSize(int& w_bytes, int& w_timespan)
{
    w_bytes = m_iBytesCount;
    /*
     * Timespan can be less then 1000 us (1 ms) if few packets.
     * Also, if there is only one pkt in buffer, the time difference will be 0.
     * Therefore, always add 1 ms if not empty.
     */
    w_timespan = 0 < m_iCount ? count_milliseconds(m_tsLastOriginTime - m_pFirstBlock->m_tsOriginTime) + 1 : 0;

    return m_iCount;
}

int CSndBuffer::dropLateData(int& w_bytes, int32_t& w_first_msgno, const steady_clock::time_point& too_late_time)
{
    int     dpkts  = 0;
    int     dbytes = 0;
    bool    move   = false;
    int32_t msgno  = 0;

    ScopedLock bufferguard(m_BufLock);
    for (int i = 0; i < m_iCount && m_pFirstBlock->m_tsOriginTime < too_late_time; ++i)
    {
        dpkts++;
        dbytes += m_pFirstBlock->m_iLength;
        msgno = m_pFirstBlock->getMsgSeq();

        if (m_pFirstBlock == m_pCurrBlock)
            move = true;
        m_pFirstBlock = m_pFirstBlock->m_pNext;
    }

    if (move)
    {
        m_pCurrBlock = m_pFirstBlock;
    }
    m_iCount -= dpkts;

    m_iBytesCount -= dbytes;
    w_bytes = dbytes;

    // We report the increased number towards the last ever seen
    // by the loop, as this last one is the last received. So remained
    // (even if "should remain") is the first after the last removed one.
    w_first_msgno = ++MsgNo(msgno);

    updAvgBufSize(steady_clock::now());

    return (dpkts);
}

void CSndBuffer::increase()
{
    int unitsize = m_pBuffer->m_iSize;

    // new physical buffer
    Buffer* nbuf = NULL;
    try
    {
        nbuf           = new Buffer;
        nbuf->m_pcData = new char[unitsize * m_iMSS];
    }
    catch (...)
    {
        delete nbuf;
        throw CUDTException(MJ_SYSTEMRES, MN_MEMORY, 0);
    }
    nbuf->m_iSize = unitsize;
    nbuf->m_pNext = NULL;

    // insert the buffer at the end of the buffer list
    Buffer* p = m_pBuffer;
    while (p->m_pNext != NULL)
        p = p->m_pNext;
    p->m_pNext = nbuf;

    // new packet blocks
    Block* nblk = NULL;
    try
    {
        nblk = new Block;
    }
    catch (...)
    {
        delete nblk;
        throw CUDTException(MJ_SYSTEMRES, MN_MEMORY, 0);
    }
    Block* pb = nblk;
    for (int i = 1; i < unitsize; ++i)
    {
        pb->m_pNext = new Block;
        pb          = pb->m_pNext;
    }

    // insert the new blocks onto the existing one
    pb->m_pNext           = m_pLastBlock->m_pNext;
    m_pLastBlock->m_pNext = nblk;

    pb       = nblk;
    char* pc = nbuf->m_pcData;
    for (int i = 0; i < unitsize; ++i)
    {
        pb->m_pcData = pc;
        pb           = pb->m_pNext;
        pc += m_iMSS;
    }

    m_iSize += unitsize;

    HLOGC(bslog.Debug,
          log << "CSndBuffer: BUFFER FULL - adding " << (unitsize * m_iMSS) << " bytes spread to " << unitsize
              << " blocks"
              << " (total size: " << m_iSize << " bytes)");
}

////////////////////////////////////////////////////////////////////////////////

/*
 *   RcvBuffer (circular buffer):
 *
 *   |<------------------- m_iSize ----------------------------->|
 *   |       |<--- acked pkts -->|<--- m_iMaxPos --->|           |
 *   |       |                   |                   |           |
 *   +---+---+---+---+---+---+---+---+---+---+---+---+---+   +---+
 *   | 0 | 0 | 1 | 1 | 1 | 0 | 1 | 1 | 1 | 1 | 0 | 1 | 0 |...| 0 | m_pUnit[]
 *   +---+---+---+---+---+---+---+---+---+---+---+---+---+   +---+
 *             |                 | |               |
 *             |                   |               \__last pkt received
 *             |                   \___ m_iLastAckPos: last ack sent
 *             \___ m_iStartPos: first message to read
 *
 *   m_pUnit[i]->m_iFlag: 0:free, 1:good, 2:passack, 3:dropped
 *
 *   thread safety:
 *    m_iStartPos:   CUDT::m_RecvLock
 *    m_iLastAckPos: CUDT::m_AckLock
 *    m_iMaxPos:     none? (modified on add and ack
 */

// XXX Init values moved to in-class.
// const uint32_t CRcvBuffer::TSBPD_WRAP_PERIOD = (30*1000000);    //30 seconds (in usec)
// const int CRcvBuffer::TSBPD_DRIFT_MAX_VALUE   = 5000;  // usec
// const int CRcvBuffer::TSBPD_DRIFT_MAX_SAMPLES = 1000;  // ACK-ACK packets
#ifdef SRT_DEBUG_TSBPD_DRIFT
// const int CRcvBuffer::TSBPD_DRIFT_PRT_SAMPLES = 200;   // ACK-ACK packets
#endif

CRcvBuffer::CRcvBuffer(CUnitQueue* queue, int bufsize_pkts)
    : m_pUnit(NULL)
    , m_iSize(bufsize_pkts)
    , m_pUnitQueue(queue)
    , m_iStartPos(0)
    , m_iLastAckPos(0)
    , m_iMaxPos(0)
    , m_iNotch(0)
    , m_BytesCountLock()
    , m_iBytesCount(0)
    , m_iAckedPktsCount(0)
    , m_iAckedBytesCount(0)
    , m_uAvgPayloadSz(7 * 188)
    , m_bTsbPdMode(false)
    , m_tdTsbPdDelay(0)
    , m_bTsbPdWrapCheck(false)
{
    m_pUnit = new CUnit*[m_iSize];
    for (int i = 0; i < m_iSize; ++i)
        m_pUnit[i] = NULL;

#ifdef SRT_DEBUG_TSBPD_DRIFT
    memset(m_TsbPdDriftHisto100us, 0, sizeof(m_TsbPdDriftHisto100us));
    memset(m_TsbPdDriftHisto1ms, 0, sizeof(m_TsbPdDriftHisto1ms));
#endif

    setupMutex(m_BytesCountLock, "BytesCount");
}

CRcvBuffer::~CRcvBuffer()
{
    for (int i = 0; i < m_iSize; ++i)
    {
        if (m_pUnit[i] != NULL)
        {
            m_pUnitQueue->makeUnitFree(m_pUnit[i]);
        }
    }

    delete[] m_pUnit;

    releaseMutex(m_BytesCountLock);
}

void CRcvBuffer::countBytes(int pkts, int bytes, bool acked)
{
    /*
     * Byte counter changes from both sides (Recv & Ack) of the buffer
     * so the higher level lock is not enough for thread safe op.
     *
     * pkts are...
     *  added (bytes>0, acked=false),
     *  acked (bytes>0, acked=true),
     *  removed (bytes<0, acked=n/a)
     */
    ScopedLock cg(m_BytesCountLock);

    if (!acked) // adding new pkt in RcvBuffer
    {
        m_iBytesCount += bytes; /* added or removed bytes from rcv buffer */
        if (bytes > 0)          /* Assuming one pkt when adding bytes */
            m_uAvgPayloadSz = ((m_uAvgPayloadSz * (100 - 1)) + bytes) / 100;
    }
    else // acking/removing pkts to/from buffer
    {
        m_iAckedPktsCount += pkts;   /* acked or removed pkts from rcv buffer */
        m_iAckedBytesCount += bytes; /* acked or removed bytes from rcv buffer */

        if (bytes < 0)
            m_iBytesCount += bytes; /* removed bytes from rcv buffer */
    }
}

int CRcvBuffer::addData(CUnit* unit, int offset)
{
    SRT_ASSERT(unit != NULL);
    if (offset >= getAvailBufSize())
        return -1;

    const int pos = (m_iLastAckPos + offset) % m_iSize;
    if (offset >= m_iMaxPos)
        m_iMaxPos = offset + 1;

    if (m_pUnit[pos] != NULL)
    {
        HLOGC(qrlog.Debug, log << "addData: unit %" << unit->m_Packet.m_iSeqNo << " rejected, already exists");
        return -1;
    }
    m_pUnit[pos] = unit;
    countBytes(1, (int)unit->m_Packet.getLength());

    m_pUnitQueue->makeUnitGood(unit);

    HLOGC(qrlog.Debug,
          log << "addData: unit %" << unit->m_Packet.m_iSeqNo << " accepted, off=" << offset << " POS=" << pos);
    return 0;
}

int CRcvBuffer::readBuffer(char* data, int len)
{
    int p       = m_iStartPos;
    int lastack = m_iLastAckPos;
    int rs      = len;
    IF_HEAVY_LOGGING(char* begin = data);

    const steady_clock::time_point now = (m_bTsbPdMode ? steady_clock::now() : steady_clock::time_point());

    HLOGC(brlog.Debug, log << CONID() << "readBuffer: start=" << p << " lastack=" << lastack);
    while ((p != lastack) && (rs > 0))
    {
        if (m_pUnit[p] == NULL)
        {
            LOGC(brlog.Error, log << CONID() << " IPE readBuffer on null packet pointer");
            return -1;
        }

        const CPacket& pkt = m_pUnit[p]->m_Packet;

        if (m_bTsbPdMode)
        {
            HLOGC(brlog.Debug,
                  log << CONID() << "readBuffer: chk if time2play:"
                      << " NOW=" << FormatTime(now)
                      << " PKT TS=" << FormatTime(getPktTsbPdTime(pkt.getMsgTimeStamp())));

            if ((getPktTsbPdTime(pkt.getMsgTimeStamp()) > now))
                break; /* too early for this unit, return whatever was copied */
        }

        const int pktlen = pkt.getLength();
        const int remain_pktlen = pktlen - m_iNotch;

        const int unitsize = std::min(remain_pktlen, rs);

        HLOGC(brlog.Debug,
              log << CONID() << "readBuffer: copying buffer #" << p << " targetpos=" << int(data - begin)
                  << " sourcepos=" << m_iNotch << " size=" << unitsize << " left=" << (unitsize - rs));
        memcpy((data), pkt.m_pcData + m_iNotch, unitsize);

        data += unitsize;

        if (rs >= remain_pktlen)
        {
            freeUnitAt(p);
            p = shiftFwd(p);

            m_iNotch = 0;
        }
        else
            m_iNotch += rs;

        rs -= unitsize;
    }

    /* we removed acked bytes form receive buffer */
    countBytes(-1, -(len - rs), true);
    m_iStartPos = p;

    return len - rs;
}

int CRcvBuffer::readBufferToFile(fstream& ofs, int len)
{
    int p       = m_iStartPos;
    int lastack = m_iLastAckPos;
    int rs      = len;

    int32_t trace_seq ATR_UNUSED = SRT_SEQNO_NONE;
    int trace_shift ATR_UNUSED = -1;

    while ((p != lastack) && (rs > 0))
    {
#if ENABLE_LOGGING
        ++trace_shift;
#endif
        // Skip empty units. Note that this shouldn't happen
        // in case of a file transfer.
        if (!m_pUnit[p])
        {
            p = shiftFwd(p);
            LOGC(brlog.Error, log << "readBufferToFile: IPE: NULL unit found in file transmission, last good %"
                    << trace_seq << " + " << trace_shift);
            continue;
        }

        const CPacket& pkt = m_pUnit[p]->m_Packet;

#if ENABLE_LOGGING
        trace_seq = pkt.getSeqNo();
#endif
        const int pktlen = pkt.getLength();
        const int remain_pktlen = pktlen - m_iNotch;

        const int unitsize = std::min(remain_pktlen, rs);

        ofs.write(pkt.m_pcData + m_iNotch, unitsize);
        if (ofs.fail())
            break;

        if (rs >= remain_pktlen)
        {
            freeUnitAt(p);
            p = shiftFwd(p);

            m_iNotch = 0;
        }
        else
            m_iNotch += rs;

        rs -= unitsize;
    }

    /* we removed acked bytes form receive buffer */
    countBytes(-1, -(len - rs), true);
    m_iStartPos = p;

    return len - rs;
}

int CRcvBuffer::ackData(int len)
{
    SRT_ASSERT(len < m_iSize);
    SRT_ASSERT(len > 0);
    int end = shift(m_iLastAckPos, len);

    {
        int pkts  = 0;
        int bytes = 0;
        for (int i = m_iLastAckPos; i != end; i = shiftFwd(i))
        {
            if (m_pUnit[i] == NULL)
                continue;

            pkts++;
            bytes += (int)m_pUnit[i]->m_Packet.getLength();
        }
        if (pkts > 0)
            countBytes(pkts, bytes, true);
    }

    HLOGC(brlog.Debug,
          log << "ackData: shift by " << len << ", start=" << m_iStartPos << " end=" << m_iLastAckPos << " -> " << end);

    m_iLastAckPos = end;
    m_iMaxPos -= len;
    if (m_iMaxPos < 0)
        m_iMaxPos = 0;

    // Returned value is the distance towards the starting
    // position from m_iLastAckPos, which is in sync with CUDT::m_iRcvLastSkipAck.
    // This should help determine the sequence number at first read-ready position.

    const int dist = m_iLastAckPos - m_iStartPos;
    if (dist < 0)
        return dist + m_iSize;
    return dist;
}

void CRcvBuffer::skipData(int len)
{
    /*
     * Caller need protect both AckLock and RecvLock
     * to move both m_iStartPos and m_iLastAckPost
     */
    if (m_iStartPos == m_iLastAckPos)
        m_iStartPos = (m_iStartPos + len) % m_iSize;
    m_iLastAckPos = (m_iLastAckPos + len) % m_iSize;
    m_iMaxPos -= len;
    if (m_iMaxPos < 0)
        m_iMaxPos = 0;
}

size_t CRcvBuffer::dropData(int len)
{
    // This function does the same as skipData, although skipData
    // should work in the condition of absence of data, so no need
    // to force the units in the range to be freed. This function
    // works in more general condition where we don't know if there
    // are any data in the given range, but want to remove these
    // "sequence positions" from the buffer, whether there are data
    // at them or not.

    size_t stats_bytes = 0;

    int p      = m_iStartPos;
    int past_q = shift(p, len);
    while (p != past_q)
    {
        if (m_pUnit[p] && m_pUnit[p]->m_iFlag == CUnit::GOOD)
        {
            stats_bytes += m_pUnit[p]->m_Packet.getLength();
            freeUnitAt(p);
        }

        p = shiftFwd(p);
    }

    m_iStartPos = past_q;
    return stats_bytes;
}

bool CRcvBuffer::getRcvFirstMsg(steady_clock::time_point& w_tsbpdtime,
                                bool&                     w_passack,
                                int32_t&                  w_skipseqno,
                                int32_t&                  w_curpktseq)
{
    w_skipseqno = SRT_SEQNO_NONE;
    w_passack   = false;
    // tsbpdtime will be retrieved by the below call
    // Returned values:
    // - tsbpdtime: real time when the packet is ready to play (whether ready to play or not)
    // - w_passack: false (the report concerns a packet with an exactly next sequence)
    // - w_skipseqno == SRT_SEQNO_NONE: no packets to skip towards the first RTP
    // - w_curpktseq: that exactly packet that is reported (for debugging purposes)
    // - @return: whether the reported packet is ready to play

    /* Check the acknowledged packets */
    // getRcvReadyMsg returns true if the time to play for the first message
    // (returned in w_tsbpdtime) is in the past.
    if (getRcvReadyMsg((w_tsbpdtime), (w_curpktseq), -1))
    {
        HLOGC(brlog.Debug, log << "getRcvFirstMsg: ready CONTIG packet: %" << w_curpktseq);
        return true;
    }
    else if (!is_zero(w_tsbpdtime))
    {
        HLOGC(brlog.Debug, log << "getRcvFirstMsg: packets found, but in future");
        // This means that a message next to be played, has been found,
        // but the time to play is in future.
        return false;
    }

    // Falling here means that there are NO PACKETS in the ACK-ed region
    // (m_iStartPos - m_iLastAckPos), but we may have something in the
    // region (m_iLastAckPos - (m_iLastAckPos+m_iMaxPos)), that is, packets
    // that may be separated from the last ACK-ed by lost ones.

    // Below this line we have only two options:
    // - m_iMaxPos == 0, which means that no more packets are in the buffer
    //    - returned: tsbpdtime=0, w_passack=true, w_skipseqno=SRT_SEQNO_NONE, w_curpktseq=<unchanged>, @return false
    // - m_iMaxPos > 0, which means that there are packets arrived after a lost packet:
    //    - returned: tsbpdtime=PKT.TS, w_passack=true, w_skipseqno=PKT.SEQ, w_curpktseq=PKT, @return LOCAL(PKT.TS) <=
    //    NOW

    /*
     * No acked packets ready but caller want to know next packet to wait for
     * Check the not yet acked packets that may be stuck by missing packet(s).
     */
    bool haslost = false;
    w_tsbpdtime  = steady_clock::time_point(); // redundant, for clarity
    w_passack    = true;

    // XXX SUSPECTED ISSUE with this algorithm:
    // The above call to getRcvReadyMsg() should report as to whether:
    // - there is an EXACTLY NEXT SEQUENCE packet
    // - this packet is ready to play.
    //
    // Situations handled after the call are when:
    // - there's the next sequence packet available and it is ready to play
    // - there are no packets at all, ready to play or not
    //
    // So, the remaining situation is that THERE ARE PACKETS that follow
    // the current sequence, but they are not ready to play. This includes
    // packets that have the exactly next sequence and packets that jump
    // over a lost packet.
    //
    // As the getRcvReadyMsg() function walks through the incoming units
    // to see if there's anything that satisfies these conditions, it *SHOULD*
    // be also capable of checking if the next available packet, if it is
    // there, is the next sequence packet or not. Retrieving this exactly
    // packet would be most useful, as the test for play-readiness and
    // sequentiality can be done on it directly.
    //
    // When done so, the below loop would be completely unnecessary.

    // Logical description of the below algorithm:
    // 1. Check if the VERY FIRST PACKET is valid; if so then:
    //    - check if it's ready to play, return boolean value that marks it.

    for (int i = m_iLastAckPos, n = shift(m_iLastAckPos, m_iMaxPos); i != n; i = shiftFwd(i))
    {
        if (!m_pUnit[i] || m_pUnit[i]->m_iFlag != CUnit::GOOD)
        {
            /* There are packets in the sequence not received yet */
            haslost = true;
            HLOGC(brlog.Debug, log << "getRcvFirstMsg: empty hole at *" << i);
        }
        else
        {
            /* We got the 1st valid packet */
            w_tsbpdtime = getPktTsbPdTime(m_pUnit[i]->m_Packet.getMsgTimeStamp());
            if (w_tsbpdtime <= steady_clock::now())
            {
                /* Packet ready to play */
                if (haslost)
                {
                    /*
                     * Packet stuck on non-acked side because of missing packets.
                     * Tell 1st valid packet seqno so caller can skip (drop) the missing packets.
                     */
                    w_skipseqno = m_pUnit[i]->m_Packet.m_iSeqNo;
                    w_curpktseq = w_skipseqno;
                }

                HLOGC(brlog.Debug,
                      log << "getRcvFirstMsg: found ready packet, nSKIPPED: "
                          << ((i - m_iLastAckPos + m_iSize) % m_iSize));

                // NOTE: if haslost is not set, it means that this is the VERY FIRST
                // packet, that is, packet currently at pos = m_iLastAckPos. There's no
                // possibility that it is so otherwise because:
                // - if this first good packet is ready to play, THIS HERE RETURNS NOW.
                // ...
                return true;
            }
            HLOGC(brlog.Debug,
                  log << "getRcvFirstMsg: found NOT READY packet, nSKIPPED: "
                      << ((i - m_iLastAckPos + m_iSize) % m_iSize));
            // ... and if this first good packet WASN'T ready to play, THIS HERE RETURNS NOW, TOO,
            // just states that there's no ready packet to play.
            // ...
            return false;
        }
        // ... and if this first packet WASN'T GOOD, the loop continues, however since now
        // the 'haslost' is set, which means that it continues only to find the first valid
        // packet after stating that the very first packet isn't valid.
    }
    HLOGC(brlog.Debug, log << "getRcvFirstMsg: found NO PACKETS");
    return false;
}

steady_clock::time_point CRcvBuffer::debugGetDeliveryTime(int offset)
{
    int i;
    if (offset > 0)
        i = shift(m_iStartPos, offset);
    else
        i = m_iStartPos;

    CUnit* u = m_pUnit[i];
    if (!u || u->m_iFlag != CUnit::GOOD)
        return steady_clock::time_point();

    return getPktTsbPdTime(u->m_Packet.getMsgTimeStamp());
}

int32_t CRcvBuffer::getTopMsgno() const
{
    if (m_iStartPos == m_iLastAckPos)
        return SRT_MSGNO_NONE; // No message is waiting

    if (!m_pUnit[m_iStartPos])
        return SRT_MSGNO_NONE; // pity

    return m_pUnit[m_iStartPos]->m_Packet.getMsgSeq();
}

bool CRcvBuffer::getRcvReadyMsg(steady_clock::time_point& w_tsbpdtime, int32_t& w_curpktseq, int upto)
{
    const bool havelimit = upto != -1;
    int        end = -1, past_end = -1;
    if (havelimit)
    {
        int stretch = (m_iSize + m_iStartPos - m_iLastAckPos) % m_iSize;
        if (upto > stretch)
        {
            HLOGC(brlog.Debug, log << "position back " << upto << " exceeds stretch " << stretch);
            // Do nothing. This position is already gone.
            return false;
        }

        end = m_iLastAckPos - upto;
        if (end < 0)
            end += m_iSize;
        past_end = shiftFwd(end); // For in-loop comparison
        HLOGC(brlog.Debug, log << "getRcvReadyMsg: will read from position " << end);
    }

    // NOTE: position m_iLastAckPos in the buffer represents the sequence number of
    // CUDT::m_iRcvLastSkipAck. Therefore 'upto' contains a positive value that should
    // be decreased from m_iLastAckPos to get the position in the buffer that represents
    // the sequence number up to which we'd like to read.
    IF_HEAVY_LOGGING(const char* reason = "NOT RECEIVED");

    for (int i = m_iStartPos, n = m_iLastAckPos; i != n; i = shiftFwd(i))
    {
        // In case when we want to read only up to given sequence number, stop
        // the loop if this number was reached. This number must be extracted from
        // the buffer and any following must wait here for "better times". Note
        // that the unit that points to the requested sequence must remain in
        // the buffer, unless there is no valid packet at that position, in which
        // case it is allowed to point to the NEXT sequence towards it, however
        // if it does, this cell must remain in the buffer for prospective recovery.
        if (havelimit && i == past_end)
            break;

        bool freeunit = false;

        /* Skip any invalid skipped/dropped packets */
        if (m_pUnit[i] == NULL)
        {
            HLOGC(brlog.Debug,
                  log << "getRcvReadyMsg: POS=" << i << " +" << ((i - m_iStartPos + m_iSize) % m_iSize)
                      << " SKIPPED - no unit there");
            m_iStartPos = shiftFwd(m_iStartPos);
            continue;
        }

        w_curpktseq = m_pUnit[i]->m_Packet.getSeqNo();

        if (m_pUnit[i]->m_iFlag != CUnit::GOOD)
        {
            HLOGC(brlog.Debug,
                  log << "getRcvReadyMsg: POS=" << i << " +" << ((i - m_iStartPos + m_iSize) % m_iSize)
                      << " SKIPPED - unit not good");
            freeunit = true;
        }
        else
        {
            // This does:
            // 1. Get the TSBPD time of the unit. Stop and return false if this unit
            //    is not yet ready to play.
            // 2. If it's ready to play, check also if it's decrypted. If not, skip it.
            // 3. If it's ready to play and decrypted, stop and return it.
            if (!havelimit)
            {
                w_tsbpdtime                         = getPktTsbPdTime(m_pUnit[i]->m_Packet.getMsgTimeStamp());
                const steady_clock::duration towait = (w_tsbpdtime - steady_clock::now());
                if (towait.count() > 0)
                {
                    HLOGC(brlog.Debug,
                          log << "getRcvReadyMsg: POS=" << i << " +" << ((i - m_iStartPos + m_iSize) % m_iSize)
                              << " pkt %" << w_curpktseq << " NOT ready to play (only in " << count_milliseconds(towait)
                              << "ms)");
                    return false;
                }

                if (m_pUnit[i]->m_Packet.getMsgCryptoFlags() != EK_NOENC)
                {
                    IF_HEAVY_LOGGING(reason = "DECRYPTION FAILED");
                    freeunit = true; /* packet not decrypted */
                }
                else
                {
                    HLOGC(brlog.Debug,
                          log << "getRcvReadyMsg: POS=" << i << " +" << ((i - m_iStartPos + m_iSize) % m_iSize)
                              << " pkt %" << w_curpktseq << " ready to play (delayed " << count_milliseconds(towait)
                              << "ms)");
                    return true;
                }
            }
            // In this case:
            // 1. We don't even look into the packet if this is not the requested sequence.
            //    All packets that are earlier than the required sequence will be dropped.
            // 2. When found the packet with expected sequence number, and the condition for
            //    good unit is passed, we get the timestamp.
            // 3. If the packet is not decrypted, we allow it to be removed
            // 4. If we reached the required sequence, and the packet is good, KEEP IT in the buffer,
            //    and return with the pointer pointing to this very buffer. Only then return true.
            else
            {
                // We have a limit up to which the reading will be done,
                // no matter if the time has come or not - although retrieve it.
                if (i == end)
                {
                    HLOGC(brlog.Debug, log << "CAUGHT required seq position " << i);
                    // We have the packet we need. Extract its data.
                    w_tsbpdtime = getPktTsbPdTime(m_pUnit[i]->m_Packet.getMsgTimeStamp());

                    // If we have a decryption failure, allow the unit to be released.
                    if (m_pUnit[i]->m_Packet.getMsgCryptoFlags() != EK_NOENC)
                    {
                        IF_HEAVY_LOGGING(reason = "DECRYPTION FAILED");
                        freeunit = true; /* packet not decrypted */
                    }
                    else
                    {
                        // Stop here and keep the packet in the buffer, so it will be
                        // next extracted.
                        HLOGC(brlog.Debug,
                              log << "getRcvReadyMsg: packet seq=" << w_curpktseq << " ready for extraction");
                        return true;
                    }
                }
                else
                {
                    HLOGC(brlog.Debug, log << "SKIPPING position " << i);
                    // Continue the loop and remove the current packet because
                    // its sequence number is too old.
                    freeunit = true;
                }
            }
        }

        if (freeunit)
        {
            HLOGC(brlog.Debug, log << "getRcvReadyMsg: POS=" << i << " FREED");
            /* removed skipped, dropped, undecryptable bytes from rcv buffer */
            const int rmbytes = (int)m_pUnit[i]->m_Packet.getLength();
            countBytes(-1, -rmbytes, true);

            freeUnitAt(i);
            m_iStartPos = shiftFwd(m_iStartPos);
        }
    }

    HLOGC(brlog.Debug, log << "getRcvReadyMsg: nothing to deliver: " << reason);
    return false;
}

/*
 * Return receivable data status (packet timestamp_us ready to play if TsbPd mode)
 * Return playtime (tsbpdtime) of 1st packet in queue, ready to play or not
 *
 * Return data ready to be received (packet timestamp_us ready to play if TsbPd mode)
 * Using getRcvDataSize() to know if there is something to read as it was widely
 * used in the code (core.cpp) is expensive in TsbPD mode, hence this simpler function
 * that only check if first packet in queue is ready.
 */
bool CRcvBuffer::isRcvDataReady(steady_clock::time_point& w_tsbpdtime, int32_t& w_curpktseq, int32_t seqdistance)
{
    w_tsbpdtime = steady_clock::time_point();

    if (m_bTsbPdMode)
    {
        const CPacket* pkt = getRcvReadyPacket(seqdistance);
        if (!pkt)
        {
            HLOGC(brlog.Debug, log << "isRcvDataReady: packet NOT extracted.");
            return false;
        }

        /*
         * Acknowledged data is available,
         * Only say ready if time to deliver.
         * Report the timestamp, ready or not.
         */
        w_curpktseq = pkt->getSeqNo();
        w_tsbpdtime = getPktTsbPdTime(pkt->getMsgTimeStamp());

        // If seqdistance was passed, then return true no matter what the
        // TSBPD time states.
        if (seqdistance != -1 || w_tsbpdtime <= steady_clock::now())
        {
            HLOGC(brlog.Debug,
                  log << "isRcvDataReady: packet extracted seqdistance=" << seqdistance
                      << " TsbPdTime=" << FormatTime(w_tsbpdtime));
            return true;
        }

        HLOGC(brlog.Debug, log << "isRcvDataReady: packet extracted, but NOT READY");
        return false;
    }

    return isRcvDataAvailable();
}

// XXX This function may be called only after checking
// if m_bTsbPdMode.
CPacket* CRcvBuffer::getRcvReadyPacket(int32_t seqdistance)
{
    // If asked for readiness of a packet at given sequence distance
    // (that is, we need to extract the packet with given sequence number),
    // only check if this cell is occupied in the buffer, and if so,
    // if it's occupied with a "good" unit. That's all. It doesn't
    // matter whether it's ready to play.
    if (seqdistance != -1)
    {
        // Note: seqdistance is the value to to go BACKWARDS from m_iLastAckPos,
        // which is the position that is in sync with CUDT::m_iRcvLastSkipAck. This
        // position is the sequence number of a packet that is NOT received, but it's
        // expected to be received as next. So the minimum value of seqdistance is 1.

        // SANITY CHECK
        if (seqdistance == 0)
        {
            LOGC(brlog.Fatal, log << "IPE: trying to extract packet past the last ACK-ed!");
            return 0;
        }

        if (seqdistance > getRcvDataSize())
        {
            HLOGC(brlog.Debug,
                  log << "getRcvReadyPacket: Sequence offset=" << seqdistance
                      << " is in the past (start=" << m_iStartPos << " end=" << m_iLastAckPos << ")");
            return 0;
        }

        int i = shift(m_iLastAckPos, -seqdistance);
        if (m_pUnit[i] && m_pUnit[i]->m_iFlag == CUnit::GOOD)
        {
            HLOGC(brlog.Debug, log << "getRcvReadyPacket: FOUND PACKET %" << m_pUnit[i]->m_Packet.getSeqNo());
            return &m_pUnit[i]->m_Packet;
        }

        HLOGC(brlog.Debug, log << "getRcvReadyPacket: Sequence offset=" << seqdistance << " IS NOT RECEIVED.");
        return 0;
    }
    IF_HEAVY_LOGGING(int nskipped = 0);

    for (int i = m_iStartPos, n = m_iLastAckPos; i != n; i = shiftFwd(i))
    {
        /*
         * Skip missing packets that did not arrive in time.
         */
        if (m_pUnit[i] && m_pUnit[i]->m_iFlag == CUnit::GOOD)
        {
            HLOGC(brlog.Debug,
                  log << "getRcvReadyPacket: Found next packet seq=%" << m_pUnit[i]->m_Packet.getSeqNo() << " ("
                      << nskipped << " empty cells skipped)");
            return &m_pUnit[i]->m_Packet;
        }
        IF_HEAVY_LOGGING(++nskipped);
    }

    return 0;
}

#if ENABLE_HEAVY_LOGGING
// This function is for debug purposes only and it's called only
// from within HLOG* macros.
void CRcvBuffer::reportBufferStats() const
{
    int     nmissing = 0;
    int32_t low_seq = SRT_SEQNO_NONE, high_seq = SRT_SEQNO_NONE;
    int32_t low_ts = 0, high_ts = 0;

    for (int i = m_iStartPos, n = m_iLastAckPos; i != n; i = (i + 1) % m_iSize)
    {
        if (m_pUnit[i] && m_pUnit[i]->m_iFlag == CUnit::GOOD)
        {
            low_seq = m_pUnit[i]->m_Packet.m_iSeqNo;
            low_ts  = m_pUnit[i]->m_Packet.m_iTimeStamp;
            break;
        }
        ++nmissing;
    }

    // Not sure if a packet MUST BE at the last ack pos position, so check, just in case.
    int n = m_iLastAckPos;
    if (m_pUnit[n] && m_pUnit[n]->m_iFlag == CUnit::GOOD)
    {
        high_ts  = m_pUnit[n]->m_Packet.m_iTimeStamp;
        high_seq = m_pUnit[n]->m_Packet.m_iSeqNo;
    }
    else
    {
        // Possibilities are:
        // m_iStartPos == m_iLastAckPos, high_ts == low_ts, defined.
        // No packet: low_ts == 0, so high_ts == 0, too.
        high_ts = low_ts;
    }
    // The 32-bit timestamps are relative and roll over oftten; what
    // we really need is the timestamp difference. The only place where
    // we can ask for the time base is the upper time because when trying
    // to receive the time base for the lower time we'd break the requirement
    // for monotonic clock.

    uint64_t upper_time = high_ts;
    uint64_t lower_time = low_ts;

    if (lower_time > upper_time)
        upper_time += uint64_t(CPacket::MAX_TIMESTAMP) + 1;

    int32_t timespan = upper_time - lower_time;
    int     seqspan  = 0;
    if (low_seq != SRT_SEQNO_NONE && high_seq != SRT_SEQNO_NONE)
    {
        seqspan = CSeqNo::seqoff(low_seq, high_seq);
    }

    LOGC(brlog.Debug,
         log << "RCV BUF STATS: seqspan=%(" << low_seq << "-" << high_seq << ":" << seqspan << ") missing=" << nmissing
             << "pkts");
    LOGC(brlog.Debug,
         log << "RCV BUF STATS: timespan=" << timespan << "us (lo=" << lower_time << " hi=" << upper_time << ")");
}

#endif // ENABLE_HEAVY_LOGGING

bool CRcvBuffer::isRcvDataReady()
{
    steady_clock::time_point tsbpdtime;
    int32_t                  seq;

    return isRcvDataReady((tsbpdtime), (seq), -1);
}

int CRcvBuffer::getAvailBufSize() const
{
    // One slot must be empty in order to tell the difference between "empty buffer" and "full buffer"
    return m_iSize - getRcvDataSize() - 1;
}

int CRcvBuffer::getRcvDataSize() const
{
    if (m_iLastAckPos >= m_iStartPos)
        return m_iLastAckPos - m_iStartPos;

    return m_iSize + m_iLastAckPos - m_iStartPos;
}

int CRcvBuffer::debugGetSize() const
{
    // Does exactly the same as getRcvDataSize, but
    // it should be used FOR INFORMATIONAL PURPOSES ONLY.
    // The source values might be changed in another thread
    // during the calculation, although worst case the
    // resulting value may differ to the real buffer size by 1.
    int from = m_iStartPos, to = m_iLastAckPos;
    int size = to - from;
    if (size < 0)
        size += m_iSize;

    return size;
}

/* Return moving average of acked data pkts, bytes, and timespan (ms) of the receive buffer */
int CRcvBuffer::getRcvAvgDataSize(int& bytes, int& timespan)
{
    // Average number of packets and timespan could be small,
    // so rounding is beneficial, while for the number of
    // bytes in the buffer is a higher value, so rounding can be omitted,
    // but probably better to round all three values.
    timespan = round_val(m_mavg.timespan_ms());
    bytes    = round_val(m_mavg.bytes());
    return round_val(m_mavg.pkts());
}

/* Update moving average of acked data pkts, bytes, and timespan (ms) of the receive buffer */
void CRcvBuffer::updRcvAvgDataSize(const steady_clock::time_point& now)
{
    if (!m_mavg.isTimeToUpdate(now))
        return;

    int       bytes       = 0;
    int       timespan_ms = 0;
    const int pkts        = getRcvDataSize(bytes, timespan_ms);
    m_mavg.update(now, pkts, bytes, timespan_ms);
}

/* Return acked data pkts, bytes, and timespan (ms) of the receive buffer */
int CRcvBuffer::getRcvDataSize(int& bytes, int& timespan)
{
    timespan = 0;
    if (m_bTsbPdMode)
    {
        // Get a valid startpos.
        // Skip invalid entries in the beginning, if any.
        int startpos = m_iStartPos;
        for (; startpos != m_iLastAckPos; startpos = shiftFwd(startpos))
        {
            if ((NULL != m_pUnit[startpos]) && (CUnit::GOOD == m_pUnit[startpos]->m_iFlag))
                break;
        }

        int endpos = m_iLastAckPos;

        if (m_iLastAckPos != startpos)
        {
            /*
             *     |<--- DataSpan ---->|<- m_iMaxPos ->|
             * +---+---+---+---+---+---+---+---+---+---+---+---
             * |   | 1 | 1 | 1 | 0 | 0 | 1 | 1 | 0 | 1 |   |     m_pUnits[]
             * +---+---+---+---+---+---+---+---+---+---+---+---
             *       |                   |
             *       \_ m_iStartPos      \_ m_iLastAckPos
             *
             * m_pUnits[startpos] shall be valid (->m_iFlag==CUnit::GOOD).
             * If m_pUnits[m_iLastAckPos-1] is not valid (NULL or ->m_iFlag!=CUnit::GOOD),
             * it means m_pUnits[m_iLastAckPos] is valid since a valid unit is needed to skip.
             * Favor m_pUnits[m_iLastAckPos] if valid over [m_iLastAckPos-1] to include the whole acked interval.
             */
            if ((m_iMaxPos <= 0) || (!m_pUnit[m_iLastAckPos]) || (m_pUnit[m_iLastAckPos]->m_iFlag != CUnit::GOOD))
            {
                endpos = (m_iLastAckPos == 0 ? m_iSize - 1 : m_iLastAckPos - 1);
            }

            if ((NULL != m_pUnit[endpos]) && (NULL != m_pUnit[startpos]))
            {
                const steady_clock::time_point startstamp =
                    getPktTsbPdTime(m_pUnit[startpos]->m_Packet.getMsgTimeStamp());
                const steady_clock::time_point endstamp = getPktTsbPdTime(m_pUnit[endpos]->m_Packet.getMsgTimeStamp());
                /*
                 * There are sampling conditions where spantime is < 0 (big unsigned value).
                 * It has been observed after changing the SRT latency from 450 to 200 on the sender.
                 *
                 * Possible packet order corruption when dropping packet,
                 * cause by bad thread protection when adding packet in queue
                 * was later discovered and fixed. Security below kept.
                 *
                 * DateTime                 RecvRate LostRate DropRate AvailBw     RTT   RecvBufs PdDelay
                 * 2014-12-08T15:04:25-0500     4712      110        0   96509  33.710        393     450
                 * 2014-12-08T15:04:35-0500     4512       95        0  107771  33.493 1496542976     200
                 * 2014-12-08T15:04:40-0500     4213      106        3  107352  53.657    9499425     200
                 * 2014-12-08T15:04:45-0500     4575      104        0  102194  53.614      59666     200
                 * 2014-12-08T15:04:50-0500     4475      124        0  100543  53.526        505     200
                 */
                if (endstamp > startstamp)
                    timespan = count_milliseconds(endstamp - startstamp);
            }
            /*
             * Timespan can be less then 1000 us (1 ms) if few packets.
             * Also, if there is only one pkt in buffer, the time difference will be 0.
             * Therefore, always add 1 ms if not empty.
             */
            if (0 < m_iAckedPktsCount)
                timespan += 1;
        }
    }
    HLOGF(brlog.Debug, "getRcvDataSize: %6d %6d %6d ms\n", m_iAckedPktsCount, m_iAckedBytesCount, timespan);
    bytes = m_iAckedBytesCount;
    return m_iAckedPktsCount;
}

unsigned CRcvBuffer::getRcvAvgPayloadSize() const
{
    return m_uAvgPayloadSz;
}

void CRcvBuffer::dropMsg(int32_t msgno, bool using_rexmit_flag)
{
    for (int i = m_iStartPos, n = shift(m_iLastAckPos, m_iMaxPos); i != n; i = shiftFwd(i))
        if ((m_pUnit[i] != NULL) && (m_pUnit[i]->m_Packet.getMsgSeq(using_rexmit_flag) == msgno))
            m_pUnit[i]->m_iFlag = CUnit::DROPPED;
}

steady_clock::time_point CRcvBuffer::getTsbPdTimeBase(uint32_t timestamp_us)
{
    /*
     * Packet timestamps wrap around every 01h11m35s (32-bit in usec)
     * When added to the peer start time (base time),
     * wrapped around timestamps don't provide a valid local packet delevery time.
     *
     * A wrap check period starts 30 seconds before the wrap point.
     * In this period, timestamps smaller than 30 seconds are considered to have wrapped around (then adjusted).
     * The wrap check period ends 30 seconds after the wrap point, afterwhich time base has been adjusted.
     */
    int64_t carryover = 0;

    // This function should generally return the timebase for the given timestamp_us.
    // It's assumed that the timestamp_us, for which this function is being called,
    // is received as monotonic clock. This function then traces the changes in the
    // timestamps passed as argument and catches the moment when the 64-bit timebase
    // should be increased by a "segment length" (MAX_TIMESTAMP+1).

    // The checks will be provided for the following split:
    // [INITIAL30][FOLLOWING30]....[LAST30] <-- == CPacket::MAX_TIMESTAMP
    //
    // The following actions should be taken:
    // 1. Check if this is [LAST30]. If so, ENTER TSBPD-wrap-check state
    // 2. Then, it should turn into [INITIAL30] at some point. If so, use carryover MAX+1.
    // 3. Then it should switch to [FOLLOWING30]. If this is detected,
    //    - EXIT TSBPD-wrap-check state
    //    - save the carryover as the current time base.

    if (m_bTsbPdWrapCheck)
    {
        // Wrap check period.

        if (timestamp_us < TSBPD_WRAP_PERIOD)
        {
            carryover = int64_t(CPacket::MAX_TIMESTAMP) + 1;
        }
        //
        else if ((timestamp_us >= TSBPD_WRAP_PERIOD) && (timestamp_us <= (TSBPD_WRAP_PERIOD * 2)))
        {
            /* Exiting wrap check period (if for packet delivery head) */
            m_bTsbPdWrapCheck = false;
            m_tsTsbPdTimeBase += microseconds_from(int64_t(CPacket::MAX_TIMESTAMP) + 1);
            LOGC(tslog.Debug,
                 log << "tsbpd wrap period ends with ts=" << timestamp_us << " - NEW TIME BASE: "
                     << FormatTime(m_tsTsbPdTimeBase) << " drift: " << m_DriftTracer.drift() << "us");
        }
    }
    // Check if timestamp_us is in the last 30 seconds before reaching the MAX_TIMESTAMP.
    else if (timestamp_us > (CPacket::MAX_TIMESTAMP - TSBPD_WRAP_PERIOD))
    {
        /* Approching wrap around point, start wrap check period (if for packet delivery head) */
        m_bTsbPdWrapCheck = true;
        LOGC(tslog.Debug,
             log << "tsbpd wrap period begins with ts=" << timestamp_us << " drift: " << m_DriftTracer.drift()
                 << "us.");
    }

    return (m_tsTsbPdTimeBase + microseconds_from(carryover));
}

void CRcvBuffer::applyGroupTime(const steady_clock::time_point& timebase,
                                bool                            wrp,
                                uint32_t                        delay,
                                const steady_clock::duration&   udrift)
{
    // Same as setRcvTsbPdMode, but predicted to be used for group members.
    // This synchronizes the time from the INTERNAL TIMEBASE of an existing
    // socket's internal timebase. This is required because the initial time
    // base stays always the same, whereas the internal timebase undergoes
    // adjustment as the 32-bit timestamps in the sockets wrap. The socket
    // newly added to the group must get EXACTLY the same internal timebase
    // or otherwise the TsbPd time calculation will ship different results
    // on different sockets.

    m_bTsbPdMode = true;

    m_tsTsbPdTimeBase = timebase;
    m_bTsbPdWrapCheck = wrp;
    m_tdTsbPdDelay    = microseconds_from(delay);
    m_DriftTracer.forceDrift(count_microseconds(udrift));
}

void CRcvBuffer::applyGroupDrift(const steady_clock::time_point& timebase,
                                 bool                            wrp,
                                 const steady_clock::duration&   udrift)
{
    // This is only when a drift was updated on one of the group members.
    HLOGC(brlog.Debug,
          log << "rcv-buffer: group synch uDRIFT: " << m_DriftTracer.drift() << " -> " << FormatDuration(udrift)
              << " TB: " << FormatTime(m_tsTsbPdTimeBase) << " -> " << FormatTime(timebase));

    m_tsTsbPdTimeBase = timebase;
    m_bTsbPdWrapCheck = wrp;

    m_DriftTracer.forceDrift(count_microseconds(udrift));
}

bool CRcvBuffer::getInternalTimeBase(steady_clock::time_point& w_timebase, steady_clock::duration& w_udrift)
{
    w_timebase = m_tsTsbPdTimeBase;
    w_udrift   = microseconds_from(m_DriftTracer.drift());
    return m_bTsbPdWrapCheck;
}

steady_clock::time_point CRcvBuffer::getPktTsbPdTime(uint32_t timestamp)
{
    const steady_clock::time_point time_base = getTsbPdTimeBase(timestamp);

    // Display only ingredients, not the result, as the result will
    // be displayed anyway in the next logs.
    HLOGC(brlog.Debug,
          log << "getPktTsbPdTime: TIMEBASE=" << FormatTime(time_base) << " + dTS=" << timestamp
              << "us + LATENCY=" << FormatDuration<DUNIT_MS>(m_tdTsbPdDelay) << " + uDRIFT=" << m_DriftTracer.drift());
    return (time_base + m_tdTsbPdDelay + microseconds_from(timestamp + m_DriftTracer.drift()));
}

int CRcvBuffer::setRcvTsbPdMode(const steady_clock::time_point& timebase, const steady_clock::duration& delay)
{
    m_bTsbPdMode      = true;
    m_bTsbPdWrapCheck = false;

    // Timebase passed here comes is calculated as:
    // >>> CTimer::getTime() - ctrlpkt->m_iTimeStamp
    // where ctrlpkt is the packet with SRT_CMD_HSREQ message.
    //
    // This function is called in the HSREQ reception handler only.
    m_tsTsbPdTimeBase = timebase;
    // XXX Seems like this may not work correctly.
    // At least this solution this way won't work with application-supplied
    // timestamps. For that case the timestamps should be taken exclusively
    // from the data packets because in case of application-supplied timestamps
    // they come from completely different server and undergo different rules
    // of network latency and drift.
    m_tdTsbPdDelay = delay;
    return 0;
}

#ifdef SRT_DEBUG_TSBPD_DRIFT
void CRcvBuffer::printDriftHistogram(int64_t iDrift)
{
    /*
     * Build histogram of drift values
     * First line  (ms): <=-10.0 -9.0 ... -1.0 - 0.0 + 1.0 ... 9.0 >=10.0
     * Second line (ms):         -0.9 ... -0.1 - 0.0 + 0.1 ... 0.9
     *  0    0    0    0    0    0    0    0    0    0 -    0 +    0    0    0    1    0    0    0    0    0    0
     *       0    0    0    0    0    0    0    0    0 -    0 +    0    0    0    0    0    0    0    0    0
     */
    iDrift /= 100; // uSec to 100 uSec (0.1ms)
    if (-10 < iDrift && iDrift < 10)
    {
        /* Fill 100us histogram -900 .. 900 us 100 us increments */
        m_TsbPdDriftHisto100us[10 + iDrift]++;
    }
    else
    {
        /* Fill 1ms histogram <=-10.0, -9.0 .. 9.0, >=10.0 ms in 1 ms increments */
        iDrift /= 10; // 100uSec to 1ms
        if (-10 < iDrift && iDrift < 10)
            m_TsbPdDriftHisto1ms[10 + iDrift]++;
        else if (iDrift <= -10)
            m_TsbPdDriftHisto1ms[0]++;
        else
            m_TsbPdDriftHisto1ms[20]++;
    }
    ++m_iTsbPdDriftNbSamples;
    if ((m_iTsbPdDriftNbSamples % TSBPD_DRIFT_PRT_SAMPLES) == 0)
    {
        int* histo = m_TsbPdDriftHisto1ms;

        fprintf(stderr,
                "%4d %4d %4d %4d %4d %4d %4d %4d %4d %4d - %4d + ",
                histo[0],
                histo[1],
                histo[2],
                histo[3],
                histo[4],
                histo[5],
                histo[6],
                histo[7],
                histo[8],
                histo[9],
                histo[10]);
        fprintf(stderr,
                "%4d %4d %4d %4d %4d %4d %4d %4d %4d %4d\n",
                histo[11],
                histo[12],
                histo[13],
                histo[14],
                histo[15],
                histo[16],
                histo[17],
                histo[18],
                histo[19],
                histo[20]);

        histo = m_TsbPdDriftHisto100us;
        fprintf(stderr,
                "     %4d %4d %4d %4d %4d %4d %4d %4d %4d - %4d + ",
                histo[1],
                histo[2],
                histo[3],
                histo[4],
                histo[5],
                histo[6],
                histo[7],
                histo[8],
                histo[9],
                histo[10]);
        fprintf(stderr,
                "%4d %4d %4d %4d %4d %4d %4d %4d %4d\n",
                histo[11],
                histo[12],
                histo[13],
                histo[14],
                histo[15],
                histo[16],
                histo[17],
                histo[18],
                histo[19]);

        m_iTsbPdDriftNbSamples = 0;
    }
}

void CRcvBuffer::printDriftOffset(int tsbPdOffset, int tsbPdDriftAvg)
{
    fprintf(stderr,
            "%s: tsbpd offset=%d drift=%d usec\n",
            FormatTime(steady_clock::now()).c_str(),
            tsbPdOffset,
            tsbPdDriftAvg);
    memset(m_TsbPdDriftHisto100us, 0, sizeof(m_TsbPdDriftHisto100us));
    memset(m_TsbPdDriftHisto1ms, 0, sizeof(m_TsbPdDriftHisto1ms));
}
#endif /* SRT_DEBUG_TSBPD_DRIFT */

bool CRcvBuffer::addRcvTsbPdDriftSample(uint32_t                  timestamp_us,
                                        Mutex&                    mutex_to_lock,
                                        steady_clock::duration&   w_udrift,
                                        steady_clock::time_point& w_newtimebase)
{
    if (!m_bTsbPdMode) // Not checked unless in TSBPD mode
        return false;
    /*
     * TsbPD time drift correction
     * TsbPD time slowly drift over long period depleting decoder buffer or raising latency
     * Re-evaluate the time adjustment value using a receiver control packet (ACK-ACK).
     * ACK-ACK timestamp is RTT/2 ago (in sender's time base)
     * Data packet have origin time stamp which is older when retransmitted so not suitable for this.
     *
     * Every TSBPD_DRIFT_MAX_SAMPLES packets, the average drift is calculated
     * if -TSBPD_DRIFT_MAX_VALUE < avgTsbPdDrift < TSBPD_DRIFT_MAX_VALUE uSec, pass drift value to RcvBuffer to adjust
     * delevery time. if outside this range, adjust this->TsbPdTimeOffset and RcvBuffer->TsbPdTimeBase by
     * +-TSBPD_DRIFT_MAX_VALUE uSec to maintain TsbPdDrift values in reasonable range (-5ms .. +5ms).
     */

    // Note important thing: this function is being called _EXCLUSIVELY_ in the handler
    // of UMSG_ACKACK command reception. This means that the timestamp used here comes
    // from the CONTROL domain, not DATA domain (timestamps from DATA domain may be
    // either schedule time or a time supplied by the application).

    const steady_clock::duration iDrift =
        steady_clock::now() - (getTsbPdTimeBase(timestamp_us) + microseconds_from(timestamp_us));

    enterCS(mutex_to_lock);

    bool updated = m_DriftTracer.update(count_microseconds(iDrift));

#ifdef SRT_DEBUG_TSBPD_DRIFT
    printDriftHistogram(count_microseconds(iDrift));
#endif /* SRT_DEBUG_TSBPD_DRIFT */

    if (updated)
    {
#ifdef SRT_DEBUG_TSBPD_DRIFT
        printDriftOffset(m_DriftTracer.overdrift(), m_DriftTracer.drift());
#endif /* SRT_DEBUG_TSBPD_DRIFT */

#if ENABLE_HEAVY_LOGGING
        const steady_clock::time_point oldbase = m_tsTsbPdTimeBase;
#endif
        steady_clock::duration overdrift = microseconds_from(m_DriftTracer.overdrift());
        m_tsTsbPdTimeBase += overdrift;

        HLOGC(brlog.Debug,
              log << "DRIFT=" << FormatDuration(iDrift) << " AVG=" << (m_DriftTracer.drift() / 1000.0)
                  << "ms, TB: " << FormatTime(oldbase) << " EXCESS: " << FormatDuration(overdrift)
                  << " UPDATED TO: " << FormatTime(m_tsTsbPdTimeBase));
    }
    else
    {
        HLOGC(brlog.Debug,
              log << "DRIFT=" << FormatDuration(iDrift) << " TB REMAINS: " << FormatTime(m_tsTsbPdTimeBase));
    }

    leaveCS(mutex_to_lock);
    w_udrift      = iDrift;
    w_newtimebase = m_tsTsbPdTimeBase;
    return updated;
}

int CRcvBuffer::readMsg(char* data, int len)
{
    SRT_MSGCTRL dummy = srt_msgctrl_default;
    return readMsg(data, len, (dummy), -1);
}

// NOTE: The order of ref-arguments is odd because:
// - data and len shall be close to one another
// - upto is last because it's a kind of unusual argument that has a default value
int CRcvBuffer::readMsg(char* data, int len, SRT_MSGCTRL& w_msgctl, int upto)
{
    int  p = -1, q = -1;
    bool passack;

    bool empty = accessMsg((p), (q), (passack), (w_msgctl.srctime), upto);
    if (empty)
        return 0;

    // This should happen just once. By 'empty' condition
    // we have a guarantee that m_pUnit[p] exists and is valid.
    CPacket& pkt1 = m_pUnit[p]->m_Packet;

    // This returns the sequence number and message number to
    // the API caller.
    w_msgctl.pktseq = pkt1.getSeqNo();
    w_msgctl.msgno  = pkt1.getMsgSeq();

    return extractData((data), len, p, q, passack);
}

#ifdef SRT_DEBUG_TSBPD_OUTJITTER
void CRcvBuffer::debugTraceJitter(int64_t rplaytime)
{
    uint64_t now = CTimer::getTime();
    if ((now - rplaytime) / 10 < 10)
        m_ulPdHisto[0][(now - rplaytime) / 10]++;
    else if ((now - rplaytime) / 100 < 10)
        m_ulPdHisto[1][(now - rplaytime) / 100]++;
    else if ((now - rplaytime) / 1000 < 10)
        m_ulPdHisto[2][(now - rplaytime) / 1000]++;
    else
        m_ulPdHisto[3][1]++;
}
#endif /* SRT_DEBUG_TSBPD_OUTJITTER */

bool CRcvBuffer::accessMsg(int& w_p, int& w_q, bool& w_passack, int64_t& w_playtime, int upto)
{
    // This function should do the following:
    // 1. Find the first packet starting the next message (or just next packet)
    // 2. When found something ready for extraction, return true.
    // 3. w_p and w_q point the index range for extraction
    // 4. passack decides if this range shall be removed after extraction

    bool empty = true;

    if (m_bTsbPdMode)
    {
        w_passack = false;
        int seq   = 0;

        steady_clock::time_point play_time;
        const bool               isReady = getRcvReadyMsg(play_time, (seq), upto);
        w_playtime                       = count_microseconds(play_time.time_since_epoch());

        if (isReady)
        {
            empty = false;
            // In TSBPD mode you always read one message
            // at a time and a message always fits in one UDP packet,
            // so in one "unit".
            w_p = w_q = m_iStartPos;

            debugTraceJitter(w_playtime);
        }
    }
    else
    {
        w_playtime = 0;
        if (scanMsg((w_p), (w_q), (w_passack)))
            empty = false;
    }

    return empty;
}

int CRcvBuffer::extractData(char* data, int len, int p, int q, bool passack)
{
    SRT_ASSERT(len > 0);
    int       rs     = len > 0 ? len : 0;
    const int past_q = shiftFwd(q);
    while (p != past_q)
    {
        const int pktlen = (int)m_pUnit[p]->m_Packet.getLength();
        // When unitsize is less than pktlen, only a fragment is copied to the output 'data',
        // but still the whole packet is removed from the receiver buffer.
        if (pktlen > 0)
            countBytes(-1, -pktlen, true);

        const int unitsize = ((rs >= 0) && (pktlen > rs)) ? rs : pktlen;

        HLOGC(brlog.Debug, log << "readMsg: checking unit POS=" << p);

        if (unitsize > 0)
        {
            memcpy((data), m_pUnit[p]->m_Packet.m_pcData, unitsize);
            data += unitsize;
            rs -= unitsize;
            IF_HEAVY_LOGGING(readMsgHeavyLogging(p));
        }
        else
        {
            HLOGC(brlog.Debug, log << CONID() << "readMsg: SKIPPED POS=" << p << " - ZERO SIZE UNIT");
        }

        // Note special case for live mode (one packet per message and TSBPD=on):
        //  - p == q (that is, this loop passes only once)
        //  - no passack (the unit is always removed from the buffer)
        if (!passack)
        {
            HLOGC(brlog.Debug, log << CONID() << "readMsg: FREEING UNIT POS=" << p);
            freeUnitAt(p);
        }
        else
        {
            HLOGC(brlog.Debug, log << CONID() << "readMsg: PASSACK UNIT POS=" << p);
            m_pUnit[p]->m_iFlag = CUnit::PASSACK;
        }

        p = shiftFwd(p);
    }

    if (!passack)
        m_iStartPos = past_q;

    HLOGC(brlog.Debug,
          log << "rcvBuf/extractData: begin=" << m_iStartPos << " reporting extraction size=" << (len - rs));

    return len - rs;
}

string CRcvBuffer::debugTimeState(size_t first_n_pkts) const
{
    stringstream ss;
    int          ipos = m_iStartPos;
    for (size_t i = 0; i < first_n_pkts; ++i, ipos = CSeqNo::incseq(ipos))
    {
        const CUnit* unit = m_pUnit[ipos];
        if (!unit)
        {
            ss << "pkt[" << i << "] missing, ";
            continue;
        }

        const CPacket& pkt = unit->m_Packet;
        ss << "pkt[" << i << "] ts=" << pkt.getMsgTimeStamp() << ", ";
    }
    return ss.str();
}

#if ENABLE_HEAVY_LOGGING
void CRcvBuffer::readMsgHeavyLogging(int p)
{
    static steady_clock::time_point prev_now;
    static steady_clock::time_point prev_srctime;
    const CPacket&                  pkt = m_pUnit[p]->m_Packet;

    const int32_t seq = pkt.m_iSeqNo;

    steady_clock::time_point nowtime = steady_clock::now();
    steady_clock::time_point srctime = getPktTsbPdTime(m_pUnit[p]->m_Packet.getMsgTimeStamp());

    const int64_t timediff_ms    = count_milliseconds(nowtime - srctime);
    const int64_t nowdiff_ms     = is_zero(prev_now) ? count_milliseconds(nowtime - prev_now) : 0;
    const int64_t srctimediff_ms = is_zero(prev_srctime) ? count_milliseconds(srctime - prev_srctime) : 0;

    const int next_p = shiftFwd(p);
    CUnit*    u      = m_pUnit[next_p];
    string    next_playtime;
    if (u && u->m_iFlag == CUnit::GOOD)
    {
        next_playtime = FormatTime(getPktTsbPdTime(u->m_Packet.getMsgTimeStamp()));
    }
    else
    {
        next_playtime = "NONE";
    }

    LOGC(brlog.Debug,
         log << CONID() << "readMsg: DELIVERED seq=" << seq << " T=" << FormatTime(srctime) << " in " << timediff_ms
             << "ms - TIME-PREVIOUS: PKT: " << srctimediff_ms << " LOCAL: " << nowdiff_ms << " !"
             << BufferStamp(pkt.data(), pkt.size()) << " NEXT pkt T=" << next_playtime);

    prev_now     = nowtime;
    prev_srctime = srctime;
}
#endif

bool CRcvBuffer::scanMsg(int& w_p, int& w_q, bool& w_passack)
{
    // empty buffer
    if ((m_iStartPos == m_iLastAckPos) && (m_iMaxPos <= 0))
    {
        HLOGC(brlog.Debug, log << "scanMsg: empty buffer");
        return false;
    }

    int rmpkts  = 0;
    int rmbytes = 0;
    // skip all bad msgs at the beginning
    // This loop rolls until the "buffer is empty" (head == tail),
    // in particular, there's no unit accessible for the reader.
    while (m_iStartPos != m_iLastAckPos)
    {
        // Roll up to the first valid unit
        if (!m_pUnit[m_iStartPos])
        {
            if (++m_iStartPos == m_iSize)
                m_iStartPos = 0;
            continue;
        }

        // Note: PB_FIRST | PB_LAST == PB_SOLO.
        // testing if boundary() & PB_FIRST tests if the msg is first OR solo.
        if (m_pUnit[m_iStartPos]->m_iFlag == CUnit::GOOD && m_pUnit[m_iStartPos]->m_Packet.getMsgBoundary() & PB_FIRST)
        {
            bool good = true;

            // look ahead for the whole message

            // We expect to see either of:
            // [PB_FIRST] [PB_SUBSEQUENT] [PB_SUBSEQUENT] [PB_LAST]
            // [PB_SOLO]
            // but not:
            // [PB_FIRST] NULL ...
            // [PB_FIRST] FREE/PASSACK/DROPPED...
            // If the message didn't look as expected, interrupt this.

            // This begins with a message starting at m_iStartPos
            // up to m_iLastAckPos OR until the PB_LAST message is found.
            // If any of the units on this way isn't good, this OUTER loop
            // will be interrupted.
            for (int i = m_iStartPos; i != m_iLastAckPos;)
            {
                if (!m_pUnit[i] || m_pUnit[i]->m_iFlag != CUnit::GOOD)
                {
                    good = false;
                    break;
                }

                // Likewise, boundary() & PB_LAST will be satisfied for last OR solo.
                if (m_pUnit[i]->m_Packet.getMsgBoundary() & PB_LAST)
                    break;

                if (++i == m_iSize)
                    i = 0;
            }

            if (good)
                break;
        }

        rmpkts++;
        rmbytes += freeUnitAt(m_iStartPos);

        m_iStartPos = shiftFwd(m_iStartPos);
    }
    /* we removed bytes form receive buffer */
    countBytes(-rmpkts, -rmbytes, true);

    // Not sure if this is correct, but this above 'while' loop exits
    // under the following conditions only:
    // - m_iStartPos == m_iLastAckPos (that makes passack = true)
    // - found at least GOOD unit with PB_FIRST and not all messages up to PB_LAST are good,
    //   in which case it returns with m_iStartPos <% m_iLastAckPos (earlier)
    // Also all units that lied before m_iStartPos are removed.

    w_p        = -1;          // message head
    w_q        = m_iStartPos; // message tail
    w_passack  = m_iStartPos == m_iLastAckPos;
    bool found = false;

    // looking for the first message
    //>>m_pUnit[size + m_iMaxPos] is not valid

    // XXX Would be nice to make some very thorough refactoring here.

    // This rolls by q variable from m_iStartPos up to m_iLastAckPos,
    // actually from the first message up to the one with PB_LAST
    // or PB_SOLO boundary.

    // The 'i' variable used in this loop is just a stub and it's
    // even hard to define the unit here. It is "shift towards
    // m_iStartPos", so the upper value is m_iMaxPos + size.
    // m_iMaxPos is itself relative to m_iLastAckPos, so
    // the upper value is m_iMaxPos + difference between
    // m_iLastAckPos and m_iStartPos, so that this value is relative
    // to m_iStartPos.
    //
    // The 'i' value isn't used anywhere, although the 'q' value rolls
    // in this loop in sync with 'i', with the difference that 'q' is
    // wrapped around, and 'i' is just incremented normally.
    //
    // This makes that this loop rolls in the range by 'q' from
    // m_iStartPos to m_iStartPos + UPPER,
    // where UPPER = m_iLastAckPos -% m_iStartPos + m_iMaxPos
    // This embraces the range from the current reading head up to
    // the last packet ever received.
    //
    // 'passack' is set to true when the 'q' has passed through
    // the border of m_iLastAckPos and fallen into the range
    // of unacknowledged packets.

    for (int i = 0, n = m_iMaxPos + getRcvDataSize(); i < n; ++i)
    {
        if (m_pUnit[w_q] && m_pUnit[w_q]->m_iFlag == CUnit::GOOD)
        {
            // Equivalent pseudocode:
            // PacketBoundary bound = m_pUnit[w_q]->m_Packet.getMsgBoundary();
            // if ( IsSet(bound, PB_FIRST) )
            //     w_p = w_q;
            // if ( IsSet(bound, PB_LAST) && w_p != -1 )
            //     found = true;
            //
            // Not implemented this way because it uselessly check w_p for -1
            // also after setting it explicitly.

            switch (m_pUnit[w_q]->m_Packet.getMsgBoundary())
            {
            case PB_SOLO: // 11
                w_p   = w_q;
                found = true;
                break;

            case PB_FIRST: // 10
                w_p = w_q;
                break;

            case PB_LAST: // 01
                if (w_p != -1)
                    found = true;
                break;

            case PB_SUBSEQUENT:; // do nothing (caught first, rolling for last)
            }
        }
        else
        {
            // a hole in this message, not valid, restart search
            w_p = -1;
        }

        // 'found' is set when the current iteration hit a message with PB_LAST
        // (including PB_SOLO since the very first message).
        if (found)
        {
            // the msg has to be ack'ed or it is allowed to read out of order, and was not read before
            if (!w_passack || !m_pUnit[w_q]->m_Packet.getMsgOrderFlag())
            {
                HLOGC(brlog.Debug, log << "scanMsg: found next-to-broken message, delivering OUT OF ORDER.");
                break;
            }

            found = false;
        }

        if (++w_q == m_iSize)
            w_q = 0;

        if (w_q == m_iLastAckPos)
            w_passack = true;
    }

    // no msg found
    if (!found)
    {
        // NOTE:
        // This situation may only happen if:
        // - Found a packet with PB_FIRST, so w_p = w_q at the moment when it was found
        // - Possibly found following components of that message up to shifted w_q
        // - Found no terminal packet (PB_LAST) for that message.

        // if the message is larger than the receiver buffer, return part of the message
        if ((w_p != -1) && (shiftFwd(w_q) == w_p))
        {
            HLOGC(brlog.Debug, log << "scanMsg: BUFFER FULL and message is INCOMPLETE. Returning PARTIAL MESSAGE.");
            found = true;
        }
        else
        {
            HLOGC(brlog.Debug, log << "scanMsg: PARTIAL or NO MESSAGE found: p=" << w_p << " q=" << w_q);
        }
    }
    else
    {
        HLOGC(brlog.Debug,
              log << "scanMsg: extracted message p=" << w_p << " q=" << w_q << " ("
                  << ((w_q - w_p + m_iSize + 1) % m_iSize) << " packets)");
    }

    return found;
}<|MERGE_RESOLUTION|>--- conflicted
+++ resolved
@@ -462,12 +462,8 @@
     w_srctime         = getSourceTime(*m_pCurrBlock);
     m_pCurrBlock      = m_pCurrBlock->m_pNext;
 
-<<<<<<< HEAD
-    HLOGC(qslog.Debug, log << CONID() << "CSndBuffer: extracting packet size=" << readlen
+    HLOGC(bslog.Debug, log << CONID() << "CSndBuffer: extracting packet size=" << readlen
             << " to send; fixed srctime=" << FormatTime(w_srctime));
-=======
-    HLOGC(bslog.Debug, log << CONID() << "CSndBuffer: extracting packet size=" << readlen << " to send");
->>>>>>> 6309f3e8
 
     return readlen;
 }
