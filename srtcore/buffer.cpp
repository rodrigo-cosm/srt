/*
 * SRT - Secure, Reliable, Transport
 * Copyright (c) 2018 Haivision Systems Inc.
 * 
 * This Source Code Form is subject to the terms of the Mozilla Public
 * License, v. 2.0. If a copy of the MPL was not distributed with this
 * file, You can obtain one at http://mozilla.org/MPL/2.0/.
 * 
 */

/*****************************************************************************
Copyright (c) 2001 - 2011, The Board of Trustees of the University of Illinois.
All rights reserved.

Redistribution and use in source and binary forms, with or without
modification, are permitted provided that the following conditions are
met:

* Redistributions of source code must retain the above
  copyright notice, this list of conditions and the
  following disclaimer.

* Redistributions in binary form must reproduce the
  above copyright notice, this list of conditions
  and the following disclaimer in the documentation
  and/or other materials provided with the distribution.

* Neither the name of the University of Illinois
  nor the names of its contributors may be used to
  endorse or promote products derived from this
  software without specific prior written permission.

THIS SOFTWARE IS PROVIDED BY THE COPYRIGHT HOLDERS AND CONTRIBUTORS "AS
IS" AND ANY EXPRESS OR IMPLIED WARRANTIES, INCLUDING, BUT NOT LIMITED TO,
THE IMPLIED WARRANTIES OF MERCHANTABILITY AND FITNESS FOR A PARTICULAR
PURPOSE ARE DISCLAIMED. IN NO EVENT SHALL THE COPYRIGHT OWNER OR
CONTRIBUTORS BE LIABLE FOR ANY DIRECT, INDIRECT, INCIDENTAL, SPECIAL,
EXEMPLARY, OR CONSEQUENTIAL DAMAGES (INCLUDING, BUT NOT LIMITED TO,
PROCUREMENT OF SUBSTITUTE GOODS OR SERVICES; LOSS OF USE, DATA, OR
PROFITS; OR BUSINESS INTERRUPTION) HOWEVER CAUSED AND ON ANY THEORY OF
LIABILITY, WHETHER IN CONTRACT, STRICT LIABILITY, OR TORT (INCLUDING
NEGLIGENCE OR OTHERWISE) ARISING IN ANY WAY OUT OF THE USE OF THIS
SOFTWARE, EVEN IF ADVISED OF THE POSSIBILITY OF SUCH DAMAGE.
*****************************************************************************/

/*****************************************************************************
written by
   Yunhong Gu, last updated 03/12/2011
modified by
   Haivision Systems Inc.
*****************************************************************************/

#include "platform_sys.h"

#include <cstring>
#include <cmath>
#include "buffer.h"
#include "packet.h"
#include "core.h" // provides some constants
#include "logging.h"

using namespace std;
using namespace srt_logging;
using namespace srt::sync;

CSndBuffer::CSndBuffer(int size, int mss)
    : m_BufLock()
    , m_pBlock(NULL)
    , m_pFirstBlock(NULL)
    , m_pCurrBlock(NULL)
    , m_pLastBlock(NULL)
    , m_pBuffer(NULL)
    , m_iNextMsgNo(1)
    , m_iSize(size)
    , m_iMSS(mss)
    , m_iCount(0)
    , m_iBytesCount(0)
#ifdef SRT_ENABLE_SNDBUFSZ_MAVG
    , m_iCountMAvg(0)
    , m_iBytesCountMAvg(0)
    , m_TimespanMAvg(0)
#endif
    , m_iInRatePktsCount(0)
    , m_iInRateBytesCount(0)
    , m_InRatePeriod(INPUTRATE_FAST_START_US)   // 0.5 sec (fast start)
    , m_iInRateBps(INPUTRATE_INITIAL_BYTESPS)
{
   // initial physical buffer of "size"
   m_pBuffer = new Buffer;
   m_pBuffer->m_pcData = new char [m_iSize * m_iMSS];
   m_pBuffer->m_iSize = m_iSize;
   m_pBuffer->m_pNext = NULL;

   // circular linked list for out bound packets
   m_pBlock = new Block;
   Block* pb = m_pBlock;
   for (int i = 1; i < m_iSize; ++ i)
   {
      pb->m_pNext = new Block;
      pb->m_iMsgNoBitset = 0;
      pb = pb->m_pNext;
   }
   pb->m_pNext = m_pBlock;

   pb = m_pBlock;
   char* pc = m_pBuffer->m_pcData;
   for (int i = 0; i < m_iSize; ++ i)
   {
      pb->m_pcData = pc;
      pb = pb->m_pNext;
      pc += m_iMSS;
   }

   m_pFirstBlock = m_pCurrBlock = m_pLastBlock = m_pBlock;

   createMutex(m_BufLock, "Buf");
}

CSndBuffer::~CSndBuffer()
{
   Block* pb = m_pBlock->m_pNext;
   while (pb != m_pBlock)
   {
      Block* temp = pb;
      pb = pb->m_pNext;
      delete temp;
   }
   delete m_pBlock;

   while (m_pBuffer != NULL)
   {
      Buffer* temp = m_pBuffer;
      m_pBuffer = m_pBuffer->m_pNext;
      delete [] temp->m_pcData;
      delete temp;
   }

   releaseMutex(m_BufLock);
}

void CSndBuffer::addBuffer(const char* data, int len, ref_t<SRT_MSGCTRL> r_mctrl)
{
    int32_t& msgno = r_mctrl.get().msgno;
    int32_t& seqno = r_mctrl.get().pktseq;
    uint64_t& srctime = r_mctrl.get().srctime;
    int& ttl = r_mctrl.get().msgttl;

    int size = len / m_iMSS;
    if ((len % m_iMSS) != 0)
        size ++;

    HLOGC(mglog.Debug, log << "addBuffer: size=" << m_iCount << " reserved=" << m_iSize << " needs=" << size << " buffers for " << len << " bytes");

    // dynamically increase sender buffer
    while (size + m_iCount >= m_iSize)
    {
        HLOGC(mglog.Debug, log << "addBuffer: ... still lacking " << (size + m_iCount - m_iSize) << " buffers...");
        increase();
    }

    const steady_clock::time_point time = steady_clock::now();
    if (srctime == 0)
    {
        HLOGC(dlog.Debug, log << CONID() << "addBuffer: DEFAULT SRCTIME - overriding with current time.");
        srctime = time.us_since_epoch();
    }
    int32_t inorder = r_mctrl.get().inorder ? MSGNO_PACKET_INORDER::mask : 0;

    HLOGC(dlog.Debug, log << CONID() << "addBuffer: adding "
        << size << " packets (" << len << " bytes) to send, msgno="
        << (msgno > 0 ? msgno : m_iNextMsgNo)
        << (inorder ? "" : " NOT") << " in order");

    // The sequence number passed to this function is the sequence number
    // that the very first packet from the packet series should get here.
    // If there's more than one packet, this function must increase it by itself
    // and then return the accordingly modified sequence number in the reference.

    Block* s = m_pLastBlock;

    if (msgno == -1) // DEFAULT-UNCHANGED msgno supplied
    {
        HLOGC(dlog.Debug, log << "addBuffer: using internally managed msgno=" << m_iNextMsgNo);
        msgno = m_iNextMsgNo;
    }
    else
    {
        HLOGC(dlog.Debug, log << "addBuffer: OVERWRITTEN by msgno supplied by caller: msgno=" << msgno);
        m_iNextMsgNo = msgno;
    }

    for (int i = 0; i < size; ++ i)
    {
        int pktlen = len - i * m_iMSS;
        if (pktlen > m_iMSS)
            pktlen = m_iMSS;

        HLOGC(dlog.Debug, log << "addBuffer: %" << seqno << " #" << msgno
                << " spreading from=" << (i*m_iMSS) << " size=" << pktlen
                << " TO BUFFER:" << (void*)s->m_pcData);
        memcpy(s->m_pcData, data + i * m_iMSS, pktlen);
        s->m_iLength = pktlen;

        s->m_iSeqNo = seqno;
        seqno = CSeqNo::incseq(seqno);

        s->m_iMsgNoBitset = m_iNextMsgNo | inorder;
        if (i == 0)
            s->m_iMsgNoBitset |= PacketBoundaryBits(PB_FIRST);
        if (i == size - 1)
            s->m_iMsgNoBitset |= PacketBoundaryBits(PB_LAST);
        // NOTE: if i is neither 0 nor size-1, it resuls with PB_SUBSEQUENT.
        //       if i == 0 == size-1, it results with PB_SOLO. 
        // Packets assigned to one message can be:
        // [PB_FIRST] [PB_SUBSEQUENT] [PB_SUBSEQUENT] [PB_LAST] - 4 packets per message
        // [PB_FIRST] [PB_LAST] - 2 packets per message
        // [PB_SOLO] - 1 packet per message

        s->m_ullSourceTime_us = srctime;
        s->m_tsOriginTime = time;
        s->m_iTTL = ttl;

        // XXX unchecked condition: s->m_pNext == NULL.
        // Should never happen, as the call to increase() should ensure enough buffers.
        SRT_ASSERT(s->m_pNext);
        s = s->m_pNext;
    }
    m_pLastBlock = s;

    CGuard::enterCS(m_BufLock);
    m_iCount += size;

    m_iBytesCount += len;
    m_tsLastOriginTime = time;

    updateInputRate(time, size, len);

#ifdef SRT_ENABLE_SNDBUFSZ_MAVG
    updAvgBufSize(time);
#endif

    CGuard::leaveCS(m_BufLock);


    // MSGNO_SEQ::mask has a form: 00000011111111...
    // At least it's known that it's from some index inside til the end (to bit 0).
    // If this value has been reached in a step of incrementation, it means that the
    // maximum value has been reached. Casting to int32_t to ensure the same sign
    // in comparison, although it's far from reaching the sign bit.

    m_iNextMsgNo = ++MsgNo(m_iNextMsgNo);
}

void CSndBuffer::setInputRateSmpPeriod(int period)
{
    m_InRatePeriod = (uint64_t)period; //(usec) 0=no input rate calculation
}

void CSndBuffer::updateInputRate(const steady_clock::time_point& time, int pkts, int bytes)
{
    //no input rate calculation
    if (m_InRatePeriod == 0)
        return;

    if (is_zero(m_tsInRateStartTime))
    {
        m_tsInRateStartTime = time;
        return;
    }

    m_iInRatePktsCount  += pkts;
    m_iInRateBytesCount += bytes;

    // Trigger early update in fast start mode
    const bool early_update = (m_InRatePeriod < INPUTRATE_RUNNING_US)
        && (m_iInRatePktsCount > INPUTRATE_MAX_PACKETS);

    const uint64_t period_us = count_microseconds(time - m_tsInRateStartTime);
    if (early_update || period_us > m_InRatePeriod)
    {
        //Required Byte/sec rate (payload + headers)
        m_iInRateBytesCount += (m_iInRatePktsCount * CPacket::SRT_DATA_HDR_SIZE);
        m_iInRateBps = (int)(((int64_t)m_iInRateBytesCount * 1000000) / period_us);
        HLOGC(dlog.Debug, log << "updateInputRate: pkts:" << m_iInRateBytesCount << " bytes:" << m_iInRatePktsCount
                << " rate=" << (m_iInRateBps*8)/1000
                << "kbps interval=" << period_us);
        m_iInRatePktsCount = 0;
        m_iInRateBytesCount = 0;
        m_tsInRateStartTime = time;

        setInputRateSmpPeriod(INPUTRATE_RUNNING_US);
    }
}


int CSndBuffer::addBufferFromFile(fstream& ifs, int len)
{
   int size = len / m_iMSS;
   if ((len % m_iMSS) != 0)
      size ++;

   HLOGC(mglog.Debug, log << "addBufferFromFile: size=" << m_iCount << " reserved=" << m_iSize << " needs=" << size << " buffers for " << len << " bytes");

   // dynamically increase sender buffer
   while (size + m_iCount >= m_iSize)
   {
      HLOGC(mglog.Debug, log << "addBufferFromFile: ... still lacking " << (size + m_iCount - m_iSize) << " buffers...");
      increase();
   }

   HLOGC(dlog.Debug, log << CONID() << "addBufferFromFile: adding "
       << size << " packets (" << len << " bytes) to send, msgno=" << m_iNextMsgNo);

   Block* s = m_pLastBlock;
   int total = 0;
   for (int i = 0; i < size; ++ i)
   {
      if (ifs.bad() || ifs.fail() || ifs.eof())
         break;

      int pktlen = len - i * m_iMSS;
      if (pktlen > m_iMSS)
         pktlen = m_iMSS;

      HLOGC(dlog.Debug, log << "addBufferFromFile: reading from=" << (i*m_iMSS) << " size=" << pktlen << " TO BUFFER:" << (void*)s->m_pcData);
      ifs.read(s->m_pcData, pktlen);
      if ((pktlen = int(ifs.gcount())) <= 0)
         break;

      // currently file transfer is only available in streaming mode, message is always in order, ttl = infinite
      s->m_iMsgNoBitset = m_iNextMsgNo | MSGNO_PACKET_INORDER::mask;
      if (i == 0)
         s->m_iMsgNoBitset |= PacketBoundaryBits(PB_FIRST);
      if (i == size - 1)
         s->m_iMsgNoBitset |= PacketBoundaryBits(PB_LAST);
      // NOTE: PB_FIRST | PB_LAST == PB_SOLO.
      // none of PB_FIRST & PB_LAST == PB_SUBSEQUENT.

      s->m_iLength = pktlen;
      s->m_iTTL = -1;
      s = s->m_pNext;

      total += pktlen;
   }
   m_pLastBlock = s;

   CGuard::enterCS(m_BufLock);
   m_iCount += size;
   m_iBytesCount += total;

   CGuard::leaveCS(m_BufLock);

   m_iNextMsgNo ++;
   if (m_iNextMsgNo == int32_t(MSGNO_SEQ::mask))
      m_iNextMsgNo = 1;

   return total;
}

int CSndBuffer::readData(ref_t<CPacket> r_packet, ref_t<steady_clock::time_point> srctime, int kflgs)
{
   // No data to read
   if (m_pCurrBlock == m_pLastBlock)
      return 0;

   // Make the packet REFLECT the data stored in the buffer.
   r_packet.get().m_pcData = m_pCurrBlock->m_pcData;
   int readlen = m_pCurrBlock->m_iLength;
   r_packet.get().setLength(readlen);
   r_packet.get().m_iSeqNo = m_pCurrBlock->m_iSeqNo;

   // XXX This is probably done because the encryption should happen
   // just once, and so this sets the encryption flags to both msgno bitset
   // IN THE PACKET and IN THE BLOCK. This is probably to make the encryption
   // happen at the time when scheduling a new packet to send, but the packet
   // must remain in the send buffer until it's ACKed. For the case of rexmit
   // the packet will be taken "as is" (that is, already encrypted).
   //
   // The problem is in the order of things:
   // 0. When the application stores the data, some of the flags for PH_MSGNO are set.
   // 1. The readData() is called to get the original data sent by the application.
   // 2. The data are original and must be encrypted. They WILL BE encrypted, later.
   // 3. So far we are in readData() so the encryption flags must be updated NOW because
   //    later we won't have access to the block's data.
   // 4. After exiting from readData(), the packet is being encrypted. It's immediately
   //    sent, however the data must remain in the sending buffer until they are ACKed.
   // 5. In case when rexmission is needed, the second overloaded version of readData
   //    is being called, and the buffer + PH_MSGNO value is extracted. All interesting
   //    flags must be present and correct at that time.
   //
   // The only sensible way to fix this problem is to encrypt the packet not after
   // extracting from here, but when the packet is stored into CSndBuffer. The appropriate
   // flags for PH_MSGNO will be applied directly there. Then here the value for setting
   // PH_MSGNO will be set as is.

   if (kflgs == -1)
   {
       HLOGC(dlog.Debug, log << CONID() << " CSndBuffer: ERROR: encryption required and not possible. NOT SENDING.");
       readlen = 0;
   }
   else
   {
       m_pCurrBlock->m_iMsgNoBitset |= MSGNO_ENCKEYSPEC::wrap(kflgs);
   }
   r_packet.get().m_iMsgNo = m_pCurrBlock->m_iMsgNoBitset;

   // TODO: FR #930. Use source time if it is provided.
   *srctime = m_pCurrBlock->m_tsOriginTime;
   /* *srctime =
      m_pCurrBlock->m_ullSourceTime_us ? m_pCurrBlock->m_ullSourceTime_us :
      m_pCurrBlock->m_tsOriginTime;*/

   m_pCurrBlock = m_pCurrBlock->m_pNext;

   HLOGC(dlog.Debug, log << CONID() << "CSndBuffer: extracting packet size=" << readlen << " to send");

   return readlen;
}

int32_t CSndBuffer::getMsgNoAt(const int offset)
{
<<<<<<< HEAD
   CGuard bufferguard(m_BufLock, "Buf");
=======
   CGuard bufferguard (m_BufLock);
>>>>>>> 15ce8e71

   Block* p = m_pFirstBlock;

   if (p)
   {
       HLOGC(dlog.Debug, log << "CSndBuffer::getMsgNoAt: FIRST MSG: size="
               << p->m_iLength << " %" << p->m_iSeqNo << " #" << p->getMsgSeq()
               << " !" << BufferStamp(p->m_pcData, p->m_iLength));
   }

   if (offset >= m_iCount)
   {
       // Prevent accessing the last "marker" block
       LOGC(dlog.Error, log << "CSndBuffer::getMsgNoAt: IPE: offset="
               << offset << " not found, max offset=" << m_iCount);
       return 0;
   }

   // XXX Suboptimal procedure to keep the blocks identifiable
   // by sequence number. Consider using some circular buffer.
   int i;
   Block* ee SRT_ATR_UNUSED = 0;
   for (i = 0; i < offset && p; ++ i)
   {
      ee = p;
      p = p->m_pNext;
   }

   if (!p)
   {
       LOGC(dlog.Error, log << "CSndBuffer::getMsgNoAt: IPE: offset="
               << offset << " not found, stopped at " << i
               << " with #" << (ee ? ee->getMsgSeq() : -1));
       return 0;
   }

   HLOGC(dlog.Debug, log << "CSndBuffer::getMsgNoAt: offset="
           << offset << " found, size=" << p->m_iLength << " %" << p->m_iSeqNo << " #" << p->getMsgSeq()
           << " !" << BufferStamp(p->m_pcData, p->m_iLength));

   return p->getMsgSeq();
}

int CSndBuffer::readData(const int offset, ref_t<CPacket> r_packet, ref_t<steady_clock::time_point> r_srctime, ref_t<int> r_msglen)
{
   int32_t& msgno_bitset = r_packet.get().m_iMsgNo;
   steady_clock::time_point& srctime = *r_srctime;
   int& msglen = *r_msglen;

   CGuard bufferguard(m_BufLock);

   Block* p = m_pFirstBlock;

   // XXX Suboptimal procedure to keep the blocks identifiable
   // by sequence number. Consider using some circular buffer.
   for (int i = 0; i < offset; ++ i)
      p = p->m_pNext;

   // Check if the block that is the next candidate to send (m_pCurrBlock pointing) is stale.

   // If so, then inform the caller that it should first take care of the whole
   // message (all blocks with that message id). Shift the m_pCurrBlock pointer
   // to the position past the last of them. Then return -1 and set the
   // msgno_bitset return reference to the message id that should be dropped as
   // a whole.

   // After taking care of that, the caller should immediately call this function again,
   // this time possibly in order to find the real data to be sent.

   // if found block is stale
   // (This is for messages that have declared TTL - messages that fail to be sent
   // before the TTL defined time comes, will be dropped).
   if ((p->m_iTTL >= 0) && (count_milliseconds(steady_clock::now() - p->m_tsOriginTime) > p->m_iTTL))
   {
      int32_t msgno = p->getMsgSeq();
      msglen = 1;
      p = p->m_pNext;
      bool move = false;
      while (msgno == p->getMsgSeq())
      {
         if (p == m_pCurrBlock)
            move = true;
         p = p->m_pNext;
         if (move)
            m_pCurrBlock = p;
         msglen ++;
      }

      HLOGC(dlog.Debug, log << "CSndBuffer::readData: due to TTL exceeded, " << msglen << " messages to drop, up to " << msgno);

      // If readData returns -1, then msgno_bitset is understood as a Message ID to drop.
      // This means that in this case it should be written by the message sequence value only
      // (not the whole 4-byte bitset written at PH_MSGNO).
      msgno_bitset = msgno;
      return -1;
   }

   r_packet.get().m_pcData = p->m_pcData;
   int readlen = p->m_iLength;
   r_packet.get().setLength(readlen);

   // XXX Here the value predicted to be applied to PH_MSGNO field is extracted.
   // As this function is predicted to extract the data to send as a rexmited packet,
   // the packet must be in the form ready to send - so, in case of encryption,
   // encrypted, and with all ENC flags already set. So, the first call to send
   // the packet originally (the other overload of this function) must set these
   // flags.
   r_packet.get().m_iMsgNo = p->m_iMsgNoBitset;

   // TODO: FR #930. Use source time if it is provided.
   srctime = m_pCurrBlock->m_tsOriginTime;
   /*srctime =
      m_pCurrBlock->m_ullSourceTime_us ? m_pCurrBlock->m_ullSourceTime_us :
      m_pCurrBlock->m_tsOriginTime;*/

   HLOGC(dlog.Debug, log << CONID() << "CSndBuffer: getting packet %"
           << p->m_iSeqNo << " as per %" << r_packet.get().m_iSeqNo
           << " size=" << readlen << " to send [REXMIT]");

   return readlen;
}

void CSndBuffer::ackData(int offset)
{
   CGuard bufferguard(m_BufLock);

   bool move = false;
   for (int i = 0; i < offset; ++ i)
   {
      m_iBytesCount -= m_pFirstBlock->m_iLength;
      if (m_pFirstBlock == m_pCurrBlock)
          move = true;
      m_pFirstBlock = m_pFirstBlock->m_pNext;
   }
   if (move)
       m_pCurrBlock = m_pFirstBlock;

   m_iCount -= offset;

#ifdef SRT_ENABLE_SNDBUFSZ_MAVG
   updAvgBufSize(steady_clock::now());
#endif

   CTimer::triggerEvent();
}

int CSndBuffer::getCurrBufSize() const
{
   return m_iCount;
}

#ifdef SRT_ENABLE_SNDBUFSZ_MAVG

int CSndBuffer::getAvgBufSize(ref_t<int> r_bytes, ref_t<int> r_tsp)
{
    int& bytes = *r_bytes;
    int& timespan = *r_tsp;
    CGuard bufferguard(m_BufLock); /* Consistency of pkts vs. bytes vs. spantime */

    /* update stats in case there was no add/ack activity lately */
    updAvgBufSize(steady_clock::now());

    bytes = m_iBytesCountMAvg;
    timespan = m_TimespanMAvg;
    return(m_iCountMAvg);
}

void CSndBuffer::updAvgBufSize(const steady_clock::time_point& now)
{
   const uint64_t elapsed_ms = count_milliseconds(now - m_tsLastSamplingTime); //ms since last sampling

   if ((1000000 / SRT_MAVG_SAMPLING_RATE) / 1000 > elapsed_ms)
      return;

   if (1000 < elapsed_ms)
   {
      /* No sampling in last 1 sec, initialize average */
      m_iCountMAvg = getCurrBufSize(Ref(m_iBytesCountMAvg), Ref(m_TimespanMAvg));
      m_tsLastSamplingTime = now;
   } 
   else //((1000000 / SRT_MAVG_SAMPLING_RATE) / 1000 <= elapsed_ms)
   {
      /*
      * weight last average value between -1 sec and last sampling time (LST)
      * and new value between last sampling time and now
      *                                      |elapsed_ms|
      *   +----------------------------------+-------+
      *  -1                                 LST      0(now)
      */
      int instspan;
      int bytescount;
      int count = getCurrBufSize(Ref(bytescount), Ref(instspan));

      HLOGC(dlog.Debug, log << "updAvgBufSize: " << elapsed_ms
              << ": " << count << " " << bytescount
              << " " << instspan << "ms");

      m_iCountMAvg      = (int)(((count      * (1000 - elapsed_ms)) + (count      * elapsed_ms)) / 1000);
      m_iBytesCountMAvg = (int)(((bytescount * (1000 - elapsed_ms)) + (bytescount * elapsed_ms)) / 1000);
      m_TimespanMAvg    = (int)(((instspan   * (1000 - elapsed_ms)) + (instspan   * elapsed_ms)) / 1000);
      m_tsLastSamplingTime = now;
   }
}

#endif /* SRT_ENABLE_SNDBUFSZ_MAVG */

int CSndBuffer::getCurrBufSize(ref_t<int> bytes, ref_t<int> timespan)
{
   *bytes = m_iBytesCount;
   /* 
   * Timespan can be less then 1000 us (1 ms) if few packets. 
   * Also, if there is only one pkt in buffer, the time difference will be 0.
   * Therefore, always add 1 ms if not empty.
   */
   *timespan = 0 < m_iCount ? count_milliseconds(m_tsLastOriginTime - m_pFirstBlock->m_tsOriginTime) + 1 : 0;

   return m_iCount;
}

int CSndBuffer::dropLateData(int& w_bytes, int32_t& w_first_msgno, const steady_clock::time_point& too_late_time)
{
   int dpkts = 0;
   int dbytes = 0;
   bool move = false;
   int32_t msgno = 0;

   CGuard bufferguard (m_BufLock);
   for (int i = 0; i < m_iCount && m_pFirstBlock->m_tsOriginTime < too_late_time; ++ i)
   {
      dpkts++;
      dbytes += m_pFirstBlock->m_iLength;
      msgno = m_pFirstBlock->getMsgSeq();

      if (m_pFirstBlock == m_pCurrBlock)
          move = true;
      m_pFirstBlock = m_pFirstBlock->m_pNext;
   }

   if (move)
   {
       m_pCurrBlock = m_pFirstBlock;
   }
   m_iCount -= dpkts;

   m_iBytesCount -= dbytes;
   w_bytes = dbytes;

   // We report the increased number towards the last ever seen
   // by the loop, as this last one is the last received. So remained
   // (even if "should remain") is the first after the last removed one.
   w_first_msgno = ++MsgNo(msgno);

#ifdef SRT_ENABLE_SNDBUFSZ_MAVG
   updAvgBufSize(steady_clock::now());
#endif /* SRT_ENABLE_SNDBUFSZ_MAVG */

// CTimer::triggerEvent();
   return(dpkts);
}

void CSndBuffer::increase()
{
   int unitsize = m_pBuffer->m_iSize;

   // new physical buffer
   Buffer* nbuf = NULL;
   try
   {
      nbuf  = new Buffer;
      nbuf->m_pcData = new char [unitsize * m_iMSS];
   }
   catch (...)
   {
      delete nbuf;
      throw CUDTException(MJ_SYSTEMRES, MN_MEMORY, 0);
   }
   nbuf->m_iSize = unitsize;
   nbuf->m_pNext = NULL;

   // insert the buffer at the end of the buffer list
   Buffer* p = m_pBuffer;
   while (p->m_pNext != NULL)
      p = p->m_pNext;
   p->m_pNext = nbuf;

   // new packet blocks
   Block* nblk = NULL;
   try
   {
      nblk = new Block;
   }
   catch (...)
   {
      delete nblk;
      throw CUDTException(MJ_SYSTEMRES, MN_MEMORY, 0);
   }
   Block* pb = nblk;
   for (int i = 1; i < unitsize; ++ i)
   {
      pb->m_pNext = new Block;
      pb = pb->m_pNext;
   }

   // insert the new blocks onto the existing one
   pb->m_pNext = m_pLastBlock->m_pNext;
   m_pLastBlock->m_pNext = nblk;

   pb = nblk;
   char* pc = nbuf->m_pcData;
   for (int i = 0; i < unitsize; ++ i)
   {
      pb->m_pcData = pc;
      pb = pb->m_pNext;
      pc += m_iMSS;
   }

   m_iSize += unitsize;

   HLOGC(dlog.Debug, log << "CSndBuffer: BUFFER FULL - adding " << (unitsize*m_iMSS) << " bytes spread to " << unitsize << " blocks"
       << " (total size: " << m_iSize << " bytes)");

}

////////////////////////////////////////////////////////////////////////////////

/*
*   RcvBuffer (circular buffer):
*
*   |<------------------- m_iSize ----------------------------->|
*   |       |<--- acked pkts -->|<--- m_iMaxPos --->|           |
*   |       |                   |                   |           |
*   +---+---+---+---+---+---+---+---+---+---+---+---+---+   +---+
*   | 0 | 0 | 1 | 1 | 1 | 0 | 1 | 1 | 1 | 1 | 0 | 1 | 0 |...| 0 | m_pUnit[]
*   +---+---+---+---+---+---+---+---+---+---+---+---+---+   +---+
*             |                 | |               |
*             |                   |               \__last pkt received
*             |                   \___ m_iLastAckPos: last ack sent
*             \___ m_iStartPos: first message to read
*                      
*   m_pUnit[i]->m_iFlag: 0:free, 1:good, 2:passack, 3:dropped
* 
*   thread safety:
*    m_iStartPos:   CUDT::m_RecvLock 
*    m_iLastAckPos: CUDT::m_AckLock 
*    m_iMaxPos:     none? (modified on add and ack
*/


// XXX Init values moved to in-class.
//const uint32_t CRcvBuffer::TSBPD_WRAP_PERIOD = (30*1000000);    //30 seconds (in usec)
//const int CRcvBuffer::TSBPD_DRIFT_MAX_VALUE   = 5000;  // usec
//const int CRcvBuffer::TSBPD_DRIFT_MAX_SAMPLES = 1000;  // ACK-ACK packets
#ifdef SRT_DEBUG_TSBPD_DRIFT
//const int CRcvBuffer::TSBPD_DRIFT_PRT_SAMPLES = 200;   // ACK-ACK packets
#endif

CRcvBuffer::CRcvBuffer(CUnitQueue* queue, int bufsize_pkts):
m_pUnit(NULL),
m_iSize(bufsize_pkts),
m_pUnitQueue(queue),
m_iStartPos(0),
m_iLastAckPos(0),
m_iMaxPos(0),
m_iNotch(0)
,m_BytesCountLock()
,m_iBytesCount(0)
,m_iAckedPktsCount(0)
,m_iAckedBytesCount(0)
,m_iAvgPayloadSz(7*188)
,m_bTsbPdMode(false)
,m_tdTsbPdDelay(0)
,m_bTsbPdWrapCheck(false)
#ifdef SRT_ENABLE_RCVBUFSZ_MAVG
,m_TimespanMAvg(0)
,m_iCountMAvg(0)
,m_iBytesCountMAvg(0)
#endif
{
   m_pUnit = new CUnit* [m_iSize];
   for (int i = 0; i < m_iSize; ++ i)
      m_pUnit[i] = NULL;

#ifdef SRT_DEBUG_TSBPD_DRIFT
   memset(m_TsbPdDriftHisto100us, 0, sizeof(m_TsbPdDriftHisto100us));
   memset(m_TsbPdDriftHisto1ms, 0, sizeof(m_TsbPdDriftHisto1ms));
#endif

   createMutex(m_BytesCountLock, "BytesCount");
}

CRcvBuffer::~CRcvBuffer()
{
   for (int i = 0; i < m_iSize; ++ i)
   {
      if (m_pUnit[i] != NULL)
      {
          m_pUnitQueue->makeUnitFree(m_pUnit[i]);
      }
   }

   delete [] m_pUnit;

   releaseMutex(m_BytesCountLock);
}

void CRcvBuffer::countBytes(int pkts, int bytes, bool acked)
{
   /*
   * Byte counter changes from both sides (Recv & Ack) of the buffer
   * so the higher level lock is not enough for thread safe op.
   *
   * pkts are...
   *  added (bytes>0, acked=false),
   *  acked (bytes>0, acked=true),
   *  removed (bytes<0, acked=n/a)
   */
   CGuard cg (m_BytesCountLock);

   if (!acked) //adding new pkt in RcvBuffer
   {
       m_iBytesCount += bytes; /* added or removed bytes from rcv buffer */
       if (bytes > 0) /* Assuming one pkt when adding bytes */
          m_iAvgPayloadSz = ((m_iAvgPayloadSz * (100 - 1)) + bytes) / 100; 
   }
   else // acking/removing pkts to/from buffer
   {
       m_iAckedPktsCount += pkts; /* acked or removed pkts from rcv buffer */
       m_iAckedBytesCount += bytes; /* acked or removed bytes from rcv buffer */

       if (bytes < 0) m_iBytesCount += bytes; /* removed bytes from rcv buffer */
   }
}

int CRcvBuffer::addData(CUnit* unit, int offset)
{
   SRT_ASSERT(unit != NULL);
   if (offset >= getAvailBufSize())
       return -1;

   const int pos = (m_iLastAckPos + offset) % m_iSize;
   if (offset >= m_iMaxPos)
      m_iMaxPos = offset + 1;

   if (m_pUnit[pos] != NULL) {
      HLOGC(dlog.Debug, log << "addData: unit %" << unit->m_Packet.m_iSeqNo
              << " rejected, already exists");
      return -1;
   }
   m_pUnit[pos] = unit;
   countBytes(1, (int) unit->m_Packet.getLength());

   m_pUnitQueue->makeUnitGood(unit);

   HLOGC(dlog.Debug, log << "addData: unit %" << unit->m_Packet.m_iSeqNo
           << " accepted, off=" << offset << " POS=" << pos);
   return 0;
}

int CRcvBuffer::readBuffer(char* data, int len)
{
    int p = m_iStartPos;
    int lastack = m_iLastAckPos;
    int rs = len;
#if ENABLE_HEAVY_LOGGING
    char* begin = data;
#endif

    const steady_clock::time_point now = (m_bTsbPdMode ? steady_clock::now() : steady_clock::time_point());

    HLOGC(dlog.Debug, log << CONID() << "readBuffer: start=" << p << " lastack=" << lastack);
    while ((p != lastack) && (rs > 0))
    {
        if (m_pUnit[p] == NULL)
        {
            LOGC(dlog.Error, log << CONID() << " IPE readBuffer on null packet pointer");
            return -1;
        }

        if (m_bTsbPdMode)
        {
            HLOGC(dlog.Debug, log << CONID() << "readBuffer: chk if time2play:"
                << " NOW=" << FormatTime(now)
                << " PKT TS=" << FormatTime(getPktTsbPdTime(m_pUnit[p]->m_Packet.getMsgTimeStamp())));

            if ((getPktTsbPdTime(m_pUnit[p]->m_Packet.getMsgTimeStamp()) > now))
                break; /* too early for this unit, return whatever was copied */
        }

        int unitsize = (int) m_pUnit[p]->m_Packet.getLength() - m_iNotch;
        if (unitsize > rs)
            unitsize = rs;

        HLOGC(dlog.Debug, log << CONID() << "readBuffer: copying buffer #" << p
                << " targetpos=" << int(data-begin) << " sourcepos=" << m_iNotch << " size=" << unitsize << " left=" << (unitsize-rs));
        memcpy(data, m_pUnit[p]->m_Packet.m_pcData + m_iNotch, unitsize);
        data += unitsize;

        if ((rs > unitsize) || (rs == int(m_pUnit[p]->m_Packet.getLength()) - m_iNotch))
        {
            freeUnitAt(p);
            p = shiftFwd(p);

            m_iNotch = 0;
        }
        else
            m_iNotch += rs;

        rs -= unitsize;
    }

    /* we removed acked bytes form receive buffer */
    countBytes(-1, -(len - rs), true);
    m_iStartPos = p;

    return len - rs;
}

int CRcvBuffer::readBufferToFile(fstream& ofs, int len)
{
   int p = m_iStartPos;
   int lastack = m_iLastAckPos;
   int rs = len;

   while ((p != lastack) && (rs > 0))
   {
      int unitsize = (int) m_pUnit[p]->m_Packet.getLength() - m_iNotch;
      if (unitsize > rs)
         unitsize = rs;

      ofs.write(m_pUnit[p]->m_Packet.m_pcData + m_iNotch, unitsize);
      if (ofs.fail())
         break;

      if ((rs > unitsize) || (rs == int(m_pUnit[p]->m_Packet.getLength()) - m_iNotch))
      {
         freeUnitAt(p);

         p = shiftFwd(p);

         m_iNotch = 0;
      }
      else
         m_iNotch += rs;

      rs -= unitsize;
   }

   /* we removed acked bytes form receive buffer */
   countBytes(-1, -(len - rs), true);
   m_iStartPos = p;

   return len - rs;
}

int CRcvBuffer::ackData(int len)
{
   SRT_ASSERT(len < m_iSize);
   SRT_ASSERT(len > 0);
   int end = shift(m_iLastAckPos, len);

   {
      int pkts = 0;
      int bytes = 0;
      for (int i = m_iLastAckPos; i != end; i = shiftFwd(i))
      {
          if (m_pUnit[i] == NULL)
              continue;

          pkts++;
          bytes += (int) m_pUnit[i]->m_Packet.getLength();
      }
      if (pkts > 0) countBytes(pkts, bytes, true);
   }

   HLOGC(mglog.Debug, log << "ackData: shift by " << len << ", start=" << m_iStartPos
           << " end=" << m_iLastAckPos << " -> " << end);

   m_iLastAckPos = end;
   m_iMaxPos -= len;
   if (m_iMaxPos < 0)
      m_iMaxPos = 0;

   // Returned value is the distance towards the starting
   // position from m_iLastAckPos, which is in sync with CUDT::m_iRcvLastSkipAck.
   // This should help determine the sequence number at first read-ready position.

   int dist = m_iLastAckPos - m_iStartPos;
   if (dist < 0)
       return dist + m_iSize;
   return dist;
}

void CRcvBuffer::skipData(int len)
{
   /* 
   * Caller need protect both AckLock and RecvLock
   * to move both m_iStartPos and m_iLastAckPost
   */
   if (m_iStartPos == m_iLastAckPos)
      m_iStartPos = (m_iStartPos + len) % m_iSize;
   m_iLastAckPos = (m_iLastAckPos + len) % m_iSize;
   m_iMaxPos -= len;
   if (m_iMaxPos < 0)
      m_iMaxPos = 0;
}

size_t CRcvBuffer::dropData(int len)
{
    // This function does the same as skipData, although skipData
    // should work in the condition of absence of data, so no need
    // to force the units in the range to be freed. This function
    // works in more general condition where we don't know if there
    // are any data in the given range, but want to remove these
    // "sequence positions" from the buffer, whether there are data
    // at them or not.

    size_t stats_bytes = 0;

    int p = m_iStartPos;
    int past_q = shift(p, len);
    while (p != past_q)
    {
        if (m_pUnit[p] && m_pUnit[p]->m_iFlag == CUnit::GOOD)
        {
            stats_bytes += m_pUnit[p]->m_Packet.getLength();
            freeUnitAt(p);
        }

        p = shiftFwd(p);
    }

    m_iStartPos = past_q;
    return stats_bytes;
}

bool CRcvBuffer::getRcvFirstMsg(steady_clock::time_point& w_tsbpdtime,
                                bool&                     w_passack,
                                int32_t&                  w_skipseqno,
                                int32_t&                  w_curpktseq)
{
    w_skipseqno = -1;
    w_passack = false;
    // tsbpdtime will be retrieved by the below call
    // Returned values:
    // - tsbpdtime: real time when the packet is ready to play (whether ready to play or not)
    // - passack: false (the report concerns a packet with an exactly next sequence)
    // - skipseqno == -1: no packets to skip towards the first RTP
    // - curpktseq: sequence number for reported packet (for debug purposes)
    // - @return: whether the reported packet is ready to play

    /* Check the acknowledged packets */
    // getRcvReadyMsg returns true if the time to play for the first message
    // (returned in w_tsbpdtime) is in the past.
    if (getRcvReadyMsg((w_tsbpdtime), (w_curpktseq), -1))
    {
        HLOGC(dlog.Debug, log << "getRcvFirstMsg: ready CONTIG packet: %" << w_curpktseq);
        return true;
    }
    else if (!is_zero(w_tsbpdtime))
    {
        HLOGC(dlog.Debug, log << "getRcvFirstMsg: packets found, but in future");
        // This means that a message next to be played, has been found,
        // but the time to play is in future.
        return false;
    }

    // Falling here means that there are NO PACKETS in the ACK-ed region
    // (m_iStartPos - m_iLastAckPos), but we may have something in the
    // region (m_iLastAckPos - (m_iLastAckPos+m_iMaxPos)), that is, packets
    // that may be separated from the last ACK-ed by lost ones.

    // Below this line we have only two options:
    // - m_iMaxPos == 0, which means that no more packets are in the buffer
    //    - returned: tsbpdtime=0, passack=true, skipseqno=-1, curpktseq=0, @return false
    // - m_iMaxPos > 0, which means that there are packets arrived after a lost packet:
    //    - returned: tsbpdtime=PKT.TS, passack=true, skipseqno=PKT.SEQ, ppkt=PKT, @return LOCAL(PKT.TS) <= NOW

    /* 
     * No acked packets ready but caller want to know next packet to wait for
     * Check the not yet acked packets that may be stuck by missing packet(s).
     */
    bool haslost = false;
    w_tsbpdtime = steady_clock::time_point(); // redundant, for clarity
    w_passack = true;

    // XXX SUSPECTED ISSUE with this algorithm:
    // The above call to getRcvReadyMsg() should report as to whether:
    // - there is an EXACTLY NEXT SEQUENCE packet
    // - this packet is ready to play.
    //
    // Situations handled after the call are when:
    // - there's the next sequence packet available and it is ready to play
    // - there are no packets at all, ready to play or not
    //
    // So, the remaining situation is that THERE ARE PACKETS that follow
    // the current sequence, but they are not ready to play. This includes
    // packets that have the exactly next sequence and packets that jump
    // over a lost packet.
    //
    // As the getRcvReadyMsg() function walks through the incoming units
    // to see if there's anything that satisfies these conditions, it *SHOULD*
    // be also capable of checking if the next available packet, if it is
    // there, is the next sequence packet or not. Retrieving this exactly
    // packet would be most useful, as the test for play-readiness and
    // sequentiality can be done on it directly.
    //
    // When done so, the below loop would be completely unnecessary.

    // Logical description of the below algorithm:
    // 1. Check if the VERY FIRST PACKET is valid; if so then:
    //    - check if it's ready to play, return boolean value that marks it.

    for (int i = m_iLastAckPos, n = shift(m_iLastAckPos, m_iMaxPos); i != n; i = shiftFwd(i))
    {
        if ( !m_pUnit[i] || m_pUnit[i]->m_iFlag != CUnit::GOOD )
        {
            /* There are packets in the sequence not received yet */
            haslost = true;
            HLOGC(dlog.Debug, log << "getRcvFirstMsg: empty hole at *" << i);
        }
        else
        {
            /* We got the 1st valid packet */
            w_tsbpdtime = getPktTsbPdTime(m_pUnit[i]->m_Packet.getMsgTimeStamp());
            if (w_tsbpdtime <= steady_clock::now())
            {
                /* Packet ready to play */
                if (haslost)
                {
                    /* 
                     * Packet stuck on non-acked side because of missing packets.
                     * Tell 1st valid packet seqno so caller can skip (drop) the missing packets.
                     */
                    w_skipseqno = m_pUnit[i]->m_Packet.m_iSeqNo;
                    w_curpktseq = w_skipseqno;
                }

                HLOGC(dlog.Debug, log << "getRcvFirstMsg: found ready packet, nSKIPPED: "
                        << ((i - m_iLastAckPos + m_iSize) % m_iSize));

                // NOTE: if haslost is not set, it means that this is the VERY FIRST
                // packet, that is, packet currently at pos = m_iLastAckPos. There's no
                // possibility that it is so otherwise because:
                // - if this first good packet is ready to play, THIS HERE RETURNS NOW.
                // ...
                return true;
            }
            HLOGC(dlog.Debug, log << "getRcvFirstMsg: found NOT READY packet, nSKIPPED: "
                    << ((i - m_iLastAckPos + m_iSize) % m_iSize));
            // ... and if this first good packet WASN'T ready to play, THIS HERE RETURNS NOW, TOO,
            // just states that there's no ready packet to play.
            // ...
            return false;
        }
        // ... and if this first packet WASN'T GOOD, the loop continues, however since now
        // the 'haslost' is set, which means that it continues only to find the first valid
        // packet after stating that the very first packet isn't valid.
    }
    HLOGC(dlog.Debug, log << "getRcvFirstMsg: found NO PACKETS");
    return false;
}

steady_clock::time_point CRcvBuffer::debugGetDeliveryTime(int offset)
{
    int i;
    if (offset > 0)
        i = shift(m_iStartPos, offset);
    else
        i = m_iStartPos;

    CUnit* u = m_pUnit[i];
    if (!u || u->m_iFlag != CUnit::GOOD)
        return steady_clock::time_point();

    return getPktTsbPdTime(u->m_Packet.getMsgTimeStamp());
}

int32_t CRcvBuffer::getTopMsgno()
{
    if (m_iStartPos == m_iLastAckPos)
        return -1; // No message is waiting

    if (!m_pUnit[m_iStartPos])
        return -1; // pity

    return m_pUnit[m_iStartPos]->m_Packet.getMsgSeq();
}

bool CRcvBuffer::getRcvReadyMsg(steady_clock::time_point& w_tsbpdtime, int32_t& w_curpktseq, int upto)
{
    bool havelimit = upto != -1;
    int end = -1, past_end = -1;
    if (havelimit)
    {
        int stretch = (m_iSize + m_iStartPos - m_iLastAckPos) % m_iSize;
        if (upto > stretch)
        {
            HLOGC(dlog.Debug, log << "position back " << upto << " exceeds stretch " << stretch);
            // Do nothing. This position is already gone.
            return false;
        }

        end = m_iLastAckPos - upto;
        if (end < 0)
            end += m_iSize;
        past_end = shiftFwd(end); // For in-loop comparison
        HLOGC(dlog.Debug, log << "getRcvReadyMsg: will read from position " << end);
    }

    // NOTE: position m_iLastAckPos in the buffer represents the sequence number of
    // CUDT::m_iRcvLastSkipAck. Therefore 'upto' contains a positive value that should
    // be decreased from m_iLastAckPos to get the position in the buffer that represents
    // the sequence number up to which we'd like to read.
    IF_HEAVY_LOGGING(const char* reason = "NOT RECEIVED");

    for (int i = m_iStartPos, n = m_iLastAckPos; i != n; i = shiftFwd(i))
    {
        // In case when we want to read only up to given sequence number, stop
        // the loop if this number was reached. This number must be extracted from
        // the buffer and any following must wait here for "better times". Note
        // that the unit that points to the requested sequence must remain in
        // the buffer, unless there is no valid packet at that position, in which
        // case it is allowed to point to the NEXT sequence towards it, however
        // if it does, this cell must remain in the buffer for prospective recovery.
        if (havelimit && i == past_end)
            break;

        bool freeunit = false;

        /* Skip any invalid skipped/dropped packets */
        if (m_pUnit[i] == NULL)
        {
            HLOGC(mglog.Debug, log << "getRcvReadyMsg: POS=" << i
                    << " +" << ((i - m_iStartPos + m_iSize) % m_iSize)
                    << " SKIPPED - no unit there");
            m_iStartPos = shiftFwd(m_iStartPos);
            continue;
        }

        w_curpktseq = m_pUnit[i]->m_Packet.getSeqNo();

        if (m_pUnit[i]->m_iFlag != CUnit::GOOD)
        {
            HLOGC(mglog.Debug, log << "getRcvReadyMsg: POS=" << i
                    << " +" << ((i - m_iStartPos + m_iSize) % m_iSize)
                    << " SKIPPED - unit not good");
            freeunit = true;
        }
        else
        {

            // This does:
            // 1. Get the TSBPD time of the unit. Stop and return false if this unit
            //    is not yet ready to play.
            // 2. If it's ready to play, check also if it's decrypted. If not, skip it.
            // 3. If it's ready to play and decrypted, stop and return it.
            if (!havelimit)
            {
                w_tsbpdtime = getPktTsbPdTime(m_pUnit[i]->m_Packet.getMsgTimeStamp());
                const steady_clock::duration towait = (w_tsbpdtime - steady_clock::now());
                if (towait.count() > 0)
                {
                    HLOGC(mglog.Debug, log << "getRcvReadyMsg: POS=" << i
                        << " +" << ((i - m_iStartPos + m_iSize) % m_iSize)
                        << " pkt %" << w_curpktseq
                        << " NOT ready to play (only in " << count_milliseconds(towait) << "ms)");
                    return false;
                }

                if (m_pUnit[i]->m_Packet.getMsgCryptoFlags() != EK_NOENC)
                {
                    IF_HEAVY_LOGGING(reason = "DECRYPTION FAILED");
                    freeunit = true; /* packet not decrypted */
                }
                else
                {
                    HLOGC(mglog.Debug, log << "getRcvReadyMsg: POS=" << i
                        << " +" << ((i - m_iStartPos + m_iSize) % m_iSize)
                        << " pkt %" << w_curpktseq
                        << " ready to play (delayed " << count_milliseconds(towait) << "ms)");
                    return true;
                }
            }
            // In this case:
            // 1. We don't even look into the packet if this is not the requested sequence.
            //    All packets that are earlier than the required sequence will be dropped.
            // 2. When found the packet with expected sequence number, and the condition for
            //    good unit is passed, we get the timestamp.
            // 3. If the packet is not decrypted, we allow it to be removed
            // 4. If we reached the required sequence, and the packet is good, KEEP IT in the buffer,
            //    and return with the pointer pointing to this very buffer. Only then return true.
            else
            {
                // We have a limit up to which the reading will be done,
                // no matter if the time has come or not - although retrieve it.
                if (i == end)
                {
                    HLOGC(dlog.Debug, log << "CAUGHT required seq position " << i);
                    // We have the packet we need. Extract its data.
                    w_tsbpdtime = getPktTsbPdTime(m_pUnit[i]->m_Packet.getMsgTimeStamp());

                    // If we have a decryption failure, allow the unit to be released.
                    if (m_pUnit[i]->m_Packet.getMsgCryptoFlags() != EK_NOENC)
                    {
                        IF_HEAVY_LOGGING(reason = "DECRYPTION FAILED");
                        freeunit = true; /* packet not decrypted */
                    }
                    else
                    {
                        // Stop here and keep the packet in the buffer, so it will be
                        // next extracted.
                        HLOGC(mglog.Debug, log << "getRcvReadyMsg: packet seq=" << w_curpktseq << " ready for extraction");
                        return true;
                    }
                }
                else
                {
                    HLOGC(dlog.Debug, log << "SKIPPING position " << i);
                    // Continue the loop and remove the current packet because
                    // its sequence number is too old.
                    freeunit = true;
                }
            }
        }

        if (freeunit)
        {
            HLOGC(mglog.Debug, log << "getRcvReadyMsg: POS=" << i << " FREED");
            /* removed skipped, dropped, undecryptable bytes from rcv buffer */
            const int rmbytes = (int)m_pUnit[i]->m_Packet.getLength();
            countBytes(-1, -rmbytes, true);

            freeUnitAt(i);
            m_iStartPos = shiftFwd(m_iStartPos);
        }
    }

    HLOGC(mglog.Debug, log << "getRcvReadyMsg: nothing to deliver: " << reason);
    return false;
}


/*
* Return receivable data status (packet timestamp_us ready to play if TsbPd mode)
* Return playtime (tsbpdtime) of 1st packet in queue, ready to play or not
*
* Return data ready to be received (packet timestamp_us ready to play if TsbPd mode)
* Using getRcvDataSize() to know if there is something to read as it was widely
* used in the code (core.cpp) is expensive in TsbPD mode, hence this simpler function
* that only check if first packet in queue is ready.
*/
bool CRcvBuffer::isRcvDataReady(steady_clock::time_point& w_tsbpdtime, int32_t& w_curpktseq, int32_t seqdistance)
{
    w_tsbpdtime = steady_clock::time_point();

    if (m_bTsbPdMode)
    {
        CPacket* pkt = getRcvReadyPacket(seqdistance);
        if (!pkt)
        {
            HLOGC(dlog.Debug, log << "isRcvDataReady: packet NOT extracted.");
            return false;
        }
    
        /* 
         * Acknowledged data is available,
         * Only say ready if time to deliver.
         * Report the timestamp, ready or not.
         */
        w_curpktseq = pkt->getSeqNo();
        w_tsbpdtime = getPktTsbPdTime(pkt->getMsgTimeStamp());

        // If seqdistance was passed, then return true no matter what the
        // TSBPD time states.
        if (seqdistance != -1 || w_tsbpdtime <= steady_clock::now())
        {
            HLOGC(dlog.Debug, log << "isRcvDataReady: packet extracted seqdistance=" << seqdistance
                    << " TsbPdTime=" << FormatTime(w_tsbpdtime));
            return true;
        }

        HLOGC(dlog.Debug, log << "isRcvDataReady: packet extracted, but NOT READY");
        return false;
    }

    return isRcvDataAvailable();
}

// XXX This function may be called only after checking
// if m_bTsbPdMode.
CPacket* CRcvBuffer::getRcvReadyPacket(int32_t seqdistance)
{
    // If asked for readiness of a packet at given sequence distance
    // (that is, we need to extract the packet with given sequence number),
    // only check if this cell is occupied in the buffer, and if so,
    // if it's occupied with a "good" unit. That's all. It doesn't
    // matter whether it's ready to play.
    if (seqdistance != -1)
    {
        // Note: seqdistance is the value to to go BACKWARDS from m_iLastAckPos,
        // which is the position that is in sync with CUDT::m_iRcvLastSkipAck. This
        // position is the sequence number of a packet that is NOT received, but it's
        // expected to be received as next. So the minimum value of seqdistance is 1.

        // SANITY CHECK
        if (seqdistance == 0)
        {
            LOGC(mglog.Fatal, log << "IPE: trying to extract packet past the last ACK-ed!");
            return 0;
        }

        if (seqdistance > getRcvDataSize())
        {
            HLOGC(dlog.Debug, log << "getRcvReadyPacket: Sequence offset=" << seqdistance << " is in the past (start=" << m_iStartPos
                    << " end=" << m_iLastAckPos << ")");
            return 0;
        }

        int i = shift(m_iLastAckPos, -seqdistance);
        if ( m_pUnit[i] && m_pUnit[i]->m_iFlag == CUnit::GOOD )
        {
            HLOGC(dlog.Debug, log << "getRcvReadyPacket: FOUND PACKET %" << m_pUnit[i]->m_Packet.getSeqNo());
            return &m_pUnit[i]->m_Packet;
        }

        HLOGC(dlog.Debug, log << "getRcvReadyPacket: Sequence offset=" << seqdistance << " IS NOT RECEIVED.");
        return 0;
    }
#if ENABLE_HEAVY_LOGGING
    int nskipped = 0;
#endif

    for (int i = m_iStartPos, n = m_iLastAckPos; i != n; i = shiftFwd(i))
    {
        /* 
         * Skip missing packets that did not arrive in time.
         */
        if ( m_pUnit[i] && m_pUnit[i]->m_iFlag == CUnit::GOOD )
        {
            HLOGC(dlog.Debug, log << "getRcvReadyPacket: Found next packet seq=%" << m_pUnit[i]->m_Packet.getSeqNo()
                    << " (" << nskipped << " empty cells skipped)");
            return &m_pUnit[i]->m_Packet;
        }
#if ENABLE_HEAVY_LOGGING
        ++nskipped;
#endif
    }

    return 0;
}

#if ENABLE_HEAVY_LOGGING
// This function is for debug purposes only and it's called only
// from within HLOG* macros.
void CRcvBuffer::reportBufferStats() const
{
    int nmissing = 0;
    int32_t low_seq= -1, high_seq = -1;
    int32_t low_ts = 0, high_ts = 0;

    for (int i = m_iStartPos, n = m_iLastAckPos; i != n; i = (i + 1) % m_iSize)
    {
        if ( m_pUnit[i] && m_pUnit[i]->m_iFlag == CUnit::GOOD )
        {
            low_seq = m_pUnit[i]->m_Packet.m_iSeqNo;
            low_ts = m_pUnit[i]->m_Packet.m_iTimeStamp;
            break;
        }
        ++nmissing;
    }

    // Not sure if a packet MUST BE at the last ack pos position, so check, just in case.
    int n = m_iLastAckPos;
    if (m_pUnit[n] && m_pUnit[n]->m_iFlag == CUnit::GOOD)
    {
        high_ts = m_pUnit[n]->m_Packet.m_iTimeStamp;
        high_seq = m_pUnit[n]->m_Packet.m_iSeqNo;
    }
    else
    {
        // Possibilities are:
        // m_iStartPos == m_iLastAckPos, high_ts == low_ts, defined.
        // No packet: low_ts == 0, so high_ts == 0, too.
        high_ts = low_ts;
    }
    // The 32-bit timestamps are relative and roll over oftten; what
    // we really need is the timestamp difference. The only place where
    // we can ask for the time base is the upper time because when trying
    // to receive the time base for the lower time we'd break the requirement
    // for monotonic clock.

    uint64_t upper_time = high_ts;
    uint64_t lower_time = low_ts;

    if (lower_time > upper_time)
        upper_time += uint64_t(CPacket::MAX_TIMESTAMP)+1;

    int32_t timespan = upper_time - lower_time;
    int seqspan = 0;
    if (low_seq != -1 && high_seq != -1)
    {
        seqspan = CSeqNo::seqoff(low_seq, high_seq);
    }

    LOGC(dlog.Debug, log << "RCV BUF STATS: seqspan=%(" << low_seq << "-" << high_seq << ":" << seqspan << ") missing=" << nmissing << "pkts");
    LOGC(dlog.Debug, log << "RCV BUF STATS: timespan=" << timespan << "us (lo=" << lower_time << " hi=" << upper_time << ")");
}

#endif // ENABLE_HEAVY_LOGGING

bool CRcvBuffer::isRcvDataReady()
{
   steady_clock::time_point tsbpdtime;
   int32_t seq;

   return isRcvDataReady((tsbpdtime), (seq), -1);
}

int CRcvBuffer::getAvailBufSize() const
{
   // One slot must be empty in order to tell the difference between "empty buffer" and "full buffer"
   return m_iSize - getRcvDataSize() - 1;
}

int CRcvBuffer::getRcvDataSize() const
{
   if (m_iLastAckPos >= m_iStartPos)
      return m_iLastAckPos - m_iStartPos;

   return m_iSize + m_iLastAckPos - m_iStartPos;
}

int CRcvBuffer::debugGetSize() const
{
    // Does exactly the same as getRcvDataSize, but
    // it should be used FOR INFORMATIONAL PURPOSES ONLY.
    // The source values might be changed in another thread
    // during the calculation, although worst case the
    // resulting value may differ to the real buffer size by 1.
    int from = m_iStartPos, to = m_iLastAckPos;
    int size = to - from;
    if (size < 0)
        size += m_iSize;

    return size;
}

#ifdef SRT_ENABLE_RCVBUFSZ_MAVG

#define SRT_MAVG_BASE_PERIOD 1000000 // us
#define SRT_us2ms 1000

/* Return moving average of acked data pkts, bytes, and timespan (ms) of the receive buffer */
int CRcvBuffer::getRcvAvgDataSize(int& bytes, int& timespan)
{
   timespan = m_TimespanMAvg;
   bytes = m_iBytesCountMAvg;
   return(m_iCountMAvg);
}

/* Update moving average of acked data pkts, bytes, and timespan (ms) of the receive buffer */
void CRcvBuffer::updRcvAvgDataSize(const steady_clock::time_point& now)
{
   const uint64_t elapsed_ms = count_milliseconds(now - m_tsLastSamplingTime); //ms since last sampling

   if (elapsed_ms < (SRT_MAVG_BASE_PERIOD / SRT_MAVG_SAMPLING_RATE) / SRT_us2ms)
      return; /* Last sampling too recent, skip */

   if (elapsed_ms > SRT_MAVG_BASE_PERIOD / SRT_us2ms)
   {
      /* No sampling in last 1 sec, initialize/reset moving average */
      m_iCountMAvg = getRcvDataSize(m_iBytesCountMAvg, m_TimespanMAvg);
      m_tsLastSamplingTime = now;

      HLOGC(dlog.Debug, log << "getRcvDataSize: " << m_iCountMAvg << " " << m_iBytesCountMAvg
              << " " << m_TimespanMAvg << " ms elapsed: " << elapsed_ms << " ms");
   }
   else if (elapsed_ms >= (SRT_MAVG_BASE_PERIOD / SRT_MAVG_SAMPLING_RATE) / SRT_us2ms)
   {
      /*
      * Weight last average value between -1 sec and last sampling time (LST)
      * and new value between last sampling time and now
      *                                      |elapsed|
      *   +----------------------------------+-------+
      *  -1                                 LST      0(now)
      */
      int instspan;
      int bytescount;
      int count = getRcvDataSize(bytescount, instspan);

      m_iCountMAvg      = (int)(((count      * (1000 - elapsed_ms)) + (count      * elapsed_ms)) / 1000);
      m_iBytesCountMAvg = (int)(((bytescount * (1000 - elapsed_ms)) + (bytescount * elapsed_ms)) / 1000);
      m_TimespanMAvg    = (int)(((instspan   * (1000 - elapsed_ms)) + (instspan   * elapsed_ms)) / 1000);
      m_tsLastSamplingTime = now;

      HLOGC(dlog.Debug, log << "getRcvDataSize: " << count << " " << bytescount << " " << instspan
              << " ms elapsed_ms: " << elapsed_ms << " ms");
   }
}
#endif /* SRT_ENABLE_RCVBUFSZ_MAVG */

/* Return acked data pkts, bytes, and timespan (ms) of the receive buffer */
int CRcvBuffer::getRcvDataSize(int& bytes, int& timespan)
{
   timespan = 0;
   if (m_bTsbPdMode)
   {
      // Get a valid startpos.
      // Skip invalid entries in the beginning, if any.
      int startpos = m_iStartPos;
      for (; startpos != m_iLastAckPos; startpos = shiftFwd(startpos))
      {
         if ((NULL != m_pUnit[startpos]) && (CUnit::GOOD == m_pUnit[startpos]->m_iFlag))
             break;
      }

      int endpos = m_iLastAckPos;

      if (m_iLastAckPos != startpos) 
      {
         /*
         *     |<--- DataSpan ---->|<- m_iMaxPos ->|
         * +---+---+---+---+---+---+---+---+---+---+---+---
         * |   | 1 | 1 | 1 | 0 | 0 | 1 | 1 | 0 | 1 |   |     m_pUnits[]
         * +---+---+---+---+---+---+---+---+---+---+---+---
         *       |                   |
         *       \_ m_iStartPos      \_ m_iLastAckPos
         *        
         * m_pUnits[startpos] shall be valid (->m_iFlag==CUnit::GOOD).
         * If m_pUnits[m_iLastAckPos-1] is not valid (NULL or ->m_iFlag!=CUnit::GOOD), 
         * it means m_pUnits[m_iLastAckPos] is valid since a valid unit is needed to skip.
         * Favor m_pUnits[m_iLastAckPos] if valid over [m_iLastAckPos-1] to include the whole acked interval.
         */
         if ((m_iMaxPos <= 0)
                 || (!m_pUnit[m_iLastAckPos])
                 || (m_pUnit[m_iLastAckPos]->m_iFlag != CUnit::GOOD))
         {
            endpos = (m_iLastAckPos == 0 ? m_iSize - 1 : m_iLastAckPos - 1);
         }

         if ((NULL != m_pUnit[endpos]) && (NULL != m_pUnit[startpos]))
         {
            const steady_clock::time_point startstamp = getPktTsbPdTime(m_pUnit[startpos]->m_Packet.getMsgTimeStamp());
            const steady_clock::time_point endstamp   = getPktTsbPdTime(m_pUnit[endpos]->m_Packet.getMsgTimeStamp());
            /* 
            * There are sampling conditions where spantime is < 0 (big unsigned value).
            * It has been observed after changing the SRT latency from 450 to 200 on the sender.
            *
            * Possible packet order corruption when dropping packet, 
            * cause by bad thread protection when adding packet in queue
            * was later discovered and fixed. Security below kept. 
            *
            * DateTime                 RecvRate LostRate DropRate AvailBw     RTT   RecvBufs PdDelay
            * 2014-12-08T15:04:25-0500     4712      110        0   96509  33.710        393     450
            * 2014-12-08T15:04:35-0500     4512       95        0  107771  33.493 1496542976     200
            * 2014-12-08T15:04:40-0500     4213      106        3  107352  53.657    9499425     200
            * 2014-12-08T15:04:45-0500     4575      104        0  102194  53.614      59666     200
            * 2014-12-08T15:04:50-0500     4475      124        0  100543  53.526        505     200
            */
            if (endstamp > startstamp)
                timespan = count_milliseconds(endstamp - startstamp);
         }
         /* 
         * Timespan can be less then 1000 us (1 ms) if few packets. 
         * Also, if there is only one pkt in buffer, the time difference will be 0.
         * Therefore, always add 1 ms if not empty.
         */
         if (0 < m_iAckedPktsCount)
            timespan += 1;
      }
   }
   HLOGF(dlog.Debug, "getRcvDataSize: %6d %6d %6d ms\n", m_iAckedPktsCount, m_iAckedBytesCount, timespan);
   bytes = m_iAckedBytesCount;
   return m_iAckedPktsCount;
}

int CRcvBuffer::getRcvAvgPayloadSize() const
{
   return m_iAvgPayloadSz;
}

void CRcvBuffer::dropMsg(int32_t msgno, bool using_rexmit_flag)
{
   for (int i = m_iStartPos, n = shift(m_iLastAckPos, m_iMaxPos); i != n; i = shiftFwd(i))
      if ((m_pUnit[i] != NULL) 
              && (m_pUnit[i]->m_Packet.getMsgSeq(using_rexmit_flag) == msgno))
         m_pUnit[i]->m_iFlag = CUnit::DROPPED;
}

steady_clock::time_point CRcvBuffer::getTsbPdTimeBase(uint32_t timestamp_us)
{
    /*
    * Packet timestamps wrap around every 01h11m35s (32-bit in usec)
    * When added to the peer start time (base time),
    * wrapped around timestamps don't provide a valid local packet delevery time.
    *
    * A wrap check period starts 30 seconds before the wrap point.
    * In this period, timestamps smaller than 30 seconds are considered to have wrapped around (then adjusted).
    * The wrap check period ends 30 seconds after the wrap point, afterwhich time base has been adjusted.
    */
    int64_t carryover = 0;

    // This function should generally return the timebase for the given timestamp_us.
    // It's assumed that the timestamp_us, for which this function is being called,
    // is received as monotonic clock. This function then traces the changes in the
    // timestamps passed as argument and catches the moment when the 64-bit timebase
    // should be increased by a "segment length" (MAX_TIMESTAMP+1).

    // The checks will be provided for the following split:
    // [INITIAL30][FOLLOWING30]....[LAST30] <-- == CPacket::MAX_TIMESTAMP
    //
    // The following actions should be taken:
    // 1. Check if this is [LAST30]. If so, ENTER TSBPD-wrap-check state
    // 2. Then, it should turn into [INITIAL30] at some point. If so, use carryover MAX+1.
    // 3. Then it should switch to [FOLLOWING30]. If this is detected,
    //    - EXIT TSBPD-wrap-check state
    //    - save the carryover as the current time base.

    if (m_bTsbPdWrapCheck)
    {
        // Wrap check period.

        if (timestamp_us < TSBPD_WRAP_PERIOD)
        {
            carryover = int64_t(CPacket::MAX_TIMESTAMP) + 1;
        }
        //
        else if ((timestamp_us >= TSBPD_WRAP_PERIOD)
            && (timestamp_us <= (TSBPD_WRAP_PERIOD * 2)))
        {
            /* Exiting wrap check period (if for packet delivery head) */
            m_bTsbPdWrapCheck = false;
            m_tsTsbPdTimeBase += microseconds_from(int64_t(CPacket::MAX_TIMESTAMP) + 1);
            HLOGC(tslog.Debug, log << "tsbpd wrap period ends - NEW TIME BASE: "
                   << FormatTime(m_tsTsbPdTimeBase));
        }
    }
    // Check if timestamp_us is in the last 30 seconds before reaching the MAX_TIMESTAMP.
    else if (timestamp_us > (CPacket::MAX_TIMESTAMP - TSBPD_WRAP_PERIOD))
    {
        /* Approching wrap around point, start wrap check period (if for packet delivery head) */
        m_bTsbPdWrapCheck = true;
        HLOGP(tslog.Debug, "tsbpd wrap period begins");
    }

    return (m_tsTsbPdTimeBase + microseconds_from(carryover));
}

void CRcvBuffer::applyGroupTime(const steady_clock::time_point& timebase, bool wrp, uint32_t delay, const steady_clock::duration& udrift)
{
    // Same as setRcvTsbPdMode, but predicted to be used for group members.
    // This synchronizes the time from the INTERNAL TIMEBASE of an existing
    // socket's internal timebase. This is required because the initial time
    // base stays always the same, whereas the internal timebase undergoes
    // adjustment as the 32-bit timestamps in the sockets wrap. The socket
    // newly added to the group must get EXACTLY the same internal timebase
    // or otherwise the TsbPd time calculation will ship different results
    // on different sockets.

    m_bTsbPdMode = true;

    m_tsTsbPdTimeBase = timebase;
    m_bTsbPdWrapCheck = wrp;
    m_tdTsbPdDelay = microseconds_from(delay);
    m_DriftTracer.forceDrift(count_microseconds(udrift));
}

void CRcvBuffer::applyGroupDrift(const steady_clock::time_point& timebase, bool wrp, const steady_clock::duration& udrift)
{
    // This is only when a drift was updated on one of the group members.
    HLOGC(dlog.Debug, log << "rcv-buffer: group synch uDRIFT: "
            << m_DriftTracer.drift() << " -> " << FormatDuration(udrift)
            << " TB: " << FormatTime(m_tsTsbPdTimeBase) << " -> "
            << FormatTime(timebase));

    m_tsTsbPdTimeBase = timebase;
    m_bTsbPdWrapCheck = wrp;

    m_DriftTracer.forceDrift(count_microseconds(udrift));
}

bool CRcvBuffer::getInternalTimeBase(ref_t<steady_clock::time_point> r_timebase, ref_t<steady_clock::duration> r_udrift)
{
    *r_timebase = m_tsTsbPdTimeBase;
    *r_udrift = microseconds_from(m_DriftTracer.drift());
    return m_bTsbPdWrapCheck;
}

steady_clock::time_point CRcvBuffer::getPktTsbPdTime(uint32_t timestamp)
{
    steady_clock::time_point time_base = getTsbPdTimeBase(timestamp);

    // Display only ingredients, not the result, as the result will
    // be displayed anyway in the next logs.
    HLOGC(mglog.Debug, log << "getPktTsbPdTime: TIMEBASE="
            << FormatTime(time_base) << " + dTS="
            << timestamp << "us + LATENCY=" << FormatDuration<DUNIT_MS>(m_tdTsbPdDelay)
            << " + uDRIFT=" << m_DriftTracer.drift());
    return(time_base + m_tdTsbPdDelay + microseconds_from(timestamp + m_DriftTracer.drift()));
}

int CRcvBuffer::setRcvTsbPdMode(const steady_clock::time_point& timebase, const steady_clock::duration& delay)
{
    m_bTsbPdMode = true;
    m_bTsbPdWrapCheck = false;

    // Timebase passed here comes is calculated as:
    // >>> CTimer::getTime() - ctrlpkt->m_iTimeStamp
    // where ctrlpkt is the packet with SRT_CMD_HSREQ message.
    //
    // This function is called in the HSREQ reception handler only.
    m_tsTsbPdTimeBase = timebase;
    // XXX Seems like this may not work correctly.
    // At least this solution this way won't work with application-supplied
    // timestamps. For that case the timestamps should be taken exclusively
    // from the data packets because in case of application-supplied timestamps
    // they come from completely different server and undergo different rules
    // of network latency and drift.
    m_tdTsbPdDelay = delay;
    return 0;
}

#ifdef SRT_DEBUG_TSBPD_DRIFT
void CRcvBuffer::printDriftHistogram(int64_t iDrift)
{
     /*
      * Build histogram of drift values
      * First line  (ms): <=-10.0 -9.0 ... -1.0 - 0.0 + 1.0 ... 9.0 >=10.0
      * Second line (ms):         -0.9 ... -0.1 - 0.0 + 0.1 ... 0.9
      *  0    0    0    0    0    0    0    0    0    0 -    0 +    0    0    0    1    0    0    0    0    0    0
      *       0    0    0    0    0    0    0    0    0 -    0 +    0    0    0    0    0    0    0    0    0
      */
    iDrift /= 100;  // uSec to 100 uSec (0.1ms)
    if (-10 < iDrift && iDrift < 10)
    {
        /* Fill 100us histogram -900 .. 900 us 100 us increments */
        m_TsbPdDriftHisto100us[10 + iDrift]++;
    }
    else
    {
        /* Fill 1ms histogram <=-10.0, -9.0 .. 9.0, >=10.0 ms in 1 ms increments */
        iDrift /= 10;   // 100uSec to 1ms
        if (-10 < iDrift && iDrift < 10) m_TsbPdDriftHisto1ms[10 + iDrift]++;
        else if (iDrift <= -10)          m_TsbPdDriftHisto1ms[0]++;
        else                             m_TsbPdDriftHisto1ms[20]++;
    }

    if ((m_iTsbPdDriftNbSamples % TSBPD_DRIFT_PRT_SAMPLES) == 0)
    {
        int *histo = m_TsbPdDriftHisto1ms;

        fprintf(stderr, "%4d %4d %4d %4d %4d %4d %4d %4d %4d %4d - %4d + ",
                histo[0],histo[1],histo[2],histo[3],histo[4],
                histo[5],histo[6],histo[7],histo[8],histo[9],histo[10]);
        fprintf(stderr, "%4d %4d %4d %4d %4d %4d %4d %4d %4d %4d\n",
                histo[11],histo[12],histo[13],histo[14],histo[15],
                histo[16],histo[17],histo[18],histo[19],histo[20]);

        histo = m_TsbPdDriftHisto100us;
        fprintf(stderr, "     %4d %4d %4d %4d %4d %4d %4d %4d %4d - %4d + ",
                histo[1],histo[2],histo[3],histo[4],histo[5],
                histo[6],histo[7],histo[8],histo[9],histo[10]);
        fprintf(stderr, "%4d %4d %4d %4d %4d %4d %4d %4d %4d\n",
                histo[11],histo[12],histo[13],histo[14],histo[15],
                histo[16],histo[17],histo[18],histo[19]);
    }
}

void CRcvBuffer::printDriftOffset(int tsbPdOffset, int tsbPdDriftAvg)
{
    char szTime[32] = {};
    uint64_t now = CTimer::getTime();
    time_t tnow = (time_t)(now/1000000);
    strftime(szTime, sizeof(szTime), "%H:%M:%S", localtime(&tnow));
    fprintf(stderr, "%s.%03d: tsbpd offset=%d drift=%d usec\n", 
            szTime, (int)((now%1000000)/1000), tsbPdOffset, tsbPdDriftAvg);
    memset(m_TsbPdDriftHisto100us, 0, sizeof(m_TsbPdDriftHisto100us));
    memset(m_TsbPdDriftHisto1ms, 0, sizeof(m_TsbPdDriftHisto1ms));
}
#endif /* SRT_DEBUG_TSBPD_DRIFT */

bool CRcvBuffer::addRcvTsbPdDriftSample(uint32_t timestamp_us, CMutex& mutex_to_lock,
        ref_t<steady_clock::duration> r_udrift, ref_t<steady_clock::time_point> r_newtimebase)
{
    if (!m_bTsbPdMode) // Not checked unless in TSBPD mode
        return false;
    /*
     * TsbPD time drift correction
     * TsbPD time slowly drift over long period depleting decoder buffer or raising latency
     * Re-evaluate the time adjustment value using a receiver control packet (ACK-ACK).
     * ACK-ACK timestamp is RTT/2 ago (in sender's time base)
     * Data packet have origin time stamp which is older when retransmitted so not suitable for this.
     *
     * Every TSBPD_DRIFT_MAX_SAMPLES packets, the average drift is calculated
     * if -TSBPD_DRIFT_MAX_VALUE < avgTsbPdDrift < TSBPD_DRIFT_MAX_VALUE uSec, pass drift value to RcvBuffer to adjust delevery time.
     * if outside this range, adjust this->TsbPdTimeOffset and RcvBuffer->TsbPdTimeBase by +-TSBPD_DRIFT_MAX_VALUE uSec
     * to maintain TsbPdDrift values in reasonable range (-5ms .. +5ms).
     */

    // Note important thing: this function is being called _EXCLUSIVELY_ in the handler
    // of UMSG_ACKACK command reception. This means that the timestamp used here comes
    // from the CONTROL domain, not DATA domain (timestamps from DATA domain may be
    // either schedule time or a time supplied by the application).

    const steady_clock::duration iDrift = steady_clock::now() - (getTsbPdTimeBase(timestamp_us) + microseconds_from(timestamp_us));

    CGuard::enterCS(mutex_to_lock);

    bool updated = m_DriftTracer.update(count_microseconds(iDrift));

#ifdef SRT_DEBUG_TSBPD_DRIFT
    printDriftHistogram(iDrift);
#endif /* SRT_DEBUG_TSBPD_DRIFT */

    if ( updated )
    {
#ifdef SRT_DEBUG_TSBPD_DRIFT
        printDriftOffset(m_DriftTracer.overdrift(), m_DriftTracer.drift());
#endif /* SRT_DEBUG_TSBPD_DRIFT */

#if ENABLE_HEAVY_LOGGING
        const steady_clock::time_point oldbase = m_tsTsbPdTimeBase;
#endif
        steady_clock::duration overdrift = microseconds_from(m_DriftTracer.overdrift());
        m_tsTsbPdTimeBase += overdrift;

        HLOGC(dlog.Debug, log << "DRIFT=" << FormatDuration(iDrift) << " AVG="
                << (m_DriftTracer.drift()/1000.0) << "ms, TB: " << FormatTime(oldbase)
                << " EXCESS: " << FormatDuration(overdrift)
                << " UPDATED TO: " << FormatTime(m_tsTsbPdTimeBase));
    }
    else
    {
        HLOGC(dlog.Debug, log << "DRIFT=" << FormatDuration(iDrift) << " TB REMAINS: " << FormatTime(m_tsTsbPdTimeBase));
    }

    CGuard::leaveCS(mutex_to_lock);
    *r_udrift = iDrift;
    *r_newtimebase = m_tsTsbPdTimeBase;
    return updated;
}

int CRcvBuffer::readMsg(char* data, int len)
{
    SRT_MSGCTRL dummy = srt_msgctrl_default;
    return readMsg(data, len, Ref(dummy), -1);
}

int CRcvBuffer::readMsg(char* data, int len, ref_t<SRT_MSGCTRL> r_msgctl, int upto)
{
    SRT_MSGCTRL& msgctl = *r_msgctl;
    int p = -1, q = -1;
    bool passack;

    bool empty = accessMsg(Ref(p), Ref(q), Ref(passack), Ref(msgctl.srctime), upto);
    if (empty)
        return 0;

    // This should happen just once. By 'empty' condition
    // we have a guarantee that m_pUnit[p] exists and is valid.
    CPacket& pkt1 = m_pUnit[p]->m_Packet;

    // This returns the sequence number and message number to
    // the API caller.
    msgctl.pktseq = pkt1.getSeqNo();
    msgctl.msgno = pkt1.getMsgSeq();

    return extractData(data, len, p, q, passack);

}

#ifdef SRT_DEBUG_TSBPD_OUTJITTER
void CRcvBuffer::debugTraceJitter(uint64_t rplaytime)
{
    uint64_t now = CTimer::getTime();
    if ((now - rplaytime)/10 < 10)
        m_ulPdHisto[0][(now - rplaytime)/10]++;
    else if ((now - rplaytime)/100 < 10)
        m_ulPdHisto[1][(now - rplaytime)/100]++;
    else if ((now - rplaytime)/1000 < 10)
        m_ulPdHisto[2][(now - rplaytime)/1000]++;
    else
        m_ulPdHisto[3][1]++;
}
#endif   /* SRT_DEBUG_TSBPD_OUTJITTER */

/*
int CRcvBuffer::readMsg(char* data, int len, ref_t<SRT_MSGCTRL> r_msgctl)
{
    SRT_MSGCTRL& msgctl = *r_msgctl;
    int p, q;
    bool passack;

#ifdef ENABLE_HEAVY_LOGGING
    reportBufferStats();
#endif
    bool empty = accessMsg(Ref(p), Ref(q), Ref(passack), Ref(msgctl.srctime), -1);
    if (empty)
        return 0;


    // This should happen just once. By 'empty' condition
    // we have a guarantee that m_pUnit[p] exists and is valid.
    CPacket& pkt1 = m_pUnit[p]->m_Packet;
    // This returns the sequence number and message number to
    // the API caller.
    msgctl.pktseq = pkt1.getSeqNo();
    msgctl.msgno = pkt1.getMsgSeq();

    return extractData(data, len, p, q, passack);
}
*/

bool CRcvBuffer::accessMsg(ref_t<int> r_p, ref_t<int> r_q, ref_t<bool> r_passack, ref_t<uint64_t> r_playtime, int upto)
{
    // This function should do the following:
    // 1. Find the first packet starting the next message (or just next packet)
    // 2. When found something ready for extraction, return true.
    // 3. p and q point the index range for extraction
    // 4. passack decides if this range shall be removed after extraction

    int& p = *r_p, & q = *r_q;
    bool& passack = *r_passack;
    uint64_t& rplaytime = *r_playtime;
    bool empty = true;

    if (m_bTsbPdMode)
    {
        passack = false;
        int seq = 0;

        steady_clock::time_point play_time;
        const bool isReady = getRcvReadyMsg(play_time, (seq), upto);
        *r_playtime = count_microseconds(play_time.time_since_epoch());

        if (isReady)
        {
            empty = false;
            // In TSBPD mode you always read one message
            // at a time and a message always fits in one UDP packet,
            // so in one "unit".
            p = q = m_iStartPos;

            debugTraceJitter(rplaytime);
        }
    }
    else
    {
        rplaytime = 0;
        if (scanMsg(Ref(p), Ref(q), Ref(passack)))
            empty = false;

    }

    return empty;
}

int CRcvBuffer::extractData(char* data, int len, int p, int q, bool passack)
{
    SRT_ASSERT(len > 0);
    int rs = len > 0 ? len : 0;
    const int past_q = shiftFwd(q);
    while (p != past_q)
    {
        const int pktlen = (int)m_pUnit[p]->m_Packet.getLength();
        // When unitsize is less than pktlen, only a fragment is copied to the output 'data',
        // but still the whole packet is removed from the receiver buffer.
        if (pktlen > 0)
            countBytes(-1, -pktlen, true);

        const int unitsize = ((rs >= 0) && (pktlen > rs)) ? rs : pktlen;

        HLOGC(mglog.Debug, log << "readMsg: checking unit POS=" << p);

        if (unitsize > 0)
        {
            memcpy(data, m_pUnit[p]->m_Packet.m_pcData, unitsize);
            data += unitsize;
            rs -= unitsize;
            IF_HEAVY_LOGGING(readMsgHeavyLogging(p));
        }
        else
        {
            HLOGC(dlog.Debug, log << CONID() << "readMsg: SKIPPED POS=" << p << " - ZERO SIZE UNIT");
        }

        // Note special case for live mode (one packet per message and TSBPD=on):
        //  - p == q (that is, this loop passes only once)
        //  - no passack (the unit is always removed from the buffer)
        if (!passack)
        {
            HLOGC(dlog.Debug, log << CONID() << "readMsg: FREEING UNIT POS=" << p);
            freeUnitAt(p);
        }
        else
        {
            HLOGC(dlog.Debug, log << CONID() << "readMsg: PASSACK UNIT POS=" << p);
            m_pUnit[p]->m_iFlag = CUnit::PASSACK;
        }

        p = shiftFwd(p);
    }

    if (!passack)
        m_iStartPos = past_q;

    HLOGC(dlog.Debug, log << "rcvBuf/extractData: begin=" << m_iStartPos << " reporting extraction size=" << (len - rs));

    return len - rs;
}

#if ENABLE_HEAVY_LOGGING
void CRcvBuffer::readMsgHeavyLogging(int p)
{
    static steady_clock::time_point prev_now;
    static steady_clock::time_point prev_srctime;
    CPacket& pkt = m_pUnit[p]->m_Packet;

    int32_t seq = pkt.m_iSeqNo;

    steady_clock::time_point nowtime = steady_clock::now();
    steady_clock::time_point srctime = getPktTsbPdTime(m_pUnit[p]->m_Packet.getMsgTimeStamp());

    const int64_t timediff_ms = count_milliseconds(nowtime - srctime);
    const int64_t nowdiff_ms = is_zero(prev_now) ? count_milliseconds(nowtime - prev_now) : 0;
    const int64_t srctimediff_ms = is_zero(prev_srctime) ? count_milliseconds(srctime - prev_srctime) : 0;

    const int next_p = shiftFwd(p);
    CUnit* u = m_pUnit[next_p];
    string next_playtime;
    if (u && u->m_iFlag == CUnit::GOOD)
    {
        next_playtime = FormatTime(getPktTsbPdTime(u->m_Packet.getMsgTimeStamp()));
    }
    else
    {
        next_playtime = "NONE";
    }

    LOGC(dlog.Debug, log << CONID() << "readMsg: DELIVERED seq=" << seq
            << " T=" << FormatTime(srctime)
            << " in " << timediff_ms << "ms - TIME-PREVIOUS: PKT: "
            << srctimediff_ms << " LOCAL: " << nowdiff_ms
            << " !" << BufferStamp(pkt.data(), pkt.size())
            << " NEXT pkt T=" << next_playtime);

    prev_now = nowtime;
    prev_srctime = srctime;
}
#endif

bool CRcvBuffer::scanMsg(ref_t<int> r_p, ref_t<int> r_q, ref_t<bool> passack)
{
    int& p = *r_p;
    int& q = *r_q;

    // empty buffer
    if ((m_iStartPos == m_iLastAckPos) && (m_iMaxPos <= 0))
    {
        HLOGC(mglog.Debug, log << "scanMsg: empty buffer");
        return false;
    }

    int rmpkts = 0;
    int rmbytes = 0;
    //skip all bad msgs at the beginning
    // This loop rolls until the "buffer is empty" (head == tail),
    // in particular, there's no unit accessible for the reader.
    while (m_iStartPos != m_iLastAckPos)
    {
        // Roll up to the first valid unit
        if (!m_pUnit[m_iStartPos])
        {
            if (++ m_iStartPos == m_iSize)
                m_iStartPos = 0;
            continue;
        }

        // Note: PB_FIRST | PB_LAST == PB_SOLO.
        // testing if boundary() & PB_FIRST tests if the msg is first OR solo.
        if ( m_pUnit[m_iStartPos]->m_iFlag == CUnit::GOOD
                && m_pUnit[m_iStartPos]->m_Packet.getMsgBoundary() & PB_FIRST )
        {
            bool good = true;

            // look ahead for the whole message

            // We expect to see either of:
            // [PB_FIRST] [PB_SUBSEQUENT] [PB_SUBSEQUENT] [PB_LAST]
            // [PB_SOLO]
            // but not:
            // [PB_FIRST] NULL ...
            // [PB_FIRST] FREE/PASSACK/DROPPED...
            // If the message didn't look as expected, interrupt this.

            // This begins with a message starting at m_iStartPos
            // up to m_iLastAckPos OR until the PB_LAST message is found.
            // If any of the units on this way isn't good, this OUTER loop
            // will be interrupted.
            for (int i = m_iStartPos; i != m_iLastAckPos;)
            {
                if (!m_pUnit[i] || m_pUnit[i]->m_iFlag != CUnit::GOOD)
                {
                    good = false;
                    break;
                }

                // Likewise, boundary() & PB_LAST will be satisfied for last OR solo.
                if ( m_pUnit[i]->m_Packet.getMsgBoundary() & PB_LAST )
                    break;

                if (++ i == m_iSize)
                    i = 0;
            }

            if (good)
                break;
        }

        rmpkts++;
        rmbytes += freeUnitAt(m_iStartPos);

        m_iStartPos = shiftFwd(m_iStartPos);
    }
    /* we removed bytes form receive buffer */
    countBytes(-rmpkts, -rmbytes, true);

    // Not sure if this is correct, but this above 'while' loop exits
    // under the following conditions only:
    // - m_iStartPos == m_iLastAckPos (that makes passack = true)
    // - found at least GOOD unit with PB_FIRST and not all messages up to PB_LAST are good,
    //   in which case it returns with m_iStartPos <% m_iLastAckPos (earlier)
    // Also all units that lied before m_iStartPos are removed.

    p = -1;                  // message head
    q = m_iStartPos;         // message tail
    *passack = m_iStartPos == m_iLastAckPos;
    bool found = false;

    // looking for the first message
    //>>m_pUnit[size + m_iMaxPos] is not valid 

    // XXX Would be nice to make some very thorough refactoring here.

    // This rolls by q variable from m_iStartPos up to m_iLastAckPos,
    // actually from the first message up to the one with PB_LAST
    // or PB_SOLO boundary.

    // The 'i' variable used in this loop is just a stub and it's
    // even hard to define the unit here. It is "shift towards
    // m_iStartPos", so the upper value is m_iMaxPos + size.
    // m_iMaxPos is itself relative to m_iLastAckPos, so
    // the upper value is m_iMaxPos + difference between
    // m_iLastAckPos and m_iStartPos, so that this value is relative
    // to m_iStartPos.
    //
    // The 'i' value isn't used anywhere, although the 'q' value rolls
    // in this loop in sync with 'i', with the difference that 'q' is
    // wrapped around, and 'i' is just incremented normally.
    //
    // This makes that this loop rolls in the range by 'q' from
    // m_iStartPos to m_iStartPos + UPPER,
    // where UPPER = m_iLastAckPos -% m_iStartPos + m_iMaxPos
    // This embraces the range from the current reading head up to
    // the last packet ever received.
    //
    // 'passack' is set to true when the 'q' has passed through
    // the border of m_iLastAckPos and fallen into the range
    // of unacknowledged packets.

    for (int i = 0, n = m_iMaxPos + getRcvDataSize(); i < n; ++ i)
    {
        if (m_pUnit[q] && m_pUnit[q]->m_iFlag == CUnit::GOOD)
        {
            // Equivalent pseudocode:
            // PacketBoundary bound = m_pUnit[q]->m_Packet.getMsgBoundary();
            // if ( IsSet(bound, PB_FIRST) )
            //     p = q;
            // if ( IsSet(bound, PB_LAST) && p != -1 ) 
            //     found = true;
            //
            // Not implemented this way because it uselessly check p for -1
            // also after setting it explicitly.

            switch (m_pUnit[q]->m_Packet.getMsgBoundary())
            {
            case PB_SOLO: // 11
                p = q;
                found = true;
                break;

            case PB_FIRST: // 10
                p = q;
                break;

            case PB_LAST: // 01
                if (p != -1)
                    found = true;
                break;

            case PB_SUBSEQUENT:
                ; // do nothing (caught first, rolling for last)
            }
        }
        else
        {
            // a hole in this message, not valid, restart search
            p = -1;
        }

        // 'found' is set when the current iteration hit a message with PB_LAST
        // (including PB_SOLO since the very first message).
        if (found)
        {
            // the msg has to be ack'ed or it is allowed to read out of order, and was not read before
            if (!*passack || !m_pUnit[q]->m_Packet.getMsgOrderFlag())
            {
                HLOGC(mglog.Debug, log << "scanMsg: found next-to-broken message, delivering OUT OF ORDER.");
                break;
            }

            found = false;
        }

        if (++ q == m_iSize)
            q = 0;

        if (q == m_iLastAckPos)
            *passack = true;
    }

    // no msg found
    if (!found)
    {
        // NOTE:
        // This situation may only happen if:
        // - Found a packet with PB_FIRST, so p = q at the moment when it was found
        // - Possibly found following components of that message up to shifted q
        // - Found no terminal packet (PB_LAST) for that message.

        // if the message is larger than the receiver buffer, return part of the message
        if ((p != -1) && (shiftFwd(q) == p))
        {
            HLOGC(mglog.Debug, log << "scanMsg: BUFFER FULL and message is INCOMPLETE. Returning PARTIAL MESSAGE.");
            found = true;
        }
        else
        {
            HLOGC(mglog.Debug, log << "scanMsg: PARTIAL or NO MESSAGE found: p=" << p << " q=" << q);
        }
    }
    else
    {
        HLOGC(mglog.Debug, log << "scanMsg: extracted message p=" << p << " q=" << q << " (" << ((q-p+m_iSize+1)%m_iSize) << " packets)");
    }

    return found;
}<|MERGE_RESOLUTION|>--- conflicted
+++ resolved
@@ -419,11 +419,7 @@
 
 int32_t CSndBuffer::getMsgNoAt(const int offset)
 {
-<<<<<<< HEAD
-   CGuard bufferguard(m_BufLock, "Buf");
-=======
    CGuard bufferguard (m_BufLock);
->>>>>>> 15ce8e71
 
    Block* p = m_pFirstBlock;
 
