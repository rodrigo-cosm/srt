--- conflicted
+++ resolved
@@ -1205,22 +1205,16 @@
             // 3. If it's ready to play and decrypted, stop and return it.
             if (!havelimit)
             {
-<<<<<<< HEAD
                 *r_tsbpdtime = getPktTsbPdTime(m_pUnit[i]->m_Packet.getMsgTimeStamp());
                 int64_t towait = (*r_tsbpdtime - CTimer::getTime());
                 if (towait > 0)
                 {
-                    HLOGC(mglog.Debug, log << "getRcvReadyMsg: found packet, but not ready to play (only in " << (towait/1000.0) << "ms)");
-                    return false;
-                }
-=======
-                HLOGC(mglog.Debug, log << "getRcvReadyMsg: POS=" << i
+                    HLOGC(mglog.Debug, log << "getRcvReadyMsg: POS=" << i
                         << " +" << ((i - m_iStartPos + m_iSize) % m_iSize)
                         << " pkt %" << curpktseq.get()
                         << " NOT ready to play (only in " << (towait/1000.0) << "ms)");
-                return false;
-            }
->>>>>>> 2cf052b2
+                    return false;
+                }
 
                 if (m_pUnit[i]->m_Packet.getMsgCryptoFlags() != EK_NOENC)
                 {
@@ -1229,7 +1223,10 @@
                 }
                 else
                 {
-                    HLOGC(mglog.Debug, log << "getRcvReadyMsg: packet seq=" << curpktseq.get() << " ready to play (delayed " << (-towait/1000.0) << "ms)");
+                    HLOGC(mglog.Debug, log << "getRcvReadyMsg: POS=" << i
+                        << " +" << ((i - m_iStartPos + m_iSize) % m_iSize)
+                        << " pkt %" << curpktseq.get()
+                        << " ready to play (delayed " << (-towait/1000.0) << "ms)");
                     return true;
                 }
             }
@@ -1243,7 +1240,6 @@
             //    and return with the pointer pointing to this very buffer. Only then return true.
             else
             {
-<<<<<<< HEAD
                 // We have a limit up to which the reading will be done,
                 // no matter if the time has come or not - although retrieve it.
                 if (i == end)
@@ -1273,13 +1269,6 @@
                     // its sequence number is too old.
                     freeunit = true;
                 }
-=======
-                HLOGC(mglog.Debug, log << "getRcvReadyMsg: POS=" << i
-                        << " +" << ((i - m_iStartPos + m_iSize) % m_iSize)
-                        << " pkt %" << curpktseq.get()
-                        << " ready to play (delayed " << (-towait/1000.0) << "ms)");
-                return true;
->>>>>>> 2cf052b2
             }
         }
 
@@ -1981,7 +1970,6 @@
                 int64_t nowdiff = prev_now ? (nowtime - prev_now) : 0;
                 uint64_t srctimediff = prev_srctime ? (srctime - prev_srctime) : 0;
 
-<<<<<<< HEAD
                 int next_p = shift_forward(p);
                 CUnit* u = m_pUnit[next_p];
                 string next_playtime = "NONE";
@@ -1994,15 +1982,8 @@
                         << " T=" << FormatTime(srctime)
                         << " in " << (timediff/1000.0) << "ms - TIME-PREVIOUS: PKT: "
                         << (srctimediff/1000.0) << " LOCAL: " << (nowdiff/1000.0)
+                        << " !" << BufferStamp(pkt.data(), pkt.size())
                         << " NEXT pkt T=" << next_playtime);
-=======
-                HLOGC(dlog.Debug, log << CONID() << "readMsg: DELIVERED seq=" << seq
-                        << " from POS=" << p << " T="
-                        << FormatTime(srctime) << " in " << (timediff/1000.0)
-                        << "ms - TIME-PREVIOUS: PKT: " << (srctimediff/1000.0)
-                        << " LOCAL: " << (nowdiff/1000.0)
-                        << " !" << BufferStamp(pkt.data(), pkt.size()));
->>>>>>> 2cf052b2
 
                 prev_now = nowtime;
                 prev_srctime = srctime;
