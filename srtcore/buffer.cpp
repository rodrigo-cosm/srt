--- conflicted
+++ resolved
@@ -825,11 +825,7 @@
         if ((rs > unitsize) || (rs == int(m_pUnit[p]->m_Packet.getLength()) - m_iNotch))
         {
             freeUnitAt(p);
-<<<<<<< HEAD
-            p = shift_forward(p);
-=======
             p = shiftFwd(p);
->>>>>>> b27b11b6
 
             m_iNotch = 0;
         }
@@ -866,11 +862,7 @@
       {
          freeUnitAt(p);
 
-<<<<<<< HEAD
-         p = shift_forward(p);
-=======
          p = shiftFwd(p);
->>>>>>> b27b11b6
 
          m_iNotch = 0;
       }
@@ -996,11 +988,7 @@
     // 1. Check if the VERY FIRST PACKET is valid; if so then:
     //    - check if it's ready to play, return boolean value that marks it.
 
-<<<<<<< HEAD
-    for (int i = m_iLastAckPos, n = shift(m_iLastAckPos, m_iMaxPos); i != n; i = shift_forward(i))
-=======
     for (int i = m_iLastAckPos, n = shift(m_iLastAckPos, m_iMaxPos); i != n; i = shiftFwd(i))
->>>>>>> b27b11b6
     {
         if ( !m_pUnit[i]
                 || m_pUnit[i]->m_iFlag != CUnit::GOOD )
@@ -1072,11 +1060,7 @@
 
     IF_HEAVY_LOGGING(const char* reason = "NOT RECEIVED");
 
-<<<<<<< HEAD
-    for (int i = m_iStartPos, n = m_iLastAckPos; i != n; i = shift_forward(i))
-=======
     for (int i = m_iStartPos, n = m_iLastAckPos; i != n; i = shiftFwd(i))
->>>>>>> b27b11b6
     {
         bool freeunit = false;
 
@@ -1086,11 +1070,7 @@
             HLOGC(mglog.Debug, log << "getRcvReadyMsg: POS=" << i
                     << " +" << ((i - m_iStartPos + m_iSize) % m_iSize)
                     << " SKIPPED - no unit there");
-<<<<<<< HEAD
-            m_iStartPos = shift_forward(m_iStartPos);
-=======
             m_iStartPos = shiftFwd(m_iStartPos);
->>>>>>> b27b11b6
             continue;
         }
 
@@ -1139,11 +1119,7 @@
             countBytes(-1, -rmbytes, true);
 
             freeUnitAt(i);
-<<<<<<< HEAD
-            m_iStartPos = shift_forward(m_iStartPos);
-=======
             m_iStartPos = shiftFwd(m_iStartPos);
->>>>>>> b27b11b6
         }
     }
 
@@ -1189,11 +1165,7 @@
 // if m_bTsbPdMode.
 CPacket* CRcvBuffer::getRcvReadyPacket()
 {
-<<<<<<< HEAD
-    for (int i = m_iStartPos, n = m_iLastAckPos; i != n; i = shift_forward(i))
-=======
     for (int i = m_iStartPos, n = m_iLastAckPos; i != n; i = shiftFwd(i))
->>>>>>> b27b11b6
     {
         /* 
          * Skip missing packets that did not arrive in time.
@@ -1303,11 +1275,6 @@
 
 #ifdef SRT_ENABLE_RCVBUFSZ_MAVG
 
-<<<<<<< HEAD
-#ifdef SRT_ENABLE_RCVBUFSZ_MAVG
-
-=======
->>>>>>> b27b11b6
 #define SRT_MAVG_BASE_PERIOD 1000000 // us
 #define SRT_us2ms 1000
 
@@ -1369,11 +1336,7 @@
       // Get a valid startpos.
       // Skip invalid entries in the beginning, if any.
       int startpos = m_iStartPos;
-<<<<<<< HEAD
-      for (; startpos != m_iLastAckPos; startpos = shift_forward(startpos))
-=======
       for (; startpos != m_iLastAckPos; startpos = shiftFwd(startpos))
->>>>>>> b27b11b6
       {
          if ((NULL != m_pUnit[startpos]) && (CUnit::GOOD == m_pUnit[startpos]->m_iFlag))
              break;
@@ -1446,11 +1409,7 @@
 
 void CRcvBuffer::dropMsg(int32_t msgno, bool using_rexmit_flag)
 {
-<<<<<<< HEAD
-   for (int i = m_iStartPos, n = shift(m_iLastAckPos, m_iMaxPos); i != n; i = shift_forward(i))
-=======
    for (int i = m_iStartPos, n = shift(m_iLastAckPos, m_iMaxPos); i != n; i = shiftFwd(i))
->>>>>>> b27b11b6
       if ((m_pUnit[i] != NULL) 
               && (m_pUnit[i]->m_Packet.getMsgSeq(using_rexmit_flag) == msgno))
          m_pUnit[i]->m_iFlag = CUnit::DROPPED;
@@ -1662,11 +1621,7 @@
 
 
 #ifdef SRT_DEBUG_TSBPD_OUTJITTER
-<<<<<<< HEAD
-void CRcvBuffer::debugJitter(uint64_t rplaytime)
-=======
 void CRcvBuffer::debugTraceJitter(uint64_t rplaytime)
->>>>>>> b27b11b6
 {
     uint64_t now = CTimer::getTime();
     if ((now - rplaytime)/10 < 10)
@@ -1705,13 +1660,8 @@
             // so in one "unit".
             p = q = m_iStartPos;
 
-<<<<<<< HEAD
-            debugJitter(rplaytime);
-=======
             debugTraceJitter(rplaytime);
->>>>>>> b27b11b6
-        }
-
+        }
     }
     else
     {
@@ -1735,11 +1685,7 @@
 
     SRT_ASSERT(len > 0);
     int rs = len > 0 ? len : 0;
-<<<<<<< HEAD
-    int past_q = shift_forward(q);
-=======
     const int past_q = shiftFwd(q);
->>>>>>> b27b11b6
     while (p != past_q)
     {
         const int pktlen = (int)m_pUnit[p]->m_Packet.getLength();
@@ -1757,46 +1703,7 @@
             memcpy(data, m_pUnit[p]->m_Packet.m_pcData, unitsize);
             data += unitsize;
             rs -= unitsize;
-<<<<<<< HEAD
-
-#if ENABLE_HEAVY_LOGGING
-            {
-                static uint64_t prev_now;
-                static uint64_t prev_srctime;
-                CPacket& pkt = m_pUnit[p]->m_Packet;
-
-                int32_t seq = pkt.m_iSeqNo;
-
-                uint64_t nowtime = CTimer::getTime();
-                //CTimer::rdtsc(nowtime);
-                uint64_t srctime = getPktTsbPdTime(m_pUnit[p]->m_Packet.getMsgTimeStamp());
-
-                int64_t timediff = nowtime - srctime;
-                int64_t nowdiff = prev_now ? (nowtime - prev_now) : 0;
-                uint64_t srctimediff = prev_srctime ? (srctime - prev_srctime) : 0;
-
-                int next_p = shift_forward(p);
-                CUnit* u = m_pUnit[next_p];
-                string next_playtime = "NONE";
-                if (u && u->m_iFlag == CUnit::GOOD)
-                {
-                    next_playtime = FormatTime(getPktTsbPdTime(u->m_Packet.getMsgTimeStamp()));
-                }
-
-                LOGC(dlog.Debug, log << CONID() << "readMsg: DELIVERED seq=" << seq
-                        << " T=" << FormatTime(srctime)
-                        << " in " << (timediff/1000.0) << "ms - TIME-PREVIOUS: PKT: "
-                        << (srctimediff/1000.0) << " LOCAL: " << (nowdiff/1000.0)
-                        << " !" << BufferStamp(pkt.data(), pkt.size())
-                        << " NEXT pkt T=" << next_playtime);
-
-                prev_now = nowtime;
-                prev_srctime = srctime;
-            }
-#endif
-=======
             IF_HEAVY_LOGGING(readMsgHeavyLogging(p));
->>>>>>> b27b11b6
         }
         else
         {
@@ -1817,11 +1724,7 @@
             m_pUnit[p]->m_iFlag = CUnit::PASSACK;
         }
 
-<<<<<<< HEAD
-        p = shift_forward(p);
-=======
         p = shiftFwd(p);
->>>>>>> b27b11b6
     }
 
     if (!passack)
@@ -1889,11 +1792,7 @@
     int rmbytes = 0;
     //skip all bad msgs at the beginning
     // This loop rolls until the "buffer is empty" (head == tail),
-<<<<<<< HEAD
-    // in particular, there's no units accessible for the reader.
-=======
     // in particular, there's no unit accessible for the reader.
->>>>>>> b27b11b6
     while (m_iStartPos != m_iLastAckPos)
     {
         // Roll up to the first valid unit
@@ -1948,11 +1847,7 @@
         rmpkts++;
         rmbytes += freeUnitAt(m_iStartPos);
 
-<<<<<<< HEAD
-        m_iStartPos = shift_forward(m_iStartPos);
-=======
         m_iStartPos = shiftFwd(m_iStartPos);
->>>>>>> b27b11b6
     }
     /* we removed bytes form receive buffer */
     countBytes(-rmpkts, -rmbytes, true);
@@ -2071,11 +1966,7 @@
         // - Found no terminal packet (PB_LAST) for that message.
 
         // if the message is larger than the receiver buffer, return part of the message
-<<<<<<< HEAD
-        if ((p != -1) && (shift_forward(q) == p))
-=======
         if ((p != -1) && (shiftFwd(q) == p))
->>>>>>> b27b11b6
         {
             HLOGC(mglog.Debug, log << "scanMsg: BUFFER FULL and message is INCOMPLETE. Returning PARTIAL MESSAGE.");
             found = true;
