/*
 * SRT - Secure, Reliable, Transport
 * Copyright (c) 2018 Haivision Systems Inc.
 * 
 * This Source Code Form is subject to the terms of the Mozilla Public
 * License, v. 2.0. If a copy of the MPL was not distributed with this
 * file, You can obtain one at http://mozilla.org/MPL/2.0/.
 * 
 */

/*****************************************************************************
Copyright (c) 2001 - 2011, The Board of Trustees of the University of Illinois.
All rights reserved.

Redistribution and use in source and binary forms, with or without
modification, are permitted provided that the following conditions are
met:

* Redistributions of source code must retain the above
  copyright notice, this list of conditions and the
  following disclaimer.

* Redistributions in binary form must reproduce the
  above copyright notice, this list of conditions
  and the following disclaimer in the documentation
  and/or other materials provided with the distribution.

* Neither the name of the University of Illinois
  nor the names of its contributors may be used to
  endorse or promote products derived from this
  software without specific prior written permission.

THIS SOFTWARE IS PROVIDED BY THE COPYRIGHT HOLDERS AND CONTRIBUTORS "AS
IS" AND ANY EXPRESS OR IMPLIED WARRANTIES, INCLUDING, BUT NOT LIMITED TO,
THE IMPLIED WARRANTIES OF MERCHANTABILITY AND FITNESS FOR A PARTICULAR
PURPOSE ARE DISCLAIMED. IN NO EVENT SHALL THE COPYRIGHT OWNER OR
CONTRIBUTORS BE LIABLE FOR ANY DIRECT, INDIRECT, INCIDENTAL, SPECIAL,
EXEMPLARY, OR CONSEQUENTIAL DAMAGES (INCLUDING, BUT NOT LIMITED TO,
PROCUREMENT OF SUBSTITUTE GOODS OR SERVICES; LOSS OF USE, DATA, OR
PROFITS; OR BUSINESS INTERRUPTION) HOWEVER CAUSED AND ON ANY THEORY OF
LIABILITY, WHETHER IN CONTRACT, STRICT LIABILITY, OR TORT (INCLUDING
NEGLIGENCE OR OTHERWISE) ARISING IN ANY WAY OUT OF THE USE OF THIS
SOFTWARE, EVEN IF ADVISED OF THE POSSIBILITY OF SUCH DAMAGE.
*****************************************************************************/

/*****************************************************************************
written by
   Yunhong Gu, last updated 03/12/2011
modified by
   Haivision Systems Inc.
*****************************************************************************/

#include "platform_sys.h"

#include <cstring>
#include <cmath>
#include "buffer.h"
#include "packet.h"
#include "core.h" // provides some constants
#include "logging.h"

using namespace std;
using namespace srt_logging;

CSndBuffer::CSndBuffer(int size, int mss)
    : m_BufLock()
    , m_pBlock(NULL)
    , m_pFirstBlock(NULL)
    , m_pCurrBlock(NULL)
    , m_pLastBlock(NULL)
    , m_pBuffer(NULL)
    , m_iNextMsgNo(1)
    , m_iSize(size)
    , m_iMSS(mss)
    , m_iCount(0)
    , m_iBytesCount(0)
    , m_ullLastOriginTime_us(0)
#ifdef SRT_ENABLE_SNDBUFSZ_MAVG
    , m_LastSamplingTime(0)
    , m_iCountMAvg(0)
    , m_iBytesCountMAvg(0)
    , m_TimespanMAvg(0)
#endif
    , m_iInRatePktsCount(0)
    , m_iInRateBytesCount(0)
    , m_InRateStartTime(0)
    , m_InRatePeriod(INPUTRATE_FAST_START_US)   // 0.5 sec (fast start)
    , m_iInRateBps(INPUTRATE_INITIAL_BYTESPS)
{
   // initial physical buffer of "size"
   m_pBuffer = new Buffer;
   m_pBuffer->m_pcData = new char [m_iSize * m_iMSS];
   m_pBuffer->m_iSize = m_iSize;
   m_pBuffer->m_pNext = NULL;

   // circular linked list for out bound packets
   m_pBlock = new Block;
   Block* pb = m_pBlock;
   for (int i = 1; i < m_iSize; ++ i)
   {
      pb->m_pNext = new Block;
      pb->m_iMsgNoBitset = 0;
      pb = pb->m_pNext;
   }
   pb->m_pNext = m_pBlock;

   pb = m_pBlock;
   char* pc = m_pBuffer->m_pcData;
   for (int i = 0; i < m_iSize; ++ i)
   {
      pb->m_pcData = pc;
      pb = pb->m_pNext;
      pc += m_iMSS;
   }

   m_pFirstBlock = m_pCurrBlock = m_pLastBlock = m_pBlock;

   pthread_mutex_init(&m_BufLock, NULL);
}

CSndBuffer::~CSndBuffer()
{
   Block* pb = m_pBlock->m_pNext;
   while (pb != m_pBlock)
   {
      Block* temp = pb;
      pb = pb->m_pNext;
      delete temp;
   }
   delete m_pBlock;

   while (m_pBuffer != NULL)
   {
      Buffer* temp = m_pBuffer;
      m_pBuffer = m_pBuffer->m_pNext;
      delete [] temp->m_pcData;
      delete temp;
   }

   pthread_mutex_destroy(&m_BufLock);
}

void CSndBuffer::addBuffer(const char* data, int len, ref_t<SRT_MSGCTRL> r_mctrl)
{
    int32_t& msgno = r_mctrl.get().msgno;
    int32_t& seqno = r_mctrl.get().pktseq;
    uint64_t& srctime = r_mctrl.get().srctime;
    int& ttl = r_mctrl.get().msgttl;

    int size = len / m_iMSS;
    if ((len % m_iMSS) != 0)
        size ++;

    HLOGC(mglog.Debug, log << "addBuffer: size=" << m_iCount << " reserved=" << m_iSize << " needs=" << size << " buffers for " << len << " bytes");

    // dynamically increase sender buffer
    while (size + m_iCount >= m_iSize)
    {
        HLOGC(mglog.Debug, log << "addBuffer: ... still lacking " << (size + m_iCount - m_iSize) << " buffers...");
        increase();
    }

    const uint64_t time = CTimer::getTime();
    if (srctime == 0)
    {
        HLOGC(dlog.Debug, log << CONID() << "addBuffer: DEFAULT SRCTIME - overriding with current time.");
        srctime = time;
    }
    int32_t inorder = r_mctrl.get().inorder ? MSGNO_PACKET_INORDER::mask : 0;

    HLOGC(dlog.Debug, log << CONID() << "addBuffer: adding "
        << size << " packets (" << len << " bytes) to send, msgno="
        << (msgno ? msgno : m_iNextMsgNo)
        << (inorder ? "" : " NOT") << " in order");

    // The sequence number passed to this function is the sequence number
    // that the very first packet from the packet series should get here.
    // If there's more than one packet, this function must increase it by itself
    // and then return the accordingly modified sequence number in the reference.

    Block* s = m_pLastBlock;

    if (msgno == 0) // DEFAULT-UNCHANGED msgno supplied
    {
        HLOGC(dlog.Debug, log << "addBuffer: using internally managed msgno=" << m_iNextMsgNo);
        msgno = m_iNextMsgNo;
    }
    else
    {
        HLOGC(dlog.Debug, log << "addBuffer: OVERWRITTEN by msgno supplied by caller: msgno=" << msgno);
        m_iNextMsgNo = msgno;
    }

    for (int i = 0; i < size; ++ i)
    {
        int pktlen = len - i * m_iMSS;
        if (pktlen > m_iMSS)
            pktlen = m_iMSS;

        HLOGC(dlog.Debug, log << "addBuffer: %" << seqno << " #" << msgno
                << " spreading from=" << (i*m_iMSS) << " size=" << pktlen
                << " TO BUFFER:" << (void*)s->m_pcData);
        memcpy(s->m_pcData, data + i * m_iMSS, pktlen);
        s->m_iLength = pktlen;

        s->m_iSeqNo = seqno;
        seqno = CSeqNo::incseq(seqno);

        s->m_iMsgNoBitset = m_iNextMsgNo | inorder;
        if (i == 0)
            s->m_iMsgNoBitset |= PacketBoundaryBits(PB_FIRST);
        if (i == size - 1)
            s->m_iMsgNoBitset |= PacketBoundaryBits(PB_LAST);
        // NOTE: if i is neither 0 nor size-1, it resuls with PB_SUBSEQUENT.
        //       if i == 0 == size-1, it results with PB_SOLO. 
        // Packets assigned to one message can be:
        // [PB_FIRST] [PB_SUBSEQUENT] [PB_SUBSEQUENT] [PB_LAST] - 4 packets per message
        // [PB_FIRST] [PB_LAST] - 2 packets per message
        // [PB_SOLO] - 1 packet per message

        s->m_ullSourceTime_us = srctime;
        s->m_ullOriginTime_us = time;
        s->m_iTTL = ttl;

        // XXX unchecked condition: s->m_pNext == NULL.
        // Should never happen, as the call to increase() should ensure enough buffers.
        s = s->m_pNext;
    }
    m_pLastBlock = s;

    CGuard::enterCS(m_BufLock, "Buf");
    m_iCount += size;

    m_iBytesCount += len;
    m_ullLastOriginTime_us = time;

    updateInputRate(time, size, len);

#ifdef SRT_ENABLE_SNDBUFSZ_MAVG
    updAvgBufSize(time);
#endif

    CGuard::leaveCS(m_BufLock, "Buf");


    // MSGNO_SEQ::mask has a form: 00000011111111...
    // At least it's known that it's from some index inside til the end (to bit 0).
    // If this value has been reached in a step of incrementation, it means that the
    // maximum value has been reached. Casting to int32_t to ensure the same sign
    // in comparison, although it's far from reaching the sign bit.

    m_iNextMsgNo = ++MsgNo(m_iNextMsgNo);
}

void CSndBuffer::setInputRateSmpPeriod(int period)
{
    m_InRatePeriod = (uint64_t)period; //(usec) 0=no input rate calculation
}

void CSndBuffer::updateInputRate(uint64_t time, int pkts, int bytes)
{
    //no input rate calculation
    if (m_InRatePeriod == 0)
        return;

    if (m_InRateStartTime == 0)
    {
        m_InRateStartTime = time;
        return;
    }

    m_iInRatePktsCount  += pkts;
    m_iInRateBytesCount += bytes;

    // Trigger early update in fast start mode
    const bool early_update = (m_InRatePeriod < INPUTRATE_RUNNING_US)
        && (m_iInRatePktsCount > INPUTRATE_MAX_PACKETS);

    const uint64_t period_us = (time - m_InRateStartTime);
    if (early_update || period_us > m_InRatePeriod)
    {
        //Required Byte/sec rate (payload + headers)
        m_iInRateBytesCount += (m_iInRatePktsCount * CPacket::SRT_DATA_HDR_SIZE);
        m_iInRateBps = (int)(((int64_t)m_iInRateBytesCount * 1000000) / period_us);
        HLOGC(dlog.Debug, log << "updateInputRate: pkts:" << m_iInRateBytesCount << " bytes:" << m_iInRatePktsCount
                << " rate=" << (m_iInRateBps*8)/1000
                << "kbps interval=" << period_us);
        m_iInRatePktsCount = 0;
        m_iInRateBytesCount = 0;
        m_InRateStartTime = time;

        setInputRateSmpPeriod(INPUTRATE_RUNNING_US);
    }
}


int CSndBuffer::addBufferFromFile(fstream& ifs, int len)
{
   int size = len / m_iMSS;
   if ((len % m_iMSS) != 0)
      size ++;

   HLOGC(mglog.Debug, log << "addBufferFromFile: size=" << m_iCount << " reserved=" << m_iSize << " needs=" << size << " buffers for " << len << " bytes");

   // dynamically increase sender buffer
   while (size + m_iCount >= m_iSize)
   {
      HLOGC(mglog.Debug, log << "addBufferFromFile: ... still lacking " << (size + m_iCount - m_iSize) << " buffers...");
      increase();
   }

   HLOGC(dlog.Debug, log << CONID() << "addBufferFromFile: adding "
       << size << " packets (" << len << " bytes) to send, msgno=" << m_iNextMsgNo);

   Block* s = m_pLastBlock;
   int total = 0;
   for (int i = 0; i < size; ++ i)
   {
      if (ifs.bad() || ifs.fail() || ifs.eof())
         break;

      int pktlen = len - i * m_iMSS;
      if (pktlen > m_iMSS)
         pktlen = m_iMSS;

      HLOGC(dlog.Debug, log << "addBufferFromFile: reading from=" << (i*m_iMSS) << " size=" << pktlen << " TO BUFFER:" << (void*)s->m_pcData);
      ifs.read(s->m_pcData, pktlen);
      if ((pktlen = int(ifs.gcount())) <= 0)
         break;

      // currently file transfer is only available in streaming mode, message is always in order, ttl = infinite
      s->m_iMsgNoBitset = m_iNextMsgNo | MSGNO_PACKET_INORDER::mask;
      if (i == 0)
         s->m_iMsgNoBitset |= PacketBoundaryBits(PB_FIRST);
      if (i == size - 1)
         s->m_iMsgNoBitset |= PacketBoundaryBits(PB_LAST);
      // NOTE: PB_FIRST | PB_LAST == PB_SOLO.
      // none of PB_FIRST & PB_LAST == PB_SUBSEQUENT.

      s->m_iLength = pktlen;
      s->m_iTTL = -1;
      s = s->m_pNext;

      total += pktlen;
   }
   m_pLastBlock = s;

   CGuard::enterCS(m_BufLock, "Buf");
   m_iCount += size;
   m_iBytesCount += total;

   CGuard::leaveCS(m_BufLock, "Buf");

   m_iNextMsgNo ++;
   if (m_iNextMsgNo == int32_t(MSGNO_SEQ::mask))
      m_iNextMsgNo = 1;

   return total;
}

int CSndBuffer::readData(ref_t<CPacket> r_packet, ref_t<uint64_t> srctime, int kflgs)
{
   // No data to read
   if (m_pCurrBlock == m_pLastBlock)
      return 0;

   // Make the packet REFLECT the data stored in the buffer.
   r_packet.get().m_pcData = m_pCurrBlock->m_pcData;
   int readlen = m_pCurrBlock->m_iLength;
   r_packet.get().setLength(readlen);
   r_packet.get().m_iSeqNo = m_pCurrBlock->m_iSeqNo;

   // XXX This is probably done because the encryption should happen
   // just once, and so this sets the encryption flags to both msgno bitset
   // IN THE PACKET and IN THE BLOCK. This is probably to make the encryption
   // happen at the time when scheduling a new packet to send, but the packet
   // must remain in the send buffer until it's ACKed. For the case of rexmit
   // the packet will be taken "as is" (that is, already encrypted).
   //
   // The problem is in the order of things:
   // 0. When the application stores the data, some of the flags for PH_MSGNO are set.
   // 1. The readData() is called to get the original data sent by the application.
   // 2. The data are original and must be encrypted. They WILL BE encrypted, later.
   // 3. So far we are in readData() so the encryption flags must be updated NOW because
   //    later we won't have access to the block's data.
   // 4. After exiting from readData(), the packet is being encrypted. It's immediately
   //    sent, however the data must remain in the sending buffer until they are ACKed.
   // 5. In case when rexmission is needed, the second overloaded version of readData
   //    is being called, and the buffer + PH_MSGNO value is extracted. All interesting
   //    flags must be present and correct at that time.
   //
   // The only sensible way to fix this problem is to encrypt the packet not after
   // extracting from here, but when the packet is stored into CSndBuffer. The appropriate
   // flags for PH_MSGNO will be applied directly there. Then here the value for setting
   // PH_MSGNO will be set as is.

   if (kflgs == -1)
   {
       HLOGC(dlog.Debug, log << CONID() << " CSndBuffer: ERROR: encryption required and not possible. NOT SENDING.");
       readlen = 0;
   }
   else
   {
       m_pCurrBlock->m_iMsgNoBitset |= MSGNO_ENCKEYSPEC::wrap(kflgs);
   }
   r_packet.get().m_iMsgNo = m_pCurrBlock->m_iMsgNoBitset;

   *srctime =
      m_pCurrBlock->m_ullSourceTime_us ? m_pCurrBlock->m_ullSourceTime_us :
      m_pCurrBlock->m_ullOriginTime_us;

   m_pCurrBlock = m_pCurrBlock->m_pNext;

   HLOGC(dlog.Debug, log << CONID() << "CSndBuffer: extracting packet size=" << readlen << " to send");

   return readlen;
}

int32_t CSndBuffer::getMsgNoAt(const int offset)
{
   CGuard bufferguard(m_BufLock, "Buf");

   Block* p = m_pFirstBlock;
<<<<<<< HEAD
   // XXX Suboptimal procedure to keep the blocks identifiable
   // by sequence number. Consider using some circular buffer.
   for (int i = 0; i < offset && p; ++ i)
      p = p->m_pNext;

   if (!p)
       return 0;
=======

   if (p)
   {
       HLOGC(dlog.Debug, log << "CSndBuffer::getMsgNoAt: FIRST MSG: size="
               << p->m_iLength << " %" << p->m_iSeqNo << " #" << p->getMsgSeq()
               << " !" << BufferStamp(p->m_pcData, p->m_iLength));
   }

   if (offset >= m_iCount)
   {
       // Prevent accessing the last "marker" block
       LOGC(dlog.Error, log << "CSndBuffer::getMsgNoAt: IPE: offset="
               << offset << " not found, max offset=" << m_iCount);
       return 0;
   }

   // XXX Suboptimal procedure to keep the blocks identifiable
   // by sequence number. Consider using some circular buffer.
   int i;
   Block* ee SRT_ATR_UNUSED = 0;
   for (i = 0; i < offset && p; ++ i)
   {
      ee = p;
      p = p->m_pNext;
   }

   if (!p)
   {
       LOGC(dlog.Error, log << "CSndBuffer::getMsgNoAt: IPE: offset="
               << offset << " not found, stopped at " << i
               << " with #" << (ee ? ee->getMsgSeq() : -1));
       return 0;
   }

   HLOGC(dlog.Debug, log << "CSndBuffer::getMsgNoAt: offset="
           << offset << " found, size=" << p->m_iLength << " %" << p->m_iSeqNo << " #" << p->getMsgSeq()
           << " !" << BufferStamp(p->m_pcData, p->m_iLength));
>>>>>>> 2aa67d1a

   return p->getMsgSeq();
}

int CSndBuffer::readData(const int offset, ref_t<CPacket> r_packet, ref_t<uint64_t> r_srctime, ref_t<int> r_msglen)
{
   int32_t& msgno_bitset = r_packet.get().m_iMsgNo;
   uint64_t& srctime = *r_srctime;
   int& msglen = *r_msglen;

   CGuard bufferguard(m_BufLock, "Buf");

   Block* p = m_pFirstBlock;

   // XXX Suboptimal procedure to keep the blocks identifiable
   // by sequence number. Consider using some circular buffer.
   for (int i = 0; i < offset; ++ i)
      p = p->m_pNext;

   // Check if the block that is the next candidate to send (m_pCurrBlock pointing) is stale.

   // If so, then inform the caller that it should first take care of the whole
   // message (all blocks with that message id). Shift the m_pCurrBlock pointer
   // to the position past the last of them. Then return -1 and set the
   // msgno_bitset return reference to the message id that should be dropped as
   // a whole.

   // After taking care of that, the caller should immediately call this function again,
   // this time possibly in order to find the real data to be sent.

   // if found block is stale
   // (This is for messages that have declared TTL - messages that fail to be sent
   // before the TTL defined time comes, will be dropped).
   if ((p->m_iTTL >= 0) && ((CTimer::getTime() - p->m_ullOriginTime_us) / 1000 > (uint64_t)p->m_iTTL))
   {
      int32_t msgno = p->getMsgSeq();
      msglen = 1;
      p = p->m_pNext;
      bool move = false;
      while (msgno == p->getMsgSeq())
      {
         if (p == m_pCurrBlock)
            move = true;
         p = p->m_pNext;
         if (move)
            m_pCurrBlock = p;
         msglen ++;
      }

      HLOGC(dlog.Debug, log << "CSndBuffer::readData: due to TTL exceeded, " << msglen << " messages to drop, up to " << msgno);

      // If readData returns -1, then msgno_bitset is understood as a Message ID to drop.
      // This means that in this case it should be written by the message sequence value only
      // (not the whole 4-byte bitset written at PH_MSGNO).
      msgno_bitset = msgno;
      return -1;
   }

   r_packet.get().m_pcData = p->m_pcData;
   int readlen = p->m_iLength;
   r_packet.get().setLength(readlen);

   // XXX Here the value predicted to be applied to PH_MSGNO field is extracted.
   // As this function is predicted to extract the data to send as a rexmited packet,
   // the packet must be in the form ready to send - so, in case of encryption,
   // encrypted, and with all ENC flags already set. So, the first call to send
   // the packet originally (the other overload of this function) must set these
   // flags.
   r_packet.get().m_iMsgNo = p->m_iMsgNoBitset;

   srctime = 
      p->m_ullSourceTime_us ? p->m_ullSourceTime_us :
      p->m_ullOriginTime_us;

   HLOGC(dlog.Debug, log << CONID() << "CSndBuffer: getting packet %"
           << p->m_iSeqNo << " as per %" << r_packet.get().m_iSeqNo
           << " size=" << readlen << " to send [REXMIT]");

   return readlen;
}

void CSndBuffer::ackData(int offset)
{
   CGuard bufferguard(m_BufLock, "Buf");

   bool move = false;
   for (int i = 0; i < offset; ++ i)
   {
      m_iBytesCount -= m_pFirstBlock->m_iLength;
      if (m_pFirstBlock == m_pCurrBlock)
          move = true;
      m_pFirstBlock = m_pFirstBlock->m_pNext;
   }
   if (move)
       m_pCurrBlock = m_pFirstBlock;

   m_iCount -= offset;

#ifdef SRT_ENABLE_SNDBUFSZ_MAVG
   updAvgBufSize(CTimer::getTime());
#endif

   CTimer::triggerEvent();
}

int CSndBuffer::getCurrBufSize() const
{
   return m_iCount;
}

#ifdef SRT_ENABLE_SNDBUFSZ_MAVG

int CSndBuffer::getAvgBufSize(ref_t<int> r_bytes, ref_t<int> r_tsp)
{
    int& bytes = *r_bytes;
    int& timespan = *r_tsp;
    CGuard bufferguard(m_BufLock, "Buf"); /* Consistency of pkts vs. bytes vs. spantime */

    /* update stats in case there was no add/ack activity lately */
    updAvgBufSize(CTimer::getTime());

    bytes = m_iBytesCountMAvg;
    timespan = m_TimespanMAvg;
    return(m_iCountMAvg);
}

void CSndBuffer::updAvgBufSize(uint64_t now)
{
   const uint64_t elapsed_ms = (now - m_LastSamplingTime) / 1000; //ms since last sampling

   if ((1000000 / SRT_MAVG_SAMPLING_RATE) / 1000 > elapsed_ms)
      return;

   if (1000 < elapsed_ms)
   {
      /* No sampling in last 1 sec, initialize average */
      m_iCountMAvg = getCurrBufSize(Ref(m_iBytesCountMAvg), Ref(m_TimespanMAvg));
      m_LastSamplingTime = now;
   } 
   else //((1000000 / SRT_MAVG_SAMPLING_RATE) / 1000 <= elapsed_ms)
   {
      /*
      * weight last average value between -1 sec and last sampling time (LST)
      * and new value between last sampling time and now
      *                                      |elapsed_ms|
      *   +----------------------------------+-------+
      *  -1                                 LST      0(now)
      */
      int instspan;
      int bytescount;
      int count = getCurrBufSize(Ref(bytescount), Ref(instspan));

      HLOGC(dlog.Debug, log << "updAvgBufSize: " << elapsed_ms
              << ": " << count << " " << bytescount
              << " " << instspan << "ms");

      m_iCountMAvg      = (int)(((count      * (1000 - elapsed_ms)) + (count      * elapsed_ms)) / 1000);
      m_iBytesCountMAvg = (int)(((bytescount * (1000 - elapsed_ms)) + (bytescount * elapsed_ms)) / 1000);
      m_TimespanMAvg    = (int)(((instspan   * (1000 - elapsed_ms)) + (instspan   * elapsed_ms)) / 1000);
      m_LastSamplingTime = now;
   }
}

#endif /* SRT_ENABLE_SNDBUFSZ_MAVG */

int CSndBuffer::getCurrBufSize(ref_t<int> bytes, ref_t<int> timespan)
{
   *bytes = m_iBytesCount;
   /* 
   * Timespan can be less then 1000 us (1 ms) if few packets. 
   * Also, if there is only one pkt in buffer, the time difference will be 0.
   * Therefore, always add 1 ms if not empty.
   */
   *timespan = 0 < m_iCount ? int((m_ullLastOriginTime_us - m_pFirstBlock->m_ullOriginTime_us) / 1000) + 1 : 0;

   return m_iCount;
}

int CSndBuffer::dropLateData(ref_t<int> r_bytes, ref_t<int32_t> r_first_msgno, uint64_t latetime)
{
   int dpkts = 0;
   int dbytes = 0;
   bool move = false;
   int32_t msgno = 0;

   CGuard bufferguard(m_BufLock, "Buf");
   for (int i = 0; i < m_iCount && m_pFirstBlock->m_ullOriginTime_us < latetime; ++ i)
   {
      dpkts++;
      dbytes += m_pFirstBlock->m_iLength;
      msgno = m_pFirstBlock->getMsgSeq();

      if (m_pFirstBlock == m_pCurrBlock)
          move = true;
      m_pFirstBlock = m_pFirstBlock->m_pNext;
   }

   if (move)
   {
       m_pCurrBlock = m_pFirstBlock;
   }
   m_iCount -= dpkts;

   m_iBytesCount -= dbytes;
   *r_bytes = dbytes;

   // We report the increased number towards the last ever seen
   // by the loop, as this last one is the last received. So remained
   // (even if "should remain") is the first after the last removed one.
   *r_first_msgno = ++MsgNo(msgno);

#ifdef SRT_ENABLE_SNDBUFSZ_MAVG
   updAvgBufSize(CTimer::getTime());
#endif /* SRT_ENABLE_SNDBUFSZ_MAVG */

// CTimer::triggerEvent();
   return(dpkts);
}

void CSndBuffer::increase()
{
   int unitsize = m_pBuffer->m_iSize;

   // new physical buffer
   Buffer* nbuf = NULL;
   try
   {
      nbuf  = new Buffer;
      nbuf->m_pcData = new char [unitsize * m_iMSS];
   }
   catch (...)
   {
      delete nbuf;
      throw CUDTException(MJ_SYSTEMRES, MN_MEMORY, 0);
   }
   nbuf->m_iSize = unitsize;
   nbuf->m_pNext = NULL;

   // insert the buffer at the end of the buffer list
   Buffer* p = m_pBuffer;
   while (p->m_pNext != NULL)
      p = p->m_pNext;
   p->m_pNext = nbuf;

   // new packet blocks
   Block* nblk = NULL;
   try
   {
      nblk = new Block;
   }
   catch (...)
   {
      delete nblk;
      throw CUDTException(MJ_SYSTEMRES, MN_MEMORY, 0);
   }
   Block* pb = nblk;
   for (int i = 1; i < unitsize; ++ i)
   {
      pb->m_pNext = new Block;
      pb = pb->m_pNext;
   }

   // insert the new blocks onto the existing one
   pb->m_pNext = m_pLastBlock->m_pNext;
   m_pLastBlock->m_pNext = nblk;

   pb = nblk;
   char* pc = nbuf->m_pcData;
   for (int i = 0; i < unitsize; ++ i)
   {
      pb->m_pcData = pc;
      pb = pb->m_pNext;
      pc += m_iMSS;
   }

   m_iSize += unitsize;

   HLOGC(dlog.Debug, log << "CSndBuffer: BUFFER FULL - adding " << (unitsize*m_iMSS) << " bytes spread to " << unitsize << " blocks"
       << " (total size: " << m_iSize << " bytes)");

}

////////////////////////////////////////////////////////////////////////////////

/*
*   RcvBuffer (circular buffer):
*
*   |<------------------- m_iSize ----------------------------->|
*   |       |<--- acked pkts -->|<--- m_iMaxPos --->|           |
*   |       |                   |                   |           |
*   +---+---+---+---+---+---+---+---+---+---+---+---+---+   +---+
*   | 0 | 0 | 1 | 1 | 1 | 0 | 1 | 1 | 1 | 1 | 0 | 1 | 0 |...| 0 | m_pUnit[]
*   +---+---+---+---+---+---+---+---+---+---+---+---+---+   +---+
*             |                 | |               |
*             |                   |               \__last pkt received
*             |                   \___ m_iLastAckPos: last ack sent
*             \___ m_iStartPos: first message to read
*                      
*   m_pUnit[i]->m_iFlag: 0:free, 1:good, 2:passack, 3:dropped
* 
*   thread safety:
*    m_iStartPos:   CUDT::m_RecvLock 
*    m_iLastAckPos: CUDT::m_AckLock 
*    m_iMaxPos:     none? (modified on add and ack
*/


// XXX Init values moved to in-class.
//const uint32_t CRcvBuffer::TSBPD_WRAP_PERIOD = (30*1000000);    //30 seconds (in usec)
//const int CRcvBuffer::TSBPD_DRIFT_MAX_VALUE   = 5000;  // usec
//const int CRcvBuffer::TSBPD_DRIFT_MAX_SAMPLES = 1000;  // ACK-ACK packets
#ifdef SRT_DEBUG_TSBPD_DRIFT
//const int CRcvBuffer::TSBPD_DRIFT_PRT_SAMPLES = 200;   // ACK-ACK packets
#endif

CRcvBuffer::CRcvBuffer(CUnitQueue* queue, int bufsize_pkts):
m_pUnit(NULL),
m_iSize(bufsize_pkts),
m_pUnitQueue(queue),
m_iStartPos(0),
m_iLastAckPos(0),
m_iMaxPos(0),
m_iNotch(0)
,m_BytesCountLock()
,m_iBytesCount(0)
,m_iAckedPktsCount(0)
,m_iAckedBytesCount(0)
,m_iAvgPayloadSz(7*188)
,m_bTsbPdMode(false)
,m_uTsbPdDelay(0)
,m_ullTsbPdTimeBase(0)
,m_bTsbPdWrapCheck(false)
//,m_iTsbPdDrift(0)
//,m_TsbPdDriftSum(0)
//,m_iTsbPdDriftNbSamples(0)
#ifdef SRT_ENABLE_RCVBUFSZ_MAVG
,m_LastSamplingTime(0)
,m_TimespanMAvg(0)
,m_iCountMAvg(0)
,m_iBytesCountMAvg(0)
#endif
{
   m_pUnit = new CUnit* [m_iSize];
   for (int i = 0; i < m_iSize; ++ i)
      m_pUnit[i] = NULL;

#ifdef SRT_DEBUG_TSBPD_DRIFT
   memset(m_TsbPdDriftHisto100us, 0, sizeof(m_TsbPdDriftHisto100us));
   memset(m_TsbPdDriftHisto1ms, 0, sizeof(m_TsbPdDriftHisto1ms));
#endif

   pthread_mutex_init(&m_BytesCountLock, NULL);
}

CRcvBuffer::~CRcvBuffer()
{
   for (int i = 0; i < m_iSize; ++ i)
   {
      if (m_pUnit[i] != NULL)
      {
          m_pUnitQueue->makeUnitFree(m_pUnit[i]);
      }
   }

   delete [] m_pUnit;

   pthread_mutex_destroy(&m_BytesCountLock);
}

void CRcvBuffer::countBytes(int pkts, int bytes, bool acked)
{
   /*
   * Byte counter changes from both sides (Recv & Ack) of the buffer
   * so the higher level lock is not enough for thread safe op.
   *
   * pkts are...
   *  added (bytes>0, acked=false),
   *  acked (bytes>0, acked=true),
   *  removed (bytes<0, acked=n/a)
   */
   CGuard cg(m_BytesCountLock, "BytesCount");

   if (!acked) //adding new pkt in RcvBuffer
   {
       m_iBytesCount += bytes; /* added or removed bytes from rcv buffer */
       if (bytes > 0) /* Assuming one pkt when adding bytes */
          m_iAvgPayloadSz = ((m_iAvgPayloadSz * (100 - 1)) + bytes) / 100; 
   }
   else // acking/removing pkts to/from buffer
   {
       m_iAckedPktsCount += pkts; /* acked or removed pkts from rcv buffer */
       m_iAckedBytesCount += bytes; /* acked or removed bytes from rcv buffer */

       if (bytes < 0) m_iBytesCount += bytes; /* removed bytes from rcv buffer */
   }
}

int CRcvBuffer::addData(CUnit* unit, int offset)
{
   SRT_ASSERT(unit != NULL);
   if (offset >= getAvailBufSize())
       return -1;

   const int pos = (m_iLastAckPos + offset) % m_iSize;
   if (offset >= m_iMaxPos)
      m_iMaxPos = offset + 1;

   if (m_pUnit[pos] != NULL) {
      return -1;
   }
   m_pUnit[pos] = unit;
   countBytes(1, (int) unit->m_Packet.getLength());

   m_pUnitQueue->makeUnitGood(unit);

   return 0;
}

int CRcvBuffer::readBuffer(char* data, int len)
{
   int p = m_iStartPos;
   int lastack = m_iLastAckPos;
   int rs = len;
#if ENABLE_HEAVY_LOGGING
   char* begin = data;
#endif

   const uint64_t now = (m_bTsbPdMode ? CTimer::getTime() : uint64_t());

   HLOGC(dlog.Debug, log << CONID() << "readBuffer: start=" << p << " lastack=" << lastack);
   while ((p != lastack) && (rs > 0))
   {
       if (m_pUnit[p] == NULL)
       {
           LOGC(dlog.Error, log << CONID() << " IPE readBuffer on null packet pointer");
           return -1;
       }

      if (m_bTsbPdMode)
      {
          HLOGC(dlog.Debug, log << CONID() << "readBuffer: chk if time2play: NOW=" << now << " PKT TS=" << getPktTsbPdTime(m_pUnit[p]->m_Packet.getMsgTimeStamp()));
          if ((getPktTsbPdTime(m_pUnit[p]->m_Packet.getMsgTimeStamp()) > now))
              break; /* too early for this unit, return whatever was copied */
      }

      int unitsize = (int) m_pUnit[p]->m_Packet.getLength() - m_iNotch;
      if (unitsize > rs)
         unitsize = rs;

      HLOGC(dlog.Debug, log << CONID() << "readBuffer: copying buffer #" << p
          << " targetpos=" << int(data-begin) << " sourcepos=" << m_iNotch << " size=" << unitsize << " left=" << (unitsize-rs));
      memcpy(data, m_pUnit[p]->m_Packet.m_pcData + m_iNotch, unitsize);
      data += unitsize;

      if ((rs > unitsize) || (rs == int(m_pUnit[p]->m_Packet.getLength()) - m_iNotch))
      {
          freeUnitAt(p);
          p = shift_forward(p);

         m_iNotch = 0;
      }
      else
         m_iNotch += rs;

      rs -= unitsize;
   }

   /* we removed acked bytes form receive buffer */
   countBytes(-1, -(len - rs), true);
   m_iStartPos = p;

   return len - rs;
}

int CRcvBuffer::readBufferToFile(fstream& ofs, int len)
{
   int p = m_iStartPos;
   int lastack = m_iLastAckPos;
   int rs = len;

   while ((p != lastack) && (rs > 0))
   {
      int unitsize = (int) m_pUnit[p]->m_Packet.getLength() - m_iNotch;
      if (unitsize > rs)
         unitsize = rs;

      ofs.write(m_pUnit[p]->m_Packet.m_pcData + m_iNotch, unitsize);
      if (ofs.fail())
         break;

      if ((rs > unitsize) || (rs == int(m_pUnit[p]->m_Packet.getLength()) - m_iNotch))
      {
         freeUnitAt(p);

         p = shift_forward(p);

         m_iNotch = 0;
      }
      else
         m_iNotch += rs;

      rs -= unitsize;
   }

   /* we removed acked bytes form receive buffer */
   countBytes(-1, -(len - rs), true);
   m_iStartPos = p;

   return len - rs;
}

int CRcvBuffer::ackData(int len)
{
   SRT_ASSERT(len < m_iSize);
   SRT_ASSERT(len > 0);
   int end = shift(m_iLastAckPos, len);

   {
      int pkts = 0;
      int bytes = 0;
      for (int i = m_iLastAckPos; i != end; i = shift_forward(i))
      {
          if (m_pUnit[i] == NULL)
              continue;

          pkts++;
          bytes += (int) m_pUnit[i]->m_Packet.getLength();
      }
      if (pkts > 0) countBytes(pkts, bytes, true);
   }

   HLOGC(mglog.Debug, log << "ackData: shift by " << len << ", start=" << m_iStartPos
           << " end=" << m_iLastAckPos << " -> " << end);

   m_iLastAckPos = end;
   m_iMaxPos -= len;
   if (m_iMaxPos < 0)
      m_iMaxPos = 0;

   // Returned value is the distance towards the starting
   // position from m_iLastAckPos, which is in sync with CUDT::m_iRcvLastSkipAck.
   // This should help determine the sequence number at first read-ready position.

   int dist = m_iLastAckPos - m_iStartPos;
   if (dist < 0)
       return dist + m_iSize;
   return dist;
}

void CRcvBuffer::skipData(int len)
{
   /* 
   * Caller need protect both AckLock and RecvLock
   * to move both m_iStartPos and m_iLastAckPost
   */
   if (m_iStartPos == m_iLastAckPos)
      m_iStartPos = (m_iStartPos + len) % m_iSize;
   m_iLastAckPos = (m_iLastAckPos + len) % m_iSize;
   m_iMaxPos -= len;
   if (m_iMaxPos < 0)
      m_iMaxPos = 0;
}

size_t CRcvBuffer::dropData(int len)
{
    // This function does the same as skipData, although skipData
    // should work in the condition of absence of data, so no need
    // to force the units in the range to be freed. This function
    // works in more general condition where we don't know if there
    // are any data in the given range, but want to remove these
    // "sequence positions" from the buffer, whether there are data
    // at them or not.

    size_t stats_bytes = 0;

    int p = m_iStartPos;
    int past_q = shift(p, len);
    while (p != past_q)
    {
        if (m_pUnit[p] && m_pUnit[p]->m_iFlag == CUnit::GOOD)
        {
            stats_bytes += m_pUnit[p]->m_Packet.getLength();
            freeUnitAt(p);
        }

        p = shift_forward(p);
    }

    m_iStartPos = past_q;
    return stats_bytes;
}

bool CRcvBuffer::getRcvFirstMsg(ref_t<uint64_t> r_tsbpdtime, ref_t<bool> r_passack, ref_t<int32_t> r_skipseqno, ref_t<int32_t> r_curpktseq)
{
    int32_t& skipseqno = *r_skipseqno;
    bool& passack = *r_passack;
    skipseqno = -1;
    passack = false;
    // tsbpdtime will be retrieved by the below call
    // Returned values:
    // - tsbpdtime: real time when the packet is ready to play (whether ready to play or not)
    // - passack: false (the report concerns a packet with an exactly next sequence)
    // - skipseqno == -1: no packets to skip towards the first RTP
    // - curpktseq: sequence number for reported packet (for debug purposes)
    // - @return: whether the reported packet is ready to play

    /* Check the acknowledged packets */

    // getRcvReadyMsg returns true if the time to play for the first message
    // (returned in r_tsbpdtime) is in the past.
    if (getRcvReadyMsg(r_tsbpdtime, r_curpktseq, -1))
    {
        return true;
    }
    else if (*r_tsbpdtime != 0)
    {
        // This means that a message next to be played, has been found,
        // but the time to play is in future.
        return false;
    }

    // Falling here means that there are NO PACKETS in the ACK-ed region
    // (m_iStartPos - m_iLastAckPos), but we may have something in the
    // region (m_iLastAckPos - (m_iLastAckPos+m_iMaxPos)), that is, packets
    // that may be separated from the last ACK-ed by lost ones.

    // Below this line we have only two options:
    // - m_iMaxPos == 0, which means that no more packets are in the buffer
    //    - returned: tsbpdtime=0, passack=true, skipseqno=-1, curpktseq=0, @return false
    // - m_iMaxPos > 0, which means that there are packets arrived after a lost packet:
    //    - returned: tsbpdtime=PKT.TS, passack=true, skipseqno=PKT.SEQ, ppkt=PKT, @return LOCAL(PKT.TS) <= NOW

    /* 
     * No acked packets ready but caller want to know next packet to wait for
     * Check the not yet acked packets that may be stuck by missing packet(s).
     */
    bool haslost = false;
    *r_tsbpdtime = 0; // redundant, for clarity
    passack = true;

    // XXX SUSPECTED ISSUE with this algorithm:
    // The above call to getRcvReadyMsg() should report as to whether:
    // - there is an EXACTLY NEXT SEQUENCE packet
    // - this packet is ready to play.
    //
    // Situations handled after the call are when:
    // - there's the next sequence packet available and it is ready to play
    // - there are no packets at all, ready to play or not
    //
    // So, the remaining situation is that THERE ARE PACKETS that follow
    // the current sequence, but they are not ready to play. This includes
    // packets that have the exactly next sequence and packets that jump
    // over a lost packet.
    //
    // As the getRcvReadyMsg() function walks through the incoming units
    // to see if there's anything that satisfies these conditions, it *SHOULD*
    // be also capable of checking if the next available packet, if it is
    // there, is the next sequence packet or not. Retrieving this exactly
    // packet would be most useful, as the test for play-readiness and
    // sequentiality can be done on it directly.
    //
    // When done so, the below loop would be completely unnecessary.

    // Logical description of the below algorithm:
    // 1. Check if the VERY FIRST PACKET is valid; if so then:
    //    - check if it's ready to play, return boolean value that marks it.

    for (int i = m_iLastAckPos, n = shift(m_iLastAckPos, m_iMaxPos); i != n; i = shift_forward(i))
    {
        if ( !m_pUnit[i]
                || m_pUnit[i]->m_iFlag != CUnit::GOOD )
        {
            /* There are packets in the sequence not received yet */
            haslost = true;
        }
        else
        {
            /* We got the 1st valid packet */
            *r_tsbpdtime = getPktTsbPdTime(m_pUnit[i]->m_Packet.getMsgTimeStamp());
            if (*r_tsbpdtime <= CTimer::getTime())
            {
                /* Packet ready to play */
                if (haslost)
                {
                    /* 
                     * Packet stuck on non-acked side because of missing packets.
                     * Tell 1st valid packet seqno so caller can skip (drop) the missing packets.
                     */
                    skipseqno = m_pUnit[i]->m_Packet.m_iSeqNo;
                    *r_curpktseq = skipseqno;
                }

                // NOTE: if haslost is not set, it means that this is the VERY FIRST
                // packet, that is, packet currently at pos = m_iLastAckPos. There's no
                // possibility that it is so otherwise because:
                // - if this first good packet is ready to play, THIS HERE RETURNS NOW.
                // ...
                return true;
            }
            // ... and if this first good packet WASN'T ready to play, THIS HERE RETURNS NOW, TOO,
            // just states that there's no ready packet to play.
            // ...
            return false;
        }
        // ... and if this first packet WASN'T GOOD, the loop continues, however since now
        // the 'haslost' is set, which means that it continues only to find the first valid
        // packet after stating that the very first packet isn't valid.
    }
    return false;
}

uint64_t CRcvBuffer::debugGetDeliveryTime(int offset)
{
    int i;
    if (offset > 0)
        i = shift(m_iStartPos, offset);
    else
        i = m_iStartPos;

    CUnit* u = m_pUnit[i];
    if (!u || u->m_iFlag != CUnit::GOOD)
        return 0;

    return getPktTsbPdTime(u->m_Packet.getMsgTimeStamp());
}

bool CRcvBuffer::getRcvReadyMsg(ref_t<uint64_t> r_tsbpdtime, ref_t<int32_t> curpktseq, int upto)
{
    *r_tsbpdtime = 0;
    bool havelimit = upto != -1;
    int end = -1, past_end = -1;
    if (havelimit)
    {
        int stretch = (m_iSize + m_iStartPos - m_iLastAckPos) % m_iSize;
        if (upto > stretch)
        {
            HLOGC(dlog.Debug, log << "position back " << upto << " exceeds stretch " << stretch);
            // Do nothing. This position is already gone.
            return false;
        }

        end = m_iLastAckPos - upto;
        if (end < 0)
            end += m_iSize;
        past_end = shift_forward(end); // For in-loop comparison
        HLOGC(dlog.Debug, log << "getRcvReadyMsg: will read from position " << end);
    }

    // NOTE: position m_iLastAckPos in the buffer represents the sequence number of
    // CUDT::m_iRcvLastSkipAck. Therefore 'upto' contains a positive value that should
    // be decreased from m_iLastAckPos to get the position in the buffer that represents
    // the sequence number up to which we'd like to read.

#if ENABLE_HEAVY_LOGGING
    const char* reason = "NOT RECEIVED";
#define IF_HEAVY_LOGGING(instr) instr
#else 
#define IF_HEAVY_LOGGING(instr) (void)0
#endif 

    for (int i = m_iStartPos, n = m_iLastAckPos; i != n; i = shift_forward(i))
    {
        // In case when we want to read only up to given sequence number, stop
        // the loop if this number was reached. This number must be extracted from
        // the buffer and any following must wait here for "better times". Note
        // that the unit that points to the requested sequence must remain in
        // the buffer, unless there is no valid packet at that position, in which
        // case it is allowed to point to the NEXT sequence towards it, however
        // if it does, this cell must remain in the buffer for prospective recovery.
        if (havelimit && i == past_end)
            break;

        bool freeunit = false;

        /* Skip any invalid skipped/dropped packets */
        if (m_pUnit[i] == NULL)
        {
            m_iStartPos = shift_forward(m_iStartPos);
            continue;
        }

        *curpktseq = m_pUnit[i]->m_Packet.getSeqNo();

        if (m_pUnit[i]->m_iFlag != CUnit::GOOD)
        {
            freeunit = true;
        }
        else
        {
            // This does:
            // 1. Get the TSBPD time of the unit. Stop and return false if this unit
            //    is not yet ready to play.
            // 2. If it's ready to play, check also if it's decrypted. If not, skip it.
            // 3. If it's ready to play and decrypted, stop and return it.
            if (!havelimit)
            {
                *r_tsbpdtime = getPktTsbPdTime(m_pUnit[i]->m_Packet.getMsgTimeStamp());
                int64_t towait = (*r_tsbpdtime - CTimer::getTime());
                if (towait > 0)
                {
                    HLOGC(mglog.Debug, log << "getRcvReadyMsg: found packet, but not ready to play (only in " << (towait/1000.0) << "ms)");
                    return false;
                }

                if (m_pUnit[i]->m_Packet.getMsgCryptoFlags() != EK_NOENC)
                {
                    IF_HEAVY_LOGGING(reason = "DECRYPTION FAILED");
                    freeunit = true; /* packet not decrypted */
                }
                else
                {
                    HLOGC(mglog.Debug, log << "getRcvReadyMsg: packet seq=" << curpktseq.get() << " ready to play (delayed " << (-towait/1000.0) << "ms)");
                    return true;
                }
            }
            // In this case:
            // 1. We don't even look into the packet if this is not the requested sequence.
            //    All packets that are earlier than the required sequence will be dropped.
            // 2. When found the packet with expected sequence number, and the condition for
            //    good unit is passed, we get the timestamp.
            // 3. If the packet is not decrypted, we allow it to be removed
            // 4. If we reached the required sequence, and the packet is good, KEEP IT in the buffer,
            //    and return with the pointer pointing to this very buffer. Only then return true.
            else
            {
                // We have a limit up to which the reading will be done,
                // no matter if the time has come or not - although retrieve it.
                if (i == end)
                {
                    HLOGC(dlog.Debug, log << "CAUGHT required seq position " << i);
                    // We have the packet we need. Extract its data.
                    *r_tsbpdtime = getPktTsbPdTime(m_pUnit[i]->m_Packet.getMsgTimeStamp());

                    // If we have a decryption failure, allow the unit to be released.
                    if (m_pUnit[i]->m_Packet.getMsgCryptoFlags() != EK_NOENC)
                    {
                        IF_HEAVY_LOGGING(reason = "DECRYPTION FAILED");
                        freeunit = true; /* packet not decrypted */
                    }
                    else
                    {
                        // Stop here and keep the packet in the buffer, so it will be
                        // next extracted.
                        HLOGC(mglog.Debug, log << "getRcvReadyMsg: packet seq=" << curpktseq.get() << " ready for extraction");
                        return true;
                    }
                }
                else
                {
                    HLOGC(dlog.Debug, log << "SKIPPING position " << i);
                    // Continue the loop and remove the current packet because
                    // its sequence number is too old.
                    freeunit = true;
                }
            }
        }

        if (freeunit)
        {
            /* removed skipped, dropped, undecryptable bytes from rcv buffer */
            const int rmbytes = (int)m_pUnit[i]->m_Packet.getLength();
            countBytes(-1, -rmbytes, true);

            freeUnitAt(i);
            m_iStartPos = shift_forward(m_iStartPos);
        }
    }

    HLOGC(mglog.Debug, log << "getRcvReadyMsg: nothing to deliver: " << reason);
    return false;
}


/*
* Return receivable data status (packet timestamp ready to play if TsbPd mode)
* Return playtime (tsbpdtime) of 1st packet in queue, ready to play or not
*
* Return data ready to be received (packet timestamp ready to play if TsbPd mode)
* Using getRcvDataSize() to know if there is something to read as it was widely
* used in the code (core.cpp) is expensive in TsbPD mode, hence this simpler function
* that only check if first packet in queue is ready.
*/
bool CRcvBuffer::isRcvDataReady(ref_t<uint64_t> tsbpdtime, ref_t<int32_t> curpktseq, int32_t seqdistance)
{
   *tsbpdtime = 0;

   if (m_bTsbPdMode)
   {
       CPacket* pkt = getRcvReadyPacket(seqdistance);
       if ( pkt )
       {
            /* 
            * Acknowledged data is available,
            * Only say ready if time to deliver.
            * Report the timestamp, ready or not.
            */
            *curpktseq = pkt->getSeqNo();
            *tsbpdtime = getPktTsbPdTime(pkt->getMsgTimeStamp());

            // If seqdistance was passed, then return true no matter what the
            // TSBPD time states.
            if (seqdistance != -1 || *tsbpdtime <= CTimer::getTime())
            {
                HLOGC(dlog.Debug, log << "isRcvDataReady: packet extracted seqdistance=" << seqdistance
                        << " TsbPdTime=" << FormatTime(*tsbpdtime));
               return true;
            }
       }

       HLOGC(dlog.Debug, log << "isRcvDataReady: packet "
               << (pkt ? "" : "NOT ") << "extracted, NOT READY.");
       return false;
   }

   return isRcvDataAvailable();
}

// XXX This function may be called only after checking
// if m_bTsbPdMode.
CPacket* CRcvBuffer::getRcvReadyPacket(int32_t seqdistance)
{
    // If asked for readiness of a packet at given sequence distance
    // (that is, we need to extract the packet with given sequence number),
    // only check if this cell is occupied in the buffer, and if so,
    // if it's occupied with a "good" unit. That's all. It doesn't
    // matter whether it's ready to play.
    if (seqdistance != -1)
    {
        // Note: seqdistance is the value to to go BACKWARDS from m_iLastAckPos,
        // which is the position that is in sync with CUDT::m_iRcvLastSkipAck. This
        // position is the sequence number of a packet that is NOT received, but it's
        // expected to be received as next. So the minimum value of seqdistance is 1.

        // SANITY CHECK
        if (seqdistance == 0)
        {
            LOGC(mglog.Fatal, log << "IPE: trying to extract packet past the last ACK-ed!");
            return 0;
        }

        if (seqdistance > getRcvDataSize())
        {
            HLOGC(dlog.Debug, log << "getRcvReadyPacket: Sequence offset=" << seqdistance << " is in the past (start=" << m_iStartPos
                    << " end=" << m_iLastAckPos << ")");
            return 0;
        }

        int i = shift(m_iLastAckPos, -seqdistance);
        if ( m_pUnit[i] && m_pUnit[i]->m_iFlag == CUnit::GOOD )
        {
            HLOGC(dlog.Debug, log << "getRcvReadyPacket: FOUND PACKET %" << m_pUnit[i]->m_Packet.getSeqNo());
            return &m_pUnit[i]->m_Packet;
        }

        HLOGC(dlog.Debug, log << "getRcvReadyPacket: Sequence offset=" << seqdistance << " IS NOT RECEIVED.");
        return 0;
    }
#if ENABLE_HEAVY_LOGGING
    int nskipped = 0;
#endif

    for (int i = m_iStartPos, n = m_iLastAckPos; i != n; i = shift_forward(i))
    {
        /* 
         * Skip missing packets that did not arrive in time.
         */
        if ( m_pUnit[i] && m_pUnit[i]->m_iFlag == CUnit::GOOD )
        {
            HLOGC(dlog.Debug, log << "getRcvReadyPacket: Found next packet seq=%" << m_pUnit[i]->m_Packet.getSeqNo()
                    << " (" << nskipped << " empty cells skipped)");
            return &m_pUnit[i]->m_Packet;
        }
#if ENABLE_HEAVY_LOGGING
        ++nskipped;
#endif
    }

    return 0;
}

bool CRcvBuffer::isRcvDataReady()
{
   uint64_t tsbpdtime;
   int32_t seq;

   return isRcvDataReady(Ref(tsbpdtime), Ref(seq), -1);
}

int CRcvBuffer::getAvailBufSize() const
{
   // One slot must be empty in order to tell the difference between "empty buffer" and "full buffer"
   return m_iSize - getRcvDataSize() - 1;
}

int CRcvBuffer::getRcvDataSize() const
{
   if (m_iLastAckPos >= m_iStartPos)
      return m_iLastAckPos - m_iStartPos;

   return m_iSize + m_iLastAckPos - m_iStartPos;
}

int CRcvBuffer::debugGetSize() const
{
    // Does exactly the same as getRcvDataSize, but
    // it should be used FOR INFORMATIONAL PURPOSES ONLY.
    // The source values might be changed in another thread
    // during the calculation, although worst case the
    // resulting value may differ to the real buffer size by 1.
    int from = m_iStartPos, to = m_iLastAckPos;
    int size = to - from;
    if (size < 0)
        size += m_iSize;

    return size;
}


#ifdef SRT_ENABLE_RCVBUFSZ_MAVG

#define SRT_MAVG_BASE_PERIOD 1000000 // us
#define SRT_us2ms 1000

/* Return moving average of acked data pkts, bytes, and timespan (ms) of the receive buffer */
int CRcvBuffer::getRcvAvgDataSize(int &bytes, int &timespan)
{
   timespan = m_TimespanMAvg;
   bytes = m_iBytesCountMAvg;
   return(m_iCountMAvg);
}

/* Update moving average of acked data pkts, bytes, and timespan (ms) of the receive buffer */
void CRcvBuffer::updRcvAvgDataSize(uint64_t now)
{
   const uint64_t elapsed_ms = (now - m_LastSamplingTime) / SRT_us2ms; //ms since last sampling

   if (elapsed_ms < (SRT_MAVG_BASE_PERIOD / SRT_MAVG_SAMPLING_RATE) / SRT_us2ms)
      return; /* Last sampling too recent, skip */

   if (elapsed_ms > SRT_MAVG_BASE_PERIOD / SRT_us2ms)
   {
      /* No sampling in last 1 sec, initialize/reset moving average */
      m_iCountMAvg = getRcvDataSize(m_iBytesCountMAvg, m_TimespanMAvg);
      m_LastSamplingTime = now;

      HLOGC(dlog.Debug, log << "getRcvDataSize: " << m_iCountMAvg << " " << m_iBytesCountMAvg
              << " " << m_TimespanMAvg << " ms elapsed: " << elapsed_ms << " ms");
   }
   else if (elapsed_ms >= (SRT_MAVG_BASE_PERIOD / SRT_MAVG_SAMPLING_RATE) / SRT_us2ms)
   {
      /*
      * Weight last average value between -1 sec and last sampling time (LST)
      * and new value between last sampling time and now
      *                                      |elapsed|
      *   +----------------------------------+-------+
      *  -1                                 LST      0(now)
      */
      int instspan;
      int bytescount;
      int count = getRcvDataSize(bytescount, instspan);

      m_iCountMAvg      = (int)(((count      * (1000 - elapsed_ms)) + (count      * elapsed_ms)) / 1000);
      m_iBytesCountMAvg = (int)(((bytescount * (1000 - elapsed_ms)) + (bytescount * elapsed_ms)) / 1000);
      m_TimespanMAvg    = (int)(((instspan   * (1000 - elapsed_ms)) + (instspan   * elapsed_ms)) / 1000);
      m_LastSamplingTime = now;

      HLOGC(dlog.Debug, log << "getRcvDataSize: " << count << " " << bytescount << " " << instspan
              << " ms elapsed_ms: " << elapsed_ms << " ms");
   }
}
#endif /* SRT_ENABLE_RCVBUFSZ_MAVG */

/* Return acked data pkts, bytes, and timespan (ms) of the receive buffer */
int CRcvBuffer::getRcvDataSize(int &bytes, int &timespan)
{
   timespan = 0;
   if (m_bTsbPdMode)
   {
      /* skip invalid entries */
      int i,n;
      for (i = m_iStartPos, n = m_iLastAckPos; i != n; i = shift_forward(i))
      {
         if ((NULL != m_pUnit[i]) && (CUnit::GOOD == m_pUnit[i]->m_iFlag))
             break;
      }

      /* Get a valid startpos */
      int startpos = i;
      int endpos = n;

      if (m_iLastAckPos != startpos) 
      {
         /*
         *     |<--- DataSpan ---->|<- m_iMaxPos ->|
         * +---+---+---+---+---+---+---+---+---+---+---+---
         * |   | 1 | 1 | 1 | 0 | 0 | 1 | 1 | 0 | 1 |   |     m_pUnits[]
         * +---+---+---+---+---+---+---+---+---+---+---+---
         *       |                   |
         *       \_ m_iStartPos      \_ m_iLastAckPos
         *        
         * m_pUnits[startpos] shall be valid (->m_iFlag==CUnit::GOOD).
         * If m_pUnits[m_iLastAckPos-1] is not valid (NULL or ->m_iFlag!=CUnit::GOOD), 
         * it means m_pUnits[m_iLastAckPos] is valid since a valid unit is needed to skip.
         * Favor m_pUnits[m_iLastAckPos] if valid over [m_iLastAckPos-1] to include the whole acked interval.
         */
         if ((m_iMaxPos <= 0)
                 || (!m_pUnit[m_iLastAckPos])
                 || (m_pUnit[m_iLastAckPos]->m_iFlag != CUnit::GOOD))
         {
            endpos = (m_iLastAckPos == 0 ? m_iSize - 1 : m_iLastAckPos - 1);
         }

         if ((NULL != m_pUnit[endpos]) && (NULL != m_pUnit[startpos]))
         {
            uint64_t startstamp = getPktTsbPdTime(m_pUnit[startpos]->m_Packet.getMsgTimeStamp());
            uint64_t endstamp = getPktTsbPdTime(m_pUnit[endpos]->m_Packet.getMsgTimeStamp());
            /* 
            * There are sampling conditions where spantime is < 0 (big unsigned value).
            * It has been observed after changing the SRT latency from 450 to 200 on the sender.
            *
            * Possible packet order corruption when dropping packet, 
            * cause by bad thread protection when adding packet in queue
            * was later discovered and fixed. Security below kept. 
            *
            * DateTime                 RecvRate LostRate DropRate AvailBw     RTT   RecvBufs PdDelay
            * 2014-12-08T15:04:25-0500     4712      110        0   96509  33.710        393     450
            * 2014-12-08T15:04:35-0500     4512       95        0  107771  33.493 1496542976     200
            * 2014-12-08T15:04:40-0500     4213      106        3  107352  53.657    9499425     200
            * 2014-12-08T15:04:45-0500     4575      104        0  102194  53.614      59666     200
            * 2014-12-08T15:04:50-0500     4475      124        0  100543  53.526        505     200
            */
            if (endstamp > startstamp)
                timespan = (int)((endstamp - startstamp) / 1000);
         }
         /* 
         * Timespan can be less then 1000 us (1 ms) if few packets. 
         * Also, if there is only one pkt in buffer, the time difference will be 0.
         * Therefore, always add 1 ms if not empty.
         */
         if (0 < m_iAckedPktsCount)
            timespan += 1;
      }
   }
   HLOGF(dlog.Debug, "getRcvDataSize: %6d %6d %6d ms\n", m_iAckedPktsCount, m_iAckedBytesCount, timespan);
   bytes = m_iAckedBytesCount;
   return m_iAckedPktsCount;
}

int CRcvBuffer::getRcvAvgPayloadSize() const
{
   return m_iAvgPayloadSz;
}

void CRcvBuffer::dropMsg(int32_t msgno, bool using_rexmit_flag)
{
   for (int i = m_iStartPos, n = shift(m_iLastAckPos, m_iMaxPos); i != n; i = shift_forward(i))
      if ((m_pUnit[i] != NULL) 
              && (m_pUnit[i]->m_Packet.getMsgSeq(using_rexmit_flag) == msgno))
         m_pUnit[i]->m_iFlag = CUnit::DROPPED;
}

uint64_t CRcvBuffer::getTsbPdTimeBase(uint32_t timestamp)
{
   /* 
   * Packet timestamps wrap around every 01h11m35s (32-bit in usec)
   * When added to the peer start time (base time), 
   * wrapped around timestamps don't provide a valid local packet delevery time.
   *
   * A wrap check period starts 30 seconds before the wrap point.
   * In this period, timestamps smaller than 30 seconds are considered to have wrapped around (then adjusted).
   * The wrap check period ends 30 seconds after the wrap point, afterwhich time base has been adjusted.
   */ 
   uint64_t carryover = 0;

   // This function should generally return the timebase for the given timestamp.
   // It's assumed that the timestamp, for which this function is being called,
   // is received as monotonic clock. This function then traces the changes in the
   // timestamps passed as argument and catches the moment when the 64-bit timebase
   // should be increased by a "segment length" (MAX_TIMESTAMP+1).

   // The checks will be provided for the following split:
   // [INITIAL30][FOLLOWING30]....[LAST30] <-- == CPacket::MAX_TIMESTAMP
   //
   // The following actions should be taken:
   // 1. Check if this is [LAST30]. If so, ENTER TSBPD-wrap-check state
   // 2. Then, it should turn into [INITIAL30] at some point. If so, use carryover MAX+1.
   // 3. Then it should switch to [FOLLOWING30]. If this is detected,
   //    - EXIT TSBPD-wrap-check state
   //    - save the carryover as the current time base.

   if (m_bTsbPdWrapCheck) 
   {
       // Wrap check period.

       if (timestamp < TSBPD_WRAP_PERIOD)
       {
           carryover = uint64_t(CPacket::MAX_TIMESTAMP) + 1;
       }
       // 
       else if ((timestamp >= TSBPD_WRAP_PERIOD)
               &&  (timestamp <= (TSBPD_WRAP_PERIOD * 2)))
       {
           /* Exiting wrap check period (if for packet delivery head) */
           m_bTsbPdWrapCheck = false;
           m_ullTsbPdTimeBase += uint64_t(CPacket::MAX_TIMESTAMP) + 1;
           HLOGC(tslog.Debug, log << "tsbpd wrap period ends - NEW TIME BASE: "
                   << FormatTime(m_ullTsbPdTimeBase));
       }
   }
   // Check if timestamp is in the last 30 seconds before reaching the MAX_TIMESTAMP.
   else if (timestamp > (CPacket::MAX_TIMESTAMP - TSBPD_WRAP_PERIOD))
   {
      /* Approching wrap around point, start wrap check period (if for packet delivery head) */
      m_bTsbPdWrapCheck = true;
      HLOGP(tslog.Debug, "tsbpd wrap period begins");
   }
   return(m_ullTsbPdTimeBase + carryover);
}

void CRcvBuffer::applyGroupTime(uint64_t timebase, bool wrp, uint32_t delay, int64_t udrift)
{
    // Same as setRcvTsbPdMode, but predicted to be used for group members.
    // This synchronizes the time from the INTERNAL TIMEBASE of an existing
    // socket's internal timebase. This is required because the initial time
    // base stays always the same, whereas the internal timebase undergoes
    // adjustment as the 32-bit timestamps in the sockets wrap. The socket
    // newly added to the group must get EXACTLY the same internal timebase
    // or otherwise the TsbPd time calculation will ship different results
    // on different sockets.

    m_bTsbPdMode = true;

    m_ullTsbPdTimeBase = timebase;
    m_bTsbPdWrapCheck = wrp;
    m_uTsbPdDelay = delay;
    m_DriftTracer.forceDrift(udrift);
}

void CRcvBuffer::applyGroupDrift(uint64_t timebase, bool wrp, int64_t udrift)
{
    // This is only when a drift was updated on one of the group members.
    HLOGC(dlog.Debug, log << "rcv-buffer: group synch uDRIFT: "
            << m_DriftTracer.drift() << " -> " << udrift
            << " TB: " << FormatTime(m_ullTsbPdTimeBase) << " -> "
            << FormatTime(timebase));

    m_ullTsbPdTimeBase = timebase;
    m_bTsbPdWrapCheck = wrp;

    m_DriftTracer.forceDrift(udrift);
}

bool CRcvBuffer::getInternalTimeBase(ref_t<uint64_t> r_timebase, ref_t<int64_t> r_udrift)
{
    *r_timebase = m_ullTsbPdTimeBase;
    *r_udrift = m_DriftTracer.drift();
    return m_bTsbPdWrapCheck;
}

uint64_t CRcvBuffer::getPktTsbPdTime(uint32_t timestamp)
{
    uint64_t time_base = getTsbPdTimeBase(timestamp);

    // Display only ingredients, not the result, as the result will
    // be displayed anyway in the next logs.
    HLOGC(mglog.Debug, log << "getPktTsbPdTime: TIMEBASE="
            << FormatTime(time_base) << " + dTS="
            << timestamp << "us + LATENCY=" << m_uTsbPdDelay
            << " + uDRIFT=" << m_DriftTracer.drift());
    return time_base + m_uTsbPdDelay + timestamp + m_DriftTracer.drift();
}

int CRcvBuffer::setRcvTsbPdMode(uint64_t timebase, uint32_t delay)
{
    m_bTsbPdMode = true;
    m_bTsbPdWrapCheck = false;

    // Timebase passed here comes is calculated as:
    // >>> CTimer::getTime() - ctrlpkt->m_iTimeStamp
    // where ctrlpkt is the packet with SRT_CMD_HSREQ message.
    //
    // This function is called in the HSREQ reception handler only.
    m_ullTsbPdTimeBase = timebase;
    // XXX Seems like this may not work correctly.
    // At least this solution this way won't work with application-supplied
    // timestamps. For that case the timestamps should be taken exclusively
    // from the data packets because in case of application-supplied timestamps
    // they come from completely different server and undergo different rules
    // of network latency and drift.
    m_uTsbPdDelay = delay;
    return 0;
}

#ifdef SRT_DEBUG_TSBPD_DRIFT
void CRcvBuffer::printDriftHistogram(int64_t iDrift)
{
     /*
      * Build histogram of drift values
      * First line  (ms): <=-10.0 -9.0 ... -1.0 - 0.0 + 1.0 ... 9.0 >=10.0
      * Second line (ms):         -0.9 ... -0.1 - 0.0 + 0.1 ... 0.9
      *  0    0    0    0    0    0    0    0    0    0 -    0 +    0    0    0    1    0    0    0    0    0    0
      *       0    0    0    0    0    0    0    0    0 -    0 +    0    0    0    0    0    0    0    0    0
      */
    iDrift /= 100;  // uSec to 100 uSec (0.1ms)
    if (-10 < iDrift && iDrift < 10)
    {
        /* Fill 100us histogram -900 .. 900 us 100 us increments */
        m_TsbPdDriftHisto100us[10 + iDrift]++;
    }
    else
    {
        /* Fill 1ms histogram <=-10.0, -9.0 .. 9.0, >=10.0 ms in 1 ms increments */
        iDrift /= 10;   // 100uSec to 1ms
        if (-10 < iDrift && iDrift < 10) m_TsbPdDriftHisto1ms[10 + iDrift]++;
        else if (iDrift <= -10)          m_TsbPdDriftHisto1ms[0]++;
        else                             m_TsbPdDriftHisto1ms[20]++;
    }

    if ((m_iTsbPdDriftNbSamples % TSBPD_DRIFT_PRT_SAMPLES) == 0)
    {
        int *histo = m_TsbPdDriftHisto1ms;

        fprintf(stderr, "%4d %4d %4d %4d %4d %4d %4d %4d %4d %4d - %4d + ",
                histo[0],histo[1],histo[2],histo[3],histo[4],
                histo[5],histo[6],histo[7],histo[8],histo[9],histo[10]);
        fprintf(stderr, "%4d %4d %4d %4d %4d %4d %4d %4d %4d %4d\n",
                histo[11],histo[12],histo[13],histo[14],histo[15],
                histo[16],histo[17],histo[18],histo[19],histo[20]);

        histo = m_TsbPdDriftHisto100us;
        fprintf(stderr, "     %4d %4d %4d %4d %4d %4d %4d %4d %4d - %4d + ",
                histo[1],histo[2],histo[3],histo[4],histo[5],
                histo[6],histo[7],histo[8],histo[9],histo[10]);
        fprintf(stderr, "%4d %4d %4d %4d %4d %4d %4d %4d %4d\n",
                histo[11],histo[12],histo[13],histo[14],histo[15],
                histo[16],histo[17],histo[18],histo[19]);
    }
}

void CRcvBuffer::printDriftOffset(int tsbPdOffset, int tsbPdDriftAvg)
{
    char szTime[32] = {};
    uint64_t now = CTimer::getTime();
    time_t tnow = (time_t)(now/1000000);
    strftime(szTime, sizeof(szTime), "%H:%M:%S", localtime(&tnow));
    fprintf(stderr, "%s.%03d: tsbpd offset=%d drift=%d usec\n", 
            szTime, (int)((now%1000000)/1000), tsbPdOffset, tsbPdDriftAvg);
    memset(m_TsbPdDriftHisto100us, 0, sizeof(m_TsbPdDriftHisto100us));
    memset(m_TsbPdDriftHisto1ms, 0, sizeof(m_TsbPdDriftHisto1ms));
}
#endif /* SRT_DEBUG_TSBPD_DRIFT */

bool CRcvBuffer::addRcvTsbPdDriftSample(uint32_t timestamp, pthread_mutex_t& mutex_to_lock,
        ref_t<int64_t> r_udrift, ref_t<uint64_t> r_newtimebase)
{
    if (!m_bTsbPdMode) // Not checked unless in TSBPD mode
        return false;
    /*
     * TsbPD time drift correction
     * TsbPD time slowly drift over long period depleting decoder buffer or raising latency
     * Re-evaluate the time adjustment value using a receiver control packet (ACK-ACK).
     * ACK-ACK timestamp is RTT/2 ago (in sender's time base)
     * Data packet have origin time stamp which is older when retransmitted so not suitable for this.
     *
     * Every TSBPD_DRIFT_MAX_SAMPLES packets, the average drift is calculated
     * if -TSBPD_DRIFT_MAX_VALUE < avgTsbPdDrift < TSBPD_DRIFT_MAX_VALUE uSec, pass drift value to RcvBuffer to adjust delevery time.
     * if outside this range, adjust this->TsbPdTimeOffset and RcvBuffer->TsbPdTimeBase by +-TSBPD_DRIFT_MAX_VALUE uSec
     * to maintain TsbPdDrift values in reasonable range (-5ms .. +5ms).
     */

    // Note important thing: this function is being called _EXCLUSIVELY_ in the handler
    // of UMSG_ACKACK command reception. This means that the timestamp used here comes
    // from the CONTROL domain, not DATA domain (timestamps from DATA domain may be
    // either schedule time or a time supplied by the application).

    int64_t iDrift = CTimer::getTime() - (getTsbPdTimeBase(timestamp) + timestamp);

    CGuard::enterCS(mutex_to_lock, "ack");

    bool updated = m_DriftTracer.update(iDrift);

#ifdef SRT_DEBUG_TSBPD_DRIFT
    printDriftHistogram(iDrift);
#endif /* SRT_DEBUG_TSBPD_DRIFT */

    if ( updated )
    {
#ifdef SRT_DEBUG_TSBPD_DRIFT
        printDriftOffset(m_DriftTracer.overdrift(), m_DriftTracer.drift());
#endif /* SRT_DEBUG_TSBPD_DRIFT */


        int64_t overdrift = m_DriftTracer.overdrift();
        m_ullTsbPdTimeBase += overdrift;

        HLOGC(mglog.Debug, log << "DRIFT: EXCESS: " << overdrift << " - TIME BASE UPDATED to: "
                << FormatTime(m_ullTsbPdTimeBase));
    }

    CGuard::leaveCS(mutex_to_lock, "ack");
    *r_udrift = iDrift;
    *r_newtimebase = m_ullTsbPdTimeBase;
    return updated;
}

int CRcvBuffer::readMsg(char* data, int len)
{
    SRT_MSGCTRL dummy = srt_msgctrl_default;
    return readMsg(data, len, Ref(dummy), -1);
}

int CRcvBuffer::readMsg(char* data, int len, ref_t<SRT_MSGCTRL> r_msgctl, int upto)
{
    SRT_MSGCTRL& msgctl = *r_msgctl;
    int p = -1, q = -1;
    bool passack;

    bool empty = accessMsg(Ref(p), Ref(q), Ref(passack), Ref(msgctl.srctime), upto);
    if (empty)
        return 0;

    // This should happen just once. By 'empty' condition
    // we have a guarantee that m_pUnit[p] exists and is valid.
    CPacket& pkt1 = m_pUnit[p]->m_Packet;

    // This returns the sequence number and message number to
    // the API caller.
    msgctl.pktseq = pkt1.getSeqNo();
    msgctl.msgno = pkt1.getMsgSeq();

    return extractData(data, len, p, q, passack);

}

/*
int CRcvBuffer::readMsg(char* data, int len, ref_t<SRT_MSGCTRL> r_msgctl)
{
    SRT_MSGCTRL& msgctl = *r_msgctl;
    int p, q;
    bool passack;

    bool empty = accessMsg(Ref(p), Ref(q), Ref(passack), Ref(msgctl.srctime), -1);
    if (empty)
        return 0;

    // This should happen just once. By 'empty' condition
    // we have a guarantee that m_pUnit[p] exists and is valid.
    CPacket& pkt1 = m_pUnit[p]->m_Packet;

    // This returns the sequence number and message number to
    // the API caller.
    msgctl.pktseq = pkt1.getSeqNo();
    msgctl.msgno = pkt1.getMsgSeq();

    return extractData(data, len, p, q, passack);
}
*/

#ifdef SRT_DEBUG_TSBPD_OUTJITTER
void CRcvBuffer::debugJitter(uint64_t rplaytime)
{
    uint64_t now = CTimer::getTime();
    if ((now - rplaytime)/10 < 10)
        m_ulPdHisto[0][(now - rplaytime)/10]++;
    else if ((now - rplaytime)/100 < 10)
        m_ulPdHisto[1][(now - rplaytime)/100]++;
    else if ((now - rplaytime)/1000 < 10)
        m_ulPdHisto[2][(now - rplaytime)/1000]++;
    else
        m_ulPdHisto[3][1]++;
}
#endif   /* SRT_DEBUG_TSBPD_OUTJITTER */

bool CRcvBuffer::accessMsg(ref_t<int> r_p, ref_t<int> r_q, ref_t<bool> r_passack, ref_t<uint64_t> r_playtime, int upto)
{
    // This function should do the following:
    // 1. Find the first packet starting the next message (or just next packet)
    // 2. When found something ready for extraction, return true.
    // 3. p and q point the index range for extraction
    // 4. passack decides if this range shall be removed after extraction

    int& p = *r_p, & q = *r_q;
    bool& passack = *r_passack;
    uint64_t& rplaytime = *r_playtime;
    bool empty = true;

    if (m_bTsbPdMode)
    {
        passack = false;
        int seq = 0;

        if (getRcvReadyMsg(r_playtime, Ref(seq), upto))
        {
            empty = false;
            // In TSBPD mode you always read one message
            // at a time and a message always fits in one UDP packet,
            // so in one "unit".
            p = q = m_iStartPos;

            debugJitter(rplaytime);
        }

    }
    else
    {
        rplaytime = 0;
        if (scanMsg(Ref(p), Ref(q), Ref(passack)))
            empty = false;

    }

    return empty;
}

int CRcvBuffer::extractData(char* data, int len, int p, int q, bool passack)
{
    SRT_ASSERT(len > 0);
    int rs = len > 0 ? len : 0;
    int past_q = shift_forward(q);
    while (p != past_q)
    {
        const int pktlen = (int)m_pUnit[p]->m_Packet.getLength();
        if (pktlen > 0)
            countBytes(-1, -pktlen, true);

        const int unitsize = ((rs >= 0) && (pktlen > rs)) ? rs : pktlen;

        if (unitsize > 0)
        {
            memcpy(data, m_pUnit[p]->m_Packet.m_pcData, unitsize);
            data += unitsize;
            rs -= unitsize;
            /* we removed bytes form receive buffer */
            countBytes(-1, -unitsize, true);


#if ENABLE_HEAVY_LOGGING
            {
                static uint64_t prev_now;
                static uint64_t prev_srctime;

                int32_t seq = m_pUnit[p]->m_Packet.m_iSeqNo;

                uint64_t nowtime = CTimer::getTime();
                //CTimer::rdtsc(nowtime);
                uint64_t srctime = getPktTsbPdTime(m_pUnit[p]->m_Packet.getMsgTimeStamp());

                int64_t timediff = nowtime - srctime;
                int64_t nowdiff = prev_now ? (nowtime - prev_now) : 0;
                uint64_t srctimediff = prev_srctime ? (srctime - prev_srctime) : 0;

                int next_p = shift_forward(p);
                CUnit* u = m_pUnit[next_p];
                string next_playtime = "NONE";
                if (u && u->m_iFlag == CUnit::GOOD)
                {
                    next_playtime = FormatTime(getPktTsbPdTime(u->m_Packet.getMsgTimeStamp()));
                }

                HLOGC(dlog.Debug, log << CONID() << "readMsg: DELIVERED seq=" << seq
                        << " T=" << FormatTime(srctime)
                        << " in " << (timediff/1000.0) << "ms - TIME-PREVIOUS: PKT: "
                        << (srctimediff/1000.0) << " LOCAL: " << (nowdiff/1000.0)
                        << " NEXT pkt T=" << next_playtime);

                prev_now = nowtime;
                prev_srctime = srctime;
            }
#endif
        }

        // Note special case for live mode (one packet per message and TSBPD=on):
        //  - p == q (that is, this loop passes only once)
        //  - no passack (the unit is always removed from the buffer)
        if (!passack)
        {
            freeUnitAt(p);
        }
        else
            m_pUnit[p]->m_iFlag = CUnit::PASSACK;

        p = shift_forward(p);
    }

    if (!passack)
        m_iStartPos = past_q;

    HLOGC(dlog.Debug, log << "rcvBuf/extractData: begin=" << m_iStartPos << " reporting extraction size=" << (len - rs));

    return len - rs;
}


bool CRcvBuffer::scanMsg(ref_t<int> r_p, ref_t<int> r_q, ref_t<bool> passack)
{
    int& p = *r_p;
    int& q = *r_q;

    // empty buffer
    if ((m_iStartPos == m_iLastAckPos) && (m_iMaxPos <= 0))
    {
        HLOGC(mglog.Debug, log << "scanMsg: empty buffer");
        return false;
    }

    int rmpkts = 0;
    int rmbytes = 0;
    //skip all bad msgs at the beginning
    // This loop rolls until the "buffer is empty" (head == tail),
    // in particular, there's no units accessible for the reader.
    while (m_iStartPos != m_iLastAckPos)
    {
        // Roll up to the first valid unit
        if (!m_pUnit[m_iStartPos])
        {
            if (++ m_iStartPos == m_iSize)
                m_iStartPos = 0;
            continue;
        }

        // Note: PB_FIRST | PB_LAST == PB_SOLO.
        // testing if boundary() & PB_FIRST tests if the msg is first OR solo.
        if ( m_pUnit[m_iStartPos]->m_iFlag == CUnit::GOOD
                && m_pUnit[m_iStartPos]->m_Packet.getMsgBoundary() & PB_FIRST )
        {
            bool good = true;

            // look ahead for the whole message

            // We expect to see either of:
            // [PB_FIRST] [PB_SUBSEQUENT] [PB_SUBSEQUENT] [PB_LAST]
            // [PB_SOLO]
            // but not:
            // [PB_FIRST] NULL ...
            // [PB_FIRST] FREE/PASSACK/DROPPED...
            // If the message didn't look as expected, interrupt this.

            // This begins with a message starting at m_iStartPos
            // up to m_iLastAckPos OR until the PB_LAST message is found.
            // If any of the units on this way isn't good, this OUTER loop
            // will be interrupted.
            for (int i = m_iStartPos; i != m_iLastAckPos;)
            {
                if (!m_pUnit[i] || m_pUnit[i]->m_iFlag != CUnit::GOOD)
                {
                    good = false;
                    break;
                }

                // Likewise, boundary() & PB_LAST will be satisfied for last OR solo.
                if ( m_pUnit[i]->m_Packet.getMsgBoundary() & PB_LAST )
                    break;

                if (++ i == m_iSize)
                    i = 0;
            }

            if (good)
                break;
        }

        rmpkts++;
        rmbytes += freeUnitAt(m_iStartPos);

        m_iStartPos = shift_forward(m_iStartPos);
    }
    /* we removed bytes form receive buffer */
    countBytes(-rmpkts, -rmbytes, true);

    // Not sure if this is correct, but this above 'while' loop exits
    // under the following conditions only:
    // - m_iStartPos == m_iLastAckPos (that makes passack = true)
    // - found at least GOOD unit with PB_FIRST and not all messages up to PB_LAST are good,
    //   in which case it returns with m_iStartPos <% m_iLastAckPos (earlier)
    // Also all units that lied before m_iStartPos are removed.

    p = -1;                  // message head
    q = m_iStartPos;         // message tail
    *passack = m_iStartPos == m_iLastAckPos;
    bool found = false;

    // looking for the first message
    //>>m_pUnit[size + m_iMaxPos] is not valid 

    // XXX Would be nice to make some very thorough refactoring here.

    // This rolls by q variable from m_iStartPos up to m_iLastAckPos,
    // actually from the first message up to the one with PB_LAST
    // or PB_SOLO boundary.

    // The 'i' variable used in this loop is just a stub and it's
    // even hard to define the unit here. It is "shift towards
    // m_iStartPos", so the upper value is m_iMaxPos + size.
    // m_iMaxPos is itself relative to m_iLastAckPos, so
    // the upper value is m_iMaxPos + difference between
    // m_iLastAckPos and m_iStartPos, so that this value is relative
    // to m_iStartPos.
    //
    // The 'i' value isn't used anywhere, although the 'q' value rolls
    // in this loop in sync with 'i', with the difference that 'q' is
    // wrapped around, and 'i' is just incremented normally.
    //
    // This makes that this loop rolls in the range by 'q' from
    // m_iStartPos to m_iStartPos + UPPER,
    // where UPPER = m_iLastAckPos -% m_iStartPos + m_iMaxPos
    // This embraces the range from the current reading head up to
    // the last packet ever received.
    //
    // 'passack' is set to true when the 'q' has passed through
    // the border of m_iLastAckPos and fallen into the range
    // of unacknowledged packets.

    for (int i = 0, n = m_iMaxPos + getRcvDataSize(); i < n; ++ i)
    {
        if (m_pUnit[q] && m_pUnit[q]->m_iFlag == CUnit::GOOD)
        {
            // Equivalent pseudocode:
            // PacketBoundary bound = m_pUnit[q]->m_Packet.getMsgBoundary();
            // if ( IsSet(bound, PB_FIRST) )
            //     p = q;
            // if ( IsSet(bound, PB_LAST) && p != -1 ) 
            //     found = true;
            //
            // Not implemented this way because it uselessly check p for -1
            // also after setting it explicitly.

            switch (m_pUnit[q]->m_Packet.getMsgBoundary())
            {
            case PB_SOLO: // 11
                p = q;
                found = true;
                break;

            case PB_FIRST: // 10
                p = q;
                break;

            case PB_LAST: // 01
                if (p != -1)
                    found = true;
                break;

            case PB_SUBSEQUENT:
                ; // do nothing (caught first, rolling for last)
            }
        }
        else
        {
            // a hole in this message, not valid, restart search
            p = -1;
        }

        // 'found' is set when the current iteration hit a message with PB_LAST
        // (including PB_SOLO since the very first message).
        if (found)
        {
            // the msg has to be ack'ed or it is allowed to read out of order, and was not read before
            if (!*passack || !m_pUnit[q]->m_Packet.getMsgOrderFlag())
            {
                HLOGC(mglog.Debug, log << "scanMsg: found next-to-broken message, delivering OUT OF ORDER.");
                break;
            }

            found = false;
        }

        if (++ q == m_iSize)
            q = 0;

        if (q == m_iLastAckPos)
            *passack = true;
    }

    // no msg found
    if (!found)
    {
        // NOTE:
        // This situation may only happen if:
        // - Found a packet with PB_FIRST, so p = q at the moment when it was found
        // - Possibly found following components of that message up to shifted q
        // - Found no terminal packet (PB_LAST) for that message.

        // if the message is larger than the receiver buffer, return part of the message
        if ((p != -1) && (shift_forward(q) == p))
        {
            HLOGC(mglog.Debug, log << "scanMsg: BUFFER FULL and message is INCOMPLETE. Returning PARTIAL MESSAGE.");
            found = true;
        }
        else
        {
            HLOGC(mglog.Debug, log << "scanMsg: PARTIAL or NO MESSAGE found: p=" << p << " q=" << q);
        }
    }
    else
    {
        HLOGC(mglog.Debug, log << "scanMsg: extracted message p=" << p << " q=" << q << " (" << ((q-p+m_iSize+1)%m_iSize) << " packets)");
    }

    return found;
}<|MERGE_RESOLUTION|>--- conflicted
+++ resolved
@@ -421,15 +421,6 @@
    CGuard bufferguard(m_BufLock, "Buf");
 
    Block* p = m_pFirstBlock;
-<<<<<<< HEAD
-   // XXX Suboptimal procedure to keep the blocks identifiable
-   // by sequence number. Consider using some circular buffer.
-   for (int i = 0; i < offset && p; ++ i)
-      p = p->m_pNext;
-
-   if (!p)
-       return 0;
-=======
 
    if (p)
    {
@@ -467,7 +458,6 @@
    HLOGC(dlog.Debug, log << "CSndBuffer::getMsgNoAt: offset="
            << offset << " found, size=" << p->m_iLength << " %" << p->m_iSeqNo << " #" << p->getMsgSeq()
            << " !" << BufferStamp(p->m_pcData, p->m_iLength));
->>>>>>> 2aa67d1a
 
    return p->getMsgSeq();
 }
