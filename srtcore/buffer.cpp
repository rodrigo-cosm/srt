--- conflicted
+++ resolved
@@ -150,11 +150,7 @@
    pthread_mutex_destroy(&m_BufLock);
 }
 
-<<<<<<< HEAD
 void CSndBuffer::addBuffer(const char* data, int len, int ttl, bool order, uint64_t srctime, ref_t<int32_t> r_msgno)
-=======
-void CSndBuffer::addBuffer(const char* data, int len, int ttl, bool order, uint64_t srctime)
->>>>>>> 94f8db01
 {
    int size = len / m_iMSS;
    if ((len % m_iMSS) != 0)
@@ -945,11 +941,7 @@
     // - tsbpdtime: real time when the packet is ready to play (whether ready to play or not)
     // - passack: false (the report concerns a packet with an exactly next sequence)
     // - skipseqno == -1: no packets to skip towards the first RTP
-<<<<<<< HEAD
     // - ppkt: that exactly packet that is reported (for debugging purposes)
-=======
-    // - ppkt: that exactly packet is reported (for debugging purposes)
->>>>>>> 94f8db01
     // - @return: whether the reported packet is ready to play
 
     /* Check the acknowledged packets */
@@ -997,11 +989,7 @@
     // be also capable of checking if the next available packet, if it is
     // there, is the next sequence packet or not. Retrieving this exactly
     // packet would be most useful, as the test for play-readiness and
-<<<<<<< HEAD
-    // "monotonicness" can be done on it directly.
-=======
     // sequentiality can be done on it directly.
->>>>>>> 94f8db01
     //
     // When done so, the below loop would be completely unnecessary.
 
@@ -1031,12 +1019,7 @@
                      * Tell 1st valid packet seqno so caller can skip (drop) the missing packets.
                      */
                     skipseqno = m_pUnit[i]->m_Packet.m_iSeqNo;
-<<<<<<< HEAD
-                    if ( pppkt )
-                        *pppkt = &m_pUnit[i]->m_Packet;
-=======
                     r_curpktseq = skipseqno.get();
->>>>>>> 94f8db01
                 }
 
                 // NOTE: if haslost is not set, it means that this is the VERY FIRST
@@ -1521,22 +1504,14 @@
     int p, q;
     bool passack;
     bool empty = true;
-<<<<<<< HEAD
     uint64_t& r_tsbpdtime = msgctl->srctime;
-=======
->>>>>>> 94f8db01
 
     if (m_bTsbPdMode)
     {
         passack = false;
-<<<<<<< HEAD
-
-        if (getRcvReadyMsg(Ref(r_tsbpdtime)))
-=======
       int seq = 0;
 
-      if (getRcvReadyMsg(Ref(tsbpdtime), Ref(seq)))
->>>>>>> 94f8db01
+        if (getRcvReadyMsg(Ref(r_tsbpdtime), Ref(seq)))
         {
             empty = false;
 
@@ -1547,21 +1522,12 @@
 
 #ifdef SRT_DEBUG_TSBPD_OUTJITTER
             uint64_t now = CTimer::getTime();
-<<<<<<< HEAD
             if ((now - r_tsbpdtime)/10 < 10)
                 m_ulPdHisto[0][(now - r_tsbpdtime)/10]++;
             else if ((now - r_tsbpdtime)/100 < 10)
                 m_ulPdHisto[1][(now - r_tsbpdtime)/100]++;
             else if ((now - r_tsbpdtime)/1000 < 10)
                 m_ulPdHisto[2][(now - r_tsbpdtime)/1000]++;
-=======
-            if ((now - tsbpdtime)/10 < 10)
-                m_ulPdHisto[0][(now - tsbpdtime)/10]++;
-            else if ((now - tsbpdtime)/100 < 10)
-                m_ulPdHisto[1][(now - tsbpdtime)/100]++;
-            else if ((now - tsbpdtime)/1000 < 10)
-                m_ulPdHisto[2][(now - tsbpdtime)/1000]++;
->>>>>>> 94f8db01
             else
                 m_ulPdHisto[3][1]++;
 #endif   /* SRT_DEBUG_TSBPD_OUTJITTER */
@@ -1569,13 +1535,8 @@
     }
     else
     {
-<<<<<<< HEAD
         r_tsbpdtime = 0;
         if (scanMsg(Ref(p), Ref(q), Ref(passack)))
-=======
-        tsbpdtime = 0;
-        if (scanMsg(p, q, passack))
->>>>>>> 94f8db01
             empty = false;
 
     }
@@ -1583,7 +1544,6 @@
     if (empty)
         return 0;
 
-<<<<<<< HEAD
     // This should happen just once. By 'empty' condition
     // we have a guarantee that m_pUnit[p] exists and is valid.
     CPacket& pkt1 = m_pUnit[p]->m_Packet;
@@ -1600,15 +1560,6 @@
         if ((rs >= 0) && (unitsize > rs))
             unitsize = rs;
 
-=======
-    int rs = len;
-    while (p != (q + 1) % m_iSize)
-    {
-        int unitsize = m_pUnit[p]->m_Packet.getLength();
-        if ((rs >= 0) && (unitsize > rs))
-            unitsize = rs;
-
->>>>>>> 94f8db01
         if (unitsize > 0)
         {
             memcpy(data, m_pUnit[p]->m_Packet.m_pcData, unitsize);
@@ -1674,12 +1625,8 @@
     //skip all bad msgs at the beginning
     while (m_iStartPos != m_iLastAckPos)
     {
-<<<<<<< HEAD
         // Roll up to the first valid unit
         if (!m_pUnit[m_iStartPos])
-=======
-        if (NULL == m_pUnit[m_iStartPos])
->>>>>>> 94f8db01
         {
             if (++ m_iStartPos == m_iSize)
                 m_iStartPos = 0;
@@ -1769,11 +1716,7 @@
 
     for (int i = 0, n = m_iMaxPos + getRcvDataSize(); i < n; ++ i)
     {
-<<<<<<< HEAD
         if (m_pUnit[q] && m_pUnit[q]->m_iFlag == CUnit::GOOD)
-=======
-        if ((NULL != m_pUnit[q]) && (CUnit::GOOD == m_pUnit[q]->m_iFlag))
->>>>>>> 94f8db01
         {
             // Equivalent pseudocode:
             // PacketBoundary bound = m_pUnit[q]->m_Packet.getMsgBoundary();
