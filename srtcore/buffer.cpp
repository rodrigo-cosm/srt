/*
 * SRT - Secure, Reliable, Transport
 * Copyright (c) 2018 Haivision Systems Inc.
 * 
 * This Source Code Form is subject to the terms of the Mozilla Public
 * License, v. 2.0. If a copy of the MPL was not distributed with this
 * file, You can obtain one at http://mozilla.org/MPL/2.0/.
 * 
 */

/*****************************************************************************
Copyright (c) 2001 - 2011, The Board of Trustees of the University of Illinois.
All rights reserved.

Redistribution and use in source and binary forms, with or without
modification, are permitted provided that the following conditions are
met:

* Redistributions of source code must retain the above
  copyright notice, this list of conditions and the
  following disclaimer.

* Redistributions in binary form must reproduce the
  above copyright notice, this list of conditions
  and the following disclaimer in the documentation
  and/or other materials provided with the distribution.

* Neither the name of the University of Illinois
  nor the names of its contributors may be used to
  endorse or promote products derived from this
  software without specific prior written permission.

THIS SOFTWARE IS PROVIDED BY THE COPYRIGHT HOLDERS AND CONTRIBUTORS "AS
IS" AND ANY EXPRESS OR IMPLIED WARRANTIES, INCLUDING, BUT NOT LIMITED TO,
THE IMPLIED WARRANTIES OF MERCHANTABILITY AND FITNESS FOR A PARTICULAR
PURPOSE ARE DISCLAIMED. IN NO EVENT SHALL THE COPYRIGHT OWNER OR
CONTRIBUTORS BE LIABLE FOR ANY DIRECT, INDIRECT, INCIDENTAL, SPECIAL,
EXEMPLARY, OR CONSEQUENTIAL DAMAGES (INCLUDING, BUT NOT LIMITED TO,
PROCUREMENT OF SUBSTITUTE GOODS OR SERVICES; LOSS OF USE, DATA, OR
PROFITS; OR BUSINESS INTERRUPTION) HOWEVER CAUSED AND ON ANY THEORY OF
LIABILITY, WHETHER IN CONTRACT, STRICT LIABILITY, OR TORT (INCLUDING
NEGLIGENCE OR OTHERWISE) ARISING IN ANY WAY OUT OF THE USE OF THIS
SOFTWARE, EVEN IF ADVISED OF THE POSSIBILITY OF SUCH DAMAGE.
*****************************************************************************/

/*****************************************************************************
written by
   Yunhong Gu, last updated 03/12/2011
modified by
   Haivision Systems Inc.
*****************************************************************************/

#include "platform_sys.h"

#include <cstring>
#include <cmath>
#include "buffer.h"
#include "packet.h"
#include "core.h" // provides some constants
#include "logging.h"

using namespace std;
using namespace srt_logging;
using namespace srt::sync;

CSndBuffer::CSndBuffer(int size, int mss)
    : m_BufLock()
    , m_pBlock(NULL)
    , m_pFirstBlock(NULL)
    , m_pCurrBlock(NULL)
    , m_pLastBlock(NULL)
    , m_pBuffer(NULL)
    , m_iNextMsgNo(1)
    , m_iSize(size)
    , m_iMSS(mss)
    , m_iCount(0)
    , m_iBytesCount(0)
#ifdef SRT_ENABLE_SNDBUFSZ_MAVG
    , m_iCountMAvg(0)
    , m_iBytesCountMAvg(0)
    , m_TimespanMAvg(0)
#endif
    , m_iInRatePktsCount(0)
    , m_iInRateBytesCount(0)
    , m_InRatePeriod(INPUTRATE_FAST_START_US)   // 0.5 sec (fast start)
    , m_iInRateBps(INPUTRATE_INITIAL_BYTESPS)
{
   // initial physical buffer of "size"
   m_pBuffer = new Buffer;
   m_pBuffer->m_pcData = new char [m_iSize * m_iMSS];
   m_pBuffer->m_iSize = m_iSize;
   m_pBuffer->m_pNext = NULL;

   // circular linked list for out bound packets
   m_pBlock = new Block;
   Block* pb = m_pBlock;
   for (int i = 1; i < m_iSize; ++ i)
   {
      pb->m_pNext = new Block;
      pb->m_iMsgNoBitset = 0;
      pb = pb->m_pNext;
   }
   pb->m_pNext = m_pBlock;

   pb = m_pBlock;
   char* pc = m_pBuffer->m_pcData;
   for (int i = 0; i < m_iSize; ++ i)
   {
      pb->m_pcData = pc;
      pb = pb->m_pNext;
      pc += m_iMSS;
   }

   m_pFirstBlock = m_pCurrBlock = m_pLastBlock = m_pBlock;

   createMutex(m_BufLock, "Buf");
}

CSndBuffer::~CSndBuffer()
{
   Block* pb = m_pBlock->m_pNext;
   while (pb != m_pBlock)
   {
      Block* temp = pb;
      pb = pb->m_pNext;
      delete temp;
   }
   delete m_pBlock;

   while (m_pBuffer != NULL)
   {
      Buffer* temp = m_pBuffer;
      m_pBuffer = m_pBuffer->m_pNext;
      delete [] temp->m_pcData;
      delete temp;
   }

   releaseMutex(m_BufLock);
}

<<<<<<< HEAD
void CSndBuffer::addBuffer(const char* data, int len, ref_t<SRT_MSGCTRL> r_mctrl)
{
    int32_t& msgno = r_mctrl.get().msgno;
    int32_t& seqno = r_mctrl.get().pktseq;
    uint64_t& srctime = r_mctrl.get().srctime;
    int& ttl = r_mctrl.get().msgttl;

=======
void CSndBuffer::addBuffer(const char* data, int len, int ttl, bool order, uint64_t srctime, int32_t& w_seqno, int32_t& w_msgno)
{
>>>>>>> 27d87898
    int size = len / m_iMSS;
    if ((len % m_iMSS) != 0)
        size ++;

    HLOGC(mglog.Debug, log << "addBuffer: size=" << m_iCount << " reserved=" << m_iSize << " needs=" << size << " buffers for " << len << " bytes");

    // dynamically increase sender buffer
    while (size + m_iCount >= m_iSize)
    {
        HLOGC(mglog.Debug, log << "addBuffer: ... still lacking " << (size + m_iCount - m_iSize) << " buffers...");
        increase();
    }

    const steady_clock::time_point time = steady_clock::now();
    if (srctime == 0)
    {
        HLOGC(dlog.Debug, log << CONID() << "addBuffer: DEFAULT SRCTIME - overriding with current time.");
        srctime = time.us_since_epoch();
    }
    int32_t inorder = r_mctrl.get().inorder ? MSGNO_PACKET_INORDER::mask : 0;

    HLOGC(dlog.Debug, log << CONID() << "addBuffer: adding "
        << size << " packets (" << len << " bytes) to send, msgno="
        << (msgno ? msgno : m_iNextMsgNo)
        << (inorder ? "" : " NOT") << " in order");

    // The sequence number passed to this function is the sequence number
    // that the very first packet from the packet series should get here.
    // If there's more than one packet, this function must increase it by itself
    // and then return the accordingly modified sequence number in the reference.

    Block* s = m_pLastBlock;
<<<<<<< HEAD

    if (msgno == 0) // DEFAULT-UNCHANGED msgno supplied
    {
        HLOGC(dlog.Debug, log << "addBuffer: using internally managed msgno=" << m_iNextMsgNo);
        msgno = m_iNextMsgNo;
    }
    else
    {
        HLOGC(dlog.Debug, log << "addBuffer: OVERWRITTEN by msgno supplied by caller: msgno=" << msgno);
        m_iNextMsgNo = msgno;
    }

=======
    w_msgno = m_iNextMsgNo;
>>>>>>> 27d87898
    for (int i = 0; i < size; ++ i)
    {
        int pktlen = len - i * m_iMSS;
        if (pktlen > m_iMSS)
            pktlen = m_iMSS;

<<<<<<< HEAD
        HLOGC(dlog.Debug, log << "addBuffer: %" << seqno << " #" << msgno
                << " spreading from=" << (i*m_iMSS) << " size=" << pktlen
                << " TO BUFFER:" << (void*)s->m_pcData);
        memcpy(s->m_pcData, data + i * m_iMSS, pktlen);
=======
        HLOGC(dlog.Debug, log << "addBuffer: seq=" << w_seqno << " spreading from=" << (i*m_iMSS) << " size=" << pktlen << " TO BUFFER:" << (void*)s->m_pcData);
        memcpy((s->m_pcData), data + i * m_iMSS, pktlen);
>>>>>>> 27d87898
        s->m_iLength = pktlen;

        s->m_iSeqNo = w_seqno;
        w_seqno = CSeqNo::incseq(w_seqno);

        s->m_iMsgNoBitset = m_iNextMsgNo | inorder;
        if (i == 0)
            s->m_iMsgNoBitset |= PacketBoundaryBits(PB_FIRST);
        if (i == size - 1)
            s->m_iMsgNoBitset |= PacketBoundaryBits(PB_LAST);
        // NOTE: if i is neither 0 nor size-1, it resuls with PB_SUBSEQUENT.
        //       if i == 0 == size-1, it results with PB_SOLO. 
        // Packets assigned to one message can be:
        // [PB_FIRST] [PB_SUBSEQUENT] [PB_SUBSEQUENT] [PB_LAST] - 4 packets per message
        // [PB_FIRST] [PB_LAST] - 2 packets per message
        // [PB_SOLO] - 1 packet per message

        s->m_ullSourceTime_us = srctime;
        s->m_tsOriginTime = time;
        s->m_iTTL = ttl;

        // XXX unchecked condition: s->m_pNext == NULL.
        // Should never happen, as the call to increase() should ensure enough buffers.
        SRT_ASSERT(s->m_pNext);
        s = s->m_pNext;
    }
    m_pLastBlock = s;

    CGuard::enterCS(m_BufLock);
    m_iCount += size;

    m_iBytesCount += len;
    m_tsLastOriginTime = time;

    updateInputRate(time, size, len);

#ifdef SRT_ENABLE_SNDBUFSZ_MAVG
    updAvgBufSize(time);
#endif

    CGuard::leaveCS(m_BufLock);


    // MSGNO_SEQ::mask has a form: 00000011111111...
    // At least it's known that it's from some index inside til the end (to bit 0).
    // If this value has been reached in a step of incrementation, it means that the
    // maximum value has been reached. Casting to int32_t to ensure the same sign
    // in comparison, although it's far from reaching the sign bit.

    m_iNextMsgNo ++;
    if (m_iNextMsgNo == int32_t(MSGNO_SEQ::mask))
        m_iNextMsgNo = 1;
}

void CSndBuffer::setInputRateSmpPeriod(int period)
{
    m_InRatePeriod = (uint64_t)period; //(usec) 0=no input rate calculation
}

void CSndBuffer::updateInputRate(const steady_clock::time_point& time, int pkts, int bytes)
{
    //no input rate calculation
    if (m_InRatePeriod == 0)
        return;

    if (is_zero(m_tsInRateStartTime))
    {
        m_tsInRateStartTime = time;
        return;
    }

    m_iInRatePktsCount  += pkts;
    m_iInRateBytesCount += bytes;

    // Trigger early update in fast start mode
    const bool early_update = (m_InRatePeriod < INPUTRATE_RUNNING_US)
        && (m_iInRatePktsCount > INPUTRATE_MAX_PACKETS);

    const uint64_t period_us = count_microseconds(time - m_tsInRateStartTime);
    if (early_update || period_us > m_InRatePeriod)
    {
        //Required Byte/sec rate (payload + headers)
        m_iInRateBytesCount += (m_iInRatePktsCount * CPacket::SRT_DATA_HDR_SIZE);
        m_iInRateBps = (int)(((int64_t)m_iInRateBytesCount * 1000000) / period_us);
        HLOGC(dlog.Debug, log << "updateInputRate: pkts:" << m_iInRateBytesCount << " bytes:" << m_iInRatePktsCount
                << " rate=" << (m_iInRateBps*8)/1000
                << "kbps interval=" << period_us);
        m_iInRatePktsCount = 0;
        m_iInRateBytesCount = 0;
        m_tsInRateStartTime = time;

        setInputRateSmpPeriod(INPUTRATE_RUNNING_US);
    }
}


int CSndBuffer::addBufferFromFile(fstream& ifs, int len)
{
   int size = len / m_iMSS;
   if ((len % m_iMSS) != 0)
      size ++;

   HLOGC(mglog.Debug, log << "addBufferFromFile: size=" << m_iCount << " reserved=" << m_iSize << " needs=" << size << " buffers for " << len << " bytes");

   // dynamically increase sender buffer
   while (size + m_iCount >= m_iSize)
   {
      HLOGC(mglog.Debug, log << "addBufferFromFile: ... still lacking " << (size + m_iCount - m_iSize) << " buffers...");
      increase();
   }

   HLOGC(dlog.Debug, log << CONID() << "addBufferFromFile: adding "
       << size << " packets (" << len << " bytes) to send, msgno=" << m_iNextMsgNo);

   Block* s = m_pLastBlock;
   int total = 0;
   for (int i = 0; i < size; ++ i)
   {
      if (ifs.bad() || ifs.fail() || ifs.eof())
         break;

      int pktlen = len - i * m_iMSS;
      if (pktlen > m_iMSS)
         pktlen = m_iMSS;

      HLOGC(dlog.Debug, log << "addBufferFromFile: reading from=" << (i*m_iMSS) << " size=" << pktlen << " TO BUFFER:" << (void*)s->m_pcData);
      ifs.read(s->m_pcData, pktlen);
      if ((pktlen = int(ifs.gcount())) <= 0)
         break;

      // currently file transfer is only available in streaming mode, message is always in order, ttl = infinite
      s->m_iMsgNoBitset = m_iNextMsgNo | MSGNO_PACKET_INORDER::mask;
      if (i == 0)
         s->m_iMsgNoBitset |= PacketBoundaryBits(PB_FIRST);
      if (i == size - 1)
         s->m_iMsgNoBitset |= PacketBoundaryBits(PB_LAST);
      // NOTE: PB_FIRST | PB_LAST == PB_SOLO.
      // none of PB_FIRST & PB_LAST == PB_SUBSEQUENT.

      s->m_iLength = pktlen;
      s->m_iTTL = -1;
      s = s->m_pNext;

      total += pktlen;
   }
   m_pLastBlock = s;

   CGuard::enterCS(m_BufLock);
   m_iCount += size;
   m_iBytesCount += total;

   CGuard::leaveCS(m_BufLock);

   m_iNextMsgNo ++;
   if (m_iNextMsgNo == int32_t(MSGNO_SEQ::mask))
      m_iNextMsgNo = 1;

   return total;
}

int CSndBuffer::readData(CPacket& w_packet, steady_clock::time_point& w_srctime, int kflgs)
{
   // No data to read
   if (m_pCurrBlock == m_pLastBlock)
      return 0;

   // Make the packet REFLECT the data stored in the buffer.
   w_packet.m_pcData = m_pCurrBlock->m_pcData;
   int readlen = m_pCurrBlock->m_iLength;
   w_packet.setLength(readlen);
   w_packet.m_iSeqNo = m_pCurrBlock->m_iSeqNo;

   // XXX This is probably done because the encryption should happen
   // just once, and so this sets the encryption flags to both msgno bitset
   // IN THE PACKET and IN THE BLOCK. This is probably to make the encryption
   // happen at the time when scheduling a new packet to send, but the packet
   // must remain in the send buffer until it's ACKed. For the case of rexmit
   // the packet will be taken "as is" (that is, already encrypted).
   //
   // The problem is in the order of things:
   // 0. When the application stores the data, some of the flags for PH_MSGNO are set.
   // 1. The readData() is called to get the original data sent by the application.
   // 2. The data are original and must be encrypted. They WILL BE encrypted, later.
   // 3. So far we are in readData() so the encryption flags must be updated NOW because
   //    later we won't have access to the block's data.
   // 4. After exiting from readData(), the packet is being encrypted. It's immediately
   //    sent, however the data must remain in the sending buffer until they are ACKed.
   // 5. In case when rexmission is needed, the second overloaded version of readData
   //    is being called, and the buffer + PH_MSGNO value is extracted. All interesting
   //    flags must be present and correct at that time.
   //
   // The only sensible way to fix this problem is to encrypt the packet not after
   // extracting from here, but when the packet is stored into CSndBuffer. The appropriate
   // flags for PH_MSGNO will be applied directly there. Then here the value for setting
   // PH_MSGNO will be set as is.

   if (kflgs == -1)
   {
       HLOGC(dlog.Debug, log << CONID() << " CSndBuffer: ERROR: encryption required and not possible. NOT SENDING.");
       readlen = 0;
   }
   else
   {
       m_pCurrBlock->m_iMsgNoBitset |= MSGNO_ENCKEYSPEC::wrap(kflgs);
   }
   w_packet.m_iMsgNo = m_pCurrBlock->m_iMsgNoBitset;

   // TODO: FR #930. Use source time if it is provided.
   w_srctime = m_pCurrBlock->m_tsOriginTime;
   /* *srctime =
      m_pCurrBlock->m_ullSourceTime_us ? m_pCurrBlock->m_ullSourceTime_us :
      m_pCurrBlock->m_tsOriginTime;*/

   m_pCurrBlock = m_pCurrBlock->m_pNext;

   HLOGC(dlog.Debug, log << CONID() << "CSndBuffer: extracting packet size=" << readlen << " to send");

   return readlen;
}

int CSndBuffer::readData(const int offset, CPacket& w_packet, steady_clock::time_point& w_srctime, int& w_msglen)
{
   int32_t& msgno_bitset = w_packet.m_iMsgNo;

   CGuard bufferguard(m_BufLock);

   Block* p = m_pFirstBlock;

   // XXX Suboptimal procedure to keep the blocks identifiable
   // by sequence number. Consider using some circular buffer.
   for (int i = 0; i < offset; ++ i)
      p = p->m_pNext;

   // Check if the block that is the next candidate to send (m_pCurrBlock pointing) is stale.

   // If so, then inform the caller that it should first take care of the whole
   // message (all blocks with that message id). Shift the m_pCurrBlock pointer
   // to the position past the last of them. Then return -1 and set the
   // msgno_bitset return reference to the message id that should be dropped as
   // a whole.

   // After taking care of that, the caller should immediately call this function again,
   // this time possibly in order to find the real data to be sent.

   // if found block is stale
   // (This is for messages that have declared TTL - messages that fail to be sent
   // before the TTL defined time comes, will be dropped).
   if ((p->m_iTTL >= 0) && (count_milliseconds(steady_clock::now() - p->m_tsOriginTime) > p->m_iTTL))
   {
      int32_t msgno = p->getMsgSeq();
      w_msglen = 1;
      p = p->m_pNext;
      bool move = false;
      while (msgno == p->getMsgSeq())
      {
         if (p == m_pCurrBlock)
            move = true;
         p = p->m_pNext;
         if (move)
            m_pCurrBlock = p;
         w_msglen++;
      }

      HLOGC(dlog.Debug, log << "CSndBuffer::readData: due to TTL exceeded, " << w_msglen << " messages to drop, up to " << msgno);

      // If readData returns -1, then msgno_bitset is understood as a Message ID to drop.
      // This means that in this case it should be written by the message sequence value only
      // (not the whole 4-byte bitset written at PH_MSGNO).
      msgno_bitset = msgno;
      return -1;
   }

   w_packet.m_pcData = p->m_pcData;
   int readlen = p->m_iLength;
   w_packet.setLength(readlen);

   // XXX Here the value predicted to be applied to PH_MSGNO field is extracted.
   // As this function is predicted to extract the data to send as a rexmited packet,
   // the packet must be in the form ready to send - so, in case of encryption,
   // encrypted, and with all ENC flags already set. So, the first call to send
   // the packet originally (the other overload of this function) must set these
   // flags.
   w_packet.m_iMsgNo = p->m_iMsgNoBitset;

   // TODO: FR #930. Use source time if it is provided.
   w_srctime = m_pCurrBlock->m_tsOriginTime;
   /*w_srctime =
      m_pCurrBlock->m_ullSourceTime_us ? m_pCurrBlock->m_ullSourceTime_us :
      m_pCurrBlock->m_tsOriginTime;*/

   HLOGC(dlog.Debug, log << CONID() << "CSndBuffer: getting packet %"
           << p->m_iSeqNo << " as per %" << r_packet.get().m_iSeqNo
           << " size=" << readlen << " to send [REXMIT]");

   return readlen;
}

void CSndBuffer::ackData(int offset)
{
   CGuard bufferguard(m_BufLock);

   bool move = false;
   for (int i = 0; i < offset; ++ i)
   {
      m_iBytesCount -= m_pFirstBlock->m_iLength;
      if (m_pFirstBlock == m_pCurrBlock)
          move = true;
      m_pFirstBlock = m_pFirstBlock->m_pNext;
   }
   if (move)
       m_pCurrBlock = m_pFirstBlock;

   m_iCount -= offset;

#ifdef SRT_ENABLE_SNDBUFSZ_MAVG
   updAvgBufSize(steady_clock::now());
#endif

   CTimer::triggerEvent();
}

int CSndBuffer::getCurrBufSize() const
{
   return m_iCount;
}

#ifdef SRT_ENABLE_SNDBUFSZ_MAVG

int CSndBuffer::getAvgBufSize(int& w_bytes, int& w_tsp)
{
    CGuard bufferguard(m_BufLock); /* Consistency of pkts vs. w_bytes vs. spantime */

    /* update stats in case there was no add/ack activity lately */
    updAvgBufSize(steady_clock::now());

    w_bytes = m_iBytesCountMAvg;
    w_tsp = m_TimespanMAvg;
    return(m_iCountMAvg);
}

void CSndBuffer::updAvgBufSize(const steady_clock::time_point& now)
{
   const uint64_t elapsed_ms = count_milliseconds(now - m_tsLastSamplingTime); //ms since last sampling

   if ((1000000 / SRT_MAVG_SAMPLING_RATE) / 1000 > elapsed_ms)
      return;

   if (1000 < elapsed_ms)
   {
      /* No sampling in last 1 sec, initialize average */
      m_iCountMAvg = getCurrBufSize((m_iBytesCountMAvg), (m_TimespanMAvg));
      m_tsLastSamplingTime = now;
   }
   else //((1000000 / SRT_MAVG_SAMPLING_RATE) / 1000 <= elapsed_ms)
   {
      /*
      * weight last average value between -1 sec and last sampling time (LST)
      * and new value between last sampling time and now
      *                                      |elapsed_ms|
      *   +----------------------------------+-------+
      *  -1                                 LST      0(now)
      */
      int instspan;
      int bytescount;
      int count = getCurrBufSize((bytescount), (instspan));

      HLOGC(dlog.Debug, log << "updAvgBufSize: " << elapsed_ms
              << ": " << count << " " << bytescount
              << " " << instspan << "ms");

      m_iCountMAvg      = (int)(((count      * (1000 - elapsed_ms)) + (count      * elapsed_ms)) / 1000);
      m_iBytesCountMAvg = (int)(((bytescount * (1000 - elapsed_ms)) + (bytescount * elapsed_ms)) / 1000);
      m_TimespanMAvg    = (int)(((instspan   * (1000 - elapsed_ms)) + (instspan   * elapsed_ms)) / 1000);
      m_tsLastSamplingTime = now;
   }
}

#endif /* SRT_ENABLE_SNDBUFSZ_MAVG */

int CSndBuffer::getCurrBufSize(int& w_bytes, int& w_timespan)
{
   w_bytes = m_iBytesCount;
   /* 
   * Timespan can be less then 1000 us (1 ms) if few packets. 
   * Also, if there is only one pkt in buffer, the time difference will be 0.
   * Therefore, always add 1 ms if not empty.
   */
   w_timespan = 0 < m_iCount ? count_milliseconds(m_tsLastOriginTime - m_pFirstBlock->m_tsOriginTime) + 1 : 0;

   return m_iCount;
}

int CSndBuffer::dropLateData(int& bytes, const steady_clock::time_point& too_late_time)
{
   int dpkts = 0;
   int dbytes = 0;
   bool move = false;

   CGuard bufferguard (m_BufLock);
   for (int i = 0; i < m_iCount && m_pFirstBlock->m_tsOriginTime < too_late_time; ++ i)
   {
      dpkts++;
      dbytes += m_pFirstBlock->m_iLength;

      if (m_pFirstBlock == m_pCurrBlock)
          move = true;
      m_pFirstBlock = m_pFirstBlock->m_pNext;
   }

   if (move)
   {
       m_pCurrBlock = m_pFirstBlock;
   }
   m_iCount -= dpkts;

   m_iBytesCount -= dbytes;
   bytes = dbytes;

#ifdef SRT_ENABLE_SNDBUFSZ_MAVG
   updAvgBufSize(steady_clock::now());
#endif /* SRT_ENABLE_SNDBUFSZ_MAVG */

// CTimer::triggerEvent();
   return(dpkts);
}

void CSndBuffer::increase()
{
   int unitsize = m_pBuffer->m_iSize;

   // new physical buffer
   Buffer* nbuf = NULL;
   try
   {
      nbuf  = new Buffer;
      nbuf->m_pcData = new char [unitsize * m_iMSS];
   }
   catch (...)
   {
      delete nbuf;
      throw CUDTException(MJ_SYSTEMRES, MN_MEMORY, 0);
   }
   nbuf->m_iSize = unitsize;
   nbuf->m_pNext = NULL;

   // insert the buffer at the end of the buffer list
   Buffer* p = m_pBuffer;
   while (p->m_pNext != NULL)
      p = p->m_pNext;
   p->m_pNext = nbuf;

   // new packet blocks
   Block* nblk = NULL;
   try
   {
      nblk = new Block;
   }
   catch (...)
   {
      delete nblk;
      throw CUDTException(MJ_SYSTEMRES, MN_MEMORY, 0);
   }
   Block* pb = nblk;
   for (int i = 1; i < unitsize; ++ i)
   {
      pb->m_pNext = new Block;
      pb = pb->m_pNext;
   }

   // insert the new blocks onto the existing one
   pb->m_pNext = m_pLastBlock->m_pNext;
   m_pLastBlock->m_pNext = nblk;

   pb = nblk;
   char* pc = nbuf->m_pcData;
   for (int i = 0; i < unitsize; ++ i)
   {
      pb->m_pcData = pc;
      pb = pb->m_pNext;
      pc += m_iMSS;
   }

   m_iSize += unitsize;

   HLOGC(dlog.Debug, log << "CSndBuffer: BUFFER FULL - adding " << (unitsize*m_iMSS) << " bytes spread to " << unitsize << " blocks"
       << " (total size: " << m_iSize << " bytes)");

}

////////////////////////////////////////////////////////////////////////////////

/*
*   RcvBuffer (circular buffer):
*
*   |<------------------- m_iSize ----------------------------->|
*   |       |<--- acked pkts -->|<--- m_iMaxPos --->|           |
*   |       |                   |                   |           |
*   +---+---+---+---+---+---+---+---+---+---+---+---+---+   +---+
*   | 0 | 0 | 1 | 1 | 1 | 0 | 1 | 1 | 1 | 1 | 0 | 1 | 0 |...| 0 | m_pUnit[]
*   +---+---+---+---+---+---+---+---+---+---+---+---+---+   +---+
*             |                 | |               |
*             |                   |               \__last pkt received
*             |                   \___ m_iLastAckPos: last ack sent
*             \___ m_iStartPos: first message to read
*                      
*   m_pUnit[i]->m_iFlag: 0:free, 1:good, 2:passack, 3:dropped
* 
*   thread safety:
*    m_iStartPos:   CUDT::m_RecvLock 
*    m_iLastAckPos: CUDT::m_AckLock 
*    m_iMaxPos:     none? (modified on add and ack
*/


// XXX Init values moved to in-class.
//const uint32_t CRcvBuffer::TSBPD_WRAP_PERIOD = (30*1000000);    //30 seconds (in usec)
//const int CRcvBuffer::TSBPD_DRIFT_MAX_VALUE   = 5000;  // usec
//const int CRcvBuffer::TSBPD_DRIFT_MAX_SAMPLES = 1000;  // ACK-ACK packets
#ifdef SRT_DEBUG_TSBPD_DRIFT
//const int CRcvBuffer::TSBPD_DRIFT_PRT_SAMPLES = 200;   // ACK-ACK packets
#endif

CRcvBuffer::CRcvBuffer(CUnitQueue* queue, int bufsize_pkts):
m_pUnit(NULL),
m_iSize(bufsize_pkts),
m_pUnitQueue(queue),
m_iStartPos(0),
m_iLastAckPos(0),
m_iMaxPos(0),
m_iNotch(0)
,m_BytesCountLock()
,m_iBytesCount(0)
,m_iAckedPktsCount(0)
,m_iAckedBytesCount(0)
,m_iAvgPayloadSz(7*188)
,m_bTsbPdMode(false)
,m_tdTsbPdDelay(0)
,m_bTsbPdWrapCheck(false)
#ifdef SRT_ENABLE_RCVBUFSZ_MAVG
,m_TimespanMAvg(0)
,m_iCountMAvg(0)
,m_iBytesCountMAvg(0)
#endif
{
   m_pUnit = new CUnit* [m_iSize];
   for (int i = 0; i < m_iSize; ++ i)
      m_pUnit[i] = NULL;

#ifdef SRT_DEBUG_TSBPD_DRIFT
   memset(m_TsbPdDriftHisto100us, 0, sizeof(m_TsbPdDriftHisto100us));
   memset(m_TsbPdDriftHisto1ms, 0, sizeof(m_TsbPdDriftHisto1ms));
#endif

   createMutex(m_BytesCountLock, "BytesCount");
}

CRcvBuffer::~CRcvBuffer()
{
   for (int i = 0; i < m_iSize; ++ i)
   {
      if (m_pUnit[i] != NULL)
      {
          m_pUnitQueue->makeUnitFree(m_pUnit[i]);
      }
   }

   delete [] m_pUnit;

   releaseMutex(m_BytesCountLock);
}

void CRcvBuffer::countBytes(int pkts, int bytes, bool acked)
{
   /*
   * Byte counter changes from both sides (Recv & Ack) of the buffer
   * so the higher level lock is not enough for thread safe op.
   *
   * pkts are...
   *  added (bytes>0, acked=false),
   *  acked (bytes>0, acked=true),
   *  removed (bytes<0, acked=n/a)
   */
   CGuard cg (m_BytesCountLock);

   if (!acked) //adding new pkt in RcvBuffer
   {
       m_iBytesCount += bytes; /* added or removed bytes from rcv buffer */
       if (bytes > 0) /* Assuming one pkt when adding bytes */
          m_iAvgPayloadSz = ((m_iAvgPayloadSz * (100 - 1)) + bytes) / 100; 
   }
   else // acking/removing pkts to/from buffer
   {
       m_iAckedPktsCount += pkts; /* acked or removed pkts from rcv buffer */
       m_iAckedBytesCount += bytes; /* acked or removed bytes from rcv buffer */

       if (bytes < 0) m_iBytesCount += bytes; /* removed bytes from rcv buffer */
   }
}

int CRcvBuffer::addData(CUnit* unit, int offset)
{
   SRT_ASSERT(unit != NULL);
   if (offset >= getAvailBufSize())
       return -1;

   const int pos = (m_iLastAckPos + offset) % m_iSize;
   if (offset >= m_iMaxPos)
      m_iMaxPos = offset + 1;

   if (m_pUnit[pos] != NULL) {
      HLOGC(dlog.Debug, log << "addData: unit %" << unit->m_Packet.m_iSeqNo
              << " rejected, already exists");
      return -1;
   }
   m_pUnit[pos] = unit;
   countBytes(1, (int) unit->m_Packet.getLength());

   m_pUnitQueue->makeUnitGood(unit);

   HLOGC(dlog.Debug, log << "addData: unit %" << unit->m_Packet.m_iSeqNo
           << " accepted, off=" << offset << " POS=" << pos);
   return 0;
}

int CRcvBuffer::readBuffer(char* data, int len)
{
    int p = m_iStartPos;
    int lastack = m_iLastAckPos;
    int rs = len;
#if ENABLE_HEAVY_LOGGING
    char* begin = data;
#endif

    const steady_clock::time_point now = (m_bTsbPdMode ? steady_clock::now() : steady_clock::time_point());

    HLOGC(dlog.Debug, log << CONID() << "readBuffer: start=" << p << " lastack=" << lastack);
    while ((p != lastack) && (rs > 0))
    {
        if (m_pUnit[p] == NULL)
        {
            LOGC(dlog.Error, log << CONID() << " IPE readBuffer on null packet pointer");
            return -1;
        }

        if (m_bTsbPdMode)
        {
            HLOGC(dlog.Debug, log << CONID() << "readBuffer: chk if time2play:"
                << " NOW=" << FormatTime(now)
                << " PKT TS=" << FormatTime(getPktTsbPdTime(m_pUnit[p]->m_Packet.getMsgTimeStamp())));

            if ((getPktTsbPdTime(m_pUnit[p]->m_Packet.getMsgTimeStamp()) > now))
                break; /* too early for this unit, return whatever was copied */
        }

        int unitsize = (int) m_pUnit[p]->m_Packet.getLength() - m_iNotch;
        if (unitsize > rs)
            unitsize = rs;

        HLOGC(dlog.Debug, log << CONID() << "readBuffer: copying buffer #" << p
                << " targetpos=" << int(data-begin) << " sourcepos=" << m_iNotch << " size=" << unitsize << " left=" << (unitsize-rs));
        memcpy((data), m_pUnit[p]->m_Packet.m_pcData + m_iNotch, unitsize);
        data += unitsize;

        if ((rs > unitsize) || (rs == int(m_pUnit[p]->m_Packet.getLength()) - m_iNotch))
        {
            freeUnitAt(p);
            p = shiftFwd(p);

            m_iNotch = 0;
        }
        else
            m_iNotch += rs;

        rs -= unitsize;
    }

    /* we removed acked bytes form receive buffer */
    countBytes(-1, -(len - rs), true);
    m_iStartPos = p;

    return len - rs;
}

int CRcvBuffer::readBufferToFile(fstream& ofs, int len)
{
   int p = m_iStartPos;
   int lastack = m_iLastAckPos;
   int rs = len;

   while ((p != lastack) && (rs > 0))
   {
      int unitsize = (int) m_pUnit[p]->m_Packet.getLength() - m_iNotch;
      if (unitsize > rs)
         unitsize = rs;

      ofs.write(m_pUnit[p]->m_Packet.m_pcData + m_iNotch, unitsize);
      if (ofs.fail())
         break;

      if ((rs > unitsize) || (rs == int(m_pUnit[p]->m_Packet.getLength()) - m_iNotch))
      {
         freeUnitAt(p);

         p = shiftFwd(p);

         m_iNotch = 0;
      }
      else
         m_iNotch += rs;

      rs -= unitsize;
   }

   /* we removed acked bytes form receive buffer */
   countBytes(-1, -(len - rs), true);
   m_iStartPos = p;

   return len - rs;
}

int CRcvBuffer::ackData(int len)
{
   SRT_ASSERT(len < m_iSize);
   SRT_ASSERT(len > 0);
   int end = shift(m_iLastAckPos, len);

   {
      int pkts = 0;
      int bytes = 0;
      for (int i = m_iLastAckPos; i != end; i = shiftFwd(i))
      {
          if (m_pUnit[i] == NULL)
              continue;

          pkts++;
          bytes += (int) m_pUnit[i]->m_Packet.getLength();
      }
      if (pkts > 0) countBytes(pkts, bytes, true);
   }

   HLOGC(mglog.Debug, log << "ackData: shift by " << len << ", start=" << m_iStartPos
           << " end=" << m_iLastAckPos << " -> " << end);

   m_iLastAckPos = end;
   m_iMaxPos -= len;
   if (m_iMaxPos < 0)
      m_iMaxPos = 0;

   // Returned value is the distance towards the starting
   // position from m_iLastAckPos, which is in sync with CUDT::m_iRcvLastSkipAck.
   // This should help determine the sequence number at first read-ready position.

   int dist = m_iLastAckPos - m_iStartPos;
   if (dist < 0)
       return dist + m_iSize;
   return dist;
}

void CRcvBuffer::skipData(int len)
{
   /* 
   * Caller need protect both AckLock and RecvLock
   * to move both m_iStartPos and m_iLastAckPost
   */
   if (m_iStartPos == m_iLastAckPos)
      m_iStartPos = (m_iStartPos + len) % m_iSize;
   m_iLastAckPos = (m_iLastAckPos + len) % m_iSize;
   m_iMaxPos -= len;
   if (m_iMaxPos < 0)
      m_iMaxPos = 0;
}

size_t CRcvBuffer::dropData(int len)
{
    // This function does the same as skipData, although skipData
    // should work in the condition of absence of data, so no need
    // to force the units in the range to be freed. This function
    // works in more general condition where we don't know if there
    // are any data in the given range, but want to remove these
    // "sequence positions" from the buffer, whether there are data
    // at them or not.

    size_t stats_bytes = 0;

    int p = m_iStartPos;
    int past_q = shift(p, len);
    while (p != past_q)
    {
        if (m_pUnit[p] && m_pUnit[p]->m_iFlag == CUnit::GOOD)
        {
            stats_bytes += m_pUnit[p]->m_Packet.getLength();
            freeUnitAt(p);
        }

        p = shiftFwd(p);
    }

    m_iStartPos = past_q;
    return stats_bytes;
}

bool CRcvBuffer::getRcvFirstMsg(steady_clock::time_point& w_tsbpdtime,
                                bool&                     w_passack,
                                int32_t&                  w_skipseqno,
                                int32_t&                  w_curpktseq)
{
    w_skipseqno = -1;
    w_passack = false;
    // tsbpdtime will be retrieved by the below call
    // Returned values:
    // - tsbpdtime: real time when the packet is ready to play (whether ready to play or not)
    // - w_passack: false (the report concerns a packet with an exactly next sequence)
    // - w_skipseqno == -1: no packets to skip towards the first RTP
    // - curpktseq: sequence number for reported packet (for debug purposes)
    // - @return: whether the reported packet is ready to play

    /* Check the acknowledged packets */
    // getRcvReadyMsg returns true if the time to play for the first message
    // (returned in w_tsbpdtime) is in the past.
    if (getRcvReadyMsg((w_tsbpdtime), (w_curpktseq), -1))
    {
        HLOGC(dlog.Debug, log << "getRcvFirstMsg: ready CONTIG packet: %" << w_curpktseq);
        return true;
    }
    else if (!is_zero(w_tsbpdtime))
    {
        HLOGC(dlog.Debug, log << "getRcvFirstMsg: packets found, but in future");
        // This means that a message next to be played, has been found,
        // but the time to play is in future.
        return false;
    }

    // Falling here means that there are NO PACKETS in the ACK-ed region
    // (m_iStartPos - m_iLastAckPos), but we may have something in the
    // region (m_iLastAckPos - (m_iLastAckPos+m_iMaxPos)), that is, packets
    // that may be separated from the last ACK-ed by lost ones.

    // Below this line we have only two options:
    // - m_iMaxPos == 0, which means that no more packets are in the buffer
    //    - returned: tsbpdtime=0, w_passack=true, w_skipseqno=-1, w_curpktseq=0, @return false
    // - m_iMaxPos > 0, which means that there are packets arrived after a lost packet:
    //    - returned: tsbpdtime=PKT.TS, w_passack=true, w_skipseqno=PKT.SEQ, ppkt=PKT, @return LOCAL(PKT.TS) <= NOW

    /* 
     * No acked packets ready but caller want to know next packet to wait for
     * Check the not yet acked packets that may be stuck by missing packet(s).
     */
    bool haslost = false;
    w_tsbpdtime = steady_clock::time_point(); // redundant, for clarity
    w_passack = true;

    // XXX SUSPECTED ISSUE with this algorithm:
    // The above call to getRcvReadyMsg() should report as to whether:
    // - there is an EXACTLY NEXT SEQUENCE packet
    // - this packet is ready to play.
    //
    // Situations handled after the call are when:
    // - there's the next sequence packet available and it is ready to play
    // - there are no packets at all, ready to play or not
    //
    // So, the remaining situation is that THERE ARE PACKETS that follow
    // the current sequence, but they are not ready to play. This includes
    // packets that have the exactly next sequence and packets that jump
    // over a lost packet.
    //
    // As the getRcvReadyMsg() function walks through the incoming units
    // to see if there's anything that satisfies these conditions, it *SHOULD*
    // be also capable of checking if the next available packet, if it is
    // there, is the next sequence packet or not. Retrieving this exactly
    // packet would be most useful, as the test for play-readiness and
    // sequentiality can be done on it directly.
    //
    // When done so, the below loop would be completely unnecessary.

    // Logical description of the below algorithm:
    // 1. Check if the VERY FIRST PACKET is valid; if so then:
    //    - check if it's ready to play, return boolean value that marks it.

    for (int i = m_iLastAckPos, n = shift(m_iLastAckPos, m_iMaxPos); i != n; i = shiftFwd(i))
    {
        if ( !m_pUnit[i] || m_pUnit[i]->m_iFlag != CUnit::GOOD )
        {
            /* There are packets in the sequence not received yet */
            haslost = true;
            HLOGC(dlog.Debug, log << "getRcvFirstMsg: empty hole at *" << i);
        }
        else
        {
            /* We got the 1st valid packet */
            w_tsbpdtime = getPktTsbPdTime(m_pUnit[i]->m_Packet.getMsgTimeStamp());
            if (w_tsbpdtime <= steady_clock::now())
            {
                /* Packet ready to play */
                if (haslost)
                {
                    /* 
                     * Packet stuck on non-acked side because of missing packets.
                     * Tell 1st valid packet seqno so caller can skip (drop) the missing packets.
                     */
                    w_skipseqno = m_pUnit[i]->m_Packet.m_iSeqNo;
                    w_curpktseq = w_skipseqno;
                }

                HLOGC(dlog.Debug, log << "getRcvFirstMsg: found ready packet, nSKIPPED: "
                        << ((i - m_iLastAckPos + m_iSize) % m_iSize));

                // NOTE: if haslost is not set, it means that this is the VERY FIRST
                // packet, that is, packet currently at pos = m_iLastAckPos. There's no
                // possibility that it is so otherwise because:
                // - if this first good packet is ready to play, THIS HERE RETURNS NOW.
                // ...
                return true;
            }
            HLOGC(dlog.Debug, log << "getRcvFirstMsg: found NOT READY packet, nSKIPPED: "
                    << ((i - m_iLastAckPos + m_iSize) % m_iSize));
            // ... and if this first good packet WASN'T ready to play, THIS HERE RETURNS NOW, TOO,
            // just states that there's no ready packet to play.
            // ...
            return false;
        }
        // ... and if this first packet WASN'T GOOD, the loop continues, however since now
        // the 'haslost' is set, which means that it continues only to find the first valid
        // packet after stating that the very first packet isn't valid.
    }
    HLOGC(dlog.Debug, log << "getRcvFirstMsg: found NO PACKETS");
    return false;
}

steady_clock::time_point CRcvBuffer::debugGetDeliveryTime(int offset)
{
    int i;
    if (offset > 0)
        i = shift(m_iStartPos, offset);
    else
        i = m_iStartPos;

    CUnit* u = m_pUnit[i];
    if (!u || u->m_iFlag != CUnit::GOOD)
        return steady_clock::time_point();

    return getPktTsbPdTime(u->m_Packet.getMsgTimeStamp());
}

bool CRcvBuffer::getRcvReadyMsg(steady_clock::time_point& w_tsbpdtime, int32_t& w_curpktseq, int upto)
{
    bool havelimit = upto != -1;
    int end = -1, past_end = -1;
    if (havelimit)
    {
        int stretch = (m_iSize + m_iStartPos - m_iLastAckPos) % m_iSize;
        if (upto > stretch)
        {
            HLOGC(dlog.Debug, log << "position back " << upto << " exceeds stretch " << stretch);
            // Do nothing. This position is already gone.
            return false;
        }

        end = m_iLastAckPos - upto;
        if (end < 0)
            end += m_iSize;
        past_end = shiftFwd(end); // For in-loop comparison
        HLOGC(dlog.Debug, log << "getRcvReadyMsg: will read from position " << end);
    }

    // NOTE: position m_iLastAckPos in the buffer represents the sequence number of
    // CUDT::m_iRcvLastSkipAck. Therefore 'upto' contains a positive value that should
    // be decreased from m_iLastAckPos to get the position in the buffer that represents
    // the sequence number up to which we'd like to read.
    IF_HEAVY_LOGGING(const char* reason = "NOT RECEIVED");

    for (int i = m_iStartPos, n = m_iLastAckPos; i != n; i = shiftFwd(i))
    {
        // In case when we want to read only up to given sequence number, stop
        // the loop if this number was reached. This number must be extracted from
        // the buffer and any following must wait here for "better times". Note
        // that the unit that points to the requested sequence must remain in
        // the buffer, unless there is no valid packet at that position, in which
        // case it is allowed to point to the NEXT sequence towards it, however
        // if it does, this cell must remain in the buffer for prospective recovery.
        if (havelimit && i == past_end)
            break;

        bool freeunit = false;

        /* Skip any invalid skipped/dropped packets */
        if (m_pUnit[i] == NULL)
        {
            HLOGC(mglog.Debug, log << "getRcvReadyMsg: POS=" << i
                    << " +" << ((i - m_iStartPos + m_iSize) % m_iSize)
                    << " SKIPPED - no unit there");
            m_iStartPos = shiftFwd(m_iStartPos);
            continue;
        }

        w_curpktseq = m_pUnit[i]->m_Packet.getSeqNo();

        if (m_pUnit[i]->m_iFlag != CUnit::GOOD)
        {
            HLOGC(mglog.Debug, log << "getRcvReadyMsg: POS=" << i
                    << " +" << ((i - m_iStartPos + m_iSize) % m_iSize)
                    << " SKIPPED - unit not good");
            freeunit = true;
        }
        else
        {

            // This does:
            // 1. Get the TSBPD time of the unit. Stop and return false if this unit
            //    is not yet ready to play.
            // 2. If it's ready to play, check also if it's decrypted. If not, skip it.
            // 3. If it's ready to play and decrypted, stop and return it.
            if (!havelimit)
            {
                w_tsbpdtime = getPktTsbPdTime(m_pUnit[i]->m_Packet.getMsgTimeStamp());
                const steady_clock::duration towait = (w_tsbpdtime - steady_clock::now());
                if (towait.count() > 0)
                {
                    HLOGC(mglog.Debug, log << "getRcvReadyMsg: POS=" << i
                        << " +" << ((i - m_iStartPos + m_iSize) % m_iSize)
                        << " pkt %" << w_curpktseq
                        << " NOT ready to play (only in " << count_milliseconds(towait) << "ms)");
                    return false;
                }

                if (m_pUnit[i]->m_Packet.getMsgCryptoFlags() != EK_NOENC)
                {
                    IF_HEAVY_LOGGING(reason = "DECRYPTION FAILED");
                    freeunit = true; /* packet not decrypted */
                }
                else
                {
                    HLOGC(mglog.Debug, log << "getRcvReadyMsg: POS=" << i
                        << " +" << ((i - m_iStartPos + m_iSize) % m_iSize)
                        << " pkt %" << w_curpktseq
                        << " ready to play (delayed " << count_milliseconds(towait) << "ms)");
                    return true;
                }
            }
            // In this case:
            // 1. We don't even look into the packet if this is not the requested sequence.
            //    All packets that are earlier than the required sequence will be dropped.
            // 2. When found the packet with expected sequence number, and the condition for
            //    good unit is passed, we get the timestamp.
            // 3. If the packet is not decrypted, we allow it to be removed
            // 4. If we reached the required sequence, and the packet is good, KEEP IT in the buffer,
            //    and return with the pointer pointing to this very buffer. Only then return true.
            else
            {
                // We have a limit up to which the reading will be done,
                // no matter if the time has come or not - although retrieve it.
                if (i == end)
                {
                    HLOGC(dlog.Debug, log << "CAUGHT required seq position " << i);
                    // We have the packet we need. Extract its data.
                    w_tsbpdtime = getPktTsbPdTime(m_pUnit[i]->m_Packet.getMsgTimeStamp());

                    // If we have a decryption failure, allow the unit to be released.
                    if (m_pUnit[i]->m_Packet.getMsgCryptoFlags() != EK_NOENC)
                    {
                        IF_HEAVY_LOGGING(reason = "DECRYPTION FAILED");
                        freeunit = true; /* packet not decrypted */
                    }
                    else
                    {
                        // Stop here and keep the packet in the buffer, so it will be
                        // next extracted.
                        HLOGC(mglog.Debug, log << "getRcvReadyMsg: packet seq=" << w_curpktseq << " ready for extraction");
                        return true;
                    }
                }
                else
                {
                    HLOGC(dlog.Debug, log << "SKIPPING position " << i);
                    // Continue the loop and remove the current packet because
                    // its sequence number is too old.
                    freeunit = true;
                }
            }
        }

        if (freeunit)
        {
            HLOGC(mglog.Debug, log << "getRcvReadyMsg: POS=" << i << " FREED");
            /* removed skipped, dropped, undecryptable bytes from rcv buffer */
            const int rmbytes = (int)m_pUnit[i]->m_Packet.getLength();
            countBytes(-1, -rmbytes, true);

            freeUnitAt(i);
            m_iStartPos = shiftFwd(m_iStartPos);
        }
    }

    HLOGC(mglog.Debug, log << "getRcvReadyMsg: nothing to deliver: " << reason);
    return false;
}


/*
* Return receivable data status (packet timestamp_us ready to play if TsbPd mode)
* Return playtime (tsbpdtime) of 1st packet in queue, ready to play or not
*
* Return data ready to be received (packet timestamp_us ready to play if TsbPd mode)
* Using getRcvDataSize() to know if there is something to read as it was widely
* used in the code (core.cpp) is expensive in TsbPD mode, hence this simpler function
* that only check if first packet in queue is ready.
*/
bool CRcvBuffer::isRcvDataReady(steady_clock::time_point& w_tsbpdtime, int32_t& w_curpktseq, int32_t seqdistance)
{
    w_tsbpdtime = steady_clock::time_point();

    if (m_bTsbPdMode)
    {
        CPacket* pkt = getRcvReadyPacket(seqdistance);
        if (!pkt)
        {
            HLOGC(dlog.Debug, log << "isRcvDataReady: packet NOT extracted.");
            return false;
        }
    
        /* 
         * Acknowledged data is available,
         * Only say ready if time to deliver.
         * Report the timestamp, ready or not.
         */
        w_curpktseq = pkt->getSeqNo();
        w_tsbpdtime = getPktTsbPdTime(pkt->getMsgTimeStamp());

        // If seqdistance was passed, then return true no matter what the
        // TSBPD time states.
        if (seqdistance != -1 || w_tsbpdtime <= steady_clock::now())
        {
            HLOGC(dlog.Debug, log << "isRcvDataReady: packet extracted seqdistance=" << seqdistance
                    << " TsbPdTime=" << FormatTime(w_tsbpdtime));
            return true;
        }

        HLOGC(dlog.Debug, log << "isRcvDataReady: packet extracted, but NOT READY");
        return false;
    }

    return isRcvDataAvailable();
}

// XXX This function may be called only after checking
// if m_bTsbPdMode.
CPacket* CRcvBuffer::getRcvReadyPacket(int32_t seqdistance)
{
    // If asked for readiness of a packet at given sequence distance
    // (that is, we need to extract the packet with given sequence number),
    // only check if this cell is occupied in the buffer, and if so,
    // if it's occupied with a "good" unit. That's all. It doesn't
    // matter whether it's ready to play.
    if (seqdistance != -1)
    {
        // Note: seqdistance is the value to to go BACKWARDS from m_iLastAckPos,
        // which is the position that is in sync with CUDT::m_iRcvLastSkipAck. This
        // position is the sequence number of a packet that is NOT received, but it's
        // expected to be received as next. So the minimum value of seqdistance is 1.

        // SANITY CHECK
        if (seqdistance == 0)
        {
            LOGC(mglog.Fatal, log << "IPE: trying to extract packet past the last ACK-ed!");
            return 0;
        }

        if (seqdistance > getRcvDataSize())
        {
            HLOGC(dlog.Debug, log << "getRcvReadyPacket: Sequence offset=" << seqdistance << " is in the past (start=" << m_iStartPos
                    << " end=" << m_iLastAckPos << ")");
            return 0;
        }

        int i = shift(m_iLastAckPos, -seqdistance);
        if ( m_pUnit[i] && m_pUnit[i]->m_iFlag == CUnit::GOOD )
        {
            HLOGC(dlog.Debug, log << "getRcvReadyPacket: FOUND PACKET %" << m_pUnit[i]->m_Packet.getSeqNo());
            return &m_pUnit[i]->m_Packet;
        }

        HLOGC(dlog.Debug, log << "getRcvReadyPacket: Sequence offset=" << seqdistance << " IS NOT RECEIVED.");
        return 0;
    }
#if ENABLE_HEAVY_LOGGING
    int nskipped = 0;
#endif

    for (int i = m_iStartPos, n = m_iLastAckPos; i != n; i = shiftFwd(i))
    {
        /* 
         * Skip missing packets that did not arrive in time.
         */
        if ( m_pUnit[i] && m_pUnit[i]->m_iFlag == CUnit::GOOD )
        {
            HLOGC(dlog.Debug, log << "getRcvReadyPacket: Found next packet seq=%" << m_pUnit[i]->m_Packet.getSeqNo()
                    << " (" << nskipped << " empty cells skipped)");
            return &m_pUnit[i]->m_Packet;
        }
#if ENABLE_HEAVY_LOGGING
        ++nskipped;
#endif
    }

    return 0;
}

#if ENABLE_HEAVY_LOGGING
// This function is for debug purposes only and it's called only
// from within HLOG* macros.
void CRcvBuffer::reportBufferStats() const
{
    int nmissing = 0;
    int32_t low_seq= -1, high_seq = -1;
    int32_t low_ts = 0, high_ts = 0;

    for (int i = m_iStartPos, n = m_iLastAckPos; i != n; i = (i + 1) % m_iSize)
    {
        if ( m_pUnit[i] && m_pUnit[i]->m_iFlag == CUnit::GOOD )
        {
            low_seq = m_pUnit[i]->m_Packet.m_iSeqNo;
            low_ts = m_pUnit[i]->m_Packet.m_iTimeStamp;
            break;
        }
        ++nmissing;
    }

    // Not sure if a packet MUST BE at the last ack pos position, so check, just in case.
    int n = m_iLastAckPos;
    if (m_pUnit[n] && m_pUnit[n]->m_iFlag == CUnit::GOOD)
    {
        high_ts = m_pUnit[n]->m_Packet.m_iTimeStamp;
        high_seq = m_pUnit[n]->m_Packet.m_iSeqNo;
    }
    else
    {
        // Possibilities are:
        // m_iStartPos == m_iLastAckPos, high_ts == low_ts, defined.
        // No packet: low_ts == 0, so high_ts == 0, too.
        high_ts = low_ts;
    }
    // The 32-bit timestamps are relative and roll over oftten; what
    // we really need is the timestamp difference. The only place where
    // we can ask for the time base is the upper time because when trying
    // to receive the time base for the lower time we'd break the requirement
    // for monotonic clock.

    uint64_t upper_time = high_ts;
    uint64_t lower_time = low_ts;

    if (lower_time > upper_time)
        upper_time += uint64_t(CPacket::MAX_TIMESTAMP)+1;

    int32_t timespan = upper_time - lower_time;
    int seqspan = 0;
    if (low_seq != -1 && high_seq != -1)
    {
        seqspan = CSeqNo::seqoff(low_seq, high_seq);
    }

    LOGC(dlog.Debug, log << "RCV BUF STATS: seqspan=%(" << low_seq << "-" << high_seq << ":" << seqspan << ") missing=" << nmissing << "pkts");
    LOGC(dlog.Debug, log << "RCV BUF STATS: timespan=" << timespan << "us (lo=" << lower_time << " hi=" << upper_time << ")");
}

#endif // ENABLE_HEAVY_LOGGING

bool CRcvBuffer::isRcvDataReady()
{
   steady_clock::time_point tsbpdtime;
   int32_t seq;

   return isRcvDataReady((tsbpdtime), (seq), -1);
}

int CRcvBuffer::getAvailBufSize() const
{
   // One slot must be empty in order to tell the difference between "empty buffer" and "full buffer"
   return m_iSize - getRcvDataSize() - 1;
}

int CRcvBuffer::getRcvDataSize() const
{
   if (m_iLastAckPos >= m_iStartPos)
      return m_iLastAckPos - m_iStartPos;

   return m_iSize + m_iLastAckPos - m_iStartPos;
}

int CRcvBuffer::debugGetSize() const
{
    // Does exactly the same as getRcvDataSize, but
    // it should be used FOR INFORMATIONAL PURPOSES ONLY.
    // The source values might be changed in another thread
    // during the calculation, although worst case the
    // resulting value may differ to the real buffer size by 1.
    int from = m_iStartPos, to = m_iLastAckPos;
    int size = to - from;
    if (size < 0)
        size += m_iSize;

    return size;
}

#ifdef SRT_ENABLE_RCVBUFSZ_MAVG

#define SRT_MAVG_BASE_PERIOD 1000000 // us
#define SRT_us2ms 1000

/* Return moving average of acked data pkts, bytes, and timespan (ms) of the receive buffer */
int CRcvBuffer::getRcvAvgDataSize(int& bytes, int& timespan)
{
   timespan = m_TimespanMAvg;
   bytes = m_iBytesCountMAvg;
   return(m_iCountMAvg);
}

/* Update moving average of acked data pkts, bytes, and timespan (ms) of the receive buffer */
void CRcvBuffer::updRcvAvgDataSize(const steady_clock::time_point& now)
{
   const uint64_t elapsed_ms = count_milliseconds(now - m_tsLastSamplingTime); //ms since last sampling

   if (elapsed_ms < (SRT_MAVG_BASE_PERIOD / SRT_MAVG_SAMPLING_RATE) / SRT_us2ms)
      return; /* Last sampling too recent, skip */

   if (elapsed_ms > SRT_MAVG_BASE_PERIOD / SRT_us2ms)
   {
      /* No sampling in last 1 sec, initialize/reset moving average */
      m_iCountMAvg = getRcvDataSize(m_iBytesCountMAvg, m_TimespanMAvg);
      m_tsLastSamplingTime = now;

      HLOGC(dlog.Debug, log << "getRcvDataSize: " << m_iCountMAvg << " " << m_iBytesCountMAvg
              << " " << m_TimespanMAvg << " ms elapsed: " << elapsed_ms << " ms");
   }
   else if (elapsed_ms >= (SRT_MAVG_BASE_PERIOD / SRT_MAVG_SAMPLING_RATE) / SRT_us2ms)
   {
      /*
      * Weight last average value between -1 sec and last sampling time (LST)
      * and new value between last sampling time and now
      *                                      |elapsed|
      *   +----------------------------------+-------+
      *  -1                                 LST      0(now)
      */
      int instspan;
      int bytescount;
      int count = getRcvDataSize(bytescount, instspan);

      m_iCountMAvg      = (int)(((count      * (1000 - elapsed_ms)) + (count      * elapsed_ms)) / 1000);
      m_iBytesCountMAvg = (int)(((bytescount * (1000 - elapsed_ms)) + (bytescount * elapsed_ms)) / 1000);
      m_TimespanMAvg    = (int)(((instspan   * (1000 - elapsed_ms)) + (instspan   * elapsed_ms)) / 1000);
      m_tsLastSamplingTime = now;

      HLOGC(dlog.Debug, log << "getRcvDataSize: " << count << " " << bytescount << " " << instspan
              << " ms elapsed_ms: " << elapsed_ms << " ms");
   }
}
#endif /* SRT_ENABLE_RCVBUFSZ_MAVG */

/* Return acked data pkts, bytes, and timespan (ms) of the receive buffer */
int CRcvBuffer::getRcvDataSize(int& bytes, int& timespan)
{
   timespan = 0;
   if (m_bTsbPdMode)
   {
      // Get a valid startpos.
      // Skip invalid entries in the beginning, if any.
      int startpos = m_iStartPos;
      for (; startpos != m_iLastAckPos; startpos = shiftFwd(startpos))
      {
         if ((NULL != m_pUnit[startpos]) && (CUnit::GOOD == m_pUnit[startpos]->m_iFlag))
             break;
      }

      int endpos = m_iLastAckPos;

      if (m_iLastAckPos != startpos) 
      {
         /*
         *     |<--- DataSpan ---->|<- m_iMaxPos ->|
         * +---+---+---+---+---+---+---+---+---+---+---+---
         * |   | 1 | 1 | 1 | 0 | 0 | 1 | 1 | 0 | 1 |   |     m_pUnits[]
         * +---+---+---+---+---+---+---+---+---+---+---+---
         *       |                   |
         *       \_ m_iStartPos      \_ m_iLastAckPos
         *        
         * m_pUnits[startpos] shall be valid (->m_iFlag==CUnit::GOOD).
         * If m_pUnits[m_iLastAckPos-1] is not valid (NULL or ->m_iFlag!=CUnit::GOOD), 
         * it means m_pUnits[m_iLastAckPos] is valid since a valid unit is needed to skip.
         * Favor m_pUnits[m_iLastAckPos] if valid over [m_iLastAckPos-1] to include the whole acked interval.
         */
         if ((m_iMaxPos <= 0)
                 || (!m_pUnit[m_iLastAckPos])
                 || (m_pUnit[m_iLastAckPos]->m_iFlag != CUnit::GOOD))
         {
            endpos = (m_iLastAckPos == 0 ? m_iSize - 1 : m_iLastAckPos - 1);
         }

         if ((NULL != m_pUnit[endpos]) && (NULL != m_pUnit[startpos]))
         {
            const steady_clock::time_point startstamp = getPktTsbPdTime(m_pUnit[startpos]->m_Packet.getMsgTimeStamp());
            const steady_clock::time_point endstamp   = getPktTsbPdTime(m_pUnit[endpos]->m_Packet.getMsgTimeStamp());
            /* 
            * There are sampling conditions where spantime is < 0 (big unsigned value).
            * It has been observed after changing the SRT latency from 450 to 200 on the sender.
            *
            * Possible packet order corruption when dropping packet, 
            * cause by bad thread protection when adding packet in queue
            * was later discovered and fixed. Security below kept. 
            *
            * DateTime                 RecvRate LostRate DropRate AvailBw     RTT   RecvBufs PdDelay
            * 2014-12-08T15:04:25-0500     4712      110        0   96509  33.710        393     450
            * 2014-12-08T15:04:35-0500     4512       95        0  107771  33.493 1496542976     200
            * 2014-12-08T15:04:40-0500     4213      106        3  107352  53.657    9499425     200
            * 2014-12-08T15:04:45-0500     4575      104        0  102194  53.614      59666     200
            * 2014-12-08T15:04:50-0500     4475      124        0  100543  53.526        505     200
            */
            if (endstamp > startstamp)
                timespan = count_milliseconds(endstamp - startstamp);
         }
         /* 
         * Timespan can be less then 1000 us (1 ms) if few packets. 
         * Also, if there is only one pkt in buffer, the time difference will be 0.
         * Therefore, always add 1 ms if not empty.
         */
         if (0 < m_iAckedPktsCount)
            timespan += 1;
      }
   }
   HLOGF(dlog.Debug, "getRcvDataSize: %6d %6d %6d ms\n", m_iAckedPktsCount, m_iAckedBytesCount, timespan);
   bytes = m_iAckedBytesCount;
   return m_iAckedPktsCount;
}

int CRcvBuffer::getRcvAvgPayloadSize() const
{
   return m_iAvgPayloadSz;
}

void CRcvBuffer::dropMsg(int32_t msgno, bool using_rexmit_flag)
{
   for (int i = m_iStartPos, n = shift(m_iLastAckPos, m_iMaxPos); i != n; i = shiftFwd(i))
      if ((m_pUnit[i] != NULL) 
              && (m_pUnit[i]->m_Packet.getMsgSeq(using_rexmit_flag) == msgno))
         m_pUnit[i]->m_iFlag = CUnit::DROPPED;
}

steady_clock::time_point CRcvBuffer::getTsbPdTimeBase(uint32_t timestamp_us)
{
    /*
    * Packet timestamps wrap around every 01h11m35s (32-bit in usec)
    * When added to the peer start time (base time),
    * wrapped around timestamps don't provide a valid local packet delevery time.
    *
    * A wrap check period starts 30 seconds before the wrap point.
    * In this period, timestamps smaller than 30 seconds are considered to have wrapped around (then adjusted).
    * The wrap check period ends 30 seconds after the wrap point, afterwhich time base has been adjusted.
    */
    int64_t carryover = 0;

    // This function should generally return the timebase for the given timestamp_us.
    // It's assumed that the timestamp_us, for which this function is being called,
    // is received as monotonic clock. This function then traces the changes in the
    // timestamps passed as argument and catches the moment when the 64-bit timebase
    // should be increased by a "segment length" (MAX_TIMESTAMP+1).

    // The checks will be provided for the following split:
    // [INITIAL30][FOLLOWING30]....[LAST30] <-- == CPacket::MAX_TIMESTAMP
    //
    // The following actions should be taken:
    // 1. Check if this is [LAST30]. If so, ENTER TSBPD-wrap-check state
    // 2. Then, it should turn into [INITIAL30] at some point. If so, use carryover MAX+1.
    // 3. Then it should switch to [FOLLOWING30]. If this is detected,
    //    - EXIT TSBPD-wrap-check state
    //    - save the carryover as the current time base.

    if (m_bTsbPdWrapCheck)
    {
        // Wrap check period.

        if (timestamp_us < TSBPD_WRAP_PERIOD)
        {
            carryover = int64_t(CPacket::MAX_TIMESTAMP) + 1;
        }
        //
        else if ((timestamp_us >= TSBPD_WRAP_PERIOD)
            && (timestamp_us <= (TSBPD_WRAP_PERIOD * 2)))
        {
            /* Exiting wrap check period (if for packet delivery head) */
            m_bTsbPdWrapCheck = false;
            m_tsTsbPdTimeBase += microseconds_from(int64_t(CPacket::MAX_TIMESTAMP) + 1);
            HLOGC(tslog.Debug, log << "tsbpd wrap period ends - NEW TIME BASE: "
                   << FormatTime(m_tsTsbPdTimeBase));
        }
    }
    // Check if timestamp_us is in the last 30 seconds before reaching the MAX_TIMESTAMP.
    else if (timestamp_us > (CPacket::MAX_TIMESTAMP - TSBPD_WRAP_PERIOD))
    {
        /* Approching wrap around point, start wrap check period (if for packet delivery head) */
        m_bTsbPdWrapCheck = true;
        HLOGP(tslog.Debug, "tsbpd wrap period begins");
    }

    return (m_tsTsbPdTimeBase + microseconds_from(carryover));
}

void CRcvBuffer::applyGroupTime(const steady_clock::time_point& timebase, bool wrp, uint32_t delay, const steady_clock::duration& udrift)
{
    // Same as setRcvTsbPdMode, but predicted to be used for group members.
    // This synchronizes the time from the INTERNAL TIMEBASE of an existing
    // socket's internal timebase. This is required because the initial time
    // base stays always the same, whereas the internal timebase undergoes
    // adjustment as the 32-bit timestamps in the sockets wrap. The socket
    // newly added to the group must get EXACTLY the same internal timebase
    // or otherwise the TsbPd time calculation will ship different results
    // on different sockets.

    m_bTsbPdMode = true;

    m_tsTsbPdTimeBase = timebase;
    m_bTsbPdWrapCheck = wrp;
    m_tdTsbPdDelay = microseconds_from(delay);
    m_DriftTracer.forceDrift(count_microseconds(udrift));
}

void CRcvBuffer::applyGroupDrift(const steady_clock::time_point& timebase, bool wrp, const steady_clock::duration& udrift)
{
    // This is only when a drift was updated on one of the group members.
    HLOGC(dlog.Debug, log << "rcv-buffer: group synch uDRIFT: "
            << m_DriftTracer.drift() << " -> " << FormatDuration(udrift)
            << " TB: " << FormatTime(m_tsTsbPdTimeBase) << " -> "
            << FormatTime(timebase));

    m_tsTsbPdTimeBase = timebase;
    m_bTsbPdWrapCheck = wrp;

    m_DriftTracer.forceDrift(count_microseconds(udrift));
}

bool CRcvBuffer::getInternalTimeBase(ref_t<steady_clock::time_point> r_timebase, ref_t<steady_clock::duration> r_udrift)
{
    *r_timebase = m_tsTsbPdTimeBase;
    *r_udrift = microseconds_from(m_DriftTracer.drift());
    return m_bTsbPdWrapCheck;
}

steady_clock::time_point CRcvBuffer::getPktTsbPdTime(uint32_t timestamp)
{
    steady_clock::time_point time_base = getTsbPdTimeBase(timestamp);

    // Display only ingredients, not the result, as the result will
    // be displayed anyway in the next logs.
    HLOGC(mglog.Debug, log << "getPktTsbPdTime: TIMEBASE="
            << FormatTime(time_base) << " + dTS="
            << timestamp << "us + LATENCY=" << FormatDuration<DUNIT_MS>(m_tdTsbPdDelay)
            << " + uDRIFT=" << m_DriftTracer.drift());
    return(time_base + m_tdTsbPdDelay + microseconds_from(timestamp + m_DriftTracer.drift()));
}

int CRcvBuffer::setRcvTsbPdMode(const steady_clock::time_point& timebase, const steady_clock::duration& delay)
{
    m_bTsbPdMode = true;
    m_bTsbPdWrapCheck = false;

    // Timebase passed here comes is calculated as:
    // >>> CTimer::getTime() - ctrlpkt->m_iTimeStamp
    // where ctrlpkt is the packet with SRT_CMD_HSREQ message.
    //
    // This function is called in the HSREQ reception handler only.
    m_tsTsbPdTimeBase = timebase;
    // XXX Seems like this may not work correctly.
    // At least this solution this way won't work with application-supplied
    // timestamps. For that case the timestamps should be taken exclusively
    // from the data packets because in case of application-supplied timestamps
    // they come from completely different server and undergo different rules
    // of network latency and drift.
    m_tdTsbPdDelay = delay;
    return 0;
}

#ifdef SRT_DEBUG_TSBPD_DRIFT
void CRcvBuffer::printDriftHistogram(int64_t iDrift)
{
     /*
      * Build histogram of drift values
      * First line  (ms): <=-10.0 -9.0 ... -1.0 - 0.0 + 1.0 ... 9.0 >=10.0
      * Second line (ms):         -0.9 ... -0.1 - 0.0 + 0.1 ... 0.9
      *  0    0    0    0    0    0    0    0    0    0 -    0 +    0    0    0    1    0    0    0    0    0    0
      *       0    0    0    0    0    0    0    0    0 -    0 +    0    0    0    0    0    0    0    0    0
      */
    iDrift /= 100;  // uSec to 100 uSec (0.1ms)
    if (-10 < iDrift && iDrift < 10)
    {
        /* Fill 100us histogram -900 .. 900 us 100 us increments */
        m_TsbPdDriftHisto100us[10 + iDrift]++;
    }
    else
    {
        /* Fill 1ms histogram <=-10.0, -9.0 .. 9.0, >=10.0 ms in 1 ms increments */
        iDrift /= 10;   // 100uSec to 1ms
        if (-10 < iDrift && iDrift < 10) m_TsbPdDriftHisto1ms[10 + iDrift]++;
        else if (iDrift <= -10)          m_TsbPdDriftHisto1ms[0]++;
        else                             m_TsbPdDriftHisto1ms[20]++;
    }

    if ((m_iTsbPdDriftNbSamples % TSBPD_DRIFT_PRT_SAMPLES) == 0)
    {
        int *histo = m_TsbPdDriftHisto1ms;

        fprintf(stderr, "%4d %4d %4d %4d %4d %4d %4d %4d %4d %4d - %4d + ",
                histo[0],histo[1],histo[2],histo[3],histo[4],
                histo[5],histo[6],histo[7],histo[8],histo[9],histo[10]);
        fprintf(stderr, "%4d %4d %4d %4d %4d %4d %4d %4d %4d %4d\n",
                histo[11],histo[12],histo[13],histo[14],histo[15],
                histo[16],histo[17],histo[18],histo[19],histo[20]);

        histo = m_TsbPdDriftHisto100us;
        fprintf(stderr, "     %4d %4d %4d %4d %4d %4d %4d %4d %4d - %4d + ",
                histo[1],histo[2],histo[3],histo[4],histo[5],
                histo[6],histo[7],histo[8],histo[9],histo[10]);
        fprintf(stderr, "%4d %4d %4d %4d %4d %4d %4d %4d %4d\n",
                histo[11],histo[12],histo[13],histo[14],histo[15],
                histo[16],histo[17],histo[18],histo[19]);
    }
}

void CRcvBuffer::printDriftOffset(int tsbPdOffset, int tsbPdDriftAvg)
{
    char szTime[32] = {};
    uint64_t now = CTimer::getTime();
    time_t tnow = (time_t)(now/1000000);
    strftime(szTime, sizeof(szTime), "%H:%M:%S", localtime(&tnow));
    fprintf(stderr, "%s.%03d: tsbpd offset=%d drift=%d usec\n", 
            szTime, (int)((now%1000000)/1000), tsbPdOffset, tsbPdDriftAvg);
    memset(m_TsbPdDriftHisto100us, 0, sizeof(m_TsbPdDriftHisto100us));
    memset(m_TsbPdDriftHisto1ms, 0, sizeof(m_TsbPdDriftHisto1ms));
}
#endif /* SRT_DEBUG_TSBPD_DRIFT */

bool CRcvBuffer::addRcvTsbPdDriftSample(uint32_t timestamp_us, CMutex& mutex_to_lock,
        ref_t<steady_clock::duration> r_udrift, ref_t<steady_clock::time_point> r_newtimebase)
{
    if (!m_bTsbPdMode) // Not checked unless in TSBPD mode
        return false;
    /*
     * TsbPD time drift correction
     * TsbPD time slowly drift over long period depleting decoder buffer or raising latency
     * Re-evaluate the time adjustment value using a receiver control packet (ACK-ACK).
     * ACK-ACK timestamp is RTT/2 ago (in sender's time base)
     * Data packet have origin time stamp which is older when retransmitted so not suitable for this.
     *
     * Every TSBPD_DRIFT_MAX_SAMPLES packets, the average drift is calculated
     * if -TSBPD_DRIFT_MAX_VALUE < avgTsbPdDrift < TSBPD_DRIFT_MAX_VALUE uSec, pass drift value to RcvBuffer to adjust delevery time.
     * if outside this range, adjust this->TsbPdTimeOffset and RcvBuffer->TsbPdTimeBase by +-TSBPD_DRIFT_MAX_VALUE uSec
     * to maintain TsbPdDrift values in reasonable range (-5ms .. +5ms).
     */

    // Note important thing: this function is being called _EXCLUSIVELY_ in the handler
    // of UMSG_ACKACK command reception. This means that the timestamp used here comes
    // from the CONTROL domain, not DATA domain (timestamps from DATA domain may be
    // either schedule time or a time supplied by the application).

    const steady_clock::duration iDrift = steady_clock::now() - (getTsbPdTimeBase(timestamp_us) + microseconds_from(timestamp_us));

    CGuard::enterCS(mutex_to_lock);

    bool updated = m_DriftTracer.update(count_microseconds(iDrift));

#ifdef SRT_DEBUG_TSBPD_DRIFT
    printDriftHistogram(iDrift);
#endif /* SRT_DEBUG_TSBPD_DRIFT */

    if ( updated )
    {
#ifdef SRT_DEBUG_TSBPD_DRIFT
        printDriftOffset(m_DriftTracer.overdrift(), m_DriftTracer.drift());
#endif /* SRT_DEBUG_TSBPD_DRIFT */

#if ENABLE_HEAVY_LOGGING
        const steady_clock::time_point oldbase = m_tsTsbPdTimeBase;
#endif
        steady_clock::duration overdrift = microseconds_from(m_DriftTracer.overdrift());
        m_tsTsbPdTimeBase += overdrift;

        HLOGC(dlog.Debug, log << "DRIFT=" << FormatDuration(iDrift) << " AVG="
                << (m_DriftTracer.drift()/1000.0) << "ms, TB: " << FormatTime(oldbase)
                << " EXCESS: " << FormatDuration(overdrift)
                << " UPDATED TO: " << FormatTime(m_tsTsbPdTimeBase));
    }
    else
    {
        HLOGC(dlog.Debug, log << "DRIFT=" << FormatDuration(iDrift) << " TB REMAINS: " << FormatTime(m_tsTsbPdTimeBase));
    }

    CGuard::leaveCS(mutex_to_lock);
    *r_udrift = iDrift;
    *r_newtimebase = m_tsTsbPdTimeBase;
    return updated;
}

int CRcvBuffer::readMsg(char* data, int len)
{
    SRT_MSGCTRL dummy = srt_msgctrl_default;
<<<<<<< HEAD
    return readMsg(data, len, Ref(dummy), -1);
=======
    return readMsg(data, len, (dummy));
>>>>>>> 27d87898
}

int CRcvBuffer::readMsg(char* data, int len, ref_t<SRT_MSGCTRL> r_msgctl, int upto)
{
    SRT_MSGCTRL& msgctl = *r_msgctl;
    int p = -1, q = -1;
    bool passack;

    bool empty = accessMsg(Ref(p), Ref(q), Ref(passack), Ref(msgctl.srctime), upto);
    if (empty)
        return 0;

    // This should happen just once. By 'empty' condition
    // we have a guarantee that m_pUnit[p] exists and is valid.
    CPacket& pkt1 = m_pUnit[p]->m_Packet;

    // This returns the sequence number and message number to
    // the API caller.
    msgctl.pktseq = pkt1.getSeqNo();
    msgctl.msgno = pkt1.getMsgSeq();

    return extractData(data, len, p, q, passack);

}

#ifdef SRT_DEBUG_TSBPD_OUTJITTER
void CRcvBuffer::debugTraceJitter(uint64_t rplaytime)
{
    uint64_t now = CTimer::getTime();
    if ((now - rplaytime)/10 < 10)
        m_ulPdHisto[0][(now - rplaytime)/10]++;
    else if ((now - rplaytime)/100 < 10)
        m_ulPdHisto[1][(now - rplaytime)/100]++;
    else if ((now - rplaytime)/1000 < 10)
        m_ulPdHisto[2][(now - rplaytime)/1000]++;
    else
        m_ulPdHisto[3][1]++;
}
#endif   /* SRT_DEBUG_TSBPD_OUTJITTER */

<<<<<<< HEAD
/*
int CRcvBuffer::readMsg(char* data, int len, ref_t<SRT_MSGCTRL> r_msgctl)
=======
int CRcvBuffer::readMsg(char* data, int len, SRT_MSGCTRL& w_msgctl)
>>>>>>> 27d87898
{
    int p, q;
    bool passack;
<<<<<<< HEAD
=======
    bool empty = true;
    uint64_t& w_playtime = w_msgctl.srctime;
>>>>>>> 27d87898

#ifdef ENABLE_HEAVY_LOGGING
    reportBufferStats();
#endif
    bool empty = accessMsg(Ref(p), Ref(q), Ref(passack), Ref(msgctl.srctime), -1);
    if (empty)
        return 0;


    // This should happen just once. By 'empty' condition
    // we have a guarantee that m_pUnit[p] exists and is valid.
    CPacket& pkt1 = m_pUnit[p]->m_Packet;
    // This returns the sequence number and message number to
    // the API caller.
    msgctl.pktseq = pkt1.getSeqNo();
    msgctl.msgno = pkt1.getMsgSeq();

    return extractData(data, len, p, q, passack);
}
*/

bool CRcvBuffer::accessMsg(ref_t<int> r_p, ref_t<int> r_q, ref_t<bool> r_passack, ref_t<uint64_t> r_playtime, int upto)
{
    // This function should do the following:
    // 1. Find the first packet starting the next message (or just next packet)
    // 2. When found something ready for extraction, return true.
    // 3. p and q point the index range for extraction
    // 4. passack decides if this range shall be removed after extraction

    int& p = *r_p, & q = *r_q;
    bool& passack = *r_passack;
    uint64_t& rplaytime = *r_playtime;
    bool empty = true;

    if (m_bTsbPdMode)
    {
        passack = false;
        int seq = 0;

        steady_clock::time_point play_time;
<<<<<<< HEAD
        const bool isReady = getRcvReadyMsg(play_time, (seq), upto);
        *r_playtime = count_microseconds(play_time.time_since_epoch());
=======
        const bool isReady = getRcvReadyMsg((play_time), (seq));
        w_playtime = count_microseconds(play_time.time_since_epoch());
>>>>>>> 27d87898

        if (isReady)
        {
            empty = false;
            // In TSBPD mode you always read one message
            // at a time and a message always fits in one UDP packet,
            // so in one "unit".
            p = q = m_iStartPos;

            debugTraceJitter(w_playtime);
        }
    }
    else
    {
        w_playtime = 0;
        if (scanMsg((p), (q), (passack)))
            empty = false;

    }

<<<<<<< HEAD
    return empty;
}
=======
    if (empty)
        return 0;

    // This should happen just once. By 'empty' condition
    // we have a guarantee that m_pUnit[p] exists and is valid.
    CPacket& pkt1 = m_pUnit[p]->m_Packet;

    // This returns the sequence number and message number to
    // the API caller.
    w_msgctl.pktseq = pkt1.getSeqNo();
    w_msgctl.msgno = pkt1.getMsgSeq();
>>>>>>> 27d87898

int CRcvBuffer::extractData(char* data, int len, int p, int q, bool passack)
{
    SRT_ASSERT(len > 0);
    int rs = len > 0 ? len : 0;
    const int past_q = shiftFwd(q);
    while (p != past_q)
    {
        const int pktlen = (int)m_pUnit[p]->m_Packet.getLength();
        // When unitsize is less than pktlen, only a fragment is copied to the output 'data',
        // but still the whole packet is removed from the receiver buffer.
        if (pktlen > 0)
            countBytes(-1, -pktlen, true);

        const int unitsize = ((rs >= 0) && (pktlen > rs)) ? rs : pktlen;

        HLOGC(mglog.Debug, log << "readMsg: checking unit POS=" << p);

        if (unitsize > 0)
        {
            memcpy((data), m_pUnit[p]->m_Packet.m_pcData, unitsize);
            data += unitsize;
            rs -= unitsize;
            IF_HEAVY_LOGGING(readMsgHeavyLogging(p));
        }
        else
        {
            HLOGC(dlog.Debug, log << CONID() << "readMsg: SKIPPED POS=" << p << " - ZERO SIZE UNIT");
        }

        // Note special case for live mode (one packet per message and TSBPD=on):
        //  - p == q (that is, this loop passes only once)
        //  - no passack (the unit is always removed from the buffer)
        if (!passack)
        {
            HLOGC(dlog.Debug, log << CONID() << "readMsg: FREEING UNIT POS=" << p);
            freeUnitAt(p);
        }
        else
        {
            HLOGC(dlog.Debug, log << CONID() << "readMsg: PASSACK UNIT POS=" << p);
            m_pUnit[p]->m_iFlag = CUnit::PASSACK;
        }

        p = shiftFwd(p);
    }

    if (!passack)
        m_iStartPos = past_q;

    HLOGC(dlog.Debug, log << "rcvBuf/extractData: begin=" << m_iStartPos << " reporting extraction size=" << (len - rs));

    return len - rs;
}

#if ENABLE_HEAVY_LOGGING
void CRcvBuffer::readMsgHeavyLogging(int p)
{
    static steady_clock::time_point prev_now;
    static steady_clock::time_point prev_srctime;
    CPacket& pkt = m_pUnit[p]->m_Packet;

    int32_t seq = pkt.m_iSeqNo;

    steady_clock::time_point nowtime = steady_clock::now();
    steady_clock::time_point srctime = getPktTsbPdTime(m_pUnit[p]->m_Packet.getMsgTimeStamp());

    const int64_t timediff_ms = count_milliseconds(nowtime - srctime);
    const int64_t nowdiff_ms = is_zero(prev_now) ? count_milliseconds(nowtime - prev_now) : 0;
    const int64_t srctimediff_ms = is_zero(prev_srctime) ? count_milliseconds(srctime - prev_srctime) : 0;

    const int next_p = shiftFwd(p);
    CUnit* u = m_pUnit[next_p];
    string next_playtime;
    if (u && u->m_iFlag == CUnit::GOOD)
    {
        next_playtime = FormatTime(getPktTsbPdTime(u->m_Packet.getMsgTimeStamp()));
    }
    else
    {
        next_playtime = "NONE";
    }

    LOGC(dlog.Debug, log << CONID() << "readMsg: DELIVERED seq=" << seq
            << " T=" << FormatTime(srctime)
            << " in " << timediff_ms << "ms - TIME-PREVIOUS: PKT: "
            << srctimediff_ms << " LOCAL: " << nowdiff_ms
            << " !" << BufferStamp(pkt.data(), pkt.size())
            << " NEXT pkt T=" << next_playtime);

    prev_now = nowtime;
    prev_srctime = srctime;
}
#endif

bool CRcvBuffer::scanMsg(int& w_p, int& w_q, bool& w_passack)
{

    // empty buffer
    if ((m_iStartPos == m_iLastAckPos) && (m_iMaxPos <= 0))
    {
        HLOGC(mglog.Debug, log << "scanMsg: empty buffer");
        return false;
    }

    int rmpkts = 0;
    int rmbytes = 0;
    //skip all bad msgs at the beginning
    // This loop rolls until the "buffer is empty" (head == tail),
    // in particular, there's no unit accessible for the reader.
    while (m_iStartPos != m_iLastAckPos)
    {
        // Roll up to the first valid unit
        if (!m_pUnit[m_iStartPos])
        {
            if (++ m_iStartPos == m_iSize)
                m_iStartPos = 0;
            continue;
        }

        // Note: PB_FIRST | PB_LAST == PB_SOLO.
        // testing if boundary() & PB_FIRST tests if the msg is first OR solo.
        if ( m_pUnit[m_iStartPos]->m_iFlag == CUnit::GOOD
                && m_pUnit[m_iStartPos]->m_Packet.getMsgBoundary() & PB_FIRST )
        {
            bool good = true;

            // look ahead for the whole message

            // We expect to see either of:
            // [PB_FIRST] [PB_SUBSEQUENT] [PB_SUBSEQUENT] [PB_LAST]
            // [PB_SOLO]
            // but not:
            // [PB_FIRST] NULL ...
            // [PB_FIRST] FREE/PASSACK/DROPPED...
            // If the message didn't look as expected, interrupt this.

            // This begins with a message starting at m_iStartPos
            // up to m_iLastAckPos OR until the PB_LAST message is found.
            // If any of the units on this way isn't good, this OUTER loop
            // will be interrupted.
            for (int i = m_iStartPos; i != m_iLastAckPos;)
            {
                if (!m_pUnit[i] || m_pUnit[i]->m_iFlag != CUnit::GOOD)
                {
                    good = false;
                    break;
                }

                // Likewise, boundary() & PB_LAST will be satisfied for last OR solo.
                if ( m_pUnit[i]->m_Packet.getMsgBoundary() & PB_LAST )
                    break;

                if (++ i == m_iSize)
                    i = 0;
            }

            if (good)
                break;
        }

        rmpkts++;
        rmbytes += freeUnitAt(m_iStartPos);

        m_iStartPos = shiftFwd(m_iStartPos);
    }
    /* we removed bytes form receive buffer */
    countBytes(-rmpkts, -rmbytes, true);

    // Not sure if this is correct, but this above 'while' loop exits
    // under the following conditions only:
    // - m_iStartPos == m_iLastAckPos (that makes passack = true)
    // - found at least GOOD unit with PB_FIRST and not all messages up to PB_LAST are good,
    //   in which case it returns with m_iStartPos <% m_iLastAckPos (earlier)
    // Also all units that lied before m_iStartPos are removed.

    w_p = -1;                  // message head
    w_q = m_iStartPos;         // message tail
    w_passack = m_iStartPos == m_iLastAckPos;
    bool found = false;

    // looking for the first message
    //>>m_pUnit[size + m_iMaxPos] is not valid 

    // XXX Would be nice to make some very thorough refactoring here.

    // This rolls by q variable from m_iStartPos up to m_iLastAckPos,
    // actually from the first message up to the one with PB_LAST
    // or PB_SOLO boundary.

    // The 'i' variable used in this loop is just a stub and it's
    // even hard to define the unit here. It is "shift towards
    // m_iStartPos", so the upper value is m_iMaxPos + size.
    // m_iMaxPos is itself relative to m_iLastAckPos, so
    // the upper value is m_iMaxPos + difference between
    // m_iLastAckPos and m_iStartPos, so that this value is relative
    // to m_iStartPos.
    //
    // The 'i' value isn't used anywhere, although the 'q' value rolls
    // in this loop in sync with 'i', with the difference that 'q' is
    // wrapped around, and 'i' is just incremented normally.
    //
    // This makes that this loop rolls in the range by 'q' from
    // m_iStartPos to m_iStartPos + UPPER,
    // where UPPER = m_iLastAckPos -% m_iStartPos + m_iMaxPos
    // This embraces the range from the current reading head up to
    // the last packet ever received.
    //
    // 'passack' is set to true when the 'q' has passed through
    // the border of m_iLastAckPos and fallen into the range
    // of unacknowledged packets.

    for (int i = 0, n = m_iMaxPos + getRcvDataSize(); i < n; ++ i)
    {
        if (m_pUnit[w_q] && m_pUnit[w_q]->m_iFlag == CUnit::GOOD)
        {
            // Equivalent pseudocode:
            // PacketBoundary bound = m_pUnit[w_q]->m_Packet.getMsgBoundary();
            // if ( IsSet(bound, PB_FIRST) )
            //     w_p = w_q;
            // if ( IsSet(bound, PB_LAST) && w_p != -1 ) 
            //     found = true;
            //
            // Not implemented this way because it uselessly check w_p for -1
            // also after setting it explicitly.

            switch (m_pUnit[w_q]->m_Packet.getMsgBoundary())
            {
            case PB_SOLO: // 11
                w_p = w_q;
                found = true;
                break;

            case PB_FIRST: // 10
                w_p = w_q;
                break;

            case PB_LAST: // 01
                if (w_p != -1)
                    found = true;
                break;

            case PB_SUBSEQUENT:
                ; // do nothing (caught first, rolling for last)
            }
        }
        else
        {
            // a hole in this message, not valid, restart search
            w_p = -1;
        }

        // 'found' is set when the current iteration hit a message with PB_LAST
        // (including PB_SOLO since the very first message).
        if (found)
        {
            // the msg has to be ack'ed or it is allowed to read out of order, and was not read before
            if (!w_passack || !m_pUnit[w_q]->m_Packet.getMsgOrderFlag())
            {
                HLOGC(mglog.Debug, log << "scanMsg: found next-to-broken message, delivering OUT OF ORDER.");
                break;
            }

            found = false;
        }

        if (++ w_q == m_iSize)
            w_q = 0;

        if (w_q == m_iLastAckPos)
            w_passack = true;
    }

    // no msg found
    if (!found)
    {
        // NOTE:
        // This situation may only happen if:
        // - Found a packet with PB_FIRST, so w_p = w_q at the moment when it was found
        // - Possibly found following components of that message up to shifted w_q
        // - Found no terminal packet (PB_LAST) for that message.

        // if the message is larger than the receiver buffer, return part of the message
        if ((w_p != -1) && (shiftFwd(w_q) == w_p))
        {
            HLOGC(mglog.Debug, log << "scanMsg: BUFFER FULL and message is INCOMPLETE. Returning PARTIAL MESSAGE.");
            found = true;
        }
        else
        {
            HLOGC(mglog.Debug, log << "scanMsg: PARTIAL or NO MESSAGE found: p=" << w_p << " q=" << w_q);
        }
    }
    else
    {
        HLOGC(mglog.Debug, log << "scanMsg: extracted message p=" << w_p << " q=" << w_q << " (" << ((w_q-w_p+m_iSize+1)%m_iSize) << " packets)");
    }

    return found;
}<|MERGE_RESOLUTION|>--- conflicted
+++ resolved
@@ -138,18 +138,12 @@
    releaseMutex(m_BufLock);
 }
 
-<<<<<<< HEAD
-void CSndBuffer::addBuffer(const char* data, int len, ref_t<SRT_MSGCTRL> r_mctrl)
-{
-    int32_t& msgno = r_mctrl.get().msgno;
-    int32_t& seqno = r_mctrl.get().pktseq;
-    uint64_t& srctime = r_mctrl.get().srctime;
-    int& ttl = r_mctrl.get().msgttl;
-
-=======
-void CSndBuffer::addBuffer(const char* data, int len, int ttl, bool order, uint64_t srctime, int32_t& w_seqno, int32_t& w_msgno)
-{
->>>>>>> 27d87898
+void CSndBuffer::addBuffer(const char* data, int len, SRT_MSGCTRL& w_mctrl)
+{
+    int32_t& w_msgno = w_mctrl.msgno;
+    int32_t& w_seqno = w_mctrl.pktseq;
+    uint64_t& w_srctime = w_mctrl.srctime;
+    int& w_ttl = w_mctrl.msgttl;
     int size = len / m_iMSS;
     if ((len % m_iMSS) != 0)
         size ++;
@@ -164,16 +158,16 @@
     }
 
     const steady_clock::time_point time = steady_clock::now();
-    if (srctime == 0)
+    if (w_srctime == 0)
     {
         HLOGC(dlog.Debug, log << CONID() << "addBuffer: DEFAULT SRCTIME - overriding with current time.");
-        srctime = time.us_since_epoch();
-    }
-    int32_t inorder = r_mctrl.get().inorder ? MSGNO_PACKET_INORDER::mask : 0;
+        w_srctime = time.us_since_epoch();
+    }
+    int32_t inorder = w_mctrl.inorder ? MSGNO_PACKET_INORDER::mask : 0;
 
     HLOGC(dlog.Debug, log << CONID() << "addBuffer: adding "
         << size << " packets (" << len << " bytes) to send, msgno="
-        << (msgno ? msgno : m_iNextMsgNo)
+        << (w_msgno ? w_msgno : m_iNextMsgNo)
         << (inorder ? "" : " NOT") << " in order");
 
     // The sequence number passed to this function is the sequence number
@@ -182,37 +176,28 @@
     // and then return the accordingly modified sequence number in the reference.
 
     Block* s = m_pLastBlock;
-<<<<<<< HEAD
-
-    if (msgno == 0) // DEFAULT-UNCHANGED msgno supplied
+
+    if (w_msgno == 0) // DEFAULT-UNCHANGED msgno supplied
     {
         HLOGC(dlog.Debug, log << "addBuffer: using internally managed msgno=" << m_iNextMsgNo);
-        msgno = m_iNextMsgNo;
+        w_msgno = m_iNextMsgNo;
     }
     else
     {
-        HLOGC(dlog.Debug, log << "addBuffer: OVERWRITTEN by msgno supplied by caller: msgno=" << msgno);
-        m_iNextMsgNo = msgno;
-    }
-
-=======
-    w_msgno = m_iNextMsgNo;
->>>>>>> 27d87898
+        HLOGC(dlog.Debug, log << "addBuffer: OVERWRITTEN by msgno supplied by caller: msgno=" << w_msgno);
+        m_iNextMsgNo = w_msgno;
+    }
+
     for (int i = 0; i < size; ++ i)
     {
         int pktlen = len - i * m_iMSS;
         if (pktlen > m_iMSS)
             pktlen = m_iMSS;
 
-<<<<<<< HEAD
-        HLOGC(dlog.Debug, log << "addBuffer: %" << seqno << " #" << msgno
+        HLOGC(dlog.Debug, log << "addBuffer: %" << w_seqno << " #" << w_msgno
                 << " spreading from=" << (i*m_iMSS) << " size=" << pktlen
                 << " TO BUFFER:" << (void*)s->m_pcData);
         memcpy(s->m_pcData, data + i * m_iMSS, pktlen);
-=======
-        HLOGC(dlog.Debug, log << "addBuffer: seq=" << w_seqno << " spreading from=" << (i*m_iMSS) << " size=" << pktlen << " TO BUFFER:" << (void*)s->m_pcData);
-        memcpy((s->m_pcData), data + i * m_iMSS, pktlen);
->>>>>>> 27d87898
         s->m_iLength = pktlen;
 
         s->m_iSeqNo = w_seqno;
@@ -230,9 +215,9 @@
         // [PB_FIRST] [PB_LAST] - 2 packets per message
         // [PB_SOLO] - 1 packet per message
 
-        s->m_ullSourceTime_us = srctime;
+        s->m_ullSourceTime_us = w_srctime;
         s->m_tsOriginTime = time;
-        s->m_iTTL = ttl;
+        s->m_iTTL = w_ttl;
 
         // XXX unchecked condition: s->m_pNext == NULL.
         // Should never happen, as the call to increase() should ensure enough buffers.
@@ -504,7 +489,7 @@
       m_pCurrBlock->m_tsOriginTime;*/
 
    HLOGC(dlog.Debug, log << CONID() << "CSndBuffer: getting packet %"
-           << p->m_iSeqNo << " as per %" << r_packet.get().m_iSeqNo
+           << p->m_iSeqNo << " as per %" << w_packet.m_iSeqNo
            << " size=" << readlen << " to send [REXMIT]");
 
    return readlen;
@@ -1749,10 +1734,10 @@
     m_DriftTracer.forceDrift(count_microseconds(udrift));
 }
 
-bool CRcvBuffer::getInternalTimeBase(ref_t<steady_clock::time_point> r_timebase, ref_t<steady_clock::duration> r_udrift)
-{
-    *r_timebase = m_tsTsbPdTimeBase;
-    *r_udrift = microseconds_from(m_DriftTracer.drift());
+bool CRcvBuffer::getInternalTimeBase(steady_clock::time_point& w_timebase, steady_clock::duration& w_udrift)
+{
+    w_timebase = m_tsTsbPdTimeBase;
+    w_udrift = microseconds_from(m_DriftTracer.drift());
     return m_bTsbPdWrapCheck;
 }
 
@@ -1850,7 +1835,7 @@
 #endif /* SRT_DEBUG_TSBPD_DRIFT */
 
 bool CRcvBuffer::addRcvTsbPdDriftSample(uint32_t timestamp_us, CMutex& mutex_to_lock,
-        ref_t<steady_clock::duration> r_udrift, ref_t<steady_clock::time_point> r_newtimebase)
+        steady_clock::duration& w_udrift, steady_clock::time_point& w_newtimebase)
 {
     if (!m_bTsbPdMode) // Not checked unless in TSBPD mode
         return false;
@@ -1905,28 +1890,26 @@
     }
 
     CGuard::leaveCS(mutex_to_lock);
-    *r_udrift = iDrift;
-    *r_newtimebase = m_tsTsbPdTimeBase;
+    w_udrift = iDrift;
+    w_newtimebase = m_tsTsbPdTimeBase;
     return updated;
 }
 
 int CRcvBuffer::readMsg(char* data, int len)
 {
     SRT_MSGCTRL dummy = srt_msgctrl_default;
-<<<<<<< HEAD
-    return readMsg(data, len, Ref(dummy), -1);
-=======
-    return readMsg(data, len, (dummy));
->>>>>>> 27d87898
-}
-
-int CRcvBuffer::readMsg(char* data, int len, ref_t<SRT_MSGCTRL> r_msgctl, int upto)
-{
-    SRT_MSGCTRL& msgctl = *r_msgctl;
+    return readMsg(data, len, (dummy), -1);
+}
+
+// NOTE: The order of ref-arguments is odd because:
+// - data and len shall be close to one another
+// - upto is last because it's a kind of unusual argument that has a default value
+int CRcvBuffer::readMsg(char* data, int len, SRT_MSGCTRL& w_msgctl, int upto)
+{
     int p = -1, q = -1;
     bool passack;
 
-    bool empty = accessMsg(Ref(p), Ref(q), Ref(passack), Ref(msgctl.srctime), upto);
+    bool empty = accessMsg((p), (q), (passack), (w_msgctl.srctime), upto);
     if (empty)
         return 0;
 
@@ -1936,10 +1919,10 @@
 
     // This returns the sequence number and message number to
     // the API caller.
-    msgctl.pktseq = pkt1.getSeqNo();
-    msgctl.msgno = pkt1.getMsgSeq();
-
-    return extractData(data, len, p, q, passack);
+    w_msgctl.pktseq = pkt1.getSeqNo();
+    w_msgctl.msgno = pkt1.getMsgSeq();
+
+    return extractData((data), len, p, q, passack);
 
 }
 
@@ -1958,20 +1941,11 @@
 }
 #endif   /* SRT_DEBUG_TSBPD_OUTJITTER */
 
-<<<<<<< HEAD
 /*
-int CRcvBuffer::readMsg(char* data, int len, ref_t<SRT_MSGCTRL> r_msgctl)
-=======
 int CRcvBuffer::readMsg(char* data, int len, SRT_MSGCTRL& w_msgctl)
->>>>>>> 27d87898
 {
     int p, q;
     bool passack;
-<<<<<<< HEAD
-=======
-    bool empty = true;
-    uint64_t& w_playtime = w_msgctl.srctime;
->>>>>>> 27d87898
 
 #ifdef ENABLE_HEAVY_LOGGING
     reportBufferStats();
@@ -1993,32 +1967,24 @@
 }
 */
 
-bool CRcvBuffer::accessMsg(ref_t<int> r_p, ref_t<int> r_q, ref_t<bool> r_passack, ref_t<uint64_t> r_playtime, int upto)
+bool CRcvBuffer::accessMsg(int& w_p, int& w_q, bool& w_passack, uint64_t& w_playtime, int upto)
 {
     // This function should do the following:
     // 1. Find the first packet starting the next message (or just next packet)
     // 2. When found something ready for extraction, return true.
-    // 3. p and q point the index range for extraction
+    // 3. w_p and w_q point the index range for extraction
     // 4. passack decides if this range shall be removed after extraction
 
-    int& p = *r_p, & q = *r_q;
-    bool& passack = *r_passack;
-    uint64_t& rplaytime = *r_playtime;
     bool empty = true;
 
     if (m_bTsbPdMode)
     {
-        passack = false;
+        w_passack = false;
         int seq = 0;
 
         steady_clock::time_point play_time;
-<<<<<<< HEAD
         const bool isReady = getRcvReadyMsg(play_time, (seq), upto);
-        *r_playtime = count_microseconds(play_time.time_since_epoch());
-=======
-        const bool isReady = getRcvReadyMsg((play_time), (seq));
         w_playtime = count_microseconds(play_time.time_since_epoch());
->>>>>>> 27d87898
 
         if (isReady)
         {
@@ -2026,7 +1992,7 @@
             // In TSBPD mode you always read one message
             // at a time and a message always fits in one UDP packet,
             // so in one "unit".
-            p = q = m_iStartPos;
+            w_p = w_q = m_iStartPos;
 
             debugTraceJitter(w_playtime);
         }
@@ -2034,27 +2000,13 @@
     else
     {
         w_playtime = 0;
-        if (scanMsg((p), (q), (passack)))
+        if (scanMsg((w_p), (w_q), (w_passack)))
             empty = false;
 
     }
 
-<<<<<<< HEAD
     return empty;
 }
-=======
-    if (empty)
-        return 0;
-
-    // This should happen just once. By 'empty' condition
-    // we have a guarantee that m_pUnit[p] exists and is valid.
-    CPacket& pkt1 = m_pUnit[p]->m_Packet;
-
-    // This returns the sequence number and message number to
-    // the API caller.
-    w_msgctl.pktseq = pkt1.getSeqNo();
-    w_msgctl.msgno = pkt1.getMsgSeq();
->>>>>>> 27d87898
 
 int CRcvBuffer::extractData(char* data, int len, int p, int q, bool passack)
 {
