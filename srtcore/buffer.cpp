--- conflicted
+++ resolved
@@ -1810,12 +1810,8 @@
       m_iCountMAvg = getRcvDataSize(m_iBytesCountMAvg, m_TimespanMAvg);
       m_LastSamplingTime = now;
 
-<<<<<<< HEAD
-      HLOGF(dlog.Debug, "updRcvAvgDataSize: RESET SAMPLING. %6dp %6dB span=%6dms long sampledist=%5llums\n", m_iCountMAvg, m_iBytesCountMAvg, m_TimespanMAvg, (unsigned long long)elapsed);
-=======
       HLOGC(dlog.Debug, log << "getRcvDataSize: " << m_iCountMAvg << " " << m_iBytesCountMAvg
               << " " << m_TimespanMAvg << " ms elapsed: " << elapsed << " ms");
->>>>>>> ce246431
    }
    else if (elapsed >= (SRT_MAVG_BASE_PERIOD / SRT_MAVG_SAMPLING_RATE) / SRT_us2ms)
    {
@@ -1835,12 +1831,8 @@
       m_TimespanMAvg    = (int)(((instspan   * (1000 - elapsed)) + (instspan   * elapsed)) / 1000);
       m_LastSamplingTime = now;
 
-<<<<<<< HEAD
-      HLOGF(dlog.Debug, "updRcvAvgDataSize: SAMPLE PERIOD. %6dp %6dB %6dms sampledist=%5llums\n", count, bytescount, instspan, (unsigned long long)elapsed);
-=======
       HLOGC(dlog.Debug, log << "getRcvDataSize: " << count << " " << bytescount << " " << instspan
               << " ms elapsed: " << elapsed << " ms");
->>>>>>> ce246431
    }
 }
 #endif /* SRT_ENABLE_RCVBUFSZ_MAVG */
