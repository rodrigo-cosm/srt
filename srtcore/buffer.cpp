/*
 * SRT - Secure, Reliable, Transport
 * Copyright (c) 2018 Haivision Systems Inc.
 * 
 * This Source Code Form is subject to the terms of the Mozilla Public
 * License, v. 2.0. If a copy of the MPL was not distributed with this
 * file, You can obtain one at http://mozilla.org/MPL/2.0/.
 * 
 */

/*****************************************************************************
Copyright (c) 2001 - 2011, The Board of Trustees of the University of Illinois.
All rights reserved.

Redistribution and use in source and binary forms, with or without
modification, are permitted provided that the following conditions are
met:

* Redistributions of source code must retain the above
  copyright notice, this list of conditions and the
  following disclaimer.

* Redistributions in binary form must reproduce the
  above copyright notice, this list of conditions
  and the following disclaimer in the documentation
  and/or other materials provided with the distribution.

* Neither the name of the University of Illinois
  nor the names of its contributors may be used to
  endorse or promote products derived from this
  software without specific prior written permission.

THIS SOFTWARE IS PROVIDED BY THE COPYRIGHT HOLDERS AND CONTRIBUTORS "AS
IS" AND ANY EXPRESS OR IMPLIED WARRANTIES, INCLUDING, BUT NOT LIMITED TO,
THE IMPLIED WARRANTIES OF MERCHANTABILITY AND FITNESS FOR A PARTICULAR
PURPOSE ARE DISCLAIMED. IN NO EVENT SHALL THE COPYRIGHT OWNER OR
CONTRIBUTORS BE LIABLE FOR ANY DIRECT, INDIRECT, INCIDENTAL, SPECIAL,
EXEMPLARY, OR CONSEQUENTIAL DAMAGES (INCLUDING, BUT NOT LIMITED TO,
PROCUREMENT OF SUBSTITUTE GOODS OR SERVICES; LOSS OF USE, DATA, OR
PROFITS; OR BUSINESS INTERRUPTION) HOWEVER CAUSED AND ON ANY THEORY OF
LIABILITY, WHETHER IN CONTRACT, STRICT LIABILITY, OR TORT (INCLUDING
NEGLIGENCE OR OTHERWISE) ARISING IN ANY WAY OUT OF THE USE OF THIS
SOFTWARE, EVEN IF ADVISED OF THE POSSIBILITY OF SUCH DAMAGE.
*****************************************************************************/

/*****************************************************************************
written by
   Yunhong Gu, last updated 03/12/2011
modified by
   Haivision Systems Inc.
*****************************************************************************/

#include "platform_sys.h"

#include <cstring>
#include <cmath>
#include "buffer.h"
#include "packet.h"
#include "core.h" // provides some constants
#include "logging.h"

using namespace std;
using namespace srt_logging;
using namespace srt::sync;

CSndBuffer::CSndBuffer(int size, int mss)
    : m_BufLock()
    , m_pBlock(NULL)
    , m_pFirstBlock(NULL)
    , m_pCurrBlock(NULL)
    , m_pLastBlock(NULL)
    , m_pBuffer(NULL)
    , m_iNextMsgNo(1)
    , m_iSize(size)
    , m_iMSS(mss)
    , m_iCount(0)
    , m_iBytesCount(0)
#ifdef SRT_ENABLE_SNDBUFSZ_MAVG
    , m_iCountMAvg(0)
    , m_iBytesCountMAvg(0)
    , m_TimespanMAvg(0)
#endif
    , m_iInRatePktsCount(0)
    , m_iInRateBytesCount(0)
    , m_InRatePeriod(INPUTRATE_FAST_START_US)   // 0.5 sec (fast start)
    , m_iInRateBps(INPUTRATE_INITIAL_BYTESPS)
{
   // initial physical buffer of "size"
   m_pBuffer = new Buffer;
   m_pBuffer->m_pcData = new char [m_iSize * m_iMSS];
   m_pBuffer->m_iSize = m_iSize;
   m_pBuffer->m_pNext = NULL;

   // circular linked list for out bound packets
   m_pBlock = new Block;
   Block* pb = m_pBlock;
   for (int i = 1; i < m_iSize; ++ i)
   {
      pb->m_pNext = new Block;
      pb->m_iMsgNoBitset = 0;
      pb = pb->m_pNext;
   }
   pb->m_pNext = m_pBlock;

   pb = m_pBlock;
   char* pc = m_pBuffer->m_pcData;
   for (int i = 0; i < m_iSize; ++ i)
   {
      pb->m_pcData = pc;
      pb = pb->m_pNext;
      pc += m_iMSS;
   }

   m_pFirstBlock = m_pCurrBlock = m_pLastBlock = m_pBlock;

   createMutex(m_BufLock, "Buf");
}

CSndBuffer::~CSndBuffer()
{
   Block* pb = m_pBlock->m_pNext;
   while (pb != m_pBlock)
   {
      Block* temp = pb;
      pb = pb->m_pNext;
      delete temp;
   }
   delete m_pBlock;

   while (m_pBuffer != NULL)
   {
      Buffer* temp = m_pBuffer;
      m_pBuffer = m_pBuffer->m_pNext;
      delete [] temp->m_pcData;
      delete temp;
   }

   releaseMutex(m_BufLock);
}

void CSndBuffer::addBuffer(const char* data, int len, SRT_MSGCTRL& w_mctrl)
{
    int32_t& w_msgno = w_mctrl.msgno;
    int32_t& w_seqno = w_mctrl.pktseq;
    uint64_t& w_srctime = w_mctrl.srctime;
    int& w_ttl = w_mctrl.msgttl;
    int size = len / m_iMSS;
    if ((len % m_iMSS) != 0)
        size ++;

    HLOGC(mglog.Debug, log << "addBuffer: size=" << m_iCount << " reserved=" << m_iSize << " needs=" << size << " buffers for " << len << " bytes");

    // dynamically increase sender buffer
    while (size + m_iCount >= m_iSize)
    {
        HLOGC(mglog.Debug, log << "addBuffer: ... still lacking " << (size + m_iCount - m_iSize) << " buffers...");
        increase();
    }

    const steady_clock::time_point time = steady_clock::now();
    if (w_srctime == 0)
    {
        HLOGC(dlog.Debug, log << CONID() << "addBuffer: DEFAULT SRCTIME - overriding with current time.");
        w_srctime = time.us_since_epoch();
    }
    int32_t inorder = w_mctrl.inorder ? MSGNO_PACKET_INORDER::mask : 0;

    HLOGC(dlog.Debug, log << CONID() << "addBuffer: adding "
        << size << " packets (" << len << " bytes) to send, msgno="
<<<<<<< HEAD
        << (msgno > 0 ? msgno : m_iNextMsgNo)
=======
        << (w_msgno ? w_msgno : m_iNextMsgNo)
>>>>>>> 1a8fc392
        << (inorder ? "" : " NOT") << " in order");

    // The sequence number passed to this function is the sequence number
    // that the very first packet from the packet series should get here.
    // If there's more than one packet, this function must increase it by itself
    // and then return the accordingly modified sequence number in the reference.

    Block* s = m_pLastBlock;

<<<<<<< HEAD
    if (msgno == -1) // DEFAULT-UNCHANGED msgno supplied
=======
    if (w_msgno == 0) // DEFAULT-UNCHANGED msgno supplied
>>>>>>> 1a8fc392
    {
        HLOGC(dlog.Debug, log << "addBuffer: using internally managed msgno=" << m_iNextMsgNo);
        w_msgno = m_iNextMsgNo;
    }
    else
    {
        HLOGC(dlog.Debug, log << "addBuffer: OVERWRITTEN by msgno supplied by caller: msgno=" << w_msgno);
        m_iNextMsgNo = w_msgno;
    }

    for (int i = 0; i < size; ++ i)
    {
        int pktlen = len - i * m_iMSS;
        if (pktlen > m_iMSS)
            pktlen = m_iMSS;

        HLOGC(dlog.Debug, log << "addBuffer: %" << w_seqno << " #" << w_msgno
                << " spreading from=" << (i*m_iMSS) << " size=" << pktlen
                << " TO BUFFER:" << (void*)s->m_pcData);
        memcpy(s->m_pcData, data + i * m_iMSS, pktlen);
        s->m_iLength = pktlen;

        s->m_iSeqNo = w_seqno;
        w_seqno = CSeqNo::incseq(w_seqno);

        s->m_iMsgNoBitset = m_iNextMsgNo | inorder;
        if (i == 0)
            s->m_iMsgNoBitset |= PacketBoundaryBits(PB_FIRST);
        if (i == size - 1)
            s->m_iMsgNoBitset |= PacketBoundaryBits(PB_LAST);
        // NOTE: if i is neither 0 nor size-1, it resuls with PB_SUBSEQUENT.
        //       if i == 0 == size-1, it results with PB_SOLO. 
        // Packets assigned to one message can be:
        // [PB_FIRST] [PB_SUBSEQUENT] [PB_SUBSEQUENT] [PB_LAST] - 4 packets per message
        // [PB_FIRST] [PB_LAST] - 2 packets per message
        // [PB_SOLO] - 1 packet per message

        s->m_ullSourceTime_us = w_srctime;
        s->m_tsOriginTime = time;
        s->m_iTTL = w_ttl;

        // XXX unchecked condition: s->m_pNext == NULL.
        // Should never happen, as the call to increase() should ensure enough buffers.
        SRT_ASSERT(s->m_pNext);
        s = s->m_pNext;
    }
    m_pLastBlock = s;

    CGuard::enterCS(m_BufLock);
    m_iCount += size;

    m_iBytesCount += len;
    m_tsLastOriginTime = time;

    updateInputRate(time, size, len);

#ifdef SRT_ENABLE_SNDBUFSZ_MAVG
    updAvgBufSize(time);
#endif

    CGuard::leaveCS(m_BufLock);


    // MSGNO_SEQ::mask has a form: 00000011111111...
    // At least it's known that it's from some index inside til the end (to bit 0).
    // If this value has been reached in a step of incrementation, it means that the
    // maximum value has been reached. Casting to int32_t to ensure the same sign
    // in comparison, although it's far from reaching the sign bit.

    m_iNextMsgNo = ++MsgNo(m_iNextMsgNo);
}

void CSndBuffer::setInputRateSmpPeriod(int period)
{
    m_InRatePeriod = (uint64_t)period; //(usec) 0=no input rate calculation
}

void CSndBuffer::updateInputRate(const steady_clock::time_point& time, int pkts, int bytes)
{
    //no input rate calculation
    if (m_InRatePeriod == 0)
        return;

    if (is_zero(m_tsInRateStartTime))
    {
        m_tsInRateStartTime = time;
        return;
    }

    m_iInRatePktsCount  += pkts;
    m_iInRateBytesCount += bytes;

    // Trigger early update in fast start mode
    const bool early_update = (m_InRatePeriod < INPUTRATE_RUNNING_US)
        && (m_iInRatePktsCount > INPUTRATE_MAX_PACKETS);

    const uint64_t period_us = count_microseconds(time - m_tsInRateStartTime);
    if (early_update || period_us > m_InRatePeriod)
    {
        //Required Byte/sec rate (payload + headers)
        m_iInRateBytesCount += (m_iInRatePktsCount * CPacket::SRT_DATA_HDR_SIZE);
        m_iInRateBps = (int)(((int64_t)m_iInRateBytesCount * 1000000) / period_us);
        HLOGC(dlog.Debug, log << "updateInputRate: pkts:" << m_iInRateBytesCount << " bytes:" << m_iInRatePktsCount
                << " rate=" << (m_iInRateBps*8)/1000
                << "kbps interval=" << period_us);
        m_iInRatePktsCount = 0;
        m_iInRateBytesCount = 0;
        m_tsInRateStartTime = time;

        setInputRateSmpPeriod(INPUTRATE_RUNNING_US);
    }
}


int CSndBuffer::addBufferFromFile(fstream& ifs, int len)
{
   int size = len / m_iMSS;
   if ((len % m_iMSS) != 0)
      size ++;

   HLOGC(mglog.Debug, log << "addBufferFromFile: size=" << m_iCount << " reserved=" << m_iSize << " needs=" << size << " buffers for " << len << " bytes");

   // dynamically increase sender buffer
   while (size + m_iCount >= m_iSize)
   {
      HLOGC(mglog.Debug, log << "addBufferFromFile: ... still lacking " << (size + m_iCount - m_iSize) << " buffers...");
      increase();
   }

   HLOGC(dlog.Debug, log << CONID() << "addBufferFromFile: adding "
       << size << " packets (" << len << " bytes) to send, msgno=" << m_iNextMsgNo);

   Block* s = m_pLastBlock;
   int total = 0;
   for (int i = 0; i < size; ++ i)
   {
      if (ifs.bad() || ifs.fail() || ifs.eof())
         break;

      int pktlen = len - i * m_iMSS;
      if (pktlen > m_iMSS)
         pktlen = m_iMSS;

      HLOGC(dlog.Debug, log << "addBufferFromFile: reading from=" << (i*m_iMSS) << " size=" << pktlen << " TO BUFFER:" << (void*)s->m_pcData);
      ifs.read(s->m_pcData, pktlen);
      if ((pktlen = int(ifs.gcount())) <= 0)
         break;

      // currently file transfer is only available in streaming mode, message is always in order, ttl = infinite
      s->m_iMsgNoBitset = m_iNextMsgNo | MSGNO_PACKET_INORDER::mask;
      if (i == 0)
         s->m_iMsgNoBitset |= PacketBoundaryBits(PB_FIRST);
      if (i == size - 1)
         s->m_iMsgNoBitset |= PacketBoundaryBits(PB_LAST);
      // NOTE: PB_FIRST | PB_LAST == PB_SOLO.
      // none of PB_FIRST & PB_LAST == PB_SUBSEQUENT.

      s->m_iLength = pktlen;
      s->m_iTTL = -1;
      s = s->m_pNext;

      total += pktlen;
   }
   m_pLastBlock = s;

   CGuard::enterCS(m_BufLock);
   m_iCount += size;
   m_iBytesCount += total;

   CGuard::leaveCS(m_BufLock);

   m_iNextMsgNo ++;
   if (m_iNextMsgNo == int32_t(MSGNO_SEQ::mask))
      m_iNextMsgNo = 1;

   return total;
}

int CSndBuffer::readData(CPacket& w_packet, steady_clock::time_point& w_srctime, int kflgs)
{
   // No data to read
   if (m_pCurrBlock == m_pLastBlock)
      return 0;

   // Make the packet REFLECT the data stored in the buffer.
   w_packet.m_pcData = m_pCurrBlock->m_pcData;
   int readlen = m_pCurrBlock->m_iLength;
   w_packet.setLength(readlen);
   w_packet.m_iSeqNo = m_pCurrBlock->m_iSeqNo;

   // XXX This is probably done because the encryption should happen
   // just once, and so this sets the encryption flags to both msgno bitset
   // IN THE PACKET and IN THE BLOCK. This is probably to make the encryption
   // happen at the time when scheduling a new packet to send, but the packet
   // must remain in the send buffer until it's ACKed. For the case of rexmit
   // the packet will be taken "as is" (that is, already encrypted).
   //
   // The problem is in the order of things:
   // 0. When the application stores the data, some of the flags for PH_MSGNO are set.
   // 1. The readData() is called to get the original data sent by the application.
   // 2. The data are original and must be encrypted. They WILL BE encrypted, later.
   // 3. So far we are in readData() so the encryption flags must be updated NOW because
   //    later we won't have access to the block's data.
   // 4. After exiting from readData(), the packet is being encrypted. It's immediately
   //    sent, however the data must remain in the sending buffer until they are ACKed.
   // 5. In case when rexmission is needed, the second overloaded version of readData
   //    is being called, and the buffer + PH_MSGNO value is extracted. All interesting
   //    flags must be present and correct at that time.
   //
   // The only sensible way to fix this problem is to encrypt the packet not after
   // extracting from here, but when the packet is stored into CSndBuffer. The appropriate
   // flags for PH_MSGNO will be applied directly there. Then here the value for setting
   // PH_MSGNO will be set as is.

   if (kflgs == -1)
   {
       HLOGC(dlog.Debug, log << CONID() << " CSndBuffer: ERROR: encryption required and not possible. NOT SENDING.");
       readlen = 0;
   }
   else
   {
       m_pCurrBlock->m_iMsgNoBitset |= MSGNO_ENCKEYSPEC::wrap(kflgs);
   }
   w_packet.m_iMsgNo = m_pCurrBlock->m_iMsgNoBitset;

   // TODO: FR #930. Use source time if it is provided.
   w_srctime = m_pCurrBlock->m_tsOriginTime;
   /* *srctime =
      m_pCurrBlock->m_ullSourceTime_us ? m_pCurrBlock->m_ullSourceTime_us :
      m_pCurrBlock->m_tsOriginTime;*/

   m_pCurrBlock = m_pCurrBlock->m_pNext;

   HLOGC(dlog.Debug, log << CONID() << "CSndBuffer: extracting packet size=" << readlen << " to send");

   return readlen;
}

<<<<<<< HEAD
int32_t CSndBuffer::getMsgNoAt(const int offset)
{
   CGuard bufferguard (m_BufLock);

   Block* p = m_pFirstBlock;

   if (p)
   {
       HLOGC(dlog.Debug, log << "CSndBuffer::getMsgNoAt: FIRST MSG: size="
               << p->m_iLength << " %" << p->m_iSeqNo << " #" << p->getMsgSeq()
               << " !" << BufferStamp(p->m_pcData, p->m_iLength));
   }

   if (offset >= m_iCount)
   {
       // Prevent accessing the last "marker" block
       LOGC(dlog.Error, log << "CSndBuffer::getMsgNoAt: IPE: offset="
               << offset << " not found, max offset=" << m_iCount);
       return 0;
   }

   // XXX Suboptimal procedure to keep the blocks identifiable
   // by sequence number. Consider using some circular buffer.
   int i;
   Block* ee SRT_ATR_UNUSED = 0;
   for (i = 0; i < offset && p; ++ i)
   {
      ee = p;
      p = p->m_pNext;
   }

   if (!p)
   {
       LOGC(dlog.Error, log << "CSndBuffer::getMsgNoAt: IPE: offset="
               << offset << " not found, stopped at " << i
               << " with #" << (ee ? ee->getMsgSeq() : -1));
       return 0;
   }

   HLOGC(dlog.Debug, log << "CSndBuffer::getMsgNoAt: offset="
           << offset << " found, size=" << p->m_iLength << " %" << p->m_iSeqNo << " #" << p->getMsgSeq()
           << " !" << BufferStamp(p->m_pcData, p->m_iLength));

   return p->getMsgSeq();
}

int CSndBuffer::readData(const int offset, ref_t<CPacket> r_packet, ref_t<steady_clock::time_point> r_srctime, ref_t<int> r_msglen)
=======
int CSndBuffer::readData(const int offset, CPacket& w_packet, steady_clock::time_point& w_srctime, int& w_msglen)
>>>>>>> 1a8fc392
{
   int32_t& msgno_bitset = w_packet.m_iMsgNo;

   CGuard bufferguard(m_BufLock);

   Block* p = m_pFirstBlock;

   // XXX Suboptimal procedure to keep the blocks identifiable
   // by sequence number. Consider using some circular buffer.
   for (int i = 0; i < offset; ++ i)
      p = p->m_pNext;

   // Check if the block that is the next candidate to send (m_pCurrBlock pointing) is stale.

   // If so, then inform the caller that it should first take care of the whole
   // message (all blocks with that message id). Shift the m_pCurrBlock pointer
   // to the position past the last of them. Then return -1 and set the
   // msgno_bitset return reference to the message id that should be dropped as
   // a whole.

   // After taking care of that, the caller should immediately call this function again,
   // this time possibly in order to find the real data to be sent.

   // if found block is stale
   // (This is for messages that have declared TTL - messages that fail to be sent
   // before the TTL defined time comes, will be dropped).
   if ((p->m_iTTL >= 0) && (count_milliseconds(steady_clock::now() - p->m_tsOriginTime) > p->m_iTTL))
   {
      int32_t msgno = p->getMsgSeq();
      w_msglen = 1;
      p = p->m_pNext;
      bool move = false;
      while (msgno == p->getMsgSeq())
      {
         if (p == m_pCurrBlock)
            move = true;
         p = p->m_pNext;
         if (move)
            m_pCurrBlock = p;
         w_msglen++;
      }

      HLOGC(dlog.Debug, log << "CSndBuffer::readData: due to TTL exceeded, " << w_msglen << " messages to drop, up to " << msgno);

      // If readData returns -1, then msgno_bitset is understood as a Message ID to drop.
      // This means that in this case it should be written by the message sequence value only
      // (not the whole 4-byte bitset written at PH_MSGNO).
      msgno_bitset = msgno;
      return -1;
   }

   w_packet.m_pcData = p->m_pcData;
   int readlen = p->m_iLength;
   w_packet.setLength(readlen);

   // XXX Here the value predicted to be applied to PH_MSGNO field is extracted.
   // As this function is predicted to extract the data to send as a rexmited packet,
   // the packet must be in the form ready to send - so, in case of encryption,
   // encrypted, and with all ENC flags already set. So, the first call to send
   // the packet originally (the other overload of this function) must set these
   // flags.
   w_packet.m_iMsgNo = p->m_iMsgNoBitset;

   // TODO: FR #930. Use source time if it is provided.
   w_srctime = m_pCurrBlock->m_tsOriginTime;
   /*w_srctime =
      m_pCurrBlock->m_ullSourceTime_us ? m_pCurrBlock->m_ullSourceTime_us :
      m_pCurrBlock->m_tsOriginTime;*/

   HLOGC(dlog.Debug, log << CONID() << "CSndBuffer: getting packet %"
           << p->m_iSeqNo << " as per %" << w_packet.m_iSeqNo
           << " size=" << readlen << " to send [REXMIT]");

   return readlen;
}

void CSndBuffer::ackData(int offset)
{
   CGuard bufferguard(m_BufLock);

   bool move = false;
   for (int i = 0; i < offset; ++ i)
   {
      m_iBytesCount -= m_pFirstBlock->m_iLength;
      if (m_pFirstBlock == m_pCurrBlock)
          move = true;
      m_pFirstBlock = m_pFirstBlock->m_pNext;
   }
   if (move)
       m_pCurrBlock = m_pFirstBlock;

   m_iCount -= offset;

#ifdef SRT_ENABLE_SNDBUFSZ_MAVG
   updAvgBufSize(steady_clock::now());
#endif

   CTimer::triggerEvent();
}

int CSndBuffer::getCurrBufSize() const
{
   return m_iCount;
}

#ifdef SRT_ENABLE_SNDBUFSZ_MAVG

int CSndBuffer::getAvgBufSize(int& w_bytes, int& w_tsp)
{
    CGuard bufferguard(m_BufLock); /* Consistency of pkts vs. w_bytes vs. spantime */

    /* update stats in case there was no add/ack activity lately */
    updAvgBufSize(steady_clock::now());

    w_bytes = m_iBytesCountMAvg;
    w_tsp = m_TimespanMAvg;
    return(m_iCountMAvg);
}

void CSndBuffer::updAvgBufSize(const steady_clock::time_point& now)
{
   const uint64_t elapsed_ms = count_milliseconds(now - m_tsLastSamplingTime); //ms since last sampling

   if ((1000000 / SRT_MAVG_SAMPLING_RATE) / 1000 > elapsed_ms)
      return;

   if (1000 < elapsed_ms)
   {
      /* No sampling in last 1 sec, initialize average */
      m_iCountMAvg = getCurrBufSize((m_iBytesCountMAvg), (m_TimespanMAvg));
      m_tsLastSamplingTime = now;
   }
   else //((1000000 / SRT_MAVG_SAMPLING_RATE) / 1000 <= elapsed_ms)
   {
      /*
      * weight last average value between -1 sec and last sampling time (LST)
      * and new value between last sampling time and now
      *                                      |elapsed_ms|
      *   +----------------------------------+-------+
      *  -1                                 LST      0(now)
      */
      int instspan;
      int bytescount;
      int count = getCurrBufSize((bytescount), (instspan));

      HLOGC(dlog.Debug, log << "updAvgBufSize: " << elapsed_ms
              << ": " << count << " " << bytescount
              << " " << instspan << "ms");

      m_iCountMAvg      = (int)(((count      * (1000 - elapsed_ms)) + (count      * elapsed_ms)) / 1000);
      m_iBytesCountMAvg = (int)(((bytescount * (1000 - elapsed_ms)) + (bytescount * elapsed_ms)) / 1000);
      m_TimespanMAvg    = (int)(((instspan   * (1000 - elapsed_ms)) + (instspan   * elapsed_ms)) / 1000);
      m_tsLastSamplingTime = now;
   }
}

#endif /* SRT_ENABLE_SNDBUFSZ_MAVG */

int CSndBuffer::getCurrBufSize(int& w_bytes, int& w_timespan)
{
   w_bytes = m_iBytesCount;
   /* 
   * Timespan can be less then 1000 us (1 ms) if few packets. 
   * Also, if there is only one pkt in buffer, the time difference will be 0.
   * Therefore, always add 1 ms if not empty.
   */
   w_timespan = 0 < m_iCount ? count_milliseconds(m_tsLastOriginTime - m_pFirstBlock->m_tsOriginTime) + 1 : 0;

   return m_iCount;
}

int CSndBuffer::dropLateData(int& w_bytes, int32_t& w_first_msgno, const steady_clock::time_point& too_late_time)
{
   int dpkts = 0;
   int dbytes = 0;
   bool move = false;
   int32_t msgno = 0;

   CGuard bufferguard (m_BufLock);
   for (int i = 0; i < m_iCount && m_pFirstBlock->m_tsOriginTime < too_late_time; ++ i)
   {
      dpkts++;
      dbytes += m_pFirstBlock->m_iLength;
      msgno = m_pFirstBlock->getMsgSeq();

      if (m_pFirstBlock == m_pCurrBlock)
          move = true;
      m_pFirstBlock = m_pFirstBlock->m_pNext;
   }

   if (move)
   {
       m_pCurrBlock = m_pFirstBlock;
   }
   m_iCount -= dpkts;

   m_iBytesCount -= dbytes;
   w_bytes = dbytes;

   // We report the increased number towards the last ever seen
   // by the loop, as this last one is the last received. So remained
   // (even if "should remain") is the first after the last removed one.
   w_first_msgno = ++MsgNo(msgno);

#ifdef SRT_ENABLE_SNDBUFSZ_MAVG
   updAvgBufSize(steady_clock::now());
#endif /* SRT_ENABLE_SNDBUFSZ_MAVG */

// CTimer::triggerEvent();
   return(dpkts);
}

void CSndBuffer::increase()
{
   int unitsize = m_pBuffer->m_iSize;

   // new physical buffer
   Buffer* nbuf = NULL;
   try
   {
      nbuf  = new Buffer;
      nbuf->m_pcData = new char [unitsize * m_iMSS];
   }
   catch (...)
   {
      delete nbuf;
      throw CUDTException(MJ_SYSTEMRES, MN_MEMORY, 0);
   }
   nbuf->m_iSize = unitsize;
   nbuf->m_pNext = NULL;

   // insert the buffer at the end of the buffer list
   Buffer* p = m_pBuffer;
   while (p->m_pNext != NULL)
      p = p->m_pNext;
   p->m_pNext = nbuf;

   // new packet blocks
   Block* nblk = NULL;
   try
   {
      nblk = new Block;
   }
   catch (...)
   {
      delete nblk;
      throw CUDTException(MJ_SYSTEMRES, MN_MEMORY, 0);
   }
   Block* pb = nblk;
   for (int i = 1; i < unitsize; ++ i)
   {
      pb->m_pNext = new Block;
      pb = pb->m_pNext;
   }

   // insert the new blocks onto the existing one
   pb->m_pNext = m_pLastBlock->m_pNext;
   m_pLastBlock->m_pNext = nblk;

   pb = nblk;
   char* pc = nbuf->m_pcData;
   for (int i = 0; i < unitsize; ++ i)
   {
      pb->m_pcData = pc;
      pb = pb->m_pNext;
      pc += m_iMSS;
   }

   m_iSize += unitsize;

   HLOGC(dlog.Debug, log << "CSndBuffer: BUFFER FULL - adding " << (unitsize*m_iMSS) << " bytes spread to " << unitsize << " blocks"
       << " (total size: " << m_iSize << " bytes)");

}

////////////////////////////////////////////////////////////////////////////////

/*
*   RcvBuffer (circular buffer):
*
*   |<------------------- m_iSize ----------------------------->|
*   |       |<--- acked pkts -->|<--- m_iMaxPos --->|           |
*   |       |                   |                   |           |
*   +---+---+---+---+---+---+---+---+---+---+---+---+---+   +---+
*   | 0 | 0 | 1 | 1 | 1 | 0 | 1 | 1 | 1 | 1 | 0 | 1 | 0 |...| 0 | m_pUnit[]
*   +---+---+---+---+---+---+---+---+---+---+---+---+---+   +---+
*             |                 | |               |
*             |                   |               \__last pkt received
*             |                   \___ m_iLastAckPos: last ack sent
*             \___ m_iStartPos: first message to read
*                      
*   m_pUnit[i]->m_iFlag: 0:free, 1:good, 2:passack, 3:dropped
* 
*   thread safety:
*    m_iStartPos:   CUDT::m_RecvLock 
*    m_iLastAckPos: CUDT::m_AckLock 
*    m_iMaxPos:     none? (modified on add and ack
*/


// XXX Init values moved to in-class.
//const uint32_t CRcvBuffer::TSBPD_WRAP_PERIOD = (30*1000000);    //30 seconds (in usec)
//const int CRcvBuffer::TSBPD_DRIFT_MAX_VALUE   = 5000;  // usec
//const int CRcvBuffer::TSBPD_DRIFT_MAX_SAMPLES = 1000;  // ACK-ACK packets
#ifdef SRT_DEBUG_TSBPD_DRIFT
//const int CRcvBuffer::TSBPD_DRIFT_PRT_SAMPLES = 200;   // ACK-ACK packets
#endif

CRcvBuffer::CRcvBuffer(CUnitQueue* queue, int bufsize_pkts):
m_pUnit(NULL),
m_iSize(bufsize_pkts),
m_pUnitQueue(queue),
m_iStartPos(0),
m_iLastAckPos(0),
m_iMaxPos(0),
m_iNotch(0)
,m_BytesCountLock()
,m_iBytesCount(0)
,m_iAckedPktsCount(0)
,m_iAckedBytesCount(0)
,m_iAvgPayloadSz(7*188)
,m_bTsbPdMode(false)
,m_tdTsbPdDelay(0)
,m_bTsbPdWrapCheck(false)
#ifdef SRT_ENABLE_RCVBUFSZ_MAVG
,m_TimespanMAvg(0)
,m_iCountMAvg(0)
,m_iBytesCountMAvg(0)
#endif
{
   m_pUnit = new CUnit* [m_iSize];
   for (int i = 0; i < m_iSize; ++ i)
      m_pUnit[i] = NULL;

#ifdef SRT_DEBUG_TSBPD_DRIFT
   memset(m_TsbPdDriftHisto100us, 0, sizeof(m_TsbPdDriftHisto100us));
   memset(m_TsbPdDriftHisto1ms, 0, sizeof(m_TsbPdDriftHisto1ms));
#endif

   createMutex(m_BytesCountLock, "BytesCount");
}

CRcvBuffer::~CRcvBuffer()
{
   for (int i = 0; i < m_iSize; ++ i)
   {
      if (m_pUnit[i] != NULL)
      {
          m_pUnitQueue->makeUnitFree(m_pUnit[i]);
      }
   }

   delete [] m_pUnit;

   releaseMutex(m_BytesCountLock);
}

void CRcvBuffer::countBytes(int pkts, int bytes, bool acked)
{
   /*
   * Byte counter changes from both sides (Recv & Ack) of the buffer
   * so the higher level lock is not enough for thread safe op.
   *
   * pkts are...
   *  added (bytes>0, acked=false),
   *  acked (bytes>0, acked=true),
   *  removed (bytes<0, acked=n/a)
   */
   CGuard cg (m_BytesCountLock);

   if (!acked) //adding new pkt in RcvBuffer
   {
       m_iBytesCount += bytes; /* added or removed bytes from rcv buffer */
       if (bytes > 0) /* Assuming one pkt when adding bytes */
          m_iAvgPayloadSz = ((m_iAvgPayloadSz * (100 - 1)) + bytes) / 100; 
   }
   else // acking/removing pkts to/from buffer
   {
       m_iAckedPktsCount += pkts; /* acked or removed pkts from rcv buffer */
       m_iAckedBytesCount += bytes; /* acked or removed bytes from rcv buffer */

       if (bytes < 0) m_iBytesCount += bytes; /* removed bytes from rcv buffer */
   }
}

int CRcvBuffer::addData(CUnit* unit, int offset)
{
   SRT_ASSERT(unit != NULL);
   if (offset >= getAvailBufSize())
       return -1;

   const int pos = (m_iLastAckPos + offset) % m_iSize;
   if (offset >= m_iMaxPos)
      m_iMaxPos = offset + 1;

   if (m_pUnit[pos] != NULL) {
      HLOGC(dlog.Debug, log << "addData: unit %" << unit->m_Packet.m_iSeqNo
              << " rejected, already exists");
      return -1;
   }
   m_pUnit[pos] = unit;
   countBytes(1, (int) unit->m_Packet.getLength());

   m_pUnitQueue->makeUnitGood(unit);

   HLOGC(dlog.Debug, log << "addData: unit %" << unit->m_Packet.m_iSeqNo
           << " accepted, off=" << offset << " POS=" << pos);
   return 0;
}

int CRcvBuffer::readBuffer(char* data, int len)
{
    int p = m_iStartPos;
    int lastack = m_iLastAckPos;
    int rs = len;
#if ENABLE_HEAVY_LOGGING
    char* begin = data;
#endif

    const steady_clock::time_point now = (m_bTsbPdMode ? steady_clock::now() : steady_clock::time_point());

    HLOGC(dlog.Debug, log << CONID() << "readBuffer: start=" << p << " lastack=" << lastack);
    while ((p != lastack) && (rs > 0))
    {
        if (m_pUnit[p] == NULL)
        {
            LOGC(dlog.Error, log << CONID() << " IPE readBuffer on null packet pointer");
            return -1;
        }

        if (m_bTsbPdMode)
        {
            HLOGC(dlog.Debug, log << CONID() << "readBuffer: chk if time2play:"
                << " NOW=" << FormatTime(now)
                << " PKT TS=" << FormatTime(getPktTsbPdTime(m_pUnit[p]->m_Packet.getMsgTimeStamp())));

            if ((getPktTsbPdTime(m_pUnit[p]->m_Packet.getMsgTimeStamp()) > now))
                break; /* too early for this unit, return whatever was copied */
        }

        int unitsize = (int) m_pUnit[p]->m_Packet.getLength() - m_iNotch;
        if (unitsize > rs)
            unitsize = rs;

        HLOGC(dlog.Debug, log << CONID() << "readBuffer: copying buffer #" << p
                << " targetpos=" << int(data-begin) << " sourcepos=" << m_iNotch << " size=" << unitsize << " left=" << (unitsize-rs));
        memcpy((data), m_pUnit[p]->m_Packet.m_pcData + m_iNotch, unitsize);
        data += unitsize;

        if ((rs > unitsize) || (rs == int(m_pUnit[p]->m_Packet.getLength()) - m_iNotch))
        {
            freeUnitAt(p);
            p = shiftFwd(p);

            m_iNotch = 0;
        }
        else
            m_iNotch += rs;

        rs -= unitsize;
    }

    /* we removed acked bytes form receive buffer */
    countBytes(-1, -(len - rs), true);
    m_iStartPos = p;

    return len - rs;
}

int CRcvBuffer::readBufferToFile(fstream& ofs, int len)
{
   int p = m_iStartPos;
   int lastack = m_iLastAckPos;
   int rs = len;

   while ((p != lastack) && (rs > 0))
   {
      int unitsize = (int) m_pUnit[p]->m_Packet.getLength() - m_iNotch;
      if (unitsize > rs)
         unitsize = rs;

      ofs.write(m_pUnit[p]->m_Packet.m_pcData + m_iNotch, unitsize);
      if (ofs.fail())
         break;

      if ((rs > unitsize) || (rs == int(m_pUnit[p]->m_Packet.getLength()) - m_iNotch))
      {
         freeUnitAt(p);

         p = shiftFwd(p);

         m_iNotch = 0;
      }
      else
         m_iNotch += rs;

      rs -= unitsize;
   }

   /* we removed acked bytes form receive buffer */
   countBytes(-1, -(len - rs), true);
   m_iStartPos = p;

   return len - rs;
}

int CRcvBuffer::ackData(int len)
{
   SRT_ASSERT(len < m_iSize);
   SRT_ASSERT(len > 0);
   int end = shift(m_iLastAckPos, len);

   {
      int pkts = 0;
      int bytes = 0;
      for (int i = m_iLastAckPos; i != end; i = shiftFwd(i))
      {
          if (m_pUnit[i] == NULL)
              continue;

          pkts++;
          bytes += (int) m_pUnit[i]->m_Packet.getLength();
      }
      if (pkts > 0) countBytes(pkts, bytes, true);
   }

   HLOGC(mglog.Debug, log << "ackData: shift by " << len << ", start=" << m_iStartPos
           << " end=" << m_iLastAckPos << " -> " << end);

   m_iLastAckPos = end;
   m_iMaxPos -= len;
   if (m_iMaxPos < 0)
      m_iMaxPos = 0;

   // Returned value is the distance towards the starting
   // position from m_iLastAckPos, which is in sync with CUDT::m_iRcvLastSkipAck.
   // This should help determine the sequence number at first read-ready position.

   int dist = m_iLastAckPos - m_iStartPos;
   if (dist < 0)
       return dist + m_iSize;
   return dist;
}

void CRcvBuffer::skipData(int len)
{
   /* 
   * Caller need protect both AckLock and RecvLock
   * to move both m_iStartPos and m_iLastAckPost
   */
   if (m_iStartPos == m_iLastAckPos)
      m_iStartPos = (m_iStartPos + len) % m_iSize;
   m_iLastAckPos = (m_iLastAckPos + len) % m_iSize;
   m_iMaxPos -= len;
   if (m_iMaxPos < 0)
      m_iMaxPos = 0;
}

size_t CRcvBuffer::dropData(int len)
{
    // This function does the same as skipData, although skipData
    // should work in the condition of absence of data, so no need
    // to force the units in the range to be freed. This function
    // works in more general condition where we don't know if there
    // are any data in the given range, but want to remove these
    // "sequence positions" from the buffer, whether there are data
    // at them or not.

    size_t stats_bytes = 0;

    int p = m_iStartPos;
    int past_q = shift(p, len);
    while (p != past_q)
    {
        if (m_pUnit[p] && m_pUnit[p]->m_iFlag == CUnit::GOOD)
        {
            stats_bytes += m_pUnit[p]->m_Packet.getLength();
            freeUnitAt(p);
        }

        p = shiftFwd(p);
    }

    m_iStartPos = past_q;
    return stats_bytes;
}

bool CRcvBuffer::getRcvFirstMsg(steady_clock::time_point& w_tsbpdtime,
                                bool&                     w_passack,
                                int32_t&                  w_skipseqno,
                                int32_t&                  w_curpktseq)
{
    w_skipseqno = -1;
    w_passack = false;
    // tsbpdtime will be retrieved by the below call
    // Returned values:
    // - tsbpdtime: real time when the packet is ready to play (whether ready to play or not)
    // - w_passack: false (the report concerns a packet with an exactly next sequence)
    // - w_skipseqno == -1: no packets to skip towards the first RTP
    // - curpktseq: sequence number for reported packet (for debug purposes)
    // - @return: whether the reported packet is ready to play

    /* Check the acknowledged packets */
    // getRcvReadyMsg returns true if the time to play for the first message
    // (returned in w_tsbpdtime) is in the past.
    if (getRcvReadyMsg((w_tsbpdtime), (w_curpktseq), -1))
    {
        HLOGC(dlog.Debug, log << "getRcvFirstMsg: ready CONTIG packet: %" << w_curpktseq);
        return true;
    }
    else if (!is_zero(w_tsbpdtime))
    {
        HLOGC(dlog.Debug, log << "getRcvFirstMsg: packets found, but in future");
        // This means that a message next to be played, has been found,
        // but the time to play is in future.
        return false;
    }

    // Falling here means that there are NO PACKETS in the ACK-ed region
    // (m_iStartPos - m_iLastAckPos), but we may have something in the
    // region (m_iLastAckPos - (m_iLastAckPos+m_iMaxPos)), that is, packets
    // that may be separated from the last ACK-ed by lost ones.

    // Below this line we have only two options:
    // - m_iMaxPos == 0, which means that no more packets are in the buffer
    //    - returned: tsbpdtime=0, w_passack=true, w_skipseqno=-1, w_curpktseq=0, @return false
    // - m_iMaxPos > 0, which means that there are packets arrived after a lost packet:
    //    - returned: tsbpdtime=PKT.TS, w_passack=true, w_skipseqno=PKT.SEQ, ppkt=PKT, @return LOCAL(PKT.TS) <= NOW

    /* 
     * No acked packets ready but caller want to know next packet to wait for
     * Check the not yet acked packets that may be stuck by missing packet(s).
     */
    bool haslost = false;
    w_tsbpdtime = steady_clock::time_point(); // redundant, for clarity
    w_passack = true;

    // XXX SUSPECTED ISSUE with this algorithm:
    // The above call to getRcvReadyMsg() should report as to whether:
    // - there is an EXACTLY NEXT SEQUENCE packet
    // - this packet is ready to play.
    //
    // Situations handled after the call are when:
    // - there's the next sequence packet available and it is ready to play
    // - there are no packets at all, ready to play or not
    //
    // So, the remaining situation is that THERE ARE PACKETS that follow
    // the current sequence, but they are not ready to play. This includes
    // packets that have the exactly next sequence and packets that jump
    // over a lost packet.
    //
    // As the getRcvReadyMsg() function walks through the incoming units
    // to see if there's anything that satisfies these conditions, it *SHOULD*
    // be also capable of checking if the next available packet, if it is
    // there, is the next sequence packet or not. Retrieving this exactly
    // packet would be most useful, as the test for play-readiness and
    // sequentiality can be done on it directly.
    //
    // When done so, the below loop would be completely unnecessary.

    // Logical description of the below algorithm:
    // 1. Check if the VERY FIRST PACKET is valid; if so then:
    //    - check if it's ready to play, return boolean value that marks it.

    for (int i = m_iLastAckPos, n = shift(m_iLastAckPos, m_iMaxPos); i != n; i = shiftFwd(i))
    {
        if ( !m_pUnit[i] || m_pUnit[i]->m_iFlag != CUnit::GOOD )
        {
            /* There are packets in the sequence not received yet */
            haslost = true;
            HLOGC(dlog.Debug, log << "getRcvFirstMsg: empty hole at *" << i);
        }
        else
        {
            /* We got the 1st valid packet */
            w_tsbpdtime = getPktTsbPdTime(m_pUnit[i]->m_Packet.getMsgTimeStamp());
            if (w_tsbpdtime <= steady_clock::now())
            {
                /* Packet ready to play */
                if (haslost)
                {
                    /* 
                     * Packet stuck on non-acked side because of missing packets.
                     * Tell 1st valid packet seqno so caller can skip (drop) the missing packets.
                     */
                    w_skipseqno = m_pUnit[i]->m_Packet.m_iSeqNo;
                    w_curpktseq = w_skipseqno;
                }

                HLOGC(dlog.Debug, log << "getRcvFirstMsg: found ready packet, nSKIPPED: "
                        << ((i - m_iLastAckPos + m_iSize) % m_iSize));

                // NOTE: if haslost is not set, it means that this is the VERY FIRST
                // packet, that is, packet currently at pos = m_iLastAckPos. There's no
                // possibility that it is so otherwise because:
                // - if this first good packet is ready to play, THIS HERE RETURNS NOW.
                // ...
                return true;
            }
            HLOGC(dlog.Debug, log << "getRcvFirstMsg: found NOT READY packet, nSKIPPED: "
                    << ((i - m_iLastAckPos + m_iSize) % m_iSize));
            // ... and if this first good packet WASN'T ready to play, THIS HERE RETURNS NOW, TOO,
            // just states that there's no ready packet to play.
            // ...
            return false;
        }
        // ... and if this first packet WASN'T GOOD, the loop continues, however since now
        // the 'haslost' is set, which means that it continues only to find the first valid
        // packet after stating that the very first packet isn't valid.
    }
    HLOGC(dlog.Debug, log << "getRcvFirstMsg: found NO PACKETS");
    return false;
}

steady_clock::time_point CRcvBuffer::debugGetDeliveryTime(int offset)
{
    int i;
    if (offset > 0)
        i = shift(m_iStartPos, offset);
    else
        i = m_iStartPos;

    CUnit* u = m_pUnit[i];
    if (!u || u->m_iFlag != CUnit::GOOD)
        return steady_clock::time_point();

    return getPktTsbPdTime(u->m_Packet.getMsgTimeStamp());
}

bool CRcvBuffer::getRcvReadyMsg(steady_clock::time_point& w_tsbpdtime, int32_t& w_curpktseq, int upto)
{
    bool havelimit = upto != -1;
    int end = -1, past_end = -1;
    if (havelimit)
    {
        int stretch = (m_iSize + m_iStartPos - m_iLastAckPos) % m_iSize;
        if (upto > stretch)
        {
            HLOGC(dlog.Debug, log << "position back " << upto << " exceeds stretch " << stretch);
            // Do nothing. This position is already gone.
            return false;
        }

        end = m_iLastAckPos - upto;
        if (end < 0)
            end += m_iSize;
        past_end = shiftFwd(end); // For in-loop comparison
        HLOGC(dlog.Debug, log << "getRcvReadyMsg: will read from position " << end);
    }

    // NOTE: position m_iLastAckPos in the buffer represents the sequence number of
    // CUDT::m_iRcvLastSkipAck. Therefore 'upto' contains a positive value that should
    // be decreased from m_iLastAckPos to get the position in the buffer that represents
    // the sequence number up to which we'd like to read.
    IF_HEAVY_LOGGING(const char* reason = "NOT RECEIVED");

    for (int i = m_iStartPos, n = m_iLastAckPos; i != n; i = shiftFwd(i))
    {
        // In case when we want to read only up to given sequence number, stop
        // the loop if this number was reached. This number must be extracted from
        // the buffer and any following must wait here for "better times". Note
        // that the unit that points to the requested sequence must remain in
        // the buffer, unless there is no valid packet at that position, in which
        // case it is allowed to point to the NEXT sequence towards it, however
        // if it does, this cell must remain in the buffer for prospective recovery.
        if (havelimit && i == past_end)
            break;

        bool freeunit = false;

        /* Skip any invalid skipped/dropped packets */
        if (m_pUnit[i] == NULL)
        {
            HLOGC(mglog.Debug, log << "getRcvReadyMsg: POS=" << i
                    << " +" << ((i - m_iStartPos + m_iSize) % m_iSize)
                    << " SKIPPED - no unit there");
            m_iStartPos = shiftFwd(m_iStartPos);
            continue;
        }

        w_curpktseq = m_pUnit[i]->m_Packet.getSeqNo();

        if (m_pUnit[i]->m_iFlag != CUnit::GOOD)
        {
            HLOGC(mglog.Debug, log << "getRcvReadyMsg: POS=" << i
                    << " +" << ((i - m_iStartPos + m_iSize) % m_iSize)
                    << " SKIPPED - unit not good");
            freeunit = true;
        }
        else
        {

            // This does:
            // 1. Get the TSBPD time of the unit. Stop and return false if this unit
            //    is not yet ready to play.
            // 2. If it's ready to play, check also if it's decrypted. If not, skip it.
            // 3. If it's ready to play and decrypted, stop and return it.
            if (!havelimit)
            {
                w_tsbpdtime = getPktTsbPdTime(m_pUnit[i]->m_Packet.getMsgTimeStamp());
                const steady_clock::duration towait = (w_tsbpdtime - steady_clock::now());
                if (towait.count() > 0)
                {
                    HLOGC(mglog.Debug, log << "getRcvReadyMsg: POS=" << i
                        << " +" << ((i - m_iStartPos + m_iSize) % m_iSize)
                        << " pkt %" << w_curpktseq
                        << " NOT ready to play (only in " << count_milliseconds(towait) << "ms)");
                    return false;
                }

                if (m_pUnit[i]->m_Packet.getMsgCryptoFlags() != EK_NOENC)
                {
                    IF_HEAVY_LOGGING(reason = "DECRYPTION FAILED");
                    freeunit = true; /* packet not decrypted */
                }
                else
                {
                    HLOGC(mglog.Debug, log << "getRcvReadyMsg: POS=" << i
                        << " +" << ((i - m_iStartPos + m_iSize) % m_iSize)
                        << " pkt %" << w_curpktseq
                        << " ready to play (delayed " << count_milliseconds(towait) << "ms)");
                    return true;
                }
            }
            // In this case:
            // 1. We don't even look into the packet if this is not the requested sequence.
            //    All packets that are earlier than the required sequence will be dropped.
            // 2. When found the packet with expected sequence number, and the condition for
            //    good unit is passed, we get the timestamp.
            // 3. If the packet is not decrypted, we allow it to be removed
            // 4. If we reached the required sequence, and the packet is good, KEEP IT in the buffer,
            //    and return with the pointer pointing to this very buffer. Only then return true.
            else
            {
                // We have a limit up to which the reading will be done,
                // no matter if the time has come or not - although retrieve it.
                if (i == end)
                {
                    HLOGC(dlog.Debug, log << "CAUGHT required seq position " << i);
                    // We have the packet we need. Extract its data.
                    w_tsbpdtime = getPktTsbPdTime(m_pUnit[i]->m_Packet.getMsgTimeStamp());

                    // If we have a decryption failure, allow the unit to be released.
                    if (m_pUnit[i]->m_Packet.getMsgCryptoFlags() != EK_NOENC)
                    {
                        IF_HEAVY_LOGGING(reason = "DECRYPTION FAILED");
                        freeunit = true; /* packet not decrypted */
                    }
                    else
                    {
                        // Stop here and keep the packet in the buffer, so it will be
                        // next extracted.
                        HLOGC(mglog.Debug, log << "getRcvReadyMsg: packet seq=" << w_curpktseq << " ready for extraction");
                        return true;
                    }
                }
                else
                {
                    HLOGC(dlog.Debug, log << "SKIPPING position " << i);
                    // Continue the loop and remove the current packet because
                    // its sequence number is too old.
                    freeunit = true;
                }
            }
        }

        if (freeunit)
        {
            HLOGC(mglog.Debug, log << "getRcvReadyMsg: POS=" << i << " FREED");
            /* removed skipped, dropped, undecryptable bytes from rcv buffer */
            const int rmbytes = (int)m_pUnit[i]->m_Packet.getLength();
            countBytes(-1, -rmbytes, true);

            freeUnitAt(i);
            m_iStartPos = shiftFwd(m_iStartPos);
        }
    }

    HLOGC(mglog.Debug, log << "getRcvReadyMsg: nothing to deliver: " << reason);
    return false;
}


/*
* Return receivable data status (packet timestamp_us ready to play if TsbPd mode)
* Return playtime (tsbpdtime) of 1st packet in queue, ready to play or not
*
* Return data ready to be received (packet timestamp_us ready to play if TsbPd mode)
* Using getRcvDataSize() to know if there is something to read as it was widely
* used in the code (core.cpp) is expensive in TsbPD mode, hence this simpler function
* that only check if first packet in queue is ready.
*/
bool CRcvBuffer::isRcvDataReady(steady_clock::time_point& w_tsbpdtime, int32_t& w_curpktseq, int32_t seqdistance)
{
    w_tsbpdtime = steady_clock::time_point();

    if (m_bTsbPdMode)
    {
        CPacket* pkt = getRcvReadyPacket(seqdistance);
        if (!pkt)
        {
            HLOGC(dlog.Debug, log << "isRcvDataReady: packet NOT extracted.");
            return false;
        }
    
        /* 
         * Acknowledged data is available,
         * Only say ready if time to deliver.
         * Report the timestamp, ready or not.
         */
        w_curpktseq = pkt->getSeqNo();
        w_tsbpdtime = getPktTsbPdTime(pkt->getMsgTimeStamp());

        // If seqdistance was passed, then return true no matter what the
        // TSBPD time states.
        if (seqdistance != -1 || w_tsbpdtime <= steady_clock::now())
        {
            HLOGC(dlog.Debug, log << "isRcvDataReady: packet extracted seqdistance=" << seqdistance
                    << " TsbPdTime=" << FormatTime(w_tsbpdtime));
            return true;
        }

        HLOGC(dlog.Debug, log << "isRcvDataReady: packet extracted, but NOT READY");
        return false;
    }

    return isRcvDataAvailable();
}

// XXX This function may be called only after checking
// if m_bTsbPdMode.
CPacket* CRcvBuffer::getRcvReadyPacket(int32_t seqdistance)
{
    // If asked for readiness of a packet at given sequence distance
    // (that is, we need to extract the packet with given sequence number),
    // only check if this cell is occupied in the buffer, and if so,
    // if it's occupied with a "good" unit. That's all. It doesn't
    // matter whether it's ready to play.
    if (seqdistance != -1)
    {
        // Note: seqdistance is the value to to go BACKWARDS from m_iLastAckPos,
        // which is the position that is in sync with CUDT::m_iRcvLastSkipAck. This
        // position is the sequence number of a packet that is NOT received, but it's
        // expected to be received as next. So the minimum value of seqdistance is 1.

        // SANITY CHECK
        if (seqdistance == 0)
        {
            LOGC(mglog.Fatal, log << "IPE: trying to extract packet past the last ACK-ed!");
            return 0;
        }

        if (seqdistance > getRcvDataSize())
        {
            HLOGC(dlog.Debug, log << "getRcvReadyPacket: Sequence offset=" << seqdistance << " is in the past (start=" << m_iStartPos
                    << " end=" << m_iLastAckPos << ")");
            return 0;
        }

        int i = shift(m_iLastAckPos, -seqdistance);
        if ( m_pUnit[i] && m_pUnit[i]->m_iFlag == CUnit::GOOD )
        {
            HLOGC(dlog.Debug, log << "getRcvReadyPacket: FOUND PACKET %" << m_pUnit[i]->m_Packet.getSeqNo());
            return &m_pUnit[i]->m_Packet;
        }

        HLOGC(dlog.Debug, log << "getRcvReadyPacket: Sequence offset=" << seqdistance << " IS NOT RECEIVED.");
        return 0;
    }
#if ENABLE_HEAVY_LOGGING
    int nskipped = 0;
#endif

    for (int i = m_iStartPos, n = m_iLastAckPos; i != n; i = shiftFwd(i))
    {
        /* 
         * Skip missing packets that did not arrive in time.
         */
        if ( m_pUnit[i] && m_pUnit[i]->m_iFlag == CUnit::GOOD )
        {
            HLOGC(dlog.Debug, log << "getRcvReadyPacket: Found next packet seq=%" << m_pUnit[i]->m_Packet.getSeqNo()
                    << " (" << nskipped << " empty cells skipped)");
            return &m_pUnit[i]->m_Packet;
        }
#if ENABLE_HEAVY_LOGGING
        ++nskipped;
#endif
    }

    return 0;
}

#if ENABLE_HEAVY_LOGGING
// This function is for debug purposes only and it's called only
// from within HLOG* macros.
void CRcvBuffer::reportBufferStats() const
{
    int nmissing = 0;
    int32_t low_seq= -1, high_seq = -1;
    int32_t low_ts = 0, high_ts = 0;

    for (int i = m_iStartPos, n = m_iLastAckPos; i != n; i = (i + 1) % m_iSize)
    {
        if ( m_pUnit[i] && m_pUnit[i]->m_iFlag == CUnit::GOOD )
        {
            low_seq = m_pUnit[i]->m_Packet.m_iSeqNo;
            low_ts = m_pUnit[i]->m_Packet.m_iTimeStamp;
            break;
        }
        ++nmissing;
    }

    // Not sure if a packet MUST BE at the last ack pos position, so check, just in case.
    int n = m_iLastAckPos;
    if (m_pUnit[n] && m_pUnit[n]->m_iFlag == CUnit::GOOD)
    {
        high_ts = m_pUnit[n]->m_Packet.m_iTimeStamp;
        high_seq = m_pUnit[n]->m_Packet.m_iSeqNo;
    }
    else
    {
        // Possibilities are:
        // m_iStartPos == m_iLastAckPos, high_ts == low_ts, defined.
        // No packet: low_ts == 0, so high_ts == 0, too.
        high_ts = low_ts;
    }
    // The 32-bit timestamps are relative and roll over oftten; what
    // we really need is the timestamp difference. The only place where
    // we can ask for the time base is the upper time because when trying
    // to receive the time base for the lower time we'd break the requirement
    // for monotonic clock.

    uint64_t upper_time = high_ts;
    uint64_t lower_time = low_ts;

    if (lower_time > upper_time)
        upper_time += uint64_t(CPacket::MAX_TIMESTAMP)+1;

    int32_t timespan = upper_time - lower_time;
    int seqspan = 0;
    if (low_seq != -1 && high_seq != -1)
    {
        seqspan = CSeqNo::seqoff(low_seq, high_seq);
    }

    LOGC(dlog.Debug, log << "RCV BUF STATS: seqspan=%(" << low_seq << "-" << high_seq << ":" << seqspan << ") missing=" << nmissing << "pkts");
    LOGC(dlog.Debug, log << "RCV BUF STATS: timespan=" << timespan << "us (lo=" << lower_time << " hi=" << upper_time << ")");
}

#endif // ENABLE_HEAVY_LOGGING

bool CRcvBuffer::isRcvDataReady()
{
   steady_clock::time_point tsbpdtime;
   int32_t seq;

   return isRcvDataReady((tsbpdtime), (seq), -1);
}

int CRcvBuffer::getAvailBufSize() const
{
   // One slot must be empty in order to tell the difference between "empty buffer" and "full buffer"
   return m_iSize - getRcvDataSize() - 1;
}

int CRcvBuffer::getRcvDataSize() const
{
   if (m_iLastAckPos >= m_iStartPos)
      return m_iLastAckPos - m_iStartPos;

   return m_iSize + m_iLastAckPos - m_iStartPos;
}

int CRcvBuffer::debugGetSize() const
{
    // Does exactly the same as getRcvDataSize, but
    // it should be used FOR INFORMATIONAL PURPOSES ONLY.
    // The source values might be changed in another thread
    // during the calculation, although worst case the
    // resulting value may differ to the real buffer size by 1.
    int from = m_iStartPos, to = m_iLastAckPos;
    int size = to - from;
    if (size < 0)
        size += m_iSize;

    return size;
}

#ifdef SRT_ENABLE_RCVBUFSZ_MAVG

#define SRT_MAVG_BASE_PERIOD 1000000 // us
#define SRT_us2ms 1000

/* Return moving average of acked data pkts, bytes, and timespan (ms) of the receive buffer */
int CRcvBuffer::getRcvAvgDataSize(int& bytes, int& timespan)
{
   timespan = m_TimespanMAvg;
   bytes = m_iBytesCountMAvg;
   return(m_iCountMAvg);
}

/* Update moving average of acked data pkts, bytes, and timespan (ms) of the receive buffer */
void CRcvBuffer::updRcvAvgDataSize(const steady_clock::time_point& now)
{
   const uint64_t elapsed_ms = count_milliseconds(now - m_tsLastSamplingTime); //ms since last sampling

   if (elapsed_ms < (SRT_MAVG_BASE_PERIOD / SRT_MAVG_SAMPLING_RATE) / SRT_us2ms)
      return; /* Last sampling too recent, skip */

   if (elapsed_ms > SRT_MAVG_BASE_PERIOD / SRT_us2ms)
   {
      /* No sampling in last 1 sec, initialize/reset moving average */
      m_iCountMAvg = getRcvDataSize(m_iBytesCountMAvg, m_TimespanMAvg);
      m_tsLastSamplingTime = now;

      HLOGC(dlog.Debug, log << "getRcvDataSize: " << m_iCountMAvg << " " << m_iBytesCountMAvg
              << " " << m_TimespanMAvg << " ms elapsed: " << elapsed_ms << " ms");
   }
   else if (elapsed_ms >= (SRT_MAVG_BASE_PERIOD / SRT_MAVG_SAMPLING_RATE) / SRT_us2ms)
   {
      /*
      * Weight last average value between -1 sec and last sampling time (LST)
      * and new value between last sampling time and now
      *                                      |elapsed|
      *   +----------------------------------+-------+
      *  -1                                 LST      0(now)
      */
      int instspan;
      int bytescount;
      int count = getRcvDataSize(bytescount, instspan);

      m_iCountMAvg      = (int)(((count      * (1000 - elapsed_ms)) + (count      * elapsed_ms)) / 1000);
      m_iBytesCountMAvg = (int)(((bytescount * (1000 - elapsed_ms)) + (bytescount * elapsed_ms)) / 1000);
      m_TimespanMAvg    = (int)(((instspan   * (1000 - elapsed_ms)) + (instspan   * elapsed_ms)) / 1000);
      m_tsLastSamplingTime = now;

      HLOGC(dlog.Debug, log << "getRcvDataSize: " << count << " " << bytescount << " " << instspan
              << " ms elapsed_ms: " << elapsed_ms << " ms");
   }
}
#endif /* SRT_ENABLE_RCVBUFSZ_MAVG */

/* Return acked data pkts, bytes, and timespan (ms) of the receive buffer */
int CRcvBuffer::getRcvDataSize(int& bytes, int& timespan)
{
   timespan = 0;
   if (m_bTsbPdMode)
   {
      // Get a valid startpos.
      // Skip invalid entries in the beginning, if any.
      int startpos = m_iStartPos;
      for (; startpos != m_iLastAckPos; startpos = shiftFwd(startpos))
      {
         if ((NULL != m_pUnit[startpos]) && (CUnit::GOOD == m_pUnit[startpos]->m_iFlag))
             break;
      }

      int endpos = m_iLastAckPos;

      if (m_iLastAckPos != startpos) 
      {
         /*
         *     |<--- DataSpan ---->|<- m_iMaxPos ->|
         * +---+---+---+---+---+---+---+---+---+---+---+---
         * |   | 1 | 1 | 1 | 0 | 0 | 1 | 1 | 0 | 1 |   |     m_pUnits[]
         * +---+---+---+---+---+---+---+---+---+---+---+---
         *       |                   |
         *       \_ m_iStartPos      \_ m_iLastAckPos
         *        
         * m_pUnits[startpos] shall be valid (->m_iFlag==CUnit::GOOD).
         * If m_pUnits[m_iLastAckPos-1] is not valid (NULL or ->m_iFlag!=CUnit::GOOD), 
         * it means m_pUnits[m_iLastAckPos] is valid since a valid unit is needed to skip.
         * Favor m_pUnits[m_iLastAckPos] if valid over [m_iLastAckPos-1] to include the whole acked interval.
         */
         if ((m_iMaxPos <= 0)
                 || (!m_pUnit[m_iLastAckPos])
                 || (m_pUnit[m_iLastAckPos]->m_iFlag != CUnit::GOOD))
         {
            endpos = (m_iLastAckPos == 0 ? m_iSize - 1 : m_iLastAckPos - 1);
         }

         if ((NULL != m_pUnit[endpos]) && (NULL != m_pUnit[startpos]))
         {
            const steady_clock::time_point startstamp = getPktTsbPdTime(m_pUnit[startpos]->m_Packet.getMsgTimeStamp());
            const steady_clock::time_point endstamp   = getPktTsbPdTime(m_pUnit[endpos]->m_Packet.getMsgTimeStamp());
            /* 
            * There are sampling conditions where spantime is < 0 (big unsigned value).
            * It has been observed after changing the SRT latency from 450 to 200 on the sender.
            *
            * Possible packet order corruption when dropping packet, 
            * cause by bad thread protection when adding packet in queue
            * was later discovered and fixed. Security below kept. 
            *
            * DateTime                 RecvRate LostRate DropRate AvailBw     RTT   RecvBufs PdDelay
            * 2014-12-08T15:04:25-0500     4712      110        0   96509  33.710        393     450
            * 2014-12-08T15:04:35-0500     4512       95        0  107771  33.493 1496542976     200
            * 2014-12-08T15:04:40-0500     4213      106        3  107352  53.657    9499425     200
            * 2014-12-08T15:04:45-0500     4575      104        0  102194  53.614      59666     200
            * 2014-12-08T15:04:50-0500     4475      124        0  100543  53.526        505     200
            */
            if (endstamp > startstamp)
                timespan = count_milliseconds(endstamp - startstamp);
         }
         /* 
         * Timespan can be less then 1000 us (1 ms) if few packets. 
         * Also, if there is only one pkt in buffer, the time difference will be 0.
         * Therefore, always add 1 ms if not empty.
         */
         if (0 < m_iAckedPktsCount)
            timespan += 1;
      }
   }
   HLOGF(dlog.Debug, "getRcvDataSize: %6d %6d %6d ms\n", m_iAckedPktsCount, m_iAckedBytesCount, timespan);
   bytes = m_iAckedBytesCount;
   return m_iAckedPktsCount;
}

int CRcvBuffer::getRcvAvgPayloadSize() const
{
   return m_iAvgPayloadSz;
}

void CRcvBuffer::dropMsg(int32_t msgno, bool using_rexmit_flag)
{
   for (int i = m_iStartPos, n = shift(m_iLastAckPos, m_iMaxPos); i != n; i = shiftFwd(i))
      if ((m_pUnit[i] != NULL) 
              && (m_pUnit[i]->m_Packet.getMsgSeq(using_rexmit_flag) == msgno))
         m_pUnit[i]->m_iFlag = CUnit::DROPPED;
}

steady_clock::time_point CRcvBuffer::getTsbPdTimeBase(uint32_t timestamp_us)
{
    /*
    * Packet timestamps wrap around every 01h11m35s (32-bit in usec)
    * When added to the peer start time (base time),
    * wrapped around timestamps don't provide a valid local packet delevery time.
    *
    * A wrap check period starts 30 seconds before the wrap point.
    * In this period, timestamps smaller than 30 seconds are considered to have wrapped around (then adjusted).
    * The wrap check period ends 30 seconds after the wrap point, afterwhich time base has been adjusted.
    */
    int64_t carryover = 0;

    // This function should generally return the timebase for the given timestamp_us.
    // It's assumed that the timestamp_us, for which this function is being called,
    // is received as monotonic clock. This function then traces the changes in the
    // timestamps passed as argument and catches the moment when the 64-bit timebase
    // should be increased by a "segment length" (MAX_TIMESTAMP+1).

    // The checks will be provided for the following split:
    // [INITIAL30][FOLLOWING30]....[LAST30] <-- == CPacket::MAX_TIMESTAMP
    //
    // The following actions should be taken:
    // 1. Check if this is [LAST30]. If so, ENTER TSBPD-wrap-check state
    // 2. Then, it should turn into [INITIAL30] at some point. If so, use carryover MAX+1.
    // 3. Then it should switch to [FOLLOWING30]. If this is detected,
    //    - EXIT TSBPD-wrap-check state
    //    - save the carryover as the current time base.

    if (m_bTsbPdWrapCheck)
    {
        // Wrap check period.

        if (timestamp_us < TSBPD_WRAP_PERIOD)
        {
            carryover = int64_t(CPacket::MAX_TIMESTAMP) + 1;
        }
        //
        else if ((timestamp_us >= TSBPD_WRAP_PERIOD)
            && (timestamp_us <= (TSBPD_WRAP_PERIOD * 2)))
        {
            /* Exiting wrap check period (if for packet delivery head) */
            m_bTsbPdWrapCheck = false;
            m_tsTsbPdTimeBase += microseconds_from(int64_t(CPacket::MAX_TIMESTAMP) + 1);
            HLOGC(tslog.Debug, log << "tsbpd wrap period ends - NEW TIME BASE: "
                   << FormatTime(m_tsTsbPdTimeBase));
        }
    }
    // Check if timestamp_us is in the last 30 seconds before reaching the MAX_TIMESTAMP.
    else if (timestamp_us > (CPacket::MAX_TIMESTAMP - TSBPD_WRAP_PERIOD))
    {
        /* Approching wrap around point, start wrap check period (if for packet delivery head) */
        m_bTsbPdWrapCheck = true;
        HLOGP(tslog.Debug, "tsbpd wrap period begins");
    }

    return (m_tsTsbPdTimeBase + microseconds_from(carryover));
}

void CRcvBuffer::applyGroupTime(const steady_clock::time_point& timebase, bool wrp, uint32_t delay, const steady_clock::duration& udrift)
{
    // Same as setRcvTsbPdMode, but predicted to be used for group members.
    // This synchronizes the time from the INTERNAL TIMEBASE of an existing
    // socket's internal timebase. This is required because the initial time
    // base stays always the same, whereas the internal timebase undergoes
    // adjustment as the 32-bit timestamps in the sockets wrap. The socket
    // newly added to the group must get EXACTLY the same internal timebase
    // or otherwise the TsbPd time calculation will ship different results
    // on different sockets.

    m_bTsbPdMode = true;

    m_tsTsbPdTimeBase = timebase;
    m_bTsbPdWrapCheck = wrp;
    m_tdTsbPdDelay = microseconds_from(delay);
    m_DriftTracer.forceDrift(count_microseconds(udrift));
}

void CRcvBuffer::applyGroupDrift(const steady_clock::time_point& timebase, bool wrp, const steady_clock::duration& udrift)
{
    // This is only when a drift was updated on one of the group members.
    HLOGC(dlog.Debug, log << "rcv-buffer: group synch uDRIFT: "
            << m_DriftTracer.drift() << " -> " << FormatDuration(udrift)
            << " TB: " << FormatTime(m_tsTsbPdTimeBase) << " -> "
            << FormatTime(timebase));

    m_tsTsbPdTimeBase = timebase;
    m_bTsbPdWrapCheck = wrp;

    m_DriftTracer.forceDrift(count_microseconds(udrift));
}

bool CRcvBuffer::getInternalTimeBase(steady_clock::time_point& w_timebase, steady_clock::duration& w_udrift)
{
    w_timebase = m_tsTsbPdTimeBase;
    w_udrift = microseconds_from(m_DriftTracer.drift());
    return m_bTsbPdWrapCheck;
}

steady_clock::time_point CRcvBuffer::getPktTsbPdTime(uint32_t timestamp)
{
    steady_clock::time_point time_base = getTsbPdTimeBase(timestamp);

    // Display only ingredients, not the result, as the result will
    // be displayed anyway in the next logs.
    HLOGC(mglog.Debug, log << "getPktTsbPdTime: TIMEBASE="
            << FormatTime(time_base) << " + dTS="
            << timestamp << "us + LATENCY=" << FormatDuration<DUNIT_MS>(m_tdTsbPdDelay)
            << " + uDRIFT=" << m_DriftTracer.drift());
    return(time_base + m_tdTsbPdDelay + microseconds_from(timestamp + m_DriftTracer.drift()));
}

int CRcvBuffer::setRcvTsbPdMode(const steady_clock::time_point& timebase, const steady_clock::duration& delay)
{
    m_bTsbPdMode = true;
    m_bTsbPdWrapCheck = false;

    // Timebase passed here comes is calculated as:
    // >>> CTimer::getTime() - ctrlpkt->m_iTimeStamp
    // where ctrlpkt is the packet with SRT_CMD_HSREQ message.
    //
    // This function is called in the HSREQ reception handler only.
    m_tsTsbPdTimeBase = timebase;
    // XXX Seems like this may not work correctly.
    // At least this solution this way won't work with application-supplied
    // timestamps. For that case the timestamps should be taken exclusively
    // from the data packets because in case of application-supplied timestamps
    // they come from completely different server and undergo different rules
    // of network latency and drift.
    m_tdTsbPdDelay = delay;
    return 0;
}

#ifdef SRT_DEBUG_TSBPD_DRIFT
void CRcvBuffer::printDriftHistogram(int64_t iDrift)
{
     /*
      * Build histogram of drift values
      * First line  (ms): <=-10.0 -9.0 ... -1.0 - 0.0 + 1.0 ... 9.0 >=10.0
      * Second line (ms):         -0.9 ... -0.1 - 0.0 + 0.1 ... 0.9
      *  0    0    0    0    0    0    0    0    0    0 -    0 +    0    0    0    1    0    0    0    0    0    0
      *       0    0    0    0    0    0    0    0    0 -    0 +    0    0    0    0    0    0    0    0    0
      */
    iDrift /= 100;  // uSec to 100 uSec (0.1ms)
    if (-10 < iDrift && iDrift < 10)
    {
        /* Fill 100us histogram -900 .. 900 us 100 us increments */
        m_TsbPdDriftHisto100us[10 + iDrift]++;
    }
    else
    {
        /* Fill 1ms histogram <=-10.0, -9.0 .. 9.0, >=10.0 ms in 1 ms increments */
        iDrift /= 10;   // 100uSec to 1ms
        if (-10 < iDrift && iDrift < 10) m_TsbPdDriftHisto1ms[10 + iDrift]++;
        else if (iDrift <= -10)          m_TsbPdDriftHisto1ms[0]++;
        else                             m_TsbPdDriftHisto1ms[20]++;
    }

    if ((m_iTsbPdDriftNbSamples % TSBPD_DRIFT_PRT_SAMPLES) == 0)
    {
        int *histo = m_TsbPdDriftHisto1ms;

        fprintf(stderr, "%4d %4d %4d %4d %4d %4d %4d %4d %4d %4d - %4d + ",
                histo[0],histo[1],histo[2],histo[3],histo[4],
                histo[5],histo[6],histo[7],histo[8],histo[9],histo[10]);
        fprintf(stderr, "%4d %4d %4d %4d %4d %4d %4d %4d %4d %4d\n",
                histo[11],histo[12],histo[13],histo[14],histo[15],
                histo[16],histo[17],histo[18],histo[19],histo[20]);

        histo = m_TsbPdDriftHisto100us;
        fprintf(stderr, "     %4d %4d %4d %4d %4d %4d %4d %4d %4d - %4d + ",
                histo[1],histo[2],histo[3],histo[4],histo[5],
                histo[6],histo[7],histo[8],histo[9],histo[10]);
        fprintf(stderr, "%4d %4d %4d %4d %4d %4d %4d %4d %4d\n",
                histo[11],histo[12],histo[13],histo[14],histo[15],
                histo[16],histo[17],histo[18],histo[19]);
    }
}

void CRcvBuffer::printDriftOffset(int tsbPdOffset, int tsbPdDriftAvg)
{
    char szTime[32] = {};
    uint64_t now = CTimer::getTime();
    time_t tnow = (time_t)(now/1000000);
    strftime(szTime, sizeof(szTime), "%H:%M:%S", localtime(&tnow));
    fprintf(stderr, "%s.%03d: tsbpd offset=%d drift=%d usec\n", 
            szTime, (int)((now%1000000)/1000), tsbPdOffset, tsbPdDriftAvg);
    memset(m_TsbPdDriftHisto100us, 0, sizeof(m_TsbPdDriftHisto100us));
    memset(m_TsbPdDriftHisto1ms, 0, sizeof(m_TsbPdDriftHisto1ms));
}
#endif /* SRT_DEBUG_TSBPD_DRIFT */

bool CRcvBuffer::addRcvTsbPdDriftSample(uint32_t timestamp_us, CMutex& mutex_to_lock,
        steady_clock::duration& w_udrift, steady_clock::time_point& w_newtimebase)
{
    if (!m_bTsbPdMode) // Not checked unless in TSBPD mode
        return false;
    /*
     * TsbPD time drift correction
     * TsbPD time slowly drift over long period depleting decoder buffer or raising latency
     * Re-evaluate the time adjustment value using a receiver control packet (ACK-ACK).
     * ACK-ACK timestamp is RTT/2 ago (in sender's time base)
     * Data packet have origin time stamp which is older when retransmitted so not suitable for this.
     *
     * Every TSBPD_DRIFT_MAX_SAMPLES packets, the average drift is calculated
     * if -TSBPD_DRIFT_MAX_VALUE < avgTsbPdDrift < TSBPD_DRIFT_MAX_VALUE uSec, pass drift value to RcvBuffer to adjust delevery time.
     * if outside this range, adjust this->TsbPdTimeOffset and RcvBuffer->TsbPdTimeBase by +-TSBPD_DRIFT_MAX_VALUE uSec
     * to maintain TsbPdDrift values in reasonable range (-5ms .. +5ms).
     */

    // Note important thing: this function is being called _EXCLUSIVELY_ in the handler
    // of UMSG_ACKACK command reception. This means that the timestamp used here comes
    // from the CONTROL domain, not DATA domain (timestamps from DATA domain may be
    // either schedule time or a time supplied by the application).

    const steady_clock::duration iDrift = steady_clock::now() - (getTsbPdTimeBase(timestamp_us) + microseconds_from(timestamp_us));

    CGuard::enterCS(mutex_to_lock);

    bool updated = m_DriftTracer.update(count_microseconds(iDrift));

#ifdef SRT_DEBUG_TSBPD_DRIFT
    printDriftHistogram(iDrift);
#endif /* SRT_DEBUG_TSBPD_DRIFT */

    if ( updated )
    {
#ifdef SRT_DEBUG_TSBPD_DRIFT
        printDriftOffset(m_DriftTracer.overdrift(), m_DriftTracer.drift());
#endif /* SRT_DEBUG_TSBPD_DRIFT */

#if ENABLE_HEAVY_LOGGING
        const steady_clock::time_point oldbase = m_tsTsbPdTimeBase;
#endif
        steady_clock::duration overdrift = microseconds_from(m_DriftTracer.overdrift());
        m_tsTsbPdTimeBase += overdrift;

        HLOGC(dlog.Debug, log << "DRIFT=" << FormatDuration(iDrift) << " AVG="
                << (m_DriftTracer.drift()/1000.0) << "ms, TB: " << FormatTime(oldbase)
                << " EXCESS: " << FormatDuration(overdrift)
                << " UPDATED TO: " << FormatTime(m_tsTsbPdTimeBase));
    }
    else
    {
        HLOGC(dlog.Debug, log << "DRIFT=" << FormatDuration(iDrift) << " TB REMAINS: " << FormatTime(m_tsTsbPdTimeBase));
    }

    CGuard::leaveCS(mutex_to_lock);
    w_udrift = iDrift;
    w_newtimebase = m_tsTsbPdTimeBase;
    return updated;
}

int CRcvBuffer::readMsg(char* data, int len)
{
    SRT_MSGCTRL dummy = srt_msgctrl_default;
    return readMsg(data, len, (dummy), -1);
}

// NOTE: The order of ref-arguments is odd because:
// - data and len shall be close to one another
// - upto is last because it's a kind of unusual argument that has a default value
int CRcvBuffer::readMsg(char* data, int len, SRT_MSGCTRL& w_msgctl, int upto)
{
    int p = -1, q = -1;
    bool passack;

    bool empty = accessMsg((p), (q), (passack), (w_msgctl.srctime), upto);
    if (empty)
        return 0;

    // This should happen just once. By 'empty' condition
    // we have a guarantee that m_pUnit[p] exists and is valid.
    CPacket& pkt1 = m_pUnit[p]->m_Packet;

    // This returns the sequence number and message number to
    // the API caller.
    w_msgctl.pktseq = pkt1.getSeqNo();
    w_msgctl.msgno = pkt1.getMsgSeq();

    return extractData((data), len, p, q, passack);

}

#ifdef SRT_DEBUG_TSBPD_OUTJITTER
void CRcvBuffer::debugTraceJitter(uint64_t rplaytime)
{
    uint64_t now = CTimer::getTime();
    if ((now - rplaytime)/10 < 10)
        m_ulPdHisto[0][(now - rplaytime)/10]++;
    else if ((now - rplaytime)/100 < 10)
        m_ulPdHisto[1][(now - rplaytime)/100]++;
    else if ((now - rplaytime)/1000 < 10)
        m_ulPdHisto[2][(now - rplaytime)/1000]++;
    else
        m_ulPdHisto[3][1]++;
}
#endif   /* SRT_DEBUG_TSBPD_OUTJITTER */

/*
int CRcvBuffer::readMsg(char* data, int len, SRT_MSGCTRL& w_msgctl)
{
    int p, q;
    bool passack;

#ifdef ENABLE_HEAVY_LOGGING
    reportBufferStats();
#endif
    bool empty = accessMsg(Ref(p), Ref(q), Ref(passack), Ref(msgctl.srctime), -1);
    if (empty)
        return 0;


    // This should happen just once. By 'empty' condition
    // we have a guarantee that m_pUnit[p] exists and is valid.
    CPacket& pkt1 = m_pUnit[p]->m_Packet;
    // This returns the sequence number and message number to
    // the API caller.
    msgctl.pktseq = pkt1.getSeqNo();
    msgctl.msgno = pkt1.getMsgSeq();

    return extractData(data, len, p, q, passack);
}
*/

bool CRcvBuffer::accessMsg(int& w_p, int& w_q, bool& w_passack, uint64_t& w_playtime, int upto)
{
    // This function should do the following:
    // 1. Find the first packet starting the next message (or just next packet)
    // 2. When found something ready for extraction, return true.
    // 3. w_p and w_q point the index range for extraction
    // 4. passack decides if this range shall be removed after extraction

    bool empty = true;

    if (m_bTsbPdMode)
    {
        w_passack = false;
        int seq = 0;

        steady_clock::time_point play_time;
        const bool isReady = getRcvReadyMsg(play_time, (seq), upto);
        w_playtime = count_microseconds(play_time.time_since_epoch());

        if (isReady)
        {
            empty = false;
            // In TSBPD mode you always read one message
            // at a time and a message always fits in one UDP packet,
            // so in one "unit".
            w_p = w_q = m_iStartPos;

            debugTraceJitter(w_playtime);
        }
    }
    else
    {
        w_playtime = 0;
        if (scanMsg((w_p), (w_q), (w_passack)))
            empty = false;

    }

    return empty;
}

int CRcvBuffer::extractData(char* data, int len, int p, int q, bool passack)
{
    SRT_ASSERT(len > 0);
    int rs = len > 0 ? len : 0;
    const int past_q = shiftFwd(q);
    while (p != past_q)
    {
        const int pktlen = (int)m_pUnit[p]->m_Packet.getLength();
        // When unitsize is less than pktlen, only a fragment is copied to the output 'data',
        // but still the whole packet is removed from the receiver buffer.
        if (pktlen > 0)
            countBytes(-1, -pktlen, true);

        const int unitsize = ((rs >= 0) && (pktlen > rs)) ? rs : pktlen;

        HLOGC(mglog.Debug, log << "readMsg: checking unit POS=" << p);

        if (unitsize > 0)
        {
            memcpy((data), m_pUnit[p]->m_Packet.m_pcData, unitsize);
            data += unitsize;
            rs -= unitsize;
            IF_HEAVY_LOGGING(readMsgHeavyLogging(p));
        }
        else
        {
            HLOGC(dlog.Debug, log << CONID() << "readMsg: SKIPPED POS=" << p << " - ZERO SIZE UNIT");
        }

        // Note special case for live mode (one packet per message and TSBPD=on):
        //  - p == q (that is, this loop passes only once)
        //  - no passack (the unit is always removed from the buffer)
        if (!passack)
        {
            HLOGC(dlog.Debug, log << CONID() << "readMsg: FREEING UNIT POS=" << p);
            freeUnitAt(p);
        }
        else
        {
            HLOGC(dlog.Debug, log << CONID() << "readMsg: PASSACK UNIT POS=" << p);
            m_pUnit[p]->m_iFlag = CUnit::PASSACK;
        }

        p = shiftFwd(p);
    }

    if (!passack)
        m_iStartPos = past_q;

    HLOGC(dlog.Debug, log << "rcvBuf/extractData: begin=" << m_iStartPos << " reporting extraction size=" << (len - rs));

    return len - rs;
}

#if ENABLE_HEAVY_LOGGING
void CRcvBuffer::readMsgHeavyLogging(int p)
{
    static steady_clock::time_point prev_now;
    static steady_clock::time_point prev_srctime;
    CPacket& pkt = m_pUnit[p]->m_Packet;

    int32_t seq = pkt.m_iSeqNo;

    steady_clock::time_point nowtime = steady_clock::now();
    steady_clock::time_point srctime = getPktTsbPdTime(m_pUnit[p]->m_Packet.getMsgTimeStamp());

    const int64_t timediff_ms = count_milliseconds(nowtime - srctime);
    const int64_t nowdiff_ms = is_zero(prev_now) ? count_milliseconds(nowtime - prev_now) : 0;
    const int64_t srctimediff_ms = is_zero(prev_srctime) ? count_milliseconds(srctime - prev_srctime) : 0;

    const int next_p = shiftFwd(p);
    CUnit* u = m_pUnit[next_p];
    string next_playtime;
    if (u && u->m_iFlag == CUnit::GOOD)
    {
        next_playtime = FormatTime(getPktTsbPdTime(u->m_Packet.getMsgTimeStamp()));
    }
    else
    {
        next_playtime = "NONE";
    }

    LOGC(dlog.Debug, log << CONID() << "readMsg: DELIVERED seq=" << seq
            << " T=" << FormatTime(srctime)
            << " in " << timediff_ms << "ms - TIME-PREVIOUS: PKT: "
            << srctimediff_ms << " LOCAL: " << nowdiff_ms
            << " !" << BufferStamp(pkt.data(), pkt.size())
            << " NEXT pkt T=" << next_playtime);

    prev_now = nowtime;
    prev_srctime = srctime;
}
#endif

bool CRcvBuffer::scanMsg(int& w_p, int& w_q, bool& w_passack)
{

    // empty buffer
    if ((m_iStartPos == m_iLastAckPos) && (m_iMaxPos <= 0))
    {
        HLOGC(mglog.Debug, log << "scanMsg: empty buffer");
        return false;
    }

    int rmpkts = 0;
    int rmbytes = 0;
    //skip all bad msgs at the beginning
    // This loop rolls until the "buffer is empty" (head == tail),
    // in particular, there's no unit accessible for the reader.
    while (m_iStartPos != m_iLastAckPos)
    {
        // Roll up to the first valid unit
        if (!m_pUnit[m_iStartPos])
        {
            if (++ m_iStartPos == m_iSize)
                m_iStartPos = 0;
            continue;
        }

        // Note: PB_FIRST | PB_LAST == PB_SOLO.
        // testing if boundary() & PB_FIRST tests if the msg is first OR solo.
        if ( m_pUnit[m_iStartPos]->m_iFlag == CUnit::GOOD
                && m_pUnit[m_iStartPos]->m_Packet.getMsgBoundary() & PB_FIRST )
        {
            bool good = true;

            // look ahead for the whole message

            // We expect to see either of:
            // [PB_FIRST] [PB_SUBSEQUENT] [PB_SUBSEQUENT] [PB_LAST]
            // [PB_SOLO]
            // but not:
            // [PB_FIRST] NULL ...
            // [PB_FIRST] FREE/PASSACK/DROPPED...
            // If the message didn't look as expected, interrupt this.

            // This begins with a message starting at m_iStartPos
            // up to m_iLastAckPos OR until the PB_LAST message is found.
            // If any of the units on this way isn't good, this OUTER loop
            // will be interrupted.
            for (int i = m_iStartPos; i != m_iLastAckPos;)
            {
                if (!m_pUnit[i] || m_pUnit[i]->m_iFlag != CUnit::GOOD)
                {
                    good = false;
                    break;
                }

                // Likewise, boundary() & PB_LAST will be satisfied for last OR solo.
                if ( m_pUnit[i]->m_Packet.getMsgBoundary() & PB_LAST )
                    break;

                if (++ i == m_iSize)
                    i = 0;
            }

            if (good)
                break;
        }

        rmpkts++;
        rmbytes += freeUnitAt(m_iStartPos);

        m_iStartPos = shiftFwd(m_iStartPos);
    }
    /* we removed bytes form receive buffer */
    countBytes(-rmpkts, -rmbytes, true);

    // Not sure if this is correct, but this above 'while' loop exits
    // under the following conditions only:
    // - m_iStartPos == m_iLastAckPos (that makes passack = true)
    // - found at least GOOD unit with PB_FIRST and not all messages up to PB_LAST are good,
    //   in which case it returns with m_iStartPos <% m_iLastAckPos (earlier)
    // Also all units that lied before m_iStartPos are removed.

    w_p = -1;                  // message head
    w_q = m_iStartPos;         // message tail
    w_passack = m_iStartPos == m_iLastAckPos;
    bool found = false;

    // looking for the first message
    //>>m_pUnit[size + m_iMaxPos] is not valid 

    // XXX Would be nice to make some very thorough refactoring here.

    // This rolls by q variable from m_iStartPos up to m_iLastAckPos,
    // actually from the first message up to the one with PB_LAST
    // or PB_SOLO boundary.

    // The 'i' variable used in this loop is just a stub and it's
    // even hard to define the unit here. It is "shift towards
    // m_iStartPos", so the upper value is m_iMaxPos + size.
    // m_iMaxPos is itself relative to m_iLastAckPos, so
    // the upper value is m_iMaxPos + difference between
    // m_iLastAckPos and m_iStartPos, so that this value is relative
    // to m_iStartPos.
    //
    // The 'i' value isn't used anywhere, although the 'q' value rolls
    // in this loop in sync with 'i', with the difference that 'q' is
    // wrapped around, and 'i' is just incremented normally.
    //
    // This makes that this loop rolls in the range by 'q' from
    // m_iStartPos to m_iStartPos + UPPER,
    // where UPPER = m_iLastAckPos -% m_iStartPos + m_iMaxPos
    // This embraces the range from the current reading head up to
    // the last packet ever received.
    //
    // 'passack' is set to true when the 'q' has passed through
    // the border of m_iLastAckPos and fallen into the range
    // of unacknowledged packets.

    for (int i = 0, n = m_iMaxPos + getRcvDataSize(); i < n; ++ i)
    {
        if (m_pUnit[w_q] && m_pUnit[w_q]->m_iFlag == CUnit::GOOD)
        {
            // Equivalent pseudocode:
            // PacketBoundary bound = m_pUnit[w_q]->m_Packet.getMsgBoundary();
            // if ( IsSet(bound, PB_FIRST) )
            //     w_p = w_q;
            // if ( IsSet(bound, PB_LAST) && w_p != -1 ) 
            //     found = true;
            //
            // Not implemented this way because it uselessly check w_p for -1
            // also after setting it explicitly.

            switch (m_pUnit[w_q]->m_Packet.getMsgBoundary())
            {
            case PB_SOLO: // 11
                w_p = w_q;
                found = true;
                break;

            case PB_FIRST: // 10
                w_p = w_q;
                break;

            case PB_LAST: // 01
                if (w_p != -1)
                    found = true;
                break;

            case PB_SUBSEQUENT:
                ; // do nothing (caught first, rolling for last)
            }
        }
        else
        {
            // a hole in this message, not valid, restart search
            w_p = -1;
        }

        // 'found' is set when the current iteration hit a message with PB_LAST
        // (including PB_SOLO since the very first message).
        if (found)
        {
            // the msg has to be ack'ed or it is allowed to read out of order, and was not read before
            if (!w_passack || !m_pUnit[w_q]->m_Packet.getMsgOrderFlag())
            {
                HLOGC(mglog.Debug, log << "scanMsg: found next-to-broken message, delivering OUT OF ORDER.");
                break;
            }

            found = false;
        }

        if (++ w_q == m_iSize)
            w_q = 0;

        if (w_q == m_iLastAckPos)
            w_passack = true;
    }

    // no msg found
    if (!found)
    {
        // NOTE:
        // This situation may only happen if:
        // - Found a packet with PB_FIRST, so w_p = w_q at the moment when it was found
        // - Possibly found following components of that message up to shifted w_q
        // - Found no terminal packet (PB_LAST) for that message.

        // if the message is larger than the receiver buffer, return part of the message
        if ((w_p != -1) && (shiftFwd(w_q) == w_p))
        {
            HLOGC(mglog.Debug, log << "scanMsg: BUFFER FULL and message is INCOMPLETE. Returning PARTIAL MESSAGE.");
            found = true;
        }
        else
        {
            HLOGC(mglog.Debug, log << "scanMsg: PARTIAL or NO MESSAGE found: p=" << w_p << " q=" << w_q);
        }
    }
    else
    {
        HLOGC(mglog.Debug, log << "scanMsg: extracted message p=" << w_p << " q=" << w_q << " (" << ((w_q-w_p+m_iSize+1)%m_iSize) << " packets)");
    }

    return found;
}<|MERGE_RESOLUTION|>--- conflicted
+++ resolved
@@ -167,11 +167,7 @@
 
     HLOGC(dlog.Debug, log << CONID() << "addBuffer: adding "
         << size << " packets (" << len << " bytes) to send, msgno="
-<<<<<<< HEAD
-        << (msgno > 0 ? msgno : m_iNextMsgNo)
-=======
-        << (w_msgno ? w_msgno : m_iNextMsgNo)
->>>>>>> 1a8fc392
+        << (w_msgno > 0 ? w_msgno : m_iNextMsgNo)
         << (inorder ? "" : " NOT") << " in order");
 
     // The sequence number passed to this function is the sequence number
@@ -181,11 +177,7 @@
 
     Block* s = m_pLastBlock;
 
-<<<<<<< HEAD
-    if (msgno == -1) // DEFAULT-UNCHANGED msgno supplied
-=======
-    if (w_msgno == 0) // DEFAULT-UNCHANGED msgno supplied
->>>>>>> 1a8fc392
+    if (w_msgno == -1) // DEFAULT-UNCHANGED msgno supplied
     {
         HLOGC(dlog.Debug, log << "addBuffer: using internally managed msgno=" << m_iNextMsgNo);
         w_msgno = m_iNextMsgNo;
@@ -424,7 +416,6 @@
    return readlen;
 }
 
-<<<<<<< HEAD
 int32_t CSndBuffer::getMsgNoAt(const int offset)
 {
    CGuard bufferguard (m_BufLock);
@@ -471,10 +462,7 @@
    return p->getMsgSeq();
 }
 
-int CSndBuffer::readData(const int offset, ref_t<CPacket> r_packet, ref_t<steady_clock::time_point> r_srctime, ref_t<int> r_msglen)
-=======
 int CSndBuffer::readData(const int offset, CPacket& w_packet, steady_clock::time_point& w_srctime, int& w_msglen)
->>>>>>> 1a8fc392
 {
    int32_t& msgno_bitset = w_packet.m_iMsgNo;
 
