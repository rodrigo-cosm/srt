/*****************************************************************************
 * SRT - Secure, Reliable, Transport
 * Copyright (c) 2017 Haivision Systems Inc.
 * 
 * This library is free software; you can redistribute it and/or
 * modify it under the terms of the GNU Lesser General Public
 * License as published by the Free Software Foundation; either
 * version 2.1 of the License, or (at your option) any later version.
 * 
 * This library is distributed in the hope that it will be useful,
 * but WITHOUT ANY WARRANTY; without even the implied warranty of
 * MERCHANTABILITY or FITNESS FOR A PARTICULAR PURPOSE.  See the GNU
 * Lesser General Public License for more details.
 * 
 * You should have received a copy of the GNU Lesser General Public
 * License along with this library; If not, see <http://www.gnu.org/licenses/>
 * 
 * Based on UDT4 SDK version 4.11
 *****************************************************************************/

/*****************************************************************************
Copyright (c) 2001 - 2011, The Board of Trustees of the University of Illinois.
All rights reserved.

Redistribution and use in source and binary forms, with or without
modification, are permitted provided that the following conditions are
met:

* Redistributions of source code must retain the above
  copyright notice, this list of conditions and the
  following disclaimer.

* Redistributions in binary form must reproduce the
  above copyright notice, this list of conditions
  and the following disclaimer in the documentation
  and/or other materials provided with the distribution.

* Neither the name of the University of Illinois
  nor the names of its contributors may be used to
  endorse or promote products derived from this
  software without specific prior written permission.

THIS SOFTWARE IS PROVIDED BY THE COPYRIGHT HOLDERS AND CONTRIBUTORS "AS
IS" AND ANY EXPRESS OR IMPLIED WARRANTIES, INCLUDING, BUT NOT LIMITED TO,
THE IMPLIED WARRANTIES OF MERCHANTABILITY AND FITNESS FOR A PARTICULAR
PURPOSE ARE DISCLAIMED. IN NO EVENT SHALL THE COPYRIGHT OWNER OR
CONTRIBUTORS BE LIABLE FOR ANY DIRECT, INDIRECT, INCIDENTAL, SPECIAL,
EXEMPLARY, OR CONSEQUENTIAL DAMAGES (INCLUDING, BUT NOT LIMITED TO,
PROCUREMENT OF SUBSTITUTE GOODS OR SERVICES; LOSS OF USE, DATA, OR
PROFITS; OR BUSINESS INTERRUPTION) HOWEVER CAUSED AND ON ANY THEORY OF
LIABILITY, WHETHER IN CONTRACT, STRICT LIABILITY, OR TORT (INCLUDING
NEGLIGENCE OR OTHERWISE) ARISING IN ANY WAY OUT OF THE USE OF THIS
SOFTWARE, EVEN IF ADVISED OF THE POSSIBILITY OF SUCH DAMAGE.
*****************************************************************************/

/*****************************************************************************
written by
   Yunhong Gu, last updated 03/12/2011
modified by
   Haivision Systems Inc.
*****************************************************************************/

#include <cstring>
#include <cmath>
#include "buffer.h"
#include "packet.h"
#include "core.h" // provides some constants
#include "logging.h"

using namespace std;

extern logging::Logger mglog, dlog, tslog;

CSndBuffer::CSndBuffer(int size, int mss):
m_BufLock(),
m_pBlock(NULL),
m_pFirstBlock(NULL),
m_pCurrBlock(NULL),
m_pLastBlock(NULL),
m_pBuffer(NULL),
m_iNextMsgNo(1),
m_iSize(size),
m_iMSS(mss),
m_iCount(0)
,m_iBytesCount(0)
,m_ullLastOriginTime_us(0)
#ifdef SRT_ENABLE_SNDBUFSZ_MAVG
,m_LastSamplingTime(0)
,m_iCountMAvg(0)
,m_iBytesCountMAvg(0)
,m_TimespanMAvg(0)
#endif
,m_iInRatePktsCount(0)
,m_iInRateBytesCount(0)
,m_InRateStartTime(0)
,m_InRatePeriod(500000)   // 0.5 sec (fast start)
,m_iInRateBps(10000000/8) // 10 Mbps (1.25 MBps)
,m_iAvgPayloadSz(7*188)
{
   // initial physical buffer of "size"
   m_pBuffer = new Buffer;
   m_pBuffer->m_pcData = new char [m_iSize * m_iMSS];
   m_pBuffer->m_iSize = m_iSize;
   m_pBuffer->m_pNext = NULL;

   // circular linked list for out bound packets
   m_pBlock = new Block;
   Block* pb = m_pBlock;
   for (int i = 1; i < m_iSize; ++ i)
   {
      pb->m_pNext = new Block;
      pb->m_iMsgNoBitset = 0;
      pb = pb->m_pNext;
   }
   pb->m_pNext = m_pBlock;

   pb = m_pBlock;
   char* pc = m_pBuffer->m_pcData;
   for (int i = 0; i < m_iSize; ++ i)
   {
      pb->m_pcData = pc;
      pb = pb->m_pNext;
      pc += m_iMSS;
   }

   m_pFirstBlock = m_pCurrBlock = m_pLastBlock = m_pBlock;

   pthread_mutex_init(&m_BufLock, NULL);
}

CSndBuffer::~CSndBuffer()
{
   Block* pb = m_pBlock->m_pNext;
   while (pb != m_pBlock)
   {
      Block* temp = pb;
      pb = pb->m_pNext;
      delete temp;
   }
   delete m_pBlock;

   while (m_pBuffer != NULL)
   {
      Buffer* temp = m_pBuffer;
      m_pBuffer = m_pBuffer->m_pNext;
      delete [] temp->m_pcData;
      delete temp;
   }

   pthread_mutex_destroy(&m_BufLock);
}

void CSndBuffer::addBuffer(const char* data, int len, int ttl, bool order, uint64_t srctime, ref_t<int32_t> r_msgno)
{
    int32_t& msgno = *r_msgno;

    int size = len / m_iMSS;
    if ((len % m_iMSS) != 0)
        size ++;

    LOGC(mglog.Debug) << "addBuffer: size=" << m_iCount << " reserved=" << m_iSize << " needs=" << size << " buffers for " << len << " bytes";

    // dynamically increase sender buffer
    while (size + m_iCount >= m_iSize)
    {
        LOGC(mglog.Debug) << "addBuffer: ... still lacking " << (size + m_iCount - m_iSize) << " buffers...";
        increase();
    }

    uint64_t time = CTimer::getTime();
    int32_t inorder = order ? MSGNO_PACKET_INORDER::mask : 0;

    LOGC(dlog.Debug) << CONID() << "addBuffer: adding "
        << size << " packets (" << len << " bytes) to send, msgno=" << m_iNextMsgNo
        << (inorder ? "" : " NOT") << " in order";

    Block* s = m_pLastBlock;
    msgno = m_iNextMsgNo;
    for (int i = 0; i < size; ++ i)
    {
        int pktlen = len - i * m_iMSS;
        if (pktlen > m_iMSS)
            pktlen = m_iMSS;

        LOGC(dlog.Debug) << "addBuffer: spreading from=" << (i*m_iMSS) << " size=" << pktlen << " TO BUFFER:" << (void*)s->m_pcData;
        memcpy(s->m_pcData, data + i * m_iMSS, pktlen);
        s->m_iLength = pktlen;

        s->m_iMsgNoBitset = m_iNextMsgNo | inorder;
        if (i == 0)
            s->m_iMsgNoBitset |= PacketBoundaryBits(PB_FIRST);
        if (i == size - 1)
            s->m_iMsgNoBitset |= PacketBoundaryBits(PB_LAST);
        // NOTE: if i is neither 0 nor size-1, it resuls with PB_SUBSEQUENT.
        //       if i == 0 == size-1, it results with PB_SOLO. 
        // Packets assigned to one message can be:
        // [PB_FIRST] [PB_SUBSEQUENT] [PB_SUBSEQUENT] [PB_LAST] - 4 packets per message
        // [PB_FIRST] [PB_LAST] - 2 packets per message
        // [PB_SOLO] - 1 packet per message

        s->m_ullSourceTime_us = srctime;
        s->m_ullOriginTime_us = time;
        s->m_iTTL = ttl;

        // XXX unchecked condition: s->m_pNext == NULL.
        // Should never happen, as the call to increase() should ensure enough buffers.
        s = s->m_pNext;
    }
    m_pLastBlock = s;

    CGuard::enterCS(m_BufLock);
    m_iCount += size;

    m_iBytesCount += len;
#ifdef SRT_ENABLE_CBRTIMESTAMP
    m_ullLastOriginTime_us = srctime;
#else
    m_ullLastOriginTime_us = time;
#endif /* SRT_ENABLE_CBRTIMESTAMP */

    updInputRate(time, size, len);

#ifdef SRT_ENABLE_SNDBUFSZ_MAVG
    updAvgBufSize(time);
#endif

    CGuard::leaveCS(m_BufLock);


    // MSGNO_SEQ::mask has a form: 00000011111111...
    // At least it's known that it's from some index inside til the end (to bit 0).
    // If this value has been reached in a step of incrementation, it means that the
    // maximum value has been reached. Casting to int32_t to ensure the same sign
    // in comparison, although it's far from reaching the sign bit.

    m_iNextMsgNo ++;
    if (m_iNextMsgNo == int32_t(MSGNO_SEQ::mask))
        m_iNextMsgNo = 1;
}

void CSndBuffer::setInputRateSmpPeriod(int period)
{
   m_InRatePeriod = (uint64_t)period; //(usec) 0=no input rate calculation
}

void CSndBuffer::updInputRate(uint64_t time, int pkts, int bytes)
{
   if (m_InRatePeriod == 0)
      ;//no input rate calculation
   else if (m_InRateStartTime == 0)
      m_InRateStartTime = time;
   else
   {
      m_iInRatePktsCount += pkts;
      m_iInRateBytesCount += bytes;
      if ((time - m_InRateStartTime) > m_InRatePeriod) {
         //Payload average size
         m_iAvgPayloadSz = m_iInRateBytesCount / m_iInRatePktsCount;
         //Required Byte/sec rate (payload + headers)
         m_iInRateBytesCount += (m_iInRatePktsCount * CPacket::SRT_DATA_HDR_SIZE);
         m_iInRateBps = (int)(((int64_t)m_iInRateBytesCount * 1000000) / (time - m_InRateStartTime));

         LOGC(dlog.Debug).form("updInputRate: pkts:%d bytes:%d avg=%d rate=%d kbps interval=%llu\n",
            m_iInRateBytesCount, m_iInRatePktsCount, m_iAvgPayloadSz, (m_iInRateBps*8)/1000,
            (unsigned long long)(time - m_InRateStartTime));

         m_iInRatePktsCount = 0;
         m_iInRateBytesCount = 0;
         m_InRateStartTime = time;
      }
   }
}

int CSndBuffer::getInputRate(ref_t<int> r_payloadsz, ref_t<int> r_period)
{
    int& payloadsz = *r_payloadsz;
    int& period = *r_period;
    uint64_t time = CTimer::getTime();

    if ((m_InRatePeriod != 0)
            &&  (m_InRateStartTime != 0) 
            &&  ((time - m_InRateStartTime) > m_InRatePeriod))
    {
        //Packet size with headers
        if (m_iInRatePktsCount == 0)
            m_iAvgPayloadSz = 0;
        else
            m_iAvgPayloadSz = m_iInRateBytesCount / m_iInRatePktsCount;

        //include packet headers: SRT + UDP + IP
        int64_t llBytesCount = (int64_t)m_iInRateBytesCount + (m_iInRatePktsCount * (CPacket::HDR_SIZE + CPacket::UDP_HDR_SIZE));
        //Byte/sec rate
        m_iInRateBps = (int)((llBytesCount * 1000000) / (time - m_InRateStartTime));
        m_iInRatePktsCount = 0;
        m_iInRateBytesCount = 0;
        m_InRateStartTime = time;
    }
    payloadsz = m_iAvgPayloadSz;
    period = (int)m_InRatePeriod;
    return(m_iInRateBps);
}

int CSndBuffer::addBufferFromFile(fstream& ifs, int len)
{
   int size = len / m_iMSS;
   if ((len % m_iMSS) != 0)
      size ++;

   LOGC(mglog.Debug) << "addBufferFromFile: size=" << m_iCount << " reserved=" << m_iSize << " needs=" << size << " buffers for " << len << " bytes";

   // dynamically increase sender buffer
   while (size + m_iCount >= m_iSize)
   {
      LOGC(mglog.Debug) << "addBufferFromFile: ... still lacking " << (size + m_iCount - m_iSize) << " buffers...";
      increase();
   }

   LOGC(dlog.Debug) << CONID() << "addBufferFromFile: adding "
       << size << " packets (" << len << " bytes) to send, msgno=" << m_iNextMsgNo;

   Block* s = m_pLastBlock;
   int total = 0;
   for (int i = 0; i < size; ++ i)
   {
      if (ifs.bad() || ifs.fail() || ifs.eof())
         break;

      int pktlen = len - i * m_iMSS;
      if (pktlen > m_iMSS)
         pktlen = m_iMSS;

      LOGC(dlog.Debug) << "addBufferFromFile: reading from=" << (i*m_iMSS) << " size=" << pktlen << " TO BUFFER:" << (void*)s->m_pcData;
      ifs.read(s->m_pcData, pktlen);
      if ((pktlen = int(ifs.gcount())) <= 0)
         break;

      // currently file transfer is only available in streaming mode, message is always in order, ttl = infinite
      s->m_iMsgNoBitset = m_iNextMsgNo | MSGNO_PACKET_INORDER::mask;
      if (i == 0)
         s->m_iMsgNoBitset |= PacketBoundaryBits(PB_FIRST);
      if (i == size - 1)
         s->m_iMsgNoBitset |= PacketBoundaryBits(PB_LAST);
      // NOTE: PB_FIRST | PB_LAST == PB_SOLO.
      // none of PB_FIRST & PB_LAST == PB_SUBSEQUENT.

      s->m_iLength = pktlen;
      s->m_iTTL = -1;
      s = s->m_pNext;

      total += pktlen;
   }
   m_pLastBlock = s;

   CGuard::enterCS(m_BufLock);
   m_iCount += size;
   m_iBytesCount += total;

   CGuard::leaveCS(m_BufLock);

   m_iNextMsgNo ++;
   if (m_iNextMsgNo == int32_t(MSGNO_SEQ::mask))
      m_iNextMsgNo = 1;

   return total;
}

int CSndBuffer::extractDataToSend(char** data, ref_t<int32_t> msgno_bitset, ref_t<uint64_t> srctime, unsigned kflgs)
{
   // No data to read
   if (m_pCurrBlock == m_pLastBlock)
      return 0;

   // Make the packet REFLECT the data stored in the buffer.
   *data = m_pCurrBlock->m_pcData;
   int readlen = m_pCurrBlock->m_iLength;

   // XXX This is probably done because the encryption should happen
   // just once, and so this sets the encryption flags to both msgno bitset
   // IN THE PACKET and IN THE BLOCK. This is probably to make the encryption
   // happen at the time when scheduling a new packet to send, but the packet
   // must remain in the send buffer until it's ACKed. For the case of rexmit
   // the packet will be taken "as is" (that is, already encrypted).
   //
   // The problem is in the order of things:
   // 0. When the application stores the data, some of the flags for PH_MSGNO are set.
   // 1. The readData() is called to get the original data sent by the application.
   // 2. The data are original and must be encrypted. They WILL BE encrypted, later.
   // 3. So far we are in readData() so the encryption flags must be updated NOW because
   //    later we won't have access to the block's data.
   // 4. After exiting from readData(), the packet is being encrypted. It's immediately
   //    sent, however the data must remain in the sending buffer until they are ACKed.
   // 5. In case when rexmission is needed, the second overloaded version of readData
   //    is being called, and the buffer + PH_MSGNO value is extracted. All interesting
   //    flags must be present and correct at that time.
   //
   // The only sensible way to fix this problem is to encrypt the packet not after
   // extracting from here, but when the packet is stored into CSndBuffer. The appropriate
   // flags for PH_MSGNO will be applied directly there. Then here the value for setting
   // PH_MSGNO will be set as is.
   m_pCurrBlock->m_iMsgNoBitset |= MSGNO_ENCKEYSPEC::wrap(kflgs);
   msgno_bitset = m_pCurrBlock->m_iMsgNoBitset;

   srctime =
      m_pCurrBlock->m_ullSourceTime_us ? m_pCurrBlock->m_ullSourceTime_us :
      m_pCurrBlock->m_ullOriginTime_us;

   m_pCurrBlock = m_pCurrBlock->m_pNext;

   LOGC(dlog.Debug) << CONID() << "CSndBuffer: extracting packet size=" << readlen << " to send";

   return readlen;
}

int CSndBuffer::extractDataToSend(char** data, const int offset, ref_t<int32_t> msgno_bitset, ref_t<uint64_t> srctime, ref_t<int> msglen)
{
   CGuard bufferguard(m_BufLock);

   Block* p = m_pFirstBlock;

   // XXX Suboptimal procedure to keep the blocks identifiable
   // by sequence number. Consider using some circular buffer.
   for (int i = 0; i < offset; ++ i)
      p = p->m_pNext;

   // Check if the block that is the next candidate to send (m_pCurrBlock pointing) is stale.

   // If so, then inform the caller that it should first take care of the whole
   // message (all blocks with that message id). Shift the m_pCurrBlock pointer
   // to the position past the last of them. Then return -1 and set the
   // msgno_bitset return reference to the message id that should be dropped as
   // a whole.

   // After taking care of that, the caller should immediately call this function again,
   // this time possibly in order to find the real data to be sent.

   // if found block is stale
   // (This is for messages that have declared TTL - messages that fail to be sent
   // before the TTL defined time comes, will be dropped).
   if ((p->m_iTTL >= 0) && ((CTimer::getTime() - p->m_ullOriginTime_us) / 1000 > (uint64_t)p->m_iTTL))
   {
      int32_t msgno = p->getMsgSeq();
      msglen = 1;
      p = p->m_pNext;
      bool move = false;
      while (msgno == p->getMsgSeq())
      {
         if (p == m_pCurrBlock)
            move = true;
         p = p->m_pNext;
         if (move)
            m_pCurrBlock = p;
         msglen ++;
      }

      LOGC(dlog.Debug) << "CSndBuffer::readData: due to TTL exceeded, " << msglen << " messages to drop, up to " << msgno;

      // If readData returns -1, then msgno_bitset is understood as a Message ID to drop.
      // This means that in this case it should be written by the message sequence value only
      // (not the whole 4-byte bitset written at PH_MSGNO).
      msgno_bitset = msgno;
      return -1;
   }

   *data = p->m_pcData;
   int readlen = p->m_iLength;

   // XXX Here the value predicted to be applied to PH_MSGNO field is extracted.
   // As this function is predicted to extract the data to send as a rexmited packet,
   // the packet must be in the form ready to send - so, in case of encryption,
   // encrypted, and with all ENC flags already set. So, the first call to send
   // the packet originally (the other overload of this function) must set these
   // flags.
   msgno_bitset = p->m_iMsgNoBitset;

   srctime = 
      p->m_ullSourceTime_us ? p->m_ullSourceTime_us :
      p->m_ullOriginTime_us;

   LOGC(dlog.Debug) << CONID() << "CSndBuffer: extracting packet size=" << readlen << " to send [REXMIT]";

   return readlen;
}

void CSndBuffer::ackData(int offset)
{
   CGuard bufferguard(m_BufLock);

   bool move = false;
   for (int i = 0; i < offset; ++ i)
   {
      m_iBytesCount -= m_pFirstBlock->m_iLength;
      if (m_pFirstBlock == m_pCurrBlock)
          move = true;
      m_pFirstBlock = m_pFirstBlock->m_pNext;
   }
   if (move)
       m_pCurrBlock = m_pFirstBlock;

   m_iCount -= offset;

#ifdef SRT_ENABLE_SNDBUFSZ_MAVG
   updAvgBufSize(CTimer::getTime());
#endif

   CTimer::triggerEvent();
}

int CSndBuffer::getCurrBufSize() const
{
   return m_iCount;
}

#ifdef SRT_ENABLE_SNDBUFSZ_MAVG

int CSndBuffer::getAvgBufSize(ref_t<int> r_bytes, ref_t<int> r_tsp)
{
    int& bytes = *r_bytes;
    int& timespan = *r_tsp;
    CGuard bufferguard(m_BufLock); /* Consistency of pkts vs. bytes vs. spantime */

    /* update stats in case there was no add/ack activity lately */
    updAvgBufSize(CTimer::getTime());

    bytes = m_iBytesCountMAvg;
    timespan = m_TimespanMAvg;
    return(m_iCountMAvg);
}

void CSndBuffer::updAvgBufSize(uint64_t now)
{
   uint64_t elapsed = (now - m_LastSamplingTime) / 1000; //ms since last sampling

   if ((1000000 / SRT_MAVG_SAMPLING_RATE) / 1000 > elapsed)
      return;

   if (1000000 < elapsed)
   {
      /* No sampling in last 1 sec, initialize average */
      m_iCountMAvg = getCurrBufSize(Ref(m_iBytesCountMAvg), Ref(m_TimespanMAvg));
      m_LastSamplingTime = now;
   } 
   else //((1000000 / SRT_MAVG_SAMPLING_RATE) / 1000 <= elapsed)
   {
      /*
      * weight last average value between -1 sec and last sampling time (LST)
      * and new value between last sampling time and now
      *                                      |elapsed|
      *   +----------------------------------+-------+
      *  -1                                 LST      0(now)
      */
      int instspan;
      int bytescount;
      int count = getCurrBufSize(Ref(bytescount), Ref(instspan));

      LOGC(dlog.Debug).form("updAvgBufSize: %6llu: %6d %6d %6d ms\n",
              (unsigned long long)elapsed, count, bytescount, instspan);

      m_iCountMAvg      = (int)(((count      * (1000 - elapsed)) + (count      * elapsed)) / 1000);
      m_iBytesCountMAvg = (int)(((bytescount * (1000 - elapsed)) + (bytescount * elapsed)) / 1000);
      m_TimespanMAvg    = (int)(((instspan   * (1000 - elapsed)) + (instspan   * elapsed)) / 1000);
      m_LastSamplingTime = now;
   }
}

#endif /* SRT_ENABLE_SNDBUFSZ_MAVG */

int CSndBuffer::getCurrBufSize(ref_t<int> bytes, ref_t<int> timespan)
{
   *bytes = m_iBytesCount;
   /* 
   * Timespan can be less then 1000 us (1 ms) if few packets. 
   * Also, if there is only one pkt in buffer, the time difference will be 0.
   * Therefore, always add 1 ms if not empty.
   */
#ifdef SRT_ENABLE_CBRTIMESTAMP
   *timespan = 0 < m_iCount ? int((m_ullLastOriginTime_us - m_pFirstBlock->m_ullSourceTime_us) / 1000) + 1 : 0;
#else
   *timespan = 0 < m_iCount ? int((m_ullLastOriginTime_us - m_pFirstBlock->m_ullOriginTime_us) / 1000) + 1 : 0;
#endif

   return m_iCount;
}

int CSndBuffer::dropLateData(int &bytes, uint64_t latetime)
{
   int dpkts = 0;
   int dbytes = 0;
   bool move = false;

   CGuard bufferguard(m_BufLock);
   for (int i = 0; i < m_iCount && m_pFirstBlock->m_ullOriginTime_us < latetime; ++ i)
   {
      dpkts++;
      dbytes += m_pFirstBlock->m_iLength;

      if (m_pFirstBlock == m_pCurrBlock) move = true;
      m_pFirstBlock = m_pFirstBlock->m_pNext;
   }
   if (move) m_pCurrBlock = m_pFirstBlock;
   m_iCount -= dpkts;

   m_iBytesCount -= dbytes;
   bytes = dbytes;

#ifdef SRT_ENABLE_SNDBUFSZ_MAVG
   updAvgBufSize(CTimer::getTime());
#endif /* SRT_ENABLE_SNDBUFSZ_MAVG */

// CTimer::triggerEvent();
   return(dpkts);
}

void CSndBuffer::increase()
{
   int unitsize = m_pBuffer->m_iSize;

   // new physical buffer
   Buffer* nbuf = NULL;
   try
   {
      nbuf  = new Buffer;
      nbuf->m_pcData = new char [unitsize * m_iMSS];
   }
   catch (...)
   {
      delete nbuf;
      throw CUDTException(MJ_SYSTEMRES, MN_MEMORY, 0);
   }
   nbuf->m_iSize = unitsize;
   nbuf->m_pNext = NULL;

   // insert the buffer at the end of the buffer list
   Buffer* p = m_pBuffer;
   while (p->m_pNext != NULL)
      p = p->m_pNext;
   p->m_pNext = nbuf;

   // new packet blocks
   Block* nblk = NULL;
   try
   {
      nblk = new Block;
   }
   catch (...)
   {
      delete nblk;
      throw CUDTException(MJ_SYSTEMRES, MN_MEMORY, 0);
   }
   Block* pb = nblk;
   for (int i = 1; i < unitsize; ++ i)
   {
      pb->m_pNext = new Block;
      pb = pb->m_pNext;
   }

   // insert the new blocks onto the existing one
   pb->m_pNext = m_pLastBlock->m_pNext;
   m_pLastBlock->m_pNext = nblk;

   pb = nblk;
   char* pc = nbuf->m_pcData;
   for (int i = 0; i < unitsize; ++ i)
   {
      pb->m_pcData = pc;
      pb = pb->m_pNext;
      pc += m_iMSS;
   }

   m_iSize += unitsize;

   LOGC(dlog.Debug) << "CSndBuffer: BUFFER FULL - adding " << (unitsize*m_iMSS) << " bytes spread to " << unitsize << " blocks"
       << " (total size: " << m_iSize << " bytes)";

}

////////////////////////////////////////////////////////////////////////////////

/*
*   RcvBuffer (circular buffer):
*
*   |<------------------- m_iSize ----------------------------->|
*   |       |<--- acked pkts -->|<--- m_iMaxPos --->|           |
*   |       |                   |                   |           |
*   +---+---+---+---+---+---+---+---+---+---+---+---+---+   +---+
*   | 0 | 0 | 1 | 1 | 1 | 0 | 1 | 1 | 1 | 1 | 0 | 1 | 0 |...| 0 | m_pUnit[]
*   +---+---+---+---+---+---+---+---+---+---+---+---+---+   +---+
*             |                 | |               |
*             |                   |               \__last pkt received
*             |                   \___ m_iLastAckPos: last ack sent
*             \___ m_iStartPos: first message to read
*                      
*   m_pUnit[i]->m_iFlag: 0:free, 1:good, 2:passack, 3:dropped
* 
*   thread safety:
*    m_iStartPos:   CUDT::m_RecvLock 
*    m_iLastAckPos: CUDT::m_AckLock 
*    m_iMaxPos:     none? (modified on add and ack
*/


// XXX Init values moved to in-class.
//const uint32_t CRcvBuffer::TSBPD_WRAP_PERIOD = (30*1000000);    //30 seconds (in usec)
//const int CRcvBuffer::TSBPD_DRIFT_MAX_VALUE   = 5000;  // usec
//const int CRcvBuffer::TSBPD_DRIFT_MAX_SAMPLES = 1000;  // ACK-ACK packets
#ifdef SRT_DEBUG_TSBPD_DRIFT
//const int CRcvBuffer::TSBPD_DRIFT_PRT_SAMPLES = 200;   // ACK-ACK packets
#endif

CRcvBuffer::CRcvBuffer(CUnitQueue* queue, int bufsize):
m_pUnit(NULL),
m_iSize(bufsize),
m_pUnitQueue(queue),
m_iStartPos(0),
m_iLastAckPos(0),
m_iMaxPos(0),
m_iNotch(0)
,m_BytesCountLock()
,m_iBytesCount(0)
,m_iAckedPktsCount(0)
,m_iAckedBytesCount(0)
,m_iAvgPayloadSz(7*188)
,m_bTsbPdMode(false)
,m_uTsbPdDelay(0)
,m_ullTsbPdTimeBase(0)
,m_bTsbPdWrapCheck(false)
//,m_iTsbPdDrift(0)
//,m_TsbPdDriftSum(0)
//,m_iTsbPdDriftNbSamples(0)
#ifdef SRT_ENABLE_RCVBUFSZ_MAVG
,m_LastSamplingTime(0)
,m_TimespanMAvg(0)
,m_iCountMAvg(0)
,m_iBytesCountMAvg(0)
#endif
{
   m_pUnit = new CUnit* [m_iSize];
   for (int i = 0; i < m_iSize; ++ i)
      m_pUnit[i] = NULL;

#ifdef SRT_DEBUG_TSBPD_DRIFT
   memset(m_TsbPdDriftHisto100us, 0, sizeof(m_TsbPdDriftHisto100us));
   memset(m_TsbPdDriftHisto1ms, 0, sizeof(m_TsbPdDriftHisto1ms));
#endif

   pthread_mutex_init(&m_BytesCountLock, NULL);
}

CRcvBuffer::~CRcvBuffer()
{
   for (int i = 0; i < m_iSize; ++ i)
   {
      if (m_pUnit[i] != NULL)
      {
         m_pUnit[i]->m_iFlag = CUnit::FREE;
         -- m_pUnitQueue->m_iCount;
      }
   }

   delete [] m_pUnit;

   pthread_mutex_destroy(&m_BytesCountLock);
}

void CRcvBuffer::countBytes(int pkts, int bytes, bool acked)
{
   /*
   * Byte counter changes from both sides (Recv & Ack) of the buffer
   * so the higher level lock is not enough for thread safe op.
   *
   * pkts are...
   *  added (bytes>0, acked=false),
   *  acked (bytes>0, acked=true),
   *  removed (bytes<0, acked=n/a)
   */
   CGuard cg(m_BytesCountLock);

   if (!acked) //adding new pkt in RcvBuffer
   {
       m_iBytesCount += bytes; /* added or removed bytes from rcv buffer */
       if (bytes > 0) /* Assuming one pkt when adding bytes */
          m_iAvgPayloadSz = ((m_iAvgPayloadSz * (100 - 1)) + bytes) / 100; 
   }
   else // acking/removing pkts to/from buffer
   {
       m_iAckedPktsCount += pkts; /* acked or removed pkts from rcv buffer */
       m_iAckedBytesCount += bytes; /* acked or removed bytes from rcv buffer */

       if (bytes < 0) m_iBytesCount += bytes; /* removed bytes from rcv buffer */
   }
}

int CRcvBuffer::addData(CUnit* unit, int offset)
{
   int pos = (m_iLastAckPos + offset) % m_iSize;
   if (offset >= m_iMaxPos)
      m_iMaxPos = offset + 1;

   if (m_pUnit[pos] != NULL) {
      return -1;
   }
   m_pUnit[pos] = unit;
   countBytes(1, unit->m_Packet.getLength());

   unit->m_iFlag = CUnit::GOOD;
   ++ m_pUnitQueue->m_iCount;

   return 0;
}

int CRcvBuffer::readBuffer(char* data, int len)
{
   int p = m_iStartPos;
   int lastack = m_iLastAckPos;
   int rs = len;
   char* begin = data; // logging only

   uint64_t now = (m_bTsbPdMode ? CTimer::getTime() : 0LL);

   LOGC(dlog.Debug) << CONID() << "readBuffer: start=" << p << " lastack=" << lastack;
   while ((p != lastack) && (rs > 0))
   {
      if (m_bTsbPdMode)
      {
          LOGC(dlog.Debug) << CONID() << "readBuffer: chk if time2play: NOW=" << now << " PKT TS=" << getPktTsbPdTime(m_pUnit[p]->m_Packet.getMsgTimeStamp());
          if ((getPktTsbPdTime(m_pUnit[p]->m_Packet.getMsgTimeStamp()) > now))
              break; /* too early for this unit, return whatever was copied */
      }

      int unitsize = m_pUnit[p]->m_Packet.getLength() - m_iNotch;
      if (unitsize > rs)
         unitsize = rs;

      LOGC(dlog.Debug) << CONID() << "readBuffer: copying buffer #" << p
          << " targetpos=" << int(data-begin) << " sourcepos=" << m_iNotch << " size=" << unitsize << " left=" << (unitsize-rs);
      memcpy(data, m_pUnit[p]->m_Packet.m_pcData + m_iNotch, unitsize);
      data += unitsize;

      if ((rs > unitsize) || (rs == int(m_pUnit[p]->m_Packet.getLength()) - m_iNotch))
      {
         CUnit* tmp = m_pUnit[p];
         m_pUnit[p] = NULL;
         tmp->m_iFlag = CUnit::FREE;
         -- m_pUnitQueue->m_iCount;

         if (++ p == m_iSize)
            p = 0;

         m_iNotch = 0;
      }
      else
         m_iNotch += rs;

      rs -= unitsize;
   }

   /* we removed acked bytes form receive buffer */
   countBytes(-1, -(len - rs), true);
   m_iStartPos = p;

   return len - rs;
}

int CRcvBuffer::readBufferToFile(fstream& ofs, int len)
{
   int p = m_iStartPos;
   int lastack = m_iLastAckPos;
   int rs = len;

   while ((p != lastack) && (rs > 0))
   {
      int unitsize = m_pUnit[p]->m_Packet.getLength() - m_iNotch;
      if (unitsize > rs)
         unitsize = rs;

      ofs.write(m_pUnit[p]->m_Packet.m_pcData + m_iNotch, unitsize);
      if (ofs.fail())
         break;

      if ((rs > unitsize) || (rs == int(m_pUnit[p]->m_Packet.getLength()) - m_iNotch))
      {
         CUnit* tmp = m_pUnit[p];
         m_pUnit[p] = NULL;
         tmp->m_iFlag = CUnit::FREE;
         -- m_pUnitQueue->m_iCount;

         if (++ p == m_iSize)
            p = 0;

         m_iNotch = 0;
      }
      else
         m_iNotch += rs;

      rs -= unitsize;
   }

   /* we removed acked bytes form receive buffer */
   countBytes(-1, -(len - rs), true);
   m_iStartPos = p;

   return len - rs;
}

void CRcvBuffer::ackData(int len)
{
   {
      int pkts = 0;
      int bytes = 0;
      for (int i = m_iLastAckPos, n = (m_iLastAckPos + len) % m_iSize; i != n; i = (i + 1) % m_iSize)
      {
          if (m_pUnit[i] != NULL)
          {
              pkts++;
              bytes += m_pUnit[i]->m_Packet.getLength();
          }
      }
      if (pkts > 0) countBytes(pkts, bytes, true);
   }
   m_iLastAckPos = (m_iLastAckPos + len) % m_iSize;
   m_iMaxPos -= len;
   if (m_iMaxPos < 0)
      m_iMaxPos = 0;

   CTimer::triggerEvent();
}

void CRcvBuffer::skipData(int len)
{
   /* 
   * Caller need protect both AckLock and RecvLock
   * to move both m_iStartPos and m_iLastAckPost
   */
   if (m_iStartPos == m_iLastAckPos)
      m_iStartPos = (m_iStartPos + len) % m_iSize;
   m_iLastAckPos = (m_iLastAckPos + len) % m_iSize;
   m_iMaxPos -= len;
   if (m_iMaxPos < 0)
      m_iMaxPos = 0;
}

bool CRcvBuffer::getRcvFirstMsg(ref_t<uint64_t> r_tsbpdtime, ref_t<bool> r_passack, ref_t<int32_t> r_skipseqno, ref_t<int32_t> r_curpktseq)
{
    int32_t& skipseqno = *r_skipseqno;
    bool& passack = *r_passack;
    skipseqno = -1;
    passack = false;
    // tsbpdtime will be retrieved by the below call
    // Returned values:
    // - tsbpdtime: real time when the packet is ready to play (whether ready to play or not)
    // - passack: false (the report concerns a packet with an exactly next sequence)
    // - skipseqno == -1: no packets to skip towards the first RTP
    // - ppkt: that exactly packet that is reported (for debugging purposes)
    // - @return: whether the reported packet is ready to play

    /* Check the acknowledged packets */
    if (getRcvReadyMsg(r_tsbpdtime, r_curpktseq))
    {
        return true;
    }
    else if (*r_tsbpdtime != 0)
    {
        return false;
    }

    // getRcvReadyMsg returned false and tsbpdtime == 0.

    // Below this line we have only two options:
    // - m_iMaxPos == 0, which means that no more packets are in the buffer
    //    - returned: tsbpdtime=0, passack=true, skipseqno=-1, ppkt=0, @return false
    // - m_iMaxPos > 0, which means that there are packets arrived after a lost packet:
    //    - returned: tsbpdtime=PKT.TS, passack=true, skipseqno=PKT.SEQ, ppkt=PKT, @return LOCAL(PKT.TS) <= NOW

    /* 
     * No acked packets ready but caller want to know next packet to wait for
     * Check the not yet acked packets that may be stuck by missing packet(s).
     */
    bool haslost = false;
    *r_tsbpdtime = 0; // redundant, for clarity
    passack = true;

    // XXX SUSPECTED ISSUE with this algorithm:
    // The above call to getRcvReadyMsg() should report as to whether:
    // - there is an EXACTLY NEXT SEQUENCE packet
    // - this packet is ready to play.
    //
    // Situations handled after the call are when:
    // - there's the next sequence packet available and it is ready to play
    // - there are no packets at all, ready to play or not
    //
    // So, the remaining situation is that THERE ARE PACKETS that follow
    // the current sequence, but they are not ready to play. This includes
    // packets that have the exactly next sequence and packets that jump
    // over a lost packet.
    //
    // As the getRcvReadyMsg() function walks through the incoming units
    // to see if there's anything that satisfies these conditions, it *SHOULD*
    // be also capable of checking if the next available packet, if it is
    // there, is the next sequence packet or not. Retrieving this exactly
    // packet would be most useful, as the test for play-readiness and
    // sequentiality can be done on it directly.
    //
    // When done so, the below loop would be completely unnecessary.

    // Logical description of the below algorithm:
    // 1. Check if the VERY FIRST PACKET is valid; if so then:
    //    - check if it's ready to play, return boolean value that marks it.

    for (int i = m_iLastAckPos, n = (m_iLastAckPos + m_iMaxPos) % m_iSize; i != n; i = (i + 1) % m_iSize)
    {
        if ( !m_pUnit[i]
                || m_pUnit[i]->m_iFlag != CUnit::GOOD )
        {
            /* There are packets in the sequence not received yet */
            haslost = true;
        }
        else
        {
            /* We got the 1st valid packet */
            *r_tsbpdtime = getPktTsbPdTime(m_pUnit[i]->m_Packet.getMsgTimeStamp());
            if (*r_tsbpdtime <= CTimer::getTime())
            {
                /* Packet ready to play */
                if (haslost)
                {
                    /* 
                     * Packet stuck on non-acked side because of missing packets.
                     * Tell 1st valid packet seqno so caller can skip (drop) the missing packets.
                     */
                    skipseqno = m_pUnit[i]->m_Packet.m_iSeqNo;
                    *r_curpktseq = skipseqno;
                }

                // NOTE: if haslost is not set, it means that this is the VERY FIRST
                // packet, that is, packet currently at pos = m_iLastAckPos. There's no
                // possibility that it is so otherwise because:
                // - if this first good packet is ready to play, THIS HERE RETURNS NOW.
                // ...
                return true;
            }
            // ... and if this first good packet WASN'T ready to play, THIS HERE RETURNS NOW, TOO,
            // just states that there's no ready packet to play.
            // ...
            return false;
        }
        // ... and if this first packet WASN'T GOOD, the loop continues, however since now
        // the 'haslost' is set, which means that it continues only to find the first valid
        // packet after stating that the very first packet isn't valid.
    }
    return false;
}

bool CRcvBuffer::getRcvReadyMsg(ref_t<uint64_t> tsbpdtime, ref_t<int32_t> curpktseq)
{
    *tsbpdtime = 0;
    int rmpkts = 0; 
    int rmbytes = 0;

    string reason = "NOT RECEIVED";
    for (int i = m_iStartPos, n = m_iLastAckPos; i != n; i = (i + 1) % m_iSize)
    {
        bool freeunit = false;

        /* Skip any invalid skipped/dropped packets */
        if (m_pUnit[i] == NULL)
        {
            if (++ m_iStartPos == m_iSize)
                m_iStartPos = 0;
            continue;
        }

        *curpktseq = m_pUnit[i]->m_Packet.getSeqNo();

        if (m_pUnit[i]->m_iFlag != CUnit::GOOD)
        {
            freeunit = true;
        }
        else
        {
            *tsbpdtime = getPktTsbPdTime(m_pUnit[i]->m_Packet.getMsgTimeStamp());
            int64_t towait = (*tsbpdtime - CTimer::getTime());
            if (towait > 0)
            {
                LOGC(mglog.Debug) << "getRcvReadyMsg: found packet, but not ready to play (only in " << (towait/1000.0) << "ms)";
                return false;
            }

            if (m_pUnit[i]->m_Packet.getMsgCryptoFlags() != EK_NOENC)
            {
                reason = "DECRYPTION FAILED";
                freeunit = true; /* packet not decrypted */
            }
            else
            {
                LOGC(mglog.Debug) << "getRcvReadyMsg: packet seq=" << curpktseq.get() << " ready to play (delayed " << (-towait/1000.0) << "ms)";
                return true;
            }
        }

        if (freeunit)
        {
            CUnit* tmp = m_pUnit[i];
            m_pUnit[i] = NULL;
            rmpkts++;
            rmbytes += tmp->m_Packet.getLength();
            tmp->m_iFlag = CUnit::FREE;
            --m_pUnitQueue->m_iCount;

            if (++m_iStartPos == m_iSize)
                m_iStartPos = 0;
        }
    }

    LOGC(mglog.Debug) << "getRcvReadyMsg: nothing to deliver: " << reason;
    /* removed skipped, dropped, undecryptable bytes from rcv buffer */
    countBytes(-rmpkts, -rmbytes, true);
    return false;
}


/*
* Return receivable data status (packet timestamp ready to play if TsbPd mode)
* Return playtime (tsbpdtime) of 1st packet in queue, ready to play or not
*/
/* 
* Return data ready to be received (packet timestamp ready to play if TsbPd mode)
* Using getRcvDataSize() to know if there is something to read as it was widely
* used in the code (core.cpp) is expensive in TsbPD mode, hence this simpler function
* that only check if first packet in queue is ready.
*/
bool CRcvBuffer::isRcvDataReady(ref_t<uint64_t> tsbpdtime, ref_t<int32_t> curpktseq)
{
   *tsbpdtime = 0;

   if (m_bTsbPdMode)
   {
       CPacket* pkt = getRcvReadyPacket();
       if ( pkt )
       {
            /* 
            * Acknowledged data is available,
            * Only say ready if time to deliver.
            * Report the timestamp, ready or not.
            */
            *curpktseq = pkt->getSeqNo();
            *tsbpdtime = getPktTsbPdTime(pkt->getMsgTimeStamp());
            if (*tsbpdtime <= CTimer::getTime())
               return true;
       }
       return false;
   }

   return isRcvDataAvailable();
}

// XXX This function may be called only after checking
// if m_bTsbPdMode.
CPacket* CRcvBuffer::getRcvReadyPacket()
{
    for (int i = m_iStartPos, n = m_iLastAckPos; i != n; i = (i + 1) % m_iSize)
    {
        /* 
         * Skip missing packets that did not arrive in time.
         */
        if ( m_pUnit[i] && m_pUnit[i]->m_iFlag == CUnit::GOOD )
            return &m_pUnit[i]->m_Packet;
    }

    return 0;
}

bool CRcvBuffer::isRcvDataReady()
{
   uint64_t tsbpdtime;
   int32_t seq;

   return isRcvDataReady(Ref(tsbpdtime), Ref(seq));
}

int CRcvBuffer::getAvailBufSize() const
{
   // One slot must be empty in order to tell the difference between "empty buffer" and "full buffer"
   return m_iSize - getRcvDataSize() - 1;
}

int CRcvBuffer::getRcvDataSize() const
{
   if (m_iLastAckPos >= m_iStartPos)
      return m_iLastAckPos - m_iStartPos;

   return m_iSize + m_iLastAckPos - m_iStartPos;
}


#ifdef SRT_ENABLE_RCVBUFSZ_MAVG
/* Return moving average of acked data pkts, bytes, and timespan (ms) of the receive buffer */
int CRcvBuffer::getRcvAvgDataSize(int &bytes, int &timespan)
{
   timespan = m_TimespanMAvg;
   bytes = m_iBytesCountMAvg;
   return(m_iCountMAvg);
}

/* Update moving average of acked data pkts, bytes, and timespan (ms) of the receive buffer */
void CRcvBuffer::updRcvAvgDataSize(uint64_t now)
{
   uint64_t elapsed = (now - m_LastSamplingTime) / 1000; //ms since last sampling

   if ((1000000 / SRT_MAVG_SAMPLING_RATE) / 1000 > elapsed)
      return; /* Last sampling too recent, skip */

   if (1000000 < elapsed)
   {
      /* No sampling in last 1 sec, initialize/reset moving average */
      m_iCountMAvg = getRcvDataSize(m_iBytesCountMAvg, m_TimespanMAvg);
      m_LastSamplingTime = now;

      LOGC(dlog.Debug).form("getRcvDataSize: %6d %6d %6d ms elapsed:%5llu ms\n", m_iCountMAvg, m_iBytesCountMAvg, m_TimespanMAvg, (unsigned long long)elapsed);
   }
   else if ((1000000 / SRT_MAVG_SAMPLING_RATE) / 1000 <= elapsed)
   {
      /*
      * Weight last average value between -1 sec and last sampling time (LST)
      * and new value between last sampling time and now
      *                                      |elapsed|
      *   +----------------------------------+-------+
      *  -1                                 LST      0(now)
      */
      int instspan;
      int bytescount;
      int count = getRcvDataSize(bytescount, instspan);

      m_iCountMAvg      = (int)(((count      * (1000 - elapsed)) + (count      * elapsed)) / 1000);
      m_iBytesCountMAvg = (int)(((bytescount * (1000 - elapsed)) + (bytescount * elapsed)) / 1000);
      m_TimespanMAvg    = (int)(((instspan   * (1000 - elapsed)) + (instspan   * elapsed)) / 1000);
      m_LastSamplingTime = now;

      LOGC(dlog.Debug).form("getRcvDataSize: %6d %6d %6d ms elapsed: %5llu ms\n", count, bytescount, instspan, (unsigned long long)elapsed);
   }
}
#endif /* SRT_ENABLE_RCVBUFSZ_MAVG */

/* Return acked data pkts, bytes, and timespan (ms) of the receive buffer */
int CRcvBuffer::getRcvDataSize(int &bytes, int &timespan)
{
   timespan = 0;
   if (m_bTsbPdMode)
   {
      /* skip invalid entries */
      int i,n;
      for (i = m_iStartPos, n = m_iLastAckPos; i != n; i = (i + 1) % m_iSize)
      {
         if ((NULL != m_pUnit[i]) && (CUnit::GOOD == m_pUnit[i]->m_iFlag))
             break;
      }

      /* Get a valid startpos */
      int startpos = i;
      int endpos = n;

      if (m_iLastAckPos != startpos) 
      {
         /*
         *     |<--- DataSpan ---->|<- m_iMaxPos ->|
         * +---+---+---+---+---+---+---+---+---+---+---+---
         * |   | 1 | 1 | 1 | 0 | 0 | 1 | 1 | 0 | 1 |   |     m_pUnits[]
         * +---+---+---+---+---+---+---+---+---+---+---+---
         *       |                   |
         *       \_ m_iStartPos      \_ m_iLastAckPos
         *        
         * m_pUnits[startpos] shall be valid (->m_iFlag==CUnit::GOOD).
         * If m_pUnits[m_iLastAckPos-1] is not valid (NULL or ->m_iFlag!=CUnit::GOOD), 
         * it means m_pUnits[m_iLastAckPos] is valid since a valid unit is needed to skip.
         * Favor m_pUnits[m_iLastAckPos] if valid over [m_iLastAckPos-1] to include the whole acked interval.
         */
         if ((m_iMaxPos <= 0)
                 || (!m_pUnit[m_iLastAckPos])
                 || (m_pUnit[m_iLastAckPos]->m_iFlag != CUnit::GOOD))
         {
            endpos = (m_iLastAckPos == 0 ? m_iSize - 1 : m_iLastAckPos - 1);
         }

         if ((NULL != m_pUnit[endpos]) && (NULL != m_pUnit[startpos]))
         {
            uint64_t startstamp = getPktTsbPdTime(m_pUnit[startpos]->m_Packet.getMsgTimeStamp());
            uint64_t endstamp = getPktTsbPdTime(m_pUnit[endpos]->m_Packet.getMsgTimeStamp());
            /* 
            * There are sampling conditions where spantime is < 0 (big unsigned value).
            * It has been observed after changing the SRT latency from 450 to 200 on the sender.
            *
            * Possible packet order corruption when dropping packet, 
            * cause by bad thread protection when adding packet in queue
            * was later discovered and fixed. Security below kept. 
            *
            * DateTime                 RecvRate LostRate DropRate AvailBw     RTT   RecvBufs PdDelay
            * 2014-12-08T15:04:25-0500     4712      110        0   96509  33.710        393     450
            * 2014-12-08T15:04:35-0500     4512       95        0  107771  33.493 1496542976     200
            * 2014-12-08T15:04:40-0500     4213      106        3  107352  53.657    9499425     200
            * 2014-12-08T15:04:45-0500     4575      104        0  102194  53.614      59666     200
            * 2014-12-08T15:04:50-0500     4475      124        0  100543  53.526        505     200
            */
            if (endstamp > startstamp)
                timespan = (int)((endstamp - startstamp) / 1000);
         }
         /* 
         * Timespan can be less then 1000 us (1 ms) if few packets. 
         * Also, if there is only one pkt in buffer, the time difference will be 0.
         * Therefore, always add 1 ms if not empty.
         */
         if (0 < m_iAckedPktsCount)
            timespan += 1;
      }
   }
   LOGC(dlog.Debug).form("getRcvDataSize: %6d %6d %6d ms\n", m_iAckedPktsCount, m_iAckedBytesCount, timespan);
   bytes = m_iAckedBytesCount;
   return m_iAckedPktsCount;
}

int CRcvBuffer::getRcvAvgPayloadSize() const
{
   return m_iAvgPayloadSz;
}

void CRcvBuffer::dropMsg(int32_t msgno, bool using_rexmit_flag)
{
   for (int i = m_iStartPos, n = (m_iLastAckPos + m_iMaxPos) % m_iSize; i != n; i = (i + 1) % m_iSize)
      if ((m_pUnit[i] != NULL) 
              && (m_pUnit[i]->m_Packet.getMsgSeq(using_rexmit_flag) == msgno))
         m_pUnit[i]->m_iFlag = CUnit::DROPPED;
}

uint64_t CRcvBuffer::getTsbPdTimeBase(uint32_t timestamp)
{
   /* 
   * Packet timestamps wrap around every 01h11m35s (32-bit in usec)
   * When added to the peer start time (base time), 
   * wrapped around timestamps don't provide a valid local packet delevery time.
   *
   * A wrap check period starts 30 seconds before the wrap point.
   * In this period, timestamps smaller than 30 seconds are considered to have wrapped around (then adjusted).
   * The wrap check period ends 30 seconds after the wrap point, afterwhich time base has been adjusted.
   */ 
   uint64_t carryover = 0;

   // This function should generally return the timebase for the given timestamp.
   // It's assumed that the timestamp, for which this function is being called,
   // is received as monotonic clock. This function then traces the changes in the
   // timestamps passed as argument and catches the moment when the 64-bit timebase
   // should be increased by a "segment length" (MAX_TIMESTAMP+1).

   // The checks will be provided for the following split:
   // [INITIAL30][FOLLOWING30]....[LAST30] <-- == CPacket::MAX_TIMESTAMP
   //
   // The following actions should be taken:
   // 1. Check if this is [LAST30]. If so, ENTER TSBPD-wrap-check state
   // 2. Then, it should turn into [INITIAL30] at some point. If so, use carryover MAX+1.
   // 3. Then it should switch to [FOLLOWING30]. If this is detected,
   //    - EXIT TSBPD-wrap-check state
   //    - save the carryover as the current time base.

   if (m_bTsbPdWrapCheck) 
   {
       // Wrap check period.

       if (timestamp < TSBPD_WRAP_PERIOD)
       {
           carryover = uint64_t(CPacket::MAX_TIMESTAMP) + 1;
       }
       // 
       else if ((timestamp >= TSBPD_WRAP_PERIOD)
               &&  (timestamp <= (TSBPD_WRAP_PERIOD * 2)))
       {
           /* Exiting wrap check period (if for packet delivery head) */
           m_bTsbPdWrapCheck = false;
           m_ullTsbPdTimeBase += uint64_t(CPacket::MAX_TIMESTAMP) + 1;
           tslog.Debug("tsppd wrap period ends");
       }
   }
   // Check if timestamp is in the last 30 seconds before reaching the MAX_TIMESTAMP.
   else if (timestamp > (CPacket::MAX_TIMESTAMP - TSBPD_WRAP_PERIOD))
   {
      /* Approching wrap around point, start wrap check period (if for packet delivery head) */
      m_bTsbPdWrapCheck = true;
      tslog.Debug("tsppd wrap period begins");
   }
   return(m_ullTsbPdTimeBase + carryover);
}

uint64_t CRcvBuffer::getPktTsbPdTime(uint32_t timestamp)
{
   return(getTsbPdTimeBase(timestamp) + m_uTsbPdDelay + timestamp + m_DriftTracer.drift());
}

int CRcvBuffer::setRcvTsbPdMode(uint64_t timebase, uint32_t delay)
{
    m_bTsbPdMode = true;
    m_bTsbPdWrapCheck = false;

    // Timebase passed here comes is calculated as:
    // >>> CTimer::getTime() - ctrlpkt->m_iTimeStamp
    // where ctrlpkt is the packet with SRT_CMD_HSREQ message.
    //
    // This function is called in the HSREQ reception handler only.
    m_ullTsbPdTimeBase = timebase;
    // XXX Note that this is completely wrong.
    // At least this solution this way won't work with application-supplied
    // timestamps. For that case the timestamps should be taken exclusively
    // from the data packets because in case of application-supplied timestamps
    // they come from completely different server and undergo different rules
    // of network latency and drift.
    m_uTsbPdDelay = delay;
    return 0;
}

#ifdef SRT_DEBUG_TSBPD_DRIFT
void CRcvBuffer::printDriftHistogram(int64_t iDrift)
{
     /*
      * Build histogram of drift values
      * First line  (ms): <=-10.0 -9.0 ... -1.0 - 0.0 + 1.0 ... 9.0 >=10.0
      * Second line (ms):         -0.9 ... -0.1 - 0.0 + 0.1 ... 0.9
      *  0    0    0    0    0    0    0    0    0    0 -    0 +    0    0    0    1    0    0    0    0    0    0
      *       0    0    0    0    0    0    0    0    0 -    0 +    0    0    0    0    0    0    0    0    0
      */
    iDrift /= 100;  // uSec to 100 uSec (0.1ms)
    if (-10 < iDrift && iDrift < 10)
    {
        /* Fill 100us histogram -900 .. 900 us 100 us increments */
        m_TsbPdDriftHisto100us[10 + iDrift]++;
    }
    else
    {
        /* Fill 1ms histogram <=-10.0, -9.0 .. 9.0, >=10.0 ms in 1 ms increments */
        iDrift /= 10;   // 100uSec to 1ms
        if (-10 < iDrift && iDrift < 10) m_TsbPdDriftHisto1ms[10 + iDrift]++;
        else if (iDrift <= -10)          m_TsbPdDriftHisto1ms[0]++;
        else                             m_TsbPdDriftHisto1ms[20]++;
    }

    if ((m_iTsbPdDriftNbSamples % TSBPD_DRIFT_PRT_SAMPLES) == 0)
    {
        int *histo = m_TsbPdDriftHisto1ms;

        fprintf(stderr, "%4d %4d %4d %4d %4d %4d %4d %4d %4d %4d - %4d + ",
                histo[0],histo[1],histo[2],histo[3],histo[4],
                histo[5],histo[6],histo[7],histo[8],histo[9],histo[10]);
        fprintf(stderr, "%4d %4d %4d %4d %4d %4d %4d %4d %4d %4d\n",
                histo[11],histo[12],histo[13],histo[14],histo[15],
                histo[16],histo[17],histo[18],histo[19],histo[20]);

        histo = m_TsbPdDriftHisto100us;
        fprintf(stderr, "     %4d %4d %4d %4d %4d %4d %4d %4d %4d - %4d + ",
                histo[1],histo[2],histo[3],histo[4],histo[5],
                histo[6],histo[7],histo[8],histo[9],histo[10]);
        fprintf(stderr, "%4d %4d %4d %4d %4d %4d %4d %4d %4d\n",
                histo[11],histo[12],histo[13],histo[14],histo[15],
                histo[16],histo[17],histo[18],histo[19]);
    }
}

void CRcvBuffer::printDriftOffset(int tsbPdOffset, int tsbPdDriftAvg)
{
    char szTime[32] = {};
    uint64_t now = CTimer::getTime();
    time_t tnow = (time_t)(now/1000000);
    strftime(szTime, sizeof(szTime), "%H:%M:%S", localtime(&tnow));
    fprintf(stderr, "%s.%03d: tsbpd offset=%d drift=%d usec\n", 
            szTime, (int)((now%1000000)/1000), tsbPdOffset, tsbPdDriftAvg);
    memset(m_TsbPdDriftHisto100us, 0, sizeof(m_TsbPdDriftHisto100us));
    memset(m_TsbPdDriftHisto1ms, 0, sizeof(m_TsbPdDriftHisto1ms));
}
#endif /* SRT_DEBUG_TSBPD_DRIFT */

void CRcvBuffer::addRcvTsbPdDriftSample(uint32_t timestamp, pthread_mutex_t& mutex_to_lock)
{
    if (!m_bTsbPdMode) // Not checked unless in TSBPD mode
        return;
    /*
     * TsbPD time drift correction
     * TsbPD time slowly drift over long period depleting decoder buffer or raising latency
     * Re-evaluate the time adjustment value using a receiver control packet (ACK-ACK).
     * ACK-ACK timestamp is RTT/2 ago (in sender's time base)
     * Data packet have origin time stamp which is older when retransmitted so not suitable for this.
     *
     * Every TSBPD_DRIFT_MAX_SAMPLES packets, the average drift is calculated
     * if -TSBPD_DRIFT_MAX_VALUE < avgTsbPdDrift < TSBPD_DRIFT_MAX_VALUE uSec, pass drift value to RcvBuffer to adjust delevery time.
     * if outside this range, adjust this->TsbPdTimeOffset and RcvBuffer->TsbPdTimeBase by +-TSBPD_DRIFT_MAX_VALUE uSec
     * to maintain TsbPdDrift values in reasonable range (-5ms .. +5ms).
     */

    // Note important thing: this function is being called _EXCLUSIVELY_ in the handler
    // of UMSG_ACKACK command reception. This means that the timestamp used here comes
    // from the CONTROL domain, not DATA domain (timestamps from DATA domain may be
    // either schedule time or a time supplied by the application).

    int64_t iDrift = CTimer::getTime() - (getTsbPdTimeBase(timestamp) + timestamp);

    CGuard::enterCS(mutex_to_lock);

    bool updated = m_DriftTracer.update(iDrift);

#ifdef SRT_DEBUG_TSBPD_DRIFT
    printDriftHistogram(iDrift);
#endif /* SRT_DEBUG_TSBPD_DRIFT */

    if ( updated )
    {
#ifdef SRT_DEBUG_TSBPD_DRIFT
        printDriftOffset(m_DriftTracer.overdrift(), m_DriftTracer.drift());
#endif /* SRT_DEBUG_TSBPD_DRIFT */

        m_ullTsbPdTimeBase += m_DriftTracer.overdrift();
    }

    CGuard::leaveCS(mutex_to_lock);
}

int CRcvBuffer::readMsg(char* data, int len)
{
    SRT_MSGCTRL dummy = srt_msgctrl_default;
    return readMsg(data, len, Ref(dummy));
}


int CRcvBuffer::readMsg(char* data, int len, ref_t<SRT_MSGCTRL> r_msgctl)
{
    SRT_MSGCTRL& msgctl = *r_msgctl;
    int p, q;
    bool passack;
    bool empty = true;
    uint64_t& rplaytime = msgctl.srctime;

    if (m_bTsbPdMode)
    {
        passack = false;
        int seq = 0;

<<<<<<< HEAD
        if (getRcvReadyMsg(Ref(r_tsbpdtime), Ref(seq)))
=======
        if (getRcvReadyMsg(Ref(rplaytime), Ref(seq)))
>>>>>>> e1051382
        {
            empty = false;

            // In TSBPD mode you always read one message
            // at a time and a message always fits in one UDP packet,
            // so in one "unit".
            p = q = m_iStartPos;

#ifdef SRT_DEBUG_TSBPD_OUTJITTER
            uint64_t now = CTimer::getTime();
            if ((now - rplaytime)/10 < 10)
                m_ulPdHisto[0][(now - rplaytime)/10]++;
            else if ((now - rplaytime)/100 < 10)
                m_ulPdHisto[1][(now - rplaytime)/100]++;
            else if ((now - rplaytime)/1000 < 10)
                m_ulPdHisto[2][(now - rplaytime)/1000]++;
            else
                m_ulPdHisto[3][1]++;
#endif   /* SRT_DEBUG_TSBPD_OUTJITTER */
        }
    }
    else
    {
        rplaytime = 0;
        if (scanMsg(Ref(p), Ref(q), Ref(passack)))
            empty = false;

    }

    if (empty)
        return 0;

    // This should happen just once. By 'empty' condition
    // we have a guarantee that m_pUnit[p] exists and is valid.
    CPacket& pkt1 = m_pUnit[p]->m_Packet;

    // This returns the sequence number and message number to
    // the API caller.
    msgctl.pktseq = pkt1.getSeqNo();
    msgctl.msgno = pkt1.getMsgSeq();

    int rs = len;
    while (p != (q + 1) % m_iSize)
    {
        int unitsize = m_pUnit[p]->m_Packet.getLength();
        if ((rs >= 0) && (unitsize > rs))
            unitsize = rs;

        if (unitsize > 0)
        {
            memcpy(data, m_pUnit[p]->m_Packet.m_pcData, unitsize);
            data += unitsize;
            rs -= unitsize;
            /* we removed bytes form receive buffer */
            countBytes(-1, -unitsize, true);


#if ENABLE_LOGGING
            {
                static uint64_t prev_now;
                static uint64_t prev_srctime;

                int32_t seq = m_pUnit[p]->m_Packet.m_iSeqNo;

                uint64_t nowtime = CTimer::getTime();
                //CTimer::rdtsc(nowtime);
                uint64_t srctime = getPktTsbPdTime(m_pUnit[p]->m_Packet.getMsgTimeStamp());

                int64_t timediff = nowtime - srctime;
                int64_t nowdiff = prev_now ? (nowtime - prev_now) : 0;
                uint64_t srctimediff = prev_srctime ? (srctime - prev_srctime) : 0;

                LOGC(dlog.Debug) << CONID() << "readMsg: DELIVERED seq=" << seq << " T=" << logging::FormatTime(srctime) << " in " << (timediff/1000.0) << "ms - "
                    "TIME-PREVIOUS: PKT: " << (srctimediff/1000.0) << " LOCAL: " << (nowdiff/1000.0);

                prev_now = nowtime;
                prev_srctime = srctime;
            }
#endif
        }

        if (!passack)
        {
            CUnit* tmp = m_pUnit[p];
            m_pUnit[p] = NULL;
            tmp->m_iFlag = CUnit::FREE;
            -- m_pUnitQueue->m_iCount;
        }
        else
            m_pUnit[p]->m_iFlag = CUnit::PASSACK;

        if (++ p == m_iSize)
            p = 0;
    }

    if (!passack)
        m_iStartPos = (q + 1) % m_iSize;

    return len - rs;
}


bool CRcvBuffer::scanMsg(ref_t<int> r_p, ref_t<int> r_q, ref_t<bool> passack)
{
    int& p = *r_p;
    int& q = *r_q;

    // empty buffer
    if ((m_iStartPos == m_iLastAckPos) && (m_iMaxPos <= 0))
    {
        LOGC(mglog.Debug) << "scanMsg: empty buffer";
        return false;
    }

    int rmpkts = 0;
    int rmbytes = 0;
    //skip all bad msgs at the beginning
    while (m_iStartPos != m_iLastAckPos)
    {
        // Roll up to the first valid unit
        if (!m_pUnit[m_iStartPos])
        {
            if (++ m_iStartPos == m_iSize)
                m_iStartPos = 0;
            continue;
        }

        // Note: PB_FIRST | PB_LAST == PB_SOLO.
        // testing if boundary() & PB_FIRST tests if the msg is first OR solo.
        if ( m_pUnit[m_iStartPos]->m_iFlag == CUnit::GOOD
                && m_pUnit[m_iStartPos]->m_Packet.getMsgBoundary() & PB_FIRST )
        {
            bool good = true;

            // look ahead for the whole message

            // We expect to see either of:
            // [PB_FIRST] [PB_SUBSEQUENT] [PB_SUBSEQUENT] [PB_LAST]
            // [PB_SOLO]
            // but not:
            // [PB_FIRST] NULL ...
            // [PB_FIRST] FREE/PASSACK/DROPPED...
            // If the message didn't look as expected, interrupt this.

            // This begins with a message starting at m_iStartPos
            // up to m_iLastAckPos OR until the PB_LAST message is found.
            // If any of the units on this way isn't good, this OUTER loop
            // will be interrupted.
            for (int i = m_iStartPos; i != m_iLastAckPos;)
            {
                if (!m_pUnit[i] || m_pUnit[i]->m_iFlag != CUnit::GOOD)
                {
                    good = false;
                    break;
                }

                // Likewise, boundary() & PB_LAST will be satisfied for last OR solo.
                if ( m_pUnit[i]->m_Packet.getMsgBoundary() & PB_LAST )
                    break;

                if (++ i == m_iSize)
                    i = 0;
            }

            if (good)
                break;
        }

        CUnit* tmp = m_pUnit[m_iStartPos];
        m_pUnit[m_iStartPos] = NULL;
        rmpkts++;
        rmbytes += tmp->m_Packet.getLength();
        tmp->m_iFlag = CUnit::FREE;
        -- m_pUnitQueue->m_iCount;

        if (++ m_iStartPos == m_iSize)
            m_iStartPos = 0;
    }
    /* we removed bytes form receive buffer */
    countBytes(-rmpkts, -rmbytes, true);

    // Not sure if this is correct, but this above 'while' loop exits
    // under the following conditions only:
    // - m_iStartPos == m_iLastAckPos (that makes passack = true)
    // - found at least GOOD unit with PB_FIRST and not all messages up to PB_LAST are good,
    //   in which case it returns with m_iStartPos <% m_iLastAckPos (earlier)
    // Also all units that lied before m_iStartPos are removed.

    p = -1;                  // message head
    q = m_iStartPos;         // message tail
    *passack = m_iStartPos == m_iLastAckPos;
    bool found = false;

    // looking for the first message
    //>>m_pUnit[size + m_iMaxPos] is not valid 

    // XXX Would be nice to make some very thorough refactoring here.

    // This rolls by q variable from m_iStartPos up to m_iLastAckPos,
    // actually from the first message up to the one with PB_LAST
    // or PB_SOLO boundary.

    // The 'i' variable used in this loop is just a stub, and the
    // upper value is just to make it "virtually infinite, but with
    // no exaggeration" (actually it makes sure that this loop does
    // not roll more than around the whole cyclic container). This variable
    // isn't used inside the loop at all.

    for (int i = 0, n = m_iMaxPos + getRcvDataSize(); i < n; ++ i)
    {
        if (m_pUnit[q] && m_pUnit[q]->m_iFlag == CUnit::GOOD)
        {
            // Equivalent pseudocode:
            // PacketBoundary bound = m_pUnit[q]->m_Packet.getMsgBoundary();
            // if ( IsSet(bound, PB_FIRST) )
            //     p = q;
            // if ( IsSet(bound, PB_LAST) && p != -1 ) 
            //     found = true;
            //
            // Not implemented this way because it uselessly check p for -1
            // also after setting it explicitly.

            switch (m_pUnit[q]->m_Packet.getMsgBoundary())
            {
            case PB_SOLO: // 11
                p = q;
                found = true;
                break;

            case PB_FIRST: // 10
                p = q;
                break;

            case PB_LAST: // 01
                if (p != -1)
                    found = true;
                break;

            case PB_SUBSEQUENT:
                ; // do nothing (caught first, rolling for last)
            }
        }
        else
        {
            // a hole in this message, not valid, restart search
            p = -1;
        }

        // 'found' is set when the current iteration hit a message with PB_LAST
        // (including PB_SOLO since the very first message).
        if (found)
        {
            // the msg has to be ack'ed or it is allowed to read out of order, and was not read before
            if (!*passack || !m_pUnit[q]->m_Packet.getMsgOrderFlag())
            {
                LOGC(mglog.Debug) << "scanMsg: found next-to-broken message, delivering OUT OF ORDER.";
                break;
            }

            found = false;
        }

        if (++ q == m_iSize)
            q = 0;

        if (q == m_iLastAckPos)
            *passack = true;
    }

    // no msg found
    if (!found)
    {
        // NOTE:
        // This situation may only happen if:
        // - Found a packet with PB_FIRST, so p = q at the moment when it was found
        // - Possibly found following components of that message up to shifted q
        // - Found no terminal packet (PB_LAST) for that message.

        // if the message is larger than the receiver buffer, return part of the message
        if ((p != -1) && ((q + 1) % m_iSize == p))
        {
            LOGC(mglog.Debug) << "scanMsg: BUFFER FULL and message is INCOMPLETE. Returning PARTIAL MESSAGE.";
            found = true;
        }
        else
        {
            LOGC(mglog.Debug) << "scanMsg: PARTIAL or NO MESSAGE found: p=" << p << " q=" << q;
        }
    }
    else
    {
        LOGC(mglog.Debug) << "scanMsg: extracted message p=" << p << " q=" << q << " (" << ((q-p+m_iSize+1)%m_iSize) << " packets)";
    }

    return found;
}<|MERGE_RESOLUTION|>--- conflicted
+++ resolved
@@ -398,9 +398,9 @@
    // flags for PH_MSGNO will be applied directly there. Then here the value for setting
    // PH_MSGNO will be set as is.
    m_pCurrBlock->m_iMsgNoBitset |= MSGNO_ENCKEYSPEC::wrap(kflgs);
-   msgno_bitset = m_pCurrBlock->m_iMsgNoBitset;
-
-   srctime =
+   *msgno_bitset = m_pCurrBlock->m_iMsgNoBitset;
+
+   *srctime =
       m_pCurrBlock->m_ullSourceTime_us ? m_pCurrBlock->m_ullSourceTime_us :
       m_pCurrBlock->m_ullOriginTime_us;
 
@@ -411,8 +411,12 @@
    return readlen;
 }
 
-int CSndBuffer::extractDataToSend(char** data, const int offset, ref_t<int32_t> msgno_bitset, ref_t<uint64_t> srctime, ref_t<int> msglen)
-{
+int CSndBuffer::extractDataToSend(char** data, const int offset, ref_t<int32_t> r_msgno_bitset, ref_t<uint64_t> r_srctime, ref_t<int> r_msglen)
+{
+   int32_t& msgno_bitset = *r_msgno_bitset;
+   uint64_t& srctime = *r_srctime;
+   int& msglen = *r_msglen;
+
    CGuard bufferguard(m_BufLock);
 
    Block* p = m_pFirstBlock;
@@ -1534,11 +1538,7 @@
         passack = false;
         int seq = 0;
 
-<<<<<<< HEAD
-        if (getRcvReadyMsg(Ref(r_tsbpdtime), Ref(seq)))
-=======
         if (getRcvReadyMsg(Ref(rplaytime), Ref(seq)))
->>>>>>> e1051382
         {
             empty = false;
 
