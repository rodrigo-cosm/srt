/*
 * SRT - Secure, Reliable, Transport
 * Copyright (c) 2018 Haivision Systems Inc.
 * 
 * This Source Code Form is subject to the terms of the Mozilla Public
 * License, v. 2.0. If a copy of the MPL was not distributed with this
 * file, You can obtain one at http://mozilla.org/MPL/2.0/.
 * 
 */

/*****************************************************************************
Copyright (c) 2001 - 2011, The Board of Trustees of the University of Illinois.
All rights reserved.

Redistribution and use in source and binary forms, with or without
modification, are permitted provided that the following conditions are
met:

* Redistributions of source code must retain the above
  copyright notice, this list of conditions and the
  following disclaimer.

* Redistributions in binary form must reproduce the
  above copyright notice, this list of conditions
  and the following disclaimer in the documentation
  and/or other materials provided with the distribution.

* Neither the name of the University of Illinois
  nor the names of its contributors may be used to
  endorse or promote products derived from this
  software without specific prior written permission.

THIS SOFTWARE IS PROVIDED BY THE COPYRIGHT HOLDERS AND CONTRIBUTORS "AS
IS" AND ANY EXPRESS OR IMPLIED WARRANTIES, INCLUDING, BUT NOT LIMITED TO,
THE IMPLIED WARRANTIES OF MERCHANTABILITY AND FITNESS FOR A PARTICULAR
PURPOSE ARE DISCLAIMED. IN NO EVENT SHALL THE COPYRIGHT OWNER OR
CONTRIBUTORS BE LIABLE FOR ANY DIRECT, INDIRECT, INCIDENTAL, SPECIAL,
EXEMPLARY, OR CONSEQUENTIAL DAMAGES (INCLUDING, BUT NOT LIMITED TO,
PROCUREMENT OF SUBSTITUTE GOODS OR SERVICES; LOSS OF USE, DATA, OR
PROFITS; OR BUSINESS INTERRUPTION) HOWEVER CAUSED AND ON ANY THEORY OF
LIABILITY, WHETHER IN CONTRACT, STRICT LIABILITY, OR TORT (INCLUDING
NEGLIGENCE OR OTHERWISE) ARISING IN ANY WAY OUT OF THE USE OF THIS
SOFTWARE, EVEN IF ADVISED OF THE POSSIBILITY OF SUCH DAMAGE.
*****************************************************************************/

/*****************************************************************************
written by
   Yunhong Gu, last updated 03/12/2011
modified by
   Haivision Systems Inc.
*****************************************************************************/

#include "platform_sys.h"

#include <cstring>
#include <cmath>
#include "buffer.h"
#include "packet.h"
#include "core.h" // provides some constants
#include "logging.h"

using namespace std;
using namespace srt_logging;
using namespace srt::sync;

CSndBuffer::CSndBuffer(int size, int mss)
    : m_BufLock()
    , m_pBlock(NULL)
    , m_pFirstBlock(NULL)
    , m_pCurrBlock(NULL)
    , m_pLastBlock(NULL)
    , m_pBuffer(NULL)
    , m_iNextMsgNo(1)
    , m_iSize(size)
    , m_iMSS(mss)
    , m_iCount(0)
    , m_iBytesCount(0)
#ifdef SRT_ENABLE_SNDBUFSZ_MAVG
    , m_iCountMAvg(0)
    , m_iBytesCountMAvg(0)
    , m_TimespanMAvg(0)
#endif
    , m_iInRatePktsCount(0)
    , m_iInRateBytesCount(0)
    , m_InRatePeriod(INPUTRATE_FAST_START_US)   // 0.5 sec (fast start)
    , m_iInRateBps(INPUTRATE_INITIAL_BYTESPS)
{
   // initial physical buffer of "size"
   m_pBuffer = new Buffer;
   m_pBuffer->m_pcData = new char [m_iSize * m_iMSS];
   m_pBuffer->m_iSize = m_iSize;
   m_pBuffer->m_pNext = NULL;

   // circular linked list for out bound packets
   m_pBlock = new Block;
   Block* pb = m_pBlock;
   for (int i = 1; i < m_iSize; ++ i)
   {
      pb->m_pNext = new Block;
      pb->m_iMsgNoBitset = 0;
      pb = pb->m_pNext;
   }
   pb->m_pNext = m_pBlock;

   pb = m_pBlock;
   char* pc = m_pBuffer->m_pcData;
   for (int i = 0; i < m_iSize; ++ i)
   {
      pb->m_pcData = pc;
      pb = pb->m_pNext;
      pc += m_iMSS;
   }

   m_pFirstBlock = m_pCurrBlock = m_pLastBlock = m_pBlock;
   createMutex(m_BufLock, "Buf");
}

CSndBuffer::~CSndBuffer()
{
   Block* pb = m_pBlock->m_pNext;
   while (pb != m_pBlock)
   {
      Block* temp = pb;
      pb = pb->m_pNext;
      delete temp;
   }
   delete m_pBlock;

   while (m_pBuffer != NULL)
   {
      Buffer* temp = m_pBuffer;
      m_pBuffer = m_pBuffer->m_pNext;
      delete [] temp->m_pcData;
      delete temp;
   }
}

void CSndBuffer::addBuffer(const char* data, int len, SRT_MSGCTRL& w_mctrl)
{
    int32_t& w_msgno = w_mctrl.msgno;
    int32_t& w_seqno = w_mctrl.pktseq;
    uint64_t& w_srctime = w_mctrl.srctime;
    int& w_ttl = w_mctrl.msgttl;
    int size = len / m_iMSS;
    if ((len % m_iMSS) != 0)
        size ++;

    HLOGC(mglog.Debug, log << "addBuffer: size=" << m_iCount << " reserved=" << m_iSize << " needs=" << size << " buffers for " << len << " bytes");

    // dynamically increase sender buffer
    while (size + m_iCount >= m_iSize)
    {
        HLOGC(mglog.Debug, log << "addBuffer: ... still lacking " << (size + m_iCount - m_iSize) << " buffers...");
        increase();
    }

    const steady_clock::time_point time = steady_clock::now();
    if (w_srctime == 0)
    {
        HLOGC(dlog.Debug, log << CONID() << "addBuffer: DEFAULT SRCTIME - overriding with current time.");
        w_srctime = time.us_since_epoch();
    }
    int32_t inorder = w_mctrl.inorder ? MSGNO_PACKET_INORDER::mask : 0;

    HLOGC(dlog.Debug, log << CONID() << "addBuffer: adding "
        << size << " packets (" << len << " bytes) to send, msgno="
        << (w_msgno ? w_msgno : m_iNextMsgNo)
        << (inorder ? "" : " NOT") << " in order");

    // The sequence number passed to this function is the sequence number
    // that the very first packet from the packet series should get here.
    // If there's more than one packet, this function must increase it by itself
    // and then return the accordingly modified sequence number in the reference.

    Block* s = m_pLastBlock;

    if (w_msgno == 0) // DEFAULT-UNCHANGED msgno supplied
    {
        HLOGC(dlog.Debug, log << "addBuffer: using internally managed msgno=" << m_iNextMsgNo);
        w_msgno = m_iNextMsgNo;
    }
    else
    {
        HLOGC(dlog.Debug, log << "addBuffer: OVERWRITTEN by msgno supplied by caller: msgno=" << w_msgno);
        m_iNextMsgNo = w_msgno;
    }

    for (int i = 0; i < size; ++ i)
    {
        int pktlen = len - i * m_iMSS;
        if (pktlen > m_iMSS)
            pktlen = m_iMSS;

        HLOGC(dlog.Debug, log << "addBuffer: %" << w_seqno << " #" << w_msgno
                << " spreading from=" << (i*m_iMSS) << " size=" << pktlen
                << " TO BUFFER:" << (void*)s->m_pcData);
        memcpy(s->m_pcData, data + i * m_iMSS, pktlen);
        s->m_iLength = pktlen;

        s->m_iSeqNo = w_seqno;
        w_seqno = CSeqNo::incseq(w_seqno);

        s->m_iMsgNoBitset = m_iNextMsgNo | inorder;
        if (i == 0)
            s->m_iMsgNoBitset |= PacketBoundaryBits(PB_FIRST);
        if (i == size - 1)
            s->m_iMsgNoBitset |= PacketBoundaryBits(PB_LAST);
        // NOTE: if i is neither 0 nor size-1, it resuls with PB_SUBSEQUENT.
        //       if i == 0 == size-1, it results with PB_SOLO. 
        // Packets assigned to one message can be:
        // [PB_FIRST] [PB_SUBSEQUENT] [PB_SUBSEQUENT] [PB_LAST] - 4 packets per message
        // [PB_FIRST] [PB_LAST] - 2 packets per message
        // [PB_SOLO] - 1 packet per message

        s->m_ullSourceTime_us = w_srctime;
        s->m_tsOriginTime = time;
        s->m_iTTL = w_ttl;

        // XXX unchecked condition: s->m_pNext == NULL.
        // Should never happen, as the call to increase() should ensure enough buffers.
        SRT_ASSERT(s->m_pNext);
        s = s->m_pNext;
    }
    m_pLastBlock = s;

    enterCS(m_BufLock);
    m_iCount += size;

    m_iBytesCount += len;
    m_tsLastOriginTime = time;

    updateInputRate(time, size, len);

#ifdef SRT_ENABLE_SNDBUFSZ_MAVG
    updAvgBufSize(time);
#endif

    leaveCS(m_BufLock);


    // MSGNO_SEQ::mask has a form: 00000011111111...
    // At least it's known that it's from some index inside til the end (to bit 0).
    // If this value has been reached in a step of incrementation, it means that the
    // maximum value has been reached. Casting to int32_t to ensure the same sign
    // in comparison, although it's far from reaching the sign bit.

    m_iNextMsgNo ++;
    if (m_iNextMsgNo == int32_t(MSGNO_SEQ::mask))
        m_iNextMsgNo = 1;
}

void CSndBuffer::setInputRateSmpPeriod(int period)
{
    m_InRatePeriod = (uint64_t)period; //(usec) 0=no input rate calculation
}

void CSndBuffer::updateInputRate(const steady_clock::time_point& time, int pkts, int bytes)
{
    //no input rate calculation
    if (m_InRatePeriod == 0)
        return;

    if (is_zero(m_tsInRateStartTime))
    {
        m_tsInRateStartTime = time;
        return;
    }

    m_iInRatePktsCount  += pkts;
    m_iInRateBytesCount += bytes;

    // Trigger early update in fast start mode
    const bool early_update = (m_InRatePeriod < INPUTRATE_RUNNING_US)
        && (m_iInRatePktsCount > INPUTRATE_MAX_PACKETS);

    const uint64_t period_us = count_microseconds(time - m_tsInRateStartTime);
    if (early_update || period_us > m_InRatePeriod)
    {
        //Required Byte/sec rate (payload + headers)
        m_iInRateBytesCount += (m_iInRatePktsCount * CPacket::SRT_DATA_HDR_SIZE);
        m_iInRateBps = (int)(((int64_t)m_iInRateBytesCount * 1000000) / period_us);
        HLOGC(dlog.Debug, log << "updateInputRate: pkts:" << m_iInRateBytesCount << " bytes:" << m_iInRatePktsCount
                << " rate=" << (m_iInRateBps*8)/1000
                << "kbps interval=" << period_us);
        m_iInRatePktsCount = 0;
        m_iInRateBytesCount = 0;
        m_tsInRateStartTime = time;

        setInputRateSmpPeriod(INPUTRATE_RUNNING_US);
    }
}


int CSndBuffer::addBufferFromFile(fstream& ifs, int len)
{
   int size = len / m_iMSS;
   if ((len % m_iMSS) != 0)
      size ++;

   HLOGC(mglog.Debug, log << "addBufferFromFile: size=" << m_iCount << " reserved=" << m_iSize << " needs=" << size << " buffers for " << len << " bytes");

   // dynamically increase sender buffer
   while (size + m_iCount >= m_iSize)
   {
      HLOGC(mglog.Debug, log << "addBufferFromFile: ... still lacking " << (size + m_iCount - m_iSize) << " buffers...");
      increase();
   }

   HLOGC(dlog.Debug, log << CONID() << "addBufferFromFile: adding "
       << size << " packets (" << len << " bytes) to send, msgno=" << m_iNextMsgNo);

   Block* s = m_pLastBlock;
   int total = 0;
   for (int i = 0; i < size; ++ i)
   {
      if (ifs.bad() || ifs.fail() || ifs.eof())
         break;

      int pktlen = len - i * m_iMSS;
      if (pktlen > m_iMSS)
         pktlen = m_iMSS;

      HLOGC(dlog.Debug, log << "addBufferFromFile: reading from=" << (i*m_iMSS) << " size=" << pktlen << " TO BUFFER:" << (void*)s->m_pcData);
      ifs.read(s->m_pcData, pktlen);
      if ((pktlen = int(ifs.gcount())) <= 0)
         break;

      // currently file transfer is only available in streaming mode, message is always in order, ttl = infinite
      s->m_iMsgNoBitset = m_iNextMsgNo | MSGNO_PACKET_INORDER::mask;
      if (i == 0)
         s->m_iMsgNoBitset |= PacketBoundaryBits(PB_FIRST);
      if (i == size - 1)
         s->m_iMsgNoBitset |= PacketBoundaryBits(PB_LAST);
      // NOTE: PB_FIRST | PB_LAST == PB_SOLO.
      // none of PB_FIRST & PB_LAST == PB_SUBSEQUENT.

      s->m_iLength = pktlen;
      s->m_iTTL = -1;
      s = s->m_pNext;

      total += pktlen;
   }
   m_pLastBlock = s;

   enterCS(m_BufLock);
   m_iCount += size;
   m_iBytesCount += total;

   leaveCS(m_BufLock);

   m_iNextMsgNo ++;
   if (m_iNextMsgNo == int32_t(MSGNO_SEQ::mask))
      m_iNextMsgNo = 1;

   return total;
}

int CSndBuffer::readData(CPacket& w_packet, steady_clock::time_point& w_srctime, int kflgs)
{
   // No data to read
   if (m_pCurrBlock == m_pLastBlock)
      return 0;

   // Make the packet REFLECT the data stored in the buffer.
   w_packet.m_pcData = m_pCurrBlock->m_pcData;
   int readlen = m_pCurrBlock->m_iLength;
   w_packet.setLength(readlen);
   w_packet.m_iSeqNo = m_pCurrBlock->m_iSeqNo;

   // XXX This is probably done because the encryption should happen
   // just once, and so this sets the encryption flags to both msgno bitset
   // IN THE PACKET and IN THE BLOCK. This is probably to make the encryption
   // happen at the time when scheduling a new packet to send, but the packet
   // must remain in the send buffer until it's ACKed. For the case of rexmit
   // the packet will be taken "as is" (that is, already encrypted).
   //
   // The problem is in the order of things:
   // 0. When the application stores the data, some of the flags for PH_MSGNO are set.
   // 1. The readData() is called to get the original data sent by the application.
   // 2. The data are original and must be encrypted. They WILL BE encrypted, later.
   // 3. So far we are in readData() so the encryption flags must be updated NOW because
   //    later we won't have access to the block's data.
   // 4. After exiting from readData(), the packet is being encrypted. It's immediately
   //    sent, however the data must remain in the sending buffer until they are ACKed.
   // 5. In case when rexmission is needed, the second overloaded version of readData
   //    is being called, and the buffer + PH_MSGNO value is extracted. All interesting
   //    flags must be present and correct at that time.
   //
   // The only sensible way to fix this problem is to encrypt the packet not after
   // extracting from here, but when the packet is stored into CSndBuffer. The appropriate
   // flags for PH_MSGNO will be applied directly there. Then here the value for setting
   // PH_MSGNO will be set as is.

   if (kflgs == -1)
   {
       HLOGC(dlog.Debug, log << CONID() << " CSndBuffer: ERROR: encryption required and not possible. NOT SENDING.");
       readlen = 0;
   }
   else
   {
       m_pCurrBlock->m_iMsgNoBitset |= MSGNO_ENCKEYSPEC::wrap(kflgs);
   }
   w_packet.m_iMsgNo = m_pCurrBlock->m_iMsgNoBitset;

   // TODO: FR #930. Use source time if it is provided.
   w_srctime = m_pCurrBlock->m_tsOriginTime;
   /* *srctime =
      m_pCurrBlock->m_ullSourceTime_us ? m_pCurrBlock->m_ullSourceTime_us :
      m_pCurrBlock->m_tsOriginTime;*/

   m_pCurrBlock = m_pCurrBlock->m_pNext;

   HLOGC(dlog.Debug, log << CONID() << "CSndBuffer: extracting packet size=" << readlen << " to send");

   return readlen;
}

int CSndBuffer::readData(const int offset, CPacket& w_packet, steady_clock::time_point& w_srctime, int& w_msglen)
{
   int32_t& msgno_bitset = w_packet.m_iMsgNo;

   CGuard bufferguard(m_BufLock);

   Block* p = m_pFirstBlock;

   // XXX Suboptimal procedure to keep the blocks identifiable
   // by sequence number. Consider using some circular buffer.
   for (int i = 0; i < offset; ++ i)
      p = p->m_pNext;

   // Check if the block that is the next candidate to send (m_pCurrBlock pointing) is stale.

   // If so, then inform the caller that it should first take care of the whole
   // message (all blocks with that message id). Shift the m_pCurrBlock pointer
   // to the position past the last of them. Then return -1 and set the
   // msgno_bitset return reference to the message id that should be dropped as
   // a whole.

   // After taking care of that, the caller should immediately call this function again,
   // this time possibly in order to find the real data to be sent.

   // if found block is stale
   // (This is for messages that have declared TTL - messages that fail to be sent
   // before the TTL defined time comes, will be dropped).
   if ((p->m_iTTL >= 0) && (count_milliseconds(steady_clock::now() - p->m_tsOriginTime) > p->m_iTTL))
   {
      int32_t msgno = p->getMsgSeq();
      w_msglen = 1;
      p = p->m_pNext;
      bool move = false;
      while (msgno == p->getMsgSeq())
      {
         if (p == m_pCurrBlock)
            move = true;
         p = p->m_pNext;
         if (move)
            m_pCurrBlock = p;
         w_msglen++;
      }

      HLOGC(dlog.Debug, log << "CSndBuffer::readData: due to TTL exceeded, " << w_msglen << " messages to drop, up to " << msgno);

      // If readData returns -1, then msgno_bitset is understood as a Message ID to drop.
      // This means that in this case it should be written by the message sequence value only
      // (not the whole 4-byte bitset written at PH_MSGNO).
      msgno_bitset = msgno;
      return -1;
   }

   w_packet.m_pcData = p->m_pcData;
   int readlen = p->m_iLength;
   w_packet.setLength(readlen);

   // XXX Here the value predicted to be applied to PH_MSGNO field is extracted.
   // As this function is predicted to extract the data to send as a rexmited packet,
   // the packet must be in the form ready to send - so, in case of encryption,
   // encrypted, and with all ENC flags already set. So, the first call to send
   // the packet originally (the other overload of this function) must set these
   // flags.
   w_packet.m_iMsgNo = p->m_iMsgNoBitset;

   // TODO: FR #930. Use source time if it is provided.
   w_srctime = m_pCurrBlock->m_tsOriginTime;
   /*w_srctime =
      m_pCurrBlock->m_ullSourceTime_us ? m_pCurrBlock->m_ullSourceTime_us :
      m_pCurrBlock->m_tsOriginTime;*/

   HLOGC(dlog.Debug, log << CONID() << "CSndBuffer: getting packet %"
           << p->m_iSeqNo << " as per %" << w_packet.m_iSeqNo
           << " size=" << readlen << " to send [REXMIT]");

   return readlen;
}

void CSndBuffer::ackData(int offset)
{
   CGuard bufferguard(m_BufLock);

   bool move = false;
   for (int i = 0; i < offset; ++ i)
   {
      m_iBytesCount -= m_pFirstBlock->m_iLength;
      if (m_pFirstBlock == m_pCurrBlock)
          move = true;
      m_pFirstBlock = m_pFirstBlock->m_pNext;
   }
   if (move)
       m_pCurrBlock = m_pFirstBlock;

   m_iCount -= offset;

#ifdef SRT_ENABLE_SNDBUFSZ_MAVG
   updAvgBufSize(steady_clock::now());
#endif

   CTimer::triggerEvent();
}

int CSndBuffer::getCurrBufSize() const
{
   return m_iCount;
}

#ifdef SRT_ENABLE_SNDBUFSZ_MAVG

int CSndBuffer::getAvgBufSize(int& w_bytes, int& w_tsp)
{
    CGuard bufferguard(m_BufLock); /* Consistency of pkts vs. bytes vs. spantime */

    /* update stats in case there was no add/ack activity lately */
    updAvgBufSize(steady_clock::now());

    w_bytes = m_iBytesCountMAvg;
    w_tsp = m_TimespanMAvg;
    return(m_iCountMAvg);
}

void CSndBuffer::updAvgBufSize(const steady_clock::time_point& now)
{
   const uint64_t elapsed_ms = count_milliseconds(now - m_tsLastSamplingTime); //ms since last sampling

   if ((1000000 / SRT_MAVG_SAMPLING_RATE) / 1000 > elapsed_ms)
      return;

   if (1000 < elapsed_ms)
   {
      /* No sampling in last 1 sec, initialize average */
      m_iCountMAvg = getCurrBufSize((m_iBytesCountMAvg), (m_TimespanMAvg));
      m_tsLastSamplingTime = now;
   }
   else //((1000000 / SRT_MAVG_SAMPLING_RATE) / 1000 <= elapsed_ms)
   {
      /*
      * weight last average value between -1 sec and last sampling time (LST)
      * and new value between last sampling time and now
      *                                      |elapsed_ms|
      *   +----------------------------------+-------+
      *  -1                                 LST      0(now)
      */
      int instspan;
      int bytescount;
      int count = getCurrBufSize((bytescount), (instspan));

      HLOGC(dlog.Debug, log << "updAvgBufSize: " << elapsed_ms
              << ": " << count << " " << bytescount
              << " " << instspan << "ms");

      m_iCountMAvg      = (int)(((count      * (1000 - elapsed_ms)) + (count      * elapsed_ms)) / 1000);
      m_iBytesCountMAvg = (int)(((bytescount * (1000 - elapsed_ms)) + (bytescount * elapsed_ms)) / 1000);
      m_TimespanMAvg    = (int)(((instspan   * (1000 - elapsed_ms)) + (instspan   * elapsed_ms)) / 1000);
      m_tsLastSamplingTime = now;
   }
}

#endif /* SRT_ENABLE_SNDBUFSZ_MAVG */

int CSndBuffer::getCurrBufSize(int& w_bytes, int& w_timespan)
{
   w_bytes = m_iBytesCount;
   /* 
   * Timespan can be less then 1000 us (1 ms) if few packets. 
   * Also, if there is only one pkt in buffer, the time difference will be 0.
   * Therefore, always add 1 ms if not empty.
   */
   w_timespan = 0 < m_iCount ? count_milliseconds(m_tsLastOriginTime - m_pFirstBlock->m_tsOriginTime) + 1 : 0;

   return m_iCount;
}

int CSndBuffer::dropLateData(int& bytes, const steady_clock::time_point& too_late_time)
{
   int dpkts = 0;
   int dbytes = 0;
   bool move = false;

   CGuard bufferguard (m_BufLock);
   for (int i = 0; i < m_iCount && m_pFirstBlock->m_tsOriginTime < too_late_time; ++ i)
   {
      dpkts++;
      dbytes += m_pFirstBlock->m_iLength;

      if (m_pFirstBlock == m_pCurrBlock)
          move = true;
      m_pFirstBlock = m_pFirstBlock->m_pNext;
   }

   if (move)
   {
       m_pCurrBlock = m_pFirstBlock;
   }
   m_iCount -= dpkts;

   m_iBytesCount -= dbytes;
   bytes = dbytes;

#ifdef SRT_ENABLE_SNDBUFSZ_MAVG
   updAvgBufSize(steady_clock::now());
#endif /* SRT_ENABLE_SNDBUFSZ_MAVG */

// CTimer::triggerEvent();
   return(dpkts);
}

void CSndBuffer::increase()
{
   int unitsize = m_pBuffer->m_iSize;

   // new physical buffer
   Buffer* nbuf = NULL;
   try
   {
      nbuf  = new Buffer;
      nbuf->m_pcData = new char [unitsize * m_iMSS];
   }
   catch (...)
   {
      delete nbuf;
      throw CUDTException(MJ_SYSTEMRES, MN_MEMORY, 0);
   }
   nbuf->m_iSize = unitsize;
   nbuf->m_pNext = NULL;

   // insert the buffer at the end of the buffer list
   Buffer* p = m_pBuffer;
   while (p->m_pNext != NULL)
      p = p->m_pNext;
   p->m_pNext = nbuf;

   // new packet blocks
   Block* nblk = NULL;
   try
   {
      nblk = new Block;
   }
   catch (...)
   {
      delete nblk;
      throw CUDTException(MJ_SYSTEMRES, MN_MEMORY, 0);
   }
   Block* pb = nblk;
   for (int i = 1; i < unitsize; ++ i)
   {
      pb->m_pNext = new Block;
      pb = pb->m_pNext;
   }

   // insert the new blocks onto the existing one
   pb->m_pNext = m_pLastBlock->m_pNext;
   m_pLastBlock->m_pNext = nblk;

   pb = nblk;
   char* pc = nbuf->m_pcData;
   for (int i = 0; i < unitsize; ++ i)
   {
      pb->m_pcData = pc;
      pb = pb->m_pNext;
      pc += m_iMSS;
   }

   m_iSize += unitsize;

   HLOGC(dlog.Debug, log << "CSndBuffer: BUFFER FULL - adding " << (unitsize*m_iMSS) << " bytes spread to " << unitsize << " blocks"
       << " (total size: " << m_iSize << " bytes)");

}

////////////////////////////////////////////////////////////////////////////////

/*
*   RcvBuffer (circular buffer):
*
*   |<------------------- m_iSize ----------------------------->|
*   |       |<--- acked pkts -->|<--- m_iMaxPos --->|           |
*   |       |                   |                   |           |
*   +---+---+---+---+---+---+---+---+---+---+---+---+---+   +---+
*   | 0 | 0 | 1 | 1 | 1 | 0 | 1 | 1 | 1 | 1 | 0 | 1 | 0 |...| 0 | m_pUnit[]
*   +---+---+---+---+---+---+---+---+---+---+---+---+---+   +---+
*             |                 | |               |
*             |                   |               \__last pkt received
*             |                   \___ m_iLastAckPos: last ack sent
*             \___ m_iStartPos: first message to read
*                      
*   m_pUnit[i]->m_iFlag: 0:free, 1:good, 2:passack, 3:dropped
* 
*   thread safety:
*    m_iStartPos:   CUDT::m_RecvLock 
*    m_iLastAckPos: CUDT::m_AckLock 
*    m_iMaxPos:     none? (modified on add and ack
*/


// XXX Init values moved to in-class.
//const uint32_t CRcvBuffer::TSBPD_WRAP_PERIOD = (30*1000000);    //30 seconds (in usec)
//const int CRcvBuffer::TSBPD_DRIFT_MAX_VALUE   = 5000;  // usec
//const int CRcvBuffer::TSBPD_DRIFT_MAX_SAMPLES = 1000;  // ACK-ACK packets
#ifdef SRT_DEBUG_TSBPD_DRIFT
//const int CRcvBuffer::TSBPD_DRIFT_PRT_SAMPLES = 200;   // ACK-ACK packets
#endif

CRcvBuffer::CRcvBuffer(CUnitQueue* queue, int bufsize_pkts):
m_pUnit(NULL),
m_iSize(bufsize_pkts),
m_pUnitQueue(queue),
m_iStartPos(0),
m_iLastAckPos(0),
m_iMaxPos(0),
m_iNotch(0)
,m_BytesCountLock()
,m_iBytesCount(0)
,m_iAckedPktsCount(0)
,m_iAckedBytesCount(0)
,m_iAvgPayloadSz(7*188)
,m_bTsbPdMode(false)
,m_tdTsbPdDelay(0)
,m_bTsbPdWrapCheck(false)
#ifdef SRT_ENABLE_RCVBUFSZ_MAVG
,m_TimespanMAvg(0)
,m_iCountMAvg(0)
,m_iBytesCountMAvg(0)
#endif
{
   m_pUnit = new CUnit* [m_iSize];
   for (int i = 0; i < m_iSize; ++ i)
      m_pUnit[i] = NULL;

#ifdef SRT_DEBUG_TSBPD_DRIFT
   memset(m_TsbPdDriftHisto100us, 0, sizeof(m_TsbPdDriftHisto100us));
   memset(m_TsbPdDriftHisto1ms, 0, sizeof(m_TsbPdDriftHisto1ms));
#endif
   createMutex(m_BytesCountLock, "BytesCount");
}

CRcvBuffer::~CRcvBuffer()
{
   for (int i = 0; i < m_iSize; ++ i)
   {
      if (m_pUnit[i] != NULL)
      {
          m_pUnitQueue->makeUnitFree(m_pUnit[i]);
      }
   }

   delete [] m_pUnit;
}

void CRcvBuffer::countBytes(int pkts, int bytes, bool acked)
{
   /*
   * Byte counter changes from both sides (Recv & Ack) of the buffer
   * so the higher level lock is not enough for thread safe op.
   *
   * pkts are...
   *  added (bytes>0, acked=false),
   *  acked (bytes>0, acked=true),
   *  removed (bytes<0, acked=n/a)
   */
   CGuard cg (m_BytesCountLock);

   if (!acked) //adding new pkt in RcvBuffer
   {
       m_iBytesCount += bytes; /* added or removed bytes from rcv buffer */
       if (bytes > 0) /* Assuming one pkt when adding bytes */
          m_iAvgPayloadSz = ((m_iAvgPayloadSz * (100 - 1)) + bytes) / 100; 
   }
   else // acking/removing pkts to/from buffer
   {
       m_iAckedPktsCount += pkts; /* acked or removed pkts from rcv buffer */
       m_iAckedBytesCount += bytes; /* acked or removed bytes from rcv buffer */

       if (bytes < 0) m_iBytesCount += bytes; /* removed bytes from rcv buffer */
   }
}

int CRcvBuffer::addData(CUnit* unit, int offset)
{
   SRT_ASSERT(unit != NULL);
   if (offset >= getAvailBufSize())
       return -1;

   const int pos = (m_iLastAckPos + offset) % m_iSize;
   if (offset >= m_iMaxPos)
      m_iMaxPos = offset + 1;

   if (m_pUnit[pos] != NULL) {
      HLOGC(dlog.Debug, log << "addData: unit %" << unit->m_Packet.m_iSeqNo
              << " rejected, already exists");
      return -1;
   }
   m_pUnit[pos] = unit;
   countBytes(1, (int) unit->m_Packet.getLength());

   m_pUnitQueue->makeUnitGood(unit);

   HLOGC(dlog.Debug, log << "addData: unit %" << unit->m_Packet.m_iSeqNo
           << " accepted, off=" << offset << " POS=" << pos);
   return 0;
}

int CRcvBuffer::readBuffer(char* data, int len)
{
    int p = m_iStartPos;
    int lastack = m_iLastAckPos;
    int rs = len;
#if ENABLE_HEAVY_LOGGING
    char* begin = data;
#endif

    const steady_clock::time_point now = (m_bTsbPdMode ? steady_clock::now() : steady_clock::time_point());

    HLOGC(dlog.Debug, log << CONID() << "readBuffer: start=" << p << " lastack=" << lastack);
    while ((p != lastack) && (rs > 0))
    {
        if (m_pUnit[p] == NULL)
        {
            LOGC(dlog.Error, log << CONID() << " IPE readBuffer on null packet pointer");
            return -1;
        }

        if (m_bTsbPdMode)
        {
            HLOGC(dlog.Debug, log << CONID() << "readBuffer: chk if time2play:"
                << " NOW=" << FormatTime(now)
                << " PKT TS=" << FormatTime(getPktTsbPdTime(m_pUnit[p]->m_Packet.getMsgTimeStamp())));

            if ((getPktTsbPdTime(m_pUnit[p]->m_Packet.getMsgTimeStamp()) > now))
                break; /* too early for this unit, return whatever was copied */
        }

        int unitsize = (int) m_pUnit[p]->m_Packet.getLength() - m_iNotch;
        if (unitsize > rs)
            unitsize = rs;

        HLOGC(dlog.Debug, log << CONID() << "readBuffer: copying buffer #" << p
                << " targetpos=" << int(data-begin) << " sourcepos=" << m_iNotch << " size=" << unitsize << " left=" << (unitsize-rs));
        memcpy((data), m_pUnit[p]->m_Packet.m_pcData + m_iNotch, unitsize);
        data += unitsize;

        if ((rs > unitsize) || (rs == int(m_pUnit[p]->m_Packet.getLength()) - m_iNotch))
        {
            freeUnitAt(p);
            p = shiftFwd(p);

            m_iNotch = 0;
        }
        else
            m_iNotch += rs;

        rs -= unitsize;
    }

    /* we removed acked bytes form receive buffer */
    countBytes(-1, -(len - rs), true);
    m_iStartPos = p;

    return len - rs;
}

int CRcvBuffer::readBufferToFile(fstream& ofs, int len)
{
   int p = m_iStartPos;
   int lastack = m_iLastAckPos;
   int rs = len;

   while ((p != lastack) && (rs > 0))
   {
      int unitsize = (int) m_pUnit[p]->m_Packet.getLength() - m_iNotch;
      if (unitsize > rs)
         unitsize = rs;

      ofs.write(m_pUnit[p]->m_Packet.m_pcData + m_iNotch, unitsize);
      if (ofs.fail())
         break;

      if ((rs > unitsize) || (rs == int(m_pUnit[p]->m_Packet.getLength()) - m_iNotch))
      {
         freeUnitAt(p);

         p = shiftFwd(p);

         m_iNotch = 0;
      }
      else
         m_iNotch += rs;

      rs -= unitsize;
   }

   /* we removed acked bytes form receive buffer */
   countBytes(-1, -(len - rs), true);
   m_iStartPos = p;

   return len - rs;
}

int CRcvBuffer::ackData(int len)
{
   SRT_ASSERT(len < m_iSize);
   SRT_ASSERT(len > 0);
   int end = shift(m_iLastAckPos, len);

   {
      int pkts = 0;
      int bytes = 0;
      for (int i = m_iLastAckPos; i != end; i = shiftFwd(i))
      {
          if (m_pUnit[i] == NULL)
              continue;

          pkts++;
          bytes += (int) m_pUnit[i]->m_Packet.getLength();
      }
      if (pkts > 0) countBytes(pkts, bytes, true);
   }

   HLOGC(mglog.Debug, log << "ackData: shift by " << len << ", start=" << m_iStartPos
           << " end=" << m_iLastAckPos << " -> " << end);

   m_iLastAckPos = end;
   m_iMaxPos -= len;
   if (m_iMaxPos < 0)
      m_iMaxPos = 0;

   // Returned value is the distance towards the starting
   // position from m_iLastAckPos, which is in sync with CUDT::m_iRcvLastSkipAck.
   // This should help determine the sequence number at first read-ready position.

   int dist = m_iLastAckPos - m_iStartPos;
   if (dist < 0)
       return dist + m_iSize;
   return dist;
}

void CRcvBuffer::skipData(int len)
{
   /* 
   * Caller need protect both AckLock and RecvLock
   * to move both m_iStartPos and m_iLastAckPost
   */
   if (m_iStartPos == m_iLastAckPos)
      m_iStartPos = (m_iStartPos + len) % m_iSize;
   m_iLastAckPos = (m_iLastAckPos + len) % m_iSize;
   m_iMaxPos -= len;
   if (m_iMaxPos < 0)
      m_iMaxPos = 0;
}

size_t CRcvBuffer::dropData(int len)
{
    // This function does the same as skipData, although skipData
    // should work in the condition of absence of data, so no need
    // to force the units in the range to be freed. This function
    // works in more general condition where we don't know if there
    // are any data in the given range, but want to remove these
    // "sequence positions" from the buffer, whether there are data
    // at them or not.

    size_t stats_bytes = 0;

    int p = m_iStartPos;
    int past_q = shift(p, len);
    while (p != past_q)
    {
        if (m_pUnit[p] && m_pUnit[p]->m_iFlag == CUnit::GOOD)
        {
            stats_bytes += m_pUnit[p]->m_Packet.getLength();
            freeUnitAt(p);
        }

        p = shiftFwd(p);
    }

    m_iStartPos = past_q;
    return stats_bytes;
}

bool CRcvBuffer::getRcvFirstMsg(steady_clock::time_point& w_tsbpdtime,
                                bool&                     w_passack,
                                int32_t&                  w_skipseqno,
                                int32_t&                  w_curpktseq)
{
    w_skipseqno = -1;
    w_passack = false;
    // tsbpdtime will be retrieved by the below call
    // Returned values:
    // - tsbpdtime: real time when the packet is ready to play (whether ready to play or not)
    // - w_passack: false (the report concerns a packet with an exactly next sequence)
    // - w_skipseqno == -1: no packets to skip towards the first RTP
    // - w_curpktseq: sequence number for reported packet (for debug purposes)
    // - @return: whether the reported packet is ready to play

    /* Check the acknowledged packets */
    // getRcvReadyMsg returns true if the time to play for the first message
    // (returned in w_tsbpdtime) is in the past.
    if (getRcvReadyMsg((w_tsbpdtime), (w_curpktseq), -1))
    {
        HLOGC(dlog.Debug, log << "getRcvFirstMsg: ready CONTIG packet: %" << w_curpktseq);
        return true;
    }
    else if (!is_zero(w_tsbpdtime))
    {
        HLOGC(dlog.Debug, log << "getRcvFirstMsg: packets found, but in future");
        // This means that a message next to be played, has been found,
        // but the time to play is in future.
        return false;
    }

    // Falling here means that there are NO PACKETS in the ACK-ed region
    // (m_iStartPos - m_iLastAckPos), but we may have something in the
    // region (m_iLastAckPos - (m_iLastAckPos+m_iMaxPos)), that is, packets
    // that may be separated from the last ACK-ed by lost ones.

    // Below this line we have only two options:
    // - m_iMaxPos == 0, which means that no more packets are in the buffer
    //    - returned: tsbpdtime=0, w_passack=true, w_skipseqno=-1, w_curpktseq=<unchanged>, @return false
    // - m_iMaxPos > 0, which means that there are packets arrived after a lost packet:
    //    - returned: tsbpdtime=PKT.TS, w_passack=true, w_skipseqno=PKT.SEQ, w_curpktseq=PKT, @return LOCAL(PKT.TS) <= NOW

    /* 
     * No acked packets ready but caller want to know next packet to wait for
     * Check the not yet acked packets that may be stuck by missing packet(s).
     */
    bool haslost = false;
    w_tsbpdtime = steady_clock::time_point(); // redundant, for clarity
    w_passack = true;

    // XXX SUSPECTED ISSUE with this algorithm:
    // The above call to getRcvReadyMsg() should report as to whether:
    // - there is an EXACTLY NEXT SEQUENCE packet
    // - this packet is ready to play.
    //
    // Situations handled after the call are when:
    // - there's the next sequence packet available and it is ready to play
    // - there are no packets at all, ready to play or not
    //
    // So, the remaining situation is that THERE ARE PACKETS that follow
    // the current sequence, but they are not ready to play. This includes
    // packets that have the exactly next sequence and packets that jump
    // over a lost packet.
    //
    // As the getRcvReadyMsg() function walks through the incoming units
    // to see if there's anything that satisfies these conditions, it *SHOULD*
    // be also capable of checking if the next available packet, if it is
    // there, is the next sequence packet or not. Retrieving this exactly
    // packet would be most useful, as the test for play-readiness and
    // sequentiality can be done on it directly.
    //
    // When done so, the below loop would be completely unnecessary.

    // Logical description of the below algorithm:
    // 1. Check if the VERY FIRST PACKET is valid; if so then:
    //    - check if it's ready to play, return boolean value that marks it.

    for (int i = m_iLastAckPos, n = shift(m_iLastAckPos, m_iMaxPos); i != n; i = shiftFwd(i))
    {
        if ( !m_pUnit[i] || m_pUnit[i]->m_iFlag != CUnit::GOOD )
        {
            /* There are packets in the sequence not received yet */
            haslost = true;
            HLOGC(dlog.Debug, log << "getRcvFirstMsg: empty hole at *" << i);
        }
        else
        {
            /* We got the 1st valid packet */
            w_tsbpdtime = getPktTsbPdTime(m_pUnit[i]->m_Packet.getMsgTimeStamp());
            if (w_tsbpdtime <= steady_clock::now())
            {
                /* Packet ready to play */
                if (haslost)
                {
                    /* 
                     * Packet stuck on non-acked side because of missing packets.
                     * Tell 1st valid packet seqno so caller can skip (drop) the missing packets.
                     */
                    w_skipseqno = m_pUnit[i]->m_Packet.m_iSeqNo;
                    w_curpktseq = w_skipseqno;
                }

                HLOGC(dlog.Debug, log << "getRcvFirstMsg: found ready packet, nSKIPPED: "
                        << ((i - m_iLastAckPos + m_iSize) % m_iSize));

                // NOTE: if haslost is not set, it means that this is the VERY FIRST
                // packet, that is, packet currently at pos = m_iLastAckPos. There's no
                // possibility that it is so otherwise because:
                // - if this first good packet is ready to play, THIS HERE RETURNS NOW.
                // ...
                return true;
            }
            HLOGC(dlog.Debug, log << "getRcvFirstMsg: found NOT READY packet, nSKIPPED: "
                    << ((i - m_iLastAckPos + m_iSize) % m_iSize));
            // ... and if this first good packet WASN'T ready to play, THIS HERE RETURNS NOW, TOO,
            // just states that there's no ready packet to play.
            // ...
            return false;
        }
        // ... and if this first packet WASN'T GOOD, the loop continues, however since now
        // the 'haslost' is set, which means that it continues only to find the first valid
        // packet after stating that the very first packet isn't valid.
    }
    HLOGC(dlog.Debug, log << "getRcvFirstMsg: found NO PACKETS");
    return false;
}

steady_clock::time_point CRcvBuffer::debugGetDeliveryTime(int offset)
{
    int i;
    if (offset > 0)
        i = shift(m_iStartPos, offset);
    else
        i = m_iStartPos;

    CUnit* u = m_pUnit[i];
    if (!u || u->m_iFlag != CUnit::GOOD)
        return steady_clock::time_point();

    return getPktTsbPdTime(u->m_Packet.getMsgTimeStamp());
}

bool CRcvBuffer::getRcvReadyMsg(steady_clock::time_point& w_tsbpdtime, int32_t& w_curpktseq, int upto)
{
    bool havelimit = upto != -1;
    int end = -1, past_end = -1;
    if (havelimit)
    {
        int stretch = (m_iSize + m_iStartPos - m_iLastAckPos) % m_iSize;
        if (upto > stretch)
        {
            HLOGC(dlog.Debug, log << "position back " << upto << " exceeds stretch " << stretch);
            // Do nothing. This position is already gone.
            return false;
        }

        end = m_iLastAckPos - upto;
        if (end < 0)
            end += m_iSize;
        past_end = shiftFwd(end); // For in-loop comparison
        HLOGC(dlog.Debug, log << "getRcvReadyMsg: will read from position " << end);
    }

    // NOTE: position m_iLastAckPos in the buffer represents the sequence number of
    // CUDT::m_iRcvLastSkipAck. Therefore 'upto' contains a positive value that should
    // be decreased from m_iLastAckPos to get the position in the buffer that represents
    // the sequence number up to which we'd like to read.
    IF_HEAVY_LOGGING(const char* reason = "NOT RECEIVED");

    for (int i = m_iStartPos, n = m_iLastAckPos; i != n; i = shiftFwd(i))
    {
        // In case when we want to read only up to given sequence number, stop
        // the loop if this number was reached. This number must be extracted from
        // the buffer and any following must wait here for "better times". Note
        // that the unit that points to the requested sequence must remain in
        // the buffer, unless there is no valid packet at that position, in which
        // case it is allowed to point to the NEXT sequence towards it, however
        // if it does, this cell must remain in the buffer for prospective recovery.
        if (havelimit && i == past_end)
            break;

        bool freeunit = false;

        /* Skip any invalid skipped/dropped packets */
        if (m_pUnit[i] == NULL)
        {
            HLOGC(mglog.Debug, log << "getRcvReadyMsg: POS=" << i
                    << " +" << ((i - m_iStartPos + m_iSize) % m_iSize)
                    << " SKIPPED - no unit there");
            m_iStartPos = shiftFwd(m_iStartPos);
            continue;
        }

        w_curpktseq = m_pUnit[i]->m_Packet.getSeqNo();

        if (m_pUnit[i]->m_iFlag != CUnit::GOOD)
        {
            HLOGC(mglog.Debug, log << "getRcvReadyMsg: POS=" << i
                    << " +" << ((i - m_iStartPos + m_iSize) % m_iSize)
                    << " SKIPPED - unit not good");
            freeunit = true;
        }
        else
        {

            // This does:
            // 1. Get the TSBPD time of the unit. Stop and return false if this unit
            //    is not yet ready to play.
            // 2. If it's ready to play, check also if it's decrypted. If not, skip it.
            // 3. If it's ready to play and decrypted, stop and return it.
            if (!havelimit)
            {
                w_tsbpdtime = getPktTsbPdTime(m_pUnit[i]->m_Packet.getMsgTimeStamp());
                const steady_clock::duration towait = (w_tsbpdtime - steady_clock::now());
                if (towait.count() > 0)
                {
                    HLOGC(mglog.Debug, log << "getRcvReadyMsg: POS=" << i
                        << " +" << ((i - m_iStartPos + m_iSize) % m_iSize)
                        << " pkt %" << w_curpktseq
                        << " NOT ready to play (only in " << count_milliseconds(towait) << "ms)");
                    return false;
                }

                if (m_pUnit[i]->m_Packet.getMsgCryptoFlags() != EK_NOENC)
                {
                    IF_HEAVY_LOGGING(reason = "DECRYPTION FAILED");
                    freeunit = true; /* packet not decrypted */
                }
                else
                {
                    HLOGC(mglog.Debug, log << "getRcvReadyMsg: POS=" << i
                        << " +" << ((i - m_iStartPos + m_iSize) % m_iSize)
                        << " pkt %" << w_curpktseq
                        << " ready to play (delayed " << count_milliseconds(towait) << "ms)");
                    return true;
                }
            }
            // In this case:
            // 1. We don't even look into the packet if this is not the requested sequence.
            //    All packets that are earlier than the required sequence will be dropped.
            // 2. When found the packet with expected sequence number, and the condition for
            //    good unit is passed, we get the timestamp.
            // 3. If the packet is not decrypted, we allow it to be removed
            // 4. If we reached the required sequence, and the packet is good, KEEP IT in the buffer,
            //    and return with the pointer pointing to this very buffer. Only then return true.
            else
            {
                // We have a limit up to which the reading will be done,
                // no matter if the time has come or not - although retrieve it.
                if (i == end)
                {
                    HLOGC(dlog.Debug, log << "CAUGHT required seq position " << i);
                    // We have the packet we need. Extract its data.
                    w_tsbpdtime = getPktTsbPdTime(m_pUnit[i]->m_Packet.getMsgTimeStamp());

                    // If we have a decryption failure, allow the unit to be released.
                    if (m_pUnit[i]->m_Packet.getMsgCryptoFlags() != EK_NOENC)
                    {
                        IF_HEAVY_LOGGING(reason = "DECRYPTION FAILED");
                        freeunit = true; /* packet not decrypted */
                    }
                    else
                    {
                        // Stop here and keep the packet in the buffer, so it will be
                        // next extracted.
                        HLOGC(mglog.Debug, log << "getRcvReadyMsg: packet seq=" << w_curpktseq << " ready for extraction");
                        return true;
                    }
                }
                else
                {
                    HLOGC(dlog.Debug, log << "SKIPPING position " << i);
                    // Continue the loop and remove the current packet because
                    // its sequence number is too old.
                    freeunit = true;
                }
            }
        }

        if (freeunit)
        {
            HLOGC(mglog.Debug, log << "getRcvReadyMsg: POS=" << i << " FREED");
            /* removed skipped, dropped, undecryptable bytes from rcv buffer */
            const int rmbytes = (int)m_pUnit[i]->m_Packet.getLength();
            countBytes(-1, -rmbytes, true);

            freeUnitAt(i);
            m_iStartPos = shiftFwd(m_iStartPos);
        }
    }

    HLOGC(mglog.Debug, log << "getRcvReadyMsg: nothing to deliver: " << reason);
    return false;
}


/*
* Return receivable data status (packet timestamp_us ready to play if TsbPd mode)
* Return playtime (tsbpdtime) of 1st packet in queue, ready to play or not
*
* Return data ready to be received (packet timestamp_us ready to play if TsbPd mode)
* Using getRcvDataSize() to know if there is something to read as it was widely
* used in the code (core.cpp) is expensive in TsbPD mode, hence this simpler function
* that only check if first packet in queue is ready.
*/
bool CRcvBuffer::isRcvDataReady(steady_clock::time_point& w_tsbpdtime, int32_t& w_curpktseq, int32_t seqdistance)
{
    w_tsbpdtime = steady_clock::time_point();

    if (m_bTsbPdMode)
    {
        CPacket* pkt = getRcvReadyPacket(seqdistance);
        if (!pkt)
        {
            HLOGC(dlog.Debug, log << "isRcvDataReady: packet NOT extracted.");
            return false;
        }
    
        /* 
         * Acknowledged data is available,
         * Only say ready if time to deliver.
         * Report the timestamp, ready or not.
         */
        w_curpktseq = pkt->getSeqNo();
        w_tsbpdtime = getPktTsbPdTime(pkt->getMsgTimeStamp());

        // If seqdistance was passed, then return true no matter what the
        // TSBPD time states.
        if (seqdistance != -1 || w_tsbpdtime <= steady_clock::now())
        {
            HLOGC(dlog.Debug, log << "isRcvDataReady: packet extracted seqdistance=" << seqdistance
                    << " TsbPdTime=" << FormatTime(w_tsbpdtime));
            return true;
        }

        HLOGC(dlog.Debug, log << "isRcvDataReady: packet extracted, but NOT READY");
        return false;
    }

    return isRcvDataAvailable();
}

// XXX This function may be called only after checking
// if m_bTsbPdMode.
CPacket* CRcvBuffer::getRcvReadyPacket(int32_t seqdistance)
{
    // If asked for readiness of a packet at given sequence distance
    // (that is, we need to extract the packet with given sequence number),
    // only check if this cell is occupied in the buffer, and if so,
    // if it's occupied with a "good" unit. That's all. It doesn't
    // matter whether it's ready to play.
    if (seqdistance != -1)
    {
        // Note: seqdistance is the value to to go BACKWARDS from m_iLastAckPos,
        // which is the position that is in sync with CUDT::m_iRcvLastSkipAck. This
        // position is the sequence number of a packet that is NOT received, but it's
        // expected to be received as next. So the minimum value of seqdistance is 1.

        // SANITY CHECK
        if (seqdistance == 0)
        {
            LOGC(mglog.Fatal, log << "IPE: trying to extract packet past the last ACK-ed!");
            return 0;
        }

        if (seqdistance > getRcvDataSize())
        {
            HLOGC(dlog.Debug, log << "getRcvReadyPacket: Sequence offset=" << seqdistance << " is in the past (start=" << m_iStartPos
                    << " end=" << m_iLastAckPos << ")");
            return 0;
        }

        int i = shift(m_iLastAckPos, -seqdistance);
        if ( m_pUnit[i] && m_pUnit[i]->m_iFlag == CUnit::GOOD )
        {
            HLOGC(dlog.Debug, log << "getRcvReadyPacket: FOUND PACKET %" << m_pUnit[i]->m_Packet.getSeqNo());
            return &m_pUnit[i]->m_Packet;
        }

        HLOGC(dlog.Debug, log << "getRcvReadyPacket: Sequence offset=" << seqdistance << " IS NOT RECEIVED.");
        return 0;
    }
#if ENABLE_HEAVY_LOGGING
    int nskipped = 0;
#endif

    for (int i = m_iStartPos, n = m_iLastAckPos; i != n; i = shiftFwd(i))
    {
        /* 
         * Skip missing packets that did not arrive in time.
         */
        if ( m_pUnit[i] && m_pUnit[i]->m_iFlag == CUnit::GOOD )
        {
            HLOGC(dlog.Debug, log << "getRcvReadyPacket: Found next packet seq=%" << m_pUnit[i]->m_Packet.getSeqNo()
                    << " (" << nskipped << " empty cells skipped)");
            return &m_pUnit[i]->m_Packet;
        }
#if ENABLE_HEAVY_LOGGING
        ++nskipped;
#endif
    }

    return 0;
}

#if ENABLE_HEAVY_LOGGING
// This function is for debug purposes only and it's called only
// from within HLOG* macros.
void CRcvBuffer::reportBufferStats() const
{
    int nmissing = 0;
    int32_t low_seq= -1, high_seq = -1;
    int32_t low_ts = 0, high_ts = 0;

    for (int i = m_iStartPos, n = m_iLastAckPos; i != n; i = (i + 1) % m_iSize)
    {
        if ( m_pUnit[i] && m_pUnit[i]->m_iFlag == CUnit::GOOD )
        {
            low_seq = m_pUnit[i]->m_Packet.m_iSeqNo;
            low_ts = m_pUnit[i]->m_Packet.m_iTimeStamp;
            break;
        }
        ++nmissing;
    }

    // Not sure if a packet MUST BE at the last ack pos position, so check, just in case.
    int n = m_iLastAckPos;
    if (m_pUnit[n] && m_pUnit[n]->m_iFlag == CUnit::GOOD)
    {
        high_ts = m_pUnit[n]->m_Packet.m_iTimeStamp;
        high_seq = m_pUnit[n]->m_Packet.m_iSeqNo;
    }
    else
    {
        // Possibilities are:
        // m_iStartPos == m_iLastAckPos, high_ts == low_ts, defined.
        // No packet: low_ts == 0, so high_ts == 0, too.
        high_ts = low_ts;
    }
    // The 32-bit timestamps are relative and roll over oftten; what
    // we really need is the timestamp difference. The only place where
    // we can ask for the time base is the upper time because when trying
    // to receive the time base for the lower time we'd break the requirement
    // for monotonic clock.

    uint64_t upper_time = high_ts;
    uint64_t lower_time = low_ts;

    if (lower_time > upper_time)
        upper_time += uint64_t(CPacket::MAX_TIMESTAMP)+1;

    int32_t timespan = upper_time - lower_time;
    int seqspan = 0;
    if (low_seq != -1 && high_seq != -1)
    {
        seqspan = CSeqNo::seqoff(low_seq, high_seq);
    }

    LOGC(dlog.Debug, log << "RCV BUF STATS: seqspan=%(" << low_seq << "-" << high_seq << ":" << seqspan << ") missing=" << nmissing << "pkts");
    LOGC(dlog.Debug, log << "RCV BUF STATS: timespan=" << timespan << "us (lo=" << lower_time << " hi=" << upper_time << ")");
}

#endif // ENABLE_HEAVY_LOGGING

bool CRcvBuffer::isRcvDataReady()
{
   steady_clock::time_point tsbpdtime;
   int32_t seq;

   return isRcvDataReady((tsbpdtime), (seq), -1);
}

int CRcvBuffer::getAvailBufSize() const
{
   // One slot must be empty in order to tell the difference between "empty buffer" and "full buffer"
   return m_iSize - getRcvDataSize() - 1;
}

int CRcvBuffer::getRcvDataSize() const
{
   if (m_iLastAckPos >= m_iStartPos)
      return m_iLastAckPos - m_iStartPos;

   return m_iSize + m_iLastAckPos - m_iStartPos;
}

int CRcvBuffer::debugGetSize() const
{
    // Does exactly the same as getRcvDataSize, but
    // it should be used FOR INFORMATIONAL PURPOSES ONLY.
    // The source values might be changed in another thread
    // during the calculation, although worst case the
    // resulting value may differ to the real buffer size by 1.
    int from = m_iStartPos, to = m_iLastAckPos;
    int size = to - from;
    if (size < 0)
        size += m_iSize;

    return size;
}

#ifdef SRT_ENABLE_RCVBUFSZ_MAVG

#define SRT_MAVG_BASE_PERIOD 1000000 // us
#define SRT_us2ms 1000

/* Return moving average of acked data pkts, bytes, and timespan (ms) of the receive buffer */
int CRcvBuffer::getRcvAvgDataSize(int& bytes, int& timespan)
{
   timespan = m_TimespanMAvg;
   bytes = m_iBytesCountMAvg;
   return(m_iCountMAvg);
}

/* Update moving average of acked data pkts, bytes, and timespan (ms) of the receive buffer */
void CRcvBuffer::updRcvAvgDataSize(const steady_clock::time_point& now)
{
   const uint64_t elapsed_ms = count_milliseconds(now - m_tsLastSamplingTime); //ms since last sampling

   if (elapsed_ms < (SRT_MAVG_BASE_PERIOD / SRT_MAVG_SAMPLING_RATE) / SRT_us2ms)
      return; /* Last sampling too recent, skip */

   if (elapsed_ms > SRT_MAVG_BASE_PERIOD / SRT_us2ms)
   {
      /* No sampling in last 1 sec, initialize/reset moving average */
      m_iCountMAvg = getRcvDataSize(m_iBytesCountMAvg, m_TimespanMAvg);
      m_tsLastSamplingTime = now;

      HLOGC(dlog.Debug, log << "getRcvDataSize: " << m_iCountMAvg << " " << m_iBytesCountMAvg
              << " " << m_TimespanMAvg << " ms elapsed: " << elapsed_ms << " ms");
   }
   else if (elapsed_ms >= (SRT_MAVG_BASE_PERIOD / SRT_MAVG_SAMPLING_RATE) / SRT_us2ms)
   {
      /*
      * Weight last average value between -1 sec and last sampling time (LST)
      * and new value between last sampling time and now
      *                                      |elapsed|
      *   +----------------------------------+-------+
      *  -1                                 LST      0(now)
      */
      int instspan;
      int bytescount;
      int count = getRcvDataSize(bytescount, instspan);

      m_iCountMAvg      = (int)(((count      * (1000 - elapsed_ms)) + (count      * elapsed_ms)) / 1000);
      m_iBytesCountMAvg = (int)(((bytescount * (1000 - elapsed_ms)) + (bytescount * elapsed_ms)) / 1000);
      m_TimespanMAvg    = (int)(((instspan   * (1000 - elapsed_ms)) + (instspan   * elapsed_ms)) / 1000);
      m_tsLastSamplingTime = now;

      HLOGC(dlog.Debug, log << "getRcvDataSize: " << count << " " << bytescount << " " << instspan
              << " ms elapsed_ms: " << elapsed_ms << " ms");
   }
}
#endif /* SRT_ENABLE_RCVBUFSZ_MAVG */

/* Return acked data pkts, bytes, and timespan (ms) of the receive buffer */
int CRcvBuffer::getRcvDataSize(int& bytes, int& timespan)
{
   timespan = 0;
   if (m_bTsbPdMode)
   {
      // Get a valid startpos.
      // Skip invalid entries in the beginning, if any.
      int startpos = m_iStartPos;
      for (; startpos != m_iLastAckPos; startpos = shiftFwd(startpos))
      {
         if ((NULL != m_pUnit[startpos]) && (CUnit::GOOD == m_pUnit[startpos]->m_iFlag))
             break;
      }

      int endpos = m_iLastAckPos;

      if (m_iLastAckPos != startpos) 
      {
         /*
         *     |<--- DataSpan ---->|<- m_iMaxPos ->|
         * +---+---+---+---+---+---+---+---+---+---+---+---
         * |   | 1 | 1 | 1 | 0 | 0 | 1 | 1 | 0 | 1 |   |     m_pUnits[]
         * +---+---+---+---+---+---+---+---+---+---+---+---
         *       |                   |
         *       \_ m_iStartPos      \_ m_iLastAckPos
         *        
         * m_pUnits[startpos] shall be valid (->m_iFlag==CUnit::GOOD).
         * If m_pUnits[m_iLastAckPos-1] is not valid (NULL or ->m_iFlag!=CUnit::GOOD), 
         * it means m_pUnits[m_iLastAckPos] is valid since a valid unit is needed to skip.
         * Favor m_pUnits[m_iLastAckPos] if valid over [m_iLastAckPos-1] to include the whole acked interval.
         */
         if ((m_iMaxPos <= 0)
                 || (!m_pUnit[m_iLastAckPos])
                 || (m_pUnit[m_iLastAckPos]->m_iFlag != CUnit::GOOD))
         {
            endpos = (m_iLastAckPos == 0 ? m_iSize - 1 : m_iLastAckPos - 1);
         }

         if ((NULL != m_pUnit[endpos]) && (NULL != m_pUnit[startpos]))
         {
            const steady_clock::time_point startstamp = getPktTsbPdTime(m_pUnit[startpos]->m_Packet.getMsgTimeStamp());
            const steady_clock::time_point endstamp   = getPktTsbPdTime(m_pUnit[endpos]->m_Packet.getMsgTimeStamp());
            /* 
            * There are sampling conditions where spantime is < 0 (big unsigned value).
            * It has been observed after changing the SRT latency from 450 to 200 on the sender.
            *
            * Possible packet order corruption when dropping packet, 
            * cause by bad thread protection when adding packet in queue
            * was later discovered and fixed. Security below kept. 
            *
            * DateTime                 RecvRate LostRate DropRate AvailBw     RTT   RecvBufs PdDelay
            * 2014-12-08T15:04:25-0500     4712      110        0   96509  33.710        393     450
            * 2014-12-08T15:04:35-0500     4512       95        0  107771  33.493 1496542976     200
            * 2014-12-08T15:04:40-0500     4213      106        3  107352  53.657    9499425     200
            * 2014-12-08T15:04:45-0500     4575      104        0  102194  53.614      59666     200
            * 2014-12-08T15:04:50-0500     4475      124        0  100543  53.526        505     200
            */
            if (endstamp > startstamp)
                timespan = count_milliseconds(endstamp - startstamp);
         }
         /* 
         * Timespan can be less then 1000 us (1 ms) if few packets. 
         * Also, if there is only one pkt in buffer, the time difference will be 0.
         * Therefore, always add 1 ms if not empty.
         */
         if (0 < m_iAckedPktsCount)
            timespan += 1;
      }
   }
   HLOGF(dlog.Debug, "getRcvDataSize: %6d %6d %6d ms\n", m_iAckedPktsCount, m_iAckedBytesCount, timespan);
   bytes = m_iAckedBytesCount;
   return m_iAckedPktsCount;
}

int CRcvBuffer::getRcvAvgPayloadSize() const
{
   return m_iAvgPayloadSz;
}

void CRcvBuffer::dropMsg(int32_t msgno, bool using_rexmit_flag)
{
   for (int i = m_iStartPos, n = shift(m_iLastAckPos, m_iMaxPos); i != n; i = shiftFwd(i))
      if ((m_pUnit[i] != NULL) 
              && (m_pUnit[i]->m_Packet.getMsgSeq(using_rexmit_flag) == msgno))
         m_pUnit[i]->m_iFlag = CUnit::DROPPED;
}

steady_clock::time_point CRcvBuffer::getTsbPdTimeBase(uint32_t timestamp_us)
{
    /*
    * Packet timestamps wrap around every 01h11m35s (32-bit in usec)
    * When added to the peer start time (base time),
    * wrapped around timestamps don't provide a valid local packet delevery time.
    *
    * A wrap check period starts 30 seconds before the wrap point.
    * In this period, timestamps smaller than 30 seconds are considered to have wrapped around (then adjusted).
    * The wrap check period ends 30 seconds after the wrap point, afterwhich time base has been adjusted.
    */
    int64_t carryover = 0;

    // This function should generally return the timebase for the given timestamp_us.
    // It's assumed that the timestamp_us, for which this function is being called,
    // is received as monotonic clock. This function then traces the changes in the
    // timestamps passed as argument and catches the moment when the 64-bit timebase
    // should be increased by a "segment length" (MAX_TIMESTAMP+1).

    // The checks will be provided for the following split:
    // [INITIAL30][FOLLOWING30]....[LAST30] <-- == CPacket::MAX_TIMESTAMP
    //
    // The following actions should be taken:
    // 1. Check if this is [LAST30]. If so, ENTER TSBPD-wrap-check state
    // 2. Then, it should turn into [INITIAL30] at some point. If so, use carryover MAX+1.
    // 3. Then it should switch to [FOLLOWING30]. If this is detected,
    //    - EXIT TSBPD-wrap-check state
    //    - save the carryover as the current time base.

    if (m_bTsbPdWrapCheck)
    {
        // Wrap check period.

        if (timestamp_us < TSBPD_WRAP_PERIOD)
        {
            carryover = int64_t(CPacket::MAX_TIMESTAMP) + 1;
        }
        //
        else if ((timestamp_us >= TSBPD_WRAP_PERIOD)
            && (timestamp_us <= (TSBPD_WRAP_PERIOD * 2)))
        {
            /* Exiting wrap check period (if for packet delivery head) */
            m_bTsbPdWrapCheck = false;
            m_tsTsbPdTimeBase += microseconds_from(int64_t(CPacket::MAX_TIMESTAMP) + 1);
            HLOGC(tslog.Debug, log << "tsbpd wrap period ends - NEW TIME BASE: "
                   << FormatTime(m_tsTsbPdTimeBase));
        }
    }
    // Check if timestamp_us is in the last 30 seconds before reaching the MAX_TIMESTAMP.
    else if (timestamp_us > (CPacket::MAX_TIMESTAMP - TSBPD_WRAP_PERIOD))
    {
        /* Approching wrap around point, start wrap check period (if for packet delivery head) */
        m_bTsbPdWrapCheck = true;
        HLOGP(tslog.Debug, "tsbpd wrap period begins");
    }

    return (m_tsTsbPdTimeBase + microseconds_from(carryover));
}

void CRcvBuffer::applyGroupTime(const steady_clock::time_point& timebase, bool wrp, uint32_t delay, const steady_clock::duration& udrift)
{
    // Same as setRcvTsbPdMode, but predicted to be used for group members.
    // This synchronizes the time from the INTERNAL TIMEBASE of an existing
    // socket's internal timebase. This is required because the initial time
    // base stays always the same, whereas the internal timebase undergoes
    // adjustment as the 32-bit timestamps in the sockets wrap. The socket
    // newly added to the group must get EXACTLY the same internal timebase
    // or otherwise the TsbPd time calculation will ship different results
    // on different sockets.

    m_bTsbPdMode = true;

    m_tsTsbPdTimeBase = timebase;
    m_bTsbPdWrapCheck = wrp;
    m_tdTsbPdDelay = microseconds_from(delay);
    m_DriftTracer.forceDrift(count_microseconds(udrift));
}

void CRcvBuffer::applyGroupDrift(const steady_clock::time_point& timebase, bool wrp, const steady_clock::duration& udrift)
{
    // This is only when a drift was updated on one of the group members.
    HLOGC(dlog.Debug, log << "rcv-buffer: group synch uDRIFT: "
            << m_DriftTracer.drift() << " -> " << FormatDuration(udrift)
            << " TB: " << FormatTime(m_tsTsbPdTimeBase) << " -> "
            << FormatTime(timebase));

    m_tsTsbPdTimeBase = timebase;
    m_bTsbPdWrapCheck = wrp;

    m_DriftTracer.forceDrift(count_microseconds(udrift));
}

bool CRcvBuffer::getInternalTimeBase(steady_clock::time_point& w_timebase, steady_clock::duration& w_udrift)
{
    w_timebase = m_tsTsbPdTimeBase;
    w_udrift = microseconds_from(m_DriftTracer.drift());
    return m_bTsbPdWrapCheck;
}

steady_clock::time_point CRcvBuffer::getPktTsbPdTime(uint32_t timestamp)
{
<<<<<<< HEAD
    steady_clock::time_point time_base = getTsbPdTimeBase(timestamp);
=======
    const steady_clock::time_point time_base = getTsbPdTimeBase(timestamp);
>>>>>>> 732b7a8a

    // Display only ingredients, not the result, as the result will
    // be displayed anyway in the next logs.
    HLOGC(mglog.Debug, log << "getPktTsbPdTime: TIMEBASE="
            << FormatTime(time_base) << " + dTS="
            << timestamp << "us + LATENCY=" << FormatDuration<DUNIT_MS>(m_tdTsbPdDelay)
            << " + uDRIFT=" << m_DriftTracer.drift());
    return(time_base + m_tdTsbPdDelay + microseconds_from(timestamp + m_DriftTracer.drift()));
}

int CRcvBuffer::setRcvTsbPdMode(const steady_clock::time_point& timebase, const steady_clock::duration& delay)
{
    m_bTsbPdMode = true;
    m_bTsbPdWrapCheck = false;

    // Timebase passed here comes is calculated as:
    // >>> CTimer::getTime() - ctrlpkt->m_iTimeStamp
    // where ctrlpkt is the packet with SRT_CMD_HSREQ message.
    //
    // This function is called in the HSREQ reception handler only.
    m_tsTsbPdTimeBase = timebase;
    // XXX Seems like this may not work correctly.
    // At least this solution this way won't work with application-supplied
    // timestamps. For that case the timestamps should be taken exclusively
    // from the data packets because in case of application-supplied timestamps
    // they come from completely different server and undergo different rules
    // of network latency and drift.
    m_tdTsbPdDelay = delay;
    return 0;
}

#ifdef SRT_DEBUG_TSBPD_DRIFT
void CRcvBuffer::printDriftHistogram(int64_t iDrift)
{
     /*
      * Build histogram of drift values
      * First line  (ms): <=-10.0 -9.0 ... -1.0 - 0.0 + 1.0 ... 9.0 >=10.0
      * Second line (ms):         -0.9 ... -0.1 - 0.0 + 0.1 ... 0.9
      *  0    0    0    0    0    0    0    0    0    0 -    0 +    0    0    0    1    0    0    0    0    0    0
      *       0    0    0    0    0    0    0    0    0 -    0 +    0    0    0    0    0    0    0    0    0
      */
    iDrift /= 100;  // uSec to 100 uSec (0.1ms)
    if (-10 < iDrift && iDrift < 10)
    {
        /* Fill 100us histogram -900 .. 900 us 100 us increments */
        m_TsbPdDriftHisto100us[10 + iDrift]++;
    }
    else
    {
        /* Fill 1ms histogram <=-10.0, -9.0 .. 9.0, >=10.0 ms in 1 ms increments */
        iDrift /= 10;   // 100uSec to 1ms
        if (-10 < iDrift && iDrift < 10) m_TsbPdDriftHisto1ms[10 + iDrift]++;
        else if (iDrift <= -10)          m_TsbPdDriftHisto1ms[0]++;
        else                             m_TsbPdDriftHisto1ms[20]++;
    }

    if ((m_iTsbPdDriftNbSamples % TSBPD_DRIFT_PRT_SAMPLES) == 0)
    {
        int *histo = m_TsbPdDriftHisto1ms;

        fprintf(stderr, "%4d %4d %4d %4d %4d %4d %4d %4d %4d %4d - %4d + ",
                histo[0],histo[1],histo[2],histo[3],histo[4],
                histo[5],histo[6],histo[7],histo[8],histo[9],histo[10]);
        fprintf(stderr, "%4d %4d %4d %4d %4d %4d %4d %4d %4d %4d\n",
                histo[11],histo[12],histo[13],histo[14],histo[15],
                histo[16],histo[17],histo[18],histo[19],histo[20]);

        histo = m_TsbPdDriftHisto100us;
        fprintf(stderr, "     %4d %4d %4d %4d %4d %4d %4d %4d %4d - %4d + ",
                histo[1],histo[2],histo[3],histo[4],histo[5],
                histo[6],histo[7],histo[8],histo[9],histo[10]);
        fprintf(stderr, "%4d %4d %4d %4d %4d %4d %4d %4d %4d\n",
                histo[11],histo[12],histo[13],histo[14],histo[15],
                histo[16],histo[17],histo[18],histo[19]);
    }
}

void CRcvBuffer::printDriftOffset(int tsbPdOffset, int tsbPdDriftAvg)
{
    char szTime[32] = {};
    uint64_t now = CTimer::getTime();
    time_t tnow = (time_t)(now/1000000);
    strftime(szTime, sizeof(szTime), "%H:%M:%S", localtime(&tnow));
    fprintf(stderr, "%s.%03d: tsbpd offset=%d drift=%d usec\n", 
            szTime, (int)((now%1000000)/1000), tsbPdOffset, tsbPdDriftAvg);
    memset(m_TsbPdDriftHisto100us, 0, sizeof(m_TsbPdDriftHisto100us));
    memset(m_TsbPdDriftHisto1ms, 0, sizeof(m_TsbPdDriftHisto1ms));
}
#endif /* SRT_DEBUG_TSBPD_DRIFT */

<<<<<<< HEAD
bool CRcvBuffer::addRcvTsbPdDriftSample(uint32_t timestamp_us, CMutex& mutex_to_lock,
        steady_clock::duration& w_udrift, steady_clock::time_point& w_newtimebase)
=======
void CRcvBuffer::addRcvTsbPdDriftSample(uint32_t timestamp_us, Mutex& mutex_to_lock)
>>>>>>> 732b7a8a
{
    if (!m_bTsbPdMode) // Not checked unless in TSBPD mode
        return false;
    /*
     * TsbPD time drift correction
     * TsbPD time slowly drift over long period depleting decoder buffer or raising latency
     * Re-evaluate the time adjustment value using a receiver control packet (ACK-ACK).
     * ACK-ACK timestamp is RTT/2 ago (in sender's time base)
     * Data packet have origin time stamp which is older when retransmitted so not suitable for this.
     *
     * Every TSBPD_DRIFT_MAX_SAMPLES packets, the average drift is calculated
     * if -TSBPD_DRIFT_MAX_VALUE < avgTsbPdDrift < TSBPD_DRIFT_MAX_VALUE uSec, pass drift value to RcvBuffer to adjust delevery time.
     * if outside this range, adjust this->TsbPdTimeOffset and RcvBuffer->TsbPdTimeBase by +-TSBPD_DRIFT_MAX_VALUE uSec
     * to maintain TsbPdDrift values in reasonable range (-5ms .. +5ms).
     */

    // Note important thing: this function is being called _EXCLUSIVELY_ in the handler
    // of UMSG_ACKACK command reception. This means that the timestamp used here comes
    // from the CONTROL domain, not DATA domain (timestamps from DATA domain may be
    // either schedule time or a time supplied by the application).

    const steady_clock::duration iDrift = steady_clock::now() - (getTsbPdTimeBase(timestamp_us) + microseconds_from(timestamp_us));

    enterCS(mutex_to_lock);

    bool updated = m_DriftTracer.update(count_microseconds(iDrift));

#ifdef SRT_DEBUG_TSBPD_DRIFT
    printDriftHistogram(iDrift);
#endif /* SRT_DEBUG_TSBPD_DRIFT */

    if ( updated )
    {
#ifdef SRT_DEBUG_TSBPD_DRIFT
        printDriftOffset(m_DriftTracer.overdrift(), m_DriftTracer.drift());
#endif /* SRT_DEBUG_TSBPD_DRIFT */

#if ENABLE_HEAVY_LOGGING
        const steady_clock::time_point oldbase = m_tsTsbPdTimeBase;
#endif
        steady_clock::duration overdrift = microseconds_from(m_DriftTracer.overdrift());
        m_tsTsbPdTimeBase += overdrift;

        HLOGC(dlog.Debug, log << "DRIFT=" << FormatDuration(iDrift) << " AVG="
                << (m_DriftTracer.drift()/1000.0) << "ms, TB: " << FormatTime(oldbase)
                << " EXCESS: " << FormatDuration(overdrift)
                << " UPDATED TO: " << FormatTime(m_tsTsbPdTimeBase));
    }
    else
    {
        HLOGC(dlog.Debug, log << "DRIFT=" << FormatDuration(iDrift) << " TB REMAINS: " << FormatTime(m_tsTsbPdTimeBase));
    }

<<<<<<< HEAD
    CGuard::leaveCS(mutex_to_lock);
    w_udrift = iDrift;
    w_newtimebase = m_tsTsbPdTimeBase;
    return updated;
=======
    leaveCS(mutex_to_lock);
>>>>>>> 732b7a8a
}

int CRcvBuffer::readMsg(char* data, int len)
{
    SRT_MSGCTRL dummy = srt_msgctrl_default;
    return readMsg(data, len, (dummy), -1);
}

// NOTE: The order of ref-arguments is odd because:
// - data and len shall be close to one another
// - upto is last because it's a kind of unusual argument that has a default value
int CRcvBuffer::readMsg(char* data, int len, SRT_MSGCTRL& w_msgctl, int upto)
{
    int p = -1, q = -1;
    bool passack;

    bool empty = accessMsg((p), (q), (passack), (w_msgctl.srctime), upto);
    if (empty)
        return 0;

    // This should happen just once. By 'empty' condition
    // we have a guarantee that m_pUnit[p] exists and is valid.
    CPacket& pkt1 = m_pUnit[p]->m_Packet;

    // This returns the sequence number and message number to
    // the API caller.
    w_msgctl.pktseq = pkt1.getSeqNo();
    w_msgctl.msgno = pkt1.getMsgSeq();

    return extractData((data), len, p, q, passack);

}

#ifdef SRT_DEBUG_TSBPD_OUTJITTER
void CRcvBuffer::debugTraceJitter(uint64_t rplaytime)
{
    uint64_t now = CTimer::getTime();
    if ((now - rplaytime)/10 < 10)
        m_ulPdHisto[0][(now - rplaytime)/10]++;
    else if ((now - rplaytime)/100 < 10)
        m_ulPdHisto[1][(now - rplaytime)/100]++;
    else if ((now - rplaytime)/1000 < 10)
        m_ulPdHisto[2][(now - rplaytime)/1000]++;
    else
        m_ulPdHisto[3][1]++;
}
#endif   /* SRT_DEBUG_TSBPD_OUTJITTER */

/*
int CRcvBuffer::readMsg(char* data, int len, SRT_MSGCTRL& w_msgctl)
{
    int p, q;
    bool passack;

#ifdef ENABLE_HEAVY_LOGGING
    reportBufferStats();
#endif
    bool empty = accessMsg(Ref(p), Ref(q), Ref(passack), Ref(msgctl.srctime), -1);
    if (empty)
        return 0;


    // This should happen just once. By 'empty' condition
    // we have a guarantee that m_pUnit[p] exists and is valid.
    CPacket& pkt1 = m_pUnit[p]->m_Packet;
    // This returns the sequence number and message number to
    // the API caller.
    msgctl.pktseq = pkt1.getSeqNo();
    msgctl.msgno = pkt1.getMsgSeq();

    return extractData(data, len, p, q, passack);
}
*/

bool CRcvBuffer::accessMsg(int& w_p, int& w_q, bool& w_passack, uint64_t& w_playtime, int upto)
{
    // This function should do the following:
    // 1. Find the first packet starting the next message (or just next packet)
    // 2. When found something ready for extraction, return true.
    // 3. w_p and w_q point the index range for extraction
    // 4. passack decides if this range shall be removed after extraction

    bool empty = true;

    if (m_bTsbPdMode)
    {
        w_passack = false;
        int seq = 0;

        steady_clock::time_point play_time;
        const bool isReady = getRcvReadyMsg(play_time, (seq), upto);
        w_playtime = count_microseconds(play_time.time_since_epoch());

        if (isReady)
        {
            empty = false;
            // In TSBPD mode you always read one message
            // at a time and a message always fits in one UDP packet,
            // so in one "unit".
            w_p = w_q = m_iStartPos;

            debugTraceJitter(w_playtime);
        }
    }
    else
    {
        w_playtime = 0;
        if (scanMsg((w_p), (w_q), (w_passack)))
            empty = false;

    }

    return empty;
}

int CRcvBuffer::extractData(char* data, int len, int p, int q, bool passack)
{
    SRT_ASSERT(len > 0);
    int rs = len > 0 ? len : 0;
    const int past_q = shiftFwd(q);
    while (p != past_q)
    {
        const int pktlen = (int)m_pUnit[p]->m_Packet.getLength();
        // When unitsize is less than pktlen, only a fragment is copied to the output 'data',
        // but still the whole packet is removed from the receiver buffer.
        if (pktlen > 0)
            countBytes(-1, -pktlen, true);

        const int unitsize = ((rs >= 0) && (pktlen > rs)) ? rs : pktlen;

        HLOGC(mglog.Debug, log << "readMsg: checking unit POS=" << p);

        if (unitsize > 0)
        {
            memcpy((data), m_pUnit[p]->m_Packet.m_pcData, unitsize);
            data += unitsize;
            rs -= unitsize;
            IF_HEAVY_LOGGING(readMsgHeavyLogging(p));
        }
        else
        {
            HLOGC(dlog.Debug, log << CONID() << "readMsg: SKIPPED POS=" << p << " - ZERO SIZE UNIT");
        }

        // Note special case for live mode (one packet per message and TSBPD=on):
        //  - p == q (that is, this loop passes only once)
        //  - no passack (the unit is always removed from the buffer)
        if (!passack)
        {
            HLOGC(dlog.Debug, log << CONID() << "readMsg: FREEING UNIT POS=" << p);
            freeUnitAt(p);
        }
        else
        {
            HLOGC(dlog.Debug, log << CONID() << "readMsg: PASSACK UNIT POS=" << p);
            m_pUnit[p]->m_iFlag = CUnit::PASSACK;
        }

        p = shiftFwd(p);
    }

    if (!passack)
        m_iStartPos = past_q;

    HLOGC(dlog.Debug, log << "rcvBuf/extractData: begin=" << m_iStartPos << " reporting extraction size=" << (len - rs));

    return len - rs;
}

#if ENABLE_HEAVY_LOGGING
void CRcvBuffer::readMsgHeavyLogging(int p)
{
    static steady_clock::time_point prev_now;
    static steady_clock::time_point prev_srctime;
    const CPacket& pkt = m_pUnit[p]->m_Packet;

    const int32_t seq = pkt.m_iSeqNo;

    steady_clock::time_point nowtime = steady_clock::now();
    steady_clock::time_point srctime = getPktTsbPdTime(m_pUnit[p]->m_Packet.getMsgTimeStamp());

    const int64_t timediff_ms = count_milliseconds(nowtime - srctime);
    const int64_t nowdiff_ms = is_zero(prev_now) ? count_milliseconds(nowtime - prev_now) : 0;
    const int64_t srctimediff_ms = is_zero(prev_srctime) ? count_milliseconds(srctime - prev_srctime) : 0;

    const int next_p = shiftFwd(p);
    CUnit* u = m_pUnit[next_p];
    string next_playtime;
    if (u && u->m_iFlag == CUnit::GOOD)
    {
        next_playtime = FormatTime(getPktTsbPdTime(u->m_Packet.getMsgTimeStamp()));
    }
    else
    {
        next_playtime = "NONE";
    }

    LOGC(dlog.Debug, log << CONID() << "readMsg: DELIVERED seq=" << seq
            << " T=" << FormatTime(srctime)
            << " in " << timediff_ms << "ms - TIME-PREVIOUS: PKT: "
            << srctimediff_ms << " LOCAL: " << nowdiff_ms
            << " !" << BufferStamp(pkt.data(), pkt.size())
            << " NEXT pkt T=" << next_playtime);

    prev_now = nowtime;
    prev_srctime = srctime;
}
#endif

bool CRcvBuffer::scanMsg(int& w_p, int& w_q, bool& w_passack)
{

    // empty buffer
    if ((m_iStartPos == m_iLastAckPos) && (m_iMaxPos <= 0))
    {
        HLOGC(mglog.Debug, log << "scanMsg: empty buffer");
        return false;
    }

    int rmpkts = 0;
    int rmbytes = 0;
    //skip all bad msgs at the beginning
    // This loop rolls until the "buffer is empty" (head == tail),
    // in particular, there's no unit accessible for the reader.
    while (m_iStartPos != m_iLastAckPos)
    {
        // Roll up to the first valid unit
        if (!m_pUnit[m_iStartPos])
        {
            if (++ m_iStartPos == m_iSize)
                m_iStartPos = 0;
            continue;
        }

        // Note: PB_FIRST | PB_LAST == PB_SOLO.
        // testing if boundary() & PB_FIRST tests if the msg is first OR solo.
        if ( m_pUnit[m_iStartPos]->m_iFlag == CUnit::GOOD
                && m_pUnit[m_iStartPos]->m_Packet.getMsgBoundary() & PB_FIRST )
        {
            bool good = true;

            // look ahead for the whole message

            // We expect to see either of:
            // [PB_FIRST] [PB_SUBSEQUENT] [PB_SUBSEQUENT] [PB_LAST]
            // [PB_SOLO]
            // but not:
            // [PB_FIRST] NULL ...
            // [PB_FIRST] FREE/PASSACK/DROPPED...
            // If the message didn't look as expected, interrupt this.

            // This begins with a message starting at m_iStartPos
            // up to m_iLastAckPos OR until the PB_LAST message is found.
            // If any of the units on this way isn't good, this OUTER loop
            // will be interrupted.
            for (int i = m_iStartPos; i != m_iLastAckPos;)
            {
                if (!m_pUnit[i] || m_pUnit[i]->m_iFlag != CUnit::GOOD)
                {
                    good = false;
                    break;
                }

                // Likewise, boundary() & PB_LAST will be satisfied for last OR solo.
                if ( m_pUnit[i]->m_Packet.getMsgBoundary() & PB_LAST )
                    break;

                if (++ i == m_iSize)
                    i = 0;
            }

            if (good)
                break;
        }

        rmpkts++;
        rmbytes += freeUnitAt(m_iStartPos);

        m_iStartPos = shiftFwd(m_iStartPos);
    }
    /* we removed bytes form receive buffer */
    countBytes(-rmpkts, -rmbytes, true);

    // Not sure if this is correct, but this above 'while' loop exits
    // under the following conditions only:
    // - m_iStartPos == m_iLastAckPos (that makes passack = true)
    // - found at least GOOD unit with PB_FIRST and not all messages up to PB_LAST are good,
    //   in which case it returns with m_iStartPos <% m_iLastAckPos (earlier)
    // Also all units that lied before m_iStartPos are removed.

    w_p = -1;                  // message head
    w_q = m_iStartPos;         // message tail
    w_passack = m_iStartPos == m_iLastAckPos;
    bool found = false;

    // looking for the first message
    //>>m_pUnit[size + m_iMaxPos] is not valid 

    // XXX Would be nice to make some very thorough refactoring here.

    // This rolls by q variable from m_iStartPos up to m_iLastAckPos,
    // actually from the first message up to the one with PB_LAST
    // or PB_SOLO boundary.

    // The 'i' variable used in this loop is just a stub and it's
    // even hard to define the unit here. It is "shift towards
    // m_iStartPos", so the upper value is m_iMaxPos + size.
    // m_iMaxPos is itself relative to m_iLastAckPos, so
    // the upper value is m_iMaxPos + difference between
    // m_iLastAckPos and m_iStartPos, so that this value is relative
    // to m_iStartPos.
    //
    // The 'i' value isn't used anywhere, although the 'q' value rolls
    // in this loop in sync with 'i', with the difference that 'q' is
    // wrapped around, and 'i' is just incremented normally.
    //
    // This makes that this loop rolls in the range by 'q' from
    // m_iStartPos to m_iStartPos + UPPER,
    // where UPPER = m_iLastAckPos -% m_iStartPos + m_iMaxPos
    // This embraces the range from the current reading head up to
    // the last packet ever received.
    //
    // 'passack' is set to true when the 'q' has passed through
    // the border of m_iLastAckPos and fallen into the range
    // of unacknowledged packets.

    for (int i = 0, n = m_iMaxPos + getRcvDataSize(); i < n; ++ i)
    {
        if (m_pUnit[w_q] && m_pUnit[w_q]->m_iFlag == CUnit::GOOD)
        {
            // Equivalent pseudocode:
            // PacketBoundary bound = m_pUnit[w_q]->m_Packet.getMsgBoundary();
            // if ( IsSet(bound, PB_FIRST) )
            //     w_p = w_q;
            // if ( IsSet(bound, PB_LAST) && w_p != -1 ) 
            //     found = true;
            //
            // Not implemented this way because it uselessly check w_p for -1
            // also after setting it explicitly.

            switch (m_pUnit[w_q]->m_Packet.getMsgBoundary())
            {
            case PB_SOLO: // 11
                w_p = w_q;
                found = true;
                break;

            case PB_FIRST: // 10
                w_p = w_q;
                break;

            case PB_LAST: // 01
                if (w_p != -1)
                    found = true;
                break;

            case PB_SUBSEQUENT:
                ; // do nothing (caught first, rolling for last)
            }
        }
        else
        {
            // a hole in this message, not valid, restart search
            w_p = -1;
        }

        // 'found' is set when the current iteration hit a message with PB_LAST
        // (including PB_SOLO since the very first message).
        if (found)
        {
            // the msg has to be ack'ed or it is allowed to read out of order, and was not read before
            if (!w_passack || !m_pUnit[w_q]->m_Packet.getMsgOrderFlag())
            {
                HLOGC(mglog.Debug, log << "scanMsg: found next-to-broken message, delivering OUT OF ORDER.");
                break;
            }

            found = false;
        }

        if (++ w_q == m_iSize)
            w_q = 0;

        if (w_q == m_iLastAckPos)
            w_passack = true;
    }

    // no msg found
    if (!found)
    {
        // NOTE:
        // This situation may only happen if:
        // - Found a packet with PB_FIRST, so w_p = w_q at the moment when it was found
        // - Possibly found following components of that message up to shifted w_q
        // - Found no terminal packet (PB_LAST) for that message.

        // if the message is larger than the receiver buffer, return part of the message
        if ((w_p != -1) && (shiftFwd(w_q) == w_p))
        {
            HLOGC(mglog.Debug, log << "scanMsg: BUFFER FULL and message is INCOMPLETE. Returning PARTIAL MESSAGE.");
            found = true;
        }
        else
        {
            HLOGC(mglog.Debug, log << "scanMsg: PARTIAL or NO MESSAGE found: p=" << w_p << " q=" << w_q);
        }
    }
    else
    {
        HLOGC(mglog.Debug, log << "scanMsg: extracted message p=" << w_p << " q=" << w_q << " (" << ((w_q-w_p+m_iSize+1)%m_iSize) << " packets)");
    }

    return found;
}<|MERGE_RESOLUTION|>--- conflicted
+++ resolved
@@ -1737,11 +1737,7 @@
 
 steady_clock::time_point CRcvBuffer::getPktTsbPdTime(uint32_t timestamp)
 {
-<<<<<<< HEAD
-    steady_clock::time_point time_base = getTsbPdTimeBase(timestamp);
-=======
     const steady_clock::time_point time_base = getTsbPdTimeBase(timestamp);
->>>>>>> 732b7a8a
 
     // Display only ingredients, not the result, as the result will
     // be displayed anyway in the next logs.
@@ -1832,12 +1828,8 @@
 }
 #endif /* SRT_DEBUG_TSBPD_DRIFT */
 
-<<<<<<< HEAD
-bool CRcvBuffer::addRcvTsbPdDriftSample(uint32_t timestamp_us, CMutex& mutex_to_lock,
+bool CRcvBuffer::addRcvTsbPdDriftSample(uint32_t timestamp_us, Mutex& mutex_to_lock,
         steady_clock::duration& w_udrift, steady_clock::time_point& w_newtimebase)
-=======
-void CRcvBuffer::addRcvTsbPdDriftSample(uint32_t timestamp_us, Mutex& mutex_to_lock)
->>>>>>> 732b7a8a
 {
     if (!m_bTsbPdMode) // Not checked unless in TSBPD mode
         return false;
@@ -1891,14 +1883,10 @@
         HLOGC(dlog.Debug, log << "DRIFT=" << FormatDuration(iDrift) << " TB REMAINS: " << FormatTime(m_tsTsbPdTimeBase));
     }
 
-<<<<<<< HEAD
-    CGuard::leaveCS(mutex_to_lock);
+    leaveCS(mutex_to_lock);
     w_udrift = iDrift;
     w_newtimebase = m_tsTsbPdTimeBase;
     return updated;
-=======
-    leaveCS(mutex_to_lock);
->>>>>>> 732b7a8a
 }
 
 int CRcvBuffer::readMsg(char* data, int len)
