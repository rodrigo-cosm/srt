--- conflicted
+++ resolved
@@ -1870,27 +1870,21 @@
         printDriftOffset(m_DriftTracer.overdrift(), m_DriftTracer.drift());
 #endif /* SRT_DEBUG_TSBPD_DRIFT */
 
-<<<<<<< HEAD
-
-        int64_t overdrift = m_DriftTracer.overdrift();
-        m_ullTsbPdTimeBase += overdrift;
-
-        HLOGC(mglog.Debug, log << "DRIFT: EXCESS: " << overdrift << " - TIME BASE UPDATED to: "
-                << FormatTime(m_ullTsbPdTimeBase));
-=======
 #if ENABLE_HEAVY_LOGGING
         uint64_t oldbase = m_ullTsbPdTimeBase;
 #endif
-        m_ullTsbPdTimeBase += m_DriftTracer.overdrift();
+
+        int64_t overdrift = m_DriftTracer.overdrift();
+        m_ullTsbPdTimeBase += overdrift;
 
         HLOGC(dlog.Debug, log << "DRIFT=" << (iDrift/1000.0) << "ms AVG="
-                << (m_DriftTracer.drift()/1000.0) << "ms, TB: "
-                << FormatTime(oldbase) << " UPDATED TO: " << FormatTime(m_ullTsbPdTimeBase));
+                << (m_DriftTracer.drift()/1000.0) << "ms, TB: " << FormatTime(oldbase)
+                << " EXCESS: " << overdrift
+                << " UPDATED TO: " << FormatTime(m_ullTsbPdTimeBase));
     }
     else
     {
         HLOGC(dlog.Debug, log << "DRIFT=" << (iDrift/1000.0) << "ms TB REMAINS: " << FormatTime(m_ullTsbPdTimeBase));
->>>>>>> 693fc9aa
     }
 
     CGuard::leaveCS(mutex_to_lock, "ack");
@@ -1911,7 +1905,6 @@
     int p = -1, q = -1;
     bool passack;
 
-<<<<<<< HEAD
     bool empty = accessMsg(Ref(p), Ref(q), Ref(passack), Ref(msgctl.srctime), upto);
     if (empty)
         return 0;
@@ -1929,8 +1922,6 @@
 
 }
 
-/*
-=======
 #ifdef SRT_DEBUG_TSBPD_OUTJITTER
 void CRcvBuffer::debugJitter(uint64_t rplaytime)
 {
@@ -1946,21 +1937,24 @@
 }
 #endif   /* SRT_DEBUG_TSBPD_OUTJITTER */
 
->>>>>>> 693fc9aa
+/*
 int CRcvBuffer::readMsg(char* data, int len, ref_t<SRT_MSGCTRL> r_msgctl)
 {
     SRT_MSGCTRL& msgctl = *r_msgctl;
     int p, q;
     bool passack;
 
+#ifdef ENABLE_HEAVY_LOGGING
+    reportBufferStats();
+#endif
     bool empty = accessMsg(Ref(p), Ref(q), Ref(passack), Ref(msgctl.srctime), -1);
     if (empty)
         return 0;
 
+
     // This should happen just once. By 'empty' condition
     // we have a guarantee that m_pUnit[p] exists and is valid.
     CPacket& pkt1 = m_pUnit[p]->m_Packet;
-
     // This returns the sequence number and message number to
     // the API caller.
     msgctl.pktseq = pkt1.getSeqNo();
@@ -1969,21 +1963,6 @@
     return extractData(data, len, p, q, passack);
 }
 */
-
-#ifdef SRT_DEBUG_TSBPD_OUTJITTER
-void CRcvBuffer::debugJitter(uint64_t rplaytime)
-{
-    uint64_t now = CTimer::getTime();
-    if ((now - rplaytime)/10 < 10)
-        m_ulPdHisto[0][(now - rplaytime)/10]++;
-    else if ((now - rplaytime)/100 < 10)
-        m_ulPdHisto[1][(now - rplaytime)/100]++;
-    else if ((now - rplaytime)/1000 < 10)
-        m_ulPdHisto[2][(now - rplaytime)/1000]++;
-    else
-        m_ulPdHisto[3][1]++;
-}
-#endif   /* SRT_DEBUG_TSBPD_OUTJITTER */
 
 bool CRcvBuffer::accessMsg(ref_t<int> r_p, ref_t<int> r_q, ref_t<bool> r_passack, ref_t<uint64_t> r_playtime, int upto)
 {
@@ -1997,10 +1976,6 @@
     bool& passack = *r_passack;
     uint64_t& rplaytime = *r_playtime;
     bool empty = true;
-
-#ifdef ENABLE_HEAVY_LOGGING
-    reportBufferStats();
-#endif
 
     if (m_bTsbPdMode)
     {
@@ -2077,11 +2052,7 @@
                     next_playtime = FormatTime(getPktTsbPdTime(u->m_Packet.getMsgTimeStamp()));
                 }
 
-<<<<<<< HEAD
-                HLOGC(dlog.Debug, log << CONID() << "readMsg: DELIVERED seq=" << seq
-=======
                 LOGC(dlog.Debug, log << CONID() << "readMsg: DELIVERED seq=" << seq
->>>>>>> 693fc9aa
                         << " T=" << FormatTime(srctime)
                         << " in " << (timediff/1000.0) << "ms - TIME-PREVIOUS: PKT: "
                         << (srctimediff/1000.0) << " LOCAL: " << (nowdiff/1000.0)
