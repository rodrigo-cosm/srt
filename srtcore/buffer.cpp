/*
 * SRT - Secure, Reliable, Transport
 * Copyright (c) 2018 Haivision Systems Inc.
 * 
 * This Source Code Form is subject to the terms of the Mozilla Public
 * License, v. 2.0. If a copy of the MPL was not distributed with this
 * file, You can obtain one at http://mozilla.org/MPL/2.0/.
 * 
 */

/*****************************************************************************
Copyright (c) 2001 - 2011, The Board of Trustees of the University of Illinois.
All rights reserved.

Redistribution and use in source and binary forms, with or without
modification, are permitted provided that the following conditions are
met:

* Redistributions of source code must retain the above
  copyright notice, this list of conditions and the
  following disclaimer.

* Redistributions in binary form must reproduce the
  above copyright notice, this list of conditions
  and the following disclaimer in the documentation
  and/or other materials provided with the distribution.

* Neither the name of the University of Illinois
  nor the names of its contributors may be used to
  endorse or promote products derived from this
  software without specific prior written permission.

THIS SOFTWARE IS PROVIDED BY THE COPYRIGHT HOLDERS AND CONTRIBUTORS "AS
IS" AND ANY EXPRESS OR IMPLIED WARRANTIES, INCLUDING, BUT NOT LIMITED TO,
THE IMPLIED WARRANTIES OF MERCHANTABILITY AND FITNESS FOR A PARTICULAR
PURPOSE ARE DISCLAIMED. IN NO EVENT SHALL THE COPYRIGHT OWNER OR
CONTRIBUTORS BE LIABLE FOR ANY DIRECT, INDIRECT, INCIDENTAL, SPECIAL,
EXEMPLARY, OR CONSEQUENTIAL DAMAGES (INCLUDING, BUT NOT LIMITED TO,
PROCUREMENT OF SUBSTITUTE GOODS OR SERVICES; LOSS OF USE, DATA, OR
PROFITS; OR BUSINESS INTERRUPTION) HOWEVER CAUSED AND ON ANY THEORY OF
LIABILITY, WHETHER IN CONTRACT, STRICT LIABILITY, OR TORT (INCLUDING
NEGLIGENCE OR OTHERWISE) ARISING IN ANY WAY OUT OF THE USE OF THIS
SOFTWARE, EVEN IF ADVISED OF THE POSSIBILITY OF SUCH DAMAGE.
*****************************************************************************/

/*****************************************************************************
written by
   Yunhong Gu, last updated 03/12/2011
modified by
   Haivision Systems Inc.
*****************************************************************************/

#include "platform_sys.h"

#include <cstring>
#include <cmath>
#include "buffer.h"
#include "packet.h"
#include "core.h" // provides some constants
#include "logging.h"

using namespace std;
using namespace srt_logging;
using namespace srt::sync;

CSndBuffer::CSndBuffer(int size, int mss)
    : m_BufLock()
    , m_pBlock(NULL)
    , m_pFirstBlock(NULL)
    , m_pCurrBlock(NULL)
    , m_pLastBlock(NULL)
    , m_pBuffer(NULL)
    , m_iNextMsgNo(1)
    , m_iSize(size)
    , m_iMSS(mss)
    , m_iCount(0)
    , m_iBytesCount(0)
#ifdef SRT_ENABLE_SNDBUFSZ_MAVG
    , m_iCountMAvg(0)
    , m_iBytesCountMAvg(0)
    , m_TimespanMAvg(0)
#endif
    , m_iInRatePktsCount(0)
    , m_iInRateBytesCount(0)
    , m_InRatePeriod(INPUTRATE_FAST_START_US)   // 0.5 sec (fast start)
    , m_iInRateBps(INPUTRATE_INITIAL_BYTESPS)
{
   // initial physical buffer of "size"
   m_pBuffer = new Buffer;
   m_pBuffer->m_pcData = new char [m_iSize * m_iMSS];
   m_pBuffer->m_iSize = m_iSize;
   m_pBuffer->m_pNext = NULL;

   // circular linked list for out bound packets
   m_pBlock = new Block;
   Block* pb = m_pBlock;
   for (int i = 1; i < m_iSize; ++ i)
   {
      pb->m_pNext = new Block;
      pb->m_iMsgNoBitset = 0;
      pb = pb->m_pNext;
   }
   pb->m_pNext = m_pBlock;

   pb = m_pBlock;
   char* pc = m_pBuffer->m_pcData;
   for (int i = 0; i < m_iSize; ++ i)
   {
      pb->m_pcData = pc;
      pb = pb->m_pNext;
      pc += m_iMSS;
   }

   m_pFirstBlock = m_pCurrBlock = m_pLastBlock = m_pBlock;

   pthread_mutex_init(&m_BufLock, NULL);
}

CSndBuffer::~CSndBuffer()
{
   Block* pb = m_pBlock->m_pNext;
   while (pb != m_pBlock)
   {
      Block* temp = pb;
      pb = pb->m_pNext;
      delete temp;
   }
   delete m_pBlock;

   while (m_pBuffer != NULL)
   {
      Buffer* temp = m_pBuffer;
      m_pBuffer = m_pBuffer->m_pNext;
      delete [] temp->m_pcData;
      delete temp;
   }

   pthread_mutex_destroy(&m_BufLock);
}

void CSndBuffer::addBuffer(const char* data, int len, ref_t<SRT_MSGCTRL> r_mctrl)
{
    int32_t& msgno = r_mctrl.get().msgno;
    int32_t& seqno = r_mctrl.get().pktseq;
    uint64_t& srctime = r_mctrl.get().srctime;
    int& ttl = r_mctrl.get().msgttl;

    int size = len / m_iMSS;
    if ((len % m_iMSS) != 0)
        size ++;

    HLOGC(mglog.Debug, log << "addBuffer: size=" << m_iCount << " reserved=" << m_iSize << " needs=" << size << " buffers for " << len << " bytes");

    // dynamically increase sender buffer
    while (size + m_iCount >= m_iSize)
    {
        HLOGC(mglog.Debug, log << "addBuffer: ... still lacking " << (size + m_iCount - m_iSize) << " buffers...");
        increase();
    }

    const steady_clock::time_point time = steady_clock::now();
    if (srctime == 0)
    {
        HLOGC(dlog.Debug, log << CONID() << "addBuffer: DEFAULT SRCTIME - overriding with current time.");
        srctime = time.us_since_epoch();
    }
    int32_t inorder = r_mctrl.get().inorder ? MSGNO_PACKET_INORDER::mask : 0;

    HLOGC(dlog.Debug, log << CONID() << "addBuffer: adding "
        << size << " packets (" << len << " bytes) to send, msgno="
        << (msgno > 0 ? msgno : m_iNextMsgNo)
        << (inorder ? "" : " NOT") << " in order");

    // The sequence number passed to this function is the sequence number
    // that the very first packet from the packet series should get here.
    // If there's more than one packet, this function must increase it by itself
    // and then return the accordingly modified sequence number in the reference.

    Block* s = m_pLastBlock;

    if (msgno == -1) // DEFAULT-UNCHANGED msgno supplied
    {
        HLOGC(dlog.Debug, log << "addBuffer: using internally managed msgno=" << m_iNextMsgNo);
        msgno = m_iNextMsgNo;
    }
    else
    {
        HLOGC(dlog.Debug, log << "addBuffer: OVERWRITTEN by msgno supplied by caller: msgno=" << msgno);
        m_iNextMsgNo = msgno;
    }

    for (int i = 0; i < size; ++ i)
    {
        int pktlen = len - i * m_iMSS;
        if (pktlen > m_iMSS)
            pktlen = m_iMSS;

        HLOGC(dlog.Debug, log << "addBuffer: %" << seqno << " #" << msgno
                << " spreading from=" << (i*m_iMSS) << " size=" << pktlen
                << " TO BUFFER:" << (void*)s->m_pcData);
        memcpy(s->m_pcData, data + i * m_iMSS, pktlen);
        s->m_iLength = pktlen;

        s->m_iSeqNo = seqno;
        seqno = CSeqNo::incseq(seqno);

        s->m_iMsgNoBitset = m_iNextMsgNo | inorder;
        if (i == 0)
            s->m_iMsgNoBitset |= PacketBoundaryBits(PB_FIRST);
        if (i == size - 1)
            s->m_iMsgNoBitset |= PacketBoundaryBits(PB_LAST);
        // NOTE: if i is neither 0 nor size-1, it resuls with PB_SUBSEQUENT.
        //       if i == 0 == size-1, it results with PB_SOLO. 
        // Packets assigned to one message can be:
        // [PB_FIRST] [PB_SUBSEQUENT] [PB_SUBSEQUENT] [PB_LAST] - 4 packets per message
        // [PB_FIRST] [PB_LAST] - 2 packets per message
        // [PB_SOLO] - 1 packet per message

        s->m_ullSourceTime_us = srctime;
        s->m_tsOriginTime = time;
        s->m_iTTL = ttl;

        // XXX unchecked condition: s->m_pNext == NULL.
        // Should never happen, as the call to increase() should ensure enough buffers.
        SRT_ASSERT(s->m_pNext);
        s = s->m_pNext;
    }
    m_pLastBlock = s;

    CGuard::enterCS(m_BufLock, "Buf");
    m_iCount += size;

    m_iBytesCount += len;
    m_tsLastOriginTime = time;

    updateInputRate(time, size, len);

#ifdef SRT_ENABLE_SNDBUFSZ_MAVG
    updAvgBufSize(time);
#endif

    CGuard::leaveCS(m_BufLock, "Buf");


    // MSGNO_SEQ::mask has a form: 00000011111111...
    // At least it's known that it's from some index inside til the end (to bit 0).
    // If this value has been reached in a step of incrementation, it means that the
    // maximum value has been reached. Casting to int32_t to ensure the same sign
    // in comparison, although it's far from reaching the sign bit.

    m_iNextMsgNo = ++MsgNo(m_iNextMsgNo);
}

void CSndBuffer::setInputRateSmpPeriod(int period)
{
    m_InRatePeriod = (uint64_t)period; //(usec) 0=no input rate calculation
}

void CSndBuffer::updateInputRate(const steady_clock::time_point& time, int pkts, int bytes)
{
    //no input rate calculation
    if (m_InRatePeriod == 0)
        return;

    if (is_zero(m_tsInRateStartTime))
    {
        m_tsInRateStartTime = time;
        return;
    }

    m_iInRatePktsCount  += pkts;
    m_iInRateBytesCount += bytes;

    // Trigger early update in fast start mode
    const bool early_update = (m_InRatePeriod < INPUTRATE_RUNNING_US)
        && (m_iInRatePktsCount > INPUTRATE_MAX_PACKETS);

    const uint64_t period_us = count_microseconds(time - m_tsInRateStartTime);
    if (early_update || period_us > m_InRatePeriod)
    {
        //Required Byte/sec rate (payload + headers)
        m_iInRateBytesCount += (m_iInRatePktsCount * CPacket::SRT_DATA_HDR_SIZE);
        m_iInRateBps = (int)(((int64_t)m_iInRateBytesCount * 1000000) / period_us);
        HLOGC(dlog.Debug, log << "updateInputRate: pkts:" << m_iInRateBytesCount << " bytes:" << m_iInRatePktsCount
                << " rate=" << (m_iInRateBps*8)/1000
                << "kbps interval=" << period_us);
        m_iInRatePktsCount = 0;
        m_iInRateBytesCount = 0;
        m_tsInRateStartTime = time;

        setInputRateSmpPeriod(INPUTRATE_RUNNING_US);
    }
}


int CSndBuffer::addBufferFromFile(fstream& ifs, int len)
{
   int size = len / m_iMSS;
   if ((len % m_iMSS) != 0)
      size ++;

   HLOGC(mglog.Debug, log << "addBufferFromFile: size=" << m_iCount << " reserved=" << m_iSize << " needs=" << size << " buffers for " << len << " bytes");

   // dynamically increase sender buffer
   while (size + m_iCount >= m_iSize)
   {
      HLOGC(mglog.Debug, log << "addBufferFromFile: ... still lacking " << (size + m_iCount - m_iSize) << " buffers...");
      increase();
   }

   HLOGC(dlog.Debug, log << CONID() << "addBufferFromFile: adding "
       << size << " packets (" << len << " bytes) to send, msgno=" << m_iNextMsgNo);

   Block* s = m_pLastBlock;
   int total = 0;
   for (int i = 0; i < size; ++ i)
   {
      if (ifs.bad() || ifs.fail() || ifs.eof())
         break;

      int pktlen = len - i * m_iMSS;
      if (pktlen > m_iMSS)
         pktlen = m_iMSS;

      HLOGC(dlog.Debug, log << "addBufferFromFile: reading from=" << (i*m_iMSS) << " size=" << pktlen << " TO BUFFER:" << (void*)s->m_pcData);
      ifs.read(s->m_pcData, pktlen);
      if ((pktlen = int(ifs.gcount())) <= 0)
         break;

      // currently file transfer is only available in streaming mode, message is always in order, ttl = infinite
      s->m_iMsgNoBitset = m_iNextMsgNo | MSGNO_PACKET_INORDER::mask;
      if (i == 0)
         s->m_iMsgNoBitset |= PacketBoundaryBits(PB_FIRST);
      if (i == size - 1)
         s->m_iMsgNoBitset |= PacketBoundaryBits(PB_LAST);
      // NOTE: PB_FIRST | PB_LAST == PB_SOLO.
      // none of PB_FIRST & PB_LAST == PB_SUBSEQUENT.

      s->m_iLength = pktlen;
      s->m_iTTL = -1;
      s = s->m_pNext;

      total += pktlen;
   }
   m_pLastBlock = s;

   CGuard::enterCS(m_BufLock, "Buf");
   m_iCount += size;
   m_iBytesCount += total;

   CGuard::leaveCS(m_BufLock, "Buf");

   m_iNextMsgNo ++;
   if (m_iNextMsgNo == int32_t(MSGNO_SEQ::mask))
      m_iNextMsgNo = 1;

   return total;
}

int CSndBuffer::readData(ref_t<CPacket> r_packet, ref_t<steady_clock::time_point> srctime, int kflgs)
{
   // No data to read
   if (m_pCurrBlock == m_pLastBlock)
      return 0;

   // Make the packet REFLECT the data stored in the buffer.
   r_packet.get().m_pcData = m_pCurrBlock->m_pcData;
   int readlen = m_pCurrBlock->m_iLength;
   r_packet.get().setLength(readlen);
   r_packet.get().m_iSeqNo = m_pCurrBlock->m_iSeqNo;

   // XXX This is probably done because the encryption should happen
   // just once, and so this sets the encryption flags to both msgno bitset
   // IN THE PACKET and IN THE BLOCK. This is probably to make the encryption
   // happen at the time when scheduling a new packet to send, but the packet
   // must remain in the send buffer until it's ACKed. For the case of rexmit
   // the packet will be taken "as is" (that is, already encrypted).
   //
   // The problem is in the order of things:
   // 0. When the application stores the data, some of the flags for PH_MSGNO are set.
   // 1. The readData() is called to get the original data sent by the application.
   // 2. The data are original and must be encrypted. They WILL BE encrypted, later.
   // 3. So far we are in readData() so the encryption flags must be updated NOW because
   //    later we won't have access to the block's data.
   // 4. After exiting from readData(), the packet is being encrypted. It's immediately
   //    sent, however the data must remain in the sending buffer until they are ACKed.
   // 5. In case when rexmission is needed, the second overloaded version of readData
   //    is being called, and the buffer + PH_MSGNO value is extracted. All interesting
   //    flags must be present and correct at that time.
   //
   // The only sensible way to fix this problem is to encrypt the packet not after
   // extracting from here, but when the packet is stored into CSndBuffer. The appropriate
   // flags for PH_MSGNO will be applied directly there. Then here the value for setting
   // PH_MSGNO will be set as is.

   if (kflgs == -1)
   {
       HLOGC(dlog.Debug, log << CONID() << " CSndBuffer: ERROR: encryption required and not possible. NOT SENDING.");
       readlen = 0;
   }
   else
   {
       m_pCurrBlock->m_iMsgNoBitset |= MSGNO_ENCKEYSPEC::wrap(kflgs);
   }
   r_packet.get().m_iMsgNo = m_pCurrBlock->m_iMsgNoBitset;

   // TODO: FR #930. Use source time if it is provided.
   *srctime = m_pCurrBlock->m_tsOriginTime;
   /* *srctime =
      m_pCurrBlock->m_ullSourceTime_us ? m_pCurrBlock->m_ullSourceTime_us :
      m_pCurrBlock->m_tsOriginTime;*/

   m_pCurrBlock = m_pCurrBlock->m_pNext;

   HLOGC(dlog.Debug, log << CONID() << "CSndBuffer: extracting packet size=" << readlen << " to send");

   return readlen;
}

<<<<<<< HEAD
int32_t CSndBuffer::getMsgNoAt(const int offset)
{
   CGuard bufferguard(m_BufLock, "Buf");

   Block* p = m_pFirstBlock;

   if (p)
   {
       HLOGC(dlog.Debug, log << "CSndBuffer::getMsgNoAt: FIRST MSG: size="
               << p->m_iLength << " %" << p->m_iSeqNo << " #" << p->getMsgSeq()
               << " !" << BufferStamp(p->m_pcData, p->m_iLength));
   }

   if (offset >= m_iCount)
   {
       // Prevent accessing the last "marker" block
       LOGC(dlog.Error, log << "CSndBuffer::getMsgNoAt: IPE: offset="
               << offset << " not found, max offset=" << m_iCount);
       return 0;
   }

   // XXX Suboptimal procedure to keep the blocks identifiable
   // by sequence number. Consider using some circular buffer.
   int i;
   Block* ee SRT_ATR_UNUSED = 0;
   for (i = 0; i < offset && p; ++ i)
   {
      ee = p;
      p = p->m_pNext;
   }

   if (!p)
   {
       LOGC(dlog.Error, log << "CSndBuffer::getMsgNoAt: IPE: offset="
               << offset << " not found, stopped at " << i
               << " with #" << (ee ? ee->getMsgSeq() : -1));
       return 0;
   }

   HLOGC(dlog.Debug, log << "CSndBuffer::getMsgNoAt: offset="
           << offset << " found, size=" << p->m_iLength << " %" << p->m_iSeqNo << " #" << p->getMsgSeq()
           << " !" << BufferStamp(p->m_pcData, p->m_iLength));

   return p->getMsgSeq();
}

int CSndBuffer::readData(const int offset, ref_t<CPacket> r_packet, ref_t<uint64_t> r_srctime, ref_t<int> r_msglen)
=======
int CSndBuffer::readData(const int offset, ref_t<CPacket> r_packet, ref_t<steady_clock::time_point> r_srctime, ref_t<int> r_msglen)
>>>>>>> 96ceec6d
{
   int32_t& msgno_bitset = r_packet.get().m_iMsgNo;
   steady_clock::time_point& srctime = *r_srctime;
   int& msglen = *r_msglen;

   CGuard bufferguard(m_BufLock, "Buf");

   Block* p = m_pFirstBlock;

   // XXX Suboptimal procedure to keep the blocks identifiable
   // by sequence number. Consider using some circular buffer.
   for (int i = 0; i < offset; ++ i)
      p = p->m_pNext;

   // Check if the block that is the next candidate to send (m_pCurrBlock pointing) is stale.

   // If so, then inform the caller that it should first take care of the whole
   // message (all blocks with that message id). Shift the m_pCurrBlock pointer
   // to the position past the last of them. Then return -1 and set the
   // msgno_bitset return reference to the message id that should be dropped as
   // a whole.

   // After taking care of that, the caller should immediately call this function again,
   // this time possibly in order to find the real data to be sent.

   // if found block is stale
   // (This is for messages that have declared TTL - messages that fail to be sent
   // before the TTL defined time comes, will be dropped).
   if ((p->m_iTTL >= 0) && (count_milliseconds(steady_clock::now() - p->m_tsOriginTime) > p->m_iTTL))
   {
      int32_t msgno = p->getMsgSeq();
      msglen = 1;
      p = p->m_pNext;
      bool move = false;
      while (msgno == p->getMsgSeq())
      {
         if (p == m_pCurrBlock)
            move = true;
         p = p->m_pNext;
         if (move)
            m_pCurrBlock = p;
         msglen ++;
      }

      HLOGC(dlog.Debug, log << "CSndBuffer::readData: due to TTL exceeded, " << msglen << " messages to drop, up to " << msgno);

      // If readData returns -1, then msgno_bitset is understood as a Message ID to drop.
      // This means that in this case it should be written by the message sequence value only
      // (not the whole 4-byte bitset written at PH_MSGNO).
      msgno_bitset = msgno;
      return -1;
   }

   r_packet.get().m_pcData = p->m_pcData;
   int readlen = p->m_iLength;
   r_packet.get().setLength(readlen);

   // XXX Here the value predicted to be applied to PH_MSGNO field is extracted.
   // As this function is predicted to extract the data to send as a rexmited packet,
   // the packet must be in the form ready to send - so, in case of encryption,
   // encrypted, and with all ENC flags already set. So, the first call to send
   // the packet originally (the other overload of this function) must set these
   // flags.
   r_packet.get().m_iMsgNo = p->m_iMsgNoBitset;

   // TODO: FR #930. Use source time if it is provided.
   srctime = m_pCurrBlock->m_tsOriginTime;
   /*srctime =
      m_pCurrBlock->m_ullSourceTime_us ? m_pCurrBlock->m_ullSourceTime_us :
      m_pCurrBlock->m_tsOriginTime;*/

   HLOGC(dlog.Debug, log << CONID() << "CSndBuffer: getting packet %"
           << p->m_iSeqNo << " as per %" << r_packet.get().m_iSeqNo
           << " size=" << readlen << " to send [REXMIT]");

   return readlen;
}

void CSndBuffer::ackData(int offset)
{
   CGuard bufferguard(m_BufLock, "Buf");

   bool move = false;
   for (int i = 0; i < offset; ++ i)
   {
      m_iBytesCount -= m_pFirstBlock->m_iLength;
      if (m_pFirstBlock == m_pCurrBlock)
          move = true;
      m_pFirstBlock = m_pFirstBlock->m_pNext;
   }
   if (move)
       m_pCurrBlock = m_pFirstBlock;

   m_iCount -= offset;

#ifdef SRT_ENABLE_SNDBUFSZ_MAVG
   updAvgBufSize(steady_clock::now());
#endif

   CTimer::triggerEvent();
}

int CSndBuffer::getCurrBufSize() const
{
   return m_iCount;
}

#ifdef SRT_ENABLE_SNDBUFSZ_MAVG

int CSndBuffer::getAvgBufSize(ref_t<int> r_bytes, ref_t<int> r_tsp)
{
    int& bytes = *r_bytes;
    int& timespan = *r_tsp;
    CGuard bufferguard(m_BufLock, "Buf"); /* Consistency of pkts vs. bytes vs. spantime */

    /* update stats in case there was no add/ack activity lately */
    updAvgBufSize(steady_clock::now());

    bytes = m_iBytesCountMAvg;
    timespan = m_TimespanMAvg;
    return(m_iCountMAvg);
}

void CSndBuffer::updAvgBufSize(const steady_clock::time_point& now)
{
   const uint64_t elapsed_ms = count_milliseconds(now - m_tsLastSamplingTime); //ms since last sampling

   if ((1000000 / SRT_MAVG_SAMPLING_RATE) / 1000 > elapsed_ms)
      return;

   if (1000 < elapsed_ms)
   {
      /* No sampling in last 1 sec, initialize average */
      m_iCountMAvg = getCurrBufSize(Ref(m_iBytesCountMAvg), Ref(m_TimespanMAvg));
      m_tsLastSamplingTime = now;
   } 
   else //((1000000 / SRT_MAVG_SAMPLING_RATE) / 1000 <= elapsed_ms)
   {
      /*
      * weight last average value between -1 sec and last sampling time (LST)
      * and new value between last sampling time and now
      *                                      |elapsed_ms|
      *   +----------------------------------+-------+
      *  -1                                 LST      0(now)
      */
      int instspan;
      int bytescount;
      int count = getCurrBufSize(Ref(bytescount), Ref(instspan));

      HLOGC(dlog.Debug, log << "updAvgBufSize: " << elapsed_ms
              << ": " << count << " " << bytescount
              << " " << instspan << "ms");

      m_iCountMAvg      = (int)(((count      * (1000 - elapsed_ms)) + (count      * elapsed_ms)) / 1000);
      m_iBytesCountMAvg = (int)(((bytescount * (1000 - elapsed_ms)) + (bytescount * elapsed_ms)) / 1000);
      m_TimespanMAvg    = (int)(((instspan   * (1000 - elapsed_ms)) + (instspan   * elapsed_ms)) / 1000);
      m_tsLastSamplingTime = now;
   }
}

#endif /* SRT_ENABLE_SNDBUFSZ_MAVG */

int CSndBuffer::getCurrBufSize(ref_t<int> bytes, ref_t<int> timespan)
{
   *bytes = m_iBytesCount;
   /* 
   * Timespan can be less then 1000 us (1 ms) if few packets. 
   * Also, if there is only one pkt in buffer, the time difference will be 0.
   * Therefore, always add 1 ms if not empty.
   */
   *timespan = 0 < m_iCount ? count_milliseconds(m_tsLastOriginTime - m_pFirstBlock->m_tsOriginTime) + 1 : 0;

   return m_iCount;
}

<<<<<<< HEAD
int CSndBuffer::dropLateData(ref_t<int> r_bytes, ref_t<int32_t> r_first_msgno, uint64_t latetime)
=======
int CSndBuffer::dropLateData(int& bytes, const steady_clock::time_point& too_late_time)
>>>>>>> 96ceec6d
{
   int dpkts = 0;
   int dbytes = 0;
   bool move = false;
   int32_t msgno = 0;

   CGuard bufferguard(m_BufLock, "Buf");
   for (int i = 0; i < m_iCount && m_pFirstBlock->m_tsOriginTime < too_late_time; ++ i)
   {
      dpkts++;
      dbytes += m_pFirstBlock->m_iLength;
      msgno = m_pFirstBlock->getMsgSeq();

      if (m_pFirstBlock == m_pCurrBlock)
          move = true;
      m_pFirstBlock = m_pFirstBlock->m_pNext;
   }

   if (move)
   {
       m_pCurrBlock = m_pFirstBlock;
   }
   m_iCount -= dpkts;

   m_iBytesCount -= dbytes;
   *r_bytes = dbytes;

   // We report the increased number towards the last ever seen
   // by the loop, as this last one is the last received. So remained
   // (even if "should remain") is the first after the last removed one.
   *r_first_msgno = ++MsgNo(msgno);

#ifdef SRT_ENABLE_SNDBUFSZ_MAVG
   updAvgBufSize(steady_clock::now());
#endif /* SRT_ENABLE_SNDBUFSZ_MAVG */

// CTimer::triggerEvent();
   return(dpkts);
}

void CSndBuffer::increase()
{
   int unitsize = m_pBuffer->m_iSize;

   // new physical buffer
   Buffer* nbuf = NULL;
   try
   {
      nbuf  = new Buffer;
      nbuf->m_pcData = new char [unitsize * m_iMSS];
   }
   catch (...)
   {
      delete nbuf;
      throw CUDTException(MJ_SYSTEMRES, MN_MEMORY, 0);
   }
   nbuf->m_iSize = unitsize;
   nbuf->m_pNext = NULL;

   // insert the buffer at the end of the buffer list
   Buffer* p = m_pBuffer;
   while (p->m_pNext != NULL)
      p = p->m_pNext;
   p->m_pNext = nbuf;

   // new packet blocks
   Block* nblk = NULL;
   try
   {
      nblk = new Block;
   }
   catch (...)
   {
      delete nblk;
      throw CUDTException(MJ_SYSTEMRES, MN_MEMORY, 0);
   }
   Block* pb = nblk;
   for (int i = 1; i < unitsize; ++ i)
   {
      pb->m_pNext = new Block;
      pb = pb->m_pNext;
   }

   // insert the new blocks onto the existing one
   pb->m_pNext = m_pLastBlock->m_pNext;
   m_pLastBlock->m_pNext = nblk;

   pb = nblk;
   char* pc = nbuf->m_pcData;
   for (int i = 0; i < unitsize; ++ i)
   {
      pb->m_pcData = pc;
      pb = pb->m_pNext;
      pc += m_iMSS;
   }

   m_iSize += unitsize;

   HLOGC(dlog.Debug, log << "CSndBuffer: BUFFER FULL - adding " << (unitsize*m_iMSS) << " bytes spread to " << unitsize << " blocks"
       << " (total size: " << m_iSize << " bytes)");

}

////////////////////////////////////////////////////////////////////////////////

/*
*   RcvBuffer (circular buffer):
*
*   |<------------------- m_iSize ----------------------------->|
*   |       |<--- acked pkts -->|<--- m_iMaxPos --->|           |
*   |       |                   |                   |           |
*   +---+---+---+---+---+---+---+---+---+---+---+---+---+   +---+
*   | 0 | 0 | 1 | 1 | 1 | 0 | 1 | 1 | 1 | 1 | 0 | 1 | 0 |...| 0 | m_pUnit[]
*   +---+---+---+---+---+---+---+---+---+---+---+---+---+   +---+
*             |                 | |               |
*             |                   |               \__last pkt received
*             |                   \___ m_iLastAckPos: last ack sent
*             \___ m_iStartPos: first message to read
*                      
*   m_pUnit[i]->m_iFlag: 0:free, 1:good, 2:passack, 3:dropped
* 
*   thread safety:
*    m_iStartPos:   CUDT::m_RecvLock 
*    m_iLastAckPos: CUDT::m_AckLock 
*    m_iMaxPos:     none? (modified on add and ack
*/


// XXX Init values moved to in-class.
//const uint32_t CRcvBuffer::TSBPD_WRAP_PERIOD = (30*1000000);    //30 seconds (in usec)
//const int CRcvBuffer::TSBPD_DRIFT_MAX_VALUE   = 5000;  // usec
//const int CRcvBuffer::TSBPD_DRIFT_MAX_SAMPLES = 1000;  // ACK-ACK packets
#ifdef SRT_DEBUG_TSBPD_DRIFT
//const int CRcvBuffer::TSBPD_DRIFT_PRT_SAMPLES = 200;   // ACK-ACK packets
#endif

CRcvBuffer::CRcvBuffer(CUnitQueue* queue, int bufsize_pkts):
m_pUnit(NULL),
m_iSize(bufsize_pkts),
m_pUnitQueue(queue),
m_iStartPos(0),
m_iLastAckPos(0),
m_iMaxPos(0),
m_iNotch(0)
,m_BytesCountLock()
,m_iBytesCount(0)
,m_iAckedPktsCount(0)
,m_iAckedBytesCount(0)
,m_iAvgPayloadSz(7*188)
,m_bTsbPdMode(false)
,m_tdTsbPdDelay(0)
,m_bTsbPdWrapCheck(false)
#ifdef SRT_ENABLE_RCVBUFSZ_MAVG
,m_TimespanMAvg(0)
,m_iCountMAvg(0)
,m_iBytesCountMAvg(0)
#endif
{
   m_pUnit = new CUnit* [m_iSize];
   for (int i = 0; i < m_iSize; ++ i)
      m_pUnit[i] = NULL;

#ifdef SRT_DEBUG_TSBPD_DRIFT
   memset(m_TsbPdDriftHisto100us, 0, sizeof(m_TsbPdDriftHisto100us));
   memset(m_TsbPdDriftHisto1ms, 0, sizeof(m_TsbPdDriftHisto1ms));
#endif

   pthread_mutex_init(&m_BytesCountLock, NULL);
}

CRcvBuffer::~CRcvBuffer()
{
   for (int i = 0; i < m_iSize; ++ i)
   {
      if (m_pUnit[i] != NULL)
      {
          m_pUnitQueue->makeUnitFree(m_pUnit[i]);
      }
   }

   delete [] m_pUnit;

   pthread_mutex_destroy(&m_BytesCountLock);
}

void CRcvBuffer::countBytes(int pkts, int bytes, bool acked)
{
   /*
   * Byte counter changes from both sides (Recv & Ack) of the buffer
   * so the higher level lock is not enough for thread safe op.
   *
   * pkts are...
   *  added (bytes>0, acked=false),
   *  acked (bytes>0, acked=true),
   *  removed (bytes<0, acked=n/a)
   */
   CGuard cg(m_BytesCountLock, "BytesCount");

   if (!acked) //adding new pkt in RcvBuffer
   {
       m_iBytesCount += bytes; /* added or removed bytes from rcv buffer */
       if (bytes > 0) /* Assuming one pkt when adding bytes */
          m_iAvgPayloadSz = ((m_iAvgPayloadSz * (100 - 1)) + bytes) / 100; 
   }
   else // acking/removing pkts to/from buffer
   {
       m_iAckedPktsCount += pkts; /* acked or removed pkts from rcv buffer */
       m_iAckedBytesCount += bytes; /* acked or removed bytes from rcv buffer */

       if (bytes < 0) m_iBytesCount += bytes; /* removed bytes from rcv buffer */
   }
}

int CRcvBuffer::addData(CUnit* unit, int offset)
{
   SRT_ASSERT(unit != NULL);
   if (offset >= getAvailBufSize())
       return -1;

   const int pos = (m_iLastAckPos + offset) % m_iSize;
   if (offset >= m_iMaxPos)
      m_iMaxPos = offset + 1;

   if (m_pUnit[pos] != NULL) {
      HLOGC(dlog.Debug, log << "addData: unit %" << unit->m_Packet.m_iSeqNo
              << " rejected, already exists");
      return -1;
   }
   m_pUnit[pos] = unit;
   countBytes(1, (int) unit->m_Packet.getLength());

   m_pUnitQueue->makeUnitGood(unit);

   HLOGC(dlog.Debug, log << "addData: unit %" << unit->m_Packet.m_iSeqNo
           << " accepted, off=" << offset << " POS=" << pos);
   return 0;
}

int CRcvBuffer::readBuffer(char* data, int len)
{
    int p = m_iStartPos;
    int lastack = m_iLastAckPos;
    int rs = len;
#if ENABLE_HEAVY_LOGGING
    char* begin = data;
#endif

    const steady_clock::time_point now = (m_bTsbPdMode ? steady_clock::now() : steady_clock::time_point());

    HLOGC(dlog.Debug, log << CONID() << "readBuffer: start=" << p << " lastack=" << lastack);
    while ((p != lastack) && (rs > 0))
    {
        if (m_pUnit[p] == NULL)
        {
            LOGC(dlog.Error, log << CONID() << " IPE readBuffer on null packet pointer");
            return -1;
        }

        if (m_bTsbPdMode)
        {
            HLOGC(dlog.Debug, log << CONID() << "readBuffer: chk if time2play:"
                << " NOW=" << FormatTime(now)
                << " PKT TS=" << FormatTime(getPktTsbPdTime(m_pUnit[p]->m_Packet.getMsgTimeStamp())));

            if ((getPktTsbPdTime(m_pUnit[p]->m_Packet.getMsgTimeStamp()) > now))
                break; /* too early for this unit, return whatever was copied */
        }

        int unitsize = (int) m_pUnit[p]->m_Packet.getLength() - m_iNotch;
        if (unitsize > rs)
            unitsize = rs;

        HLOGC(dlog.Debug, log << CONID() << "readBuffer: copying buffer #" << p
                << " targetpos=" << int(data-begin) << " sourcepos=" << m_iNotch << " size=" << unitsize << " left=" << (unitsize-rs));
        memcpy(data, m_pUnit[p]->m_Packet.m_pcData + m_iNotch, unitsize);
        data += unitsize;

        if ((rs > unitsize) || (rs == int(m_pUnit[p]->m_Packet.getLength()) - m_iNotch))
        {
            freeUnitAt(p);
            p = shiftFwd(p);

            m_iNotch = 0;
        }
        else
            m_iNotch += rs;

        rs -= unitsize;
    }

    /* we removed acked bytes form receive buffer */
    countBytes(-1, -(len - rs), true);
    m_iStartPos = p;

    return len - rs;
}

int CRcvBuffer::readBufferToFile(fstream& ofs, int len)
{
   int p = m_iStartPos;
   int lastack = m_iLastAckPos;
   int rs = len;

   while ((p != lastack) && (rs > 0))
   {
      int unitsize = (int) m_pUnit[p]->m_Packet.getLength() - m_iNotch;
      if (unitsize > rs)
         unitsize = rs;

      ofs.write(m_pUnit[p]->m_Packet.m_pcData + m_iNotch, unitsize);
      if (ofs.fail())
         break;

      if ((rs > unitsize) || (rs == int(m_pUnit[p]->m_Packet.getLength()) - m_iNotch))
      {
         freeUnitAt(p);

         p = shiftFwd(p);

         m_iNotch = 0;
      }
      else
         m_iNotch += rs;

      rs -= unitsize;
   }

   /* we removed acked bytes form receive buffer */
   countBytes(-1, -(len - rs), true);
   m_iStartPos = p;

   return len - rs;
}

int CRcvBuffer::ackData(int len)
{
   SRT_ASSERT(len < m_iSize);
   SRT_ASSERT(len > 0);
   int end = shift(m_iLastAckPos, len);

   {
      int pkts = 0;
      int bytes = 0;
      for (int i = m_iLastAckPos; i != end; i = shiftFwd(i))
      {
          if (m_pUnit[i] == NULL)
              continue;

          pkts++;
          bytes += (int) m_pUnit[i]->m_Packet.getLength();
      }
      if (pkts > 0) countBytes(pkts, bytes, true);
   }

   HLOGC(mglog.Debug, log << "ackData: shift by " << len << ", start=" << m_iStartPos
           << " end=" << m_iLastAckPos << " -> " << end);

   m_iLastAckPos = end;
   m_iMaxPos -= len;
   if (m_iMaxPos < 0)
      m_iMaxPos = 0;

   // Returned value is the distance towards the starting
   // position from m_iLastAckPos, which is in sync with CUDT::m_iRcvLastSkipAck.
   // This should help determine the sequence number at first read-ready position.

   int dist = m_iLastAckPos - m_iStartPos;
   if (dist < 0)
       return dist + m_iSize;
   return dist;
}

void CRcvBuffer::skipData(int len)
{
   /* 
   * Caller need protect both AckLock and RecvLock
   * to move both m_iStartPos and m_iLastAckPost
   */
   if (m_iStartPos == m_iLastAckPos)
      m_iStartPos = (m_iStartPos + len) % m_iSize;
   m_iLastAckPos = (m_iLastAckPos + len) % m_iSize;
   m_iMaxPos -= len;
   if (m_iMaxPos < 0)
      m_iMaxPos = 0;
}

size_t CRcvBuffer::dropData(int len)
{
    // This function does the same as skipData, although skipData
    // should work in the condition of absence of data, so no need
    // to force the units in the range to be freed. This function
    // works in more general condition where we don't know if there
    // are any data in the given range, but want to remove these
    // "sequence positions" from the buffer, whether there are data
    // at them or not.

    size_t stats_bytes = 0;

    int p = m_iStartPos;
    int past_q = shift(p, len);
    while (p != past_q)
    {
        if (m_pUnit[p] && m_pUnit[p]->m_iFlag == CUnit::GOOD)
        {
            stats_bytes += m_pUnit[p]->m_Packet.getLength();
            freeUnitAt(p);
        }

        p = shiftFwd(p);
    }

    m_iStartPos = past_q;
    return stats_bytes;
}

bool CRcvBuffer::getRcvFirstMsg(steady_clock::time_point& w_tsbpdtime,
                                bool&                     w_passack,
                                int32_t&                  w_skipseqno,
                                int32_t&                  w_curpktseq)
{
    w_skipseqno = -1;
    w_passack = false;
    // tsbpdtime will be retrieved by the below call
    // Returned values:
    // - tsbpdtime: real time when the packet is ready to play (whether ready to play or not)
    // - passack: false (the report concerns a packet with an exactly next sequence)
    // - skipseqno == -1: no packets to skip towards the first RTP
    // - curpktseq: sequence number for reported packet (for debug purposes)
    // - @return: whether the reported packet is ready to play

    /* Check the acknowledged packets */
    // getRcvReadyMsg returns true if the time to play for the first message
    // (returned in w_tsbpdtime) is in the past.
    if (getRcvReadyMsg((w_tsbpdtime), (w_curpktseq), -1))
    {
        HLOGC(dlog.Debug, log << "getRcvFirstMsg: ready CONTIG packet: %" << w_curpktseq);
        return true;
    }
    else if (!is_zero(w_tsbpdtime))
    {
        HLOGC(dlog.Debug, log << "getRcvFirstMsg: packets found, but in future");
        // This means that a message next to be played, has been found,
        // but the time to play is in future.
        return false;
    }

    // Falling here means that there are NO PACKETS in the ACK-ed region
    // (m_iStartPos - m_iLastAckPos), but we may have something in the
    // region (m_iLastAckPos - (m_iLastAckPos+m_iMaxPos)), that is, packets
    // that may be separated from the last ACK-ed by lost ones.

    // Below this line we have only two options:
    // - m_iMaxPos == 0, which means that no more packets are in the buffer
    //    - returned: tsbpdtime=0, passack=true, skipseqno=-1, curpktseq=0, @return false
    // - m_iMaxPos > 0, which means that there are packets arrived after a lost packet:
    //    - returned: tsbpdtime=PKT.TS, passack=true, skipseqno=PKT.SEQ, ppkt=PKT, @return LOCAL(PKT.TS) <= NOW

    /* 
     * No acked packets ready but caller want to know next packet to wait for
     * Check the not yet acked packets that may be stuck by missing packet(s).
     */
    bool haslost = false;
    w_tsbpdtime = steady_clock::time_point(); // redundant, for clarity
    w_passack = true;

    // XXX SUSPECTED ISSUE with this algorithm:
    // The above call to getRcvReadyMsg() should report as to whether:
    // - there is an EXACTLY NEXT SEQUENCE packet
    // - this packet is ready to play.
    //
    // Situations handled after the call are when:
    // - there's the next sequence packet available and it is ready to play
    // - there are no packets at all, ready to play or not
    //
    // So, the remaining situation is that THERE ARE PACKETS that follow
    // the current sequence, but they are not ready to play. This includes
    // packets that have the exactly next sequence and packets that jump
    // over a lost packet.
    //
    // As the getRcvReadyMsg() function walks through the incoming units
    // to see if there's anything that satisfies these conditions, it *SHOULD*
    // be also capable of checking if the next available packet, if it is
    // there, is the next sequence packet or not. Retrieving this exactly
    // packet would be most useful, as the test for play-readiness and
    // sequentiality can be done on it directly.
    //
    // When done so, the below loop would be completely unnecessary.

    // Logical description of the below algorithm:
    // 1. Check if the VERY FIRST PACKET is valid; if so then:
    //    - check if it's ready to play, return boolean value that marks it.

    for (int i = m_iLastAckPos, n = shift(m_iLastAckPos, m_iMaxPos); i != n; i = shiftFwd(i))
    {
        if ( !m_pUnit[i] || m_pUnit[i]->m_iFlag != CUnit::GOOD )
        {
            /* There are packets in the sequence not received yet */
            haslost = true;
            HLOGC(dlog.Debug, log << "getRcvFirstMsg: empty hole at *" << i);
        }
        else
        {
            /* We got the 1st valid packet */
            w_tsbpdtime = getPktTsbPdTime(m_pUnit[i]->m_Packet.getMsgTimeStamp());
            if (w_tsbpdtime <= steady_clock::now())
            {
                /* Packet ready to play */
                if (haslost)
                {
                    /* 
                     * Packet stuck on non-acked side because of missing packets.
                     * Tell 1st valid packet seqno so caller can skip (drop) the missing packets.
                     */
                    w_skipseqno = m_pUnit[i]->m_Packet.m_iSeqNo;
                    w_curpktseq = w_skipseqno;
                }

                HLOGC(dlog.Debug, log << "getRcvFirstMsg: found ready packet, nSKIPPED: "
                        << ((i - m_iLastAckPos + m_iSize) % m_iSize));

                // NOTE: if haslost is not set, it means that this is the VERY FIRST
                // packet, that is, packet currently at pos = m_iLastAckPos. There's no
                // possibility that it is so otherwise because:
                // - if this first good packet is ready to play, THIS HERE RETURNS NOW.
                // ...
                return true;
            }
            HLOGC(dlog.Debug, log << "getRcvFirstMsg: found NOT READY packet, nSKIPPED: "
                    << ((i - m_iLastAckPos + m_iSize) % m_iSize));
            // ... and if this first good packet WASN'T ready to play, THIS HERE RETURNS NOW, TOO,
            // just states that there's no ready packet to play.
            // ...
            return false;
        }
        // ... and if this first packet WASN'T GOOD, the loop continues, however since now
        // the 'haslost' is set, which means that it continues only to find the first valid
        // packet after stating that the very first packet isn't valid.
    }
    HLOGC(dlog.Debug, log << "getRcvFirstMsg: found NO PACKETS");
    return false;
}

steady_clock::time_point CRcvBuffer::debugGetDeliveryTime(int offset)
{
    int i;
    if (offset > 0)
        i = shift(m_iStartPos, offset);
    else
        i = m_iStartPos;

    CUnit* u = m_pUnit[i];
    if (!u || u->m_iFlag != CUnit::GOOD)
        return steady_clock::time_point();

    return getPktTsbPdTime(u->m_Packet.getMsgTimeStamp());
}

<<<<<<< HEAD
int32_t CRcvBuffer::getTopMsgno()
{
    if (m_iStartPos == m_iLastAckPos)
        return -1; // No message is waiting

    if (!m_pUnit[m_iStartPos])
        return -1; // pity

    return m_pUnit[m_iStartPos]->m_Packet.getMsgSeq();
}

bool CRcvBuffer::getRcvReadyMsg(ref_t<uint64_t> r_tsbpdtime, ref_t<int32_t> curpktseq, int upto)
=======
bool CRcvBuffer::getRcvReadyMsg(steady_clock::time_point& w_tsbpdtime, int32_t& w_curpktseq, int upto)
>>>>>>> 96ceec6d
{
    bool havelimit = upto != -1;
    int end = -1, past_end = -1;
    if (havelimit)
    {
        int stretch = (m_iSize + m_iStartPos - m_iLastAckPos) % m_iSize;
        if (upto > stretch)
        {
            HLOGC(dlog.Debug, log << "position back " << upto << " exceeds stretch " << stretch);
            // Do nothing. This position is already gone.
            return false;
        }

        end = m_iLastAckPos - upto;
        if (end < 0)
            end += m_iSize;
        past_end = shiftFwd(end); // For in-loop comparison
        HLOGC(dlog.Debug, log << "getRcvReadyMsg: will read from position " << end);
    }

    // NOTE: position m_iLastAckPos in the buffer represents the sequence number of
    // CUDT::m_iRcvLastSkipAck. Therefore 'upto' contains a positive value that should
    // be decreased from m_iLastAckPos to get the position in the buffer that represents
    // the sequence number up to which we'd like to read.
    IF_HEAVY_LOGGING(const char* reason = "NOT RECEIVED");

    for (int i = m_iStartPos, n = m_iLastAckPos; i != n; i = shiftFwd(i))
    {
        // In case when we want to read only up to given sequence number, stop
        // the loop if this number was reached. This number must be extracted from
        // the buffer and any following must wait here for "better times". Note
        // that the unit that points to the requested sequence must remain in
        // the buffer, unless there is no valid packet at that position, in which
        // case it is allowed to point to the NEXT sequence towards it, however
        // if it does, this cell must remain in the buffer for prospective recovery.
        if (havelimit && i == past_end)
            break;

        bool freeunit = false;

        /* Skip any invalid skipped/dropped packets */
        if (m_pUnit[i] == NULL)
        {
            HLOGC(mglog.Debug, log << "getRcvReadyMsg: POS=" << i
                    << " +" << ((i - m_iStartPos + m_iSize) % m_iSize)
                    << " SKIPPED - no unit there");
            m_iStartPos = shiftFwd(m_iStartPos);
            continue;
        }

        w_curpktseq = m_pUnit[i]->m_Packet.getSeqNo();

        if (m_pUnit[i]->m_iFlag != CUnit::GOOD)
        {
            HLOGC(mglog.Debug, log << "getRcvReadyMsg: POS=" << i
                    << " +" << ((i - m_iStartPos + m_iSize) % m_iSize)
                    << " SKIPPED - unit not good");
            freeunit = true;
        }
        else
        {

            // This does:
            // 1. Get the TSBPD time of the unit. Stop and return false if this unit
            //    is not yet ready to play.
            // 2. If it's ready to play, check also if it's decrypted. If not, skip it.
            // 3. If it's ready to play and decrypted, stop and return it.
            if (!havelimit)
            {
                w_tsbpdtime = getPktTsbPdTime(m_pUnit[i]->m_Packet.getMsgTimeStamp());
                const steady_clock::duration towait = (w_tsbpdtime - steady_clock::now());
                if (towait.count() > 0)
                {
                    HLOGC(mglog.Debug, log << "getRcvReadyMsg: POS=" << i
                        << " +" << ((i - m_iStartPos + m_iSize) % m_iSize)
                        << " pkt %" << w_curpktseq
                        << " NOT ready to play (only in " << count_milliseconds(towait) << "ms)");
                    return false;
                }

                if (m_pUnit[i]->m_Packet.getMsgCryptoFlags() != EK_NOENC)
                {
                    IF_HEAVY_LOGGING(reason = "DECRYPTION FAILED");
                    freeunit = true; /* packet not decrypted */
                }
                else
                {
                    HLOGC(mglog.Debug, log << "getRcvReadyMsg: POS=" << i
                        << " +" << ((i - m_iStartPos + m_iSize) % m_iSize)
                        << " pkt %" << w_curpktseq
                        << " ready to play (delayed " << count_milliseconds(towait) << "ms)");
                    return true;
                }
            }
            // In this case:
            // 1. We don't even look into the packet if this is not the requested sequence.
            //    All packets that are earlier than the required sequence will be dropped.
            // 2. When found the packet with expected sequence number, and the condition for
            //    good unit is passed, we get the timestamp.
            // 3. If the packet is not decrypted, we allow it to be removed
            // 4. If we reached the required sequence, and the packet is good, KEEP IT in the buffer,
            //    and return with the pointer pointing to this very buffer. Only then return true.
            else
            {
                // We have a limit up to which the reading will be done,
                // no matter if the time has come or not - although retrieve it.
                if (i == end)
                {
                    HLOGC(dlog.Debug, log << "CAUGHT required seq position " << i);
                    // We have the packet we need. Extract its data.
                    w_tsbpdtime = getPktTsbPdTime(m_pUnit[i]->m_Packet.getMsgTimeStamp());

                    // If we have a decryption failure, allow the unit to be released.
                    if (m_pUnit[i]->m_Packet.getMsgCryptoFlags() != EK_NOENC)
                    {
                        IF_HEAVY_LOGGING(reason = "DECRYPTION FAILED");
                        freeunit = true; /* packet not decrypted */
                    }
                    else
                    {
                        // Stop here and keep the packet in the buffer, so it will be
                        // next extracted.
                        HLOGC(mglog.Debug, log << "getRcvReadyMsg: packet seq=" << w_curpktseq << " ready for extraction");
                        return true;
                    }
                }
                else
                {
                    HLOGC(dlog.Debug, log << "SKIPPING position " << i);
                    // Continue the loop and remove the current packet because
                    // its sequence number is too old.
                    freeunit = true;
                }
            }
        }

        if (freeunit)
        {
            HLOGC(mglog.Debug, log << "getRcvReadyMsg: POS=" << i << " FREED");
            /* removed skipped, dropped, undecryptable bytes from rcv buffer */
            const int rmbytes = (int)m_pUnit[i]->m_Packet.getLength();
            countBytes(-1, -rmbytes, true);

            freeUnitAt(i);
            m_iStartPos = shiftFwd(m_iStartPos);
        }
    }

    HLOGC(mglog.Debug, log << "getRcvReadyMsg: nothing to deliver: " << reason);
    return false;
}


/*
* Return receivable data status (packet timestamp_us ready to play if TsbPd mode)
* Return playtime (tsbpdtime) of 1st packet in queue, ready to play or not
*
* Return data ready to be received (packet timestamp_us ready to play if TsbPd mode)
* Using getRcvDataSize() to know if there is something to read as it was widely
* used in the code (core.cpp) is expensive in TsbPD mode, hence this simpler function
* that only check if first packet in queue is ready.
*/
bool CRcvBuffer::isRcvDataReady(steady_clock::time_point& w_tsbpdtime, int32_t& w_curpktseq, int32_t seqdistance)
{
    w_tsbpdtime = steady_clock::time_point();

    if (m_bTsbPdMode)
    {
        CPacket* pkt = getRcvReadyPacket(seqdistance);
        if (!pkt)
        {
            HLOGC(dlog.Debug, log << "isRcvDataReady: packet NOT extracted.");
            return false;
        }
    
        /* 
         * Acknowledged data is available,
         * Only say ready if time to deliver.
         * Report the timestamp, ready or not.
         */
        w_curpktseq = pkt->getSeqNo();
        w_tsbpdtime = getPktTsbPdTime(pkt->getMsgTimeStamp());

        // If seqdistance was passed, then return true no matter what the
        // TSBPD time states.
        if (seqdistance != -1 || w_tsbpdtime <= steady_clock::now())
        {
            HLOGC(dlog.Debug, log << "isRcvDataReady: packet extracted seqdistance=" << seqdistance
                    << " TsbPdTime=" << FormatTime(w_tsbpdtime));
            return true;
        }

        HLOGC(dlog.Debug, log << "isRcvDataReady: packet extracted, but NOT READY");
        return false;
    }

    return isRcvDataAvailable();
}

// XXX This function may be called only after checking
// if m_bTsbPdMode.
CPacket* CRcvBuffer::getRcvReadyPacket(int32_t seqdistance)
{
    // If asked for readiness of a packet at given sequence distance
    // (that is, we need to extract the packet with given sequence number),
    // only check if this cell is occupied in the buffer, and if so,
    // if it's occupied with a "good" unit. That's all. It doesn't
    // matter whether it's ready to play.
    if (seqdistance != -1)
    {
        // Note: seqdistance is the value to to go BACKWARDS from m_iLastAckPos,
        // which is the position that is in sync with CUDT::m_iRcvLastSkipAck. This
        // position is the sequence number of a packet that is NOT received, but it's
        // expected to be received as next. So the minimum value of seqdistance is 1.

        // SANITY CHECK
        if (seqdistance == 0)
        {
            LOGC(mglog.Fatal, log << "IPE: trying to extract packet past the last ACK-ed!");
            return 0;
        }

        if (seqdistance > getRcvDataSize())
        {
            HLOGC(dlog.Debug, log << "getRcvReadyPacket: Sequence offset=" << seqdistance << " is in the past (start=" << m_iStartPos
                    << " end=" << m_iLastAckPos << ")");
            return 0;
        }

        int i = shift(m_iLastAckPos, -seqdistance);
        if ( m_pUnit[i] && m_pUnit[i]->m_iFlag == CUnit::GOOD )
        {
            HLOGC(dlog.Debug, log << "getRcvReadyPacket: FOUND PACKET %" << m_pUnit[i]->m_Packet.getSeqNo());
            return &m_pUnit[i]->m_Packet;
        }

        HLOGC(dlog.Debug, log << "getRcvReadyPacket: Sequence offset=" << seqdistance << " IS NOT RECEIVED.");
        return 0;
    }
#if ENABLE_HEAVY_LOGGING
    int nskipped = 0;
#endif

    for (int i = m_iStartPos, n = m_iLastAckPos; i != n; i = shiftFwd(i))
    {
        /* 
         * Skip missing packets that did not arrive in time.
         */
        if ( m_pUnit[i] && m_pUnit[i]->m_iFlag == CUnit::GOOD )
        {
            HLOGC(dlog.Debug, log << "getRcvReadyPacket: Found next packet seq=%" << m_pUnit[i]->m_Packet.getSeqNo()
                    << " (" << nskipped << " empty cells skipped)");
            return &m_pUnit[i]->m_Packet;
        }
#if ENABLE_HEAVY_LOGGING
        ++nskipped;
#endif
    }

    return 0;
}

#if ENABLE_HEAVY_LOGGING
// This function is for debug purposes only and it's called only
// from within HLOG* macros.
void CRcvBuffer::reportBufferStats() const
{
    int nmissing = 0;
    int32_t low_seq= -1, high_seq = -1;
    int32_t low_ts = 0, high_ts = 0;

    for (int i = m_iStartPos, n = m_iLastAckPos; i != n; i = (i + 1) % m_iSize)
    {
        if ( m_pUnit[i] && m_pUnit[i]->m_iFlag == CUnit::GOOD )
        {
            low_seq = m_pUnit[i]->m_Packet.m_iSeqNo;
            low_ts = m_pUnit[i]->m_Packet.m_iTimeStamp;
            break;
        }
        ++nmissing;
    }

    // Not sure if a packet MUST BE at the last ack pos position, so check, just in case.
    int n = m_iLastAckPos;
    if (m_pUnit[n] && m_pUnit[n]->m_iFlag == CUnit::GOOD)
    {
        high_ts = m_pUnit[n]->m_Packet.m_iTimeStamp;
        high_seq = m_pUnit[n]->m_Packet.m_iSeqNo;
    }
    else
    {
        // Possibilities are:
        // m_iStartPos == m_iLastAckPos, high_ts == low_ts, defined.
        // No packet: low_ts == 0, so high_ts == 0, too.
        high_ts = low_ts;
    }
    // The 32-bit timestamps are relative and roll over oftten; what
    // we really need is the timestamp difference. The only place where
    // we can ask for the time base is the upper time because when trying
    // to receive the time base for the lower time we'd break the requirement
    // for monotonic clock.

    uint64_t upper_time = high_ts;
    uint64_t lower_time = low_ts;

    if (lower_time > upper_time)
        upper_time += uint64_t(CPacket::MAX_TIMESTAMP)+1;

    int32_t timespan = upper_time - lower_time;
    int seqspan = 0;
    if (low_seq != -1 && high_seq != -1)
    {
        seqspan = CSeqNo::seqoff(low_seq, high_seq);
    }

    LOGC(dlog.Debug, log << "RCV BUF STATS: seqspan=%(" << low_seq << "-" << high_seq << ":" << seqspan << ") missing=" << nmissing << "pkts");
    LOGC(dlog.Debug, log << "RCV BUF STATS: timespan=" << timespan << "us (lo=" << lower_time << " hi=" << upper_time << ")");
}

#endif // ENABLE_HEAVY_LOGGING

bool CRcvBuffer::isRcvDataReady()
{
   steady_clock::time_point tsbpdtime;
   int32_t seq;

   return isRcvDataReady((tsbpdtime), (seq), -1);
}

int CRcvBuffer::getAvailBufSize() const
{
   // One slot must be empty in order to tell the difference between "empty buffer" and "full buffer"
   return m_iSize - getRcvDataSize() - 1;
}

int CRcvBuffer::getRcvDataSize() const
{
   if (m_iLastAckPos >= m_iStartPos)
      return m_iLastAckPos - m_iStartPos;

   return m_iSize + m_iLastAckPos - m_iStartPos;
}

int CRcvBuffer::debugGetSize() const
{
    // Does exactly the same as getRcvDataSize, but
    // it should be used FOR INFORMATIONAL PURPOSES ONLY.
    // The source values might be changed in another thread
    // during the calculation, although worst case the
    // resulting value may differ to the real buffer size by 1.
    int from = m_iStartPos, to = m_iLastAckPos;
    int size = to - from;
    if (size < 0)
        size += m_iSize;

    return size;
}

#ifdef SRT_ENABLE_RCVBUFSZ_MAVG

#define SRT_MAVG_BASE_PERIOD 1000000 // us
#define SRT_us2ms 1000

/* Return moving average of acked data pkts, bytes, and timespan (ms) of the receive buffer */
int CRcvBuffer::getRcvAvgDataSize(int& bytes, int& timespan)
{
   timespan = m_TimespanMAvg;
   bytes = m_iBytesCountMAvg;
   return(m_iCountMAvg);
}

/* Update moving average of acked data pkts, bytes, and timespan (ms) of the receive buffer */
void CRcvBuffer::updRcvAvgDataSize(const steady_clock::time_point& now)
{
   const uint64_t elapsed_ms = count_milliseconds(now - m_tsLastSamplingTime); //ms since last sampling

   if (elapsed_ms < (SRT_MAVG_BASE_PERIOD / SRT_MAVG_SAMPLING_RATE) / SRT_us2ms)
      return; /* Last sampling too recent, skip */

   if (elapsed_ms > SRT_MAVG_BASE_PERIOD / SRT_us2ms)
   {
      /* No sampling in last 1 sec, initialize/reset moving average */
      m_iCountMAvg = getRcvDataSize(m_iBytesCountMAvg, m_TimespanMAvg);
      m_tsLastSamplingTime = now;

      HLOGC(dlog.Debug, log << "getRcvDataSize: " << m_iCountMAvg << " " << m_iBytesCountMAvg
              << " " << m_TimespanMAvg << " ms elapsed: " << elapsed_ms << " ms");
   }
   else if (elapsed_ms >= (SRT_MAVG_BASE_PERIOD / SRT_MAVG_SAMPLING_RATE) / SRT_us2ms)
   {
      /*
      * Weight last average value between -1 sec and last sampling time (LST)
      * and new value between last sampling time and now
      *                                      |elapsed|
      *   +----------------------------------+-------+
      *  -1                                 LST      0(now)
      */
      int instspan;
      int bytescount;
      int count = getRcvDataSize(bytescount, instspan);

      m_iCountMAvg      = (int)(((count      * (1000 - elapsed_ms)) + (count      * elapsed_ms)) / 1000);
      m_iBytesCountMAvg = (int)(((bytescount * (1000 - elapsed_ms)) + (bytescount * elapsed_ms)) / 1000);
      m_TimespanMAvg    = (int)(((instspan   * (1000 - elapsed_ms)) + (instspan   * elapsed_ms)) / 1000);
      m_tsLastSamplingTime = now;

      HLOGC(dlog.Debug, log << "getRcvDataSize: " << count << " " << bytescount << " " << instspan
              << " ms elapsed_ms: " << elapsed_ms << " ms");
   }
}
#endif /* SRT_ENABLE_RCVBUFSZ_MAVG */

/* Return acked data pkts, bytes, and timespan (ms) of the receive buffer */
int CRcvBuffer::getRcvDataSize(int& bytes, int& timespan)
{
   timespan = 0;
   if (m_bTsbPdMode)
   {
      // Get a valid startpos.
      // Skip invalid entries in the beginning, if any.
      int startpos = m_iStartPos;
      for (; startpos != m_iLastAckPos; startpos = shiftFwd(startpos))
      {
         if ((NULL != m_pUnit[startpos]) && (CUnit::GOOD == m_pUnit[startpos]->m_iFlag))
             break;
      }

      int endpos = m_iLastAckPos;

      if (m_iLastAckPos != startpos) 
      {
         /*
         *     |<--- DataSpan ---->|<- m_iMaxPos ->|
         * +---+---+---+---+---+---+---+---+---+---+---+---
         * |   | 1 | 1 | 1 | 0 | 0 | 1 | 1 | 0 | 1 |   |     m_pUnits[]
         * +---+---+---+---+---+---+---+---+---+---+---+---
         *       |                   |
         *       \_ m_iStartPos      \_ m_iLastAckPos
         *        
         * m_pUnits[startpos] shall be valid (->m_iFlag==CUnit::GOOD).
         * If m_pUnits[m_iLastAckPos-1] is not valid (NULL or ->m_iFlag!=CUnit::GOOD), 
         * it means m_pUnits[m_iLastAckPos] is valid since a valid unit is needed to skip.
         * Favor m_pUnits[m_iLastAckPos] if valid over [m_iLastAckPos-1] to include the whole acked interval.
         */
         if ((m_iMaxPos <= 0)
                 || (!m_pUnit[m_iLastAckPos])
                 || (m_pUnit[m_iLastAckPos]->m_iFlag != CUnit::GOOD))
         {
            endpos = (m_iLastAckPos == 0 ? m_iSize - 1 : m_iLastAckPos - 1);
         }

         if ((NULL != m_pUnit[endpos]) && (NULL != m_pUnit[startpos]))
         {
            const steady_clock::time_point startstamp = getPktTsbPdTime(m_pUnit[startpos]->m_Packet.getMsgTimeStamp());
            const steady_clock::time_point endstamp   = getPktTsbPdTime(m_pUnit[endpos]->m_Packet.getMsgTimeStamp());
            /* 
            * There are sampling conditions where spantime is < 0 (big unsigned value).
            * It has been observed after changing the SRT latency from 450 to 200 on the sender.
            *
            * Possible packet order corruption when dropping packet, 
            * cause by bad thread protection when adding packet in queue
            * was later discovered and fixed. Security below kept. 
            *
            * DateTime                 RecvRate LostRate DropRate AvailBw     RTT   RecvBufs PdDelay
            * 2014-12-08T15:04:25-0500     4712      110        0   96509  33.710        393     450
            * 2014-12-08T15:04:35-0500     4512       95        0  107771  33.493 1496542976     200
            * 2014-12-08T15:04:40-0500     4213      106        3  107352  53.657    9499425     200
            * 2014-12-08T15:04:45-0500     4575      104        0  102194  53.614      59666     200
            * 2014-12-08T15:04:50-0500     4475      124        0  100543  53.526        505     200
            */
            if (endstamp > startstamp)
                timespan = count_milliseconds(endstamp - startstamp);
         }
         /* 
         * Timespan can be less then 1000 us (1 ms) if few packets. 
         * Also, if there is only one pkt in buffer, the time difference will be 0.
         * Therefore, always add 1 ms if not empty.
         */
         if (0 < m_iAckedPktsCount)
            timespan += 1;
      }
   }
   HLOGF(dlog.Debug, "getRcvDataSize: %6d %6d %6d ms\n", m_iAckedPktsCount, m_iAckedBytesCount, timespan);
   bytes = m_iAckedBytesCount;
   return m_iAckedPktsCount;
}

int CRcvBuffer::getRcvAvgPayloadSize() const
{
   return m_iAvgPayloadSz;
}

void CRcvBuffer::dropMsg(int32_t msgno, bool using_rexmit_flag)
{
   for (int i = m_iStartPos, n = shift(m_iLastAckPos, m_iMaxPos); i != n; i = shiftFwd(i))
      if ((m_pUnit[i] != NULL) 
              && (m_pUnit[i]->m_Packet.getMsgSeq(using_rexmit_flag) == msgno))
         m_pUnit[i]->m_iFlag = CUnit::DROPPED;
}

steady_clock::time_point CRcvBuffer::getTsbPdTimeBase(uint32_t timestamp_us)
{
    /*
    * Packet timestamps wrap around every 01h11m35s (32-bit in usec)
    * When added to the peer start time (base time),
    * wrapped around timestamps don't provide a valid local packet delevery time.
    *
    * A wrap check period starts 30 seconds before the wrap point.
    * In this period, timestamps smaller than 30 seconds are considered to have wrapped around (then adjusted).
    * The wrap check period ends 30 seconds after the wrap point, afterwhich time base has been adjusted.
    */
    int64_t carryover = 0;

    // This function should generally return the timebase for the given timestamp_us.
    // It's assumed that the timestamp_us, for which this function is being called,
    // is received as monotonic clock. This function then traces the changes in the
    // timestamps passed as argument and catches the moment when the 64-bit timebase
    // should be increased by a "segment length" (MAX_TIMESTAMP+1).

    // The checks will be provided for the following split:
    // [INITIAL30][FOLLOWING30]....[LAST30] <-- == CPacket::MAX_TIMESTAMP
    //
    // The following actions should be taken:
    // 1. Check if this is [LAST30]. If so, ENTER TSBPD-wrap-check state
    // 2. Then, it should turn into [INITIAL30] at some point. If so, use carryover MAX+1.
    // 3. Then it should switch to [FOLLOWING30]. If this is detected,
    //    - EXIT TSBPD-wrap-check state
    //    - save the carryover as the current time base.

    if (m_bTsbPdWrapCheck)
    {
        // Wrap check period.

        if (timestamp_us < TSBPD_WRAP_PERIOD)
        {
            carryover = int64_t(CPacket::MAX_TIMESTAMP) + 1;
        }
        //
        else if ((timestamp_us >= TSBPD_WRAP_PERIOD)
            && (timestamp_us <= (TSBPD_WRAP_PERIOD * 2)))
        {
            /* Exiting wrap check period (if for packet delivery head) */
            m_bTsbPdWrapCheck = false;
            m_tsTsbPdTimeBase += microseconds_from(int64_t(CPacket::MAX_TIMESTAMP) + 1);
            HLOGC(tslog.Debug, log << "tsbpd wrap period ends - NEW TIME BASE: "
                   << FormatTime(m_tsTsbPdTimeBase));
        }
    }
    // Check if timestamp_us is in the last 30 seconds before reaching the MAX_TIMESTAMP.
    else if (timestamp_us > (CPacket::MAX_TIMESTAMP - TSBPD_WRAP_PERIOD))
    {
        /* Approching wrap around point, start wrap check period (if for packet delivery head) */
        m_bTsbPdWrapCheck = true;
        HLOGP(tslog.Debug, "tsbpd wrap period begins");
    }

    return (m_tsTsbPdTimeBase + microseconds_from(carryover));
}

void CRcvBuffer::applyGroupTime(const steady_clock::time_point& timebase, bool wrp, uint32_t delay, const steady_clock::duration& udrift)
{
    // Same as setRcvTsbPdMode, but predicted to be used for group members.
    // This synchronizes the time from the INTERNAL TIMEBASE of an existing
    // socket's internal timebase. This is required because the initial time
    // base stays always the same, whereas the internal timebase undergoes
    // adjustment as the 32-bit timestamps in the sockets wrap. The socket
    // newly added to the group must get EXACTLY the same internal timebase
    // or otherwise the TsbPd time calculation will ship different results
    // on different sockets.

    m_bTsbPdMode = true;

    m_tsTsbPdTimeBase = timebase;
    m_bTsbPdWrapCheck = wrp;
    m_tdTsbPdDelay = microseconds_from(delay);
    m_DriftTracer.forceDrift(count_microseconds(udrift));
}

void CRcvBuffer::applyGroupDrift(const steady_clock::time_point& timebase, bool wrp, const steady_clock::duration& udrift)
{
    // This is only when a drift was updated on one of the group members.
    HLOGC(dlog.Debug, log << "rcv-buffer: group synch uDRIFT: "
            << m_DriftTracer.drift() << " -> " << FormatDuration(udrift)
            << " TB: " << FormatTime(m_tsTsbPdTimeBase) << " -> "
            << FormatTime(timebase));

    m_tsTsbPdTimeBase = timebase;
    m_bTsbPdWrapCheck = wrp;

    m_DriftTracer.forceDrift(count_microseconds(udrift));
}

bool CRcvBuffer::getInternalTimeBase(ref_t<steady_clock::time_point> r_timebase, ref_t<steady_clock::duration> r_udrift)
{
    *r_timebase = m_tsTsbPdTimeBase;
    *r_udrift = microseconds_from(m_DriftTracer.drift());
    return m_bTsbPdWrapCheck;
}

steady_clock::time_point CRcvBuffer::getPktTsbPdTime(uint32_t timestamp)
{
    steady_clock::time_point time_base = getTsbPdTimeBase(timestamp);

    // Display only ingredients, not the result, as the result will
    // be displayed anyway in the next logs.
    HLOGC(mglog.Debug, log << "getPktTsbPdTime: TIMEBASE="
            << FormatTime(time_base) << " + dTS="
            << timestamp << "us + LATENCY=" << FormatDuration<DUNIT_MS>(m_tdTsbPdDelay)
            << " + uDRIFT=" << m_DriftTracer.drift());
    return(time_base + m_tdTsbPdDelay + microseconds_from(timestamp + m_DriftTracer.drift()));
}

int CRcvBuffer::setRcvTsbPdMode(const steady_clock::time_point& timebase, const steady_clock::duration& delay)
{
    m_bTsbPdMode = true;
    m_bTsbPdWrapCheck = false;

    // Timebase passed here comes is calculated as:
    // >>> CTimer::getTime() - ctrlpkt->m_iTimeStamp
    // where ctrlpkt is the packet with SRT_CMD_HSREQ message.
    //
    // This function is called in the HSREQ reception handler only.
    m_tsTsbPdTimeBase = timebase;
    // XXX Seems like this may not work correctly.
    // At least this solution this way won't work with application-supplied
    // timestamps. For that case the timestamps should be taken exclusively
    // from the data packets because in case of application-supplied timestamps
    // they come from completely different server and undergo different rules
    // of network latency and drift.
    m_tdTsbPdDelay = delay;
    return 0;
}

#ifdef SRT_DEBUG_TSBPD_DRIFT
void CRcvBuffer::printDriftHistogram(int64_t iDrift)
{
     /*
      * Build histogram of drift values
      * First line  (ms): <=-10.0 -9.0 ... -1.0 - 0.0 + 1.0 ... 9.0 >=10.0
      * Second line (ms):         -0.9 ... -0.1 - 0.0 + 0.1 ... 0.9
      *  0    0    0    0    0    0    0    0    0    0 -    0 +    0    0    0    1    0    0    0    0    0    0
      *       0    0    0    0    0    0    0    0    0 -    0 +    0    0    0    0    0    0    0    0    0
      */
    iDrift /= 100;  // uSec to 100 uSec (0.1ms)
    if (-10 < iDrift && iDrift < 10)
    {
        /* Fill 100us histogram -900 .. 900 us 100 us increments */
        m_TsbPdDriftHisto100us[10 + iDrift]++;
    }
    else
    {
        /* Fill 1ms histogram <=-10.0, -9.0 .. 9.0, >=10.0 ms in 1 ms increments */
        iDrift /= 10;   // 100uSec to 1ms
        if (-10 < iDrift && iDrift < 10) m_TsbPdDriftHisto1ms[10 + iDrift]++;
        else if (iDrift <= -10)          m_TsbPdDriftHisto1ms[0]++;
        else                             m_TsbPdDriftHisto1ms[20]++;
    }

    if ((m_iTsbPdDriftNbSamples % TSBPD_DRIFT_PRT_SAMPLES) == 0)
    {
        int *histo = m_TsbPdDriftHisto1ms;

        fprintf(stderr, "%4d %4d %4d %4d %4d %4d %4d %4d %4d %4d - %4d + ",
                histo[0],histo[1],histo[2],histo[3],histo[4],
                histo[5],histo[6],histo[7],histo[8],histo[9],histo[10]);
        fprintf(stderr, "%4d %4d %4d %4d %4d %4d %4d %4d %4d %4d\n",
                histo[11],histo[12],histo[13],histo[14],histo[15],
                histo[16],histo[17],histo[18],histo[19],histo[20]);

        histo = m_TsbPdDriftHisto100us;
        fprintf(stderr, "     %4d %4d %4d %4d %4d %4d %4d %4d %4d - %4d + ",
                histo[1],histo[2],histo[3],histo[4],histo[5],
                histo[6],histo[7],histo[8],histo[9],histo[10]);
        fprintf(stderr, "%4d %4d %4d %4d %4d %4d %4d %4d %4d\n",
                histo[11],histo[12],histo[13],histo[14],histo[15],
                histo[16],histo[17],histo[18],histo[19]);
    }
}

void CRcvBuffer::printDriftOffset(int tsbPdOffset, int tsbPdDriftAvg)
{
    char szTime[32] = {};
    uint64_t now = CTimer::getTime();
    time_t tnow = (time_t)(now/1000000);
    strftime(szTime, sizeof(szTime), "%H:%M:%S", localtime(&tnow));
    fprintf(stderr, "%s.%03d: tsbpd offset=%d drift=%d usec\n", 
            szTime, (int)((now%1000000)/1000), tsbPdOffset, tsbPdDriftAvg);
    memset(m_TsbPdDriftHisto100us, 0, sizeof(m_TsbPdDriftHisto100us));
    memset(m_TsbPdDriftHisto1ms, 0, sizeof(m_TsbPdDriftHisto1ms));
}
#endif /* SRT_DEBUG_TSBPD_DRIFT */

bool CRcvBuffer::addRcvTsbPdDriftSample(uint32_t timestamp_us, pthread_mutex_t& mutex_to_lock,
        ref_t<steady_clock::duration> r_udrift, ref_t<steady_clock::time_point> r_newtimebase)
{
    if (!m_bTsbPdMode) // Not checked unless in TSBPD mode
        return false;
    /*
     * TsbPD time drift correction
     * TsbPD time slowly drift over long period depleting decoder buffer or raising latency
     * Re-evaluate the time adjustment value using a receiver control packet (ACK-ACK).
     * ACK-ACK timestamp is RTT/2 ago (in sender's time base)
     * Data packet have origin time stamp which is older when retransmitted so not suitable for this.
     *
     * Every TSBPD_DRIFT_MAX_SAMPLES packets, the average drift is calculated
     * if -TSBPD_DRIFT_MAX_VALUE < avgTsbPdDrift < TSBPD_DRIFT_MAX_VALUE uSec, pass drift value to RcvBuffer to adjust delevery time.
     * if outside this range, adjust this->TsbPdTimeOffset and RcvBuffer->TsbPdTimeBase by +-TSBPD_DRIFT_MAX_VALUE uSec
     * to maintain TsbPdDrift values in reasonable range (-5ms .. +5ms).
     */

    // Note important thing: this function is being called _EXCLUSIVELY_ in the handler
    // of UMSG_ACKACK command reception. This means that the timestamp used here comes
    // from the CONTROL domain, not DATA domain (timestamps from DATA domain may be
    // either schedule time or a time supplied by the application).

    const steady_clock::duration iDrift = steady_clock::now() - (getTsbPdTimeBase(timestamp_us) + microseconds_from(timestamp_us));

    CGuard::enterCS(mutex_to_lock, "ack");

    bool updated = m_DriftTracer.update(count_microseconds(iDrift));

#ifdef SRT_DEBUG_TSBPD_DRIFT
    printDriftHistogram(iDrift);
#endif /* SRT_DEBUG_TSBPD_DRIFT */

    if ( updated )
    {
#ifdef SRT_DEBUG_TSBPD_DRIFT
        printDriftOffset(m_DriftTracer.overdrift(), m_DriftTracer.drift());
#endif /* SRT_DEBUG_TSBPD_DRIFT */

#if ENABLE_HEAVY_LOGGING
        const steady_clock::time_point oldbase = m_tsTsbPdTimeBase;
#endif
        steady_clock::duration overdrift = microseconds_from(m_DriftTracer.overdrift());
        m_tsTsbPdTimeBase += overdrift;

        HLOGC(dlog.Debug, log << "DRIFT=" << FormatDuration(iDrift) << " AVG="
                << (m_DriftTracer.drift()/1000.0) << "ms, TB: " << FormatTime(oldbase)
                << " EXCESS: " << FormatDuration(overdrift)
                << " UPDATED TO: " << FormatTime(m_tsTsbPdTimeBase));
    }
    else
    {
        HLOGC(dlog.Debug, log << "DRIFT=" << FormatDuration(iDrift) << " TB REMAINS: " << FormatTime(m_tsTsbPdTimeBase));
    }

    CGuard::leaveCS(mutex_to_lock, "ack");
    *r_udrift = iDrift;
    *r_newtimebase = m_tsTsbPdTimeBase;
    return updated;
}

int CRcvBuffer::readMsg(char* data, int len)
{
    SRT_MSGCTRL dummy = srt_msgctrl_default;
    return readMsg(data, len, Ref(dummy), -1);
}

int CRcvBuffer::readMsg(char* data, int len, ref_t<SRT_MSGCTRL> r_msgctl, int upto)
{
    SRT_MSGCTRL& msgctl = *r_msgctl;
    int p = -1, q = -1;
    bool passack;

    bool empty = accessMsg(Ref(p), Ref(q), Ref(passack), Ref(msgctl.srctime), upto);
    if (empty)
        return 0;

    // This should happen just once. By 'empty' condition
    // we have a guarantee that m_pUnit[p] exists and is valid.
    CPacket& pkt1 = m_pUnit[p]->m_Packet;

    // This returns the sequence number and message number to
    // the API caller.
    msgctl.pktseq = pkt1.getSeqNo();
    msgctl.msgno = pkt1.getMsgSeq();

    return extractData(data, len, p, q, passack);

}

#ifdef SRT_DEBUG_TSBPD_OUTJITTER
void CRcvBuffer::debugTraceJitter(uint64_t rplaytime)
{
    uint64_t now = CTimer::getTime();
    if ((now - rplaytime)/10 < 10)
        m_ulPdHisto[0][(now - rplaytime)/10]++;
    else if ((now - rplaytime)/100 < 10)
        m_ulPdHisto[1][(now - rplaytime)/100]++;
    else if ((now - rplaytime)/1000 < 10)
        m_ulPdHisto[2][(now - rplaytime)/1000]++;
    else
        m_ulPdHisto[3][1]++;
}
#endif   /* SRT_DEBUG_TSBPD_OUTJITTER */

/*
int CRcvBuffer::readMsg(char* data, int len, ref_t<SRT_MSGCTRL> r_msgctl)
{
    SRT_MSGCTRL& msgctl = *r_msgctl;
    int p, q;
    bool passack;

#ifdef ENABLE_HEAVY_LOGGING
    reportBufferStats();
#endif
    bool empty = accessMsg(Ref(p), Ref(q), Ref(passack), Ref(msgctl.srctime), -1);
    if (empty)
        return 0;


    // This should happen just once. By 'empty' condition
    // we have a guarantee that m_pUnit[p] exists and is valid.
    CPacket& pkt1 = m_pUnit[p]->m_Packet;
    // This returns the sequence number and message number to
    // the API caller.
    msgctl.pktseq = pkt1.getSeqNo();
    msgctl.msgno = pkt1.getMsgSeq();

    return extractData(data, len, p, q, passack);
}
*/

bool CRcvBuffer::accessMsg(ref_t<int> r_p, ref_t<int> r_q, ref_t<bool> r_passack, ref_t<uint64_t> r_playtime, int upto)
{
    // This function should do the following:
    // 1. Find the first packet starting the next message (or just next packet)
    // 2. When found something ready for extraction, return true.
    // 3. p and q point the index range for extraction
    // 4. passack decides if this range shall be removed after extraction

    int& p = *r_p, & q = *r_q;
    bool& passack = *r_passack;
    uint64_t& rplaytime = *r_playtime;
    bool empty = true;

    if (m_bTsbPdMode)
    {
        passack = false;
        int seq = 0;

        steady_clock::time_point play_time;
        const bool isReady = getRcvReadyMsg(play_time, (seq), upto);
        *r_playtime = count_microseconds(play_time.time_since_epoch());

        if (isReady)
        {
            empty = false;
            // In TSBPD mode you always read one message
            // at a time and a message always fits in one UDP packet,
            // so in one "unit".
            p = q = m_iStartPos;

            debugTraceJitter(rplaytime);
        }
    }
    else
    {
        rplaytime = 0;
        if (scanMsg(Ref(p), Ref(q), Ref(passack)))
            empty = false;

    }

    return empty;
}

int CRcvBuffer::extractData(char* data, int len, int p, int q, bool passack)
{
    SRT_ASSERT(len > 0);
    int rs = len > 0 ? len : 0;
    const int past_q = shiftFwd(q);
    while (p != past_q)
    {
        const int pktlen = (int)m_pUnit[p]->m_Packet.getLength();
        // When unitsize is less than pktlen, only a fragment is copied to the output 'data',
        // but still the whole packet is removed from the receiver buffer.
        if (pktlen > 0)
            countBytes(-1, -pktlen, true);

        const int unitsize = ((rs >= 0) && (pktlen > rs)) ? rs : pktlen;

        HLOGC(mglog.Debug, log << "readMsg: checking unit POS=" << p);

        if (unitsize > 0)
        {
            memcpy(data, m_pUnit[p]->m_Packet.m_pcData, unitsize);
            data += unitsize;
            rs -= unitsize;
            IF_HEAVY_LOGGING(readMsgHeavyLogging(p));
        }
        else
        {
            HLOGC(dlog.Debug, log << CONID() << "readMsg: SKIPPED POS=" << p << " - ZERO SIZE UNIT");
        }

        // Note special case for live mode (one packet per message and TSBPD=on):
        //  - p == q (that is, this loop passes only once)
        //  - no passack (the unit is always removed from the buffer)
        if (!passack)
        {
            HLOGC(dlog.Debug, log << CONID() << "readMsg: FREEING UNIT POS=" << p);
            freeUnitAt(p);
        }
        else
        {
            HLOGC(dlog.Debug, log << CONID() << "readMsg: PASSACK UNIT POS=" << p);
            m_pUnit[p]->m_iFlag = CUnit::PASSACK;
        }

        p = shiftFwd(p);
    }

    if (!passack)
        m_iStartPos = past_q;

    HLOGC(dlog.Debug, log << "rcvBuf/extractData: begin=" << m_iStartPos << " reporting extraction size=" << (len - rs));

    return len - rs;
}

#if ENABLE_HEAVY_LOGGING
void CRcvBuffer::readMsgHeavyLogging(int p)
{
    static steady_clock::time_point prev_now;
    static steady_clock::time_point prev_srctime;
    CPacket& pkt = m_pUnit[p]->m_Packet;

    int32_t seq = pkt.m_iSeqNo;

    steady_clock::time_point nowtime = steady_clock::now();
    steady_clock::time_point srctime = getPktTsbPdTime(m_pUnit[p]->m_Packet.getMsgTimeStamp());

    const int64_t timediff_ms = count_milliseconds(nowtime - srctime);
    const int64_t nowdiff_ms = is_zero(prev_now) ? count_milliseconds(nowtime - prev_now) : 0;
    const int64_t srctimediff_ms = is_zero(prev_srctime) ? count_milliseconds(srctime - prev_srctime) : 0;

    const int next_p = shiftFwd(p);
    CUnit* u = m_pUnit[next_p];
    string next_playtime;
    if (u && u->m_iFlag == CUnit::GOOD)
    {
        next_playtime = FormatTime(getPktTsbPdTime(u->m_Packet.getMsgTimeStamp()));
    }
    else
    {
        next_playtime = "NONE";
    }

    LOGC(dlog.Debug, log << CONID() << "readMsg: DELIVERED seq=" << seq
            << " T=" << FormatTime(srctime)
            << " in " << timediff_ms << "ms - TIME-PREVIOUS: PKT: "
            << srctimediff_ms << " LOCAL: " << nowdiff_ms
            << " !" << BufferStamp(pkt.data(), pkt.size())
            << " NEXT pkt T=" << next_playtime);

    prev_now = nowtime;
    prev_srctime = srctime;
}
#endif

bool CRcvBuffer::scanMsg(ref_t<int> r_p, ref_t<int> r_q, ref_t<bool> passack)
{
    int& p = *r_p;
    int& q = *r_q;

    // empty buffer
    if ((m_iStartPos == m_iLastAckPos) && (m_iMaxPos <= 0))
    {
        HLOGC(mglog.Debug, log << "scanMsg: empty buffer");
        return false;
    }

    int rmpkts = 0;
    int rmbytes = 0;
    //skip all bad msgs at the beginning
    // This loop rolls until the "buffer is empty" (head == tail),
    // in particular, there's no unit accessible for the reader.
    while (m_iStartPos != m_iLastAckPos)
    {
        // Roll up to the first valid unit
        if (!m_pUnit[m_iStartPos])
        {
            if (++ m_iStartPos == m_iSize)
                m_iStartPos = 0;
            continue;
        }

        // Note: PB_FIRST | PB_LAST == PB_SOLO.
        // testing if boundary() & PB_FIRST tests if the msg is first OR solo.
        if ( m_pUnit[m_iStartPos]->m_iFlag == CUnit::GOOD
                && m_pUnit[m_iStartPos]->m_Packet.getMsgBoundary() & PB_FIRST )
        {
            bool good = true;

            // look ahead for the whole message

            // We expect to see either of:
            // [PB_FIRST] [PB_SUBSEQUENT] [PB_SUBSEQUENT] [PB_LAST]
            // [PB_SOLO]
            // but not:
            // [PB_FIRST] NULL ...
            // [PB_FIRST] FREE/PASSACK/DROPPED...
            // If the message didn't look as expected, interrupt this.

            // This begins with a message starting at m_iStartPos
            // up to m_iLastAckPos OR until the PB_LAST message is found.
            // If any of the units on this way isn't good, this OUTER loop
            // will be interrupted.
            for (int i = m_iStartPos; i != m_iLastAckPos;)
            {
                if (!m_pUnit[i] || m_pUnit[i]->m_iFlag != CUnit::GOOD)
                {
                    good = false;
                    break;
                }

                // Likewise, boundary() & PB_LAST will be satisfied for last OR solo.
                if ( m_pUnit[i]->m_Packet.getMsgBoundary() & PB_LAST )
                    break;

                if (++ i == m_iSize)
                    i = 0;
            }

            if (good)
                break;
        }

        rmpkts++;
        rmbytes += freeUnitAt(m_iStartPos);

        m_iStartPos = shiftFwd(m_iStartPos);
    }
    /* we removed bytes form receive buffer */
    countBytes(-rmpkts, -rmbytes, true);

    // Not sure if this is correct, but this above 'while' loop exits
    // under the following conditions only:
    // - m_iStartPos == m_iLastAckPos (that makes passack = true)
    // - found at least GOOD unit with PB_FIRST and not all messages up to PB_LAST are good,
    //   in which case it returns with m_iStartPos <% m_iLastAckPos (earlier)
    // Also all units that lied before m_iStartPos are removed.

    p = -1;                  // message head
    q = m_iStartPos;         // message tail
    *passack = m_iStartPos == m_iLastAckPos;
    bool found = false;

    // looking for the first message
    //>>m_pUnit[size + m_iMaxPos] is not valid 

    // XXX Would be nice to make some very thorough refactoring here.

    // This rolls by q variable from m_iStartPos up to m_iLastAckPos,
    // actually from the first message up to the one with PB_LAST
    // or PB_SOLO boundary.

    // The 'i' variable used in this loop is just a stub and it's
    // even hard to define the unit here. It is "shift towards
    // m_iStartPos", so the upper value is m_iMaxPos + size.
    // m_iMaxPos is itself relative to m_iLastAckPos, so
    // the upper value is m_iMaxPos + difference between
    // m_iLastAckPos and m_iStartPos, so that this value is relative
    // to m_iStartPos.
    //
    // The 'i' value isn't used anywhere, although the 'q' value rolls
    // in this loop in sync with 'i', with the difference that 'q' is
    // wrapped around, and 'i' is just incremented normally.
    //
    // This makes that this loop rolls in the range by 'q' from
    // m_iStartPos to m_iStartPos + UPPER,
    // where UPPER = m_iLastAckPos -% m_iStartPos + m_iMaxPos
    // This embraces the range from the current reading head up to
    // the last packet ever received.
    //
    // 'passack' is set to true when the 'q' has passed through
    // the border of m_iLastAckPos and fallen into the range
    // of unacknowledged packets.

    for (int i = 0, n = m_iMaxPos + getRcvDataSize(); i < n; ++ i)
    {
        if (m_pUnit[q] && m_pUnit[q]->m_iFlag == CUnit::GOOD)
        {
            // Equivalent pseudocode:
            // PacketBoundary bound = m_pUnit[q]->m_Packet.getMsgBoundary();
            // if ( IsSet(bound, PB_FIRST) )
            //     p = q;
            // if ( IsSet(bound, PB_LAST) && p != -1 ) 
            //     found = true;
            //
            // Not implemented this way because it uselessly check p for -1
            // also after setting it explicitly.

            switch (m_pUnit[q]->m_Packet.getMsgBoundary())
            {
            case PB_SOLO: // 11
                p = q;
                found = true;
                break;

            case PB_FIRST: // 10
                p = q;
                break;

            case PB_LAST: // 01
                if (p != -1)
                    found = true;
                break;

            case PB_SUBSEQUENT:
                ; // do nothing (caught first, rolling for last)
            }
        }
        else
        {
            // a hole in this message, not valid, restart search
            p = -1;
        }

        // 'found' is set when the current iteration hit a message with PB_LAST
        // (including PB_SOLO since the very first message).
        if (found)
        {
            // the msg has to be ack'ed or it is allowed to read out of order, and was not read before
            if (!*passack || !m_pUnit[q]->m_Packet.getMsgOrderFlag())
            {
                HLOGC(mglog.Debug, log << "scanMsg: found next-to-broken message, delivering OUT OF ORDER.");
                break;
            }

            found = false;
        }

        if (++ q == m_iSize)
            q = 0;

        if (q == m_iLastAckPos)
            *passack = true;
    }

    // no msg found
    if (!found)
    {
        // NOTE:
        // This situation may only happen if:
        // - Found a packet with PB_FIRST, so p = q at the moment when it was found
        // - Possibly found following components of that message up to shifted q
        // - Found no terminal packet (PB_LAST) for that message.

        // if the message is larger than the receiver buffer, return part of the message
        if ((p != -1) && (shiftFwd(q) == p))
        {
            HLOGC(mglog.Debug, log << "scanMsg: BUFFER FULL and message is INCOMPLETE. Returning PARTIAL MESSAGE.");
            found = true;
        }
        else
        {
            HLOGC(mglog.Debug, log << "scanMsg: PARTIAL or NO MESSAGE found: p=" << p << " q=" << q);
        }
    }
    else
    {
        HLOGC(mglog.Debug, log << "scanMsg: extracted message p=" << p << " q=" << q << " (" << ((q-p+m_iSize+1)%m_iSize) << " packets)");
    }

    return found;
}<|MERGE_RESOLUTION|>--- conflicted
+++ resolved
@@ -417,7 +417,6 @@
    return readlen;
 }
 
-<<<<<<< HEAD
 int32_t CSndBuffer::getMsgNoAt(const int offset)
 {
    CGuard bufferguard(m_BufLock, "Buf");
@@ -464,10 +463,7 @@
    return p->getMsgSeq();
 }
 
-int CSndBuffer::readData(const int offset, ref_t<CPacket> r_packet, ref_t<uint64_t> r_srctime, ref_t<int> r_msglen)
-=======
 int CSndBuffer::readData(const int offset, ref_t<CPacket> r_packet, ref_t<steady_clock::time_point> r_srctime, ref_t<int> r_msglen)
->>>>>>> 96ceec6d
 {
    int32_t& msgno_bitset = r_packet.get().m_iMsgNo;
    steady_clock::time_point& srctime = *r_srctime;
@@ -643,11 +639,7 @@
    return m_iCount;
 }
 
-<<<<<<< HEAD
-int CSndBuffer::dropLateData(ref_t<int> r_bytes, ref_t<int32_t> r_first_msgno, uint64_t latetime)
-=======
-int CSndBuffer::dropLateData(int& bytes, const steady_clock::time_point& too_late_time)
->>>>>>> 96ceec6d
+int CSndBuffer::dropLateData(int& w_bytes, int32_t& w_first_msgno, const steady_clock::time_point& too_late_time)
 {
    int dpkts = 0;
    int dbytes = 0;
@@ -673,12 +665,12 @@
    m_iCount -= dpkts;
 
    m_iBytesCount -= dbytes;
-   *r_bytes = dbytes;
+   w_bytes = dbytes;
 
    // We report the increased number towards the last ever seen
    // by the loop, as this last one is the last received. So remained
    // (even if "should remain") is the first after the last removed one.
-   *r_first_msgno = ++MsgNo(msgno);
+   w_first_msgno = ++MsgNo(msgno);
 
 #ifdef SRT_ENABLE_SNDBUFSZ_MAVG
    updAvgBufSize(steady_clock::now());
@@ -1205,7 +1197,6 @@
     return getPktTsbPdTime(u->m_Packet.getMsgTimeStamp());
 }
 
-<<<<<<< HEAD
 int32_t CRcvBuffer::getTopMsgno()
 {
     if (m_iStartPos == m_iLastAckPos)
@@ -1217,10 +1208,7 @@
     return m_pUnit[m_iStartPos]->m_Packet.getMsgSeq();
 }
 
-bool CRcvBuffer::getRcvReadyMsg(ref_t<uint64_t> r_tsbpdtime, ref_t<int32_t> curpktseq, int upto)
-=======
 bool CRcvBuffer::getRcvReadyMsg(steady_clock::time_point& w_tsbpdtime, int32_t& w_curpktseq, int upto)
->>>>>>> 96ceec6d
 {
     bool havelimit = upto != -1;
     int end = -1, past_end = -1;
