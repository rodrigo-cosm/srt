/*****************************************************************************
 * SRT - Secure, Reliable, Transport
 * Copyright (c) 2017 Haivision Systems Inc.
 * 
 * This library is free software; you can redistribute it and/or
 * modify it under the terms of the GNU Lesser General Public
 * License as published by the Free Software Foundation; either
 * version 2.1 of the License, or (at your option) any later version.
 * 
 * This library is distributed in the hope that it will be useful,
 * but WITHOUT ANY WARRANTY; without even the implied warranty of
 * MERCHANTABILITY or FITNESS FOR A PARTICULAR PURPOSE.  See the GNU
 * Lesser General Public License for more details.
 * 
 * You should have received a copy of the GNU Lesser General Public
 * License along with this library; If not, see <http://www.gnu.org/licenses/>
 * 
 * Based on UDT4 SDK version 4.11
 *****************************************************************************/

/*****************************************************************************
Copyright (c) 2001 - 2011, The Board of Trustees of the University of Illinois.
All rights reserved.

Redistribution and use in source and binary forms, with or without
modification, are permitted provided that the following conditions are
met:

* Redistributions of source code must retain the above
  copyright notice, this list of conditions and the
  following disclaimer.

* Redistributions in binary form must reproduce the
  above copyright notice, this list of conditions
  and the following disclaimer in the documentation
  and/or other materials provided with the distribution.

* Neither the name of the University of Illinois
  nor the names of its contributors may be used to
  endorse or promote products derived from this
  software without specific prior written permission.

THIS SOFTWARE IS PROVIDED BY THE COPYRIGHT HOLDERS AND CONTRIBUTORS "AS
IS" AND ANY EXPRESS OR IMPLIED WARRANTIES, INCLUDING, BUT NOT LIMITED TO,
THE IMPLIED WARRANTIES OF MERCHANTABILITY AND FITNESS FOR A PARTICULAR
PURPOSE ARE DISCLAIMED. IN NO EVENT SHALL THE COPYRIGHT OWNER OR
CONTRIBUTORS BE LIABLE FOR ANY DIRECT, INDIRECT, INCIDENTAL, SPECIAL,
EXEMPLARY, OR CONSEQUENTIAL DAMAGES (INCLUDING, BUT NOT LIMITED TO,
PROCUREMENT OF SUBSTITUTE GOODS OR SERVICES; LOSS OF USE, DATA, OR
PROFITS; OR BUSINESS INTERRUPTION) HOWEVER CAUSED AND ON ANY THEORY OF
LIABILITY, WHETHER IN CONTRACT, STRICT LIABILITY, OR TORT (INCLUDING
NEGLIGENCE OR OTHERWISE) ARISING IN ANY WAY OUT OF THE USE OF THIS
SOFTWARE, EVEN IF ADVISED OF THE POSSIBILITY OF SUCH DAMAGE.
*****************************************************************************/

/*****************************************************************************
written by
   Yunhong Gu, last updated 03/12/2011
modified by
   Haivision Systems Inc.
*****************************************************************************/

#include <cstring>
#include <cmath>
#include "buffer.h"
#include "packet.h"
#include "core.h" // provides some constants
#include "logging.h"

using namespace std;

extern logging::Logger mglog, dlog, tslog;

CSndBuffer::CSndBuffer(int size, int mss):
m_BufLock(),
m_pBlock(NULL),
m_pFirstBlock(NULL),
m_pCurrBlock(NULL),
m_pLastBlock(NULL),
m_pBuffer(NULL),
m_iNextMsgNo(1),
m_iSize(size),
m_iMSS(mss),
m_iCount(0)
,m_iBytesCount(0)
,m_ullLastOriginTime_us(0)
#ifdef SRT_ENABLE_SNDBUFSZ_MAVG
,m_LastSamplingTime(0)
,m_iCountMAvg(0)
,m_iBytesCountMAvg(0)
,m_TimespanMAvg(0)
#endif
,m_iInRatePktsCount(0)
,m_iInRateBytesCount(0)
,m_InRateStartTime(0)
,m_InRatePeriod(500000)   // 0.5 sec (fast start)
,m_iInRateBps(10000000/8) // 10 Mbps (1.25 MBps)
,m_iAvgPayloadSz(7*188)
{
   // initial physical buffer of "size"
   m_pBuffer = new Buffer;
   m_pBuffer->m_pcData = new char [m_iSize * m_iMSS];
   m_pBuffer->m_iSize = m_iSize;
   m_pBuffer->m_pNext = NULL;

   // circular linked list for out bound packets
   m_pBlock = new Block;
   Block* pb = m_pBlock;
   for (int i = 1; i < m_iSize; ++ i)
   {
      pb->m_pNext = new Block;
      pb->m_iMsgNoBitset = 0;
      pb = pb->m_pNext;
   }
   pb->m_pNext = m_pBlock;

   pb = m_pBlock;
   char* pc = m_pBuffer->m_pcData;
   for (int i = 0; i < m_iSize; ++ i)
   {
      pb->m_pcData = pc;
      pb = pb->m_pNext;
      pc += m_iMSS;
   }

   m_pFirstBlock = m_pCurrBlock = m_pLastBlock = m_pBlock;

   pthread_mutex_init(&m_BufLock, NULL);
}

CSndBuffer::~CSndBuffer()
{
   Block* pb = m_pBlock->m_pNext;
   while (pb != m_pBlock)
   {
      Block* temp = pb;
      pb = pb->m_pNext;
      delete temp;
   }
   delete m_pBlock;

   while (m_pBuffer != NULL)
   {
      Buffer* temp = m_pBuffer;
      m_pBuffer = m_pBuffer->m_pNext;
      delete [] temp->m_pcData;
      delete temp;
   }

   pthread_mutex_destroy(&m_BufLock);
}

void CSndBuffer::addBuffer(const char* data, int len, int ttl, bool order, uint64_t srctime, ref_t<int32_t> r_msgno)
{
   int size = len / m_iMSS;
   if ((len % m_iMSS) != 0)
      size ++;

   LOGC(mglog.Debug) << "addBuffer: size=" << m_iCount << " reserved=" << m_iSize << " needs=" << size << " buffers for " << len << " bytes";

   // dynamically increase sender buffer
   while (size + m_iCount >= m_iSize)
   {
      LOGC(mglog.Debug) << "addBuffer: ... still lacking " << (size + m_iCount - m_iSize) << " buffers...";
      increase();
   }

   uint64_t time = CTimer::getTime();
   int32_t inorder = order ? MSGNO_PACKET_INORDER::mask : 0;

   LOGC(dlog.Debug) << CONID() << "addBuffer: adding "
       << size << " packets (" << len << " bytes) to send, msgno=" << m_iNextMsgNo
       << (inorder ? "" : " NOT") << " in order";

   Block* s = m_pLastBlock;
   r_msgno = m_iNextMsgNo;
   for (int i = 0; i < size; ++ i)
   {
      int pktlen = len - i * m_iMSS;
      if (pktlen > m_iMSS)
         pktlen = m_iMSS;

      LOGC(dlog.Debug) << "addBuffer: spreading from=" << (i*m_iMSS) << " size=" << pktlen << " TO BUFFER:" << (void*)s->m_pcData;
      memcpy(s->m_pcData, data + i * m_iMSS, pktlen);
      s->m_iLength = pktlen;

      s->m_iMsgNoBitset = m_iNextMsgNo | inorder;
      if (i == 0)
         s->m_iMsgNoBitset |= PacketBoundaryBits(PB_FIRST);
      if (i == size - 1)
         s->m_iMsgNoBitset |= PacketBoundaryBits(PB_LAST);
      // NOTE: if i is neither 0 nor size-1, it resuls with PB_SUBSEQUENT.
      //       if i == 0 == size-1, it results with PB_SOLO. 
      // Packets assigned to one message can be:
      // [PB_FIRST] [PB_SUBSEQUENT] [PB_SUBSEQUENT] [PB_LAST] - 4 packets per message
      // [PB_FIRST] [PB_LAST] - 2 packets per message
      // [PB_SOLO] - 1 packet per message

      s->m_ullSourceTime_us = srctime;
      s->m_ullOriginTime_us = time;
      s->m_iTTL = ttl;

      // XXX unchecked condition: s->m_pNext == NULL.
      // Should never happen, as the call to increase() should ensure enough buffers.
      s = s->m_pNext;
   }
   m_pLastBlock = s;

   CGuard::enterCS(m_BufLock);
   m_iCount += size;

   m_iBytesCount += len;
#ifdef SRT_ENABLE_CBRTIMESTAMP
   m_ullLastOriginTime_us = srctime;
#else
   m_ullLastOriginTime_us = time;
#endif /* SRT_ENABLE_CBRTIMESTAMP */

   updInputRate(time, size, len);

#ifdef SRT_ENABLE_SNDBUFSZ_MAVG
   updAvgBufSize(time);
#endif

   CGuard::leaveCS(m_BufLock);


   // MSGNO_SEQ::mask has a form: 00000011111111...
   // At least it's known that it's from some index inside til the end (to bit 0).
   // If this value has been reached in a step of incrementation, it means that the
   // maximum value has been reached. Casting to int32_t to ensure the same sign
   // in comparison, although it's far from reaching the sign bit.

   m_iNextMsgNo ++;
   if (m_iNextMsgNo == int32_t(MSGNO_SEQ::mask))
      m_iNextMsgNo = 1;
}

void CSndBuffer::setInputRateSmpPeriod(int period)
{
   m_InRatePeriod = (uint64_t)period; //(usec) 0=no input rate calculation
}

void CSndBuffer::updInputRate(uint64_t time, int pkts, int bytes)
{
   if (m_InRatePeriod == 0)
      ;//no input rate calculation
   else if (m_InRateStartTime == 0)
      m_InRateStartTime = time;
   else
   {
      m_iInRatePktsCount += pkts;
      m_iInRateBytesCount += bytes;
      if ((time - m_InRateStartTime) > m_InRatePeriod) {
         //Payload average size
         m_iAvgPayloadSz = m_iInRateBytesCount / m_iInRatePktsCount;
         //Required Byte/sec rate (payload + headers)
         m_iInRateBytesCount += (m_iInRatePktsCount * CPacket::SRT_DATA_HDR_SIZE);
         m_iInRateBps = (int)(((int64_t)m_iInRateBytesCount * 1000000) / (time - m_InRateStartTime));

         LOGC(dlog.Debug).form("updInputRate: pkts:%d bytes:%d avg=%d rate=%d kbps interval=%llu\n",
            m_iInRateBytesCount, m_iInRatePktsCount, m_iAvgPayloadSz, (m_iInRateBps*8)/1000,
            (unsigned long long)(time - m_InRateStartTime));

         m_iInRatePktsCount = 0;
         m_iInRateBytesCount = 0;
         m_InRateStartTime = time;
      }
   }
}

int CSndBuffer::getInputRate(ref_t<int> payloadsz, ref_t<int> period)
{
   uint64_t time = CTimer::getTime();

   if ((m_InRatePeriod != 0)
   &&  (m_InRateStartTime != 0) 
   &&  ((time - m_InRateStartTime) > m_InRatePeriod))
   {
      //Packet size with headers
      if (m_iInRatePktsCount == 0)
          m_iAvgPayloadSz = 0;
      else
          m_iAvgPayloadSz = m_iInRateBytesCount / m_iInRatePktsCount;

      //include packet headers: SRT + UDP + IP
      int64_t llBytesCount = (int64_t)m_iInRateBytesCount + (m_iInRatePktsCount * (CPacket::HDR_SIZE + CPacket::UDP_HDR_SIZE));
      //Byte/sec rate
      m_iInRateBps = (int)((llBytesCount * 1000000) / (time - m_InRateStartTime));
      m_iInRatePktsCount = 0;
      m_iInRateBytesCount = 0;
      m_InRateStartTime = time;
   }
   payloadsz = m_iAvgPayloadSz;
   period = (int)m_InRatePeriod;
   return(m_iInRateBps);
}

int CSndBuffer::addBufferFromFile(fstream& ifs, int len)
{
   int size = len / m_iMSS;
   if ((len % m_iMSS) != 0)
      size ++;

   LOGC(mglog.Debug) << "addBufferFromFile: size=" << m_iCount << " reserved=" << m_iSize << " needs=" << size << " buffers for " << len << " bytes";

   // dynamically increase sender buffer
   while (size + m_iCount >= m_iSize)
   {
      LOGC(mglog.Debug) << "addBufferFromFile: ... still lacking " << (size + m_iCount - m_iSize) << " buffers...";
      increase();
   }

   LOGC(dlog.Debug) << CONID() << "addBufferFromFile: adding "
       << size << " packets (" << len << " bytes) to send, msgno=" << m_iNextMsgNo;

   Block* s = m_pLastBlock;
   int total = 0;
   for (int i = 0; i < size; ++ i)
   {
      if (ifs.bad() || ifs.fail() || ifs.eof())
         break;

      int pktlen = len - i * m_iMSS;
      if (pktlen > m_iMSS)
         pktlen = m_iMSS;

      LOGC(dlog.Debug) << "addBufferFromFile: reading from=" << (i*m_iMSS) << " size=" << pktlen << " TO BUFFER:" << (void*)s->m_pcData;
      ifs.read(s->m_pcData, pktlen);
      if ((pktlen = int(ifs.gcount())) <= 0)
         break;

      // currently file transfer is only available in streaming mode, message is always in order, ttl = infinite
      s->m_iMsgNoBitset = m_iNextMsgNo | MSGNO_PACKET_INORDER::mask;
      if (i == 0)
         s->m_iMsgNoBitset |= PacketBoundaryBits(PB_FIRST);
      if (i == size - 1)
         s->m_iMsgNoBitset |= PacketBoundaryBits(PB_LAST);
      // NOTE: PB_FIRST | PB_LAST == PB_SOLO.
      // none of PB_FIRST & PB_LAST == PB_SUBSEQUENT.

      s->m_iLength = pktlen;
      s->m_iTTL = -1;
      s = s->m_pNext;

      total += pktlen;
   }
   m_pLastBlock = s;

   CGuard::enterCS(m_BufLock);
   m_iCount += size;
   m_iBytesCount += total;

   CGuard::leaveCS(m_BufLock);

   m_iNextMsgNo ++;
   if (m_iNextMsgNo == int32_t(MSGNO_SEQ::mask))
      m_iNextMsgNo = 1;

   return total;
}

int CSndBuffer::extractDataToSend(char** data, ref_t<int32_t> msgno_bitset, ref_t<uint64_t> srctime, unsigned kflgs)
{
   // No data to read
   if (m_pCurrBlock == m_pLastBlock)
      return 0;

   // Make the packet REFLECT the data stored in the buffer.
   *data = m_pCurrBlock->m_pcData;
   int readlen = m_pCurrBlock->m_iLength;

   // XXX This is probably done because the encryption should happen
   // just once, and so this sets the encryption flags to both msgno bitset
   // IN THE PACKET and IN THE BLOCK. This is probably to make the encryption
   // happen at the time when scheduling a new packet to send, but the packet
   // must remain in the send buffer until it's ACKed. For the case of rexmit
   // the packet will be taken "as is" (that is, already encrypted).
   //
   // The problem is in the order of things:
   // 0. When the application stores the data, some of the flags for PH_MSGNO are set.
   // 1. The readData() is called to get the original data sent by the application.
   // 2. The data are original and must be encrypted. They WILL BE encrypted, later.
   // 3. So far we are in readData() so the encryption flags must be updated NOW because
   //    later we won't have access to the block's data.
   // 4. After exiting from readData(), the packet is being encrypted. It's immediately
   //    sent, however the data must remain in the sending buffer until they are ACKed.
   // 5. In case when rexmission is needed, the second overloaded version of readData
   //    is being called, and the buffer + PH_MSGNO value is extracted. All interesting
   //    flags must be present and correct at that time.
   //
   // The only sensible way to fix this problem is to encrypt the packet not after
   // extracting from here, but when the packet is stored into CSndBuffer. The appropriate
   // flags for PH_MSGNO will be applied directly there. Then here the value for setting
   // PH_MSGNO will be set as is.
   m_pCurrBlock->m_iMsgNoBitset |= MSGNO_ENCKEYSPEC::wrap(kflgs);
   msgno_bitset = m_pCurrBlock->m_iMsgNoBitset;

   srctime =
      m_pCurrBlock->m_ullSourceTime_us ? m_pCurrBlock->m_ullSourceTime_us :
      m_pCurrBlock->m_ullOriginTime_us;

   m_pCurrBlock = m_pCurrBlock->m_pNext;

   LOGC(dlog.Debug) << CONID() << "CSndBuffer: extracting packet size=" << readlen << " to send";

   return readlen;
}

int CSndBuffer::extractDataToSend(char** data, const int offset, ref_t<int32_t> msgno_bitset, ref_t<uint64_t> srctime, ref_t<int> msglen)
{
   CGuard bufferguard(m_BufLock);

   Block* p = m_pFirstBlock;

   // XXX Suboptimal procedure to keep the blocks identifiable
   // by sequence number. Consider using some circular buffer.
   for (int i = 0; i < offset; ++ i)
      p = p->m_pNext;

   // Check if the block that is the next candidate to send (m_pCurrBlock pointing) is stale.

   // If so, then inform the caller that it should first take care of the whole
   // message (all blocks with that message id). Shift the m_pCurrBlock pointer
   // to the position past the last of them. Then return -1 and set the
   // msgno_bitset return reference to the message id that should be dropped as
   // a whole.

   // After taking care of that, the caller should immediately call this function again,
   // this time possibly in order to find the real data to be sent.

   // if found block is stale
   // (This is for messages that have declared TTL - messages that fail to be sent
   // before the TTL defined time comes, will be dropped).
   if ((p->m_iTTL >= 0) && ((CTimer::getTime() - p->m_ullOriginTime_us) / 1000 > (uint64_t)p->m_iTTL))
   {
      int32_t msgno = p->getMsgSeq();
      msglen = 1;
      p = p->m_pNext;
      bool move = false;
      while (msgno == p->getMsgSeq())
      {
         if (p == m_pCurrBlock)
            move = true;
         p = p->m_pNext;
         if (move)
            m_pCurrBlock = p;
         msglen ++;
      }

      LOGC(dlog.Debug) << "CSndBuffer::readData: due to TTL exceeded, " << msglen << " messages to drop, up to " << msgno;

      // If readData returns -1, then msgno_bitset is understood as a Message ID to drop.
      // This means that in this case it should be written by the message sequence value only
      // (not the whole 4-byte bitset written at PH_MSGNO).
      msgno_bitset = msgno;
      return -1;
   }

   *data = p->m_pcData;
   int readlen = p->m_iLength;

   // XXX Here the value predicted to be applied to PH_MSGNO field is extracted.
   // As this function is predicted to extract the data to send as a rexmited packet,
   // the packet must be in the form ready to send - so, in case of encryption,
   // encrypted, and with all ENC flags already set. So, the first call to send
   // the packet originally (the other overload of this function) must set these
   // flags.
   msgno_bitset = p->m_iMsgNoBitset;

   srctime = 
      p->m_ullSourceTime_us ? p->m_ullSourceTime_us :
      p->m_ullOriginTime_us;

   LOGC(dlog.Debug) << CONID() << "CSndBuffer: extracting packet size=" << readlen << " to send [REXMIT]";

   return readlen;
}

void CSndBuffer::ackData(int offset)
{
   CGuard bufferguard(m_BufLock);

   bool move = false;
   for (int i = 0; i < offset; ++ i)
   {
      m_iBytesCount -= m_pFirstBlock->m_iLength;
      if (m_pFirstBlock == m_pCurrBlock)
          move = true;
      m_pFirstBlock = m_pFirstBlock->m_pNext;
   }
   if (move)
       m_pCurrBlock = m_pFirstBlock;

   m_iCount -= offset;

#ifdef SRT_ENABLE_SNDBUFSZ_MAVG
   updAvgBufSize(CTimer::getTime());
#endif

   CTimer::triggerEvent();
}

int CSndBuffer::getCurrBufSize() const
{
   return m_iCount;
}

#ifdef SRT_ENABLE_SNDBUFSZ_MAVG

int CSndBuffer::getAvgBufSize(ref_t<int> bytes, ref_t<int> timespan)
{
   CGuard bufferguard(m_BufLock); /* Consistency of pkts vs. bytes vs. spantime */

   /* update stats in case there was no add/ack activity lately */
   updAvgBufSize(CTimer::getTime());

   bytes = m_iBytesCountMAvg;
   timespan = m_TimespanMAvg;
   return(m_iCountMAvg);
}

void CSndBuffer::updAvgBufSize(uint64_t now)
{
   uint64_t elapsed = (now - m_LastSamplingTime) / 1000; //ms since last sampling

   if ((1000000 / SRT_MAVG_SAMPLING_RATE) / 1000 > elapsed)
      return;

   if (1000000 < elapsed)
   {
      /* No sampling in last 1 sec, initialize average */
      m_iCountMAvg = getCurrBufSize(Ref(m_iBytesCountMAvg), Ref(m_TimespanMAvg));
      m_LastSamplingTime = now;
   } 
   else //((1000000 / SRT_MAVG_SAMPLING_RATE) / 1000 <= elapsed)
   {
      /*
      * weight last average value between -1 sec and last sampling time (LST)
      * and new value between last sampling time and now
      *                                      |elapsed|
      *   +----------------------------------+-------+
      *  -1                                 LST      0(now)
      */
      int instspan;
      int bytescount;
      int count = getCurrBufSize(Ref(bytescount), Ref(instspan));

      LOGC(dlog.Debug).form("updAvgBufSize: %6llu: %6d %6d %6d ms\n",
              (unsigned long long)elapsed, count, bytescount, instspan);

      m_iCountMAvg      = (int)(((count      * (1000 - elapsed)) + (count      * elapsed)) / 1000);
      m_iBytesCountMAvg = (int)(((bytescount * (1000 - elapsed)) + (bytescount * elapsed)) / 1000);
      m_TimespanMAvg    = (int)(((instspan   * (1000 - elapsed)) + (instspan   * elapsed)) / 1000);
      m_LastSamplingTime = now;
   }
}

#endif /* SRT_ENABLE_SNDBUFSZ_MAVG */

int CSndBuffer::getCurrBufSize(ref_t<int> bytes, ref_t<int> timespan)
{
   bytes = m_iBytesCount;
   /* 
   * Timespan can be less then 1000 us (1 ms) if few packets. 
   * Also, if there is only one pkt in buffer, the time difference will be 0.
   * Therefore, always add 1 ms if not empty.
   */
#ifdef SRT_ENABLE_CBRTIMESTAMP
   timespan = 0 < m_iCount ? int((m_ullLastOriginTime_us - m_pFirstBlock->m_ullSourceTime_us) / 1000) + 1 : 0;
#else
   timespan = 0 < m_iCount ? int((m_ullLastOriginTime_us - m_pFirstBlock->m_ullOriginTime_us) / 1000) + 1 : 0;
#endif

   return m_iCount;
}

int CSndBuffer::dropLateData(int &bytes, uint64_t latetime)
{
   int dpkts = 0;
   int dbytes = 0;
   bool move = false;

   CGuard bufferguard(m_BufLock);
   for (int i = 0; i < m_iCount && m_pFirstBlock->m_ullOriginTime_us < latetime; ++ i)
   {
      dpkts++;
      dbytes += m_pFirstBlock->m_iLength;

      if (m_pFirstBlock == m_pCurrBlock) move = true;
      m_pFirstBlock = m_pFirstBlock->m_pNext;
   }
   if (move) m_pCurrBlock = m_pFirstBlock;
   m_iCount -= dpkts;

   m_iBytesCount -= dbytes;
   bytes = dbytes;

#ifdef SRT_ENABLE_SNDBUFSZ_MAVG
   updAvgBufSize(CTimer::getTime());
#endif /* SRT_ENABLE_SNDBUFSZ_MAVG */

// CTimer::triggerEvent();
   return(dpkts);
}

void CSndBuffer::increase()
{
   int unitsize = m_pBuffer->m_iSize;

   // new physical buffer
   Buffer* nbuf = NULL;
   try
   {
      nbuf  = new Buffer;
      nbuf->m_pcData = new char [unitsize * m_iMSS];
   }
   catch (...)
   {
      delete nbuf;
      throw CUDTException(MJ_SYSTEMRES, MN_MEMORY, 0);
   }
   nbuf->m_iSize = unitsize;
   nbuf->m_pNext = NULL;

   // insert the buffer at the end of the buffer list
   Buffer* p = m_pBuffer;
   while (p->m_pNext != NULL)
      p = p->m_pNext;
   p->m_pNext = nbuf;

   // new packet blocks
   Block* nblk = NULL;
   try
   {
      nblk = new Block;
   }
   catch (...)
   {
      delete nblk;
      throw CUDTException(MJ_SYSTEMRES, MN_MEMORY, 0);
   }
   Block* pb = nblk;
   for (int i = 1; i < unitsize; ++ i)
   {
      pb->m_pNext = new Block;
      pb = pb->m_pNext;
   }

   // insert the new blocks onto the existing one
   pb->m_pNext = m_pLastBlock->m_pNext;
   m_pLastBlock->m_pNext = nblk;

   pb = nblk;
   char* pc = nbuf->m_pcData;
   for (int i = 0; i < unitsize; ++ i)
   {
      pb->m_pcData = pc;
      pb = pb->m_pNext;
      pc += m_iMSS;
   }

   m_iSize += unitsize;

   LOGC(dlog.Debug) << "CSndBuffer: BUFFER FULL - adding " << (unitsize*m_iMSS) << " bytes spread to " << unitsize << " blocks"
       << " (total size: " << m_iSize << " bytes)";

}

////////////////////////////////////////////////////////////////////////////////

/*
*   RcvBuffer (circular buffer):
*
*   |<------------------- m_iSize ----------------------------->|
*   |       |<--- acked pkts -->|<--- m_iMaxPos --->|           |
*   |       |                   |                   |           |
*   +---+---+---+---+---+---+---+---+---+---+---+---+---+   +---+
*   | 0 | 0 | 1 | 1 | 1 | 0 | 1 | 1 | 1 | 1 | 0 | 1 | 0 |...| 0 | m_pUnit[]
*   +---+---+---+---+---+---+---+---+---+---+---+---+---+   +---+
*             |                 | |               |
*             |                   |               \__last pkt received
*             |                   \___ m_iLastAckPos: last ack sent
*             \___ m_iStartPos: first message to read
*                      
*   m_pUnit[i]->m_iFlag: 0:free, 1:good, 2:passack, 3:dropped
* 
*   thread safety:
*    m_iStartPos:   CUDT::m_RecvLock 
*    m_iLastAckPos: CUDT::m_AckLock 
*    m_iMaxPos:     none? (modified on add and ack
*/


// XXX Init values moved to in-class.
//const uint32_t CRcvBuffer::TSBPD_WRAP_PERIOD = (30*1000000);    //30 seconds (in usec)
//const int CRcvBuffer::TSBPD_DRIFT_MAX_VALUE   = 5000;  // usec
//const int CRcvBuffer::TSBPD_DRIFT_MAX_SAMPLES = 1000;  // ACK-ACK packets
#ifdef SRT_DEBUG_TSBPD_DRIFT
//const int CRcvBuffer::TSBPD_DRIFT_PRT_SAMPLES = 200;   // ACK-ACK packets
#endif

CRcvBuffer::CRcvBuffer(CUnitQueue* queue, int bufsize):
m_pUnit(NULL),
m_iSize(bufsize),
m_pUnitQueue(queue),
m_iStartPos(0),
m_iLastAckPos(0),
m_iMaxPos(0),
m_iNotch(0)
,m_BytesCountLock()
,m_iBytesCount(0)
,m_iAckedPktsCount(0)
,m_iAckedBytesCount(0)
,m_iAvgPayloadSz(7*188)
,m_bTsbPdMode(false)
,m_uTsbPdDelay(0)
,m_ullTsbPdTimeBase(0)
,m_bTsbPdWrapCheck(false)
//,m_iTsbPdDrift(0)
//,m_TsbPdDriftSum(0)
//,m_iTsbPdDriftNbSamples(0)
#ifdef SRT_ENABLE_RCVBUFSZ_MAVG
,m_LastSamplingTime(0)
,m_TimespanMAvg(0)
,m_iCountMAvg(0)
,m_iBytesCountMAvg(0)
#endif
{
   m_pUnit = new CUnit* [m_iSize];
   for (int i = 0; i < m_iSize; ++ i)
      m_pUnit[i] = NULL;

#ifdef SRT_DEBUG_TSBPD_DRIFT
   memset(m_TsbPdDriftHisto100us, 0, sizeof(m_TsbPdDriftHisto100us));
   memset(m_TsbPdDriftHisto1ms, 0, sizeof(m_TsbPdDriftHisto1ms));
#endif

   pthread_mutex_init(&m_BytesCountLock, NULL);
}

CRcvBuffer::~CRcvBuffer()
{
   for (int i = 0; i < m_iSize; ++ i)
   {
      if (m_pUnit[i] != NULL)
      {
         m_pUnit[i]->m_iFlag = CUnit::FREE;
         -- m_pUnitQueue->m_iCount;
      }
   }

   delete [] m_pUnit;

   pthread_mutex_destroy(&m_BytesCountLock);
}

void CRcvBuffer::countBytes(int pkts, int bytes, bool acked)
{
   /*
   * Byte counter changes from both sides (Recv & Ack) of the buffer
   * so the higher level lock is not enough for thread safe op.
   *
   * pkts are...
   *  added (bytes>0, acked=false),
   *  acked (bytes>0, acked=true),
   *  removed (bytes<0, acked=n/a)
   */
   CGuard cg(m_BytesCountLock);

   if (!acked) //adding new pkt in RcvBuffer
   {
       m_iBytesCount += bytes; /* added or removed bytes from rcv buffer */
       if (bytes > 0) /* Assuming one pkt when adding bytes */
          m_iAvgPayloadSz = ((m_iAvgPayloadSz * (100 - 1)) + bytes) / 100; 
   }
   else // acking/removing pkts to/from buffer
   {
       m_iAckedPktsCount += pkts; /* acked or removed pkts from rcv buffer */
       m_iAckedBytesCount += bytes; /* acked or removed bytes from rcv buffer */

       if (bytes < 0) m_iBytesCount += bytes; /* removed bytes from rcv buffer */
   }
}

int CRcvBuffer::addData(CUnit* unit, int offset)
{
   int pos = (m_iLastAckPos + offset) % m_iSize;
   if (offset >= m_iMaxPos)
      m_iMaxPos = offset + 1;

   if (m_pUnit[pos] != NULL) {
      return -1;
   }
   m_pUnit[pos] = unit;
   countBytes(1, unit->m_Packet.getLength());

   unit->m_iFlag = CUnit::GOOD;
   ++ m_pUnitQueue->m_iCount;

   return 0;
}

int CRcvBuffer::readBuffer(char* data, int len)
{
   int p = m_iStartPos;
   int lastack = m_iLastAckPos;
   int rs = len;
   char* begin = data; // logging only

   uint64_t now = (m_bTsbPdMode ? CTimer::getTime() : 0LL);

   LOGC(dlog.Debug) << CONID() << "readBuffer: start=" << p << " lastack=" << lastack;
   while ((p != lastack) && (rs > 0))
   {
      if (m_bTsbPdMode)
      {
          LOGC(dlog.Debug) << CONID() << "readBuffer: chk if time2play: NOW=" << now << " PKT TS=" << getPktTsbPdTime(m_pUnit[p]->m_Packet.getMsgTimeStamp());
          if ((getPktTsbPdTime(m_pUnit[p]->m_Packet.getMsgTimeStamp()) > now))
              break; /* too early for this unit, return whatever was copied */
      }

      int unitsize = m_pUnit[p]->m_Packet.getLength() - m_iNotch;
      if (unitsize > rs)
         unitsize = rs;

      LOGC(dlog.Debug) << CONID() << "readBuffer: copying buffer #" << p
          << " targetpos=" << int(data-begin) << " sourcepos=" << m_iNotch << " size=" << unitsize << " left=" << (unitsize-rs);
      memcpy(data, m_pUnit[p]->m_Packet.m_pcData + m_iNotch, unitsize);
      data += unitsize;

      if ((rs > unitsize) || (rs == int(m_pUnit[p]->m_Packet.getLength()) - m_iNotch))
      {
         CUnit* tmp = m_pUnit[p];
         m_pUnit[p] = NULL;
         tmp->m_iFlag = CUnit::FREE;
         -- m_pUnitQueue->m_iCount;

         if (++ p == m_iSize)
            p = 0;

         m_iNotch = 0;
      }
      else
         m_iNotch += rs;

      rs -= unitsize;
   }

   /* we removed acked bytes form receive buffer */
   countBytes(-1, -(len - rs), true);
   m_iStartPos = p;

   return len - rs;
}

int CRcvBuffer::readBufferToFile(fstream& ofs, int len)
{
   int p = m_iStartPos;
   int lastack = m_iLastAckPos;
   int rs = len;

   while ((p != lastack) && (rs > 0))
   {
      int unitsize = m_pUnit[p]->m_Packet.getLength() - m_iNotch;
      if (unitsize > rs)
         unitsize = rs;

      ofs.write(m_pUnit[p]->m_Packet.m_pcData + m_iNotch, unitsize);
      if (ofs.fail())
         break;

      if ((rs > unitsize) || (rs == int(m_pUnit[p]->m_Packet.getLength()) - m_iNotch))
      {
         CUnit* tmp = m_pUnit[p];
         m_pUnit[p] = NULL;
         tmp->m_iFlag = CUnit::FREE;
         -- m_pUnitQueue->m_iCount;

         if (++ p == m_iSize)
            p = 0;

         m_iNotch = 0;
      }
      else
         m_iNotch += rs;

      rs -= unitsize;
   }

   /* we removed acked bytes form receive buffer */
   countBytes(-1, -(len - rs), true);
   m_iStartPos = p;

   return len - rs;
}

void CRcvBuffer::ackData(int len)
{
   {
      int pkts = 0;
      int bytes = 0;
      for (int i = m_iLastAckPos, n = (m_iLastAckPos + len) % m_iSize; i != n; i = (i + 1) % m_iSize)
      {
          if (m_pUnit[i] != NULL)
          {
              pkts++;
              bytes += m_pUnit[i]->m_Packet.getLength();
          }
      }
      if (pkts > 0) countBytes(pkts, bytes, true);
   }
   m_iLastAckPos = (m_iLastAckPos + len) % m_iSize;
   m_iMaxPos -= len;
   if (m_iMaxPos < 0)
      m_iMaxPos = 0;

   CTimer::triggerEvent();
}

void CRcvBuffer::skipData(int len)
{
   /* 
   * Caller need protect both AckLock and RecvLock
   * to move both m_iStartPos and m_iLastAckPost
   */
   if (m_iStartPos == m_iLastAckPos)
      m_iStartPos = (m_iStartPos + len) % m_iSize;
   m_iLastAckPos = (m_iLastAckPos + len) % m_iSize;
   m_iMaxPos -= len;
   if (m_iMaxPos < 0)
      m_iMaxPos = 0;
}

bool CRcvBuffer::getRcvFirstMsg(ref_t<uint64_t> tsbpdtime, ref_t<bool> passack, ref_t<int32_t> skipseqno, ref_t<int32_t> r_curpktseq)
{
    skipseqno = -1;
    passack = false;
    // tsbpdtime will be retrieved by the below call
    // Returned values:
    // - tsbpdtime: real time when the packet is ready to play (whether ready to play or not)
    // - passack: false (the report concerns a packet with an exactly next sequence)
    // - skipseqno == -1: no packets to skip towards the first RTP
    // - ppkt: that exactly packet that is reported (for debugging purposes)
    // - @return: whether the reported packet is ready to play

    /* Check the acknowledged packets */
    if (getRcvReadyMsg(tsbpdtime, r_curpktseq))
    {
        return true;
    }
    else if (tsbpdtime != 0)
    {
        return false;
    }

    // getRcvReadyMsg returned false and tsbpdtime == 0.

    // Below this line we have only two options:
    // - m_iMaxPos == 0, which means that no more packets are in the buffer
    //    - returned: tsbpdtime=0, passack=true, skipseqno=-1, ppkt=0, @return false
    // - m_iMaxPos > 0, which means that there are packets arrived after a lost packet:
    //    - returned: tsbpdtime=PKT.TS, passack=true, skipseqno=PKT.SEQ, ppkt=PKT, @return LOCAL(PKT.TS) <= NOW

    /* 
     * No acked packets ready but caller want to know next packet to wait for
     * Check the not yet acked packets that may be stuck by missing packet(s).
     */
    bool haslost = false;
    tsbpdtime = 0; // redundant, for clarity
    passack = true;

    // XXX SUSPECTED ISSUE with this algorithm:
    // The above call to getRcvReadyMsg() should report as to whether:
    // - there is an EXACTLY NEXT SEQUENCE packet
    // - this packet is ready to play.
    //
    // Situations handled after the call are when:
    // - there's the next sequence packet available and it is ready to play
    // - there are no packets at all, ready to play or not
    //
    // So, the remaining situation is that THERE ARE PACKETS that follow
    // the current sequence, but they are not ready to play. This includes
    // packets that have the exactly next sequence and packets that jump
    // over a lost packet.
    //
    // As the getRcvReadyMsg() function walks through the incoming units
    // to see if there's anything that satisfies these conditions, it *SHOULD*
    // be also capable of checking if the next available packet, if it is
    // there, is the next sequence packet or not. Retrieving this exactly
    // packet would be most useful, as the test for play-readiness and
    // sequentiality can be done on it directly.
    //
    // When done so, the below loop would be completely unnecessary.

    // Logical description of the below algorithm:
    // 1. Check if the VERY FIRST PACKET is valid; if so then:
    //    - check if it's ready to play, return boolean value that marks it.

    for (int i = m_iLastAckPos, n = (m_iLastAckPos + m_iMaxPos) % m_iSize; i != n; i = (i + 1) % m_iSize)
    {
        if ( !m_pUnit[i]
                || m_pUnit[i]->m_iFlag != CUnit::GOOD )
        {
            /* There are packets in the sequence not received yet */
            haslost = true;
        }
        else
        {
            /* We got the 1st valid packet */
            tsbpdtime = getPktTsbPdTime(m_pUnit[i]->m_Packet.getMsgTimeStamp());
            if (tsbpdtime <= CTimer::getTime())
            {
                /* Packet ready to play */
                if (haslost)
                {
                    /* 
                     * Packet stuck on non-acked side because of missing packets.
                     * Tell 1st valid packet seqno so caller can skip (drop) the missing packets.
                     */
                    skipseqno = m_pUnit[i]->m_Packet.m_iSeqNo;
                    r_curpktseq = skipseqno.get();
                }

                // NOTE: if haslost is not set, it means that this is the VERY FIRST
                // packet, that is, packet currently at pos = m_iLastAckPos. There's no
                // possibility that it is so otherwise because:
                // - if this first good packet is ready to play, THIS HERE RETURNS NOW.
                // ...
                return true;
            }
            // ... and if this first good packet WASN'T ready to play, THIS HERE RETURNS NOW, TOO,
            // just states that there's no ready packet to play.
            // ...
            return false;
        }
        // ... and if this first packet WASN'T GOOD, the loop continues, however since now
        // the 'haslost' is set, which means that it continues only to find the first valid
        // packet after stating that the very first packet isn't valid.
    }
    return false;
}

bool CRcvBuffer::getRcvReadyMsg(ref_t<uint64_t> tsbpdtime, ref_t<int32_t> curpktseq)
{
   tsbpdtime = 0;
   int rmpkts = 0; 
   int rmbytes = 0;
   for (int i = m_iStartPos, n = m_iLastAckPos; i != n; i = (i + 1) % m_iSize)
   {
      bool freeunit = false;

      /* Skip any invalid skipped/dropped packets */
      if (m_pUnit[i] == NULL)
      {
         if (++ m_iStartPos == m_iSize)
            m_iStartPos = 0;
         continue;
      }

      curpktseq = m_pUnit[i]->m_Packet.getSeqNo();

      if (m_pUnit[i]->m_iFlag != CUnit::GOOD)
      {
         freeunit = true;
      }
      else
      {
        tsbpdtime = getPktTsbPdTime(m_pUnit[i]->m_Packet.getMsgTimeStamp());
        if (tsbpdtime > CTimer::getTime())
            return false;

        if (m_pUnit[i]->m_Packet.getMsgCryptoFlags() != EK_NOENC)
            freeunit = true; /* packet not decrypted */
        else
            return true;
      }

      if (freeunit)
      {
         CUnit* tmp = m_pUnit[i];
         m_pUnit[i] = NULL;
         rmpkts++;
         rmbytes += tmp->m_Packet.getLength();
         tmp->m_iFlag = CUnit::FREE;
         --m_pUnitQueue->m_iCount;

         if (++m_iStartPos == m_iSize)
            m_iStartPos = 0;
      }
   }
   /* removed skipped, dropped, undecryptable bytes from rcv buffer */
   countBytes(-rmpkts, -rmbytes, true);
   return false;
}


/*
* Return receivable data status (packet timestamp ready to play if TsbPd mode)
* Return playtime (tsbpdtime) of 1st packet in queue, ready to play or not
*/
/* 
* Return data ready to be received (packet timestamp ready to play if TsbPd mode)
* Using getRcvDataSize() to know if there is something to read as it was widely
* used in the code (core.cpp) is expensive in TsbPD mode, hence this simpler function
* that only check if first packet in queue is ready.
*/
bool CRcvBuffer::isRcvDataReady(ref_t<uint64_t> tsbpdtime, ref_t<int32_t> curpktseq)
{
   tsbpdtime = 0;

   if (m_bTsbPdMode)
   {
       CPacket* pkt = getRcvReadyPacket();
       if ( pkt )
       {
            /* 
            * Acknowledged data is available,
            * Only say ready if time to deliver.
            * Report the timestamp, ready or not.
            */
            curpktseq = pkt->getSeqNo();
            tsbpdtime = getPktTsbPdTime(pkt->getMsgTimeStamp());
            if (tsbpdtime <= CTimer::getTime())
               return true;
       }
       return false;
   }

   return isRcvDataAvailable();
}

// XXX This function may be called only after checking
// if m_bTsbPdMode.
CPacket* CRcvBuffer::getRcvReadyPacket()
{
    for (int i = m_iStartPos, n = m_iLastAckPos; i != n; i = (i + 1) % m_iSize)
    {
        /* 
         * Skip missing packets that did not arrive in time.
         */
        if ( m_pUnit[i] && m_pUnit[i]->m_iFlag == CUnit::GOOD )
            return &m_pUnit[i]->m_Packet;
    }

    return 0;
}

bool CRcvBuffer::isRcvDataReady()
{
   uint64_t tsbpdtime;
   int32_t seq;

   return isRcvDataReady(Ref(tsbpdtime), Ref(seq));
}

int CRcvBuffer::getAvailBufSize() const
{
   // One slot must be empty in order to tell the difference between "empty buffer" and "full buffer"
   return m_iSize - getRcvDataSize() - 1;
}

int CRcvBuffer::getRcvDataSize() const
{
   if (m_iLastAckPos >= m_iStartPos)
      return m_iLastAckPos - m_iStartPos;

   return m_iSize + m_iLastAckPos - m_iStartPos;
}


#ifdef SRT_ENABLE_RCVBUFSZ_MAVG
/* Return moving average of acked data pkts, bytes, and timespan (ms) of the receive buffer */
int CRcvBuffer::getRcvAvgDataSize(int &bytes, int &timespan)
{
   timespan = m_TimespanMAvg;
   bytes = m_iBytesCountMAvg;
   return(m_iCountMAvg);
}

/* Update moving average of acked data pkts, bytes, and timespan (ms) of the receive buffer */
void CRcvBuffer::updRcvAvgDataSize(uint64_t now)
{
   uint64_t elapsed = (now - m_LastSamplingTime) / 1000; //ms since last sampling

   if ((1000000 / SRT_MAVG_SAMPLING_RATE) / 1000 > elapsed)
      return; /* Last sampling too recent, skip */

   if (1000000 < elapsed)
   {
      /* No sampling in last 1 sec, initialize/reset moving average */
      m_iCountMAvg = getRcvDataSize(m_iBytesCountMAvg, m_TimespanMAvg);
      m_LastSamplingTime = now;

      LOGC(dlog.Debug).form("getRcvDataSize: %6d %6d %6d ms elapsed:%5llu ms\n", m_iCountMAvg, m_iBytesCountMAvg, m_TimespanMAvg, (unsigned long long)elapsed);
   }
   else if ((1000000 / SRT_MAVG_SAMPLING_RATE) / 1000 <= elapsed)
   {
      /*
      * Weight last average value between -1 sec and last sampling time (LST)
      * and new value between last sampling time and now
      *                                      |elapsed|
      *   +----------------------------------+-------+
      *  -1                                 LST      0(now)
      */
      int instspan;
      int bytescount;
      int count = getRcvDataSize(bytescount, instspan);

      m_iCountMAvg      = (int)(((count      * (1000 - elapsed)) + (count      * elapsed)) / 1000);
      m_iBytesCountMAvg = (int)(((bytescount * (1000 - elapsed)) + (bytescount * elapsed)) / 1000);
      m_TimespanMAvg    = (int)(((instspan   * (1000 - elapsed)) + (instspan   * elapsed)) / 1000);
      m_LastSamplingTime = now;

      LOGC(dlog.Debug).form("getRcvDataSize: %6d %6d %6d ms elapsed: %5llu ms\n", count, bytescount, instspan, (unsigned long long)elapsed);
   }
}
#endif /* SRT_ENABLE_RCVBUFSZ_MAVG */

/* Return acked data pkts, bytes, and timespan (ms) of the receive buffer */
int CRcvBuffer::getRcvDataSize(int &bytes, int &timespan)
{
   timespan = 0;
   if (m_bTsbPdMode)
   {
      /* skip invalid entries */
      int i,n;
      for (i = m_iStartPos, n = m_iLastAckPos; i != n; i = (i + 1) % m_iSize)
      {
         if ((NULL != m_pUnit[i]) && (CUnit::GOOD == m_pUnit[i]->m_iFlag))
             break;
      }

      /* Get a valid startpos */
      int startpos = i;
      int endpos = n;

      if (m_iLastAckPos != startpos) 
      {
         /*
         *     |<--- DataSpan ---->|<- m_iMaxPos ->|
         * +---+---+---+---+---+---+---+---+---+---+---+---
         * |   | 1 | 1 | 1 | 0 | 0 | 1 | 1 | 0 | 1 |   |     m_pUnits[]
         * +---+---+---+---+---+---+---+---+---+---+---+---
         *       |                   |
         *       \_ m_iStartPos      \_ m_iLastAckPos
         *        
         * m_pUnits[startpos] shall be valid (->m_iFlag==CUnit::GOOD).
         * If m_pUnits[m_iLastAckPos-1] is not valid (NULL or ->m_iFlag!=CUnit::GOOD), 
         * it means m_pUnits[m_iLastAckPos] is valid since a valid unit is needed to skip.
         * Favor m_pUnits[m_iLastAckPos] if valid over [m_iLastAckPos-1] to include the whole acked interval.
         */
         if ((m_iMaxPos <= 0)
                 || (!m_pUnit[m_iLastAckPos])
                 || (m_pUnit[m_iLastAckPos]->m_iFlag != CUnit::GOOD))
         {
            endpos = (m_iLastAckPos == 0 ? m_iSize - 1 : m_iLastAckPos - 1);
         }

         if ((NULL != m_pUnit[endpos]) && (NULL != m_pUnit[startpos]))
         {
            uint64_t startstamp = getPktTsbPdTime(m_pUnit[startpos]->m_Packet.getMsgTimeStamp());
            uint64_t endstamp = getPktTsbPdTime(m_pUnit[endpos]->m_Packet.getMsgTimeStamp());
            /* 
            * There are sampling conditions where spantime is < 0 (big unsigned value).
            * It has been observed after changing the SRT latency from 450 to 200 on the sender.
            *
            * Possible packet order corruption when dropping packet, 
            * cause by bad thread protection when adding packet in queue
            * was later discovered and fixed. Security below kept. 
            *
            * DateTime                 RecvRate LostRate DropRate AvailBw     RTT   RecvBufs PdDelay
            * 2014-12-08T15:04:25-0500     4712      110        0   96509  33.710        393     450
            * 2014-12-08T15:04:35-0500     4512       95        0  107771  33.493 1496542976     200
            * 2014-12-08T15:04:40-0500     4213      106        3  107352  53.657    9499425     200
            * 2014-12-08T15:04:45-0500     4575      104        0  102194  53.614      59666     200
            * 2014-12-08T15:04:50-0500     4475      124        0  100543  53.526        505     200
            */
            if (endstamp > startstamp)
                timespan = (int)((endstamp - startstamp) / 1000);
         }
         /* 
         * Timespan can be less then 1000 us (1 ms) if few packets. 
         * Also, if there is only one pkt in buffer, the time difference will be 0.
         * Therefore, always add 1 ms if not empty.
         */
         if (0 < m_iAckedPktsCount)
            timespan += 1;
      }
   }
   LOGC(dlog.Debug).form("getRcvDataSize: %6d %6d %6d ms\n", m_iAckedPktsCount, m_iAckedBytesCount, timespan);
   bytes = m_iAckedBytesCount;
   return m_iAckedPktsCount;
}

int CRcvBuffer::getRcvAvgPayloadSize() const
{
   return m_iAvgPayloadSz;
}

void CRcvBuffer::dropMsg(int32_t msgno, bool using_rexmit_flag)
{
   for (int i = m_iStartPos, n = (m_iLastAckPos + m_iMaxPos) % m_iSize; i != n; i = (i + 1) % m_iSize)
      if ((m_pUnit[i] != NULL) 
              && (m_pUnit[i]->m_Packet.getMsgSeq(using_rexmit_flag) == msgno))
         m_pUnit[i]->m_iFlag = CUnit::DROPPED;
}

uint64_t CRcvBuffer::getTsbPdTimeBase(uint32_t timestamp)
{
   /* 
   * Packet timestamps wrap around every 01h11m35s (32-bit in usec)
   * When added to the peer start time (base time), 
   * wrapped around timestamps don't provide a valid local packet delevery time.
   *
   * A wrap check period starts 30 seconds before the wrap point.
   * In this period, timestamps smaller than 30 seconds are considered to have wrapped around (then adjusted).
   * The wrap check period ends 30 seconds after the wrap point, afterwhich time base has been adjusted.
   */ 
   uint64_t carryover = 0;

   // This function should generally return the timebase for the given timestamp.
   // It's assumed that the timestamp, for which this function is being called,
   // is received as monotonic clock. This function then traces the changes in the
   // timestamps passed as argument and catches the moment when the 64-bit timebase
   // should be increased by a "segment length" (MAX_TIMESTAMP+1).

   // The checks will be provided for the following split:
   // [INITIAL30][FOLLOWING30]....[LAST30] <-- == CPacket::MAX_TIMESTAMP
   //
   // The following actions should be taken:
   // 1. Check if this is [LAST30]. If so, ENTER TSBPD-wrap-check state
   // 2. Then, it should turn into [INITIAL30] at some point. If so, use carryover MAX+1.
   // 3. Then it should switch to [FOLLOWING30]. If this is detected,
   //    - EXIT TSBPD-wrap-check state
   //    - save the carryover as the current time base.

   if (m_bTsbPdWrapCheck) 
   {
       // Wrap check period.

       if (timestamp < TSBPD_WRAP_PERIOD)
       {
           carryover = uint64_t(CPacket::MAX_TIMESTAMP) + 1;
       }
       // 
       else if ((timestamp >= TSBPD_WRAP_PERIOD)
               &&  (timestamp <= (TSBPD_WRAP_PERIOD * 2)))
       {
           /* Exiting wrap check period (if for packet delivery head) */
           m_bTsbPdWrapCheck = false;
           m_ullTsbPdTimeBase += uint64_t(CPacket::MAX_TIMESTAMP) + 1;
           tslog.Debug("tsppd wrap period ends");
       }
   }
   // Check if timestamp is in the last 30 seconds before reaching the MAX_TIMESTAMP.
   else if (timestamp > (CPacket::MAX_TIMESTAMP - TSBPD_WRAP_PERIOD))
   {
      /* Approching wrap around point, start wrap check period (if for packet delivery head) */
      m_bTsbPdWrapCheck = true;
      tslog.Debug("tsppd wrap period begins");
   }
   return(m_ullTsbPdTimeBase + carryover);
}

uint64_t CRcvBuffer::getPktTsbPdTime(uint32_t timestamp)
{
   return(getTsbPdTimeBase(timestamp) + m_uTsbPdDelay + timestamp + m_DriftTracer.drift());
}

int CRcvBuffer::setRcvTsbPdMode(uint64_t timebase, uint32_t delay)
{
    m_bTsbPdMode = true;
    m_bTsbPdWrapCheck = false;

    // Timebase passed here comes is calculated as:
    // >>> CTimer::getTime() - ctrlpkt->m_iTimeStamp
    // where ctrlpkt is the packet with SRT_CMD_HSREQ message.
    //
    // This function is called in the HSREQ reception handler only.
    m_ullTsbPdTimeBase = timebase;
    // XXX Note that this is completely wrong.
    // At least this solution this way won't work with application-supplied
    // timestamps. For that case the timestamps should be taken exclusively
    // from the data packets because in case of application-supplied timestamps
    // they come from completely different server and undergo different rules
    // of network latency and drift.
    m_uTsbPdDelay = delay;
    return 0;
}

#ifdef SRT_DEBUG_TSBPD_DRIFT
void CRcvBuffer::printDriftHistogram(int64_t iDrift)
{
     /*
      * Build histogram of drift values
      * First line  (ms): <=-10.0 -9.0 ... -1.0 - 0.0 + 1.0 ... 9.0 >=10.0
      * Second line (ms):         -0.9 ... -0.1 - 0.0 + 0.1 ... 0.9
      *  0    0    0    0    0    0    0    0    0    0 -    0 +    0    0    0    1    0    0    0    0    0    0
      *       0    0    0    0    0    0    0    0    0 -    0 +    0    0    0    0    0    0    0    0    0
      */
    iDrift /= 100;  // uSec to 100 uSec (0.1ms)
    if (-10 < iDrift && iDrift < 10)
    {
        /* Fill 100us histogram -900 .. 900 us 100 us increments */
        m_TsbPdDriftHisto100us[10 + iDrift]++;
    }
    else
    {
        /* Fill 1ms histogram <=-10.0, -9.0 .. 9.0, >=10.0 ms in 1 ms increments */
        iDrift /= 10;   // 100uSec to 1ms
        if (-10 < iDrift && iDrift < 10) m_TsbPdDriftHisto1ms[10 + iDrift]++;
        else if (iDrift <= -10)          m_TsbPdDriftHisto1ms[0]++;
        else                             m_TsbPdDriftHisto1ms[20]++;
    }

    if ((m_iTsbPdDriftNbSamples % TSBPD_DRIFT_PRT_SAMPLES) == 0)
    {
        int *histo = m_TsbPdDriftHisto1ms;

        fprintf(stderr, "%4d %4d %4d %4d %4d %4d %4d %4d %4d %4d - %4d + ",
                histo[0],histo[1],histo[2],histo[3],histo[4],
                histo[5],histo[6],histo[7],histo[8],histo[9],histo[10]);
        fprintf(stderr, "%4d %4d %4d %4d %4d %4d %4d %4d %4d %4d\n",
                histo[11],histo[12],histo[13],histo[14],histo[15],
                histo[16],histo[17],histo[18],histo[19],histo[20]);

        histo = m_TsbPdDriftHisto100us;
        fprintf(stderr, "     %4d %4d %4d %4d %4d %4d %4d %4d %4d - %4d + ",
                histo[1],histo[2],histo[3],histo[4],histo[5],
                histo[6],histo[7],histo[8],histo[9],histo[10]);
        fprintf(stderr, "%4d %4d %4d %4d %4d %4d %4d %4d %4d\n",
                histo[11],histo[12],histo[13],histo[14],histo[15],
                histo[16],histo[17],histo[18],histo[19]);
    }
}

void CRcvBuffer::printDriftOffset(int tsbPdOffset, int tsbPdDriftAvg)
{
    char szTime[32] = {};
    uint64_t now = CTimer::getTime();
    time_t tnow = (time_t)(now/1000000);
    strftime(szTime, sizeof(szTime), "%H:%M:%S", localtime(&tnow));
    fprintf(stderr, "%s.%03d: tsbpd offset=%d drift=%d usec\n", 
            szTime, (int)((now%1000000)/1000), tsbPdOffset, tsbPdDriftAvg);
    memset(m_TsbPdDriftHisto100us, 0, sizeof(m_TsbPdDriftHisto100us));
    memset(m_TsbPdDriftHisto1ms, 0, sizeof(m_TsbPdDriftHisto1ms));
}
#endif /* SRT_DEBUG_TSBPD_DRIFT */

void CRcvBuffer::addRcvTsbPdDriftSample(uint32_t timestamp, pthread_mutex_t& mutex_to_lock)
{
    if (!m_bTsbPdMode) // Not checked unless in TSBPD mode
        return;
    /*
     * TsbPD time drift correction
     * TsbPD time slowly drift over long period depleting decoder buffer or raising latency
     * Re-evaluate the time adjustment value using a receiver control packet (ACK-ACK).
     * ACK-ACK timestamp is RTT/2 ago (in sender's time base)
     * Data packet have origin time stamp which is older when retransmitted so not suitable for this.
     *
     * Every TSBPD_DRIFT_MAX_SAMPLES packets, the average drift is calculated
     * if -TSBPD_DRIFT_MAX_VALUE < avgTsbPdDrift < TSBPD_DRIFT_MAX_VALUE uSec, pass drift value to RcvBuffer to adjust delevery time.
     * if outside this range, adjust this->TsbPdTimeOffset and RcvBuffer->TsbPdTimeBase by +-TSBPD_DRIFT_MAX_VALUE uSec
     * to maintain TsbPdDrift values in reasonable range (-5ms .. +5ms).
     */

    // Note important thing: this function is being called _EXCLUSIVELY_ in the handler
    // of UMSG_ACKACK command reception. This means that the timestamp used here comes
    // from the CONTROL domain, not DATA domain (timestamps from DATA domain may be
    // either schedule time or a time supplied by the application).

    int64_t iDrift = CTimer::getTime() - (getTsbPdTimeBase(timestamp) + timestamp);

    CGuard::enterCS(mutex_to_lock);

    bool updated = m_DriftTracer.update(iDrift);

#ifdef SRT_DEBUG_TSBPD_DRIFT
    printDriftHistogram(iDrift);
#endif /* SRT_DEBUG_TSBPD_DRIFT */

    if ( updated )
    {
#ifdef SRT_DEBUG_TSBPD_DRIFT
        printDriftOffset(m_DriftTracer.overdrift(), m_DriftTracer.drift());
#endif /* SRT_DEBUG_TSBPD_DRIFT */

        m_ullTsbPdTimeBase += m_DriftTracer.overdrift();
    }

    CGuard::leaveCS(mutex_to_lock);
}

int CRcvBuffer::readMsg(char* data, int len)
{
    SRT_MSGCTRL dummy = srt_msgctrl_default;
<<<<<<< HEAD
    return readMsg(data, len, &dummy);
}


int CRcvBuffer::readMsg(char* data, int len, SRT_MSGCTRL* msgctl /*[[nonnull]]*/)
=======
    return readMsg(data, len, Ref(dummy));
}


int CRcvBuffer::readMsg(char* data, int len, ref_t<SRT_MSGCTRL> r_msgctl)
>>>>>>> 84a42024
{
    SRT_MSGCTRL& msgctl = r_msgctl;
    int p, q;
    bool passack;
    bool empty = true;
<<<<<<< HEAD
    uint64_t& r_tsbpdtime = msgctl->srctime;
=======
    uint64_t& r_tsbpdtime = msgctl.srctime;
>>>>>>> 84a42024

    if (m_bTsbPdMode)
    {
        passack = false;
      int seq = 0;

<<<<<<< HEAD
        if (getRcvReadyMsg(Ref(r_tsbpdtime), Ref(seq)))
=======
      if (getRcvReadyMsg(Ref(r_tsbpdtime), Ref(seq)))
>>>>>>> 84a42024
        {
            empty = false;

            // In TSBPD mode you always read one message
            // at a time and a message always fits in one UDP packet,
            // so in one "unit".
            p = q = m_iStartPos;

#ifdef SRT_DEBUG_TSBPD_OUTJITTER
            uint64_t now = CTimer::getTime();
            if ((now - r_tsbpdtime)/10 < 10)
                m_ulPdHisto[0][(now - r_tsbpdtime)/10]++;
            else if ((now - r_tsbpdtime)/100 < 10)
                m_ulPdHisto[1][(now - r_tsbpdtime)/100]++;
            else if ((now - r_tsbpdtime)/1000 < 10)
                m_ulPdHisto[2][(now - r_tsbpdtime)/1000]++;
            else
                m_ulPdHisto[3][1]++;
#endif   /* SRT_DEBUG_TSBPD_OUTJITTER */
        }
    }
    else
    {
        r_tsbpdtime = 0;
        if (scanMsg(Ref(p), Ref(q), Ref(passack)))
            empty = false;

    }

    if (empty)
        return 0;

    // This should happen just once. By 'empty' condition
    // we have a guarantee that m_pUnit[p] exists and is valid.
    CPacket& pkt1 = m_pUnit[p]->m_Packet;

    // This returns the sequence number and message number to
    // the API caller.
<<<<<<< HEAD
    msgctl->pktseq = pkt1.getSeqNo();
    msgctl->msgno = pkt1.getMsgSeq();
=======
    msgctl.pktseq = pkt1.getSeqNo();
    msgctl.msgno = pkt1.getMsgSeq();
>>>>>>> 84a42024

    int rs = len;
    while (p != (q + 1) % m_iSize)
    {
        int unitsize = m_pUnit[p]->m_Packet.getLength();
        if ((rs >= 0) && (unitsize > rs))
            unitsize = rs;

        if (unitsize > 0)
        {
            memcpy(data, m_pUnit[p]->m_Packet.m_pcData, unitsize);
            data += unitsize;
            rs -= unitsize;
            /* we removed bytes form receive buffer */
            countBytes(-1, -unitsize, true);


#if ENABLE_LOGGING
            {
                static uint64_t prev_now;
                static uint64_t prev_srctime;

                int32_t seq = m_pUnit[p]->m_Packet.m_iSeqNo;

                uint64_t nowtime = CTimer::getTime();
                //CTimer::rdtsc(nowtime);
                uint64_t srctime = getPktTsbPdTime(m_pUnit[p]->m_Packet.getMsgTimeStamp());

                int64_t timediff = nowtime - srctime;
                int64_t nowdiff = prev_now ? (nowtime - prev_now) : 0;
                uint64_t srctimediff = prev_srctime ? (srctime - prev_srctime) : 0;

                LOGC(dlog.Debug) << CONID() << "readMsg: DELIVERED seq=" << seq << " T=" << logging::FormatTime(srctime) << " in " << (timediff/1000.0) << "ms - "
                    "TIME-PREVIOUS: PKT: " << (srctimediff/1000.0) << " LOCAL: " << (nowdiff/1000.0);

                prev_now = nowtime;
                prev_srctime = srctime;
            }
#endif
        }

        if (!passack)
        {
            CUnit* tmp = m_pUnit[p];
            m_pUnit[p] = NULL;
            tmp->m_iFlag = CUnit::FREE;
            -- m_pUnitQueue->m_iCount;
        }
        else
            m_pUnit[p]->m_iFlag = CUnit::PASSACK;

        if (++ p == m_iSize)
            p = 0;
    }

    if (!passack)
        m_iStartPos = (q + 1) % m_iSize;

    return len - rs;
}


bool CRcvBuffer::scanMsg(ref_t<int> p, ref_t<int> q, ref_t<bool> passack)
{
    // empty buffer
    if ((m_iStartPos == m_iLastAckPos) && (m_iMaxPos <= 0))
        return false;

    int rmpkts = 0;
    int rmbytes = 0;
    //skip all bad msgs at the beginning
    while (m_iStartPos != m_iLastAckPos)
    {
        // Roll up to the first valid unit
        if (!m_pUnit[m_iStartPos])
        {
            if (++ m_iStartPos == m_iSize)
                m_iStartPos = 0;
            continue;
        }

        // Note: PB_FIRST | PB_LAST == PB_SOLO.
        // testing if boundary() & PB_FIRST tests if the msg is first OR solo.
        if ( m_pUnit[m_iStartPos]->m_iFlag == CUnit::GOOD
                && m_pUnit[m_iStartPos]->m_Packet.getMsgBoundary() & PB_FIRST )
        {
            bool good = true;

            // look ahead for the whole message

            // We expect to see either of:
            // [PB_FIRST] [PB_SUBSEQUENT] [PB_SUBSEQUENT] [PB_LAST]
            // [PB_SOLO]
            // but not:
            // [PB_FIRST] NULL ...
            // [PB_FIRST] FREE/PASSACK/DROPPED...
            // If the message didn't look as expected, interrupt this.

            // This begins with a message starting at m_iStartPos
            // up to m_iLastAckPos OR until the PB_LAST message is found.
            // If any of the units on this way isn't good, this OUTER loop
            // will be interrupted.
            for (int i = m_iStartPos; i != m_iLastAckPos;)
            {
                if (!m_pUnit[i] || m_pUnit[i]->m_iFlag != CUnit::GOOD)
                {
                    good = false;
                    break;
                }

                // Likewise, boundary() & PB_LAST will be satisfied for last OR solo.
                if ( m_pUnit[i]->m_Packet.getMsgBoundary() & PB_LAST )
                    break;

                if (++ i == m_iSize)
                    i = 0;
            }

            if (good)
                break;
        }

        CUnit* tmp = m_pUnit[m_iStartPos];
        m_pUnit[m_iStartPos] = NULL;
        rmpkts++;
        rmbytes += tmp->m_Packet.getLength();
        tmp->m_iFlag = CUnit::FREE;
        -- m_pUnitQueue->m_iCount;

        if (++ m_iStartPos == m_iSize)
            m_iStartPos = 0;
    }
    /* we removed bytes form receive buffer */
    countBytes(-rmpkts, -rmbytes, true);

    // Not sure if this is correct, but this above 'while' loop exits
    // under the following conditions only:
    // - m_iStartPos == m_iLastAckPos (that makes passack = true)
    // - found at least GOOD unit with PB_FIRST and not all messages up to PB_LAST are good,
    //   in which case it returns with m_iStartPos <% m_iLastAckPos (earlier)
    // Also all units that lied before m_iStartPos are removed.

    p = -1;                  // message head
    q = m_iStartPos;         // message tail
    passack = m_iStartPos == m_iLastAckPos;
    bool found = false;

    // looking for the first message
    //>>m_pUnit[size + m_iMaxPos] is not valid 

    // XXX Would be nice to make some very thorough refactoring here.

    // This rolls by q variable from m_iStartPos up to m_iLastAckPos,
    // actually from the first message up to the one with PB_LAST
    // or PB_SOLO boundary.

    // The 'i' variable used in this loop is just a stub, and the
    // upper value is just to make it "virtually infinite, but with
    // no exaggeration" (actually it makes sure that this loop does
    // not roll more than around the whole cyclic container). This variable
    // isn't used inside the loop at all.

    for (int i = 0, n = m_iMaxPos + getRcvDataSize(); i < n; ++ i)
    {
        if (m_pUnit[q] && m_pUnit[q]->m_iFlag == CUnit::GOOD)
        {
            // Equivalent pseudocode:
            // PacketBoundary bound = m_pUnit[q]->m_Packet.getMsgBoundary();
            // if ( IsSet(bound, PB_FIRST) )
            //     p = q;
            // if ( IsSet(bound, PB_LAST) && p != -1 ) 
            //     found = true;
            //
            // Not implemented this way because it uselessly check p for -1
            // also after setting it explicitly.

            switch (m_pUnit[q]->m_Packet.getMsgBoundary())
            {
            case PB_SOLO: // 11
                p = q;
                found = true;
                break;

            case PB_FIRST: // 10
                p = q;
                break;

            case PB_LAST: // 01
                if (p != -1)
                    found = true;
                break;

            case PB_SUBSEQUENT:
                ; // do nothing
            }
        }
        else
        {
            // a hole in this message, not valid, restart search
            p = -1;
        }

        // 'found' is set when the current iteration hit a message with PB_LAST
        // (including PB_SOLO since the very first message).
        if (found)
        {
            // the msg has to be ack'ed or it is allowed to read out of order, and was not read before
            if (!passack || !m_pUnit[q]->m_Packet.getMsgOrderFlag())
                break;

            found = false;
        }

        if (++ q == m_iSize)
            q = 0;

        if (q == m_iLastAckPos)
            passack = true;
    }

    // no msg found
    if (!found)
    {
        // if the message is larger than the receiver buffer, return part of the message
        if ((p != -1) && ((q + 1) % m_iSize == p))
            found = true;
    }

    return found;
}<|MERGE_RESOLUTION|>--- conflicted
+++ resolved
@@ -1495,40 +1495,24 @@
 int CRcvBuffer::readMsg(char* data, int len)
 {
     SRT_MSGCTRL dummy = srt_msgctrl_default;
-<<<<<<< HEAD
-    return readMsg(data, len, &dummy);
-}
-
-
-int CRcvBuffer::readMsg(char* data, int len, SRT_MSGCTRL* msgctl /*[[nonnull]]*/)
-=======
     return readMsg(data, len, Ref(dummy));
 }
 
 
 int CRcvBuffer::readMsg(char* data, int len, ref_t<SRT_MSGCTRL> r_msgctl)
->>>>>>> 84a42024
 {
     SRT_MSGCTRL& msgctl = r_msgctl;
     int p, q;
     bool passack;
     bool empty = true;
-<<<<<<< HEAD
-    uint64_t& r_tsbpdtime = msgctl->srctime;
-=======
     uint64_t& r_tsbpdtime = msgctl.srctime;
->>>>>>> 84a42024
 
     if (m_bTsbPdMode)
     {
         passack = false;
-      int seq = 0;
-
-<<<<<<< HEAD
+        int seq = 0;
+
         if (getRcvReadyMsg(Ref(r_tsbpdtime), Ref(seq)))
-=======
-      if (getRcvReadyMsg(Ref(r_tsbpdtime), Ref(seq)))
->>>>>>> 84a42024
         {
             empty = false;
 
@@ -1567,13 +1551,8 @@
 
     // This returns the sequence number and message number to
     // the API caller.
-<<<<<<< HEAD
-    msgctl->pktseq = pkt1.getSeqNo();
-    msgctl->msgno = pkt1.getMsgSeq();
-=======
     msgctl.pktseq = pkt1.getSeqNo();
     msgctl.msgno = pkt1.getMsgSeq();
->>>>>>> 84a42024
 
     int rs = len;
     while (p != (q + 1) % m_iSize)
