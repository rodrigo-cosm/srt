--- conflicted
+++ resolved
@@ -437,12 +437,8 @@
 
         gli_t        begin() { return m_List.begin(); }
         gli_t        end() { return m_List.end(); }
-<<<<<<< HEAD
         const_gli_t  begin() const { return m_List.begin(); }
         const_gli_t  end() const { return m_List.end(); }
-        static gli_t null() { return s_NoList.begin(); }
-=======
->>>>>>> 1d4338a0
         bool         empty() { return m_List.empty(); }
         void         push_back(const SocketData& data) { m_List.push_back(data); }
         void         clear()
