/*
 * SRT - Secure, Reliable, Transport
 * Copyright (c) 2018 Haivision Systems Inc.
 * 
 * This Source Code Form is subject to the terms of the Mozilla Public
 * License, v. 2.0. If a copy of the MPL was not distributed with this
 * file, You can obtain one at http://mozilla.org/MPL/2.0/.
 * 
 */

/*****************************************************************************
written by
   Haivision Systems Inc.
 *****************************************************************************/

#include "platform_sys.h"

#include <iterator>
#include <fstream>
#include "srt.h"
#include "common.h"
#include "packet.h"
#include "core.h"
#include "utilities.h"

using namespace std;


extern "C" {

int srt_startup() { return CUDT::startup(); }
int srt_cleanup() { return CUDT::cleanup(); }

// Socket creation.
SRTSOCKET srt_socket(int , int , int ) { return CUDT::socket(); }
SRTSOCKET srt_create_socket() { return CUDT::socket(); }

// Group management.
SRTSOCKET srt_create_group(SRT_GROUP_TYPE gt) { return CUDT::createGroup(gt); }
int srt_include(SRTSOCKET socket, SRTSOCKET group) { return CUDT::addSocketToGroup(socket, group); }
int srt_exclude(SRTSOCKET socket) { return CUDT::removeSocketFromGroup(socket); }
SRTSOCKET srt_groupof(SRTSOCKET socket) { return CUDT::getGroupOfSocket(socket); }
int srt_group_data(SRTSOCKET socketgroup, SRT_SOCKGROUPDATA* output, size_t* inoutlen)
{ return CUDT::getGroupData(socketgroup, output, inoutlen); }
int srt_group_configure(SRTSOCKET socketgroup, const char* str)
{
    return CUDT::configureGroup(socketgroup, str);
}
// int srt_bind_multicast()

// Binding and connection management
int srt_bind(SRTSOCKET u, const struct sockaddr * name, int namelen) { return CUDT::bind(u, name, namelen); }
int srt_bind_acquire(SRTSOCKET u, UDPSOCKET udpsock) { return CUDT::bind(u, udpsock); }
int srt_listen(SRTSOCKET u, int backlog) { return CUDT::listen(u, backlog); }
SRTSOCKET srt_accept(SRTSOCKET u, struct sockaddr * addr, int * addrlen) { return CUDT::accept(u, addr, addrlen); }
SRTSOCKET srt_accept_bond(const SRTSOCKET lsns[], int lsize, int64_t msTimeOut) { return CUDT::accept_bond(lsns, lsize, msTimeOut); }
int srt_connect(SRTSOCKET u, const struct sockaddr * name, int namelen) { return CUDT::connect(u, name, namelen, SRT_SEQNO_NONE); }
int srt_connect_debug(SRTSOCKET u, const struct sockaddr * name, int namelen, int forced_isn) { return CUDT::connect(u, name, namelen, forced_isn); }
int srt_connect_bind(SRTSOCKET u,
        const struct sockaddr* source,
        const struct sockaddr* target, int target_len)
{
    return CUDT::connect(u, source, target, target_len);
}

SRT_SOCKGROUPDATA srt_prepare_endpoint(const struct sockaddr* src, const struct sockaddr* adr, int namelen)
{
    SRT_SOCKGROUPDATA data;
    data.result = 0;
    data.status = SRTS_INIT;
    data.id = -1;
    data.priority = 0;
    if (src)
        memcpy(&data.srcaddr, src, namelen);
    else
    {
        memset(&data.srcaddr, 0, sizeof data.srcaddr);
        // Still set the family according to the target address
        data.srcaddr.ss_family = adr->sa_family;
    }
    memcpy(&data.peeraddr, adr, namelen);
    return data;
}

int srt_connect_group(SRTSOCKET group,
        SRT_SOCKGROUPDATA name [], int arraysize)
{
    return CUDT::connectLinks(group, name, arraysize);
}

int srt_rendezvous(SRTSOCKET u, const struct sockaddr* local_name, int local_namelen,
        const struct sockaddr* remote_name, int remote_namelen)
{
    bool yes = 1;
    CUDT::setsockopt(u, 0, UDT_RENDEZVOUS, &yes, sizeof yes);

    // Note: PORT is 16-bit and at the same location in both sockaddr_in and sockaddr_in6.
    // Just as a safety precaution, check the structs.
    if ( (local_name->sa_family != AF_INET && local_name->sa_family != AF_INET6)
            || local_name->sa_family != remote_name->sa_family)
        return CUDT::APIError(MJ_NOTSUP, MN_INVAL, 0);

    sockaddr_in* local_sin = (sockaddr_in*)local_name;
    sockaddr_in* remote_sin = (sockaddr_in*)remote_name;

    if (local_sin->sin_port != remote_sin->sin_port)
        return CUDT::APIError(MJ_NOTSUP, MN_INVAL, 0);

    int st = srt_bind(u, local_name, local_namelen);
    if ( st != 0 )
        return st;

    return srt_connect(u, remote_name, remote_namelen);
}

int srt_close(SRTSOCKET u)
{
    SRT_SOCKSTATUS st = srt_getsockstate(u);

    if ((st == SRTS_NONEXIST) ||
        (st == SRTS_CLOSED)   ||
        (st == SRTS_CLOSING) )
    {
        // It's closed already. Do nothing.
        return 0;
    }

    return CUDT::close(u);
}

int srt_getpeername(SRTSOCKET u, struct sockaddr * name, int * namelen) { return CUDT::getpeername(u, name, namelen); }
int srt_getsockname(SRTSOCKET u, struct sockaddr * name, int * namelen) { return CUDT::getsockname(u, name, namelen); }
int srt_getsockopt(SRTSOCKET u, int level, SRT_SOCKOPT optname, void * optval, int * optlen)
{ return CUDT::getsockopt(u, level, optname, optval, optlen); }
int srt_setsockopt(SRTSOCKET u, int level, SRT_SOCKOPT optname, const void * optval, int optlen)
{ return CUDT::setsockopt(u, level, optname, optval, optlen); }

int srt_getsockflag(SRTSOCKET u, SRT_SOCKOPT opt, void* optval, int* optlen)
{ return CUDT::getsockopt(u, 0, opt, optval, optlen); }
int srt_setsockflag(SRTSOCKET u, SRT_SOCKOPT opt, const void* optval, int optlen)
{ return CUDT::setsockopt(u, 0, opt, optval, optlen); }

int srt_send(SRTSOCKET u, const char * buf, int len) { return CUDT::send(u, buf, len, 0); }
int srt_recv(SRTSOCKET u, char * buf, int len) { return CUDT::recv(u, buf, len, 0); }
int srt_sendmsg(SRTSOCKET u, const char * buf, int len, int ttl, int inorder) { return CUDT::sendmsg(u, buf, len, ttl, 0!=  inorder); }
int srt_recvmsg(SRTSOCKET u, char * buf, int len) { uint64_t ign_srctime; return CUDT::recvmsg(u, buf, len, ign_srctime); }
int64_t srt_sendfile(SRTSOCKET u, const char* path, int64_t* offset, int64_t size, int block)
{
    if (!path || !offset )
    {
        return CUDT::APIError(MJ_NOTSUP, MN_INVAL, 0);
    }
    fstream ifs(path, ios::binary | ios::in);
    if (!ifs)
    {
        return CUDT::APIError(MJ_FILESYSTEM, MN_READFAIL, 0);
    }
    int64_t ret = CUDT::sendfile(u, ifs, *offset, size, block);
    ifs.close();
    return ret;
}

int64_t srt_recvfile(SRTSOCKET u, const char* path, int64_t* offset, int64_t size, int block)
{
    if (!path || !offset )
    {
        return CUDT::APIError(MJ_NOTSUP, MN_INVAL, 0);
    }
    fstream ofs(path, ios::binary | ios::out);
    if (!ofs)
    {
        return CUDT::APIError(MJ_FILESYSTEM, MN_WRAVAIL, 0);
    }
    int64_t ret = CUDT::recvfile(u, ofs, *offset, size, block);
    ofs.close();
    return ret;
}

extern const SRT_MSGCTRL srt_msgctrl_default = {
    0,     // no flags set
    SRT_MSGTTL_INF,
    false, // not in order (matters for msg mode only)
    PB_SUBSEQUENT,
    0,     // srctime: take "now" time
<<<<<<< HEAD
    -1,    // -1: no seq (0 is a valid seqno!)
    -1,    // -1: unset (0 is control, numbers start from 1)
=======
    SRT_SEQNO_NONE,
    SRT_MSGNO_NONE,
>>>>>>> 2c5c544a
    NULL,  // grpdata not supplied
    0      // idem
};

void srt_msgctrl_init(SRT_MSGCTRL* mctrl)
{
    *mctrl = srt_msgctrl_default;
}

int srt_sendmsg2(SRTSOCKET u, const char * buf, int len, SRT_MSGCTRL *mctrl)
{
    // Allow NULL mctrl in the API, but not internally.
    if (mctrl)
        return CUDT::sendmsg2(u, buf, len, (*mctrl));
    SRT_MSGCTRL mignore = srt_msgctrl_default;
    return CUDT::sendmsg2(u, buf, len, (mignore));
}

int srt_recvmsg2(SRTSOCKET u, char * buf, int len, SRT_MSGCTRL *mctrl)
{
    if (mctrl)
        return CUDT::recvmsg2(u, buf, len, (*mctrl));
    SRT_MSGCTRL mignore = srt_msgctrl_default;
    return CUDT::recvmsg2(u, buf, len, (mignore));
}

const char* srt_getlasterror_str() { return UDT::getlasterror().getErrorMessage(); }

int srt_getlasterror(int* loc_errno)
{
    if ( loc_errno )
        *loc_errno = UDT::getlasterror().getErrno();
    return CUDT::getlasterror().getErrorCode();
}

const char* srt_strerror(int code, int err)
{
    static CUDTException e;
    e = CUDTException(CodeMajor(code/1000), CodeMinor(code%1000), err);
    return(e.getErrorMessage());
}


void srt_clearlasterror()
{
    UDT::getlasterror().clear();
}

int srt_bstats(SRTSOCKET u, SRT_TRACEBSTATS * perf, int clear) { return CUDT::bstats(u, perf, 0!=  clear); }
int srt_bistats(SRTSOCKET u, SRT_TRACEBSTATS * perf, int clear, int instantaneous) { return CUDT::bstats(u, perf, 0!=  clear, 0!= instantaneous); }

SRT_SOCKSTATUS srt_getsockstate(SRTSOCKET u) { return SRT_SOCKSTATUS((int)CUDT::getsockstate(u)); }

// event mechanism
int srt_epoll_create() { return CUDT::epoll_create(); }

int srt_epoll_clear_usocks(int eit) { return CUDT::epoll_clear_usocks(eit); }

// You can use either SRT_EPOLL_* flags or EPOLL* flags from <sys/epoll.h>, both are the same. IN/OUT/ERR only.
// events == NULL accepted, in which case all flags are set.
int srt_epoll_add_usock(int eid, SRTSOCKET u, const int * events) { return CUDT::epoll_add_usock(eid, u, events); }

int srt_epoll_add_ssock(int eid, SYSSOCKET s, const int * events)
{
    int flag = 0;

    if (events) {
        flag = *events;
    } else {
        flag = SRT_EPOLL_IN | SRT_EPOLL_OUT | SRT_EPOLL_ERR;
    }

    // call UDT native function
    return CUDT::epoll_add_ssock(eid, s, &flag);
}

int srt_epoll_remove_usock(int eid, SRTSOCKET u) { return CUDT::epoll_remove_usock(eid, u); }
int srt_epoll_remove_ssock(int eid, SYSSOCKET s) { return CUDT::epoll_remove_ssock(eid, s); }

int srt_epoll_update_usock(int eid, SRTSOCKET u, const int * events)
{
    return CUDT::epoll_update_usock(eid, u, events);
}

int srt_epoll_update_ssock(int eid, SYSSOCKET s, const int * events)
{
    int flag = 0;

    if (events) {
        flag = *events;
    } else {
        flag = SRT_EPOLL_IN | SRT_EPOLL_OUT | SRT_EPOLL_ERR;
    }

    // call UDT native function
    return CUDT::epoll_update_ssock(eid, s, &flag);
}

int srt_epoll_wait(
      int eid,
      SRTSOCKET* readfds, int* rnum, SRTSOCKET* writefds, int* wnum,
      int64_t msTimeOut,
      SYSSOCKET* lrfds, int* lrnum, SYSSOCKET* lwfds, int* lwnum)
  {
    return UDT::epoll_wait2(
        eid,
        readfds, rnum, writefds, wnum,
        msTimeOut,
        lrfds, lrnum, lwfds, lwnum);
}

int srt_epoll_uwait(int eid, SRT_EPOLL_EVENT* fdsSet, int fdsSize, int64_t msTimeOut)
{
    return UDT::epoll_uwait(
        eid,
        fdsSet,
        fdsSize,
        msTimeOut);
}

// use this function to set flags. Default flags are always "everything unset".
// Pass 0 here to clear everything, or nonzero to set a desired flag.
// Pass -1 to not change anything (but still get the current flag value).
int32_t srt_epoll_set(int eid, int32_t flags) { return CUDT::epoll_set(eid, flags); }

int srt_epoll_release(int eid) { return CUDT::epoll_release(eid); }

void srt_setloglevel(int ll)
{
    UDT::setloglevel(srt_logging::LogLevel::type(ll));
}

void srt_addlogfa(int fa)
{
    UDT::addlogfa(srt_logging::LogFA(fa));
}

void srt_dellogfa(int fa)
{
    UDT::dellogfa(srt_logging::LogFA(fa));
}

void srt_resetlogfa(const int* fara, size_t fara_size)
{
    UDT::resetlogfa(fara, fara_size);
}

void srt_setloghandler(void* opaque, SRT_LOG_HANDLER_FN* handler)
{
    UDT::setloghandler(opaque, handler);
}

void srt_setlogflags(int flags)
{
    UDT::setlogflags(flags);
}

int srt_getsndbuffer(SRTSOCKET sock, size_t* blocks, size_t* bytes)
{
    return CUDT::getsndbuffer(sock, blocks, bytes);
}

enum SRT_REJECT_REASON srt_getrejectreason(SRTSOCKET sock)
{
    return CUDT::rejectReason(sock);
}

int srt_listen_callback(SRTSOCKET lsn, srt_listen_callback_fn* hook, void* opaq)
{
    if (!hook)
        return CUDT::APIError(MJ_NOTSUP, MN_INVAL);

    return CUDT::installAcceptHook(lsn, hook, opaq);
}

uint32_t srt_getversion()
{
    return SrtVersion(SRT_VERSION_MAJOR, SRT_VERSION_MINOR, SRT_VERSION_PATCH);
}

}<|MERGE_RESOLUTION|>--- conflicted
+++ resolved
@@ -182,13 +182,8 @@
     false, // not in order (matters for msg mode only)
     PB_SUBSEQUENT,
     0,     // srctime: take "now" time
-<<<<<<< HEAD
-    -1,    // -1: no seq (0 is a valid seqno!)
-    -1,    // -1: unset (0 is control, numbers start from 1)
-=======
     SRT_SEQNO_NONE,
     SRT_MSGNO_NONE,
->>>>>>> 2c5c544a
     NULL,  // grpdata not supplied
     0      // idem
 };
