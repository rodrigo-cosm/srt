--- conflicted
+++ resolved
@@ -52,15 +52,6 @@
 int srt_connect(SRTSOCKET u, const struct sockaddr * name, int namelen) { return CUDT::connect(u, name, namelen, -1); }
 int srt_connect_debug(SRTSOCKET u, const struct sockaddr * name, int namelen, int forced_isn) { return CUDT::connect(u, name, namelen, forced_isn); }
 int srt_connect_bind(SRTSOCKET u,
-<<<<<<< HEAD
-        const struct sockaddr* source, int source_len,
-        const struct sockaddr* target, int target_len)
-{
-    return CUDT::connect(u, source, source_len, target, target_len);
-}
-
-SRT_SOCKGROUPDATA srt_prepare_endpoint(const struct sockaddr* adr, int namelen)
-=======
         const struct sockaddr* source,
         const struct sockaddr* target, int target_len)
 {
@@ -68,14 +59,11 @@
 }
 
 SRT_SOCKGROUPDATA srt_prepare_endpoint(const struct sockaddr* src, const struct sockaddr* adr, int namelen)
->>>>>>> 6fa2545d
 {
     SRT_SOCKGROUPDATA data;
     data.result = 0;
     data.status = SRTS_INIT;
     data.id = -1;
-<<<<<<< HEAD
-=======
     if (src)
         memcpy(&data.srcaddr, src, namelen);
     else
@@ -84,22 +72,14 @@
         // Still set the family according to the target address
         data.srcaddr.ss_family = adr->sa_family;
     }
->>>>>>> 6fa2545d
     memcpy(&data.peeraddr, adr, namelen);
     return data;
 }
 
 int srt_connect_group(SRTSOCKET group,
-<<<<<<< HEAD
-        const struct sockaddr* source, int sourcelen,
         SRT_SOCKGROUPDATA name [], int arraysize)
 {
-    return CUDT::connectLinks(group, source, sourcelen, name, arraysize);
-=======
-        SRT_SOCKGROUPDATA name [], int arraysize)
-{
     return CUDT::connectLinks(group, name, arraysize);
->>>>>>> 6fa2545d
 }
 
 int srt_rendezvous(SRTSOCKET u, const struct sockaddr* local_name, int local_namelen,
