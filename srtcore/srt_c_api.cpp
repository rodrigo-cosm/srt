/*
 * SRT - Secure, Reliable, Transport
 * Copyright (c) 2018 Haivision Systems Inc.
 * 
 * This Source Code Form is subject to the terms of the Mozilla Public
 * License, v. 2.0. If a copy of the MPL was not distributed with this
 * file, You can obtain one at http://mozilla.org/MPL/2.0/.
 * 
 */

/*****************************************************************************
written by
   Haivision Systems Inc.
 *****************************************************************************/

#include "platform_sys.h"

#include <iterator>
#include <fstream>
#include "srt.h"
#include "common.h"
#include "core.h"
#include "utilities.h"

using namespace std;


extern "C" {

int srt_startup() { return CUDT::startup(); }
int srt_cleanup() { return CUDT::cleanup(); }

SRTSOCKET srt_socket(int , int , int ) { return CUDT::socket(); }
SRTSOCKET srt_create_socket() { return CUDT::socket(); }

int srt_bind(SRTSOCKET u, const struct sockaddr * name, int namelen) { return CUDT::bind(u, name, namelen); }
int srt_bind_acquire(SRTSOCKET u, UDPSOCKET udpsock) { return CUDT::bind(u, udpsock); }
int srt_listen(SRTSOCKET u, int backlog) { return CUDT::listen(u, backlog); }
SRTSOCKET srt_accept(SRTSOCKET u, struct sockaddr * addr, int * addrlen) { return CUDT::accept(u, addr, addrlen); }
int srt_connect(SRTSOCKET u, const struct sockaddr * name, int namelen) { return CUDT::connect(u, name, namelen, -1); }
int srt_connect_debug(SRTSOCKET u, const struct sockaddr * name, int namelen, int forced_isn) { return CUDT::connect(u, name, namelen, forced_isn); }
int srt_connect_bind(SRTSOCKET u,
        const struct sockaddr* source, int source_len,
        const struct sockaddr* target, int target_len)
{
    return CUDT::connect(u, source, source_len, target, target_len);
}

int srt_rendezvous(SRTSOCKET u, const struct sockaddr* local_name, int local_namelen,
        const struct sockaddr* remote_name, int remote_namelen)
{
    bool yes = 1;
    CUDT::setsockopt(u, 0, UDT_RENDEZVOUS, &yes, sizeof yes);

    // Note: PORT is 16-bit and at the same location in both sockaddr_in and sockaddr_in6.
    // Just as a safety precaution, check the structs.
    if ( (local_name->sa_family != AF_INET && local_name->sa_family != AF_INET6)
            || local_name->sa_family != remote_name->sa_family)
        return SRT_EINVPARAM;

    sockaddr_in* local_sin = (sockaddr_in*)local_name;
    sockaddr_in* remote_sin = (sockaddr_in*)remote_name;

    if (local_sin->sin_port != remote_sin->sin_port)
        return SRT_EINVPARAM;

    int st = srt_bind(u, local_name, local_namelen);
    if ( st != 0 )
        return st;

    return srt_connect(u, remote_name, remote_namelen);
}

int srt_close(SRTSOCKET u)
{
    SRT_SOCKSTATUS st = srt_getsockstate(u);

    if ((st == SRTS_NONEXIST) ||
        (st == SRTS_CLOSED)   ||
        (st == SRTS_CLOSING) )
    {
        // It's closed already. Do nothing.
        return 0;
    }

    return CUDT::close(u);
}

int srt_getpeername(SRTSOCKET u, struct sockaddr * name, int * namelen) { return CUDT::getpeername(u, name, namelen); }
int srt_getsockname(SRTSOCKET u, struct sockaddr * name, int * namelen) { return CUDT::getsockname(u, name, namelen); }
int srt_getsockopt(SRTSOCKET u, int level, SRT_SOCKOPT optname, void * optval, int * optlen)
{ return CUDT::getsockopt(u, level, optname, optval, optlen); }
int srt_setsockopt(SRTSOCKET u, int level, SRT_SOCKOPT optname, const void * optval, int optlen)
{ return CUDT::setsockopt(u, level, optname, optval, optlen); }

int srt_getsockflag(SRTSOCKET u, SRT_SOCKOPT opt, void* optval, int* optlen)
{ return CUDT::getsockopt(u, 0, opt, optval, optlen); }
int srt_setsockflag(SRTSOCKET u, SRT_SOCKOPT opt, const void* optval, int optlen)
{ return CUDT::setsockopt(u, 0, opt, optval, optlen); }

int srt_send(SRTSOCKET u, const char * buf, int len) { return CUDT::send(u, buf, len, 0); }
int srt_recv(SRTSOCKET u, char * buf, int len) { return CUDT::recv(u, buf, len, 0); }
int srt_sendmsg(SRTSOCKET u, const char * buf, int len, int ttl, int inorder) { return CUDT::sendmsg(u, buf, len, ttl, 0!=  inorder); }
int srt_recvmsg(SRTSOCKET u, char * buf, int len) { uint64_t ign_srctime; return CUDT::recvmsg(u, buf, len, ign_srctime); }
int64_t srt_sendfile(SRTSOCKET u, const char* path, int64_t* offset, int64_t size, int block)
{
    if (!path || !offset )
    {
        return CUDT::APIError(MJ_NOTSUP, MN_INVAL, 0);
    }
    fstream ifs(path, ios::binary | ios::in);
    if (!ifs)
    {
<<<<<<< HEAD
        return CUDT::APIError(CUDTException(MJ_FILESYSTEM, MN_READFAIL, 0));
=======
        return CUDT::APIError(MJ_FILESYSTEM, MN_READFAIL, 0);
>>>>>>> 8cc579cc
    }
    int64_t ret = CUDT::sendfile(u, ifs, *offset, size, block);
    ifs.close();
    return ret;
}

int64_t srt_recvfile(SRTSOCKET u, const char* path, int64_t* offset, int64_t size, int block)
{
    if (!path || !offset )
    {
<<<<<<< HEAD
        return CUDT::APIError(CUDTException(MJ_NOTSUP, MN_INVAL, 0));
=======
        return CUDT::APIError(MJ_NOTSUP, MN_INVAL, 0);
>>>>>>> 8cc579cc
    }
    fstream ofs(path, ios::binary | ios::out);
    if (!ofs)
    {
<<<<<<< HEAD
        return CUDT::APIError(CUDTException(MJ_FILESYSTEM, MN_WRAVAIL, 0));
=======
        return CUDT::APIError(MJ_FILESYSTEM, MN_WRAVAIL, 0);
>>>>>>> 8cc579cc
    }
    int64_t ret = CUDT::recvfile(u, ofs, *offset, size, block);
    ofs.close();
    return ret;
}

extern const SRT_MSGCTRL srt_msgctrl_default = {
    0,     // no flags set
    -1,    // -1 = infinity
    false, // not in order (matters for msg mode only)
    PB_SUBSEQUENT,
    0,     // srctime: take "now" time
    -1,    // -1: no seq (0 is a valid seqno!)
<<<<<<< HEAD
    0,     // 0: no msg/control packet
    NULL,  // grpdata not supplied
    0      // idem
=======
    0     // 0: no msg/control packet
>>>>>>> 8cc579cc
};

void srt_msgctrl_init(SRT_MSGCTRL* mctrl)
{
    *mctrl = srt_msgctrl_default;
}

int srt_sendmsg2(SRTSOCKET u, const char * buf, int len, SRT_MSGCTRL *mctrl)
{
    // Allow NULL mctrl in the API, but not internally.
    if (mctrl)
        return CUDT::sendmsg2(u, buf, len, (*mctrl));
    SRT_MSGCTRL mignore = srt_msgctrl_default;
    return CUDT::sendmsg2(u, buf, len, (mignore));
}

int srt_recvmsg2(SRTSOCKET u, char * buf, int len, SRT_MSGCTRL *mctrl)
{
    if (mctrl)
        return CUDT::recvmsg2(u, buf, len, (*mctrl));
    SRT_MSGCTRL mignore = srt_msgctrl_default;
    return CUDT::recvmsg2(u, buf, len, (mignore));
}

const char* srt_getlasterror_str() { return UDT::getlasterror().getErrorMessage(); }

int srt_getlasterror(int* loc_errno)
{
    if ( loc_errno )
        *loc_errno = UDT::getlasterror().getErrno();
    return CUDT::getlasterror().getErrorCode();
}

const char* srt_strerror(int code, int err)
{
    static CUDTException e;
    e = CUDTException(CodeMajor(code/1000), CodeMinor(code%1000), err);
    return(e.getErrorMessage());
}


void srt_clearlasterror()
{
    UDT::getlasterror().clear();
}

int srt_bstats(SRTSOCKET u, SRT_TRACEBSTATS * perf, int clear) { return CUDT::bstats(u, perf, 0!=  clear); }
int srt_bistats(SRTSOCKET u, SRT_TRACEBSTATS * perf, int clear, int instantaneous) { return CUDT::bstats(u, perf, 0!=  clear, 0!= instantaneous); }

SRT_SOCKSTATUS srt_getsockstate(SRTSOCKET u) { return SRT_SOCKSTATUS((int)CUDT::getsockstate(u)); }

// event mechanism
int srt_epoll_create() { return CUDT::epoll_create(); }

int srt_epoll_clear_usocks(int eit) { return CUDT::epoll_clear_usocks(eit); }

// You can use either SRT_EPOLL_* flags or EPOLL* flags from <sys/epoll.h>, both are the same. IN/OUT/ERR only.
// events == NULL accepted, in which case all flags are set.
int srt_epoll_add_usock(int eid, SRTSOCKET u, const int * events) { return CUDT::epoll_add_usock(eid, u, events); }

int srt_epoll_add_ssock(int eid, SYSSOCKET s, const int * events)
{
    int flag = 0;

    if (events) {
        flag = *events;
    } else {
        flag = SRT_EPOLL_IN | SRT_EPOLL_OUT | SRT_EPOLL_ERR;
    }

    // call UDT native function
    return CUDT::epoll_add_ssock(eid, s, &flag);
}

int srt_epoll_remove_usock(int eid, SRTSOCKET u) { return CUDT::epoll_remove_usock(eid, u); }
int srt_epoll_remove_ssock(int eid, SYSSOCKET s) { return CUDT::epoll_remove_ssock(eid, s); }

int srt_epoll_update_usock(int eid, SRTSOCKET u, const int * events)
{
    return CUDT::epoll_update_usock(eid, u, events);
}

int srt_epoll_update_ssock(int eid, SYSSOCKET s, const int * events)
{
    int flag = 0;

    if (events) {
        flag = *events;
    } else {
        flag = SRT_EPOLL_IN | SRT_EPOLL_OUT | SRT_EPOLL_ERR;
    }

    // call UDT native function
    return CUDT::epoll_update_ssock(eid, s, &flag);
}

int srt_epoll_wait(
      int eid,
      SRTSOCKET* readfds, int* rnum, SRTSOCKET* writefds, int* wnum,
      int64_t msTimeOut,
      SYSSOCKET* lrfds, int* lrnum, SYSSOCKET* lwfds, int* lwnum)
  {
    return UDT::epoll_wait2(
        eid,
        readfds, rnum, writefds, wnum,
        msTimeOut,
        lrfds, lrnum, lwfds, lwnum);
}

int srt_epoll_uwait(int eid, SRT_EPOLL_EVENT* fdsSet, int fdsSize, int64_t msTimeOut)
{
    return UDT::epoll_uwait(
        eid,
        fdsSet,
        fdsSize,
        msTimeOut);
}

// use this function to set flags. Default flags are always "everything unset".
// Pass 0 here to clear everything, or nonzero to set a desired flag.
// Pass -1 to not change anything (but still get the current flag value).
int32_t srt_epoll_set(int eid, int32_t flags) { return CUDT::epoll_set(eid, flags); }

int srt_epoll_release(int eid) { return CUDT::epoll_release(eid); }

void srt_setloglevel(int ll)
{
    UDT::setloglevel(srt_logging::LogLevel::type(ll));
}

void srt_addlogfa(int fa)
{
    UDT::addlogfa(srt_logging::LogFA(fa));
}

void srt_dellogfa(int fa)
{
    UDT::dellogfa(srt_logging::LogFA(fa));
}

void srt_resetlogfa(const int* fara, size_t fara_size)
{
    UDT::resetlogfa(fara, fara_size);
}

void srt_setloghandler(void* opaque, SRT_LOG_HANDLER_FN* handler)
{
    UDT::setloghandler(opaque, handler);
}

void srt_setlogflags(int flags)
{
    UDT::setlogflags(flags);
}

int srt_getsndbuffer(SRTSOCKET sock, size_t* blocks, size_t* bytes)
{
    return CUDT::getsndbuffer(sock, blocks, bytes);
}

enum SRT_REJECT_REASON srt_getrejectreason(SRTSOCKET sock)
{
    return CUDT::rejectReason(sock);
}

int srt_listen_callback(SRTSOCKET lsn, srt_listen_callback_fn* hook, void* opaq)
{
    if (!hook)
<<<<<<< HEAD
        return CUDT::APIError(CUDTException(MJ_NOTSUP, MN_INVAL));
=======
        return CUDT::APIError(MJ_NOTSUP, MN_INVAL);
>>>>>>> 8cc579cc

    return CUDT::installAcceptHook(lsn, hook, opaq);
}

}<|MERGE_RESOLUTION|>--- conflicted
+++ resolved
@@ -111,11 +111,7 @@
     fstream ifs(path, ios::binary | ios::in);
     if (!ifs)
     {
-<<<<<<< HEAD
-        return CUDT::APIError(CUDTException(MJ_FILESYSTEM, MN_READFAIL, 0));
-=======
         return CUDT::APIError(MJ_FILESYSTEM, MN_READFAIL, 0);
->>>>>>> 8cc579cc
     }
     int64_t ret = CUDT::sendfile(u, ifs, *offset, size, block);
     ifs.close();
@@ -126,20 +122,12 @@
 {
     if (!path || !offset )
     {
-<<<<<<< HEAD
-        return CUDT::APIError(CUDTException(MJ_NOTSUP, MN_INVAL, 0));
-=======
         return CUDT::APIError(MJ_NOTSUP, MN_INVAL, 0);
->>>>>>> 8cc579cc
     }
     fstream ofs(path, ios::binary | ios::out);
     if (!ofs)
     {
-<<<<<<< HEAD
-        return CUDT::APIError(CUDTException(MJ_FILESYSTEM, MN_WRAVAIL, 0));
-=======
         return CUDT::APIError(MJ_FILESYSTEM, MN_WRAVAIL, 0);
->>>>>>> 8cc579cc
     }
     int64_t ret = CUDT::recvfile(u, ofs, *offset, size, block);
     ofs.close();
@@ -153,13 +141,9 @@
     PB_SUBSEQUENT,
     0,     // srctime: take "now" time
     -1,    // -1: no seq (0 is a valid seqno!)
-<<<<<<< HEAD
     0,     // 0: no msg/control packet
     NULL,  // grpdata not supplied
     0      // idem
-=======
-    0     // 0: no msg/control packet
->>>>>>> 8cc579cc
 };
 
 void srt_msgctrl_init(SRT_MSGCTRL* mctrl)
@@ -328,11 +312,7 @@
 int srt_listen_callback(SRTSOCKET lsn, srt_listen_callback_fn* hook, void* opaq)
 {
     if (!hook)
-<<<<<<< HEAD
-        return CUDT::APIError(CUDTException(MJ_NOTSUP, MN_INVAL));
-=======
         return CUDT::APIError(MJ_NOTSUP, MN_INVAL);
->>>>>>> 8cc579cc
 
     return CUDT::installAcceptHook(lsn, hook, opaq);
 }
