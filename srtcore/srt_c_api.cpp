/*
 * SRT - Secure, Reliable, Transport
 * Copyright (c) 2018 Haivision Systems Inc.
 * 
 * This Source Code Form is subject to the terms of the Mozilla Public
 * License, v. 2.0. If a copy of the MPL was not distributed with this
 * file, You can obtain one at http://mozilla.org/MPL/2.0/.
 * 
 */

/*****************************************************************************
written by
   Haivision Systems Inc.
 *****************************************************************************/

#include "platform_sys.h"

#include <iterator>
#include <fstream>
#include "srt.h"
#include "common.h"
#include "packet.h"
#include "core.h"
#include "utilities.h"

using namespace std;


extern "C" {

int srt_startup() { return CUDT::startup(); }
int srt_cleanup() { return CUDT::cleanup(); }

// Socket creation.
SRTSOCKET srt_socket(int , int , int ) { return CUDT::socket(); }
SRTSOCKET srt_create_socket() { return CUDT::socket(); }

// Group management.
SRTSOCKET srt_create_group(SRT_GROUP_TYPE gt) { return CUDT::createGroup(gt); }
int srt_include(SRTSOCKET socket, SRTSOCKET group) { return CUDT::addSocketToGroup(socket, group); }
int srt_exclude(SRTSOCKET socket) { return CUDT::removeSocketFromGroup(socket); }
SRTSOCKET srt_groupof(SRTSOCKET socket) { return CUDT::getGroupOfSocket(socket); }
int srt_group_data(SRTSOCKET socketgroup, SRT_SOCKGROUPDATA* output, size_t* inoutlen)
{
    return CUDT::getGroupData(socketgroup, output, inoutlen);
}
int srt_group_configure(SRTSOCKET socketgroup, const char* str)
{
    return CUDT::configureGroup(socketgroup, str);
}

SRT_SOCKOPT_CONFIG* srt_create_config()
{
    return new SRT_SocketOptionObject;
}

void srt_delete_config(SRT_SOCKOPT_CONFIG* in)
{
    delete in;
}

int srt_config_add(SRT_SOCKOPT_CONFIG* config, SRT_SOCKOPT option, const void* contents, int len)
{
    if (!config)
        return -1;

    if (!config->add(option, contents, len))
        return -1;

    return 0;
}

// int srt_bind_multicast()

// Binding and connection management
int srt_bind(SRTSOCKET u, const struct sockaddr * name, int namelen) { return CUDT::bind(u, name, namelen); }
int srt_bind_acquire(SRTSOCKET u, UDPSOCKET udpsock) { return CUDT::bind(u, udpsock); }
int srt_listen(SRTSOCKET u, int backlog) { return CUDT::listen(u, backlog); }
SRTSOCKET srt_accept(SRTSOCKET u, struct sockaddr * addr, int * addrlen) { return CUDT::accept(u, addr, addrlen); }
SRTSOCKET srt_accept_bond(const SRTSOCKET lsns[], int lsize, int64_t msTimeOut) { return CUDT::accept_bond(lsns, lsize, msTimeOut); }
int srt_connect(SRTSOCKET u, const struct sockaddr * name, int namelen) { return CUDT::connect(u, name, namelen, SRT_SEQNO_NONE); }
int srt_connect_debug(SRTSOCKET u, const struct sockaddr * name, int namelen, int forced_isn) { return CUDT::connect(u, name, namelen, forced_isn); }
int srt_connect_bind(SRTSOCKET u,
        const struct sockaddr* source,
        const struct sockaddr* target, int target_len)
{
    return CUDT::connect(u, source, target, target_len);
}

SRT_SOCKGROUPCONFIG srt_prepare_endpoint(const struct sockaddr* src, const struct sockaddr* adr, int namelen)
{
    SRT_SOCKGROUPCONFIG data;
    data.errorcode = SRT_SUCCESS;
    data.id = -1;
    data.weight = 0;
<<<<<<< HEAD
=======
    data.config = NULL;
>>>>>>> cb4b067b
    if (src)
        memcpy(&data.srcaddr, src, namelen);
    else
    {
        memset(&data.srcaddr, 0, sizeof data.srcaddr);
        // Still set the family according to the target address
        data.srcaddr.ss_family = adr->sa_family;
    }
    memcpy(&data.peeraddr, adr, namelen);
    return data;
}

int srt_connect_group(SRTSOCKET group,
        SRT_SOCKGROUPCONFIG name [], int arraysize)
{
    return CUDT::connectLinks(group, name, arraysize);
}

int srt_rendezvous(SRTSOCKET u, const struct sockaddr* local_name, int local_namelen,
        const struct sockaddr* remote_name, int remote_namelen)
{
    bool yes = 1;
    CUDT::setsockopt(u, 0, SRTO_RENDEZVOUS, &yes, sizeof yes);

    // Note: PORT is 16-bit and at the same location in both sockaddr_in and sockaddr_in6.
    // Just as a safety precaution, check the structs.
    if ( (local_name->sa_family != AF_INET && local_name->sa_family != AF_INET6)
            || local_name->sa_family != remote_name->sa_family)
        return CUDT::APIError(MJ_NOTSUP, MN_INVAL, 0);

    const int st = srt_bind(u, local_name, local_namelen);
    if (st != 0)
        return st;

    return srt_connect(u, remote_name, remote_namelen);
}

int srt_close(SRTSOCKET u)
{
    SRT_SOCKSTATUS st = srt_getsockstate(u);

    if ((st == SRTS_NONEXIST) ||
        (st == SRTS_CLOSED)   ||
        (st == SRTS_CLOSING) )
    {
        // It's closed already. Do nothing.
        return 0;
    }

    return CUDT::close(u);
}

int srt_getpeername(SRTSOCKET u, struct sockaddr * name, int * namelen) { return CUDT::getpeername(u, name, namelen); }
int srt_getsockname(SRTSOCKET u, struct sockaddr * name, int * namelen) { return CUDT::getsockname(u, name, namelen); }
int srt_getsockopt(SRTSOCKET u, int level, SRT_SOCKOPT optname, void * optval, int * optlen)
{ return CUDT::getsockopt(u, level, optname, optval, optlen); }
int srt_setsockopt(SRTSOCKET u, int level, SRT_SOCKOPT optname, const void * optval, int optlen)
{ return CUDT::setsockopt(u, level, optname, optval, optlen); }

int srt_getsockflag(SRTSOCKET u, SRT_SOCKOPT opt, void* optval, int* optlen)
{ return CUDT::getsockopt(u, 0, opt, optval, optlen); }
int srt_setsockflag(SRTSOCKET u, SRT_SOCKOPT opt, const void* optval, int optlen)
{ return CUDT::setsockopt(u, 0, opt, optval, optlen); }

int srt_send(SRTSOCKET u, const char * buf, int len) { return CUDT::send(u, buf, len, 0); }
int srt_recv(SRTSOCKET u, char * buf, int len) { return CUDT::recv(u, buf, len, 0); }
int srt_sendmsg(SRTSOCKET u, const char * buf, int len, int ttl, int inorder) { return CUDT::sendmsg(u, buf, len, ttl, 0!=  inorder); }
int srt_recvmsg(SRTSOCKET u, char * buf, int len) { int64_t ign_srctime; return CUDT::recvmsg(u, buf, len, ign_srctime); }
int64_t srt_sendfile(SRTSOCKET u, const char* path, int64_t* offset, int64_t size, int block)
{
    if (!path || !offset )
    {
        return CUDT::APIError(MJ_NOTSUP, MN_INVAL, 0);
    }
    fstream ifs(path, ios::binary | ios::in);
    if (!ifs)
    {
        return CUDT::APIError(MJ_FILESYSTEM, MN_READFAIL, 0);
    }
    int64_t ret = CUDT::sendfile(u, ifs, *offset, size, block);
    ifs.close();
    return ret;
}

int64_t srt_recvfile(SRTSOCKET u, const char* path, int64_t* offset, int64_t size, int block)
{
    if (!path || !offset )
    {
        return CUDT::APIError(MJ_NOTSUP, MN_INVAL, 0);
    }
    fstream ofs(path, ios::binary | ios::out);
    if (!ofs)
    {
        return CUDT::APIError(MJ_FILESYSTEM, MN_WRAVAIL, 0);
    }
    int64_t ret = CUDT::recvfile(u, ofs, *offset, size, block);
    ofs.close();
    return ret;
}

extern const SRT_MSGCTRL srt_msgctrl_default = {
    0,     // no flags set
    SRT_MSGTTL_INF,
    false, // not in order (matters for msg mode only)
    PB_SUBSEQUENT,
    0,     // srctime: take "now" time
    SRT_SEQNO_NONE,
    SRT_MSGNO_NONE,
    NULL,  // grpdata not supplied
    0      // idem
};

void srt_msgctrl_init(SRT_MSGCTRL* mctrl)
{
    *mctrl = srt_msgctrl_default;
}

int srt_sendmsg2(SRTSOCKET u, const char * buf, int len, SRT_MSGCTRL *mctrl)
{
    // Allow NULL mctrl in the API, but not internally.
    if (mctrl)
        return CUDT::sendmsg2(u, buf, len, (*mctrl));
    SRT_MSGCTRL mignore = srt_msgctrl_default;
    return CUDT::sendmsg2(u, buf, len, (mignore));
}

int srt_recvmsg2(SRTSOCKET u, char * buf, int len, SRT_MSGCTRL *mctrl)
{
    if (mctrl)
        return CUDT::recvmsg2(u, buf, len, (*mctrl));
    SRT_MSGCTRL mignore = srt_msgctrl_default;
    return CUDT::recvmsg2(u, buf, len, (mignore));
}

const char* srt_getlasterror_str() { return UDT::getlasterror().getErrorMessage(); }

int srt_getlasterror(int* loc_errno)
{
    if ( loc_errno )
        *loc_errno = UDT::getlasterror().getErrno();
    return CUDT::getlasterror().getErrorCode();
}

const char* srt_strerror(int code, int err)
{
    static CUDTException e;
    e = CUDTException(CodeMajor(code/1000), CodeMinor(code%1000), err);
    return(e.getErrorMessage());
}


void srt_clearlasterror()
{
    UDT::getlasterror().clear();
}

int srt_bstats(SRTSOCKET u, SRT_TRACEBSTATS * perf, int clear) { return CUDT::bstats(u, perf, 0!=  clear); }
int srt_bistats(SRTSOCKET u, SRT_TRACEBSTATS * perf, int clear, int instantaneous) { return CUDT::bstats(u, perf, 0!=  clear, 0!= instantaneous); }

SRT_SOCKSTATUS srt_getsockstate(SRTSOCKET u) { return SRT_SOCKSTATUS((int)CUDT::getsockstate(u)); }

// event mechanism
int srt_epoll_create() { return CUDT::epoll_create(); }

int srt_epoll_clear_usocks(int eit) { return CUDT::epoll_clear_usocks(eit); }

// You can use either SRT_EPOLL_* flags or EPOLL* flags from <sys/epoll.h>, both are the same. IN/OUT/ERR only.
// events == NULL accepted, in which case all flags are set.
int srt_epoll_add_usock(int eid, SRTSOCKET u, const int * events) { return CUDT::epoll_add_usock(eid, u, events); }

int srt_epoll_add_ssock(int eid, SYSSOCKET s, const int * events)
{
    int flag = 0;

    if (events) {
        flag = *events;
    } else {
        flag = SRT_EPOLL_IN | SRT_EPOLL_OUT | SRT_EPOLL_ERR;
    }

    // call UDT native function
    return CUDT::epoll_add_ssock(eid, s, &flag);
}

int srt_epoll_remove_usock(int eid, SRTSOCKET u) { return CUDT::epoll_remove_usock(eid, u); }
int srt_epoll_remove_ssock(int eid, SYSSOCKET s) { return CUDT::epoll_remove_ssock(eid, s); }

int srt_epoll_update_usock(int eid, SRTSOCKET u, const int * events)
{
    return CUDT::epoll_update_usock(eid, u, events);
}

int srt_epoll_update_ssock(int eid, SYSSOCKET s, const int * events)
{
    int flag = 0;

    if (events) {
        flag = *events;
    } else {
        flag = SRT_EPOLL_IN | SRT_EPOLL_OUT | SRT_EPOLL_ERR;
    }

    // call UDT native function
    return CUDT::epoll_update_ssock(eid, s, &flag);
}

int srt_epoll_wait(
      int eid,
      SRTSOCKET* readfds, int* rnum, SRTSOCKET* writefds, int* wnum,
      int64_t msTimeOut,
      SYSSOCKET* lrfds, int* lrnum, SYSSOCKET* lwfds, int* lwnum)
  {
    return UDT::epoll_wait2(
        eid,
        readfds, rnum, writefds, wnum,
        msTimeOut,
        lrfds, lrnum, lwfds, lwnum);
}

int srt_epoll_uwait(int eid, SRT_EPOLL_EVENT* fdsSet, int fdsSize, int64_t msTimeOut)
{
    return UDT::epoll_uwait(
        eid,
        fdsSet,
        fdsSize,
        msTimeOut);
}

// use this function to set flags. Default flags are always "everything unset".
// Pass 0 here to clear everything, or nonzero to set a desired flag.
// Pass -1 to not change anything (but still get the current flag value).
int32_t srt_epoll_set(int eid, int32_t flags) { return CUDT::epoll_set(eid, flags); }

int srt_epoll_release(int eid) { return CUDT::epoll_release(eid); }

void srt_setloglevel(int ll)
{
    UDT::setloglevel(srt_logging::LogLevel::type(ll));
}

void srt_addlogfa(int fa)
{
    UDT::addlogfa(srt_logging::LogFA(fa));
}

void srt_dellogfa(int fa)
{
    UDT::dellogfa(srt_logging::LogFA(fa));
}

void srt_resetlogfa(const int* fara, size_t fara_size)
{
    UDT::resetlogfa(fara, fara_size);
}

void srt_setloghandler(void* opaque, SRT_LOG_HANDLER_FN* handler)
{
    UDT::setloghandler(opaque, handler);
}

void srt_setlogflags(int flags)
{
    UDT::setlogflags(flags);
}

int srt_getsndbuffer(SRTSOCKET sock, size_t* blocks, size_t* bytes)
{
    return CUDT::getsndbuffer(sock, blocks, bytes);
}

int srt_getrejectreason(SRTSOCKET sock)
{
    return CUDT::rejectReason(sock);
}

int srt_setrejectreason(SRTSOCKET sock, int value)
{
    return CUDT::rejectReason(sock, value);
}

int srt_listen_callback(SRTSOCKET lsn, srt_listen_callback_fn* hook, void* opaq)
{
    if (!hook)
        return CUDT::APIError(MJ_NOTSUP, MN_INVAL);

    return CUDT::installAcceptHook(lsn, hook, opaq);
}

uint32_t srt_getversion()
{
    return SrtVersion(SRT_VERSION_MAJOR, SRT_VERSION_MINOR, SRT_VERSION_PATCH);
}

int64_t srt_time_now()
{
    return srt::sync::count_microseconds(srt::sync::steady_clock::now().time_since_epoch());
}

int64_t srt_connection_time(SRTSOCKET sock)
{
    return CUDT::socketStartTime(sock);
}

}<|MERGE_RESOLUTION|>--- conflicted
+++ resolved
@@ -93,10 +93,7 @@
     data.errorcode = SRT_SUCCESS;
     data.id = -1;
     data.weight = 0;
-<<<<<<< HEAD
-=======
     data.config = NULL;
->>>>>>> cb4b067b
     if (src)
         memcpy(&data.srcaddr, src, namelen);
     else
