--- conflicted
+++ resolved
@@ -43,17 +43,13 @@
 int srt_listen(SRTSOCKET u, int backlog) { return CUDT::listen(u, backlog); }
 SRTSOCKET srt_accept(SRTSOCKET u, struct sockaddr * addr, int * addrlen) { return CUDT::accept(u, addr, addrlen); }
 int srt_connect(SRTSOCKET u, const struct sockaddr * name, int namelen) { return CUDT::connect(u, name, namelen, 0); }
-<<<<<<< HEAD
-int srt_connect_debug(SRTSOCKET u, const struct sockaddr * name, int namelen, int32_t forced_isn) { return CUDT::connect(u, name, namelen, forced_isn); }
+int srt_connect_debug(SRTSOCKET u, const struct sockaddr * name, int namelen, int forced_isn) { return CUDT::connect(u, name, namelen, forced_isn); }
 int srt_connect_bind(SRTSOCKET u,
         const struct sockaddr* source, int source_len,
         const struct sockaddr* target, int target_len)
 {
     return CUDT::connect(u, source, source_len, target, target_len);
 }
-=======
-int srt_connect_debug(SRTSOCKET u, const struct sockaddr * name, int namelen, int forced_isn) { return CUDT::connect(u, name, namelen, forced_isn); }
->>>>>>> 6a131691
 
 int srt_rendezvous(SRTSOCKET u, const struct sockaddr* local_name, int local_namelen,
         const struct sockaddr* remote_name, int remote_namelen)
