--- conflicted
+++ resolved
@@ -959,16 +959,16 @@
     if (m_entries[m_iStartPos].status == EntryState_Avail)
     {
         SRT_ASSERT(m_entries[m_iStartPos].pUnit);
-        return (PacketInfo) { m_iStartSeqNo, false /*no gap*/, getPktTsbPdTime(packetAt(m_iStartPos).getMsgTimeStamp()) };
+        return { m_iStartSeqNo, false /*no gap*/, getPktTsbPdTime(packetAt(m_iStartPos).getMsgTimeStamp()) };
     }
     // If not, get the information from the drop
     if (m_iDropPos != m_iEndPos)
     {
         const CPacket& pkt = packetAt(m_iDropPos);
-        return (PacketInfo) { pkt.getSeqNo(), true, getPktTsbPdTime(pkt.getMsgTimeStamp()) };
-    }
-
-    return (PacketInfo) { SRT_SEQNO_NONE, false, time_point() };
+        return { pkt.getSeqNo(), true, getPktTsbPdTime(pkt.getMsgTimeStamp()) };
+    }
+
+    return { SRT_SEQNO_NONE, false, time_point() };
 }
 
 std::pair<int, int> CRcvBuffer::getAvailablePacketsRange() const
@@ -1373,16 +1373,8 @@
 {
     stringstream ss;
 
-<<<<<<< HEAD
-    if (enable_debug_log)
-    {
-        ss << "iFirstUnackSeqNo=" << iFirstUnackSeqNo << " m_iStartSeqNo=" << m_iStartSeqNo
-           << " m_iStartPos=" << m_iStartPos << " m_iMaxPosOff=" << m_iMaxPosOff << ". ";
-    }
-=======
     ss << "iFirstUnackSeqNo=" << iFirstUnackSeqNo << " m_iStartSeqNo=" << m_iStartSeqNo
-        << " m_iStartPos=" << m_iStartPos << " m_iMaxPosInc=" << m_iMaxPosInc << ". ";
->>>>>>> 4090b253
+       << " m_iStartPos=" << m_iStartPos << " m_iMaxPosOff=" << m_iMaxPosOff << ". ";
 
     ss << "Space avail " << getAvailSize(iFirstUnackSeqNo) << "/" << m_szSize << " pkts. ";
 
