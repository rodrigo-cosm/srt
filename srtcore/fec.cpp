--- conflicted
+++ resolved
@@ -344,24 +344,14 @@
         if (col % numberRows() == numberRows() - 1)
         {
             offset = col + 1; // +1 because we want it for the next column
-<<<<<<< HEAD
             HLOGC(pflog.Debug, log << "ConfigureColumns: [" << (int(col)+1) << "]... (resetting to row 0: +"
-                    << offset << " %" << CSeqNo::incseq(isn, offset) << ")");
-=======
-            HLOGC(pflog.Debug, log << "ConfigureColumns: [" << (col+1) << "]... (resetting to row 0: +"
                     << offset << " %" << CSeqNo::incseq(isn, (int32_t)offset) << ")");
->>>>>>> 3cefedef
         }
         else
         {
             offset += 1 + sizeRow();
-<<<<<<< HEAD
             HLOGC(pflog.Debug, log << "ConfigureColumns: [" << (int(col)+1) << "] ... (continue +"
-                    << offset << " %" << CSeqNo::incseq(isn, offset) << ")");
-=======
-            HLOGC(pflog.Debug, log << "ConfigureColumns: [" << (col+1) << "] ... (continue +"
                     << offset << " %" << CSeqNo::incseq(isn, (int32_t)offset) << ")");
->>>>>>> 3cefedef
         }
     }
 }
@@ -1139,17 +1129,10 @@
     for ( ; i < cells.size(); i += row_size )
     {
         std::ostringstream os;
-<<<<<<< HEAD
-        os << "cell[" << i << "-" << (i+row_size-1) << "] %" << CSeqNo::incseq(base, int(i)) << ":";
-        for (size_t y = 0; y < row_size; ++y)
-        {
-            os << " " << CellMark(cells, int(i+y));
-=======
         os << "cell[" << i << "-" << (i+row_size-1) << "] %" << CSeqNo::incseq(base, (int32_t)i) << ":";
         for (size_t y = 0; y < row_size; ++y)
         {
             os << " " << CellMark(cells, (int)(i+y));
->>>>>>> 3cefedef
         }
         LOGP(pflog.Debug, os.str());
     }
@@ -1970,11 +1953,7 @@
         {
             HLOGC(pflog.Debug, log << "FEC/V: ... [" << i << "] base=%"
                     << pg.base << " TOO EARLY (last=%"
-<<<<<<< HEAD
-                    << CSeqNo::incseq(pg.base, int((sizeCol()-1)*sizeRow()))
-=======
                     << CSeqNo::incseq(pg.base, (int32_t)((sizeCol()-1)*sizeRow()))
->>>>>>> 3cefedef
                     << ")");
             continue;
         }
@@ -1985,11 +1964,7 @@
 
         HLOGC(pflog.Debug, log << "FEC/V: ... [" << i << "] base=%"
                 << pg.base << " - PAST last=%"
-<<<<<<< HEAD
-                << CSeqNo::incseq(pg.base, int((sizeCol()-1)*sizeRow()))
-=======
                 << CSeqNo::incseq(pg.base, (int32_t)((sizeCol()-1)*sizeRow()))
->>>>>>> 3cefedef
                 << " - collecting losses.");
 
         pg.dismissed = true; // mark irrecover already collected
