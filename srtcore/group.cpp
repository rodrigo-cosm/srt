#include <iterator>

#include "api.h"
#include "group.h"

using namespace std;
using namespace srt::sync;
using namespace srt_logging;

// The SRT_DEF_VERSION is defined in core.cpp.
extern const int32_t SRT_DEF_VERSION;

int32_t CUDTGroup::s_tokenGen = 0;

// [[using locked(this->m_GroupLock)]];
bool CUDTGroup::getBufferTimeBase(CUDT*                     forthesakeof,
                                  steady_clock::time_point& w_tb,
                                  bool&                     w_wp,
                                  steady_clock::duration&   w_dr)
{
    CUDT* master = 0;
    for (gli_t gi = m_Group.begin(); gi != m_Group.end(); ++gi)
    {
        CUDT* u = &gi->ps->core();
        if (gi->laststatus != SRTS_CONNECTED)
        {
            HLOGC(gmlog.Debug,
                  log << "getBufferTimeBase: skipping @" << u->m_SocketID
                      << ": not connected, state=" << SockStatusStr(gi->laststatus));
            continue;
        }

        if (u == forthesakeof)
            continue; // skip the member if it's the target itself

        if (!u->m_pRcvBuffer)
            continue; // Not initialized yet

        master = u;
        break; // found
    }

    // We don't have any sockets in the group, so can't get
    // the buffer timebase. This should be then initialized
    // the usual way.
    if (!master)
        return false;

    w_wp = master->m_pRcvBuffer->getInternalTimeBase((w_tb), (w_dr));

    // Sanity check
    if (is_zero(w_tb))
    {
        LOGC(gmlog.Error, log << "IPE: existing previously socket has no time base set yet!");
        return false; // this will enforce initializing the time base normal way
    }
    return true;
}

// [[using locked(this->m_GroupLock)]];
bool CUDTGroup::applyGroupSequences(SRTSOCKET target, int32_t& w_snd_isn, int32_t& w_rcv_isn)
{
    if (m_bConnected) // You are the first one, no need to change.
    {
        IF_HEAVY_LOGGING(string update_reason = "what?");
        // Find a socket that is declared connected and is not
        // the socket that caused the call.
        for (gli_t gi = m_Group.begin(); gi != m_Group.end(); ++gi)
        {
            if (gi->id == target)
                continue;

            CUDT& se = gi->ps->core();
            if (!se.m_bConnected)
                continue;

            // Found it. Get the following sequences:
            // For sending, the sequence that is about to be sent next.
            // For receiving, the sequence of the latest received packet.

            // SndCurrSeqNo is initially set to ISN-1, this next one is
            // the sequence that is about to be stamped on the next sent packet
            // over that socket. Using this field is safer because it is volatile
            // and its affinity is to the same thread as the sending function.

            // NOTE: the groupwise scheduling sequence might have been set
            // already. If so, it means that it was set by either:
            // - the call of this function on the very first conencted socket (see below)
            // - the call to `sendBroadcast` or `sendBackup`
            // In both cases, we want THIS EXACTLY value to be reported
            if (m_iLastSchedSeqNo != -1)
            {
                w_snd_isn = m_iLastSchedSeqNo;
                IF_HEAVY_LOGGING(update_reason = "GROUPWISE snd-seq");
            }
            else
            {
                w_snd_isn = se.m_iSndNextSeqNo;

                // Write it back to the groupwise scheduling sequence so that
                // any next connected socket will take this value as well.
                m_iLastSchedSeqNo = w_snd_isn;
                IF_HEAVY_LOGGING(update_reason = "existing socket not yet sending");
            }

            // RcvCurrSeqNo is increased by one because it happens that at the
            // synchronization moment it's already past reading and delivery.
            // This is redundancy, so the redundant socket is connected at the moment
            // when the other one is already transmitting, so skipping one packet
            // even if later transmitted is less troublesome than requesting a
            // "mistakenly seen as lost" packet.
            w_rcv_isn = CSeqNo::incseq(se.m_iRcvCurrSeqNo);

            HLOGC(gmlog.Debug,
                  log << "applyGroupSequences: @" << target << " gets seq from @" << gi->id << " rcv %" << (w_rcv_isn)
                      << " snd %" << (w_rcv_isn) << " as " << update_reason);
            return false;
        }
    }

    // If the GROUP (!) is not connected, or no running/pending socket has been found.
    // // That is, given socket is the first one.
    // The group data should be set up with its own data. They should already be passed here
    // in the variables.
    //
    // Override the schedule sequence of the group in this case because whatever is set now,
    // it's not valid.

    HLOGC(gmlog.Debug,
          log << "applyGroupSequences: no socket found connected and transmitting, @" << target
              << " not changing sequences, storing snd-seq %" << (w_snd_isn));

    set_currentSchedSequence(w_snd_isn);

    return true;
}

// NOTE: This function is now for DEBUG PURPOSES ONLY.
// Except for presenting the extracted data in the logs, there's no use of it now.
void CUDTGroup::debugMasterData(SRTSOCKET slave)
{
    // Find at least one connection, which is running. Note that this function is called
    // from within a handshake process, so the socket that undergoes this process is at best
    // currently in SRT_GST_PENDING state and it's going to be in SRT_GST_IDLE state at the
    // time when the connection process is done, until the first reading/writing happens.
    ScopedLock cg(m_GroupLock);

    SRTSOCKET mpeer;
    steady_clock::time_point start_time;

    bool found = false;

    for (gli_t gi = m_Group.begin(); gi != m_Group.end(); ++gi)
    {
        if (gi->sndstate == SRT_GST_RUNNING)
        {
            // Found it. Get the socket's peer's ID and this socket's
            // Start Time. Once it's delivered, this can be used to calculate
            // the Master-to-Slave start time difference.
            mpeer = gi->ps->m_PeerID;
            start_time    = gi->ps->core().socketStartTime();
            HLOGC(gmlog.Debug,
                  log << "getMasterData: found RUNNING master @" << gi->id << " - reporting master's peer $" << mpeer
                      << " starting at " << FormatTime(start_time));
            found = true;
            break;
        }
    }

    if (!found)
    {
        // If no running one found, then take the first socket in any other
        // state than broken, except the slave. This is for a case when a user
        // has prepared one link already, but hasn't sent anything through it yet.
        for (gli_t gi = m_Group.begin(); gi != m_Group.end(); ++gi)
        {
            if (gi->sndstate == SRT_GST_BROKEN)
                continue;

            if (gi->id == slave)
                continue;

            // Found it. Get the socket's peer's ID and this socket's
            // Start Time. Once it's delivered, this can be used to calculate
            // the Master-to-Slave start time difference.
            mpeer = gi->ps->core().m_PeerID;
            start_time    = gi->ps->core().socketStartTime();
            HLOGC(gmlog.Debug,
                    log << "getMasterData: found IDLE/PENDING master @" << gi->id << " - reporting master's peer $" << mpeer
                    << " starting at " << FormatTime(start_time));
            found = true;
            break;
        }
    }

    if (!found)
    {
        LOGC(cnlog.Debug, log << CONID() << "NO GROUP MASTER LINK found for group: $" << id());
    }
    else
    {
        // The returned master_st is the master's start time. Calculate the
        // differene time.
        steady_clock::duration master_tdiff = m_tsStartTime - start_time;
        LOGC(cnlog.Debug, log << CONID() << "FOUND GROUP MASTER LINK: peer=$" << mpeer
                << " - start time diff: " << FormatDuration<DUNIT_S>(master_tdiff));
    }
}

// GROUP

std::list<CUDTGroup::SocketData> CUDTGroup::GroupContainer::s_NoList;

CUDTGroup::gli_t CUDTGroup::add(SocketData data)
{
    ScopedLock g(m_GroupLock);

    // Change the snd/rcv state of the group member to PENDING.
    // Default for SocketData after creation is BROKEN, which just
    // after releasing the m_GroupLock could be read and interpreted
    // as broken connection and removed before the handshake process
    // is done.
    data.sndstate = SRT_GST_PENDING;
    data.rcvstate = SRT_GST_PENDING;

    m_Group.push_back(data);
    gli_t end = m_Group.end();
    if (m_iMaxPayloadSize == -1)
    {
        int plsize = data.ps->m_pUDT->OPT_PayloadSize();
        HLOGC(gmlog.Debug,
              log << "CUDTGroup::add: taking MAX payload size from socket @" << data.ps->m_SocketID << ": " << plsize
                  << " " << (plsize ? "(explicit)" : "(unspecified = fallback to 1456)"));
        if (plsize == 0)
            plsize = SRT_LIVE_MAX_PLSIZE;
        // It is stated that the payload size
        // is taken from first, and every next one
        // will get the same.
        m_iMaxPayloadSize = plsize;
    }

    return --end;
}

CUDTGroup::SocketData CUDTGroup::prepareData(CUDTSocket* s)
{
    // This uses default SRT_GST_BROKEN because when the group operation is done,
    // then the SRT_GST_IDLE state automatically turns into SRT_GST_RUNNING. This is
    // recognized as an initial state of the fresh added socket to the group,
    // so some "initial configuration" must be done on it, after which it's
    // turned into SRT_GST_RUNNING, that is, it's treated as all others. When
    // set to SRT_GST_BROKEN, this socket is disregarded. This socket isn't cleaned
    // up, however, unless the status is simultaneously SRTS_BROKEN.

    // The order of operations is then:
    // - add the socket to the group in this "broken" initial state
    // - connect the socket (or get it extracted from accept)
    // - update the socket state (should be SRTS_CONNECTED)
    // - once the connection is established (may take time with connect), set SRT_GST_IDLE
    // - the next operation of send/recv will automatically turn it into SRT_GST_RUNNING
    SocketData sd = {s->m_SocketID, s,
        -1,
        SRTS_INIT, SRT_GST_BROKEN, SRT_GST_BROKEN,
        -1, -1,
        sockaddr_any(), sockaddr_any(),
        false, false, false,
        0.0, // load factor: no load in the beginning
        1.0, // unit load: how much one packet would increase the load
        0 // weight
    };
    return sd;
}

CUDTGroup::CUDTGroup(SRT_GROUP_TYPE gtype)
    : m_pGlobal(&CUDT::s_UDTUnited)
    , m_GroupID(-1)
    , m_PeerGroupID(-1)
    , m_selfManaged(true)
    , m_bSyncOnMsgNo(false)
    , m_type(gtype)
    , m_listener()
    , m_iSndOldestMsgNo(SRT_MSGNO_NONE)
    , m_iSndAckedMsgNo(SRT_MSGNO_NONE)
    , m_uOPT_StabilityTimeout(4*CUDT::COMM_SYN_INTERVAL_US)
    , m_uOPT_PeerIdleTimeout(CUDT::COMM_RESPONSE_TIMEOUT_MS)
    // -1 = "undefined"; will become defined with first added socket
    , m_iMaxPayloadSize(-1)
    , m_bSynRecving(true)
    , m_bSynSending(true)
    , m_bTsbPd(true)
    , m_bTLPktDrop(true)
    , m_iTsbPdDelay_us(0)
    // m_*EID and m_*Epolld fields will be initialized
    // in the constructor body.
    , m_iSndTimeOut(-1)
    , m_iRcvTimeOut(-1)
    , m_tsStartTime()
    , m_tsRcvPeerStartTime()
    , m_RcvBaseSeqNo(SRT_SEQNO_NONE)
    , m_RcvBaseMsgNo(-1)
    , m_bOpened(false)
    , m_bConnected(false)
    , m_bClosing(false)
    , m_iLastSchedSeqNo(SRT_SEQNO_NONE)
    , m_iLastSchedMsgNo(SRT_MSGNO_NONE)
    , m_uBalancingRoll(0)
    , m_RandomCredit(16)
{
    setupMutex(m_GroupLock, "Group");
    setupMutex(m_RcvDataLock, "RcvData");
    setupCond(m_RcvDataCond, "RcvData");
    m_RcvEID = m_pGlobal->m_EPoll.create(&m_RcvEpolld);
    m_SndEID = m_pGlobal->m_EPoll.create(&m_SndEpolld);

    // Set this data immediately during creation before
    // two or more sockets start arguing about it.
    m_iLastSchedSeqNo = CUDT::generateISN();

    // Configure according to type
    switch (gtype)
    {
    case SRT_GTYPE_BROADCAST:
        //m_bSynchOnMsgNo = false;
        m_selfManaged = true;
        break;

    case SRT_GTYPE_BACKUP:
        //m_bSynchOnMsgNo = false;
        m_selfManaged = true;
        break;

    case SRT_GTYPE_BALANCING:
        //m_bSynchOnMsgNo = true;
        m_selfManaged = true;
        m_bSyncOnMsgNo = true;
        m_cbSelectLink.set(this, &CUDTGroup::linkSelect_window_fw);
        break;

    case SRT_GTYPE_MULTICAST:
        //m_bSynchOnMsgNo = false;
        m_selfManaged = false;
        break;

    default:
        break;
    }
}

CUDTGroup::~CUDTGroup()
{
    srt_epoll_release(m_RcvEID);
    srt_epoll_release(m_SndEID);
    releaseMutex(m_GroupLock);
    releaseMutex(m_RcvDataLock);
    releaseCond(m_RcvDataCond);
}

void CUDTGroup::GroupContainer::erase(CUDTGroup::gli_t it)
{
    if (it == m_LastActiveLink)
    {
        if (m_List.empty())
        {
            LOGC(gmlog.Error, log << "IPE: GroupContainer is empty and 'erase' is called on it.");
            return; // this avoids any misunderstandings in iterator checks
        }

        gli_t bb = m_List.begin();
        ++bb;
        if (bb == m_List.end()) // means: m_List.size() == 1
        {
            // One element, this one being deleted, nothing to point to.
            m_LastActiveLink = null();
        }
        else
        {
            // Set the link to the previous element IN THE RING.
            // We have the position pointer.
            // Reverse iterator is automatically decremented.
            std::reverse_iterator<gli_t> rt(m_LastActiveLink);
            if (rt == m_List.rend())
                rt = m_List.rbegin();

            m_LastActiveLink = rt.base();

            // This operation is safe because we know that:
            // - the size of the container is at least 2 (0 and 1 cases are handled above)
            // - if m_LastActiveLink == m_List.begin(), `rt` is shifted to the opposite end.
            --m_LastActiveLink;
        }
    }
    m_List.erase(it);
}

void CUDTGroup::setOpt(SRT_SOCKOPT optName, const void* optval, int optlen)
{
    HLOGC(gmlog.Debug,
            log << "GROUP $" << id() << " OPTION: #" << optName
            << " value:" << FormatBinaryString((uint8_t*)optval, optlen));

    switch (optName)
    {
    case SRTO_RCVSYN:
        m_bSynRecving = cast_optval<bool>(optval, optlen);
        return;

    case SRTO_SNDSYN:
        m_bSynSending = cast_optval<bool>(optval, optlen);
        return;

    case SRTO_SNDTIMEO:
        m_iSndTimeOut = cast_optval<int>(optval, optlen);
        break;

    case SRTO_RCVTIMEO:
        m_iRcvTimeOut = cast_optval<int>(optval, optlen);
        break;

    case SRTO_GROUPSTABTIMEO:
        {
            const int val = cast_optval<int>(optval, optlen);

            // Search if you already have SRTO_PEERIDLETIMEO set
            int                          idletmo = CUDT::COMM_RESPONSE_TIMEOUT_MS;
            vector<ConfigItem>::iterator f =
                find_if(m_config.begin(), m_config.end(), ConfigItem::OfType(SRTO_PEERIDLETIMEO));
            if (f != m_config.end())
            {
                f->get(idletmo); // worst case, it will leave it unchanged.
            }

            if (val >= idletmo)
            {
                LOGC(qmlog.Error,
                        log << "group option: SRTO_GROUPSTABTIMEO(" << val << ") exceeds SRTO_PEERIDLETIMEO(" << idletmo
                        << ")");
                throw CUDTException(MJ_NOTSUP, MN_INVAL, 0);
            }

            m_uOPT_StabilityTimeout = val * 1000;
        }

        break;

        // XXX Currently no socket groups allow any other
        // congestion control mode other than live.
    case SRTO_CONGESTION:
        {
            LOGP(gmlog.Error, "group option: SRTO_CONGESTION is only allowed as 'live' and cannot be changed");
            throw CUDTException(MJ_NOTSUP, MN_INVAL, 0);
        }

        // Other options to be specifically interpreted by group may follow.

    default:
        break;
    }

    // All others must be simply stored for setting on a socket.
    // If the group is already open and any post-option is about
    // to be modified, it must be allowed and applied on all sockets.

    if (m_bOpened)
    {
        // There's at least one socket in the group, so only
        // post-options are allowed.
        if (!std::binary_search(srt_post_opt_list, srt_post_opt_list + SRT_SOCKOPT_NPOST, optName))
        {
            LOGC(gmlog.Error, log << "setsockopt(group): Group is connected, this option can't be altered");
            throw CUDTException(MJ_NOTSUP, MN_ISCONNECTED, 0);
        }

        HLOGC(gmlog.Debug, log << "... SPREADING to existing sockets.");
        // This means that there are sockets already, so apply
        // this option on them.
        ScopedLock gg(m_GroupLock);
        for (gli_t gi = m_Group.begin(); gi != m_Group.end(); ++gi)
        {
            gi->ps->core().setOpt(optName, optval, optlen);
        }
    }

    // Store the option regardless if pre or post. This will apply
    m_config.push_back(ConfigItem(optName, optval, optlen));
}

static bool getOptDefault(SRT_SOCKOPT optname, void* optval, int& w_optlen);

// unfortunately this is required to properly handle th 'default_opt != opt'
// operation in the below importOption. Not required simultaneously operator==.
static bool operator!=(const struct linger& l1, const struct linger& l2)
{
    return l1.l_onoff != l2.l_onoff || l1.l_linger != l2.l_linger;
}

template <class ValueType>
static void importOption(vector<CUDTGroup::ConfigItem>& storage, SRT_SOCKOPT optname, const ValueType& field)
{
    ValueType default_opt      = ValueType();
    int       default_opt_size = sizeof(ValueType);
    ValueType opt              = field;
    if (!getOptDefault(optname, (&default_opt), (default_opt_size)) || default_opt != opt)
    {
        // Store the option when:
        // - no default for this option is found
        // - the option value retrieved from the field is different than default
        storage.push_back(CUDTGroup::ConfigItem(optname, &opt, default_opt_size));
    }
}

// This function is called by the same premises as the CUDT::CUDT(const CUDT&) (copy constructor).
// The intention is to rewrite the part that comprises settings from the socket
// into the group. Note that some of the settings concern group, some others concern
// only target socket, and there are also options that can't be set on a socket.
void CUDTGroup::deriveSettings(CUDT* u)
{
    // !!! IMPORTANT !!!
    //
    // This function shall ONLY be called on a newly created group
    // for the sake of the newly accepted socket from the group-enabled listener,
    // which is lazy-created for the first ever accepted socket.
    // Once the group is created, it should stay with the options
    // state as initialized here, and be changeable only in case when
    // the option is altered on the group.

    // SRTO_RCVSYN
    m_bSynRecving = u->m_bSynRecving;

    // SRTO_SNDSYN
    m_bSynSending = u->m_bSynSending;

    // SRTO_RCVTIMEO
    m_iRcvTimeOut = u->m_iRcvTimeOut;

    // SRTO_SNDTIMEO
    m_iSndTimeOut = u->m_iSndTimeOut;

    // Ok, this really is disgusting, but there's only one way
    // to properly do it. Would be nice to have some more universal
    // connection between an option symbolic name and the internals
    // in CUDT class, but until this is done, since now every new
    // option will have to be handled both in the CUDT::setOpt/getOpt
    // functions, and here as well.

    // This is about moving options from listener to the group,
    // to be potentially replicated on the socket. So both pre
    // and post options apply.

#define IM(option, field) importOption(m_config, option, u->field)

    IM(SRTO_MSS, m_iMSS);
    IM(SRTO_FC, m_iFlightFlagSize);

    // Nonstandard
    importOption(m_config, SRTO_SNDBUF, u->m_iSndBufSize * (u->m_iMSS - CPacket::UDP_HDR_SIZE));
    importOption(m_config, SRTO_RCVBUF, u->m_iRcvBufSize * (u->m_iMSS - CPacket::UDP_HDR_SIZE));

    IM(SRTO_LINGER, m_Linger);
    IM(SRTO_UDP_SNDBUF, m_iUDPSndBufSize);
    IM(SRTO_UDP_RCVBUF, m_iUDPRcvBufSize);
    // SRTO_RENDEZVOUS: impossible to have it set on a listener socket.
    // SRTO_SNDTIMEO/RCVTIMEO: groupwise setting
    IM(SRTO_CONNTIMEO, m_tdConnTimeOut);
    IM(SRTO_DRIFTTRACER, m_bDriftTracer);
    // Reuseaddr: true by default and should only be true.
    IM(SRTO_MAXBW, m_llMaxBW);
    IM(SRTO_INPUTBW, m_llInputBW);
    IM(SRTO_OHEADBW, m_iOverheadBW);
    IM(SRTO_IPTOS, m_iIpToS);
    IM(SRTO_IPTTL, m_iIpTTL);
    IM(SRTO_TSBPDMODE, m_bOPT_TsbPd);
    IM(SRTO_RCVLATENCY, m_iOPT_TsbPdDelay);
    IM(SRTO_PEERLATENCY, m_iOPT_PeerTsbPdDelay);
    IM(SRTO_SNDDROPDELAY, m_iOPT_SndDropDelay);
    IM(SRTO_PAYLOADSIZE, m_zOPT_ExpPayloadSize);
    IM(SRTO_TLPKTDROP, m_bTLPktDrop);
    IM(SRTO_STREAMID, m_sStreamName);
    IM(SRTO_MESSAGEAPI, m_bMessageAPI);
    IM(SRTO_NAKREPORT, m_bRcvNakReport);
    IM(SRTO_MINVERSION, m_lMinimumPeerSrtVersion);
    IM(SRTO_ENFORCEDENCRYPTION, m_bOPT_StrictEncryption);
    IM(SRTO_IPV6ONLY, m_iIpV6Only);
    IM(SRTO_PEERIDLETIMEO, m_iOPT_PeerIdleTimeout);

    // Also set internal value of this option, even if later
    // sockets could be set this value differently.
    m_uOPT_PeerIdleTimeout = u->m_iOPT_PeerIdleTimeout;

    IM(SRTO_GROUPSTABTIMEO, m_uOPT_StabilityTimeout);
    IM(SRTO_PACKETFILTER, m_OPT_PktFilterConfigString);

    importOption(m_config, SRTO_PBKEYLEN, u->m_pCryptoControl->KeyLen());

    // Passphrase is empty by default. Decipher the passphrase and
    // store as passphrase option
    if (u->m_CryptoSecret.len)
    {
        string password((const char*)u->m_CryptoSecret.str, u->m_CryptoSecret.len);
        m_config.push_back(ConfigItem(SRTO_PASSPHRASE, password.c_str(), password.size()));
    }

    IM(SRTO_KMREFRESHRATE, m_uKmRefreshRatePkt);
    IM(SRTO_KMPREANNOUNCE, m_uKmPreAnnouncePkt);

    string cc = u->m_CongCtl.selected_name();
    if (cc != "live")
    {
        m_config.push_back(ConfigItem(SRTO_CONGESTION, cc.c_str(), cc.size()));
    }

    // NOTE: This is based on information extracted from the "semi-copy-constructor" of CUDT class.
    // Here should be handled all things that are options that modify the socket, but not all options
    // are assigned to configurable items.

#undef IM
}

bool CUDTGroup::applyFlags(uint32_t flags, HandshakeSide hsd)
{
    bool synconmsg = IsSet(flags, SRT_GFLAG_SYNCONMSG);

    if (m_type == SRT_GTYPE_BALANCING)
    {
        // We support only TRUE for this flag
        if (!synconmsg)
        {
            HLOGP(gmlog.Debug, "GROUP: Balancing mode implemented only with sync on msgno - overridden request");
            return true; // accept, but override
        }

        // We have this flag set; change it in yourself, if needed.
        if (hsd == HSD_INITIATOR && !m_bSyncOnMsgNo)
        {
            // With this you can change in future the default value to false.
            HLOGP(gmlog.Debug, "GROUP: Balancing requrested msgno-sync, OVERRIDING original setting");
            m_bSyncOnMsgNo = true;
            return true;
        }
    }
    else
    {
        if (synconmsg)
        {
            LOGP(gmlog.Error, "GROUP: non-balancing type requested sync on msgno - IPE/EPE?");
            return false;
        }
    }

    // Ignore the flag anyway. This can change in future versions though.
    return true;
}

template <class Type>
struct Value
{
    static int fill(void* optval, int, Type value)
    {
        // XXX assert size >= sizeof(Type) ?
        *(Type*)optval = value;
        return sizeof(Type);
    }
};

template <>
inline int Value<std::string>::fill(void* optval, int len, std::string value)
{
    if (size_t(len) < value.size())
        return 0;
    memcpy(optval, value.c_str(), value.size());
    return value.size();
}

template <class V>
inline int fillValue(void* optval, int len, V value)
{
    return Value<V>::fill(optval, len, value);
}

static bool getOptDefault(SRT_SOCKOPT optname, void* pw_optval, int& w_optlen)
{
    static const linger def_linger = {1, CUDT::DEF_LINGER_S};
    switch (optname)
    {
    default:
        return false;

#define RD(value)                                                                                                      \
    w_optlen = fillValue((pw_optval), w_optlen, value);                                                                \
    break

    case SRTO_KMSTATE:
    case SRTO_SNDKMSTATE:
    case SRTO_RCVKMSTATE:
        RD(SRT_KM_S_UNSECURED);
    case SRTO_PBKEYLEN:
        RD(16);

    case SRTO_MSS:
        RD(CUDT::DEF_MSS);

    case SRTO_SNDSYN:
        RD(true);
    case SRTO_RCVSYN:
        RD(true);
    case SRTO_ISN:
        RD(SRT_SEQNO_NONE);
    case SRTO_FC:
        RD(CUDT::DEF_FLIGHT_SIZE);

    case SRTO_SNDBUF:
    case SRTO_RCVBUF:
        w_optlen = fillValue((pw_optval), w_optlen, CUDT::DEF_BUFFER_SIZE * (CUDT::DEF_MSS - CPacket::UDP_HDR_SIZE));
        break;

    case SRTO_LINGER:
        RD(def_linger);
    case SRTO_UDP_SNDBUF:
    case SRTO_UDP_RCVBUF:
        RD(CUDT::DEF_UDP_BUFFER_SIZE);
    case SRTO_RENDEZVOUS:
        RD(false);
    case SRTO_SNDTIMEO:
        RD(-1);
    case SRTO_RCVTIMEO:
        RD(-1);
    case SRTO_REUSEADDR:
        RD(true);
    case SRTO_MAXBW:
        RD(int64_t(-1));
    case SRTO_INPUTBW:
        RD(int64_t(-1));
    case SRTO_OHEADBW:
        RD(0);
    case SRTO_STATE:
        RD(SRTS_INIT);
    case SRTO_EVENT:
        RD(0);
    case SRTO_SNDDATA:
        RD(0);
    case SRTO_RCVDATA:
        RD(0);

    case SRTO_IPTTL:
        RD(0);
    case SRTO_IPTOS:
        RD(0);

    case SRTO_SENDER:
        RD(false);
    case SRTO_TSBPDMODE:
        RD(false);
    case SRTO_LATENCY:
    case SRTO_RCVLATENCY:
    case SRTO_PEERLATENCY:
        RD(SRT_LIVE_DEF_LATENCY_MS);
    case SRTO_TLPKTDROP:
        RD(true);
    case SRTO_SNDDROPDELAY:
        RD(-1);
    case SRTO_NAKREPORT:
        RD(true);
    case SRTO_VERSION:
        RD(SRT_DEF_VERSION);
    case SRTO_PEERVERSION:
        RD(0);

    case SRTO_CONNTIMEO:
        RD(-1);
    case SRTO_DRIFTTRACER:
        RD(true);

    case SRTO_MINVERSION:
        RD(0);
    case SRTO_STREAMID:
        RD(std::string());
    case SRTO_CONGESTION:
        RD(std::string());
    case SRTO_MESSAGEAPI:
        RD(true);
    case SRTO_PAYLOADSIZE:
        RD(0);
    }

#undef RD
    return true;
}

void CUDTGroup::getOpt(SRT_SOCKOPT optname, void* pw_optval, int& w_optlen)
{
    // Options handled in group
    switch (optname)
    {
    case SRTO_RCVSYN:
        *(bool*)pw_optval = m_bSynRecving;
        w_optlen          = sizeof(bool);
        return;

    case SRTO_SNDSYN:
        *(bool*)pw_optval = m_bSynSending;
        w_optlen          = sizeof(bool);
        return;

    default:; // pass on
    }

    CUDTSocket* ps = 0;

    {
        // In sockets. All sockets should have all options
        // set the same and should represent the group state
        // well enough. If there are no sockets, just use default.

        // Group lock to protect the container itself.
        // Once a socket is extracted, we state it cannot be
        // closed without the group send/recv function or closing
        // being involved.
        ScopedLock lg(m_GroupLock);
        if (m_Group.empty())
        {
            if (!getOptDefault(optname, (pw_optval), (w_optlen)))
                throw CUDTException(MJ_NOTSUP, MN_INVAL, 0);

            return;
        }

        ps = m_Group.begin()->ps;

        // Release the lock on the group, as it's not necessary,
        // as well as it might cause a deadlock when combined
        // with the others.
    }

    if (!ps)
        throw CUDTException(MJ_NOTSUP, MN_INVAL, 0);

    return ps->core().getOpt(optname, (pw_optval), (w_optlen));
}

struct HaveState : public unary_function<pair<SRTSOCKET, SRT_SOCKSTATUS>, bool>
{
    SRT_SOCKSTATUS s;
    HaveState(SRT_SOCKSTATUS ss)
        : s(ss)
    {
    }
    bool operator()(pair<SRTSOCKET, SRT_SOCKSTATUS> i) const { return i.second == s; }
};

SRT_SOCKSTATUS CUDTGroup::getStatus()
{
    typedef vector<pair<SRTSOCKET, SRT_SOCKSTATUS> > states_t;
    states_t                                         states;

    {
        ScopedLock cg(m_GroupLock);
        for (gli_t gi = m_Group.begin(); gi != m_Group.end(); ++gi)
        {
            switch (gi->sndstate)
            {
                // Check only sndstate. If this machine is ONLY receiving,
                // then rcvstate will turn into SRT_GST_RUNNING, while
                // sndstate will remain SRT_GST_IDLE, but still this may only
                // happen if the socket is connected.
            case SRT_GST_IDLE:
            case SRT_GST_RUNNING:
                states.push_back(make_pair(gi->id, SRTS_CONNECTED));
                break;

            case SRT_GST_BROKEN:
                states.push_back(make_pair(gi->id, SRTS_BROKEN));
                break;

            default: // (pending, or whatever will be added in future)
            {
                SRT_SOCKSTATUS st = m_pGlobal->getStatus(gi->id);
                states.push_back(make_pair(gi->id, st));
            }
            }
        }
    }

    // If at least one socket is connected, the state is connected.
    if (find_if(states.begin(), states.end(), HaveState(SRTS_CONNECTED)) != states.end())
        return SRTS_CONNECTED;

    // Otherwise find at least one socket, which's state isn't broken.
    // If none found, return SRTS_BROKEN.
    states_t::iterator p = find_if(states.begin(), states.end(), not1(HaveState(SRTS_BROKEN)));
    if (p != states.end())
    {
        // Return that state as group state
        return p->second;
    }

    return SRTS_BROKEN;
}

void CUDTGroup::syncWithSocket(const CUDT& core, const HandshakeSide side)
{
    // [[using locked(m_GroupLock)]];

    if (side == HSD_RESPONDER)
    {
        // On the listener side you should synchronize ISN with the incoming
        // socket, which is done immediately after creating the socket and
        // adding it to the group. On the caller side the ISN is defined in
        // the group directly, before any member socket is created.
        set_currentSchedSequence(core.ISN());
    }

    // XXX
    // Might need further investigation as to whether this isn't
    // wrong for some cases. By having this -1 here the value will be
    // laziliy set from the first reading one. It is believed that
    // it covers all possible scenarios, that is:
    //
    // - no readers - no problem!
    // - have some readers and a new is attached - this is set already
    // - connect multiple links, but none has read yet - you'll be the first.
    //
    // Previous implementation used setting to: core.m_iPeerISN
    resetInitialRxSequence();

    // Get the latency (possibly fixed against the opposite side)
    // from the first socket (core.m_iTsbPdDelay_ms),
    // and set it on the current socket.
    set_latency(core.m_iTsbPdDelay_ms * int64_t(1000));
}

void CUDTGroup::close()
{
    // Close all descriptors, then delete the group.

    vector<SRTSOCKET> ids;

    {
        ScopedLock g(m_GroupLock);

        // A non-managed group may only be closed if there are no
        // sockets in the group.

        // XXX Fortunately there are currently no non-self-managed
        // groups, so this error cannot ever happen, but this error
        // has the overall code suggesting that it's about the listener,
        // so either the name should be changed here, or a different code used.
        if (!m_selfManaged && !m_Group.empty())
            throw CUDTException(MJ_NOTSUP, MN_BUSY, 0);

        // Copy the list of IDs into the array.
        for (gli_t ig = m_Group.begin(); ig != m_Group.end(); ++ig)
            ids.push_back(ig->id);
    }

    // Close all sockets with unlocked GroupLock
    for (vector<SRTSOCKET>::iterator i = ids.begin(); i != ids.end(); ++i)
        m_pGlobal->close(*i);

    // Lock the group again to clear the group data
    {
        ScopedLock g(m_GroupLock);

        m_Group.clear();
        m_PeerGroupID = -1;
        // This takes care of the internal part.
        // The external part will be done in Global (CUDTUnited)
    }

    // Release blocked clients
    CSync::lock_signal(m_RcvDataCond, m_RcvDataLock);
}

int CUDTGroup::send(const char* buf, int len, SRT_MSGCTRL& w_mc)
{
    switch (m_type)
    {
    default:
        LOGC(gslog.Error, log << "CUDTGroup::send: not implemented for type #" << m_type);
        throw CUDTException(MJ_SETUP, MN_INVAL, 0);

    case SRT_GTYPE_BROADCAST:
        return sendBroadcast(buf, len, (w_mc));

    case SRT_GTYPE_BACKUP:
        return sendBackup(buf, len, (w_mc));

    case SRT_GTYPE_BALANCING:
        return sendBalancing(buf, len, (w_mc));

        /* to be implemented
    case SRT_GTYPE_MULTICAST:
        return sendMulticast(buf, len, (w_mc));
        */
    }
}

int CUDTGroup::sendBroadcast(const char* buf, int len, SRT_MSGCTRL& w_mc)
{
    // Avoid stupid errors in the beginning.
    if (len <= 0)
    {
        throw CUDTException(MJ_NOTSUP, MN_INVAL, 0);
    }

    // NOTE: This is a "vector of list iterators". Every element here
    // is an iterator to another container.
    // Note that "list" is THE ONLY container in standard C++ library,
    // for which NO ITERATORS ARE INVALIDATED after a node at particular
    // iterator has been removed, except for that iterator itself.
    vector<gli_t> wipeme;
    vector<gli_t> idlers;
    vector<gli_t> pending;

    int32_t curseq = SRT_SEQNO_NONE;

    int rstat = -1;

    int                          stat = 0;
    SRT_ATR_UNUSED CUDTException cx(MJ_SUCCESS, MN_NONE, 0);

    vector<gli_t> sendable;

    ScopedLock guard(m_GroupLock);

    // This simply requires the payload to be sent through every socket in the group
    for (gli_t d = m_Group.begin(); d != m_Group.end(); ++d)
    {
        // Check the socket state prematurely in order not to uselessly
        // send over a socket that is broken.
        CUDT* pu = 0;
        if (d->ps)
            pu = &d->ps->core();

        if (!pu || pu->m_bBroken)
        {
            HLOGC(gslog.Debug,
                  log << "grp/sendBroadcast: socket @" << d->id << " detected +Broken - transit to BROKEN");
            d->sndstate = SRT_GST_BROKEN;
            d->rcvstate = SRT_GST_BROKEN;
        }

        // Check socket sndstate before sending
        if (d->sndstate == SRT_GST_BROKEN)
        {
            HLOGC(gslog.Debug,
                  log << "grp/sendBroadcast: socket in BROKEN state: @" << d->id
                      << ", sockstatus=" << SockStatusStr(d->ps ? d->ps->getStatus() : SRTS_NONEXIST));
            wipeme.push_back(d);
            continue;
        }

        if (d->sndstate == SRT_GST_IDLE)
        {
            SRT_SOCKSTATUS st = SRTS_NONEXIST;
            if (d->ps)
                st = d->ps->getStatus();
            // If the socket is already broken, move it to broken.
            if (int(st) >= int(SRTS_BROKEN))
            {
                HLOGC(gslog.Debug,
                      log << "CUDTGroup::send.$" << id() << ": @" << d->id << " became " << SockStatusStr(st)
                          << ", WILL BE CLOSED.");
                wipeme.push_back(d);
                continue;
            }

            if (st != SRTS_CONNECTED)
            {
                HLOGC(gslog.Debug,
                      log << "CUDTGroup::send. @" << d->id << " is still " << SockStatusStr(st) << ", skipping.");
                pending.push_back(d);
                continue;
            }

            HLOGC(gslog.Debug, log << "grp/sendBroadcast: socket in IDLE state: @" << d->id << " - will activate it");
            // This is idle, we'll take care of them next time
            // Might be that:
            // - this socket is idle, while some NEXT socket is running
            // - we need at least one running socket to work BEFORE activating the idle one.
            // - if ALL SOCKETS ARE IDLE, then we simply activate the first from the list,
            //   and all others will be activated using the ISN from the first one.
            idlers.push_back(d);
            continue;
        }

        if (d->sndstate == SRT_GST_RUNNING)
        {
            HLOGC(gslog.Debug,
                  log << "grp/sendBroadcast: socket in RUNNING state: @" << d->id << " - will send a payload");
            sendable.push_back(d);
            continue;
        }

        HLOGC(gslog.Debug,
              log << "grp/sendBroadcast: socket @" << d->id << " not ready, state: " << StateStr(d->sndstate) << "("
                  << int(d->sndstate) << ") - NOT sending, SET AS PENDING");

        pending.push_back(d);
    }

    vector<Sendstate> sendstates;

    for (vector<gli_t>::iterator snd = sendable.begin(); snd != sendable.end(); ++snd)
    {
        gli_t d   = *snd;
        int   erc = 0; // success
        // Remaining sndstate is SRT_GST_RUNNING. Send a payload through it.
        try
        {
            // This must be wrapped in try-catch because on error it throws an exception.
            // Possible return values are only 0, in case when len was passed 0, or a positive
            // >0 value that defines the size of the data that it has sent, that is, in case
            // of Live mode, equal to 'len'.

            CUDTSocket* ps = d->ps;

            // Lift the group lock for a while, to avoid possible deadlocks.
            InvertedLock ug(m_GroupLock);
            stat = ps->core().sendmsg2(buf, len, (w_mc));
        }
        catch (CUDTException& e)
        {
            cx   = e;
            stat = -1;
            erc  = e.getErrorCode();
        }

        if (stat != -1)
        {
            curseq = w_mc.pktseq;
        }

        const Sendstate cstate = {d, stat, erc};
        sendstates.push_back(cstate);
        d->sndresult  = stat;
        d->laststatus = d->ps->getStatus();
    }

    // Ok, we have attempted to send a payload over all links
    // that are currently in the RUNNING state. We know that at
    // least one is successful if we have non-default curseq value.

    // Here we need to activate all links that are found as IDLE.
    // Some portion of logical exclusions:
    //
    // - sockets that were broken in the beginning are already wiped out
    // - broken sockets are checked first, so they can't be simultaneously idle
    // - idle sockets can't get broken because there's no operation done on them
    // - running sockets are the only one that could change sndstate here
    // - running sockets can either remain running or turn to broken
    // In short: Running and Broken sockets can't become idle,
    // although Running sockets can become Broken.

    // There's no certainty here as to whether at least one link was
    // running and it has successfully performed the operation.
    // Might have even happened that we had 2 running links that
    // got broken and 3 other links so far in idle sndstate that just connected
    // at that very moment. In this case we have 3 idle links to activate,
    // but there is no sequence base to overwrite their ISN with. If this
    // happens, then the first link that should be activated goes with
    // whatever ISN it has, whereas every next idle link should use that
    // exactly ISN.
    //
    // If it has additionally happened that the first link got broken at
    // that very moment of sending, the second one has a chance to succeed
    // and therefore take over the leading role in setting the ISN. If the
    // second one fails, too, then the only remaining idle link will simply
    // go with its own original sequence.
    //
    // On the opposite side the reader should know that the link is inactive
    // so the first received payload activates it. Activation of an idle link
    // means that the very first packet arriving is TAKEN AS A GOOD DEAL, that is,
    // no LOSSREPORT is sent even if the sequence looks like a "jumped over".
    // Only for activated links is the LOSSREPORT sent upon seqhole detection.

    // Now we can go to the idle links and attempt to send the payload
    // also over them.

    // { sendBroadcast_ActivateIdlers
    for (vector<gli_t>::iterator i = idlers.begin(); i != idlers.end(); ++i)
    {
        int   erc     = 0;
        gli_t d       = *i;
        int   lastseq = d->ps->core().schedSeqNo();
        if (curseq != SRT_SEQNO_NONE && curseq != lastseq)
        {
            HLOGC(gslog.Debug,
                  log << "grp/sendBroadcast: socket @" << d->id << ": override snd sequence %" << lastseq << " with %"
                      << curseq << " (diff by " << CSeqNo::seqcmp(curseq, lastseq)
                      << "); SENDING PAYLOAD: " << BufferStamp(buf, len));
            d->ps->core().overrideSndSeqNo(curseq);
        }
        else
        {
            HLOGC(gslog.Debug,
                  log << "grp/sendBroadcast: socket @" << d->id << ": sequence remains with original value: %"
                      << lastseq << "; SENDING PAYLOAD " << BufferStamp(buf, len));
        }

        // Now send and check the status
        // The link could have got broken

        try
        {
            InvertedLock ug(m_GroupLock);
            stat = d->ps->core().sendmsg2(buf, len, (w_mc));
        }
        catch (CUDTException& e)
        {
            cx   = e;
            stat = -1;
            erc  = e.getErrorCode();
        }

        if (stat != -1)
        {
            d->sndstate = SRT_GST_RUNNING;

            // Note: this will override the sequence number
            // for all next iterations in this loop.
            curseq = w_mc.pktseq;
            HLOGC(gslog.Debug,
                  log << "@" << d->id << ":... sending SUCCESSFUL %" << curseq << " MEMBER STATUS: RUNNING");
        }

        d->sndresult  = stat;
        d->laststatus = d->ps->getStatus();

        const Sendstate cstate = {d, stat, erc};
        sendstates.push_back(cstate);
    }

    if (curseq != SRT_SEQNO_NONE)
    {
        HLOGC(gslog.Debug, log << "grp/sendBroadcast: updating current scheduling sequence %" << curseq);
        m_iLastSchedSeqNo = curseq;
    }

    // }

    // { send_CheckBrokenSockets()

    if (!pending.empty())
    {
        HLOGC(gslog.Debug, log << "grp/sendBroadcast: found pending sockets, polling them.");

        // These sockets if they are in pending state, they should be added to m_SndEID
        // at the connecting stage.
        CEPoll::fmap_t sready;

        if (m_SndEpolld->watch_empty())
        {
            // Sanity check - weird pending reported.
            LOGC(gslog.Error,
                 log << "grp/sendBroadcast: IPE: reported pending sockets, but EID is empty - wiping pending!");
            copy(pending.begin(), pending.end(), back_inserter(wipeme));
        }
        else
        {
            {
                InvertedLock ug(m_GroupLock);

                THREAD_PAUSED();
                m_pGlobal->m_EPoll.swait(
                    *m_SndEpolld, sready, 0, false /*report by retval*/); // Just check if anything happened
                THREAD_RESUMED();
            }

            HLOGC(gslog.Debug, log << "grp/sendBroadcast: RDY: " << DisplayEpollResults(sready));

            // sockets in EX: should be moved to wipeme.
            for (vector<gli_t>::iterator i = pending.begin(); i != pending.end(); ++i)
            {
                gli_t d = *i;
                if (CEPoll::isready(sready, d->id, SRT_EPOLL_ERR))
                {
                    HLOGC(gslog.Debug,
                          log << "grp/sendBroadcast: Socket @" << d->id << " reported FAILURE - moved to wiped.");
                    // Failed socket. Move d to wipeme. Remove from eid.
                    wipeme.push_back(d);
                    int no_events = 0;
                    m_pGlobal->m_EPoll.update_usock(m_SndEID, d->id, &no_events);
                }
            }

            // After that, all sockets that have been reported
            // as ready to write should be removed from EID. This
            // will also remove those sockets that have been added
            // as redundant links at the connecting stage and became
            // writable (connected) before this function had a chance
            // to check them.
            m_pGlobal->m_EPoll.clear_ready_usocks(*m_SndEpolld, SRT_EPOLL_CONNECT);
        }
    }

    // Review the wipeme sockets.
    // The reason why 'wipeme' is kept separately to 'broken_sockets' is that
    // it might theoretically happen that ps becomes NULL while the item still exists.
    vector<CUDTSocket*> broken_sockets;

    // delete all sockets that were broken at the entrance
    for (vector<gli_t>::iterator i = wipeme.begin(); i != wipeme.end(); ++i)
    {
        gli_t       d  = *i;
        CUDTSocket* ps = d->ps;
        if (!ps)
        {
            LOGC(gslog.Error,
                 log << "grp/sendBroadcast: IPE: socket NULL at id=" << d->id << " - removing from group list");
            // Closing such socket is useless, it simply won't be found in the map and
            // the internal facilities won't know what to do with it anyway.
            // Simply delete the entry.
            m_Group.erase(d);
            continue;
        }
        broken_sockets.push_back(ps);
    }

    if (!broken_sockets.empty()) // Prevent unlock-lock cycle if no broken sockets found
    {
        // Lift the group lock for a while, to avoid possible deadlocks.
        InvertedLock ug(m_GroupLock);

        for (vector<CUDTSocket*>::iterator x = broken_sockets.begin(); x != broken_sockets.end(); ++x)
        {
            CUDTSocket* ps = *x;
            HLOGC(gslog.Debug,
                  log << "grp/sendBroadcast: BROKEN SOCKET @" << ps->m_SocketID << " - CLOSING AND REMOVING.");

            // NOTE: This does inside: ps->removeFromGroup().
            // After this call, 'd' is no longer valid and *i is singular.
            CUDT::s_UDTUnited.close(ps);
        }
    }

    HLOGC(gslog.Debug, log << "grp/sendBroadcast: - wiped " << wipeme.size() << " broken sockets");

    // We'll need you again.
    wipeme.clear();
    broken_sockets.clear();

    // }

    // { sendBroadcast_CheckBlockedLinks()

    // Alright, we've made an attempt to send a packet over every link.
    // Every operation was done through a non-blocking attempt, so
    // links where sending was blocked have SRT_EASYNCSND error.
    // Links that were successful, have the len value in state.

    // First thing then, find out if at least one link was successful.
    // This might even be one of the idlers only, this doesn't matter.
    // If there were any running links successful, they have set the sequence.
    // If there were only some reactivated idlers successful, the first
    // idler has defined the sequence.

    vector<gli_t> successful, blocked;

    // This iteration of the state will simply
    // qualify the remaining sockets into three categories:
    //
    // - successful (we only need to know if at least one did)
    // - blocked - if none succeeded, but some blocked, POLL & RETRY.
    // - wipeme - sending failed by any other reason than blocking, remove.

    for (vector<Sendstate>::iterator is = sendstates.begin(); is != sendstates.end(); ++is)
    {
        if (is->stat == len)
        {
            HLOGC(gslog.Debug,
                  log << "SEND STATE link [" << (is - sendstates.begin()) << "]: SUCCESSFULLY sent " << len
                      << " bytes");
            // Successful.
            successful.push_back(is->d);
            rstat = is->stat;
            continue;
        }

        // Remaining are only failed. Check if again.
        if (is->code == SRT_EASYNCSND)
        {
            blocked.push_back(is->d);
            continue;
        }

#if ENABLE_HEAVY_LOGGING
        string errmsg = cx.getErrorString();
        LOGC(gslog.Debug,
             log << "SEND STATE link [" << (is - sendstates.begin()) << "]: FAILURE (result:" << is->stat
                 << "): " << errmsg << ". Setting this socket broken status.");
#endif
        // Turn this link broken
        is->d->sndstate = SRT_GST_BROKEN;
    }

    // Good, now let's realize the situation.
    // First, check the most optimistic scenario: at least one link succeeded.

    bool was_blocked    = false;
    bool none_succeeded = false;

    if (!successful.empty())
    {
        // Good. All blocked links are now qualified as broken.
        // You had your chance, but I can't leave you here,
        // there will be no further chance to reattempt sending.
        for (vector<gli_t>::iterator b = blocked.begin(); b != blocked.end(); ++b)
        {
            (*b)->sndstate = SRT_GST_BROKEN;
        }
        blocked.clear();
    }
    else
    {
        none_succeeded = true;
        was_blocked    = !blocked.empty();
    }

    int ercode = 0;

    if (was_blocked)
    {
        m_pGlobal->m_EPoll.update_events(id(), m_sPollID, SRT_EPOLL_OUT, false);
        if (!m_bSynSending)
        {
            throw CUDTException(MJ_AGAIN, MN_WRAVAIL, 0);
        }

        HLOGC(gslog.Debug, log << "grp/sendBroadcast: all blocked, trying to common-block on epoll...");

        // XXX TO BE REMOVED. Sockets should be subscribed in m_SndEID at connecting time
        // (both srt_connect and srt_accept).

        // None was successful, but some were blocked. It means that we
        // haven't sent the payload over any link so far, so we still have
        // a chance to retry.
        int modes = SRT_EPOLL_OUT | SRT_EPOLL_ERR;
        for (vector<gli_t>::iterator b = blocked.begin(); b != blocked.end(); ++b)
        {
            HLOGC(gslog.Debug,
                  log << "Will block on blocked socket @" << (*b)->id << " as only blocked socket remained");
            srt_epoll_add_usock(m_SndEID, (*b)->id, &modes);
        }

        const int blocklen = blocked.size();

        int            blst = 0;
        CEPoll::fmap_t sready;

        {
            // Lift the group lock for a while, to avoid possible deadlocks.
            InvertedLock ug(m_GroupLock);
            HLOGC(gslog.Debug, log << "grp/sendBroadcast: blocking on any of blocked sockets to allow sending");

            // m_iSndTimeOut is -1 by default, which matches the meaning of waiting forever
            THREAD_PAUSED();
            blst = m_pGlobal->m_EPoll.swait(*m_SndEpolld, sready, m_iSndTimeOut);
            THREAD_RESUMED();

            // NOTE EXCEPTIONS:
            // - EEMPTY: won't happen, we have explicitly added sockets to EID here.
            // - XTIMEOUT: will be propagated as this what should be reported to API
            // This is the only reason why here the errors are allowed to be handled
            // by exceptions.
        }

        if (blst == -1)
        {
            int rno;
            ercode = srt_getlasterror(&rno);
        }
        else
        {
            sendable.clear();
            sendstates.clear();
            // Extract gli's from the whole group that have id found in the array.
            for (gli_t dd = m_Group.begin(); dd != m_Group.end(); ++dd)
            {
                int rdev = CEPoll::ready(sready, dd->id);
                if (rdev & SRT_EPOLL_ERR)
                {
                    dd->sndstate = SRT_GST_BROKEN;
                }
                else if (rdev & SRT_EPOLL_OUT)
                    sendable.push_back(dd);
            }

            for (vector<gli_t>::iterator snd = sendable.begin(); snd != sendable.end(); ++snd)
            {
                gli_t d   = *snd;
                int   erc = 0; // success
                // Remaining sndstate is SRT_GST_RUNNING. Send a payload through it.
                try
                {
                    // This must be wrapped in try-catch because on error it throws an exception.
                    // Possible return values are only 0, in case when len was passed 0, or a positive
                    // >0 value that defines the size of the data that it has sent, that is, in case
                    // of Live mode, equal to 'blocklen'.
                    HLOGC(gslog.Debug, log << "grp/sendBroadcast: sending size=" << len << " over @" << d->id
                            << " #" << w_mc.msgno << " %" << w_mc.pktseq
                            << " srctime=" << FormatTime(time_point(w_mc.srctime)));
                    stat = d->ps->core().sendmsg2(buf, blocklen, (w_mc));
                }
                catch (CUDTException& e)
                {
                    cx   = e;
                    stat = -1;
                    erc  = e.getErrorCode();
                }
                if (stat != -1)
                    curseq = w_mc.pktseq;

                const Sendstate cstate = {d, stat, erc};
                sendstates.push_back(cstate);
                d->sndresult  = stat;
                d->laststatus = d->ps->getStatus();
            }

            // This time only check if any were successful.
            // All others are wipeme.
            for (vector<Sendstate>::iterator is = sendstates.begin(); is != sendstates.end(); ++is)
            {
                if (is->stat == blocklen)
                {
                    // Successful.
                    successful.push_back(is->d);
                    rstat          = is->stat;
                    was_blocked    = false;
                    none_succeeded = false;
                    continue;
                }
#if ENABLE_HEAVY_LOGGING
                string errmsg = cx.getErrorString();
                HLOGC(gslog.Debug,
                      log << "... (repeat-waited) sending FAILED (" << errmsg
                          << "). Setting this socket broken status.");
#endif
                // Turn this link broken
                is->d->sndstate = SRT_GST_BROKEN;
            }
        }
    }

    // }

    if (none_succeeded)
    {
        HLOGC(gslog.Debug, log << "grp/sendBroadcast: all links broken (none succeeded to send a payload)");
        m_pGlobal->m_EPoll.update_events(id(), m_sPollID, SRT_EPOLL_OUT, false);
        m_pGlobal->m_EPoll.update_events(id(), m_sPollID, SRT_EPOLL_ERR, true);
        // Reparse error code, if set.
        // It might be set, if the last operation was failed.
        // If any operation succeeded, this will not be executed anyway.
        CodeMajor major = CodeMajor(ercode ? ercode / 1000 : MJ_CONNECTION);
        CodeMinor minor = CodeMinor(ercode ? ercode % 1000 : MN_CONNLOST);

        throw CUDTException(major, minor, 0);
    }

    // Now that at least one link has succeeded, update sending stats.
    m_stats.sent.Update(len);

    // Pity that the blocking mode only determines as to whether this function should
    // block or not, but the epoll flags must be updated regardless of the mode.

    // Now fill in the socket table. Check if the size is enough, if not,
    // then set the pointer to NULL and set the correct size.

    // Note that list::size() is linear time, however this shouldn't matter,
    // as with the increased number of links in the redundancy group the
    // impossibility of using that many of them grows exponentally.
    size_t grpsize = m_Group.size();

    if (w_mc.grpdata_size < grpsize)
    {
        w_mc.grpdata = NULL;
    }

    size_t i = 0;

    bool ready_again = false;
    for (gli_t d = m_Group.begin(); d != m_Group.end(); ++d, ++i)
    {
        if (w_mc.grpdata)
        {
            // Enough space to fill
            copyGroupData(*d, (w_mc.grpdata[i]));
        }

        // We perform this loop anyway because we still need to check if any
        // socket is writable. Note that the group lock will hold any write ready
        // updates that are performed just after a single socket update for the
        // group, so if any socket is actually ready at the moment when this
        // is performed, and this one will result in none-write-ready, this will
        // be fixed just after returning from this function.

        ready_again = ready_again | d->ps->writeReady();
    }
    w_mc.grpdata_size = i;

    if (!ready_again)
    {
        m_pGlobal->m_EPoll.update_events(id(), m_sPollID, SRT_EPOLL_OUT, false);
    }

    return rstat;
}

int CUDTGroup::getGroupData(SRT_SOCKGROUPDATA* pdata, size_t* psize)
{
    if (!psize)
        return CUDT::APIError(MJ_NOTSUP, MN_INVAL);

    ScopedLock gl(m_GroupLock);

    return getGroupDataIn(pdata, psize);
}

int CUDTGroup::getGroupDataIn(SRT_SOCKGROUPDATA* pdata, size_t* psize)
{
    SRT_ASSERT(psize != NULL);
    const size_t size = *psize;
    // Rewrite correct size
    *psize = m_Group.size();

    if (!pdata)
    {
        return 0;
    }

    if (m_Group.size() > size)
    {
        // Not enough space to retrieve the data.
        return CUDT::APIError(MJ_NOTSUP, MN_XSIZE);
    }

    size_t i = 0;
    for (gli_t d = m_Group.begin(); d != m_Group.end(); ++d, ++i)
    {
        copyGroupData(*d, (pdata[i]));
    }

    return m_Group.size();
}

void CUDTGroup::copyGroupData(const CUDTGroup::SocketData& source, SRT_SOCKGROUPDATA& w_target)
{
    w_target.id = source.id;
    memcpy((&w_target.peeraddr), &source.peer, source.peer.size());

    w_target.sockstate = source.laststatus;
    w_target.token = source.token;

    // In the internal structure the member state
    // is one per direction. From the user perspective
    // however it is used either in one direction only,
    // in which case the one direction that is active
    // matters, or in both directions, in which case
    // it will be always either both active or both idle.

    if (source.sndstate == SRT_GST_RUNNING || source.rcvstate == SRT_GST_RUNNING)
    {
        w_target.result      = 0;
        w_target.memberstate = SRT_GST_RUNNING;
    }
    // Stats can differ per direction only
    // when at least in one direction it's ACTIVE.
    else if (source.sndstate == SRT_GST_BROKEN || source.rcvstate == SRT_GST_BROKEN)
    {
        w_target.result      = -1;
        w_target.memberstate = SRT_GST_BROKEN;
    }
    else
    {
        // IDLE or PENDING
        w_target.result      = 0;
        w_target.memberstate = source.sndstate;
    }

    w_target.weight = source.weight;
}

void CUDTGroup::getGroupCount(size_t& w_size, bool& w_still_alive)
{
    ScopedLock gg(m_GroupLock);

    // Note: linear time, but no way to avoid it.
    // Fortunately the size of the redundancy group is even
    // in the craziest possible implementation at worst 4 members long.
    size_t group_list_size = 0;

    // In managed group, if all sockets made a failure, all
    // were removed, so the loop won't even run once. In
    // non-managed, simply no socket found here would have a
    // connected status.
    bool still_alive = false;

    for (gli_t gi = m_Group.begin(); gi != m_Group.end(); ++gi)
    {
        if (gi->laststatus == SRTS_CONNECTED)
        {
            still_alive = true;
        }
        ++group_list_size;
    }

    // If no socket is found connected, don't update any status.
    w_size        = group_list_size;
    w_still_alive = still_alive;
}

void CUDTGroup::fillGroupData(SRT_MSGCTRL&       w_out, // MSGCTRL to be written
                              const SRT_MSGCTRL& in     // MSGCTRL read from the data-providing socket
)
{
    // Preserve the data that will be overwritten by assignment
    SRT_SOCKGROUPDATA* grpdata      = w_out.grpdata;
    size_t             grpdata_size = w_out.grpdata_size;

    w_out = in; // NOTE: This will write NULL to grpdata and 0 to grpdata_size!

    w_out.grpdata      = NULL; // Make sure it's done, for any case
    w_out.grpdata_size = 0;

    // User did not wish to read the group data at all.
    if (!grpdata)
    {
        return;
    }

    int st = getGroupData((grpdata), (&grpdata_size));

    // Always write back the size, no matter if the data were filled.
    w_out.grpdata_size = grpdata_size;

    if (st == SRT_ERROR)
    {
        // Keep NULL in grpdata
        return;
    }

    // Write back original data
    w_out.grpdata = grpdata;
}

struct FLookupSocketWithEvent
{
    CUDTUnited* glob;
    int         evtype;
    FLookupSocketWithEvent(CUDTUnited* g, int event_type)
        : glob(g)
        , evtype(event_type)
    {
    }

    typedef CUDTSocket* result_type;

    pair<CUDTSocket*, bool> operator()(const pair<SRTSOCKET, int>& es)
    {
        CUDTSocket* so = NULL;
        if ((es.second & evtype) == 0)
            return make_pair(so, false);

        so = glob->locateSocket(es.first, glob->ERH_RETURN);
        return make_pair(so, !!so);
    }
};

void CUDTGroup::updateReadState(SRTSOCKET /* not sure if needed */, int32_t sequence)
{
    bool       ready = false;
    ScopedLock lg(m_GroupLock);
    int        seqdiff = 0;

    if (m_RcvBaseSeqNo == SRT_SEQNO_NONE)
    {
        // One socket reported readiness, while no reading operation
        // has ever been done. Whatever the sequence number is, it will
        // be taken as a good deal and reading will be accepted.
        ready = true;
    }
    else if ((seqdiff = CSeqNo::seqcmp(sequence, m_RcvBaseSeqNo)) > 0)
    {
        // Case diff == 1: The very next. Surely read-ready.

        // Case diff > 1:
        // We have an ahead packet. There's one strict condition in which
        // we may believe it needs to be delivered - when KANGAROO->HORSE
        // transition is allowed. Stating that the time calculation is done
        // exactly the same way on every link in the redundancy group, when
        // it came to a situation that a packet from one link is ready for
        // extraction while it has jumped over some packet, it has surely
        // happened due to TLPKTDROP, and if it happened on at least one link,
        // we surely don't have this packet ready on any other link.

        // This might prove not exactly true, especially when at the moment
        // when this happens another link may surprisinly receive this lacking
        // packet, so the situation gets suddenly repaired after this function
        // is called, the only result of it would be that it will really get
        // the very next sequence, even though this function doesn't know it
        // yet, but surely in both cases the situation is the same: the medium
        // is ready for reading, no matter what packet will turn out to be
        // returned when reading is done.

        ready = true;
    }

    // When the sequence number is behind the current one,
    // stating that the readines wasn't checked otherwise, the reading
    // function will not retrieve anything ready to read just by this premise.
    // Even though this packet would have to be eventually extracted (and discarded).

    if (ready)
    {
        m_pGlobal->m_EPoll.update_events(id(), m_sPollID, SRT_EPOLL_IN, true);
    }
}

void CUDTGroup::updateWriteState()
{
    ScopedLock lg(m_GroupLock);
    m_pGlobal->m_EPoll.update_events(id(), m_sPollID, SRT_EPOLL_OUT, true);
}

// The "app reader" version of the reading function.
// This reads the packets from every socket treating them as independent
// and prepared to work with the application. Then packets are sorted out
// by getting the sequence number.
int CUDTGroup::recv(char* buf, int len, SRT_MSGCTRL& w_mc)
{
    // Balancing is a special case when packets are sorted out basing on the
    // message number.
    if (m_type == SRT_GTYPE_BALANCING)
        return recvBalancing(buf, len, (w_mc));

    typedef map<SRTSOCKET, ReadPos>::iterator pit_t;
    // Later iteration over it might be less efficient than
    // by vector, but we'll also often try to check a single id
    // if it was ever seen broken, so that it's skipped.
    set<CUDTSocket*> broken;

    size_t output_size = 0;

    for (;;)
    {
        if (!m_bOpened || !m_bConnected)
        {
            LOGC(grlog.Error,
                 log << boolalpha << "group/recv: ERROR opened=" << m_bOpened << " connected=" << m_bConnected);
            throw CUDTException(MJ_CONNECTION, MN_NOCONN, 0);
        }

        // Check first the ahead packets if you have any to deliver.
        if (m_RcvBaseSeqNo != SRT_SEQNO_NONE && !m_Positions.empty())
        {
            // This function also updates the group sequence pointer.
            ReadPos* pos = checkPacketAhead();
            if (pos)
            {
                if (size_t(len) < pos->packet.size())
                    throw CUDTException(MJ_NOTSUP, MN_XSIZE, 0);

                HLOGC(grlog.Debug,
                      log << "group/recv: delivering AHEAD packet %" << pos->mctrl.pktseq << " #" << pos->mctrl.msgno
                          << ": " << BufferStamp(&pos->packet[0], pos->packet.size()));
                memcpy(buf, &pos->packet[0], pos->packet.size());
                fillGroupData((w_mc), pos->mctrl);
                len = pos->packet.size();
                pos->packet.clear();

                // Update stats as per delivery
                m_stats.recv.Update(len);
                updateAvgPayloadSize(len);

                // We predict to have only one packet ahead, others are pending to be reported by tsbpd.
                // This will be "re-enabled" if the later check puts any new packet into ahead.
                m_pGlobal->m_EPoll.update_events(id(), m_sPollID, SRT_EPOLL_IN, false);

                return len;
            }
        }

        // LINK QUALIFICATION NAMES:
        //
        // HORSE: Correct link, which delivers the very next sequence.
        // Not necessarily this link is currently active.
        //
        // KANGAROO: Got some packets dropped and the sequence number
        // of the packet jumps over the very next sequence and delivers
        // an ahead packet.
        //
        // ELEPHANT: Is not ready to read, while others are, or reading
        // up to the current latest delivery sequence number does not
        // reach this sequence and the link becomes non-readable earlier.

        // The above condition has ruled out one kangaroo and turned it
        // into a horse.

        // Below there's a loop that will try to extract packets. Kangaroos
        // will be among the polled ones because skipping them risks that
        // the elephants will take over the reading. Links already known as
        // elephants will be also polled in an attempt to revitalize the
        // connection that experienced just a short living choking.
        //
        // After polling we attempt to read from every link that reported
        // read-readiness and read at most up to the sequence equal to the
        // current delivery sequence.

        // Links that deliver a packet below that sequence will be retried
        // until they deliver no more packets or deliver the packet of
        // expected sequence. Links that don't have a record in m_Positions
        // and report readiness will be always read, at least to know what
        // sequence they currently stand on.
        //
        // Links that are already known as kangaroos will be polled, but
        // no reading attempt will be done. If after the reading series
        // it will turn out that we have no more horses, the slowest kangaroo
        // will be "upgraded to a horse" (the ahead link with a sequence
        // closest to the current delivery sequence will get its sequence
        // set as current delivered and its recorded ahead packet returned
        // as the read packet).

        // If we find at least one horse, the packet read from that link
        // will be delivered. All other link will be just ensured update
        // up to this sequence number, or at worst all available packets
        // will be read. In this case all kangaroos remain kangaroos,
        // until the current delivery sequence m_RcvBaseSeqNo will be lifted
        // to the sequence recorded for these links in m_Positions,
        // during the next time ahead check, after which they will become
        // horses.

#if ENABLE_HEAVY_LOGGING
        std::ostringstream ds;
        ds << "E(" << m_RcvEID << ") ";
#define HCLOG(expr) expr
#else
#define HCLOG(x)                                                                                                       \
    if (false)                                                                                                         \
    {                                                                                                                  \
    }
#endif

        bool   still_alive = false;
        size_t size        = 0;

        // You can't lock the whole group for that
        // action because this will result in a deadlock.
        // Prepare first the list of sockets to be added as connect-pending
        // and as read-ready, then unlock the group, and then add them to epoll.
        vector<SRTSOCKET> read_ready, connect_pending;

        {
            HLOGC(grlog.Debug, log << "group/recv: Reviewing member sockets to epoll-add (locking)");
            ScopedLock glock(m_GroupLock);
            for (gli_t gi = m_Group.begin(); gi != m_Group.end(); ++gi)
            {
                ++size; // list::size loops over all elements anyway, so this hits two birds with one stone
                if (gi->laststatus == SRTS_CONNECTING)
                {
                    HCLOG(ds << "@" << gi->id << "<pending> ");
                    /*
                       connect_pending.push_back(gi->id);
                     */

                    continue; // don't read over a failed or pending socket
                }

                if (gi->laststatus >= SRTS_BROKEN)
                {
                    broken.insert(gi->ps);
                }

                if (broken.count(gi->ps))
                {
                    HCLOG(ds << "@" << gi->id << "<broken> ");
                    continue;
                }

                if (gi->laststatus != SRTS_CONNECTED)
                {
                    HCLOG(ds << "@" << gi->id << "<unstable:" << SockStatusStr(gi->laststatus) << "> ");
                    // Sockets in this state are ignored. We are waiting until it
                    // achieves CONNECTING state, then it's added to write.
                    // Or gets broken and closed in the next step.
                    continue;
                }

                still_alive = true;

                // Don't skip packets that are ahead because if we have a situation
                // that all links are either "elephants" (do not report read readiness)
                // and "kangaroos" (have already delivered an ahead packet) then
                // omiting kangaroos will result in only elephants to be polled for
                // reading. Due to the strict timing requirements and ensurance that
                // TSBPD on every link will result in exactly the same delivery time
                // for a packet of given sequence, having an elephant and kangaroo in
                // one cage means that the elephant is simply a broken or half-broken
                // link (the data are not delivered, but it will get repaired soon,
                // enough for SRT to maintain the connection, but it will still drop
                // packets that didn't arrive in time), in both cases it may
                // potentially block the reading for an indefinite time, while
                // simultaneously a kangaroo might be a link that got some packets
                // dropped, but then it's still capable to deliver packets on time.

                // Note that gi->id might be a socket that was previously being polled
                // on write, when it's attempting to connect, but now it's connected.
                // This will update the socket with the new event set.

                read_ready.push_back(gi->id);
                HCLOG(ds << "@" << gi->id << "[READ] ");
            }
        }

        int read_modes = SRT_EPOLL_IN | SRT_EPOLL_ERR;

        /* Done at the connecting stage so that it won't be missed.

           int connect_modes = SRT_EPOLL_OUT | SRT_EPOLL_ERR;
           for (vector<SRTSOCKET>::iterator i = connect_pending.begin(); i != connect_pending.end(); ++i)
           {
           srt_epoll_add_usock(m_RcvEID, *i, &connect_modes);
           }

           AND this below additionally for sockets that were so far pending connection,
           will be now "upgraded" to readable sockets. The epoll adding function for a
           socket that already is in the eid container will only change the poll flags,
           but will not re-add it, that is, event reports that are both in old and new
           flags will survive the operation.

         */

        for (vector<SRTSOCKET>::iterator i = read_ready.begin(); i != read_ready.end(); ++i)
        {
            srt_epoll_add_usock(m_RcvEID, *i, &read_modes);
        }

        HLOGC(grlog.Debug, log << "group/recv: " << ds.str() << " --> EPOLL/SWAIT");
#undef HCLOG

        if (!still_alive)
        {
            LOGC(grlog.Error, log << "group/recv: all links broken");
            throw CUDTException(MJ_CONNECTION, MN_NOCONN, 0);
        }

        // Here we need to make an additional check.
        // There might be a possibility that all sockets that
        // were added to the reader group, are ahead. At least
        // surely we don't have a situation that any link contains
        // an ahead-read subsequent packet, because GroupCheckPacketAhead
        // already handled that case.
        //
        // What we can have is that every link has:
        // - no known seq position yet (is not registered in the position map yet)
        // - the position equal to the latest delivered sequence
        // - the ahead position

        // Now the situation is that we don't have any packets
        // waiting for delivery so we need to wait for any to report one.

        // XXX We support blocking mode only at the moment.
        // The non-blocking mode would need to simply check the readiness
        // with only immediate report, and read-readiness would have to
        // be done in background.

        // Poll on this descriptor until reading is available, indefinitely.
        CEPoll::fmap_t sready;

        // In blocking mode, use m_iRcvTimeOut, which's default value -1
        // means to block indefinitely, also in swait().
        // In non-blocking mode use 0, which means to always return immediately.
        int timeout = m_bSynRecving ? m_iRcvTimeOut : 0;
        THREAD_PAUSED();
        int nready  = m_pGlobal->m_EPoll.swait(*m_RcvEpolld, sready, timeout, false /*report by retval*/);
        THREAD_RESUMED();

        HLOGC(grlog.Debug, log << "group/recv: RDY: " << DisplayEpollResults(sready));

        if (nready == 0)
        {
            // This can only happen when 0 is passed as timeout and none is ready.
            // And 0 is passed only in non-blocking mode. So this is none ready in
            // non-blocking mode.
            throw CUDTException(MJ_AGAIN, MN_RDAVAIL, 0);
        }

        // Handle sockets of pending connection and with errors.

        // Nice to have something like:

        // broken = FilterIf(sready, [] (auto s)
        //                   { return s.second == SRT_EPOLL_ERR && (auto cs = g->locateSocket(s.first, ERH_RETURN))
        //                          ? {cs, true}
        //                          : {nullptr, false}
        //                   });

        FilterIf(
            /*FROM*/ sready.begin(),
            sready.end(),
            /*TO*/ std::inserter(broken, broken.begin()),
            /*VIA*/ FLookupSocketWithEvent(m_pGlobal, SRT_EPOLL_ERR));

        // Ok, now we need to have some extra qualifications:
        // 1. If a socket has no registry yet, we read anyway, just
        // to notify the current position. We read ONLY ONE PACKET this time,
        // we'll worry later about adjusting it to the current group sequence
        // position.
        // 2. If a socket is already position ahead, DO NOT read from it, even
        // if it is ready.

        // The state of things whether we were able to extract the very next
        // sequence will be simply defined by the fact that `output` is nonempty.

        int32_t next_seq = m_RcvBaseSeqNo;

        // If this set is empty, it won't roll even once, therefore output
        // will be surely empty. This will be checked then same way as when
        // reading from every socket resulted in error.

        for (CEPoll::fmap_t::const_iterator i = sready.begin(); i != sready.end(); ++i)
        {
            if (i->second & SRT_EPOLL_ERR)
                continue; // broken already

            if ((i->second & SRT_EPOLL_IN) == 0)
                continue; // not ready for reading

            // Check if this socket is in aheads
            // If so, don't read from it, wait until the ahead is flushed.
            SRTSOCKET   id = i->first;
            CUDTSocket* ps = m_pGlobal->locateSocket(id); // exception would interrupt it (SANITY)
            ReadPos*    p  = NULL;
            pit_t       pe = m_Positions.find(id);
            if (pe != m_Positions.end())
            {
                p = &pe->second;

                // Possible results of comparison:
                // x < 0: the sequence is in the past, the socket should be adjusted FIRST
                // x = 0: the socket should be ready to get the exactly next packet
                // x = 1: the case is already handled by GroupCheckPacketAhead.
                // x > 1: AHEAD. DO NOT READ.
                int seqdiff = CSeqNo::seqcmp(p->mctrl.pktseq, m_RcvBaseSeqNo);
                if (seqdiff > 1)
                {
                    HLOGC(grlog.Debug,
                          log << "group/recv: EPOLL: @" << id << " %" << p->mctrl.pktseq << " AHEAD %" << m_RcvBaseSeqNo
                              << ", not reading.");
                    continue;
                }
            }
            else
            {
                // The position is not known, so get the position on which
                // the socket is currently standing.
                pair<pit_t, bool> ee = m_Positions.insert(make_pair(id, ReadPos(ps->core().m_iRcvLastSkipAck, type())));
                p                    = &(ee.first->second);
                HLOGC(grlog.Debug,
                      log << "group/recv: EPOLL: @" << id << " %" << p->mctrl.pktseq << " NEW SOCKET INSERTED");
            }

            // Read from this socket stubbornly, until:
            // - reading is no longer possible (AGAIN)
            // - the sequence difference is >= 1

            for (;;)
            {
                SRT_MSGCTRL mctrl = srt_msgctrl_default;

                // Read the data into the user's buffer. This is an optimistic
                // prediction that we'll read the right data. This will be overwritten
                // by "more correct data" if found more appropriate later. But we have to
                // copy these data anyway anywhere, even if they need to fall on the floor later.
                int stat;
                if (output_size)
                {
                    // We have already the data, so this must fall on the floor
                    char lostbuf[SRT_LIVE_MAX_PLSIZE];
                    stat = ps->core().receiveMessage((lostbuf), SRT_LIVE_MAX_PLSIZE, (mctrl), CUDTUnited::ERH_RETURN);
                    HLOGC(grlog.Debug,
                          log << "group/recv: @" << id << " IGNORED data with %" << mctrl.pktseq << " #" << mctrl.msgno
                              << ": " << (stat <= 0 ? "(NOTHING)" : BufferStamp(lostbuf, stat)));
                    if (stat > 0)
                    {
                        m_stats.recvDiscard.Update(stat);
                    }
                }
                else
                {
                    stat = ps->core().receiveMessage((buf), len, (mctrl), CUDTUnited::ERH_RETURN);
                    HLOGC(grlog.Debug,
                          log << "group/recv: @" << id << " EXTRACTED data with %" << mctrl.pktseq << " #"
                              << mctrl.msgno << ": " << (stat <= 0 ? "(NOTHING)" : BufferStamp(buf, stat)));
                }
                if (stat == 0)
                {
                    HLOGC(grlog.Debug, log << "group/recv: SPURIOUS epoll, ignoring");
                    // This is returned in case of "again". In case of errors, we have SRT_ERROR.
                    // Do not treat this as spurious, just stop reading.
                    break;
                }

                if (stat == SRT_ERROR)
                {
                    HLOGC(grlog.Debug, log << "group/recv: @" << id << ": " << srt_getlasterror_str());
                    broken.insert(ps);
                    break;
                }

                // NOTE: checks against m_RcvBaseSeqNo and decisions based on it
                // must NOT be done if m_RcvBaseSeqNo is SRT_SEQNO_NONE, which
                // means that we are about to deliver the very first packet and we
                // take its sequence number as a good deal.

                // The order must be:
                // - check discrepancy
                // - record the sequence
                // - check ordering.
                // The second one must be done always, but failed discrepancy
                // check should exclude the socket from any further checks.
                // That's why the common check for m_RcvBaseSeqNo != SRT_SEQNO_NONE can't
                // embrace everything below.

                // We need to first qualify the sequence, just for a case
                if (m_RcvBaseSeqNo != SRT_SEQNO_NONE && abs(m_RcvBaseSeqNo - mctrl.pktseq) > CSeqNo::m_iSeqNoTH)
                {
                    // This error should be returned if the link turns out
                    // to be the only one, or set to the group data.
                    // err = SRT_ESECFAIL;
                    LOGC(grlog.Error,
                         log << "group/recv: @" << id << ": SEQUENCE DISCREPANCY: base=%" << m_RcvBaseSeqNo
                             << " vs pkt=%" << mctrl.pktseq << ", setting ESECFAIL");
                    broken.insert(ps);
                    break;
                }

                // Rewrite it to the state for a case when next reading
                // would not succeed. Do not insert the buffer here because
                // this is only required when the sequence is ahead; for that
                // it will be fixed later.
                p->mctrl.pktseq = mctrl.pktseq;

                if (m_RcvBaseSeqNo != SRT_SEQNO_NONE)
                {
                    // Now we can safely check it.
                    int seqdiff = CSeqNo::seqcmp(mctrl.pktseq, m_RcvBaseSeqNo);

                    if (seqdiff <= 0)
                    {
                        HLOGC(grlog.Debug,
                              log << "group/recv: @" << id << " %" << mctrl.pktseq << " #" << mctrl.msgno
                                  << " BEHIND base=%" << m_RcvBaseSeqNo << " - discarding");
                        // The sequence is recorded, the packet has to be discarded.
                        // That's all.
                        continue;
                    }

                    // Now we have only two possibilities:
                    // seqdiff == 1: The very next sequence, we want to read and return the packet.
                    // seqdiff > 1: The packet is ahead - record the ahead packet, but continue with the others.

                    if (seqdiff > 1)
                    {
                        HLOGC(grlog.Debug,
                              log << "@" << id << " %" << mctrl.pktseq << " #" << mctrl.msgno << " AHEAD base=%"
                                  << m_RcvBaseSeqNo);
                        p->packet.assign(buf, buf + stat);
                        p->mctrl = mctrl;
                        break; // Don't read from that socket anymore.
                    }
                }

                // We have seqdiff = 1, or we simply have the very first packet
                // which's sequence is taken as a good deal. Update the sequence
                // and record output.

                if (output_size)
                {
                    HLOGC(grlog.Debug,
                          log << "group/recv: @" << id << " %" << mctrl.pktseq << " #" << mctrl.msgno << " REDUNDANT");
                    break;
                }

                HLOGC(grlog.Debug,
                      log << "group/recv: @" << id << " %" << mctrl.pktseq << " #" << mctrl.msgno << " DELIVERING");
                output_size = stat;
                fillGroupData((w_mc), mctrl);

                // Update stats as per delivery
                m_stats.recv.Update(output_size);
                updateAvgPayloadSize(output_size);

                // Record, but do not update yet, until all sockets are handled.
                next_seq = mctrl.pktseq;
                break;
            }
        }

#if ENABLE_HEAVY_LOGGING
        if (!broken.empty())
        {
            std::ostringstream brks;
            for (set<CUDTSocket*>::iterator b = broken.begin(); b != broken.end(); ++b)
                brks << "@" << (*b)->m_SocketID << " ";
            LOGC(grlog.Debug, log << "group/recv: REMOVING BROKEN: " << brks.str());
        }
#endif

        // Now remove all broken sockets from aheads, if any.
        // Even if they have already delivered a packet.
        for (set<CUDTSocket*>::iterator di = broken.begin(); di != broken.end(); ++di)
        {
            CUDTSocket* ps = *di;
            m_Positions.erase(ps->m_SocketID);
            m_pGlobal->close(ps);
        }

        if (broken.size() >= size) // This > is for sanity check
        {
            // All broken
            HLOGC(grlog.Debug, log << "group/recv: All sockets broken");
            m_pGlobal->m_EPoll.update_events(id(), m_sPollID, SRT_EPOLL_ERR, true);

            throw CUDTException(MJ_CONNECTION, MN_CONNLOST, 0);
        }

        // May be required to be re-read.
        broken.clear();

        if (output_size)
        {
            // We have extracted something, meaning that we have the sequence shift.
            // Update it now and don't do anything else with the sockets.

            // Sanity check
            if (next_seq == SRT_SEQNO_NONE)
            {
                LOGP(grlog.Error, "IPE: next_seq not set after output extracted!");

                // This should never happen, but the only way to keep the code
                // safe an recoverable is to use the incremented sequence. By
                // leaving the sequence as is there's a risk of hangup.
                // Not doing it in case of SRT_SEQNO_NONE as it would make a valid %0.
                if (m_RcvBaseSeqNo != SRT_SEQNO_NONE)
                    m_RcvBaseSeqNo = CSeqNo::incseq(m_RcvBaseSeqNo);
            }
            else
            {
                m_RcvBaseSeqNo = next_seq;
            }

            ReadPos* pos = checkPacketAhead();
            if (!pos)
            {
                // Don't clear the read-readinsess state if you have a packet ahead because
                // if you have, the next read call will return it.
                m_pGlobal->m_EPoll.update_events(id(), m_sPollID, SRT_EPOLL_IN, false);
            }

            HLOGC(grlog.Debug,
                  log << "group/recv: successfully extracted packet size=" << output_size << " - returning");
            return output_size;
        }

        HLOGC(grlog.Debug, log << "group/recv: NOT extracted anything - checking for a need to kick kangaroos");

        // Check if we have any sockets left :D

        // Here we surely don't have any more HORSES,
        // only ELEPHANTS and KANGAROOS. Qualify them and
        // attempt to at least take advantage of KANGAROOS.

        // In this position all links are either:
        // - updated to the current position
        // - updated to the newest possible possition available
        // - not yet ready for extraction (not present in the group)

        // If we haven't extracted the very next sequence position,
        // it means that we might only have the ahead packets read,
        // that is, the next sequence has been dropped by all links.

        if (!m_Positions.empty())
        {
            // This might notify both lingering links, which didn't
            // deliver the required sequence yet, and links that have
            // the sequence ahead. Review them, and if you find at
            // least one packet behind, just wait for it to be ready.
            // Use again the waiting function because we don't want
            // the general waiting procedure to skip others.
            set<SRTSOCKET> elephants;

            // const because it's `typename decltype(m_Positions)::value_type`
            pair<const SRTSOCKET, ReadPos>* slowest_kangaroo = 0;

            for (pit_t rp = m_Positions.begin(); rp != m_Positions.end(); ++rp)
            {
                // NOTE that m_RcvBaseSeqNo in this place wasn't updated
                // because we haven't successfully extracted anything.
                int seqdiff = CSeqNo::seqcmp(rp->second.mctrl.pktseq, m_RcvBaseSeqNo);
                if (seqdiff < 0)
                {
                    elephants.insert(rp->first);
                }
                // If seqdiff == 0, we have a socket ON TRACK.
                else if (seqdiff > 0)
                {
                    // If there's already a slowest_kangaroo, seqdiff decides if this one is slower.
                    // Otherwise it is always slower by having no competition.
                    seqdiff = slowest_kangaroo
                                  ? CSeqNo::seqcmp(slowest_kangaroo->second.mctrl.pktseq, rp->second.mctrl.pktseq)
                                  : 1;
                    if (seqdiff > 0)
                    {
                        slowest_kangaroo = &*rp;
                    }
                }
            }

            // Note that if no "slowest_kangaroo" was found, it means
            // that we don't have kangaroos.
            if (slowest_kangaroo)
            {
                // We have a slowest kangaroo. Elephants must be ignored.
                // Best case, they will get revived, worst case they will be
                // soon broken.
                //
                // As we already have the packet delivered by the slowest
                // kangaroo, we can simply return it.

                // Check how many were skipped and add them to the stats
                const int32_t jump = (CSeqNo(slowest_kangaroo->second.mctrl.pktseq) - CSeqNo(m_RcvBaseSeqNo)) - 1;
                if (jump > 0)
                {
                    m_stats.recvDrop.UpdateTimes(jump, avgRcvPacketSize());
                }

                m_RcvBaseSeqNo    = slowest_kangaroo->second.mctrl.pktseq;
                vector<char>& pkt = slowest_kangaroo->second.packet;
                if (size_t(len) < pkt.size())
                    throw CUDTException(MJ_NOTSUP, MN_XSIZE, 0);

                HLOGC(grlog.Debug,
                      log << "@" << slowest_kangaroo->first << " KANGAROO->HORSE %"
                          << slowest_kangaroo->second.mctrl.pktseq << " #" << slowest_kangaroo->second.mctrl.msgno
                          << ": " << BufferStamp(&pkt[0], pkt.size()));

                memcpy(buf, &pkt[0], pkt.size());
                fillGroupData((w_mc), slowest_kangaroo->second.mctrl);
                len = pkt.size();
                pkt.clear();

                // Update stats as per delivery
                m_stats.recv.Update(len);
                updateAvgPayloadSize(len);

                // It is unlikely to have a packet ahead because usually having one packet jumped-ahead
                // clears the possibility of having aheads at all.
                // XXX Research if this is possible at all; if it isn't, then don't waste time on
                // looking for it.
                ReadPos* pos = checkPacketAhead();
                if (!pos)
                {
                    // Don't clear the read-readinsess state if you have a packet ahead because
                    // if you have, the next read call will return it.
                    m_pGlobal->m_EPoll.update_events(id(), m_sPollID, SRT_EPOLL_IN, false);
                }
                return len;
            }

            HLOGC(grlog.Debug,
                  log << "group/recv: "
                      << (elephants.empty() ? "NO LINKS REPORTED ANY FRESHER PACKET." : "ALL LINKS ELEPHANTS.")
                      << " Re-polling.");
        }
        else
        {
            HLOGC(grlog.Debug, log << "group/recv: POSITIONS EMPTY - Re-polling.");
        }
    }
}

CUDTGroup::ReadPos* CUDTGroup::checkPacketAhead()
{
    typedef map<SRTSOCKET, ReadPos>::iterator pit_t;
    ReadPos*                                  out = 0;

    // This map no longer maps only ahead links.
    // Here are all links, and whether ahead, it's defined by the sequence.
    for (pit_t i = m_Positions.begin(); i != m_Positions.end(); ++i)
    {
        // i->first: socket ID
        // i->second: ReadPos { sequence, packet }
        // We are not interested with the socket ID because we
        // aren't going to read from it - we have the packet already.
        ReadPos& a = i->second;

        const int seqdiff = CSeqNo::seqcmp(a.mctrl.pktseq, m_RcvBaseSeqNo);
        if (seqdiff == 1)
        {
            // The very next packet. Return it.
            // XXX SETTING THIS ONE IS PROBABLY A BUG.
            m_RcvBaseSeqNo = a.mctrl.pktseq;
            HLOGC(grlog.Debug,
                  log << "group/recv: Base %" << m_RcvBaseSeqNo << " ahead delivery POSSIBLE %" << a.mctrl.pktseq << "#"
                      << a.mctrl.msgno << " from @" << i->first << ")");
            out = &a;
        }
        else if (seqdiff < 1 && !a.packet.empty())
        {
            HLOGC(grlog.Debug,
                  log << "group/recv: @" << i->first << " dropping collected ahead %" << a.mctrl.pktseq << "#"
                      << a.mctrl.msgno << " with base %" << m_RcvBaseSeqNo);
            a.packet.clear();
        }
        // In case when it's >1, keep it in ahead
    }

    return out;
}

CUDTGroup::ReadPos* CUDTGroup::checkPacketAheadMsgno()
{
    typedef map<SRTSOCKET, ReadPos>::iterator pit_t;
    ReadPos* out = 0;

    // This map no longer maps only ahead links.
    // Here are all links, and whether ahead, it's defined by the sequence.
    for (pit_t i = m_Positions.begin(); i != m_Positions.end(); ++i)
    {
        // i->first: socket ID
        // i->second: ReadPos { sequence, packet }
        // We are not interested with the socket ID because we
        // aren't going to read from it - we have the packet already.
        ReadPos& a = i->second;

        int ndiff = MsgNo(a.mctrl.msgno) - MsgNo(m_RcvBaseMsgNo);

        if (ndiff == 1)
        {
            // The very next packet. Return it.
            HLOGC(grlog.Debug, log << "group/recvBalancing/checkPacketAhead: Base: #" << m_RcvBaseMsgNo << " ahead delivery POSSIBLE #"
                    << a.mctrl.msgno << " from @" << i->first);
            out = &a;
        }
        else if (ndiff < 1 && !a.packet.empty())
        {
            HLOGC(grlog.Debug, log << "group/recvBalancing/checkPacketAhead: @" << i->first << " dropping collected ahead #"
                    << a.mctrl.msgno << " with base #" << m_RcvBaseMsgNo);
            a.packet.clear();
        }
        // In case when it's >1, keep it in ahead
    }

    return out;
}

const char* CUDTGroup::StateStr(CUDTGroup::GroupState st)
{
    static const char* const states[] = {"PENDING", "IDLE", "RUNNING", "BROKEN"};
    static const size_t      size     = Size(states);
    static const char* const unknown  = "UNKNOWN";
    if (size_t(st) < size)
        return states[st];
    return unknown;
}

void CUDTGroup::synchronizeDrift(CUDT* cu, steady_clock::duration udrift, steady_clock::time_point newtimebase)
{
    ScopedLock glock(m_GroupLock);

    bool wrap_period = false;

    bool anycheck = false;

    for (gli_t gi = m_Group.begin(); gi != m_Group.end(); ++gi)
    {
        // Skip non-connected; these will be synchronized when ready
        if (gi->laststatus != SRTS_CONNECTED)
            continue;

        // Skip the entity that has reported this
        if (cu == gi->ps->m_pUDT)
            continue;

        steady_clock::time_point this_timebase;
        steady_clock::duration   this_udrift(0);
        bool wrp = gi->ps->m_pUDT->m_pRcvBuffer->getInternalTimeBase((this_timebase), (this_udrift));

        udrift                                   = std::min(udrift, this_udrift);
        steady_clock::time_point new_newtimebase = std::min(newtimebase, this_timebase);
        if (new_newtimebase != newtimebase)
        {
            wrap_period = wrp;
        }
        newtimebase = new_newtimebase;
        anycheck    = true;
    }

    if (!anycheck)
    {
        HLOGC(grlog.Debug, log << "GROUP: synch uDRIFT NOT DONE, no other links");
        return;
    }

    HLOGC(grlog.Debug,
          log << "GROUP: synch uDRIFT=" << FormatDuration(udrift) << " TB=" << FormatTime(newtimebase) << "("
              << (wrap_period ? "" : "NO ") << "wrap period)");

    // Now that we have the minimum timebase and drift calculated, apply this to every link,
    // INCLUDING THE REPORTER.

    for (gli_t gi = m_Group.begin(); gi != m_Group.end(); ++gi)
    {
        // Skip non-connected; these will be synchronized when ready
        if (gi->laststatus != SRTS_CONNECTED)
            continue;

        gi->ps->m_pUDT->m_pRcvBuffer->applyGroupDrift(newtimebase, wrap_period, udrift);
    }
}

void CUDTGroup::bstatsSocket(CBytePerfMon* perf, bool clear)
{
    if (!m_bConnected)
        throw CUDTException(MJ_CONNECTION, MN_NOCONN, 0);
    if (m_bClosing)
        throw CUDTException(MJ_CONNECTION, MN_CONNLOST, 0);

    const steady_clock::time_point currtime = steady_clock::now();

    memset(perf, 0, sizeof *perf);

    ScopedLock gg(m_GroupLock);

    perf->msTimeStamp = count_milliseconds(currtime - m_tsStartTime);

    perf->pktSentUnique = m_stats.sent.local.pkts;
    perf->pktRecvUnique = m_stats.recv.local.pkts;
    perf->pktRcvDrop    = m_stats.recvDrop.local.pkts;

    perf->byteSentUnique = m_stats.sent.local.fullBytes();
    perf->byteRecvUnique = m_stats.recv.local.fullBytes();
    perf->byteRcvDrop    = m_stats.recvDrop.local.fullBytes();

    perf->pktSentUniqueTotal = m_stats.sent.total.pkts;
    perf->pktRecvUniqueTotal = m_stats.recv.total.pkts;
    perf->pktRcvDropTotal    = m_stats.recvDrop.total.pkts;

    perf->byteSentUniqueTotal = m_stats.sent.total.fullBytes();
    perf->byteRecvUniqueTotal = m_stats.recv.total.fullBytes();
    perf->byteRcvDropTotal    = m_stats.recvDrop.total.fullBytes();

    const double interval = static_cast<double>(count_microseconds(currtime - m_stats.tsLastSampleTime));
    perf->mbpsSendRate    = double(perf->byteSent) * 8.0 / interval;
    perf->mbpsRecvRate    = double(perf->byteRecv) * 8.0 / interval;

    perf->countBreak = m_stats.countBreak.local;
    perf->countActivate = m_stats.countActivate.local;
    perf->countEager = m_stats.countEager.local;
    perf->countSilence = m_stats.countSilence.local;

    perf->countBreakTotal = m_stats.countBreak.total;
    perf->countActivateTotal = m_stats.countActivate.total;
    perf->countEagerTotal = m_stats.countEager.total;
    perf->countSilenceTotal = m_stats.countSilence.total;

    if (clear)
    {
        m_stats.reset();
    }
}

// For sorting group members by priority

struct FPriorityOrder
{
    // returned true = "elements are in the right order"
    static bool check(uint16_t preceding, uint16_t succeeding)
    {
        return preceding > succeeding;
    }

    typedef CUDTGroup::gli_t gli_t;

    bool operator()(gli_t preceding, gli_t succeeding)
    {
        return check(preceding->weight, succeeding->weight);
    }
};

bool CUDTGroup::send_CheckIdle(const gli_t d, vector<gli_t>& w_wipeme, vector<gli_t>& w_pending)
{
    SRT_SOCKSTATUS st = SRTS_NONEXIST;
    if (d->ps)
        st = d->ps->getStatus();
    // If the socket is already broken, move it to broken.
    if (int(st) >= int(SRTS_BROKEN))
    {
        HLOGC(gslog.Debug,
              log << "CUDTGroup::send.$" << id() << ": @" << d->id << " became " << SockStatusStr(st)
                  << ", WILL BE CLOSED.");
        w_wipeme.push_back(d);
        return false;
    }

    if (st != SRTS_CONNECTED)
    {
        HLOGC(gslog.Debug, log << "CUDTGroup::send. @" << d->id << " is still " << SockStatusStr(st) << ", skipping.");
        w_pending.push_back(d);
        return false;
    }

    return true;
}

void CUDTGroup::sendBackup_CheckIdleTime(gli_t w_d)
{
    // Check if it was fresh set as idle, we had to wait until its sender
    // buffer gets empty so that we can make sure that KEEPALIVE will be the
    // really last sent for longer time.
    CUDT& u = w_d->ps->core();
    if (!is_zero(u.m_tsTmpActiveTime))
    {
        CSndBuffer* b = u.m_pSndBuffer;
        if (b && b->getCurrBufSize() == 0)
        {
            HLOGC(gslog.Debug,
                  log << "grp/sendBackup: FRESH IDLE LINK reached empty buffer - setting permanent and KEEPALIVE");
            u.m_tsTmpActiveTime = steady_clock::time_point();

            // Send first immediate keepalive. The link is to be turn to IDLE
            // now so nothing will be sent to it over time and it will start
            // getting KEEPALIVES since now. Send the first one now to increase
            // probability that the link will be recognized as IDLE on the
            // reception side ASAP.
            int32_t arg = 1;
            w_d->ps->m_pUDT->sendCtrl(UMSG_KEEPALIVE, &arg);

            m_stats.countSilence.Update(1);
        }
    }
}

bool CUDTGroup::sendBackup_CheckRunningStability(const gli_t d, const time_point currtime, bool& w_restored)
{
    CUDT& u = d->ps->core();
    // This link might be unstable, check its responsiveness status
    // NOTE: currtime - last_rsp_time: we believe this value will be always positive as
    // the Tk clock is believed to be monotonic. The resulting value

    // IMPORTANT: the socket could be potentially updated IN THE MEANTIME in another
    // thread AFTER (!!!) currtime has been read, but BEFORE (!!!) this value us used
    // for calculation - which could make the difference negative.
    // There's no way to avoid it because it would require making a mutex-locking for
    // updating the m_tsLastRspTime field. This is useless because avoiding the
    // negative value is relatively easy, while introducing a mutex would only add a
    // deadlock risk and performance degradation.

    bool is_unstable = false;

    HLOGC(gslog.Debug,
          log << "grp/sendBackup: CHECK STABLE: @" << d->id
              << ": TIMEDIFF {response= " << FormatDuration<DUNIT_MS>(currtime - u.m_tsLastRspTime)
              << " ACK=" << FormatDuration<DUNIT_MS>(currtime - u.m_tsLastRspAckTime) << " activation="
              << (!is_zero(u.m_tsTmpActiveTime) ? FormatDuration<DUNIT_MS>(currtime - u.m_tsTmpActiveTime) : "PAST")
              << " unstable="
              << (!is_zero(u.m_tsUnstableSince) ? FormatDuration<DUNIT_MS>(currtime - u.m_tsUnstableSince) : "NEVER")
              << "}");

    if (currtime > u.m_tsLastRspTime)
    {
        // The last response predates the start of this function, look at the difference
        steady_clock::duration td_responsive = currtime - u.m_tsLastRspTime;

        IF_HEAVY_LOGGING(string source = "heard");

        bool check_stability = true;

        if (!is_zero(u.m_tsTmpActiveTime) && u.m_tsTmpActiveTime < currtime)
        {
            // The link is temporary-activated. Calculate then since the activation time.

            // Check the last received ACK time first. This time is initialized with 'now'
            // at the CUDT::open call, so you can't count on the trap zero time here, but
            // it's still possible to check if activation time predates the ACK time. Things
            // are here in the following possible order:
            //
            // - ACK time (old because defined at open)
            // - Response time (old because the time of received handshake or keepalive counts)
            // ... long time nothing ...
            // - Activation time.
            //
            // If we have this situation, we have to wait for at least one ACK that is
            // newer than activation time. However, if in this situation we have a fresh
            // response, that is:
            //
            // - ACK time
            // ...
            // - Activation time
            // - Response time (because a Keepalive had a caprice to come accidentally after sending)
            //
            // We still wait for a situation that there's at least one ACK that is newer than activation.

            // As we DO have activation time, we need to check if there's at least
            // one ACK newer than activation, that is, td_acked < td_active
            if (u.m_tsLastRspAckTime < u.m_tsTmpActiveTime)
            {
                check_stability = false;
                HLOGC(gslog.Debug,
                      log << "grp/sendBackup: link @" << d->id
                          << " activated after ACK, "
                             "not checking for stability");
            }
            else
            {
                u.m_tsTmpActiveTime = steady_clock::time_point();
            }
        }

        if (check_stability && count_microseconds(td_responsive) > m_uOPT_StabilityTimeout)
        {
            if (is_zero(u.m_tsUnstableSince))
            {
                HLOGC(gslog.Debug,
                      log << "grp/sendBackup: socket NEW UNSTABLE: @" << d->id << " last " << source << " "
                          << FormatDuration(td_responsive) << " > " << m_uOPT_StabilityTimeout
                          << " (stability timeout)");
                // The link seems to have missed two ACKs already.
                // Qualify this link as unstable
                // Notify that it has been seen so since now
                u.m_tsUnstableSince = currtime;
            }

            is_unstable = true;
        }
    }

    w_restored = false;
    if (!is_unstable)
    {
        bool restored = !is_zero(u.m_tsUnstableSince);
        // If stability is ok, but unstable-since was set before, reset it.
        HLOGC(gslog.Debug,
              log << "grp/sendBackup: link STABLE: @" << d->id
                  << (restored? " - RESTORED" : " - CONTINUED"));

        u.m_tsUnstableSince = steady_clock::time_point();
        is_unstable         = false;
        w_restored = restored;
    }

#if ENABLE_HEAVY_LOGGING
    // Could be set above
    if (is_unstable)
    {
        HLOGC(gslog.Debug,
              log << "grp/sendBackup: link UNSTABLE for " << FormatDuration(currtime - u.m_tsUnstableSince) << " : @"
                  << d->id << " - will send a payload");
    }
    else
    {
        HLOGC(gslog.Debug, log << "grp/sendBackup: socket in RUNNING state: @" << d->id << " - will send a payload");
    }
#endif

    return !is_unstable;
}

bool CUDTGroup::sendBackup_CheckSendStatus(gli_t                                    d,
                                           const steady_clock::time_point& currtime ATR_UNUSED,
                                           const int                                stat,
                                           const int                                erc,
                                           const int32_t                            lastseq,
                                           const int32_t                            pktseq,
                                           CUDT&                                    w_u,
                                           int32_t&                                 w_curseq,
                                           vector<gli_t>&                           w_parallel,
                                           int&                                     w_final_stat,
                                           set<uint16_t>&                           w_sendable_pri,
                                           size_t&                                  w_nsuccessful,
                                           bool&                                    w_is_nunstable)
{
    bool none_succeeded = true;

    if (stat != -1)
    {
        if (w_curseq == SRT_SEQNO_NONE)
        {
            w_curseq = pktseq;
        }
        else if (w_curseq != lastseq)
        {
            // We believe that all running links use the same seq.
            // But we can do some sanity check.
            LOGC(gslog.Error,
                 log << "grp/sendBackup: @" << w_u.m_SocketID << ": IPE: another running link seq discrepancy: %"
                     << lastseq << " vs. previous %" << w_curseq << " - fixing");

            // Override must be done with a sequence number greater by one.

            // Example:
            //
            // Link 1 before sending: curr=1114, next=1115
            // After sending it reports pktseq=1115
            //
            // Link 2 before sending: curr=1110, next=1111 (->lastseq before sending)
            // THIS CHECK done after sending:
            //  -- w_curseq(1115) != lastseq(1111)
            //
            // NOW: Link 1 after sending is:
            // curr=1115, next=1116
            //
            // The value of w_curseq here = 1115, while overrideSndSeqNo
            // calls setInitialSndSeq(seq), which sets:
            // - curr = seq - 1
            // - next = seq
            //
            // So, in order to set curr=1115, next=1116
            // this must set to 1115+1.

            w_u.overrideSndSeqNo(CSeqNo::incseq(w_curseq));
        }

        // If this link is already found as unstable,
        // do not add it to the "w_parallel", as all links out
        // of these "w_parallels" will be later tried to be
        // shrunk to 1. Out of all links currently running we need
        // only 1 link STABLE, and we allow any nymber of unstable
        // links.

        if (is_zero(w_u.m_tsUnstableSince))
        {
            w_parallel.push_back(d);
        }
        else
        {
            HLOGC(gslog.Debug,
                  log << "grp/sendBackup: Link @" << w_u.m_SocketID << " still UNSTABLE for "
                      << FormatDuration(currtime - w_u.m_tsUnstableSince) << ", not counting as w_parallel");
        }

        // State it as succeeded, though. We don't know if the link
        // is broken until we get the connection broken confirmation,
        // and the instability state may wear off next time.
        none_succeeded = false;
        w_final_stat   = stat;
        ++w_nsuccessful;
        w_sendable_pri.insert(d->weight);
    }
    else if (erc == SRT_EASYNCSND)
    {
        HLOGC(gslog.Debug, log << "grp/sendBackup: Link @" << w_u.m_SocketID << " DEEMED UNSTABLE (not ready to send)");
        w_is_nunstable = true;
    }

    return none_succeeded;
}

void CUDTGroup::sendBackup_Buffering(const char* buf, const int len, int32_t& w_curseq, SRT_MSGCTRL& w_mc)
{
    // This is required to rewrite into currentSchedSequence() property
    // as this value will be used as ISN when a new link is connected.
    int32_t oldest_buffer_seq = SRT_SEQNO_NONE;

    if (w_curseq != SRT_SEQNO_NONE)
    {
        HLOGC(gslog.Debug, log << "grp/sendBackup: successfully sent over running link, ADDING TO BUFFER.");

        // Note: the sequence number that was used to send this packet should be
        // recorded here.
        oldest_buffer_seq = addMessageToBuffer(buf, len, (w_mc));
    }
    else
    {
        // We have to predict, which sequence number would have
        // to be placed on the packet about to be sent now. To
        // maintain consistency:

        // 1. If there are any packets in the sender buffer,
        //    get the sequence of the last packet, increase it.
        //    This must be done even if this contradicts the ISN
        //    of all idle links because otherwise packets will get
        //    discrepancy.
        if (!m_SenderBuffer.empty())
        {
            BufferedMessage& m = m_SenderBuffer.back();
            w_curseq           = CSeqNo::incseq(m.mc.pktseq);

            // Set also this sequence to the current w_mc
            w_mc.pktseq = w_curseq;

            // XXX may need tighter revision when message mode is allowed
            w_mc.msgno        = ++MsgNo(m.mc.msgno);
            oldest_buffer_seq = addMessageToBuffer(buf, len, (w_mc));
        }

        // Note that if buffer is empty and w_curseq is (still) SRT_SEQNO_NONE,
        // it will have to try to send first in order to extract the data.

        // Note that if w_curseq is still SRT_SEQNO_NONE at this point, it means
        // that we have the case of the very first packet sending.
        // Otherwise there would be something in the buffer already.
    }

    if (oldest_buffer_seq != SRT_SEQNO_NONE)
        m_iLastSchedSeqNo = oldest_buffer_seq;
}

size_t CUDTGroup::sendBackup_CheckNeedActivate(const vector<gli_t>&          idlers,
                                             const char*                   buf,
                                             const int                     len,
                                             bool&                         w_none_succeeded,
                                             SRT_MSGCTRL&                  w_mc,
                                             int32_t&                      w_curseq,
                                             int32_t&                      w_final_stat,
                                             CUDTException&                w_cx,
                                             vector<Sendstate>&            w_sendstates,
                                             vector<gli_t>&                w_parallel,
                                             vector<gli_t>&                w_wipeme,
                                             const string& activate_reason ATR_UNUSED)
{
    int stat = -1;

    // If we have no stable links, activate one of idle links.

    HLOGC(gslog.Debug,
          log << "grp/sendBackup: " << activate_reason << ", trying to activate an idle link (" << idlers.size()
              << " available)");

    size_t nactive = 0;

    for (vector<gli_t>::const_iterator i = idlers.begin(); i != idlers.end(); ++i)
    {
        int   erc = 0;
        gli_t d   = *i;

        // Now send and check the status
        // The link could have got broken

        try
        {
            if (w_curseq == SRT_SEQNO_NONE)
            {
                // This marks the fact that the given here packet
                // could not be sent over any link. This includes the
                // situation of sending the very first packet after connection.

                HLOGC(gslog.Debug,
                      log << "grp/sendBackup: ... trying @" << d->id << " - sending the VERY FIRST message");
                InvertedLock ug(m_GroupLock);
                stat = d->ps->core().sendmsg2(buf, len, (w_mc));
                if (stat != -1)
                {
                    // This will be no longer used, but let it stay here.
                    // It's because if this is successful, no other links
                    // will be tried.
                    w_curseq = w_mc.pktseq;
                    addMessageToBuffer(buf, len, (w_mc));
                }
            }
            else
            {
                HLOGC(gslog.Debug,
                      log << "grp/sendBackup: ... trying @" << d->id << " - resending " << m_SenderBuffer.size()
                          << " collected messages...");
                // Note: this will set the currently required packet
                // because it has been just freshly added to the sender buffer
                stat = sendBackupRexmit(d->ps->core(), (w_mc));
            }
            ++nactive;
        }
        catch (CUDTException& e)
        {
            // This will be propagated from internal sendmsg2 call,
            // but that's ok - we want this sending interrupted even in half.
            w_cx = e;
            stat = -1;
            erc  = e.getErrorCode();
        }

        d->sndresult  = stat;
        d->laststatus = d->ps->getStatus();

        const Sendstate cstate = {d, stat, erc};
        w_sendstates.push_back(cstate);

        if (stat != -1)
        {
            if (d->sndstate != SRT_GST_RUNNING)
            {
                steady_clock::time_point currtime = steady_clock::now();
                d->ps->core().m_tsTmpActiveTime   = currtime;
                HLOGC(gslog.Debug,
                      log << "@" << d->id << ":... sending SUCCESSFUL #" << w_mc.msgno
                          << " LINK ACTIVATED (pri: " << d->weight << ").");
            }
            else
            {
                LOGC(gslog.Warn,
                     log << "@" << d->id << ":... sending SUCCESSFUL #" << w_mc.msgno
                         << " LINK ACTIVATED (pri: " << d->weight << ").");
                m_stats.countActivate.Update(1);
            }
            // Note: this will override the sequence number
            // for all next iterations in this loop.
            d->sndstate = SRT_GST_RUNNING;

            if (is_zero(d->ps->core().m_tsUnstableSince))
            {
                w_parallel.push_back(d);
            }
            else
            {
                HLOGC(gslog.Debug,
                      log << "grp/sendBackup: Link @" << d->id << " (idle) UNSTABLE, not counting as parallel");
            }
            w_none_succeeded = false;
            w_final_stat     = stat;

            // We've activated the link, so that's enough.
            break;
        }

        // Failure - move to broken those that could not be activated
        bool isblocked SRT_ATR_UNUSED = true;
        if (erc != SRT_EASYNCSND)
        {
            isblocked = false;
            w_wipeme.push_back(d);
        }

        // If we found a blocked link, leave it alone, however
        // still try to send something over another link

        HLOGC(gslog.Debug,
              log << "@" << d->id << " FAILED (" << (isblocked ? "blocked" : "ERROR")
                  << "), trying to activate another link.");
    }

    return nactive;
}

void CUDTGroup::send_CheckPendingSockets(const vector<gli_t>& pending, vector<gli_t>& w_wipeme)
{
    // If we have at least one stable link, then select a link that have the
    // highest priority and silence the rest.

    // Note: If we have one stable link, this is the situation we need.
    // If we have no stable links at all, there's nothing we can do anyway.
    // The freshly activated previously idle links don't count because we
    // just started them and we can't determine their stability. At least if
    // we have one link that is stable and the freshly activated link is actually
    // stable too, we'll check this next time.
    //
    if (!pending.empty())
    {
        HLOGC(gslog.Debug, log << "grp/send*: found pending sockets, polling them.");

        // These sockets if they are in pending state, they should be added to m_SndEID
        // at the connecting stage.
        CEPoll::fmap_t sready;

        if (m_SndEpolld->watch_empty())
        {
            // Sanity check - weird pending reported.
            LOGC(gslog.Error, log << "grp/send*: IPE: reported pending sockets, but EID is empty - wiping pending!");
            copy(pending.begin(), pending.end(), back_inserter(w_wipeme));
        }
        else
        {
            // Some sockets could have been closed in the meantime.
            if (m_SndEpolld->watch_empty())
                throw CUDTException(MJ_CONNECTION, MN_CONNLOST, 0);

            {
                InvertedLock ug(m_GroupLock);
                m_pGlobal->m_EPoll.swait(
                    *m_SndEpolld, sready, 0, false /*report by retval*/); // Just check if anything happened
            }

            HLOGC(gslog.Debug, log << "grp/send*: RDY: " << DisplayEpollResults(sready));

            // sockets in EX: should be moved to w_wipeme.
            for (vector<gli_t>::const_iterator i = pending.begin(); i != pending.end(); ++i)
            {
                gli_t d = *i;
                if (CEPoll::isready(sready, d->id, SRT_EPOLL_ERR))
                {
                    HLOGC(gslog.Debug, log << "grp/send*: Socket @" << d->id << " reported FAILURE - moved to wiped.");
                    // Failed socket. Move d to w_wipeme. Remove from eid.
                    w_wipeme.push_back(d);
                    int no_events = 0;
                    m_pGlobal->m_EPoll.update_usock(m_SndEID, d->id, &no_events);
                }
            }

            // After that, all sockets that have been reported
            // as ready to write should be removed from EID. This
            // will also remove those sockets that have been added
            // as redundant links at the connecting stage and became
            // writable (connected) before this function had a chance
            // to check them.
            m_pGlobal->m_EPoll.clear_ready_usocks(*m_SndEpolld, SRT_EPOLL_OUT);
        }
    }
}

void CUDTGroup::send_CloseBrokenSockets(vector<gli_t>& w_wipeme)
{
    // Review the w_wipeme sockets.
    // The reason why 'w_wipeme' is kept separately to 'broken_sockets' is that
    // it might theoretically happen that ps becomes NULL while the item still exists.
    vector<CUDTSocket*> broken_sockets;

    // delete all sockets that were broken at the entrance
    for (vector<gli_t>::iterator i = w_wipeme.begin(); i != w_wipeme.end(); ++i)
    {
        gli_t       d  = *i;
        CUDTSocket* ps = d->ps;
        if (!ps)
        {
            LOGC(gslog.Error,
                 log << "grp/sendBackup: IPE: socket NULL at id=" << d->id << " - removing from group list");
            // Closing such socket is useless, it simply won't be found in the map and
            // the internal facilities won't know what to do with it anyway.
            // Simply delete the entry.
            m_Group.erase(d);
            continue;
        }
        broken_sockets.push_back(ps);
    }

    if (!broken_sockets.empty()) // Prevent unlock-lock cycle if no broken sockets found
    {
        // Lift the group lock for a while, to avoid possible deadlocks.
        InvertedLock ug(m_GroupLock);

        for (vector<CUDTSocket*>::iterator x = broken_sockets.begin(); x != broken_sockets.end(); ++x)
        {
            CUDTSocket* ps = *x;
            HLOGC(gslog.Debug,
                  log << "grp/sendBackup: BROKEN SOCKET @" << ps->m_SocketID << " - CLOSING AND REMOVING.");

            // NOTE: This does inside: ps->removeFromGroup().
            // After this call, 'd' is no longer valid and *i is singular.
            CUDT::s_UDTUnited.close(ps);
            m_stats.countBreak.Update(1);
        }
    }

    HLOGC(gslog.Debug, log << "grp/sendBackup: - wiped " << w_wipeme.size() << " broken sockets");

    // We'll need you again.
    w_wipeme.clear();
}

struct FByOldestActive
{
    typedef CUDTGroup::gli_t gli_t;
    bool operator()(gli_t a, gli_t b)
    {
        CUDT& x = a->ps->core();
        CUDT& y = b->ps->core();

        return x.m_tsTmpActiveTime < y.m_tsTmpActiveTime;
    }
};

void CUDTGroup::sendBackup_CheckParallelLinks(const vector<gli_t>& unstable,
                                              vector<gli_t>&       w_parallel,
                                              int&                 w_final_stat,
                                              bool&                w_none_succeeded,
                                              SRT_MSGCTRL&         w_mc,
                                              CUDTException&       w_cx)
{
    // In contradiction to broadcast sending, backup sending must check
    // the blocking state in total first. We need this information through
    // epoll because we didn't use all sockets to send the data hence the
    // blocked socket information would not be complete.

    // Don't do this check if sending has succeeded over at least one
    // stable link. This procedure is to wait for at least one write-ready
    // link.
    //
    // If sending succeeded also over at least one unstable link (you only have
    // unstable links and none other or others just got broken), continue sending
    // anyway.

#if ENABLE_HEAVY_LOGGING
    // Potential problem to be checked in developer mode
    for (vector<gli_t>::iterator p = w_parallel.begin(); p != w_parallel.end(); ++p)
    {
        if (std::find(unstable.begin(), unstable.end(), *p) != unstable.end())
        {
            LOGC(gslog.Debug,
                    log << "grp/sendBackup: IPE: parallel links enclose unstable link @" << (*p)->ps->m_SocketID);
        }
    }
#endif

    // This procedure is for a case when the packet could not be sent
    // over any link (hence "none succeeded"), but there are some unstable
    // links and no parallel links. We need to WAIT for any of the links
    // to become available for sending.
    if (w_parallel.empty() && !unstable.empty() && w_none_succeeded)
    {
        HLOGC(gslog.Debug, log << "grp/sendBackup: no parallel links and "
                << unstable.size() << " unstable links - checking...");

        // Note: GroupLock is set already, skip locks and checks
        getGroupDataIn((w_mc.grpdata), (&w_mc.grpdata_size));
        m_pGlobal->m_EPoll.update_events(id(), m_sPollID, SRT_EPOLL_OUT, false);
        m_pGlobal->m_EPoll.update_events(id(), m_sPollID, SRT_EPOLL_ERR, true);

        if (m_SndEpolld->watch_empty())
        {
            // wipeme wiped, pending sockets checked, it can only mean that
            // all sockets are broken.
            HLOGC(gslog.Debug, log << "grp/sendBackup: epolld empty - all sockets broken?");
            throw CUDTException(MJ_CONNECTION, MN_CONNLOST, 0);
        }

        if (!m_bSynSending)
        {
            HLOGC(gslog.Debug, log << "grp/sendBackup: non-blocking mode - exit with no-write-ready");
            throw CUDTException(MJ_AGAIN, MN_WRAVAIL, 0);
        }
        // Here is the situation that the only links left here are:
        // - those that failed to send (already closed and wiped out)
        // - those that got blockade on sending

        // At least, there was so far no socket through which we could
        // successfully send anything.

        // As a last resort in this situation, try to wait for any links
        // remaining in the group to become ready to write.

        CEPoll::fmap_t sready;
        int            brdy;

        // This keeps the number of links that existed at the entry.
        // Simply notify all dead links, regardless as to whether the number
        // of group members decreases below. If the number of corpses reaches
        // this number, consider the group connection broken.
        size_t nlinks = m_Group.size();
        size_t ndead  = 0;

RetryWaitBlocked:
        {
            // Some sockets could have been closed in the meantime.
            if (m_SndEpolld->watch_empty())
            {
                HLOGC(gslog.Debug, log << "grp/sendBackup: no more sendable sockets - group broken");
                throw CUDTException(MJ_CONNECTION, MN_CONNLOST, 0);
            }

            InvertedLock ug(m_GroupLock);
            HLOGC(gslog.Debug,
                    log << "grp/sendBackup: swait call to get at least one link alive up to " << m_iSndTimeOut << "us");
            THREAD_PAUSED();
            brdy = m_pGlobal->m_EPoll.swait(*m_SndEpolld, (sready), m_iSndTimeOut);
            THREAD_RESUMED();

            if (brdy == 0) // SND timeout exceeded
            {
                throw CUDTException(MJ_AGAIN, MN_WRAVAIL, 0);
            }

            HLOGC(gslog.Debug, log << "grp/sendBackup: swait exited with " << brdy << " ready sockets:");

            // Check if there's anything in the "error" section.
            // This must be cleared here before the lock on group is set again.
            // (This loop will not fire neither once if no failed sockets found).
            for (CEPoll::fmap_t::const_iterator i = sready.begin(); i != sready.end(); ++i)
            {
                if (i->second & SRT_EPOLL_ERR)
<<<<<<< HEAD
                    continue; // broken already

                if ((i->second & SRT_EPOLL_IN) == 0)
                    continue; // not ready for reading

                // Check if this socket is in aheads
                // If so, don't read from it, wait until the ahead is flushed.
                SRTSOCKET   id = i->first;
                CUDTSocket* s  = m_pGlobal->locateSocket(id);
                if (s)
                {
                    HLOGC(gslog.Debug,
                            log << "grp/sendBackup: swait/ex on @" << (id)
                            << " while waiting for any writable socket - CLOSING");
                    CUDT::s_UDTUnited.close(s);
                    m_stats.countBreak.Update(1);
                }
                else
=======
>>>>>>> f8b100f0
                {
                    SRTSOCKET   id = i->first;
                    CUDTSocket* s  = m_pGlobal->locateSocket(id);
                    if (s)
                    {
                        HLOGC(gslog.Debug,
                                log << "grp/sendBackup: swait/ex on @" << (id)
                                << " while waiting for any writable socket - CLOSING");
                        CUDT::s_UDTUnited.close(s);
                    }
                    else
                    {
                        HLOGC(gslog.Debug, log << "grp/sendBackup: swait/ex on @" << (id) << " - WAS DELETED IN THE MEANTIME");
                    }

                    ++ndead;
                }
            }
            HLOGC(gslog.Debug, log << "grp/sendBackup: swait/?close done, re-acquiring GroupLock");
        }

        if (brdy == -1 || ndead >= nlinks)
        {
            LOGC(gslog.Error,
                    log << "grp/sendBackup: swait=>" << brdy << " nlinks=" << nlinks << " ndead=" << ndead
                    << " - looxlike all links broken");
            m_pGlobal->m_EPoll.update_events(id(), m_sPollID, SRT_EPOLL_OUT, false);
            m_pGlobal->m_EPoll.update_events(id(), m_sPollID, SRT_EPOLL_ERR, true);
            // You can safely throw here - nothing to fill in when all sockets down.
            // (timeout was reported by exception in the swait call).
            throw CUDTException(MJ_CONNECTION, MN_CONNLOST, 0);
        }

        // Ok, now check if we have at least one write-ready.
        // Note that the procedure of activation of a new link in case of
        // no stable links found embraces also rexmit-sending and status
        // check as well, including blocked status.

        // Find which one it was. This is so rare case that we can
        // suffer linear search.

        int nwaiting = 0;
        int nactivated ATR_UNUSED = 0;
        int stat     = -1;
        for (gli_t d = m_Group.begin(); d != m_Group.end(); ++d)
        {
            // int erc = 0;

            // Skip if not writable in this run
            if (!CEPoll::isready(sready, d->id, SRT_EPOLL_OUT))
            {
                ++nwaiting;
                HLOGC(gslog.Debug, log << "grp/sendBackup: @" << d->id << " NOT ready:OUT, added as waiting");
                continue;
            }

            if (d->sndstate == SRT_GST_RUNNING)
            {
                HLOGC(gslog.Debug,
                        log << "grp/sendBackup: link @" << d->id << " RUNNING - SKIPPING from activate and resend");
                continue;
            }

            try
            {
                // Note: this will set the currently required packet
                // because it has been just freshly added to the sender buffer
                stat = sendBackupRexmit(d->ps->core(), (w_mc));
                ++nactivated;
            }
            catch (CUDTException& e)
            {
                // This will be propagated from internal sendmsg2 call,
                // but that's ok - we want this sending interrupted even in half.
                w_cx = e;
                stat = -1;
                // erc = e.getErrorCode();
            }

            d->sndresult  = stat;
            d->laststatus = d->ps->getStatus();

            if (stat == -1)
            {
                // This link is no longer waiting.
                continue;
            }

            w_parallel.push_back(d);
            w_final_stat                      = stat;
            steady_clock::time_point currtime = steady_clock::now();
            d->ps->core().m_tsTmpActiveTime   = currtime;
            d->sndstate                       = SRT_GST_RUNNING;
            w_none_succeeded                  = false;
            HLOGC(gslog.Debug, log << "grp/sendBackup: after waiting, ACTIVATED link @" << d->id);

            break;
        }

        // If we have no links successfully activated, but at least
        // one link "not ready for writing", continue waiting for at
        // least one link ready.
        if (stat == -1 && nwaiting > 0)
        {
            HLOGC(gslog.Debug, log << "grp/sendBackup: still have " << nwaiting << " waiting and none succeeded, REPEAT");
            goto RetryWaitBlocked;
        }

        HLOGC(gslog.Debug, log << "grp/sendBackup: " << nactivated << " links activated with "
                << unstable.size() << " unstable");
    }

    // The most important principle is to keep the data being sent constantly,
    // even if it means temporarily full redundancy. However, if you are certain
    // that you have multiple stable links running at the moment, SILENCE all but
    // the one with highest priority.
    if (w_parallel.size() > 1)
    {
        sort(w_parallel.begin(), w_parallel.end(), FPriorityOrder());
        steady_clock::time_point currtime = steady_clock::now();

        vector<gli_t>::iterator b = w_parallel.begin();

        // Additional criterion: if you have multiple links with the same weight,
        // check if you have at least one with m_tsTmpActiveTime == 0. If not,
        // sort them additionally by this time.

        vector<gli_t>::iterator b1 = b, e = ++b1;

        // Both e and b1 stand on b+1 position.
        // We have a guarantee that b+1 still points to a valid element.
        while (e != w_parallel.end())
        {
            if ((*e)->weight != (*b)->weight)
                break;
            ++e;
        }

        if (b1 != e)
        {
            // More than 1 link with the same weight. Sorting them according
            // to a different criterion will not change the previous sorting order
            // because the elements in this range are equal according to the previous
            // criterion.
            // Here find the link with least time. The "trap" zero time matches this
            // requirement, occasionally.
            sort(b, e, FByOldestActive());
        }

        // After finding the link to leave active, leave it behind.
        HLOGC(gslog.Debug, log << "grp/sendBackup: keeping parallel link @" << (*b)->id << " and silencing others:");
        ++b;
        for (; b != w_parallel.end(); ++b)
        {
            gli_t& d = *b;
            if (d->sndstate != SRT_GST_RUNNING)
            {
                LOGC(gslog.Error,
                        log << "grp/sendBackup: IPE: parallel link container contains non-running link @" << d->id);
                continue;
            }
            CUDT&                  ce = d->ps->core();
            steady_clock::duration td(0);
            if (!is_zero(ce.m_tsTmpActiveTime) &&
                    count_microseconds(td = currtime - ce.m_tsTmpActiveTime) < ce.m_uOPT_StabilityTimeout)
            {
                HLOGC(gslog.Debug,
                        log << "... not silencing @" << d->id << ": too early: " << FormatDuration(td) << " < "
                        << ce.m_uOPT_StabilityTimeout << "(stability timeout)");
                continue;
            }

            // Clear activation time because the link is no longer active!
            d->sndstate = SRT_GST_IDLE;
            HLOGC(gslog.Debug, log << " ... @" << d->id << " ACTIVATED: " << FormatTime(ce.m_tsTmpActiveTime));
            ce.m_tsTmpActiveTime = steady_clock::time_point();
            m_stats.countSilence.Update(1);
        }
    }
}

void CUDTGroup::sendBackup_CheckLongUnstableLinks(const vector<gli_t>& unstable)
{
    if (unstable.empty())
    {
        HLOGC(gslog.Debug, log << "grp/sendBackup: NOT CHECKING UNSTABLE LINKS: no unstable links");
        return;
    }

    const uint32_t PEER_IDLE_TMO_US = m_uOPT_PeerIdleTimeout * 1000;

    // Take care of unstable links
    vector<gli_t>::const_iterator p = unstable.begin(), oldest_unstable = p;
    steady_clock::time_point oldest_time = (*p)->ps->core().m_tsUnstableSince;
    bool have_others = false;
    while (++p != unstable.end())
    {
        have_others = true;
        steady_clock::time_point this_time = (*p)->ps->core().m_tsUnstableSince;
        if (this_time < oldest_time)
        {
            oldest_time = this_time;
            oldest_unstable = p;
        }
    }

    if (!have_others)
    {
        HLOGC(gslog.Debug, log << "grp/sendBackup: NOT killing any unstable links: this would kill the last link");
        return;
    }

    steady_clock::time_point currtime = steady_clock::now();

    if (count_microseconds(currtime - oldest_time) > PEER_IDLE_TMO_US)
    {
        HLOGC(gslog.Debug, log << "grp/sendBackup: KILL UNSTABLE: would kill @" << (*oldest_unstable)->ps->m_SocketID
                << " being unstable for " << FormatDuration(currtime - oldest_time));
    }
}


int CUDTGroup::sendBackup(const char* buf, int len, SRT_MSGCTRL& w_mc)
{
    // Avoid stupid errors in the beginning.
    if (len <= 0)
    {
        throw CUDTException(MJ_NOTSUP, MN_INVAL, 0);
    }

    // Live only - sorry.
    if (len > SRT_LIVE_MAX_PLSIZE)
    {
        LOGC(gslog.Error, log << "grp/send(backup): buffer size=" << len << " exceeds maximum allowed in live mode");
        throw CUDTException(MJ_NOTSUP, MN_INVAL, 0);
    }

    // [[using assert(this->m_pSndBuffer != nullptr)]];

    // NOTE: This is a "vector of list iterators". Every element here
    // is an iterator to another container.
    // Note that "list" is THE ONLY container in standard C++ library,
    // for which NO ITERATORS ARE INVALIDATED after a node at particular
    // iterator has been removed, except for that iterator itself.
    vector<gli_t> wipeme;
    vector<gli_t> idlers;
    vector<gli_t> pending;
    vector<gli_t> unstable;

    // We need them as sets because links at first seen as stable
    // may become unstable after a while
    vector<gli_t> sendable;

    int                          stat       = 0;
    int                          final_stat = -1;
    SRT_ATR_UNUSED CUDTException cx(MJ_SUCCESS, MN_NONE, 0);

    ScopedLock guard(m_GroupLock);

    steady_clock::time_point currtime = steady_clock::now();

    sendable.reserve(m_Group.size());

    int nrestored = 0;
    bool have_regular = false;
    // First, check status of every link - no matter if idle or active.
    for (gli_t d = m_Group.begin(); d != m_Group.end(); ++d)
    {
        // Check the socket state prematurely in order not to uselessly
        // send over a socket that is broken.
        CUDT* pu = 0;
        if (d->ps)
            pu = &d->ps->core();

        if (!pu || pu->m_bBroken)
        {
            HLOGC(gslog.Debug, log << "grp/sendBackup: socket @" << d->id << " detected +Broken - transit to BROKEN");
            d->sndstate = SRT_GST_BROKEN;
            d->rcvstate = SRT_GST_BROKEN;
        }

        // Check socket sndstate before sending
        if (d->sndstate == SRT_GST_BROKEN)
        {
            HLOGC(gslog.Debug,
                  log << "grp/sendBackup: socket in BROKEN state: @" << d->id
                      << ", sockstatus=" << SockStatusStr(d->ps ? d->ps->getStatus() : SRTS_NONEXIST));
            wipeme.push_back(d);
            continue;
        }

        if (d->sndstate == SRT_GST_IDLE)
        {
            if (!send_CheckIdle(d, (wipeme), (pending)))
                continue;

            HLOGC(gslog.Debug,
                  log << "grp/sendBackup: socket in IDLE state: @" << d->id << " - will activate it IF NEEDED");
            // This is idle, we'll take care of them next time
            // Might be that:
            // - this socket is idle, while some NEXT socket is running
            // - we need at least one running socket to work BEFORE activating the idle one.
            // - if ALL SOCKETS ARE IDLE, then we simply activate the first from the list,
            //   and all others will be activated using the ISN from the first one.
            idlers.push_back(d);
            sendBackup_CheckIdleTime(d);
            continue;
        }

        if (d->sndstate == SRT_GST_RUNNING)
        {
            bool restored;
            if (!sendBackup_CheckRunningStability(d, (currtime), (restored)))
            {
                insert_uniq((unstable), d);
            }

            if (restored)
            {
                ++nrestored;
            }
            else
            {
                // Regular stable
                have_regular = true;
            }
            // Unstable links should still be used for sending.
            sendable.push_back(d);
            continue;
        }

        HLOGC(gslog.Debug,
              log << "grp/sendBackup: socket @" << d->id << " not ready, state: " << StateStr(d->sndstate) << "("
                  << int(d->sndstate) << ") - NOT sending, SET AS PENDING");

        pending.push_back(d);
    }

    // RESTORED STABILITY:
    // If you simultaneously have any "regular" running links (stable)
    // beside this stable-restored link, it's identified as a case of
    // "too eagerly" activated link. Count 1 for every link which's
    // stability was restored, as this is considered to be identical with
    // the number of notified events of activating a backup link.
    if (nrestored && have_regular)
    {
        m_stats.countEager.Update(nrestored);
    }

    // Sort the idle sockets by priority so the highest priority idle links are checked first.
    sort(idlers.begin(), idlers.end(), FPriorityOrder());

    vector<Sendstate> sendstates;

    // Ok, we've separated the unstable from sendable just to know if:
    // - we have any STABLE sendable (if not, we must activate a backup link)
    // - we have multiple stable sendable and we need to stop all but one

    // Normally there should be only one link with state == SRT_GST_RUNNING, but there might
    // be multiple links set as running when a "breaking suspection" is set on a link.

    bool none_succeeded = true; // be pessimistic

    // This should be added all sockets that are currently stable
    // and sending was successful. Later, all but the one with highest
    // priority should remain active.
    vector<gli_t> parallel;

#if ENABLE_HEAVY_LOGGING
    {
        vector<SRTSOCKET> show_running, show_idle;
        for (vector<gli_t>::iterator i = sendable.begin(); i != sendable.end(); ++i)
            show_running.push_back((*i)->id);

        for (vector<gli_t>::iterator i = idlers.begin(); i != idlers.end(); ++i)
            show_idle.push_back((*i)->id);

        LOGC(gslog.Debug,
             log << "grp/sendBackup: RUNNING: " << PrintableMod(show_running, "@")
                 << " IDLE: " << PrintableMod(show_idle, "@"));
    }
#endif

    int32_t curseq      = SRT_SEQNO_NONE;
    size_t  nsuccessful = 0;

    // Collect priorities from sendable links, added only after sending is successful.
    // This will be used to check if any of the idlers have higher priority
    // and therefore need to be activated.
    set<uint16_t> sendable_pri;

    // We believe that we need to send the payload over every sendable link anyway.
    for (vector<gli_t>::iterator snd = sendable.begin(); snd != sendable.end(); ++snd)
    {
        gli_t d   = *snd;
        int   erc = 0; // success
        // Remaining sndstate is SRT_GST_RUNNING. Send a payload through it.
        CUDT&   u       = d->ps->core();
        int32_t lastseq = u.schedSeqNo();
        try
        {
            // This must be wrapped in try-catch because on error it throws an exception.
            // Possible return values are only 0, in case when len was passed 0, or a positive
            // >0 value that defines the size of the data that it has sent, that is, in case
            // of Live mode, equal to 'len'.

            // Lift the group lock for a while, to avoid possible deadlocks.
            InvertedLock ug (m_GroupLock);

            HLOGC(gslog.Debug, log << "grp/sendBackup: sending size=" << len << " over @" << d->id
                    << " #" << w_mc.msgno << " %" << w_mc.pktseq
                    << " srctime=" << FormatTime(time_point(w_mc.srctime)));
            stat = u.sendmsg2(buf, len, (w_mc));
        }
        catch (CUDTException& e)
        {
            cx   = e;
            stat = -1;
            erc  = e.getErrorCode();
        }

        bool is_unstable = false;
        none_succeeded &= sendBackup_CheckSendStatus(d,
                                                     currtime,
                                                     stat,
                                                     erc,
                                                     lastseq,
                                                     w_mc.pktseq,
                                                     (u),
                                                     (curseq),
                                                     (parallel),
                                                     (final_stat),
                                                     (sendable_pri),
                                                     (nsuccessful),
                                                     (is_unstable));

        if (is_unstable && is_zero(u.m_tsUnstableSince)) // Add to unstable only if it wasn't unstable already
            insert_uniq((unstable), d);

        const Sendstate cstate = {d, stat, erc};
        sendstates.push_back(cstate);
        d->sndresult  = stat;
        d->laststatus = d->ps->getStatus();
    }

    // Ok, we have attempted to send a payload over all active links
    // We know that at least one is successful if we have non-default curmsgno
    // value.

    // Now we need to check the link that is currently defined as
    // main active because we can have:
    // - one active link only - we want to check its status
    // - two active links - one "main active" and one "temporarily
    //   activated"

    // Here the only thing we need to decide about is:
    // 1. if we have at least one active and STABLE link
    //   - if there are no stable links, activate one idle link
    // 2. if we have more than one active and stable link
    //   - select those with highest priority out of them
    //   - select the first in order from those
    //   - silence the rest (turn them idle)

    // In Backup group, we have the following possibilities
    // - only one link active and stable (normal)
    // - multiple links active (and possibly one of them stable)
    //
    // We might have had a situation that sending was not possible
    // due to have been blocked.
    //
    // If you have any link blocked, treat it as unstable, which
    // means that one link out of the waiting idle must be activated.
    //
    // HOWEVER:
    //
    // Collect blocked links in order to make an additional check:
    //
    // If all links out of the unstable-running links are blocked,
    // perform epoll wait on them. In this situation we know that
    // there are no idle blocked links because IDLE LINK CAN'T BE BLOCKED,
    // no matter what. It's because the link may only be blocked if
    // the sender buffer of this socket is full, and it can't be
    // full if it wasn't used so far.
    //
    // This means that in case when we have no stable links, we
    // need to try out any link that can accept the rexmit-load.
    // We'll check link stability at the next sending attempt.

    // Here we need to activate one IDLE link, if we have
    // no stable links.
    // Some portion of logical exclusions:
    //
    // - sockets that were broken in the beginning are already wiped out
    // - broken sockets are checked first, so they can't be simultaneously idle
    // - idle sockets can't get broken because there's no operation done on them
    // - running sockets are the only one that could change sndstate here
    // - running sockets can either remain running or turn to broken
    // In short: Running and Broken sockets can't become idle,
    // although Running sockets can become Broken.

    // There's no certainty here as to whether at least one link was
    // running and it has successfully performed the operation.
    // Might have even happened that we had 2 running links that
    // got broken and 3 other links so far in idle sndstate that just connected
    // at that very moment (in Backup group: 1 running stable, 1 running
    // unstable, 3 links keeping connetion being idle).

    // In this case we have 3 idle links to activate one of,
    // but there is no message number base. If so, take the number for
    // the first activated link as a good deal.
    //
    // If it has additionally happened that the first link got broken at
    // that very moment of sending, the second one has a chance to succeed
    // and therefore take over the leading role in setting the leading message
    // number. If the second one fails, too, then the only remaining idle link
    // will simply go with its own original message number.
    //
    // Now we can go to the idle links and attempt to send the payload
    // also over them.

    sendBackup_Buffering(buf, len, (curseq), (w_mc));

    // CHECK: no sendable that exceeds unstable
    // This embraces the case when there are no sendable at all.
    // Note that unstable links still count as sendable; they
    // are simply links that were qualified for sending, but:
    // - have exceeded response timeout
    // - have hit EASYNCSND error during sending
    bool   need_activate = sendable.size() <= unstable.size();
    string activate_reason;
    IF_HEAVY_LOGGING(activate_reason = "BY NO REASON???");
    if (need_activate)
    {
        HLOGC(gslog.Debug,
              log << "grp/sendBackup: all " << sendable.size() << " links unstable - will activate an idle link");
        IF_HEAVY_LOGGING(activate_reason = "no stable links");
    }
    else
    {
        // Another reason to activate might be if the link with highest priority
        // among the idlers has a higher priority than any link currently active
        // (those are collected in 'sendable_pri'). Check if there are any (if
        // no sendable, a new link needs to be activated anyway), and if the
        // priority has a lower number.
        if (sendable_pri.empty() || (!idlers.empty() && FPriorityOrder::check(idlers[0]->weight, *sendable_pri.begin())))
        {
            need_activate = true;
#if ENABLE_HEAVY_LOGGING
            if (sendable_pri.empty())
            {
                activate_reason = "no successful links found";
                LOGC(gslog.Debug,
                     log << "grp/sendBackup: no active links were successful - will activate an idle link");
            }
            else if (idlers.empty())
            {
                // This should be impossible.
                activate_reason = "WEIRD (no idle links!)";
                LOGC(gslog.Debug,
                     log << "grp/sendBackup: BY WEIRD AND IMPOSSIBLE REASON (IPE?) - will activate an idle link");
            }
            else
            {
                // Only now we are granted that both sendable_pri and idlers are nonempty
                LOGC(gslog.Debug,
                     log << "grp/sendBackup: found link pri " << idlers[0]->weight << " PREF OVER " << (*sendable_pri.begin())
                         << " (highest from sendable) - will activate an idle link");
                activate_reason = "found higher pri link";
            }
#endif
        }
        else
        {
            HLOGC(gslog.Debug,
                  log << "grp/sendBackup: sendable_pri (" << sendable_pri.size() << "): " << Printable(sendable_pri)
                      << " first idle pri: " << (idlers.size() > 0 ? int(idlers[0]->weight) : -1)
                      << " - will NOT activate an idle link");
        }
    }

    if (need_activate)
    {
        if (idlers.empty())
        {
            HLOGP(gslog.Debug, "grp/sendBackup: no idlers to activate, keeping only unstable links");
        }
        else
        {
            size_t n ATR_UNUSED = sendBackup_CheckNeedActivate(idlers,
                                     buf,
                                     len,
                                     (none_succeeded),
                                     (w_mc),
                                     (curseq),
                                     (final_stat),
                                     (cx),
                                     (sendstates),
                                     (parallel),
                                     (wipeme),
                                     activate_reason);

            HLOGC(gslog.Debug, log << "grp/sendBackup: activated " << n << " idle links tried");
        }
    }
    else
    {
        HLOGC(gslog.Debug,
              log << "grp/sendBackup: have sendable links, stable=" << (sendable.size() - unstable.size())
                  << " unstable=" << unstable.size());
    }

    send_CheckPendingSockets(pending, (wipeme));

    send_CloseBrokenSockets((wipeme));

    sendBackup_CheckParallelLinks(unstable, (parallel), (final_stat), (none_succeeded), (w_mc), (cx));

    if (none_succeeded)
    {
        HLOGC(gslog.Debug, log << "grp/sendBackup: all links broken (none succeeded to send a payload)");
        m_pGlobal->m_EPoll.update_events(id(), m_sPollID, SRT_EPOLL_OUT, false);
        m_pGlobal->m_EPoll.update_events(id(), m_sPollID, SRT_EPOLL_ERR, true);
        // Reparse error code, if set.
        // It might be set, if the last operation was failed.
        // If any operation succeeded, this will not be executed anyway.

        throw CUDTException(MJ_CONNECTION, MN_CONNLOST, 0);
    }

    // Now fill in the socket table. Check if the size is enough, if not,
    // then set the pointer to NULL and set the correct size.

    // Note that list::size() is linear time, however this shouldn't matter,
    // as with the increased number of links in the redundancy group the
    // impossibility of using that many of them grows exponentally.
    size_t grpsize = m_Group.size();

    if (w_mc.grpdata_size < grpsize)
    {
        w_mc.grpdata = NULL;
    }

    size_t i = 0;

    bool ready_again = false;

    HLOGC(gslog.Debug, log << "grp/sendBackup: copying group data");
    for (gli_t d = m_Group.begin(); d != m_Group.end(); ++d, ++i)
    {
        if (w_mc.grpdata)
        {
            // Enough space to fill
            copyGroupData(*d, (w_mc.grpdata[i]));
        }

        // We perform this loop anyway because we still need to check if any
        // socket is writable. Note that the group lock will hold any write ready
        // updates that are performed just after a single socket update for the
        // group, so if any socket is actually ready at the moment when this
        // is performed, and this one will result in none-write-ready, this will
        // be fixed just after returning from this function.

        ready_again = ready_again | d->ps->writeReady();
    }
    w_mc.grpdata_size = i;

    if (!ready_again)
    {
        m_pGlobal->m_EPoll.update_events(id(), m_sPollID, SRT_EPOLL_OUT, false);
    }

    HLOGC(gslog.Debug,
          log << "grp/sendBackup: successfully sent " << final_stat << " bytes, "
              << (ready_again ? "READY for next" : "NOT READY to send next"));
    return final_stat;
}

int32_t CUDTGroup::addMessageToBuffer(const char* buf, size_t len, SRT_MSGCTRL& w_mc)
{
    if (m_iSndAckedMsgNo == SRT_MSGNO_NONE)
    {
        // Very first packet, just set the msgno.
        m_iSndAckedMsgNo  = w_mc.msgno;
        m_iSndOldestMsgNo = w_mc.msgno;
    }
    else if (m_iSndOldestMsgNo != m_iSndAckedMsgNo)
    {
        int offset = MsgNo(m_iSndAckedMsgNo) - MsgNo(m_iSndOldestMsgNo);
        HLOGC(gslog.Debug,
              log << "addMessageToBuffer: new ACK-ed messages: #(" << m_iSndOldestMsgNo << "-" << m_iSndAckedMsgNo
                  << ") - going to remove");

        if (offset > int(m_SenderBuffer.size()))
        {
            LOGC(gslog.Error,
                 log << "addMessageToBuffer: IPE: offset=" << offset << " exceeds buffer size=" << m_SenderBuffer.size()
                     << " - CLEARING");
            m_SenderBuffer.clear();
        }
        else
        {
            HLOGC(gslog.Debug,
                  log << "addMessageToBuffer: erasing " << offset << "/" << m_SenderBuffer.size()
                      << " group-senderbuffer ACKED messages for #" << m_iSndOldestMsgNo << " - #" << m_iSndAckedMsgNo);
            m_SenderBuffer.erase(m_SenderBuffer.begin(), m_SenderBuffer.begin() + offset);
        }

        // Position at offset is not included
        m_iSndOldestMsgNo = m_iSndAckedMsgNo;
    }

    m_SenderBuffer.resize(m_SenderBuffer.size() + 1);
    BufferedMessage& bm = m_SenderBuffer.back();
    bm.mc               = w_mc;
    bm.copy(buf, len);

    HLOGC(gslog.Debug,
          log << "addMessageToBuffer: #" << w_mc.msgno << " size=" << len << " !" << BufferStamp(buf, len));

    return m_SenderBuffer.front().mc.pktseq;
}

int CUDTGroup::sendBackupRexmit(CUDT& core, SRT_MSGCTRL& w_mc)
{
    // This should resend all packets
    if (m_SenderBuffer.empty())
    {
        LOGC(gslog.Fatal, log << "IPE: sendBackupRexmit: sender buffer empty");

        // Although act as if it was successful, otherwise you'll get connection break
        return 0;
    }

    // using [[assert !m_SenderBuffer.empty()]];

    // Send everything you currently have in the sender buffer.
    // The receiver will reject packets that it currently has.
    // Start from the oldest.

    CPacket packet;

    set<int> results;
    int      stat = -1;

    // Make sure that the link has correctly synchronized sequence numbers.
    // Note that sequence numbers should be recorded in mc.
    int32_t curseq       = m_SenderBuffer[0].mc.pktseq;
    size_t  skip_initial = 0;
    if (curseq != core.schedSeqNo())
    {
        int distance = CSeqNo::seqoff(core.schedSeqNo(), curseq);
        if (distance < 0)
        {
            // This may happen in case when the link to be activated is already running.
            // Getting sequences backwards is not allowed, as sending them makes no
            // sense - they are already ACK-ed or are behind the ISN. Instead, skip all
            // packets that are in the past towards the scheduling sequence.
            skip_initial = -distance;
            LOGC(gslog.Warn,
                 log << "sendBackupRexmit: OVERRIDE attempt to %" << core.schedSeqNo() << " from BACKWARD %" << curseq
                     << " - DENIED; skip " << skip_initial << " packets");
        }
        else
        {
            // In case when the next planned sequence on this link is behind
            // the firstmost sequence in the backup buffer, synchronize the
            // sequence with it first so that they go hand-in-hand with
            // sequences already used by the link from which packets were
            // copied to the backup buffer.
            IF_HEAVY_LOGGING(int32_t old = core.schedSeqNo());
            const bool su ATR_UNUSED = core.overrideSndSeqNo(curseq);
            HLOGC(gslog.Debug,
                  log << "sendBackupRexmit: OVERRIDING seq %" << old << " with %" << curseq
                      << (su ? " - succeeded" : " - FAILED!"));
        }
    }

    senderBuffer_t::iterator i = m_SenderBuffer.begin();

    if (skip_initial >= m_SenderBuffer.size())
        return 0; // can't return any other state, nothing was sent
    else if (skip_initial)
        i += skip_initial;

    // Send everything - including the packet freshly added to the buffer
    for (; i != m_SenderBuffer.end(); ++i)
    {
        {
            // XXX Not sure if the protection is right.
            // Analyze this and perform appropriate tests here!
            InvertedLock ug(m_GroupLock);

            // NOTE: an exception from here will interrupt the loop
            // and will be caught in the upper level.
            stat = core.sendmsg2(i->data, i->size, (i->mc));
        }
        if (stat == -1)
        {
            // Stop sending if one sending ended up with error
            LOGC(gslog.Warn,
                 log << "sendBackupRexmit: sending from buffer stopped at %" << core.schedSeqNo() << " and FAILED");
            return -1;
        }
    }

    // Copy the contents of the last item being updated.
    w_mc = m_SenderBuffer.back().mc;
    HLOGC(gslog.Debug, log << "sendBackupRexmit: pre-sent collected %" << curseq << " - %" << w_mc.pktseq);
    return stat;
}

void CUDTGroup::ackMessage(int32_t msgno)
{
    // The message id could not be identified, skip.
    if (msgno == SRT_MSGNO_CONTROL)
    {
        HLOGC(gslog.Debug, log << "ackMessage: msgno not found in ACK-ed sequence");
        return;
    }

    // It's impossible to get the exact message position as the
    // message is allowed also to span for multiple packets.
    // Search since the oldest packet until you hit the first
    // packet with this message number.

    // First, you need to decrease the message number by 1. It's
    // because the sequence number being ACK-ed can be in the middle
    // of the message, while it doesn't acknowledge that the whole
    // message has been received. Decrease the message number so that
    // partial-message-acknowledgement does not swipe the whole message,
    // part of which may need to be retransmitted over a backup link.

    int offset = MsgNo(msgno) - MsgNo(m_iSndAckedMsgNo);
    if (offset <= 0)
    {
        HLOGC(gslog.Debug, log << "ackMessage: already acked up to msgno=" << msgno);
        return;
    }

    HLOGC(gslog.Debug, log << "ackMessage: updated to #" << msgno);

    // Update last acked. Will be picked up when adding next message.
    m_iSndAckedMsgNo = msgno;
}

void CUDTGroup::handleKeepalive(gli_t gli)
{
    // received keepalive for that group member
    // In backup group it means that the link went IDLE.
    if (m_type == SRT_GTYPE_BACKUP)
    {
        if (gli->rcvstate == SRT_GST_RUNNING)
        {
            gli->rcvstate = SRT_GST_IDLE;
            HLOGC(gslog.Debug, log << "GROUP: received KEEPALIVE in @" << gli->id << " - link turning rcv=IDLE");
        }

        // When received KEEPALIVE, the sending state should be also
        // turned IDLE, if the link isn't temporarily activated. The
        // temporarily activated link will not be measured stability anyway,
        // while this should clear out the problem when the transmission is
        // stopped and restarted after a while. This will simply set the current
        // link as IDLE on the sender when the peer sends a keepalive because the
        // data stopped coming in and it can't send ACKs therefore.
        //
        // This also shouldn't be done for the temporary activated links because
        // stability timeout could be exceeded for them by a reason that, for example,
        // the packets come with the past sequences (as they are being synchronized
        // the sequence per being IDLE and empty buffer), so a large portion of initial
        // series of packets may come with past sequence, delaying this way with ACK,
        // which may result not only with exceeded stability timeout (which fortunately
        // isn't being measured in this case), but also with receiveing keepalive
        // (therefore we also don't reset the link to IDLE in the temporary activation period).
        if (gli->sndstate == SRT_GST_RUNNING && is_zero(gli->ps->core().m_tsTmpActiveTime))
        {
            gli->sndstate = SRT_GST_IDLE;
            HLOGC(gslog.Debug,
                  log << "GROUP: received KEEPALIVE in @" << gli->id << " active=PAST - link turning snd=IDLE");
        }
    }
}

void CUDTGroup::internalKeepalive(gli_t gli)
{
    // This is in response to AGENT SENDING keepalive. This means that there's
    // no transmission in either direction, but the KEEPALIVE packet from the
    // other party could have been missed. This is to ensure that the IDLE state
    // is recognized early enough, before any sequence discrepancy can happen.

    if (m_type == SRT_GTYPE_BACKUP && gli->rcvstate == SRT_GST_RUNNING)
    {
        gli->rcvstate = SRT_GST_IDLE;
        // Prevent sending KEEPALIVE again in group-sending
        gli->ps->core().m_tsTmpActiveTime = steady_clock::time_point();
        HLOGC(gslog.Debug, log << "GROUP: EXP-requested KEEPALIVE in @" << gli->id << " - link turning IDLE");
    }
}

CUDTGroup::BufferedMessageStorage CUDTGroup::BufferedMessage::storage(SRT_LIVE_MAX_PLSIZE /*, 1000*/);

int CUDTGroup::configure(const char* str)
{
    string config = str;
    switch (type())
    {
    case SRT_GTYPE_BALANCING:
            // config contains the algorithm name
            if (config == "" || config == "auto")
            {
                m_cbSelectLink.set(this, &CUDTGroup::linkSelect_window_fw);
                HLOGC(gmlog.Debug, log << "group(balancing): WINDOW algorithm selected");
            }
            else if (config == "fixed")
            {
                m_cbSelectLink.set(this, &CUDTGroup::linkSelect_fixed_fw);
                HLOGC(gmlog.Debug, log << "group(balancing): FIXED algorithm selected");
            }
            else
            {
                LOGC(gmlog.Error, log << "group(balancing): unknown selection algorithm '"
                        << config << "'");
                return CUDT::APIError(MJ_NOTSUP, MN_INVAL, 0);
            }

        break;

    default:
        if (config == "")
        {
            // You can always call the config with empty string,
            // it should set defaults or do nothing, if not supported.
            return 0;
        }
        LOGC(gmlog.Error, log << "this group type doesn't support any configuration");
        return CUDT::APIError(MJ_NOTSUP, MN_INVAL, 0);
    }

    return 0;
}

int CUDTGroup::baseOffset(SRT_MSGCTRL& mctrl)
{
    return CSeqNo::seqoff(m_RcvBaseSeqNo, mctrl.pktseq);
}

int CUDTGroup::baseOffset(CUDTGroup::ReadPos& pos)
{
    return CSeqNo::seqoff(m_RcvBaseSeqNo, pos.mctrl.pktseq);
}

bool CUDTGroup::seqDiscrepancy(SRT_MSGCTRL& mctrl)
{
    // Here it's predicted that the incoming packet's seq may only be
    // at most 1/8 of the whole range in advance.

    // seqoff returns the distance between two sequences,
    // which is the less of the two possible distances that
    // one can be reached from another. The precondition
    // is here that this difference, in whichever direction,
    // shall not be greater than 1/4 of the whole wheel.
    return abs(CSeqNo::seqoff(m_RcvBaseSeqNo, mctrl.pktseq)) > CSeqNo::m_iSeqNoTH/2;
}

bool CUDTGroup::msgDiscrepancy(SRT_MSGCTRL& mctrl)
{
    // Here it's predicted that the incoming packet's seq may only be
    // at most 1/8 of the whole range in advance.

    // seqoff returns the distance between two sequences,
    // which is the less of the two possible distances that
    // one can be reached from another. The precondition
    // is here that this difference, in whichever direction,
    // shall not be greater than 1/4 of the whole wheel.
    return abs(MsgNo(mctrl.msgno) - MsgNo(m_RcvBaseMsgNo)) > int32_t(MsgNo::HALF/2);
}


int CUDTGroup::recvBalancing(char* buf, int len, SRT_MSGCTRL& w_mctrl)
{
    typedef map<SRTSOCKET, ReadPos>::iterator pit_t;
    // Later iteration over it might be less efficient than
    // by vector, but we'll also often try to check a single id
    // if it was ever seen broken, so that it's skipped.
    set<CUDTSocket*> broken;
    size_t output_size = 0;

    for (;;)
    {
        if (!m_bOpened || !m_bConnected)
        {
            LOGC(grlog.Error, log << boolalpha << "group/recvBalancing: ERROR opened=" << m_bOpened << " connected=" << m_bConnected);
            throw CUDTException(MJ_CONNECTION, MN_NOCONN, 0);
        }

        HLOGC(grlog.Debug, log << "group/recvBalancing: START. Buffer size=" << len);

        // Check first the ahead packets if you have any to deliver.
        if (m_RcvBaseMsgNo != -1 && !m_Positions.empty())
        {
            // This function also updates the group sequence pointer.
            ReadPos* pos = checkPacketAheadMsgno();
            if (pos)
            {
                if (size_t(len) < pos->packet.size())
                    throw CUDTException(MJ_NOTSUP, MN_XSIZE, 0);

                HLOGC(grlog.Debug, log << "group/recvBalancing: delivering AHEAD packet %" << pos->mctrl.pktseq << " #" << pos->mctrl.msgno
                        << ": " << BufferStamp(&pos->packet[0], pos->packet.size()) << " - updating base");
                memcpy(buf, &pos->packet[0], pos->packet.size());
                fillGroupData((w_mctrl), pos->mctrl);
                len = pos->packet.size();
                pos->packet.clear();
                m_RcvBaseMsgNo = pos->mctrl.msgno;

                // We predict to have only one packet ahead, others are pending to be reported by tsbpd.
                // This will be "re-enabled" if the later check puts any new packet into ahead.
                m_pGlobal->m_EPoll.update_events(id(), m_sPollID, SRT_EPOLL_IN, false);

                return len;
            }
        }

        // LINK QUALIFICATION NAMES:
        //
        // HORSE: Correct link, which delivers the very next sequence.
        // Not necessarily this link is currently active.
        //
        // KANGAROO: Got some packets dropped and the sequence number
        // of the packet jumps over the very next sequence and delivers
        // an ahead packet.
        //
        // ELEPHANT: Is not ready to read, while others are, or reading
        // up to the current latest delivery sequence number does not
        // reach this sequence and the link becomes non-readable earlier.

        // The above condition has ruled out one kangaroo and turned it
        // into a horse.

        // Below there's a loop that will try to extract packets. Kangaroos
        // will be among the polled ones because skipping them risks that
        // the elephants will take over the reading. Links already known as
        // elephants will be also polled in an attempt to revitalize the
        // connection that experienced just a short living choking.
        //
        // After polling we attempt to read from every link that reported
        // read-readiness and read at most up to the sequence equal to the
        // current delivery sequence.

        // Links that deliver a packet below that sequence will be retried
        // until they deliver no more packets or deliver the packet of
        // expected sequence. Links that don't have a record in m_Positions
        // and report readiness will be always read, at least to know what
        // sequence they currently stand on.
        //
        // Links that are already known as kangaroos will be polled, but
        // no reading attempt will be done. If after the reading series
        // it will turn out that we have no more horses, the slowest kangaroo
        // will be "upgraded to a horse" (the ahead link with a sequence
        // closest to the current delivery sequence will get its sequence
        // set as current delivered and its recorded ahead packet returned
        // as the read packet).

        // If we find at least one horse, the packet read from that link
        // will be delivered. All other link will be just ensured update
        // up to this sequence number, or at worst all available packets
        // will be read. In this case all kangaroos remain kangaroos,
        // until the current delivery sequence m_RcvBaseMsgNo will be lifted
        // to the sequence recorded for these links in m_Positions,
        // during the next time ahead check, after which they will become
        // horses.

#if ENABLE_HEAVY_LOGGING
        std::ostringstream ds;
        ds << "E(" << m_RcvEID << ") ";
#define HCLOG(expr) expr
#else
#define HCLOG(x) if (false) {}
#endif

        bool still_alive = false;
        size_t size = 0;

        // You can't lock the whole group for that
        // action because this will result in a deadlock.
        // Prepare first the list of sockets to be added as connect-pending
        // and as read-ready, then unlock the group, and then add them to epoll.
        vector<SRTSOCKET> read_ready, connect_pending;

        {
            HLOGC(grlog.Debug, log << "group/recvBalancing: Reviewing member sockets to epoll-add (locking)");
            ScopedLock glock (m_GroupLock);
            for (gli_t gi = m_Group.begin(); gi != m_Group.end(); ++gi)
            {
                ++size; // list::size loops over all elements anyway, so this hits two birds with one stone
                if (gi->laststatus == SRTS_CONNECTING)
                {
                    HCLOG(ds << "@" << gi->id << "<pending> ");
                    /*
                       connect_pending.push_back(gi->id);
                     */

                    continue; // don't read over a failed or pending socket
                }

                if (gi->laststatus >= SRTS_BROKEN)
                {
                    broken.insert(gi->ps);
                }

                if (broken.count(gi->ps))
                {
                    HCLOG(ds << "@" << gi->id << "<broken> ");
                    continue;
                }

                if (gi->laststatus != SRTS_CONNECTED)
                {
                    HCLOG(ds << "@" << gi->id << "<unstable:" << SockStatusStr(gi->laststatus) << "> ");
                    // Sockets in this state are ignored. We are waiting until it
                    // achieves CONNECTING state, then it's added to write.
                    // Or gets broken and closed in the next step.
                    continue;
                }

                still_alive = true;

                // Don't skip packets that are ahead because if we have a situation
                // that all links are either "elephants" (do not report read readiness)
                // and "kangaroos" (have already delivered an ahead packet) then
                // omiting kangaroos will result in only elephants to be polled for
                // reading. Due to the strict timing requirements and ensurance that
                // TSBPD on every link will result in exactly the same delivery time
                // for a packet of given sequence, having an elephant and kangaroo in
                // one cage means that the elephant is simply a broken or half-broken
                // link (the data are not delivered, but it will get repaired soon,
                // enough for SRT to maintain the connection, but it will still drop
                // packets that didn't arrive in time), in both cases it may
                // potentially block the reading for an indefinite time, while
                // simultaneously a kangaroo might be a link that got some packets
                // dropped, but then it's still capable to deliver packets on time.

                // Note that gi->id might be a socket that was previously being polled
                // on write, when it's attempting to connect, but now it's connected.
                // This will update the socket with the new event set.

                read_ready.push_back(gi->id);
                HCLOG(ds << "@" << gi->id << "[READ] ");
            }
        }

        int read_modes = SRT_EPOLL_IN | SRT_EPOLL_ERR;

        /* Done at the connecting stage so that it won't be missed.

           int connect_modes = SRT_EPOLL_OUT | SRT_EPOLL_ERR;
           for (vector<SRTSOCKET>::iterator i = connect_pending.begin(); i != connect_pending.end(); ++i)
           {
           srt_epoll_add_usock(m_RcvEID, *i, &connect_modes);
           }

           AND this below additionally for sockets that were so far pending connection,
           will be now "upgraded" to readable sockets. The epoll adding function for a
           socket that already is in the eid container will only change the poll flags,
           but will not re-add it, that is, event reports that are both in old and new
           flags will survive the operation.

         */

        for (vector<SRTSOCKET>::iterator i = read_ready.begin(); i != read_ready.end(); ++i)
        {
            srt_epoll_add_usock(m_RcvEID, *i, &read_modes);
        }

        HLOGC(grlog.Debug, log << "group/recvBalancing: " << ds.str() << " --> EPOLL/SWAIT");
#undef HCLOG

        if (!still_alive)
        {
            LOGC(grlog.Error, log << "group/recvBalancing: all links broken");
            throw CUDTException(MJ_CONNECTION, MN_NOCONN, 0);
        }

        // Here we need to make an additional check.
        // There might be a possibility that all sockets that
        // were added to the reader group, are ahead. At least
        // surely we don't have a situation that any link contains
        // an ahead-read subsequent packet, because GroupCheckPacketAhead
        // already handled that case.
        //
        // What we can have is that every link has:
        // - no known seq position yet (is not registered in the position map yet)
        // - the position equal to the latest delivered sequence
        // - the ahead position

        // Now the situation is that we don't have any packets
        // waiting for delivery so we need to wait for any to report one.

        // XXX We support blocking mode only at the moment.
        // The non-blocking mode would need to simply check the readiness
        // with only immediate report, and read-readiness would have to
        // be done in background.

        // Poll on this descriptor until reading is available, indefinitely.
        CEPoll::fmap_t sready;

        // In blocking mode, use m_iRcvTimeOut, which's default value -1
        // means to block indefinitely, also in swait().
        // In non-blocking mode use 0, which means to always return immediately.
        int timeout = m_bSynRecving ? m_iRcvTimeOut : 0;
        int nready = m_pGlobal->m_EPoll.swait(*m_RcvEpolld, sready, timeout, false /*report by retval*/);

        HLOGC(grlog.Debug, log << "group/recvBalancing: RDY: " << DisplayEpollResults(sready));

        if (nready == 0)
        {
            // This can only happen when 0 is passed as timeout and none is ready.
            // And 0 is passed only in non-blocking mode. So this is none ready in
            // non-blocking mode.
            throw CUDTException(MJ_AGAIN, MN_RDAVAIL, 0);
        }

        // Handle sockets of pending connection and with errors.

        // Nice to have something like:

        // broken = FilterIf(sready, [] (auto s)
        //                   { return s.second == SRT_EPOLL_ERR && (auto cs = g->locateSocket(s.first, ERH_RETURN))
        //                          ? {cs, true}
        //                          : {nullptr, false}
        //                   });

        FilterIf(
                /*FROM*/ sready.begin(), sready.end(),
                /*TO*/ std::inserter(broken, broken.begin()),
                /*VIA*/ FLookupSocketWithEvent(m_pGlobal, SRT_EPOLL_ERR));

        // Ok, now we need to have some extra qualifications:
        // 1. If a socket has no registry yet, we read anyway, just
        // to notify the current position. We read ONLY ONE PACKET this time,
        // we'll worry later about adjusting it to the current group sequence
        // position.
        // 2. If a socket is already position ahead, DO NOT read from it, even
        // if it is ready.

        // The state of things whether we were able to extract the very next
        // sequence will be simply defined by the fact that `output` is nonempty.

        int32_t next_msgno = m_RcvBaseMsgNo;

        // If this set is empty, it won't roll even once, therefore output
        // will be surely empty. This will be checked then same way as when
        // reading from every socket resulted in error.

        HLOGC(grlog.Debug, log << "group/recvBalancing: Reviewing read-ready sockets: " << DisplayEpollResults(sready));

        for (CEPoll::fmap_t::const_iterator i = sready.begin(); i != sready.end(); ++i)
        {
            if (i->second & SRT_EPOLL_ERR)
                continue; // broken already

            if ((i->second & SRT_EPOLL_IN) == 0)
                continue; // not ready for reading

            // Check if this socket is in aheads
            // If so, don't read from it, wait until the ahead is flushed.
            SRTSOCKET id = i->first;
            CUDTSocket* ps = m_pGlobal->locateSocket(id); // exception would interrupt it (SANITY)
            ReadPos* p = NULL;
            pit_t pe = m_Positions.find(id);
            if (pe != m_Positions.end())
            {
                p = &pe->second;

                // Possible results of comparison:
                // x < 0: the sequence is in the past, the socket should be adjusted FIRST
                // x = 0: the socket should be ready to get the exactly next packet
                // x = 1: the case is already handled by GroupCheckPacketAhead.
                // x > 1: AHEAD. DO NOT READ.
                int ndiff = MsgNo(p->mctrl.msgno) - MsgNo(m_RcvBaseMsgNo);
                if (ndiff > 1)
                {
                    HLOGC(grlog.Debug, log << "group/recvBalancing: EPOLL: @" << id << " #" << p->mctrl.msgno
                            << " AHEAD #" << m_RcvBaseMsgNo << ", not reading.");
                    continue;
                }
            }
            else
            {
                // The position is not known, so get the position on which
                // the socket is currently standing. Could be unknown, too.
                pair<pit_t, bool> ee = m_Positions.insert(make_pair(id, ReadPos(ps->core().m_pRcvBuffer->getTopMsgno(), SRT_GTYPE_BALANCING)));
                p = &(ee.first->second);
                HLOGC(grlog.Debug, log << "group/recvBalancing: EPOLL: @" << id << " #" << p->mctrl.msgno << " NEW SOCKET INSERTED");
            }

            // Read from this socket stubbornly, until:
            // - reading is no longer possible (AGAIN)
            // - the sequence difference is >= 1

            char lostbuf[SRT_LIVE_MAX_PLSIZE];
            for (;;)
            {
                SRT_MSGCTRL mctrl = srt_msgctrl_default;
                char* used_output = 0;

                // Read the data into the user's buffer. This is an optimistic
                // prediction that we'll read the right data. This will be overwritten
                // by "more correct data" if found more appropriate later. But we have to
                // copy these data anyway anywhere, even if they need to fall on the floor later.
                int stat;
                if (output_size)
                {
                    // We have already the data, so this must fall on the floor
                    stat = ps->core().receiveMessage((lostbuf), SRT_LIVE_MAX_PLSIZE, (mctrl), CUDTUnited::ERH_RETURN);
                    HLOGC(grlog.Debug, log << "group/recvBalancing: @" << id << " IGNORED data with %" << mctrl.pktseq << " #" << mctrl.msgno
                            << ": " << (stat <= 0 ? "(NOTHING)" : BufferStamp(lostbuf, stat)));
                    used_output = lostbuf;
                }
                else
                {
                    stat = ps->core().receiveMessage((buf), len, (mctrl), CUDTUnited::ERH_RETURN);
                    HLOGC(grlog.Debug, log << "group/recvBalancing: @" << id << " EXTRACTED data with %" << mctrl.pktseq << " #" << mctrl.msgno
                            << ": " << (stat <= 0 ? "(NOTHING)" : BufferStamp(buf, stat)));
                    used_output = buf;
                }
                if (stat == 0)
                {
                    HLOGC(grlog.Debug, log << "group/recvBalancing: SPURIOUS epoll, ignoring");
                    // This is returned in case of "again". In case of errors, we have SRT_ERROR.
                    // Do not treat this as spurious, just stop reading.
                    break;
                }

                if (stat == SRT_ERROR)
                {
                    HLOGC(grlog.Debug, log << "group/recvBalancing: @" << id << ": " << srt_getlasterror_str());
                    broken.insert(ps);
                    break;
                }

                // NOTE: checks against m_RcvBaseMsgNo and decisions based on it
                // must NOT be done if m_RcvBaseMsgNo is -1, which means that we
                // are about to deliver the very first packet and we take its
                // sequence number as a good deal.

                // The order must be:
                // - check discrepancy
                // - record the sequence
                // - check ordering.
                // The second one must be done always, but failed discrepancy
                // check should exclude the socket from any further checks.
                // That's why the common check for m_RcvBaseSeqNo != -1 can't
                // embrace everything below.

                // We need to first qualify the sequence, just for a case
                if (m_RcvBaseSeqNo != -1 && msgDiscrepancy(mctrl))
                {
                    // This error should be returned if the link turns out
                    // to be the only one, or set to the group data.
                    // err = SRT_ESECFAIL;
                    LOGC(grlog.Error, log << "group/recvBalancing: @" << id << ": SEQUENCE DISCREPANCY: base=%"
                            << m_RcvBaseSeqNo << " vs pkt=%" << mctrl.pktseq << ", setting ESECFAIL");
                    broken.insert(ps);
                    break;
                }

                // Rewrite it to the state for a case when next reading
                // would not succeed. Do not insert the buffer here because
                // this is only required when the sequence is ahead; for that
                // it will be fixed later.
                p->mctrl.msgno = mctrl.msgno;

                if (m_RcvBaseMsgNo != -1)
                {
                    // Now we can safely check it.
                    int ndiff = MsgNo(mctrl.msgno) - MsgNo(m_RcvBaseMsgNo);
                    if (ndiff <= 0)
                    {
                        HLOGC(grlog.Debug, log << "group/recvBalancing: @" << id << " #" << mctrl.msgno
                                << " BEHIND base=#" << m_RcvBaseMsgNo << " - discarding");
                        // The sequence is recorded, the packet has to be discarded.
                        // That's all.
                        continue;
                    }

                    // Now we have only two possibilities:
                    // ndiff == 1: The very next message, we want to read and return the packet.
                    // ndiff > 1: The packet is ahead - record the ahead packet, but continue with the others.

                    if (ndiff > 1)
                    {
                        HLOGC(grlog.Debug, log << "@" << id << " #" << mctrl.msgno
                                << " AHEAD by " << ndiff << " for base=#" << m_RcvBaseMsgNo << " - recorded !"
                                << BufferStamp(used_output, stat) << " size=" << stat);
                        p->packet.assign(used_output, used_output+stat);
                        p->mctrl = mctrl;
                        break; // Don't read from that socket anymore.
                    }
                }
                else
                {
                    HLOGC(grlog.Debug, log << "group/recvBalancing: base not yet set; predicted #" << mctrl.msgno);
                }

                // We have seqdiff = 1, or we simply have the very first packet
                // which's sequence is taken as a good deal. Update the sequence
                // and record output.

                if (output_size)
                {
                    HLOGC(grlog.Debug, log << "group/recvBalancing: @" << id << " #" << mctrl.msgno << " REDUNDANT");
                    break;
                }

                HLOGC(grlog.Debug, log << "group/recvBalancing: @" << id << " #" << mctrl.msgno
                        << " DELIVERING; next msgno will be #" << mctrl.msgno);
                output_size = stat;
                fillGroupData((w_mctrl), mctrl);

                // Record, but do not update yet, until all sockets are handled.
                next_msgno = mctrl.msgno;
                break;
            }
        }

#if ENABLE_HEAVY_LOGGING
        if (!broken.empty())
        {
            std::ostringstream brks;
            for (set<CUDTSocket*>::iterator b = broken.begin(); b != broken.end(); ++b)
                brks << "@" << (*b)->m_SocketID << " ";
            LOGC(grlog.Debug, log << "group/recvBalancing: REMOVING BROKEN: " << brks.str());
        }
#endif

        // Now remove all broken sockets from aheads, if any.
        // Even if they have already delivered a packet.
        for (set<CUDTSocket*>::iterator di = broken.begin(); di != broken.end(); ++di)
        {
            CUDTSocket* ps = *di;
            m_Positions.erase(ps->m_SocketID);
            m_pGlobal->close(ps);
        }

        if (broken.size() >= size) // This > is for sanity check
        {
            // All broken
            HLOGC(grlog.Debug, log << "group/recvBalancing: All sockets broken");
            m_pGlobal->m_EPoll.update_events(id(), m_sPollID, SRT_EPOLL_ERR, true);

            throw CUDTException(MJ_CONNECTION, MN_CONNLOST, 0);
        }


        // May be required to be re-read.
        broken.clear();

        if (output_size)
        {
            // We have extracted something, meaning that we have the sequence shift.
            // Update it now and don't do anything else with the sockets.

            // Sanity check
            if (next_msgno == -1)
            {
                LOGP(grlog.Error, "IPE: next_msgno not set after output extracted!");

                // This should never happen, but the only way to keep the code
                // safe an recoverable is to use the incremented sequence. By
                // leaving the sequence as is there's a risk of hangup.
                m_RcvBaseMsgNo = ++MsgNo(m_RcvBaseMsgNo);
            }
            else
            {
                HLOGC(grlog.Debug, log << "group/recvBalancing: new base #" << next_msgno << " - replacing previous #" << m_RcvBaseMsgNo);
                m_RcvBaseMsgNo = next_msgno;
            }

            ReadPos* pos = checkPacketAheadMsgno();
            if (!pos)
            {
                // Don't clear the read-readinsess state if you have a packet ahead because
                // if you have, the next read call will return it.
                m_pGlobal->m_EPoll.update_events(id(), m_sPollID, SRT_EPOLL_IN, false);
            }

            HLOGC(grlog.Debug, log << "group/recvBalancing: successfully extacted packet size=" << output_size << " - returning");
            return output_size;
        }

        HLOGC(grlog.Debug, log << "group/recvBalancing: NOT extracted anything - checking for a need to kick kangaroos");

        // Check if we have any sockets left :D

        // Here we surely don't have any more HORSES,
        // only ELEPHANTS and KANGAROOS. Qualify them and
        // attempt to at least take advantage of KANGAROOS.

        // In this position all links are either:
        // - updated to the current position
        // - updated to the newest possible possition available
        // - not yet ready for extraction (not present in the group)

        // If we haven't extracted the very next sequence position,
        // it means that we might only have the ahead packets read,
        // that is, the next sequence has been dropped by all links.

        if (!m_Positions.empty())
        {
            // This might notify both lingering links, which didn't
            // deliver the required sequence yet, and links that have
            // the sequence ahead. Review them, and if you find at
            // least one packet behind, just wait for it to be ready.
            // Use again the waiting function because we don't want
            // the general waiting procedure to skip others.
            set<SRTSOCKET> elephants;

            // const because it's `typename decltype(m_Positions)::value_type`
            pair<const SRTSOCKET, ReadPos>* slowest_kangaroo = 0;

            for (pit_t rp = m_Positions.begin(); rp != m_Positions.end(); ++rp)
            {
                // NOTE that m_RcvBaseMsgNo in this place wasn't updated
                // because we haven't successfully extracted anything.
                int ncmp = MsgNo(rp->second.mctrl.msgno) - MsgNo(m_RcvBaseMsgNo);
                if (ncmp < 0)
                {
                    elephants.insert(rp->first);
                }
                // If ncmp == 0, we have a socket ON TRACK.
                else if (ncmp > 0)
                {
                    // If there's already a slowest_kangaroo, ncmp decides if this one is slower.
                    // Otherwise it is always slower by having no competition.
                    if (!slowest_kangaroo
                            || MsgNo(slowest_kangaroo->second.mctrl.msgno) > MsgNo(rp->second.mctrl.msgno))
                    {
                        slowest_kangaroo = &*rp;
                    }
                }
            }

            // Note that if no "slowest_kangaroo" was found, it means
            // that we don't have kangaroos.
            if (slowest_kangaroo)
            {
                // We have a slowest kangaroo. Elephants must be ignored.
                // Best case, they will get revived, worst case they will be
                // soon broken.
                //
                // As we already have the packet delivered by the slowest
                // kangaroo, we can simply return it.

                m_RcvBaseMsgNo = slowest_kangaroo->second.mctrl.msgno;
                vector<char>& pkt = slowest_kangaroo->second.packet;
                if (size_t(len) < pkt.size())
                    throw CUDTException(MJ_NOTSUP, MN_XSIZE, 0);

                HLOGC(grlog.Debug, log << "@" << slowest_kangaroo->first << " KANGAROO->HORSE #"
                        << slowest_kangaroo->second.mctrl.msgno
                        << ": " << BufferStamp(&pkt[0], pkt.size()));

                memcpy(buf, &pkt[0], pkt.size());
                fillGroupData((w_mctrl), slowest_kangaroo->second.mctrl);
                len = pkt.size();
                pkt.clear();

                // It is unlikely to have a packet ahead because usually having one packet jumped-ahead
                // clears the possibility of having aheads at all.
                // XXX Research if this is possible at all; if it isn't, then don't waste time on
                // looking for it.
                ReadPos* pos = checkPacketAheadMsgno();
                if (!pos)
                {
                    // Don't clear the read-readinsess state if you have a packet ahead because
                    // if you have, the next read call will return it.
                    m_pGlobal->m_EPoll.update_events(id(), m_sPollID, SRT_EPOLL_IN, false);
                }
                return len;
            }

            HLOGC(grlog.Debug, log << "group/recvBalancing: "
                    << (elephants.empty() ? "NO LINKS REPORTED ANY FRESHER PACKET." : "ALL LINKS ELEPHANTS.")
                    << " Re-polling.");
        }
        else
        {
            HLOGC(grlog.Debug, log << "group/recvBalancing: POSITIONS EMPTY - Re-polling.");
        }
    }
}

int CUDTGroup::sendBalancing(const char* buf, int len, SRT_MSGCTRL& w_mc)
{
    // Avoid stupid errors in the beginning.
    if (len <= 0)
    {
        throw CUDTException(MJ_NOTSUP, MN_INVAL, 0);
    }

    // NOTE: This is a "vector of list iterators". Every element here
    // is an iterator to another container.
    // Note that "list" is THE ONLY container in standard C++ library,
    // for which NO ITERATORS ARE INVALIDATED after a node at particular
    // iterator has been removed, except for that iterator itself.
    vector<gli_t> wipeme;
    vector<gli_t> pending;

    w_mc.msgno = -1;

    ScopedLock guard (m_GroupLock);

    // Always set the same exactly message number for the payload
    // sent over all links.Regardless whether it will be used to synchronize
    // the streams or not.
    if (m_iLastSchedMsgNo != -1)
    {
        HLOGC(gslog.Debug, log << "grp/sendBalancing: setting message number: " << m_iLastSchedMsgNo);
        w_mc.msgno = m_iLastSchedMsgNo;
    }
    else
    {
        HLOGP(gslog.Debug, "grp/sendBalancing: NOT setting message number - waiting for the first successful sending");
    }


    // Overview loop
    for (gli_t d = m_Group.begin(); d != m_Group.end(); ++d)
    {
        d->sndresult = 0; // set as default

        // Check socket sndstate before sending
        if (d->sndstate == SRT_GST_BROKEN)
        {
            HLOGC(gslog.Debug, log << "grp/sendBalancing: socket in BROKEN state: @" << d->id << ", sockstatus=" << SockStatusStr(d->ps ? d->ps->getStatus() : SRTS_NONEXIST));
            wipeme.push_back(d);
            d->sndresult = -1;

            /*
               This distinction is now blocked - it has led to blocking removal of
               authentically broken sockets that just got only incorrect state update.
               (XXX This problem has to be fixed either, but when epoll is rewritten it
                will be fixed from the start anyway).

            // Check if broken permanently
            if (!d->ps || d->ps->getStatus() == SRTS_BROKEN)
            {
                HLOGC(gslog.Debug, log << "... permanently. Will delete it from group $" << id());
                wipeme.push_back(d);
            }
            else
            {
                HLOGC(gslog.Debug, log << "... socket still " << SockStatusStr(d->ps ? d->ps->getStatus() : SRTS_NONEXIST));
            }
            */
            continue;
        }

        if (d->sndstate == SRT_GST_IDLE)
        {
            SRT_SOCKSTATUS st = SRTS_NONEXIST;
            if (d->ps)
                st = d->ps->getStatus();
            // If the socket is already broken, move it to broken.
            if (int(st) >= int(SRTS_BROKEN))
            {
                HLOGC(gslog.Debug, log << "CUDTGroup::send.$" << id() << ": @" << d->id << " became "
                        << SockStatusStr(st) << ", WILL BE CLOSED.");
                wipeme.push_back(d);
                d->sndstate = SRT_GST_BROKEN;
                d->sndresult = -1;
                continue;
            }

            if (st != SRTS_CONNECTED)
            {
                HLOGC(gslog.Debug, log << "CUDTGroup::send. @" << d->id << " is still " << SockStatusStr(st) << ", skipping.");
                pending.push_back(d);
                continue;
            }

            HLOGC(gslog.Debug, log << "grp/sendBalancing: socket in IDLE state: @" << d->id << " - ACTIVATING it");
            d->sndstate = SRT_GST_RUNNING;
            continue;
        }

        if (d->sndstate == SRT_GST_RUNNING)
        {
            HLOGC(gslog.Debug, log << "grp/sendBalancing: socket in RUNNING state: @" << d->id << " - will send a payload");
            continue;
        }

        HLOGC(gslog.Debug, log << "grp/sendBalancing: socket @" << d->id << " not ready, state: "
                << StateStr(d->sndstate) << "(" << int(d->sndstate) << ") - NOT sending, SET AS PENDING");

        pending.push_back(d);
    }

    SRT_ATR_UNUSED CUDTException cx (MJ_SUCCESS, MN_NONE, 0);
    BalancingLinkState lstate = { m_Group.active(), 0, 0 };
    int stat = -1;
    gli_t selink; // will be initialized first in the below loop

    for (;;)
    {
        // Repeatable block.
        // The algorithm is more-less:
        //
        // 1. Select a link to use for sending
        // 2. Perform the operation
        // 3. If the operation succeeded, record this link and exit with success
        // 4. If the operation failed, call selector again, this time with error info
        // 5. The selector can return a link to use again, or gli_NULL() if the operation should fail
        // 6. If the selector returned a valid link, go to p. 2.

        // Call selection. Default: defaultSelectLink
        selink = CALLBACK_CALL(m_cbSelectLink, lstate);

        if (selink == m_Group.null())
        {
            stat = -1; // likely not possible, but make sure.
            break;
        }

        // Sanity check
        if (selink->sndstate != SRT_GST_RUNNING)
        {
            LOGC(gslog.Error, log << "IPE: sendBalancing: selectLink returned an iactive link! - trying blindly anyway");
        }

        // Perform the operation
        int erc = SRT_SUCCESS;
        try
        {
            // This must be wrapped in try-catch because on error it throws an exception.
            // Possible return values are only 0, in case when len was passed 0, or a positive
            // >0 value that defines the size of the data that it has sent, that is, in case
            // of Live mode, equal to 'len'.
            CUDTSocket* ps = selink->ps;
            InvertedLock ug (m_GroupLock);

            HLOGC(gslog.Debug, log << "grp/sendBalancing: SENDING #" << w_mc.msgno << " through link [" << m_uBalancingRoll << "]");

            // NOTE: EXCEPTION PASSTHROUGH.
            stat = ps->core().sendmsg2(buf, len, (w_mc));
        }
        catch (CUDTException& e)
        {
            cx = e;
            stat = -1;
            erc = e.getErrorCode();
        }

        selink->sndresult = stat;

        if (stat != -1)
        {
            if (m_iLastSchedMsgNo == -1)
            {
                // Initialize this number
                HLOGC(gslog.Debug, log << "grp/sendBalancing: INITIALIZING message number: " << w_mc.msgno);
                m_iLastSchedMsgNo = w_mc.msgno;
            }

            m_Group.set_active(selink);

            // Sending succeeded. Complete the rest of the activities.
            break;
        }

        // Handle the error. If a link got the blocking error, set
        // this link PENDING state. This will cause that this link be
        // activated at the next sending call and retried, but in this
        // session it will be skipped.
        if (erc == SRT_EASYNCSND)
        {
            selink->sndstate = SRT_GST_PENDING;
        }
        else
        {
            selink->sndstate = SRT_GST_BROKEN;
            if (std::find(wipeme.begin(), wipeme.end(), selink) == wipeme.end())
                wipeme.push_back(selink); // unique add
        }

        lstate.ilink = selink;
        lstate.status = stat;
        lstate.errorcode = erc;

        // Now repeat selection.
        // Note that every selection either gets a link that
        // succeeds (and this loop is broken) or the link becomes
        // broken, and then it should be skipped by the selector.
        // Eventually with all links broken the selector will return
        // no link to be used, and therefore this operation is interrupted
        // and error-reported.
    }

    send_CheckPendingSockets(pending, (wipeme));


    // Do final checkups.

    // Now complete the status data in the function and return.
    // This is the case for both successful and failed return.

    size_t grpsize = m_Group.size();

    if (w_mc.grpdata_size < grpsize)
    {
        w_mc.grpdata = NULL;
    }

    size_t i = 0;

    // Fill the array first before removal.

    bool ready_again = false;
    for (gli_t d = m_Group.begin(); d != m_Group.end(); ++d, ++i)
    {
        if (w_mc.grpdata)
        {
            // Enough space to fill
            w_mc.grpdata[i].id = d->id;
            w_mc.grpdata[i].sockstate = d->laststatus;

            if (d->sndstate == SRT_GST_RUNNING)
                w_mc.grpdata[i].result = d->sndresult;
            else if (d->sndstate == SRT_GST_IDLE)
                w_mc.grpdata[i].result = 0;
            else
                w_mc.grpdata[i].result = -1;

            memcpy(&w_mc.grpdata[i].peeraddr, &d->peer, d->peer.size());
        }

        // We perform this loop anyway because we still need to check if any
        // socket is writable. Note that the group lock will hold any write ready
        // updates that are performed just after a single socket update for the
        // group, so if any socket is actually ready at the moment when this
        // is performed, and this one will result in none-write-ready, this will
        // be fixed just after returning from this function.

        ready_again = ready_again | d->ps->writeReady();
    }

    send_CloseBrokenSockets((wipeme));

    w_mc.grpdata_size = i;

    if (!ready_again)
    {
        m_pGlobal->m_EPoll.update_events(id(), m_sPollID, SRT_EPOLL_OUT, false);
    }

    // If m_iLastSchedSeqNo wasn't initialized above, don't touch it.
    if (m_iLastSchedMsgNo != -1)
    {
        m_iLastSchedMsgNo = ++MsgNo(m_iLastSchedMsgNo);
        HLOGC(gslog.Debug, log << "grp/sendBalancing: updated msgno: " << m_iLastSchedMsgNo);
    }

    if (stat == -1)
        throw CUDTException(MJ_CONNECTION, MN_CONNLOST, 0);

    return stat;
}

CUDTGroup::gli_t CUDTGroup::linkSelect_plain(const CUDTGroup::BalancingLinkState& state)
{
    if (state.ilink == gli_NULL())
    {
        // Very first sending operation. Pick up the first link
        return m_Group.begin();
    }

    gli_t this_link = state.ilink;

    for (;;)
    {
        // Roll to the next link
        ++this_link;
        if (this_link == m_Group.end())
            this_link = m_Group.begin(); // roll around

        // Check the status. If the link is PENDING or BROKEN,
        // skip it. If the link is IDLE, turn it to ACTIVE.
        // If the rolling reached back to the original link,
        // and this one isn't usable either, return gli_NULL().

        if (this_link->sndstate == SRT_GST_IDLE)
            this_link->sndstate = SRT_GST_RUNNING;

        if (this_link->sndstate == SRT_GST_RUNNING)
        {
            // Found you, buddy. Go on.
            return this_link;
        }

        if (this_link == state.ilink)
        {
            // No more links. Sorry.
            return gli_NULL();
        }

        // Check maybe next link...
    }

    return this_link;
}

struct LinkCapableData
{
    CUDTGroup::gli_t link;
    int flight;
};

CUDTGroup::gli_t CUDTGroup::linkSelect_UpdateAndReport(CUDTGroup::gli_t this_link)
{
    // When a link is used for sending, the load factor is
    // increased by this link's unit load, which is calculated
    // basing on how big share among all flight sizes this link has.
    // The larger the flight window, the bigger the unit load.
    // This unit load then defines how much "it costs" to send
    // a packet over that link. The bigger this value is then,
    // the less often will this link be selected among others.

    this_link->load_factor += this_link->unit_load;

    HLOGC(gslog.Debug, log << "linkSelect(any): link #" << distance(m_Group.begin(), this_link)
            << " selected, upd load_factor=" << this_link->load_factor
            << " from unit-load=" << this_link->unit_load);
    return this_link;
}

CUDTGroup::gli_t CUDTGroup::linkSelect_window(const CUDTGroup::BalancingLinkState& state)
{
    if (m_RandomCredit > 0)
    {
        HLOGC(gslog.Debug, log << "linkSelect_window: remaining credit: " << m_RandomCredit
                << " - staying with equal balancing");
        --m_RandomCredit;
        return linkSelect_UpdateAndReport(linkSelect_plain(state));
    }

    gli_t this_link = gli_NULL();

    vector<LinkCapableData> linkdata;
    int total_flight = 0;
    int number_links = 0;

    // First, collect data required for selection
    vector<gli_t> linkorder;

    gli_t last = state.ilink;
    ++last;
    // NOTE: ++last could make it == m_Group.end() in which
    // case the first loop will get 0 passes and the second
    // one will be from begin() to end().
    for (gli_t li = last; li != m_Group.end(); ++li)
        linkorder.push_back(li);
    for (gli_t li = m_Group.begin(); li != last; ++li)
        linkorder.push_back(li);

    // Sanity check
    if (linkorder.empty())
    {
        LOGC(gslog.Error, log << "linkSelect_window: IPE: no links???");
        return gli_NULL();
    }

    // Fallback
    this_link = *linkorder.begin();

    // This does the following:
    // We have links: [ 1 2 3 4 5 ]
    // Last used link was 4
    // linkorder: [ (5) (1) (2) (3) (4) ]
    for (vector<gli_t>::iterator i = linkorder.begin(); i != linkorder.end(); ++i)
    {
        gli_t li = *i;
        int flight = li->ps->core().m_iSndMinFlightSpan;

        HLOGC(gslog.Debug, log << "linkSelect_window: previous link was #" << distance(m_Group.begin(), state.ilink)
                << " Checking link #" << distance(m_Group.begin(), li)
                << "@" << li->id << " TO " << li->peer.str()
                << " flight=" << flight);

        // Upgrade idle to running
        if (li->sndstate == SRT_GST_IDLE)
            li->sndstate = SRT_GST_RUNNING;

        if (li->sndstate != SRT_GST_RUNNING)
        {
            HLOGC(gslog.Debug, log << "linkSelect_window: ... state=" << StateStr(li->sndstate) << " - skipping");
            // Skip pending/broken links
            continue;
        }

        // Check if this link was used at least once so far.
        // If not, select it immediately.
        if (li->load_factor == 0)
        {
            HLOGC(gslog.Debug, log << "linkSelect_window: ... load factor empty: SELECTING.");
            this_link = li;
            return linkSelect_UpdateAndReport(this_link);
        }

        ++number_links;
        if (flight == -1)
        {
            HLOGC(gslog.Debug, log << "linkSelect_window: link #" << distance(m_Group.begin(), this_link)
                    << " HAS NO FLIGHT COUNTED - selecting, deferring to next 18 * numberlinks=" << number_links << " packets.");
            // Not measureable flight. Use this link.
            this_link = li;

            // Also defer next measurement point by 16 per link.
            // Of course, number_links doesn't contain the exact
            // number of active links (the loop is underway), but
            // it doesn't matter much. The probability is on the
            // side of later links, so it's unlikely that earlier
            // links could enforce more often update (worst case
            // scenario, the probing will happen again in 16 packets).
            m_RandomCredit = 16 * number_links;

            return linkSelect_UpdateAndReport(this_link);
        }
        flight += 2; // prevent having 0 used for equations

        total_flight += flight;

        LinkCapableData lcd = {li, flight};
        linkdata.push_back(lcd);
    }

    if (linkdata.empty())
    {
        HLOGC(gslog.Debug, log << "linkSelect_window: no capable links found - requesting transmission interrupt!");
        return gli_NULL();
    }

    this_link = linkdata.begin()->link;
    double least_load = linkdata.begin()->link->load_factor;
    double biggest_unit_load = 0;

    HLOGC(gslog.Debug, log << "linkSelect_window: total_flight (with fix): " << total_flight
            << " - updating link load factors:");
    // Now that linkdata list is ready, update the link span values
    // If at least one link has the span value not yet measureable
    for (vector<LinkCapableData>::iterator i = linkdata.begin();
            i != linkdata.end(); ++i)
    {
        // Here update the unit load basing on the percentage
        // of the link flight size.
        //
        // The sum of all flight window sizes from all links is
        // the total number. The value of the flight size for
        // each link shows how much of a percentage this link
        // has as share.
        //
        // Example: in case when all links go totally equally,
        // and there is 5 links, each having 10 packets in flight:
        //
        // total_flight = 50
        // share_load = link_flight / total_flight = 10/50 = 1/5
        // link_load = share_load * number_links = 1/5 * 5 = 1.0
        //
        // If the links are not perfectly equivalent, some deviation
        // towards 1.0 will result.
        double share_load = double(i->flight) / total_flight;
        double link_load = share_load * number_links;
        i->link->unit_load = link_load;

        // Another example: 3 links, 2 of them have 10 packets
        // in flight, 1 has 20 packets.

        // total_flight = 40
        // share_load = link_flight / total_flight = 10/40 = 1/4 ; 20/30 = 1/2
        // link_load = share_load * number_links
        // link_load[10] = 1/4 * 3 = 0.75;
        // link_load[20] = 1/2 * 3 = 1.50;

        HLOGC(gslog.Debug, log << "linkSelect_window: ... #" << distance(m_Group.begin(), i->link)
                << " flight=" << i->flight << " share_load=" << (100*share_load) << "% unit-load="
                << link_load << " current-load:" << i->link->load_factor);

        if (link_load > biggest_unit_load)
            biggest_unit_load = link_load;

        if (i->link->load_factor < least_load)
        {
            HLOGC(gslog.Debug, log << "linkSelect_window: ... this link has currently smallest load");
            this_link = i->link;
            least_load = i->link->load_factor;
        }
    }

    HLOGC(gslog.Debug, log << "linkSelect_window: selecting link #" << distance(m_Group.begin(), this_link));
    // Now that a link is selected and all load factors updated,
    // do a CUTOFF by the value of at least one size of unit load.


    // This comparison can be used to recognize if all values of
    // the load factor have already exceeded the value that should
    // result in a cutoff.
    if (biggest_unit_load > 0 && least_load > 2 * biggest_unit_load)
    {
        for (vector<LinkCapableData>::iterator i = linkdata.begin();
                i != linkdata.end(); ++i)
        {
            i->link->load_factor -= biggest_unit_load;
        }
        HLOGC(gslog.Debug, log << "linkSelect_window: cutting off value of " << biggest_unit_load
                << " from all load factors");
    }

    // The above loop certainly found something.
    return linkSelect_UpdateAndReport(this_link);
}

CUDTGroup::gli_t CUDTGroup::linkSelect_fixed(const CUDTGroup::BalancingLinkState& state)
{
    gli_t this_link = gli_NULL();

    int total_weight = 0;
    int total_links = 0;

    vector<gli_t> equi_links;

    // Get weight information from every link.
    // This should be done every time because between
    // the calls a link could be added a new or closed.

    for (gli_t li = m_Group.begin(); li != m_Group.end(); ++li)
    {
        // Upgrade idle to running
        if (li->sndstate == SRT_GST_IDLE)
            li->sndstate = SRT_GST_RUNNING;

        if (li->sndstate != SRT_GST_RUNNING)
        {
            HLOGC(gslog.Debug, log << "linkSelect_fixed: ... state=" << StateStr(li->sndstate) << " - skipping");
            // Skip pending/broken links
            continue;
        }

        if (this_link == gli_NULL())
            this_link = li;

        // Don't count this link if its weight == 0.
        if (li->weight != 0)
        {
            total_weight += li->weight;
            ++total_links;
        }
        else
        {
            equi_links.push_back(li);
        }
    }

    if (state.ilink == gli_NULL())
        return this_link; // either first found or gli_NULL().

    int avg_weight = 1;
    if (total_links) // Fix for a case when weight wasn't set on any link
    {
        int avg = total_weight/total_links;
        if (avg) // Fix for a case when some1 set weight 1 on 1 link and 0 on other 2.
            avg_weight = avg;
    }

    for (vector<gli_t>::iterator i = equi_links.begin(); i != equi_links.end(); ++i)
    {
        gli_t li = *i;
        li->weight = avg_weight;
        total_weight += avg_weight;
        ++total_links;
    }

    // average weight remains the same, there's only at best
    // changed the total weight.

    // Ok, now we have all links' weights ensured,
    // so now we can calculate unit load for each one

    // First, collect data required for selection
    vector<gli_t> linkorder;

    gli_t last = state.ilink;
    ++last;
    // NOTE: ++last could make it == m_Group.end() in which
    // case the first loop will get 0 passes and the second
    // one will be from begin() to end().
    for (gli_t li = last; li != m_Group.end(); ++li)
        linkorder.push_back(li);
    for (gli_t li = m_Group.begin(); li != last; ++li)
        linkorder.push_back(li);

    // Looping on `linkorder` is required because:
    // We have links: [ 1 2 3 4 5 ]
    // Last used link was 4
    // linkorder: [ (5) (1) (2) (3) (4) ]

    // Sanity check
    if (linkorder.empty())
    {
        LOGC(gslog.Error, log << "linkSelect_fixed: IPE: no links???");
        return gli_NULL();
    }

    // Fallback
    this_link = *linkorder.begin();

    double least_load = this_link->load_factor;
    double biggest_unit_load = 0;

    HLOGC(gslog.Debug, log << "linkSelect_fixed: total_weight= " << total_weight
            << " avg=" << avg_weight
            << " - updating link load factors:");
    // Now that linkdata list is ready, update the link span values
    // If at least one link has the span value not yet measureable
    for (vector<gli_t>::iterator i = linkorder.begin(); i != linkorder.end(); ++i)
    {
        gli_t li = *i;
        if (li->sndstate != SRT_GST_RUNNING)
        {
            continue;
        }

        // Here update the unit load basing on the percentage
        // of the link's weight.
        //
        // The average is a base to calculate the cost of sending
        // depending on desired load percentage. Particular link's
        // cost of sending is a positive number that rolls around 1.
        // We state that a link which's load equals to average load
        // should have the cost equal to 1. The cost of sending should
        // be reverse-proportional to the desired load percentage
        // and it should be 1 deviated by proportional overstatement
        // or understatement towards the average.
        //
        // deviation = (average - link_weight) / average
        // unit_load = 1 + deviation;
        //
        // The rule for unit_load is such that a sum of all unit_loads
        // from all active links must be equal to the number of links.
        // 
        // Also, the declared weight is the number of packets sent through
        // particular link when there's been sent overall the number of
        // packets equal to the sum of all weights.
        //
        // Example 1
        //
        // We have three links with weights: 10, 20, 30
        //
        // Average: 60/3 = 20
        // deviation[10] = (20-10)/20 = 1/2   -> unit_load = 1.5
        // deviation[20] = (20-20)/20 = 0     -> unit_load = 1
        // deviation[30] = (20-30)/20 = -1/2  -> unit_load = 0.5
        //
        // Example 2
        //
        // We have two links with weights: 80, 20
        //
        // Average: 100/2 = 50
        // deviation[20] = (50-20)/50 = 3/5   -> unit_load = 1 + 0.6 = 1.6
        // deviation[80] = (50-80)/50 = -3/5  -> unit_load = 1 - 0.6 = 0.4

        double average = avg_weight;
        double deviation = (average - li->weight) / average;
        li->unit_load = 1 + deviation;

        HLOGC(gslog.Debug, log << "linkSelect_fixed: ... #" << distance(m_Group.begin(), li)
                << " weight=" << li->weight << " deviation=" << (100*deviation) << "% unit-load="
                << li->unit_load << " current-load:" << li->load_factor);

        if (li->unit_load > biggest_unit_load)
            biggest_unit_load = li->unit_load;

        if (li->load_factor < least_load)
        {
            HLOGC(gslog.Debug, log << "linkSelect_fixed: ... this link has currently smallest load");
            this_link = li;
            least_load = li->load_factor;
        }
    }

    HLOGC(gslog.Debug, log << "linkSelect_fixed: selecting link #" << distance(m_Group.begin(), this_link));
    // Now that a link is selected and all load factors updated,
    // do a CUTOFF by the value of at least one size of unit load.

    // This comparison can be used to recognize if all values of
    // the load factor have already exceeded the value that should
    // result in a cutoff.
    if (biggest_unit_load > 0 && least_load > 2 * biggest_unit_load)
    {
        for (gli_t i = m_Group.begin(); i != m_Group.end(); ++i)
        {
            if (i->sndstate != SRT_GST_RUNNING)
            {
                continue;
            }
            i->load_factor -= biggest_unit_load;
            if (i->load_factor < 0)
                i->load_factor = 0;
            HLOGC(gslog.Debug, log << "linkSelect_fixed: cutting off value of " << biggest_unit_load
                    << " from load-factor:" << i->load_factor);
        }
    }
    else
    {
        HLOGC(gslog.Debug, log << "linkSelect_fixed: not cutting off yet, biggest_unit_load="
                << biggest_unit_load << " (exp >0) && least_load=" << least_load << " (exp > 2 * "
                << biggest_unit_load << ")");
    }

    // The above loop certainly found something.
    return linkSelect_UpdateAndReport(this_link);
}

// Forwarder needed due to class definition order
int32_t CUDTGroup::generateISN()
{
    return CUDT::generateISN();
}

void CUDTGroup::setFreshConnected(CUDTSocket* sock, int& w_token)
{
    ScopedLock glock(m_GroupLock);

    HLOGC(cnlog.Debug, log << "group: Socket @" << sock->m_SocketID << " fresh connected, setting IDLE");

    gli_t gi       = sock->m_IncludedIter;
    gi->sndstate   = SRT_GST_IDLE;
    gi->rcvstate   = SRT_GST_IDLE;
    gi->laststatus = SRTS_CONNECTED;

    if (!m_bConnected)
    {
        // Switch to connected state and give appropriate signal
        m_pGlobal->m_EPoll.update_events(id(), m_sPollID, SRT_EPOLL_CONNECT, true);
        m_bConnected = true;
    }
    w_token = gi->token;
}

void CUDTGroup::updateLatestRcv(CUDTGroup::gli_t current)
{
    // Currently only Backup groups use connected idle links.
    if (m_type != SRT_GTYPE_BACKUP)
        return;

    HLOGC(grlog.Debug,
          log << "updateLatestRcv: BACKUP group, updating from active link @" << current->id << " with %"
              << current->ps->m_pUDT->m_iRcvLastSkipAck);

    CUDT*         source = current->ps->m_pUDT;
    vector<CUDT*> targets;

    UniqueLock lg(m_GroupLock);

    for (gli_t gi = m_Group.begin(); gi != m_Group.end(); ++gi)
    {
        // Skip the socket that has reported packet reception
        if (gi == current)
        {
            HLOGC(grlog.Debug, log << "grp: NOT updating rcv-seq on self @" << gi->id);
            continue;
        }

        // Don't update the state if the link is:
        // - PENDING - because it's not in the connected state, wait for it.
        // - RUNNING - because in this case it should have its own line of sequences
        // - BROKEN - because it doesn't make sense anymore, about to be removed
        if (gi->rcvstate != SRT_GST_IDLE)
        {
            HLOGC(grlog.Debug,
                  log << "grp: NOT updating rcv-seq on @" << gi->id
                      << " - link state:" << srt_log_grp_state[gi->rcvstate]);
            continue;
        }

        // Sanity check
        if (!gi->ps->m_pUDT->m_bConnected)
        {
            HLOGC(grlog.Debug, log << "grp: IPE: NOT updating rcv-seq on @" << gi->id << " - IDLE BUT NOT CONNECTED");
            continue;
        }

        targets.push_back(gi->ps->m_pUDT);
    }

    lg.unlock();

    // Do this on the unlocked group because this
    // operation will need receiver lock, so it might
    // risk a deadlock.

    for (size_t i = 0; i < targets.size(); ++i)
    {
        targets[i]->updateIdleLinkFrom(source);
    }
}

void CUDTGroup::activateUpdateEvent()
{
    m_pGlobal->m_EPoll.update_events(id(), m_sPollID, SRT_EPOLL_UPDATE, true);
}

void CUDTGroup::addEPoll(int eid)
{
    enterCS(m_pGlobal->m_EPoll.m_EPollLock);
    m_sPollID.insert(eid);
    leaveCS(m_pGlobal->m_EPoll.m_EPollLock);

    bool any_read    = false;
    bool any_write   = false;
    bool any_broken  = false;
    bool any_pending = false;

    {
        // Check all member sockets
        ScopedLock gl(m_GroupLock);

        // We only need to know if there is any socket that is
        // ready to get a payload and ready to receive from.

        for (gli_t i = m_Group.begin(); i != m_Group.end(); ++i)
        {
            if (i->sndstate == SRT_GST_IDLE || i->sndstate == SRT_GST_RUNNING)
            {
                any_write |= i->ps->writeReady();
            }

            if (i->rcvstate == SRT_GST_IDLE || i->rcvstate == SRT_GST_RUNNING)
            {
                any_read |= i->ps->readReady();
            }

            if (i->ps->broken())
                any_broken |= true;
            else
                any_pending |= true;
        }
    }

    // This is stupid, but we don't have any other interface to epoll
    // internals. Actually we don't have to check if id() is in m_sPollID
    // because we know it is, as we just added it. But it's not performance
    // critical, sockets are not being often added during transmission.
    if (any_read)
        m_pGlobal->m_EPoll.update_events(id(), m_sPollID, SRT_EPOLL_IN, true);

    if (any_write)
        m_pGlobal->m_EPoll.update_events(id(), m_sPollID, SRT_EPOLL_OUT, true);

    // Set broken if none is non-broken (pending, read-ready or write-ready)
    if (any_broken && !any_pending)
        m_pGlobal->m_EPoll.update_events(id(), m_sPollID, SRT_EPOLL_ERR, true);
}

void CUDTGroup::removeEPollEvents(const int eid)
{
    // clear IO events notifications;
    // since this happens after the epoll ID has been removed, they cannot be set again
    set<int> remove;
    remove.insert(eid);
    m_pGlobal->m_EPoll.update_events(id(), remove, SRT_EPOLL_IN | SRT_EPOLL_OUT, false);
}

void CUDTGroup::removeEPollID(const int eid)
{
    enterCS(m_pGlobal->m_EPoll.m_EPollLock);
    m_sPollID.erase(eid);
    leaveCS(m_pGlobal->m_EPoll.m_EPollLock);
}

int CUDTGroup::updateFailedLink(SRTSOCKET sock)
{
    ScopedLock lg(m_GroupLock);
    int token = -1;

    // Check all members if they are in the pending
    // or connected state.

    int nhealthy = 0;

    for (gli_t i = m_Group.begin(); i != m_Group.end(); ++i)
    {
        if (i->id == sock)
        {
            // This socket.
            token = i->token;

            i->sndstate = SRT_GST_BROKEN;
            i->rcvstate = SRT_GST_BROKEN;
            continue;
        }

        if (i->sndstate < SRT_GST_BROKEN)
            nhealthy++;
    }

    if (!nhealthy)
    {
        // No healthy links, set ERR on epoll.
        HLOGC(gmlog.Debug, log << "group/updateFailedLink: All sockets broken");
        m_pGlobal->m_EPoll.update_events(id(), m_sPollID, SRT_EPOLL_ERR, true);
    }
    else
    {
        HLOGC(gmlog.Debug, log << "group/updateFailedLink: Still " << nhealthy << " links in the group");
    }

    return token;
}

#if ENABLE_HEAVY_LOGGING
void CUDTGroup::debugGroup()
{
    ScopedLock gg(m_GroupLock);

    HLOGC(gmlog.Debug, log << "GROUP MEMBER STATUS - $" << id());

    for (gli_t gi = m_Group.begin(); gi != m_Group.end(); ++gi)
    {
        HLOGC(gmlog.Debug,
              log << " ... id { agent=@" << gi->id << " peer=@" << gi->ps->m_PeerID
                  << " } address { agent=" << gi->agent.str() << " peer=" << gi->peer.str() << "} "
                  << " state {snd=" << StateStr(gi->sndstate) << " rcv=" << StateStr(gi->rcvstate) << "}");
    }
}
#endif<|MERGE_RESOLUTION|>--- conflicted
+++ resolved
@@ -3373,27 +3373,6 @@
             for (CEPoll::fmap_t::const_iterator i = sready.begin(); i != sready.end(); ++i)
             {
                 if (i->second & SRT_EPOLL_ERR)
-<<<<<<< HEAD
-                    continue; // broken already
-
-                if ((i->second & SRT_EPOLL_IN) == 0)
-                    continue; // not ready for reading
-
-                // Check if this socket is in aheads
-                // If so, don't read from it, wait until the ahead is flushed.
-                SRTSOCKET   id = i->first;
-                CUDTSocket* s  = m_pGlobal->locateSocket(id);
-                if (s)
-                {
-                    HLOGC(gslog.Debug,
-                            log << "grp/sendBackup: swait/ex on @" << (id)
-                            << " while waiting for any writable socket - CLOSING");
-                    CUDT::s_UDTUnited.close(s);
-                    m_stats.countBreak.Update(1);
-                }
-                else
-=======
->>>>>>> f8b100f0
                 {
                     SRTSOCKET   id = i->first;
                     CUDTSocket* s  = m_pGlobal->locateSocket(id);
@@ -3403,6 +3382,7 @@
                                 log << "grp/sendBackup: swait/ex on @" << (id)
                                 << " while waiting for any writable socket - CLOSING");
                         CUDT::s_UDTUnited.close(s);
+                    m_stats.countBreak.Update(1);
                     }
                     else
                     {
