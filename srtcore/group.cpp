--- conflicted
+++ resolved
@@ -258,32 +258,15 @@
     // - update the socket state (should be SRTS_CONNECTED)
     // - once the connection is established (may take time with connect), set SRT_GST_IDLE
     // - the next operation of send/recv will automatically turn it into SRT_GST_RUNNING
-<<<<<<< HEAD
     SocketData sd = {s->m_SocketID, s,
+        -1,
         SRTS_INIT, SRT_GST_BROKEN, SRT_GST_BROKEN,
         -1, -1,
         sockaddr_any(), sockaddr_any(),
         false, false, false,
         0.0, // load factor: no load in the beginning
         1.0, // unit load: how much one packet would increase the load
-        0 // priority
-=======
-    SocketData sd = {
-        s->m_SocketID,
-        s,
-        -1,
-        SRTS_INIT,
-        SRT_GST_BROKEN,
-        SRT_GST_BROKEN,
-        -1,
-        -1,
-        sockaddr_any(),
-        sockaddr_any(),
-        false,
-        false,
-        false,
         0 // weight
->>>>>>> eeddc4c5
     };
     return sd;
 }
@@ -2688,18 +2671,6 @@
     }
 };
 
-struct FByOldestActive
-{
-    typedef CUDTGroup::gli_t gli_t;
-    bool operator()(gli_t a, gli_t b)
-    {
-        CUDT& x = a->ps->core();
-        CUDT& y = b->ps->core();
-
-        return x.m_tsTmpActiveTime < y.m_tsTmpActiveTime;
-    }
-};
-
 bool CUDTGroup::send_CheckIdle(const gli_t d, vector<gli_t>& w_wipeme, vector<gli_t>& w_pending)
 {
     SRT_SOCKSTATUS st = SRTS_NONEXIST;
@@ -3505,13 +3476,8 @@
             sort(b, e, FByOldestActive());
         }
 
-<<<<<<< HEAD
-=======
         // After finding the link to leave active, leave it behind.
->>>>>>> eeddc4c5
         HLOGC(gslog.Debug, log << "grp/sendBackup: keeping parallel link @" << (*b)->id << " and silencing others:");
-
-        // After finding the link to leave active, leave it behind.
         ++b;
         for (; b != w_parallel.end(); ++b)
         {
