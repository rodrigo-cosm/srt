--- conflicted
+++ resolved
@@ -651,11 +651,6 @@
 
 int srt::CChannel::sendto(const sockaddr_any& addr, CPacket& packet, const sockaddr_any& source_addr SRT_ATR_UNUSED) const
 {
-<<<<<<< HEAD
-    HLOGC(kslog.Debug,
-          log << "CChannel::sendto: SENDING NOW DST=" << addr.str() << " target=@" << packet.id()
-              << " size=" << packet.getLength() << " pkt.ts=" << packet.timestamp() << " " << packet.Info());
-=======
 #if ENABLE_HEAVY_LOGGING
     ostringstream dsrc;
 #ifdef SRT_ENABLE_PKTINFO
@@ -667,7 +662,6 @@
              << " size=" << packet.getLength() << " pkt.ts=" << packet.timestamp()
              << dsrc.str() << " " << packet.Info());
 #endif
->>>>>>> 43c0883c
 
 #ifdef SRT_TEST_FAKE_LOSS
 
