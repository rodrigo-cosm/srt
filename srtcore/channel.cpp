--- conflicted
+++ resolved
@@ -393,7 +393,7 @@
 }
 
 
-int CChannel::sendto(const sockaddr* addr, CPacket& packet, const sockaddr_any& source_addr SRT_ATR_UNUSED) const
+int CChannel::sendto(const sockaddr* addr, CPacket& packet) const
 {
 #if ENABLE_HEAVY_LOGGING
     std::ostringstream spec;
@@ -416,15 +416,7 @@
     LOGC(mglog.Debug, log << "CChannel::sendto: SENDING NOW DST=" << SockaddrToString(addr)
         << " target=@" << packet.m_iID
         << " size=" << packet.getLength()
-<<<<<<< HEAD
-        << " pkt.ts=" << FormatTime(packet.m_iTimeStamp)
-#ifdef SRT_ENABLE_PKTINFO
-        << " sourceIP="
-        << (m_bBindMasked && !source_addr.isany() ? SockaddrToString(&source_addr) : "default")
-#endif
-=======
         << " pkt.ts=" << packet.m_iTimeStamp
->>>>>>> 808d86bf
         << spec.str());
 #endif
 
