/*
 * SRT - Secure, Reliable, Transport
 * Copyright (c) 2018 Haivision Systems Inc.
 * 
 * This Source Code Form is subject to the terms of the Mozilla Public
 * License, v. 2.0. If a copy of the MPL was not distributed with this
 * file, You can obtain one at http://mozilla.org/MPL/2.0/.
 * 
 */

/*****************************************************************************
Copyright (c) 2001 - 2011, The Board of Trustees of the University of Illinois.
All rights reserved.

Redistribution and use in source and binary forms, with or without
modification, are permitted provided that the following conditions are
met:

* Redistributions of source code must retain the above
  copyright notice, this list of conditions and the
  following disclaimer.

* Redistributions in binary form must reproduce the
  above copyright notice, this list of conditions
  and the following disclaimer in the documentation
  and/or other materials provided with the distribution.

* Neither the name of the University of Illinois
  nor the names of its contributors may be used to
  endorse or promote products derived from this
  software without specific prior written permission.

THIS SOFTWARE IS PROVIDED BY THE COPYRIGHT HOLDERS AND CONTRIBUTORS "AS
IS" AND ANY EXPRESS OR IMPLIED WARRANTIES, INCLUDING, BUT NOT LIMITED TO,
THE IMPLIED WARRANTIES OF MERCHANTABILITY AND FITNESS FOR A PARTICULAR
PURPOSE ARE DISCLAIMED. IN NO EVENT SHALL THE COPYRIGHT OWNER OR
CONTRIBUTORS BE LIABLE FOR ANY DIRECT, INDIRECT, INCIDENTAL, SPECIAL,
EXEMPLARY, OR CONSEQUENTIAL DAMAGES (INCLUDING, BUT NOT LIMITED TO,
PROCUREMENT OF SUBSTITUTE GOODS OR SERVICES; LOSS OF USE, DATA, OR
PROFITS; OR BUSINESS INTERRUPTION) HOWEVER CAUSED AND ON ANY THEORY OF
LIABILITY, WHETHER IN CONTRACT, STRICT LIABILITY, OR TORT (INCLUDING
NEGLIGENCE OR OTHERWISE) ARISING IN ANY WAY OUT OF THE USE OF THIS
SOFTWARE, EVEN IF ADVISED OF THE POSSIBILITY OF SUCH DAMAGE.
****************************************************************************/

/****************************************************************************
written by
   Yunhong Gu, last updated 01/27/2011
modified by
   Haivision Systems Inc.
*****************************************************************************/

#ifndef WIN32
   #if __APPLE__
      #include "TargetConditionals.h"
   #endif
   #include <sys/socket.h>
   #include <sys/ioctl.h>
   #include <netdb.h>
   #include <arpa/inet.h>
   #include <unistd.h>
   #include <fcntl.h>
   #include <cstring>
   #include <cstdio>
   #include <cerrno>
#else
   #include <winsock2.h>
   #include <ws2tcpip.h>
   #include <mswsock.h>
#endif

#include <iostream>
#include <iomanip> // Logging 
#include <srt_compat.h>
#include <csignal>

#include "channel.h"
#include "packet.h"
#include "api.h" // SockaddrToString - possibly move it to somewhere else
#include "logging.h"
#include "netinet_any.h"
#include "utilities.h"

#ifdef WIN32
    typedef int socklen_t;
#endif

#ifndef WIN32
   #define NET_ERROR errno
#else
   #define NET_ERROR WSAGetLastError()
#endif

using namespace std;


extern logging::Logger mglog;

CChannel::CChannel():
m_iSocket(),
#ifdef SRT_ENABLE_IPOPTS
m_iIpTTL(-1),   /* IPv4 TTL or IPv6 HOPs [1..255] (-1:undefined) */
m_iIpToS(-1),   /* IPv4 Type of Service or IPv6 Traffic Class [0x00..0xff] (-1:undefined) */
#endif
m_iSndBufSize(65536),
m_iRcvBufSize(65536)
{
}

CChannel::~CChannel()
{
}

void CChannel::createSocket(int family)
{
    // construct an socket
    m_iSocket = ::socket(family, SOCK_DGRAM, IPPROTO_UDP);

#ifdef WIN32
    int invalid = INVALID_SOCKET;
#else
    int invalid = -1;
#endif

    if (m_iSocket == invalid)
        throw CUDTException(MJ_SETUP, MN_NONE, NET_ERROR);

}

void CChannel::open(const sockaddr_any& addr)
{
    createSocket(addr.family());
    socklen_t namelen = addr.size();

    if (::bind(m_iSocket, &addr.sa, namelen) == -1)
        throw CUDTException(MJ_SETUP, MN_NORES, NET_ERROR);

    m_BindAddr = addr;

    LOGC(mglog.Debug, log << "CHANNEL: Bound to local address: " << SockaddrToString(m_BindAddr));

    setUDPSockOpt();
}

void CChannel::open(int family)
{
    createSocket(family);

    //sendto or WSASendTo will also automatically bind the socket
    addrinfo hints;
    addrinfo* res;

    memset(&hints, 0, sizeof(struct addrinfo));

    hints.ai_flags = AI_PASSIVE;
    hints.ai_family = family;
    hints.ai_socktype = SOCK_DGRAM;

    int eai = ::getaddrinfo(NULL, "0", &hints, &res);
    if (eai != 0)
    {
        // Controversial a little bit because this function occasionally
        // doesn't use errno (here: NET_ERROR for portability), instead
        // it returns 0 if succeeded or an error code. This error code
        // is passed here then. A controversy is around the fact that
        // the receiver of this error has completely no ability to know
        // what this error code's domain is, and it definitely isn't
        // the same as for errno.
        throw CUDTException(MJ_SETUP, MN_NORES, eai);
    }

    if (::bind(m_iSocket, res->ai_addr, res->ai_addrlen) == -1)
        throw CUDTException(MJ_SETUP, MN_NORES, NET_ERROR);

    m_BindAddr = sockaddr_any(res->ai_addr, res->ai_addrlen);
    ::freeaddrinfo(res);

    HLOGC(mglog.Debug, log << "CHANNEL: Bound to local address: " << SockaddrToString(m_BindAddr));

    setUDPSockOpt();
}

void CChannel::attach(int udpsock, const sockaddr_any& udpsocks_addr)
{
    // The getsockname() call is done before calling it and the
    // result is placed into udpsocks_addr.
    m_iSocket = udpsock;
    m_BindAddr = udpsocks_addr;
    setUDPSockOpt();
}

void CChannel::setUDPSockOpt()
{
   #if defined(BSD) || defined(OSX) || (TARGET_OS_IOS == 1) || (TARGET_OS_TV == 1)
      // BSD system will fail setsockopt if the requested buffer size exceeds system maximum value
      int maxsize = 64000;
      if (0 != ::setsockopt(m_iSocket, SOL_SOCKET, SO_RCVBUF, (char*)&m_iRcvBufSize, sizeof(int)))
         ::setsockopt(m_iSocket, SOL_SOCKET, SO_RCVBUF, (char*)&maxsize, sizeof(int));
      if (0 != ::setsockopt(m_iSocket, SOL_SOCKET, SO_SNDBUF, (char*)&m_iSndBufSize, sizeof(int)))
         ::setsockopt(m_iSocket, SOL_SOCKET, SO_SNDBUF, (char*)&maxsize, sizeof(int));
   #else
      // for other systems, if requested is greated than maximum, the maximum value will be automactally used
      if ((0 != ::setsockopt(m_iSocket, SOL_SOCKET, SO_RCVBUF, (char*)&m_iRcvBufSize, sizeof(int))) ||
          (0 != ::setsockopt(m_iSocket, SOL_SOCKET, SO_SNDBUF, (char*)&m_iSndBufSize, sizeof(int))))
         throw CUDTException(MJ_SETUP, MN_NORES, NET_ERROR);
   #endif

#ifdef SRT_ENABLE_IPOPTS
      if (-1 != m_iIpTTL)
      {
<<<<<<< HEAD
         if(m_BindAddr.family() == AF_INET)
=======
         if(m_iIPversion == AF_INET)
>>>>>>> ce246431
         {
            if(0 != ::setsockopt(m_iSocket, IPPROTO_IP, IP_TTL, (const char*)&m_iIpTTL, sizeof(m_iIpTTL)))
               throw CUDTException(MJ_SETUP, MN_NORES, NET_ERROR);
         }
         else //Assuming AF_INET6
         {
            if(0 != ::setsockopt(m_iSocket, IPPROTO_IPV6, IPV6_UNICAST_HOPS, (const char*)&m_iIpTTL, sizeof(m_iIpTTL)))
               throw CUDTException(MJ_SETUP, MN_NORES, NET_ERROR);
         }
      }   
      if (-1 != m_iIpToS)
      {
<<<<<<< HEAD
         if(m_BindAddr.family() == AF_INET)
=======
         if(m_iIPversion == AF_INET)
>>>>>>> ce246431
         {
            if(0 != ::setsockopt(m_iSocket, IPPROTO_IP, IP_TOS, (const char*)&m_iIpToS, sizeof(m_iIpToS)))
               throw CUDTException(MJ_SETUP, MN_NORES, NET_ERROR);
         }
         else //Assuming AF_INET6
         {
            if(0 != ::setsockopt(m_iSocket, IPPROTO_IPV6, IPV6_TCLASS, (const char*)&m_iIpToS, sizeof(m_iIpToS)))
               throw CUDTException(MJ_SETUP, MN_NORES, NET_ERROR);
         }
      }
#endif

   timeval tv;
   tv.tv_sec = 0;
   #if defined (BSD) || defined (OSX) || (TARGET_OS_IOS == 1) || (TARGET_OS_TV == 1)
      // Known BSD bug as the day I wrote this code.
      // A small time out value will cause the socket to block forever.
      tv.tv_usec = 10000;
   #else
      tv.tv_usec = 100;
   #endif

   #ifdef UNIX
      // Set non-blocking I/O
      // UNIX does not support SO_RCVTIMEO
      int opts = ::fcntl(m_iSocket, F_GETFL);
      if (-1 == ::fcntl(m_iSocket, F_SETFL, opts | O_NONBLOCK))
         throw CUDTException(MJ_SETUP, MN_NORES, NET_ERROR);
   #elif defined(WIN32)
      DWORD ot = 1; //milliseconds
      if (0 != ::setsockopt(m_iSocket, SOL_SOCKET, SO_RCVTIMEO, (char *)&ot, sizeof(DWORD)))
         throw CUDTException(MJ_SETUP, MN_NORES, NET_ERROR);
   #else
      // Set receiving time-out value
      if (0 != ::setsockopt(m_iSocket, SOL_SOCKET, SO_RCVTIMEO, (char *)&tv, sizeof(timeval)))
         throw CUDTException(MJ_SETUP, MN_NORES, NET_ERROR);
   #endif
}

void CChannel::close() const
{
   #ifndef WIN32
      ::close(m_iSocket);
   #else
      ::closesocket(m_iSocket);
   #endif
}

int CChannel::getSndBufSize()
{
   socklen_t size = sizeof(socklen_t);
   ::getsockopt(m_iSocket, SOL_SOCKET, SO_SNDBUF, (char *)&m_iSndBufSize, &size);
   return m_iSndBufSize;
}

int CChannel::getRcvBufSize()
{
   socklen_t size = sizeof(socklen_t);
   ::getsockopt(m_iSocket, SOL_SOCKET, SO_RCVBUF, (char *)&m_iRcvBufSize, &size);
   return m_iRcvBufSize;
}

void CChannel::setSndBufSize(int size)
{
   m_iSndBufSize = size;
}

void CChannel::setRcvBufSize(int size)
{
   m_iRcvBufSize = size;
}

#ifdef SRT_ENABLE_IPOPTS
int CChannel::getIpTTL() const
{
   socklen_t size = sizeof(m_iIpTTL);
<<<<<<< HEAD
   if (m_BindAddr.family() == AF_INET)
=======
   if (m_iIPversion == AF_INET)
>>>>>>> ce246431
   {
      ::getsockopt(m_iSocket, IPPROTO_IP, IP_TTL, (char *)&m_iIpTTL, &size);
   }
   else
   {
      ::getsockopt(m_iSocket, IPPROTO_IPV6, IPV6_UNICAST_HOPS, (char *)&m_iIpTTL, &size);
   }
   return m_iIpTTL;
}

int CChannel::getIpToS() const
{
   socklen_t size = sizeof(m_iIpToS);
<<<<<<< HEAD
   if(m_BindAddr.family() == AF_INET)
=======
   if(m_iIPversion == AF_INET)
>>>>>>> ce246431
   {
      ::getsockopt(m_iSocket, IPPROTO_IP, IP_TOS, (char *)&m_iIpToS, &size);
   }
   else
   {
      ::getsockopt(m_iSocket, IPPROTO_IPV6, IPV6_TCLASS, (char *)&m_iIpToS, &size);
   }
   return m_iIpToS;
}

void CChannel::setIpTTL(int ttl)
{
   m_iIpTTL = ttl;
}

void CChannel::setIpToS(int tos)
{
   m_iIpToS = tos;
}

#endif

int CChannel::ioctlQuery(int type) const
{
#ifdef unix
    int value = 0;
    int res = ::ioctl(m_iSocket, type, &value);
    if ( res != -1 )
        return value;
#endif
    return -1;
}

int CChannel::sockoptQuery(int level, int option) const
{
#ifdef unix
    int value = 0;
    socklen_t len = sizeof (int);
    int res = ::getsockopt(m_iSocket, level, option, &value, &len);
    if ( res != -1 )
        return value;
#endif
    return -1;
}

void CChannel::getSockAddr(ref_t<sockaddr_any> addr) const
{
    // The getsockname function requires only to have enough target
    // space to copy the socket name, it doesn't have to be corelated
    // with the address family. So the maximum space for any name,
    // regardless of the family, does the job.
    socklen_t namelen = sizeof(addr.get());
    ::getsockname(m_iSocket, &addr.get(), &namelen);
}

void CChannel::getPeerAddr(ref_t<sockaddr_any> addr) const
{
    socklen_t namelen = sizeof(addr.get());
    ::getpeername(m_iSocket, &addr.get(), &namelen);
}


int CChannel::sendto(const sockaddr_any& addr, CPacket& packet) const
{
#if ENABLE_HEAVY_LOGGING
    std::ostringstream spec;

    if (packet.isControl())
    {
        spec << " CONTROL size=" << packet.getLength()
             << " cmd=" << MessageTypeStr(packet.getType(), packet.getExtendedType())
             << " arg=" << packet.getHeader()[CPacket::PH_MSGNO];
    }
    else
    {
        spec << " DATA size=" << packet.getLength()
             << " seq=" << packet.getSeqNo();
        if (packet.getRexmitFlag())
            spec << " [REXMIT]";
    }

    HLOGC(mglog.Debug, log << "CChannel::sendto: SENDING NOW DST=" << SockaddrToString(addr)
        << " target=%" << packet.m_iID
        << spec.str());
#endif

   // convert control information into network order
   // XXX USE HtoNLA!
   if (packet.isControl())
      for (int i = 0, n = packet.getLength() / 4; i < n; ++ i)
         *((uint32_t *)packet.m_pcData + i) = htonl(*((uint32_t *)packet.m_pcData + i));

   // convert packet header into network order
   //for (int j = 0; j < 4; ++ j)
   //   packet.m_nHeader[j] = htonl(packet.m_nHeader[j]);
   uint32_t* p = packet.m_nHeader;
   for (int j = 0; j < 4; ++ j)
   {
      *p = htonl(*p);
      ++ p;
   }

   #ifndef WIN32
      msghdr mh;
      mh.msg_name = (sockaddr*)&addr;
      mh.msg_namelen = addr.size();
      mh.msg_iov = (iovec*)packet.m_PacketVector;
      mh.msg_iovlen = 2;
      mh.msg_control = NULL;
      mh.msg_controllen = 0;
      mh.msg_flags = 0;

      int res = ::sendmsg(m_iSocket, &mh, 0);
   #else
      DWORD size = CPacket::HDR_SIZE + packet.getLength();
      int addrsize = m_iSockAddrSize;
      int res = ::WSASendTo(m_iSocket, (LPWSABUF)packet.m_PacketVector, 2, &size, 0, addr, addrsize, NULL, NULL);
      res = (0 == res) ? size : -1;
   #endif

   // convert back into local host order
   //for (int k = 0; k < 4; ++ k)
   //   packet.m_nHeader[k] = ntohl(packet.m_nHeader[k]);
   p = packet.m_nHeader;
   for (int k = 0; k < 4; ++ k)
   {
      *p = ntohl(*p);
       ++ p;
   }

   if (packet.isControl())
   {
      for (int l = 0, n = packet.getLength() / 4; l < n; ++ l)
         *((uint32_t *)packet.m_pcData + l) = ntohl(*((uint32_t *)packet.m_pcData + l));
   }

   return res;
}

EReadStatus CChannel::recvfrom(ref_t<sockaddr_any> r_addr, CPacket& packet) const
{
    EReadStatus status = RST_OK;
    sockaddr* addr = &r_addr.get();

#ifndef WIN32
    msghdr mh;   
    mh.msg_name = addr;
    mh.msg_namelen = r_addr.get().size();
    mh.msg_iov = packet.m_PacketVector;
    mh.msg_iovlen = 2;
    mh.msg_control = NULL;
    mh.msg_controllen = 0;
    mh.msg_flags = 0;

#ifdef UNIX
    fd_set set;
    timeval tv;
    FD_ZERO(&set);
    FD_SET(m_iSocket, &set);
    tv.tv_sec = 0;
    tv.tv_usec = 10000;
    ::select(m_iSocket+1, &set, NULL, &set, &tv);
#endif

    int res = ::recvmsg(m_iSocket, &mh, 0);
    int msg_flags = mh.msg_flags;


    // Note that there are exactly four groups of possible errors
    // reported by recvmsg():

    // 1. Temporary error, can't get the data, but you can try again.
    // Codes: EAGAIN/EWOULDBLOCK, EINTR
    // Return: RST_AGAIN.
    //
    // 2. Problems that should never happen due to unused configurations.
    // Codes: ECONNREFUSED, ENOTCONN
    // Return: RST_ERROR, just formally treat this as IPE.
    //
    // 3. Unexpected runtime errors:
    // Codes: EINVAL, EFAULT, ENOMEM, ENOTSOCK
    // Return: RST_ERROR. Except ENOMEM, this can only be an IPE. ENOMEM
    // should make the program stop as lacking memory will kill the program anyway soon.
    //
    // 4. Expected socket closed in the meantime by another thread.
    // Codes: EBADF
    // Return: RST_ERROR. This will simply make the worker thread exit, which is
    // expected to happen after CChannel::close() is called by another thread.

    if (res == -1)
    {
        int err = NET_ERROR;
        if (err == EAGAIN || err == EINTR) // For EAGAIN, this isn't an error, just a useless call.
        {
            status = RST_AGAIN;
        }
        else
        {
            HLOGC(mglog.Debug, log << CONID() << "(sys)recvmsg: " << SysStrError(err) << " [" << err << "]");
            status = RST_ERROR;
        }

        goto Return_error;
    }

#else
    // XXX REFACTORING NEEDED!
    // This procedure uses the WSARecvFrom function that just reads
    // into one buffer. On Windows, the equivalent for recvmsg, WSARecvMsg
    // uses the equivalent of msghdr - WSAMSG, which has different field
    // names and also uses the equivalet of iovec - WSABUF, which has different
    // field names and layout. It is important that this code be translated
    // to the "proper" solution, however this requires that CPacket::m_PacketVector
    // also uses the "platform independent" (or, better, platform-suitable) type
    // which can be appropriate for the appropriate system function, not just iovec
    // (see a specifically provided definition for iovec for windows in packet.h).
    //
    // For the time being, the msg_flags variable is defined in both cases
    // so that it can be checked independently, however it won't have any other
    // value one Windows than 0, unless this procedure below is rewritten
    // to use WSARecvMsg().

    DWORD size = CPacket::HDR_SIZE + packet.getLength();
    DWORD flag = 0;
    int addrsize = m_iSockAddrSize;

    int msg_flags = 0;
    int sockerror = ::WSARecvFrom(m_iSocket, (LPWSABUF)packet.m_PacketVector, 2, &size, &flag, addr, &addrsize, NULL, NULL);
    int res;
    if (sockerror == 0)
    {
        res = size;
    }
    else // == SOCKET_ERROR
    {
        res = -1;
        // On Windows this is a little bit more complicated, so simply treat every error
        // as an "again" situation. This should still be probably fixed, but it needs more
        // thorough research. For example, the problem usually reported from here is
        // WSAETIMEDOUT, which isn't mentioned in the documentation of WSARecvFrom at all.
        //
        // These below errors are treated as "fatal", all others are treated as "again".
        static const int fatals [] =
        {
            WSAECONNRESET,
            WSAEFAULT,
            WSAEINVAL,
            WSAENETDOWN,
            WSANOTINITIALISED,
            WSA_OPERATION_ABORTED
        };
        static const int* fatals_end = fatals + Size(fatals);
        int err = NET_ERROR;
        if (std::find(fatals, fatals_end, err) != fatals_end)
        {
            HLOGC(mglog.Debug, log << CONID() << "(sys)WSARecvFrom: " << SysStrError(err) << " [" << err << "]");
            status = RST_ERROR;
        }
        else
        {
            status = RST_AGAIN;
        }

        goto Return_error;
    }

    // Not sure if this problem has ever occurred on Windows, just a sanity check.
    if (flag & MSG_PARTIAL)
        msg_flags = 1;
#endif


    // Sanity check for a case when it didn't fill in even the header
    if ( size_t(res) < CPacket::HDR_SIZE )
    {
        status = RST_AGAIN;
        HLOGC(mglog.Debug, log << CONID() << "POSSIBLE ATTACK: received too short packet with " << res << " bytes");
        goto Return_error;
    }

    // Fix for an issue with Linux Kernel found during tests at Tencent.
    //
    // There was a bug in older Linux Kernel which caused that when the internal
    // buffer was depleted during reading from the network, not the whole buffer
    // was copied from the packet, EVEN THOUGH THE GIVEN BUFFER WAS OF ENOUGH SIZE.
    // It was still very kind of the buggy procedure, though, that at least
    // they inform the caller about that this has happened by setting MSG_TRUNC
    // flag.
    //
    // Normally this flag should be set only if there was too small buffer given
    // by the caller, so as this code knows that the size is enough, it never
    // predicted this to happen. Just for a case then when you run this on a buggy
    // system that suffers of this problem, the fix for this case is left here.
    //
    // When this happens, then you have at best a fragment of the buffer and it's
    // useless anyway. This is solved by dropping the packet and fake that no
    // packet was received, so the packet will be then retransmitted.
    if ( msg_flags != 0 )
    {
        HLOGC(mglog.Debug, log << CONID() << "NET ERROR: packet size=" << res
            << " msg_flags=0x" << hex << msg_flags << ", possibly MSG_TRUNC (0x" << hex << int(MSG_TRUNC) << ")");
        status = RST_AGAIN;
        goto Return_error;
    }

    packet.setLength(res - CPacket::HDR_SIZE);

    // convert back into local host order
    // XXX use NtoHLA().
    //for (int i = 0; i < 4; ++ i)
    //   packet.m_nHeader[i] = ntohl(packet.m_nHeader[i]);
    {
        uint32_t* p = packet.m_nHeader;
        for (size_t i = 0; i < CPacket::PH_SIZE; ++ i)
        {
            *p = ntohl(*p);
            ++ p;
        }
    }

    if (packet.isControl())
    {
        for (size_t j = 0, n = packet.getLength() / sizeof (uint32_t); j < n; ++ j)
            *((uint32_t *)packet.m_pcData + j) = ntohl(*((uint32_t *)packet.m_pcData + j));
    }

    return RST_OK;

Return_error:
    packet.setLength(-1);
    return status;
}<|MERGE_RESOLUTION|>--- conflicted
+++ resolved
@@ -208,11 +208,7 @@
 #ifdef SRT_ENABLE_IPOPTS
       if (-1 != m_iIpTTL)
       {
-<<<<<<< HEAD
          if(m_BindAddr.family() == AF_INET)
-=======
-         if(m_iIPversion == AF_INET)
->>>>>>> ce246431
          {
             if(0 != ::setsockopt(m_iSocket, IPPROTO_IP, IP_TTL, (const char*)&m_iIpTTL, sizeof(m_iIpTTL)))
                throw CUDTException(MJ_SETUP, MN_NORES, NET_ERROR);
@@ -225,11 +221,7 @@
       }   
       if (-1 != m_iIpToS)
       {
-<<<<<<< HEAD
          if(m_BindAddr.family() == AF_INET)
-=======
-         if(m_iIPversion == AF_INET)
->>>>>>> ce246431
          {
             if(0 != ::setsockopt(m_iSocket, IPPROTO_IP, IP_TOS, (const char*)&m_iIpToS, sizeof(m_iIpToS)))
                throw CUDTException(MJ_SETUP, MN_NORES, NET_ERROR);
@@ -306,11 +298,7 @@
 int CChannel::getIpTTL() const
 {
    socklen_t size = sizeof(m_iIpTTL);
-<<<<<<< HEAD
    if (m_BindAddr.family() == AF_INET)
-=======
-   if (m_iIPversion == AF_INET)
->>>>>>> ce246431
    {
       ::getsockopt(m_iSocket, IPPROTO_IP, IP_TTL, (char *)&m_iIpTTL, &size);
    }
@@ -324,11 +312,7 @@
 int CChannel::getIpToS() const
 {
    socklen_t size = sizeof(m_iIpToS);
-<<<<<<< HEAD
    if(m_BindAddr.family() == AF_INET)
-=======
-   if(m_iIPversion == AF_INET)
->>>>>>> ce246431
    {
       ::getsockopt(m_iSocket, IPPROTO_IP, IP_TOS, (char *)&m_iIpToS, &size);
    }
