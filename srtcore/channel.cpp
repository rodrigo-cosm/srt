--- conflicted
+++ resolved
@@ -58,7 +58,7 @@
 #include <csignal>
 
 #include "channel.h"
-#include "core.h" // srt_logging:mglog
+#include "core.h" // srt_logging:cmlog
 #include "packet.h"
 #include "logging.h"
 #include "netinet_any.h"
@@ -123,11 +123,7 @@
         throw CUDTException(MJ_SETUP, MN_NORES, NET_ERROR);
 
     m_BindAddr = addr;
-<<<<<<< HEAD
-    LOGC(cmlog.Debug, log << "CHANNEL: Bound to local address: " << SockaddrToString(m_BindAddr));
-=======
-    LOGC(mglog.Debug, log << "CHANNEL: Bound to local address: " << m_BindAddr.str());
->>>>>>> b6312768
+    LOGC(cmlog.Debug, log << "CHANNEL: Bound to local address: " << m_BindAddr.str());
 
     setUDPSockOpt();
 }
@@ -169,11 +165,7 @@
 
     ::freeaddrinfo(res);
 
-<<<<<<< HEAD
-    HLOGC(cmlog.Debug, log << "CHANNEL: Bound to local address: " << SockaddrToString(m_BindAddr));
-=======
-    HLOGC(mglog.Debug, log << "CHANNEL: Bound to local address: " << m_BindAddr.str());
->>>>>>> b6312768
+    HLOGC(cmlog.Debug, log << "CHANNEL: Bound to local address: " << m_BindAddr.str());
 
     setUDPSockOpt();
 }
@@ -271,7 +263,7 @@
       {
           if (m_BindAddr.family() != AF_INET)
           {
-              LOGC(mglog.Error, log << "SRTO_BINDTODEVICE can only be set with AF_INET connections");
+              LOGC(cmlog.Error, log << "SRTO_BINDTODEVICE can only be set with AF_INET connections");
               throw CUDTException(MJ_NOTSUP, MN_INVAL, 0);
           }
 
@@ -279,7 +271,7 @@
           {
               char buf[255];
               const char* err = SysStrError(NET_ERROR, buf, 255);
-              LOGC(mglog.Error, log << "setsockopt(SRTO_BINDTODEVICE): " << err);
+              LOGC(cmlog.Error, log << "setsockopt(SRTO_BINDTODEVICE): " << err);
               throw CUDTException(MJ_SETUP, MN_NORES, NET_ERROR);
           }
       }
@@ -475,11 +467,7 @@
 
 int CChannel::sendto(const sockaddr_any& addr, CPacket& packet) const
 {
-<<<<<<< HEAD
-    HLOGC(kslog.Debug, log << "CChannel::sendto: SENDING NOW DST=" << SockaddrToString(addr)
-=======
-    HLOGC(mglog.Debug, log << "CChannel::sendto: SENDING NOW DST=" << addr.str()
->>>>>>> b6312768
+    HLOGC(kslog.Debug, log << "CChannel::sendto: SENDING NOW DST=" << addr.str()
         << " target=@" << packet.m_iID
         << " size=" << packet.getLength()
         << " pkt.ts=" << packet.m_iTimeStamp
