--- conflicted
+++ resolved
@@ -144,14 +144,6 @@
         std::ostringstream rt;
         rt << "ERROR:";
         int id = RejectReasonForURQ(rq);
-<<<<<<< HEAD
-        if (id < SRT_REJ__SIZE)
-            rt << srt_rejectreason_name[id];
-        else if (id < SRT_REJC_USER)
-            rt << "SERVER:" << (id - SRT_REJC_SERVER);
-        else
-            rt << "USER:" << (id - SRT_REJC_USER);
-=======
         if (id < SRT_REJ_E_SIZE)
             rt << srt_rejectreason_name[id];
         else if (id < SRT_REJC_USERDEFINED)
@@ -163,7 +155,6 @@
         }
         else
             rt << "USERDEFINED:" << (id - SRT_REJC_USERDEFINED);
->>>>>>> cb4b067b
 
         return rt.str();
     }
