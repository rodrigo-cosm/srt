--- conflicted
+++ resolved
@@ -58,11 +58,7 @@
 
 
 CHandShake::CHandShake():
-<<<<<<< HEAD
-m_iVersion(AF_UNSPEC),
-=======
 m_iVersion(0),
->>>>>>> 8f54b142
 m_iType(0), // Universal: UDT_UNDEFINED or no flags
 m_iISN(0),
 m_iMSS(0),
