﻿/*
 * SRT - Secure, Reliable, Transport
 * Copyright (c) 2019 Haivision Systems Inc.
 *
 * This Source Code Form is subject to the terms of the Mozilla Public
 * License, v. 2.0. If a copy of the MPL was not distributed with this
 * file, You can obtain one at http://mozilla.org/MPL/2.0/.
 *
 */

#include <iomanip>
#include <math.h>
#include <stdexcept>
#include "sync.h"
#include "logging.h"
#include "udt.h"
#include "srt_compat.h"

#if defined(_WIN32)
#define TIMING_USE_QPC
#include "win/wintime.h"
#include <sys/timeb.h>
#elif defined(OSX) || (TARGET_OS_IOS == 1) || (TARGET_OS_TV == 1)
#define TIMING_USE_MACH_ABS_TIME
#include <mach/mach_time.h>
//#elif defined(_POSIX_MONOTONIC_CLOCK) && _POSIX_TIMERS > 0
#elif defined(ENABLE_MONOTONIC_CLOCK)
#define TIMING_USE_CLOCK_GETTIME
#endif

namespace srt_logging
{
extern Logger mglog; // For ThreadCheckAffinity
}

namespace srt
{
namespace sync
{

void rdtsc(uint64_t& x)
{
#ifdef IA32
    uint32_t lval, hval;
    // asm volatile ("push %eax; push %ebx; push %ecx; push %edx");
    // asm volatile ("xor %eax, %eax; cpuid");
    asm volatile("rdtsc" : "=a"(lval), "=d"(hval));
    // asm volatile ("pop %edx; pop %ecx; pop %ebx; pop %eax");
    x = hval;
    x = (x << 32) | lval;
#elif defined(IA64)
    asm("mov %0=ar.itc" : "=r"(x)::"memory");
#elif defined(AMD64)
    uint32_t lval, hval;
    asm("rdtsc" : "=a"(lval), "=d"(hval));
    x = hval;
    x = (x << 32) | lval;
#elif defined(TIMING_USE_QPC)
    // This function should not fail, because we checked the QPC
    // when calling to QueryPerformanceFrequency. If it failed,
    // the m_bUseMicroSecond was set to true.
    QueryPerformanceCounter((LARGE_INTEGER*)&x);
#elif defined(TIMING_USE_MACH_ABS_TIME)
    x = mach_absolute_time();
#else
    // use system call to read time clock for other archs
    timeval t;
    gettimeofday(&t, 0);
    x = t.tv_sec * uint64_t(1000000) + t.tv_usec;
#endif
}

int64_t get_cpu_frequency()
{
    int64_t frequency = 1; // 1 tick per microsecond.

#if defined(TIMING_USE_QPC)
    LARGE_INTEGER ccf; // in counts per second
    if (QueryPerformanceFrequency(&ccf))
        frequency = ccf.QuadPart / 1000000; // counts per microsecond

#elif defined(TIMING_USE_MACH_ABS_TIME)

    mach_timebase_info_data_t info;
    mach_timebase_info(&info);
    frequency = info.denom * int64_t(1000) / info.numer;

#elif defined(IA32) || defined(IA64) || defined(AMD64)
    uint64_t t1, t2;

    rdtsc(t1);
    timespec ts;
    ts.tv_sec  = 0;
    ts.tv_nsec = 100000000;
    nanosleep(&ts, NULL);
    rdtsc(t2);

    // CPU clocks per microsecond
    frequency = int64_t(t2 - t1) / 100000;
#endif

    return frequency;
}

const int64_t s_cpu_frequency = get_cpu_frequency();

#ifdef ENABLE_THREAD_LOGGING
struct CGuardLogMutex
{
    pthread_mutex_t mx;
    CGuardLogMutex()
    {
        pthread_mutex_init(&mx, NULL);
    }

    ~CGuardLogMutex()
    {
        pthread_mutex_destroy(&mx);
    }

    void lock() { pthread_mutex_lock(&mx); }
    void unlock() { pthread_mutex_unlock(&mx); }
};
static CGuardLogMutex g_gmtx;
#endif


// Automatically lock in constructor
CGuard::CGuard(CMutex& lock, explicit_t<bool> shouldwork):
    m_Mutex(lock),
    m_iLocked(-1)
{
#if ENABLE_THREAD_LOGGING
    char errbuf[256];
#endif
    if (shouldwork)
    {
<<<<<<< HEAD
        LOGS(std::cerr, log << "CGuard: { LOCK:" << lock.lockname << " ...");
        Lock();

#if ENABLE_THREAD_ASSERT
        if (m_iLocked != 0)
            abort();
#endif
        LOGS(std::cerr, log << "... " << lock.lockname << " lock state:" <<
                (m_iLocked == 0 ? "locked successfully" : SysStrError(m_iLocked, errbuf, 256)));
    }
    else
    {
        LOGS(std::cerr, log << "CGuard: LOCK NOT DONE (not required):" << lock.lockname);
=======
        Lock();
>>>>>>> b3875197
    }
}

// Automatically unlock in destructor
CGuard::~CGuard()
{
    if (m_iLocked == 0)
    {
<<<<<<< HEAD
        LOGS(std::cerr, log << "CGuard: } UNLOCK:" << m_Mutex.lockname);
        Unlock();
    }
    else
    {
        LOGS(std::cerr, log << "CGuard: UNLOCK NOT DONE (not locked):" << m_Mutex.lockname);
    }
=======
        Unlock();
    }
>>>>>>> b3875197
}

int CGuard::enterCS(CMutex& lock, explicit_t<bool> block)
{
    int retval;
    if (block)
    {
        LOGS(std::cerr, log << "enterCS(block) {  LOCK: " << lock.lockname << " ...");
        retval = pthread_mutex_lock(RawAddr(lock));
        LOGS(std::cerr, log << "... " << lock.lockname << " locked.");
    }
    else
    {
        retval = pthread_mutex_trylock(RawAddr(lock));
        LOGS(std::cerr, log << "enterCS(try) {  LOCK: " << lock.lockname << " "
                << (retval == 0 ? " LOCKED." : " FAILED }"));
    }
    return retval;
}

int CGuard::leaveCS(CMutex& lock)
{
    LOGS(std::cerr, log << "leaveCS: } UNLOCK: " << lock.lockname);
    return pthread_mutex_unlock(RawAddr(lock));
}

/// This function checks if the given thread id
/// is a thread id, stating that a thread id variable
/// that doesn't hold a running thread, is equal to
/// a null thread (pthread_t()).
bool isthread(const pthread_t& thr)
{
    return pthread_equal(thr, pthread_t()) == 0; // NOT equal to a null thread
}

bool jointhread(pthread_t& thr)
{
    LOGS(std::cerr, log << "JOIN: " << thr << " ---> " << pthread_self());
    int ret = pthread_join(thr, NULL);
    thr = pthread_t(); // prevent dangling
    return ret == 0;
}

bool jointhread(pthread_t& thr, void*& result)
{
    LOGS(std::cerr, log << "JOIN: " << thr << " ---> " << pthread_self());
    int ret = pthread_join(thr, &result);
    thr = pthread_t();
    return ret == 0;
}

void createMutex(CMutex& lock, const char* name SRT_ATR_UNUSED)
{
    pthread_mutexattr_t* pattr = NULL;
#if ENABLE_THREAD_LOGGING
    pthread_mutexattr_t attr;
    pthread_mutexattr_init(&attr);
    pthread_mutexattr_settype(&attr, PTHREAD_MUTEX_ERRORCHECK);
    pattr = &attr;
    std::ostringstream cv;
    cv << &lock.in_sysobj;
    if (name)
    {
        cv << "(" << name << ")";
    }
    lock.lockname = cv.str();
#endif
    pthread_mutex_init(RawAddr(lock), pattr);
}

void releaseMutex(CMutex& lock)
{
    pthread_mutex_destroy(RawAddr(lock));
}

void createCond(CCondition& cond, const char* name SRT_ATR_UNUSED)
{
<<<<<<< HEAD
#if ENABLE_THREAD_LOGGING
    std::ostringstream cv;
    cv << &cond.in_sysobj;
    if (name)
    {
        cv << "(" << name << ")";
    }
    cond.cvname = cv.str();
#endif

=======
>>>>>>> b3875197
    pthread_condattr_t* pattr = NULL;
    pthread_cond_init(RawAddr(cond), pattr);
}

void createCond_monotonic(CCondition& cond, const char* name SRT_ATR_UNUSED)
{
#if ENABLE_THREAD_LOGGING
    std::ostringstream cv;
    cv << &cond.in_sysobj;
    if (name)
    {
        cv << "(" << name << ")";
    }
    cond.cvname = cv.str();
#endif

    pthread_condattr_t* pattr = NULL;
#if ENABLE_MONOTONIC_CLOCK
    pthread_condattr_t  CondAttribs;
    pthread_condattr_init(&CondAttribs);
    pthread_condattr_setclock(&CondAttribs, CLOCK_MONOTONIC);
    pattr = &CondAttribs;
#endif
    pthread_cond_init(RawAddr(cond), pattr);
}


void releaseCond(CCondition& cond)
{
    pthread_cond_destroy(RawAddr(cond));
}

CSync::CSync(CCondition& cond, CGuard& g)
    : m_cond(&cond), m_mutex(&g.m_Mutex)
#if ENABLE_THREAD_LOGGING
, m_nolock(false)
#endif
{
#if ENABLE_THREAD_LOGGING
    // This constructor expects that the mutex is locked, and 'g' should designate
    // the CGuard variable that holds the mutex. Test in debug mode whether the
    // mutex is locked
    int lockst = pthread_mutex_trylock(&m_mutex->in_sysobj);
    if (lockst == 0)
    {
        pthread_mutex_unlock(&m_mutex->in_sysobj);
        LOGS(std::cerr, log << "CCond: IPE: Mutex " << m_mutex->lockname << " in CGuard IS NOT LOCKED.");
        return;
    }
#endif
    // XXX it would be nice to check whether the owner is also current thread
    // but this can't be done portable way.

    // When constructed by this constructor, the user is expected
    // to only call signal_locked() function. You should pass the same guard
    // variable that you have used for construction as its argument.
}

CSync::CSync(CCondition& cond, CMutex& mutex, Nolock)
    : m_cond(&cond)
    , m_mutex(&mutex)
#if ENABLE_THREAD_LOGGING
, m_nolock(false)
#endif
{
    // We expect that the mutex is NOT locked at this moment by the current thread,
    // but it is perfectly ok, if the mutex is locked by another thread. We'll just wait.

    // When constructed by this constructor, the user is expected
    // to only call lock_signal() function.
}

void CSync::wait()
{
    LOGS(std::cerr, log << "Cond: WAIT:" << m_cond->cvname << " UNLOCK:" << m_mutex->lockname);
    THREAD_PAUSED();
    pthread_cond_wait(RawAddr(*m_cond), RawAddr(*m_mutex));
    THREAD_RESUMED();
    LOGS(std::cerr, log << "Cond: CAUGHT:" << m_cond->cvname << " LOCKED:" << m_mutex->lockname);
}

bool CSync::wait_until(const steady_clock::time_point& exptime)
{
    // This will work regardless as to which clock is in use. The time
    // should be specified as steady_clock::time_point, so there's no
    // question of the timer base.
    steady_clock::time_point now = steady_clock::now();
    if (now >= exptime)
        return false; // timeout

    LOGS(std::cerr, log << "Cond: WAIT:" << m_cond->cvname << " UNLOCK:" << m_mutex->lockname << " - until " << FormatTime(exptime) << "...");
    THREAD_PAUSED();
    bool signaled = CondWaitFor(m_cond, m_mutex, exptime - now) != ETIMEDOUT;
    THREAD_RESUMED();
    LOGS(std::cerr, log << "Cond: CAUGHT:" << m_cond->cvname << " LOCKED:" << m_mutex->lockname << " REASON:" << (signaled ? "SIGNAL" : "TIMEOUT"));

    return signaled;
}

/// Block the call until either @a timestamp time achieved
/// or the conditional is signaled.
/// @param [in] delay Maximum time to wait since the moment of the call
/// @retval true Resumed due to getting a CV signal
/// @retval false Resumed due to being past @a timestamp
bool CSync::wait_for(const steady_clock::duration& delay)
{
    // Note: this is implemented this way because the pthread API
    // does not provide a possibility to wait relative time. When
    // you implement it for different API that does provide relative
    /// time waiting, you may want to implement it better way.

    LOGS(std::cerr, log << "Cond: WAIT:" << m_cond->cvname << " UNLOCK:" << m_mutex->lockname << " - for "
            << count_microseconds(delay) << "us...");
    THREAD_PAUSED();
    bool signaled = CondWaitFor(m_cond, m_mutex, delay) != ETIMEDOUT;
    THREAD_RESUMED();
    LOGS(std::cerr, log << "Cond: CAUGHT:" << m_cond->cvname << " LOCKED:" << m_mutex->lockname << " REASON:" << (signaled ? "SIGNAL" : "TIMEOUT"));

    return signaled;
}

/// Block the call until either @a timestamp time achieved
/// or the conditional is signaled.
/// @param [in] delay Maximum time to wait since the moment of the call
/// @retval true Resumed due to getting a CV signal
/// @retval false Resumed due to being past @a timestamp
bool CSync::wait_for_monotonic(const steady_clock::duration& delay)
{
    // Note: this is implemented this way because the pthread API
    // does not provide a possibility to wait relative time. When
    // you implement it for different API that does provide relative
    /// time waiting, you may want to implement it better way.

    LOGS(std::cerr, log << "Cond: WAIT:" << m_cond->cvname << " UNLOCK:" << m_mutex->lockname << " - for "
            << count_microseconds(delay) << "us...");
    THREAD_PAUSED();
    bool signaled = CondWaitFor_monotonic(m_cond, m_mutex, delay) != ETIMEDOUT;
    THREAD_RESUMED();
    LOGS(std::cerr, log << "Cond: CAUGHT:" << m_cond->cvname << " LOCKED:" << m_mutex->lockname << " REASON:" << (signaled ? "SIGNAL" : "TIMEOUT"));

    return signaled;
}


void CSync::lock_signal()
{
    // We expect m_nolock == true.
#if ENABLE_THREAD_LOGGING
    if (!m_nolock)
    {
        LOGS(std::cerr, log << "Cond: IPE: lock_signal done on LOCKED Cond.");
    }
#endif

    lock_signal(*m_cond, *m_mutex);
}

void CSync::lock_signal(CCondition& cond, CMutex& mutex)
{
    LOGS(std::cerr, log << "Cond: SIGNAL:" << cond.cvname << " { LOCKING: " << mutex.lockname << "...");

    // Not using CGuard here because it would be logged
    // and this will result in unnecessary excessive logging.
    pthread_mutex_lock(RawAddr(mutex));
    LOGS(std::cerr, log << "Cond: ... locked: " << mutex.lockname << " - SIGNAL!");
    pthread_cond_signal(RawAddr(cond));
    pthread_mutex_unlock(RawAddr(mutex));

    LOGS(std::cerr, log << "Cond: } UNLOCK:" << mutex.lockname);
}

void CSync::lock_broadcast(CCondition& cond, CMutex& mutex)
{
    LOGS(std::cerr, log << "Cond: BROADCAST:" << cond.cvname << " { LOCKING: " << mutex.lockname << "...");

    // Not using CGuard here because it would be logged
    // and this will result in unnecessary excessive logging.
    pthread_mutex_lock(RawAddr(mutex));
    LOGS(std::cerr, log << "Cond: ... locked: " << mutex.lockname << " - BROADCAST!");
    pthread_cond_broadcast(RawAddr(cond));
    pthread_mutex_unlock(RawAddr(mutex));

    LOGS(std::cerr, log << "Cond: } UNLOCK:" << mutex.lockname);
}

void CSync::signal_locked(CGuard& lk SRT_ATR_UNUSED)
{
    // We expect m_nolock == false.
#if ENABLE_THREAD_LOGGING
    if (m_nolock)
    {
        LOGS(std::cerr, log << "Cond: IPE: signal done on no-lock-checked Cond.");
    }

    if (&lk.m_Mutex != m_mutex)
    {
        LOGS(std::cerr, log << "Cond: IPE: signal declares CGuard.mutex=" << lk.m_Mutex.lockname << " but Cond.mutex=" << m_mutex->lockname);
    }
    LOGS(std::cerr, log << "Cond: SIGNAL:" << m_cond->cvname << " (with locked:" << m_mutex->lockname << ")");
#endif

    pthread_cond_signal(RawAddr(*m_cond));
}

void CSync::signal_relaxed()
{
    signal_relaxed(*m_cond);
}

void CSync::signal_relaxed(CCondition& cond)
{
    LOGS(std::cerr, log << "Cond: SIGNAL:" << cond.cvname << " (NOT locking anything)");
    pthread_cond_signal(RawAddr(cond));
}

void CSync::broadcast_relaxed(CCondition& cond)
{
    LOGS(std::cerr, log << "Cond: BROADCAST:" << cond.cvname << " (NOT locking anything)");
    pthread_cond_broadcast(RawAddr(cond));
}

} // namespace sync
} // namespace srt


template <>
uint64_t srt::sync::TimePoint<srt::sync::steady_clock>::us_since_epoch() const
{
    return m_timestamp / s_cpu_frequency;
}

timespec srt::sync::us_to_timespec(const uint64_t time_us)
{
    timespec timeout;
    timeout.tv_sec         = time_us / 1000000;
    timeout.tv_nsec        = (time_us % 1000000) * 1000;
    return timeout;
}

template <>
srt::sync::Duration<srt::sync::steady_clock> srt::sync::TimePoint<srt::sync::steady_clock>::time_since_epoch() const
{
    return srt::sync::Duration<srt::sync::steady_clock>(m_timestamp);
}

srt::sync::TimePoint<srt::sync::steady_clock> srt::sync::steady_clock::now()
{
    uint64_t x = 0;
    rdtsc(x);
    return TimePoint<steady_clock>(x);
}

int64_t srt::sync::count_microseconds(const steady_clock::duration& t)
{
    return t.count() / s_cpu_frequency;
}

int64_t srt::sync::count_milliseconds(const steady_clock::duration& t)
{
    return t.count() / s_cpu_frequency / 1000;
}

int64_t srt::sync::count_seconds(const steady_clock::duration& t)
{
    return t.count() / s_cpu_frequency / 1000000;
}

srt::sync::steady_clock::duration srt::sync::microseconds_from(int64_t t_us)
{
    return steady_clock::duration(t_us * s_cpu_frequency);
}

srt::sync::steady_clock::duration srt::sync::milliseconds_from(int64_t t_ms)
{
    return steady_clock::duration((1000 * t_ms) * s_cpu_frequency);
}

srt::sync::steady_clock::duration srt::sync::seconds_from(int64_t t_s)
{
    return steady_clock::duration((1000000 * t_s) * s_cpu_frequency);
}

std::string srt::sync::FormatTime(const steady_clock::time_point& timestamp)
{
    const uint64_t total_us  = timestamp.us_since_epoch();
    const uint64_t us        = total_us % 1000000;
    const uint64_t total_sec = total_us / 1000000;

    const uint64_t days  = total_sec / (60 * 60 * 24);
    const uint64_t hours = total_sec / (60 * 60) - days * 24;

    const uint64_t minutes = total_sec / 60 - (days * 24 * 60) - hours * 60;
    const uint64_t seconds = total_sec - (days * 24 * 60 * 60) - hours * 60 * 60 - minutes * 60;

    ostringstream out;
    if (days)
        out << days << "D ";
    out << setfill('0') << setw(2) << hours << ":" 
        << setfill('0') << setw(2) << minutes << ":" 
        << setfill('0') << setw(2) << seconds << "." 
        << setfill('0') << setw(6) << us << " [STD]";
    return out.str();
}

std::string srt::sync::FormatTimeSys(const steady_clock::time_point& timestamp)
{
    const time_t                   now_s         = ::time(NULL); // get current time in seconds
    const steady_clock::time_point now_timestamp = steady_clock::now();
    const int64_t                  delta_us      = count_microseconds(timestamp - now_timestamp);
    const int64_t                  delta_s =
        floor((static_cast<int64_t>(now_timestamp.us_since_epoch() % 1000000) + delta_us) / 1000000.0);
    const time_t tt = now_s + delta_s;
    struct tm    tm = SysLocalTime(tt); // in seconds
    char         tmp_buf[512];
    strftime(tmp_buf, 512, "%X.", &tm);

    ostringstream out;
    out << tmp_buf << setfill('0') << setw(6) << (timestamp.us_since_epoch() % 1000000) << " [SYS]";
    return out.str();
}

int srt::sync::CondWaitFor(pthread_cond_t* cond, pthread_mutex_t* mutex, const Duration<steady_clock>& rel_time)
{
    timespec timeout;
    timeval now;
    gettimeofday(&now, 0);
    const uint64_t now_us = now.tv_sec * uint64_t(1000000) + now.tv_usec;
    timeout = us_to_timespec(now_us + count_microseconds(rel_time));

    return pthread_cond_timedwait(cond, mutex, &timeout);
}

#if ENABLE_MONOTONIC_CLOCK
int srt::sync::CondWaitFor_monotonic(pthread_cond_t* cond, pthread_mutex_t* mutex, const Duration<steady_clock>& rel_time)
{
    timespec timeout;
    clock_gettime(CLOCK_MONOTONIC, &timeout);
    const uint64_t now_us = timeout.tv_sec * uint64_t(1000000) + (timeout.tv_nsec / 1000);
    timeout = us_to_timespec(now_us + count_microseconds(rel_time));

    return pthread_cond_timedwait(cond, mutex, &timeout);
}
#else
int srt::sync::CondWaitFor_monotonic(pthread_cond_t* cond, pthread_mutex_t* mutex, const Duration<steady_clock>& rel_time)
{
    return CondWaitFor(cond, mutex, rel_time);
}
#endif

#if ENABLE_THREAD_LOGGING
void srt::sync::ThreadCheckAffinity(const char* function, pthread_t thr)
{
    using namespace srt_logging;

    if (thr == pthread_self())
        return;

    LOGC(mglog.Fatal, log << "IPE: '" << function << "' should not be executed in this thread!");
    throw std::runtime_error("INTERNAL ERROR: incorrect function affinity");
}
#endif<|MERGE_RESOLUTION|>--- conflicted
+++ resolved
@@ -135,7 +135,6 @@
 #endif
     if (shouldwork)
     {
-<<<<<<< HEAD
         LOGS(std::cerr, log << "CGuard: { LOCK:" << lock.lockname << " ...");
         Lock();
 
@@ -149,9 +148,6 @@
     else
     {
         LOGS(std::cerr, log << "CGuard: LOCK NOT DONE (not required):" << lock.lockname);
-=======
-        Lock();
->>>>>>> b3875197
     }
 }
 
@@ -160,7 +156,6 @@
 {
     if (m_iLocked == 0)
     {
-<<<<<<< HEAD
         LOGS(std::cerr, log << "CGuard: } UNLOCK:" << m_Mutex.lockname);
         Unlock();
     }
@@ -168,10 +163,6 @@
     {
         LOGS(std::cerr, log << "CGuard: UNLOCK NOT DONE (not locked):" << m_Mutex.lockname);
     }
-=======
-        Unlock();
-    }
->>>>>>> b3875197
 }
 
 int CGuard::enterCS(CMutex& lock, explicit_t<bool> block)
@@ -249,7 +240,6 @@
 
 void createCond(CCondition& cond, const char* name SRT_ATR_UNUSED)
 {
-<<<<<<< HEAD
 #if ENABLE_THREAD_LOGGING
     std::ostringstream cv;
     cv << &cond.in_sysobj;
@@ -259,9 +249,6 @@
     }
     cond.cvname = cv.str();
 #endif
-
-=======
->>>>>>> b3875197
     pthread_condattr_t* pattr = NULL;
     pthread_cond_init(RawAddr(cond), pattr);
 }
