/*
 * SRT - Secure, Reliable, Transport
 * Copyright (c) 2018 Haivision Systems Inc.
 * 
 * This Source Code Form is subject to the terms of the Mozilla Public
 * License, v. 2.0. If a copy of the MPL was not distributed with this
 * file, You can obtain one at http://mozilla.org/MPL/2.0/.
 * 
 */

/*****************************************************************************
Copyright (c) 2001 - 2011, The Board of Trustees of the University of Illinois.
All rights reserved.

Redistribution and use in source and binary forms, with or without
modification, are permitted provided that the following conditions are
met:

* Redistributions of source code must retain the above
  copyright notice, this list of conditions and the
  following disclaimer.

* Redistributions in binary form must reproduce the
  above copyright notice, this list of conditions
  and the following disclaimer in the documentation
  and/or other materials provided with the distribution.

* Neither the name of the University of Illinois
  nor the names of its contributors may be used to
  endorse or promote products derived from this
  software without specific prior written permission.

THIS SOFTWARE IS PROVIDED BY THE COPYRIGHT HOLDERS AND CONTRIBUTORS "AS
IS" AND ANY EXPRESS OR IMPLIED WARRANTIES, INCLUDING, BUT NOT LIMITED TO,
THE IMPLIED WARRANTIES OF MERCHANTABILITY AND FITNESS FOR A PARTICULAR
PURPOSE ARE DISCLAIMED. IN NO EVENT SHALL THE COPYRIGHT OWNER OR
CONTRIBUTORS BE LIABLE FOR ANY DIRECT, INDIRECT, INCIDENTAL, SPECIAL,
EXEMPLARY, OR CONSEQUENTIAL DAMAGES (INCLUDING, BUT NOT LIMITED TO,
PROCUREMENT OF SUBSTITUTE GOODS OR SERVICES; LOSS OF USE, DATA, OR
PROFITS; OR BUSINESS INTERRUPTION) HOWEVER CAUSED AND ON ANY THEORY OF
LIABILITY, WHETHER IN CONTRACT, STRICT LIABILITY, OR TORT (INCLUDING
NEGLIGENCE OR OTHERWISE) ARISING IN ANY WAY OUT OF THE USE OF THIS
SOFTWARE, EVEN IF ADVISED OF THE POSSIBILITY OF SUCH DAMAGE.
*****************************************************************************/

/*****************************************************************************
written by
   Yunhong Gu, last updated 01/12/2011
modified by
   Haivision Systems Inc.
*****************************************************************************/


#ifndef __UDT_QUEUE_H__
#define __UDT_QUEUE_H__

#include "channel.h"
#include "common.h"
#include "packet.h"
#include "netinet_any.h"
#include "utilities.h"
#include <list>
#include <map>
#include <queue>
#include <vector>

class CUDT;

struct CUnit
{
   CPacket m_Packet;		// packet
   enum Flag { FREE = 0, GOOD = 1, PASSACK = 2, DROPPED = 3 };
   Flag m_iFlag;			// 0: free, 1: occupied, 2: msg read but not freed (out-of-order), 3: msg dropped
};

class CUnitQueue
{

public:

   CUnitQueue();
   ~CUnitQueue();

public:     // Storage size operations

      /// Initialize the unit queue.
      /// @param [in] size queue size
      /// @param [in] mss maximum segment size
      /// @param [in] version IP version
      /// @return 0: success, -1: failure.

   int init(int size, int mss, int version);

      /// Increase (double) the unit queue size.
      /// @return 0: success, -1: failure.

   int increase();

      /// Decrease (halve) the unit queue size.
      /// @return 0: success, -1: failure.

   int shrink();

public:     // Operations on units

      /// find an available unit for incoming packet.
      /// @return Pointer to the available unit, NULL if not found.

   CUnit* getNextAvailUnit();


   void makeUnitFree(CUnit * unit);

   void makeUnitGood(CUnit * unit);

public:

    inline int getIPversion() const { return m_iIPversion; }


private:
   struct CQEntry
   {
      CUnit* m_pUnit;		// unit queue
      char* m_pBuffer;		// data buffer
      int m_iSize;		// size of each queue

      CQEntry* m_pNext;
   }
   *m_pQEntry,			// pointer to the first unit queue
   *m_pCurrQueue,		// pointer to the current available queue
   *m_pLastQueue;		// pointer to the last unit queue

   CUnit* m_pAvailUnit;         // recent available unit

   int m_iSize;			// total size of the unit queue, in number of packets
   int m_iCount;		// total number of valid packets in the queue

   int m_iMSS;			// unit buffer size
   int m_iIPversion;		// IP version

private:
   CUnitQueue(const CUnitQueue&);
   CUnitQueue& operator=(const CUnitQueue&);
};

struct CSNode
{
   CUDT* m_pUDT;		// Pointer to the instance of CUDT socket
   srt::sync::steady_clock::time_point m_tsTimeStamp;

   int m_iHeapLoc;		// location on the heap, -1 means not on the heap
};

class CSndUList
{
friend class CSndQueue;

public:
   CSndUList();
   ~CSndUList();

public:

   enum EReschedule { DONT_RESCHEDULE = 0, DO_RESCHEDULE = 1 };

   static EReschedule rescheduleIf(bool cond) { return cond ? DO_RESCHEDULE : DONT_RESCHEDULE; }

      /// Update the timestamp of the UDT instance on the list.
      /// @param [in] u pointer to the UDT instance
      /// @param [in] reschedule if the timestamp should be rescheduled

   void update(const CUDT* u, EReschedule reschedule);

      /// Retrieve the next packet and peer address from the first entry, and reschedule it in the queue.
      /// @param [out] addr destination address of the next packet
      /// @param [out] pkt the next packet to be sent
      /// @return 1 if successfully retrieved, -1 if no packet found.

<<<<<<< HEAD
   int pop(ref_t<sockaddr_any> addr, ref_t<CPacket> pkt);
=======
   int pop(sockaddr_any& addr, CPacket& pkt);
>>>>>>> 1e771f6c

      /// Remove UDT instance from the list.
      /// @param [in] u pointer to the UDT instance

   void remove(const CUDT* u);

      /// Retrieve the next scheduled processing time.
      /// @return Scheduled processing time of the first UDT socket in the list.

   srt::sync::steady_clock::time_point getNextProcTime();

private:

   /// Doubles the size of the list.
   ///
   void realloc_();

   /// Insert a new UDT instance into the list with realloc if required.
   ///
   /// @param [in] ts time stamp: next processing time
   /// @param [in] u pointer to the UDT instance
   void insert_(const srt::sync::steady_clock::time_point &ts, const CUDT* u);

   /// Insert a new UDT instance into the list without realloc.
   /// Should be called if there is a gauranteed space for the element.
   ///
   /// @param [in] ts time stamp: next processing time
   /// @param [in] u pointer to the UDT instance
   void insert_norealloc_(const srt::sync::steady_clock::time_point &ts, const CUDT* u);

   void remove_(const CUDT* u);

private:
   CSNode** m_pHeap;			// The heap array
   int m_iArrayLength;			// physical length of the array
   int m_iLastEntry;			// position of last entry on the heap array

   pthread_mutex_t m_ListLock;

   pthread_mutex_t* m_pWindowLock;
   pthread_cond_t* m_pWindowCond;

   CTimer* m_pTimer;

private:
   CSndUList(const CSndUList&);
   CSndUList& operator=(const CSndUList&);
};

struct CRNode
{
   CUDT* m_pUDT;                // Pointer to the instance of CUDT socket
   srt::sync::steady_clock::time_point m_tsTimeStamp;      // Time Stamp

   CRNode* m_pPrev;             // previous link
   CRNode* m_pNext;             // next link

   bool m_bOnList;              // if the node is already on the list
};

class CRcvUList
{
public:
   CRcvUList();
   ~CRcvUList();

public:

      /// Insert a new UDT instance to the list.
      /// @param [in] u pointer to the UDT instance

   void insert(const CUDT* u);

      /// Remove the UDT instance from the list.
      /// @param [in] u pointer to the UDT instance

   void remove(const CUDT* u);

      /// Move the UDT instance to the end of the list, if it already exists; otherwise, do nothing.
      /// @param [in] u pointer to the UDT instance

   void update(const CUDT* u);

public:
   CRNode* m_pUList;		// the head node

private:
   CRNode* m_pLast;		// the last node

private:
   CRcvUList(const CRcvUList&);
   CRcvUList& operator=(const CRcvUList&);
};

class CHash
{
public:
   CHash();
   ~CHash();

public:

      /// Initialize the hash table.
      /// @param [in] size hash table size

   void init(int size);

      /// Look for a UDT instance from the hash table.
      /// @param [in] id socket ID
      /// @return Pointer to a UDT instance, or NULL if not found.

   CUDT* lookup(int32_t id);

      /// Insert an entry to the hash table.
      /// @param [in] id socket ID
      /// @param [in] u pointer to the UDT instance

   void insert(int32_t id, CUDT* u);

      /// Remove an entry from the hash table.
      /// @param [in] id socket ID

   void remove(int32_t id);

private:
   struct CBucket
   {
      int32_t m_iID;		// Socket ID
      CUDT* m_pUDT;		// Socket instance

      CBucket* m_pNext;		// next bucket
   } **m_pBucket;		// list of buckets (the hash table)

   int m_iHashSize;		// size of hash table

private:
   CHash(const CHash&);
   CHash& operator=(const CHash&);
};

class CRendezvousQueue
{
public:
   CRendezvousQueue();
   ~CRendezvousQueue();

public:
   void insert(const SRTSOCKET& id, CUDT* u, const sockaddr_any& addr,
               const srt::sync::steady_clock::time_point &ttl);

   // The should_lock parameter is given here to state as to whether
   // the lock should be applied here. If called from some internals
   // and the lock IS ALREADY APPLIED, use false here to prevent
   // double locking and deadlock in result.
   void remove(const SRTSOCKET& id, bool should_lock);
   CUDT* retrieve(const sockaddr_any& addr, ref_t<SRTSOCKET> id);

   void updateConnStatus(EReadStatus rst, EConnectStatus, const CPacket& response);

private:
   struct CRL
   {
      SRTSOCKET m_iID;        // UDT socket ID (self)
      CUDT* m_pUDT;           // UDT instance
<<<<<<< HEAD
      sockaddr_any m_PeerAddr;		// UDT sonnection peer address
=======
      sockaddr_any m_PeerAddr;// UDT sonnection peer address
>>>>>>> 1e771f6c
      srt::sync::steady_clock::time_point m_tsTTL;    // the time that this request expires
   };
   std::list<CRL> m_lRendezvousID;    // The sockets currently in rendezvous mode

   pthread_mutex_t m_RIDVectorLock;
};

class CSndQueue
{
friend class CUDT;
friend class CUDTUnited;

public:
   CSndQueue();
   ~CSndQueue();

public:

   // XXX There's currently no way to access the socket ID set for
   // whatever the queue is currently working for. Required to find
   // some way to do this, possibly by having a "reverse pointer".
   // Currently just "unimplemented".
   std::string CONID() const { return ""; }

      /// Initialize the sending queue.
      /// @param [in] c UDP channel to be associated to the queue
      /// @param [in] t Timer

   void init(CChannel* c, CTimer* t);

      /// Send out a packet to a given address.
      /// @param [in] addr destination address
      /// @param [in] packet packet to be sent out
      /// @return Size of data sent out.

   int sendto(const sockaddr_any& addr, CPacket& packet);

#ifdef SRT_ENABLE_IPOPTS
      /// Get the IP TTL.
      /// @param [in] ttl IP Time To Live.
      /// @return TTL.

   int getIpTTL() const;

      /// Get the IP Type of Service.
      /// @return ToS.

   int getIpToS() const;
#endif

   int ioctlQuery(int type) const { return m_pChannel->ioctlQuery(type); }
   int sockoptQuery(int level, int type) const { return m_pChannel->sockoptQuery(level, type); }

   void setClosing()
   {
       m_bClosing = true;
   }

private:
   static void* worker(void* param);
   pthread_t m_WorkerThread;


private:
   CSndUList* m_pSndUList;              // List of UDT instances for data sending
   CChannel* m_pChannel;                // The UDP channel for data sending
   CTimer* m_pTimer;                    // Timing facility

   pthread_mutex_t m_WindowLock;
   pthread_cond_t m_WindowCond;

   volatile bool m_bClosing;            // closing the worker

#if defined(SRT_DEBUG_SNDQ_HIGHRATE)//>>debug high freq worker
   uint64_t m_ullDbgPeriod;
   uint64_t m_ullDbgTime;
   struct {
        unsigned long lIteration;   //
        unsigned long lSleepTo;     //SleepTo
        unsigned long lNotReadyPop; //Continue
        unsigned long lSendTo;
        unsigned long lNotReadyTs;  
        unsigned long lCondWait;    //block on m_WindowCond
   } m_WorkerStats;
#endif /* SRT_DEBUG_SNDQ_HIGHRATE */

private:
   CSndQueue(const CSndQueue&);
   CSndQueue& operator=(const CSndQueue&);
};

class CRcvQueue
{
friend class CUDT;
friend class CUDTUnited;

public:
   CRcvQueue();
   ~CRcvQueue();

public:

   // XXX There's currently no way to access the socket ID set for
   // whatever the queue is currently working. Required to find
   // some way to do this, possibly by having a "reverse pointer".
   // Currently just "unimplemented".
   std::string CONID() const { return ""; }

      /// Initialize the receiving queue.
      /// @param [in] size queue size
      /// @param [in] mss maximum packet size
      /// @param [in] version IP version
      /// @param [in] hsize hash table size
      /// @param [in] c UDP channel to be associated to the queue
      /// @param [in] t timer

   void init(int size, int payload, int version, int hsize, CChannel* c, CTimer* t);

      /// Read a packet for a specific UDT socket id.
      /// @param [in] id Socket ID
      /// @param [out] packet received packet
      /// @return Data size of the packet

   int recvfrom(int32_t id, ref_t<CPacket> packet);

   pthread_t threadId() { return m_WorkerThread; }

   void setClosing()
   {
       m_bClosing = true;
   }

private:
   static void* worker(void* param);
   pthread_t m_WorkerThread;
   // Subroutines of worker
<<<<<<< HEAD
   EReadStatus worker_RetrieveUnit(ref_t<int32_t> id, ref_t<CUnit*> unit, ref_t<sockaddr_any> sa);
=======
   EReadStatus worker_RetrieveUnit(ref_t<int32_t> id, ref_t<CUnit*> unit, sockaddr_any& sa);
>>>>>>> 1e771f6c
   EConnectStatus worker_ProcessConnectionRequest(CUnit* unit, const sockaddr_any& sa);
   EConnectStatus worker_TryAsyncRend_OrStore(int32_t id, CUnit* unit, const sockaddr_any& sa);
   EConnectStatus worker_ProcessAddressedPacket(int32_t id, CUnit* unit, const sockaddr_any& sa);

private:
   CUnitQueue m_UnitQueue;		// The received packet queue

   CRcvUList* m_pRcvUList;		// List of UDT instances that will read packets from the queue
   CHash* m_pHash;			// Hash table for UDT socket looking up
   CChannel* m_pChannel;		// UDP channel for receving packets
   CTimer* m_pTimer;			// shared timer with the snd queue

   int m_iPayloadSize;                  // packet payload size

   volatile bool m_bClosing;            // closing the worker

private:
   int setListener(CUDT* u);
   void removeListener(const CUDT* u);

   void registerConnector(const SRTSOCKET& id, CUDT* u, const sockaddr_any& addr, const srt::sync::steady_clock::time_point& ttl);
   void removeConnector(const SRTSOCKET& id, bool should_lock = true);

   void setNewEntry(CUDT* u);
   bool ifNewEntry();
   CUDT* getNewEntry();

   void storePkt(int32_t id, CPacket* pkt);

private:
   pthread_mutex_t m_LSLock;
   CUDT* m_pListener;                                   // pointer to the (unique, if any) listening UDT entity
   CRendezvousQueue* m_pRendezvousQueue;                // The list of sockets in rendezvous mode

   std::vector<CUDT*> m_vNewEntry;                      // newly added entries, to be inserted
   pthread_mutex_t m_IDLock;

   std::map<int32_t, std::queue<CPacket*> > m_mBuffer;	// temporary buffer for rendezvous connection request
   pthread_mutex_t m_PassLock;
   pthread_cond_t m_PassCond;

private:
   CRcvQueue(const CRcvQueue&);
   CRcvQueue& operator=(const CRcvQueue&);
};

struct CMultiplexer
{
   CSndQueue* m_pSndQueue;  // The sending queue
   CRcvQueue* m_pRcvQueue;  // The receiving queue
   CChannel* m_pChannel;    // The UDP channel for sending and receiving
   CTimer* m_pTimer;        // The timer

   int m_iPort;         // The UDP port number of this multiplexer
<<<<<<< HEAD
   int m_iFamily;       // Address family (AF_INET or AF_INET6)
=======
   int m_iIPversion;    // Address family (AF_INET or AF_INET6)
>>>>>>> 1e771f6c
#ifdef SRT_ENABLE_IPOPTS
   int m_iIpTTL;
   int m_iIpToS;
#endif
   int m_iMSS;          // Maximum Segment Size
   int m_iRefCount;     // number of UDT instances that are associated with this multiplexer
   int m_iIpV6Only;     // IPV6_V6ONLY option
   bool m_bReusable;    // if this one can be shared with others

   int m_iID;           // multiplexer ID
};

#endif<|MERGE_RESOLUTION|>--- conflicted
+++ resolved
@@ -177,11 +177,7 @@
       /// @param [out] pkt the next packet to be sent
       /// @return 1 if successfully retrieved, -1 if no packet found.
 
-<<<<<<< HEAD
-   int pop(ref_t<sockaddr_any> addr, ref_t<CPacket> pkt);
-=======
    int pop(sockaddr_any& addr, CPacket& pkt);
->>>>>>> 1e771f6c
 
       /// Remove UDT instance from the list.
       /// @param [in] u pointer to the UDT instance
@@ -346,11 +342,7 @@
    {
       SRTSOCKET m_iID;        // UDT socket ID (self)
       CUDT* m_pUDT;           // UDT instance
-<<<<<<< HEAD
-      sockaddr_any m_PeerAddr;		// UDT sonnection peer address
-=======
       sockaddr_any m_PeerAddr;// UDT sonnection peer address
->>>>>>> 1e771f6c
       srt::sync::steady_clock::time_point m_tsTTL;    // the time that this request expires
    };
    std::list<CRL> m_lRendezvousID;    // The sockets currently in rendezvous mode
@@ -487,11 +479,7 @@
    static void* worker(void* param);
    pthread_t m_WorkerThread;
    // Subroutines of worker
-<<<<<<< HEAD
-   EReadStatus worker_RetrieveUnit(ref_t<int32_t> id, ref_t<CUnit*> unit, ref_t<sockaddr_any> sa);
-=======
    EReadStatus worker_RetrieveUnit(ref_t<int32_t> id, ref_t<CUnit*> unit, sockaddr_any& sa);
->>>>>>> 1e771f6c
    EConnectStatus worker_ProcessConnectionRequest(CUnit* unit, const sockaddr_any& sa);
    EConnectStatus worker_TryAsyncRend_OrStore(int32_t id, CUnit* unit, const sockaddr_any& sa);
    EConnectStatus worker_ProcessAddressedPacket(int32_t id, CUnit* unit, const sockaddr_any& sa);
@@ -546,11 +534,7 @@
    CTimer* m_pTimer;        // The timer
 
    int m_iPort;         // The UDP port number of this multiplexer
-<<<<<<< HEAD
-   int m_iFamily;       // Address family (AF_INET or AF_INET6)
-=======
    int m_iIPversion;    // Address family (AF_INET or AF_INET6)
->>>>>>> 1e771f6c
 #ifdef SRT_ENABLE_IPOPTS
    int m_iIpTTL;
    int m_iIpToS;
