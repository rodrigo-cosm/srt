--- conflicted
+++ resolved
@@ -177,11 +177,7 @@
       /// @param [out] pkt the next packet to be sent
       /// @return 1 if successfully retrieved, -1 if no packet found.
 
-<<<<<<< HEAD
-   int pop(ref_t<sockaddr_any> addr, ref_t<CPacket> pkt);
-=======
    int pop(sockaddr_any& addr, CPacket& pkt);
->>>>>>> e20a4d87
 
       /// Remove UDT instance from the list.
       /// @param [in] u pointer to the UDT instance
@@ -337,11 +333,7 @@
    // and the lock IS ALREADY APPLIED, use false here to prevent
    // double locking and deadlock in result.
    void remove(const SRTSOCKET& id, bool should_lock);
-<<<<<<< HEAD
-   CUDT* retrieve(const sockaddr_any& addr, ref_t<SRTSOCKET> id);
-=======
    CUDT* retrieve(const sockaddr_any& addr, SRTSOCKET& id);
->>>>>>> e20a4d87
 
    void updateConnStatus(EReadStatus rst, EConnectStatus, const CPacket& response);
 
@@ -489,11 +481,7 @@
    static void* worker(void* param);
    pthread_t m_WorkerThread;
    // Subroutines of worker
-<<<<<<< HEAD
-   EReadStatus worker_RetrieveUnit(ref_t<int32_t> id, ref_t<CUnit*> unit, ref_t<sockaddr_any> sa);
-=======
    EReadStatus worker_RetrieveUnit(int32_t& id, CUnit*& unit, sockaddr_any& sa);
->>>>>>> e20a4d87
    EConnectStatus worker_ProcessConnectionRequest(CUnit* unit, const sockaddr_any& sa);
    EConnectStatus worker_TryAsyncRend_OrStore(int32_t id, CUnit* unit, const sockaddr_any& sa);
    EConnectStatus worker_ProcessAddressedPacket(int32_t id, CUnit* unit, const sockaddr_any& sa);
@@ -548,11 +536,7 @@
    CTimer* m_pTimer;        // The timer
 
    int m_iPort;         // The UDP port number of this multiplexer
-<<<<<<< HEAD
-   int m_iFamily;       // Address family (AF_INET or AF_INET6)
-=======
    int m_iIPversion;    // Address family (AF_INET or AF_INET6)
->>>>>>> e20a4d87
 #ifdef SRT_ENABLE_IPOPTS
    int m_iIpTTL;
    int m_iIpToS;
