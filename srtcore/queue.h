/*
 * SRT - Secure, Reliable, Transport
 * Copyright (c) 2018 Haivision Systems Inc.
 * 
 * This Source Code Form is subject to the terms of the Mozilla Public
 * License, v. 2.0. If a copy of the MPL was not distributed with this
 * file, You can obtain one at http://mozilla.org/MPL/2.0/.
 * 
 */

/*****************************************************************************
Copyright (c) 2001 - 2011, The Board of Trustees of the University of Illinois.
All rights reserved.

Redistribution and use in source and binary forms, with or without
modification, are permitted provided that the following conditions are
met:

* Redistributions of source code must retain the above
  copyright notice, this list of conditions and the
  following disclaimer.

* Redistributions in binary form must reproduce the
  above copyright notice, this list of conditions
  and the following disclaimer in the documentation
  and/or other materials provided with the distribution.

* Neither the name of the University of Illinois
  nor the names of its contributors may be used to
  endorse or promote products derived from this
  software without specific prior written permission.

THIS SOFTWARE IS PROVIDED BY THE COPYRIGHT HOLDERS AND CONTRIBUTORS "AS
IS" AND ANY EXPRESS OR IMPLIED WARRANTIES, INCLUDING, BUT NOT LIMITED TO,
THE IMPLIED WARRANTIES OF MERCHANTABILITY AND FITNESS FOR A PARTICULAR
PURPOSE ARE DISCLAIMED. IN NO EVENT SHALL THE COPYRIGHT OWNER OR
CONTRIBUTORS BE LIABLE FOR ANY DIRECT, INDIRECT, INCIDENTAL, SPECIAL,
EXEMPLARY, OR CONSEQUENTIAL DAMAGES (INCLUDING, BUT NOT LIMITED TO,
PROCUREMENT OF SUBSTITUTE GOODS OR SERVICES; LOSS OF USE, DATA, OR
PROFITS; OR BUSINESS INTERRUPTION) HOWEVER CAUSED AND ON ANY THEORY OF
LIABILITY, WHETHER IN CONTRACT, STRICT LIABILITY, OR TORT (INCLUDING
NEGLIGENCE OR OTHERWISE) ARISING IN ANY WAY OUT OF THE USE OF THIS
SOFTWARE, EVEN IF ADVISED OF THE POSSIBILITY OF SUCH DAMAGE.
*****************************************************************************/

/*****************************************************************************
written by
   Yunhong Gu, last updated 01/12/2011
modified by
   Haivision Systems Inc.
*****************************************************************************/


#ifndef __UDT_QUEUE_H__
#define __UDT_QUEUE_H__

#include "channel.h"
#include "common.h"
#include "packet.h"
#include "netinet_any.h"
#include "utilities.h"
#include <list>
#include <map>
#include <queue>
#include <vector>

class CUDT;

struct CUnit
{
   CPacket m_Packet;		// packet
   enum Flag { FREE = 0, GOOD = 1, PASSACK = 2, DROPPED = 3 };
   Flag m_iFlag;			// 0: free, 1: occupied, 2: msg read but not freed (out-of-order), 3: msg dropped
};

class CUnitQueue
{

public:

   CUnitQueue();
   ~CUnitQueue();

public:     // Storage size operations

      /// Initialize the unit queue.
      /// @param [in] size queue size
      /// @param [in] mss maximum segment size
      /// @param [in] version IP version
      /// @return 0: success, -1: failure.

   int init(int size, int mss, int version);

      /// Increase (double) the unit queue size.
      /// @return 0: success, -1: failure.

   int increase();

      /// Decrease (halve) the unit queue size.
      /// @return 0: success, -1: failure.

   int shrink();

public:     // Operations on units

      /// find an available unit for incoming packet.
      /// @return Pointer to the available unit, NULL if not found.

   CUnit* getNextAvailUnit();


   void makeUnitFree(CUnit * unit);

   void makeUnitGood(CUnit * unit);

public:

    inline int getIPversion() const { return m_iIPversion; }


private:
   struct CQEntry
   {
      CUnit* m_pUnit;		// unit queue
      char* m_pBuffer;		// data buffer
      int m_iSize;		// size of each queue

      CQEntry* m_pNext;
   }
   *m_pQEntry,			// pointer to the first unit queue
   *m_pCurrQueue,		// pointer to the current available queue
   *m_pLastQueue;		// pointer to the last unit queue

   CUnit* m_pAvailUnit;         // recent available unit

   int m_iSize;			// total size of the unit queue, in number of packets
   int m_iCount;		// total number of valid packets in the queue

   int m_iMSS;			// unit buffer size
   int m_iIPversion;		// IP version

private:
   CUnitQueue(const CUnitQueue&);
   CUnitQueue& operator=(const CUnitQueue&);
};

struct CSNode
{
   CUDT* m_pUDT;		// Pointer to the instance of CUDT socket
   uint64_t m_llTimeStamp_tk;      // Time Stamp

   int m_iHeapLoc;		// location on the heap, -1 means not on the heap
};

class CSndUList
{
friend class CSndQueue;

public:
   CSndUList();
   ~CSndUList();

public:

   enum EReschedule { DONT_RESCHEDULE = 0, DO_RESCHEDULE = 1 };

   static EReschedule rescheduleIf(bool cond) { return cond ? DO_RESCHEDULE : DONT_RESCHEDULE; }

      /// Insert a new UDT instance into the list.
      /// @param [in] ts time stamp: next processing time
      /// @param [in] u pointer to the UDT instance

   void insert(int64_t ts, const CUDT* u);

      /// Update the timestamp of the UDT instance on the list.
      /// @param [in] u pointer to the UDT instance
      /// @param [in] resechedule if the timestampe shoudl be rescheduled

   void update(const CUDT* u, EReschedule reschedule);

      /// Retrieve the next packet and peer address from the first entry, and reschedule it in the queue.
      /// @param [out] addr destination address of the next packet
      /// @param [out] pkt the next packet to be sent
      /// @return 1 if successfully retrieved, -1 if no packet found.

   int pop(ref_t<sockaddr*> addr, ref_t<CPacket> pkt, ref_t<sockaddr_any> src);

      /// Remove UDT instance from the list.
      /// @param [in] u pointer to the UDT instance

   void remove(const CUDT* u);

      /// Retrieve the next scheduled processing time.
      /// @return Scheduled processing time of the first UDT socket in the list.

   uint64_t getNextProcTime();

private:
   void insert_(int64_t ts, const CUDT* u);
   void remove_(const CUDT* u);

private:
   CSNode** m_pHeap;			// The heap array
   int m_iArrayLength;			// physical length of the array
   int m_iLastEntry;			// position of last entry on the heap array

   pthread_mutex_t m_ListLock;

   pthread_mutex_t* m_pWindowLock;
   pthread_cond_t* m_pWindowCond;

   CTimer* m_pTimer;

private:
   CSndUList(const CSndUList&);
   CSndUList& operator=(const CSndUList&);
};

struct CRNode
{
   CUDT* m_pUDT;                // Pointer to the instance of CUDT socket
   uint64_t m_llTimeStamp_tk;      // Time Stamp

   CRNode* m_pPrev;             // previous link
   CRNode* m_pNext;             // next link

   bool m_bOnList;              // if the node is already on the list
};

class CRcvUList
{
public:
   CRcvUList();
   ~CRcvUList();

public:

      /// Insert a new UDT instance to the list.
      /// @param [in] u pointer to the UDT instance

   void insert(const CUDT* u);

      /// Remove the UDT instance from the list.
      /// @param [in] u pointer to the UDT instance

   void remove(const CUDT* u);

      /// Move the UDT instance to the end of the list, if it already exists; otherwise, do nothing.
      /// @param [in] u pointer to the UDT instance

   void update(const CUDT* u);

public:
   CRNode* m_pUList;		// the head node

private:
   CRNode* m_pLast;		// the last node

private:
   CRcvUList(const CRcvUList&);
   CRcvUList& operator=(const CRcvUList&);
};

class CHash
{
public:
   CHash();
   ~CHash();

public:

      /// Initialize the hash table.
      /// @param [in] size hash table size

   void init(int size);

      /// Look for a UDT instance from the hash table.
      /// @param [in] id socket ID
      /// @return Pointer to a UDT instance, or NULL if not found.

   CUDT* lookup(int32_t id);

      /// Insert an entry to the hash table.
      /// @param [in] id socket ID
      /// @param [in] u pointer to the UDT instance

   void insert(int32_t id, CUDT* u);

      /// Remove an entry from the hash table.
      /// @param [in] id socket ID

   void remove(int32_t id);

private:
   struct CBucket
   {
      int32_t m_iID;		// Socket ID
      CUDT* m_pUDT;		// Socket instance

      CBucket* m_pNext;		// next bucket
   } **m_pBucket;		// list of buckets (the hash table)

   int m_iHashSize;		// size of hash table

private:
   CHash(const CHash&);
   CHash& operator=(const CHash&);
};

class CRendezvousQueue
{
public:
   CRendezvousQueue();
   ~CRendezvousQueue();

public:
   void insert(const SRTSOCKET& id, CUDT* u, int ipv, const sockaddr* addr, uint64_t ttl);

   // The should_lock parameter is given here to state as to whether
   // the lock should be applied here. If called from some internals
   // and the lock IS ALREADY APPLIED, use false here to prevent
   // double locking and deadlock in result.
   void remove(const SRTSOCKET& id, bool should_lock);
   CUDT* retrieve(const sockaddr* addr, ref_t<SRTSOCKET> id);

   void updateConnStatus(EReadStatus rst, EConnectStatus, const CPacket& response);

private:
   struct CRL
   {
      SRTSOCKET m_iID;			// UDT socket ID (self)
      CUDT* m_pUDT;			// UDT instance
      int m_iIPversion;                 // IP version
      sockaddr* m_pPeerAddr;		// UDT sonnection peer address
      uint64_t m_ullTTL;			// the time that this request expires
   };
   std::list<CRL> m_lRendezvousID;      // The sockets currently in rendezvous mode

   pthread_mutex_t m_RIDVectorLock;
};

class CSndQueue
{
friend class CUDT;
friend class CUDTUnited;

public:
   CSndQueue();
   ~CSndQueue();

public:

   // XXX There's currently no way to access the socket ID set for
   // whatever the queue is currently working for. Required to find
   // some way to do this, possibly by having a "reverse pointer".
   // Currently just "unimplemented".
   std::string CONID() const { return ""; }

      /// Initialize the sending queue.
      /// @param [in] c UDP channel to be associated to the queue
      /// @param [in] t Timer

   void init(CChannel* c, CTimer* t);

      /// Send out a packet to a given address. The @a src parameter is
      /// blindly passed by the caller down the call with intention to
      /// be received eventually by CChannel::sendto, and used only if
      /// appropriate conditions state so.
      /// @param [in] addr destination address
      /// @param [in] packet packet to be sent out
      /// @param [in] src The source IP address (details above)
      /// @return Size of data sent out.

   int sendto(const sockaddr* addr, CPacket& packet, const sockaddr_any& src);

#ifdef SRT_ENABLE_IPOPTS
      /// Get the IP TTL.
      /// @param [in] ttl IP Time To Live.
      /// @return TTL.

   int getIpTTL() const;

      /// Get the IP Type of Service.
      /// @return ToS.

   int getIpToS() const;
#endif

   int ioctlQuery(int type) const { return m_pChannel->ioctlQuery(type); }
   int sockoptQuery(int level, int type) const { return m_pChannel->sockoptQuery(level, type); }

   void setClosing()
   {
       m_bClosing = true;
   }

private:
   static void* worker(void* param);
   pthread_t m_WorkerThread;


private:
   CSndUList* m_pSndUList;		// List of UDT instances for data sending
   CChannel* m_pChannel;                // The UDP channel for data sending
   CTimer* m_pTimer;			// Timing facility

   pthread_mutex_t m_WindowLock;
   pthread_cond_t m_WindowCond;

   volatile bool m_bClosing;		// closing the worker
   pthread_cond_t m_ExitCond;

#if defined(SRT_DEBUG_SNDQ_HIGHRATE)//>>debug high freq worker
   uint64_t m_ullDbgPeriod;
   uint64_t m_ullDbgTime;
   struct {
        unsigned long lIteration;   //
        unsigned long lSleepTo;     //SleepTo
        unsigned long lNotReadyPop; //Continue
        unsigned long lSendTo;
        unsigned long lNotReadyTs;  
        unsigned long lCondWait;    //block on m_WindowCond
   } m_WorkerStats;
#endif /* SRT_DEBUG_SNDQ_HIGHRATE */

private:
   CSndQueue(const CSndQueue&);
   CSndQueue& operator=(const CSndQueue&);
};

class CRcvQueue
{
friend class CUDT;
friend class CUDTUnited;

public:
   CRcvQueue();
   ~CRcvQueue();

public:

   // XXX There's currently no way to access the socket ID set for
   // whatever the queue is currently working. Required to find
   // some way to do this, possibly by having a "reverse pointer".
   // Currently just "unimplemented".
   std::string CONID() const { return ""; }

      /// Initialize the receiving queue.
      /// @param [in] size queue size
      /// @param [in] mss maximum packet size
      /// @param [in] version IP version
      /// @param [in] hsize hash table size
      /// @param [in] c UDP channel to be associated to the queue
      /// @param [in] t timer

   void init(int size, int payload, int version, int hsize, CChannel* c, CTimer* t);

      /// Read a packet for a specific UDT socket id.
      /// @param [in] id Socket ID
      /// @param [out] packet received packet
      /// @return Data size of the packet

   int recvfrom(int32_t id, ref_t<CPacket> packet);

<<<<<<< HEAD
   pthread_t threadId() { return m_WorkerThread; }
=======
   void setClosing()
   {
       m_bClosing = true;
   }
>>>>>>> 3d159f01

private:
   static void* worker(void* param);
   pthread_t m_WorkerThread;
   // Subroutines of worker
   EReadStatus worker_RetrieveUnit(ref_t<int32_t> id, ref_t<CUnit*> unit, sockaddr* sa);
   EConnectStatus worker_ProcessConnectionRequest(CUnit* unit, const sockaddr* sa);
   EConnectStatus worker_TryAsyncRend_OrStore(int32_t id, CUnit* unit, const sockaddr* sa);
   EConnectStatus worker_ProcessAddressedPacket(int32_t id, CUnit* unit, const sockaddr* sa);

private:
   CUnitQueue m_UnitQueue;		// The received packet queue

   CRcvUList* m_pRcvUList;		// List of UDT instances that will read packets from the queue
   CHash* m_pHash;			// Hash table for UDT socket looking up
   CChannel* m_pChannel;		// UDP channel for receving packets
   CTimer* m_pTimer;			// shared timer with the snd queue

   int m_iPayloadSize;                  // packet payload size

   volatile bool m_bClosing;            // closing the worker
   pthread_cond_t m_ExitCond;

private:
   int setListener(CUDT* u);
   void removeListener(const CUDT* u);

   void registerConnector(const SRTSOCKET& id, CUDT* u, int ipv, const sockaddr* addr, uint64_t ttl);
   void removeConnector(const SRTSOCKET& id, bool should_lock = true);

   void setNewEntry(CUDT* u);
   bool ifNewEntry();
   CUDT* getNewEntry();

   void storePkt(int32_t id, CPacket* pkt);

private:
   pthread_mutex_t m_LSLock;
   CUDT* m_pListener;                                   // pointer to the (unique, if any) listening UDT entity
   CRendezvousQueue* m_pRendezvousQueue;                // The list of sockets in rendezvous mode

   std::vector<CUDT*> m_vNewEntry;                      // newly added entries, to be inserted
   pthread_mutex_t m_IDLock;

   std::map<int32_t, std::queue<CPacket*> > m_mBuffer;	// temporary buffer for rendezvous connection request
   pthread_mutex_t m_PassLock;
   pthread_cond_t m_PassCond;

private:
   CRcvQueue(const CRcvQueue&);
   CRcvQueue& operator=(const CRcvQueue&);
};

struct CMultiplexer
{
   CSndQueue* m_pSndQueue;  // The sending queue
   CRcvQueue* m_pRcvQueue;  // The receiving queue
   CChannel* m_pChannel;    // The UDP channel for sending and receiving
   CTimer* m_pTimer;        // The timer

   int m_iPort;         // The UDP port number of this multiplexer
   int m_iIPversion;    // IP version
#ifdef SRT_ENABLE_IPOPTS
   int m_iIpTTL;
   int m_iIpToS;
#endif
   int m_iMSS;          // Maximum Segment Size
   int m_iRefCount;     // number of UDT instances that are associated with this multiplexer
   int m_iIpV6Only;     // IPV6_V6ONLY option
   bool m_bReusable;    // if this one can be shared with others

   int m_iID;           // multiplexer ID
};

#endif<|MERGE_RESOLUTION|>--- conflicted
+++ resolved
@@ -462,14 +462,12 @@
 
    int recvfrom(int32_t id, ref_t<CPacket> packet);
 
-<<<<<<< HEAD
    pthread_t threadId() { return m_WorkerThread; }
-=======
+
    void setClosing()
    {
        m_bClosing = true;
    }
->>>>>>> 3d159f01
 
 private:
    static void* worker(void* param);
