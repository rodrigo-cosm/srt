/*
 * SRT - Secure, Reliable, Transport
 * Copyright (c) 2018 Haivision Systems Inc.
 * 
 * This Source Code Form is subject to the terms of the Mozilla Public
 * License, v. 2.0. If a copy of the MPL was not distributed with this
 * file, You can obtain one at http://mozilla.org/MPL/2.0/.
 * 
 */

/*****************************************************************************
Copyright (c) 2001 - 2011, The Board of Trustees of the University of Illinois.
All rights reserved.

Redistribution and use in source and binary forms, with or without
modification, are permitted provided that the following conditions are
met:

* Redistributions of source code must retain the above
  copyright notice, this list of conditions and the
  following disclaimer.

* Redistributions in binary form must reproduce the
  above copyright notice, this list of conditions
  and the following disclaimer in the documentation
  and/or other materials provided with the distribution.

* Neither the name of the University of Illinois
  nor the names of its contributors may be used to
  endorse or promote products derived from this
  software without specific prior written permission.

THIS SOFTWARE IS PROVIDED BY THE COPYRIGHT HOLDERS AND CONTRIBUTORS "AS
IS" AND ANY EXPRESS OR IMPLIED WARRANTIES, INCLUDING, BUT NOT LIMITED TO,
THE IMPLIED WARRANTIES OF MERCHANTABILITY AND FITNESS FOR A PARTICULAR
PURPOSE ARE DISCLAIMED. IN NO EVENT SHALL THE COPYRIGHT OWNER OR
CONTRIBUTORS BE LIABLE FOR ANY DIRECT, INDIRECT, INCIDENTAL, SPECIAL,
EXEMPLARY, OR CONSEQUENTIAL DAMAGES (INCLUDING, BUT NOT LIMITED TO,
PROCUREMENT OF SUBSTITUTE GOODS OR SERVICES; LOSS OF USE, DATA, OR
PROFITS; OR BUSINESS INTERRUPTION) HOWEVER CAUSED AND ON ANY THEORY OF
LIABILITY, WHETHER IN CONTRACT, STRICT LIABILITY, OR TORT (INCLUDING
NEGLIGENCE OR OTHERWISE) ARISING IN ANY WAY OUT OF THE USE OF THIS
SOFTWARE, EVEN IF ADVISED OF THE POSSIBILITY OF SUCH DAMAGE.
*****************************************************************************/

/*****************************************************************************
written by
   Yunhong Gu, last updated 01/12/2011
modified by
   Haivision Systems Inc.
*****************************************************************************/


#ifndef __UDT_QUEUE_H__
#define __UDT_QUEUE_H__

#include "channel.h"
#include "common.h"
#include "packet.h"
#include "netinet_any.h"
#include "utilities.h"
#include <list>
#include <map>
#include <queue>
#include <vector>

class CUDT;

struct CUnit
{
   CPacket m_Packet;		// packet
   enum Flag { FREE = 0, GOOD = 1, PASSACK = 2, DROPPED = 3 };
   Flag m_iFlag;			// 0: free, 1: occupied, 2: msg read but not freed (out-of-order), 3: msg dropped
};

class CUnitQueue
{

public:

   CUnitQueue();
   ~CUnitQueue();

public:     // Storage size operations

      /// Initialize the unit queue.
      /// @param [in] size queue size
      /// @param [in] mss maximum segment size
      /// @param [in] version IP version
      /// @return 0: success, -1: failure.

   int init(int size, int mss, int version);

      /// Increase (double) the unit queue size.
      /// @return 0: success, -1: failure.

   int increase();

      /// Decrease (halve) the unit queue size.
      /// @return 0: success, -1: failure.

   int shrink();

public:     // Operations on units

      /// find an available unit for incoming packet.
      /// @return Pointer to the available unit, NULL if not found.

   CUnit* getNextAvailUnit();


   void makeUnitFree(CUnit * unit);

   void makeUnitGood(CUnit * unit);

public:

    inline int getIPversion() const { return m_iIPversion; }


private:
   struct CQEntry
   {
      CUnit* m_pUnit;		// unit queue
      char* m_pBuffer;		// data buffer
      int m_iSize;		// size of each queue

      CQEntry* m_pNext;
   }
   *m_pQEntry,			// pointer to the first unit queue
   *m_pCurrQueue,		// pointer to the current available queue
   *m_pLastQueue;		// pointer to the last unit queue

   CUnit* m_pAvailUnit;         // recent available unit

   int m_iSize;			// total size of the unit queue, in number of packets
   int m_iCount;		// total number of valid packets in the queue

   int m_iMSS;			// unit buffer size
   int m_iIPversion;		// IP version

private:
   CUnitQueue(const CUnitQueue&);
   CUnitQueue& operator=(const CUnitQueue&);
};

struct CSNode
{
   CUDT* m_pUDT;		// Pointer to the instance of CUDT socket
   srt::sync::steady_clock::time_point m_tsTimeStamp;

   int m_iHeapLoc;		// location on the heap, -1 means not on the heap
};

class CSndUList
{
friend class CSndQueue;

public:
   CSndUList();
   ~CSndUList();

public:

   enum EReschedule { DONT_RESCHEDULE = 0, DO_RESCHEDULE = 1 };

   static EReschedule rescheduleIf(bool cond) { return cond ? DO_RESCHEDULE : DONT_RESCHEDULE; }

      /// Update the timestamp of the UDT instance on the list.
      /// @param [in] u pointer to the UDT instance
      /// @param [in] reschedule if the timestamp should be rescheduled

   void update(const CUDT* u, EReschedule reschedule);

      /// Retrieve the next packet and peer address from the first entry, and reschedule it in the queue.
      /// @param [out] addr destination address of the next packet
      /// @param [out] pkt the next packet to be sent
      /// @return 1 if successfully retrieved, -1 if no packet found.

<<<<<<< HEAD
   int pop(ref_t<sockaddr*> addr, ref_t<CPacket> pkt);
=======
   int pop(sockaddr_any& addr, CPacket& pkt);
>>>>>>> 3923aa24

      /// Remove UDT instance from the list.
      /// @param [in] u pointer to the UDT instance

   void remove(const CUDT* u);

      /// Retrieve the next scheduled processing time.
      /// @return Scheduled processing time of the first UDT socket in the list.

   srt::sync::steady_clock::time_point getNextProcTime();

private:

   /// Doubles the size of the list.
   ///
   void realloc_();

   /// Insert a new UDT instance into the list with realloc if required.
   ///
   /// @param [in] ts time stamp: next processing time
   /// @param [in] u pointer to the UDT instance
   void insert_(const srt::sync::steady_clock::time_point &ts, const CUDT* u);

   /// Insert a new UDT instance into the list without realloc.
   /// Should be called if there is a gauranteed space for the element.
   ///
   /// @param [in] ts time stamp: next processing time
   /// @param [in] u pointer to the UDT instance
   void insert_norealloc_(const srt::sync::steady_clock::time_point &ts, const CUDT* u);

   void remove_(const CUDT* u);

private:
   CSNode** m_pHeap;			// The heap array
   int m_iArrayLength;			// physical length of the array
   int m_iLastEntry;			// position of last entry on the heap array

<<<<<<< HEAD
   srt::sync::CMutex m_ListLock;

   srt::sync::CMutex* m_pWindowLock;
   srt::sync::CCondition* m_pWindowCond;
=======
   srt::sync::Mutex m_ListLock;

   srt::sync::Mutex* m_pWindowLock;
   pthread_cond_t* m_pWindowCond;
>>>>>>> 3923aa24

   CTimer* m_pTimer;

private:
   CSndUList(const CSndUList&);
   CSndUList& operator=(const CSndUList&);
};

struct CRNode
{
   CUDT* m_pUDT;                // Pointer to the instance of CUDT socket
   srt::sync::steady_clock::time_point m_tsTimeStamp;      // Time Stamp

   CRNode* m_pPrev;             // previous link
   CRNode* m_pNext;             // next link

   bool m_bOnList;              // if the node is already on the list
};

class CRcvUList
{
public:
   CRcvUList();
   ~CRcvUList();

public:

      /// Insert a new UDT instance to the list.
      /// @param [in] u pointer to the UDT instance

   void insert(const CUDT* u);

      /// Remove the UDT instance from the list.
      /// @param [in] u pointer to the UDT instance

   void remove(const CUDT* u);

      /// Move the UDT instance to the end of the list, if it already exists; otherwise, do nothing.
      /// @param [in] u pointer to the UDT instance

   void update(const CUDT* u);

public:
   CRNode* m_pUList;		// the head node

private:
   CRNode* m_pLast;		// the last node

private:
   CRcvUList(const CRcvUList&);
   CRcvUList& operator=(const CRcvUList&);
};

class CHash
{
public:
   CHash();
   ~CHash();

public:

      /// Initialize the hash table.
      /// @param [in] size hash table size

   void init(int size);

      /// Look for a UDT instance from the hash table.
      /// @param [in] id socket ID
      /// @return Pointer to a UDT instance, or NULL if not found.

   CUDT* lookup(int32_t id);

      /// Insert an entry to the hash table.
      /// @param [in] id socket ID
      /// @param [in] u pointer to the UDT instance

   void insert(int32_t id, CUDT* u);

      /// Remove an entry from the hash table.
      /// @param [in] id socket ID

   void remove(int32_t id);

private:
   struct CBucket
   {
      int32_t m_iID;		// Socket ID
      CUDT* m_pUDT;		// Socket instance

      CBucket* m_pNext;		// next bucket
   } **m_pBucket;		// list of buckets (the hash table)

   int m_iHashSize;		// size of hash table

private:
   CHash(const CHash&);
   CHash& operator=(const CHash&);
};

class CRendezvousQueue
{
public:
   CRendezvousQueue();
   ~CRendezvousQueue();

public:
   void insert(const SRTSOCKET& id, CUDT* u, const sockaddr_any& addr,
               const srt::sync::steady_clock::time_point &ttl);

   // The should_lock parameter is given here to state as to whether
   // the lock should be applied here. If called from some internals
   // and the lock IS ALREADY APPLIED, use false here to prevent
   // double locking and deadlock in result.
   void remove(const SRTSOCKET& id, bool should_lock);
   CUDT* retrieve(const sockaddr_any& addr, SRTSOCKET& id);

   void updateConnStatus(EReadStatus rst, EConnectStatus, const CPacket& response);

private:
   struct CRL
   {
      SRTSOCKET m_iID;        // UDT socket ID (self)
      CUDT* m_pUDT;           // UDT instance
      sockaddr_any m_PeerAddr;		// UDT sonnection peer address
      srt::sync::steady_clock::time_point m_tsTTL;    // the time that this request expires
   };
   std::list<CRL> m_lRendezvousID;    // The sockets currently in rendezvous mode

<<<<<<< HEAD
   srt::sync::CMutex m_RIDVectorLock;
=======
   srt::sync::Mutex m_RIDVectorLock;
>>>>>>> 3923aa24
};

class CSndQueue
{
friend class CUDT;
friend class CUDTUnited;

public:
   CSndQueue();
   ~CSndQueue();

public:

   // XXX There's currently no way to access the socket ID set for
   // whatever the queue is currently working for. Required to find
   // some way to do this, possibly by having a "reverse pointer".
   // Currently just "unimplemented".
   std::string CONID() const { return ""; }

      /// Initialize the sending queue.
      /// @param [in] c UDP channel to be associated to the queue
      /// @param [in] t Timer

   void init(CChannel* c, CTimer* t);

      /// Send out a packet to a given address.
      /// @param [in] addr destination address
      /// @param [in] packet packet to be sent out
      /// @return Size of data sent out.

   int sendto(const sockaddr_any& addr, CPacket& packet);

#ifdef SRT_ENABLE_IPOPTS
      /// Get the IP TTL.
      /// @param [in] ttl IP Time To Live.
      /// @return TTL.

   int getIpTTL() const;

      /// Get the IP Type of Service.
      /// @return ToS.

   int getIpToS() const;
#endif

   int ioctlQuery(int type) const { return m_pChannel->ioctlQuery(type); }
   int sockoptQuery(int level, int type) const { return m_pChannel->sockoptQuery(level, type); }

   void setClosing()
   {
       m_bClosing = true;
   }

   pthread_t threadId() { return m_WorkerThread; }

private:
   static void* worker(void* param);
   pthread_t m_WorkerThread;


private:
   CSndUList* m_pSndUList;              // List of UDT instances for data sending
   CChannel* m_pChannel;                // The UDP channel for data sending
   CTimer* m_pTimer;                    // Timing facility

<<<<<<< HEAD
   srt::sync::CMutex m_WindowLock;
   srt::sync::CCondition m_WindowCond;
=======
   srt::sync::Mutex m_WindowLock;
   pthread_cond_t m_WindowCond;
>>>>>>> 3923aa24

   volatile bool m_bClosing;            // closing the worker

#if defined(SRT_DEBUG_SNDQ_HIGHRATE)//>>debug high freq worker
   uint64_t m_ullDbgPeriod;
   uint64_t m_ullDbgTime;
   struct {
        unsigned long lIteration;   //
        unsigned long lSleepTo;     //SleepTo
        unsigned long lNotReadyPop; //Continue
        unsigned long lSendTo;
        unsigned long lNotReadyTs;  
        unsigned long lCondWait;    //block on m_WindowCond
   } m_WorkerStats;
#endif /* SRT_DEBUG_SNDQ_HIGHRATE */

private:
   CSndQueue(const CSndQueue&);
   CSndQueue& operator=(const CSndQueue&);
};

class CRcvQueue
{
friend class CUDT;
friend class CUDTUnited;

public:
   CRcvQueue();
   ~CRcvQueue();

public:

   // XXX There's currently no way to access the socket ID set for
   // whatever the queue is currently working. Required to find
   // some way to do this, possibly by having a "reverse pointer".
   // Currently just "unimplemented".
   std::string CONID() const { return ""; }

      /// Initialize the receiving queue.
      /// @param [in] size queue size
      /// @param [in] mss maximum packet size
      /// @param [in] version IP version
      /// @param [in] hsize hash table size
      /// @param [in] c UDP channel to be associated to the queue
      /// @param [in] t timer

   void init(int size, int payload, int version, int hsize, CChannel* c, CTimer* t);

      /// Read a packet for a specific UDT socket id.
      /// @param [in] id Socket ID
      /// @param [out] packet received packet
      /// @return Data size of the packet

   int recvfrom(int32_t id, CPacket& to_packet);

   pthread_t threadId() { return m_WorkerThread; }

   void setClosing()
   {
       m_bClosing = true;
   }

private:
   static void* worker(void* param);
   pthread_t m_WorkerThread;
   // Subroutines of worker
   EReadStatus worker_RetrieveUnit(int32_t& id, CUnit*& unit, sockaddr_any& sa);
   EConnectStatus worker_ProcessConnectionRequest(CUnit* unit, const sockaddr_any& sa);
   EConnectStatus worker_TryAsyncRend_OrStore(int32_t id, CUnit* unit, const sockaddr_any& sa);
   EConnectStatus worker_ProcessAddressedPacket(int32_t id, CUnit* unit, const sockaddr_any& sa);

private:
   CUnitQueue m_UnitQueue;		// The received packet queue

   CRcvUList* m_pRcvUList;		// List of UDT instances that will read packets from the queue
   CHash* m_pHash;			// Hash table for UDT socket looking up
   CChannel* m_pChannel;		// UDP channel for receving packets
   CTimer* m_pTimer;			// shared timer with the snd queue

   int m_iPayloadSize;                  // packet payload size

   volatile bool m_bClosing;            // closing the worker

private:
   int setListener(CUDT* u);
   void removeListener(const CUDT* u);

   void registerConnector(const SRTSOCKET& id, CUDT* u, const sockaddr_any& addr, const srt::sync::steady_clock::time_point& ttl);
   void removeConnector(const SRTSOCKET& id, bool should_lock = true);

   void setNewEntry(CUDT* u);
   bool ifNewEntry();
   CUDT* getNewEntry();

   void storePkt(int32_t id, CPacket* pkt);

private:
<<<<<<< HEAD
   srt::sync::CMutex m_LSLock;
=======
   srt::sync::Mutex m_LSLock;
>>>>>>> 3923aa24
   CUDT* m_pListener;                                   // pointer to the (unique, if any) listening UDT entity
   CRendezvousQueue* m_pRendezvousQueue;                // The list of sockets in rendezvous mode

   std::vector<CUDT*> m_vNewEntry;                      // newly added entries, to be inserted
<<<<<<< HEAD
   srt::sync::CMutex m_IDLock;

   std::map<int32_t, std::queue<CPacket*> > m_mBuffer;	// temporary buffer for rendezvous connection request
   srt::sync::CMutex m_PassLock;
   srt::sync::CCondition m_PassCond;
=======
   srt::sync::Mutex m_IDLock;

   std::map<int32_t, std::queue<CPacket*> > m_mBuffer;	// temporary buffer for rendezvous connection request
   srt::sync::Mutex m_BufferLock;
   pthread_cond_t m_BufferCond;
>>>>>>> 3923aa24

private:
   CRcvQueue(const CRcvQueue&);
   CRcvQueue& operator=(const CRcvQueue&);
};

struct CMultiplexer
{
   CSndQueue* m_pSndQueue;  // The sending queue
   CRcvQueue* m_pRcvQueue;  // The receiving queue
   CChannel* m_pChannel;    // The UDP channel for sending and receiving
   CTimer* m_pTimer;        // The timer

   int m_iPort;         // The UDP port number of this multiplexer
   int m_iIPversion;    // Address family (AF_INET or AF_INET6)
#ifdef SRT_ENABLE_IPOPTS
   int m_iIpTTL;
   int m_iIpToS;
#endif
   int m_iMSS;          // Maximum Segment Size
   int m_iRefCount;     // number of UDT instances that are associated with this multiplexer
   int m_iIpV6Only;     // IPV6_V6ONLY option
   bool m_bReusable;    // if this one can be shared with others

   int m_iID;           // multiplexer ID
};

#endif<|MERGE_RESOLUTION|>--- conflicted
+++ resolved
@@ -177,11 +177,7 @@
       /// @param [out] pkt the next packet to be sent
       /// @return 1 if successfully retrieved, -1 if no packet found.
 
-<<<<<<< HEAD
-   int pop(ref_t<sockaddr*> addr, ref_t<CPacket> pkt);
-=======
    int pop(sockaddr_any& addr, CPacket& pkt);
->>>>>>> 3923aa24
 
       /// Remove UDT instance from the list.
       /// @param [in] u pointer to the UDT instance
@@ -219,17 +215,10 @@
    int m_iArrayLength;			// physical length of the array
    int m_iLastEntry;			// position of last entry on the heap array
 
-<<<<<<< HEAD
-   srt::sync::CMutex m_ListLock;
-
-   srt::sync::CMutex* m_pWindowLock;
+   srt::sync::Mutex m_ListLock;
+
+   srt::sync::Mutex* m_pWindowLock;
    srt::sync::CCondition* m_pWindowCond;
-=======
-   srt::sync::Mutex m_ListLock;
-
-   srt::sync::Mutex* m_pWindowLock;
-   pthread_cond_t* m_pWindowCond;
->>>>>>> 3923aa24
 
    CTimer* m_pTimer;
 
@@ -358,11 +347,7 @@
    };
    std::list<CRL> m_lRendezvousID;    // The sockets currently in rendezvous mode
 
-<<<<<<< HEAD
-   srt::sync::CMutex m_RIDVectorLock;
-=======
    srt::sync::Mutex m_RIDVectorLock;
->>>>>>> 3923aa24
 };
 
 class CSndQueue
@@ -428,13 +413,8 @@
    CChannel* m_pChannel;                // The UDP channel for data sending
    CTimer* m_pTimer;                    // Timing facility
 
-<<<<<<< HEAD
-   srt::sync::CMutex m_WindowLock;
+   srt::sync::Mutex m_WindowLock;
    srt::sync::CCondition m_WindowCond;
-=======
-   srt::sync::Mutex m_WindowLock;
-   pthread_cond_t m_WindowCond;
->>>>>>> 3923aa24
 
    volatile bool m_bClosing;            // closing the worker
 
@@ -532,28 +512,16 @@
    void storePkt(int32_t id, CPacket* pkt);
 
 private:
-<<<<<<< HEAD
-   srt::sync::CMutex m_LSLock;
-=======
    srt::sync::Mutex m_LSLock;
->>>>>>> 3923aa24
    CUDT* m_pListener;                                   // pointer to the (unique, if any) listening UDT entity
    CRendezvousQueue* m_pRendezvousQueue;                // The list of sockets in rendezvous mode
 
    std::vector<CUDT*> m_vNewEntry;                      // newly added entries, to be inserted
-<<<<<<< HEAD
-   srt::sync::CMutex m_IDLock;
-
-   std::map<int32_t, std::queue<CPacket*> > m_mBuffer;	// temporary buffer for rendezvous connection request
-   srt::sync::CMutex m_PassLock;
-   srt::sync::CCondition m_PassCond;
-=======
    srt::sync::Mutex m_IDLock;
 
    std::map<int32_t, std::queue<CPacket*> > m_mBuffer;	// temporary buffer for rendezvous connection request
    srt::sync::Mutex m_BufferLock;
-   pthread_cond_t m_BufferCond;
->>>>>>> 3923aa24
+   srt::sync::CCondition m_BufferCond;
 
 private:
    CRcvQueue(const CRcvQueue&);
