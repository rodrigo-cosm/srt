--- conflicted
+++ resolved
@@ -313,23 +313,14 @@
    ~CRendezvousQueue();
 
 public:
-<<<<<<< HEAD
-   void insert(const UDTSOCKET& id, CUDT* u, const sockaddr_any& addr, uint64_t ttl);
-=======
-   void insert(const SRTSOCKET& id, CUDT* u, int ipv, const sockaddr* addr, uint64_t ttl);
->>>>>>> 94f8db01
+   void insert(const SRTSOCKET& id, CUDT* u, const sockaddr_any& addr, uint64_t ttl);
 
    // The should_lock parameter is given here to state as to whether
    // the lock should be applied here. If called from some internals
    // and the lock IS ALREADY APPLIED, use false here to prevent
    // double locking and deadlock in result.
-<<<<<<< HEAD
-   void remove(const UDTSOCKET& id, bool should_lock);
-   CUDT* retrieve(const sockaddr_any& addr, ref_t<UDTSOCKET> id);
-=======
    void remove(const SRTSOCKET& id, bool should_lock);
-   CUDT* retrieve(const sockaddr* addr, ref_t<SRTSOCKET> id);
->>>>>>> 94f8db01
+   CUDT* retrieve(const sockaddr_any& addr, ref_t<SRTSOCKET> id);
 
    void updateConnStatus(EConnectStatus, const CPacket& response);
 
@@ -465,17 +456,10 @@
    static void* worker(void* param);
    pthread_t m_WorkerThread;
    // Subroutines of worker
-<<<<<<< HEAD
    EReadStatus worker_RetrieveUnit(ref_t<int32_t> id, ref_t<CUnit*> unit, ref_t<sockaddr_any> sa);
    EConnectStatus worker_ProcessConnectionRequest(CUnit* unit, const sockaddr_any& sa);
    EConnectStatus worker_TryAsyncRend_OrStore(int32_t id, CUnit* unit, const sockaddr_any& sa);
    EConnectStatus worker_ProcessAddressedPacket(int32_t id, CUnit* unit, const sockaddr_any& sa);
-=======
-   EReadStatus worker_RetrieveUnit(ref_t<int32_t> id, ref_t<CUnit*> unit, sockaddr* sa);
-   EConnectStatus worker_ProcessConnectionRequest(CUnit* unit, const sockaddr* sa);
-   EConnectStatus worker_TryAsyncRend_OrStore(int32_t id, CUnit* unit, const sockaddr* sa);
-   EConnectStatus worker_ProcessAddressedPacket(int32_t id, CUnit* unit, const sockaddr* sa);
->>>>>>> 94f8db01
 
 private:
    CUnitQueue m_UnitQueue;		// The received packet queue
@@ -494,13 +478,8 @@
    int setListener(CUDT* u);
    void removeListener(const CUDT* u);
 
-<<<<<<< HEAD
-   void registerConnector(const UDTSOCKET& id, CUDT* u, const sockaddr_any& addr, uint64_t ttl);
-   void removeConnector(const UDTSOCKET& id, bool should_lock = true);
-=======
-   void registerConnector(const SRTSOCKET& id, CUDT* u, int ipv, const sockaddr* addr, uint64_t ttl);
+   void registerConnector(const SRTSOCKET& id, CUDT* u, const sockaddr_any& addr, uint64_t ttl);
    void removeConnector(const SRTSOCKET& id, bool should_lock = true);
->>>>>>> 94f8db01
 
    void setNewEntry(CUDT* u);
    bool ifNewEntry();
