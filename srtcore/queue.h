--- conflicted
+++ resolved
@@ -80,15 +80,10 @@
         PASSACK = 2,
         DROPPED = 3
     };
-<<<<<<< HEAD
-    Flag m_iFlag; // 0: free, 1: occupied, 2: msg read but not freed (out-of-order), 3: msg dropped
-    // TODO: Transition to the new RcvBuffer allows to use bool here.
-    CUnitQueue* m_pParentQueue;
-=======
 
     // TODO: The new RcvBuffer allows to use atomic_bool here.
     sync::atomic<Flag> m_iFlag; // 0: free, 1: occupied, 2: msg read but not freed (out-of-order), 3: msg dropped
->>>>>>> e48f43d5
+    CUnitQueue* m_pParentQueue;
 };
 
 class CUnitQueue
