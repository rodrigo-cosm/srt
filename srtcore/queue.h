/*
 * SRT - Secure, Reliable, Transport
 * Copyright (c) 2018 Haivision Systems Inc.
 * 
 * This Source Code Form is subject to the terms of the Mozilla Public
 * License, v. 2.0. If a copy of the MPL was not distributed with this
 * file, You can obtain one at http://mozilla.org/MPL/2.0/.
 * 
 */

/*****************************************************************************
Copyright (c) 2001 - 2011, The Board of Trustees of the University of Illinois.
All rights reserved.

Redistribution and use in source and binary forms, with or without
modification, are permitted provided that the following conditions are
met:

* Redistributions of source code must retain the above
  copyright notice, this list of conditions and the
  following disclaimer.

* Redistributions in binary form must reproduce the
  above copyright notice, this list of conditions
  and the following disclaimer in the documentation
  and/or other materials provided with the distribution.

* Neither the name of the University of Illinois
  nor the names of its contributors may be used to
  endorse or promote products derived from this
  software without specific prior written permission.

THIS SOFTWARE IS PROVIDED BY THE COPYRIGHT HOLDERS AND CONTRIBUTORS "AS
IS" AND ANY EXPRESS OR IMPLIED WARRANTIES, INCLUDING, BUT NOT LIMITED TO,
THE IMPLIED WARRANTIES OF MERCHANTABILITY AND FITNESS FOR A PARTICULAR
PURPOSE ARE DISCLAIMED. IN NO EVENT SHALL THE COPYRIGHT OWNER OR
CONTRIBUTORS BE LIABLE FOR ANY DIRECT, INDIRECT, INCIDENTAL, SPECIAL,
EXEMPLARY, OR CONSEQUENTIAL DAMAGES (INCLUDING, BUT NOT LIMITED TO,
PROCUREMENT OF SUBSTITUTE GOODS OR SERVICES; LOSS OF USE, DATA, OR
PROFITS; OR BUSINESS INTERRUPTION) HOWEVER CAUSED AND ON ANY THEORY OF
LIABILITY, WHETHER IN CONTRACT, STRICT LIABILITY, OR TORT (INCLUDING
NEGLIGENCE OR OTHERWISE) ARISING IN ANY WAY OUT OF THE USE OF THIS
SOFTWARE, EVEN IF ADVISED OF THE POSSIBILITY OF SUCH DAMAGE.
*****************************************************************************/

/*****************************************************************************
written by
   Yunhong Gu, last updated 01/12/2011
modified by
   Haivision Systems Inc.
*****************************************************************************/


#ifndef __UDT_QUEUE_H__
#define __UDT_QUEUE_H__

#include "channel.h"
#include "common.h"
#include "packet.h"
#include "netinet_any.h"
#include "utilities.h"
#include <list>
#include <map>
#include <queue>
#include <vector>

class CUDT;

struct CUnit
{
   CPacket m_Packet;		// packet
   enum Flag { FREE = 0, GOOD = 1, PASSACK = 2, DROPPED = 3 };
   Flag m_iFlag;			// 0: free, 1: occupied, 2: msg read but not freed (out-of-order), 3: msg dropped
};

class CUnitQueue
{

public:

   CUnitQueue();
   ~CUnitQueue();

public:     // Storage size operations

      /// Initialize the unit queue.
      /// @param [in] size queue size
      /// @param [in] mss maximum segment size
      /// @param [in] version IP version
      /// @return 0: success, -1: failure.

   int init(int size, int mss, int version);

      /// Increase (double) the unit queue size.
      /// @return 0: success, -1: failure.

   int increase();

      /// Decrease (halve) the unit queue size.
      /// @return 0: success, -1: failure.

   int shrink();

public:     // Operations on units

      /// find an available unit for incoming packet.
      /// @return Pointer to the available unit, NULL if not found.

   CUnit* getNextAvailUnit();


   void makeUnitFree(CUnit * unit);

   void makeUnitGood(CUnit * unit);

public:

    inline int getIPversion() const { return m_iIPversion; }


private:
   struct CQEntry
   {
      CUnit* m_pUnit;		// unit queue
      char* m_pBuffer;		// data buffer
      int m_iSize;		// size of each queue

      CQEntry* m_pNext;
   }
   *m_pQEntry,			// pointer to the first unit queue
   *m_pCurrQueue,		// pointer to the current available queue
   *m_pLastQueue;		// pointer to the last unit queue

   CUnit* m_pAvailUnit;         // recent available unit

   int m_iSize;			// total size of the unit queue, in number of packets
   int m_iCount;		// total number of valid packets in the queue

   int m_iMSS;			// unit buffer size
   int m_iIPversion;		// IP version

private:
   CUnitQueue(const CUnitQueue&);
   CUnitQueue& operator=(const CUnitQueue&);
};

struct CSNode
{
   CUDT* m_pUDT;		// Pointer to the instance of CUDT socket
   srt::sync::steady_clock::time_point m_tsTimeStamp;

   int m_iHeapLoc;		// location on the heap, -1 means not on the heap
};

class CSndUList
{
friend class CSndQueue;

public:
   CSndUList();
   ~CSndUList();

public:

   enum EReschedule { DONT_RESCHEDULE = 0, DO_RESCHEDULE = 1 };

   static EReschedule rescheduleIf(bool cond) { return cond ? DO_RESCHEDULE : DONT_RESCHEDULE; }

      /// Update the timestamp of the UDT instance on the list.
      /// @param [in] u pointer to the UDT instance
      /// @param [in] reschedule if the timestamp should be rescheduled

   void update(const CUDT* u, EReschedule reschedule);

      /// Retrieve the next packet and peer address from the first entry, and reschedule it in the queue.
      /// @param [out] addr destination address of the next packet
      /// @param [out] pkt the next packet to be sent
      /// @return 1 if successfully retrieved, -1 if no packet found.

<<<<<<< HEAD
   int pop(ref_t<sockaddr_any> addr, ref_t<CPacket> pkt, ref_t<sockaddr_any> src);
=======
   int pop(ref_t<sockaddr*> addr, ref_t<CPacket> pkt);
>>>>>>> 016bd7eb

      /// Remove UDT instance from the list.
      /// @param [in] u pointer to the UDT instance

   void remove(const CUDT* u);

      /// Retrieve the next scheduled processing time.
      /// @return Scheduled processing time of the first UDT socket in the list.

   srt::sync::steady_clock::time_point getNextProcTime();

private:

   /// Doubles the size of the list.
   ///
   void realloc_();

   /// Insert a new UDT instance into the list with realloc if required.
   ///
   /// @param [in] ts time stamp: next processing time
   /// @param [in] u pointer to the UDT instance
   void insert_(const srt::sync::steady_clock::time_point &ts, const CUDT* u);

   /// Insert a new UDT instance into the list without realloc.
   /// Should be called if there is a gauranteed space for the element.
   ///
   /// @param [in] ts time stamp: next processing time
   /// @param [in] u pointer to the UDT instance
   void insert_norealloc_(const srt::sync::steady_clock::time_point &ts, const CUDT* u);

   void remove_(const CUDT* u);

private:
   CSNode** m_pHeap;			// The heap array
   int m_iArrayLength;			// physical length of the array
   int m_iLastEntry;			// position of last entry on the heap array

   pthread_mutex_t m_ListLock;

   pthread_mutex_t* m_pWindowLock;
   pthread_cond_t* m_pWindowCond;

   CTimer* m_pTimer;

private:
   CSndUList(const CSndUList&);
   CSndUList& operator=(const CSndUList&);
};

struct CRNode
{
   CUDT* m_pUDT;                // Pointer to the instance of CUDT socket
   srt::sync::steady_clock::time_point m_tsTimeStamp;      // Time Stamp

   CRNode* m_pPrev;             // previous link
   CRNode* m_pNext;             // next link

   bool m_bOnList;              // if the node is already on the list
};

class CRcvUList
{
public:
   CRcvUList();
   ~CRcvUList();

public:

      /// Insert a new UDT instance to the list.
      /// @param [in] u pointer to the UDT instance

   void insert(const CUDT* u);

      /// Remove the UDT instance from the list.
      /// @param [in] u pointer to the UDT instance

   void remove(const CUDT* u);

      /// Move the UDT instance to the end of the list, if it already exists; otherwise, do nothing.
      /// @param [in] u pointer to the UDT instance

   void update(const CUDT* u);

public:
   CRNode* m_pUList;		// the head node

private:
   CRNode* m_pLast;		// the last node

private:
   CRcvUList(const CRcvUList&);
   CRcvUList& operator=(const CRcvUList&);
};

class CHash
{
public:
   CHash();
   ~CHash();

public:

      /// Initialize the hash table.
      /// @param [in] size hash table size

   void init(int size);

      /// Look for a UDT instance from the hash table.
      /// @param [in] id socket ID
      /// @return Pointer to a UDT instance, or NULL if not found.

   CUDT* lookup(int32_t id);

      /// Insert an entry to the hash table.
      /// @param [in] id socket ID
      /// @param [in] u pointer to the UDT instance

   void insert(int32_t id, CUDT* u);

      /// Remove an entry from the hash table.
      /// @param [in] id socket ID

   void remove(int32_t id);

private:
   struct CBucket
   {
      int32_t m_iID;		// Socket ID
      CUDT* m_pUDT;		// Socket instance

      CBucket* m_pNext;		// next bucket
   } **m_pBucket;		// list of buckets (the hash table)

   int m_iHashSize;		// size of hash table

private:
   CHash(const CHash&);
   CHash& operator=(const CHash&);
};

class CRendezvousQueue
{
public:
   CRendezvousQueue();
   ~CRendezvousQueue();

public:
<<<<<<< HEAD
   void insert(const SRTSOCKET& id, CUDT* u, const sockaddr_any& addr, uint64_t ttl);
=======
   void insert(const SRTSOCKET& id, CUDT* u, int ipv, const sockaddr* addr,
               const srt::sync::steady_clock::time_point &ttl);
>>>>>>> 016bd7eb

   // The should_lock parameter is given here to state as to whether
   // the lock should be applied here. If called from some internals
   // and the lock IS ALREADY APPLIED, use false here to prevent
   // double locking and deadlock in result.
   void remove(const SRTSOCKET& id, bool should_lock);
   CUDT* retrieve(const sockaddr_any& addr, ref_t<SRTSOCKET> id);

   void updateConnStatus(EReadStatus rst, EConnectStatus, const CPacket& response);

private:
   struct CRL
   {
<<<<<<< HEAD
      SRTSOCKET m_iID;			// UDT socket ID (self)
      CUDT* m_pUDT;			// UDT instance
      sockaddr_any m_PeerAddr;		// UDT sonnection peer address
      uint64_t m_ullTTL;			// the time that this request expires
=======
      SRTSOCKET m_iID;        // UDT socket ID (self)
      CUDT* m_pUDT;           // UDT instance
      int m_iIPversion;       // IP version
      sockaddr* m_pPeerAddr;  // UDT sonnection peer address
      srt::sync::steady_clock::time_point m_tsTTL;    // the time that this request expires
>>>>>>> 016bd7eb
   };
   std::list<CRL> m_lRendezvousID;    // The sockets currently in rendezvous mode

   pthread_mutex_t m_RIDVectorLock;
};

class CSndQueue
{
friend class CUDT;
friend class CUDTUnited;

public:
   CSndQueue();
   ~CSndQueue();

public:

   // XXX There's currently no way to access the socket ID set for
   // whatever the queue is currently working for. Required to find
   // some way to do this, possibly by having a "reverse pointer".
   // Currently just "unimplemented".
   std::string CONID() const { return ""; }

      /// Initialize the sending queue.
      /// @param [in] c UDP channel to be associated to the queue
      /// @param [in] t Timer

   void init(CChannel* c, CTimer* t);

      /// Send out a packet to a given address.
      /// @param [in] addr destination address
      /// @param [in] packet packet to be sent out
      /// @return Size of data sent out.

<<<<<<< HEAD
   int sendto(const sockaddr_any& addr, CPacket& packet, const sockaddr_any& src);
=======
   int sendto(const sockaddr* addr, CPacket& packet);
>>>>>>> 016bd7eb

#ifdef SRT_ENABLE_IPOPTS
      /// Get the IP TTL.
      /// @param [in] ttl IP Time To Live.
      /// @return TTL.

   int getIpTTL() const;

      /// Get the IP Type of Service.
      /// @return ToS.

   int getIpToS() const;
#endif

   int ioctlQuery(int type) const { return m_pChannel->ioctlQuery(type); }
   int sockoptQuery(int level, int type) const { return m_pChannel->sockoptQuery(level, type); }

   void setClosing()
   {
       m_bClosing = true;
   }

private:
   static void* worker(void* param);
   pthread_t m_WorkerThread;


private:
   CSndUList* m_pSndUList;              // List of UDT instances for data sending
   CChannel* m_pChannel;                // The UDP channel for data sending
   CTimer* m_pTimer;                    // Timing facility

   pthread_mutex_t m_WindowLock;
   pthread_cond_t m_WindowCond;

   volatile bool m_bClosing;            // closing the worker

#if defined(SRT_DEBUG_SNDQ_HIGHRATE)//>>debug high freq worker
   uint64_t m_ullDbgPeriod;
   uint64_t m_ullDbgTime;
   struct {
        unsigned long lIteration;   //
        unsigned long lSleepTo;     //SleepTo
        unsigned long lNotReadyPop; //Continue
        unsigned long lSendTo;
        unsigned long lNotReadyTs;  
        unsigned long lCondWait;    //block on m_WindowCond
   } m_WorkerStats;
#endif /* SRT_DEBUG_SNDQ_HIGHRATE */

private:
   CSndQueue(const CSndQueue&);
   CSndQueue& operator=(const CSndQueue&);
};

class CRcvQueue
{
friend class CUDT;
friend class CUDTUnited;

public:
   CRcvQueue();
   ~CRcvQueue();

public:

   // XXX There's currently no way to access the socket ID set for
   // whatever the queue is currently working. Required to find
   // some way to do this, possibly by having a "reverse pointer".
   // Currently just "unimplemented".
   std::string CONID() const { return ""; }

      /// Initialize the receiving queue.
      /// @param [in] size queue size
      /// @param [in] mss maximum packet size
      /// @param [in] version IP version
      /// @param [in] hsize hash table size
      /// @param [in] c UDP channel to be associated to the queue
      /// @param [in] t timer

   void init(int size, int payload, int version, int hsize, CChannel* c, CTimer* t);

      /// Read a packet for a specific UDT socket id.
      /// @param [in] id Socket ID
      /// @param [out] packet received packet
      /// @return Data size of the packet

   int recvfrom(int32_t id, ref_t<CPacket> packet);

   pthread_t threadId() { return m_WorkerThread; }

   void setClosing()
   {
       m_bClosing = true;
   }

private:
   static void* worker(void* param);
   pthread_t m_WorkerThread;
   // Subroutines of worker
   EReadStatus worker_RetrieveUnit(ref_t<int32_t> id, ref_t<CUnit*> unit, ref_t<sockaddr_any> sa);
   EConnectStatus worker_ProcessConnectionRequest(CUnit* unit, const sockaddr_any& sa);
   EConnectStatus worker_TryAsyncRend_OrStore(int32_t id, CUnit* unit, const sockaddr_any& sa);
   EConnectStatus worker_ProcessAddressedPacket(int32_t id, CUnit* unit, const sockaddr_any& sa);

private:
   CUnitQueue m_UnitQueue;		// The received packet queue

   CRcvUList* m_pRcvUList;		// List of UDT instances that will read packets from the queue
   CHash* m_pHash;			// Hash table for UDT socket looking up
   CChannel* m_pChannel;		// UDP channel for receving packets
   CTimer* m_pTimer;			// shared timer with the snd queue

   int m_iPayloadSize;                  // packet payload size

   volatile bool m_bClosing;            // closing the worker

private:
   int setListener(CUDT* u);
   void removeListener(const CUDT* u);

<<<<<<< HEAD
   void registerConnector(const SRTSOCKET& id, CUDT* u, const sockaddr_any& addr, uint64_t ttl);
=======
   void registerConnector(const SRTSOCKET& id, CUDT* u, int ipv, const sockaddr* addr, const srt::sync::steady_clock::time_point& ttl);
>>>>>>> 016bd7eb
   void removeConnector(const SRTSOCKET& id, bool should_lock = true);

   void setNewEntry(CUDT* u);
   bool ifNewEntry();
   CUDT* getNewEntry();

   void storePkt(int32_t id, CPacket* pkt);

private:
   pthread_mutex_t m_LSLock;
   CUDT* m_pListener;                                   // pointer to the (unique, if any) listening UDT entity
   CRendezvousQueue* m_pRendezvousQueue;                // The list of sockets in rendezvous mode

   std::vector<CUDT*> m_vNewEntry;                      // newly added entries, to be inserted
   pthread_mutex_t m_IDLock;

   std::map<int32_t, std::queue<CPacket*> > m_mBuffer;	// temporary buffer for rendezvous connection request
   pthread_mutex_t m_PassLock;
   pthread_cond_t m_PassCond;

private:
   CRcvQueue(const CRcvQueue&);
   CRcvQueue& operator=(const CRcvQueue&);
};

struct CMultiplexer
{
   CSndQueue* m_pSndQueue;  // The sending queue
   CRcvQueue* m_pRcvQueue;  // The receiving queue
   CChannel* m_pChannel;    // The UDP channel for sending and receiving
   CTimer* m_pTimer;        // The timer

   int m_iPort;         // The UDP port number of this multiplexer
   int m_iFamily;       // Address family (AF_INET or AF_INET6)
#ifdef SRT_ENABLE_IPOPTS
   int m_iIpTTL;
   int m_iIpToS;
#endif
   int m_iMSS;          // Maximum Segment Size
   int m_iRefCount;     // number of UDT instances that are associated with this multiplexer
   int m_iIpV6Only;     // IPV6_V6ONLY option
   bool m_bReusable;    // if this one can be shared with others

   int m_iID;           // multiplexer ID
};

#endif<|MERGE_RESOLUTION|>--- conflicted
+++ resolved
@@ -177,11 +177,7 @@
       /// @param [out] pkt the next packet to be sent
       /// @return 1 if successfully retrieved, -1 if no packet found.
 
-<<<<<<< HEAD
-   int pop(ref_t<sockaddr_any> addr, ref_t<CPacket> pkt, ref_t<sockaddr_any> src);
-=======
-   int pop(ref_t<sockaddr*> addr, ref_t<CPacket> pkt);
->>>>>>> 016bd7eb
+   int pop(ref_t<sockaddr_any> addr, ref_t<CPacket> pkt);
 
       /// Remove UDT instance from the list.
       /// @param [in] u pointer to the UDT instance
@@ -329,12 +325,8 @@
    ~CRendezvousQueue();
 
 public:
-<<<<<<< HEAD
-   void insert(const SRTSOCKET& id, CUDT* u, const sockaddr_any& addr, uint64_t ttl);
-=======
-   void insert(const SRTSOCKET& id, CUDT* u, int ipv, const sockaddr* addr,
+   void insert(const SRTSOCKET& id, CUDT* u, const sockaddr_any& addr,
                const srt::sync::steady_clock::time_point &ttl);
->>>>>>> 016bd7eb
 
    // The should_lock parameter is given here to state as to whether
    // the lock should be applied here. If called from some internals
@@ -348,18 +340,10 @@
 private:
    struct CRL
    {
-<<<<<<< HEAD
-      SRTSOCKET m_iID;			// UDT socket ID (self)
-      CUDT* m_pUDT;			// UDT instance
-      sockaddr_any m_PeerAddr;		// UDT sonnection peer address
-      uint64_t m_ullTTL;			// the time that this request expires
-=======
       SRTSOCKET m_iID;        // UDT socket ID (self)
       CUDT* m_pUDT;           // UDT instance
-      int m_iIPversion;       // IP version
-      sockaddr* m_pPeerAddr;  // UDT sonnection peer address
+      sockaddr_any m_PeerAddr;		// UDT sonnection peer address
       srt::sync::steady_clock::time_point m_tsTTL;    // the time that this request expires
->>>>>>> 016bd7eb
    };
    std::list<CRL> m_lRendezvousID;    // The sockets currently in rendezvous mode
 
@@ -394,11 +378,7 @@
       /// @param [in] packet packet to be sent out
       /// @return Size of data sent out.
 
-<<<<<<< HEAD
-   int sendto(const sockaddr_any& addr, CPacket& packet, const sockaddr_any& src);
-=======
-   int sendto(const sockaddr* addr, CPacket& packet);
->>>>>>> 016bd7eb
+   int sendto(const sockaddr_any& addr, CPacket& packet);
 
 #ifdef SRT_ENABLE_IPOPTS
       /// Get the IP TTL.
@@ -520,11 +500,7 @@
    int setListener(CUDT* u);
    void removeListener(const CUDT* u);
 
-<<<<<<< HEAD
-   void registerConnector(const SRTSOCKET& id, CUDT* u, const sockaddr_any& addr, uint64_t ttl);
-=======
-   void registerConnector(const SRTSOCKET& id, CUDT* u, int ipv, const sockaddr* addr, const srt::sync::steady_clock::time_point& ttl);
->>>>>>> 016bd7eb
+   void registerConnector(const SRTSOCKET& id, CUDT* u, const sockaddr_any& addr, const srt::sync::steady_clock::time_point& ttl);
    void removeConnector(const SRTSOCKET& id, bool should_lock = true);
 
    void setNewEntry(CUDT* u);
