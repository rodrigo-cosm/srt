--- conflicted
+++ resolved
@@ -474,13 +474,10 @@
 
    int recvfrom(int32_t id, CPacket& to_packet);
 
-<<<<<<< HEAD
-
-   void stopWorker();
-=======
    // Needed for affinity check (debug only)
    pthread_t threadId() { return m_WorkerThread; }
->>>>>>> 55940c65
+
+   void stopWorker();
 
    void setClosing()
    {
