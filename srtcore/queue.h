--- conflicted
+++ resolved
@@ -329,13 +329,6 @@
    void insert(const SRTSOCKET& id, CUDT* u, const sockaddr_any& addr,
                const srt::sync::steady_clock::time_point &ttl);
 
-<<<<<<< HEAD
-   // The should_lock parameter is given here to state as to whether
-   // the lock should be applied here. If called from some internals
-   // and the lock IS ALREADY APPLIED, use false here to prevent
-   // double locking and deadlock in result.
-=======
->>>>>>> 03dafd89
    void remove(const SRTSOCKET& id);
    CUDT* retrieve(const sockaddr_any& addr, SRTSOCKET& id);
 
