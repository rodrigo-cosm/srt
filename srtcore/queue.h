--- conflicted
+++ resolved
@@ -73,21 +73,8 @@
 struct CUnit
 {
     CPacket m_Packet; // packet
-<<<<<<< HEAD
-    enum Flag
-    {
-        FREE    = 0,
-        GOOD    = 1,
-        PASSACK = 2,
-        DROPPED = 3
-    };
-
-    // TODO: The new RcvBuffer allows to use atomic_bool here.
-    sync::atomic<Flag> m_iFlag; // 0: free, 1: occupied, 2: msg read but not freed (out-of-order), 3: msg dropped
+    sync::atomic<bool> m_bTaken; // true if the unit is is use (can be stored in the RCV buffer).
     CUnitQueue* m_pParentQueue;
-=======
-    sync::atomic<bool> m_bTaken; // true if the unit is is use (can be stored in the RCV buffer).
->>>>>>> 8e9958a8
 };
 
 class CUnitQueue
