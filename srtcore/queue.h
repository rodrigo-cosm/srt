--- conflicted
+++ resolved
@@ -505,13 +505,9 @@
    int m_iPayloadSize;                  // packet payload size
 
    volatile bool m_bClosing;            // closing the worker
-<<<<<<< HEAD
-   pthread_cond_t m_ExitCond;
 #if ENABLE_LOGGING
    static int m_counter;
 #endif
-=======
->>>>>>> 0c9d5621
 
 private:
    int setListener(CUDT* u);
