--- conflicted
+++ resolved
@@ -119,47 +119,6 @@
 #define UD_ISSET(u, uset) ((uset)->find(u) != (uset)->end())
 #define UD_SET(u, uset) ((uset)->insert(u))
 #define UD_ZERO(uset) ((uset)->clear())
-<<<<<<< HEAD
-
-// This is for the new poll method, also C++ only.
-struct SrtPollState
-{
-    // Must block private because these fields will be used
-    // by CEPollET<> template and the only way to friend it
-    // would be to announce all instantiations here. This would
-    // be both too noisy and exposing private definitions here.
-//private:
-    std::set<SRTSOCKET> m_sUDTWrites;         // UDT sockets ready for write
-    std::set<SRTSOCKET> m_sUDTReads;          // UDT sockets ready for read
-    std::set<SRTSOCKET> m_sUDTExcepts;        // UDT sockets with exceptions (connection broken, etc.)
-    std::set<SRTSOCKET> m_sUDTSpecial;        // UDT sockets with special events (internal use only)
-
-    friend class CEPoll;
-
-public:
-
-    const std::set<SRTSOCKET>& rd() const { return m_sUDTReads; }
-    const std::set<SRTSOCKET>& wr() const { return m_sUDTWrites; }
-    const std::set<SRTSOCKET>& ex() const { return m_sUDTExcepts; }
-    const std::set<SRTSOCKET>& sp() const { return m_sUDTSpecial; }
-
-    void clear_state()
-    {
-        m_sUDTReads.clear();
-        m_sUDTWrites.clear();
-        m_sUDTExcepts.clear();
-        m_sUDTSpecial.clear();
-    }
-
-    void clear_special()
-    {
-        m_sUDTSpecial.clear();
-    }
-};
-
-
-=======
->>>>>>> 5df02701
 #endif
 
 ////////////////////////////////////////////////////////////////////////////////
