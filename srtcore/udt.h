/*
 * SRT - Secure, Reliable, Transport
 * Copyright (c) 2018 Haivision Systems Inc.
 * 
 * This Source Code Form is subject to the terms of the Mozilla Public
 * License, v. 2.0. If a copy of the MPL was not distributed with this
 * file, You can obtain one at http://mozilla.org/MPL/2.0/.
 * 
 */

/*****************************************************************************
Copyright (c) 2001 - 2011, The Board of Trustees of the University of Illinois.
All rights reserved.

Redistribution and use in source and binary forms, with or without
modification, are permitted provided that the following conditions are
met:

* Redistributions of source code must retain the above
  copyright notice, this list of conditions and the
  following disclaimer.

* Redistributions in binary form must reproduce the
  above copyright notice, this list of conditions
  and the following disclaimer in the documentation
  and/or other materials provided with the distribution.

* Neither the name of the University of Illinois
  nor the names of its contributors may be used to
  endorse or promote products derived from this
  software without specific prior written permission.

THIS SOFTWARE IS PROVIDED BY THE COPYRIGHT HOLDERS AND CONTRIBUTORS "AS
IS" AND ANY EXPRESS OR IMPLIED WARRANTIES, INCLUDING, BUT NOT LIMITED TO,
THE IMPLIED WARRANTIES OF MERCHANTABILITY AND FITNESS FOR A PARTICULAR
PURPOSE ARE DISCLAIMED. IN NO EVENT SHALL THE COPYRIGHT OWNER OR
CONTRIBUTORS BE LIABLE FOR ANY DIRECT, INDIRECT, INCIDENTAL, SPECIAL,
EXEMPLARY, OR CONSEQUENTIAL DAMAGES (INCLUDING, BUT NOT LIMITED TO,
PROCUREMENT OF SUBSTITUTE GOODS OR SERVICES; LOSS OF USE, DATA, OR
PROFITS; OR BUSINESS INTERRUPTION) HOWEVER CAUSED AND ON ANY THEORY OF
LIABILITY, WHETHER IN CONTRACT, STRICT LIABILITY, OR TORT (INCLUDING
NEGLIGENCE OR OTHERWISE) ARISING IN ANY WAY OUT OF THE USE OF THIS
SOFTWARE, EVEN IF ADVISED OF THE POSSIBILITY OF SUCH DAMAGE.
*****************************************************************************/

/*****************************************************************************
written by
   Yunhong Gu, last updated 01/18/2011
modified by
   Haivision Systems Inc.
*****************************************************************************/

/* WARNING!!!
 * Since now this file is a "C and C++ header".
 * It should be then able to be interpreted by C compiler, so
 * all C++-oriented things must be ifdef'd-out by __cplusplus.
 *
 * Mind also comments - to prevent any portability problems,
 * B/C++ comments (// -> EOL) should not be used unless the
 * area is under __cplusplus condition already.
 *
 * NOTE: this file contains _STRUCTURES_ that are common to C and C++,
 * plus some functions and other functionalities ONLY FOR C++. This
 * file doesn't contain _FUNCTIONS_ predicted to be used in C - see udtc.h
 */

#ifndef __UDT_H__
#define __UDT_H__

#include "srt.h"

/*
* SRT_ENABLE_THREADCHECK (THIS IS SET IN MAKEFILE NOT HERE)
*/
#if defined(SRT_ENABLE_THREADCHECK)
#include <threadcheck.h>
#else
#define THREAD_STATE_INIT(name)
#define THREAD_EXIT()
#define THREAD_PAUSED()
#define THREAD_RESUMED()
#define INCREMENT_THREAD_ITERATIONS()
#endif

/* Obsolete way to define MINGW */
#ifndef __MINGW__
#if defined(__MINGW32__) || defined(__MINGW64__)
#define __MINGW__ 1
#endif
#endif

#ifdef __cplusplus
#include <fstream>
#include <set>
#include <string>
#include <vector>
#endif


// Legacy/backward/deprecated
#define UDT_API SRT_API

////////////////////////////////////////////////////////////////////////////////

//if compiling on VC6.0 or pre-WindowsXP systems
//use -DLEGACY_WIN32

//if compiling with MinGW, it only works on XP or above
//use -D_WIN32_WINNT=0x0501


////////////////////////////////////////////////////////////////////////////////

#ifdef __cplusplus
// This facility is used only for select() function.
// This is considered obsolete and the epoll() functionality rather should be used.
typedef std::set<SRTSOCKET> ud_set;
#define UD_CLR(u, uset) ((uset)->erase(u))
#define UD_ISSET(u, uset) ((uset)->find(u) != (uset)->end())
#define UD_SET(u, uset) ((uset)->insert(u))
#define UD_ZERO(uset) ((uset)->clear())

// This is for the new poll method, also C++ only.
struct SrtPollState
{
    // Must block private because these fields will be used
    // by CEPollET<> template and the only way to friend it
    // would be to announce all instantiations here. This would
    // be both too noisy and exposing private definitions here.
//private:
    std::set<SRTSOCKET> m_sUDTWrites;         // UDT sockets ready for write
    std::set<SRTSOCKET> m_sUDTReads;          // UDT sockets ready for read
    std::set<SRTSOCKET> m_sUDTExcepts;        // UDT sockets with exceptions (connection broken, etc.)

    friend class CEPoll;

public:

    const std::set<SRTSOCKET>& rd() const { return m_sUDTReads; }
    const std::set<SRTSOCKET>& wr() const { return m_sUDTWrites; }
    const std::set<SRTSOCKET>& ex() const { return m_sUDTExcepts; }

    void clear_state()
    {
        m_sUDTReads.clear();
        m_sUDTWrites.clear();
        m_sUDTExcepts.clear();
    }
};


#endif

////////////////////////////////////////////////////////////////////////////////

// Legacy names

#define UDT_MSS SRTO_MSS
#define UDT_SNDSYN SRTO_SNDSYN
#define UDT_RCVSYN SRTO_RCVSYN
#define UDT_FC SRTO_FC
#define UDT_SNDBUF SRTO_SNDBUF
#define UDT_RCVBUF SRTO_RCVBUF
#define UDT_LINGER SRTO_LINGER
#define UDP_SNDBUF SRTO_UDP_SNDBUF
#define UDP_RCVBUF SRTO_UDP_RCVBUF
#define UDT_MAXMSG SRTO_MAXMSG
#define UDT_MSGTTL SRTO_MSGTTL
#define UDT_RENDEZVOUS SRTO_RENDEZVOUS
#define UDT_SNDTIMEO SRTO_SNDTIMEO
#define UDT_RCVTIMEO SRTO_RCVTIMEO
#define UDT_REUSEADDR SRTO_REUSEADDR
#define UDT_MAXBW SRTO_MAXBW
#define UDT_STATE SRTO_STATE
#define UDT_EVENT SRTO_EVENT
#define UDT_SNDDATA SRTO_SNDDATA
#define UDT_RCVDATA SRTO_RCVDATA
#define SRT_SENDER SRTO_SENDER
#define SRT_TSBPDMODE SRTO_TSBPDMODE
#define SRT_TSBPDDELAY SRTO_TSBPDDELAY
#define SRT_INPUTBW SRTO_INPUTBW
#define SRT_OHEADBW SRTO_OHEADBW
#define SRT_PASSPHRASE SRTO_PASSPHRASE
#define SRT_PBKEYLEN SRTO_PBKEYLEN
#define SRT_KMSTATE SRTO_KMSTATE
#define SRT_IPTTL SRTO_IPTTL
#define SRT_IPTOS SRTO_IPTOS
#define SRT_TLPKTDROP SRTO_TLPKTDROP
#define SRT_TSBPDMAXLAG SRTO_TSBPDMAXLAG
#define SRT_RCVNAKREPORT SRTO_NAKREPORT
#define SRT_CONNTIMEO SRTO_CONNTIMEO
#define SRT_SNDPBKEYLEN SRTO_SNDPBKEYLEN
#define SRT_RCVPBKEYLEN SRTO_RCVPBKEYLEN
#define SRT_SNDPEERKMSTATE SRTO_SNDPEERKMSTATE
#define SRT_RCVKMSTATE SRTO_RCVKMSTATE

#define UDT_EPOLL_OPT SRT_EPOLL_OPT
#define UDT_EPOLL_IN SRT_EPOLL_IN
#define UDT_EPOLL_OUT SRT_EPOLL_OUT
#define UDT_EPOLL_ERR SRT_EPOLL_ERR

/* Binary backward compatibility obsolete options */
#define SRT_NAKREPORT   SRT_RCVNAKREPORT

#if !defined(SRT_DISABLE_LEGACY_UDTSTATUS)
#define UDTSTATUS    SRT_SOCKSTATUS
#define INIT         SRTS_INIT
#define OPENED       SRTS_OPENED
#define LISTENING    SRTS_LISTENING
#define CONNECTING   SRTS_CONNECTING
#define CONNECTED    SRTS_CONNECTED
#define BROKEN       SRTS_BROKEN
#define CLOSING      SRTS_CLOSING
#define CLOSED       SRTS_CLOSED
#define NONEXIST     SRTS_NONEXIST
#endif

////////////////////////////////////////////////////////////////////////////////

struct CPerfMon
{
   // global measurements
   int64_t msTimeStamp;                 // time since the UDT entity is started, in milliseconds
   int64_t pktSentTotal;                // total number of sent data packets, including retransmissions
   int64_t pktRecvTotal;                // total number of received packets
   int pktSndLossTotal;                 // total number of lost packets (sender side)
   int pktRcvLossTotal;                 // total number of lost packets (receiver side)
   int pktRetransTotal;                 // total number of retransmitted packets
   int pktRcvRetransTotal;              // total number of retransmitted packets received
   int pktSentACKTotal;                 // total number of sent ACK packets
   int pktRecvACKTotal;                 // total number of received ACK packets
   int pktSentNAKTotal;                 // total number of sent NAK packets
   int pktRecvNAKTotal;                 // total number of received NAK packets
   int64_t usSndDurationTotal;		// total time duration when UDT is sending data (idle time exclusive)

   // local measurements
   int64_t pktSent;                     // number of sent data packets, including retransmissions
   int64_t pktRecv;                     // number of received packets
   int pktSndLoss;                      // number of lost packets (sender side)
   int pktRcvLoss;                      // number of lost packets (receiver side)
   int pktRetrans;                      // number of retransmitted packets
   int pktRcvRetrans;                   // number of retransmitted packets received
   int pktSentACK;                      // number of sent ACK packets
   int pktRecvACK;                      // number of received ACK packets
   int pktSentNAK;                      // number of sent NAK packets
   int pktRecvNAK;                      // number of received NAK packets
   double mbpsSendRate;                 // sending rate in Mb/s
   double mbpsRecvRate;                 // receiving rate in Mb/s
   int64_t usSndDuration;		// busy sending time (i.e., idle time exclusive)
   int pktReorderDistance;              // size of order discrepancy in received sequences
   double pktRcvAvgBelatedTime;             // average time of packet delay for belated packets (packets with sequence past the ACK)
   int64_t pktRcvBelated;              // number of received AND IGNORED packets due to having come too late

   // instant measurements
   double usPktSndPeriod;               // packet sending period, in microseconds
   int pktFlowWindow;                   // flow window size, in number of packets
   int pktCongestionWindow;             // congestion window size, in number of packets
   int pktFlightSize;                   // number of packets on flight
   double msRTT;                        // RTT, in milliseconds
   double mbpsBandwidth;                // estimated bandwidth, in Mb/s
   int byteAvailSndBuf;                 // available UDT sender buffer size
   int byteAvailRcvBuf;                 // available UDT receiver buffer size
};

typedef SRTSOCKET UDTSOCKET; //legacy alias

#ifdef __cplusplus

// Class CUDTException exposed for C++ API.
// This is actually useless, unless you'd use a DIRECT C++ API,
// however there's no such API so far. The current C++ API for UDT/SRT
// is predicted to NEVER LET ANY EXCEPTION out of implementation,
// so it's useless to catch this exception anyway.

class UDT_API CUDTException
{
public:

   CUDTException(CodeMajor major = MJ_SUCCESS, CodeMinor minor = MN_NONE, int err = -1);
   CUDTException(const CUDTException& e);

   ~CUDTException();

      /// Get the description of the exception.
      /// @return Text message for the exception description.

   const char* getErrorMessage();
   const std::string& getErrorString();

      /// Get the system errno for the exception.
      /// @return errno.

   int getErrorCode() const;

      /// Get the system network errno for the exception.
      /// @return errno.

   int getErrno() const;
      /// Clear the error code.

   void clear();

private:
   CodeMajor m_iMajor;        // major exception categories
   CodeMinor m_iMinor;		// for specific error reasons
   int m_iErrno;		// errno returned by the system if there is any
   std::string m_strMsg;	// text error message

   std::string m_strAPI;	// the name of UDT function that returns the error
   std::string m_strDebug;	// debug information, set to the original place that causes the error

public: // Legacy Error Code

    static const int EUNKNOWN = SRT_EUNKNOWN;
    static const int SUCCESS = SRT_SUCCESS;
    static const int ECONNSETUP = SRT_ECONNSETUP;
    static const int ENOSERVER = SRT_ENOSERVER;
    static const int ECONNREJ = SRT_ECONNREJ;
    static const int ESOCKFAIL = SRT_ESOCKFAIL;
    static const int ESECFAIL = SRT_ESECFAIL;
    static const int ECONNFAIL = SRT_ECONNFAIL;
    static const int ECONNLOST = SRT_ECONNLOST;
    static const int ENOCONN = SRT_ENOCONN;
    static const int ERESOURCE = SRT_ERESOURCE;
    static const int ETHREAD = SRT_ETHREAD;
    static const int ENOBUF = SRT_ENOBUF;
    static const int EFILE = SRT_EFILE;
    static const int EINVRDOFF = SRT_EINVRDOFF;
    static const int ERDPERM = SRT_ERDPERM;
    static const int EINVWROFF = SRT_EINVWROFF;
    static const int EWRPERM = SRT_EWRPERM;
    static const int EINVOP = SRT_EINVOP;
    static const int EBOUNDSOCK = SRT_EBOUNDSOCK;
    static const int ECONNSOCK = SRT_ECONNSOCK;
    static const int EINVPARAM = SRT_EINVPARAM;
    static const int EINVSOCK = SRT_EINVSOCK;
    static const int EUNBOUNDSOCK = SRT_EUNBOUNDSOCK;
    static const int ESTREAMILL = SRT_EINVALMSGAPI;
    static const int EDGRAMILL = SRT_EINVALBUFFERAPI;
    static const int ENOLISTEN = SRT_ENOLISTEN;
    static const int ERDVNOSERV = SRT_ERDVNOSERV;
    static const int ERDVUNBOUND = SRT_ERDVUNBOUND;
    static const int EINVALMSGAPI = SRT_EINVALMSGAPI;
    static const int EINVALBUFFERAPI = SRT_EINVALBUFFERAPI;
    static const int EDUPLISTEN = SRT_EDUPLISTEN;
    static const int ELARGEMSG = SRT_ELARGEMSG;
    static const int EINVPOLLID = SRT_EINVPOLLID;
    static const int EASYNCFAIL = SRT_EASYNCFAIL;
    static const int EASYNCSND = SRT_EASYNCSND;
    static const int EASYNCRCV = SRT_EASYNCRCV;
    static const int ETIMEOUT = SRT_ETIMEOUT;
    static const int ECONGEST = SRT_ECONGEST;
    static const int EPEERERR = SRT_EPEERERR;
};

namespace UDT
{

typedef CUDTException ERRORINFO;
//typedef UDT_SOCKOPT SOCKOPT;
typedef CPerfMon TRACEINFO;
typedef CBytePerfMon TRACEBSTATS;
typedef ud_set UDSET;

UDT_API extern const SRTSOCKET INVALID_SOCK;
#undef ERROR
UDT_API extern const int ERROR;

UDT_API int startup();
UDT_API int cleanup();
UDT_API UDTSOCKET socket(int af, int type, int protocol);
UDT_API int bind(UDTSOCKET u, const struct sockaddr* name, int namelen);
UDT_API int bind2(UDTSOCKET u, UDPSOCKET udpsock);
UDT_API int listen(UDTSOCKET u, int backlog);
UDT_API UDTSOCKET accept(UDTSOCKET u, struct sockaddr* addr, int* addrlen);
UDT_API int connect(UDTSOCKET u, const struct sockaddr* name, int namelen);
UDT_API int close(UDTSOCKET u);
UDT_API int getpeername(UDTSOCKET u, struct sockaddr* name, int* namelen);
UDT_API int getsockname(UDTSOCKET u, struct sockaddr* name, int* namelen);
UDT_API int getsockopt(UDTSOCKET u, int level, SRT_SOCKOPT optname, void* optval, int* optlen);
UDT_API int setsockopt(UDTSOCKET u, int level, SRT_SOCKOPT optname, const void* optval, int optlen);
UDT_API int send(UDTSOCKET u, const char* buf, int len, int flags);
UDT_API int recv(UDTSOCKET u, char* buf, int len, int flags);

UDT_API int sendmsg(UDTSOCKET u, const char* buf, int len, int ttl = -1, bool inorder = false, uint64_t srctime = 0);
UDT_API int recvmsg(UDTSOCKET u, char* buf, int len, uint64_t& srctime);
UDT_API int recvmsg(UDTSOCKET u, char* buf, int len);

UDT_API int64_t sendfile(UDTSOCKET u, std::fstream& ifs, int64_t& offset, int64_t size, int block = 364000);
UDT_API int64_t recvfile(UDTSOCKET u, std::fstream& ofs, int64_t& offset, int64_t size, int block = 7280000);
UDT_API int64_t sendfile2(UDTSOCKET u, const char* path, int64_t* offset, int64_t size, int block = 364000);
UDT_API int64_t recvfile2(UDTSOCKET u, const char* path, int64_t* offset, int64_t size, int block = 7280000);

// select and selectEX are DEPRECATED; please use epoll. 
UDT_API int select(int nfds, UDSET* readfds, UDSET* writefds, UDSET* exceptfds, const struct timeval* timeout);
UDT_API int selectEx(const std::vector<UDTSOCKET>& fds, std::vector<UDTSOCKET>* readfds,
                     std::vector<UDTSOCKET>* writefds, std::vector<UDTSOCKET>* exceptfds, int64_t msTimeOut);

UDT_API int epoll_create();
UDT_API int epoll_add_usock(int eid, UDTSOCKET u, const int* events = NULL);
UDT_API int epoll_add_ssock(int eid, SYSSOCKET s, const int* events = NULL);
UDT_API int epoll_remove_usock(int eid, UDTSOCKET u);
UDT_API int epoll_remove_ssock(int eid, SYSSOCKET s);
UDT_API int epoll_update_usock(int eid, UDTSOCKET u, const int* events = NULL);
UDT_API int epoll_update_ssock(int eid, SYSSOCKET s, const int* events = NULL);
UDT_API int epoll_wait(int eid, std::set<UDTSOCKET>* readfds, std::set<UDTSOCKET>* writefds, int64_t msTimeOut,
                       std::set<SYSSOCKET>* lrfds = NULL, std::set<SYSSOCKET>* wrfds = NULL);
UDT_API int epoll_wait2(int eid, UDTSOCKET* readfds, int* rnum, UDTSOCKET* writefds, int* wnum, int64_t msTimeOut,
                        SYSSOCKET* lrfds = NULL, int* lrnum = NULL, SYSSOCKET* lwfds = NULL, int* lwnum = NULL);
<<<<<<< HEAD
UDT_API int epoll_swait(const int eid, SrtPollState& socks, int64_t msTimeOut);
=======
UDT_API int epoll_uwait(const int eid, SRT_EPOLL_EVENT* fdsSet, int fdsSize, int64_t msTimeOut);
>>>>>>> 2cf052b2
UDT_API int epoll_release(int eid);
UDT_API ERRORINFO& getlasterror();
UDT_API int getlasterror_code();
UDT_API const char* getlasterror_desc();
UDT_API int bstats(UDTSOCKET u, TRACEBSTATS* perf, bool clear = true);
UDT_API SRT_SOCKSTATUS getsockstate(UDTSOCKET u);

// This is a C++ SRT API extension. This is not a part of legacy UDT API.
UDT_API void setloglevel(srt_logging::LogLevel::type ll);
UDT_API void addlogfa(srt_logging::LogFA fa);
UDT_API void dellogfa(srt_logging::LogFA fa);
UDT_API void resetlogfa(std::set<srt_logging::LogFA> fas);
UDT_API void resetlogfa(const int* fara, size_t fara_size);
UDT_API void setlogstream(std::ostream& stream);
UDT_API void setloghandler(void* opaque, SRT_LOG_HANDLER_FN* handler);
UDT_API void setlogflags(int flags);

UDT_API bool setstreamid(UDTSOCKET u, const std::string& sid);
UDT_API std::string getstreamid(UDTSOCKET u);

}  // namespace UDT

// This is a log configuration used inside SRT.
// Applications using SRT, if they want to use the logging mechanism
// are free to create their own logger configuration objects for their
// own logger FA objects, or create their own. The object of this type
// is required to initialize the logger FA object.
namespace srt_logging { struct LogConfig; }
UDT_API extern srt_logging::LogConfig srt_logger_config;


#endif /* __cplusplus */

#endif<|MERGE_RESOLUTION|>--- conflicted
+++ resolved
@@ -119,36 +119,6 @@
 #define UD_ISSET(u, uset) ((uset)->find(u) != (uset)->end())
 #define UD_SET(u, uset) ((uset)->insert(u))
 #define UD_ZERO(uset) ((uset)->clear())
-
-// This is for the new poll method, also C++ only.
-struct SrtPollState
-{
-    // Must block private because these fields will be used
-    // by CEPollET<> template and the only way to friend it
-    // would be to announce all instantiations here. This would
-    // be both too noisy and exposing private definitions here.
-//private:
-    std::set<SRTSOCKET> m_sUDTWrites;         // UDT sockets ready for write
-    std::set<SRTSOCKET> m_sUDTReads;          // UDT sockets ready for read
-    std::set<SRTSOCKET> m_sUDTExcepts;        // UDT sockets with exceptions (connection broken, etc.)
-
-    friend class CEPoll;
-
-public:
-
-    const std::set<SRTSOCKET>& rd() const { return m_sUDTReads; }
-    const std::set<SRTSOCKET>& wr() const { return m_sUDTWrites; }
-    const std::set<SRTSOCKET>& ex() const { return m_sUDTExcepts; }
-
-    void clear_state()
-    {
-        m_sUDTReads.clear();
-        m_sUDTWrites.clear();
-        m_sUDTExcepts.clear();
-    }
-};
-
-
 #endif
 
 ////////////////////////////////////////////////////////////////////////////////
@@ -407,11 +377,7 @@
                        std::set<SYSSOCKET>* lrfds = NULL, std::set<SYSSOCKET>* wrfds = NULL);
 UDT_API int epoll_wait2(int eid, UDTSOCKET* readfds, int* rnum, UDTSOCKET* writefds, int* wnum, int64_t msTimeOut,
                         SYSSOCKET* lrfds = NULL, int* lrnum = NULL, SYSSOCKET* lwfds = NULL, int* lwnum = NULL);
-<<<<<<< HEAD
-UDT_API int epoll_swait(const int eid, SrtPollState& socks, int64_t msTimeOut);
-=======
 UDT_API int epoll_uwait(const int eid, SRT_EPOLL_EVENT* fdsSet, int fdsSize, int64_t msTimeOut);
->>>>>>> 2cf052b2
 UDT_API int epoll_release(int eid);
 UDT_API ERRORINFO& getlasterror();
 UDT_API int getlasterror_code();
