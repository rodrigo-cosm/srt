/*
 * SRT - Secure, Reliable, Transport
 * Copyright (c) 2018 Haivision Systems Inc.
 *
 * This Source Code Form is subject to the terms of the Mozilla Public
 * License, v. 2.0. If a copy of the MPL was not distributed with this
 * file, You can obtain one at http://mozilla.org/MPL/2.0/.
 *
 */

/*****************************************************************************
Copyright (c) 2001 - 2011, The Board of Trustees of the University of Illinois.
All rights reserved.

Redistribution and use in source and binary forms, with or without
modification, are permitted provided that the following conditions are
met:

* Redistributions of source code must retain the above
  copyright notice, this list of conditions and the
  following disclaimer.

* Redistributions in binary form must reproduce the
  above copyright notice, this list of conditions
  and the following disclaimer in the documentation
  and/or other materials provided with the distribution.

* Neither the name of the University of Illinois
  nor the names of its contributors may be used to
  endorse or promote products derived from this
  software without specific prior written permission.

THIS SOFTWARE IS PROVIDED BY THE COPYRIGHT HOLDERS AND CONTRIBUTORS "AS
IS" AND ANY EXPRESS OR IMPLIED WARRANTIES, INCLUDING, BUT NOT LIMITED TO,
THE IMPLIED WARRANTIES OF MERCHANTABILITY AND FITNESS FOR A PARTICULAR
PURPOSE ARE DISCLAIMED. IN NO EVENT SHALL THE COPYRIGHT OWNER OR
CONTRIBUTORS BE LIABLE FOR ANY DIRECT, INDIRECT, INCIDENTAL, SPECIAL,
EXEMPLARY, OR CONSEQUENTIAL DAMAGES (INCLUDING, BUT NOT LIMITED TO,
PROCUREMENT OF SUBSTITUTE GOODS OR SERVICES; LOSS OF USE, DATA, OR
PROFITS; OR BUSINESS INTERRUPTION) HOWEVER CAUSED AND ON ANY THEORY OF
LIABILITY, WHETHER IN CONTRACT, STRICT LIABILITY, OR TORT (INCLUDING
NEGLIGENCE OR OTHERWISE) ARISING IN ANY WAY OUT OF THE USE OF THIS
SOFTWARE, EVEN IF ADVISED OF THE POSSIBILITY OF SUCH DAMAGE.
*****************************************************************************/

/*****************************************************************************
written by
   Yunhong Gu, last updated 05/05/2011
modified by
   Haivision Systems Inc.
*****************************************************************************/

#include "platform_sys.h"

#include <cstring>

#include "common.h"
#include "core.h"
#include "netinet_any.h"
#include "threadname.h"
#include "logging.h"
#include "queue.h"

using namespace std;
using namespace srt_logging;

CUnitQueue::CUnitQueue()
    : m_pQEntry(NULL)
    , m_pCurrQueue(NULL)
    , m_pLastQueue(NULL)
    , m_iSize(0)
    , m_iCount(0)
    , m_iMSS()
    , m_iIPversion()
{
}

CUnitQueue::~CUnitQueue()
{
    CQEntry *p = m_pQEntry;

    while (p != NULL)
    {
        delete[] p->m_pUnit;
        delete[] p->m_pBuffer;

        CQEntry *q = p;
        if (p == m_pLastQueue)
            p = NULL;
        else
            p = p->m_pNext;
        delete q;
    }
}

int CUnitQueue::init(int size, int mss, int version)
{
    CQEntry *tempq = NULL;
    CUnit *  tempu = NULL;
    char *   tempb = NULL;

    try
    {
        tempq = new CQEntry;
        tempu = new CUnit[size];
        tempb = new char[size * mss];
    }
    catch (...)
    {
        delete tempq;
        delete[] tempu;
        delete[] tempb;

        return -1;
    }

    for (int i = 0; i < size; ++i)
    {
        tempu[i].m_iFlag           = CUnit::FREE;
        tempu[i].m_Packet.m_pcData = tempb + i * mss;
    }
    tempq->m_pUnit   = tempu;
    tempq->m_pBuffer = tempb;
    tempq->m_iSize   = size;

    m_pQEntry = m_pCurrQueue = m_pLastQueue = tempq;
    m_pQEntry->m_pNext                      = m_pQEntry;

    m_pAvailUnit = m_pCurrQueue->m_pUnit;

    m_iSize      = size;
    m_iMSS       = mss;
    m_iIPversion = version;

    return 0;
}

int CUnitQueue::increase()
{
    // adjust/correct m_iCount
    int      real_count = 0;
    CQEntry *p          = m_pQEntry;
    while (p != NULL)
    {
        CUnit *u = p->m_pUnit;
        for (CUnit *end = u + p->m_iSize; u != end; ++u)
            if (u->m_iFlag != CUnit::FREE)
                ++real_count;

        if (p == m_pLastQueue)
            p = NULL;
        else
            p = p->m_pNext;
    }
    m_iCount = real_count;
    if (double(m_iCount) / m_iSize < 0.9)
        return -1;

    CQEntry *tempq = NULL;
    CUnit *  tempu = NULL;
    char *   tempb = NULL;

    // all queues have the same size
    int size = m_pQEntry->m_iSize;

    try
    {
        tempq = new CQEntry;
        tempu = new CUnit[size];
        tempb = new char[size * m_iMSS];
    }
    catch (...)
    {
        delete tempq;
        delete[] tempu;
        delete[] tempb;

        return -1;
    }

    for (int i = 0; i < size; ++i)
    {
        tempu[i].m_iFlag           = CUnit::FREE;
        tempu[i].m_Packet.m_pcData = tempb + i * m_iMSS;
    }
    tempq->m_pUnit   = tempu;
    tempq->m_pBuffer = tempb;
    tempq->m_iSize   = size;

    m_pLastQueue->m_pNext = tempq;
    m_pLastQueue          = tempq;
    m_pLastQueue->m_pNext = m_pQEntry;

    m_iSize += size;

    return 0;
}

int CUnitQueue::shrink()
{
    // currently queue cannot be shrunk.
    return -1;
}

CUnit *CUnitQueue::getNextAvailUnit()
{
    if (m_iCount * 10 > m_iSize * 9)
        increase();

    if (m_iCount >= m_iSize)
        return NULL;

    CQEntry *entrance = m_pCurrQueue;

    do
    {
        for (CUnit *sentinel = m_pCurrQueue->m_pUnit + m_pCurrQueue->m_iSize - 1; m_pAvailUnit != sentinel;
             ++m_pAvailUnit)
            if (m_pAvailUnit->m_iFlag == CUnit::FREE)
                return m_pAvailUnit;

        if (m_pCurrQueue->m_pUnit->m_iFlag == CUnit::FREE)
        {
            m_pAvailUnit = m_pCurrQueue->m_pUnit;
            return m_pAvailUnit;
        }

        m_pCurrQueue = m_pCurrQueue->m_pNext;
        m_pAvailUnit = m_pCurrQueue->m_pUnit;
    } while (m_pCurrQueue != entrance);

    increase();

    return NULL;
}

void CUnitQueue::makeUnitFree(CUnit *unit)
{
    SRT_ASSERT(unit != NULL);
    SRT_ASSERT(unit->m_iFlag != CUnit::FREE);
    unit->m_iFlag = CUnit::FREE;
    --m_iCount;
}

void CUnitQueue::makeUnitGood(CUnit *unit)
{
    SRT_ASSERT(unit != NULL);
    SRT_ASSERT(unit->m_iFlag == CUnit::FREE);
    unit->m_iFlag = CUnit::GOOD;
    ++m_iCount;
}

CSndUList::CSndUList()
    : m_pHeap(NULL)
    , m_iArrayLength(512)
    , m_iLastEntry(-1)
    , m_ListLock()
    , m_pWindowLock(NULL)
    , m_pWindowCond(NULL)
    , m_pTimer(NULL)
{
    m_pHeap = new CSNode *[m_iArrayLength];
    pthread_mutex_init(&m_ListLock, NULL);
}

CSndUList::~CSndUList()
{
    delete[] m_pHeap;
    pthread_mutex_destroy(&m_ListLock);
}

void CSndUList::update(const CUDT *u, EReschedule reschedule)
{
    CGuard listguard(m_ListLock, "List");

    CSNode *n = u->m_pSNode;

    if (n->m_iHeapLoc >= 0)
    {
        if (!reschedule) // EReschedule to bool conversion, predicted.
            return;

        if (n->m_iHeapLoc == 0)
        {
            n->m_llTimeStamp_tk = 1;
            m_pTimer->interrupt();
            return;
        }

        remove_(u);
        insert_norealloc_(1, u);
        return;
    }

    insert_(1, u);
}

int CSndUList::pop(ref_t<sockaddr*> r_addr, ref_t<CPacket> r_pkt, ref_t<sockaddr_any> r_src)
{
    CGuard listguard(m_ListLock, "List");

    if (-1 == m_iLastEntry)
        return -1;

    // no pop until the next schedulled time
    uint64_t ts;
    CTimer::rdtsc(ts);
    if (ts < m_pHeap[0]->m_llTimeStamp_tk)
        return -1;

    CUDT *u = m_pHeap[0]->m_pUDT;
    remove_(u);

#define UST(field) ((u->m_b##field) ? "+" : "-") << #field << " "

    HLOGC(mglog.Debug,
          log << "SND:pop: requesting packet from @" << u->socketID() << " STATUS: " << UST(Listening)
              << UST(Connecting) << UST(Connected) << UST(Closing) << UST(Shutdown) << UST(Broken) << UST(PeerHealth)
              << UST(Opened));
#undef UST

    if (!u->m_bConnected || u->m_bBroken)
        return -1;

    // pack a packet from the socket
    if (u->packData(r_pkt, Ref(ts), r_src) <= 0)
        return -1;

    *r_addr = u->m_pPeerAddr;

    // insert a new entry, ts is the next processing time
    if (ts > 0)
        insert_norealloc_(ts, u);

    return 1;
}

void CSndUList::remove(const CUDT *u)
{
    CGuard listguard(m_ListLock, "List");

    remove_(u);
}

uint64_t CSndUList::getNextProcTime()
{
    CGuard listguard(m_ListLock, "List");

    if (-1 == m_iLastEntry)
        return 0;

    return m_pHeap[0]->m_llTimeStamp_tk;
}

void CSndUList::realloc_()
{
    CSNode **temp = NULL;

    try
    {
        temp = new CSNode *[2 * m_iArrayLength];
    }
    catch (...)
    {
        throw CUDTException(MJ_SYSTEMRES, MN_MEMORY, 0);
    }

    memcpy(temp, m_pHeap, sizeof(CSNode *) * m_iArrayLength);
    m_iArrayLength *= 2;
    delete[] m_pHeap;
    m_pHeap = temp;
}

void CSndUList::insert_(int64_t ts, const CUDT *u)
{
    // increase the heap array size if necessary
    if (m_iLastEntry == m_iArrayLength - 1)
        realloc_();

    insert_norealloc_(ts, u);
}

void CSndUList::insert_norealloc_(int64_t ts, const CUDT *u)
{
    CSNode *n = u->m_pSNode;

    // do not insert repeated node
    if (n->m_iHeapLoc >= 0)
        return;

    SRT_ASSERT(m_iLastEntry < m_iArrayLength);

    m_iLastEntry++;
    m_pHeap[m_iLastEntry] = n;
    n->m_llTimeStamp_tk   = ts;

    int q = m_iLastEntry;
    int p = q;
    while (p != 0)
    {
        p = (q - 1) >> 1;
        if (m_pHeap[p]->m_llTimeStamp_tk <= m_pHeap[q]->m_llTimeStamp_tk)
            break;

        swap(m_pHeap[p], m_pHeap[q]);
        m_pHeap[q]->m_iHeapLoc = q;
        q                      = p;
    }

    n->m_iHeapLoc = q;

    // an earlier event has been inserted, wake up sending worker
    if (n->m_iHeapLoc == 0)
        m_pTimer->interrupt();

    // first entry, activate the sending queue
    if (0 == m_iLastEntry)
    {
        pthread_mutex_lock(m_pWindowLock);
        pthread_cond_signal(m_pWindowCond);
        pthread_mutex_unlock(m_pWindowLock);
    }
}

void CSndUList::remove_(const CUDT *u)
{
    CSNode *n = u->m_pSNode;

    if (n->m_iHeapLoc >= 0)
    {
        // remove the node from heap
        m_pHeap[n->m_iHeapLoc] = m_pHeap[m_iLastEntry];
        m_iLastEntry--;
        m_pHeap[n->m_iHeapLoc]->m_iHeapLoc = n->m_iHeapLoc;

        int q = n->m_iHeapLoc;
        int p = q * 2 + 1;
        while (p <= m_iLastEntry)
        {
            if ((p + 1 <= m_iLastEntry) && (m_pHeap[p]->m_llTimeStamp_tk > m_pHeap[p + 1]->m_llTimeStamp_tk))
                p++;

            if (m_pHeap[q]->m_llTimeStamp_tk > m_pHeap[p]->m_llTimeStamp_tk)
            {
                swap(m_pHeap[p], m_pHeap[q]);
                m_pHeap[p]->m_iHeapLoc = p;
                m_pHeap[q]->m_iHeapLoc = q;

                q = p;
                p = q * 2 + 1;
            }
            else
                break;
        }

        n->m_iHeapLoc = -1;
    }

    // the only event has been deleted, wake up immediately
    if (0 == m_iLastEntry)
        m_pTimer->interrupt();
}

//
CSndQueue::CSndQueue()
    : m_WorkerThread()
    , m_pSndUList(NULL)
    , m_pChannel(NULL)
    , m_pTimer(NULL)
    , m_WindowLock()
    , m_WindowCond()
    , m_bClosing(false)
{
    pthread_cond_init(&m_WindowCond, NULL);
    pthread_mutex_init(&m_WindowLock, NULL);
}

CSndQueue::~CSndQueue()
{
    m_bClosing = true;

    if (m_pTimer != NULL)
    {
        m_pTimer->interrupt();
    }

    pthread_mutex_lock(&m_WindowLock);
    pthread_cond_signal(&m_WindowCond);
    pthread_mutex_unlock(&m_WindowLock);
    if (!pthread_equal(m_WorkerThread, pthread_t()))
   {
       HLOGC(mglog.Debug, log << "SndQueue: EXIT");
        pthread_join(m_WorkerThread, NULL);
   }
    pthread_cond_destroy(&m_WindowCond);
    pthread_mutex_destroy(&m_WindowLock);

    delete m_pSndUList;
}

void CSndQueue::init(CChannel *c, CTimer *t)
{
    m_pChannel                 = c;
    m_pTimer                   = t;
    m_pSndUList                = new CSndUList;
    m_pSndUList->m_pWindowLock = &m_WindowLock;
    m_pSndUList->m_pWindowCond = &m_WindowCond;
    m_pSndUList->m_pTimer      = m_pTimer;

    ThreadName tn("SRT:SndQ:worker");
    if (0 != pthread_create(&m_WorkerThread, NULL, CSndQueue::worker, this))
    {
        m_WorkerThread = pthread_t();
        throw CUDTException(MJ_SYSTEMRES, MN_THREAD);
    }
}

#ifdef SRT_ENABLE_IPOPTS
int CSndQueue::getIpTTL() const { return m_pChannel ? m_pChannel->getIpTTL() : -1; }

int CSndQueue::getIpToS() const { return m_pChannel ? m_pChannel->getIpToS() : -1; }
#endif

void *CSndQueue::worker(void *param)
{
    CSndQueue *self = (CSndQueue *)param;

    THREAD_STATE_INIT("SRT:SndQ:worker");

#if defined(SRT_DEBUG_SNDQ_HIGHRATE)
    CTimer::rdtsc(self->m_ullDbgTime);
    self->m_ullDbgPeriod = uint64_t(5000000) * CTimer::getCPUFrequency();
    self->m_ullDbgTime += self->m_ullDbgPeriod;
#endif /* SRT_DEBUG_SNDQ_HIGHRATE */

    while (!self->m_bClosing)
    {
        uint64_t next_time = self->m_pSndUList->getNextProcTime();

#if defined(SRT_DEBUG_SNDQ_HIGHRATE)
        self->m_WorkerStats.lIteration++;
#endif /* SRT_DEBUG_SNDQ_HIGHRATE */

        if (next_time <= 0)
        {
#if defined(SRT_DEBUG_SNDQ_HIGHRATE)
            self->m_WorkerStats.lNotReadyTs++;
#endif /* SRT_DEBUG_SNDQ_HIGHRATE */

            // wait here if there is no sockets with data to be sent
            THREAD_PAUSED();
            pthread_mutex_lock(&self->m_WindowLock);
            if (!self->m_bClosing && (self->m_pSndUList->m_iLastEntry < 0))
            {
                pthread_cond_wait(&self->m_WindowCond, &self->m_WindowLock);

#if defined(SRT_DEBUG_SNDQ_HIGHRATE)
                self->m_WorkerStats.lCondWait++;
#endif /* SRT_DEBUG_SNDQ_HIGHRATE */
            }
            THREAD_RESUMED();
            pthread_mutex_unlock(&self->m_WindowLock);

            continue;
        }

        // wait until next processing time of the first socket on the list
        uint64_t currtime;
        CTimer::rdtsc(currtime);

#if defined(SRT_DEBUG_SNDQ_HIGHRATE)
        if (self->m_ullDbgTime <= currtime)
        {
            fprintf(stdout,
                    "SndQueue %lu slt:%lu nrp:%lu snt:%lu nrt:%lu ctw:%lu\n",
                    self->m_WorkerStats.lIteration,
                    self->m_WorkerStats.lSleepTo,
                    self->m_WorkerStats.lNotReadyPop,
                    self->m_WorkerStats.lSendTo,
                    self->m_WorkerStats.lNotReadyTs,
                    self->m_WorkerStats.lCondWait);
            memset(&self->m_WorkerStats, 0, sizeof(self->m_WorkerStats));
            self->m_ullDbgTime = currtime + self->m_ullDbgPeriod;
        }
#endif /* SRT_DEBUG_SNDQ_HIGHRATE */

        THREAD_PAUSED();
        if (currtime < next_time)
        {
            self->m_pTimer->sleepto(next_time);

#if defined(HAI_DEBUG_SNDQ_HIGHRATE)
            self->m_WorkerStats.lSleepTo++;
#endif /* SRT_DEBUG_SNDQ_HIGHRATE */
        }
        THREAD_RESUMED();

        // it is time to send the next pkt
        sockaddr *addr;
        CPacket   pkt;
<<<<<<< HEAD
            sockaddr_any source_addr;
            if (self->m_pSndUList->pop(Ref(addr), Ref(pkt), Ref(source_addr)) < 0)
=======
        sockaddr_any source_addr;
        if (self->m_pSndUList->pop(Ref(addr), Ref(pkt), Ref(source_addr)) < 0)
>>>>>>> 39c430a6
        {
            continue;

#if defined(SRT_DEBUG_SNDQ_HIGHRATE)
            self->m_WorkerStats.lNotReadyPop++;
#endif /* SRT_DEBUG_SNDQ_HIGHRATE */
        }
        if (pkt.isControl())
        {
            HLOGC(mglog.Debug,
                  log << self->CONID() << "chn:SENDING: " << MessageTypeStr(pkt.getType(), pkt.getExtendedType()));
        }
        else
        {
            HLOGC(dlog.Debug,
                  log << self->CONID() << "chn:SENDING SIZE " << pkt.getLength() << " SEQ: " << pkt.getSeqNo());
        }
<<<<<<< HEAD
            self->m_pChannel->sendto(addr, pkt, source_addr);
=======
        self->m_pChannel->sendto(addr, pkt, source_addr);
>>>>>>> 39c430a6

#if defined(SRT_DEBUG_SNDQ_HIGHRATE)
        self->m_WorkerStats.lSendTo++;
#endif /* SRT_DEBUG_SNDQ_HIGHRATE */
    }

    THREAD_EXIT();
    return NULL;
}

int CSndQueue::sendto(const sockaddr* addr, CPacket& packet, const sockaddr_any& src)
{
    // send out the packet immediately (high priority), this is a control packet
    m_pChannel->sendto(addr, packet, src);
    return (int)packet.getLength();
}

//
CRcvUList::CRcvUList()
    : m_pUList(NULL)
    , m_pLast(NULL)
{
}

CRcvUList::~CRcvUList() {}

void CRcvUList::insert(const CUDT *u)
{
    CRNode *n = u->m_pRNode;
    CTimer::rdtsc(n->m_llTimeStamp_tk);

    if (NULL == m_pUList)
    {
        // empty list, insert as the single node
        n->m_pPrev = n->m_pNext = NULL;
        m_pLast = m_pUList = n;

        return;
    }

    // always insert at the end for RcvUList
    n->m_pPrev       = m_pLast;
    n->m_pNext       = NULL;
    m_pLast->m_pNext = n;
    m_pLast          = n;
}

void CRcvUList::remove(const CUDT *u)
{
    CRNode *n = u->m_pRNode;

    if (!n->m_bOnList)
        return;

    if (NULL == n->m_pPrev)
    {
        // n is the first node
        m_pUList = n->m_pNext;
        if (NULL == m_pUList)
            m_pLast = NULL;
        else
            m_pUList->m_pPrev = NULL;
    }
    else
    {
        n->m_pPrev->m_pNext = n->m_pNext;
        if (NULL == n->m_pNext)
        {
            // n is the last node
            m_pLast = n->m_pPrev;
        }
        else
            n->m_pNext->m_pPrev = n->m_pPrev;
    }

    n->m_pNext = n->m_pPrev = NULL;
}

void CRcvUList::update(const CUDT *u)
{
    CRNode *n = u->m_pRNode;

    if (!n->m_bOnList)
        return;

    CTimer::rdtsc(n->m_llTimeStamp_tk);

    // if n is the last node, do not need to change
    if (NULL == n->m_pNext)
        return;

    if (NULL == n->m_pPrev)
    {
        m_pUList          = n->m_pNext;
        m_pUList->m_pPrev = NULL;
    }
    else
    {
        n->m_pPrev->m_pNext = n->m_pNext;
        n->m_pNext->m_pPrev = n->m_pPrev;
    }

    n->m_pPrev       = m_pLast;
    n->m_pNext       = NULL;
    m_pLast->m_pNext = n;
    m_pLast          = n;
}

//
CHash::CHash()
    : m_pBucket(NULL)
    , m_iHashSize(0)
{
}

CHash::~CHash()
{
    for (int i = 0; i < m_iHashSize; ++i)
    {
        CBucket *b = m_pBucket[i];
        while (NULL != b)
        {
            CBucket *n = b->m_pNext;
            delete b;
            b = n;
        }
    }

    delete[] m_pBucket;
}

void CHash::init(int size)
{
    m_pBucket = new CBucket *[size];

    for (int i = 0; i < size; ++i)
        m_pBucket[i] = NULL;

    m_iHashSize = size;
}

CUDT *CHash::lookup(int32_t id)
{
    // simple hash function (% hash table size); suitable for socket descriptors
    CBucket *b = m_pBucket[id % m_iHashSize];

    while (NULL != b)
    {
        if (id == b->m_iID)
            return b->m_pUDT;
        b = b->m_pNext;
    }

    return NULL;
}

void CHash::insert(int32_t id, CUDT *u)
{
    CBucket *b = m_pBucket[id % m_iHashSize];

    CBucket *n = new CBucket;
    n->m_iID   = id;
    n->m_pUDT  = u;
    n->m_pNext = b;

    m_pBucket[id % m_iHashSize] = n;
}

void CHash::remove(int32_t id)
{
    CBucket *b = m_pBucket[id % m_iHashSize];
    CBucket *p = NULL;

    while (NULL != b)
    {
        if (id == b->m_iID)
        {
            if (NULL == p)
                m_pBucket[id % m_iHashSize] = b->m_pNext;
            else
                p->m_pNext = b->m_pNext;

            delete b;

            return;
        }

        p = b;
        b = b->m_pNext;
    }
}

//
CRendezvousQueue::CRendezvousQueue()
    : m_lRendezvousID()
    , m_RIDVectorLock()
{
    pthread_mutex_init(&m_RIDVectorLock, NULL);
}

CRendezvousQueue::~CRendezvousQueue()
{
    pthread_mutex_destroy(&m_RIDVectorLock);

    for (list<CRL>::iterator i = m_lRendezvousID.begin(); i != m_lRendezvousID.end(); ++i)
    {
        if (AF_INET == i->m_iIPversion)
            delete (sockaddr_in *)i->m_pPeerAddr;
        else
            delete (sockaddr_in6 *)i->m_pPeerAddr;
    }

    m_lRendezvousID.clear();
}

void CRendezvousQueue::insert(const SRTSOCKET &id, CUDT *u, int ipv, const sockaddr *addr, uint64_t ttl)
{
    CGuard vg(m_RIDVectorLock, "RIDVector");

    CRL r;
    r.m_iID        = id;
    r.m_pUDT       = u;
    r.m_iIPversion = ipv;
    r.m_pPeerAddr  = (AF_INET == ipv) ? (sockaddr *)new sockaddr_in : (sockaddr *)new sockaddr_in6;
    memcpy(r.m_pPeerAddr, addr, (AF_INET == ipv) ? sizeof(sockaddr_in) : sizeof(sockaddr_in6));
    r.m_ullTTL = ttl;

    m_lRendezvousID.push_back(r);
}

void CRendezvousQueue::remove(const SRTSOCKET &id, bool should_lock)
{
    CGuard vg(m_RIDVectorLock, "RcvId", should_lock);

    for (list<CRL>::iterator i = m_lRendezvousID.begin(); i != m_lRendezvousID.end(); ++i)
    {
        if (i->m_iID == id)
        {
            if (AF_INET == i->m_iIPversion)
                delete (sockaddr_in *)i->m_pPeerAddr;
            else
                delete (sockaddr_in6 *)i->m_pPeerAddr;

            m_lRendezvousID.erase(i);

            return;
        }
    }
}

CUDT *CRendezvousQueue::retrieve(const sockaddr *addr, ref_t<SRTSOCKET> r_id)
{
    CGuard vg(m_RIDVectorLock, "RdvId");
    SRTSOCKET &id = *r_id;

    // TODO: optimize search
    for (list<CRL>::iterator i = m_lRendezvousID.begin(); i != m_lRendezvousID.end(); ++i)
    {
        if (CIPAddress::ipcmp(addr, i->m_pPeerAddr, i->m_iIPversion) && ((id == 0) || (id == i->m_iID)))
        {
            id = i->m_iID;
            return i->m_pUDT;
        }
    }

    return NULL;
}

void CRendezvousQueue::updateConnStatus(EReadStatus rst, EConnectStatus cst, const CPacket &response)
{
    CGuard vg(m_RIDVectorLock, "RIDVector");

    if (m_lRendezvousID.empty())
        return;

    HLOGC(mglog.Debug,
          log << "updateConnStatus: updating after getting pkt id=" << response.m_iID
              << " status: " << ConnectStatusStr(cst));

#if ENABLE_HEAVY_LOGGING
    int debug_nupd  = 0;
    int debug_nrun  = 0;
    int debug_nfail = 0;
#endif

    for (list<CRL>::iterator i = m_lRendezvousID.begin(), i_next = i; i != m_lRendezvousID.end(); i = i_next)
    {
        ++i_next;
        // NOTE: This is a SAFE LOOP.
        // Incrementation will be done at the end, after the processing did not
        // REMOVE the currently processed element. When the element was removed,
        // the iterator value for the next iteration will be taken from erase()'s result.

        // RST_AGAIN happens in case when the last attempt to read a packet from the UDP
        // socket has read nothing. In this case it would be a repeated update, while
        // still waiting for a response from the peer. When we have any other state here
        // (most expectably CONN_CONTINUE or CONN_RENDEZVOUS, which means that a packet has
        // just arrived in this iteration), do the update immetiately (in SRT this also
        // involves additional incoming data interpretation, which wasn't the case in UDT).

        // Use "slow" cyclic responding in case when
        // - RST_AGAIN (no packet was received for whichever socket)
        // - a packet was received, but not for THIS socket
        if (rst == RST_AGAIN || i->m_iID != response.m_iID)
        {
            // If no packet has been received from the peer,
            // avoid sending too many requests, at most 1 request per 250ms
            const uint64_t then     = i->m_pUDT->m_llLastReqTime;
            const uint64_t now      = CTimer::getTime();
            const bool     nowstime = (now - then) > 250000;
            HLOGC(mglog.Debug,
                  log << "RID:%" << i->m_iID << " then=" << then << " now=" << now << " passed=" << (now - then)
                      << "<=> 250000 -- now's " << (nowstime ? "" : "NOT ") << "the time");

            if (!nowstime)
                continue;
        }

        HLOGC(mglog.Debug, log << "RID:%" << i->m_iID << " cst=" << ConnectStatusStr(cst) << " -- sending update NOW.");

#if ENABLE_HEAVY_LOGGING
        ++debug_nrun;
#endif

        // XXX This looks like a loop that rolls in infinity without any sleeps
        // inside and makes it once per about 50 calls send a hs conclusion
        // for a randomly sampled rendezvous ID of a socket out of the list.
        // Ok, probably the rendezvous ID should be just one so not much to
        // sample from, but if so, why the container?
        //
        // This must be somehow fixed!
        //
        // Maybe the time should be simply checked once and the whole loop not
        // done when "it's not the time"?
        if (CTimer::getTime() >= i->m_ullTTL)
        {
            HLOGC(mglog.Debug,
                  log << "RendezvousQueue: EXPIRED (" << (i->m_ullTTL ? "enforced on FAILURE" : "passed TTL")
                      << ". removing from queue");
            // connection timer expired, acknowledge app via epoll
            i->m_pUDT->m_bConnecting = false;
            CUDT::s_UDTUnited.m_EPoll.update_events(i->m_iID, i->m_pUDT->m_sPollID, UDT_EPOLL_ERR, true);
            /*
             * Setting m_bConnecting to false but keeping socket in rendezvous queue is not a good idea.
             * Next CUDT::close will not remove it from rendezvous queue (because !m_bConnecting)
             * and may crash here on next pass.
             */
            if (AF_INET == i->m_iIPversion)
                delete (sockaddr_in *)i->m_pPeerAddr;
            else
                delete (sockaddr_in6 *)i->m_pPeerAddr;

            // i_next was preincremented, but this is guaranteed to point to
            // the element next to erased one.
            i_next = m_lRendezvousID.erase(i);
            continue;
        }

        // This queue is used only in case of Async mode (rendezvous or caller-listener).
        // Synchronous connection requests are handled in startConnect() completely.
        if (!i->m_pUDT->m_bSynRecving)
        {
#if ENABLE_HEAVY_LOGGING
            ++debug_nupd;
#endif
            // IMPORTANT INFORMATION concerning changes towards UDT legacy.
            // In the UDT code there was no attempt to interpret any incoming data.
            // All data from the incoming packet were considered to be already deployed into
            // m_ConnRes field, and m_ConnReq field was considered at this time accordingly updated.
            // Therefore this procedure did only one thing: craft a new handshake packet and send it.
            // In SRT this may also interpret extra data (extensions in case when Agent is Responder)
            // and the `response` packet may sometimes contain no data. Therefore the passed `rst`
            // must be checked to distinguish the call by periodic update (RST_AGAIN) from a call
            // due to have received the packet (RST_OK).
            //
            // In the below call, only the underlying `processRendezvous` function will be attempting
            // to interpret these data (for caller-listener this was already done by `processConnectRequest`
            // before calling this function), and it checks for the data presence.

            EReadStatus    read_st = rst;
            EConnectStatus conn_st = cst;

            if (i->m_iID != response.m_iID)
            {
                read_st = RST_AGAIN;
                conn_st = CONN_AGAIN;
            }

            if (!i->m_pUDT->processAsyncConnectRequest(read_st, conn_st, response, i->m_pPeerAddr))
            {
                // cst == CONN_REJECT can only be result of worker_ProcessAddressedPacket and
                // its already set in this case.
                LOGC(mglog.Error, log << "RendezvousQueue: processAsyncConnectRequest FAILED. Setting TTL as EXPIRED.");
                i->m_pUDT->sendCtrl(UMSG_SHUTDOWN);
                i->m_ullTTL = 0; // Make it expire right now, will be picked up at the next iteration
#if ENABLE_HEAVY_LOGGING
                ++debug_nfail;
#endif
            }

            // NOTE: safe loop, the incrementation was done before the loop body,
            // so the `i' node can be safely deleted. Just the body must end here.
            continue;
        }
    }

    HLOGC(mglog.Debug,
          log << "updateConnStatus: " << debug_nupd << "/" << debug_nrun << " sockets updated ("
              << (debug_nrun - debug_nupd) << " useless). REMOVED " << debug_nfail << " sockets.");
}

//
CRcvQueue::CRcvQueue()
    : m_WorkerThread()
    , m_UnitQueue()
    , m_pRcvUList(NULL)
    , m_pHash(NULL)
    , m_pChannel(NULL)
    , m_pTimer(NULL)
    , m_iPayloadSize()
    , m_bClosing(false)
    , m_LSLock()
    , m_pListener(NULL)
    , m_pRendezvousQueue(NULL)
    , m_vNewEntry()
    , m_IDLock()
    , m_mBuffer()
    , m_PassLock()
    , m_PassCond()
{
    pthread_mutex_init(&m_PassLock, NULL);
    pthread_cond_init(&m_PassCond, NULL);
    pthread_mutex_init(&m_LSLock, NULL);
    pthread_mutex_init(&m_IDLock, NULL);
}

CRcvQueue::~CRcvQueue()
{
    m_bClosing = true;
    if (!pthread_equal(m_WorkerThread, pthread_t()))
    {

        HLOGC(mglog.Debug, log << "RcvQueue: EXIT");
        pthread_join(m_WorkerThread, NULL);
    }
    pthread_mutex_destroy(&m_PassLock);
    pthread_cond_destroy(&m_PassCond);
    pthread_mutex_destroy(&m_LSLock);
    pthread_mutex_destroy(&m_IDLock);

    delete m_pRcvUList;
    delete m_pHash;
    delete m_pRendezvousQueue;

    // remove all queued messages
    for (map<int32_t, std::queue<CPacket *> >::iterator i = m_mBuffer.begin(); i != m_mBuffer.end(); ++i)
    {
        while (!i->second.empty())
        {
            CPacket *pkt = i->second.front();
            delete[] pkt->m_pcData;
            delete pkt;
            i->second.pop();
        }
    }
}

void CRcvQueue::init(int qsize, int payload, int version, int hsize, CChannel *cc, CTimer *t)
{
    m_iPayloadSize = payload;

    m_UnitQueue.init(qsize, payload, version);

    m_pHash = new CHash;
    m_pHash->init(hsize);

    m_pChannel = cc;
    m_pTimer   = t;

    m_pRcvUList        = new CRcvUList;
    m_pRendezvousQueue = new CRendezvousQueue;

    ThreadName tn("SRT:RcvQ:worker");
    if (0 != pthread_create(&m_WorkerThread, NULL, CRcvQueue::worker, this))
    {
        m_WorkerThread = pthread_t();
        throw CUDTException(MJ_SYSTEMRES, MN_THREAD);
    }
}

void *CRcvQueue::worker(void *param)
{
    CRcvQueue *  self = (CRcvQueue *)param;
    sockaddr_any sa(self->m_UnitQueue.getIPversion());
    int32_t      id = 0;

    THREAD_STATE_INIT("SRT:RcvQ:worker");

    CUnit *        unit = 0;
    EConnectStatus cst  = CONN_AGAIN;
    while (!self->m_bClosing)
    {
        bool        have_received = false;
        EReadStatus rst           = self->worker_RetrieveUnit(Ref(id), Ref(unit), &sa);
        if (rst == RST_OK)
        {
            if (id < 0)
            {
                // User error on peer. May log something, but generally can only ignore it.
                // XXX Think maybe about sending some "connection rejection response".
                HLOGC(mglog.Debug,
                      log << self->CONID() << "RECEIVED negative socket id '" << id
                          << "', rejecting (POSSIBLE ATTACK)");
                continue;
            }

            // NOTE: cst state is being changed here.
            // This state should be maintained through any next failed calls to worker_RetrieveUnit.
            // Any error switches this to rejection, just for a case.

            // Note to rendezvous connection. This can accept:
            // - ID == 0 - take the first waiting rendezvous socket
            // - ID > 0  - find the rendezvous socket that has this ID.
            if (id == 0)
            {
                // ID 0 is for connection request, which should be passed to the listening socket or rendezvous sockets
                cst = self->worker_ProcessConnectionRequest(unit, &sa);
            }
            else
            {
                // Otherwise ID is expected to be associated with:
                // - an enqueued rendezvous socket
                // - a socket connected to a peer
                cst = self->worker_ProcessAddressedPacket(id, unit, &sa);
                // CAN RETURN CONN_REJECT, but m_RejectReason is already set
            }
            HLOGC(mglog.Debug, log << self->CONID() << "worker: result for the unit: " << ConnectStatusStr(cst));
            if (cst == CONN_AGAIN)
            {
                HLOGC(mglog.Debug, log << self->CONID() << "worker: packet not dispatched, continuing reading.");
                continue;
            }
            have_received = true;
        }
        else if (rst == RST_ERROR)
        {
            // According to the description by CChannel::recvfrom, this can be either of:
            // - IPE: all errors except EBADF
            // - socket was closed in the meantime by another thread: EBADF
            // If EBADF, then it's expected that the "closing" state is also set.
            // Check that just to report possible errors, but interrupt the loop anyway.
            if (self->m_bClosing)
            {
                HLOGC(mglog.Debug,
                      log << self->CONID() << "CChannel reported error, but Queue is closing - INTERRUPTING worker.");
            }
            else
            {
                LOGC(mglog.Fatal,
                     log << self->CONID()
                         << "CChannel reported ERROR DURING TRANSMISSION - IPE. INTERRUPTING worker anyway.");
            }
            cst = CONN_REJECT;
            break;
        }
        // OTHERWISE: this is an "AGAIN" situation. No data was read, but the process should continue.

        // take care of the timing event for all UDT sockets
        uint64_t currtime_tk;
        CTimer::rdtsc(currtime_tk);

        CRNode * ul       = self->m_pRcvUList->m_pUList;
        uint64_t ctime_tk = currtime_tk - 100000 * CTimer::getCPUFrequency();
        while ((NULL != ul) && (ul->m_llTimeStamp_tk < ctime_tk))
        {
            CUDT *u = ul->m_pUDT;

            if (u->m_bConnected && !u->m_bBroken && !u->m_bClosing)
            {
                u->checkTimers();
                self->m_pRcvUList->update(u);
            }
            else
            {
                HLOGC(mglog.Debug,
                      log << CUDTUnited::CONID(u->m_SocketID) << " SOCKET broken, REMOVING FROM RCV QUEUE/MAP.");
                // the socket must be removed from Hash table first, then RcvUList
                self->m_pHash->remove(u->m_SocketID);
                self->m_pRcvUList->remove(u);
                u->m_pRNode->m_bOnList = false;
            }

            ul = self->m_pRcvUList->m_pUList;
        }

        if (have_received)
        {
            HLOGC(mglog.Debug,
                  log << "worker: RECEIVED PACKET --> updateConnStatus. cst=" << ConnectStatusStr(cst) << " id=" << id
                      << " pkt-payload-size=" << unit->m_Packet.getLength());
        }

        // Check connection requests status for all sockets in the RendezvousQueue.
        // Pass the connection status from the last call of:
        // worker_ProcessAddressedPacket --->
        // worker_TryAsyncRend_OrStore --->
        // CUDT::processAsyncConnectResponse --->
        // CUDT::processConnectResponse
        self->m_pRendezvousQueue->updateConnStatus(rst, cst, unit->m_Packet);

        // XXX updateConnStatus may have removed the connector from the list,
        // however there's still m_mBuffer in CRcvQueue for that socket to care about.
    }

    THREAD_EXIT();
    return NULL;
}

#if ENABLE_LOGGING
static string PacketInfo(const CPacket &pkt)
{
    ostringstream os;
    os << "TARGET=" << pkt.m_iID << " ";

    if (pkt.isControl())
    {
        os << "CONTROL: " << MessageTypeStr(pkt.getType(), pkt.getExtendedType()) << " size=" << pkt.getLength();
    }
    else
    {
        // It's hard to extract the information about peer's supported rexmit flag.
        // This is only a log, nothing crucial, so we can risk displaying incorrect message number.
        // Declaring that the peer supports rexmit flag cuts off the highest bit from
        // the displayed number.
        os << "DATA: msg=" << pkt.getMsgSeq(true) << " seq=" << pkt.getSeqNo() << " size=" << pkt.getLength()
           << " flags: " << PacketMessageFlagStr(pkt.m_iMsgNo);
    }

    return os.str();
}
#endif

EReadStatus CRcvQueue::worker_RetrieveUnit(ref_t<int32_t> r_id, ref_t<CUnit *> r_unit, sockaddr *addr)
{
#if !USE_BUSY_WAITING
    // This might be not really necessary, and probably
    // not good for extensive bidirectional communication.
    m_pTimer->tick();
#endif

    // check waiting list, if new socket, insert it to the list
    while (ifNewEntry())
    {
        CUDT *ne = getNewEntry();
        if (ne)
        {
            HLOGC(mglog.Debug,
                  log << CUDTUnited::CONID(ne->m_SocketID)
                      << " SOCKET pending for connection - ADDING TO RCV QUEUE/MAP");
            m_pRcvUList->insert(ne);
            m_pHash->insert(ne->m_SocketID, ne);
        }
    }
    // find next available slot for incoming packet
    *r_unit = m_UnitQueue.getNextAvailUnit();
    if (!*r_unit)
    {
        // no space, skip this packet
        CPacket temp;
        temp.m_pcData = new char[m_iPayloadSize];
        temp.setLength(m_iPayloadSize);
        THREAD_PAUSED();
        EReadStatus rst = m_pChannel->recvfrom(addr, temp);
        THREAD_RESUMED();
#if ENABLE_LOGGING
        LOGC(mglog.Error, log << CONID() << "LOCAL STORAGE DEPLETED. Dropping 1 packet: " << PacketInfo(temp));
#endif
        delete[] temp.m_pcData;

        // Be transparent for RST_ERROR, but ignore the correct
        // data read and fake that the packet was dropped.
        return rst == RST_ERROR ? RST_ERROR : RST_AGAIN;
    }

    r_unit->m_Packet.setLength(m_iPayloadSize);

    // reading next incoming packet, recvfrom returns -1 is nothing has been received
    THREAD_PAUSED();
    EReadStatus rst = m_pChannel->recvfrom(addr, r_unit->m_Packet);
    THREAD_RESUMED();

    if (rst == RST_OK)
    {
        *r_id = r_unit->m_Packet.m_iID;
        HLOGC(mglog.Debug,
              log << "INCOMING PACKET: BOUND=" << SockaddrToString(m_pChannel->bindAddress()) << " "
                  << PacketInfo(r_unit->m_Packet));
    }
    return rst;
}

EConnectStatus CRcvQueue::worker_ProcessConnectionRequest(CUnit *unit, const sockaddr *addr)
{
    HLOGC(mglog.Debug,
          log << "Got sockID=0 from " << SockaddrToString(addr)
              << " - trying to resolve it as a connection request...");
    // Introduced protection because it may potentially happen
    // that another thread could have closed the socket at
    // the same time and inject a bug between checking the
    // pointer for NULL and using it.
    SRT_REJECT_REASON listener_ret  = SRT_REJ_UNKNOWN;
    bool              have_listener = false;
    {
        CGuard cg(m_LSLock, "LS");
        if (m_pListener)
        {
            LOGC(mglog.Note,
                 log << "PASSING request from: " << SockaddrToString(addr) << " to agent:" << m_pListener->socketID());
            listener_ret = m_pListener->processConnectRequest(addr, unit->m_Packet);

            // This function does return a code, but it's hard to say as to whether
            // anything can be done about it. In case when it's stated possible, the
            // listener will try to send some rejection response to the caller, but
            // that's already done inside this function. So it's only used for
            // displaying the error in logs.

            have_listener = true;
        }
    }

    // NOTE: Rendezvous sockets do bind(), but not listen(). It means that the socket is
    // ready to accept connection requests, but they are not being redirected to the listener
    // socket, as this is not a listener socket at all. This goes then HERE.

    if (have_listener) // That is, the above block with m_pListener->processConnectRequest was executed
    {
        LOGC(mglog.Note,
             log << CONID() << "Listener managed the connection request from: " << SockaddrToString(addr)
                 << " result:" << RequestTypeStr(UDTRequestType(listener_ret)));
        return listener_ret == SRT_REJ_UNKNOWN ? CONN_CONTINUE : CONN_REJECT;
    }

    // If there's no listener waiting for the packet, just store it into the queue.
    return worker_TryAsyncRend_OrStore(0, unit, addr); // 0 id because the packet came in with that very ID.
}

EConnectStatus CRcvQueue::worker_ProcessAddressedPacket(int32_t id, CUnit *unit, const sockaddr *addr)
{
    CUDT *u = m_pHash->lookup(id);
    if (!u)
    {
        // Pass this to either async rendezvous connection,
        // or store the packet in the queue.
        HLOGC(mglog.Debug, log << "worker_ProcessAddressedPacket: resending to target socket %" << id);
        return worker_TryAsyncRend_OrStore(id, unit, addr);
    }

    // Found associated CUDT - process this as control or data packet
    // addressed to an associated socket.
    if (!CIPAddress::ipcmp(addr, u->m_pPeerAddr, u->m_iIPversion))
    {
        HLOGC(mglog.Debug,
              log << CONID() << "Packet for SID=" << id << " asoc with " << SockaddrToString(u->m_pPeerAddr)
                  << " received from " << SockaddrToString(addr) << " (CONSIDERED ATTACK ATTEMPT)");
        // This came not from the address that is the peer associated
        // with the socket. Ignore it.
        return CONN_AGAIN;
    }

    if (!u->m_bConnected || u->m_bBroken || u->m_bClosing)
    {
        u->m_RejectReason = SRT_REJ_CLOSE;
        // The socket is currently in the process of being disconnected
        // or destroyed. Ignore.
        // XXX send UMSG_SHUTDOWN in this case?
        // XXX May it require mutex protection?
        return CONN_REJECT;
    }

    if (unit->m_Packet.isControl())
        u->processCtrl(unit->m_Packet);
    else
        u->processData(unit);

    u->checkTimers();
    m_pRcvUList->update(u);

    return CONN_CONTINUE;
}

// This function responds to the fact that a packet has come
// for a socket that does not expect to receive a normal connection
// request. This can be then:
// - a normal packet of whatever kind, just to be processed by the message loop
// - a rendezvous connection
// This function then tries to manage the packet as a rendezvous connection
// request in ASYNC mode; when this is not applicable, it stores the packet
// in the "receiving queue" so that it will be picked up in the "main" thread.
EConnectStatus CRcvQueue::worker_TryAsyncRend_OrStore(int32_t id, CUnit *unit, const sockaddr *addr)
{
    // This 'retrieve' requires that 'id' be either one of those
    // stored in the rendezvous queue (see CRcvQueue::registerConnector)
    // or simply 0, but then at least the address must match one of these.
    // If the id was 0, it will be set to the actual socket ID of the returned CUDT.
    CUDT *u = m_pRendezvousQueue->retrieve(addr, Ref(id));
    if (!u)
    {
        // this socket is then completely unknown to the system.
        // Note that this situation may also happen at a very unfortunate
        // coincidence that the socket is already bound, but the registerConnector()
        // has not yet started. In case of rendezvous this may mean that the other
        // side just started sending its handshake packets, the local side has already
        // run the CRcvQueue::worker thread, and this worker thread is trying to dispatch
        // the handshake packet too early, before the dispatcher has a chance to see
        // this socket registerred in the RendezvousQueue, which causes the packet unable
        // to be dispatched. Therefore simply treat every "out of band" packet (with socket
        // not belonging to the connection and not registered as rendezvous) as "possible
        // attach" and ignore it. This also should better protect the rendezvous socket
        // against a rogue connector.
        if (id == 0)
        {
            HLOGC(mglog.Debug,
                  log << CONID() << "AsyncOrRND: no sockets expect connection from " << SockaddrToString(addr)
                      << " - POSSIBLE ATTACK, ignore packet");
        }
        else
        {
            HLOGC(mglog.Debug,
                  log << CONID() << "AsyncOrRND: no sockets expect socket " << id << " from " << SockaddrToString(addr)
                      << " - POSSIBLE ATTACK, ignore packet");
        }
        return CONN_AGAIN; // This means that the packet should be ignored.
    }

    // asynchronous connect: call connect here
    // otherwise wait for the UDT socket to retrieve this packet
    if (!u->m_bSynRecving)
    {
        HLOGC(mglog.Debug, log << "AsyncOrRND: packet RESOLVED TO ID=" << id << " -- continuing as ASYNC CONNECT");
        // This is practically same as processConnectResponse, just this applies
        // appropriate mutex lock - which can't be done here because it's intentionally private.
        // OTOH it can't be applied to processConnectResponse because the synchronous
        // call to this method applies the lock by itself, and same-thread-double-locking is nonportable (crashable).
        EConnectStatus cst = u->processAsyncConnectResponse(unit->m_Packet);

        if (cst == CONN_CONFUSED)
        {
            LOGC(mglog.Warn, log << "AsyncOrRND: PACKET NOT HANDSHAKE - re-requesting handshake from peer");
            storePkt(id, unit->m_Packet.clone());
            if (!u->processAsyncConnectRequest(RST_AGAIN, CONN_CONTINUE, unit->m_Packet, u->m_pPeerAddr))
            {
                // Reuse previous behavior to reject a packet
                cst = CONN_REJECT;
            }
            else
            {
                cst = CONN_CONTINUE;
            }
        }

        // It might be that this is a data packet, which has turned the connection
        // into "connected" state, removed the connector (so since now every next packet
        // will land directly in the queue), but this data packet shall still be delivered.
        if (cst == CONN_ACCEPT && !unit->m_Packet.isControl())
        {
            // The process as called through processAsyncConnectResponse() should have put the
            // socket into the pending queue for pending connection (don't ask me, this is so).
            // This pending queue is being purged every time in the beginning of this loop, so
            // currently the socket is in the pending queue, but not yet in the connection queue.
            // It will be done at the next iteration of the reading loop, but it will be too late,
            // we have a pending data packet now and we must either dispatch it to an already connected
            // socket or disregard it, and rather prefer the former. So do this transformation now
            // that we KNOW (by the cst == CONN_ACCEPT result) that the socket should be inserted
            // into the pending anteroom.

            CUDT *ne = getNewEntry(); // This function actuall removes the entry and returns it.
            // This **should** now always return a non-null value, but check it first
            // because if this accidentally isn't true, the call to worker_ProcessAddressedPacket will
            // result in redirecting it to here and so on until the call stack overflow. In case of
            // this "accident" simply disregard the packet from any further processing, it will be later
            // loss-recovered.
            // XXX (Probably the old contents of UDT's CRcvQueue::worker should be shaped a little bit
            // differently throughout the functions).
            if (ne)
            {
                HLOGC(mglog.Debug,
                      log << CUDTUnited::CONID(ne->m_SocketID)
                          << " SOCKET pending for connection - ADDING TO RCV QUEUE/MAP");
                m_pRcvUList->insert(ne);
                m_pHash->insert(ne->m_SocketID, ne);

                // The current situation is that this has passed processAsyncConnectResponse, but actually
                // this packet *SHOULD HAVE BEEN* handled by worker_ProcessAddressedPacket, however the
                // connection state wasn't completed at the moment when dispatching this packet. This has
                // been now completed inside the call to processAsyncConnectResponse, but this is still a
                // data packet that should have expected the connection to be already established. Therefore
                // redirect it once again into worker_ProcessAddressedPacket here.

                HLOGC(mglog.Debug,
                      log << "AsyncOrRND: packet SWITCHED TO CONNECTED with ID=" << id
                          << " -- passing to worker_ProcessAddressedPacket");

                // Theoretically we should check if m_pHash->lookup(ne->m_SocketID) returns 'ne', but this
                // has been just added to m_pHash, so the check would be extremely paranoid here.
                cst = worker_ProcessAddressedPacket(id, unit, addr);
                if (cst == CONN_REJECT)
                    return cst;
                return CONN_ACCEPT; // this function usually will return CONN_CONTINUE, which doesn't represent current
                                    // situation.
            }
            else
            {
                LOGC(mglog.Error,
                     log << "IPE: AsyncOrRND: packet SWITCHED TO CONNECTED, but ID=" << id
                         << " is still not present in the socket ID dispatch hash - DISREGARDING");
            }
        }
        return cst;
    }
    HLOGC(mglog.Debug,
          log << "AsyncOrRND: packet RESOLVED TO ID=" << id << " -- continuing through CENTRAL PACKET QUEUE");
    // This is where also the packets for rendezvous connection will be landing,
    // in case of a synchronous connection.
    storePkt(id, unit->m_Packet.clone());

    return CONN_CONTINUE;
}

int CRcvQueue::recvfrom(int32_t id, ref_t<CPacket> r_packet)
{
    CGuard bufferlock(m_PassLock, "Pass");
    CPacket &packet = *r_packet;

    map<int32_t, std::queue<CPacket *> >::iterator i = m_mBuffer.find(id);

    if (i == m_mBuffer.end())
    {
        CTimer::condTimedWaitUS(&m_PassCond, &m_PassLock, 1000000);

        i = m_mBuffer.find(id);
        if (i == m_mBuffer.end())
        {
            packet.setLength(-1);
            return -1;
        }
    }

    // retrieve the earliest packet
    CPacket *newpkt = i->second.front();

    if (packet.getLength() < newpkt->getLength())
    {
        packet.setLength(-1);
        return -1;
    }

    // copy packet content
    // XXX Check if this wouldn't be better done by providing
    // copy constructor for DynamicStruct.
    // XXX Another thing: this looks wasteful. This expects an already
    // allocated memory on the packet, this thing gets the packet,
    // copies it into the passed packet and then the source packet
    // gets deleted. Why not simply return the originally stored packet,
    // without copying, allocation and deallocation?
    memcpy(packet.m_nHeader, newpkt->m_nHeader, CPacket::HDR_SIZE);
    memcpy(packet.m_pcData, newpkt->m_pcData, newpkt->getLength());
    packet.setLength(newpkt->getLength());

   packet.m_DestAddr = newpkt->m_DestAddr;

    delete[] newpkt->m_pcData;
    delete newpkt;

    // remove this message from queue,
    // if no more messages left for this socket, release its data structure
    i->second.pop();
    if (i->second.empty())
        m_mBuffer.erase(i);

    return (int)packet.getLength();
}

int CRcvQueue::setListener(CUDT *u)
{
    CGuard lslock(m_LSLock, "LS");

    if (NULL != m_pListener)
        return -1;

    m_pListener = u;
    return 0;
}

void CRcvQueue::removeListener(const CUDT *u)
{
    CGuard lslock(m_LSLock, "LS");

    if (u == m_pListener)
        m_pListener = NULL;
}

void CRcvQueue::registerConnector(const SRTSOCKET &id, CUDT *u, int ipv, const sockaddr *addr, uint64_t ttl)
{
    HLOGC(mglog.Debug,
          log << "registerConnector: adding %" << id << " addr=" << SockaddrToString(addr) << " TTL=" << ttl);
    m_pRendezvousQueue->insert(id, u, ipv, addr, ttl);
}

void CRcvQueue::removeConnector(const SRTSOCKET &id, bool should_lock)
{
    HLOGC(mglog.Debug, log << "removeConnector: removing %" << id);
    m_pRendezvousQueue->remove(id, should_lock);

    CGuard bufferlock(m_PassLock, "Pass");

    map<int32_t, std::queue<CPacket *> >::iterator i = m_mBuffer.find(id);
    if (i != m_mBuffer.end())
    {
        HLOGC(mglog.Debug,
              log << "removeConnector: ... and its packet queue with " << i->second.size() << " packets collected");
        while (!i->second.empty())
        {
            delete[] i->second.front()->m_pcData;
            delete i->second.front();
            i->second.pop();
        }
        m_mBuffer.erase(i);
    }
}

void CRcvQueue::setNewEntry(CUDT *u)
{
    HLOGC(mglog.Debug, log << CUDTUnited::CONID(u->m_SocketID) << "setting socket PENDING FOR CONNECTION");
    CGuard listguard(m_IDLock, "ID");
    m_vNewEntry.push_back(u);
}

bool CRcvQueue::ifNewEntry() { return !(m_vNewEntry.empty()); }

CUDT *CRcvQueue::getNewEntry()
{
    CGuard listguard(m_IDLock, "ID");

    if (m_vNewEntry.empty())
        return NULL;

    CUDT *u = (CUDT *)*(m_vNewEntry.begin());
    m_vNewEntry.erase(m_vNewEntry.begin());

    return u;
}

void CRcvQueue::storePkt(int32_t id, CPacket *pkt)
{
    CGuard bufferlock(m_PassLock, "Pass");

    map<int32_t, std::queue<CPacket *> >::iterator i = m_mBuffer.find(id);

    if (i == m_mBuffer.end())
    {
        m_mBuffer[id].push(pkt);
        pthread_cond_signal(&m_PassCond);
    }
    else
    {
        // avoid storing too many packets, in case of malfunction or attack
        if (i->second.size() > 16)
            return;

        i->second.push(pkt);
    }
}<|MERGE_RESOLUTION|>--- conflicted
+++ resolved
@@ -598,13 +598,8 @@
         // it is time to send the next pkt
         sockaddr *addr;
         CPacket   pkt;
-<<<<<<< HEAD
-            sockaddr_any source_addr;
-            if (self->m_pSndUList->pop(Ref(addr), Ref(pkt), Ref(source_addr)) < 0)
-=======
         sockaddr_any source_addr;
         if (self->m_pSndUList->pop(Ref(addr), Ref(pkt), Ref(source_addr)) < 0)
->>>>>>> 39c430a6
         {
             continue;
 
@@ -622,11 +617,7 @@
             HLOGC(dlog.Debug,
                   log << self->CONID() << "chn:SENDING SIZE " << pkt.getLength() << " SEQ: " << pkt.getSeqNo());
         }
-<<<<<<< HEAD
-            self->m_pChannel->sendto(addr, pkt, source_addr);
-=======
         self->m_pChannel->sendto(addr, pkt, source_addr);
->>>>>>> 39c430a6
 
 #if defined(SRT_DEBUG_SNDQ_HIGHRATE)
         self->m_WorkerStats.lSendTo++;
