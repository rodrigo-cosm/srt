--- conflicted
+++ resolved
@@ -1100,13 +1100,9 @@
                 // before calling this function), and it checks for the data presence.
                 if (!i->m_pUDT->processAsyncConnectRequest(rst, cst, response, i->m_pPeerAddr))
                 {
-<<<<<<< HEAD
                     LOGC(mglog.Error, log << "Async: @" << i->m_pUDT->m_SocketID
                             << ": processAsyncConnectRequest FAILED. Setting TTL as EXPIRED.");
-=======
-                    LOGC(mglog.Error, log << "RendezvousQueue: processAsyncConnectRequest FAILED. Setting TTL as EXPIRED.");
                     i->m_pUDT->sendCtrl(UMSG_SHUTDOWN);
->>>>>>> e8a86d7b
                     i->m_ullTTL = 0; // Make it expire right now, will be picked up at the next iteration
 #if ENABLE_HEAVY_LOGGING
                     ++debug_nfail;
