/*
 * SRT - Secure, Reliable, Transport
 * Copyright (c) 2018 Haivision Systems Inc.
 *
 * This Source Code Form is subject to the terms of the Mozilla Public
 * License, v. 2.0. If a copy of the MPL was not distributed with this
 * file, You can obtain one at http://mozilla.org/MPL/2.0/.
 *
 */

/*****************************************************************************
Copyright (c) 2001 - 2011, The Board of Trustees of the University of Illinois.
All rights reserved.

Redistribution and use in source and binary forms, with or without
modification, are permitted provided that the following conditions are
met:

* Redistributions of source code must retain the above
  copyright notice, this list of conditions and the
  following disclaimer.

* Redistributions in binary form must reproduce the
  above copyright notice, this list of conditions
  and the following disclaimer in the documentation
  and/or other materials provided with the distribution.

* Neither the name of the University of Illinois
  nor the names of its contributors may be used to
  endorse or promote products derived from this
  software without specific prior written permission.

THIS SOFTWARE IS PROVIDED BY THE COPYRIGHT HOLDERS AND CONTRIBUTORS "AS
IS" AND ANY EXPRESS OR IMPLIED WARRANTIES, INCLUDING, BUT NOT LIMITED TO,
THE IMPLIED WARRANTIES OF MERCHANTABILITY AND FITNESS FOR A PARTICULAR
PURPOSE ARE DISCLAIMED. IN NO EVENT SHALL THE COPYRIGHT OWNER OR
CONTRIBUTORS BE LIABLE FOR ANY DIRECT, INDIRECT, INCIDENTAL, SPECIAL,
EXEMPLARY, OR CONSEQUENTIAL DAMAGES (INCLUDING, BUT NOT LIMITED TO,
PROCUREMENT OF SUBSTITUTE GOODS OR SERVICES; LOSS OF USE, DATA, OR
PROFITS; OR BUSINESS INTERRUPTION) HOWEVER CAUSED AND ON ANY THEORY OF
LIABILITY, WHETHER IN CONTRACT, STRICT LIABILITY, OR TORT (INCLUDING
NEGLIGENCE OR OTHERWISE) ARISING IN ANY WAY OUT OF THE USE OF THIS
SOFTWARE, EVEN IF ADVISED OF THE POSSIBILITY OF SUCH DAMAGE.
*****************************************************************************/

/*****************************************************************************
written by
   Yunhong Gu, last updated 05/05/2011
modified by
   Haivision Systems Inc.
*****************************************************************************/

#include "platform_sys.h"

#include <cstring>

#include "common.h"
#include "core.h"
#include "netinet_any.h"
#include "threadname.h"
#include "logging.h"
#include "queue.h"

using namespace std;
using namespace srt::sync;
using namespace srt_logging;

CUnitQueue::CUnitQueue()
    : m_pQEntry(NULL)
    , m_pCurrQueue(NULL)
    , m_pLastQueue(NULL)
    , m_iSize(0)
    , m_iCount(0)
    , m_iMSS()
    , m_iIPversion()
{
}

CUnitQueue::~CUnitQueue()
{
    CQEntry *p = m_pQEntry;

    while (p != NULL)
    {
        delete[] p->m_pUnit;
        delete[] p->m_pBuffer;

        CQEntry *q = p;
        if (p == m_pLastQueue)
            p = NULL;
        else
            p = p->m_pNext;
        delete q;
    }
}

int CUnitQueue::init(int size, int mss, int version)
{
    CQEntry *tempq = NULL;
    CUnit *  tempu = NULL;
    char *   tempb = NULL;

    try
    {
        tempq = new CQEntry;
        tempu = new CUnit[size];
        tempb = new char[size * mss];
    }
    catch (...)
    {
        delete tempq;
        delete[] tempu;
        delete[] tempb;

        return -1;
    }

    for (int i = 0; i < size; ++i)
    {
        tempu[i].m_iFlag           = CUnit::FREE;
        tempu[i].m_Packet.m_pcData = tempb + i * mss;
    }
    tempq->m_pUnit   = tempu;
    tempq->m_pBuffer = tempb;
    tempq->m_iSize   = size;

    m_pQEntry = m_pCurrQueue = m_pLastQueue = tempq;
    m_pQEntry->m_pNext                      = m_pQEntry;

    m_pAvailUnit = m_pCurrQueue->m_pUnit;

    m_iSize      = size;
    m_iMSS       = mss;
    m_iIPversion = version;

    return 0;
}

int CUnitQueue::increase()
{
    // adjust/correct m_iCount
    int      real_count = 0;
    CQEntry *p          = m_pQEntry;
    while (p != NULL)
    {
        CUnit *u = p->m_pUnit;
        for (CUnit *end = u + p->m_iSize; u != end; ++u)
            if (u->m_iFlag != CUnit::FREE)
                ++real_count;

        if (p == m_pLastQueue)
            p = NULL;
        else
            p = p->m_pNext;
    }
    m_iCount = real_count;
    if (double(m_iCount) / m_iSize < 0.9)
        return -1;

    CQEntry *tempq = NULL;
    CUnit *  tempu = NULL;
    char *   tempb = NULL;

    // all queues have the same size
    int size = m_pQEntry->m_iSize;

    try
    {
        tempq = new CQEntry;
        tempu = new CUnit[size];
        tempb = new char[size * m_iMSS];
    }
    catch (...)
    {
        delete tempq;
        delete[] tempu;
        delete[] tempb;

        return -1;
    }

    for (int i = 0; i < size; ++i)
    {
        tempu[i].m_iFlag           = CUnit::FREE;
        tempu[i].m_Packet.m_pcData = tempb + i * m_iMSS;
    }
    tempq->m_pUnit   = tempu;
    tempq->m_pBuffer = tempb;
    tempq->m_iSize   = size;

    m_pLastQueue->m_pNext = tempq;
    m_pLastQueue          = tempq;
    m_pLastQueue->m_pNext = m_pQEntry;

    m_iSize += size;

    return 0;
}

int CUnitQueue::shrink()
{
    // currently queue cannot be shrunk.
    return -1;
}

CUnit *CUnitQueue::getNextAvailUnit()
{
    if (m_iCount * 10 > m_iSize * 9)
        increase();

    if (m_iCount >= m_iSize)
        return NULL;

    CQEntry *entrance = m_pCurrQueue;

    do
    {
        for (CUnit *sentinel = m_pCurrQueue->m_pUnit + m_pCurrQueue->m_iSize - 1; m_pAvailUnit != sentinel;
             ++m_pAvailUnit)
            if (m_pAvailUnit->m_iFlag == CUnit::FREE)
                return m_pAvailUnit;

        if (m_pCurrQueue->m_pUnit->m_iFlag == CUnit::FREE)
        {
            m_pAvailUnit = m_pCurrQueue->m_pUnit;
            return m_pAvailUnit;
        }

        m_pCurrQueue = m_pCurrQueue->m_pNext;
        m_pAvailUnit = m_pCurrQueue->m_pUnit;
    } while (m_pCurrQueue != entrance);

    increase();

    return NULL;
}

void CUnitQueue::makeUnitFree(CUnit *unit)
{
    SRT_ASSERT(unit != NULL);
    SRT_ASSERT(unit->m_iFlag != CUnit::FREE);
    unit->m_iFlag = CUnit::FREE;
    --m_iCount;
}

void CUnitQueue::makeUnitGood(CUnit *unit)
{
    SRT_ASSERT(unit != NULL);
    SRT_ASSERT(unit->m_iFlag == CUnit::FREE);
    unit->m_iFlag = CUnit::GOOD;
    ++m_iCount;
}

CSndUList::CSndUList()
    : m_pHeap(NULL)
    , m_iArrayLength(512)
    , m_iLastEntry(-1)
    , m_ListLock()
    , m_pWindowLock(NULL)
    , m_pWindowCond(NULL)
    , m_pTimer(NULL)
{
    m_pHeap = new CSNode *[m_iArrayLength];
    pthread_mutex_init(&m_ListLock, NULL);
}

CSndUList::~CSndUList()
{
    delete[] m_pHeap;
    pthread_mutex_destroy(&m_ListLock);
}

void CSndUList::update(const CUDT *u, EReschedule reschedule)
{
    CGuard listguard(m_ListLock);

    CSNode *n = u->m_pSNode;

    if (n->m_iHeapLoc >= 0)
    {
        if (!reschedule) // EReschedule to bool conversion, predicted.
            return;

        if (n->m_iHeapLoc == 0)
        {
            n->m_tsTimeStamp = steady_clock::now();
            m_pTimer->interrupt();
            return;
        }

        remove_(u);
        insert_norealloc_(steady_clock::now(), u);
        return;
    }

    insert_(steady_clock::now(), u);
}

int CSndUList::pop(sockaddr *&addr, CPacket &pkt)
{
    CGuard listguard(m_ListLock);

    if (-1 == m_iLastEntry)
        return -1;

    // no pop until the next schedulled time
    const steady_clock::time_point ts = steady_clock::now();

    if (ts < m_pHeap[0]->m_tsTimeStamp)
        return -1;

    CUDT *u = m_pHeap[0]->m_pUDT;
    remove_(u);

#define UST(field) ((u->m_b##field) ? "+" : "-") << #field << " "

    HLOGC(mglog.Debug,
          log << "SND:pop: requesting packet from @" << u->socketID() << " STATUS: " << UST(Listening)
              << UST(Connecting) << UST(Connected) << UST(Closing) << UST(Shutdown) << UST(Broken) << UST(PeerHealth)
              << UST(Opened));
#undef UST

    if (!u->m_bConnected || u->m_bBroken)
        return -1;

    // pack a packet from the socket
    const std::pair<int, steady_clock::time_point> res_time = u->packData(pkt);

    if (res_time.first <= 0)
        return -1;

    addr = u->m_pPeerAddr;

    // insert a new entry, ts is the next processing time
    if (!is_zero(ts))
        insert_norealloc_(ts, u);

    return 1;
}

void CSndUList::remove(const CUDT *u)
{
    CGuard listguard(m_ListLock);

    remove_(u);
}

steady_clock::time_point CSndUList::getNextProcTime()
{
    CGuard listguard(m_ListLock);

    if (-1 == m_iLastEntry)
        return steady_clock::time_point();

    return m_pHeap[0]->m_tsTimeStamp;
}

void CSndUList::realloc_()
{
    CSNode **temp = NULL;

    try
    {
        temp = new CSNode *[2 * m_iArrayLength];
    }
    catch (...)
    {
        throw CUDTException(MJ_SYSTEMRES, MN_MEMORY, 0);
    }

    memcpy(temp, m_pHeap, sizeof(CSNode *) * m_iArrayLength);
    m_iArrayLength *= 2;
    delete[] m_pHeap;
    m_pHeap = temp;
}

void CSndUList::insert_(const steady_clock::time_point& ts, const CUDT* u)
{
    // increase the heap array size if necessary
    if (m_iLastEntry == m_iArrayLength - 1)
        realloc_();

    insert_norealloc_(ts, u);
}

void CSndUList::insert_norealloc_(const steady_clock::time_point& ts, const CUDT* u)
{
    CSNode *n = u->m_pSNode;

    // do not insert repeated node
    if (n->m_iHeapLoc >= 0)
        return;

    SRT_ASSERT(m_iLastEntry < m_iArrayLength);

    m_iLastEntry++;
    m_pHeap[m_iLastEntry] = n;
    n->m_tsTimeStamp = ts;
    
    int q = m_iLastEntry;
    int p = q;
    while (p != 0)
    {
        p = (q - 1) >> 1;
        if (m_pHeap[p]->m_tsTimeStamp <= m_pHeap[q]->m_tsTimeStamp)
            break;

        swap(m_pHeap[p], m_pHeap[q]);
        m_pHeap[q]->m_iHeapLoc = q;
        q                      = p;
    }

    n->m_iHeapLoc = q;

    // an earlier event has been inserted, wake up sending worker
    if (n->m_iHeapLoc == 0)
        m_pTimer->interrupt();

    // first entry, activate the sending queue
    if (0 == m_iLastEntry)
    {
        pthread_mutex_lock(&*m_pWindowLock);
        pthread_cond_signal(&*m_pWindowCond);
        pthread_mutex_unlock(&*m_pWindowLock);
    }
}

void CSndUList::remove_(const CUDT* u)
{
    CSNode *n = u->m_pSNode;

    if (n->m_iHeapLoc >= 0)
    {
        // remove the node from heap
        m_pHeap[n->m_iHeapLoc] = m_pHeap[m_iLastEntry];
        m_iLastEntry--;
        m_pHeap[n->m_iHeapLoc]->m_iHeapLoc = n->m_iHeapLoc;

        int q = n->m_iHeapLoc;
        int p = q * 2 + 1;
        while (p <= m_iLastEntry)
        {
            if ((p + 1 <= m_iLastEntry) && (m_pHeap[p]->m_tsTimeStamp > m_pHeap[p + 1]->m_tsTimeStamp))
                p++;

            if (m_pHeap[q]->m_tsTimeStamp > m_pHeap[p]->m_tsTimeStamp)
            {
                swap(m_pHeap[p], m_pHeap[q]);
                m_pHeap[p]->m_iHeapLoc = p;
                m_pHeap[q]->m_iHeapLoc = q;

                q = p;
                p = q * 2 + 1;
            }
            else
                break;
        }

        n->m_iHeapLoc = -1;
    }

    // the only event has been deleted, wake up immediately
    if (0 == m_iLastEntry)
        m_pTimer->interrupt();
}

//
CSndQueue::CSndQueue()
    : m_WorkerThread()
    , m_pSndUList(NULL)
    , m_pChannel(NULL)
    , m_pTimer(NULL)
    , m_WindowLock()
    , m_WindowCond()
    , m_bClosing(false)
{
    CGuard::createCond(m_WindowCond, "Window");
    CGuard::createMutex(m_WindowLock, "Window");
}

CSndQueue::~CSndQueue()
{
    m_bClosing = true;

    if (m_pTimer != NULL)
    {
        m_pTimer->interrupt();
    }

    pthread_mutex_lock(&m_WindowLock);
    pthread_cond_signal(&m_WindowCond);
    pthread_mutex_unlock(&m_WindowLock);
    if (!pthread_equal(m_WorkerThread, pthread_t()))
        pthread_join(m_WorkerThread, NULL);
    pthread_cond_destroy(&m_WindowCond);
    pthread_mutex_destroy(&m_WindowLock);

    delete m_pSndUList;
}

void CSndQueue::init(CChannel *c, CTimer *t)
{
    m_pChannel                 = c;
    m_pTimer                   = t;
    m_pSndUList                = new CSndUList;
    m_pSndUList->m_pWindowLock = AddressOf(m_WindowLock);
    m_pSndUList->m_pWindowCond = AddressOf(m_WindowCond);
    m_pSndUList->m_pTimer      = m_pTimer;

    ThreadName tn("SRT:SndQ:worker");
    if (0 != pthread_create(&m_WorkerThread, NULL, CSndQueue::worker, this))
    {
        m_WorkerThread = pthread_t();
        throw CUDTException(MJ_SYSTEMRES, MN_THREAD);
    }
}

#ifdef SRT_ENABLE_IPOPTS
int CSndQueue::getIpTTL() const { return m_pChannel ? m_pChannel->getIpTTL() : -1; }

int CSndQueue::getIpToS() const { return m_pChannel ? m_pChannel->getIpToS() : -1; }
#endif

void *CSndQueue::worker(void *param)
{
    CSndQueue *self = (CSndQueue *)param;

    THREAD_STATE_INIT("SRT:SndQ:worker");

#if defined(SRT_DEBUG_SNDQ_HIGHRATE)
    CTimer::rdtsc(self->m_ullDbgTime);
    self->m_ullDbgPeriod = uint64_t(5000000) * CTimer::getCPUFrequency();
    self->m_ullDbgTime += self->m_ullDbgPeriod;
#endif /* SRT_DEBUG_SNDQ_HIGHRATE */

    while (!self->m_bClosing)
    {
        steady_clock::time_point next_time = self->m_pSndUList->getNextProcTime();

#if defined(SRT_DEBUG_SNDQ_HIGHRATE)
        self->m_WorkerStats.lIteration++;
#endif /* SRT_DEBUG_SNDQ_HIGHRATE */

        if (is_zero(next_time))
        {
#if defined(SRT_DEBUG_SNDQ_HIGHRATE)
            self->m_WorkerStats.lNotReadyTs++;
#endif /* SRT_DEBUG_SNDQ_HIGHRATE */

            // wait here if there is no sockets with data to be sent
            THREAD_PAUSED();
            pthread_mutex_lock(&self->m_WindowLock);
            if (!self->m_bClosing && (self->m_pSndUList->m_iLastEntry < 0))
            {
                pthread_cond_wait(&self->m_WindowCond, &self->m_WindowLock);

#if defined(SRT_DEBUG_SNDQ_HIGHRATE)
                self->m_WorkerStats.lCondWait++;
#endif /* SRT_DEBUG_SNDQ_HIGHRATE */
            }
            THREAD_RESUMED();
            pthread_mutex_unlock(&self->m_WindowLock);

            continue;
        }

        // wait until next processing time of the first socket on the list
        const steady_clock::time_point currtime = steady_clock::now();

#if defined(SRT_DEBUG_SNDQ_HIGHRATE)
        if (self->m_ullDbgTime <= currtime)
        {
            fprintf(stdout,
                    "SndQueue %lu slt:%lu nrp:%lu snt:%lu nrt:%lu ctw:%lu\n",
                    self->m_WorkerStats.lIteration,
                    self->m_WorkerStats.lSleepTo,
                    self->m_WorkerStats.lNotReadyPop,
                    self->m_WorkerStats.lSendTo,
                    self->m_WorkerStats.lNotReadyTs,
                    self->m_WorkerStats.lCondWait);
            memset(&self->m_WorkerStats, 0, sizeof(self->m_WorkerStats));
            self->m_ullDbgTime = currtime + self->m_ullDbgPeriod;
        }
#endif /* SRT_DEBUG_SNDQ_HIGHRATE */

        THREAD_PAUSED();
        if (currtime < next_time)
        {
            self->m_pTimer->sleepto(next_time);

#if defined(HAI_DEBUG_SNDQ_HIGHRATE)
            self->m_WorkerStats.lSleepTo++;
#endif /* SRT_DEBUG_SNDQ_HIGHRATE */
        }
        THREAD_RESUMED();

        // it is time to send the next pkt
        sockaddr *addr;
        CPacket   pkt;
        if (self->m_pSndUList->pop(addr, pkt) < 0)
        {
            continue;

#if defined(SRT_DEBUG_SNDQ_HIGHRATE)
            self->m_WorkerStats.lNotReadyPop++;
#endif /* SRT_DEBUG_SNDQ_HIGHRATE */
        }
        if (pkt.isControl())
        {
            HLOGC(mglog.Debug,
                  log << self->CONID() << "chn:SENDING: " << MessageTypeStr(pkt.getType(), pkt.getExtendedType()));
        }
        else
        {
            HLOGC(dlog.Debug,
                  log << self->CONID() << "chn:SENDING SIZE " << pkt.getLength() << " SEQ: " << pkt.getSeqNo());
        }
        self->m_pChannel->sendto(addr, pkt);

#if defined(SRT_DEBUG_SNDQ_HIGHRATE)
        self->m_WorkerStats.lSendTo++;
#endif /* SRT_DEBUG_SNDQ_HIGHRATE */
    }

    THREAD_EXIT();
    return NULL;
}

int CSndQueue::sendto(const sockaddr *addr, CPacket &packet)
{
    // send out the packet immediately (high priority), this is a control packet
    m_pChannel->sendto(addr, packet);
    return (int)packet.getLength();
}

//
CRcvUList::CRcvUList()
    : m_pUList(NULL)
    , m_pLast(NULL)
{
}

CRcvUList::~CRcvUList() {}

void CRcvUList::insert(const CUDT *u)
{
    CRNode *n      = u->m_pRNode;
    n->m_tsTimeStamp = steady_clock::now();

    if (NULL == m_pUList)
    {
        // empty list, insert as the single node
        n->m_pPrev = n->m_pNext = NULL;
        m_pLast = m_pUList = n;

        return;
    }

    // always insert at the end for RcvUList
    n->m_pPrev       = m_pLast;
    n->m_pNext       = NULL;
    m_pLast->m_pNext = n;
    m_pLast          = n;
}

void CRcvUList::remove(const CUDT *u)
{
    CRNode *n = u->m_pRNode;

    if (!n->m_bOnList)
        return;

    if (NULL == n->m_pPrev)
    {
        // n is the first node
        m_pUList = n->m_pNext;
        if (NULL == m_pUList)
            m_pLast = NULL;
        else
            m_pUList->m_pPrev = NULL;
    }
    else
    {
        n->m_pPrev->m_pNext = n->m_pNext;
        if (NULL == n->m_pNext)
        {
            // n is the last node
            m_pLast = n->m_pPrev;
        }
        else
            n->m_pNext->m_pPrev = n->m_pPrev;
    }

    n->m_pNext = n->m_pPrev = NULL;
}

void CRcvUList::update(const CUDT *u)
{
    CRNode *n = u->m_pRNode;

    if (!n->m_bOnList)
        return;

    n->m_tsTimeStamp = steady_clock::now();

    // if n is the last node, do not need to change
    if (NULL == n->m_pNext)
        return;

    if (NULL == n->m_pPrev)
    {
        m_pUList          = n->m_pNext;
        m_pUList->m_pPrev = NULL;
    }
    else
    {
        n->m_pPrev->m_pNext = n->m_pNext;
        n->m_pNext->m_pPrev = n->m_pPrev;
    }

    n->m_pPrev       = m_pLast;
    n->m_pNext       = NULL;
    m_pLast->m_pNext = n;
    m_pLast          = n;
}

//
CHash::CHash()
    : m_pBucket(NULL)
    , m_iHashSize(0)
{
}

CHash::~CHash()
{
    for (int i = 0; i < m_iHashSize; ++i)
    {
        CBucket *b = m_pBucket[i];
        while (NULL != b)
        {
            CBucket *n = b->m_pNext;
            delete b;
            b = n;
        }
    }

    delete[] m_pBucket;
}

void CHash::init(int size)
{
    m_pBucket = new CBucket *[size];

    for (int i = 0; i < size; ++i)
        m_pBucket[i] = NULL;

    m_iHashSize = size;
}

CUDT *CHash::lookup(int32_t id)
{
    // simple hash function (% hash table size); suitable for socket descriptors
    CBucket *b = m_pBucket[id % m_iHashSize];

    while (NULL != b)
    {
        if (id == b->m_iID)
            return b->m_pUDT;
        b = b->m_pNext;
    }

    return NULL;
}

void CHash::insert(int32_t id, CUDT *u)
{
    CBucket *b = m_pBucket[id % m_iHashSize];

    CBucket *n = new CBucket;
    n->m_iID   = id;
    n->m_pUDT  = u;
    n->m_pNext = b;

    m_pBucket[id % m_iHashSize] = n;
}

void CHash::remove(int32_t id)
{
    CBucket *b = m_pBucket[id % m_iHashSize];
    CBucket *p = NULL;

    while (NULL != b)
    {
        if (id == b->m_iID)
        {
            if (NULL == p)
                m_pBucket[id % m_iHashSize] = b->m_pNext;
            else
                p->m_pNext = b->m_pNext;

            delete b;

            return;
        }

        p = b;
        b = b->m_pNext;
    }
}

//
CRendezvousQueue::CRendezvousQueue()
    : m_lRendezvousID()
    , m_RIDVectorLock()
{
    pthread_mutex_init(&m_RIDVectorLock, NULL);
}

CRendezvousQueue::~CRendezvousQueue()
{
    pthread_mutex_destroy(&m_RIDVectorLock);

    for (list<CRL>::iterator i = m_lRendezvousID.begin(); i != m_lRendezvousID.end(); ++i)
    {
        if (AF_INET == i->m_iIPversion)
            delete (sockaddr_in *)i->m_pPeerAddr;
        else
            delete (sockaddr_in6 *)i->m_pPeerAddr;
    }

    m_lRendezvousID.clear();
}

void CRendezvousQueue::insert(
    const SRTSOCKET &id, CUDT *u, int ipv, const sockaddr *addr, const steady_clock::time_point &ttl)
{
    CGuard vg(m_RIDVectorLock);

    CRL r;
    r.m_iID        = id;
    r.m_pUDT       = u;
    r.m_iIPversion = ipv;
    r.m_pPeerAddr  = (AF_INET == ipv) ? (sockaddr *)new sockaddr_in : (sockaddr *)new sockaddr_in6;
    memcpy(r.m_pPeerAddr, addr, (AF_INET == ipv) ? sizeof(sockaddr_in) : sizeof(sockaddr_in6));
    r.m_tsTTL = ttl;

    m_lRendezvousID.push_back(r);
}

void CRendezvousQueue::remove(const SRTSOCKET &id, bool should_lock)
{
    CGuard vg(m_RIDVectorLock, should_lock);

    for (list<CRL>::iterator i = m_lRendezvousID.begin(); i != m_lRendezvousID.end(); ++i)
    {
        if (i->m_iID == id)
        {
            if (AF_INET == i->m_iIPversion)
                delete (sockaddr_in *)i->m_pPeerAddr;
            else
                delete (sockaddr_in6 *)i->m_pPeerAddr;

            m_lRendezvousID.erase(i);

            return;
        }
    }
}

CUDT *CRendezvousQueue::retrieve(const sockaddr *addr, ref_t<SRTSOCKET> r_id)
{
    CGuard     vg(m_RIDVectorLock);
    SRTSOCKET &id = *r_id;

    // TODO: optimize search
    for (list<CRL>::iterator i = m_lRendezvousID.begin(); i != m_lRendezvousID.end(); ++i)
    {
        if (CIPAddress::ipcmp(addr, i->m_pPeerAddr, i->m_iIPversion) && ((id == 0) || (id == i->m_iID)))
        {
            id = i->m_iID;
            return i->m_pUDT;
        }
    }

    return NULL;
}

void CRendezvousQueue::updateConnStatus(EReadStatus rst, EConnectStatus cst, const CPacket &response)
{
    CGuard vg(m_RIDVectorLock);

    if (m_lRendezvousID.empty())
        return;

    HLOGC(mglog.Debug,
          log << "updateConnStatus: updating after getting pkt id=" << response.m_iID
              << " status: " << ConnectStatusStr(cst));

#if ENABLE_HEAVY_LOGGING
    int debug_nupd  = 0;
    int debug_nrun  = 0;
    int debug_nfail = 0;
#endif

    for (list<CRL>::iterator i = m_lRendezvousID.begin(), i_next = i; i != m_lRendezvousID.end(); i = i_next)
    {
        ++i_next;
        // NOTE: This is a SAFE LOOP.
        // Incrementation will be done at the end, after the processing did not
        // REMOVE the currently processed element. When the element was removed,
        // the iterator value for the next iteration will be taken from erase()'s result.

        // RST_AGAIN happens in case when the last attempt to read a packet from the UDP
        // socket has read nothing. In this case it would be a repeated update, while
        // still waiting for a response from the peer. When we have any other state here
        // (most expectably CONN_CONTINUE or CONN_RENDEZVOUS, which means that a packet has
        // just arrived in this iteration), do the update immetiately (in SRT this also
        // involves additional incoming data interpretation, which wasn't the case in UDT).

        // Use "slow" cyclic responding in case when
        // - RST_AGAIN (no packet was received for whichever socket)
        // - a packet was received, but not for THIS socket
        if (rst == RST_AGAIN || i->m_iID != response.m_iID)
        {
            // If no packet has been received from the peer,
            // avoid sending too many requests, at most 1 request per 250ms
            const steady_clock::time_point then = i->m_pUDT->m_tsLastReqTime;
            const steady_clock::time_point now = steady_clock::now();
            const steady_clock::duration timeout_250ms = milliseconds_from(250);
            const bool now_is_time = (now - then) > timeout_250ms;
            HLOGC(mglog.Debug,
                  log << "RID:%" << i->m_iID << " then=" << FormatTime(then)
                      << " now=" << FormatTime(now) << " passed=" << count_microseconds(now - then)
                      << "<=> 250000 -- now's " << (now_is_time ? "" : "NOT ") << "the time");

            if (!now_is_time)
                continue;
        }

        HLOGC(mglog.Debug, log << "RID:%" << i->m_iID << " cst=" << ConnectStatusStr(cst) << " -- sending update NOW.");

#if ENABLE_HEAVY_LOGGING
        ++debug_nrun;
#endif

        // XXX This looks like a loop that rolls in infinity without any sleeps
        // inside and makes it once per about 50 calls send a hs conclusion
        // for a randomly sampled rendezvous ID of a socket out of the list.
        // Ok, probably the rendezvous ID should be just one so not much to
        // sample from, but if so, why the container?
        //
        // This must be somehow fixed!
        //
        // Maybe the time should be simply checked once and the whole loop not
        // done when "it's not the time"?
        if (steady_clock::now() >= i->m_tsTTL)
        {
            HLOGC(mglog.Debug,
                  log << "RendezvousQueue: EXPIRED (" << (!is_zero(i->m_tsTTL) ? "enforced on FAILURE" : "passed TTL")
                      << ". removing from queue");
            // connection timer expired, acknowledge app via epoll
            i->m_pUDT->m_bConnecting = false;
            CUDT::s_UDTUnited.m_EPoll.update_events(i->m_iID, i->m_pUDT->m_sPollID, UDT_EPOLL_ERR, true);
            /*
             * Setting m_bConnecting to false but keeping socket in rendezvous queue is not a good idea.
             * Next CUDT::close will not remove it from rendezvous queue (because !m_bConnecting)
             * and may crash here on next pass.
             */
            if (AF_INET == i->m_iIPversion)
                delete (sockaddr_in *)i->m_pPeerAddr;
            else
                delete (sockaddr_in6 *)i->m_pPeerAddr;

            // i_next was preincremented, but this is guaranteed to point to
            // the element next to erased one.
            i_next = m_lRendezvousID.erase(i);
            continue;
        }

        // This queue is used only in case of Async mode (rendezvous or caller-listener).
        // Synchronous connection requests are handled in startConnect() completely.
        if (!i->m_pUDT->m_bSynRecving)
        {
#if ENABLE_HEAVY_LOGGING
            ++debug_nupd;
#endif
            // IMPORTANT INFORMATION concerning changes towards UDT legacy.
            // In the UDT code there was no attempt to interpret any incoming data.
            // All data from the incoming packet were considered to be already deployed into
            // m_ConnRes field, and m_ConnReq field was considered at this time accordingly updated.
            // Therefore this procedure did only one thing: craft a new handshake packet and send it.
            // In SRT this may also interpret extra data (extensions in case when Agent is Responder)
            // and the `response` packet may sometimes contain no data. Therefore the passed `rst`
            // must be checked to distinguish the call by periodic update (RST_AGAIN) from a call
            // due to have received the packet (RST_OK).
            //
            // In the below call, only the underlying `processRendezvous` function will be attempting
            // to interpret these data (for caller-listener this was already done by `processConnectRequest`
            // before calling this function), and it checks for the data presence.

            EReadStatus    read_st = rst;
            EConnectStatus conn_st = cst;

            if (i->m_iID != response.m_iID)
            {
                read_st = RST_AGAIN;
                conn_st = CONN_AGAIN;
            }

            if (!i->m_pUDT->processAsyncConnectRequest(read_st, conn_st, response, i->m_pPeerAddr))
            {
                // cst == CONN_REJECT can only be result of worker_ProcessAddressedPacket and
                // its already set in this case.
                LOGC(mglog.Error, log << "RendezvousQueue: processAsyncConnectRequest FAILED. Setting TTL as EXPIRED.");
                i->m_pUDT->sendCtrl(UMSG_SHUTDOWN);
                i->m_tsTTL = steady_clock::time_point(); // Make it expire right now, will be picked up at the next iteration
#if ENABLE_HEAVY_LOGGING
                ++debug_nfail;
#endif
            }

            // NOTE: safe loop, the incrementation was done before the loop body,
            // so the `i' node can be safely deleted. Just the body must end here.
            continue;
        }
    }

    HLOGC(mglog.Debug,
          log << "updateConnStatus: " << debug_nupd << "/" << debug_nrun << " sockets updated ("
              << (debug_nrun - debug_nupd) << " useless). REMOVED " << debug_nfail << " sockets.");
}

//
CRcvQueue::CRcvQueue()
    : m_WorkerThread()
    , m_UnitQueue()
    , m_pRcvUList(NULL)
    , m_pHash(NULL)
    , m_pChannel(NULL)
    , m_pTimer(NULL)
    , m_iPayloadSize()
    , m_bClosing(false)
    , m_LSLock()
    , m_pListener(NULL)
    , m_pRendezvousQueue(NULL)
    , m_vNewEntry()
    , m_IDLock()
    , m_mBuffer()
    , m_PassLock()
    , m_PassCond()
{
    pthread_mutex_init(&m_PassLock, NULL);
    pthread_cond_init(&m_PassCond, NULL);
    pthread_mutex_init(&m_LSLock, NULL);
    pthread_mutex_init(&m_IDLock, NULL);
}

CRcvQueue::~CRcvQueue()
{
    m_bClosing = true;
    if (!pthread_equal(m_WorkerThread, pthread_t()))
        pthread_join(m_WorkerThread, NULL);
    pthread_mutex_destroy(&m_PassLock);
    pthread_cond_destroy(&m_PassCond);
    pthread_mutex_destroy(&m_LSLock);
    pthread_mutex_destroy(&m_IDLock);

    delete m_pRcvUList;
    delete m_pHash;
    delete m_pRendezvousQueue;

    // remove all queued messages
    for (map<int32_t, std::queue<CPacket *> >::iterator i = m_mBuffer.begin(); i != m_mBuffer.end(); ++i)
    {
        while (!i->second.empty())
        {
            CPacket *pkt = i->second.front();
            delete[] pkt->m_pcData;
            delete pkt;
            i->second.pop();
        }
    }
}

void CRcvQueue::init(int qsize, int payload, int version, int hsize, CChannel *cc, CTimer *t)
{
    m_iPayloadSize = payload;

    m_UnitQueue.init(qsize, payload, version);

    m_pHash = new CHash;
    m_pHash->init(hsize);

    m_pChannel = cc;
    m_pTimer   = t;

    m_pRcvUList        = new CRcvUList;
    m_pRendezvousQueue = new CRendezvousQueue;

    ThreadName tn("SRT:RcvQ:worker");
    if (0 != pthread_create(&m_WorkerThread, NULL, CRcvQueue::worker, this))
    {
        m_WorkerThread = pthread_t();
        throw CUDTException(MJ_SYSTEMRES, MN_THREAD);
    }
}

void *CRcvQueue::worker(void *param)
{
    CRcvQueue *  self = (CRcvQueue *)param;
    sockaddr_any sa(self->m_UnitQueue.getIPversion());
    int32_t      id = 0;

    THREAD_STATE_INIT("SRT:RcvQ:worker");

    CUnit *        unit = 0;
    EConnectStatus cst  = CONN_AGAIN;
    while (!self->m_bClosing)
    {
        bool        have_received = false;
        EReadStatus rst           = self->worker_RetrieveUnit(Ref(id), Ref(unit), &sa);
        if (rst == RST_OK)
        {
            if (id < 0)
            {
                // User error on peer. May log something, but generally can only ignore it.
                // XXX Think maybe about sending some "connection rejection response".
                HLOGC(mglog.Debug,
                      log << self->CONID() << "RECEIVED negative socket id '" << id
                          << "', rejecting (POSSIBLE ATTACK)");
                continue;
            }

            // NOTE: cst state is being changed here.
            // This state should be maintained through any next failed calls to worker_RetrieveUnit.
            // Any error switches this to rejection, just for a case.

            // Note to rendezvous connection. This can accept:
            // - ID == 0 - take the first waiting rendezvous socket
            // - ID > 0  - find the rendezvous socket that has this ID.
            if (id == 0)
            {
                // ID 0 is for connection request, which should be passed to the listening socket or rendezvous sockets
                cst = self->worker_ProcessConnectionRequest(unit, &sa);
            }
            else
            {
                // Otherwise ID is expected to be associated with:
                // - an enqueued rendezvous socket
                // - a socket connected to a peer
                cst = self->worker_ProcessAddressedPacket(id, unit, &sa);
                // CAN RETURN CONN_REJECT, but m_RejectReason is already set
            }
            HLOGC(mglog.Debug, log << self->CONID() << "worker: result for the unit: " << ConnectStatusStr(cst));
            if (cst == CONN_AGAIN)
            {
                HLOGC(mglog.Debug, log << self->CONID() << "worker: packet not dispatched, continuing reading.");
                continue;
            }
            have_received = true;
        }
        else if (rst == RST_ERROR)
        {
            // According to the description by CChannel::recvfrom, this can be either of:
            // - IPE: all errors except EBADF
            // - socket was closed in the meantime by another thread: EBADF
            // If EBADF, then it's expected that the "closing" state is also set.
            // Check that just to report possible errors, but interrupt the loop anyway.
            if (self->m_bClosing)
            {
                HLOGC(mglog.Debug,
                      log << self->CONID() << "CChannel reported error, but Queue is closing - INTERRUPTING worker.");
            }
            else
            {
                LOGC(mglog.Fatal,
                     log << self->CONID()
                         << "CChannel reported ERROR DURING TRANSMISSION - IPE. INTERRUPTING worker anyway.");
            }
            cst = CONN_REJECT;
            break;
        }
        // OTHERWISE: this is an "AGAIN" situation. No data was read, but the process should continue.

        // take care of the timing event for all UDT sockets
        steady_clock::time_point curtime_minus_syn = steady_clock::now() - milliseconds_from(CUDT::COMM_SYN_INTERVAL_US);

        CRNode *ul = self->m_pRcvUList->m_pUList;
        while ((NULL != ul) && (ul->m_tsTimeStamp < curtime_minus_syn))
        {
            CUDT *u = ul->m_pUDT;

            if (u->m_bConnected && !u->m_bBroken && !u->m_bClosing)
            {
                u->checkTimers();
                self->m_pRcvUList->update(u);
            }
            else
            {
                HLOGC(mglog.Debug,
                      log << CUDTUnited::CONID(u->m_SocketID) << " SOCKET broken, REMOVING FROM RCV QUEUE/MAP.");
                // the socket must be removed from Hash table first, then RcvUList
                self->m_pHash->remove(u->m_SocketID);
                self->m_pRcvUList->remove(u);
                u->m_pRNode->m_bOnList = false;
            }

            ul = self->m_pRcvUList->m_pUList;
        }

        if (have_received)
        {
            HLOGC(mglog.Debug,
                  log << "worker: RECEIVED PACKET --> updateConnStatus. cst=" << ConnectStatusStr(cst) << " id=" << id
                      << " pkt-payload-size=" << unit->m_Packet.getLength());
        }

        // Check connection requests status for all sockets in the RendezvousQueue.
        // Pass the connection status from the last call of:
        // worker_ProcessAddressedPacket --->
        // worker_TryAsyncRend_OrStore --->
        // CUDT::processAsyncConnectResponse --->
        // CUDT::processConnectResponse
        self->m_pRendezvousQueue->updateConnStatus(rst, cst, unit->m_Packet);

        // XXX updateConnStatus may have removed the connector from the list,
        // however there's still m_mBuffer in CRcvQueue for that socket to care about.
    }

    THREAD_EXIT();
    return NULL;
}

#if ENABLE_LOGGING
static string PacketInfo(const CPacket &pkt)
{
    ostringstream os;
    os << "TARGET=" << pkt.m_iID << " ";

    if (pkt.isControl())
    {
        os << "CONTROL: " << MessageTypeStr(pkt.getType(), pkt.getExtendedType()) << " size=" << pkt.getLength();
    }
    else
    {
        // It's hard to extract the information about peer's supported rexmit flag.
        // This is only a log, nothing crucial, so we can risk displaying incorrect message number.
        // Declaring that the peer supports rexmit flag cuts off the highest bit from
        // the displayed number.
        os << "DATA: msg=" << pkt.getMsgSeq(true) << " seq=" << pkt.getSeqNo() << " size=" << pkt.getLength()
           << " flags: " << PacketMessageFlagStr(pkt.m_iMsgNo);
    }

    return os.str();
}
#endif

EReadStatus CRcvQueue::worker_RetrieveUnit(ref_t<int32_t> r_id, ref_t<CUnit *> r_unit, sockaddr *addr)
{
#if !USE_BUSY_WAITING
    // This might be not really necessary, and probably
    // not good for extensive bidirectional communication.
    m_pTimer->tick();
#endif

    // check waiting list, if new socket, insert it to the list
    while (ifNewEntry())
    {
        CUDT *ne = getNewEntry();
        if (ne)
        {
            HLOGC(mglog.Debug,
                  log << CUDTUnited::CONID(ne->m_SocketID)
                      << " SOCKET pending for connection - ADDING TO RCV QUEUE/MAP");
            m_pRcvUList->insert(ne);
            m_pHash->insert(ne->m_SocketID, ne);
        }
    }
    // find next available slot for incoming packet
    *r_unit = m_UnitQueue.getNextAvailUnit();
    if (!*r_unit)
    {
        // no space, skip this packet
        CPacket temp;
        temp.m_pcData = new char[m_iPayloadSize];
        temp.setLength(m_iPayloadSize);
        THREAD_PAUSED();
        EReadStatus rst = m_pChannel->recvfrom(addr, temp);
        THREAD_RESUMED();
#if ENABLE_LOGGING
        LOGC(mglog.Error, log << CONID() << "LOCAL STORAGE DEPLETED. Dropping 1 packet: " << PacketInfo(temp));
#endif
        delete[] temp.m_pcData;

        // Be transparent for RST_ERROR, but ignore the correct
        // data read and fake that the packet was dropped.
        return rst == RST_ERROR ? RST_ERROR : RST_AGAIN;
    }

    r_unit->m_Packet.setLength(m_iPayloadSize);

    // reading next incoming packet, recvfrom returns -1 is nothing has been received
    THREAD_PAUSED();
    EReadStatus rst = m_pChannel->recvfrom(addr, r_unit->m_Packet);
    THREAD_RESUMED();

    if (rst == RST_OK)
    {
        *r_id = r_unit->m_Packet.m_iID;
        HLOGC(mglog.Debug,
              log << "INCOMING PACKET: BOUND=" << SockaddrToString(m_pChannel->bindAddress()) << " "
                  << PacketInfo(r_unit->m_Packet));
    }
    return rst;
}

EConnectStatus CRcvQueue::worker_ProcessConnectionRequest(CUnit *unit, const sockaddr *addr)
{
    HLOGC(mglog.Debug,
          log << "Got sockID=0 from " << SockaddrToString(addr)
              << " - trying to resolve it as a connection request...");
    // Introduced protection because it may potentially happen
    // that another thread could have closed the socket at
    // the same time and inject a bug between checking the
    // pointer for NULL and using it.
    SRT_REJECT_REASON listener_ret  = SRT_REJ_UNKNOWN;
    bool              have_listener = false;
    {
        CGuard cg(m_LSLock);
        if (m_pListener)
        {
            LOGC(mglog.Note,
                 log << "PASSING request from: " << SockaddrToString(addr) << " to agent:" << m_pListener->socketID());
            listener_ret = m_pListener->processConnectRequest(addr, unit->m_Packet);

            // This function does return a code, but it's hard to say as to whether
            // anything can be done about it. In case when it's stated possible, the
            // listener will try to send some rejection response to the caller, but
            // that's already done inside this function. So it's only used for
            // displaying the error in logs.

            have_listener = true;
        }
    }

    // NOTE: Rendezvous sockets do bind(), but not listen(). It means that the socket is
    // ready to accept connection requests, but they are not being redirected to the listener
    // socket, as this is not a listener socket at all. This goes then HERE.

    if (have_listener) // That is, the above block with m_pListener->processConnectRequest was executed
    {
        LOGC(mglog.Note,
             log << CONID() << "Listener managed the connection request from: " << SockaddrToString(addr)
                 << " result:" << RequestTypeStr(UDTRequestType(listener_ret)));
        return listener_ret == SRT_REJ_UNKNOWN ? CONN_CONTINUE : CONN_REJECT;
    }

    // If there's no listener waiting for the packet, just store it into the queue.
    return worker_TryAsyncRend_OrStore(0, unit, addr); // 0 id because the packet came in with that very ID.
}

EConnectStatus CRcvQueue::worker_ProcessAddressedPacket(int32_t id, CUnit *unit, const sockaddr *addr)
{
    CUDT *u = m_pHash->lookup(id);
    if (!u)
    {
        // Pass this to either async rendezvous connection,
        // or store the packet in the queue.
        HLOGC(mglog.Debug, log << "worker_ProcessAddressedPacket: resending to target socket %" << id);
        return worker_TryAsyncRend_OrStore(id, unit, addr);
    }

    // Found associated CUDT - process this as control or data packet
    // addressed to an associated socket.
    if (!CIPAddress::ipcmp(addr, u->m_pPeerAddr, u->m_iIPversion))
    {
        HLOGC(mglog.Debug,
              log << CONID() << "Packet for SID=" << id << " asoc with " << SockaddrToString(u->m_pPeerAddr)
                  << " received from " << SockaddrToString(addr) << " (CONSIDERED ATTACK ATTEMPT)");
        // This came not from the address that is the peer associated
        // with the socket. Ignore it.
        return CONN_AGAIN;
    }

    if (!u->m_bConnected || u->m_bBroken || u->m_bClosing)
    {
        u->m_RejectReason = SRT_REJ_CLOSE;
        // The socket is currently in the process of being disconnected
        // or destroyed. Ignore.
        // XXX send UMSG_SHUTDOWN in this case?
        // XXX May it require mutex protection?
        return CONN_REJECT;
    }

    if (unit->m_Packet.isControl())
        u->processCtrl(unit->m_Packet);
    else
        u->processData(unit);

    u->checkTimers();
    m_pRcvUList->update(u);

    return CONN_CONTINUE;
}

// This function responds to the fact that a packet has come
// for a socket that does not expect to receive a normal connection
// request. This can be then:
// - a normal packet of whatever kind, just to be processed by the message loop
// - a rendezvous connection
// This function then tries to manage the packet as a rendezvous connection
// request in ASYNC mode; when this is not applicable, it stores the packet
// in the "receiving queue" so that it will be picked up in the "main" thread.
EConnectStatus CRcvQueue::worker_TryAsyncRend_OrStore(int32_t id, CUnit *unit, const sockaddr *addr)
{
    // This 'retrieve' requires that 'id' be either one of those
    // stored in the rendezvous queue (see CRcvQueue::registerConnector)
    // or simply 0, but then at least the address must match one of these.
    // If the id was 0, it will be set to the actual socket ID of the returned CUDT.
    CUDT *u = m_pRendezvousQueue->retrieve(addr, Ref(id));
    if (!u)
    {
        // this socket is then completely unknown to the system.
        // Note that this situation may also happen at a very unfortunate
        // coincidence that the socket is already bound, but the registerConnector()
        // has not yet started. In case of rendezvous this may mean that the other
        // side just started sending its handshake packets, the local side has already
        // run the CRcvQueue::worker thread, and this worker thread is trying to dispatch
        // the handshake packet too early, before the dispatcher has a chance to see
        // this socket registerred in the RendezvousQueue, which causes the packet unable
        // to be dispatched. Therefore simply treat every "out of band" packet (with socket
        // not belonging to the connection and not registered as rendezvous) as "possible
        // attach" and ignore it. This also should better protect the rendezvous socket
        // against a rogue connector.
        if (id == 0)
        {
            HLOGC(mglog.Debug,
                  log << CONID() << "AsyncOrRND: no sockets expect connection from " << SockaddrToString(addr)
                      << " - POSSIBLE ATTACK, ignore packet");
        }
        else
        {
            HLOGC(mglog.Debug,
                  log << CONID() << "AsyncOrRND: no sockets expect socket " << id << " from " << SockaddrToString(addr)
                      << " - POSSIBLE ATTACK, ignore packet");
        }
        return CONN_AGAIN; // This means that the packet should be ignored.
    }

    // asynchronous connect: call connect here
    // otherwise wait for the UDT socket to retrieve this packet
    if (!u->m_bSynRecving)
    {
        HLOGC(mglog.Debug, log << "AsyncOrRND: packet RESOLVED TO ID=" << id << " -- continuing as ASYNC CONNECT");
        // This is practically same as processConnectResponse, just this applies
        // appropriate mutex lock - which can't be done here because it's intentionally private.
        // OTOH it can't be applied to processConnectResponse because the synchronous
        // call to this method applies the lock by itself, and same-thread-double-locking is nonportable (crashable).
        EConnectStatus cst = u->processAsyncConnectResponse(unit->m_Packet);

        if (cst == CONN_CONFUSED)
        {
            LOGC(mglog.Warn, log << "AsyncOrRND: PACKET NOT HANDSHAKE - re-requesting handshake from peer");
            storePkt(id, unit->m_Packet.clone());
            if (!u->processAsyncConnectRequest(RST_AGAIN, CONN_CONTINUE, unit->m_Packet, u->m_pPeerAddr))
            {
                // Reuse previous behavior to reject a packet
                cst = CONN_REJECT;
            }
            else
            {
                cst = CONN_CONTINUE;
            }
        }

        // It might be that this is a data packet, which has turned the connection
        // into "connected" state, removed the connector (so since now every next packet
        // will land directly in the queue), but this data packet shall still be delivered.
        if (cst == CONN_ACCEPT && !unit->m_Packet.isControl())
        {
            // The process as called through processAsyncConnectResponse() should have put the
            // socket into the pending queue for pending connection (don't ask me, this is so).
            // This pending queue is being purged every time in the beginning of this loop, so
            // currently the socket is in the pending queue, but not yet in the connection queue.
            // It will be done at the next iteration of the reading loop, but it will be too late,
            // we have a pending data packet now and we must either dispatch it to an already connected
            // socket or disregard it, and rather prefer the former. So do this transformation now
            // that we KNOW (by the cst == CONN_ACCEPT result) that the socket should be inserted
            // into the pending anteroom.

            CUDT *ne = getNewEntry(); // This function actuall removes the entry and returns it.
            // This **should** now always return a non-null value, but check it first
            // because if this accidentally isn't true, the call to worker_ProcessAddressedPacket will
            // result in redirecting it to here and so on until the call stack overflow. In case of
            // this "accident" simply disregard the packet from any further processing, it will be later
            // loss-recovered.
            // XXX (Probably the old contents of UDT's CRcvQueue::worker should be shaped a little bit
            // differently throughout the functions).
            if (ne)
            {
                HLOGC(mglog.Debug,
                      log << CUDTUnited::CONID(ne->m_SocketID)
                          << " SOCKET pending for connection - ADDING TO RCV QUEUE/MAP");
                m_pRcvUList->insert(ne);
                m_pHash->insert(ne->m_SocketID, ne);

                // The current situation is that this has passed processAsyncConnectResponse, but actually
                // this packet *SHOULD HAVE BEEN* handled by worker_ProcessAddressedPacket, however the
                // connection state wasn't completed at the moment when dispatching this packet. This has
                // been now completed inside the call to processAsyncConnectResponse, but this is still a
                // data packet that should have expected the connection to be already established. Therefore
                // redirect it once again into worker_ProcessAddressedPacket here.

                HLOGC(mglog.Debug,
                      log << "AsyncOrRND: packet SWITCHED TO CONNECTED with ID=" << id
                          << " -- passing to worker_ProcessAddressedPacket");

                // Theoretically we should check if m_pHash->lookup(ne->m_SocketID) returns 'ne', but this
                // has been just added to m_pHash, so the check would be extremely paranoid here.
                cst = worker_ProcessAddressedPacket(id, unit, addr);
                if (cst == CONN_REJECT)
                    return cst;
                return CONN_ACCEPT; // this function usually will return CONN_CONTINUE, which doesn't represent current
                                    // situation.
            }
            else
            {
                LOGC(mglog.Error,
                     log << "IPE: AsyncOrRND: packet SWITCHED TO CONNECTED, but ID=" << id
                         << " is still not present in the socket ID dispatch hash - DISREGARDING");
            }
        }
        return cst;
    }
    HLOGC(mglog.Debug,
          log << "AsyncOrRND: packet RESOLVED TO ID=" << id << " -- continuing through CENTRAL PACKET QUEUE");
    // This is where also the packets for rendezvous connection will be landing,
    // in case of a synchronous connection.
    storePkt(id, unit->m_Packet.clone());

    return CONN_CONTINUE;
}

int CRcvQueue::recvfrom(int32_t id, ref_t<CPacket> r_packet)
{
    CGuard   bufferlock(m_PassLock);
    SyncEvent passcond(m_PassCond, bufferlock);

    CPacket& packet = *r_packet;

    map<int32_t, std::queue<CPacket *> >::iterator i = m_mBuffer.find(id);

    if (i == m_mBuffer.end())
    {
<<<<<<< HEAD
        passcond.wait_for(1000000);
=======
        SyncEvent::wait_for(&m_PassCond, &m_PassLock, seconds_from(1));
>>>>>>> 8519cb68

        i = m_mBuffer.find(id);
        if (i == m_mBuffer.end())
        {
            packet.setLength(-1);
            return -1;
        }
    }

    // retrieve the earliest packet
    CPacket *newpkt = i->second.front();

    if (packet.getLength() < newpkt->getLength())
    {
        packet.setLength(-1);
        return -1;
    }

    // copy packet content
    // XXX Check if this wouldn't be better done by providing
    // copy constructor for DynamicStruct.
    // XXX Another thing: this looks wasteful. This expects an already
    // allocated memory on the packet, this thing gets the packet,
    // copies it into the passed packet and then the source packet
    // gets deleted. Why not simply return the originally stored packet,
    // without copying, allocation and deallocation?
    memcpy(packet.m_nHeader, newpkt->m_nHeader, CPacket::HDR_SIZE);
    memcpy(packet.m_pcData, newpkt->m_pcData, newpkt->getLength());
    packet.setLength(newpkt->getLength());

    delete[] newpkt->m_pcData;
    delete newpkt;

    // remove this message from queue,
    // if no more messages left for this socket, release its data structure
    i->second.pop();
    if (i->second.empty())
        m_mBuffer.erase(i);

    return (int)packet.getLength();
}

int CRcvQueue::setListener(CUDT *u)
{
    CGuard lslock(m_LSLock);

    if (NULL != m_pListener)
        return -1;

    m_pListener = u;
    return 0;
}

void CRcvQueue::removeListener(const CUDT *u)
{
    CGuard lslock(m_LSLock);

    if (u == m_pListener)
        m_pListener = NULL;
}

void CRcvQueue::registerConnector(const SRTSOCKET &id, CUDT *u, int ipv, const sockaddr *addr, const steady_clock::time_point &ttl)
{
    HLOGC(mglog.Debug,
          log << "registerConnector: adding %" << id << " addr=" << SockaddrToString(addr) << " TTL=" << FormatTime(ttl));
    m_pRendezvousQueue->insert(id, u, ipv, addr, ttl);
}

void CRcvQueue::removeConnector(const SRTSOCKET &id, bool should_lock)
{
    HLOGC(mglog.Debug, log << "removeConnector: removing %" << id);
    m_pRendezvousQueue->remove(id, should_lock);

    CGuard bufferlock(m_PassLock);

    map<int32_t, std::queue<CPacket *> >::iterator i = m_mBuffer.find(id);
    if (i != m_mBuffer.end())
    {
        HLOGC(mglog.Debug,
              log << "removeConnector: ... and its packet queue with " << i->second.size() << " packets collected");
        while (!i->second.empty())
        {
            delete[] i->second.front()->m_pcData;
            delete i->second.front();
            i->second.pop();
        }
        m_mBuffer.erase(i);
    }
}

void CRcvQueue::setNewEntry(CUDT *u)
{
    HLOGC(mglog.Debug, log << CUDTUnited::CONID(u->m_SocketID) << "setting socket PENDING FOR CONNECTION");
    CGuard listguard(m_IDLock);
    m_vNewEntry.push_back(u);
}

bool CRcvQueue::ifNewEntry() { return !(m_vNewEntry.empty()); }

CUDT *CRcvQueue::getNewEntry()
{
    CGuard listguard(m_IDLock);

    if (m_vNewEntry.empty())
        return NULL;

    CUDT *u = (CUDT *)*(m_vNewEntry.begin());
    m_vNewEntry.erase(m_vNewEntry.begin());

    return u;
}

void CRcvQueue::storePkt(int32_t id, CPacket *pkt)
{
    CGuard bufferlock(m_PassLock);

    map<int32_t, std::queue<CPacket *> >::iterator i = m_mBuffer.find(id);

    if (i == m_mBuffer.end())
    {
        m_mBuffer[id].push(pkt);
        pthread_cond_signal(&m_PassCond);
    }
    else
    {
        // avoid storing too many packets, in case of malfunction or attack
        if (i->second.size() > 16)
            return;

        i->second.push(pkt);
    }
}<|MERGE_RESOLUTION|>--- conflicted
+++ resolved
@@ -261,13 +261,13 @@
     , m_pTimer(NULL)
 {
     m_pHeap = new CSNode *[m_iArrayLength];
-    pthread_mutex_init(&m_ListLock, NULL);
+    createMutex(m_ListLock, "List");
 }
 
 CSndUList::~CSndUList()
 {
     delete[] m_pHeap;
-    pthread_mutex_destroy(&m_ListLock);
+    releaseMutex(m_ListLock);
 }
 
 void CSndUList::update(const CUDT *u, EReschedule reschedule)
@@ -419,9 +419,7 @@
     // first entry, activate the sending queue
     if (0 == m_iLastEntry)
     {
-        pthread_mutex_lock(&*m_pWindowLock);
-        pthread_cond_signal(&*m_pWindowCond);
-        pthread_mutex_unlock(&*m_pWindowLock);
+        CSync::lock_signal(*m_pWindowCond, *m_pWindowLock);
     }
 }
 
@@ -474,8 +472,8 @@
     , m_WindowCond()
     , m_bClosing(false)
 {
-    CGuard::createCond(m_WindowCond, "Window");
-    CGuard::createMutex(m_WindowLock, "Window");
+    createCond(m_WindowCond, "Window");
+    createMutex(m_WindowLock, "Window");
 }
 
 CSndQueue::~CSndQueue()
@@ -487,13 +485,13 @@
         m_pTimer->interrupt();
     }
 
-    pthread_mutex_lock(&m_WindowLock);
-    pthread_cond_signal(&m_WindowCond);
-    pthread_mutex_unlock(&m_WindowLock);
-    if (!pthread_equal(m_WorkerThread, pthread_t()))
-        pthread_join(m_WorkerThread, NULL);
-    pthread_cond_destroy(&m_WindowCond);
-    pthread_mutex_destroy(&m_WindowLock);
+    CSync::lock_signal(m_WindowCond, m_WindowLock);
+
+    if (isthread(m_WorkerThread))
+        jointhread(m_WorkerThread);
+
+    releaseCond(m_WindowCond);
+    releaseMutex(m_WindowLock);
 
     delete m_pSndUList;
 }
@@ -547,19 +545,18 @@
             self->m_WorkerStats.lNotReadyTs++;
 #endif /* SRT_DEBUG_SNDQ_HIGHRATE */
 
+            CGuard windlock(self->m_WindowLock);
+            CSync windsync(self->m_WindowCond, windlock);
+
             // wait here if there is no sockets with data to be sent
-            THREAD_PAUSED();
-            pthread_mutex_lock(&self->m_WindowLock);
             if (!self->m_bClosing && (self->m_pSndUList->m_iLastEntry < 0))
             {
-                pthread_cond_wait(&self->m_WindowCond, &self->m_WindowLock);
+                windsync.wait();
 
 #if defined(SRT_DEBUG_SNDQ_HIGHRATE)
                 self->m_WorkerStats.lCondWait++;
 #endif /* SRT_DEBUG_SNDQ_HIGHRATE */
             }
-            THREAD_RESUMED();
-            pthread_mutex_unlock(&self->m_WindowLock);
 
             continue;
         }
@@ -813,12 +810,12 @@
     : m_lRendezvousID()
     , m_RIDVectorLock()
 {
-    pthread_mutex_init(&m_RIDVectorLock, NULL);
+    createMutex(m_RIDVectorLock, "RIDVector");
 }
 
 CRendezvousQueue::~CRendezvousQueue()
 {
-    pthread_mutex_destroy(&m_RIDVectorLock);
+    releaseMutex(m_RIDVectorLock);
 
     for (list<CRL>::iterator i = m_lRendezvousID.begin(); i != m_lRendezvousID.end(); ++i)
     {
@@ -1049,21 +1046,21 @@
     , m_PassLock()
     , m_PassCond()
 {
-    pthread_mutex_init(&m_PassLock, NULL);
-    pthread_cond_init(&m_PassCond, NULL);
-    pthread_mutex_init(&m_LSLock, NULL);
-    pthread_mutex_init(&m_IDLock, NULL);
+    createMutex(m_PassLock, "Pass");
+    createCond(m_PassCond, "Pass");
+    createMutex(m_LSLock, "LS");
+    createMutex(m_IDLock, "ID");
 }
 
 CRcvQueue::~CRcvQueue()
 {
     m_bClosing = true;
-    if (!pthread_equal(m_WorkerThread, pthread_t()))
-        pthread_join(m_WorkerThread, NULL);
-    pthread_mutex_destroy(&m_PassLock);
-    pthread_cond_destroy(&m_PassCond);
-    pthread_mutex_destroy(&m_LSLock);
-    pthread_mutex_destroy(&m_IDLock);
+    if (isthread(m_WorkerThread))
+        jointhread(m_WorkerThread);
+    releaseMutex(m_PassLock);
+    releaseCond(m_PassCond);
+    releaseMutex(m_LSLock);
+    releaseMutex(m_IDLock);
 
     delete m_pRcvUList;
     delete m_pHash;
@@ -1543,8 +1540,8 @@
 
 int CRcvQueue::recvfrom(int32_t id, ref_t<CPacket> r_packet)
 {
-    CGuard   bufferlock(m_PassLock);
-    SyncEvent passcond(m_PassCond, bufferlock);
+    CGuard bufferlock(m_PassLock);
+    CSync  passcond(m_PassCond, bufferlock);
 
     CPacket& packet = *r_packet;
 
@@ -1552,11 +1549,7 @@
 
     if (i == m_mBuffer.end())
     {
-<<<<<<< HEAD
-        passcond.wait_for(1000000);
-=======
-        SyncEvent::wait_for(&m_PassCond, &m_PassLock, seconds_from(1));
->>>>>>> 8519cb68
+        passcond.wait_for(seconds_from(1));
 
         i = m_mBuffer.find(id);
         if (i == m_mBuffer.end())
@@ -1672,13 +1665,14 @@
 void CRcvQueue::storePkt(int32_t id, CPacket *pkt)
 {
     CGuard bufferlock(m_PassLock);
+    CSync passcond(m_PassCond, bufferlock);
 
     map<int32_t, std::queue<CPacket *> >::iterator i = m_mBuffer.find(id);
 
     if (i == m_mBuffer.end())
     {
         m_mBuffer[id].push(pkt);
-        pthread_cond_signal(&m_PassCond);
+        passcond.signal_locked(bufferlock);
     }
     else
     {
