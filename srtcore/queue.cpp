/*
 * SRT - Secure, Reliable, Transport
 * Copyright (c) 2018 Haivision Systems Inc.
 *
 * This Source Code Form is subject to the terms of the Mozilla Public
 * License, v. 2.0. If a copy of the MPL was not distributed with this
 * file, You can obtain one at http://mozilla.org/MPL/2.0/.
 *
 */

/*****************************************************************************
Copyright (c) 2001 - 2011, The Board of Trustees of the University of Illinois.
All rights reserved.

Redistribution and use in source and binary forms, with or without
modification, are permitted provided that the following conditions are
met:

* Redistributions of source code must retain the above
  copyright notice, this list of conditions and the
  following disclaimer.

* Redistributions in binary form must reproduce the
  above copyright notice, this list of conditions
  and the following disclaimer in the documentation
  and/or other materials provided with the distribution.

* Neither the name of the University of Illinois
  nor the names of its contributors may be used to
  endorse or promote products derived from this
  software without specific prior written permission.

THIS SOFTWARE IS PROVIDED BY THE COPYRIGHT HOLDERS AND CONTRIBUTORS "AS
IS" AND ANY EXPRESS OR IMPLIED WARRANTIES, INCLUDING, BUT NOT LIMITED TO,
THE IMPLIED WARRANTIES OF MERCHANTABILITY AND FITNESS FOR A PARTICULAR
PURPOSE ARE DISCLAIMED. IN NO EVENT SHALL THE COPYRIGHT OWNER OR
CONTRIBUTORS BE LIABLE FOR ANY DIRECT, INDIRECT, INCIDENTAL, SPECIAL,
EXEMPLARY, OR CONSEQUENTIAL DAMAGES (INCLUDING, BUT NOT LIMITED TO,
PROCUREMENT OF SUBSTITUTE GOODS OR SERVICES; LOSS OF USE, DATA, OR
PROFITS; OR BUSINESS INTERRUPTION) HOWEVER CAUSED AND ON ANY THEORY OF
LIABILITY, WHETHER IN CONTRACT, STRICT LIABILITY, OR TORT (INCLUDING
NEGLIGENCE OR OTHERWISE) ARISING IN ANY WAY OUT OF THE USE OF THIS
SOFTWARE, EVEN IF ADVISED OF THE POSSIBILITY OF SUCH DAMAGE.
*****************************************************************************/

/*****************************************************************************
written by
   Yunhong Gu, last updated 05/05/2011
modified by
   Haivision Systems Inc.
*****************************************************************************/

#include "platform_sys.h"

#include <cstring>

#include "common.h"
#include "api.h"
#include "netinet_any.h"
#include "threadname.h"
#include "logging.h"
#include "queue.h"

using namespace std;
using namespace srt::sync;
using namespace srt_logging;

srt::CUnitQueue::CUnitQueue()
    : m_pQEntry(NULL)
    , m_pCurrQueue(NULL)
    , m_pLastQueue(NULL)
    , m_iSize(0)
    , m_iCount(0)
    , m_iMSS()
    , m_iIPversion()
{
}

srt::CUnitQueue::~CUnitQueue()
{
    CQEntry* p = m_pQEntry;

    while (p != NULL)
    {
        delete[] p->m_pUnit;
        delete[] p->m_pBuffer;

        CQEntry* q = p;
        if (p == m_pLastQueue)
            p = NULL;
        else
            p = p->m_pNext;
        delete q;
    }
}

int srt::CUnitQueue::init(int size, int mss, int version)
{
    CQEntry* tempq = NULL;
    CUnit*   tempu = NULL;
    char*    tempb = NULL;

    try
    {
        tempq = new CQEntry;
        tempu = new CUnit[size];
        tempb = new char[size * mss];
    }
    catch (...)
    {
        delete tempq;
        delete[] tempu;
        delete[] tempb;

        return -1;
    }

    for (int i = 0; i < size; ++i)
    {
        tempu[i].m_iFlag           = CUnit::FREE;
        tempu[i].m_Packet.m_pcData = tempb + i * mss;
    }
    tempq->m_pUnit   = tempu;
    tempq->m_pBuffer = tempb;
    tempq->m_iSize   = size;

    m_pQEntry = m_pCurrQueue = m_pLastQueue = tempq;
    m_pQEntry->m_pNext                      = m_pQEntry;

    m_pAvailUnit = m_pCurrQueue->m_pUnit;

    m_iSize      = size;
    m_iMSS       = mss;
    m_iIPversion = version;

    return 0;
}

// XXX Lots of common code with CUnitQueue:init.
// Consider merging.
int srt::CUnitQueue::increase()
{
    // adjust/correct m_iCount
    int      real_count = 0;
    CQEntry* p          = m_pQEntry;
    while (p != NULL)
    {
        CUnit* u = p->m_pUnit;
        for (CUnit* end = u + p->m_iSize; u != end; ++u)
            if (u->m_iFlag != CUnit::FREE)
                ++real_count;

        if (p == m_pLastQueue)
            p = NULL;
        else
            p = p->m_pNext;
    }
    m_iCount = real_count;
    if (double(m_iCount) / m_iSize < 0.9)
        return -1;

    CQEntry* tempq = NULL;
    CUnit*   tempu = NULL;
    char*    tempb = NULL;

    // all queues have the same size
    const int size = m_pQEntry->m_iSize;

    try
    {
        tempq = new CQEntry;
        tempu = new CUnit[size];
        tempb = new char[size * m_iMSS];
    }
    catch (...)
    {
        delete tempq;
        delete[] tempu;
        delete[] tempb;

        LOGC(rslog.Error,
             log << "CUnitQueue:increase: failed to allocate " << size << " new units."
                 << " Current size=" << m_iSize);
        return -1;
    }

    for (int i = 0; i < size; ++i)
    {
        tempu[i].m_iFlag           = CUnit::FREE;
        tempu[i].m_Packet.m_pcData = tempb + i * m_iMSS;
    }
    tempq->m_pUnit   = tempu;
    tempq->m_pBuffer = tempb;
    tempq->m_iSize   = size;

    m_pLastQueue->m_pNext = tempq;
    m_pLastQueue          = tempq;
    m_pLastQueue->m_pNext = m_pQEntry;

    m_iSize += size;

    return 0;
}

int srt::CUnitQueue::shrink()
{
    // currently queue cannot be shrunk.
    return -1;
}

srt::CUnit* srt::CUnitQueue::getNextAvailUnit()
{
    if (m_iCount * 10 > m_iSize * 9)
        increase();

    if (m_iCount >= m_iSize)
        return NULL;

    int units_checked = 0;
    do
    {
        const CUnit* end = m_pCurrQueue->m_pUnit + m_pCurrQueue->m_iSize;
        for (; m_pAvailUnit != end; ++m_pAvailUnit, ++units_checked)
        {
            if (m_pAvailUnit->m_iFlag == CUnit::FREE)
            {
                return m_pAvailUnit;
            }
        }

        m_pCurrQueue = m_pCurrQueue->m_pNext;
        m_pAvailUnit = m_pCurrQueue->m_pUnit;
    } while (units_checked < m_iSize);

    increase();

    return NULL;
}

void srt::CUnitQueue::makeUnitFree(CUnit* unit)
{
    SRT_ASSERT(unit != NULL);
    SRT_ASSERT(unit->m_iFlag != CUnit::FREE);
    unit->m_iFlag = CUnit::FREE;
    --m_iCount;
}

void srt::CUnitQueue::makeUnitGood(CUnit* unit)
{
    SRT_ASSERT(unit != NULL);
    SRT_ASSERT(unit->m_iFlag == CUnit::FREE);
    unit->m_iFlag = CUnit::GOOD;
    ++m_iCount;
}

<<<<<<< HEAD
CSndUList::CSndUList(srt::sync::CTimer* pTimer)
=======
srt::CSndUList::CSndUList()
>>>>>>> e2a00aa0
    : m_pHeap(NULL)
    , m_iArrayLength(512)
    , m_iLastEntry(-1)
    , m_pTimer(pTimer)
{
    m_pHeap = new CSNode*[m_iArrayLength];
}

srt::CSndUList::~CSndUList()
{
    delete[] m_pHeap;
}

void srt::CSndUList::update(const CUDT* u, EReschedule reschedule)
{
    ScopedLock listguard (m_ListEv.mutex());

    CSNode* n = u->m_pSNode;

    if (n->m_iHeapLoc >= 0)
    {
        if (!reschedule) // EReschedule to bool conversion, predicted.
            return;

        if (n->m_iHeapLoc == 0)
        {
            n->m_tsTimeStamp = steady_clock::now();
            m_pTimer->interrupt();
            return;
        }

        remove_(u);
        insert_norealloc_(steady_clock::now(), u);
        return;
    }

    insert_(steady_clock::now(), u);
}

int srt::CSndUList::pop(sockaddr_any& w_addr, CPacket& w_pkt)
{
    ScopedLock listguard (m_ListEv.mutex());

    if (-1 == m_iLastEntry)
        return -1;

    // no pop until the next schedulled time
    if (m_pHeap[0]->m_tsTimeStamp > steady_clock::now())
        return -1;

    CUDT* u = m_pHeap[0]->m_pUDT;
    remove_(u);

#define UST(field) ((u->m_b##field) ? "+" : "-") << #field << " "

    HLOGC(qslog.Debug,
          log << "SND:pop: requesting packet from @" << u->socketID() << " STATUS: " << UST(Listening)
              << UST(Connecting) << UST(Connected) << UST(Closing) << UST(Shutdown) << UST(Broken) << UST(PeerHealth)
              << UST(Opened));
#undef UST

    if (!u->m_bConnected || u->m_bBroken)
        return -1;

    // XXX This likely should be exempted from lock on m_ListLock,
    // as inside it makes a lock on m_ConnectionLock. This shouldn't be
    // dangerous in general, as when the Broken flag is not set, this
    // thread has at least 1 second to finish the job before u is potentially
    // deleted. This "time-defined" problem should be eliminated through
    // another fix. Worth noting is that m_ListLock also doesn't currently
    // prevent the socket from a premature deletion.
    //
    // Reports: P04-1.08, P04-1.29, P04-2.03, P04-2.28, P04-2.49,
    //          P04-2.53, P04-2.54, P04-2.56

    // pack a packet from the socket
    leaveCS(m_ListEv.mutex());
    const std::pair<int, steady_clock::time_point> res_time = u->packData((w_pkt));
    enterCS(m_ListEv.mutex());


    if (res_time.first <= 0)
        return -1;

    w_addr = u->m_PeerAddr;

    // insert a new entry, ts is the next processing time
    const steady_clock::time_point send_time = res_time.second;
    if (!is_zero(send_time))
        insert_norealloc_(send_time, u);

    return 1;
}

void srt::CSndUList::remove(const CUDT* u)
{
    ScopedLock listguard (m_ListEv.mutex());

    remove_(u);
}

steady_clock::time_point srt::CSndUList::getNextProcTime()
{
    ScopedLock listguard (m_ListEv.mutex());

    if (-1 == m_iLastEntry)
        return steady_clock::time_point();

    return m_pHeap[0]->m_tsTimeStamp;
}

<<<<<<< HEAD
// [[using locked m_ListEv.mutex()]
void CSndUList::realloc_()
=======
void srt::CSndUList::realloc_()
>>>>>>> e2a00aa0
{
    CSNode** temp = NULL;

    try
    {
        temp = new CSNode*[2 * m_iArrayLength];
    }
    catch (...)
    {
        throw CUDTException(MJ_SYSTEMRES, MN_MEMORY, 0);
    }

    memcpy((temp), m_pHeap, sizeof(CSNode*) * m_iArrayLength);
    m_iArrayLength *= 2;
    delete[] m_pHeap;
    m_pHeap = temp;
}

<<<<<<< HEAD
// [[using locked m_ListEv.mutex()]
void CSndUList::insert_(const steady_clock::time_point& ts, const CUDT* u)
=======
void srt::CSndUList::insert_(const steady_clock::time_point& ts, const CUDT* u)
>>>>>>> e2a00aa0
{
    // increase the heap array size if necessary
    if (m_iLastEntry == m_iArrayLength - 1)
        realloc_();

    insert_norealloc_(ts, u);
}

<<<<<<< HEAD
// [[using locked m_ListEv.mutex()]
void CSndUList::insert_norealloc_(const steady_clock::time_point& ts, const CUDT* u)
=======
void srt::CSndUList::insert_norealloc_(const steady_clock::time_point& ts, const CUDT* u)
>>>>>>> e2a00aa0
{
    CSNode* n = u->m_pSNode;

    // do not insert repeated node
    if (n->m_iHeapLoc >= 0)
        return;

    SRT_ASSERT(m_iLastEntry < m_iArrayLength);

    m_iLastEntry++;
    m_pHeap[m_iLastEntry] = n;
    n->m_tsTimeStamp      = ts;

    int q = m_iLastEntry;
    int p = q;
    while (p != 0)
    {
        p = (q - 1) >> 1;
        if (m_pHeap[p]->m_tsTimeStamp <= m_pHeap[q]->m_tsTimeStamp)
            break;

        swap(m_pHeap[p], m_pHeap[q]);
        m_pHeap[q]->m_iHeapLoc = q;
        q                      = p;
    }

    n->m_iHeapLoc = q;

    // an earlier event has been inserted, wake up sending worker
    if (n->m_iHeapLoc == 0)
        m_pTimer->interrupt();

    // first entry, activate the sending queue
    if (0 == m_iLastEntry)
    {
        m_ListEv.notify_one();
    }
}

void srt::CSndUList::remove_(const CUDT* u)
{
    CSNode* n = u->m_pSNode;

    if (n->m_iHeapLoc >= 0)
    {
        // remove the node from heap
        m_pHeap[n->m_iHeapLoc] = m_pHeap[m_iLastEntry];
        m_iLastEntry--;
        m_pHeap[n->m_iHeapLoc]->m_iHeapLoc = n->m_iHeapLoc;

        int q = n->m_iHeapLoc;
        int p = q * 2 + 1;
        while (p <= m_iLastEntry)
        {
            if ((p + 1 <= m_iLastEntry) && (m_pHeap[p]->m_tsTimeStamp > m_pHeap[p + 1]->m_tsTimeStamp))
                p++;

            if (m_pHeap[q]->m_tsTimeStamp > m_pHeap[p]->m_tsTimeStamp)
            {
                swap(m_pHeap[p], m_pHeap[q]);
                m_pHeap[p]->m_iHeapLoc = p;
                m_pHeap[q]->m_iHeapLoc = q;

                q = p;
                p = q * 2 + 1;
            }
            else
                break;
        }

        n->m_iHeapLoc = -1;
    }

    // the only event has been deleted, wake up immediately
    if (0 == m_iLastEntry)
        m_pTimer->interrupt();
}

//
srt::CSndQueue::CSndQueue()
    : m_pSndUList(NULL)
    , m_pChannel(NULL)
    , m_pTimer(NULL)
    , m_bClosing(false)
{
}

srt::CSndQueue::~CSndQueue()
{
    m_bClosing = true;

    if (m_pTimer != NULL)
    {
        m_pTimer->interrupt();
    }

    m_pSndUList->signal();

    if (m_WorkerThread.joinable())
    {
        HLOGC(rslog.Debug, log << "SndQueue: EXIT");
        m_WorkerThread.join();
    }

    delete m_pSndUList;
}

int srt::CSndQueue::ioctlQuery(int type) const
{
    return m_pChannel->ioctlQuery(type);
}
int srt::CSndQueue::sockoptQuery(int level, int type) const
{
    return m_pChannel->sockoptQuery(level, type);
}

#if ENABLE_LOGGING
int srt::CSndQueue::m_counter = 0;
#endif

void srt::CSndQueue::init(CChannel* c, CTimer* t)
{
    m_pChannel                 = c;
    m_pTimer                   = t;
    m_pSndUList                = new CSndUList(m_pTimer);

#if ENABLE_LOGGING
    ++m_counter;
    const std::string thrname = "SRT:SndQ:w" + Sprint(m_counter);
    const char*       thname  = thrname.c_str();
#else
    const char* thname = "SRT:SndQ";
#endif
    if (!StartThread(m_WorkerThread, CSndQueue::worker, this, thname))
        throw CUDTException(MJ_SYSTEMRES, MN_THREAD);
}

int srt::CSndQueue::getIpTTL() const
{
    return m_pChannel ? m_pChannel->getIpTTL() : -1;
}

int srt::CSndQueue::getIpToS() const
{
    return m_pChannel ? m_pChannel->getIpToS() : -1;
}

#ifdef SRT_ENABLE_BINDTODEVICE
bool srt::CSndQueue::getBind(char* dst, size_t len) const
{
    return m_pChannel ? m_pChannel->getBind(dst, len) : false;
}
#endif

void* srt::CSndQueue::worker(void* param)
{
    CSndQueue* self = (CSndQueue*)param;

#if ENABLE_LOGGING
    THREAD_STATE_INIT(("SRT:SndQ:w" + Sprint(m_counter)).c_str());
#else
    THREAD_STATE_INIT("SRT:SndQ:worker");
#endif

#if defined(SRT_DEBUG_SNDQ_HIGHRATE)
    CTimer::rdtsc(self->m_ullDbgTime);
    self->m_ullDbgPeriod = uint64_t(5000000) * CTimer::getCPUFrequency();
    self->m_ullDbgTime += self->m_ullDbgPeriod;
#endif /* SRT_DEBUG_SNDQ_HIGHRATE */

    while (!self->m_bClosing)
    {
        const steady_clock::time_point next_time = self->m_pSndUList->getNextProcTime();

#if defined(SRT_DEBUG_SNDQ_HIGHRATE)
        self->m_WorkerStats.lIteration++;
#endif /* SRT_DEBUG_SNDQ_HIGHRATE */

        if (is_zero(next_time))
        {
#if defined(SRT_DEBUG_SNDQ_HIGHRATE)
            self->m_WorkerStats.lNotReadyTs++;
#endif /* SRT_DEBUG_SNDQ_HIGHRATE */

<<<<<<< HEAD
            UniqueLock windlock (self->m_pSndUList->mutex());
=======
            UniqueLock windlock(self->m_WindowLock);
            CSync      windsync(self->m_WindowCond, windlock);
>>>>>>> e2a00aa0

            // wait here if there is no sockets with data to be sent
            THREAD_PAUSED();
            // NOTE: CSndUList::empty_LOCKED requires lock on CSndUList::mutex()
            if (!self->m_bClosing && self->m_pSndUList->empty_LOCKED())
            {
                self->m_pSndUList->wait(windlock);

#if defined(SRT_DEBUG_SNDQ_HIGHRATE)
                self->m_WorkerStats.lCondWait++;
#endif /* SRT_DEBUG_SNDQ_HIGHRATE */
            }
            THREAD_RESUMED();

            continue;
        }

        // wait until next processing time of the first socket on the list
        const steady_clock::time_point currtime = steady_clock::now();

#if defined(SRT_DEBUG_SNDQ_HIGHRATE)
        if (self->m_ullDbgTime <= currtime)
        {
            fprintf(stdout,
                    "SndQueue %lu slt:%lu nrp:%lu snt:%lu nrt:%lu ctw:%lu\n",
                    self->m_WorkerStats.lIteration,
                    self->m_WorkerStats.lSleepTo,
                    self->m_WorkerStats.lNotReadyPop,
                    self->m_WorkerStats.lSendTo,
                    self->m_WorkerStats.lNotReadyTs,
                    self->m_WorkerStats.lCondWait);
            memset(&self->m_WorkerStats, 0, sizeof(self->m_WorkerStats));
            self->m_ullDbgTime = currtime + self->m_ullDbgPeriod;
        }
#endif /* SRT_DEBUG_SNDQ_HIGHRATE */

        THREAD_PAUSED();
        if (currtime < next_time)
        {
            self->m_pTimer->sleep_until(next_time);

#if defined(HAI_DEBUG_SNDQ_HIGHRATE)
            self->m_WorkerStats.lSleepTo++;
#endif /* SRT_DEBUG_SNDQ_HIGHRATE */
        }
        THREAD_RESUMED();

        // it is time to send the next pkt
        sockaddr_any addr;
        CPacket      pkt;
        if (self->m_pSndUList->pop((addr), (pkt)) < 0)
        {
            continue;

#if defined(SRT_DEBUG_SNDQ_HIGHRATE)
            self->m_WorkerStats.lNotReadyPop++;
#endif /* SRT_DEBUG_SNDQ_HIGHRATE */
        }

        HLOGC(qslog.Debug, log << self->CONID() << "chn:SENDING: " << pkt.Info());
        self->m_pChannel->sendto(addr, pkt);

#if defined(SRT_DEBUG_SNDQ_HIGHRATE)
        self->m_WorkerStats.lSendTo++;
#endif /* SRT_DEBUG_SNDQ_HIGHRATE */
    }

    THREAD_EXIT();
    return NULL;
}

int srt::CSndQueue::sendto(const sockaddr_any& w_addr, CPacket& w_packet)
{
    // send out the packet immediately (high priority), this is a control packet
    m_pChannel->sendto(w_addr, w_packet);
    return (int)w_packet.getLength();
}

//
srt::CRcvUList::CRcvUList()
    : m_pUList(NULL)
    , m_pLast(NULL)
{
}

srt::CRcvUList::~CRcvUList() {}

void srt::CRcvUList::insert(const CUDT* u)
{
    CRNode* n        = u->m_pRNode;
    n->m_tsTimeStamp = steady_clock::now();

    if (NULL == m_pUList)
    {
        // empty list, insert as the single node
        n->m_pPrev = n->m_pNext = NULL;
        m_pLast = m_pUList = n;

        return;
    }

    // always insert at the end for RcvUList
    n->m_pPrev       = m_pLast;
    n->m_pNext       = NULL;
    m_pLast->m_pNext = n;
    m_pLast          = n;
}

void srt::CRcvUList::remove(const CUDT* u)
{
    CRNode* n = u->m_pRNode;

    if (!n->m_bOnList)
        return;

    if (NULL == n->m_pPrev)
    {
        // n is the first node
        m_pUList = n->m_pNext;
        if (NULL == m_pUList)
            m_pLast = NULL;
        else
            m_pUList->m_pPrev = NULL;
    }
    else
    {
        n->m_pPrev->m_pNext = n->m_pNext;
        if (NULL == n->m_pNext)
        {
            // n is the last node
            m_pLast = n->m_pPrev;
        }
        else
            n->m_pNext->m_pPrev = n->m_pPrev;
    }

    n->m_pNext = n->m_pPrev = NULL;
}

void srt::CRcvUList::update(const CUDT* u)
{
    CRNode* n = u->m_pRNode;

    if (!n->m_bOnList)
        return;

    n->m_tsTimeStamp = steady_clock::now();

    // if n is the last node, do not need to change
    if (NULL == n->m_pNext)
        return;

    if (NULL == n->m_pPrev)
    {
        m_pUList          = n->m_pNext;
        m_pUList->m_pPrev = NULL;
    }
    else
    {
        n->m_pPrev->m_pNext = n->m_pNext;
        n->m_pNext->m_pPrev = n->m_pPrev;
    }

    n->m_pPrev       = m_pLast;
    n->m_pNext       = NULL;
    m_pLast->m_pNext = n;
    m_pLast          = n;
}

//
srt::CHash::CHash()
    : m_pBucket(NULL)
    , m_iHashSize(0)
{
}

srt::CHash::~CHash()
{
    for (int i = 0; i < m_iHashSize; ++i)
    {
        CBucket* b = m_pBucket[i];
        while (NULL != b)
        {
            CBucket* n = b->m_pNext;
            delete b;
            b = n;
        }
    }

    delete[] m_pBucket;
}

void srt::CHash::init(int size)
{
    m_pBucket = new CBucket*[size];

    for (int i = 0; i < size; ++i)
        m_pBucket[i] = NULL;

    m_iHashSize = size;
}

srt::CUDT* srt::CHash::lookup(int32_t id)
{
    // simple hash function (% hash table size); suitable for socket descriptors
    CBucket* b = m_pBucket[id % m_iHashSize];

    while (NULL != b)
    {
        if (id == b->m_iID)
            return b->m_pUDT;
        b = b->m_pNext;
    }

    return NULL;
}

void srt::CHash::insert(int32_t id, CUDT* u)
{
    CBucket* b = m_pBucket[id % m_iHashSize];

    CBucket* n = new CBucket;
    n->m_iID   = id;
    n->m_pUDT  = u;
    n->m_pNext = b;

    m_pBucket[id % m_iHashSize] = n;
}

void srt::CHash::remove(int32_t id)
{
    CBucket* b = m_pBucket[id % m_iHashSize];
    CBucket* p = NULL;

    while (NULL != b)
    {
        if (id == b->m_iID)
        {
            if (NULL == p)
                m_pBucket[id % m_iHashSize] = b->m_pNext;
            else
                p->m_pNext = b->m_pNext;

            delete b;

            return;
        }

        p = b;
        b = b->m_pNext;
    }
}

//
srt::CRendezvousQueue::CRendezvousQueue()
    : m_lRendezvousID()
    , m_RIDListLock()
{
}

srt::CRendezvousQueue::~CRendezvousQueue()
{
    m_lRendezvousID.clear();
}

void srt::CRendezvousQueue::insert(const SRTSOCKET&                id,
                              CUDT*                           u,
                              const sockaddr_any&             addr,
                              const steady_clock::time_point& ttl)
{
    ScopedLock vg(m_RIDListLock);

    CRL r;
    r.m_iID      = id;
    r.m_pUDT     = u;
    r.m_PeerAddr = addr;
    r.m_tsTTL    = ttl;

    m_lRendezvousID.push_back(r);
    HLOGC(cnlog.Debug,
          log << "RID: adding socket @" << id << " for address: " << addr.str() << " expires: " << FormatTime(ttl)
              << " (total connectors: " << m_lRendezvousID.size() << ")");
}

void srt::CRendezvousQueue::remove(const SRTSOCKET& id)
{
    ScopedLock lkv(m_RIDListLock);

    for (list<CRL>::iterator i = m_lRendezvousID.begin(); i != m_lRendezvousID.end(); ++i)
    {
        if (i->m_iID == id)
        {
            m_lRendezvousID.erase(i);
            break;
        }
    }
}

srt::CUDT* srt::CRendezvousQueue::retrieve(const sockaddr_any& addr, SRTSOCKET& w_id) const
{
    ScopedLock vg(m_RIDListLock);

    // TODO: optimize search
    for (list<CRL>::const_iterator i = m_lRendezvousID.begin(); i != m_lRendezvousID.end(); ++i)
    {
        if (i->m_PeerAddr == addr && ((w_id == 0) || (w_id == i->m_iID)))
        {
            HLOGC(cnlog.Debug,
                  log << "RID: found id @" << i->m_iID << " while looking for "
                      << (w_id ? "THIS ID FROM " : "A NEW CONNECTION FROM ") << i->m_PeerAddr.str());
            w_id = i->m_iID;
            return i->m_pUDT;
        }
    }

#if ENABLE_HEAVY_LOGGING
    std::ostringstream spec;
    if (w_id == 0)
        spec << "A NEW CONNECTION REQUEST";
    else
        spec << " AGENT @" << w_id;
    HLOGC(cnlog.Debug,
          log << "RID: NO CONNECTOR FOR ADR:" << addr.str() << " while looking for " << spec.str() << " ("
              << m_lRendezvousID.size() << " connectors total)");
#endif

    return NULL;
}

void srt::CRendezvousQueue::updateConnStatus(EReadStatus rst, EConnectStatus cst, const CPacket& pktIn)
{
    vector<LinkStatusInfo> toRemove, toProcess;

    // If no socket were qualified for further handling, finish here.
    // Otherwise toRemove and toProcess contain items to handle.
    if (!qualifyToHandle(rst, cst, pktIn.m_iID, toRemove, toProcess))
        return;

    // [[using locked()]];

    HLOGC(cnlog.Debug,
          log << "updateConnStatus: collected " << toProcess.size() << " for processing, " << toRemove.size()
              << " to close");

    // Repeat (resend) connection request.
    for (vector<LinkStatusInfo>::iterator i = toProcess.begin(); i != toProcess.end(); ++i)
    {
        // IMPORTANT INFORMATION concerning changes towards UDT legacy.
        // In the UDT code there was no attempt to interpret any incoming data.
        // All data from the incoming packet were considered to be already deployed into
        // m_ConnRes field, and m_ConnReq field was considered at this time accordingly updated.
        // Therefore this procedure did only one thing: craft a new handshake packet and send it.
        // In SRT this may also interpret extra data (extensions in case when Agent is Responder)
        // and the `pktIn` packet may sometimes contain no data. Therefore the passed `rst`
        // must be checked to distinguish the call by periodic update (RST_AGAIN) from a call
        // due to have received the packet (RST_OK).
        //
        // In the below call, only the underlying `processRendezvous` function will be attempting
        // to interpret these data (for caller-listener this was already done by `processConnectRequest`
        // before calling this function), and it checks for the data presence.

        EReadStatus    read_st = rst;
        EConnectStatus conn_st = cst;

        if (i->id != pktIn.m_iID)
        {
            read_st = RST_AGAIN;
            conn_st = CONN_AGAIN;
        }

        HLOGC(cnlog.Debug,
              log << "updateConnStatus: processing async conn for @" << i->id << " FROM " << i->peeraddr.str());

        if (!i->u->processAsyncConnectRequest(read_st, conn_st, pktIn, i->peeraddr))
        {
            // cst == CONN_REJECT can only be result of worker_ProcessAddressedPacket and
            // its already set in this case.
            LinkStatusInfo fi = *i;
            fi.errorcode      = SRT_ECONNREJ;
            toRemove.push_back(fi);
            i->u->sendCtrl(UMSG_SHUTDOWN);
        }
    }

    // NOTE: it is "believed" here that all CUDT objects will not be
    // deleted in the meantime. This is based on a statement that at worst
    // they have been "just" declared failed and it will pass at least 1s until
    // they are moved to ClosedSockets and it is believed that this function will
    // not be held on mutexes that long.

    for (vector<LinkStatusInfo>::iterator i = toRemove.begin(); i != toRemove.end(); ++i)
    {
        HLOGC(cnlog.Debug, log << "updateConnStatus: COMPLETING dep objects update on failed @" << i->id);
        /*
         * Setting m_bConnecting to false but keeping socket in rendezvous queue is not a good idea.
         * Next CUDT::close will not remove it from rendezvous queue (because !m_bConnecting)
         * and may crash on next pass.
         */
        i->u->m_bConnecting = false;
        remove(i->u->m_SocketID);

        // DO NOT close the socket here because in this case it might be
        // unable to get status from at the right moment. Also only member
        // sockets should be taken care of internally - single sockets should
        // be normally closed by the application, after it is done with them.

        // app can call any UDT API to learn the connection_broken error
        CUDT::s_UDTUnited.m_EPoll.update_events(
            i->u->m_SocketID, i->u->m_sPollID, SRT_EPOLL_IN | SRT_EPOLL_OUT | SRT_EPOLL_ERR, true);

        i->u->completeBrokenConnectionDependencies(i->errorcode);
    }

    {
        // Now, additionally for every failed link reset the TTL so that
        // they are set expired right now.
        ScopedLock vg(m_RIDListLock);
        for (list<CRL>::iterator i = m_lRendezvousID.begin(); i != m_lRendezvousID.end(); ++i)
        {
            if (find_if(toRemove.begin(), toRemove.end(), LinkStatusInfo::HasID(i->m_iID)) != toRemove.end())
            {
                LOGC(cnlog.Error,
                     log << "updateConnStatus: processAsyncConnectRequest FAILED on @" << i->m_iID
                         << ". Setting TTL as EXPIRED.");
                i->m_tsTTL =
                    steady_clock::time_point(); // Make it expire right now, will be picked up at the next iteration
            }
        }
    }
}

bool srt::CRendezvousQueue::qualifyToHandle(EReadStatus    rst,
                                       EConnectStatus cst      SRT_ATR_UNUSED,
                                       int                     iDstSockID,
                                       vector<LinkStatusInfo>& toRemove,
                                       vector<LinkStatusInfo>& toProcess)
{
    ScopedLock vg(m_RIDListLock);

    if (m_lRendezvousID.empty())
        return false; // nothing to process.

    HLOGC(cnlog.Debug,
          log << "updateConnStatus: updating after getting pkt with DST socket ID @" << iDstSockID
              << " status: " << ConnectStatusStr(cst));

    for (list<CRL>::iterator i = m_lRendezvousID.begin(), i_next = i; i != m_lRendezvousID.end(); i = i_next)
    {
        // Safe iterator to the next element. If the current element is erased, the iterator is updated again.
        ++i_next;

        const steady_clock::time_point tsNow = steady_clock::now();

        if (tsNow >= i->m_tsTTL)
        {
            HLOGC(cnlog.Debug,
                  log << "RID: socket @" << i->m_iID
                      << " removed - EXPIRED ("
                      // The "enforced on FAILURE" is below when processAsyncConnectRequest failed.
                      << (is_zero(i->m_tsTTL) ? "enforced on FAILURE" : "passed TTL") << "). WILL REMOVE from queue.");

            // Set appropriate error information, but do not update yet.
            // Exit the lock first. Collect objects to update them later.
            int ccerror = SRT_ECONNREJ;
            if (i->m_pUDT->m_RejectReason == SRT_REJ_UNKNOWN)
            {
                if (!is_zero(i->m_tsTTL))
                {
                    // Timer expired, set TIMEOUT forcefully
                    i->m_pUDT->m_RejectReason = SRT_REJ_TIMEOUT;
                    ccerror                   = SRT_ENOSERVER;
                }
                else
                {
                    // In case of unknown reason, rejection should at least
                    // suggest error on the peer
                    i->m_pUDT->m_RejectReason = SRT_REJ_PEER;
                }
            }

            // The call to completeBrokenConnectionDependencies() cannot happen here
            // under the lock of m_RIDListLock as it risks a deadlock.
            // Collect in 'toRemove' to update later.
            LinkStatusInfo fi = {i->m_pUDT, i->m_iID, ccerror, i->m_PeerAddr, -1};
            toRemove.push_back(fi);

            // i_next was preincremented, but this is guaranteed to point to
            // the element next to erased one.
            i_next = m_lRendezvousID.erase(i);
            continue;
        }
        else
        {
            HLOGC(cnlog.Debug,
                  log << "RID: socket @" << i->m_iID << " still active (remaining " << std::fixed
                      << (count_microseconds(i->m_tsTTL - tsNow) / 1000000.0) << "s of TTL)...");
        }

        const steady_clock::time_point tsLastReq = i->m_pUDT->m_tsLastReqTime;
        const steady_clock::time_point tsRepeat =
            tsLastReq + milliseconds_from(250); // Repeat connection request (send HS).

        // A connection request is repeated every 250 ms if there was no response from the peer:
        // - RST_AGAIN means no packet was received over UDP.
        // - a packet was received, but not for THIS socket.
        if ((rst == RST_AGAIN || i->m_iID != iDstSockID) && tsNow <= tsRepeat)
        {
            HLOGC(cnlog.Debug,
                  log << "RID:@" << i->m_iID << std::fixed << count_microseconds(tsNow - tsLastReq) / 1000.0
                      << " ms passed since last connection request.");

            continue;
        }

        HLOGC(cnlog.Debug,
              log << "RID:@" << i->m_iID << " cst=" << ConnectStatusStr(cst) << " -- repeating connection request.");

        // This queue is used only in case of Async mode (rendezvous or caller-listener).
        // Synchronous connection requests are handled in startConnect() completely.
        if (!i->m_pUDT->m_config.bSynRecving)
        {
            // Collect them so that they can be updated out of m_RIDListLock.
            LinkStatusInfo fi = {i->m_pUDT, i->m_iID, SRT_SUCCESS, i->m_PeerAddr, -1};
            toProcess.push_back(fi);
        }
        else
        {
            HLOGC(cnlog.Debug, log << "RID: socket @" << i->m_iID << " is SYNCHRONOUS, NOT UPDATING");
        }
    }

    return !toRemove.empty() || !toProcess.empty();
}

//
srt::CRcvQueue::CRcvQueue()
    : m_WorkerThread()
    , m_UnitQueue()
    , m_pRcvUList(NULL)
    , m_pHash(NULL)
    , m_pChannel(NULL)
    , m_pTimer(NULL)
    , m_szPayloadSize()
    , m_bClosing(false)
    , m_LSLock()
    , m_pListener(NULL)
    , m_pRendezvousQueue(NULL)
    , m_vNewEntry()
    , m_IDLock()
    , m_mBuffer()
    , m_BufferCond()
{
    setupCond(m_BufferCond, "QueueBuffer");
}

srt::CRcvQueue::~CRcvQueue()
{
    m_bClosing = true;

    if (m_WorkerThread.joinable())
    {
        HLOGC(rslog.Debug, log << "RcvQueue: EXIT");
        m_WorkerThread.join();
    }
    releaseCond(m_BufferCond);

    delete m_pRcvUList;
    delete m_pHash;
    delete m_pRendezvousQueue;

    // remove all queued messages
    for (map<int32_t, std::queue<CPacket*> >::iterator i = m_mBuffer.begin(); i != m_mBuffer.end(); ++i)
    {
        while (!i->second.empty())
        {
            CPacket* pkt = i->second.front();
            delete[] pkt->m_pcData;
            delete pkt;
            i->second.pop();
        }
    }
}

#if ENABLE_LOGGING
int srt::CRcvQueue::m_counter = 0;
#endif

void srt::CRcvQueue::init(int qsize, size_t payload, int version, int hsize, CChannel* cc, CTimer* t)
{
    m_szPayloadSize = payload;

    m_UnitQueue.init(qsize, (int)payload, version);

    m_pHash = new CHash;
    m_pHash->init(hsize);

    m_pChannel = cc;
    m_pTimer   = t;

    m_pRcvUList        = new CRcvUList;
    m_pRendezvousQueue = new CRendezvousQueue;

#if ENABLE_LOGGING
    ++m_counter;
    const std::string thrname = "SRT:RcvQ:w" + Sprint(m_counter);
#else
    const std::string thrname = "SRT:RcvQ:w";
#endif

    if (!StartThread(m_WorkerThread, CRcvQueue::worker, this, thrname.c_str()))
    {
        throw CUDTException(MJ_SYSTEMRES, MN_THREAD);
    }
}

void* srt::CRcvQueue::worker(void* param)
{
    CRcvQueue*   self = (CRcvQueue*)param;
    sockaddr_any sa(self->m_UnitQueue.getIPversion());
    int32_t      id = 0;

#if ENABLE_LOGGING
    THREAD_STATE_INIT(("SRT:RcvQ:w" + Sprint(m_counter)).c_str());
#else
    THREAD_STATE_INIT("SRT:RcvQ:worker");
#endif

    CUnit*         unit = 0;
    EConnectStatus cst  = CONN_AGAIN;
    while (!self->m_bClosing)
    {
        bool        have_received = false;
        EReadStatus rst           = self->worker_RetrieveUnit((id), (unit), (sa));
        if (rst == RST_OK)
        {
            if (id < 0)
            {
                // User error on peer. May log something, but generally can only ignore it.
                // XXX Think maybe about sending some "connection rejection response".
                HLOGC(qrlog.Debug,
                      log << self->CONID() << "RECEIVED negative socket id '" << id
                          << "', rejecting (POSSIBLE ATTACK)");
                continue;
            }

            // NOTE: cst state is being changed here.
            // This state should be maintained through any next failed calls to worker_RetrieveUnit.
            // Any error switches this to rejection, just for a case.

            // Note to rendezvous connection. This can accept:
            // - ID == 0 - take the first waiting rendezvous socket
            // - ID > 0  - find the rendezvous socket that has this ID.
            if (id == 0)
            {
                // ID 0 is for connection request, which should be passed to the listening socket or rendezvous sockets
                cst = self->worker_ProcessConnectionRequest(unit, sa);
            }
            else
            {
                // Otherwise ID is expected to be associated with:
                // - an enqueued rendezvous socket
                // - a socket connected to a peer
                cst = self->worker_ProcessAddressedPacket(id, unit, sa);
                // CAN RETURN CONN_REJECT, but m_RejectReason is already set
            }
            HLOGC(qrlog.Debug, log << self->CONID() << "worker: result for the unit: " << ConnectStatusStr(cst));
            if (cst == CONN_AGAIN)
            {
                HLOGC(qrlog.Debug, log << self->CONID() << "worker: packet not dispatched, continuing reading.");
                continue;
            }
            have_received = true;
        }
        else if (rst == RST_ERROR)
        {
            // According to the description by CChannel::recvfrom, this can be either of:
            // - IPE: all errors except EBADF
            // - socket was closed in the meantime by another thread: EBADF
            // If EBADF, then it's expected that the "closing" state is also set.
            // Check that just to report possible errors, but interrupt the loop anyway.
            if (self->m_bClosing)
            {
                HLOGC(qrlog.Debug,
                      log << self->CONID() << "CChannel reported error, but Queue is closing - INTERRUPTING worker.");
            }
            else
            {
                LOGC(qrlog.Fatal,
                     log << self->CONID()
                         << "CChannel reported ERROR DURING TRANSMISSION - IPE. INTERRUPTING worker anyway.");
            }
            cst = CONN_REJECT;
            break;
        }
        // OTHERWISE: this is an "AGAIN" situation. No data was read, but the process should continue.

        // take care of the timing event for all UDT sockets
        const steady_clock::time_point curtime_minus_syn =
            steady_clock::now() - microseconds_from(CUDT::COMM_SYN_INTERVAL_US);

        CRNode* ul = self->m_pRcvUList->m_pUList;
        while ((NULL != ul) && (ul->m_tsTimeStamp < curtime_minus_syn))
        {
            CUDT* u = ul->m_pUDT;

            if (u->m_bConnected && !u->m_bBroken && !u->m_bClosing)
            {
                u->checkTimers();
                self->m_pRcvUList->update(u);
            }
            else
            {
                HLOGC(qrlog.Debug,
                      log << CUDTUnited::CONID(u->m_SocketID) << " SOCKET broken, REMOVING FROM RCV QUEUE/MAP.");
                // the socket must be removed from Hash table first, then RcvUList
                self->m_pHash->remove(u->m_SocketID);
                self->m_pRcvUList->remove(u);
                u->m_pRNode->m_bOnList = false;
            }

            ul = self->m_pRcvUList->m_pUList;
        }

        if (have_received)
        {
            HLOGC(qrlog.Debug,
                  log << "worker: RECEIVED PACKET --> updateConnStatus. cst=" << ConnectStatusStr(cst) << " id=" << id
                      << " pkt-payload-size=" << unit->m_Packet.getLength());
        }

        // Check connection requests status for all sockets in the RendezvousQueue.
        // Pass the connection status from the last call of:
        // worker_ProcessAddressedPacket --->
        // worker_TryAsyncRend_OrStore --->
        // CUDT::processAsyncConnectResponse --->
        // CUDT::processConnectResponse
        self->m_pRendezvousQueue->updateConnStatus(rst, cst, unit->m_Packet);

        // XXX updateConnStatus may have removed the connector from the list,
        // however there's still m_mBuffer in CRcvQueue for that socket to care about.
    }

    HLOGC(qrlog.Debug, log << "worker: EXIT");

    THREAD_EXIT();
    return NULL;
}

EReadStatus srt::CRcvQueue::worker_RetrieveUnit(int32_t& w_id, CUnit*& w_unit, sockaddr_any& w_addr)
{
#if !USE_BUSY_WAITING
    // This might be not really necessary, and probably
    // not good for extensive bidirectional communication.
    m_pTimer->tick();
#endif

    // check waiting list, if new socket, insert it to the list
    while (ifNewEntry())
    {
        CUDT* ne = getNewEntry();
        if (ne)
        {
            HLOGC(qrlog.Debug,
                  log << CUDTUnited::CONID(ne->m_SocketID)
                      << " SOCKET pending for connection - ADDING TO RCV QUEUE/MAP");
            m_pRcvUList->insert(ne);
            m_pHash->insert(ne->m_SocketID, ne);
        }
    }
    // find next available slot for incoming packet
    w_unit = m_UnitQueue.getNextAvailUnit();
    if (!w_unit)
    {
        // no space, skip this packet
        CPacket temp;
        temp.m_pcData = new char[m_szPayloadSize];
        temp.setLength(m_szPayloadSize);
        THREAD_PAUSED();
        EReadStatus rst = m_pChannel->recvfrom((w_addr), (temp));
        THREAD_RESUMED();
        // Note: this will print nothing about the packet details unless heavy logging is on.
        LOGC(qrlog.Error, log << CONID() << "LOCAL STORAGE DEPLETED. Dropping 1 packet: " << temp.Info());
        delete[] temp.m_pcData;

        // Be transparent for RST_ERROR, but ignore the correct
        // data read and fake that the packet was dropped.
        return rst == RST_ERROR ? RST_ERROR : RST_AGAIN;
    }

    w_unit->m_Packet.setLength(m_szPayloadSize);

    // reading next incoming packet, recvfrom returns -1 is nothing has been received
    THREAD_PAUSED();
    EReadStatus rst = m_pChannel->recvfrom((w_addr), (w_unit->m_Packet));
    THREAD_RESUMED();

    if (rst == RST_OK)
    {
        w_id = w_unit->m_Packet.m_iID;
        HLOGC(qrlog.Debug,
              log << "INCOMING PACKET: FROM=" << w_addr.str() << " BOUND=" << m_pChannel->bindAddressAny().str() << " "
                  << w_unit->m_Packet.Info());
    }
    return rst;
}

EConnectStatus srt::CRcvQueue::worker_ProcessConnectionRequest(CUnit* unit, const sockaddr_any& addr)
{
    HLOGC(cnlog.Debug,
          log << "Got sockID=0 from " << addr.str() << " - trying to resolve it as a connection request...");
    // Introduced protection because it may potentially happen
    // that another thread could have closed the socket at
    // the same time and inject a bug between checking the
    // pointer for NULL and using it.
    int  listener_ret  = SRT_REJ_UNKNOWN;
    bool have_listener = false;
    {
        ScopedLock cg(m_LSLock);
        if (m_pListener)
        {
            LOGC(cnlog.Note, log << "PASSING request from: " << addr.str() << " to agent:" << m_pListener->socketID());
            listener_ret = m_pListener->processConnectRequest(addr, unit->m_Packet);

            // This function does return a code, but it's hard to say as to whether
            // anything can be done about it. In case when it's stated possible, the
            // listener will try to send some rejection response to the caller, but
            // that's already done inside this function. So it's only used for
            // displaying the error in logs.

            have_listener = true;
        }
    }

    // NOTE: Rendezvous sockets do bind(), but not listen(). It means that the socket is
    // ready to accept connection requests, but they are not being redirected to the listener
    // socket, as this is not a listener socket at all. This goes then HERE.

    if (have_listener) // That is, the above block with m_pListener->processConnectRequest was executed
    {
        LOGC(cnlog.Note,
             log << CONID() << "Listener managed the connection request from: " << addr.str()
                 << " result:" << RequestTypeStr(UDTRequestType(listener_ret)));
        return listener_ret == SRT_REJ_UNKNOWN ? CONN_CONTINUE : CONN_REJECT;
    }

    // If there's no listener waiting for the packet, just store it into the queue.
    return worker_TryAsyncRend_OrStore(0, unit, addr); // 0 id because the packet came in with that very ID.
}

EConnectStatus srt::CRcvQueue::worker_ProcessAddressedPacket(int32_t id, CUnit* unit, const sockaddr_any& addr)
{
    CUDT* u = m_pHash->lookup(id);
    if (!u)
    {
        // Pass this to either async rendezvous connection,
        // or store the packet in the queue.
        HLOGC(cnlog.Debug, log << "worker_ProcessAddressedPacket: resending to QUEUED socket @" << id);
        return worker_TryAsyncRend_OrStore(id, unit, addr);
    }

    // Found associated CUDT - process this as control or data packet
    // addressed to an associated socket.
    if (addr != u->m_PeerAddr)
    {
        HLOGC(cnlog.Debug,
              log << CONID() << "Packet for SID=" << id << " asoc with " << u->m_PeerAddr.str() << " received from "
                  << addr.str() << " (CONSIDERED ATTACK ATTEMPT)");
        // This came not from the address that is the peer associated
        // with the socket. Ignore it.
        return CONN_AGAIN;
    }

    if (!u->m_bConnected || u->m_bBroken || u->m_bClosing)
    {
        u->m_RejectReason = SRT_REJ_CLOSE;
        // The socket is currently in the process of being disconnected
        // or destroyed. Ignore.
        // XXX send UMSG_SHUTDOWN in this case?
        // XXX May it require mutex protection?
        return CONN_REJECT;
    }

    if (unit->m_Packet.isControl())
        u->processCtrl(unit->m_Packet);
    else
        u->processData(unit);

    u->checkTimers();
    m_pRcvUList->update(u);

    return CONN_RUNNING;
}

// This function responds to the fact that a packet has come
// for a socket that does not expect to receive a normal connection
// request. This can be then:
// - a normal packet of whatever kind, just to be processed by the message loop
// - a rendezvous connection
// This function then tries to manage the packet as a rendezvous connection
// request in ASYNC mode; when this is not applicable, it stores the packet
// in the "receiving queue" so that it will be picked up in the "main" thread.
EConnectStatus srt::CRcvQueue::worker_TryAsyncRend_OrStore(int32_t id, CUnit* unit, const sockaddr_any& addr)
{
    // This 'retrieve' requires that 'id' be either one of those
    // stored in the rendezvous queue (see CRcvQueue::registerConnector)
    // or simply 0, but then at least the address must match one of these.
    // If the id was 0, it will be set to the actual socket ID of the returned CUDT.
    CUDT* u = m_pRendezvousQueue->retrieve(addr, (id));
    if (!u)
    {
        // this socket is then completely unknown to the system.
        // Note that this situation may also happen at a very unfortunate
        // coincidence that the socket is already bound, but the registerConnector()
        // has not yet started. In case of rendezvous this may mean that the other
        // side just started sending its handshake packets, the local side has already
        // run the CRcvQueue::worker thread, and this worker thread is trying to dispatch
        // the handshake packet too early, before the dispatcher has a chance to see
        // this socket registerred in the RendezvousQueue, which causes the packet unable
        // to be dispatched. Therefore simply treat every "out of band" packet (with socket
        // not belonging to the connection and not registered as rendezvous) as "possible
        // attack" and ignore it. This also should better protect the rendezvous socket
        // against a rogue connector.
        if (id == 0)
        {
            HLOGC(cnlog.Debug,
                  log << CONID() << "AsyncOrRND: no sockets expect connection from " << addr.str()
                      << " - POSSIBLE ATTACK, ignore packet");
        }
        else
        {
            HLOGC(cnlog.Debug,
                  log << CONID() << "AsyncOrRND: no sockets expect socket " << id << " from " << addr.str()
                      << " - POSSIBLE ATTACK, ignore packet");
        }
        return CONN_AGAIN; // This means that the packet should be ignored.
    }

    // asynchronous connect: call connect here
    // otherwise wait for the UDT socket to retrieve this packet
    if (!u->m_config.bSynRecving)
    {
        HLOGC(cnlog.Debug, log << "AsyncOrRND: packet RESOLVED TO @" << id << " -- continuing as ASYNC CONNECT");
        // This is practically same as processConnectResponse, just this applies
        // appropriate mutex lock - which can't be done here because it's intentionally private.
        // OTOH it can't be applied to processConnectResponse because the synchronous
        // call to this method applies the lock by itself, and same-thread-double-locking is nonportable (crashable).
        EConnectStatus cst = u->processAsyncConnectResponse(unit->m_Packet);

        if (cst == CONN_CONFUSED)
        {
            LOGC(cnlog.Warn, log << "AsyncOrRND: PACKET NOT HANDSHAKE - re-requesting handshake from peer");
            storePkt(id, unit->m_Packet.clone());
            if (!u->processAsyncConnectRequest(RST_AGAIN, CONN_CONTINUE, unit->m_Packet, u->m_PeerAddr))
            {
                // Reuse previous behavior to reject a packet
                cst = CONN_REJECT;
            }
            else
            {
                cst = CONN_CONTINUE;
            }
        }

        // It might be that this is a data packet, which has turned the connection
        // into "connected" state, removed the connector (so since now every next packet
        // will land directly in the queue), but this data packet shall still be delivered.
        if (cst == CONN_ACCEPT && !unit->m_Packet.isControl())
        {
            // The process as called through processAsyncConnectResponse() should have put the
            // socket into the pending queue for pending connection (don't ask me, this is so).
            // This pending queue is being purged every time in the beginning of this loop, so
            // currently the socket is in the pending queue, but not yet in the connection queue.
            // It will be done at the next iteration of the reading loop, but it will be too late,
            // we have a pending data packet now and we must either dispatch it to an already connected
            // socket or disregard it, and rather prefer the former. So do this transformation now
            // that we KNOW (by the cst == CONN_ACCEPT result) that the socket should be inserted
            // into the pending anteroom.

            CUDT* ne = getNewEntry(); // This function actuall removes the entry and returns it.
            // This **should** now always return a non-null value, but check it first
            // because if this accidentally isn't true, the call to worker_ProcessAddressedPacket will
            // result in redirecting it to here and so on until the call stack overflow. In case of
            // this "accident" simply disregard the packet from any further processing, it will be later
            // loss-recovered.
            // XXX (Probably the old contents of UDT's CRcvQueue::worker should be shaped a little bit
            // differently throughout the functions).
            if (ne)
            {
                HLOGC(cnlog.Debug,
                      log << CUDTUnited::CONID(ne->m_SocketID)
                          << " SOCKET pending for connection - ADDING TO RCV QUEUE/MAP");
                m_pRcvUList->insert(ne);
                m_pHash->insert(ne->m_SocketID, ne);

                // The current situation is that this has passed processAsyncConnectResponse, but actually
                // this packet *SHOULD HAVE BEEN* handled by worker_ProcessAddressedPacket, however the
                // connection state wasn't completed at the moment when dispatching this packet. This has
                // been now completed inside the call to processAsyncConnectResponse, but this is still a
                // data packet that should have expected the connection to be already established. Therefore
                // redirect it once again into worker_ProcessAddressedPacket here.

                HLOGC(cnlog.Debug,
                      log << "AsyncOrRND: packet SWITCHED TO CONNECTED with ID=" << id
                          << " -- passing to worker_ProcessAddressedPacket");

                // Theoretically we should check if m_pHash->lookup(ne->m_SocketID) returns 'ne', but this
                // has been just added to m_pHash, so the check would be extremely paranoid here.
                cst = worker_ProcessAddressedPacket(id, unit, addr);
                if (cst == CONN_REJECT)
                    return cst;
                return CONN_ACCEPT; // this function usually will return CONN_CONTINUE, which doesn't represent current
                                    // situation.
            }
            else
            {
                LOGC(cnlog.Error,
                     log << "IPE: AsyncOrRND: packet SWITCHED TO CONNECTED, but ID=" << id
                         << " is still not present in the socket ID dispatch hash - DISREGARDING");
            }
        }
        return cst;
    }
    HLOGC(cnlog.Debug,
          log << "AsyncOrRND: packet RESOLVED TO ID=" << id << " -- continuing through CENTRAL PACKET QUEUE");
    // This is where also the packets for rendezvous connection will be landing,
    // in case of a synchronous connection.
    storePkt(id, unit->m_Packet.clone());

    return CONN_CONTINUE;
}

void srt::CRcvQueue::stopWorker()
{
    // We use the decent way, so we say to the thread "please exit".
    m_bClosing = true;

    // Sanity check of the function's affinity.
    if (srt::sync::this_thread::get_id() == m_WorkerThread.get_id())
    {
        LOGC(rslog.Error, log << "IPE: RcvQ:WORKER TRIES TO CLOSE ITSELF!");
        return; // do nothing else, this would cause a hangup or crash.
    }

    HLOGC(rslog.Debug, log << "RcvQueue: EXIT (forced)");
    // And we trust the thread that it does.
    m_WorkerThread.join();
}

int srt::CRcvQueue::recvfrom(int32_t id, CPacket& w_packet)
{
    UniqueLock bufferlock(m_BufferLock);
    CSync      buffercond(m_BufferCond, bufferlock);

    map<int32_t, std::queue<CPacket*> >::iterator i = m_mBuffer.find(id);

    if (i == m_mBuffer.end())
    {
        THREAD_PAUSED();
        buffercond.wait_for(seconds_from(1));
        THREAD_RESUMED();

        i = m_mBuffer.find(id);
        if (i == m_mBuffer.end())
        {
            w_packet.setLength(-1);
            return -1;
        }
    }

    // retrieve the earliest packet
    CPacket* newpkt = i->second.front();

    if (w_packet.getLength() < newpkt->getLength())
    {
        w_packet.setLength(-1);
        return -1;
    }

    // copy packet content
    // XXX Check if this wouldn't be better done by providing
    // copy constructor for DynamicStruct.
    // XXX Another thing: this looks wasteful. This expects an already
    // allocated memory on the packet, this thing gets the packet,
    // copies it into the passed packet and then the source packet
    // gets deleted. Why not simply return the originally stored packet,
    // without copying, allocation and deallocation?
    memcpy((w_packet.m_nHeader), newpkt->m_nHeader, CPacket::HDR_SIZE);
    memcpy((w_packet.m_pcData), newpkt->m_pcData, newpkt->getLength());
    w_packet.setLength(newpkt->getLength());

    delete[] newpkt->m_pcData;
    delete newpkt;

    // remove this message from queue,
    // if no more messages left for this socket, release its data structure
    i->second.pop();
    if (i->second.empty())
        m_mBuffer.erase(i);

    return (int)w_packet.getLength();
}

int srt::CRcvQueue::setListener(CUDT* u)
{
    ScopedLock lslock(m_LSLock);

    if (NULL != m_pListener)
        return -1;

    m_pListener = u;
    return 0;
}

void srt::CRcvQueue::removeListener(const CUDT* u)
{
    ScopedLock lslock(m_LSLock);

    if (u == m_pListener)
        m_pListener = NULL;
}

void srt::CRcvQueue::registerConnector(const SRTSOCKET&                id,
                                  CUDT*                           u,
                                  const sockaddr_any&             addr,
                                  const steady_clock::time_point& ttl)
{
    HLOGC(cnlog.Debug,
          log << "registerConnector: adding @" << id << " addr=" << addr.str() << " TTL=" << FormatTime(ttl));
    m_pRendezvousQueue->insert(id, u, addr, ttl);
}

void srt::CRcvQueue::removeConnector(const SRTSOCKET& id)
{
    HLOGC(cnlog.Debug, log << "removeConnector: removing @" << id);
    m_pRendezvousQueue->remove(id);

    ScopedLock bufferlock(m_BufferLock);

    map<int32_t, std::queue<CPacket*> >::iterator i = m_mBuffer.find(id);
    if (i != m_mBuffer.end())
    {
        HLOGC(cnlog.Debug,
              log << "removeConnector: ... and its packet queue with " << i->second.size() << " packets collected");
        while (!i->second.empty())
        {
            delete[] i->second.front()->m_pcData;
            delete i->second.front();
            i->second.pop();
        }
        m_mBuffer.erase(i);
    }
}

void srt::CRcvQueue::setNewEntry(CUDT* u)
{
    HLOGC(cnlog.Debug, log << CUDTUnited::CONID(u->m_SocketID) << "setting socket PENDING FOR CONNECTION");
    ScopedLock listguard(m_IDLock);
    m_vNewEntry.push_back(u);
}

bool srt::CRcvQueue::ifNewEntry()
{
    return !(m_vNewEntry.empty());
}

srt::CUDT* srt::CRcvQueue::getNewEntry()
{
    ScopedLock listguard(m_IDLock);

    if (m_vNewEntry.empty())
        return NULL;

    CUDT* u = (CUDT*)*(m_vNewEntry.begin());
    m_vNewEntry.erase(m_vNewEntry.begin());

    return u;
}

void srt::CRcvQueue::storePkt(int32_t id, CPacket* pkt)
{
    UniqueLock bufferlock(m_BufferLock);
    CSync      passcond(m_BufferCond, bufferlock);

    map<int32_t, std::queue<CPacket*> >::iterator i = m_mBuffer.find(id);

    if (i == m_mBuffer.end())
    {
        m_mBuffer[id].push(pkt);
        passcond.signal_locked(bufferlock);
    }
    else
    {
        // avoid storing too many packets, in case of malfunction or attack
        if (i->second.size() > 16)
            return;

        i->second.push(pkt);
    }
}

void srt::CMultiplexer::destroy()
{
    // Reverse order of the assigned
    delete m_pRcvQueue;
    delete m_pSndQueue;
    delete m_pTimer;

    if (m_pChannel)
    {
        m_pChannel->close();
        delete m_pChannel;
    }
}<|MERGE_RESOLUTION|>--- conflicted
+++ resolved
@@ -253,11 +253,7 @@
     ++m_iCount;
 }
 
-<<<<<<< HEAD
-CSndUList::CSndUList(srt::sync::CTimer* pTimer)
-=======
-srt::CSndUList::CSndUList()
->>>>>>> e2a00aa0
+srt::CSndUList::CSndUList(srt::sync::CTimer* pTimer)
     : m_pHeap(NULL)
     , m_iArrayLength(512)
     , m_iLastEntry(-1)
@@ -369,12 +365,8 @@
     return m_pHeap[0]->m_tsTimeStamp;
 }
 
-<<<<<<< HEAD
 // [[using locked m_ListEv.mutex()]
-void CSndUList::realloc_()
-=======
 void srt::CSndUList::realloc_()
->>>>>>> e2a00aa0
 {
     CSNode** temp = NULL;
 
@@ -393,12 +385,8 @@
     m_pHeap = temp;
 }
 
-<<<<<<< HEAD
 // [[using locked m_ListEv.mutex()]
-void CSndUList::insert_(const steady_clock::time_point& ts, const CUDT* u)
-=======
 void srt::CSndUList::insert_(const steady_clock::time_point& ts, const CUDT* u)
->>>>>>> e2a00aa0
 {
     // increase the heap array size if necessary
     if (m_iLastEntry == m_iArrayLength - 1)
@@ -407,12 +395,8 @@
     insert_norealloc_(ts, u);
 }
 
-<<<<<<< HEAD
 // [[using locked m_ListEv.mutex()]
-void CSndUList::insert_norealloc_(const steady_clock::time_point& ts, const CUDT* u)
-=======
 void srt::CSndUList::insert_norealloc_(const steady_clock::time_point& ts, const CUDT* u)
->>>>>>> e2a00aa0
 {
     CSNode* n = u->m_pSNode;
 
@@ -597,12 +581,7 @@
             self->m_WorkerStats.lNotReadyTs++;
 #endif /* SRT_DEBUG_SNDQ_HIGHRATE */
 
-<<<<<<< HEAD
             UniqueLock windlock (self->m_pSndUList->mutex());
-=======
-            UniqueLock windlock(self->m_WindowLock);
-            CSync      windsync(self->m_WindowCond, windlock);
->>>>>>> e2a00aa0
 
             // wait here if there is no sockets with data to be sent
             THREAD_PAUSED();
