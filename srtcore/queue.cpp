/*
 * SRT - Secure, Reliable, Transport
 * Copyright (c) 2018 Haivision Systems Inc.
 *
 * This Source Code Form is subject to the terms of the Mozilla Public
 * License, v. 2.0. If a copy of the MPL was not distributed with this
 * file, You can obtain one at http://mozilla.org/MPL/2.0/.
 *
 */

/*****************************************************************************
Copyright (c) 2001 - 2011, The Board of Trustees of the University of Illinois.
All rights reserved.

Redistribution and use in source and binary forms, with or without
modification, are permitted provided that the following conditions are
met:

* Redistributions of source code must retain the above
  copyright notice, this list of conditions and the
  following disclaimer.

* Redistributions in binary form must reproduce the
  above copyright notice, this list of conditions
  and the following disclaimer in the documentation
  and/or other materials provided with the distribution.

* Neither the name of the University of Illinois
  nor the names of its contributors may be used to
  endorse or promote products derived from this
  software without specific prior written permission.

THIS SOFTWARE IS PROVIDED BY THE COPYRIGHT HOLDERS AND CONTRIBUTORS "AS
IS" AND ANY EXPRESS OR IMPLIED WARRANTIES, INCLUDING, BUT NOT LIMITED TO,
THE IMPLIED WARRANTIES OF MERCHANTABILITY AND FITNESS FOR A PARTICULAR
PURPOSE ARE DISCLAIMED. IN NO EVENT SHALL THE COPYRIGHT OWNER OR
CONTRIBUTORS BE LIABLE FOR ANY DIRECT, INDIRECT, INCIDENTAL, SPECIAL,
EXEMPLARY, OR CONSEQUENTIAL DAMAGES (INCLUDING, BUT NOT LIMITED TO,
PROCUREMENT OF SUBSTITUTE GOODS OR SERVICES; LOSS OF USE, DATA, OR
PROFITS; OR BUSINESS INTERRUPTION) HOWEVER CAUSED AND ON ANY THEORY OF
LIABILITY, WHETHER IN CONTRACT, STRICT LIABILITY, OR TORT (INCLUDING
NEGLIGENCE OR OTHERWISE) ARISING IN ANY WAY OUT OF THE USE OF THIS
SOFTWARE, EVEN IF ADVISED OF THE POSSIBILITY OF SUCH DAMAGE.
*****************************************************************************/

/*****************************************************************************
written by
   Yunhong Gu, last updated 05/05/2011
modified by
   Haivision Systems Inc.
*****************************************************************************/

#include "platform_sys.h"

#include <cstring>

#include "common.h"
#include "core.h"
#include "netinet_any.h"
#include "threadname.h"
#include "logging.h"
#include "queue.h"

using namespace std;
using namespace srt::sync;
using namespace srt_logging;

CUnitQueue::CUnitQueue()
    : m_pQEntry(NULL)
    , m_pCurrQueue(NULL)
    , m_pLastQueue(NULL)
    , m_iSize(0)
    , m_iCount(0)
    , m_iMSS()
    , m_iIPversion()
{
}

CUnitQueue::~CUnitQueue()
{
    CQEntry *p = m_pQEntry;

    while (p != NULL)
    {
        delete[] p->m_pUnit;
        delete[] p->m_pBuffer;

        CQEntry *q = p;
        if (p == m_pLastQueue)
            p = NULL;
        else
            p = p->m_pNext;
        delete q;
    }
}

int CUnitQueue::init(int size, int mss, int version)
{
    CQEntry *tempq = NULL;
    CUnit *  tempu = NULL;
    char *   tempb = NULL;

    try
    {
        tempq = new CQEntry;
        tempu = new CUnit[size];
        tempb = new char[size * mss];
    }
    catch (...)
    {
        delete tempq;
        delete[] tempu;
        delete[] tempb;

        return -1;
    }

    for (int i = 0; i < size; ++i)
    {
        tempu[i].m_iFlag           = CUnit::FREE;
        tempu[i].m_Packet.m_pcData = tempb + i * mss;
    }
    tempq->m_pUnit   = tempu;
    tempq->m_pBuffer = tempb;
    tempq->m_iSize   = size;

    m_pQEntry = m_pCurrQueue = m_pLastQueue = tempq;
    m_pQEntry->m_pNext                      = m_pQEntry;

    m_pAvailUnit = m_pCurrQueue->m_pUnit;

    m_iSize      = size;
    m_iMSS       = mss;
    m_iIPversion = version;

    return 0;
}

int CUnitQueue::increase()
{
    // adjust/correct m_iCount
    int      real_count = 0;
    CQEntry *p          = m_pQEntry;
    while (p != NULL)
    {
        CUnit *u = p->m_pUnit;
        for (CUnit *end = u + p->m_iSize; u != end; ++u)
            if (u->m_iFlag != CUnit::FREE)
                ++real_count;

        if (p == m_pLastQueue)
            p = NULL;
        else
            p = p->m_pNext;
    }
    m_iCount = real_count;
    if (double(m_iCount) / m_iSize < 0.9)
        return -1;

    CQEntry *tempq = NULL;
    CUnit *  tempu = NULL;
    char *   tempb = NULL;

    // all queues have the same size
    int size = m_pQEntry->m_iSize;

    try
    {
        tempq = new CQEntry;
        tempu = new CUnit[size];
        tempb = new char[size * m_iMSS];
    }
    catch (...)
    {
        delete tempq;
        delete[] tempu;
        delete[] tempb;

        return -1;
    }

    for (int i = 0; i < size; ++i)
    {
        tempu[i].m_iFlag           = CUnit::FREE;
        tempu[i].m_Packet.m_pcData = tempb + i * m_iMSS;
    }
    tempq->m_pUnit   = tempu;
    tempq->m_pBuffer = tempb;
    tempq->m_iSize   = size;

    m_pLastQueue->m_pNext = tempq;
    m_pLastQueue          = tempq;
    m_pLastQueue->m_pNext = m_pQEntry;

    m_iSize += size;

    return 0;
}

int CUnitQueue::shrink()
{
    // currently queue cannot be shrunk.
    return -1;
}

CUnit *CUnitQueue::getNextAvailUnit()
{
    if (m_iCount * 10 > m_iSize * 9)
        increase();

    if (m_iCount >= m_iSize)
        return NULL;

    CQEntry *entrance = m_pCurrQueue;

    do
    {
        for (CUnit *sentinel = m_pCurrQueue->m_pUnit + m_pCurrQueue->m_iSize - 1; m_pAvailUnit != sentinel;
             ++m_pAvailUnit)
            if (m_pAvailUnit->m_iFlag == CUnit::FREE)
                return m_pAvailUnit;

        if (m_pCurrQueue->m_pUnit->m_iFlag == CUnit::FREE)
        {
            m_pAvailUnit = m_pCurrQueue->m_pUnit;
            return m_pAvailUnit;
        }

        m_pCurrQueue = m_pCurrQueue->m_pNext;
        m_pAvailUnit = m_pCurrQueue->m_pUnit;
    } while (m_pCurrQueue != entrance);

    increase();

    return NULL;
}

void CUnitQueue::makeUnitFree(CUnit *unit)
{
    SRT_ASSERT(unit != NULL);
    SRT_ASSERT(unit->m_iFlag != CUnit::FREE);
    unit->m_iFlag = CUnit::FREE;
    --m_iCount;
}

void CUnitQueue::makeUnitGood(CUnit *unit)
{
    SRT_ASSERT(unit != NULL);
    SRT_ASSERT(unit->m_iFlag == CUnit::FREE);
    unit->m_iFlag = CUnit::GOOD;
    ++m_iCount;
}

CSndUList::CSndUList()
    : m_pHeap(NULL)
    , m_iArrayLength(512)
    , m_iLastEntry(-1)
    , m_ListLock()
    , m_pWindowLock(NULL)
    , m_pWindowCond(NULL)
    , m_pTimer(NULL)
{
    m_pHeap = new CSNode *[m_iArrayLength];
    createMutex(m_ListLock, "List");
}

CSndUList::~CSndUList()
{
    delete[] m_pHeap;
    releaseMutex(m_ListLock);
}

void CSndUList::update(const CUDT *u, EReschedule reschedule)
{
    CGuard listguard(m_ListLock);

    CSNode *n = u->m_pSNode;

    if (n->m_iHeapLoc >= 0)
    {
        if (!reschedule) // EReschedule to bool conversion, predicted.
            return;

        if (n->m_iHeapLoc == 0)
        {
            n->m_tsTimeStamp = steady_clock::now();
            m_pTimer->interrupt();
            return;
        }

        remove_(u);
        insert_norealloc_(steady_clock::now(), u);
        return;
    }

    insert_(steady_clock::now(), u);
}

int CSndUList::pop(sockaddr_any& w_addr, CPacket& w_pkt)
{
    CGuard listguard(m_ListLock);

    if (-1 == m_iLastEntry)
        return -1;

    // no pop until the next schedulled time
    if (m_pHeap[0]->m_tsTimeStamp > steady_clock::now())
        return -1;

    CUDT *u = m_pHeap[0]->m_pUDT;
    remove_(u);

#define UST(field) ((u->m_b##field) ? "+" : "-") << #field << " "

    HLOGC(mglog.Debug,
          log << "SND:pop: requesting packet from @" << u->socketID() << " STATUS: " << UST(Listening)
              << UST(Connecting) << UST(Connected) << UST(Closing) << UST(Shutdown) << UST(Broken) << UST(PeerHealth)
              << UST(Opened));
#undef UST

    if (!u->m_bConnected || u->m_bBroken)
        return -1;

    // pack a packet from the socket
    const std::pair<int, steady_clock::time_point> res_time = u->packData((w_pkt));

    if (res_time.first <= 0)
        return -1;

    w_addr = u->m_PeerAddr;

    // insert a new entry, ts is the next processing time
    const steady_clock::time_point send_time = res_time.second;
    if (!is_zero(send_time))
        insert_norealloc_(send_time, u);

    return 1;
}

void CSndUList::remove(const CUDT *u)
{
    CGuard listguard(m_ListLock);

    remove_(u);
}

steady_clock::time_point CSndUList::getNextProcTime()
{
    CGuard listguard(m_ListLock);

    if (-1 == m_iLastEntry)
        return steady_clock::time_point();

    return m_pHeap[0]->m_tsTimeStamp;
}

void CSndUList::realloc_()
{
    CSNode **temp = NULL;

    try
    {
        temp = new CSNode *[2 * m_iArrayLength];
    }
    catch (...)
    {
        throw CUDTException(MJ_SYSTEMRES, MN_MEMORY, 0);
    }

    memcpy((temp), m_pHeap, sizeof(CSNode *) * m_iArrayLength);
    m_iArrayLength *= 2;
    delete[] m_pHeap;
    m_pHeap = temp;
}

void CSndUList::insert_(const steady_clock::time_point& ts, const CUDT* u)
{
    // increase the heap array size if necessary
    if (m_iLastEntry == m_iArrayLength - 1)
        realloc_();

    insert_norealloc_(ts, u);
}

void CSndUList::insert_norealloc_(const steady_clock::time_point& ts, const CUDT* u)
{
    CSNode *n = u->m_pSNode;

    // do not insert repeated node
    if (n->m_iHeapLoc >= 0)
        return;

    SRT_ASSERT(m_iLastEntry < m_iArrayLength);

    m_iLastEntry++;
    m_pHeap[m_iLastEntry] = n;
    n->m_tsTimeStamp = ts;
    
    int q = m_iLastEntry;
    int p = q;
    while (p != 0)
    {
        p = (q - 1) >> 1;
        if (m_pHeap[p]->m_tsTimeStamp <= m_pHeap[q]->m_tsTimeStamp)
            break;

        swap(m_pHeap[p], m_pHeap[q]);
        m_pHeap[q]->m_iHeapLoc = q;
        q                      = p;
    }

    n->m_iHeapLoc = q;

    // an earlier event has been inserted, wake up sending worker
    if (n->m_iHeapLoc == 0)
        m_pTimer->interrupt();

    // first entry, activate the sending queue
    if (0 == m_iLastEntry)
    {
        CSync::lock_signal(*m_pWindowCond, *m_pWindowLock);
    }
}

void CSndUList::remove_(const CUDT* u)
{
    CSNode *n = u->m_pSNode;

    if (n->m_iHeapLoc >= 0)
    {
        // remove the node from heap
        m_pHeap[n->m_iHeapLoc] = m_pHeap[m_iLastEntry];
        m_iLastEntry--;
        m_pHeap[n->m_iHeapLoc]->m_iHeapLoc = n->m_iHeapLoc;

        int q = n->m_iHeapLoc;
        int p = q * 2 + 1;
        while (p <= m_iLastEntry)
        {
            if ((p + 1 <= m_iLastEntry) && (m_pHeap[p]->m_tsTimeStamp > m_pHeap[p + 1]->m_tsTimeStamp))
                p++;

            if (m_pHeap[q]->m_tsTimeStamp > m_pHeap[p]->m_tsTimeStamp)
            {
                swap(m_pHeap[p], m_pHeap[q]);
                m_pHeap[p]->m_iHeapLoc = p;
                m_pHeap[q]->m_iHeapLoc = q;

                q = p;
                p = q * 2 + 1;
            }
            else
                break;
        }

        n->m_iHeapLoc = -1;
    }

    // the only event has been deleted, wake up immediately
    if (0 == m_iLastEntry)
        m_pTimer->interrupt();
}

//
CSndQueue::CSndQueue()
    : m_WorkerThread()
    , m_pSndUList(NULL)
    , m_pChannel(NULL)
    , m_pTimer(NULL)
    , m_WindowLock()
    , m_WindowCond()
    , m_bClosing(false)
{
    createCond(m_WindowCond, "Window");
    createMutex(m_WindowLock, "Window");
}

CSndQueue::~CSndQueue()
{
    m_bClosing = true;

    if (m_pTimer != NULL)
    {
        m_pTimer->interrupt();
    }

    CSync::lock_signal(m_WindowCond, m_WindowLock);

    if (isthread(m_WorkerThread))
        jointhread(m_WorkerThread);

    releaseCond(m_WindowCond);
    releaseMutex(m_WindowLock);

    delete m_pSndUList;
}

void CSndQueue::init(CChannel *c, CTimer *t)
{
    m_pChannel                 = c;
    m_pTimer                   = t;
    m_pSndUList                = new CSndUList;
    m_pSndUList->m_pWindowLock = &m_WindowLock;
    m_pSndUList->m_pWindowCond = &m_WindowCond;
    m_pSndUList->m_pTimer      = m_pTimer;

    ThreadName tn("SRT:SndQ:worker");
    if (0 != pthread_create(&m_WorkerThread, NULL, CSndQueue::worker, this))
    {
        m_WorkerThread = pthread_t();
        throw CUDTException(MJ_SYSTEMRES, MN_THREAD);
    }
}

#ifdef SRT_ENABLE_IPOPTS
int CSndQueue::getIpTTL() const { return m_pChannel ? m_pChannel->getIpTTL() : -1; }

int CSndQueue::getIpToS() const { return m_pChannel ? m_pChannel->getIpToS() : -1; }
#endif

void *CSndQueue::worker(void *param)
{
    CSndQueue *self = (CSndQueue *)param;

    THREAD_STATE_INIT("SRT:SndQ:worker");

#if defined(SRT_DEBUG_SNDQ_HIGHRATE)
    CTimer::rdtsc(self->m_ullDbgTime);
    self->m_ullDbgPeriod = uint64_t(5000000) * CTimer::getCPUFrequency();
    self->m_ullDbgTime += self->m_ullDbgPeriod;
#endif /* SRT_DEBUG_SNDQ_HIGHRATE */

    while (!self->m_bClosing)
    {
        steady_clock::time_point next_time = self->m_pSndUList->getNextProcTime();

#if defined(SRT_DEBUG_SNDQ_HIGHRATE)
        self->m_WorkerStats.lIteration++;
#endif /* SRT_DEBUG_SNDQ_HIGHRATE */

        if (is_zero(next_time))
        {
#if defined(SRT_DEBUG_SNDQ_HIGHRATE)
            self->m_WorkerStats.lNotReadyTs++;
#endif /* SRT_DEBUG_SNDQ_HIGHRATE */

            CGuard windlock (self->m_WindowLock);
            CSync windsync  (self->m_WindowCond, windlock);

            // wait here if there is no sockets with data to be sent
            if (!self->m_bClosing && (self->m_pSndUList->m_iLastEntry < 0))
            {
                windsync.wait();

#if defined(SRT_DEBUG_SNDQ_HIGHRATE)
                self->m_WorkerStats.lCondWait++;
#endif /* SRT_DEBUG_SNDQ_HIGHRATE */
            }

            continue;
        }

        // wait until next processing time of the first socket on the list
        const steady_clock::time_point currtime = steady_clock::now();

#if defined(SRT_DEBUG_SNDQ_HIGHRATE)
        if (self->m_ullDbgTime <= currtime)
        {
            fprintf(stdout,
                    "SndQueue %lu slt:%lu nrp:%lu snt:%lu nrt:%lu ctw:%lu\n",
                    self->m_WorkerStats.lIteration,
                    self->m_WorkerStats.lSleepTo,
                    self->m_WorkerStats.lNotReadyPop,
                    self->m_WorkerStats.lSendTo,
                    self->m_WorkerStats.lNotReadyTs,
                    self->m_WorkerStats.lCondWait);
            memset(&self->m_WorkerStats, 0, sizeof(self->m_WorkerStats));
            self->m_ullDbgTime = currtime + self->m_ullDbgPeriod;
        }
#endif /* SRT_DEBUG_SNDQ_HIGHRATE */

        THREAD_PAUSED();
        if (currtime < next_time)
        {
            self->m_pTimer->sleepto(next_time);

#if defined(HAI_DEBUG_SNDQ_HIGHRATE)
            self->m_WorkerStats.lSleepTo++;
#endif /* SRT_DEBUG_SNDQ_HIGHRATE */
        }
        THREAD_RESUMED();

        // it is time to send the next pkt
        sockaddr_any addr;
        CPacket      pkt;
        if (self->m_pSndUList->pop((addr), (pkt)) < 0)
        {
            continue;

#if defined(SRT_DEBUG_SNDQ_HIGHRATE)
            self->m_WorkerStats.lNotReadyPop++;
#endif /* SRT_DEBUG_SNDQ_HIGHRATE */
        }
        if (pkt.isControl())
        {
            HLOGC(mglog.Debug,
                  log << self->CONID() << "chn:SENDING: " << MessageTypeStr(pkt.getType(), pkt.getExtendedType()));
        }
        else
        {
            HLOGC(dlog.Debug,
                  log << self->CONID() << "chn:SENDING SIZE " << pkt.getLength() << " SEQ: " << pkt.getSeqNo());
        }
        self->m_pChannel->sendto(addr, pkt);

#if defined(SRT_DEBUG_SNDQ_HIGHRATE)
        self->m_WorkerStats.lSendTo++;
#endif /* SRT_DEBUG_SNDQ_HIGHRATE */
    }

    THREAD_EXIT();
    return NULL;
}

int CSndQueue::sendto(const sockaddr_any& w_addr, CPacket& w_packet)
{
    // send out the packet immediately (high priority), this is a control packet
    m_pChannel->sendto(w_addr, w_packet);
    return (int)w_packet.getLength();
}

//
CRcvUList::CRcvUList()
    : m_pUList(NULL)
    , m_pLast(NULL)
{
}

CRcvUList::~CRcvUList() {}

void CRcvUList::insert(const CUDT *u)
{
    CRNode *n      = u->m_pRNode;
    n->m_tsTimeStamp = steady_clock::now();

    if (NULL == m_pUList)
    {
        // empty list, insert as the single node
        n->m_pPrev = n->m_pNext = NULL;
        m_pLast = m_pUList = n;

        return;
    }

    // always insert at the end for RcvUList
    n->m_pPrev       = m_pLast;
    n->m_pNext       = NULL;
    m_pLast->m_pNext = n;
    m_pLast          = n;
}

void CRcvUList::remove(const CUDT *u)
{
    CRNode *n = u->m_pRNode;

    if (!n->m_bOnList)
        return;

    if (NULL == n->m_pPrev)
    {
        // n is the first node
        m_pUList = n->m_pNext;
        if (NULL == m_pUList)
            m_pLast = NULL;
        else
            m_pUList->m_pPrev = NULL;
    }
    else
    {
        n->m_pPrev->m_pNext = n->m_pNext;
        if (NULL == n->m_pNext)
        {
            // n is the last node
            m_pLast = n->m_pPrev;
        }
        else
            n->m_pNext->m_pPrev = n->m_pPrev;
    }

    n->m_pNext = n->m_pPrev = NULL;
}

void CRcvUList::update(const CUDT *u)
{
    CRNode *n = u->m_pRNode;

    if (!n->m_bOnList)
        return;

    n->m_tsTimeStamp = steady_clock::now();

    // if n is the last node, do not need to change
    if (NULL == n->m_pNext)
        return;

    if (NULL == n->m_pPrev)
    {
        m_pUList          = n->m_pNext;
        m_pUList->m_pPrev = NULL;
    }
    else
    {
        n->m_pPrev->m_pNext = n->m_pNext;
        n->m_pNext->m_pPrev = n->m_pPrev;
    }

    n->m_pPrev       = m_pLast;
    n->m_pNext       = NULL;
    m_pLast->m_pNext = n;
    m_pLast          = n;
}

//
CHash::CHash()
    : m_pBucket(NULL)
    , m_iHashSize(0)
{
}

CHash::~CHash()
{
    for (int i = 0; i < m_iHashSize; ++i)
    {
        CBucket *b = m_pBucket[i];
        while (NULL != b)
        {
            CBucket *n = b->m_pNext;
            delete b;
            b = n;
        }
    }

    delete[] m_pBucket;
}

void CHash::init(int size)
{
    m_pBucket = new CBucket *[size];

    for (int i = 0; i < size; ++i)
        m_pBucket[i] = NULL;

    m_iHashSize = size;
}

CUDT *CHash::lookup(int32_t id)
{
    // simple hash function (% hash table size); suitable for socket descriptors
    CBucket *b = m_pBucket[id % m_iHashSize];

    while (NULL != b)
    {
        if (id == b->m_iID)
            return b->m_pUDT;
        b = b->m_pNext;
    }

    return NULL;
}

void CHash::insert(int32_t id, CUDT *u)
{
    CBucket *b = m_pBucket[id % m_iHashSize];

    CBucket *n = new CBucket;
    n->m_iID   = id;
    n->m_pUDT  = u;
    n->m_pNext = b;

    m_pBucket[id % m_iHashSize] = n;
}

void CHash::remove(int32_t id)
{
    CBucket *b = m_pBucket[id % m_iHashSize];
    CBucket *p = NULL;

    while (NULL != b)
    {
        if (id == b->m_iID)
        {
            if (NULL == p)
                m_pBucket[id % m_iHashSize] = b->m_pNext;
            else
                p->m_pNext = b->m_pNext;

            delete b;

            return;
        }

        p = b;
        b = b->m_pNext;
    }
}

//
CRendezvousQueue::CRendezvousQueue()
    : m_lRendezvousID()
    , m_RIDVectorLock()
{
    createMutex(m_RIDVectorLock, "RIDVector");
}

CRendezvousQueue::~CRendezvousQueue()
{
    releaseMutex(m_RIDVectorLock);

    m_lRendezvousID.clear();
}

void CRendezvousQueue::insert(
    const SRTSOCKET& id, CUDT* u, const sockaddr_any& addr, const steady_clock::time_point& ttl)
{
    CGuard vg(m_RIDVectorLock);

    CRL r;
    r.m_iID        = id;
    r.m_pUDT       = u;
    r.m_PeerAddr = addr;
    r.m_tsTTL = ttl;

    m_lRendezvousID.push_back(r);
}

void CRendezvousQueue::remove(const SRTSOCKET &id, bool should_lock)
{
    CGuard vg(m_RIDVectorLock, should_lock);

    for (list<CRL>::iterator i = m_lRendezvousID.begin(); i != m_lRendezvousID.end(); ++i)
    {
        if (i->m_iID == id)
        {
            m_lRendezvousID.erase(i);
            return;
        }
    }
}

CUDT *CRendezvousQueue::retrieve(const sockaddr_any& addr, SRTSOCKET& w_id)
{
    CGuard     vg(m_RIDVectorLock);

    // TODO: optimize search
    for (list<CRL>::iterator i = m_lRendezvousID.begin(); i != m_lRendezvousID.end(); ++i)
    {
        if (i->m_PeerAddr == addr && ((w_id == 0) || (w_id == i->m_iID)))
        {
            w_id = i->m_iID;
            return i->m_pUDT;
        }
    }

    return NULL;
}

void CRendezvousQueue::updateConnStatus(EReadStatus rst, EConnectStatus cst, const CPacket &response)
{
    CGuard vg(m_RIDVectorLock);

    if (m_lRendezvousID.empty())
        return;

    HLOGC(mglog.Debug,
          log << "updateConnStatus: updating after getting pkt id=" << response.m_iID
              << " status: " << ConnectStatusStr(cst));

#if ENABLE_HEAVY_LOGGING
    int debug_nupd  = 0;
    int debug_nrun  = 0;
    int debug_nfail = 0;
#endif

    for (list<CRL>::iterator i = m_lRendezvousID.begin(), i_next = i; i != m_lRendezvousID.end(); i = i_next)
    {
        ++i_next;
        // NOTE: This is a SAFE LOOP.
        // Incrementation will be done at the end, after the processing did not
        // REMOVE the currently processed element. When the element was removed,
        // the iterator value for the next iteration will be taken from erase()'s result.

        // RST_AGAIN happens in case when the last attempt to read a packet from the UDP
        // socket has read nothing. In this case it would be a repeated update, while
        // still waiting for a response from the peer. When we have any other state here
        // (most expectably CONN_CONTINUE or CONN_RENDEZVOUS, which means that a packet has
        // just arrived in this iteration), do the update immetiately (in SRT this also
        // involves additional incoming data interpretation, which wasn't the case in UDT).

        // Use "slow" cyclic responding in case when
        // - RST_AGAIN (no packet was received for whichever socket)
        // - a packet was received, but not for THIS socket
        if (rst == RST_AGAIN || i->m_iID != response.m_iID)
        {
            // If no packet has been received from the peer,
            // avoid sending too many requests, at most 1 request per 250ms
            const steady_clock::time_point then = i->m_pUDT->m_tsLastReqTime;
            const steady_clock::time_point now = steady_clock::now();
            const steady_clock::duration timeout_250ms = milliseconds_from(250);
            const bool now_is_time = (now - then) > timeout_250ms;
            HLOGC(mglog.Debug,
                  log << "RID:%" << i->m_iID << " then=" << FormatTime(then)
                      << " now=" << FormatTime(now) << " passed=" << count_microseconds(now - then)
                      << "<=> 250000 -- now's " << (now_is_time ? "" : "NOT ") << "the time");

            if (!now_is_time)
                continue;
        }

        HLOGC(mglog.Debug, log << "RID:%" << i->m_iID << " cst=" << ConnectStatusStr(cst) << " -- sending update NOW.");

#if ENABLE_HEAVY_LOGGING
        ++debug_nrun;
#endif

        // XXX This looks like a loop that rolls in infinity without any sleeps
        // inside and makes it once per about 50 calls send a hs conclusion
        // for a randomly sampled rendezvous ID of a socket out of the list.
        // Ok, probably the rendezvous ID should be just one so not much to
        // sample from, but if so, why the container?
        //
        // This must be somehow fixed!
        //
        // Maybe the time should be simply checked once and the whole loop not
        // done when "it's not the time"?
        if (steady_clock::now() >= i->m_tsTTL)
        {
            HLOGC(mglog.Debug,
                  log << "RendezvousQueue: EXPIRED (" << (!is_zero(i->m_tsTTL) ? "enforced on FAILURE" : "passed TTL")
                      << ". removing from queue");
            // connection timer expired, acknowledge app via epoll
            i->m_pUDT->m_bConnecting = false;
            CUDT::s_UDTUnited.m_EPoll.update_events(i->m_iID, i->m_pUDT->m_sPollID, UDT_EPOLL_ERR, true);
            /*
             * Setting m_bConnecting to false but keeping socket in rendezvous queue is not a good idea.
             * Next CUDT::close will not remove it from rendezvous queue (because !m_bConnecting)
             * and may crash here on next pass.
             */
            // i_next was preincremented, but this is guaranteed to point to
            // the element next to erased one.
            i_next = m_lRendezvousID.erase(i);
            continue;
        }

        // This queue is used only in case of Async mode (rendezvous or caller-listener).
        // Synchronous connection requests are handled in startConnect() completely.
        if (!i->m_pUDT->m_bSynRecving)
        {
#if ENABLE_HEAVY_LOGGING
            ++debug_nupd;
#endif
            // IMPORTANT INFORMATION concerning changes towards UDT legacy.
            // In the UDT code there was no attempt to interpret any incoming data.
            // All data from the incoming packet were considered to be already deployed into
            // m_ConnRes field, and m_ConnReq field was considered at this time accordingly updated.
            // Therefore this procedure did only one thing: craft a new handshake packet and send it.
            // In SRT this may also interpret extra data (extensions in case when Agent is Responder)
            // and the `response` packet may sometimes contain no data. Therefore the passed `rst`
            // must be checked to distinguish the call by periodic update (RST_AGAIN) from a call
            // due to have received the packet (RST_OK).
            //
            // In the below call, only the underlying `processRendezvous` function will be attempting
            // to interpret these data (for caller-listener this was already done by `processConnectRequest`
            // before calling this function), and it checks for the data presence.

            EReadStatus    read_st = rst;
            EConnectStatus conn_st = cst;

            if (i->m_iID != response.m_iID)
            {
                read_st = RST_AGAIN;
                conn_st = CONN_AGAIN;
            }

            if (!i->m_pUDT->processAsyncConnectRequest(read_st, conn_st, response, i->m_PeerAddr))
            {
                // cst == CONN_REJECT can only be result of worker_ProcessAddressedPacket and
                // its already set in this case.
                LOGC(mglog.Error, log << "RendezvousQueue: processAsyncConnectRequest FAILED. Setting TTL as EXPIRED.");
                i->m_pUDT->sendCtrl(UMSG_SHUTDOWN);
                i->m_tsTTL = steady_clock::time_point(); // Make it expire right now, will be picked up at the next iteration
#if ENABLE_HEAVY_LOGGING
                ++debug_nfail;
#endif
            }

            // NOTE: safe loop, the incrementation was done before the loop body,
            // so the `i' node can be safely deleted. Just the body must end here.
            continue;
        }
    }

    HLOGC(mglog.Debug,
          log << "updateConnStatus: " << debug_nupd << "/" << debug_nrun << " sockets updated ("
              << (debug_nrun - debug_nupd) << " useless). REMOVED " << debug_nfail << " sockets.");
}

//
CRcvQueue::CRcvQueue()
    : m_WorkerThread()
    , m_UnitQueue()
    , m_pRcvUList(NULL)
    , m_pHash(NULL)
    , m_pChannel(NULL)
    , m_pTimer(NULL)
    , m_iPayloadSize()
    , m_bClosing(false)
    , m_LSLock()
    , m_pListener(NULL)
    , m_pRendezvousQueue(NULL)
    , m_vNewEntry()
    , m_IDLock()
    , m_mBuffer()
    , m_PassLock()
    , m_PassCond()
{
    createMutex(m_PassLock, "Pass");
    createCond(m_PassCond, "Pass");
    createMutex(m_LSLock, "LS");
    createMutex(m_IDLock, "ID");
}

CRcvQueue::~CRcvQueue()
{
    m_bClosing = true;
    if (isthread(m_WorkerThread))
        jointhread(m_WorkerThread);
    releaseMutex(m_PassLock);
    releaseCond(m_PassCond);
    releaseMutex(m_LSLock);
    releaseMutex(m_IDLock);

    delete m_pRcvUList;
    delete m_pHash;
    delete m_pRendezvousQueue;

    // remove all queued messages
    for (map<int32_t, std::queue<CPacket *> >::iterator i = m_mBuffer.begin(); i != m_mBuffer.end(); ++i)
    {
        while (!i->second.empty())
        {
            CPacket *pkt = i->second.front();
            delete[] pkt->m_pcData;
            delete pkt;
            i->second.pop();
        }
    }
}

void CRcvQueue::init(int qsize, int payload, int version, int hsize, CChannel *cc, CTimer *t)
{
    m_iPayloadSize = payload;

    m_UnitQueue.init(qsize, payload, version);

    m_pHash = new CHash;
    m_pHash->init(hsize);

    m_pChannel = cc;
    m_pTimer   = t;

    m_pRcvUList        = new CRcvUList;
    m_pRendezvousQueue = new CRendezvousQueue;

    ThreadName tn("SRT:RcvQ:worker");
    if (0 != pthread_create(&m_WorkerThread, NULL, CRcvQueue::worker, this))
    {
        m_WorkerThread = pthread_t();
        throw CUDTException(MJ_SYSTEMRES, MN_THREAD);
    }
}

void *CRcvQueue::worker(void *param)
{
    CRcvQueue *  self = (CRcvQueue *)param;
    sockaddr_any sa(self->m_UnitQueue.getIPversion());
    int32_t      id = 0;

    THREAD_STATE_INIT("SRT:RcvQ:worker");

    CUnit *        unit = 0;
    EConnectStatus cst  = CONN_AGAIN;
    while (!self->m_bClosing)
    {
        bool        have_received = false;
        EReadStatus rst           = self->worker_RetrieveUnit((id), (unit), (sa));
        if (rst == RST_OK)
        {
            if (id < 0)
            {
                // User error on peer. May log something, but generally can only ignore it.
                // XXX Think maybe about sending some "connection rejection response".
                HLOGC(mglog.Debug,
                      log << self->CONID() << "RECEIVED negative socket id '" << id
                          << "', rejecting (POSSIBLE ATTACK)");
                continue;
            }

            // NOTE: cst state is being changed here.
            // This state should be maintained through any next failed calls to worker_RetrieveUnit.
            // Any error switches this to rejection, just for a case.

            // Note to rendezvous connection. This can accept:
            // - ID == 0 - take the first waiting rendezvous socket
            // - ID > 0  - find the rendezvous socket that has this ID.
            if (id == 0)
            {
                // ID 0 is for connection request, which should be passed to the listening socket or rendezvous sockets
                cst = self->worker_ProcessConnectionRequest(unit, sa);
            }
            else
            {
                // Otherwise ID is expected to be associated with:
                // - an enqueued rendezvous socket
                // - a socket connected to a peer
                cst = self->worker_ProcessAddressedPacket(id, unit, sa);
                // CAN RETURN CONN_REJECT, but m_RejectReason is already set
            }
            HLOGC(mglog.Debug, log << self->CONID() << "worker: result for the unit: " << ConnectStatusStr(cst));
            if (cst == CONN_AGAIN)
            {
                HLOGC(mglog.Debug, log << self->CONID() << "worker: packet not dispatched, continuing reading.");
                continue;
            }
            have_received = true;
        }
        else if (rst == RST_ERROR)
        {
            // According to the description by CChannel::recvfrom, this can be either of:
            // - IPE: all errors except EBADF
            // - socket was closed in the meantime by another thread: EBADF
            // If EBADF, then it's expected that the "closing" state is also set.
            // Check that just to report possible errors, but interrupt the loop anyway.
            if (self->m_bClosing)
            {
                HLOGC(mglog.Debug,
                      log << self->CONID() << "CChannel reported error, but Queue is closing - INTERRUPTING worker.");
            }
            else
            {
                LOGC(mglog.Fatal,
                     log << self->CONID()
                         << "CChannel reported ERROR DURING TRANSMISSION - IPE. INTERRUPTING worker anyway.");
            }
            cst = CONN_REJECT;
            break;
        }
        // OTHERWISE: this is an "AGAIN" situation. No data was read, but the process should continue.

        // take care of the timing event for all UDT sockets
        const steady_clock::time_point curtime_minus_syn = steady_clock::now() - microseconds_from(CUDT::COMM_SYN_INTERVAL_US);

        CRNode *ul = self->m_pRcvUList->m_pUList;
        while ((NULL != ul) && (ul->m_tsTimeStamp < curtime_minus_syn))
        {
            CUDT *u = ul->m_pUDT;

            if (u->m_bConnected && !u->m_bBroken && !u->m_bClosing)
            {
                u->checkTimers();
                self->m_pRcvUList->update(u);
            }
            else
            {
                HLOGC(mglog.Debug,
                      log << CUDTUnited::CONID(u->m_SocketID) << " SOCKET broken, REMOVING FROM RCV QUEUE/MAP.");
                // the socket must be removed from Hash table first, then RcvUList
                self->m_pHash->remove(u->m_SocketID);
                self->m_pRcvUList->remove(u);
                u->m_pRNode->m_bOnList = false;
            }

            ul = self->m_pRcvUList->m_pUList;
        }

        if (have_received)
        {
            HLOGC(mglog.Debug,
                  log << "worker: RECEIVED PACKET --> updateConnStatus. cst=" << ConnectStatusStr(cst) << " id=" << id
                      << " pkt-payload-size=" << unit->m_Packet.getLength());
        }

        // Check connection requests status for all sockets in the RendezvousQueue.
        // Pass the connection status from the last call of:
        // worker_ProcessAddressedPacket --->
        // worker_TryAsyncRend_OrStore --->
        // CUDT::processAsyncConnectResponse --->
        // CUDT::processConnectResponse
        self->m_pRendezvousQueue->updateConnStatus(rst, cst, unit->m_Packet);

        // XXX updateConnStatus may have removed the connector from the list,
        // however there's still m_mBuffer in CRcvQueue for that socket to care about.
    }

    THREAD_EXIT();
    return NULL;
}

#if ENABLE_LOGGING
static string PacketInfo(const CPacket &pkt)
{
    ostringstream os;
    os << "TARGET=" << pkt.m_iID << " ";

    if (pkt.isControl())
    {
        os << "CONTROL: " << MessageTypeStr(pkt.getType(), pkt.getExtendedType()) << " size=" << pkt.getLength();
    }
    else
    {
        // It's hard to extract the information about peer's supported rexmit flag.
        // This is only a log, nothing crucial, so we can risk displaying incorrect message number.
        // Declaring that the peer supports rexmit flag cuts off the highest bit from
        // the displayed number.
        os << "DATA: msg=" << pkt.getMsgSeq(true) << " seq=" << pkt.getSeqNo() << " size=" << pkt.getLength()
           << " flags: " << PacketMessageFlagStr(pkt.m_iMsgNo);
    }

    return os.str();
}
#endif

EReadStatus CRcvQueue::worker_RetrieveUnit(int32_t& w_id, CUnit*& w_unit, sockaddr_any& w_addr)
{
#if !USE_BUSY_WAITING
    // This might be not really necessary, and probably
    // not good for extensive bidirectional communication.
    m_pTimer->tick();
#endif

    // check waiting list, if new socket, insert it to the list
    while (ifNewEntry())
    {
        CUDT *ne = getNewEntry();
        if (ne)
        {
            HLOGC(mglog.Debug,
                  log << CUDTUnited::CONID(ne->m_SocketID)
                      << " SOCKET pending for connection - ADDING TO RCV QUEUE/MAP");
            m_pRcvUList->insert(ne);
            m_pHash->insert(ne->m_SocketID, ne);
        }
    }
    // find next available slot for incoming packet
    w_unit = m_UnitQueue.getNextAvailUnit();
    if (!w_unit)
    {
        // no space, skip this packet
        CPacket temp;
        temp.m_pcData = new char[m_iPayloadSize];
        temp.setLength(m_iPayloadSize);
        THREAD_PAUSED();
        EReadStatus rst = m_pChannel->recvfrom((w_addr), (temp));
        THREAD_RESUMED();
#if ENABLE_LOGGING
        LOGC(mglog.Error, log << CONID() << "LOCAL STORAGE DEPLETED. Dropping 1 packet: " << PacketInfo(temp));
#endif
        delete[] temp.m_pcData;

        // Be transparent for RST_ERROR, but ignore the correct
        // data read and fake that the packet was dropped.
        return rst == RST_ERROR ? RST_ERROR : RST_AGAIN;
    }

    w_unit->m_Packet.setLength(m_iPayloadSize);

    // reading next incoming packet, recvfrom returns -1 is nothing has been received
    THREAD_PAUSED();
    EReadStatus rst = m_pChannel->recvfrom((w_addr), (w_unit->m_Packet));
    THREAD_RESUMED();

    if (rst == RST_OK)
    {
        w_id = w_unit->m_Packet.m_iID;
        HLOGC(mglog.Debug,
              log << "INCOMING PACKET: BOUND=" << SockaddrToString(m_pChannel->bindAddressAny()) << " "
                  << PacketInfo(w_unit->m_Packet));
    }
    return rst;
}

EConnectStatus CRcvQueue::worker_ProcessConnectionRequest(CUnit* unit, const sockaddr_any& addr)
{
    HLOGC(mglog.Debug,
          log << "Got sockID=0 from " << SockaddrToString(addr)
              << " - trying to resolve it as a connection request...");
    // Introduced protection because it may potentially happen
    // that another thread could have closed the socket at
    // the same time and inject a bug between checking the
    // pointer for NULL and using it.
    SRT_REJECT_REASON listener_ret  = SRT_REJ_UNKNOWN;
    bool              have_listener = false;
    {
        CGuard cg(m_LSLock);
        if (m_pListener)
        {
            LOGC(mglog.Note,
                 log << "PASSING request from: " << SockaddrToString(addr) << " to agent:" << m_pListener->socketID());
            listener_ret = m_pListener->processConnectRequest(addr, unit->m_Packet);

            // This function does return a code, but it's hard to say as to whether
            // anything can be done about it. In case when it's stated possible, the
            // listener will try to send some rejection response to the caller, but
            // that's already done inside this function. So it's only used for
            // displaying the error in logs.

            have_listener = true;
        }
    }

    // NOTE: Rendezvous sockets do bind(), but not listen(). It means that the socket is
    // ready to accept connection requests, but they are not being redirected to the listener
    // socket, as this is not a listener socket at all. This goes then HERE.

    if (have_listener) // That is, the above block with m_pListener->processConnectRequest was executed
    {
        LOGC(mglog.Note,
             log << CONID() << "Listener managed the connection request from: " << SockaddrToString(addr)
                 << " result:" << RequestTypeStr(UDTRequestType(listener_ret)));
        return listener_ret == SRT_REJ_UNKNOWN ? CONN_CONTINUE : CONN_REJECT;
    }

    // If there's no listener waiting for the packet, just store it into the queue.
    return worker_TryAsyncRend_OrStore(0, unit, addr); // 0 id because the packet came in with that very ID.
}

EConnectStatus CRcvQueue::worker_ProcessAddressedPacket(int32_t id, CUnit* unit, const sockaddr_any& addr)
{
    CUDT *u = m_pHash->lookup(id);
    if (!u)
    {
        // Pass this to either async rendezvous connection,
        // or store the packet in the queue.
        HLOGC(mglog.Debug, log << "worker_ProcessAddressedPacket: resending to target socket %" << id);
        return worker_TryAsyncRend_OrStore(id, unit, addr);
    }

    // Found associated CUDT - process this as control or data packet
    // addressed to an associated socket.
    if (addr != u->m_PeerAddr)
    {
        HLOGC(mglog.Debug,
              log << CONID() << "Packet for SID=" << id << " asoc with " << SockaddrToString(u->m_PeerAddr)
                  << " received from " << SockaddrToString(addr) << " (CONSIDERED ATTACK ATTEMPT)");
        // This came not from the address that is the peer associated
        // with the socket. Ignore it.
        return CONN_AGAIN;
    }

    if (!u->m_bConnected || u->m_bBroken || u->m_bClosing)
    {
        u->m_RejectReason = SRT_REJ_CLOSE;
        // The socket is currently in the process of being disconnected
        // or destroyed. Ignore.
        // XXX send UMSG_SHUTDOWN in this case?
        // XXX May it require mutex protection?
        return CONN_REJECT;
    }

    if (unit->m_Packet.isControl())
        u->processCtrl(unit->m_Packet);
    else
        u->processData(unit);

    u->checkTimers();
    m_pRcvUList->update(u);

    return CONN_CONTINUE;
}

// This function responds to the fact that a packet has come
// for a socket that does not expect to receive a normal connection
// request. This can be then:
// - a normal packet of whatever kind, just to be processed by the message loop
// - a rendezvous connection
// This function then tries to manage the packet as a rendezvous connection
// request in ASYNC mode; when this is not applicable, it stores the packet
// in the "receiving queue" so that it will be picked up in the "main" thread.
EConnectStatus CRcvQueue::worker_TryAsyncRend_OrStore(int32_t id, CUnit* unit, const sockaddr_any& addr)
{
    // This 'retrieve' requires that 'id' be either one of those
    // stored in the rendezvous queue (see CRcvQueue::registerConnector)
    // or simply 0, but then at least the address must match one of these.
    // If the id was 0, it will be set to the actual socket ID of the returned CUDT.
    CUDT *u = m_pRendezvousQueue->retrieve(addr, (id));
    if (!u)
    {
        // this socket is then completely unknown to the system.
        // Note that this situation may also happen at a very unfortunate
        // coincidence that the socket is already bound, but the registerConnector()
        // has not yet started. In case of rendezvous this may mean that the other
        // side just started sending its handshake packets, the local side has already
        // run the CRcvQueue::worker thread, and this worker thread is trying to dispatch
        // the handshake packet too early, before the dispatcher has a chance to see
        // this socket registerred in the RendezvousQueue, which causes the packet unable
        // to be dispatched. Therefore simply treat every "out of band" packet (with socket
        // not belonging to the connection and not registered as rendezvous) as "possible
        // attach" and ignore it. This also should better protect the rendezvous socket
        // against a rogue connector.
        if (id == 0)
        {
            HLOGC(mglog.Debug,
                  log << CONID() << "AsyncOrRND: no sockets expect connection from " << SockaddrToString(addr)
                      << " - POSSIBLE ATTACK, ignore packet");
        }
        else
        {
            HLOGC(mglog.Debug,
                  log << CONID() << "AsyncOrRND: no sockets expect socket " << id << " from " << SockaddrToString(addr)
                      << " - POSSIBLE ATTACK, ignore packet");
        }
        return CONN_AGAIN; // This means that the packet should be ignored.
    }

    // asynchronous connect: call connect here
    // otherwise wait for the UDT socket to retrieve this packet
    if (!u->m_bSynRecving)
    {
        HLOGC(mglog.Debug, log << "AsyncOrRND: packet RESOLVED TO ID=" << id << " -- continuing as ASYNC CONNECT");
        // This is practically same as processConnectResponse, just this applies
        // appropriate mutex lock - which can't be done here because it's intentionally private.
        // OTOH it can't be applied to processConnectResponse because the synchronous
        // call to this method applies the lock by itself, and same-thread-double-locking is nonportable (crashable).
        EConnectStatus cst = u->processAsyncConnectResponse(unit->m_Packet);

        if (cst == CONN_CONFUSED)
        {
            LOGC(mglog.Warn, log << "AsyncOrRND: PACKET NOT HANDSHAKE - re-requesting handshake from peer");
            storePkt(id, unit->m_Packet.clone());
            if (!u->processAsyncConnectRequest(RST_AGAIN, CONN_CONTINUE, unit->m_Packet, u->m_PeerAddr))
            {
                // Reuse previous behavior to reject a packet
                cst = CONN_REJECT;
            }
            else
            {
                cst = CONN_CONTINUE;
            }
        }

        // It might be that this is a data packet, which has turned the connection
        // into "connected" state, removed the connector (so since now every next packet
        // will land directly in the queue), but this data packet shall still be delivered.
        if (cst == CONN_ACCEPT && !unit->m_Packet.isControl())
        {
            // The process as called through processAsyncConnectResponse() should have put the
            // socket into the pending queue for pending connection (don't ask me, this is so).
            // This pending queue is being purged every time in the beginning of this loop, so
            // currently the socket is in the pending queue, but not yet in the connection queue.
            // It will be done at the next iteration of the reading loop, but it will be too late,
            // we have a pending data packet now and we must either dispatch it to an already connected
            // socket or disregard it, and rather prefer the former. So do this transformation now
            // that we KNOW (by the cst == CONN_ACCEPT result) that the socket should be inserted
            // into the pending anteroom.

            CUDT *ne = getNewEntry(); // This function actuall removes the entry and returns it.
            // This **should** now always return a non-null value, but check it first
            // because if this accidentally isn't true, the call to worker_ProcessAddressedPacket will
            // result in redirecting it to here and so on until the call stack overflow. In case of
            // this "accident" simply disregard the packet from any further processing, it will be later
            // loss-recovered.
            // XXX (Probably the old contents of UDT's CRcvQueue::worker should be shaped a little bit
            // differently throughout the functions).
            if (ne)
            {
                HLOGC(mglog.Debug,
                      log << CUDTUnited::CONID(ne->m_SocketID)
                          << " SOCKET pending for connection - ADDING TO RCV QUEUE/MAP");
                m_pRcvUList->insert(ne);
                m_pHash->insert(ne->m_SocketID, ne);

                // The current situation is that this has passed processAsyncConnectResponse, but actually
                // this packet *SHOULD HAVE BEEN* handled by worker_ProcessAddressedPacket, however the
                // connection state wasn't completed at the moment when dispatching this packet. This has
                // been now completed inside the call to processAsyncConnectResponse, but this is still a
                // data packet that should have expected the connection to be already established. Therefore
                // redirect it once again into worker_ProcessAddressedPacket here.

                HLOGC(mglog.Debug,
                      log << "AsyncOrRND: packet SWITCHED TO CONNECTED with ID=" << id
                          << " -- passing to worker_ProcessAddressedPacket");

                // Theoretically we should check if m_pHash->lookup(ne->m_SocketID) returns 'ne', but this
                // has been just added to m_pHash, so the check would be extremely paranoid here.
                cst = worker_ProcessAddressedPacket(id, unit, addr);
                if (cst == CONN_REJECT)
                    return cst;
                return CONN_ACCEPT; // this function usually will return CONN_CONTINUE, which doesn't represent current
                                    // situation.
            }
            else
            {
                LOGC(mglog.Error,
                     log << "IPE: AsyncOrRND: packet SWITCHED TO CONNECTED, but ID=" << id
                         << " is still not present in the socket ID dispatch hash - DISREGARDING");
            }
        }
        return cst;
    }
    HLOGC(mglog.Debug,
          log << "AsyncOrRND: packet RESOLVED TO ID=" << id << " -- continuing through CENTRAL PACKET QUEUE");
    // This is where also the packets for rendezvous connection will be landing,
    // in case of a synchronous connection.
    storePkt(id, unit->m_Packet.clone());

    return CONN_CONTINUE;
}

int CRcvQueue::recvfrom(int32_t id, CPacket& w_packet)
{
<<<<<<< HEAD
    CGuard   bufferlock(m_PassLock);
=======
    CGuard bufferlock (m_PassLock);
    CSync passcond    (m_PassCond, bufferlock);
    CPacket &packet = *r_packet;
>>>>>>> ed32d9b6

    map<int32_t, std::queue<CPacket *> >::iterator i = m_mBuffer.find(id);

    if (i == m_mBuffer.end())
    {
        passcond.wait_for(seconds_from(1));

        i = m_mBuffer.find(id);
        if (i == m_mBuffer.end())
        {
            w_packet.setLength(-1);
            return -1;
        }
    }

    // retrieve the earliest packet
    CPacket *newpkt = i->second.front();

    if (w_packet.getLength() < newpkt->getLength())
    {
        w_packet.setLength(-1);
        return -1;
    }

    // copy w_packet content
    // XXX Check if this wouldn't be better done by providing
    // copy constructor for DynamicStruct.
    // XXX Another thing: this looks wasteful. This expects an already
    // allocated memory on the packet, this thing gets the packet,
    // copies it into the passed packet and then the source packet
    // gets deleted. Why not simply return the originally stored packet,
    // without copying, allocation and deallocation?
    memcpy((w_packet.m_nHeader), newpkt->m_nHeader, CPacket::HDR_SIZE);
    memcpy((w_packet.m_pcData), newpkt->m_pcData, newpkt->getLength());
    w_packet.setLength(newpkt->getLength());

    delete[] newpkt->m_pcData;
    delete newpkt;

    // remove this message from queue,
    // if no more messages left for this socket, release its data structure
    i->second.pop();
    if (i->second.empty())
        m_mBuffer.erase(i);

    return (int)w_packet.getLength();
}

int CRcvQueue::setListener(CUDT *u)
{
    CGuard lslock(m_LSLock);

    if (NULL != m_pListener)
        return -1;

    m_pListener = u;
    return 0;
}

void CRcvQueue::removeListener(const CUDT *u)
{
    CGuard lslock(m_LSLock);

    if (u == m_pListener)
        m_pListener = NULL;
}

void CRcvQueue::registerConnector(const SRTSOCKET& id, CUDT* u, const sockaddr_any& addr, const steady_clock::time_point& ttl)
{
    HLOGC(mglog.Debug,
          log << "registerConnector: adding %" << id << " addr=" << SockaddrToString(addr) << " TTL=" << FormatTime(ttl));
    m_pRendezvousQueue->insert(id, u, addr, ttl);
}

void CRcvQueue::removeConnector(const SRTSOCKET &id, bool should_lock)
{
    HLOGC(mglog.Debug, log << "removeConnector: removing %" << id);
    m_pRendezvousQueue->remove(id, should_lock);

    CGuard bufferlock(m_PassLock);

    map<int32_t, std::queue<CPacket *> >::iterator i = m_mBuffer.find(id);
    if (i != m_mBuffer.end())
    {
        HLOGC(mglog.Debug,
              log << "removeConnector: ... and its packet queue with " << i->second.size() << " packets collected");
        while (!i->second.empty())
        {
            delete[] i->second.front()->m_pcData;
            delete i->second.front();
            i->second.pop();
        }
        m_mBuffer.erase(i);
    }
}

void CRcvQueue::setNewEntry(CUDT *u)
{
    HLOGC(mglog.Debug, log << CUDTUnited::CONID(u->m_SocketID) << "setting socket PENDING FOR CONNECTION");
    CGuard listguard(m_IDLock);
    m_vNewEntry.push_back(u);
}

bool CRcvQueue::ifNewEntry() { return !(m_vNewEntry.empty()); }

CUDT *CRcvQueue::getNewEntry()
{
    CGuard listguard(m_IDLock);

    if (m_vNewEntry.empty())
        return NULL;

    CUDT *u = (CUDT *)*(m_vNewEntry.begin());
    m_vNewEntry.erase(m_vNewEntry.begin());

    return u;
}

void CRcvQueue::storePkt(int32_t id, CPacket *pkt)
{
    CGuard bufferlock (m_PassLock);
    CSync passcond    (m_PassCond, bufferlock);

    map<int32_t, std::queue<CPacket *> >::iterator i = m_mBuffer.find(id);

    if (i == m_mBuffer.end())
    {
        m_mBuffer[id].push(pkt);
        passcond.signal_locked(bufferlock);
    }
    else
    {
        // avoid storing too many packets, in case of malfunction or attack
        if (i->second.size() > 16)
            return;

        i->second.push(pkt);
    }
}<|MERGE_RESOLUTION|>--- conflicted
+++ resolved
@@ -1517,13 +1517,8 @@
 
 int CRcvQueue::recvfrom(int32_t id, CPacket& w_packet)
 {
-<<<<<<< HEAD
-    CGuard   bufferlock(m_PassLock);
-=======
     CGuard bufferlock (m_PassLock);
     CSync passcond    (m_PassCond, bufferlock);
-    CPacket &packet = *r_packet;
->>>>>>> ed32d9b6
 
     map<int32_t, std::queue<CPacket *> >::iterator i = m_mBuffer.find(id);
 
