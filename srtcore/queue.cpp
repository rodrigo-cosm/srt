/*
 * SRT - Secure, Reliable, Transport
 * Copyright (c) 2018 Haivision Systems Inc.
 * 
 * This Source Code Form is subject to the terms of the Mozilla Public
 * License, v. 2.0. If a copy of the MPL was not distributed with this
 * file, You can obtain one at http://mozilla.org/MPL/2.0/.
 * 
 */

/*****************************************************************************
Copyright (c) 2001 - 2011, The Board of Trustees of the University of Illinois.
All rights reserved.

Redistribution and use in source and binary forms, with or without
modification, are permitted provided that the following conditions are
met:

* Redistributions of source code must retain the above
  copyright notice, this list of conditions and the
  following disclaimer.

* Redistributions in binary form must reproduce the
  above copyright notice, this list of conditions
  and the following disclaimer in the documentation
  and/or other materials provided with the distribution.

* Neither the name of the University of Illinois
  nor the names of its contributors may be used to
  endorse or promote products derived from this
  software without specific prior written permission.

THIS SOFTWARE IS PROVIDED BY THE COPYRIGHT HOLDERS AND CONTRIBUTORS "AS
IS" AND ANY EXPRESS OR IMPLIED WARRANTIES, INCLUDING, BUT NOT LIMITED TO,
THE IMPLIED WARRANTIES OF MERCHANTABILITY AND FITNESS FOR A PARTICULAR
PURPOSE ARE DISCLAIMED. IN NO EVENT SHALL THE COPYRIGHT OWNER OR
CONTRIBUTORS BE LIABLE FOR ANY DIRECT, INDIRECT, INCIDENTAL, SPECIAL,
EXEMPLARY, OR CONSEQUENTIAL DAMAGES (INCLUDING, BUT NOT LIMITED TO,
PROCUREMENT OF SUBSTITUTE GOODS OR SERVICES; LOSS OF USE, DATA, OR
PROFITS; OR BUSINESS INTERRUPTION) HOWEVER CAUSED AND ON ANY THEORY OF
LIABILITY, WHETHER IN CONTRACT, STRICT LIABILITY, OR TORT (INCLUDING
NEGLIGENCE OR OTHERWISE) ARISING IN ANY WAY OUT OF THE USE OF THIS
SOFTWARE, EVEN IF ADVISED OF THE POSSIBILITY OF SUCH DAMAGE.
*****************************************************************************/

/*****************************************************************************
written by
   Yunhong Gu, last updated 05/05/2011
modified by
   Haivision Systems Inc.
*****************************************************************************/

#ifdef _WIN32
   #include <winsock2.h>
   #include <ws2tcpip.h>
#endif
#include <cstring>

#include "common.h"
#include "core.h"
#include "netinet_any.h"
#include "threadname.h"
#include "logging.h"
#include "queue.h"

using namespace std;
using namespace srt_logging;

CUnitQueue::CUnitQueue():
m_pQEntry(NULL),
m_pCurrQueue(NULL),
m_pLastQueue(NULL),
m_iSize(0),
m_iCount(0),
m_iMSS(),
m_iIPversion()
{
}

CUnitQueue::~CUnitQueue()
{
   CQEntry* p = m_pQEntry;

   while (p != NULL)
   {
      delete [] p->m_pUnit;
      delete [] p->m_pBuffer;

      CQEntry* q = p;
      if (p == m_pLastQueue)
         p = NULL;
      else
         p = p->m_pNext;
      delete q;
   }
}

int CUnitQueue::init(int size, int mss, int version)
{
   CQEntry* tempq = NULL;
   CUnit* tempu = NULL;
   char* tempb = NULL;

   try
   {
      tempq = new CQEntry;
      tempu = new CUnit [size];
      tempb = new char [size * mss];
   }
   catch (...)
   {
      delete tempq;
      delete [] tempu;
      delete [] tempb;

      return -1;
   }

   for (int i = 0; i < size; ++ i)
   {
      tempu[i].m_iFlag = CUnit::FREE;
      tempu[i].m_Packet.m_pcData = tempb + i * mss;
   }
   tempq->m_pUnit = tempu;
   tempq->m_pBuffer = tempb;
   tempq->m_iSize = size;

   m_pQEntry = m_pCurrQueue = m_pLastQueue = tempq;
   m_pQEntry->m_pNext = m_pQEntry;

   m_pAvailUnit = m_pCurrQueue->m_pUnit;

   m_iSize = size;
   m_iMSS = mss;
   m_iIPversion = version;

   return 0;
}

int CUnitQueue::increase()
{
   // adjust/correct m_iCount
   int real_count = 0;
   CQEntry* p = m_pQEntry;
   while (p != NULL)
   {
      CUnit* u = p->m_pUnit;
      for (CUnit* end = u + p->m_iSize; u != end; ++ u)
         if (u->m_iFlag != CUnit::FREE)
            ++ real_count;

      if (p == m_pLastQueue)
         p = NULL;
      else
         p = p->m_pNext;
   }
   m_iCount = real_count;
   if (double(m_iCount) / m_iSize < 0.9)
      return -1;

   CQEntry* tempq = NULL;
   CUnit* tempu = NULL;
   char* tempb = NULL;

   // all queues have the same size
   int size = m_pQEntry->m_iSize;

   try
   {
      tempq = new CQEntry;
      tempu = new CUnit [size];
      tempb = new char [size * m_iMSS];
   }
   catch (...)
   {
      delete tempq;
      delete [] tempu;
      delete [] tempb;

      return -1;
   }

   for (int i = 0; i < size; ++ i)
   {
      tempu[i].m_iFlag = CUnit::FREE;
      tempu[i].m_Packet.m_pcData = tempb + i * m_iMSS;
   }
   tempq->m_pUnit = tempu;
   tempq->m_pBuffer = tempb;
   tempq->m_iSize = size;

   m_pLastQueue->m_pNext = tempq;
   m_pLastQueue = tempq;
   m_pLastQueue->m_pNext = m_pQEntry;

   m_iSize += size;

   return 0;
}

int CUnitQueue::shrink()
{
   // currently queue cannot be shrunk.
   return -1;
}

CUnit* CUnitQueue::getNextAvailUnit()
{
   if (m_iCount * 10 > m_iSize * 9)
      increase();

   if (m_iCount >= m_iSize)
      return NULL;

   CQEntry* entrance = m_pCurrQueue;

   do
   {
      for (CUnit* sentinel = m_pCurrQueue->m_pUnit + m_pCurrQueue->m_iSize - 1; m_pAvailUnit != sentinel; ++ m_pAvailUnit)
         if (m_pAvailUnit->m_iFlag == CUnit::FREE)
            return m_pAvailUnit;

      if (m_pCurrQueue->m_pUnit->m_iFlag == CUnit::FREE)
      {
         m_pAvailUnit = m_pCurrQueue->m_pUnit;
         return m_pAvailUnit;
      }

      m_pCurrQueue = m_pCurrQueue->m_pNext;
      m_pAvailUnit = m_pCurrQueue->m_pUnit;
   } while (m_pCurrQueue != entrance);

   increase();

   return NULL;
}


void CUnitQueue::makeUnitFree(CUnit * unit)
{
    SRT_ASSERT(unit != NULL);
    SRT_ASSERT(unit->m_iFlag != CUnit::FREE);
    unit->m_iFlag = CUnit::FREE;
    --m_iCount;
}


void CUnitQueue::makeUnitGood(CUnit * unit)
{
    SRT_ASSERT(unit != NULL);
    SRT_ASSERT(unit->m_iFlag == CUnit::FREE);
    unit->m_iFlag = CUnit::GOOD;
    ++m_iCount;
}


CSndUList::CSndUList():
    m_pHeap(NULL),
    m_iArrayLength(512),
    m_iLastEntry(-1),
    m_ListLock(),
    m_pWindowLock(NULL),
    m_pWindowCond(NULL),
    m_pTimer(NULL)
{
    m_pHeap = new CSNode*[m_iArrayLength];
    pthread_mutex_init(&m_ListLock, NULL);
}

CSndUList::~CSndUList()
{
    delete [] m_pHeap;
    pthread_mutex_destroy(&m_ListLock);
}

<<<<<<< HEAD
void CSndUList::insert(ClockCpu ts, const CUDT* u)
{
   CGuard listguard(m_ListLock);

   // increase the heap array size if necessary
   if (m_iLastEntry == m_iArrayLength - 1)
   {
      CSNode** temp = NULL;

      try
      {
         temp = new CSNode*[m_iArrayLength * 2];
      }
      catch(...)
      {
         return;
      }

      memcpy(temp, m_pHeap, sizeof(CSNode*) * m_iArrayLength);
      m_iArrayLength *= 2;
      delete [] m_pHeap;
      m_pHeap = temp;
   }

   insert_(ts, u);
}
=======
>>>>>>> 32070d05

void CSndUList::update(const CUDT* u, EReschedule reschedule)
{
   CGuard listguard(m_ListLock);

   CSNode* n = u->m_pSNode;

   if (n->m_iHeapLoc >= 0)
   {
      if (!reschedule) // EReschedule to bool conversion, predicted.
         return;

      if (n->m_iHeapLoc == 0)
      {
         n->m_llTimeStamp_tk = ClockCpu::null() + DurationCpu(1);
         m_pTimer->interrupt();
         return;
      }

      remove_(u);
      insert_norealloc_(1, u);
      return;
   }

   insert_(ClockCpu::null() + DurationCpu(1), u);
}

int CSndUList::pop(sockaddr*& addr, CPacket& pkt)
{
   CGuard listguard(m_ListLock);

   if (-1 == m_iLastEntry)
      return -1;

   // no pop until the next schedulled time
   ClockCpu ts;
   ts.setnow();
   if (ts < m_pHeap[0]->m_llTimeStamp_tk)
      return -1;

   CUDT* u = m_pHeap[0]->m_pUDT;
   remove_(u);

#define UST(field) ( (u->m_b##field) ? "+" : "-" ) << #field << " "

   HLOGC(mglog.Debug, log << "SND:pop: requesting packet from @" << u->socketID()
           << " STATUS: "
           << UST(Listening)
           << UST(Connecting)
           << UST(Connected)
           << UST(Closing)
           << UST(Shutdown)
           << UST(Broken)
           << UST(PeerHealth)
           << UST(Opened)
        );
#undef UST

   if (!u->m_bConnected || u->m_bBroken)
      return -1;

   // pack a packet from the socket
   if (u->packData(pkt, ts) <= 0)
      return -1;

   addr = u->m_pPeerAddr;

   // insert a new entry, ts is the next processing time
<<<<<<< HEAD
   if (ts.value > 0)
      insert_(ts, u);
=======
   if (ts > 0)
      insert_norealloc_(ts, u);
>>>>>>> 32070d05

   return 1;
}

void CSndUList::remove(const CUDT* u)
{
   CGuard listguard(m_ListLock);

   remove_(u);
}

ClockCpu CSndUList::getNextProcTime()
{
   CGuard listguard(m_ListLock);

   if (-1 == m_iLastEntry)
      return ClockCpu::null();

   return m_pHeap[0]->m_llTimeStamp_tk;
}

<<<<<<< HEAD
void CSndUList::insert_(ClockCpu ts, const CUDT* u)
=======

void CSndUList::realloc_()
{
   CSNode** temp = NULL;

   try
   {
       temp = new CSNode *[2 * m_iArrayLength];
   }
   catch (...)
   {
       throw CUDTException(MJ_SYSTEMRES, MN_MEMORY, 0);
   }

   memcpy(temp, m_pHeap, sizeof(CSNode*) * m_iArrayLength);
   m_iArrayLength *= 2;
   delete[] m_pHeap;
   m_pHeap = temp;
}


void CSndUList::insert_(int64_t ts, const CUDT* u)
>>>>>>> 32070d05
{
    // increase the heap array size if necessary
    if (m_iLastEntry == m_iArrayLength - 1)
        realloc_();

    insert_norealloc_(ts, u);
}


void CSndUList::insert_norealloc_(int64_t ts, const CUDT* u)
{
   CSNode* n = u->m_pSNode;

   // do not insert repeated node
   if (n->m_iHeapLoc >= 0)
      return;

   SRT_ASSERT(m_iLastEntry < m_iArrayLength);

   m_iLastEntry ++;
   m_pHeap[m_iLastEntry] = n;
   n->m_llTimeStamp_tk = ts;

   int q = m_iLastEntry;
   int p = q;
   while (p != 0)
   {
      p = (q - 1) >> 1;
      if (m_pHeap[p]->m_llTimeStamp_tk <= m_pHeap[q]->m_llTimeStamp_tk)
          break;

      swap(m_pHeap[p], m_pHeap[q]);
      m_pHeap[q]->m_iHeapLoc = q;
      q = p;
   }

   n->m_iHeapLoc = q;

   // an earlier event has been inserted, wake up sending worker
   if (n->m_iHeapLoc == 0)
      m_pTimer->interrupt();

   // first entry, activate the sending queue
   if (0 == m_iLastEntry)
   {
       pthread_mutex_lock(m_pWindowLock);
       pthread_cond_signal(m_pWindowCond);
       pthread_mutex_unlock(m_pWindowLock);
   }
}

void CSndUList::remove_(const CUDT* u)
{
   CSNode* n = u->m_pSNode;

   if (n->m_iHeapLoc >= 0)
   {
      // remove the node from heap
      m_pHeap[n->m_iHeapLoc] = m_pHeap[m_iLastEntry];
      m_iLastEntry --;
      m_pHeap[n->m_iHeapLoc]->m_iHeapLoc = n->m_iHeapLoc;

      int q = n->m_iHeapLoc;
      int p = q * 2 + 1;
      while (p <= m_iLastEntry)
      {
         if ((p + 1 <= m_iLastEntry) && (m_pHeap[p]->m_llTimeStamp_tk > m_pHeap[p + 1]->m_llTimeStamp_tk))
            p ++;

         if (m_pHeap[q]->m_llTimeStamp_tk > m_pHeap[p]->m_llTimeStamp_tk)
         {
            swap(m_pHeap[p], m_pHeap[q]);
            m_pHeap[p]->m_iHeapLoc = p;
            m_pHeap[q]->m_iHeapLoc = q;

            q = p;
            p = q * 2 + 1;
         }
         else
            break;
      }

      n->m_iHeapLoc = -1;
   }

   // the only event has been deleted, wake up immediately
   if (0 == m_iLastEntry)
      m_pTimer->interrupt();
}

//
CSndQueue::CSndQueue():
m_WorkerThread(),
m_pSndUList(NULL),
m_pChannel(NULL),
m_pTimer(NULL),
m_WindowLock(),
m_WindowCond(),
m_bClosing(false),
m_ExitCond()
{
    pthread_cond_init(&m_WindowCond, NULL);
    pthread_mutex_init(&m_WindowLock, NULL);
}

CSndQueue::~CSndQueue()
{
   m_bClosing = true;

   if(m_pTimer != NULL)
   {
        m_pTimer->interrupt();
   }

   pthread_mutex_lock(&m_WindowLock);
   pthread_cond_signal(&m_WindowCond);
   pthread_mutex_unlock(&m_WindowLock);
   if (!pthread_equal(m_WorkerThread, pthread_t()))
       pthread_join(m_WorkerThread, NULL);
   pthread_cond_destroy(&m_WindowCond);
   pthread_mutex_destroy(&m_WindowLock);

   delete m_pSndUList;
}

void CSndQueue::init(CChannel* c, CTimer* t)
{
   m_pChannel = c;
   m_pTimer = t;
   m_pSndUList = new CSndUList;
   m_pSndUList->m_pWindowLock = &m_WindowLock;
   m_pSndUList->m_pWindowCond = &m_WindowCond;
   m_pSndUList->m_pTimer = m_pTimer;

   ThreadName tn("SRT:SndQ:worker");
   if (0 != pthread_create(&m_WorkerThread, NULL, CSndQueue::worker, this))
   {
       m_WorkerThread = pthread_t();
       throw CUDTException(MJ_SYSTEMRES, MN_THREAD);
   }
}

#ifdef SRT_ENABLE_IPOPTS
int CSndQueue::getIpTTL() const
{
   return m_pChannel ? m_pChannel->getIpTTL() : -1;
}

int CSndQueue::getIpToS() const
{
   return m_pChannel ? m_pChannel->getIpToS() : -1;
}
#endif

void* CSndQueue::worker(void* param)
{
    CSndQueue* self = (CSndQueue*)param;

    THREAD_STATE_INIT("SRT:SndQ:worker");

#if defined(SRT_DEBUG_SNDQ_HIGHRATE)
    CTimer::rdtsc(self->m_ullDbgTime);
    self->m_ullDbgPeriod = uint64_t(5000000) * CTimer::getCPUFrequency();
    self->m_ullDbgTime += self->m_ullDbgPeriod;
#endif /* SRT_DEBUG_SNDQ_HIGHRATE */

    while (!self->m_bClosing)
    {
        ClockCpu ts = self->m_pSndUList->getNextProcTime();

#if   defined(SRT_DEBUG_SNDQ_HIGHRATE)
        self->m_WorkerStats.lIteration++;
#endif /* SRT_DEBUG_SNDQ_HIGHRATE */

        if (ts.value > 0)
        {
            // wait until next processing time of the first socket on the list
            ClockCpu currtime;
            currtime.setnow();

#if      defined(SRT_DEBUG_SNDQ_HIGHRATE)
            if (self->m_ullDbgTime <= currtime) {
                fprintf(stdout, "SndQueue %lu slt:%lu nrp:%lu snt:%lu nrt:%lu ctw:%lu\n",  
                        self->m_WorkerStats.lIteration,
                        self->m_WorkerStats.lSleepTo,
                        self->m_WorkerStats.lNotReadyPop,
                        self->m_WorkerStats.lSendTo,
                        self->m_WorkerStats.lNotReadyTs,  
                        self->m_WorkerStats.lCondWait);
                memset(&self->m_WorkerStats, 0, sizeof(self->m_WorkerStats));
                self->m_ullDbgTime = currtime + self->m_ullDbgPeriod;
            }
#endif   /* SRT_DEBUG_SNDQ_HIGHRATE */

            THREAD_PAUSED();
            if (currtime < ts)
            {
                self->m_pTimer->sleepto(ts);

#if         defined(HAI_DEBUG_SNDQ_HIGHRATE)
                self->m_WorkerStats.lSleepTo++;
#endif      /* SRT_DEBUG_SNDQ_HIGHRATE */
            }
            THREAD_RESUMED();

            // it is time to send the next pkt
            sockaddr* addr;
            CPacket pkt;
            if (self->m_pSndUList->pop(addr, pkt) < 0) 
            {
                continue;

#if         defined(SRT_DEBUG_SNDQ_HIGHRATE)
                self->m_WorkerStats.lNotReadyPop++;
#endif      /* SRT_DEBUG_SNDQ_HIGHRATE */
            }
            if ( pkt.isControl() )
            {
                HLOGC(mglog.Debug, log << self->CONID() << "chn:SENDING: " << MessageTypeStr(pkt.getType(), pkt.getExtendedType()));
            }
            else
            {
                HLOGC(dlog.Debug, log << self->CONID() << "chn:SENDING SIZE " << pkt.getLength() << " SEQ: " << pkt.getSeqNo());
            }
            self->m_pChannel->sendto(addr, pkt);

#if      defined(SRT_DEBUG_SNDQ_HIGHRATE)
            self->m_WorkerStats.lSendTo++;
#endif   /* SRT_DEBUG_SNDQ_HIGHRATE */
        }
        else
        {
#if defined(SRT_DEBUG_SNDQ_HIGHRATE)
            self->m_WorkerStats.lNotReadyTs++;
#endif   /* SRT_DEBUG_SNDQ_HIGHRATE */

            // wait here if there is no sockets with data to be sent
            THREAD_PAUSED();
            pthread_mutex_lock(&self->m_WindowLock);
            if (!self->m_bClosing && (self->m_pSndUList->m_iLastEntry < 0)) {
                pthread_cond_wait(&self->m_WindowCond, &self->m_WindowLock);

#if defined(SRT_DEBUG_SNDQ_HIGHRATE)
                self->m_WorkerStats.lCondWait++;
#endif         /* SRT_DEBUG_SNDQ_HIGHRATE */
            }
            THREAD_RESUMED();
            pthread_mutex_unlock(&self->m_WindowLock);
        }
    }

    THREAD_EXIT();
    return NULL;
}

int CSndQueue::sendto(const sockaddr* addr, CPacket& packet)
{
   // send out the packet immediately (high priority), this is a control packet
   m_pChannel->sendto(addr, packet);
   return (int) packet.getLength();
}


//
CRcvUList::CRcvUList():
m_pUList(NULL),
m_pLast(NULL)
{
}

CRcvUList::~CRcvUList()
{
}

void CRcvUList::insert(const CUDT* u)
{
   CRNode* n = u->m_pRNode;
   CTimer::rdtsc(n->m_llTimeStamp_tk);

   if (NULL == m_pUList)
   {
      // empty list, insert as the single node
      n->m_pPrev = n->m_pNext = NULL;
      m_pLast = m_pUList = n;

      return;
   }

   // always insert at the end for RcvUList
   n->m_pPrev = m_pLast;
   n->m_pNext = NULL;
   m_pLast->m_pNext = n;
   m_pLast = n;
}

void CRcvUList::remove(const CUDT* u)
{
   CRNode* n = u->m_pRNode;

   if (!n->m_bOnList)
      return;

   if (NULL == n->m_pPrev)
   {
      // n is the first node
      m_pUList = n->m_pNext;
      if (NULL == m_pUList)
         m_pLast = NULL;
      else
         m_pUList->m_pPrev = NULL;
   }
   else
   {
      n->m_pPrev->m_pNext = n->m_pNext;
      if (NULL == n->m_pNext)
      {
         // n is the last node
         m_pLast = n->m_pPrev;
      }
      else
         n->m_pNext->m_pPrev = n->m_pPrev;
   }

   n->m_pNext = n->m_pPrev = NULL;
}

void CRcvUList::update(const CUDT* u)
{
   CRNode* n = u->m_pRNode;

   if (!n->m_bOnList)
      return;

   CTimer::rdtsc(n->m_llTimeStamp_tk);

   // if n is the last node, do not need to change
   if (NULL == n->m_pNext)
      return;

   if (NULL == n->m_pPrev)
   {
      m_pUList = n->m_pNext;
      m_pUList->m_pPrev = NULL;
   }
   else
   {
      n->m_pPrev->m_pNext = n->m_pNext;
      n->m_pNext->m_pPrev = n->m_pPrev;
   }

   n->m_pPrev = m_pLast;
   n->m_pNext = NULL;
   m_pLast->m_pNext = n;
   m_pLast = n;
}

//
CHash::CHash():
m_pBucket(NULL),
m_iHashSize(0)
{
}

CHash::~CHash()
{
   for (int i = 0; i < m_iHashSize; ++ i)
   {
      CBucket* b = m_pBucket[i];
      while (NULL != b)
      {
         CBucket* n = b->m_pNext;
         delete b;
         b = n;
      }
   }

   delete [] m_pBucket;
}

void CHash::init(int size)
{
   m_pBucket = new CBucket* [size];

   for (int i = 0; i < size; ++ i)
      m_pBucket[i] = NULL;

   m_iHashSize = size;
}

CUDT* CHash::lookup(int32_t id)
{
   // simple hash function (% hash table size); suitable for socket descriptors
   CBucket* b = m_pBucket[id % m_iHashSize];

   while (NULL != b)
   {
      if (id == b->m_iID)
         return b->m_pUDT;
      b = b->m_pNext;
   }

   return NULL;
}

void CHash::insert(int32_t id, CUDT* u)
{
   CBucket* b = m_pBucket[id % m_iHashSize];

   CBucket* n = new CBucket;
   n->m_iID = id;
   n->m_pUDT = u;
   n->m_pNext = b;

   m_pBucket[id % m_iHashSize] = n;
}

void CHash::remove(int32_t id)
{
   CBucket* b = m_pBucket[id % m_iHashSize];
   CBucket* p = NULL;

   while (NULL != b)
   {
      if (id == b->m_iID)
      {
         if (NULL == p)
            m_pBucket[id % m_iHashSize] = b->m_pNext;
         else
            p->m_pNext = b->m_pNext;

         delete b;

         return;
      }

      p = b;
      b = b->m_pNext;
   }
}


//
CRendezvousQueue::CRendezvousQueue():
m_lRendezvousID(),
m_RIDVectorLock()
{
    pthread_mutex_init(&m_RIDVectorLock, NULL);
}

CRendezvousQueue::~CRendezvousQueue()
{
   pthread_mutex_destroy(&m_RIDVectorLock);

   for (list<CRL>::iterator i = m_lRendezvousID.begin(); i != m_lRendezvousID.end(); ++ i)
   {
      if (AF_INET == i->m_iIPversion)
         delete (sockaddr_in*)i->m_pPeerAddr;
      else
         delete (sockaddr_in6*)i->m_pPeerAddr;
   }

   m_lRendezvousID.clear();
}

void CRendezvousQueue::insert(const SRTSOCKET& id, CUDT* u, int ipv, const sockaddr* addr, ClockSys ttl)
{
   CGuard vg(m_RIDVectorLock);

   CRL r;
   r.m_iID = id;
   r.m_pUDT = u;
   r.m_iIPversion = ipv;
   r.m_pPeerAddr = (AF_INET == ipv) ? (sockaddr*)new sockaddr_in : (sockaddr*)new sockaddr_in6;
   memcpy(r.m_pPeerAddr, addr, (AF_INET == ipv) ? sizeof(sockaddr_in) : sizeof(sockaddr_in6));
   r.m_ullTTL = ttl;

   m_lRendezvousID.push_back(r);
}

void CRendezvousQueue::remove(const SRTSOCKET& id, bool should_lock)
{
   CGuard vg(m_RIDVectorLock, should_lock);

   for (list<CRL>::iterator i = m_lRendezvousID.begin(); i != m_lRendezvousID.end(); ++ i)
   {
      if (i->m_iID == id)
      {
         if (AF_INET == i->m_iIPversion)
            delete (sockaddr_in*)i->m_pPeerAddr;
         else
            delete (sockaddr_in6*)i->m_pPeerAddr;

         m_lRendezvousID.erase(i);

         return;
      }
   }
}

CUDT* CRendezvousQueue::retrieve(const sockaddr* addr, ref_t<SRTSOCKET> r_id)
{
   CGuard vg(m_RIDVectorLock);
   SRTSOCKET& id = *r_id;

   // TODO: optimize search
   for (list<CRL>::iterator i = m_lRendezvousID.begin(); i != m_lRendezvousID.end(); ++ i)
   {
      if (CIPAddress::ipcmp(addr, i->m_pPeerAddr, i->m_iIPversion) && ((id == 0) || (id == i->m_iID)))
      {
         id = i->m_iID;
         return i->m_pUDT;
      }
   }

   return NULL;
}

void CRendezvousQueue::updateConnStatus(EReadStatus rst, EConnectStatus cst, const CPacket& response)
{
    CGuard vg(m_RIDVectorLock);

    if (m_lRendezvousID.empty())
        return;

    HLOGC(mglog.Debug, log << "updateConnStatus: updating after getting pkt id=" << response.m_iID << " status: " << ConnectStatusStr(cst));

#if ENABLE_HEAVY_LOGGING
    int debug_nupd = 0;
    int debug_nrun = 0;
    int debug_nfail = 0;
#endif

    for (list<CRL>::iterator i = m_lRendezvousID.begin(), i_next = i; i != m_lRendezvousID.end(); i = i_next)
    {
        ++i_next;
        // NOTE: This is a SAFE LOOP.
        // Incrementation will be done at the end, after the processing did not
        // REMOVE the currently processed element. When the element was removed,
        // the iterator value for the next iteration will be taken from erase()'s result.

        // RST_AGAIN happens in case when the last attempt to read a packet from the UDP
        // socket has read nothing. In this case it would be a repeated update, while
        // still waiting for a response from the peer. When we have any other state here
        // (most expectably CONN_CONTINUE or CONN_RENDEZVOUS, which means that a packet has
        // just arrived in this iteration), do the update immetiately (in SRT this also
        // involves additional incoming data interpretation, which wasn't the case in UDT).
        ClockSys then = i->m_pUDT->m_tsLastReqTime_us;
        ClockSys now = ClockSys::now();
        bool nowstime = true;

        // Use "slow" cyclic responding in case when
        // - RST_AGAIN (no packet was received for whichever socket)
        // - a packet was received, but not for THIS socket
        if (rst == RST_AGAIN || i->m_iID != response.m_iID)
        {
            // If no packet has been received from the peer,
            // avoid sending too many requests, at most 1 request per 250ms
            nowstime = (now - then).value > 250000;
            HLOGC(mglog.Debug, log << "RID:%" << i->m_iID << " then=" << logging::FormatTime(then) << " passed=" << (now-then)
                    <<  "<=> 250000 -- now's " << (nowstime ? "" : "NOT ") << "the time");
        }
        else
        {
            HLOGC(mglog.Debug, log << "RID:%" << i->m_iID << " cst=" << ConnectStatusStr(cst) << " -- sending update NOW.");
        }

#if ENABLE_HEAVY_LOGGING
        ++debug_nrun;
#endif
        if (nowstime)
        {
            // XXX This looks like a loop that rolls in infinity without any sleeps
            // inside and makes it once per about 50 calls send a hs conclusion
            // for a randomly sampled rendezvous ID of a socket out of the list.
            // Ok, probably the rendezvous ID should be just one so not much to
            // sample from, but if so, why the container?
            //
            // This must be somehow fixed!
            //
            // Maybe the time should be simply checked once and the whole loop not
            // done when "it's not the time"?
            if (ClockSys::now() >= i->m_ullTTL)
            {
                HLOGC(mglog.Debug, log << "RendezvousQueue: EXPIRED ("
                        << (!i->m_ullTTL.value ? "enforced on FAILURE" : "passed TTL")
                        << ". removing from queue");
                // connection timer expired, acknowledge app via epoll
                i->m_pUDT->m_bConnecting = false;
                CUDT::s_UDTUnited.m_EPoll.update_events(i->m_iID, i->m_pUDT->m_sPollID, UDT_EPOLL_ERR, true);
                /*
                 * Setting m_bConnecting to false but keeping socket in rendezvous queue is not a good idea.
                 * Next CUDT::close will not remove it from rendezvous queue (because !m_bConnecting)
                 * and may crash here on next pass.
                 */
                if (AF_INET == i->m_iIPversion)
                    delete (sockaddr_in*)i->m_pPeerAddr;
                else
                    delete (sockaddr_in6*)i->m_pPeerAddr;

                // i_next was preincremented, but this is guaranteed to point to
                // the element next to erased one.
                i_next = m_lRendezvousID.erase(i);
                continue;
            }

            // This queue is used only in case of Async mode (rendezvous or caller-listener).
            // Synchronous connection requests are handled in startConnect() completely.
            if (!i->m_pUDT->m_bSynRecving)
            {
#if ENABLE_HEAVY_LOGGING
                ++debug_nupd;
#endif
                // IMPORTANT INFORMATION concerning changes towards UDT legacy.
                // In the UDT code there was no attempt to interpret any incoming data.
                // All data from the incoming packet were considered to be already deployed into
                // m_ConnRes field, and m_ConnReq field was considered at this time accordingly updated.
                // Therefore this procedure did only one thing: craft a new handshake packet and send it.
                // In SRT this may also interpret extra data (extensions in case when Agent is Responder)
                // and the `response` packet may sometimes contain no data. Therefore the passed `rst`
                // must be checked to distinguish the call by periodic update (RST_AGAIN) from a call
                // due to have received the packet (RST_OK).
                //
                // In the below call, only the underlying `processRendezvous` function will be attempting
                // to interpret these data (for caller-listener this was already done by `processConnectRequest`
                // before calling this function), and it checks for the data presence.
                bool success;
                if (i->m_iID != response.m_iID)
                { 
                    success = i->m_pUDT->processAsyncConnectRequest(RST_AGAIN, CONN_AGAIN, response, i->m_pPeerAddr);
                }
                else
                {
                    success = i->m_pUDT->processAsyncConnectRequest(rst, cst, response, i->m_pPeerAddr);
                }

                if (!success)
                {
                    // cst == CONN_REJECT can only be result of worker_ProcessAddressedPacket and
                    // its already set in this case.
                    LOGC(mglog.Error, log << "RendezvousQueue: processAsyncConnectRequest FAILED. Setting TTL as EXPIRED.");
                    i->m_pUDT->sendCtrl(UMSG_SHUTDOWN);
                    i->m_ullTTL = ClockSys::null(); // Make it expire right now, will be picked up at the next iteration
#if ENABLE_HEAVY_LOGGING
                    ++debug_nfail;
#endif
                }

                // NOTE: safe loop, the incrementation was done before the loop body,
                // so the `i' node can be safely deleted. Just the body must end here.
                continue;
            }
        }
    }

    HLOGC(mglog.Debug,
            log << "updateConnStatus: " << debug_nupd << "/" << debug_nrun << " sockets updated ("
            << (debug_nrun-debug_nupd) << " useless). REMOVED " << debug_nfail << " sockets."
         );
}

//
CRcvQueue::CRcvQueue():
    m_WorkerThread(),
    m_UnitQueue(),
    m_pRcvUList(NULL),
    m_pHash(NULL),
    m_pChannel(NULL),
    m_pTimer(NULL),
    m_iPayloadSize(),
    m_bClosing(false),
    m_ExitCond(),
    m_LSLock(),
    m_pListener(NULL),
    m_pRendezvousQueue(NULL),
    m_vNewEntry(),
    m_IDLock(),
    m_mBuffer(),
    m_PassLock(),
    m_PassCond()
{
    pthread_mutex_init(&m_PassLock, NULL);
    pthread_cond_init(&m_PassCond, NULL);
    pthread_mutex_init(&m_LSLock, NULL);
    pthread_mutex_init(&m_IDLock, NULL);
}

CRcvQueue::~CRcvQueue()
{
    m_bClosing = true;
    if (!pthread_equal(m_WorkerThread, pthread_t()))
        pthread_join(m_WorkerThread, NULL);
    pthread_mutex_destroy(&m_PassLock);
    pthread_cond_destroy(&m_PassCond);
    pthread_mutex_destroy(&m_LSLock);
    pthread_mutex_destroy(&m_IDLock);

    delete m_pRcvUList;
    delete m_pHash;
    delete m_pRendezvousQueue;

    // remove all queued messages
    for (map<int32_t, std::queue<CPacket*> >::iterator i = m_mBuffer.begin(); i != m_mBuffer.end(); ++ i)
    {
        while (!i->second.empty())
        {
            CPacket* pkt = i->second.front();
            delete [] pkt->m_pcData;
            delete pkt;
            i->second.pop();
        }
    }
}

void CRcvQueue::init(int qsize, int payload, int version, int hsize, CChannel* cc, CTimer* t)
{
    m_iPayloadSize = payload;

    m_UnitQueue.init(qsize, payload, version);

    m_pHash = new CHash;
    m_pHash->init(hsize);

    m_pChannel = cc;
    m_pTimer = t;

    m_pRcvUList = new CRcvUList;
    m_pRendezvousQueue = new CRendezvousQueue;

    ThreadName tn("SRT:RcvQ:worker");
    if (0 != pthread_create(&m_WorkerThread, NULL, CRcvQueue::worker, this))
    {
        m_WorkerThread = pthread_t();
        throw CUDTException(MJ_SYSTEMRES, MN_THREAD);
    }
}

void* CRcvQueue::worker(void* param)
{
   CRcvQueue* self = (CRcvQueue*)param;
   sockaddr_any sa (self->m_UnitQueue.getIPversion());
   int32_t id = 0;

   THREAD_STATE_INIT("SRT:RcvQ:worker");

   CUnit* unit = 0;
   EConnectStatus cst = CONN_AGAIN;
   while (!self->m_bClosing)
   {
       bool have_received = false;
       EReadStatus rst = self->worker_RetrieveUnit(Ref(id), Ref(unit), &sa);
       if (rst == RST_OK)
       {
           if (id < 0)
           {
               // User error on peer. May log something, but generally can only ignore it.
               // XXX Think maybe about sending some "connection rejection response".
               HLOGC(mglog.Debug, log << self->CONID() << "RECEIVED negative socket id '" << id << "', rejecting (POSSIBLE ATTACK)");
               continue;
           }

           // NOTE: cst state is being changed here.
           // This state should be maintained through any next failed calls to worker_RetrieveUnit.
           // Any error switches this to rejection, just for a case.

           // Note to rendezvous connection. This can accept:
           // - ID == 0 - take the first waiting rendezvous socket
           // - ID > 0  - find the rendezvous socket that has this ID.
           if (id == 0)
           {
               // ID 0 is for connection request, which should be passed to the listening socket or rendezvous sockets
               cst = self->worker_ProcessConnectionRequest(unit, &sa);
           }
           else
           {
               // Otherwise ID is expected to be associated with:
               // - an enqueued rendezvous socket
               // - a socket connected to a peer
               cst = self->worker_ProcessAddressedPacket(id, unit, &sa);
               // CAN RETURN CONN_REJECT, but m_RejectReason is already set
           }
           HLOGC(mglog.Debug, log << self->CONID() << "worker: result for the unit: " << ConnectStatusStr(cst));
           if (cst == CONN_AGAIN)
           {
               HLOGC(mglog.Debug, log << self->CONID() << "worker: packet not dispatched, continuing reading.");
               continue;
           }
           have_received = true;
       }
       else if (rst == RST_ERROR)
       {
           // According to the description by CChannel::recvfrom, this can be either of:
           // - IPE: all errors except EBADF
           // - socket was closed in the meantime by another thread: EBADF
           // If EBADF, then it's expected that the "closing" state is also set.
           // Check that just to report possible errors, but interrupt the loop anyway.
           if (self->m_bClosing)
           {
               HLOGC(mglog.Debug, log << self->CONID() << "CChannel reported error, but Queue is closing - INTERRUPTING worker.");
           }
           else
           {
               LOGC(mglog.Fatal, log << self->CONID() << "CChannel reported ERROR DURING TRANSMISSION - IPE. INTERRUPTING worker anyway.");
           }
           cst = CONN_REJECT;
           break;
       }
       // OTHERWISE: this is an "AGAIN" situation. No data was read, but the process should continue.


       // take care of the timing event for all UDT sockets
       uint64_t currtime_tk;
       CTimer::rdtsc(currtime_tk);

       CRNode* ul = self->m_pRcvUList->m_pUList;
       uint64_t ctime_tk = currtime_tk - 100000 * CTimer::getCPUFrequency();
       while ((NULL != ul) && (ul->m_llTimeStamp_tk < ctime_tk))
       {
           CUDT* u = ul->m_pUDT;

           if (u->m_bConnected && !u->m_bBroken && !u->m_bClosing)
           {
               u->checkTimers();
               self->m_pRcvUList->update(u);
           }
           else
           {
               HLOGC(mglog.Debug, log << CUDTUnited::CONID(u->m_SocketID) << " SOCKET broken, REMOVING FROM RCV QUEUE/MAP.");
               // the socket must be removed from Hash table first, then RcvUList
               self->m_pHash->remove(u->m_SocketID);
               self->m_pRcvUList->remove(u);
               u->m_pRNode->m_bOnList = false;
           }

           ul = self->m_pRcvUList->m_pUList;
       }

       if ( have_received )
       {
           HLOGC(mglog.Debug, log << "worker: RECEIVED PACKET --> updateConnStatus. cst=" << ConnectStatusStr(cst)
                   << " id=" << id << " pkt-payload-size=" << unit->m_Packet.getLength());
       }

       // Check connection requests status for all sockets in the RendezvousQueue.
       // Pass the connection status from the last call of:
       // worker_ProcessAddressedPacket --->
       // worker_TryAsyncRend_OrStore --->
       // CUDT::processAsyncConnectResponse --->
       // CUDT::processConnectResponse 
       self->m_pRendezvousQueue->updateConnStatus(rst, cst, unit->m_Packet);

       // XXX updateConnStatus may have removed the connector from the list,
       // however there's still m_mBuffer in CRcvQueue for that socket to care about.
   }

   THREAD_EXIT();
   return NULL;
}

#if ENABLE_LOGGING
static string PacketInfo(const CPacket& pkt)
{
    ostringstream os;
    os << "TARGET=" << pkt.m_iID << " ";

    if (pkt.isControl())
    {
        os << "CONTROL: " << MessageTypeStr(pkt.getType(), pkt.getExtendedType()) << " size=" << pkt.getLength();
    }
    else
    {
        // It's hard to extract the information about peer's supported rexmit flag.
        // This is only a log, nothing crucial, so we can risk displaying incorrect message number.
        // Declaring that the peer supports rexmit flag cuts off the highest bit from
        // the displayed number.
        os << "DATA: msg=" << pkt.getMsgSeq(true) << " seq=" << pkt.getSeqNo() << " size=" << pkt.getLength()
           << " flags: " << PacketMessageFlagStr(pkt.m_iMsgNo);
    }

    return os.str();
}
#endif

EReadStatus CRcvQueue::worker_RetrieveUnit(ref_t<int32_t> r_id, ref_t<CUnit*> r_unit, sockaddr* addr)
{
#if !USE_BUSY_WAITING
    // This might be not really necessary, and probably
    // not good for extensive bidirectional communication.
    m_pTimer->tick();
#endif

    // check waiting list, if new socket, insert it to the list
    while (ifNewEntry())
    {
        CUDT* ne = getNewEntry();
        if (ne)
        {
            HLOGC(mglog.Debug, log << CUDTUnited::CONID(ne->m_SocketID) << " SOCKET pending for connection - ADDING TO RCV QUEUE/MAP");
            m_pRcvUList->insert(ne);
            m_pHash->insert(ne->m_SocketID, ne);
        }
    }
    // find next available slot for incoming packet
    *r_unit = m_UnitQueue.getNextAvailUnit();
    if (!*r_unit)
    {
        // no space, skip this packet
        CPacket temp;
        temp.m_pcData = new char[m_iPayloadSize];
        temp.setLength(m_iPayloadSize);
        THREAD_PAUSED();
        EReadStatus rst = m_pChannel->recvfrom(addr, temp);
        THREAD_RESUMED();
#if ENABLE_LOGGING
        LOGC(mglog.Error, log << CONID() << "LOCAL STORAGE DEPLETED. Dropping 1 packet: " << PacketInfo(temp));
#endif
        delete [] temp.m_pcData;

        // Be transparent for RST_ERROR, but ignore the correct
        // data read and fake that the packet was dropped.
        return rst == RST_ERROR ? RST_ERROR : RST_AGAIN;
    }

    r_unit->m_Packet.setLength(m_iPayloadSize);

    // reading next incoming packet, recvfrom returns -1 is nothing has been received
    THREAD_PAUSED();
    EReadStatus rst = m_pChannel->recvfrom(addr, r_unit->m_Packet);
    THREAD_RESUMED();

    if (rst == RST_OK)
    {
        *r_id = r_unit->m_Packet.m_iID;
        HLOGC(mglog.Debug, log << "INCOMING PACKET: BOUND=" << SockaddrToString(m_pChannel->bindAddress()) << " " << PacketInfo(r_unit->m_Packet));
    }
    return rst;
}

EConnectStatus CRcvQueue::worker_ProcessConnectionRequest(CUnit* unit, const sockaddr* addr)
{
    HLOGC(mglog.Debug, log << "Got sockID=0 from " << SockaddrToString(addr) << " - trying to resolve it as a connection request...");
    // Introduced protection because it may potentially happen
    // that another thread could have closed the socket at
    // the same time and inject a bug between checking the
    // pointer for NULL and using it.
    SRT_REJECT_REASON listener_ret = SRT_REJ_UNKNOWN;
    bool have_listener = false;
    {
        CGuard cg(m_LSLock);
        if (m_pListener)
        {
            LOGC(mglog.Note, log << "PASSING request from: " << SockaddrToString(addr) << " to agent:" << m_pListener->socketID());
            listener_ret = m_pListener->processConnectRequest(addr, unit->m_Packet);

            // This function does return a code, but it's hard to say as to whether
            // anything can be done about it. In case when it's stated possible, the
            // listener will try to send some rejection response to the caller, but
            // that's already done inside this function. So it's only used for
            // displaying the error in logs.

            have_listener = true;
        }
    }

    // NOTE: Rendezvous sockets do bind(), but not listen(). It means that the socket is
    // ready to accept connection requests, but they are not being redirected to the listener
    // socket, as this is not a listener socket at all. This goes then HERE.

    if ( have_listener ) // That is, the above block with m_pListener->processConnectRequest was executed
    {
        LOGC(mglog.Note, log << CONID() << "Listener managed the connection request from: " << SockaddrToString(addr)
            << " result:" << RequestTypeStr(UDTRequestType(listener_ret)));
        return listener_ret == SRT_REJ_UNKNOWN ? CONN_CONTINUE : CONN_REJECT;
    }

    // If there's no listener waiting for the packet, just store it into the queue.
    return worker_TryAsyncRend_OrStore(0, unit, addr); // 0 id because the packet came in with that very ID.
}

EConnectStatus CRcvQueue::worker_ProcessAddressedPacket(int32_t id, CUnit* unit, const sockaddr* addr)
{
    CUDT* u = m_pHash->lookup(id);
    if ( !u )
    {
        // Pass this to either async rendezvous connection,
        // or store the packet in the queue.
        HLOGC(mglog.Debug, log << "worker_ProcessAddressedPacket: resending to target socket %" << id);
        return worker_TryAsyncRend_OrStore(id, unit, addr);
    }

    // Found associated CUDT - process this as control or data packet
    // addressed to an associated socket.
    if (!CIPAddress::ipcmp(addr, u->m_pPeerAddr, u->m_iIPversion))
    {
        HLOGC(mglog.Debug, log << CONID() << "Packet for SID=" << id << " asoc with " << SockaddrToString(u->m_pPeerAddr)
            << " received from " << SockaddrToString(addr) << " (CONSIDERED ATTACK ATTEMPT)");
        // This came not from the address that is the peer associated
        // with the socket. Ignore it.
        return CONN_AGAIN;
    }

    if (!u->m_bConnected || u->m_bBroken || u->m_bClosing)
    {
        u->m_RejectReason = SRT_REJ_CLOSE;
        // The socket is currently in the process of being disconnected
        // or destroyed. Ignore.
        // XXX send UMSG_SHUTDOWN in this case?
        // XXX May it require mutex protection?
        return CONN_REJECT;
    }

    if (unit->m_Packet.isControl())
        u->processCtrl(unit->m_Packet);
    else
        u->processData(unit);

    u->checkTimers();
    m_pRcvUList->update(u);

    return CONN_CONTINUE;
}

// This function responds to the fact that a packet has come
// for a socket that does not expect to receive a normal connection
// request. This can be then:
// - a normal packet of whatever kind, just to be processed by the message loop
// - a rendezvous connection 
// This function then tries to manage the packet as a rendezvous connection
// request in ASYNC mode; when this is not applicable, it stores the packet
// in the "receiving queue" so that it will be picked up in the "main" thread.
EConnectStatus CRcvQueue::worker_TryAsyncRend_OrStore(int32_t id, CUnit* unit, const sockaddr* addr)
{
    // This 'retrieve' requires that 'id' be either one of those
    // stored in the rendezvous queue (see CRcvQueue::registerConnector)
    // or simply 0, but then at least the address must match one of these.
    // If the id was 0, it will be set to the actual socket ID of the returned CUDT.
    CUDT* u = m_pRendezvousQueue->retrieve(addr, Ref(id));
    if ( !u )
    {
        // this socket is then completely unknown to the system.
        // Note that this situation may also happen at a very unfortunate
        // coincidence that the socket is already bound, but the registerConnector()
        // has not yet started. In case of rendezvous this may mean that the other
        // side just started sending its handshake packets, the local side has already
        // run the CRcvQueue::worker thread, and this worker thread is trying to dispatch
        // the handshake packet too early, before the dispatcher has a chance to see
        // this socket registerred in the RendezvousQueue, which causes the packet unable
        // to be dispatched. Therefore simply treat every "out of band" packet (with socket
        // not belonging to the connection and not registered as rendezvous) as "possible
        // attach" and ignore it. This also should better protect the rendezvous socket
        // against a rogue connector.
        if ( id == 0 )
        {
            HLOGC(mglog.Debug, log << CONID() << "AsyncOrRND: no sockets expect connection from "
                << SockaddrToString(addr) << " - POSSIBLE ATTACK, ignore packet");
        }
        else
        {
            HLOGC(mglog.Debug, log << CONID() << "AsyncOrRND: no sockets expect socket " << id << " from "
                << SockaddrToString(addr) << " - POSSIBLE ATTACK, ignore packet");
        }
        return CONN_AGAIN; // This means that the packet should be ignored.
    }

    // asynchronous connect: call connect here
    // otherwise wait for the UDT socket to retrieve this packet
    if (!u->m_bSynRecving)
    {
        HLOGC(mglog.Debug, log << "AsyncOrRND: packet RESOLVED TO ID=" << id << " -- continuing as ASYNC CONNECT");
        // This is practically same as processConnectResponse, just this applies
        // appropriate mutex lock - which can't be done here because it's intentionally private.
        // OTOH it can't be applied to processConnectResponse because the synchronous
        // call to this method applies the lock by itself, and same-thread-double-locking is nonportable (crashable).
        EConnectStatus cst = u->processAsyncConnectResponse(unit->m_Packet);

        if (cst == CONN_CONFUSED)
        {
            LOGC(mglog.Warn, log << "AsyncOrRND: PACKET NOT HANDSHAKE - re-requesting handshake from peer");
            storePkt(id, unit->m_Packet.clone());
            if (!u->processAsyncConnectRequest(RST_AGAIN, CONN_CONTINUE, unit->m_Packet, u->m_pPeerAddr))
            {
                // Reuse previous behavior to reject a packet
                cst = CONN_REJECT;
            }
            else
            {
                cst = CONN_CONTINUE;
            }
        }

        // It might be that this is a data packet, which has turned the connection
        // into "connected" state, removed the connector (so since now every next packet
        // will land directly in the queue), but this data packet shall still be delivered.
        if (cst == CONN_ACCEPT && !unit->m_Packet.isControl())
        {
            // The process as called through processAsyncConnectResponse() should have put the
            // socket into the pending queue for pending connection (don't ask me, this is so).
            // This pending queue is being purged every time in the beginning of this loop, so
            // currently the socket is in the pending queue, but not yet in the connection queue.
            // It will be done at the next iteration of the reading loop, but it will be too late,
            // we have a pending data packet now and we must either dispatch it to an already connected
            // socket or disregard it, and rather prefer the former. So do this transformation now
            // that we KNOW (by the cst == CONN_ACCEPT result) that the socket should be inserted
            // into the pending anteroom.

            CUDT* ne = getNewEntry(); // This function actuall removes the entry and returns it.
            // This **should** now always return a non-null value, but check it first
            // because if this accidentally isn't true, the call to worker_ProcessAddressedPacket will
            // result in redirecting it to here and so on until the call stack overflow. In case of
            // this "accident" simply disregard the packet from any further processing, it will be later
            // loss-recovered.
            // XXX (Probably the old contents of UDT's CRcvQueue::worker should be shaped a little bit
            // differently throughout the functions).
            if (ne)
            {
                HLOGC(mglog.Debug, log << CUDTUnited::CONID(ne->m_SocketID) << " SOCKET pending for connection - ADDING TO RCV QUEUE/MAP");
                m_pRcvUList->insert(ne);
                m_pHash->insert(ne->m_SocketID, ne);

                // The current situation is that this has passed processAsyncConnectResponse, but actually
                // this packet *SHOULD HAVE BEEN* handled by worker_ProcessAddressedPacket, however the
                // connection state wasn't completed at the moment when dispatching this packet. This has
                // been now completed inside the call to processAsyncConnectResponse, but this is still a
                // data packet that should have expected the connection to be already established. Therefore
                // redirect it once again into worker_ProcessAddressedPacket here.

                HLOGC(mglog.Debug, log << "AsyncOrRND: packet SWITCHED TO CONNECTED with ID=" << id
                        << " -- passing to worker_ProcessAddressedPacket");

                // Theoretically we should check if m_pHash->lookup(ne->m_SocketID) returns 'ne', but this
                // has been just added to m_pHash, so the check would be extremely paranoid here.
                cst = worker_ProcessAddressedPacket(id, unit, addr);
                if (cst == CONN_REJECT)
                    return cst;
                return CONN_ACCEPT; // this function usually will return CONN_CONTINUE, which doesn't represent current situation.
            }
            else
            {
                LOGC(mglog.Error, log << "IPE: AsyncOrRND: packet SWITCHED TO CONNECTED, but ID=" << id
                        << " is still not present in the socket ID dispatch hash - DISREGARDING");
            }
        }
        return cst;
    }
    HLOGC(mglog.Debug, log << "AsyncOrRND: packet RESOLVED TO ID=" << id << " -- continuing through CENTRAL PACKET QUEUE");
    // This is where also the packets for rendezvous connection will be landing,
    // in case of a synchronous connection.
    storePkt(id, unit->m_Packet.clone());

    return CONN_CONTINUE;
}


int CRcvQueue::recvfrom(int32_t id, ref_t<CPacket> r_packet)
{
   CGuard bufferlock(m_PassLock);
   CPacket& packet = *r_packet;

   map<int32_t, std::queue<CPacket*> >::iterator i = m_mBuffer.find(id);

   if (i == m_mBuffer.end())
   {
      CTimer::condTimedWaitUS(&m_PassCond, &m_PassLock, DurationUs(1000000));

      i = m_mBuffer.find(id);
      if (i == m_mBuffer.end())
      {
         //HLOGC(dlog.Debug, log << "RcvQ:recvfrom: nothing to be received for id=" << id << " -- setting size=-1");
         packet.setLength(-1);
         return -1;
      }
   }

   // retrieve the earliest packet
   CPacket* newpkt = i->second.front();

   if (packet.getLength() < newpkt->getLength())
   {
      //HLOGC(dlog.Debug, log << "RcvQ:recvfrom: IPE: spare packet for id=" << id << " size="
      //         << newpkt->getLength() << " TOO SMALL for incoming size=" << packet.getLength() << " -- SETTING -1 size");
      packet.setLength(-1);
      return -1;
   }

   // copy packet content
   // XXX Check if this wouldn't be better done by providing
   // copy constructor for DynamicStruct.
   // XXX Another thing: this looks wasteful. This expects an already
   // allocated memory on the packet, this thing gets the packet,
   // copies it into the passed packet and then the source packet
   // gets deleted. Why not simply return the originally stored packet,
   // without copying, allocation and deallocation?
   memcpy(packet.m_nHeader, newpkt->m_nHeader, CPacket::HDR_SIZE);
   memcpy(packet.m_pcData, newpkt->m_pcData, newpkt->getLength());
   packet.setLength(newpkt->getLength());

   delete [] newpkt->m_pcData;
   delete newpkt;

   // remove this message from queue,
   // if no more messages left for this socket, release its data structure
   i->second.pop();
   if (i->second.empty())
      m_mBuffer.erase(i);

   return (int) packet.getLength();
}

int CRcvQueue::setListener(CUDT* u)
{
   CGuard lslock(m_LSLock);

   if (NULL != m_pListener)
      return -1;

   m_pListener = u;
   return 0;
}

void CRcvQueue::removeListener(const CUDT* u)
{
   CGuard lslock(m_LSLock);

   if (u == m_pListener)
      m_pListener = NULL;
}

void CRcvQueue::registerConnector(const SRTSOCKET& id, CUDT* u, int ipv, const sockaddr* addr, ClockSys ttl)
{
   HLOGC(mglog.Debug, log << "registerConnector: adding %" << id << " addr=" << SockaddrToString(addr) << " TTL=" << logging::FormatTime(ttl));
   m_pRendezvousQueue->insert(id, u, ipv, addr, ttl);
}

void CRcvQueue::removeConnector(const SRTSOCKET& id, bool should_lock)
{
    HLOGC(mglog.Debug, log << "removeConnector: removing %" << id);
    m_pRendezvousQueue->remove(id, should_lock);

    CGuard bufferlock(m_PassLock);

    map<int32_t, std::queue<CPacket*> >::iterator i = m_mBuffer.find(id);
    if (i != m_mBuffer.end())
    {
        HLOGC(mglog.Debug, log << "removeConnector: ... and its packet queue with " << i->second.size() << " packets collected");
        while (!i->second.empty())
        {
            delete [] i->second.front()->m_pcData;
            delete i->second.front();
            i->second.pop();
        }
        m_mBuffer.erase(i);
    }
}

void CRcvQueue::setNewEntry(CUDT* u)
{
   HLOGC(mglog.Debug, log << CUDTUnited::CONID(u->m_SocketID) << "setting socket PENDING FOR CONNECTION");
   CGuard listguard(m_IDLock);
   m_vNewEntry.push_back(u);
}

bool CRcvQueue::ifNewEntry()
{
   return !(m_vNewEntry.empty());
}

CUDT* CRcvQueue::getNewEntry()
{
   CGuard listguard(m_IDLock);

   if (m_vNewEntry.empty())
      return NULL;

   CUDT* u = (CUDT*)*(m_vNewEntry.begin());
   m_vNewEntry.erase(m_vNewEntry.begin());

   return u;
}

void CRcvQueue::storePkt(int32_t id, CPacket* pkt)
{
   CGuard bufferlock(m_PassLock);

   map<int32_t, std::queue<CPacket*> >::iterator i = m_mBuffer.find(id);

   if (i == m_mBuffer.end())
   {
      m_mBuffer[id].push(pkt);
      pthread_cond_signal(&m_PassCond);
   }
   else
   {
      //avoid storing too many packets, in case of malfunction or attack
      if (i->second.size() > 16)
         return;

      i->second.push(pkt);
   }
}<|MERGE_RESOLUTION|>--- conflicted
+++ resolved
@@ -273,35 +273,6 @@
     pthread_mutex_destroy(&m_ListLock);
 }
 
-<<<<<<< HEAD
-void CSndUList::insert(ClockCpu ts, const CUDT* u)
-{
-   CGuard listguard(m_ListLock);
-
-   // increase the heap array size if necessary
-   if (m_iLastEntry == m_iArrayLength - 1)
-   {
-      CSNode** temp = NULL;
-
-      try
-      {
-         temp = new CSNode*[m_iArrayLength * 2];
-      }
-      catch(...)
-      {
-         return;
-      }
-
-      memcpy(temp, m_pHeap, sizeof(CSNode*) * m_iArrayLength);
-      m_iArrayLength *= 2;
-      delete [] m_pHeap;
-      m_pHeap = temp;
-   }
-
-   insert_(ts, u);
-}
-=======
->>>>>>> 32070d05
 
 void CSndUList::update(const CUDT* u, EReschedule reschedule)
 {
@@ -370,13 +341,8 @@
    addr = u->m_pPeerAddr;
 
    // insert a new entry, ts is the next processing time
-<<<<<<< HEAD
    if (ts.value > 0)
-      insert_(ts, u);
-=======
-   if (ts > 0)
       insert_norealloc_(ts, u);
->>>>>>> 32070d05
 
    return 1;
 }
@@ -398,9 +364,6 @@
    return m_pHeap[0]->m_llTimeStamp_tk;
 }
 
-<<<<<<< HEAD
-void CSndUList::insert_(ClockCpu ts, const CUDT* u)
-=======
 
 void CSndUList::realloc_()
 {
@@ -422,8 +385,7 @@
 }
 
 
-void CSndUList::insert_(int64_t ts, const CUDT* u)
->>>>>>> 32070d05
+void CSndUList::insert_(ClockCpu ts, const CUDT* u)
 {
     // increase the heap array size if necessary
     if (m_iLastEntry == m_iArrayLength - 1)
@@ -433,7 +395,7 @@
 }
 
 
-void CSndUList::insert_norealloc_(int64_t ts, const CUDT* u)
+void CSndUList::insert_norealloc_(ClockCpu ts, const CUDT* u)
 {
    CSNode* n = u->m_pSNode;
 
