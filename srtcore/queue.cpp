--- conflicted
+++ resolved
@@ -261,19 +261,11 @@
     , m_pTimer(NULL)
 {
     m_pHeap = new CSNode *[m_iArrayLength];
-<<<<<<< HEAD
-    createMutex(m_ListLock, "List");
-=======
->>>>>>> 4f411304
 }
 
 CSndUList::~CSndUList()
 {
     delete[] m_pHeap;
-<<<<<<< HEAD
-    releaseMutex(m_ListLock);
-=======
->>>>>>> 4f411304
 }
 
 void CSndUList::update(const CUDT* u, EReschedule reschedule)
@@ -476,12 +468,7 @@
     , m_WindowCond()
     , m_bClosing(false)
 {
-<<<<<<< HEAD
-    createCond(m_WindowCond, "Window");
-    createMutex(m_WindowLock, "Window");
-=======
     pthread_cond_init(&m_WindowCond, NULL);
->>>>>>> 4f411304
 }
 
 CSndQueue::~CSndQueue()
@@ -495,23 +482,13 @@
 
     CSync::lock_signal(m_WindowCond, m_WindowLock);
 
-<<<<<<< HEAD
-    if (isthread(m_WorkerThread))
-    {
-        HLOGC(mglog.Debug, log << "SndQueue: EXIT");
-        jointhread(m_WorkerThread);
-    }
-
-    releaseCond(m_WindowCond);
-    releaseMutex(m_WindowLock);
-=======
     if (!pthread_equal(m_WorkerThread, pthread_t()))
     {
         HLOGC(mglog.Debug, log << "SndQueue: EXIT");
         pthread_join(m_WorkerThread, NULL);
     }
+
     pthread_cond_destroy(&m_WindowCond);
->>>>>>> 4f411304
 
     delete m_pSndUList;
 }
@@ -830,19 +807,10 @@
     : m_lRendezvousID()
     , m_RIDVectorLock()
 {
-<<<<<<< HEAD
-    createMutex(m_RIDVectorLock, "RIDVector");
-=======
->>>>>>> 4f411304
 }
 
 CRendezvousQueue::~CRendezvousQueue()
 {
-<<<<<<< HEAD
-    releaseMutex(m_RIDVectorLock);
-
-=======
->>>>>>> 4f411304
     m_lRendezvousID.clear();
 }
 
@@ -881,11 +849,7 @@
         leaveCS(m_RIDVectorLock);
 }
 
-<<<<<<< HEAD
-CUDT *CRendezvousQueue::retrieve(const sockaddr_any& addr, SRTSOCKET& w_id)
-=======
 CUDT* CRendezvousQueue::retrieve(const sockaddr_any& addr, SRTSOCKET& w_id)
->>>>>>> 4f411304
 {
     CGuard     vg(m_RIDVectorLock);
 
@@ -983,11 +947,7 @@
         //
         // Maybe the time should be simply checked once and the whole loop not
         // done when "it's not the time"?
-<<<<<<< HEAD
-        steady_clock::time_point now = steady_clock::now();
-=======
         const steady_clock::time_point now = steady_clock::now();
->>>>>>> 4f411304
         if (now >= i->m_tsTTL)
         {
             HLOGC(mglog.Debug, log << "RID: socket @" << i->m_iID
@@ -1089,37 +1049,18 @@
     , m_mBuffer()
     , m_BufferCond()
 {
-<<<<<<< HEAD
-    createMutex(m_PassLock, "Pass");
-    createCond(m_PassCond, "Pass");
-    createMutex(m_LSLock, "LS");
-    createMutex(m_IDLock, "ID");
-=======
     pthread_cond_init(&m_BufferCond, NULL);
->>>>>>> 4f411304
 }
 
 CRcvQueue::~CRcvQueue()
 {
     m_bClosing = true;
-<<<<<<< HEAD
-    if (isthread(m_WorkerThread))
-    {
-        HLOGC(mglog.Debug, log << "RcvQueue: EXIT");
-        jointhread(m_WorkerThread);
-    }
-    releaseMutex(m_PassLock);
-    releaseCond(m_PassCond);
-    releaseMutex(m_LSLock);
-    releaseMutex(m_IDLock);
-=======
     if (!pthread_equal(m_WorkerThread, pthread_t()))
     {
         HLOGC(mglog.Debug, log << "RcvQueue: EXIT");
         pthread_join(m_WorkerThread, NULL);
     }
     pthread_cond_destroy(&m_BufferCond);
->>>>>>> 4f411304
 
     delete m_pRcvUList;
     delete m_pHash;
@@ -1448,11 +1389,7 @@
     // stored in the rendezvous queue (see CRcvQueue::registerConnector)
     // or simply 0, but then at least the address must match one of these.
     // If the id was 0, it will be set to the actual socket ID of the returned CUDT.
-<<<<<<< HEAD
     CUDT* u = m_pRendezvousQueue->retrieve(addr, (id));
-=======
-    CUDT *u = m_pRendezvousQueue->retrieve(addr, (id));
->>>>>>> 4f411304
     if (!u)
     {
         // this socket is then completely unknown to the system.
@@ -1578,23 +1515,14 @@
 
 int CRcvQueue::recvfrom(int32_t id, CPacket& w_packet)
 {
-<<<<<<< HEAD
-    CGuard bufferlock (m_PassLock);
-    CSync passcond    (m_PassCond, bufferlock);
-=======
     CGuard bufferlock (m_BufferLock);
     CSync buffercond    (m_BufferCond, bufferlock);
->>>>>>> 4f411304
 
     map<int32_t, std::queue<CPacket *> >::iterator i = m_mBuffer.find(id);
 
     if (i == m_mBuffer.end())
     {
-<<<<<<< HEAD
-        passcond.wait_for(seconds_from(1));
-=======
         buffercond.wait_for(seconds_from(1));
->>>>>>> 4f411304
 
         i = m_mBuffer.find(id);
         if (i == m_mBuffer.end())
@@ -1668,11 +1596,7 @@
     HLOGC(mglog.Debug, log << "removeConnector: removing @" << id);
     m_pRendezvousQueue->remove(id, should_lock);
 
-<<<<<<< HEAD
-    CGuard bufferlock (m_PassLock);
-=======
     CGuard bufferlock(m_BufferLock);
->>>>>>> 4f411304
 
     map<int32_t, std::queue<CPacket *> >::iterator i = m_mBuffer.find(id);
     if (i != m_mBuffer.end())
@@ -1713,13 +1637,8 @@
 
 void CRcvQueue::storePkt(int32_t id, CPacket *pkt)
 {
-<<<<<<< HEAD
-    CGuard bufferlock (m_PassLock);
-    CSync passcond    (m_PassCond, bufferlock);
-=======
     CGuard bufferlock (m_BufferLock);
     CSync passcond    (m_BufferCond, bufferlock);
->>>>>>> 4f411304
 
     map<int32_t, std::queue<CPacket *> >::iterator i = m_mBuffer.find(id);
 
