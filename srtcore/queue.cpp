--- conflicted
+++ resolved
@@ -64,17 +64,6 @@
 using namespace std;
 using namespace srt_logging;
 
-<<<<<<< HEAD
-
-CUnitQueue::CUnitQueue():
-m_pQEntry(NULL),
-m_pCurrQueue(NULL),
-m_pLastQueue(NULL),
-m_iSize(0),
-m_iCount(0),
-m_iMSS(),
-m_iIPversion()
-=======
 CUnitQueue::CUnitQueue()
     : m_pQEntry(NULL)
     , m_pCurrQueue(NULL)
@@ -83,7 +72,6 @@
     , m_iCount(0)
     , m_iMSS()
     , m_iIPversion()
->>>>>>> 25854d46
 {
 }
 
@@ -590,10 +578,6 @@
         uint64_t currtime;
         CTimer::rdtsc(currtime);
 
-<<<<<<< HEAD
-            HLOGC(mglog.Debug, log << self->CONID() << "chn:SENDING: " << pkt.Info());
-            self->m_pChannel->sendto(addr, pkt, source_addr);
-=======
 #if defined(SRT_DEBUG_SNDQ_HIGHRATE)
         if (self->m_ullDbgTime <= currtime)
         {
@@ -614,7 +598,6 @@
         if (currtime < next_time)
         {
             self->m_pTimer->sleepto(next_time);
->>>>>>> 25854d46
 
 #if defined(HAI_DEBUG_SNDQ_HIGHRATE)
             self->m_WorkerStats.lSleepTo++;
@@ -635,18 +618,7 @@
 #endif /* SRT_DEBUG_SNDQ_HIGHRATE */
         }
 
-#if ENABLE_HEAVY_LOGGING
-        if (pkt.isControl())
-        {
-            HLOGC(mglog.Debug,
-                  log << self->CONID() << "chn:SENDING: " << MessageTypeStr(pkt.getType(), pkt.getExtendedType()));
-        }
-        else
-        {
-            HLOGC(dlog.Debug,
-                  log << self->CONID() << "chn:SENDING SIZE " << pkt.getLength() << " SEQ: " << pkt.getSeqNo());
-        }
-#endif
+            HLOGC(mglog.Debug, log << self->CONID() << "chn:SENDING: " << pkt.Info());
         self->m_pChannel->sendto(addr, pkt, source_addr);
 
 #if defined(SRT_DEBUG_SNDQ_HIGHRATE)
