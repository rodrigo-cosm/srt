--- conflicted
+++ resolved
@@ -525,15 +525,11 @@
 
 void *CSndQueue::worker(void *param)
 {
-<<<<<<< HEAD
    // This is a library-private secondary thread; blocks signals from
    // reaching this thread.
    CUDT::blockSignalsForCurrentThread();
 
-    CSndQueue* self = (CSndQueue*)param;
-=======
     CSndQueue *self = (CSndQueue *)param;
->>>>>>> 0e2201af
 
     THREAD_STATE_INIT("SRT:SndQ:worker");
 
@@ -1123,134 +1119,13 @@
 
 void *CRcvQueue::worker(void *param)
 {
-<<<<<<< HEAD
    // This is a library-private secondary thread; blocks signals from
    // reaching this thread.
    CUDT::blockSignalsForCurrentThread();
 
-   CRcvQueue* self = (CRcvQueue*)param;
-   sockaddr_any sa ( self->m_UnitQueue.m_iIPversion );
-   int32_t id = 0;
-
-   THREAD_STATE_INIT("SRT:RcvQ:worker");
-
-   CUnit* unit = 0;
-   EConnectStatus cst = CONN_AGAIN;
-   while (!self->m_bClosing)
-   {
-       bool have_received = false;
-       EReadStatus rst = self->worker_RetrieveUnit(Ref(id), Ref(unit), &sa);
-       if (rst == RST_OK)
-       {
-           if (id < 0)
-           {
-               // User error on peer. May log something, but generally can only ignore it.
-               // XXX Think maybe about sending some "connection rejection response".
-               HLOGC(mglog.Debug, log << self->CONID() << "RECEIVED negative socket id '" << id << "', rejecting (POSSIBLE ATTACK)");
-               continue;
-           }
-
-           // NOTE: cst state is being changed here.
-           // This state should be maintained through any next failed calls to worker_RetrieveUnit.
-           // Any error switches this to rejection, just for a case.
-
-           // Note to rendezvous connection. This can accept:
-           // - ID == 0 - take the first waiting rendezvous socket
-           // - ID > 0  - find the rendezvous socket that has this ID.
-           if (id == 0)
-           {
-               // ID 0 is for connection request, which should be passed to the listening socket or rendezvous sockets
-               cst = self->worker_ProcessConnectionRequest(unit, &sa);
-           }
-           else
-           {
-               // Otherwise ID is expected to be associated with:
-               // - an enqueued rendezvous socket
-               // - a socket connected to a peer
-               cst = self->worker_ProcessAddressedPacket(id, unit, &sa);
-           }
-           HLOGC(mglog.Debug, log << self->CONID() << "worker: result for the unit: " << ConnectStatusStr(cst));
-           if (cst == CONN_AGAIN)
-           {
-               HLOGC(mglog.Debug, log << self->CONID() << "worker: packet not dispatched, continuing reading.");
-               continue;
-           }
-           have_received = true;
-       }
-       else if (rst == RST_ERROR)
-       {
-           // According to the description by CChannel::recvfrom, this can be either of:
-           // - IPE: all errors except EBADF
-           // - socket was closed in the meantime by another thread: EBADF
-           // If EBADF, then it's expected that the "closing" state is also set.
-           // Check that just to report possible errors, but interrupt the loop anyway.
-           if (self->m_bClosing)
-           {
-               HLOGC(mglog.Debug, log << self->CONID() << "CChannel reported error, but Queue is closing - INTERRUPTING worker.");
-           }
-           else
-           {
-               LOGC(mglog.Fatal, log << self->CONID() << "CChannel reported ERROR DURING TRANSMISSION - IPE. INTERRUPTING worker anyway.");
-           }
-           cst = CONN_REJECT;
-           break;
-       }
-       // OTHERWISE: this is an "AGAIN" situation. No data was read, but the process should continue.
-
-
-       // take care of the timing event for all UDT sockets
-       uint64_t currtime_tk;
-       CTimer::rdtsc(currtime_tk);
-
-       CRNode* ul = self->m_pRcvUList->m_pUList;
-       uint64_t ctime_tk = currtime_tk - 100000 * CTimer::getCPUFrequency();
-       while ((NULL != ul) && (ul->m_llTimeStamp_tk < ctime_tk))
-       {
-           CUDT* u = ul->m_pUDT;
-
-           if (u->m_bConnected && !u->m_bBroken && !u->m_bClosing)
-           {
-               u->checkTimers();
-               self->m_pRcvUList->update(u);
-           }
-           else
-           {
-               HLOGC(mglog.Debug, log << CUDTUnited::CONID(u->m_SocketID) << " SOCKET broken, REMOVING FROM RCV QUEUE/MAP.");
-               // the socket must be removed from Hash table first, then RcvUList
-               self->m_pHash->remove(u->m_SocketID);
-               self->m_pRcvUList->remove(u);
-               u->m_pRNode->m_bOnList = false;
-           }
-
-           ul = self->m_pRcvUList->m_pUList;
-       }
-
-       if ( have_received )
-       {
-           HLOGC(mglog.Debug, log << "worker: RECEIVED PACKET --> updateConnStatus. cst=" << ConnectStatusStr(cst)
-                   << " id=" << id << " pkt-payload-size=" << unit->m_Packet.getLength());
-       }
-
-       // Check connection requests status for all sockets in the RendezvousQueue.
-       // Pass the connection status from the last call of:
-       // worker_ProcessAddressedPacket --->
-       // worker_TryAsyncRend_OrStore --->
-       // CUDT::processAsyncConnectResponse --->
-       // CUDT::processConnectResponse 
-       self->m_pRendezvousQueue->updateConnStatus(rst, cst, unit->m_Packet);
-
-       // XXX updateConnStatus may have removed the connector from the list,
-       // however there's still m_mBuffer in CRcvQueue for that socket to care about.
-   }
-
-   THREAD_EXIT();
-   return NULL;
-}
-=======
     CRcvQueue *  self = (CRcvQueue *)param;
     sockaddr_any sa(self->m_UnitQueue.getIPversion());
     int32_t      id = 0;
->>>>>>> 0e2201af
 
     THREAD_STATE_INIT("SRT:RcvQ:worker");
 
