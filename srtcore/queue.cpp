/*
 * SRT - Secure, Reliable, Transport
 * Copyright (c) 2018 Haivision Systems Inc.
 *
 * This Source Code Form is subject to the terms of the Mozilla Public
 * License, v. 2.0. If a copy of the MPL was not distributed with this
 * file, You can obtain one at http://mozilla.org/MPL/2.0/.
 *
 */

/*****************************************************************************
Copyright (c) 2001 - 2011, The Board of Trustees of the University of Illinois.
All rights reserved.

Redistribution and use in source and binary forms, with or without
modification, are permitted provided that the following conditions are
met:

* Redistributions of source code must retain the above
  copyright notice, this list of conditions and the
  following disclaimer.

* Redistributions in binary form must reproduce the
  above copyright notice, this list of conditions
  and the following disclaimer in the documentation
  and/or other materials provided with the distribution.

* Neither the name of the University of Illinois
  nor the names of its contributors may be used to
  endorse or promote products derived from this
  software without specific prior written permission.

THIS SOFTWARE IS PROVIDED BY THE COPYRIGHT HOLDERS AND CONTRIBUTORS "AS
IS" AND ANY EXPRESS OR IMPLIED WARRANTIES, INCLUDING, BUT NOT LIMITED TO,
THE IMPLIED WARRANTIES OF MERCHANTABILITY AND FITNESS FOR A PARTICULAR
PURPOSE ARE DISCLAIMED. IN NO EVENT SHALL THE COPYRIGHT OWNER OR
CONTRIBUTORS BE LIABLE FOR ANY DIRECT, INDIRECT, INCIDENTAL, SPECIAL,
EXEMPLARY, OR CONSEQUENTIAL DAMAGES (INCLUDING, BUT NOT LIMITED TO,
PROCUREMENT OF SUBSTITUTE GOODS OR SERVICES; LOSS OF USE, DATA, OR
PROFITS; OR BUSINESS INTERRUPTION) HOWEVER CAUSED AND ON ANY THEORY OF
LIABILITY, WHETHER IN CONTRACT, STRICT LIABILITY, OR TORT (INCLUDING
NEGLIGENCE OR OTHERWISE) ARISING IN ANY WAY OUT OF THE USE OF THIS
SOFTWARE, EVEN IF ADVISED OF THE POSSIBILITY OF SUCH DAMAGE.
*****************************************************************************/

/*****************************************************************************
written by
   Yunhong Gu, last updated 05/05/2011
modified by
   Haivision Systems Inc.
*****************************************************************************/

#include "platform_sys.h"

#include <cstring>

#include "common.h"
#include "core.h"
#include "netinet_any.h"
#include "threadname.h"
#include "logging.h"
#include "queue.h"

using namespace std;
using namespace srt::sync;
using namespace srt_logging;

CUnitQueue::CUnitQueue()
    : m_pQEntry(NULL)
    , m_pCurrQueue(NULL)
    , m_pLastQueue(NULL)
    , m_iSize(0)
    , m_iCount(0)
    , m_iMSS()
    , m_iIPversion()
{
}

CUnitQueue::~CUnitQueue()
{
    CQEntry* p = m_pQEntry;

    while (p != NULL)
    {
        delete[] p->m_pUnit;
        delete[] p->m_pBuffer;

        CQEntry* q = p;
        if (p == m_pLastQueue)
            p = NULL;
        else
            p = p->m_pNext;
        delete q;
    }
}

int CUnitQueue::init(int size, int mss, int version)
{
    CQEntry* tempq = NULL;
    CUnit*   tempu = NULL;
    char*    tempb = NULL;

    try
    {
        tempq = new CQEntry;
        tempu = new CUnit[size];
        tempb = new char[size * mss];
    }
    catch (...)
    {
        delete tempq;
        delete[] tempu;
        delete[] tempb;

        return -1;
    }

    for (int i = 0; i < size; ++i)
    {
        tempu[i].m_iFlag           = CUnit::FREE;
        tempu[i].m_Packet.m_pcData = tempb + i * mss;
    }
    tempq->m_pUnit   = tempu;
    tempq->m_pBuffer = tempb;
    tempq->m_iSize   = size;

    m_pQEntry = m_pCurrQueue = m_pLastQueue = tempq;
    m_pQEntry->m_pNext                      = m_pQEntry;

    m_pAvailUnit = m_pCurrQueue->m_pUnit;

    m_iSize      = size;
    m_iMSS       = mss;
    m_iIPversion = version;

    return 0;
}

int CUnitQueue::increase()
{
    // adjust/correct m_iCount
    int      real_count = 0;
    CQEntry* p          = m_pQEntry;
    while (p != NULL)
    {
        CUnit* u = p->m_pUnit;
        for (CUnit* end = u + p->m_iSize; u != end; ++u)
            if (u->m_iFlag != CUnit::FREE)
                ++real_count;

        if (p == m_pLastQueue)
            p = NULL;
        else
            p = p->m_pNext;
    }
    m_iCount = real_count;
    if (double(m_iCount) / m_iSize < 0.9)
        return -1;

    CQEntry* tempq = NULL;
    CUnit*   tempu = NULL;
    char*    tempb = NULL;

    // all queues have the same size
    int size = m_pQEntry->m_iSize;

    try
    {
        tempq = new CQEntry;
        tempu = new CUnit[size];
        tempb = new char[size * m_iMSS];
    }
    catch (...)
    {
        delete tempq;
        delete[] tempu;
        delete[] tempb;

        return -1;
    }

    for (int i = 0; i < size; ++i)
    {
        tempu[i].m_iFlag           = CUnit::FREE;
        tempu[i].m_Packet.m_pcData = tempb + i * m_iMSS;
    }
    tempq->m_pUnit   = tempu;
    tempq->m_pBuffer = tempb;
    tempq->m_iSize   = size;

    m_pLastQueue->m_pNext = tempq;
    m_pLastQueue          = tempq;
    m_pLastQueue->m_pNext = m_pQEntry;

    m_iSize += size;

    return 0;
}

int CUnitQueue::shrink()
{
    // currently queue cannot be shrunk.
    return -1;
}

CUnit* CUnitQueue::getNextAvailUnit()
{
    if (m_iCount * 10 > m_iSize * 9)
        increase();

    if (m_iCount >= m_iSize)
        return NULL;

    CQEntry* entrance = m_pCurrQueue;

    do
    {
        for (CUnit* sentinel = m_pCurrQueue->m_pUnit + m_pCurrQueue->m_iSize - 1; m_pAvailUnit != sentinel;
             ++m_pAvailUnit)
            if (m_pAvailUnit->m_iFlag == CUnit::FREE)
                return m_pAvailUnit;

        if (m_pCurrQueue->m_pUnit->m_iFlag == CUnit::FREE)
        {
            m_pAvailUnit = m_pCurrQueue->m_pUnit;
            return m_pAvailUnit;
        }

        m_pCurrQueue = m_pCurrQueue->m_pNext;
        m_pAvailUnit = m_pCurrQueue->m_pUnit;
    } while (m_pCurrQueue != entrance);

    increase();

    return NULL;
}

void CUnitQueue::makeUnitFree(CUnit* unit)
{
    SRT_ASSERT(unit != NULL);
    SRT_ASSERT(unit->m_iFlag != CUnit::FREE);
    unit->m_iFlag = CUnit::FREE;
    --m_iCount;
}

void CUnitQueue::makeUnitGood(CUnit* unit)
{
    SRT_ASSERT(unit != NULL);
    SRT_ASSERT(unit->m_iFlag == CUnit::FREE);
    unit->m_iFlag = CUnit::GOOD;
    ++m_iCount;
}

CSndUList::CSndUList()
    : m_pHeap(NULL)
    , m_iArrayLength(512)
    , m_iLastEntry(-1)
    , m_ListLock()
    , m_pWindowLock(NULL)
    , m_pWindowCond(NULL)
    , m_pTimer(NULL)
{
    m_pHeap = new CSNode*[m_iArrayLength];
    pthread_mutex_init(&m_ListLock, NULL);
}

CSndUList::~CSndUList()
{
    delete[] m_pHeap;
    pthread_mutex_destroy(&m_ListLock);
}

void CSndUList::update(const CUDT* u, EReschedule reschedule)
{
    CGuard listguard(m_ListLock, "List");

    CSNode* n = u->m_pSNode;

    if (n->m_iHeapLoc >= 0)
    {
        if (!reschedule) // EReschedule to bool conversion, predicted.
            return;

        if (n->m_iHeapLoc == 0)
        {
            n->m_tsTimeStamp = steady_clock::now();
            m_pTimer->interrupt();
            return;
        }

        remove_(u);
        insert_norealloc_(steady_clock::now(), u);
        return;
    }

    insert_(steady_clock::now(), u);
}

int CSndUList::pop(ref_t<sockaddr*> r_addr, ref_t<CPacket> r_pkt, ref_t<sockaddr_any> r_src)
{
    CGuard listguard(m_ListLock, "List");

    if (-1 == m_iLastEntry)
        return -1;

    // no pop until the next schedulled time
    if (m_pHeap[0]->m_tsTimeStamp > steady_clock::now())
        return -1;

    CUDT* u = m_pHeap[0]->m_pUDT;
    remove_(u);

#define UST(field) ((u->m_b##field) ? "+" : "-") << #field << " "

    HLOGC(mglog.Debug,
          log << "SND:pop: requesting packet from @" << u->socketID() << " STATUS: " << UST(Listening)
              << UST(Connecting) << UST(Connected) << UST(Closing) << UST(Shutdown) << UST(Broken) << UST(PeerHealth)
              << UST(Opened));
#undef UST

    if (!u->m_bConnected || u->m_bBroken)
        return -1;

    // pack a packet from the socket
<<<<<<< HEAD
    if (u->packData(r_pkt, Ref(ts), r_src) <= 0)
=======
    const std::pair<int, steady_clock::time_point> res_time = u->packData(pkt);

    if (res_time.first <= 0)
>>>>>>> 808d86bf
        return -1;

    *r_addr = u->m_pPeerAddr;

    // insert a new entry, ts is the next processing time
    const steady_clock::time_point send_time = res_time.second;
    if (!is_zero(send_time))
        insert_norealloc_(send_time, u);

    return 1;
}

void CSndUList::remove(const CUDT* u)
{
    CGuard listguard(m_ListLock, "List");

    remove_(u);
}

steady_clock::time_point CSndUList::getNextProcTime()
{
    CGuard listguard(m_ListLock, "List");

    if (-1 == m_iLastEntry)
        return steady_clock::time_point();

    return m_pHeap[0]->m_tsTimeStamp;
}

void CSndUList::realloc_()
{
    CSNode** temp = NULL;

    try
    {
        temp = new CSNode*[2 * m_iArrayLength];
    }
    catch (...)
    {
        throw CUDTException(MJ_SYSTEMRES, MN_MEMORY, 0);
    }

    memcpy(temp, m_pHeap, sizeof(CSNode*) * m_iArrayLength);
    m_iArrayLength *= 2;
    delete[] m_pHeap;
    m_pHeap = temp;
}

<<<<<<< HEAD
void CSndUList::insert_(int64_t ts, const CUDT* u)
=======
void CSndUList::insert_(const steady_clock::time_point& ts, const CUDT* u)
>>>>>>> 808d86bf
{
    // increase the heap array size if necessary
    if (m_iLastEntry == m_iArrayLength - 1)
        realloc_();

    insert_norealloc_(ts, u);
}

<<<<<<< HEAD
void CSndUList::insert_norealloc_(int64_t ts, const CUDT* u)
=======
void CSndUList::insert_norealloc_(const steady_clock::time_point& ts, const CUDT* u)
>>>>>>> 808d86bf
{
    CSNode* n = u->m_pSNode;

    // do not insert repeated node
    if (n->m_iHeapLoc >= 0)
        return;

    SRT_ASSERT(m_iLastEntry < m_iArrayLength);

    m_iLastEntry++;
    m_pHeap[m_iLastEntry] = n;
    n->m_tsTimeStamp = ts;
    
    int q = m_iLastEntry;
    int p = q;
    while (p != 0)
    {
        p = (q - 1) >> 1;
        if (m_pHeap[p]->m_tsTimeStamp <= m_pHeap[q]->m_tsTimeStamp)
            break;

        swap(m_pHeap[p], m_pHeap[q]);
        m_pHeap[q]->m_iHeapLoc = q;
        q                      = p;
    }

    n->m_iHeapLoc = q;

    // an earlier event has been inserted, wake up sending worker
    if (n->m_iHeapLoc == 0)
        m_pTimer->interrupt();

    // first entry, activate the sending queue
    if (0 == m_iLastEntry)
    {
        pthread_mutex_lock(m_pWindowLock);
        pthread_cond_signal(m_pWindowCond);
        pthread_mutex_unlock(m_pWindowLock);
    }
}

void CSndUList::remove_(const CUDT* u)
{
    CSNode* n = u->m_pSNode;

    if (n->m_iHeapLoc >= 0)
    {
        // remove the node from heap
        m_pHeap[n->m_iHeapLoc] = m_pHeap[m_iLastEntry];
        m_iLastEntry--;
        m_pHeap[n->m_iHeapLoc]->m_iHeapLoc = n->m_iHeapLoc;

        int q = n->m_iHeapLoc;
        int p = q * 2 + 1;
        while (p <= m_iLastEntry)
        {
            if ((p + 1 <= m_iLastEntry) && (m_pHeap[p]->m_tsTimeStamp > m_pHeap[p + 1]->m_tsTimeStamp))
                p++;

            if (m_pHeap[q]->m_tsTimeStamp > m_pHeap[p]->m_tsTimeStamp)
            {
                swap(m_pHeap[p], m_pHeap[q]);
                m_pHeap[p]->m_iHeapLoc = p;
                m_pHeap[q]->m_iHeapLoc = q;

                q = p;
                p = q * 2 + 1;
            }
            else
                break;
        }

        n->m_iHeapLoc = -1;
    }

    // the only event has been deleted, wake up immediately
    if (0 == m_iLastEntry)
        m_pTimer->interrupt();
}

//
CSndQueue::CSndQueue()
    : m_WorkerThread()
    , m_pSndUList(NULL)
    , m_pChannel(NULL)
    , m_pTimer(NULL)
    , m_WindowLock()
    , m_WindowCond()
    , m_bClosing(false)
{
    pthread_cond_init(&m_WindowCond, NULL);
    pthread_mutex_init(&m_WindowLock, NULL);
}

CSndQueue::~CSndQueue()
{
    m_bClosing = true;

    if (m_pTimer != NULL)
    {
        m_pTimer->interrupt();
    }

    pthread_mutex_lock(&m_WindowLock);
    pthread_cond_signal(&m_WindowCond);
    pthread_mutex_unlock(&m_WindowLock);
    if (!pthread_equal(m_WorkerThread, pthread_t()))
    {
        HLOGC(mglog.Debug, log << "SndQueue: EXIT");
        pthread_join(m_WorkerThread, NULL);
    }
    pthread_cond_destroy(&m_WindowCond);
    pthread_mutex_destroy(&m_WindowLock);

    delete m_pSndUList;
}

void CSndQueue::init(CChannel* c, CTimer* t)
{
    m_pChannel                 = c;
    m_pTimer                   = t;
    m_pSndUList                = new CSndUList;
    m_pSndUList->m_pWindowLock = &m_WindowLock;
    m_pSndUList->m_pWindowCond = &m_WindowCond;
    m_pSndUList->m_pTimer      = m_pTimer;

    ThreadName tn("SRT:SndQ:worker");
    if (0 != pthread_create(&m_WorkerThread, NULL, CSndQueue::worker, this))
    {
        m_WorkerThread = pthread_t();
        throw CUDTException(MJ_SYSTEMRES, MN_THREAD);
    }
}

#ifdef SRT_ENABLE_IPOPTS
int CSndQueue::getIpTTL() const { return m_pChannel ? m_pChannel->getIpTTL() : -1; }

int CSndQueue::getIpToS() const { return m_pChannel ? m_pChannel->getIpToS() : -1; }
#endif

void* CSndQueue::worker(void* param)
{
    CSndQueue* self = (CSndQueue*)param;

    THREAD_STATE_INIT("SRT:SndQ:worker");

#if defined(SRT_DEBUG_SNDQ_HIGHRATE)
    CTimer::rdtsc(self->m_ullDbgTime);
    self->m_ullDbgPeriod = uint64_t(5000000) * CTimer::getCPUFrequency();
    self->m_ullDbgTime += self->m_ullDbgPeriod;
#endif /* SRT_DEBUG_SNDQ_HIGHRATE */

    while (!self->m_bClosing)
    {
        steady_clock::time_point next_time = self->m_pSndUList->getNextProcTime();

#if defined(SRT_DEBUG_SNDQ_HIGHRATE)
        self->m_WorkerStats.lIteration++;
#endif /* SRT_DEBUG_SNDQ_HIGHRATE */

        if (is_zero(next_time))
        {
#if defined(SRT_DEBUG_SNDQ_HIGHRATE)
            self->m_WorkerStats.lNotReadyTs++;
#endif /* SRT_DEBUG_SNDQ_HIGHRATE */

            // wait here if there is no sockets with data to be sent
            THREAD_PAUSED();
            pthread_mutex_lock(&self->m_WindowLock);
            if (!self->m_bClosing && (self->m_pSndUList->m_iLastEntry < 0))
            {
                pthread_cond_wait(&self->m_WindowCond, &self->m_WindowLock);

#if defined(SRT_DEBUG_SNDQ_HIGHRATE)
                self->m_WorkerStats.lCondWait++;
#endif /* SRT_DEBUG_SNDQ_HIGHRATE */
            }
            THREAD_RESUMED();
            pthread_mutex_unlock(&self->m_WindowLock);

            continue;
        }

        // wait until next processing time of the first socket on the list
        const steady_clock::time_point currtime = steady_clock::now();

#if defined(SRT_DEBUG_SNDQ_HIGHRATE)
        if (self->m_ullDbgTime <= currtime)
        {
            fprintf(stdout,
                    "SndQueue %lu slt:%lu nrp:%lu snt:%lu nrt:%lu ctw:%lu\n",
                    self->m_WorkerStats.lIteration,
                    self->m_WorkerStats.lSleepTo,
                    self->m_WorkerStats.lNotReadyPop,
                    self->m_WorkerStats.lSendTo,
                    self->m_WorkerStats.lNotReadyTs,
                    self->m_WorkerStats.lCondWait);
            memset(&self->m_WorkerStats, 0, sizeof(self->m_WorkerStats));
            self->m_ullDbgTime = currtime + self->m_ullDbgPeriod;
        }
#endif /* SRT_DEBUG_SNDQ_HIGHRATE */

        THREAD_PAUSED();
        if (currtime < next_time)
        {
            self->m_pTimer->sleepto(next_time);

#if defined(HAI_DEBUG_SNDQ_HIGHRATE)
            self->m_WorkerStats.lSleepTo++;
#endif /* SRT_DEBUG_SNDQ_HIGHRATE */
        }
        THREAD_RESUMED();

        // it is time to send the next pkt
        sockaddr*    addr;
        CPacket      pkt;
        sockaddr_any source_addr;
        if (self->m_pSndUList->pop(Ref(addr), Ref(pkt), Ref(source_addr)) < 0)
        {
            continue;

#if defined(SRT_DEBUG_SNDQ_HIGHRATE)
            self->m_WorkerStats.lNotReadyPop++;
#endif /* SRT_DEBUG_SNDQ_HIGHRATE */
        }
        if (pkt.isControl())
        {
            HLOGC(mglog.Debug,
                  log << self->CONID() << "chn:SENDING: " << MessageTypeStr(pkt.getType(), pkt.getExtendedType()));
        }
        else
        {
            HLOGC(dlog.Debug,
                  log << self->CONID() << "chn:SENDING SIZE " << pkt.getLength() << " SEQ: " << pkt.getSeqNo());
        }
        self->m_pChannel->sendto(addr, pkt, source_addr);

#if defined(SRT_DEBUG_SNDQ_HIGHRATE)
        self->m_WorkerStats.lSendTo++;
#endif /* SRT_DEBUG_SNDQ_HIGHRATE */
    }

    THREAD_EXIT();
    return NULL;
}

int CSndQueue::sendto(const sockaddr* addr, CPacket& packet, const sockaddr_any& src)
{
    // send out the packet immediately (high priority), this is a control packet
    m_pChannel->sendto(addr, packet, src);
    return (int)packet.getLength();
}

//
CRcvUList::CRcvUList()
    : m_pUList(NULL)
    , m_pLast(NULL)
{
}

CRcvUList::~CRcvUList() {}

void CRcvUList::insert(const CUDT* u)
{
<<<<<<< HEAD
    CRNode* n = u->m_pRNode;
    CTimer::rdtsc(n->m_llTimeStamp_tk);
=======
    CRNode *n      = u->m_pRNode;
    n->m_tsTimeStamp = steady_clock::now();
>>>>>>> 808d86bf

    if (NULL == m_pUList)
    {
        // empty list, insert as the single node
        n->m_pPrev = n->m_pNext = NULL;
        m_pLast = m_pUList = n;

        return;
    }

    // always insert at the end for RcvUList
    n->m_pPrev       = m_pLast;
    n->m_pNext       = NULL;
    m_pLast->m_pNext = n;
    m_pLast          = n;
}

void CRcvUList::remove(const CUDT* u)
{
    CRNode* n = u->m_pRNode;

    if (!n->m_bOnList)
        return;

    if (NULL == n->m_pPrev)
    {
        // n is the first node
        m_pUList = n->m_pNext;
        if (NULL == m_pUList)
            m_pLast = NULL;
        else
            m_pUList->m_pPrev = NULL;
    }
    else
    {
        n->m_pPrev->m_pNext = n->m_pNext;
        if (NULL == n->m_pNext)
        {
            // n is the last node
            m_pLast = n->m_pPrev;
        }
        else
            n->m_pNext->m_pPrev = n->m_pPrev;
    }

    n->m_pNext = n->m_pPrev = NULL;
}

void CRcvUList::update(const CUDT* u)
{
    CRNode* n = u->m_pRNode;

    if (!n->m_bOnList)
        return;

    n->m_tsTimeStamp = steady_clock::now();

    // if n is the last node, do not need to change
    if (NULL == n->m_pNext)
        return;

    if (NULL == n->m_pPrev)
    {
        m_pUList          = n->m_pNext;
        m_pUList->m_pPrev = NULL;
    }
    else
    {
        n->m_pPrev->m_pNext = n->m_pNext;
        n->m_pNext->m_pPrev = n->m_pPrev;
    }

    n->m_pPrev       = m_pLast;
    n->m_pNext       = NULL;
    m_pLast->m_pNext = n;
    m_pLast          = n;
}

//
CHash::CHash()
    : m_pBucket(NULL)
    , m_iHashSize(0)
{
}

CHash::~CHash()
{
    for (int i = 0; i < m_iHashSize; ++i)
    {
        CBucket* b = m_pBucket[i];
        while (NULL != b)
        {
            CBucket* n = b->m_pNext;
            delete b;
            b = n;
        }
    }

    delete[] m_pBucket;
}

void CHash::init(int size)
{
    m_pBucket = new CBucket*[size];

    for (int i = 0; i < size; ++i)
        m_pBucket[i] = NULL;

    m_iHashSize = size;
}

CUDT* CHash::lookup(int32_t id)
{
    // simple hash function (% hash table size); suitable for socket descriptors
    CBucket* b = m_pBucket[id % m_iHashSize];

    while (NULL != b)
    {
        if (id == b->m_iID)
            return b->m_pUDT;
        b = b->m_pNext;
    }

    return NULL;
}

void CHash::insert(int32_t id, CUDT* u)
{
    CBucket* b = m_pBucket[id % m_iHashSize];

    CBucket* n = new CBucket;
    n->m_iID   = id;
    n->m_pUDT  = u;
    n->m_pNext = b;

    m_pBucket[id % m_iHashSize] = n;
}

void CHash::remove(int32_t id)
{
    CBucket* b = m_pBucket[id % m_iHashSize];
    CBucket* p = NULL;

    while (NULL != b)
    {
        if (id == b->m_iID)
        {
            if (NULL == p)
                m_pBucket[id % m_iHashSize] = b->m_pNext;
            else
                p->m_pNext = b->m_pNext;

            delete b;

            return;
        }

        p = b;
        b = b->m_pNext;
    }
}

//
CRendezvousQueue::CRendezvousQueue()
    : m_lRendezvousID()
    , m_RIDVectorLock()
{
    pthread_mutex_init(&m_RIDVectorLock, NULL);
}

CRendezvousQueue::~CRendezvousQueue()
{
    pthread_mutex_destroy(&m_RIDVectorLock);

    for (list<CRL>::iterator i = m_lRendezvousID.begin(); i != m_lRendezvousID.end(); ++i)
    {
        if (AF_INET == i->m_iIPversion)
            delete (sockaddr_in*)i->m_pPeerAddr;
        else
            delete (sockaddr_in6*)i->m_pPeerAddr;
    }

    m_lRendezvousID.clear();
}

<<<<<<< HEAD
void CRendezvousQueue::insert(const SRTSOCKET& id, CUDT* u, int ipv, const sockaddr* addr, uint64_t ttl)
=======
void CRendezvousQueue::insert(
    const SRTSOCKET &id, CUDT *u, int ipv, const sockaddr *addr, const steady_clock::time_point &ttl)
>>>>>>> 808d86bf
{
    CGuard vg(m_RIDVectorLock, "RIDVector");

    CRL r;
    r.m_iID        = id;
    r.m_pUDT       = u;
    r.m_iIPversion = ipv;
    r.m_pPeerAddr  = (AF_INET == ipv) ? (sockaddr*)new sockaddr_in : (sockaddr*)new sockaddr_in6;
    memcpy(r.m_pPeerAddr, addr, (AF_INET == ipv) ? sizeof(sockaddr_in) : sizeof(sockaddr_in6));
    r.m_tsTTL = ttl;

    m_lRendezvousID.push_back(r);
}

void CRendezvousQueue::remove(const SRTSOCKET& id, bool should_lock)
{
    CGuard vg(m_RIDVectorLock, "RcvId", should_lock);

    for (list<CRL>::iterator i = m_lRendezvousID.begin(); i != m_lRendezvousID.end(); ++i)
    {
        if (i->m_iID == id)
        {
            if (AF_INET == i->m_iIPversion)
                delete (sockaddr_in*)i->m_pPeerAddr;
            else
                delete (sockaddr_in6*)i->m_pPeerAddr;

            m_lRendezvousID.erase(i);

            return;
        }
    }
}

CUDT* CRendezvousQueue::retrieve(const sockaddr* addr, ref_t<SRTSOCKET> r_id)
{
    CGuard     vg(m_RIDVectorLock, "RdvId");
    SRTSOCKET& id = *r_id;

    // TODO: optimize search
    for (list<CRL>::iterator i = m_lRendezvousID.begin(); i != m_lRendezvousID.end(); ++i)
    {
        if (CIPAddress::ipcmp(addr, i->m_pPeerAddr, i->m_iIPversion) && ((id == 0) || (id == i->m_iID)))
        {
            id = i->m_iID;
            return i->m_pUDT;
        }
    }

    return NULL;
}

void CRendezvousQueue::updateConnStatus(EReadStatus rst, EConnectStatus cst, const CPacket& response)
{
    CGuard vg(m_RIDVectorLock, "RIDVector");

    if (m_lRendezvousID.empty())
        return;

    HLOGC(mglog.Debug,
          log << "updateConnStatus: updating after getting pkt id=" << response.m_iID
              << " status: " << ConnectStatusStr(cst));

#if ENABLE_HEAVY_LOGGING
    int debug_nupd  = 0;
    int debug_nrun  = 0;
    int debug_nfail = 0;
#endif

    for (list<CRL>::iterator i = m_lRendezvousID.begin(), i_next = i; i != m_lRendezvousID.end(); i = i_next)
    {
        ++i_next;
        // NOTE: This is a SAFE LOOP.
        // Incrementation will be done at the end, after the processing did not
        // REMOVE the currently processed element. When the element was removed,
        // the iterator value for the next iteration will be taken from erase()'s result.

        // RST_AGAIN happens in case when the last attempt to read a packet from the UDP
        // socket has read nothing. In this case it would be a repeated update, while
        // still waiting for a response from the peer. When we have any other state here
        // (most expectably CONN_CONTINUE or CONN_RENDEZVOUS, which means that a packet has
        // just arrived in this iteration), do the update immetiately (in SRT this also
        // involves additional incoming data interpretation, which wasn't the case in UDT).

        // Use "slow" cyclic responding in case when
        // - RST_AGAIN (no packet was received for whichever socket)
        // - a packet was received, but not for THIS socket
        if (rst == RST_AGAIN || i->m_iID != response.m_iID)
        {
            // If no packet has been received from the peer,
            // avoid sending too many requests, at most 1 request per 250ms
            const steady_clock::time_point then = i->m_pUDT->m_tsLastReqTime;
            const steady_clock::time_point now = steady_clock::now();
            const steady_clock::duration timeout_250ms = milliseconds_from(250);
            const bool now_is_time = (now - then) > timeout_250ms;
            HLOGC(mglog.Debug,
                  log << "RID:%" << i->m_iID << " then=" << FormatTime(then)
                      << " now=" << FormatTime(now) << " passed=" << count_microseconds(now - then)
                      << "<=> 250000 -- now's " << (now_is_time ? "" : "NOT ") << "the time");

            if (!now_is_time)
                continue;
        }

        HLOGC(mglog.Debug, log << "RID:%" << i->m_iID << " cst=" << ConnectStatusStr(cst) << " -- sending update NOW.");

#if ENABLE_HEAVY_LOGGING
        ++debug_nrun;
#endif

        // XXX This looks like a loop that rolls in infinity without any sleeps
        // inside and makes it once per about 50 calls send a hs conclusion
        // for a randomly sampled rendezvous ID of a socket out of the list.
        // Ok, probably the rendezvous ID should be just one so not much to
        // sample from, but if so, why the container?
        //
        // This must be somehow fixed!
        //
        // Maybe the time should be simply checked once and the whole loop not
        // done when "it's not the time"?
        if (steady_clock::now() >= i->m_tsTTL)
        {
            HLOGC(mglog.Debug,
                  log << "RendezvousQueue: EXPIRED (" << (!is_zero(i->m_tsTTL) ? "enforced on FAILURE" : "passed TTL")
                      << ". removing from queue");
            // connection timer expired, acknowledge app via epoll
            i->m_pUDT->m_bConnecting = false;
            CUDT::s_UDTUnited.m_EPoll.update_events(i->m_iID, i->m_pUDT->m_sPollID, UDT_EPOLL_ERR, true);
            /*
             * Setting m_bConnecting to false but keeping socket in rendezvous queue is not a good idea.
             * Next CUDT::close will not remove it from rendezvous queue (because !m_bConnecting)
             * and may crash here on next pass.
             */
            if (AF_INET == i->m_iIPversion)
                delete (sockaddr_in*)i->m_pPeerAddr;
            else
                delete (sockaddr_in6*)i->m_pPeerAddr;

            // i_next was preincremented, but this is guaranteed to point to
            // the element next to erased one.
            i_next = m_lRendezvousID.erase(i);
            continue;
        }

        // This queue is used only in case of Async mode (rendezvous or caller-listener).
        // Synchronous connection requests are handled in startConnect() completely.
        if (!i->m_pUDT->m_bSynRecving)
        {
#if ENABLE_HEAVY_LOGGING
            ++debug_nupd;
#endif
            // IMPORTANT INFORMATION concerning changes towards UDT legacy.
            // In the UDT code there was no attempt to interpret any incoming data.
            // All data from the incoming packet were considered to be already deployed into
            // m_ConnRes field, and m_ConnReq field was considered at this time accordingly updated.
            // Therefore this procedure did only one thing: craft a new handshake packet and send it.
            // In SRT this may also interpret extra data (extensions in case when Agent is Responder)
            // and the `response` packet may sometimes contain no data. Therefore the passed `rst`
            // must be checked to distinguish the call by periodic update (RST_AGAIN) from a call
            // due to have received the packet (RST_OK).
            //
            // In the below call, only the underlying `processRendezvous` function will be attempting
            // to interpret these data (for caller-listener this was already done by `processConnectRequest`
            // before calling this function), and it checks for the data presence.

            EReadStatus    read_st = rst;
            EConnectStatus conn_st = cst;

            if (i->m_iID != response.m_iID)
            {
                read_st = RST_AGAIN;
                conn_st = CONN_AGAIN;
            }

            if (!i->m_pUDT->processAsyncConnectRequest(read_st, conn_st, response, i->m_pPeerAddr))
            {
                // cst == CONN_REJECT can only be result of worker_ProcessAddressedPacket and
                // its already set in this case.
                LOGC(mglog.Error, log << "RendezvousQueue: processAsyncConnectRequest FAILED. Setting TTL as EXPIRED.");
                i->m_pUDT->sendCtrl(UMSG_SHUTDOWN);
                i->m_tsTTL = steady_clock::time_point(); // Make it expire right now, will be picked up at the next iteration
#if ENABLE_HEAVY_LOGGING
                ++debug_nfail;
#endif
            }

            // NOTE: safe loop, the incrementation was done before the loop body,
            // so the `i' node can be safely deleted. Just the body must end here.
            continue;
        }
    }

    HLOGC(mglog.Debug,
          log << "updateConnStatus: " << debug_nupd << "/" << debug_nrun << " sockets updated ("
              << (debug_nrun - debug_nupd) << " useless). REMOVED " << debug_nfail << " sockets.");
}

//
CRcvQueue::CRcvQueue()
    : m_WorkerThread()
    , m_UnitQueue()
    , m_pRcvUList(NULL)
    , m_pHash(NULL)
    , m_pChannel(NULL)
    , m_pTimer(NULL)
    , m_iPayloadSize()
    , m_bClosing(false)
    , m_LSLock()
    , m_pListener(NULL)
    , m_pRendezvousQueue(NULL)
    , m_vNewEntry()
    , m_IDLock()
    , m_mBuffer()
    , m_PassLock()
    , m_PassCond()
{
    pthread_mutex_init(&m_PassLock, NULL);
    pthread_cond_init(&m_PassCond, NULL);
    pthread_mutex_init(&m_LSLock, NULL);
    pthread_mutex_init(&m_IDLock, NULL);
}

CRcvQueue::~CRcvQueue()
{
    m_bClosing = true;
    if (!pthread_equal(m_WorkerThread, pthread_t()))
    {

        HLOGC(mglog.Debug, log << "RcvQueue: EXIT");
        pthread_join(m_WorkerThread, NULL);
    }
    pthread_mutex_destroy(&m_PassLock);
    pthread_cond_destroy(&m_PassCond);
    pthread_mutex_destroy(&m_LSLock);
    pthread_mutex_destroy(&m_IDLock);

    delete m_pRcvUList;
    delete m_pHash;
    delete m_pRendezvousQueue;

    // remove all queued messages
    for (map<int32_t, std::queue<CPacket*> >::iterator i = m_mBuffer.begin(); i != m_mBuffer.end(); ++i)
    {
        while (!i->second.empty())
        {
            CPacket* pkt = i->second.front();
            delete[] pkt->m_pcData;
            delete pkt;
            i->second.pop();
        }
    }
}

void CRcvQueue::init(int qsize, int payload, int version, int hsize, CChannel* cc, CTimer* t)
{
    m_iPayloadSize = payload;

    m_UnitQueue.init(qsize, payload, version);

    m_pHash = new CHash;
    m_pHash->init(hsize);

    m_pChannel = cc;
    m_pTimer   = t;

    m_pRcvUList        = new CRcvUList;
    m_pRendezvousQueue = new CRendezvousQueue;

    ThreadName tn("SRT:RcvQ:worker");
    if (0 != pthread_create(&m_WorkerThread, NULL, CRcvQueue::worker, this))
    {
        m_WorkerThread = pthread_t();
        throw CUDTException(MJ_SYSTEMRES, MN_THREAD);
    }
}

void* CRcvQueue::worker(void* param)
{
    CRcvQueue*   self = (CRcvQueue*)param;
    sockaddr_any sa(self->m_UnitQueue.getIPversion());
    int32_t      id = 0;

    THREAD_STATE_INIT("SRT:RcvQ:worker");

    CUnit*         unit = 0;
    EConnectStatus cst  = CONN_AGAIN;
    while (!self->m_bClosing)
    {
        bool        have_received = false;
        EReadStatus rst           = self->worker_RetrieveUnit(Ref(id), Ref(unit), &sa);
        if (rst == RST_OK)
        {
            if (id < 0)
            {
                // User error on peer. May log something, but generally can only ignore it.
                // XXX Think maybe about sending some "connection rejection response".
                HLOGC(mglog.Debug,
                      log << self->CONID() << "RECEIVED negative socket id '" << id
                          << "', rejecting (POSSIBLE ATTACK)");
                continue;
            }

            // NOTE: cst state is being changed here.
            // This state should be maintained through any next failed calls to worker_RetrieveUnit.
            // Any error switches this to rejection, just for a case.

            // Note to rendezvous connection. This can accept:
            // - ID == 0 - take the first waiting rendezvous socket
            // - ID > 0  - find the rendezvous socket that has this ID.
            if (id == 0)
            {
                // ID 0 is for connection request, which should be passed to the listening socket or rendezvous sockets
                cst = self->worker_ProcessConnectionRequest(unit, &sa);
            }
            else
            {
                // Otherwise ID is expected to be associated with:
                // - an enqueued rendezvous socket
                // - a socket connected to a peer
                cst = self->worker_ProcessAddressedPacket(id, unit, &sa);
                // CAN RETURN CONN_REJECT, but m_RejectReason is already set
            }
            HLOGC(mglog.Debug, log << self->CONID() << "worker: result for the unit: " << ConnectStatusStr(cst));
            if (cst == CONN_AGAIN)
            {
                HLOGC(mglog.Debug, log << self->CONID() << "worker: packet not dispatched, continuing reading.");
                continue;
            }
            have_received = true;
        }
        else if (rst == RST_ERROR)
        {
            // According to the description by CChannel::recvfrom, this can be either of:
            // - IPE: all errors except EBADF
            // - socket was closed in the meantime by another thread: EBADF
            // If EBADF, then it's expected that the "closing" state is also set.
            // Check that just to report possible errors, but interrupt the loop anyway.
            if (self->m_bClosing)
            {
                HLOGC(mglog.Debug,
                      log << self->CONID() << "CChannel reported error, but Queue is closing - INTERRUPTING worker.");
            }
            else
            {
                LOGC(mglog.Fatal,
                     log << self->CONID()
                         << "CChannel reported ERROR DURING TRANSMISSION - IPE. INTERRUPTING worker anyway.");
            }
            cst = CONN_REJECT;
            break;
        }
        // OTHERWISE: this is an "AGAIN" situation. No data was read, but the process should continue.

        // take care of the timing event for all UDT sockets
        const steady_clock::time_point curtime_minus_syn = steady_clock::now() - microseconds_from(CUDT::COMM_SYN_INTERVAL_US);

<<<<<<< HEAD
        CRNode*  ul             = self->m_pRcvUList->m_pUList;
        const uint64_t ctime_tk = currtime_tk - CUDT::COMM_SYN_INTERVAL_US * CTimer::getCPUFrequency();
        while ((NULL != ul) && (ul->m_llTimeStamp_tk < ctime_tk))
=======
        CRNode *ul = self->m_pRcvUList->m_pUList;
        while ((NULL != ul) && (ul->m_tsTimeStamp < curtime_minus_syn))
>>>>>>> 808d86bf
        {
            CUDT* u = ul->m_pUDT;

            if (u->m_bConnected && !u->m_bBroken && !u->m_bClosing)
            {
                u->checkTimers();
                self->m_pRcvUList->update(u);
            }
            else
            {
                HLOGC(mglog.Debug,
                      log << CUDTUnited::CONID(u->m_SocketID) << " SOCKET broken, REMOVING FROM RCV QUEUE/MAP.");
                // the socket must be removed from Hash table first, then RcvUList
                self->m_pHash->remove(u->m_SocketID);
                self->m_pRcvUList->remove(u);
                u->m_pRNode->m_bOnList = false;
            }

            ul = self->m_pRcvUList->m_pUList;
        }

        if (have_received)
        {
            HLOGC(mglog.Debug,
                  log << "worker: RECEIVED PACKET --> updateConnStatus. cst=" << ConnectStatusStr(cst) << " id=" << id
                      << " pkt-payload-size=" << unit->m_Packet.getLength());
        }

        // Check connection requests status for all sockets in the RendezvousQueue.
        // Pass the connection status from the last call of:
        // worker_ProcessAddressedPacket --->
        // worker_TryAsyncRend_OrStore --->
        // CUDT::processAsyncConnectResponse --->
        // CUDT::processConnectResponse
        self->m_pRendezvousQueue->updateConnStatus(rst, cst, unit->m_Packet);

        // XXX updateConnStatus may have removed the connector from the list,
        // however there's still m_mBuffer in CRcvQueue for that socket to care about.
    }

    THREAD_EXIT();
    return NULL;
}

#if ENABLE_LOGGING
static string PacketInfo(const CPacket& pkt)
{
    ostringstream os;
    os << "TARGET=" << pkt.m_iID << " ";

    if (pkt.isControl())
    {
        os << "CONTROL: " << MessageTypeStr(pkt.getType(), pkt.getExtendedType()) << " size=" << pkt.getLength();
    }
    else
    {
        // It's hard to extract the information about peer's supported rexmit flag.
        // This is only a log, nothing crucial, so we can risk displaying incorrect message number.
        // Declaring that the peer supports rexmit flag cuts off the highest bit from
        // the displayed number.
        os << "DATA: msg=" << pkt.getMsgSeq(true) << " seq=" << pkt.getSeqNo() << " size=" << pkt.getLength()
           << " flags: " << PacketMessageFlagStr(pkt.m_iMsgNo);
    }

    return os.str();
}
#endif

EReadStatus CRcvQueue::worker_RetrieveUnit(ref_t<int32_t> r_id, ref_t<CUnit*> r_unit, sockaddr* addr)
{
#if !USE_BUSY_WAITING
    // This might be not really necessary, and probably
    // not good for extensive bidirectional communication.
    m_pTimer->tick();
#endif

    // check waiting list, if new socket, insert it to the list
    while (ifNewEntry())
    {
        CUDT* ne = getNewEntry();
        if (ne)
        {
            HLOGC(mglog.Debug,
                  log << CUDTUnited::CONID(ne->m_SocketID)
                      << " SOCKET pending for connection - ADDING TO RCV QUEUE/MAP");
            m_pRcvUList->insert(ne);
            m_pHash->insert(ne->m_SocketID, ne);
        }
    }
    // find next available slot for incoming packet
    *r_unit = m_UnitQueue.getNextAvailUnit();
    if (!*r_unit)
    {
        // no space, skip this packet
        CPacket temp;
        temp.m_pcData = new char[m_iPayloadSize];
        temp.setLength(m_iPayloadSize);
        THREAD_PAUSED();
        EReadStatus rst = m_pChannel->recvfrom(addr, temp);
        THREAD_RESUMED();
#if ENABLE_LOGGING
        LOGC(mglog.Error, log << CONID() << "LOCAL STORAGE DEPLETED. Dropping 1 packet: " << PacketInfo(temp));
#endif
        delete[] temp.m_pcData;

        // Be transparent for RST_ERROR, but ignore the correct
        // data read and fake that the packet was dropped.
        return rst == RST_ERROR ? RST_ERROR : RST_AGAIN;
    }

    r_unit->m_Packet.setLength(m_iPayloadSize);

    // reading next incoming packet, recvfrom returns -1 is nothing has been received
    THREAD_PAUSED();
    EReadStatus rst = m_pChannel->recvfrom(addr, r_unit->m_Packet);
    THREAD_RESUMED();

    if (rst == RST_OK)
    {
        *r_id = r_unit->m_Packet.m_iID;
        HLOGC(mglog.Debug,
              log << "INCOMING PACKET: BOUND=" << SockaddrToString(m_pChannel->bindAddress()) << " "
                  << PacketInfo(r_unit->m_Packet));
    }
    return rst;
}

EConnectStatus CRcvQueue::worker_ProcessConnectionRequest(CUnit* unit, const sockaddr* addr)
{
    HLOGC(mglog.Debug,
          log << "Got sockID=0 from " << SockaddrToString(addr)
              << " - trying to resolve it as a connection request...");
    // Introduced protection because it may potentially happen
    // that another thread could have closed the socket at
    // the same time and inject a bug between checking the
    // pointer for NULL and using it.
    SRT_REJECT_REASON listener_ret  = SRT_REJ_UNKNOWN;
    bool              have_listener = false;
    {
        CGuard cg(m_LSLock, "LS");
        if (m_pListener)
        {
            LOGC(mglog.Note,
                 log << "PASSING request from: " << SockaddrToString(addr) << " to agent:" << m_pListener->socketID());
            listener_ret = m_pListener->processConnectRequest(addr, unit->m_Packet);

            // This function does return a code, but it's hard to say as to whether
            // anything can be done about it. In case when it's stated possible, the
            // listener will try to send some rejection response to the caller, but
            // that's already done inside this function. So it's only used for
            // displaying the error in logs.

            have_listener = true;
        }
    }

    // NOTE: Rendezvous sockets do bind(), but not listen(). It means that the socket is
    // ready to accept connection requests, but they are not being redirected to the listener
    // socket, as this is not a listener socket at all. This goes then HERE.

    if (have_listener) // That is, the above block with m_pListener->processConnectRequest was executed
    {
        LOGC(mglog.Note,
             log << CONID() << "Listener managed the connection request from: " << SockaddrToString(addr)
                 << " result:" << RequestTypeStr(UDTRequestType(listener_ret)));
        return listener_ret == SRT_REJ_UNKNOWN ? CONN_CONTINUE : CONN_REJECT;
    }

    // If there's no listener waiting for the packet, just store it into the queue.
    return worker_TryAsyncRend_OrStore(0, unit, addr); // 0 id because the packet came in with that very ID.
}

EConnectStatus CRcvQueue::worker_ProcessAddressedPacket(int32_t id, CUnit* unit, const sockaddr* addr)
{
    CUDT* u = m_pHash->lookup(id);
    if (!u)
    {
        // Pass this to either async rendezvous connection,
        // or store the packet in the queue.
        HLOGC(mglog.Debug, log << "worker_ProcessAddressedPacket: resending to target socket %" << id);
        return worker_TryAsyncRend_OrStore(id, unit, addr);
    }

    // Found associated CUDT - process this as control or data packet
    // addressed to an associated socket.
    if (!CIPAddress::ipcmp(addr, u->m_pPeerAddr, u->m_iIPversion))
    {
        HLOGC(mglog.Debug,
              log << CONID() << "Packet for SID=" << id << " asoc with " << SockaddrToString(u->m_pPeerAddr)
                  << " received from " << SockaddrToString(addr) << " (CONSIDERED ATTACK ATTEMPT)");
        // This came not from the address that is the peer associated
        // with the socket. Ignore it.
        return CONN_AGAIN;
    }

    if (!u->m_bConnected || u->m_bBroken || u->m_bClosing)
    {
        u->m_RejectReason = SRT_REJ_CLOSE;
        // The socket is currently in the process of being disconnected
        // or destroyed. Ignore.
        // XXX send UMSG_SHUTDOWN in this case?
        // XXX May it require mutex protection?
        return CONN_REJECT;
    }

    if (unit->m_Packet.isControl())
        u->processCtrl(unit->m_Packet);
    else
        u->processData(unit);

    u->checkTimers();
    m_pRcvUList->update(u);

    return CONN_CONTINUE;
}

// This function responds to the fact that a packet has come
// for a socket that does not expect to receive a normal connection
// request. This can be then:
// - a normal packet of whatever kind, just to be processed by the message loop
// - a rendezvous connection
// This function then tries to manage the packet as a rendezvous connection
// request in ASYNC mode; when this is not applicable, it stores the packet
// in the "receiving queue" so that it will be picked up in the "main" thread.
EConnectStatus CRcvQueue::worker_TryAsyncRend_OrStore(int32_t id, CUnit* unit, const sockaddr* addr)
{
    // This 'retrieve' requires that 'id' be either one of those
    // stored in the rendezvous queue (see CRcvQueue::registerConnector)
    // or simply 0, but then at least the address must match one of these.
    // If the id was 0, it will be set to the actual socket ID of the returned CUDT.
    CUDT* u = m_pRendezvousQueue->retrieve(addr, Ref(id));
    if (!u)
    {
        // this socket is then completely unknown to the system.
        // Note that this situation may also happen at a very unfortunate
        // coincidence that the socket is already bound, but the registerConnector()
        // has not yet started. In case of rendezvous this may mean that the other
        // side just started sending its handshake packets, the local side has already
        // run the CRcvQueue::worker thread, and this worker thread is trying to dispatch
        // the handshake packet too early, before the dispatcher has a chance to see
        // this socket registerred in the RendezvousQueue, which causes the packet unable
        // to be dispatched. Therefore simply treat every "out of band" packet (with socket
        // not belonging to the connection and not registered as rendezvous) as "possible
        // attach" and ignore it. This also should better protect the rendezvous socket
        // against a rogue connector.
        if (id == 0)
        {
            HLOGC(mglog.Debug,
                  log << CONID() << "AsyncOrRND: no sockets expect connection from " << SockaddrToString(addr)
                      << " - POSSIBLE ATTACK, ignore packet");
        }
        else
        {
            HLOGC(mglog.Debug,
                  log << CONID() << "AsyncOrRND: no sockets expect socket " << id << " from " << SockaddrToString(addr)
                      << " - POSSIBLE ATTACK, ignore packet");
        }
        return CONN_AGAIN; // This means that the packet should be ignored.
    }

    // asynchronous connect: call connect here
    // otherwise wait for the UDT socket to retrieve this packet
    if (!u->m_bSynRecving)
    {
        HLOGC(mglog.Debug, log << "AsyncOrRND: packet RESOLVED TO ID=" << id << " -- continuing as ASYNC CONNECT");
        // This is practically same as processConnectResponse, just this applies
        // appropriate mutex lock - which can't be done here because it's intentionally private.
        // OTOH it can't be applied to processConnectResponse because the synchronous
        // call to this method applies the lock by itself, and same-thread-double-locking is nonportable (crashable).
        EConnectStatus cst = u->processAsyncConnectResponse(unit->m_Packet);

        if (cst == CONN_CONFUSED)
        {
            LOGC(mglog.Warn, log << "AsyncOrRND: PACKET NOT HANDSHAKE - re-requesting handshake from peer");
            storePkt(id, unit->m_Packet.clone());
            if (!u->processAsyncConnectRequest(RST_AGAIN, CONN_CONTINUE, unit->m_Packet, u->m_pPeerAddr))
            {
                // Reuse previous behavior to reject a packet
                cst = CONN_REJECT;
            }
            else
            {
                cst = CONN_CONTINUE;
            }
        }

        // It might be that this is a data packet, which has turned the connection
        // into "connected" state, removed the connector (so since now every next packet
        // will land directly in the queue), but this data packet shall still be delivered.
        if (cst == CONN_ACCEPT && !unit->m_Packet.isControl())
        {
            // The process as called through processAsyncConnectResponse() should have put the
            // socket into the pending queue for pending connection (don't ask me, this is so).
            // This pending queue is being purged every time in the beginning of this loop, so
            // currently the socket is in the pending queue, but not yet in the connection queue.
            // It will be done at the next iteration of the reading loop, but it will be too late,
            // we have a pending data packet now and we must either dispatch it to an already connected
            // socket or disregard it, and rather prefer the former. So do this transformation now
            // that we KNOW (by the cst == CONN_ACCEPT result) that the socket should be inserted
            // into the pending anteroom.

            CUDT* ne = getNewEntry(); // This function actuall removes the entry and returns it.
            // This **should** now always return a non-null value, but check it first
            // because if this accidentally isn't true, the call to worker_ProcessAddressedPacket will
            // result in redirecting it to here and so on until the call stack overflow. In case of
            // this "accident" simply disregard the packet from any further processing, it will be later
            // loss-recovered.
            // XXX (Probably the old contents of UDT's CRcvQueue::worker should be shaped a little bit
            // differently throughout the functions).
            if (ne)
            {
                HLOGC(mglog.Debug,
                      log << CUDTUnited::CONID(ne->m_SocketID)
                          << " SOCKET pending for connection - ADDING TO RCV QUEUE/MAP");
                m_pRcvUList->insert(ne);
                m_pHash->insert(ne->m_SocketID, ne);

                // The current situation is that this has passed processAsyncConnectResponse, but actually
                // this packet *SHOULD HAVE BEEN* handled by worker_ProcessAddressedPacket, however the
                // connection state wasn't completed at the moment when dispatching this packet. This has
                // been now completed inside the call to processAsyncConnectResponse, but this is still a
                // data packet that should have expected the connection to be already established. Therefore
                // redirect it once again into worker_ProcessAddressedPacket here.

                HLOGC(mglog.Debug,
                      log << "AsyncOrRND: packet SWITCHED TO CONNECTED with ID=" << id
                          << " -- passing to worker_ProcessAddressedPacket");

                // Theoretically we should check if m_pHash->lookup(ne->m_SocketID) returns 'ne', but this
                // has been just added to m_pHash, so the check would be extremely paranoid here.
                cst = worker_ProcessAddressedPacket(id, unit, addr);
                if (cst == CONN_REJECT)
                    return cst;
                return CONN_ACCEPT; // this function usually will return CONN_CONTINUE, which doesn't represent current
                                    // situation.
            }
            else
            {
                LOGC(mglog.Error,
                     log << "IPE: AsyncOrRND: packet SWITCHED TO CONNECTED, but ID=" << id
                         << " is still not present in the socket ID dispatch hash - DISREGARDING");
            }
        }
        return cst;
    }
    HLOGC(mglog.Debug,
          log << "AsyncOrRND: packet RESOLVED TO ID=" << id << " -- continuing through CENTRAL PACKET QUEUE");
    // This is where also the packets for rendezvous connection will be landing,
    // in case of a synchronous connection.
    storePkt(id, unit->m_Packet.clone());

    return CONN_CONTINUE;
}

int CRcvQueue::recvfrom(int32_t id, ref_t<CPacket> r_packet)
{
    CGuard   bufferlock(m_PassLock, "Pass");
    CPacket& packet = *r_packet;

    map<int32_t, std::queue<CPacket*> >::iterator i = m_mBuffer.find(id);

    if (i == m_mBuffer.end())
    {
        SyncEvent::wait_for(&m_PassCond, &m_PassLock, seconds_from(1));

        i = m_mBuffer.find(id);
        if (i == m_mBuffer.end())
        {
            packet.setLength(-1);
            return -1;
        }
    }

    // retrieve the earliest packet
    CPacket* newpkt = i->second.front();

    if (packet.getLength() < newpkt->getLength())
    {
        packet.setLength(-1);
        return -1;
    }

    // copy packet content
    // XXX Check if this wouldn't be better done by providing
    // copy constructor for DynamicStruct.
    // XXX Another thing: this looks wasteful. This expects an already
    // allocated memory on the packet, this thing gets the packet,
    // copies it into the passed packet and then the source packet
    // gets deleted. Why not simply return the originally stored packet,
    // without copying, allocation and deallocation?
    memcpy(packet.m_nHeader, newpkt->m_nHeader, CPacket::HDR_SIZE);
    memcpy(packet.m_pcData, newpkt->m_pcData, newpkt->getLength());
    packet.setLength(newpkt->getLength());

    packet.m_DestAddr = newpkt->m_DestAddr;

    delete[] newpkt->m_pcData;
    delete newpkt;

    // remove this message from queue,
    // if no more messages left for this socket, release its data structure
    i->second.pop();
    if (i->second.empty())
        m_mBuffer.erase(i);

    return (int)packet.getLength();
}

int CRcvQueue::setListener(CUDT* u)
{
    CGuard lslock(m_LSLock, "LS");

    if (NULL != m_pListener)
        return -1;

    m_pListener = u;
    return 0;
}

void CRcvQueue::removeListener(const CUDT* u)
{
    CGuard lslock(m_LSLock, "LS");

    if (u == m_pListener)
        m_pListener = NULL;
}

<<<<<<< HEAD
void CRcvQueue::registerConnector(const SRTSOCKET& id, CUDT* u, int ipv, const sockaddr* addr, uint64_t ttl)
=======
void CRcvQueue::registerConnector(const SRTSOCKET &id, CUDT *u, int ipv, const sockaddr *addr, const steady_clock::time_point &ttl)
>>>>>>> 808d86bf
{
    HLOGC(mglog.Debug,
          log << "registerConnector: adding %" << id << " addr=" << SockaddrToString(addr) << " TTL=" << FormatTime(ttl));
    m_pRendezvousQueue->insert(id, u, ipv, addr, ttl);
}

void CRcvQueue::removeConnector(const SRTSOCKET& id, bool should_lock)
{
    HLOGC(mglog.Debug, log << "removeConnector: removing %" << id);
    m_pRendezvousQueue->remove(id, should_lock);

    CGuard bufferlock(m_PassLock, "Pass");

    map<int32_t, std::queue<CPacket*> >::iterator i = m_mBuffer.find(id);
    if (i != m_mBuffer.end())
    {
        HLOGC(mglog.Debug,
              log << "removeConnector: ... and its packet queue with " << i->second.size() << " packets collected");
        while (!i->second.empty())
        {
            delete[] i->second.front()->m_pcData;
            delete i->second.front();
            i->second.pop();
        }
        m_mBuffer.erase(i);
    }
}

void CRcvQueue::setNewEntry(CUDT* u)
{
    HLOGC(mglog.Debug, log << CUDTUnited::CONID(u->m_SocketID) << "setting socket PENDING FOR CONNECTION");
    CGuard listguard(m_IDLock, "ID");
    m_vNewEntry.push_back(u);
}

bool CRcvQueue::ifNewEntry() { return !(m_vNewEntry.empty()); }

CUDT* CRcvQueue::getNewEntry()
{
    CGuard listguard(m_IDLock, "ID");

    if (m_vNewEntry.empty())
        return NULL;

    CUDT* u = (CUDT*)*(m_vNewEntry.begin());
    m_vNewEntry.erase(m_vNewEntry.begin());

    return u;
}

void CRcvQueue::storePkt(int32_t id, CPacket* pkt)
{
    CGuard bufferlock(m_PassLock, "Pass");

    map<int32_t, std::queue<CPacket*> >::iterator i = m_mBuffer.find(id);

    if (i == m_mBuffer.end())
    {
        m_mBuffer[id].push(pkt);
        pthread_cond_signal(&m_PassCond);
    }
    else
    {
        // avoid storing too many packets, in case of malfunction or attack
        if (i->second.size() > 16)
            return;

        i->second.push(pkt);
    }
}<|MERGE_RESOLUTION|>--- conflicted
+++ resolved
@@ -296,7 +296,7 @@
     insert_(steady_clock::now(), u);
 }
 
-int CSndUList::pop(ref_t<sockaddr*> r_addr, ref_t<CPacket> r_pkt, ref_t<sockaddr_any> r_src)
+int CSndUList::pop(ref_t<sockaddr*> r_addr, ref_t<CPacket> r_pkt)
 {
     CGuard listguard(m_ListLock, "List");
 
@@ -322,13 +322,9 @@
         return -1;
 
     // pack a packet from the socket
-<<<<<<< HEAD
-    if (u->packData(r_pkt, Ref(ts), r_src) <= 0)
-=======
-    const std::pair<int, steady_clock::time_point> res_time = u->packData(pkt);
+    const std::pair<int, steady_clock::time_point> res_time = u->packData(*r_pkt);
 
     if (res_time.first <= 0)
->>>>>>> 808d86bf
         return -1;
 
     *r_addr = u->m_pPeerAddr;
@@ -377,11 +373,7 @@
     m_pHeap = temp;
 }
 
-<<<<<<< HEAD
-void CSndUList::insert_(int64_t ts, const CUDT* u)
-=======
 void CSndUList::insert_(const steady_clock::time_point& ts, const CUDT* u)
->>>>>>> 808d86bf
 {
     // increase the heap array size if necessary
     if (m_iLastEntry == m_iArrayLength - 1)
@@ -390,11 +382,7 @@
     insert_norealloc_(ts, u);
 }
 
-<<<<<<< HEAD
-void CSndUList::insert_norealloc_(int64_t ts, const CUDT* u)
-=======
 void CSndUList::insert_norealloc_(const steady_clock::time_point& ts, const CUDT* u)
->>>>>>> 808d86bf
 {
     CSNode* n = u->m_pSNode;
 
@@ -612,7 +600,7 @@
         sockaddr*    addr;
         CPacket      pkt;
         sockaddr_any source_addr;
-        if (self->m_pSndUList->pop(Ref(addr), Ref(pkt), Ref(source_addr)) < 0)
+        if (self->m_pSndUList->pop(Ref(addr), Ref(pkt)) < 0)
         {
             continue;
 
@@ -630,7 +618,7 @@
             HLOGC(dlog.Debug,
                   log << self->CONID() << "chn:SENDING SIZE " << pkt.getLength() << " SEQ: " << pkt.getSeqNo());
         }
-        self->m_pChannel->sendto(addr, pkt, source_addr);
+        self->m_pChannel->sendto(addr, pkt);
 
 #if defined(SRT_DEBUG_SNDQ_HIGHRATE)
         self->m_WorkerStats.lSendTo++;
@@ -641,10 +629,10 @@
     return NULL;
 }
 
-int CSndQueue::sendto(const sockaddr* addr, CPacket& packet, const sockaddr_any& src)
+int CSndQueue::sendto(const sockaddr* addr, CPacket& packet)
 {
     // send out the packet immediately (high priority), this is a control packet
-    m_pChannel->sendto(addr, packet, src);
+    m_pChannel->sendto(addr, packet);
     return (int)packet.getLength();
 }
 
@@ -659,13 +647,8 @@
 
 void CRcvUList::insert(const CUDT* u)
 {
-<<<<<<< HEAD
     CRNode* n = u->m_pRNode;
-    CTimer::rdtsc(n->m_llTimeStamp_tk);
-=======
-    CRNode *n      = u->m_pRNode;
     n->m_tsTimeStamp = steady_clock::now();
->>>>>>> 808d86bf
 
     if (NULL == m_pUList)
     {
@@ -851,12 +834,8 @@
     m_lRendezvousID.clear();
 }
 
-<<<<<<< HEAD
-void CRendezvousQueue::insert(const SRTSOCKET& id, CUDT* u, int ipv, const sockaddr* addr, uint64_t ttl)
-=======
 void CRendezvousQueue::insert(
     const SRTSOCKET &id, CUDT *u, int ipv, const sockaddr *addr, const steady_clock::time_point &ttl)
->>>>>>> 808d86bf
 {
     CGuard vg(m_RIDVectorLock, "RIDVector");
 
@@ -1213,14 +1192,8 @@
         // take care of the timing event for all UDT sockets
         const steady_clock::time_point curtime_minus_syn = steady_clock::now() - microseconds_from(CUDT::COMM_SYN_INTERVAL_US);
 
-<<<<<<< HEAD
         CRNode*  ul             = self->m_pRcvUList->m_pUList;
-        const uint64_t ctime_tk = currtime_tk - CUDT::COMM_SYN_INTERVAL_US * CTimer::getCPUFrequency();
-        while ((NULL != ul) && (ul->m_llTimeStamp_tk < ctime_tk))
-=======
-        CRNode *ul = self->m_pRcvUList->m_pUList;
         while ((NULL != ul) && (ul->m_tsTimeStamp < curtime_minus_syn))
->>>>>>> 808d86bf
         {
             CUDT* u = ul->m_pUDT;
 
@@ -1615,8 +1588,6 @@
     memcpy(packet.m_pcData, newpkt->m_pcData, newpkt->getLength());
     packet.setLength(newpkt->getLength());
 
-    packet.m_DestAddr = newpkt->m_DestAddr;
-
     delete[] newpkt->m_pcData;
     delete newpkt;
 
@@ -1648,11 +1619,7 @@
         m_pListener = NULL;
 }
 
-<<<<<<< HEAD
-void CRcvQueue::registerConnector(const SRTSOCKET& id, CUDT* u, int ipv, const sockaddr* addr, uint64_t ttl)
-=======
-void CRcvQueue::registerConnector(const SRTSOCKET &id, CUDT *u, int ipv, const sockaddr *addr, const steady_clock::time_point &ttl)
->>>>>>> 808d86bf
+void CRcvQueue::registerConnector(const SRTSOCKET& id, CUDT* u, int ipv, const sockaddr* addr, const srt::sync::steady_clock::time_point& ttl)
 {
     HLOGC(mglog.Debug,
           log << "registerConnector: adding %" << id << " addr=" << SockaddrToString(addr) << " TTL=" << FormatTime(ttl));
