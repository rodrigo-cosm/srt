--- conflicted
+++ resolved
@@ -296,13 +296,9 @@
     insert_(steady_clock::now(), u);
 }
 
-<<<<<<< HEAD
-int CSndUList::pop(ref_t<sockaddr_any> r_addr, ref_t<CPacket> r_pkt)
-=======
 int CSndUList::pop(sockaddr_any& addr, CPacket &pkt)
->>>>>>> 1e771f6c
-{
-    CGuard listguard(m_ListLock, "List");
+{
+    CGuard listguard(m_ListLock);
 
     if (-1 == m_iLastEntry)
         return -1;
@@ -331,11 +327,7 @@
     if (res_time.first <= 0)
         return -1;
 
-<<<<<<< HEAD
-    *r_addr = u->m_PeerAddr;
-=======
     addr = u->m_PeerAddr;
->>>>>>> 1e771f6c
 
     // insert a new entry, ts is the next processing time
     const steady_clock::time_point send_time = res_time.second;
@@ -347,14 +339,14 @@
 
 void CSndUList::remove(const CUDT* u)
 {
-    CGuard listguard(m_ListLock, "List");
+    CGuard listguard(m_ListLock);
 
     remove_(u);
 }
 
 steady_clock::time_point CSndUList::getNextProcTime()
 {
-    CGuard listguard(m_ListLock, "List");
+    CGuard listguard(m_ListLock);
 
     if (-1 == m_iLastEntry)
         return steady_clock::time_point();
@@ -608,11 +600,7 @@
         sockaddr_any addr;
         CPacket      pkt;
         sockaddr_any source_addr;
-<<<<<<< HEAD
-        if (self->m_pSndUList->pop(Ref(addr), Ref(pkt)) < 0)
-=======
         if (self->m_pSndUList->pop((addr), (pkt)) < 0)
->>>>>>> 1e771f6c
         {
             continue;
 
@@ -839,13 +827,9 @@
 }
 
 void CRendezvousQueue::insert(
-<<<<<<< HEAD
-    const SRTSOCKET& id, CUDT* u, const sockaddr_any& addr, const steady_clock::time_point &ttl)
-=======
     const SRTSOCKET& id, CUDT* u, const sockaddr_any& addr, const steady_clock::time_point& ttl)
->>>>>>> 1e771f6c
-{
-    CGuard vg(m_RIDVectorLock, "RIDVector");
+{
+    CGuard vg(m_RIDVectorLock);
 
     CRL r;
     r.m_iID        = id;
@@ -980,11 +964,7 @@
                 << " removed - EXPIRED ("
                 // The "enforced on FAILURE" is below when processAsyncConnectRequest failed.
                 << (is_zero(i->m_tsTTL) ? "enforced on FAILURE" : "passed TTL")
-<<<<<<< HEAD
                 << "). removing from queue");
-=======
-                << "). ");
->>>>>>> 1e771f6c
             // connection timer expired, acknowledge app via epoll
             i->m_pUDT->m_bConnecting = false;
             CUDT::s_UDTUnited.m_EPoll.update_events(i->m_iID, i->m_pUDT->m_sPollID, UDT_EPOLL_ERR, true);
@@ -1153,11 +1133,7 @@
     while (!self->m_bClosing)
     {
         bool        have_received = false;
-<<<<<<< HEAD
-        EReadStatus rst           = self->worker_RetrieveUnit(Ref(id), Ref(unit), Ref(sa));
-=======
         EReadStatus rst           = self->worker_RetrieveUnit(Ref(id), Ref(unit), (sa));
->>>>>>> 1e771f6c
         if (rst == RST_OK)
         {
             if (id < 0)
@@ -1270,11 +1246,7 @@
     return NULL;
 }
 
-<<<<<<< HEAD
-EReadStatus CRcvQueue::worker_RetrieveUnit(ref_t<int32_t> r_id, ref_t<CUnit*> r_unit, ref_t<sockaddr_any> r_addr)
-=======
 EReadStatus CRcvQueue::worker_RetrieveUnit(ref_t<int32_t> r_id, ref_t<CUnit*> r_unit, sockaddr_any& w_addr)
->>>>>>> 1e771f6c
 {
 #if !USE_BUSY_WAITING
     // This might be not really necessary, and probably
@@ -1304,11 +1276,7 @@
         temp.m_pcData = new char[m_iPayloadSize];
         temp.setLength(m_iPayloadSize);
         THREAD_PAUSED();
-<<<<<<< HEAD
-        EReadStatus rst = m_pChannel->recvfrom(r_addr, temp);
-=======
         EReadStatus rst = m_pChannel->recvfrom((w_addr), (temp));
->>>>>>> 1e771f6c
         THREAD_RESUMED();
         // Note: this will print nothing about the packet details unless heavy logging is on.
         LOGC(mglog.Error, log << CONID() << "LOCAL STORAGE DEPLETED. Dropping 1 packet: " << temp.Info());
@@ -1323,21 +1291,13 @@
 
     // reading next incoming packet, recvfrom returns -1 is nothing has been received
     THREAD_PAUSED();
-<<<<<<< HEAD
-    EReadStatus rst = m_pChannel->recvfrom(r_addr, r_unit->m_Packet);
-=======
     EReadStatus rst = m_pChannel->recvfrom((w_addr), (r_unit->m_Packet));
->>>>>>> 1e771f6c
     THREAD_RESUMED();
 
     if (rst == RST_OK)
     {
         *r_id = r_unit->m_Packet.m_iID;
-<<<<<<< HEAD
-        HLOGC(mglog.Debug, log << "INCOMING PACKET: FROM=" << SockaddrToString(*r_addr)
-=======
         HLOGC(mglog.Debug, log << "INCOMING PACKET: FROM=" << SockaddrToString(w_addr)
->>>>>>> 1e771f6c
                 << " BOUND=" << SockaddrToString(m_pChannel->bindAddressAny())
                 << " " << r_unit->m_Packet.Info());
     }
@@ -1356,7 +1316,7 @@
     SRT_REJECT_REASON listener_ret  = SRT_REJ_UNKNOWN;
     bool              have_listener = false;
     {
-        CGuard cg(m_LSLock, "LS");
+        CGuard cg(m_LSLock);
         if (m_pListener)
         {
             LOGC(mglog.Note,
@@ -1642,17 +1602,10 @@
         m_pListener = NULL;
 }
 
-<<<<<<< HEAD
-void CRcvQueue::registerConnector(const SRTSOCKET& id, CUDT* u, const sockaddr_any& addr, const srt::sync::steady_clock::time_point& ttl)
+void CRcvQueue::registerConnector(const SRTSOCKET& id, CUDT* u, const sockaddr_any& addr, const steady_clock::time_point& ttl)
 {
     HLOGC(mglog.Debug,
           log << "registerConnector: adding @" << id << " addr=" << SockaddrToString(addr) << " TTL=" << FormatTime(ttl));
-=======
-void CRcvQueue::registerConnector(const SRTSOCKET& id, CUDT* u, const sockaddr_any& addr, const steady_clock::time_point& ttl)
-{
-    HLOGC(mglog.Debug,
-          log << "registerConnector: adding %" << id << " addr=" << SockaddrToString(addr) << " TTL=" << FormatTime(ttl));
->>>>>>> 1e771f6c
     m_pRendezvousQueue->insert(id, u, addr, ttl);
 }
 
@@ -1661,7 +1614,7 @@
     HLOGC(mglog.Debug, log << "removeConnector: removing @" << id);
     m_pRendezvousQueue->remove(id, should_lock);
 
-    CGuard bufferlock(m_PassLock, "Pass");
+    CGuard bufferlock(m_PassLock);
 
     map<int32_t, std::queue<CPacket*> >::iterator i = m_mBuffer.find(id);
     if (i != m_mBuffer.end())
@@ -1681,7 +1634,7 @@
 void CRcvQueue::setNewEntry(CUDT* u)
 {
     HLOGC(mglog.Debug, log << CUDTUnited::CONID(u->m_SocketID) << "setting socket PENDING FOR CONNECTION");
-    CGuard listguard(m_IDLock, "ID");
+    CGuard listguard(m_IDLock);
     m_vNewEntry.push_back(u);
 }
 
@@ -1689,7 +1642,7 @@
 
 CUDT* CRcvQueue::getNewEntry()
 {
-    CGuard listguard(m_IDLock, "ID");
+    CGuard listguard(m_IDLock);
 
     if (m_vNewEntry.empty())
         return NULL;
@@ -1702,7 +1655,7 @@
 
 void CRcvQueue::storePkt(int32_t id, CPacket* pkt)
 {
-    CGuard bufferlock(m_PassLock, "Pass");
+    CGuard bufferlock(m_PassLock);
 
     map<int32_t, std::queue<CPacket*> >::iterator i = m_mBuffer.find(id);
 
