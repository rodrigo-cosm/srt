--- conflicted
+++ resolved
@@ -593,10 +593,6 @@
         // it is time to send the next pkt
         sockaddr_any addr;
         CPacket      pkt;
-<<<<<<< HEAD
-        sockaddr_any source_addr;
-=======
->>>>>>> 553fa49a
         if (self->m_pSndUList->pop((addr), (pkt)) < 0)
         {
             continue;
@@ -864,24 +860,20 @@
     {
         if (i->m_PeerAddr == addr && ((w_id == 0) || (w_id == i->m_iID)))
         {
-<<<<<<< HEAD
             HLOGC(mglog.Debug, log << "RID: found id @" << i->m_iID << " while looking for "
-                    << (id ? "THIS ID FROM " : "A NEW CONNECTION FROM ")
+                    << (w_id ? "THIS ID FROM " : "A NEW CONNECTION FROM ")
                     << SockaddrToString(i->m_PeerAddr));
-            id = i->m_iID;
-=======
             w_id = i->m_iID;
->>>>>>> 553fa49a
             return i->m_pUDT;
         }
     }
 
 #if ENABLE_HEAVY_LOGGING
    std::ostringstream spec;
-   if (id == 0)
+   if (w_id == 0)
        spec << "A NEW CONNECTION REQUEST";
    else
-       spec << " AGENT @" << id;
+       spec << " AGENT @" << w_id;
    HLOGC(mglog.Debug, log << "RID: NO CONNECTOR FOR ADR:" << SockaddrToString(addr)
            << " while looking for " << spec.str() << " (" << m_lRendezvousID.size() << " connectors total)");
 #endif
@@ -1132,11 +1124,7 @@
     while (!self->m_bClosing)
     {
         bool        have_received = false;
-<<<<<<< HEAD
-        EReadStatus rst           = self->worker_RetrieveUnit(Ref(id), Ref(unit), (sa));
-=======
         EReadStatus rst           = self->worker_RetrieveUnit((id), (unit), (sa));
->>>>>>> 553fa49a
         if (rst == RST_OK)
         {
             if (id < 0)
@@ -1249,35 +1237,7 @@
     return NULL;
 }
 
-<<<<<<< HEAD
-EReadStatus CRcvQueue::worker_RetrieveUnit(ref_t<int32_t> r_id, ref_t<CUnit*> r_unit, sockaddr_any& w_addr)
-=======
-#if ENABLE_LOGGING
-static string PacketInfo(const CPacket& pkt)
-{
-    ostringstream os;
-    os << "TARGET=" << pkt.m_iID << " ";
-
-    if (pkt.isControl())
-    {
-        os << "CONTROL: " << MessageTypeStr(pkt.getType(), pkt.getExtendedType()) << " size=" << pkt.getLength();
-    }
-    else
-    {
-        // It's hard to extract the information about peer's supported rexmit flag.
-        // This is only a log, nothing crucial, so we can risk displaying incorrect message number.
-        // Declaring that the peer supports rexmit flag cuts off the highest bit from
-        // the displayed number.
-        os << "DATA: msg=" << pkt.getMsgSeq(true) << " seq=" << pkt.getSeqNo() << " size=" << pkt.getLength()
-           << " flags: " << PacketMessageFlagStr(pkt.m_iMsgNo);
-    }
-
-    return os.str();
-}
-#endif
-
 EReadStatus CRcvQueue::worker_RetrieveUnit(int32_t& w_id, CUnit*& w_unit, sockaddr_any& w_addr)
->>>>>>> 553fa49a
 {
 #if !USE_BUSY_WAITING
     // This might be not really necessary, and probably
@@ -1322,26 +1282,15 @@
 
     // reading next incoming packet, recvfrom returns -1 is nothing has been received
     THREAD_PAUSED();
-<<<<<<< HEAD
-    EReadStatus rst = m_pChannel->recvfrom((w_addr), (r_unit->m_Packet));
-=======
     EReadStatus rst = m_pChannel->recvfrom((w_addr), (w_unit->m_Packet));
->>>>>>> 553fa49a
     THREAD_RESUMED();
 
     if (rst == RST_OK)
     {
-<<<<<<< HEAD
-        *r_id = r_unit->m_Packet.m_iID;
+        w_id = w_unit->m_Packet.m_iID;
         HLOGC(mglog.Debug, log << "INCOMING PACKET: FROM=" << SockaddrToString(w_addr)
                 << " BOUND=" << SockaddrToString(m_pChannel->bindAddressAny())
-                << " " << r_unit->m_Packet.Info());
-=======
-        w_id = w_unit->m_Packet.m_iID;
-        HLOGC(mglog.Debug,
-              log << "INCOMING PACKET: BOUND=" << SockaddrToString(m_pChannel->bindAddressAny()) << " "
-                  << PacketInfo(w_unit->m_Packet));
->>>>>>> 553fa49a
+                << " " << w_unit->m_Packet.Info());
     }
     return rst;
 }
