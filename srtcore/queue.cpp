/*
 * SRT - Secure, Reliable, Transport
 * Copyright (c) 2018 Haivision Systems Inc.
 * 
 * This Source Code Form is subject to the terms of the Mozilla Public
 * License, v. 2.0. If a copy of the MPL was not distributed with this
 * file, You can obtain one at http://mozilla.org/MPL/2.0/.
 * 
 */

/*****************************************************************************
Copyright (c) 2001 - 2011, The Board of Trustees of the University of Illinois.
All rights reserved.

Redistribution and use in source and binary forms, with or without
modification, are permitted provided that the following conditions are
met:

* Redistributions of source code must retain the above
  copyright notice, this list of conditions and the
  following disclaimer.

* Redistributions in binary form must reproduce the
  above copyright notice, this list of conditions
  and the following disclaimer in the documentation
  and/or other materials provided with the distribution.

* Neither the name of the University of Illinois
  nor the names of its contributors may be used to
  endorse or promote products derived from this
  software without specific prior written permission.

THIS SOFTWARE IS PROVIDED BY THE COPYRIGHT HOLDERS AND CONTRIBUTORS "AS
IS" AND ANY EXPRESS OR IMPLIED WARRANTIES, INCLUDING, BUT NOT LIMITED TO,
THE IMPLIED WARRANTIES OF MERCHANTABILITY AND FITNESS FOR A PARTICULAR
PURPOSE ARE DISCLAIMED. IN NO EVENT SHALL THE COPYRIGHT OWNER OR
CONTRIBUTORS BE LIABLE FOR ANY DIRECT, INDIRECT, INCIDENTAL, SPECIAL,
EXEMPLARY, OR CONSEQUENTIAL DAMAGES (INCLUDING, BUT NOT LIMITED TO,
PROCUREMENT OF SUBSTITUTE GOODS OR SERVICES; LOSS OF USE, DATA, OR
PROFITS; OR BUSINESS INTERRUPTION) HOWEVER CAUSED AND ON ANY THEORY OF
LIABILITY, WHETHER IN CONTRACT, STRICT LIABILITY, OR TORT (INCLUDING
NEGLIGENCE OR OTHERWISE) ARISING IN ANY WAY OUT OF THE USE OF THIS
SOFTWARE, EVEN IF ADVISED OF THE POSSIBILITY OF SUCH DAMAGE.
*****************************************************************************/

/*****************************************************************************
written by
   Yunhong Gu, last updated 05/05/2011
modified by
   Haivision Systems Inc.
*****************************************************************************/

#ifdef WIN32
   #include <winsock2.h>
   #include <ws2tcpip.h>
#endif
#include <cstring>

#include "common.h"
#include "api.h"
#include "core.h"
#include "netinet_any.h"
#include "threadname.h"
#include "logging.h"
#include "queue.h"

using namespace std;

CUnitQueue::CUnitQueue():
m_pQEntry(NULL),
m_pCurrQueue(NULL),
m_pLastQueue(NULL),
m_iSize(0),
m_iCount(0),
m_iMSS(),
m_iIPversion()
{
}

CUnitQueue::~CUnitQueue()
{
   CQEntry* p = m_pQEntry;

   while (p != NULL)
   {
      delete [] p->m_pUnit;
      delete [] p->m_pBuffer;

      CQEntry* q = p;
      if (p == m_pLastQueue)
         p = NULL;
      else
         p = p->m_pNext;
      delete q;
   }
}

int CUnitQueue::init(int size, int mss, int version)
{
   CQEntry* queue_entry = NULL;
   CUnit* unit_array = NULL;
   char* buf_memory = NULL;

   try
   {
      queue_entry = new CQEntry;
      unit_array = new CUnit [size];
      buf_memory = new char [size * mss];
   }
   catch (...)
   {
      delete queue_entry;
      delete [] unit_array;
      delete [] buf_memory;

      return -1;
   }

   for (int i = 0; i < size; ++ i)
   {
       unit_array[i].init(this, buf_memory + i * mss);
   }
   queue_entry->m_pUnit = unit_array;
   queue_entry->m_pBuffer = buf_memory;
   queue_entry->m_iSize = size;

   m_pQEntry = m_pCurrQueue = m_pLastQueue = queue_entry;
   m_pQEntry->m_pNext = m_pQEntry;

   m_pAvailUnit = m_pCurrQueue->m_pUnit;

   m_iSize = size;
   m_iMSS = mss;
   m_iIPversion = version;

   return 0;
}

// XXX High common part detected with CUnitQueue:init.
// Consider merging.
int CUnitQueue::increase()
{
   // adjust/correct m_iCount
   int real_count = 0;
   CQEntry* p = m_pQEntry;
   while (p != NULL)
   {
      CUnit* u = p->m_pUnit;
      for (CUnit* end = u + p->m_iSize; u != end; ++ u)
         if (u->status() != CUnit::FREE)
            ++ real_count;

      if (p == m_pLastQueue)
         p = NULL;
      else
         p = p->m_pNext;
   }
   m_iCount = real_count;
   if (double(m_iCount) / m_iSize < 0.9)
      return -1;

   CQEntry* queue_entry = NULL;
   CUnit* unit_array = NULL;
   char* buf_memory = NULL;

   // all queues have the same size
   int size = m_pQEntry->m_iSize;

   try
   {
      queue_entry = new CQEntry;
      unit_array = new CUnit [size];
      buf_memory = new char [size * m_iMSS];
   }
   catch (...)
   {
      delete queue_entry;
      delete [] unit_array;
      delete [] buf_memory;

      return -1;
   }

   for (int i = 0; i < size; ++ i)
   {
       unit_array[i].init(this, buf_memory + i * m_iMSS);
   }
   queue_entry->m_pUnit = unit_array;
   queue_entry->m_pBuffer = buf_memory;
   queue_entry->m_iSize = size;

   m_pLastQueue->m_pNext = queue_entry;
   m_pLastQueue = queue_entry;
   m_pLastQueue->m_pNext = m_pQEntry;

   m_iSize += size;

   return 0;
}

int CUnitQueue::shrink()
{
   // currently queue cannot be shrunk.
   return -1;
}

CUnit* CUnitQueue::getNextAvailUnit()
{
   if (m_iCount * 10 > m_iSize * 9)
      increase();

   if (m_iCount >= m_iSize)
      return NULL;

   CQEntry* entrance = m_pCurrQueue;

   do
   {
      for (CUnit* sentinel = m_pCurrQueue->m_pUnit + m_pCurrQueue->m_iSize - 1; m_pAvailUnit != sentinel; ++ m_pAvailUnit)
         if (m_pAvailUnit->status() == CUnit::FREE)
            return m_pAvailUnit;

      if (m_pCurrQueue->m_pUnit->status() == CUnit::FREE)
      {
         m_pAvailUnit = m_pCurrQueue->m_pUnit;
         return m_pAvailUnit;
      }

      m_pCurrQueue = m_pCurrQueue->m_pNext;
      m_pAvailUnit = m_pCurrQueue->m_pUnit;
   } while (m_pCurrQueue != entrance);

   increase();

   return NULL;
}


CSndUList::CSndUList():
    m_pHeap(NULL),
    m_iArrayLength(4096),
    m_iLastEntry(-1),
    m_ListLock(),
    m_pWindowLock(NULL),
    m_pWindowCond(NULL),
    m_pTimer(NULL)
{
    m_pHeap = new CSNode*[m_iArrayLength];
    pthread_mutex_init(&m_ListLock, NULL);
}

CSndUList::~CSndUList()
{
    delete [] m_pHeap;
    pthread_mutex_destroy(&m_ListLock);
}

void CSndUList::insert(int64_t ts, const CUDT* u)
{
   CGuard listguard(m_ListLock);

   // increase the heap array size if necessary
   if (m_iLastEntry == m_iArrayLength - 1)
   {
      CSNode** temp = NULL;

      try
      {
         temp = new CSNode*[m_iArrayLength * 2];
      }
      catch(...)
      {
         return;
      }

      memcpy(temp, m_pHeap, sizeof(CSNode*) * m_iArrayLength);
      m_iArrayLength *= 2;
      delete [] m_pHeap;
      m_pHeap = temp;
   }

   insert_(ts, u);
}

void CSndUList::update(const CUDT* u, EReschedule reschedule)
{
   CGuard listguard(m_ListLock);

   CSNode* n = u->m_pSNode;

   if (n->m_iHeapLoc >= 0)
   {
      if (!reschedule) // EReschedule to bool conversion, predicted.
         return;

      if (n->m_iHeapLoc == 0)
      {
         n->m_llTimeStamp_tk = 1;
         m_pTimer->interrupt();
         return;
      }

      remove_(u);
   }

   insert_(1, u);
}

int CSndUList::pop(ref_t<sockaddr_any> r_addr, ref_t<CPacket> r_pkt)
{
   CGuard listguard(m_ListLock);

   if (-1 == m_iLastEntry)
      return -1;

   // no pop until the next schedulled time
   uint64_t ts;
   CTimer::rdtsc(ts);
   if (ts < m_pHeap[0]->m_llTimeStamp_tk)
      return -1;

   CUDT* u = m_pHeap[0]->m_pUDT;
   remove_(u);

   if (!u->m_bConnected || u->m_bBroken)
      return -1;

   // pack a packet from the socket
   if (u->packData(r_pkt, Ref(ts)) <= 0)
      return -1;

   *r_addr = u->m_PeerAddr;

   // insert a new entry, ts is the next processing time
   if (ts > 0)
      insert_(ts, u);

   return 1;
}

void CSndUList::remove(const CUDT* u)
{
   CGuard listguard(m_ListLock);

   remove_(u);
}

uint64_t CSndUList::getNextProcTime()
{
   CGuard listguard(m_ListLock);

   if (-1 == m_iLastEntry)
      return 0;

   return m_pHeap[0]->m_llTimeStamp_tk;
}

void CSndUList::insert_(int64_t ts, const CUDT* u)
{
   CSNode* n = u->m_pSNode;

   // do not insert repeated node
   if (n->m_iHeapLoc >= 0)
      return;

   m_iLastEntry ++;
   m_pHeap[m_iLastEntry] = n;
   n->m_llTimeStamp_tk = ts;

   int q = m_iLastEntry;
   int p = q;
   while (p != 0)
   {
      p = (q - 1) >> 1;
      if (m_pHeap[p]->m_llTimeStamp_tk > m_pHeap[q]->m_llTimeStamp_tk)
      {
         CSNode* t = m_pHeap[p];
         m_pHeap[p] = m_pHeap[q];
         m_pHeap[q] = t;
         t->m_iHeapLoc = q;
         q = p;
      }
      else
         break;
   }

   n->m_iHeapLoc = q;

   // an earlier event has been inserted, wake up sending worker
   if (n->m_iHeapLoc == 0)
      m_pTimer->interrupt();

   // first entry, activate the sending queue
   if (0 == m_iLastEntry)
   {
       pthread_mutex_lock(m_pWindowLock);
       pthread_cond_signal(m_pWindowCond);
       pthread_mutex_unlock(m_pWindowLock);
   }
}

void CSndUList::remove_(const CUDT* u)
{
   CSNode* n = u->m_pSNode;

   if (n->m_iHeapLoc >= 0)
   {
      // remove the node from heap
      m_pHeap[n->m_iHeapLoc] = m_pHeap[m_iLastEntry];
      m_iLastEntry --;
      m_pHeap[n->m_iHeapLoc]->m_iHeapLoc = n->m_iHeapLoc;

      int q = n->m_iHeapLoc;
      int p = q * 2 + 1;
      while (p <= m_iLastEntry)
      {
         if ((p + 1 <= m_iLastEntry) && (m_pHeap[p]->m_llTimeStamp_tk > m_pHeap[p + 1]->m_llTimeStamp_tk))
            p ++;

         if (m_pHeap[q]->m_llTimeStamp_tk > m_pHeap[p]->m_llTimeStamp_tk)
         {
            CSNode* t = m_pHeap[p];
            m_pHeap[p] = m_pHeap[q];
            m_pHeap[p]->m_iHeapLoc = p;
            m_pHeap[q] = t;
            m_pHeap[q]->m_iHeapLoc = q;

            q = p;
            p = q * 2 + 1;
         }
         else
            break;
      }

      n->m_iHeapLoc = -1;
   }

   // the only event has been deleted, wake up immediately
   if (0 == m_iLastEntry)
      m_pTimer->interrupt();
}

//
CSndQueue::CSndQueue():
m_WorkerThread(),
m_pSndUList(NULL),
m_pChannel(NULL),
m_pTimer(NULL),
m_WindowLock(),
m_WindowCond(),
m_bClosing(false),
m_ExitCond()
{
    pthread_cond_init(&m_WindowCond, NULL);
    pthread_mutex_init(&m_WindowLock, NULL);
}

CSndQueue::~CSndQueue()
{
   m_bClosing = true;

   if(m_pTimer != NULL)
   {
        m_pTimer->interrupt();
   }

   pthread_mutex_lock(&m_WindowLock);
   pthread_cond_signal(&m_WindowCond);
   pthread_mutex_unlock(&m_WindowLock);
   if (!pthread_equal(m_WorkerThread, pthread_t()))
       pthread_join(m_WorkerThread, NULL);
   pthread_cond_destroy(&m_WindowCond);
   pthread_mutex_destroy(&m_WindowLock);

   delete m_pSndUList;
}

void CSndQueue::init(CChannel* c, CTimer* t)
{
   m_pChannel = c;
   m_pTimer = t;
   m_pSndUList = new CSndUList;
   m_pSndUList->m_pWindowLock = &m_WindowLock;
   m_pSndUList->m_pWindowCond = &m_WindowCond;
   m_pSndUList->m_pTimer = m_pTimer;

   ThreadName tn("SRT:SndQ:worker");
   if (0 != pthread_create(&m_WorkerThread, NULL, CSndQueue::worker, this))
   {
	   m_WorkerThread = pthread_t();
       throw CUDTException(MJ_SYSTEMRES, MN_THREAD);
   }
}

#ifdef SRT_ENABLE_IPOPTS
int CSndQueue::getIpTTL() const
{
   return m_pChannel ? m_pChannel->getIpTTL() : -1;
}

int CSndQueue::getIpToS() const
{
   return m_pChannel ? m_pChannel->getIpToS() : -1;
}
#endif

void* CSndQueue::worker(void* param)
{
    CSndQueue* self = (CSndQueue*)param;

    THREAD_STATE_INIT("SRT:SndQ:worker");

#if defined(SRT_DEBUG_SNDQ_HIGHRATE)
    CTimer::rdtsc(self->m_ullDbgTime);
    self->m_ullDbgPeriod = uint64_t(5000000) * CTimer::getCPUFrequency();
    self->m_ullDbgTime += self->m_ullDbgPeriod;
#endif /* SRT_DEBUG_SNDQ_HIGHRATE */

    while (!self->m_bClosing)
    {
        uint64_t ts = self->m_pSndUList->getNextProcTime();

#if   defined(SRT_DEBUG_SNDQ_HIGHRATE)
        self->m_WorkerStats.lIteration++;
#endif /* SRT_DEBUG_SNDQ_HIGHRATE */

        if (ts > 0)
        {
            // wait until next processing time of the first socket on the list
            uint64_t currtime;
            CTimer::rdtsc(currtime);

#if      defined(SRT_DEBUG_SNDQ_HIGHRATE)
            if (self->m_ullDbgTime <= currtime) {
                fprintf(stdout, "SndQueue %lu slt:%lu nrp:%lu snt:%lu nrt:%lu ctw:%lu\n",  
                        self->m_WorkerStats.lIteration,
                        self->m_WorkerStats.lSleepTo,
                        self->m_WorkerStats.lNotReadyPop,
                        self->m_WorkerStats.lSendTo,
                        self->m_WorkerStats.lNotReadyTs,  
                        self->m_WorkerStats.lCondWait);
                memset(&self->m_WorkerStats, 0, sizeof(self->m_WorkerStats));
                self->m_ullDbgTime = currtime + self->m_ullDbgPeriod;
            }
#endif   /* SRT_DEBUG_SNDQ_HIGHRATE */

            THREAD_PAUSED();
            if (currtime < ts) 
            {
                self->m_pTimer->sleepto(ts);

#if         defined(HAI_DEBUG_SNDQ_HIGHRATE)
                self->m_WorkerStats.lSleepTo++;
#endif      /* SRT_DEBUG_SNDQ_HIGHRATE */
            }
            THREAD_RESUMED();

            // it is time to send the next pkt
            sockaddr_any addr;
            CPacket pkt;
            if (self->m_pSndUList->pop(Ref(addr), Ref(pkt)) < 0)
            {
                continue;

#if         defined(SRT_DEBUG_SNDQ_HIGHRATE)
                self->m_WorkerStats.lNotReadyPop++;
#endif      /* SRT_DEBUG_SNDQ_HIGHRATE */
            }

#if ENABLE_HEAVY_LOGGING
            if ( pkt.isControl() )
            {
                HLOGC(mglog.Debug, log << self->CONID() << "chn:SENDING: " << MessageTypeStr(pkt.getType(), pkt.getExtendedType()));
            }
            else
            {
                HLOGC(dlog.Debug, log << self->CONID() << "chn:SENDING SIZE " << pkt.getLength() << " SEQ: " << pkt.getSeqNo());
            }
#endif
            self->m_pChannel->sendto(addr, pkt);

#if      defined(SRT_DEBUG_SNDQ_HIGHRATE)
            self->m_WorkerStats.lSendTo++;
#endif   /* SRT_DEBUG_SNDQ_HIGHRATE */
        }
        else
        {
#if defined(SRT_DEBUG_SNDQ_HIGHRATE)
            self->m_WorkerStats.lNotReadyTs++;
#endif   /* SRT_DEBUG_SNDQ_HIGHRATE */

            // wait here if there is no sockets with data to be sent
            THREAD_PAUSED();
            pthread_mutex_lock(&self->m_WindowLock);
            if (!self->m_bClosing && (self->m_pSndUList->m_iLastEntry < 0)) {
                pthread_cond_wait(&self->m_WindowCond, &self->m_WindowLock);

#if defined(SRT_DEBUG_SNDQ_HIGHRATE)
                self->m_WorkerStats.lCondWait++;
#endif         /* SRT_DEBUG_SNDQ_HIGHRATE */
            }
            THREAD_RESUMED();
            pthread_mutex_unlock(&self->m_WindowLock);
        }
    }

    THREAD_EXIT();
    return NULL;
}

int CSndQueue::sendto(const sockaddr_any& addr, CPacket& packet)
{
   // send out the packet immediately (high priority), this is a control packet
   m_pChannel->sendto(addr, packet);
   return packet.getLength();
}


//
CRcvUList::CRcvUList():
m_pUList(NULL),
m_pLast(NULL)
{
}

CRcvUList::~CRcvUList()
{
}

void CRcvUList::insert(const CUDT* u)
{
   CRNode* n = u->m_pRNode;
   CTimer::rdtsc(n->m_llTimeStamp_tk);

   if (NULL == m_pUList)
   {
      // empty list, insert as the single node
      n->m_pPrev = n->m_pNext = NULL;
      m_pLast = m_pUList = n;

      return;
   }

   // always insert at the end for RcvUList
   n->m_pPrev = m_pLast;
   n->m_pNext = NULL;
   m_pLast->m_pNext = n;
   m_pLast = n;
}

void CRcvUList::remove(const CUDT* u)
{
   CRNode* n = u->m_pRNode;

   if (!n->m_bOnList)
      return;

   if (NULL == n->m_pPrev)
   {
      // n is the first node
      m_pUList = n->m_pNext;
      if (NULL == m_pUList)
         m_pLast = NULL;
      else
         m_pUList->m_pPrev = NULL;
   }
   else
   {
      n->m_pPrev->m_pNext = n->m_pNext;
      if (NULL == n->m_pNext)
      {
         // n is the last node
         m_pLast = n->m_pPrev;
      }
      else
         n->m_pNext->m_pPrev = n->m_pPrev;
   }

   n->m_pNext = n->m_pPrev = NULL;
}

void CRcvUList::update(const CUDT* u)
{
   CRNode* n = u->m_pRNode;

   if (!n->m_bOnList)
      return;

   CTimer::rdtsc(n->m_llTimeStamp_tk);

   // if n is the last node, do not need to change
   if (NULL == n->m_pNext)
      return;

   if (NULL == n->m_pPrev)
   {
      m_pUList = n->m_pNext;
      m_pUList->m_pPrev = NULL;
   }
   else
   {
      n->m_pPrev->m_pNext = n->m_pNext;
      n->m_pNext->m_pPrev = n->m_pPrev;
   }

   n->m_pPrev = m_pLast;
   n->m_pNext = NULL;
   m_pLast->m_pNext = n;
   m_pLast = n;
}

//
CHash::CHash():
m_pBucket(NULL),
m_iHashSize(0)
{
}

CHash::~CHash()
{
   for (int i = 0; i < m_iHashSize; ++ i)
   {
      CBucket* b = m_pBucket[i];
      while (NULL != b)
      {
         CBucket* n = b->m_pNext;
         delete b;
         b = n;
      }
   }

   delete [] m_pBucket;
}

void CHash::init(int size)
{
   m_pBucket = new CBucket* [size];

   for (int i = 0; i < size; ++ i)
      m_pBucket[i] = NULL;

   m_iHashSize = size;
}

CUDT* CHash::lookup(int32_t id)
{
   // simple hash function (% hash table size); suitable for socket descriptors
   CBucket* b = m_pBucket[id % m_iHashSize];

   while (NULL != b)
   {
      if (id == b->m_iID)
         return b->m_pUDT;
      b = b->m_pNext;
   }

   return NULL;
}

void CHash::insert(int32_t id, CUDT* u)
{
   CBucket* b = m_pBucket[id % m_iHashSize];

   CBucket* n = new CBucket;
   n->m_iID = id;
   n->m_pUDT = u;
   n->m_pNext = b;

   m_pBucket[id % m_iHashSize] = n;
}

void CHash::remove(int32_t id)
{
   CBucket* b = m_pBucket[id % m_iHashSize];
   CBucket* p = NULL;

   while (NULL != b)
   {
      if (id == b->m_iID)
      {
         if (NULL == p)
            m_pBucket[id % m_iHashSize] = b->m_pNext;
         else
            p->m_pNext = b->m_pNext;

         delete b;

         return;
      }

      p = b;
      b = b->m_pNext;
   }
}


//
CRendezvousQueue::CRendezvousQueue():
m_lRendezvousID(),
m_RIDVectorLock()
{
    pthread_mutex_init(&m_RIDVectorLock, NULL);
}

CRendezvousQueue::~CRendezvousQueue()
{
   pthread_mutex_destroy(&m_RIDVectorLock);

   m_lRendezvousID.clear();
}

void CRendezvousQueue::insert(const SRTSOCKET& id, CUDT* u, const sockaddr_any& addr, uint64_t ttl)
{
   CGuard vg(m_RIDVectorLock);

   CRL r;
   r.m_iID = id;
   r.m_pUDT = u;
   r.m_PeerAddr = addr;
   r.m_ullTTL = ttl;

   m_lRendezvousID.push_back(r);
}

void CRendezvousQueue::remove(const SRTSOCKET& id, bool should_lock)
{
   CGuard vg(m_RIDVectorLock, should_lock);

   for (list<CRL>::iterator i = m_lRendezvousID.begin(); i != m_lRendezvousID.end(); ++ i)
   {
      if (i->m_iID == id)
      {
         m_lRendezvousID.erase(i);
         return;
      }
   }
}

CUDT* CRendezvousQueue::retrieve(const sockaddr_any& addr, ref_t<SRTSOCKET> r_id)
{
    CGuard vg(m_RIDVectorLock);
   SRTSOCKET& id = *r_id;

    // TODO: optimize search
    for (list<CRL>::iterator i = m_lRendezvousID.begin(); i != m_lRendezvousID.end(); ++ i)
    {
        if (i->m_PeerAddr == addr)
        {
            id = i->m_iID;
            return i->m_pUDT;
        }
    }

    return NULL;
}

void CRendezvousQueue::updateConnStatus(EReadStatus rst, EConnectStatus cst, const CPacket& response)
{
    CGuard vg(m_RIDVectorLock);
<<<<<<< HEAD

    if (m_lRendezvousID.empty())
        return;

    HLOGC(mglog.Debug, log << "updateConnStatus: updating after getting pkt id=" << response.m_iID << " status: " << ConnectStatusStr(cst));

=======

    if (m_lRendezvousID.empty())
        return;

    HLOGC(mglog.Debug, log << "updateConnStatus: updating after getting pkt id=" << response.m_iID << " status: " << ConnectStatusStr(cst));

>>>>>>> ce246431
#if ENABLE_HEAVY_LOGGING
    int debug_nupd = 0;
    int debug_nrun = 0;
    int debug_nfail = 0;
#endif

    for (list<CRL>::iterator i = m_lRendezvousID.begin(), i_next = i; i != m_lRendezvousID.end(); i = i_next)
    {
        ++i_next;
        // NOTE: This is a SAFE LOOP.
        // Incrementation will be done at the end, after the processing did not
        // REMOVE the currently processed element. When the element was removed,
        // the iterator value for the next iteration will be taken from erase()'s result.

        // RST_AGAIN happens in case when the last attempt to read a packet from the UDP
        // socket has read nothing. In this case it would be a repeated update, while
        // still waiting for a response from the peer. When we have any other state here
        // (most expectably CONN_CONTINUE or CONN_RENDEZVOUS, which means that a packet has
        // just arrived in this iteration), do the update immetiately (in SRT this also
        // involves additional incoming data interpretation, which wasn't the case in UDT).
        uint64_t then = i->m_pUDT->m_llLastReqTime;
        uint64_t now = CTimer::getTime();
        bool nowstime = true;

        // Use "slow" cyclic responding in case when
        // - RST_AGAIN (no packet was received for whichever socket)
        // - a packet was received, but not for THIS socket
        if (rst == RST_AGAIN || i->m_iID != response.m_iID)
        {
            // If no packet has been received from the peer,
            // avoid sending too many requests, at most 1 request per 250ms
            nowstime = (now - then) > 250000;
            HLOGC(mglog.Debug, log << "RID:%" << i->m_iID << " then=" << then << " now=" << now << " passed=" << (now-then)
                    <<  "<=> 250000 -- now's " << (nowstime ? "" : "NOT ") << "the time");
        }
        else
        {
            HLOGC(mglog.Debug, log << "RID:%" << i->m_iID << " cst=" << ConnectStatusStr(cst) << " -- sending update NOW.");
        }

#if ENABLE_HEAVY_LOGGING
        ++debug_nrun;
#endif
        if (nowstime)
        {
            // XXX This looks like a loop that rolls in infinity without any sleeps
            // inside and makes it once per about 50 calls send a hs conclusion
            // for a randomly sampled rendezvous ID of a socket out of the list.
            // Ok, probably the rendezvous ID should be just one so not much to
            // sample from, but if so, why the container?
            //
            // This must be somehow fixed!
            //
            // Maybe the time should be simply checked once and the whole loop not
            // done when "it's not the time"?
            if (CTimer::getTime() >= i->m_ullTTL)
            {
                HLOGC(mglog.Debug, log << "RendezvousQueue: EXPIRED ("
                        << (i->m_ullTTL ? "enforced on FAILURE" : "passed TTL")
                        << ". removing from queue");
                // connection timer expired, acknowledge app via epoll
                i->m_pUDT->m_bConnecting = false;
                CUDT::s_UDTUnited.m_EPoll.update_events(i->m_iID, i->m_pUDT->m_sPollID, UDT_EPOLL_ERR, true);
                /*
                 * Setting m_bConnecting to false but keeping socket in rendezvous queue is not a good idea.
                 * Next CUDT::close will not remove it from rendezvous queue (because !m_bConnecting)
                 * and may crash here on next pass.
                 */
<<<<<<< HEAD
=======
                if (AF_INET == i->m_iIPversion)
                    delete (sockaddr_in*)i->m_pPeerAddr;
                else
                    delete (sockaddr_in6*)i->m_pPeerAddr;

>>>>>>> ce246431
                // i_next was preincremented, but this is guaranteed to point to
                // the element next to erased one.
                i_next = m_lRendezvousID.erase(i);
                continue;
            }

            // This queue is used only in case of Async mode (rendezvous or caller-listener).
            // Synchronous connection requests are handled in startConnect() completely.
            if (!i->m_pUDT->m_bSynRecving)
            {
#if ENABLE_HEAVY_LOGGING
                ++debug_nupd;
#endif
                // IMPORTANT INFORMATION concerning changes towards UDT legacy.
                // In the UDT code there was no attempt to interpret any incoming data.
                // All data from the incoming packet were considered to be already deployed into
                // m_ConnRes field, and m_ConnReq field was considered at this time accordingly updated.
                // Therefore this procedure did only one thing: craft a new handshake packet and send it.
                // In SRT this may also interpret extra data (extensions in case when Agent is Responder)
                // and the `response` packet may sometimes contain no data. Therefore the passed `rst`
                // must be checked to distinguish the call by periodic update (RST_AGAIN) from a call
                // due to have received the packet (RST_OK).
                //
                // In the below call, only the underlying `processRendezvous` function will be attempting
                // to interpret these data (for caller-listener this was already done by `processConnectRequest`
                // before calling this function), and it checks for the data presence.
<<<<<<< HEAD
                if (!i->m_pUDT->processAsyncConnectRequest(rst, cst, response, i->m_PeerAddr))
=======
                if (!i->m_pUDT->processAsyncConnectRequest(rst, cst, response, i->m_pPeerAddr))
>>>>>>> ce246431
                {
                    LOGC(mglog.Error, log << "RendezvousQueue: processAsyncConnectRequest FAILED. Setting TTL as EXPIRED.");
                    i->m_ullTTL = 0; // Make it expire right now, will be picked up at the next iteration
#if ENABLE_HEAVY_LOGGING
                    ++debug_nfail;
#endif
                }

                // NOTE: safe loop, the incrementation was done before the loop body,
                // so the `i' node can be safely deleted. Just the body must end here.
                continue;
            }
        }
    }

    HLOGC(mglog.Debug,
            log << "updateConnStatus: " << debug_nupd << "/" << debug_nrun << " sockets updated ("
            << (debug_nrun-debug_nupd) << " useless). REMOVED " << debug_nfail << " sockets."
         );
}

//
CRcvQueue::CRcvQueue():
    m_WorkerThread(),
    m_UnitQueue(),
    m_pRcvUList(NULL),
    m_pHash(NULL),
    m_pChannel(NULL),
    m_pTimer(NULL),
    m_iPayloadSize(),
    m_bClosing(false),
    m_ExitCond(),
    m_LSLock(),
    m_pListener(NULL),
    m_pRendezvousQueue(NULL),
    m_vNewEntry(),
    m_IDLock(),
    m_mBuffer(),
    m_PassLock(),
    m_PassCond()
{
    pthread_mutex_init(&m_PassLock, NULL);
    pthread_cond_init(&m_PassCond, NULL);
    pthread_mutex_init(&m_LSLock, NULL);
    pthread_mutex_init(&m_IDLock, NULL);
}

CRcvQueue::~CRcvQueue()
{
    m_bClosing = true;
	if (!pthread_equal(m_WorkerThread, pthread_t()))
        pthread_join(m_WorkerThread, NULL);
    pthread_mutex_destroy(&m_PassLock);
    pthread_cond_destroy(&m_PassCond);
    pthread_mutex_destroy(&m_LSLock);
    pthread_mutex_destroy(&m_IDLock);

    delete m_pRcvUList;
    delete m_pHash;
    delete m_pRendezvousQueue;

    // remove all queued messages
    for (map<int32_t, std::queue<CPacket*> >::iterator i = m_mBuffer.begin(); i != m_mBuffer.end(); ++ i)
    {
        while (!i->second.empty())
        {
            CPacket* pkt = i->second.front();
            delete [] pkt->m_pcData;
            delete pkt;
            i->second.pop();
        }
    }
}

void CRcvQueue::init(int qsize, int payload, int version, int hsize, CChannel* cc, CTimer* t)
{
    m_iPayloadSize = payload;

    m_UnitQueue.init(qsize, payload, version);

    m_pHash = new CHash;
    m_pHash->init(hsize);

    m_pChannel = cc;
    m_pTimer = t;

    m_pRcvUList = new CRcvUList;
    m_pRendezvousQueue = new CRendezvousQueue;

    ThreadName tn("SRT:RcvQ:worker");
    if (0 != pthread_create(&m_WorkerThread, NULL, CRcvQueue::worker, this))
    {
		m_WorkerThread = pthread_t();
        throw CUDTException(MJ_SYSTEMRES, MN_THREAD);
    }
}

void* CRcvQueue::worker(void* param)
{
   CRcvQueue* self = (CRcvQueue*)param;
   sockaddr_any sa ( self->m_UnitQueue.m_iIPversion );
   int32_t id = 0;

   THREAD_STATE_INIT("SRT:RcvQ:worker");

   CUnit* unit = 0;
   EConnectStatus cst = CONN_AGAIN;
   while (!self->m_bClosing)
   {
       bool have_received = false;
       EReadStatus rst = self->worker_RetrieveUnit(Ref(id), Ref(unit), Ref(sa));
       if (rst == RST_OK)
       {
           if ( id < 0 )
           {
               // User error on peer. May log something, but generally can only ignore it.
               // XXX Think maybe about sending some "connection rejection response".
               HLOGC(mglog.Debug, log << self->CONID() << "RECEIVED negative socket id '" << id << "', rejecting (POSSIBLE ATTACK)");
               continue;
           }

           // NOTE: cst state is being changed here.
           // This state should be maintained through any next failed calls to worker_RetrieveUnit.
           // Any error switches this to rejection, just for a case.

           // Note to rendezvous connection. This can accept:
           // - ID == 0 - take the first waiting rendezvous socket
           // - ID > 0  - find the rendezvous socket that has this ID.
           if (id == 0)
           {
               // ID 0 is for connection request, which should be passed to the listening socket or rendezvous sockets
               cst = self->worker_ProcessConnectionRequest(unit, sa);
           }
           else
           {
               // Otherwise ID is expected to be associated with:
               // - an enqueued rendezvous socket
               // - a socket connected to a peer
               cst = self->worker_ProcessAddressedPacket(id, unit, sa);
           }
           HLOGC(mglog.Debug, log << self->CONID() << "worker: result for the unit: " << ConnectStatusStr(cst));
           if (cst == CONN_AGAIN)
           {
               HLOGC(mglog.Debug, log << self->CONID() << "worker: packet not dispatched, continuing reading.");
               continue;
           }
           have_received = true;
       }
       else if (rst == RST_ERROR)
       {
           // According to the description by CChannel::recvfrom, this can be either of:
           // - IPE: all errors except EBADF
           // - socket was closed in the meantime by another thread: EBADF
           // If EBADF, then it's expected that the "closing" state is also set.
           // Check that just to report possible errors, but interrupt the loop anyway.
           if (self->m_bClosing)
           {
               HLOGC(mglog.Debug, log << self->CONID() << "CChannel reported error, but Queue is closing - INTERRUPTING worker.");
           }
           else
           {
               LOGC(mglog.Fatal, log << self->CONID() << "CChannel reported ERROR DURING TRANSMISSION - IPE. INTERRUPTING worker anyway.");
           }
           cst = CONN_REJECT;
           break;
       }
       // OTHERWISE: this is an "AGAIN" situation. No data was read, but the process should continue.


       // take care of the timing event for all UDT sockets
       uint64_t currtime_tk;
       CTimer::rdtsc(currtime_tk);

       CRNode* ul = self->m_pRcvUList->m_pUList;
       uint64_t ctime_tk = currtime_tk - 100000 * CTimer::getCPUFrequency();
       while ((NULL != ul) && (ul->m_llTimeStamp_tk < ctime_tk))
       {
           CUDT* u = ul->m_pUDT;

           if (u->m_bConnected && !u->m_bBroken && !u->m_bClosing)
           {
               u->checkTimers();
               self->m_pRcvUList->update(u);
           }
           else
           {
               HLOGC(mglog.Debug, log << CUDTUnited::CONID(u->m_SocketID) << " SOCKET broken, REMOVING FROM RCV QUEUE/MAP.");
               // the socket must be removed from Hash table first, then RcvUList
               self->m_pHash->remove(u->m_SocketID);
               self->m_pRcvUList->remove(u);
               u->m_pRNode->m_bOnList = false;
           }

           ul = self->m_pRcvUList->m_pUList;
       }

       if ( have_received )
       {
           HLOGC(mglog.Debug, log << "worker: RECEIVED PACKET --> updateConnStatus. cst=" << ConnectStatusStr(cst)
<<<<<<< HEAD
                   << " id=" << id << " pkt-payload-size=" << unit->ref_packet().getLength());
=======
                   << " id=" << id << " pkt-payload-size=" << unit->m_Packet.getLength());
>>>>>>> ce246431
       }

       // Check connection requests status for all sockets in the RendezvousQueue.
       // Pass the connection status from the last call of:
       // worker_ProcessAddressedPacket --->
       // worker_TryAsyncRend_OrStore --->
       // CUDT::processAsyncConnectResponse --->
       // CUDT::processConnectResponse 
<<<<<<< HEAD
       self->m_pRendezvousQueue->updateConnStatus(rst, cst, unit->ref_packet());
=======
       self->m_pRendezvousQueue->updateConnStatus(rst, cst, unit->m_Packet);
>>>>>>> ce246431

       // XXX updateConnStatus may have removed the connector from the list,
       // however there's still m_mBuffer in CRcvQueue for that socket to care about.
   }

   THREAD_EXIT();
   return NULL;
}

#if ENABLE_HEAVY_LOGGING
static string PacketInfo(const CPacket& pkt)
{
    ostringstream os;
    os << "TARGET=" << pkt.m_iID << " ";

    if (pkt.isControl())
    {
        os << "CONTROL: " << MessageTypeStr(pkt.getType(), pkt.getExtendedType()) << " size=" << pkt.getLength();
    }
    else
    {
        // It's hard to extract the information about peer's supported rexmit flag.
        // This is only a log, nothing crucial, so we can risk displaying incorrect message number.
        // Declaring that the peer supports rexmit flag cuts off the highest bit from
        // the displayed number.
        os << "DATA: msgno=" << pkt.getMsgSeq(true) << " seqno=" << pkt.getSeqNo() << " size=" << pkt.getLength();
    }

    return os.str();
}
#else
static string PacketInfo(const CPacket&) { return string(); }
#endif

EReadStatus CRcvQueue::worker_RetrieveUnit(ref_t<int32_t> r_id, ref_t<CUnit*> r_unit, ref_t<sockaddr_any> r_addr)
{
#ifdef NO_BUSY_WAITING
    m_pTimer->tick();
#endif

    // check waiting list, if new socket, insert it to the list
    while (ifNewEntry())
    {
        CUDT* ne = getNewEntry();
        if (ne)
        {
            HLOGC(mglog.Debug, log << CUDTUnited::CONID(ne->m_SocketID) << " SOCKET pending for connection - ADDING TO RCV QUEUE/MAP");
            m_pRcvUList->insert(ne);
            m_pHash->insert(ne->m_SocketID, ne);
        }
    }
    // find next available slot for incoming packet
    *r_unit = m_UnitQueue.getNextAvailUnit();
    if (!*r_unit)
    {
        // no space, skip this packet
        CPacket temp;
        temp.m_pcData = new char[m_iPayloadSize];
        temp.setLength(m_iPayloadSize);
        THREAD_PAUSED();
        EReadStatus rst = m_pChannel->recvfrom(r_addr, temp);
        THREAD_RESUMED();
#if ENABLE_LOGGING
        // Note: this will print nothing about the packet details unless heavy logging is on.
        LOGC(mglog.Error, log << CONID() << "LOCAL STORAGE DEPLETED. Dropping 1 packet: " << PacketInfo(temp));
#endif
        delete [] temp.m_pcData;

        // Be transparent for RST_ERROR, but ignore the correct
        // data read and fake that the packet was dropped.
        return rst == RST_ERROR ? RST_ERROR : RST_AGAIN;
    }

    r_unit->ref_packet().setLength(m_iPayloadSize);

    // reading next incoming packet, recvfrom returns -1 is nothing has been received
    THREAD_PAUSED();
    EReadStatus rst = m_pChannel->recvfrom(r_addr, r_unit->ref_packet());
    THREAD_RESUMED();

    if (rst == RST_OK)
    {
        *r_id = r_unit->ref_packet().m_iID;
        HLOGC(mglog.Debug, log << "worker/rcv: INCOMING PACKET: BOUND=" << SockaddrToString(m_pChannel->bindAddressAny()) << " " << PacketInfo(r_unit->ref_packet()));
    }
    return rst;
}

EConnectStatus CRcvQueue::worker_ProcessConnectionRequest(CUnit* unit, const sockaddr_any& addr)
{
    HLOGC(mglog.Debug, log << "Got sockID=0 from " << SockaddrToString(addr) << " - trying to resolve it as a connection request...");
    // Introduced protection because it may potentially happen
    // that another thread could have closed the socket at
    // the same time and inject a bug between checking the
    // pointer for NULL and using it.
    int listener_ret = 0;
    bool have_listener = false;
    {
        CGuard cg(m_LSLock);
        if (m_pListener)
        {
            LOGC(mglog.Note, log << "PASSING request from: " << SockaddrToString(addr) << " to agent:" << m_pListener->socketID());
            listener_ret = m_pListener->processConnectRequest(addr, unit->ref_packet());
            // XXX This returns some very significant return value, which
            // is completely ignored here.
            // Actually this is the only place in the code where this
            // function is being called, so it's hard to say what the
            // returned value had to serve for.

            // The tricky part is that this is something done "under the hood";
            // if any problem occurs during this process, then this will simply
            // drop the connection request. The only user process that is connected
            // to it is accept() call (or connect() in case of rendezvous), but
            // the system cannot return an error from accept() just because some
            // user was attempting to connect, but formulated the connection
            // request incorrectly.

            // The only thing that could be done in case when the "listen" call
            // fails, is to probably send a short information packet (once; it's
            // not so important to make it reach the target) that the connection
            // has been rejected due to incorrectly formulated request. However
            // just in order to send anything in response, the actual sender must
            // be properly known, and this isn't the case of incorrectly formulated
            // connection request. So, we can only say sorry to ourselves and
            // do nothing.

            have_listener = true;
        }
    }

    // NOTE: Rendezvous sockets do bind(), but not listen(). It means that the socket is
    // ready to accept connection requests, but they are not being redirected to the listener
    // socket, as this is not a listener socket at all. This goes then HERE.

    if ( have_listener ) // That is, the above block with m_pListener->processConnectRequest was executed
    {
        LOGC(mglog.Note, log << CONID() << "Listener managed the connection request from: " << SockaddrToString(addr)
            << " result:" << RequestTypeStr(UDTRequestType(listener_ret)));
        return (listener_ret >= URQ_FAILURE_TYPES ? CONN_REJECT : CONN_CONTINUE);
    }

    // If there's no listener waiting for the packet, just store it into the queue.
    return worker_TryAsyncRend_OrStore(0, unit, addr); // 0 id because the packet came in with that very ID.
}

EConnectStatus CRcvQueue::worker_ProcessAddressedPacket(int32_t id, CUnit* unit, const sockaddr_any& addr)
{
    CUDT* u = m_pHash->lookup(id);
    if ( !u )
    {
        // Pass this to either async rendezvous connection,
        // or store the packet in the queue.
        HLOGC(mglog.Debug, log << "worker_ProcessAddressedPacket: resending to QUEUED socket %" << id);
        return worker_TryAsyncRend_OrStore(id, unit, addr);
    }

    // Found associated CUDT - process this as control or data packet
    // addressed to an associated socket.
    if (u->m_PeerAddr != addr)
    {
        HLOGC(mglog.Debug, log << CONID() << "Packet for SID=" << id << " asoc with " << SockaddrToString(u->m_PeerAddr)
            << " received from " << SockaddrToString(addr) << " (CONSIDERED ATTACK ATTEMPT)");
        // This came not from the address that is the peer associated
        // with the socket. Ignore it.
        return CONN_AGAIN;
    }

    if (!u->m_bConnected || u->m_bBroken || u->m_bClosing)
    {
        // The socket is currently in the process of being disconnected
        // or destroyed. Ignore.
        // XXX send UMSG_SHUTDOWN in this case?
        // XXX May it require mutex protection?
        return CONN_REJECT;
    }

    if (unit->ref_packet().isControl())
        u->processCtrl(unit->ref_packet());
    else
        u->processData(unit);

    u->checkTimers();
    m_pRcvUList->update(u);

    //return CONN_CONTINUE;
    return CONN_RUNNING;
}

// This function responds to the fact that a packet has come
// for a socket that does not expect to receive a normal connection
// request. This can be then:
// - a normal packet of whatever kind, just to be processed by the message loop
// - a rendezvous connection 
// This function then tries to manage the packet as a rendezvous connection
// request in ASYNC mode; when this is not applicable, it stores the packet
// in the "receiving queue" so that it will be picked up in the "main" thread.
EConnectStatus CRcvQueue::worker_TryAsyncRend_OrStore(int32_t id, CUnit* unit, const sockaddr_any& addr)
{
    // This 'retrieve' requires that 'id' be either one of those
    // stored in the rendezvous queue (see CRcvQueue::registerConnector)
    // or simply 0, but then at least the address must match one of these.
    // If the id was 0, it will be set to the actual socket ID of the returned CUDT.
    CUDT* u = m_pRendezvousQueue->retrieve(addr, Ref(id));
    if ( !u )
    {
        // this socket is then completely unknown to the system.
        // Note that this situation may also happen at a very unfortunate
        // coincidence that the socket is already bound, but the registerConnector()
        // has not yet started. In case of rendezvous this may mean that the other
        // side just started sending its handshake packets, the local side has already
        // run the CRcvQueue::worker thread, and this worker thread is trying to dispatch
        // the handshake packet too early, before the dispatcher has a chance to see
        // this socket registerred in the RendezvousQueue, which causes the packet unable
        // to be dispatched. Therefore simply treat every "out of band" packet (with socket
        // not belonging to the connection and not registered as rendezvous) as "possible
<<<<<<< HEAD
        // attack" and ignore it. This also should better protect the rendezvous socket
=======
        // attach" and ignore it. This also should better protect the rendezvous socket
>>>>>>> ce246431
        // against a rogue connector.
        if ( id == 0 )
        {
            HLOGC(mglog.Debug, log << CONID() << "AsyncOrRND: no sockets expect connection from "
                << SockaddrToString(addr) << " - POSSIBLE ATTACK, ignore packet");
        }
        else
        {
            HLOGC(mglog.Debug, log << CONID() << "AsyncOrRND: no sockets expect socket " << id << " from "
                << SockaddrToString(addr) << " - POSSIBLE ATTACK, ignore packet");
        }
        return CONN_AGAIN; // This means that the packet should be ignored.
    }

    // asynchronous connect: call connect here
    // otherwise wait for the UDT socket to retrieve this packet
    if (!u->m_bSynRecving)
    {
        HLOGC(mglog.Debug, log << "AsyncOrRND: packet RESOLVED TO ID=" << id << " -- continuing as ASYNC CONNECT");
        // This is practically same as processConnectResponse, just this applies
        // appropriate mutex lock - which can't be done here because it's intentionally private.
        // OTOH it can't be applied to processConnectResponse because the synchronous
        // call to this method applies the lock by itself, and same-thread-double-locking is nonportable (crashable).
<<<<<<< HEAD
        EConnectStatus cst = u->processAsyncConnectResponse(unit->ref_packet());
=======
        EConnectStatus cst = u->processAsyncConnectResponse(unit->m_Packet);
>>>>>>> ce246431

        // It might be that this is a data packet, which has turned the connection
        // into "connected" state, removed the connector (so since now every next packet
        // will land directly in the queue), but this data packet shall still be delivered.
<<<<<<< HEAD
        if (cst == CONN_ACCEPT && !unit->ref_packet().isControl())
=======
        if (cst == CONN_ACCEPT && !unit->m_Packet.isControl())
>>>>>>> ce246431
        {
            // The process as called through processAsyncConnectResponse() should have put the
            // socket into the pending queue for pending connection (don't ask me, this is so).
            // This pending queue is being purged every time in the beginning of this loop, so
            // currently the socket is in the pending queue, but not yet in the connection queue.
            // It will be done at the next iteration of the reading loop, but it will be too late,
            // we have a pending data packet now and we must either dispatch it to an already connected
            // socket or disregard it, and rather prefer the former. So do this transformation now
            // that we KNOW (by the cst == CONN_ACCEPT result) that the socket should be inserted
            // into the pending anteroom.

            CUDT* ne = getNewEntry(); // This function actuall removes the entry and returns it.
            // This **should** now always return a non-null value, but check it first
            // because if this accidentally isn't true, the call to worker_ProcessAddressedPacket will
            // result in redirecting it to here and so on until the call stack overflow. In case of
            // this "accident" simply disregard the packet from any further processing, it will be later
            // loss-recovered.
            // XXX (Probably the old contents of UDT's CRcvQueue::worker should be shaped a little bit
            // differently throughout the functions).
            if (ne)
            {
                HLOGC(mglog.Debug, log << CUDTUnited::CONID(ne->m_SocketID) << " SOCKET pending for connection - ADDING TO RCV QUEUE/MAP");
                m_pRcvUList->insert(ne);
                m_pHash->insert(ne->m_SocketID, ne);

                // The current situation is that this has passed processAsyncConnectResponse, but actually
                // this packet *SHOULD HAVE BEEN* handled by worker_ProcessAddressedPacket, however the
                // connection state wasn't completed at the moment when dispatching this packet. This has
                // been now completed inside the call to processAsyncConnectResponse, but this is still a
                // data packet that should have expected the connection to be already established. Therefore
                // redirect it once again into worker_ProcessAddressedPacket here.

                HLOGC(mglog.Debug, log << "AsyncOrRND: packet SWITCHED TO CONNECTED with ID=" << id
                        << " -- passing to worker_ProcessAddressedPacket");

                // Theoretically we should check if m_pHash->lookup(ne->m_SocketID) returns 'ne', but this
                // has been just added to m_pHash, so the check would be extremely paranoid here.
                cst = worker_ProcessAddressedPacket(id, unit, addr);
                if (cst == CONN_REJECT)
                    return cst;
                return CONN_ACCEPT; // this function usually will return CONN_CONTINUE, which doesn't represent current situation.
            }
            else
            {
                LOGC(mglog.Error, log << "IPE: AsyncOrRND: packet SWITCHED TO CONNECTED, but ID=" << id
                        << " is still not present in the socket ID dispatch hash - DISREGARDING");
            }
        }
        return cst;
    }
    HLOGC(mglog.Debug, log << "AsyncOrRND: packet RESOLVED TO ID=" << id << " -- continuing through CENTRAL PACKET QUEUE");
    // This is where also the packets for rendezvous connection will be landing,
    // in case of a synchronous connection.
    storePkt(id, unit->ref_packet().clone());

    return CONN_CONTINUE;
}

void CRcvQueue::stopWorker()
{
    // We use the decent way, so we say to the thread "please exit".
    m_bClosing = true;

    // Sanity check of the function's affinity.
    if (pthread_self() == m_WorkerThread)
    {
        LOGC(mglog.Error, log << "IPE: RcvQ:WORKER TRIES TO CLOSE ITSELF!");
        return; // do nothing else, this would cause a hangup or crash.
    }

    // And we trust the thread that it does.
    pthread_join(m_WorkerThread, NULL);
}

int CRcvQueue::recvfrom(int32_t id, ref_t<CPacket> r_packet)
{
   CGuard bufferlock(m_PassLock);
   CPacket& packet = *r_packet;

   map<int32_t, std::queue<CPacket*> >::iterator i = m_mBuffer.find(id);

   if (i == m_mBuffer.end())
<<<<<<< HEAD
   {  //XXX Use the advanced condition variable facility here!
=======
   {
>>>>>>> ce246431
      CTimer::condTimedWaitUS(&m_PassCond, &m_PassLock, 1000000);

      i = m_mBuffer.find(id);
      if (i == m_mBuffer.end())
      {
         //HLOGC(dlog.Debug, log << "RcvQ:recvfrom: nothing to be received for id=" << id << " -- setting size=-1");
         packet.setLength(-1);
         return -1;
      }
   }

   // retrieve the earliest packet
   CPacket* newpkt = i->second.front();

   if (packet.getLength() < newpkt->getLength())
   {
      //HLOGC(dlog.Debug, log << "RcvQ:recvfrom: IPE: spare packet for id=" << id << " size="
      //         << newpkt->getLength() << " TOO SMALL for incoming size=" << packet.getLength() << " -- SETTING -1 size");
      packet.setLength(-1);
      return -1;
   }

   // copy packet content
   // XXX Check if this wouldn't be better done by providing
   // copy constructor for DynamicStruct.
   // XXX Another thing: this looks wasteful. This expects an already
   // allocated memory on the packet, this thing gets the packet,
   // copies it into the passed packet and then the source packet
   // gets deleted. Why not simply return the originally stored packet,
   // without copying, allocation and deallocation?
   memcpy(packet.m_nHeader, newpkt->m_nHeader, CPacket::HDR_SIZE);
   memcpy(packet.m_pcData, newpkt->m_pcData, newpkt->getLength());
   packet.setLength(newpkt->getLength());

   delete [] newpkt->m_pcData;
   delete newpkt;

   // remove this message from queue,
   // if no more messages left for this socket, release its data structure
   i->second.pop();
   if (i->second.empty())
      m_mBuffer.erase(i);

   return packet.getLength();
}

int CRcvQueue::setListener(CUDT* u)
{
   CGuard lslock(m_LSLock);

   if (NULL != m_pListener)
      return -1;

   m_pListener = u;
   return 0;
}

void CRcvQueue::removeListener(const CUDT* u)
{
   CGuard lslock(m_LSLock);

   if (u == m_pListener)
      m_pListener = NULL;
}

void CRcvQueue::registerConnector(const SRTSOCKET& id, CUDT* u, const sockaddr_any& addr, uint64_t ttl)
{
   HLOGC(mglog.Debug, log << "registerConnector: adding %" << id << " addr=" << SockaddrToString(addr) << " TTL=" << ttl);
<<<<<<< HEAD
   m_pRendezvousQueue->insert(id, u, addr, ttl);
=======
   m_pRendezvousQueue->insert(id, u, ipv, addr, ttl);
>>>>>>> ce246431
}

void CRcvQueue::removeConnector(const SRTSOCKET& id, bool should_lock)
{
    HLOGC(mglog.Debug, log << "removeConnector: removing %" << id);
    m_pRendezvousQueue->remove(id, should_lock);

    CGuard bufferlock(m_PassLock);

    map<int32_t, std::queue<CPacket*> >::iterator i = m_mBuffer.find(id);
    if (i != m_mBuffer.end())
    {
        HLOGC(mglog.Debug, log << "removeConnector: ... and its packet queue with " << i->second.size() << " packets collected");
        while (!i->second.empty())
        {
            delete [] i->second.front()->m_pcData;
            delete i->second.front();
            i->second.pop();
        }
        m_mBuffer.erase(i);
    }
}

void CRcvQueue::setNewEntry(CUDT* u)
{
   HLOGC(mglog.Debug, log << CUDTUnited::CONID(u->m_SocketID) << "setting socket PENDING FOR CONNECTION");
   CGuard listguard(m_IDLock);
   m_vNewEntry.push_back(u);
}

bool CRcvQueue::ifNewEntry()
{
   return !(m_vNewEntry.empty());
}

CUDT* CRcvQueue::getNewEntry()
{
   CGuard listguard(m_IDLock);

   if (m_vNewEntry.empty())
      return NULL;

   CUDT* u = (CUDT*)*(m_vNewEntry.begin());
   m_vNewEntry.erase(m_vNewEntry.begin());

   return u;
}

void CRcvQueue::storePkt(int32_t id, CPacket* pkt)
{
   CGuard bufferlock(m_PassLock);

   map<int32_t, std::queue<CPacket*> >::iterator i = m_mBuffer.find(id);

   if (i == m_mBuffer.end())
   {
      m_mBuffer[id].push(pkt);
      pthread_cond_signal(&m_PassCond);
   }
   else
   {
      //avoid storing too many packets, in case of malfunction or attack
      if (i->second.size() > 16)
         return;

      i->second.push(pkt);
   }
}<|MERGE_RESOLUTION|>--- conflicted
+++ resolved
@@ -857,21 +857,12 @@
 void CRendezvousQueue::updateConnStatus(EReadStatus rst, EConnectStatus cst, const CPacket& response)
 {
     CGuard vg(m_RIDVectorLock);
-<<<<<<< HEAD
 
     if (m_lRendezvousID.empty())
         return;
 
     HLOGC(mglog.Debug, log << "updateConnStatus: updating after getting pkt id=" << response.m_iID << " status: " << ConnectStatusStr(cst));
 
-=======
-
-    if (m_lRendezvousID.empty())
-        return;
-
-    HLOGC(mglog.Debug, log << "updateConnStatus: updating after getting pkt id=" << response.m_iID << " status: " << ConnectStatusStr(cst));
-
->>>>>>> ce246431
 #if ENABLE_HEAVY_LOGGING
     int debug_nupd = 0;
     int debug_nrun = 0;
@@ -940,14 +931,6 @@
                  * Next CUDT::close will not remove it from rendezvous queue (because !m_bConnecting)
                  * and may crash here on next pass.
                  */
-<<<<<<< HEAD
-=======
-                if (AF_INET == i->m_iIPversion)
-                    delete (sockaddr_in*)i->m_pPeerAddr;
-                else
-                    delete (sockaddr_in6*)i->m_pPeerAddr;
-
->>>>>>> ce246431
                 // i_next was preincremented, but this is guaranteed to point to
                 // the element next to erased one.
                 i_next = m_lRendezvousID.erase(i);
@@ -974,11 +957,7 @@
                 // In the below call, only the underlying `processRendezvous` function will be attempting
                 // to interpret these data (for caller-listener this was already done by `processConnectRequest`
                 // before calling this function), and it checks for the data presence.
-<<<<<<< HEAD
                 if (!i->m_pUDT->processAsyncConnectRequest(rst, cst, response, i->m_PeerAddr))
-=======
-                if (!i->m_pUDT->processAsyncConnectRequest(rst, cst, response, i->m_pPeerAddr))
->>>>>>> ce246431
                 {
                     LOGC(mglog.Error, log << "RendezvousQueue: processAsyncConnectRequest FAILED. Setting TTL as EXPIRED.");
                     i->m_ullTTL = 0; // Make it expire right now, will be picked up at the next iteration
@@ -1178,11 +1157,7 @@
        if ( have_received )
        {
            HLOGC(mglog.Debug, log << "worker: RECEIVED PACKET --> updateConnStatus. cst=" << ConnectStatusStr(cst)
-<<<<<<< HEAD
                    << " id=" << id << " pkt-payload-size=" << unit->ref_packet().getLength());
-=======
-                   << " id=" << id << " pkt-payload-size=" << unit->m_Packet.getLength());
->>>>>>> ce246431
        }
 
        // Check connection requests status for all sockets in the RendezvousQueue.
@@ -1191,11 +1166,7 @@
        // worker_TryAsyncRend_OrStore --->
        // CUDT::processAsyncConnectResponse --->
        // CUDT::processConnectResponse 
-<<<<<<< HEAD
        self->m_pRendezvousQueue->updateConnStatus(rst, cst, unit->ref_packet());
-=======
-       self->m_pRendezvousQueue->updateConnStatus(rst, cst, unit->m_Packet);
->>>>>>> ce246431
 
        // XXX updateConnStatus may have removed the connector from the list,
        // however there's still m_mBuffer in CRcvQueue for that socket to care about.
@@ -1411,11 +1382,7 @@
         // this socket registerred in the RendezvousQueue, which causes the packet unable
         // to be dispatched. Therefore simply treat every "out of band" packet (with socket
         // not belonging to the connection and not registered as rendezvous) as "possible
-<<<<<<< HEAD
         // attack" and ignore it. This also should better protect the rendezvous socket
-=======
-        // attach" and ignore it. This also should better protect the rendezvous socket
->>>>>>> ce246431
         // against a rogue connector.
         if ( id == 0 )
         {
@@ -1439,20 +1406,12 @@
         // appropriate mutex lock - which can't be done here because it's intentionally private.
         // OTOH it can't be applied to processConnectResponse because the synchronous
         // call to this method applies the lock by itself, and same-thread-double-locking is nonportable (crashable).
-<<<<<<< HEAD
         EConnectStatus cst = u->processAsyncConnectResponse(unit->ref_packet());
-=======
-        EConnectStatus cst = u->processAsyncConnectResponse(unit->m_Packet);
->>>>>>> ce246431
 
         // It might be that this is a data packet, which has turned the connection
         // into "connected" state, removed the connector (so since now every next packet
         // will land directly in the queue), but this data packet shall still be delivered.
-<<<<<<< HEAD
         if (cst == CONN_ACCEPT && !unit->ref_packet().isControl())
-=======
-        if (cst == CONN_ACCEPT && !unit->m_Packet.isControl())
->>>>>>> ce246431
         {
             // The process as called through processAsyncConnectResponse() should have put the
             // socket into the pending queue for pending connection (don't ask me, this is so).
@@ -1535,11 +1494,7 @@
    map<int32_t, std::queue<CPacket*> >::iterator i = m_mBuffer.find(id);
 
    if (i == m_mBuffer.end())
-<<<<<<< HEAD
-   {  //XXX Use the advanced condition variable facility here!
-=======
-   {
->>>>>>> ce246431
+   {  //XXX G Use the advanced condition variable facility here!
       CTimer::condTimedWaitUS(&m_PassCond, &m_PassLock, 1000000);
 
       i = m_mBuffer.find(id);
@@ -1608,11 +1563,7 @@
 void CRcvQueue::registerConnector(const SRTSOCKET& id, CUDT* u, const sockaddr_any& addr, uint64_t ttl)
 {
    HLOGC(mglog.Debug, log << "registerConnector: adding %" << id << " addr=" << SockaddrToString(addr) << " TTL=" << ttl);
-<<<<<<< HEAD
    m_pRendezvousQueue->insert(id, u, addr, ttl);
-=======
-   m_pRendezvousQueue->insert(id, u, ipv, addr, ttl);
->>>>>>> ce246431
 }
 
 void CRcvQueue::removeConnector(const SRTSOCKET& id, bool should_lock)
