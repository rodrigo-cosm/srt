--- conflicted
+++ resolved
@@ -1120,13 +1120,9 @@
        }
 
        if ( have_received )
-<<<<<<< HEAD
-           LOGC(mglog.Debug, log << "worker: updateConnStatus (after received packet from the party)");
-=======
        {
            LOGC(mglog.Debug, log << "worker: updateConnStatus (after received packet from the party)");
        }
->>>>>>> 4fc5c2cd
 
        // Check connection requests status for all sockets in the RendezvousQueue.
        // Pass the connection status from the last call of:
@@ -1210,13 +1206,8 @@
 
     if (rst == RST_OK)
     {
-<<<<<<< HEAD
         *r_id = r_unit->ref_packet().m_iID;
         LOGC(mglog.Debug, log << "worker/rcv: INCOMING PACKET: BOUND=" << SockaddrToString(m_pChannel->bindAddressAny()) << " " << PacketInfo(r_unit->ref_packet()));
-=======
-        *r_id = r_unit->m_Packet.m_iID;
-        LOGC(mglog.Debug, log << "INCOMING PACKET: BOUND=" << SockaddrToString(m_pChannel->bindAddress()) << " " << PacketInfo(r_unit->m_Packet));
->>>>>>> 4fc5c2cd
     }
     return rst;
 }
@@ -1235,11 +1226,7 @@
         if (m_pListener)
         {
             LOGC(mglog.Note, log << "... PASSING request from: " << SockaddrToString(addr) << " to agent:" << m_pListener->socketID());
-<<<<<<< HEAD
             listener_ret = m_pListener->processConnectRequest(addr, unit->ref_packet());
-=======
-            listener_ret = m_pListener->processConnectRequest(addr, unit->m_Packet);
->>>>>>> 4fc5c2cd
             // XXX This returns some very significant return value, which
             // is completely ignored here.
             // Actually this is the only place in the code where this
@@ -1289,11 +1276,7 @@
     {
         // Pass this to either async rendezvous connection,
         // or store the packet in the queue.
-<<<<<<< HEAD
         LOGC(mglog.Debug, log << "worker_ProcessAddressedPacket: resending to QUEUED socket %" << id);
-=======
-        LOGC(mglog.Debug, log << "worker_ProcessAddressedPacket: resending to target socket %" << id);
->>>>>>> 4fc5c2cd
         return worker_TryAsyncRend_OrStore(id, unit, addr);
     }
 
@@ -1301,11 +1284,7 @@
     // addressed to an associated socket.
     if (u->m_PeerAddr != addr)
     {
-<<<<<<< HEAD
         LOGC(mglog.Debug, log << CONID() << "Packet for SID=" << id << " asoc with " << SockaddrToString(u->m_PeerAddr)
-=======
-        LOGC(mglog.Debug, log << CONID() << "Packet for SID=" << id << " asoc with " << SockaddrToString(u->m_pPeerAddr)
->>>>>>> 4fc5c2cd
             << " received from " << SockaddrToString(addr) << " (CONSIDERED ATTACK ATTEMPT)");
         // This came not from the address that is the peer associated
         // with the socket. Reject.
@@ -1353,13 +1332,6 @@
         // XXX this socket is then completely unknown to the system.
         // May be nice to send some rejection info to the peer.
         if ( id == 0 )
-<<<<<<< HEAD
-            LOGC(mglog.Debug, log << CONID() << "AsyncOrRND: no sockets expect connection from "
-                << SockaddrToString(addr) << " - POSSIBLE ATTACK");
-        else
-            LOGC(mglog.Debug, log << CONID() << "AsyncOrRND: no sockets expect socket " << id << " from "
-                << SockaddrToString(addr) << " - POSSIBLE ATTACK");
-=======
         {
             LOGC(mglog.Debug, log << CONID() << "AsyncOrRND: no sockets expect connection from "
                 << SockaddrToString(addr) << " - POSSIBLE ATTACK");
@@ -1369,7 +1341,6 @@
             LOGC(mglog.Debug, log << CONID() << "AsyncOrRND: no sockets expect socket " << id << " from "
                 << SockaddrToString(addr) << " - POSSIBLE ATTACK");
         }
->>>>>>> 4fc5c2cd
         return CONN_REJECT;
     }
 
