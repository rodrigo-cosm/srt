--- conflicted
+++ resolved
@@ -296,11 +296,7 @@
     insert_(steady_clock::now(), u);
 }
 
-<<<<<<< HEAD
-int CSndUList::pop(ref_t<sockaddr_any> r_addr, ref_t<CPacket> r_pkt, ref_t<sockaddr_any> r_src)
-=======
-int CSndUList::pop(ref_t<sockaddr*> r_addr, ref_t<CPacket> r_pkt)
->>>>>>> 016bd7eb
+int CSndUList::pop(ref_t<sockaddr_any> r_addr, ref_t<CPacket> r_pkt)
 {
     CGuard listguard(m_ListLock, "List");
 
@@ -633,11 +629,7 @@
     return NULL;
 }
 
-<<<<<<< HEAD
-int CSndQueue::sendto(const sockaddr_any& addr, CPacket& packet, const sockaddr_any& src)
-=======
-int CSndQueue::sendto(const sockaddr* addr, CPacket& packet)
->>>>>>> 016bd7eb
+int CSndQueue::sendto(const sockaddr_any& addr, CPacket& packet)
 {
     // send out the packet immediately (high priority), this is a control packet
     m_pChannel->sendto(addr, packet);
@@ -834,27 +826,16 @@
     m_lRendezvousID.clear();
 }
 
-<<<<<<< HEAD
-void CRendezvousQueue::insert(const SRTSOCKET& id, CUDT* u, const sockaddr_any& addr, uint64_t ttl)
-=======
 void CRendezvousQueue::insert(
-    const SRTSOCKET &id, CUDT *u, int ipv, const sockaddr *addr, const steady_clock::time_point &ttl)
->>>>>>> 016bd7eb
+    const SRTSOCKET& id, CUDT* u, const sockaddr_any& addr, const steady_clock::time_point &ttl)
 {
     CGuard vg(m_RIDVectorLock, "RIDVector");
 
     CRL r;
     r.m_iID        = id;
     r.m_pUDT       = u;
-<<<<<<< HEAD
     r.m_PeerAddr = addr;
-    r.m_ullTTL = ttl;
-=======
-    r.m_iIPversion = ipv;
-    r.m_pPeerAddr  = (AF_INET == ipv) ? (sockaddr*)new sockaddr_in : (sockaddr*)new sockaddr_in6;
-    memcpy(r.m_pPeerAddr, addr, (AF_INET == ipv) ? sizeof(sockaddr_in) : sizeof(sockaddr_in6));
     r.m_tsTTL = ttl;
->>>>>>> 016bd7eb
 
     m_lRendezvousID.push_back(r);
 }
@@ -935,14 +916,9 @@
             const steady_clock::duration timeout_250ms = milliseconds_from(250);
             const bool now_is_time = (now - then) > timeout_250ms;
             HLOGC(mglog.Debug,
-<<<<<<< HEAD
-                  log << "RID:@" << i->m_iID << " then=" << then << " now=" << now << " passed=" << (now - then)
-                      << "<=> 250000 -- now's " << (nowstime ? "" : "NOT ") << "the time");
-=======
-                  log << "RID:%" << i->m_iID << " then=" << FormatTime(then)
+                  log << "RID:@" << i->m_iID << " then=" << FormatTime(then)
                       << " now=" << FormatTime(now) << " passed=" << count_microseconds(now - then)
                       << "<=> 250000 -- now's " << (now_is_time ? "" : "NOT ") << "the time");
->>>>>>> 016bd7eb
 
             if (!now_is_time)
                 continue;
@@ -1622,19 +1598,11 @@
         m_pListener = NULL;
 }
 
-<<<<<<< HEAD
-void CRcvQueue::registerConnector(const SRTSOCKET& id, CUDT* u, const sockaddr_any& addr, uint64_t ttl)
+void CRcvQueue::registerConnector(const SRTSOCKET& id, CUDT* u, const sockaddr_any& addr, const srt::sync::steady_clock::time_point& ttl)
 {
     HLOGC(mglog.Debug,
-          log << "registerConnector: adding @" << id << " addr=" << SockaddrToString(addr) << " TTL=" << ttl);
+          log << "registerConnector: adding @" << id << " addr=" << SockaddrToString(addr) << " TTL=" << FormatTime(ttl));
     m_pRendezvousQueue->insert(id, u, addr, ttl);
-=======
-void CRcvQueue::registerConnector(const SRTSOCKET& id, CUDT* u, int ipv, const sockaddr* addr, const srt::sync::steady_clock::time_point& ttl)
-{
-    HLOGC(mglog.Debug,
-          log << "registerConnector: adding %" << id << " addr=" << SockaddrToString(addr) << " TTL=" << FormatTime(ttl));
-    m_pRendezvousQueue->insert(id, u, ipv, addr, ttl);
->>>>>>> 016bd7eb
 }
 
 void CRcvQueue::removeConnector(const SRTSOCKET& id, bool should_lock)
