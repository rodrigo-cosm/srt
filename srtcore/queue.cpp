/*
 * SRT - Secure, Reliable, Transport
 * Copyright (c) 2018 Haivision Systems Inc.
 *
 * This Source Code Form is subject to the terms of the Mozilla Public
 * License, v. 2.0. If a copy of the MPL was not distributed with this
 * file, You can obtain one at http://mozilla.org/MPL/2.0/.
 *
 */

/*****************************************************************************
Copyright (c) 2001 - 2011, The Board of Trustees of the University of Illinois.
All rights reserved.

Redistribution and use in source and binary forms, with or without
modification, are permitted provided that the following conditions are
met:

* Redistributions of source code must retain the above
  copyright notice, this list of conditions and the
  following disclaimer.

* Redistributions in binary form must reproduce the
  above copyright notice, this list of conditions
  and the following disclaimer in the documentation
  and/or other materials provided with the distribution.

* Neither the name of the University of Illinois
  nor the names of its contributors may be used to
  endorse or promote products derived from this
  software without specific prior written permission.

THIS SOFTWARE IS PROVIDED BY THE COPYRIGHT HOLDERS AND CONTRIBUTORS "AS
IS" AND ANY EXPRESS OR IMPLIED WARRANTIES, INCLUDING, BUT NOT LIMITED TO,
THE IMPLIED WARRANTIES OF MERCHANTABILITY AND FITNESS FOR A PARTICULAR
PURPOSE ARE DISCLAIMED. IN NO EVENT SHALL THE COPYRIGHT OWNER OR
CONTRIBUTORS BE LIABLE FOR ANY DIRECT, INDIRECT, INCIDENTAL, SPECIAL,
EXEMPLARY, OR CONSEQUENTIAL DAMAGES (INCLUDING, BUT NOT LIMITED TO,
PROCUREMENT OF SUBSTITUTE GOODS OR SERVICES; LOSS OF USE, DATA, OR
PROFITS; OR BUSINESS INTERRUPTION) HOWEVER CAUSED AND ON ANY THEORY OF
LIABILITY, WHETHER IN CONTRACT, STRICT LIABILITY, OR TORT (INCLUDING
NEGLIGENCE OR OTHERWISE) ARISING IN ANY WAY OUT OF THE USE OF THIS
SOFTWARE, EVEN IF ADVISED OF THE POSSIBILITY OF SUCH DAMAGE.
*****************************************************************************/

/*****************************************************************************
written by
   Yunhong Gu, last updated 05/05/2011
modified by
   Haivision Systems Inc.
*****************************************************************************/

#include "platform_sys.h"

#include <cstring>

#include "common.h"
#include "core.h"
#include "netinet_any.h"
#include "threadname.h"
#include "logging.h"
#include "queue.h"

using namespace std;
using namespace srt::sync;
using namespace srt_logging;

CUnitQueue::CUnitQueue()
    : m_pQEntry(NULL)
    , m_pCurrQueue(NULL)
    , m_pLastQueue(NULL)
    , m_iSize(0)
    , m_iCount(0)
    , m_iMSS()
    , m_iIPversion()
{
}

CUnitQueue::~CUnitQueue()
{
    CQEntry *p = m_pQEntry;

    while (p != NULL)
    {
        delete[] p->m_pUnit;
        delete[] p->m_pBuffer;

        CQEntry *q = p;
        if (p == m_pLastQueue)
            p = NULL;
        else
            p = p->m_pNext;
        delete q;
    }
}

int CUnitQueue::init(int size, int mss, int version)
{
    CQEntry *tempq = NULL;
    CUnit *  tempu = NULL;
    char *   tempb = NULL;

    try
    {
        tempq = new CQEntry;
        tempu = new CUnit[size];
        tempb = new char[size * mss];
    }
    catch (...)
    {
        delete tempq;
        delete[] tempu;
        delete[] tempb;

        return -1;
    }

    for (int i = 0; i < size; ++i)
    {
        tempu[i].m_iFlag           = CUnit::FREE;
        tempu[i].m_Packet.m_pcData = tempb + i * mss;
    }
    tempq->m_pUnit   = tempu;
    tempq->m_pBuffer = tempb;
    tempq->m_iSize   = size;

    m_pQEntry = m_pCurrQueue = m_pLastQueue = tempq;
    m_pQEntry->m_pNext                      = m_pQEntry;

    m_pAvailUnit = m_pCurrQueue->m_pUnit;

    m_iSize      = size;
    m_iMSS       = mss;
    m_iIPversion = version;

    return 0;
}

int CUnitQueue::increase()
{
    // adjust/correct m_iCount
    int      real_count = 0;
    CQEntry *p          = m_pQEntry;
    while (p != NULL)
    {
        CUnit *u = p->m_pUnit;
        for (CUnit *end = u + p->m_iSize; u != end; ++u)
            if (u->m_iFlag != CUnit::FREE)
                ++real_count;

        if (p == m_pLastQueue)
            p = NULL;
        else
            p = p->m_pNext;
    }
    m_iCount = real_count;
    if (double(m_iCount) / m_iSize < 0.9)
        return -1;

    CQEntry *tempq = NULL;
    CUnit *  tempu = NULL;
    char *   tempb = NULL;

    // all queues have the same size
    int size = m_pQEntry->m_iSize;

    try
    {
        tempq = new CQEntry;
        tempu = new CUnit[size];
        tempb = new char[size * m_iMSS];
    }
    catch (...)
    {
        delete tempq;
        delete[] tempu;
        delete[] tempb;

        return -1;
    }

    for (int i = 0; i < size; ++i)
    {
        tempu[i].m_iFlag           = CUnit::FREE;
        tempu[i].m_Packet.m_pcData = tempb + i * m_iMSS;
    }
    tempq->m_pUnit   = tempu;
    tempq->m_pBuffer = tempb;
    tempq->m_iSize   = size;

    m_pLastQueue->m_pNext = tempq;
    m_pLastQueue          = tempq;
    m_pLastQueue->m_pNext = m_pQEntry;

    m_iSize += size;

    return 0;
}

int CUnitQueue::shrink()
{
    // currently queue cannot be shrunk.
    return -1;
}

CUnit *CUnitQueue::getNextAvailUnit()
{
    if (m_iCount * 10 > m_iSize * 9)
        increase();

    if (m_iCount >= m_iSize)
        return NULL;

    CQEntry *entrance = m_pCurrQueue;

    do
    {
        for (CUnit *sentinel = m_pCurrQueue->m_pUnit + m_pCurrQueue->m_iSize - 1; m_pAvailUnit != sentinel;
             ++m_pAvailUnit)
            if (m_pAvailUnit->m_iFlag == CUnit::FREE)
                return m_pAvailUnit;

        if (m_pCurrQueue->m_pUnit->m_iFlag == CUnit::FREE)
        {
            m_pAvailUnit = m_pCurrQueue->m_pUnit;
            return m_pAvailUnit;
        }

        m_pCurrQueue = m_pCurrQueue->m_pNext;
        m_pAvailUnit = m_pCurrQueue->m_pUnit;
    } while (m_pCurrQueue != entrance);

    increase();

    return NULL;
}

void CUnitQueue::makeUnitFree(CUnit *unit)
{
    SRT_ASSERT(unit != NULL);
    SRT_ASSERT(unit->m_iFlag != CUnit::FREE);
    unit->m_iFlag = CUnit::FREE;
    --m_iCount;
}

void CUnitQueue::makeUnitGood(CUnit *unit)
{
    SRT_ASSERT(unit != NULL);
    SRT_ASSERT(unit->m_iFlag == CUnit::FREE);
    unit->m_iFlag = CUnit::GOOD;
    ++m_iCount;
}

CSndUList::CSndUList()
    : m_pHeap(NULL)
    , m_iArrayLength(512)
    , m_iLastEntry(-1)
    , m_ListLock()
    , m_pWindowLock(NULL)
    , m_pWindowCond(NULL)
    , m_pTimer(NULL)
{
    m_pHeap = new CSNode *[m_iArrayLength];
}

CSndUList::~CSndUList()
{
    delete[] m_pHeap;
}

void CSndUList::update(const CUDT* u, EReschedule reschedule)
{
    CGuard listguard(m_ListLock);

    CSNode* n = u->m_pSNode;

    if (n->m_iHeapLoc >= 0)
    {
        if (!reschedule) // EReschedule to bool conversion, predicted.
            return;

        if (n->m_iHeapLoc == 0)
        {
            n->m_tsTimeStamp = steady_clock::now();
            m_pTimer->interrupt();
            return;
        }

        remove_(u);
        insert_norealloc_(steady_clock::now(), u);
        return;
    }

    insert_(steady_clock::now(), u);
}

int CSndUList::pop(sockaddr_any& w_addr, CPacket& w_pkt)
{
    CGuard listguard(m_ListLock);

    if (-1 == m_iLastEntry)
        return -1;

    // no pop until the next schedulled time
    if (m_pHeap[0]->m_tsTimeStamp > steady_clock::now())
        return -1;

    CUDT *u = m_pHeap[0]->m_pUDT;
    remove_(u);

#define UST(field) ((u->m_b##field) ? "+" : "-") << #field << " "

    HLOGC(mglog.Debug,
          log << "SND:pop: requesting packet from @" << u->socketID() << " STATUS: " << UST(Listening)
              << UST(Connecting) << UST(Connected) << UST(Closing) << UST(Shutdown) << UST(Broken) << UST(PeerHealth)
              << UST(Opened));
#undef UST

    if (!u->m_bConnected || u->m_bBroken)
        return -1;

    // pack a packet from the socket
    const std::pair<int, steady_clock::time_point> res_time = u->packData((w_pkt));

    if (res_time.first <= 0)
        return -1;

    w_addr = u->m_PeerAddr;

    // insert a new entry, ts is the next processing time
    const steady_clock::time_point send_time = res_time.second;
    if (!is_zero(send_time))
        insert_norealloc_(send_time, u);

    return 1;
}

void CSndUList::remove(const CUDT *u)
{
    CGuard listguard(m_ListLock);

    remove_(u);
}

steady_clock::time_point CSndUList::getNextProcTime()
{
    CGuard listguard(m_ListLock);

    if (-1 == m_iLastEntry)
        return steady_clock::time_point();

    return m_pHeap[0]->m_tsTimeStamp;
}

void CSndUList::realloc_()
{
    CSNode **temp = NULL;

    try
    {
        temp = new CSNode *[2 * m_iArrayLength];
    }
    catch (...)
    {
        throw CUDTException(MJ_SYSTEMRES, MN_MEMORY, 0);
    }

    memcpy((temp), m_pHeap, sizeof(CSNode *) * m_iArrayLength);
    m_iArrayLength *= 2;
    delete[] m_pHeap;
    m_pHeap = temp;
}

void CSndUList::insert_(const steady_clock::time_point& ts, const CUDT* u)
{
    // increase the heap array size if necessary
    if (m_iLastEntry == m_iArrayLength - 1)
        realloc_();

    insert_norealloc_(ts, u);
}

void CSndUList::insert_norealloc_(const steady_clock::time_point& ts, const CUDT* u)
{
    CSNode *n = u->m_pSNode;

    // do not insert repeated node
    if (n->m_iHeapLoc >= 0)
        return;

    SRT_ASSERT(m_iLastEntry < m_iArrayLength);

    m_iLastEntry++;
    m_pHeap[m_iLastEntry] = n;
    n->m_tsTimeStamp = ts;

    int q = m_iLastEntry;
    int p = q;
    while (p != 0)
    {
        p = (q - 1) >> 1;
        if (m_pHeap[p]->m_tsTimeStamp <= m_pHeap[q]->m_tsTimeStamp)
            break;

        swap(m_pHeap[p], m_pHeap[q]);
        m_pHeap[q]->m_iHeapLoc = q;
        q                      = p;
    }

    n->m_iHeapLoc = q;

    // an earlier event has been inserted, wake up sending worker
    if (n->m_iHeapLoc == 0)
        m_pTimer->interrupt();

    // first entry, activate the sending queue
    if (0 == m_iLastEntry)
    {
        CSync::lock_signal(*m_pWindowCond, *m_pWindowLock);
    }
}

void CSndUList::remove_(const CUDT* u)
{
    CSNode *n = u->m_pSNode;

    if (n->m_iHeapLoc >= 0)
    {
        // remove the node from heap
        m_pHeap[n->m_iHeapLoc] = m_pHeap[m_iLastEntry];
        m_iLastEntry--;
        m_pHeap[n->m_iHeapLoc]->m_iHeapLoc = n->m_iHeapLoc;

        int q = n->m_iHeapLoc;
        int p = q * 2 + 1;
        while (p <= m_iLastEntry)
        {
            if ((p + 1 <= m_iLastEntry) && (m_pHeap[p]->m_tsTimeStamp > m_pHeap[p + 1]->m_tsTimeStamp))
                p++;

            if (m_pHeap[q]->m_tsTimeStamp > m_pHeap[p]->m_tsTimeStamp)
            {
                swap(m_pHeap[p], m_pHeap[q]);
                m_pHeap[p]->m_iHeapLoc = p;
                m_pHeap[q]->m_iHeapLoc = q;

                q = p;
                p = q * 2 + 1;
            }
            else
                break;
        }

        n->m_iHeapLoc = -1;
    }

    // the only event has been deleted, wake up immediately
    if (0 == m_iLastEntry)
        m_pTimer->interrupt();
}

//
CSndQueue::CSndQueue()
    : m_WorkerThread()
    , m_pSndUList(NULL)
    , m_pChannel(NULL)
    , m_pTimer(NULL)
    , m_WindowCond()
    , m_bClosing(false)
{
    pthread_cond_init(&m_WindowCond, NULL);
}

CSndQueue::~CSndQueue()
{
    m_bClosing = true;

    if (m_pTimer != NULL)
    {
        m_pTimer->interrupt();
    }

    CSync::lock_signal(m_WindowCond, m_WindowLock);

    if (!pthread_equal(m_WorkerThread, pthread_t()))
        pthread_join(m_WorkerThread, NULL);
    pthread_cond_destroy(&m_WindowCond);

    delete m_pSndUList;
}

void CSndQueue::init(CChannel *c, CTimer *t)
{
    m_pChannel                 = c;
    m_pTimer                   = t;
    m_pSndUList                = new CSndUList;
    m_pSndUList->m_pWindowLock = &m_WindowLock;
    m_pSndUList->m_pWindowCond = &m_WindowCond;
    m_pSndUList->m_pTimer      = m_pTimer;

    ThreadName tn("SRT:SndQ:worker");
    if (0 != pthread_create(&m_WorkerThread, NULL, CSndQueue::worker, this))
    {
        m_WorkerThread = pthread_t();
        throw CUDTException(MJ_SYSTEMRES, MN_THREAD);
    }
}

#ifdef SRT_ENABLE_IPOPTS
int CSndQueue::getIpTTL() const { return m_pChannel ? m_pChannel->getIpTTL() : -1; }

int CSndQueue::getIpToS() const { return m_pChannel ? m_pChannel->getIpToS() : -1; }
#endif

void *CSndQueue::worker(void *param)
{
    CSndQueue *self = (CSndQueue *)param;

    THREAD_STATE_INIT("SRT:SndQ:worker");

#if defined(SRT_DEBUG_SNDQ_HIGHRATE)
    CTimer::rdtsc(self->m_ullDbgTime);
    self->m_ullDbgPeriod = uint64_t(5000000) * CTimer::getCPUFrequency();
    self->m_ullDbgTime += self->m_ullDbgPeriod;
#endif /* SRT_DEBUG_SNDQ_HIGHRATE */

    while (!self->m_bClosing)
    {
        const steady_clock::time_point next_time = self->m_pSndUList->getNextProcTime();

#if defined(SRT_DEBUG_SNDQ_HIGHRATE)
        self->m_WorkerStats.lIteration++;
#endif /* SRT_DEBUG_SNDQ_HIGHRATE */

        if (is_zero(next_time))
        {
#if defined(SRT_DEBUG_SNDQ_HIGHRATE)
            self->m_WorkerStats.lNotReadyTs++;
#endif /* SRT_DEBUG_SNDQ_HIGHRATE */

            CGuard windlock (self->m_WindowLock);
            CSync windsync  (self->m_WindowCond, windlock);

            // wait here if there is no sockets with data to be sent
            if (!self->m_bClosing && (self->m_pSndUList->m_iLastEntry < 0))
            {
                windsync.wait();

#if defined(SRT_DEBUG_SNDQ_HIGHRATE)
                self->m_WorkerStats.lCondWait++;
#endif /* SRT_DEBUG_SNDQ_HIGHRATE */
            }

            continue;
        }

        // wait until next processing time of the first socket on the list
        const steady_clock::time_point currtime = steady_clock::now();

#if defined(SRT_DEBUG_SNDQ_HIGHRATE)
        if (self->m_ullDbgTime <= currtime)
        {
            fprintf(stdout,
                    "SndQueue %lu slt:%lu nrp:%lu snt:%lu nrt:%lu ctw:%lu\n",
                    self->m_WorkerStats.lIteration,
                    self->m_WorkerStats.lSleepTo,
                    self->m_WorkerStats.lNotReadyPop,
                    self->m_WorkerStats.lSendTo,
                    self->m_WorkerStats.lNotReadyTs,
                    self->m_WorkerStats.lCondWait);
            memset(&self->m_WorkerStats, 0, sizeof(self->m_WorkerStats));
            self->m_ullDbgTime = currtime + self->m_ullDbgPeriod;
        }
#endif /* SRT_DEBUG_SNDQ_HIGHRATE */

        THREAD_PAUSED();
        if (currtime < next_time)
        {
            self->m_pTimer->sleepto(next_time);

#if defined(HAI_DEBUG_SNDQ_HIGHRATE)
            self->m_WorkerStats.lSleepTo++;
#endif /* SRT_DEBUG_SNDQ_HIGHRATE */
        }
        THREAD_RESUMED();

        // it is time to send the next pkt
        sockaddr_any addr;
        CPacket      pkt;
        if (self->m_pSndUList->pop((addr), (pkt)) < 0)
        {
            continue;

#if defined(SRT_DEBUG_SNDQ_HIGHRATE)
            self->m_WorkerStats.lNotReadyPop++;
#endif /* SRT_DEBUG_SNDQ_HIGHRATE */
        }
        if (pkt.isControl())
        {
            HLOGC(mglog.Debug,
                  log << self->CONID() << "chn:SENDING: " << MessageTypeStr(pkt.getType(), pkt.getExtendedType()));
        }
        else
        {
            HLOGC(dlog.Debug,
                  log << self->CONID() << "chn:SENDING SIZE " << pkt.getLength() << " SEQ: " << pkt.getSeqNo());
        }
        self->m_pChannel->sendto(addr, pkt);

#if defined(SRT_DEBUG_SNDQ_HIGHRATE)
        self->m_WorkerStats.lSendTo++;
#endif /* SRT_DEBUG_SNDQ_HIGHRATE */
    }

    THREAD_EXIT();
    return NULL;
}

int CSndQueue::sendto(const sockaddr_any& w_addr, CPacket& w_packet)
{
    // send out the packet immediately (high priority), this is a control packet
    m_pChannel->sendto(w_addr, w_packet);
    return (int)w_packet.getLength();
}

//
CRcvUList::CRcvUList()
    : m_pUList(NULL)
    , m_pLast(NULL)
{
}

CRcvUList::~CRcvUList() {}

void CRcvUList::insert(const CUDT *u)
{
    CRNode *n      = u->m_pRNode;
    n->m_tsTimeStamp = steady_clock::now();

    if (NULL == m_pUList)
    {
        // empty list, insert as the single node
        n->m_pPrev = n->m_pNext = NULL;
        m_pLast = m_pUList = n;

        return;
    }

    // always insert at the end for RcvUList
    n->m_pPrev       = m_pLast;
    n->m_pNext       = NULL;
    m_pLast->m_pNext = n;
    m_pLast          = n;
}

void CRcvUList::remove(const CUDT *u)
{
    CRNode *n = u->m_pRNode;

    if (!n->m_bOnList)
        return;

    if (NULL == n->m_pPrev)
    {
        // n is the first node
        m_pUList = n->m_pNext;
        if (NULL == m_pUList)
            m_pLast = NULL;
        else
            m_pUList->m_pPrev = NULL;
    }
    else
    {
        n->m_pPrev->m_pNext = n->m_pNext;
        if (NULL == n->m_pNext)
        {
            // n is the last node
            m_pLast = n->m_pPrev;
        }
        else
            n->m_pNext->m_pPrev = n->m_pPrev;
    }

    n->m_pNext = n->m_pPrev = NULL;
}

void CRcvUList::update(const CUDT *u)
{
    CRNode *n = u->m_pRNode;

    if (!n->m_bOnList)
        return;

    n->m_tsTimeStamp = steady_clock::now();

    // if n is the last node, do not need to change
    if (NULL == n->m_pNext)
        return;

    if (NULL == n->m_pPrev)
    {
        m_pUList          = n->m_pNext;
        m_pUList->m_pPrev = NULL;
    }
    else
    {
        n->m_pPrev->m_pNext = n->m_pNext;
        n->m_pNext->m_pPrev = n->m_pPrev;
    }

    n->m_pPrev       = m_pLast;
    n->m_pNext       = NULL;
    m_pLast->m_pNext = n;
    m_pLast          = n;
}

//
CHash::CHash()
    : m_pBucket(NULL)
    , m_iHashSize(0)
{
}

CHash::~CHash()
{
    for (int i = 0; i < m_iHashSize; ++i)
    {
        CBucket *b = m_pBucket[i];
        while (NULL != b)
        {
            CBucket *n = b->m_pNext;
            delete b;
            b = n;
        }
    }

    delete[] m_pBucket;
}

void CHash::init(int size)
{
    m_pBucket = new CBucket *[size];

    for (int i = 0; i < size; ++i)
        m_pBucket[i] = NULL;

    m_iHashSize = size;
}

CUDT *CHash::lookup(int32_t id)
{
    // simple hash function (% hash table size); suitable for socket descriptors
    CBucket *b = m_pBucket[id % m_iHashSize];

    while (NULL != b)
    {
        if (id == b->m_iID)
            return b->m_pUDT;
        b = b->m_pNext;
    }

    return NULL;
}

void CHash::insert(int32_t id, CUDT *u)
{
    CBucket *b = m_pBucket[id % m_iHashSize];

    CBucket *n = new CBucket;
    n->m_iID   = id;
    n->m_pUDT  = u;
    n->m_pNext = b;

    m_pBucket[id % m_iHashSize] = n;
}

void CHash::remove(int32_t id)
{
    CBucket *b = m_pBucket[id % m_iHashSize];
    CBucket *p = NULL;

    while (NULL != b)
    {
        if (id == b->m_iID)
        {
            if (NULL == p)
                m_pBucket[id % m_iHashSize] = b->m_pNext;
            else
                p->m_pNext = b->m_pNext;

            delete b;

            return;
        }

        p = b;
        b = b->m_pNext;
    }
}

//
CRendezvousQueue::CRendezvousQueue()
    : m_lRendezvousID()
    , m_RIDVectorLock()
{
}

CRendezvousQueue::~CRendezvousQueue()
{
    m_lRendezvousID.clear();
}

void CRendezvousQueue::insert(
    const SRTSOCKET& id, CUDT* u, const sockaddr_any& addr, const steady_clock::time_point& ttl)
{
    CGuard vg(m_RIDVectorLock);

    CRL r;
    r.m_iID        = id;
    r.m_pUDT       = u;
    r.m_PeerAddr = addr;
    r.m_tsTTL = ttl;

    m_lRendezvousID.push_back(r);
}

void CRendezvousQueue::remove(const SRTSOCKET &id, bool should_lock)
{
    if (should_lock)
        enterCS(m_RIDVectorLock);

    for (list<CRL>::iterator i = m_lRendezvousID.begin(); i != m_lRendezvousID.end(); ++i)
    {
        if (i->m_iID == id)
        {
            m_lRendezvousID.erase(i);
            break;
        }
    }

    if (should_lock)
        leaveCS(m_RIDVectorLock);
}

CUDT* CRendezvousQueue::retrieve(const sockaddr_any& addr, SRTSOCKET& w_id)
{
    CGuard     vg(m_RIDVectorLock);

    // TODO: optimize search
    for (list<CRL>::iterator i = m_lRendezvousID.begin(); i != m_lRendezvousID.end(); ++i)
    {
        if (i->m_PeerAddr == addr && ((w_id == 0) || (w_id == i->m_iID)))
        {
            w_id = i->m_iID;
            return i->m_pUDT;
        }
    }

    return NULL;
}

void CRendezvousQueue::updateConnStatus(EReadStatus rst, EConnectStatus cst, const CPacket &response)
{
    CGuard vg(m_RIDVectorLock);

    if (m_lRendezvousID.empty())
        return;

    HLOGC(mglog.Debug,
          log << "updateConnStatus: updating after getting pkt id=" << response.m_iID
              << " status: " << ConnectStatusStr(cst));

#if ENABLE_HEAVY_LOGGING
    int debug_nupd  = 0;
    int debug_nrun  = 0;
    int debug_nfail = 0;
#endif

    for (list<CRL>::iterator i = m_lRendezvousID.begin(), i_next = i; i != m_lRendezvousID.end(); i = i_next)
    {
        ++i_next;
        // NOTE: This is a SAFE LOOP.
        // Incrementation will be done at the end, after the processing did not
        // REMOVE the currently processed element. When the element was removed,
        // the iterator value for the next iteration will be taken from erase()'s result.

        // RST_AGAIN happens in case when the last attempt to read a packet from the UDP
        // socket has read nothing. In this case it would be a repeated update, while
        // still waiting for a response from the peer. When we have any other state here
        // (most expectably CONN_CONTINUE or CONN_RENDEZVOUS, which means that a packet has
        // just arrived in this iteration), do the update immetiately (in SRT this also
        // involves additional incoming data interpretation, which wasn't the case in UDT).

        // Use "slow" cyclic responding in case when
        // - RST_AGAIN (no packet was received for whichever socket)
        // - a packet was received, but not for THIS socket
        if (rst == RST_AGAIN || i->m_iID != response.m_iID)
        {
            // If no packet has been received from the peer,
            // avoid sending too many requests, at most 1 request per 250ms
            const steady_clock::time_point then = i->m_pUDT->m_tsLastReqTime;
            const steady_clock::time_point now = steady_clock::now();
            const steady_clock::duration timeout_250ms = milliseconds_from(250);
            const bool now_is_time = (now - then) > timeout_250ms;
            HLOGC(mglog.Debug,
                  log << "RID:%" << i->m_iID << " then=" << FormatTime(then)
                      << " now=" << FormatTime(now) << " passed=" << count_microseconds(now - then)
                      << "<=> 250000 -- now's " << (now_is_time ? "" : "NOT ") << "the time");

            if (!now_is_time)
                continue;
        }

        HLOGC(mglog.Debug, log << "RID:%" << i->m_iID << " cst=" << ConnectStatusStr(cst) << " -- sending update NOW.");

#if ENABLE_HEAVY_LOGGING
        ++debug_nrun;
#endif

        // XXX This looks like a loop that rolls in infinity without any sleeps
        // inside and makes it once per about 50 calls send a hs conclusion
        // for a randomly sampled rendezvous ID of a socket out of the list.
        // Ok, probably the rendezvous ID should be just one so not much to
        // sample from, but if so, why the container?
        //
        // This must be somehow fixed!
        //
        // Maybe the time should be simply checked once and the whole loop not
        // done when "it's not the time"?
        if (steady_clock::now() >= i->m_tsTTL)
        {
            HLOGC(mglog.Debug,
                  log << "RendezvousQueue: EXPIRED (" << (!is_zero(i->m_tsTTL) ? "enforced on FAILURE" : "passed TTL")
                      << ". removing from queue");
            // connection timer expired, acknowledge app via epoll
            i->m_pUDT->m_bConnecting = false;
            CUDT::s_UDTUnited.m_EPoll.update_events(i->m_iID, i->m_pUDT->m_sPollID, UDT_EPOLL_ERR, true);
            /*
             * Setting m_bConnecting to false but keeping socket in rendezvous queue is not a good idea.
             * Next CUDT::close will not remove it from rendezvous queue (because !m_bConnecting)
             * and may crash here on next pass.
             */
            // i_next was preincremented, but this is guaranteed to point to
            // the element next to erased one.
            i_next = m_lRendezvousID.erase(i);
            continue;
        }

        // This queue is used only in case of Async mode (rendezvous or caller-listener).
        // Synchronous connection requests are handled in startConnect() completely.
        if (!i->m_pUDT->m_bSynRecving)
        {
#if ENABLE_HEAVY_LOGGING
            ++debug_nupd;
#endif
            // IMPORTANT INFORMATION concerning changes towards UDT legacy.
            // In the UDT code there was no attempt to interpret any incoming data.
            // All data from the incoming packet were considered to be already deployed into
            // m_ConnRes field, and m_ConnReq field was considered at this time accordingly updated.
            // Therefore this procedure did only one thing: craft a new handshake packet and send it.
            // In SRT this may also interpret extra data (extensions in case when Agent is Responder)
            // and the `response` packet may sometimes contain no data. Therefore the passed `rst`
            // must be checked to distinguish the call by periodic update (RST_AGAIN) from a call
            // due to have received the packet (RST_OK).
            //
            // In the below call, only the underlying `processRendezvous` function will be attempting
            // to interpret these data (for caller-listener this was already done by `processConnectRequest`
            // before calling this function), and it checks for the data presence.

            EReadStatus    read_st = rst;
            EConnectStatus conn_st = cst;

            if (i->m_iID != response.m_iID)
            {
                read_st = RST_AGAIN;
                conn_st = CONN_AGAIN;
            }

            if (!i->m_pUDT->processAsyncConnectRequest(read_st, conn_st, response, i->m_PeerAddr))
            {
                // cst == CONN_REJECT can only be result of worker_ProcessAddressedPacket and
                // its already set in this case.
                LOGC(mglog.Error, log << "RendezvousQueue: processAsyncConnectRequest FAILED. Setting TTL as EXPIRED.");
                i->m_pUDT->sendCtrl(UMSG_SHUTDOWN);
                i->m_tsTTL = steady_clock::time_point(); // Make it expire right now, will be picked up at the next iteration
#if ENABLE_HEAVY_LOGGING
                ++debug_nfail;
#endif
            }

            // NOTE: safe loop, the incrementation was done before the loop body,
            // so the `i' node can be safely deleted. Just the body must end here.
            continue;
        }
    }

    HLOGC(mglog.Debug,
          log << "updateConnStatus: " << debug_nupd << "/" << debug_nrun << " sockets updated ("
              << (debug_nrun - debug_nupd) << " useless). REMOVED " << debug_nfail << " sockets.");
}

//
CRcvQueue::CRcvQueue()
    : m_WorkerThread()
    , m_UnitQueue()
    , m_pRcvUList(NULL)
    , m_pHash(NULL)
    , m_pChannel(NULL)
    , m_pTimer(NULL)
    , m_iPayloadSize()
    , m_bClosing(false)
    , m_LSLock()
    , m_pListener(NULL)
    , m_pRendezvousQueue(NULL)
    , m_vNewEntry()
    , m_IDLock()
    , m_mBuffer()
    , m_BufferCond()
{
    pthread_cond_init(&m_BufferCond, NULL);
}

CRcvQueue::~CRcvQueue()
{
    m_bClosing = true;
    if (!pthread_equal(m_WorkerThread, pthread_t()))
        pthread_join(m_WorkerThread, NULL);
    pthread_cond_destroy(&m_BufferCond);

    delete m_pRcvUList;
    delete m_pHash;
    delete m_pRendezvousQueue;

    // remove all queued messages
    for (map<int32_t, std::queue<CPacket *> >::iterator i = m_mBuffer.begin(); i != m_mBuffer.end(); ++i)
    {
        while (!i->second.empty())
        {
            CPacket *pkt = i->second.front();
            delete[] pkt->m_pcData;
            delete pkt;
            i->second.pop();
        }
    }
}

void CRcvQueue::init(int qsize, int payload, int version, int hsize, CChannel *cc, CTimer *t)
{
    m_iPayloadSize = payload;

    m_UnitQueue.init(qsize, payload, version);

    m_pHash = new CHash;
    m_pHash->init(hsize);

    m_pChannel = cc;
    m_pTimer   = t;

    m_pRcvUList        = new CRcvUList;
    m_pRendezvousQueue = new CRendezvousQueue;

    ThreadName tn("SRT:RcvQ:worker");
    if (0 != pthread_create(&m_WorkerThread, NULL, CRcvQueue::worker, this))
    {
        m_WorkerThread = pthread_t();
        throw CUDTException(MJ_SYSTEMRES, MN_THREAD);
    }
}

void *CRcvQueue::worker(void *param)
{
    CRcvQueue *  self = (CRcvQueue *)param;
    sockaddr_any sa(self->m_UnitQueue.getIPversion());
    int32_t      id = 0;

    THREAD_STATE_INIT("SRT:RcvQ:worker");

    CUnit *        unit = 0;
    EConnectStatus cst  = CONN_AGAIN;
    while (!self->m_bClosing)
    {
        bool        have_received = false;
        EReadStatus rst           = self->worker_RetrieveUnit((id), (unit), (sa));
        if (rst == RST_OK)
        {
            if (id < 0)
            {
                // User error on peer. May log something, but generally can only ignore it.
                // XXX Think maybe about sending some "connection rejection response".
                HLOGC(mglog.Debug,
                      log << self->CONID() << "RECEIVED negative socket id '" << id
                          << "', rejecting (POSSIBLE ATTACK)");
                continue;
            }

            // NOTE: cst state is being changed here.
            // This state should be maintained through any next failed calls to worker_RetrieveUnit.
            // Any error switches this to rejection, just for a case.

            // Note to rendezvous connection. This can accept:
            // - ID == 0 - take the first waiting rendezvous socket
            // - ID > 0  - find the rendezvous socket that has this ID.
            if (id == 0)
            {
                // ID 0 is for connection request, which should be passed to the listening socket or rendezvous sockets
                cst = self->worker_ProcessConnectionRequest(unit, sa);
            }
            else
            {
                // Otherwise ID is expected to be associated with:
                // - an enqueued rendezvous socket
                // - a socket connected to a peer
                cst = self->worker_ProcessAddressedPacket(id, unit, sa);
                // CAN RETURN CONN_REJECT, but m_RejectReason is already set
            }
            HLOGC(mglog.Debug, log << self->CONID() << "worker: result for the unit: " << ConnectStatusStr(cst));
            if (cst == CONN_AGAIN)
            {
                HLOGC(mglog.Debug, log << self->CONID() << "worker: packet not dispatched, continuing reading.");
                continue;
            }
            have_received = true;
        }
        else if (rst == RST_ERROR)
        {
            // According to the description by CChannel::recvfrom, this can be either of:
            // - IPE: all errors except EBADF
            // - socket was closed in the meantime by another thread: EBADF
            // If EBADF, then it's expected that the "closing" state is also set.
            // Check that just to report possible errors, but interrupt the loop anyway.
            if (self->m_bClosing)
            {
                HLOGC(mglog.Debug,
                      log << self->CONID() << "CChannel reported error, but Queue is closing - INTERRUPTING worker.");
            }
            else
            {
                LOGC(mglog.Fatal,
                     log << self->CONID()
                         << "CChannel reported ERROR DURING TRANSMISSION - IPE. INTERRUPTING worker anyway.");
            }
            cst = CONN_REJECT;
            break;
        }
        // OTHERWISE: this is an "AGAIN" situation. No data was read, but the process should continue.

        // take care of the timing event for all UDT sockets
        const steady_clock::time_point curtime_minus_syn = steady_clock::now() - microseconds_from(CUDT::COMM_SYN_INTERVAL_US);

        CRNode *ul = self->m_pRcvUList->m_pUList;
        while ((NULL != ul) && (ul->m_tsTimeStamp < curtime_minus_syn))
        {
            CUDT *u = ul->m_pUDT;

            if (u->m_bConnected && !u->m_bBroken && !u->m_bClosing)
            {
                u->checkTimers();
                self->m_pRcvUList->update(u);
            }
            else
            {
                HLOGC(mglog.Debug,
                      log << CUDTUnited::CONID(u->m_SocketID) << " SOCKET broken, REMOVING FROM RCV QUEUE/MAP.");
                // the socket must be removed from Hash table first, then RcvUList
                self->m_pHash->remove(u->m_SocketID);
                self->m_pRcvUList->remove(u);
                u->m_pRNode->m_bOnList = false;
            }

            ul = self->m_pRcvUList->m_pUList;
        }

        if (have_received)
        {
            HLOGC(mglog.Debug,
                  log << "worker: RECEIVED PACKET --> updateConnStatus. cst=" << ConnectStatusStr(cst) << " id=" << id
                      << " pkt-payload-size=" << unit->m_Packet.getLength());
        }

        // Check connection requests status for all sockets in the RendezvousQueue.
        // Pass the connection status from the last call of:
        // worker_ProcessAddressedPacket --->
        // worker_TryAsyncRend_OrStore --->
        // CUDT::processAsyncConnectResponse --->
        // CUDT::processConnectResponse
        self->m_pRendezvousQueue->updateConnStatus(rst, cst, unit->m_Packet);

        // XXX updateConnStatus may have removed the connector from the list,
        // however there's still m_mBuffer in CRcvQueue for that socket to care about.
    }

    THREAD_EXIT();
    return NULL;
}

#if ENABLE_LOGGING
static string PacketInfo(const CPacket &pkt)
{
    ostringstream os;
    os << "TARGET=" << pkt.m_iID << " ";

    if (pkt.isControl())
    {
        os << "CONTROL: " << MessageTypeStr(pkt.getType(), pkt.getExtendedType()) << " size=" << pkt.getLength();
    }
    else
    {
        // It's hard to extract the information about peer's supported rexmit flag.
        // This is only a log, nothing crucial, so we can risk displaying incorrect message number.
        // Declaring that the peer supports rexmit flag cuts off the highest bit from
        // the displayed number.
        os << "DATA: msg=" << pkt.getMsgSeq(true) << " seq=" << pkt.getSeqNo() << " size=" << pkt.getLength()
           << " flags: " << PacketMessageFlagStr(pkt.m_iMsgNo);
    }

    return os.str();
}
#endif

EReadStatus CRcvQueue::worker_RetrieveUnit(int32_t& w_id, CUnit*& w_unit, sockaddr_any& w_addr)
{
#if !USE_BUSY_WAITING
    // This might be not really necessary, and probably
    // not good for extensive bidirectional communication.
    m_pTimer->tick();
#endif

    // check waiting list, if new socket, insert it to the list
    while (ifNewEntry())
    {
        CUDT *ne = getNewEntry();
        if (ne)
        {
            HLOGC(mglog.Debug,
                  log << CUDTUnited::CONID(ne->m_SocketID)
                      << " SOCKET pending for connection - ADDING TO RCV QUEUE/MAP");
            m_pRcvUList->insert(ne);
            m_pHash->insert(ne->m_SocketID, ne);
        }
    }
    // find next available slot for incoming packet
    w_unit = m_UnitQueue.getNextAvailUnit();
    if (!w_unit)
    {
        // no space, skip this packet
        CPacket temp;
        temp.m_pcData = new char[m_iPayloadSize];
        temp.setLength(m_iPayloadSize);
        THREAD_PAUSED();
        EReadStatus rst = m_pChannel->recvfrom((w_addr), (temp));
        THREAD_RESUMED();
#if ENABLE_LOGGING
        LOGC(mglog.Error, log << CONID() << "LOCAL STORAGE DEPLETED. Dropping 1 packet: " << PacketInfo(temp));
#endif
        delete[] temp.m_pcData;

        // Be transparent for RST_ERROR, but ignore the correct
        // data read and fake that the packet was dropped.
        return rst == RST_ERROR ? RST_ERROR : RST_AGAIN;
    }

    w_unit->m_Packet.setLength(m_iPayloadSize);

    // reading next incoming packet, recvfrom returns -1 is nothing has been received
    THREAD_PAUSED();
    EReadStatus rst = m_pChannel->recvfrom((w_addr), (w_unit->m_Packet));
    THREAD_RESUMED();

    if (rst == RST_OK)
    {
        w_id = w_unit->m_Packet.m_iID;
        HLOGC(mglog.Debug,
              log << "INCOMING PACKET: BOUND=" << SockaddrToString(m_pChannel->bindAddressAny()) << " "
                  << PacketInfo(w_unit->m_Packet));
    }
    return rst;
}

EConnectStatus CRcvQueue::worker_ProcessConnectionRequest(CUnit* unit, const sockaddr_any& addr)
{
    HLOGC(mglog.Debug,
          log << "Got sockID=0 from " << SockaddrToString(addr)
              << " - trying to resolve it as a connection request...");
    // Introduced protection because it may potentially happen
    // that another thread could have closed the socket at
    // the same time and inject a bug between checking the
    // pointer for NULL and using it.
    SRT_REJECT_REASON listener_ret  = SRT_REJ_UNKNOWN;
    bool              have_listener = false;
    {
        CGuard cg(m_LSLock);
        if (m_pListener)
        {
            LOGC(mglog.Note,
                 log << "PASSING request from: " << SockaddrToString(addr) << " to agent:" << m_pListener->socketID());
            listener_ret = m_pListener->processConnectRequest(addr, unit->m_Packet);

            // This function does return a code, but it's hard to say as to whether
            // anything can be done about it. In case when it's stated possible, the
            // listener will try to send some rejection response to the caller, but
            // that's already done inside this function. So it's only used for
            // displaying the error in logs.

            have_listener = true;
        }
    }

    // NOTE: Rendezvous sockets do bind(), but not listen(). It means that the socket is
    // ready to accept connection requests, but they are not being redirected to the listener
    // socket, as this is not a listener socket at all. This goes then HERE.

    if (have_listener) // That is, the above block with m_pListener->processConnectRequest was executed
    {
        LOGC(mglog.Note,
             log << CONID() << "Listener managed the connection request from: " << SockaddrToString(addr)
                 << " result:" << RequestTypeStr(UDTRequestType(listener_ret)));
        return listener_ret == SRT_REJ_UNKNOWN ? CONN_CONTINUE : CONN_REJECT;
    }

    // If there's no listener waiting for the packet, just store it into the queue.
    return worker_TryAsyncRend_OrStore(0, unit, addr); // 0 id because the packet came in with that very ID.
}

EConnectStatus CRcvQueue::worker_ProcessAddressedPacket(int32_t id, CUnit* unit, const sockaddr_any& addr)
{
    CUDT *u = m_pHash->lookup(id);
    if (!u)
    {
        // Pass this to either async rendezvous connection,
        // or store the packet in the queue.
        HLOGC(mglog.Debug, log << "worker_ProcessAddressedPacket: resending to target socket %" << id);
        return worker_TryAsyncRend_OrStore(id, unit, addr);
    }

    // Found associated CUDT - process this as control or data packet
    // addressed to an associated socket.
    if (addr != u->m_PeerAddr)
    {
        HLOGC(mglog.Debug,
              log << CONID() << "Packet for SID=" << id << " asoc with " << SockaddrToString(u->m_PeerAddr)
                  << " received from " << SockaddrToString(addr) << " (CONSIDERED ATTACK ATTEMPT)");
        // This came not from the address that is the peer associated
        // with the socket. Ignore it.
        return CONN_AGAIN;
    }

    if (!u->m_bConnected || u->m_bBroken || u->m_bClosing)
    {
        u->m_RejectReason = SRT_REJ_CLOSE;
        // The socket is currently in the process of being disconnected
        // or destroyed. Ignore.
        // XXX send UMSG_SHUTDOWN in this case?
        // XXX May it require mutex protection?
        return CONN_REJECT;
    }

    if (unit->m_Packet.isControl())
        u->processCtrl(unit->m_Packet);
    else
        u->processData(unit);

    u->checkTimers();
    m_pRcvUList->update(u);

    return CONN_CONTINUE;
}

// This function responds to the fact that a packet has come
// for a socket that does not expect to receive a normal connection
// request. This can be then:
// - a normal packet of whatever kind, just to be processed by the message loop
// - a rendezvous connection
// This function then tries to manage the packet as a rendezvous connection
// request in ASYNC mode; when this is not applicable, it stores the packet
// in the "receiving queue" so that it will be picked up in the "main" thread.
EConnectStatus CRcvQueue::worker_TryAsyncRend_OrStore(int32_t id, CUnit* unit, const sockaddr_any& addr)
{
    // This 'retrieve' requires that 'id' be either one of those
    // stored in the rendezvous queue (see CRcvQueue::registerConnector)
    // or simply 0, but then at least the address must match one of these.
    // If the id was 0, it will be set to the actual socket ID of the returned CUDT.
    CUDT *u = m_pRendezvousQueue->retrieve(addr, (id));
    if (!u)
    {
        // this socket is then completely unknown to the system.
        // Note that this situation may also happen at a very unfortunate
        // coincidence that the socket is already bound, but the registerConnector()
        // has not yet started. In case of rendezvous this may mean that the other
        // side just started sending its handshake packets, the local side has already
        // run the CRcvQueue::worker thread, and this worker thread is trying to dispatch
        // the handshake packet too early, before the dispatcher has a chance to see
        // this socket registerred in the RendezvousQueue, which causes the packet unable
        // to be dispatched. Therefore simply treat every "out of band" packet (with socket
        // not belonging to the connection and not registered as rendezvous) as "possible
        // attach" and ignore it. This also should better protect the rendezvous socket
        // against a rogue connector.
        if (id == 0)
        {
            HLOGC(mglog.Debug,
                  log << CONID() << "AsyncOrRND: no sockets expect connection from " << SockaddrToString(addr)
                      << " - POSSIBLE ATTACK, ignore packet");
        }
        else
        {
            HLOGC(mglog.Debug,
                  log << CONID() << "AsyncOrRND: no sockets expect socket " << id << " from " << SockaddrToString(addr)
                      << " - POSSIBLE ATTACK, ignore packet");
        }
        return CONN_AGAIN; // This means that the packet should be ignored.
    }

    // asynchronous connect: call connect here
    // otherwise wait for the UDT socket to retrieve this packet
    if (!u->m_bSynRecving)
    {
        HLOGC(mglog.Debug, log << "AsyncOrRND: packet RESOLVED TO ID=" << id << " -- continuing as ASYNC CONNECT");
        // This is practically same as processConnectResponse, just this applies
        // appropriate mutex lock - which can't be done here because it's intentionally private.
        // OTOH it can't be applied to processConnectResponse because the synchronous
        // call to this method applies the lock by itself, and same-thread-double-locking is nonportable (crashable).
        EConnectStatus cst = u->processAsyncConnectResponse(unit->m_Packet);

        if (cst == CONN_CONFUSED)
        {
            LOGC(mglog.Warn, log << "AsyncOrRND: PACKET NOT HANDSHAKE - re-requesting handshake from peer");
            storePkt(id, unit->m_Packet.clone());
            if (!u->processAsyncConnectRequest(RST_AGAIN, CONN_CONTINUE, unit->m_Packet, u->m_PeerAddr))
            {
                // Reuse previous behavior to reject a packet
                cst = CONN_REJECT;
            }
            else
            {
                cst = CONN_CONTINUE;
            }
        }

        // It might be that this is a data packet, which has turned the connection
        // into "connected" state, removed the connector (so since now every next packet
        // will land directly in the queue), but this data packet shall still be delivered.
        if (cst == CONN_ACCEPT && !unit->m_Packet.isControl())
        {
            // The process as called through processAsyncConnectResponse() should have put the
            // socket into the pending queue for pending connection (don't ask me, this is so).
            // This pending queue is being purged every time in the beginning of this loop, so
            // currently the socket is in the pending queue, but not yet in the connection queue.
            // It will be done at the next iteration of the reading loop, but it will be too late,
            // we have a pending data packet now and we must either dispatch it to an already connected
            // socket or disregard it, and rather prefer the former. So do this transformation now
            // that we KNOW (by the cst == CONN_ACCEPT result) that the socket should be inserted
            // into the pending anteroom.

            CUDT *ne = getNewEntry(); // This function actuall removes the entry and returns it.
            // This **should** now always return a non-null value, but check it first
            // because if this accidentally isn't true, the call to worker_ProcessAddressedPacket will
            // result in redirecting it to here and so on until the call stack overflow. In case of
            // this "accident" simply disregard the packet from any further processing, it will be later
            // loss-recovered.
            // XXX (Probably the old contents of UDT's CRcvQueue::worker should be shaped a little bit
            // differently throughout the functions).
            if (ne)
            {
                HLOGC(mglog.Debug,
                      log << CUDTUnited::CONID(ne->m_SocketID)
                          << " SOCKET pending for connection - ADDING TO RCV QUEUE/MAP");
                m_pRcvUList->insert(ne);
                m_pHash->insert(ne->m_SocketID, ne);

                // The current situation is that this has passed processAsyncConnectResponse, but actually
                // this packet *SHOULD HAVE BEEN* handled by worker_ProcessAddressedPacket, however the
                // connection state wasn't completed at the moment when dispatching this packet. This has
                // been now completed inside the call to processAsyncConnectResponse, but this is still a
                // data packet that should have expected the connection to be already established. Therefore
                // redirect it once again into worker_ProcessAddressedPacket here.

                HLOGC(mglog.Debug,
                      log << "AsyncOrRND: packet SWITCHED TO CONNECTED with ID=" << id
                          << " -- passing to worker_ProcessAddressedPacket");

                // Theoretically we should check if m_pHash->lookup(ne->m_SocketID) returns 'ne', but this
                // has been just added to m_pHash, so the check would be extremely paranoid here.
                cst = worker_ProcessAddressedPacket(id, unit, addr);
                if (cst == CONN_REJECT)
                    return cst;
                return CONN_ACCEPT; // this function usually will return CONN_CONTINUE, which doesn't represent current
                                    // situation.
            }
            else
            {
                LOGC(mglog.Error,
                     log << "IPE: AsyncOrRND: packet SWITCHED TO CONNECTED, but ID=" << id
                         << " is still not present in the socket ID dispatch hash - DISREGARDING");
            }
        }
        return cst;
    }
    HLOGC(mglog.Debug,
          log << "AsyncOrRND: packet RESOLVED TO ID=" << id << " -- continuing through CENTRAL PACKET QUEUE");
    // This is where also the packets for rendezvous connection will be landing,
    // in case of a synchronous connection.
    storePkt(id, unit->m_Packet.clone());

    return CONN_CONTINUE;
}

int CRcvQueue::recvfrom(int32_t id, CPacket& w_packet)
{
<<<<<<< HEAD
    CGuard bufferlock (m_BufferLock);
    CSync buffercond    (m_BufferCond, bufferlock);
    CPacket &packet = *r_packet;
=======
    CGuard   bufferlock(m_BufferLock);
>>>>>>> c6c29f83

    map<int32_t, std::queue<CPacket *> >::iterator i = m_mBuffer.find(id);

    if (i == m_mBuffer.end())
    {
        buffercond.wait_for(seconds_from(1));

        i = m_mBuffer.find(id);
        if (i == m_mBuffer.end())
        {
            w_packet.setLength(-1);
            return -1;
        }
    }

    // retrieve the earliest packet
    CPacket *newpkt = i->second.front();

    if (w_packet.getLength() < newpkt->getLength())
    {
        w_packet.setLength(-1);
        return -1;
    }

    // copy packet content
    // XXX Check if this wouldn't be better done by providing
    // copy constructor for DynamicStruct.
    // XXX Another thing: this looks wasteful. This expects an already
    // allocated memory on the packet, this thing gets the packet,
    // copies it into the passed packet and then the source packet
    // gets deleted. Why not simply return the originally stored packet,
    // without copying, allocation and deallocation?
    memcpy((w_packet.m_nHeader), newpkt->m_nHeader, CPacket::HDR_SIZE);
    memcpy((w_packet.m_pcData), newpkt->m_pcData, newpkt->getLength());
    w_packet.setLength(newpkt->getLength());

    delete[] newpkt->m_pcData;
    delete newpkt;

    // remove this message from queue,
    // if no more messages left for this socket, release its data structure
    i->second.pop();
    if (i->second.empty())
        m_mBuffer.erase(i);

    return (int)w_packet.getLength();
}

int CRcvQueue::setListener(CUDT *u)
{
    CGuard lslock(m_LSLock);

    if (NULL != m_pListener)
        return -1;

    m_pListener = u;
    return 0;
}

void CRcvQueue::removeListener(const CUDT *u)
{
    CGuard lslock(m_LSLock);

    if (u == m_pListener)
        m_pListener = NULL;
}

void CRcvQueue::registerConnector(const SRTSOCKET& id, CUDT* u, const sockaddr_any& addr, const steady_clock::time_point& ttl)
{
    HLOGC(mglog.Debug,
          log << "registerConnector: adding %" << id << " addr=" << SockaddrToString(addr) << " TTL=" << FormatTime(ttl));
    m_pRendezvousQueue->insert(id, u, addr, ttl);
}

void CRcvQueue::removeConnector(const SRTSOCKET &id, bool should_lock)
{
    HLOGC(mglog.Debug, log << "removeConnector: removing %" << id);
    m_pRendezvousQueue->remove(id, should_lock);

    CGuard bufferlock(m_BufferLock);

    map<int32_t, std::queue<CPacket *> >::iterator i = m_mBuffer.find(id);
    if (i != m_mBuffer.end())
    {
        HLOGC(mglog.Debug,
              log << "removeConnector: ... and its packet queue with " << i->second.size() << " packets collected");
        while (!i->second.empty())
        {
            delete[] i->second.front()->m_pcData;
            delete i->second.front();
            i->second.pop();
        }
        m_mBuffer.erase(i);
    }
}

void CRcvQueue::setNewEntry(CUDT *u)
{
    HLOGC(mglog.Debug, log << CUDTUnited::CONID(u->m_SocketID) << "setting socket PENDING FOR CONNECTION");
    CGuard listguard(m_IDLock);
    m_vNewEntry.push_back(u);
}

bool CRcvQueue::ifNewEntry() { return !(m_vNewEntry.empty()); }

CUDT *CRcvQueue::getNewEntry()
{
    CGuard listguard(m_IDLock);

    if (m_vNewEntry.empty())
        return NULL;

    CUDT *u = (CUDT *)*(m_vNewEntry.begin());
    m_vNewEntry.erase(m_vNewEntry.begin());

    return u;
}

void CRcvQueue::storePkt(int32_t id, CPacket *pkt)
{
    CGuard bufferlock (m_BufferLock);
    CSync passcond    (m_BufferCond, bufferlock);

    map<int32_t, std::queue<CPacket *> >::iterator i = m_mBuffer.find(id);

    if (i == m_mBuffer.end())
    {
        m_mBuffer[id].push(pkt);
        passcond.signal_locked(bufferlock);
    }
    else
    {
        // avoid storing too many packets, in case of malfunction or attack
        if (i->second.size() > 16)
            return;

        i->second.push(pkt);
    }
}<|MERGE_RESOLUTION|>--- conflicted
+++ resolved
@@ -1505,13 +1505,8 @@
 
 int CRcvQueue::recvfrom(int32_t id, CPacket& w_packet)
 {
-<<<<<<< HEAD
     CGuard bufferlock (m_BufferLock);
     CSync buffercond    (m_BufferCond, bufferlock);
-    CPacket &packet = *r_packet;
-=======
-    CGuard   bufferlock(m_BufferLock);
->>>>>>> c6c29f83
 
     map<int32_t, std::queue<CPacket *> >::iterator i = m_mBuffer.find(id);
 
