--- conflicted
+++ resolved
@@ -1189,13 +1189,8 @@
         uint64_t currtime_tk;
         CTimer::rdtsc(currtime_tk);
 
-<<<<<<< HEAD
-        CRNode*  ul       = self->m_pRcvUList->m_pUList;
-        uint64_t ctime_tk = currtime_tk - 100000 * CTimer::getCPUFrequency();
-=======
-        CRNode * ul             = self->m_pRcvUList->m_pUList;
+        CRNode*  ul             = self->m_pRcvUList->m_pUList;
         const uint64_t ctime_tk = currtime_tk - CUDT::COMM_SYN_INTERVAL_US * CTimer::getCPUFrequency();
->>>>>>> c25f2d7f
         while ((NULL != ul) && (ul->m_llTimeStamp_tk < ctime_tk))
         {
             CUDT* u = ul->m_pUDT;
