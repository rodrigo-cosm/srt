--- conflicted
+++ resolved
@@ -955,68 +955,11 @@
             ++debug_nrun;
 #endif
 
-<<<<<<< HEAD
-        // XXX This looks like a loop that rolls in infinity without any sleeps
-        // inside and makes it once per about 50 calls send a hs conclusion
-        // for a randomly sampled rendezvous ID of a socket out of the list.
-        // Ok, probably the rendezvous ID should be just one so not much to
-        // sample from, but if so, why the container?
-        //
-        // This must be somehow fixed!
-        //
-        // Maybe the time should be simply checked once and the whole loop not
-        // done when "it's not the time"?
-        const steady_clock::time_point now = steady_clock::now();
-        if (now >= i->m_tsTTL)
-        {
-            HLOGC(mglog.Debug, log << "RID: socket @" << i->m_iID
-                << " removed - EXPIRED ("
-                // The "enforced on FAILURE" is below when processAsyncConnectRequest failed.
-                << (is_zero(i->m_tsTTL) ? "enforced on FAILURE" : "passed TTL")
-                << "). removing from queue");
-            // connection timer expired, acknowledge app via epoll
-            i->m_pUDT->m_bConnecting = false;
-            i->m_pUDT->m_RejectReason = SRT_REJ_TIMEOUT;
-            i->m_pUDT->getEventHandler()->update(i->m_iID, SRT_EV_ERROR, true);
-            /*
-             * Setting m_bConnecting to false but keeping socket in rendezvous queue is not a good idea.
-             * Next CUDT::close will not remove it from rendezvous queue (because !m_bConnecting)
-             * and may crash here on next pass.
-             */
-            // i_next was preincremented, but this is guaranteed to point to
-            // the element next to erased one.
-            i_next = m_lRendezvousID.erase(i);
-            continue;
-        }
-        else
-        {
-            HLOGC(mglog.Debug, log << "RID: socket @" << i->m_iID << " still active (remaining "
-                    << std::fixed << (count_microseconds(i->m_tsTTL - now)/1000000.0) << "s of TTL)...");
-        }
-
-        // This queue is used only in case of Async mode (rendezvous or caller-listener).
-        // Synchronous connection requests are handled in startConnect() completely.
-        if (!i->m_pUDT->m_bSynRecving)
-        {
-#if ENABLE_HEAVY_LOGGING
-            ++debug_nupd;
-#endif
-            // IMPORTANT INFORMATION concerning changes towards UDT legacy.
-            // In the UDT code there was no attempt to interpret any incoming data.
-            // All data from the incoming packet were considered to be already deployed into
-            // m_ConnRes field, and m_ConnReq field was considered at this time accordingly updated.
-            // Therefore this procedure did only one thing: craft a new handshake packet and send it.
-            // In SRT this may also interpret extra data (extensions in case when Agent is Responder)
-            // and the `response` packet may sometimes contain no data. Therefore the passed `rst`
-            // must be checked to distinguish the call by periodic update (RST_AGAIN) from a call
-            // due to have received the packet (RST_OK).
-=======
             // XXX This looks like a loop that rolls in infinity without any sleeps
             // inside and makes it once per about 50 calls send a hs conclusion
             // for a randomly sampled rendezvous ID of a socket out of the list.
             // Ok, probably the rendezvous ID should be just one so not much to
             // sample from, but if so, why the container?
->>>>>>> 81146208
             //
             // This must be somehow fixed!
             //
