/*
 * SRT - Secure, Reliable, Transport
 * Copyright (c) 2018 Haivision Systems Inc.
 *
 * This Source Code Form is subject to the terms of the Mozilla Public
 * License, v. 2.0. If a copy of the MPL was not distributed with this
 * file, You can obtain one at http://mozilla.org/MPL/2.0/.
 *
 */

/*****************************************************************************
Copyright (c) 2001 - 2011, The Board of Trustees of the University of Illinois.
All rights reserved.

Redistribution and use in source and binary forms, with or without
modification, are permitted provided that the following conditions are
met:

* Redistributions of source code must retain the above
  copyright notice, this list of conditions and the
  following disclaimer.

* Redistributions in binary form must reproduce the
  above copyright notice, this list of conditions
  and the following disclaimer in the documentation
  and/or other materials provided with the distribution.

* Neither the name of the University of Illinois
  nor the names of its contributors may be used to
  endorse or promote products derived from this
  software without specific prior written permission.

THIS SOFTWARE IS PROVIDED BY THE COPYRIGHT HOLDERS AND CONTRIBUTORS "AS
IS" AND ANY EXPRESS OR IMPLIED WARRANTIES, INCLUDING, BUT NOT LIMITED TO,
THE IMPLIED WARRANTIES OF MERCHANTABILITY AND FITNESS FOR A PARTICULAR
PURPOSE ARE DISCLAIMED. IN NO EVENT SHALL THE COPYRIGHT OWNER OR
CONTRIBUTORS BE LIABLE FOR ANY DIRECT, INDIRECT, INCIDENTAL, SPECIAL,
EXEMPLARY, OR CONSEQUENTIAL DAMAGES (INCLUDING, BUT NOT LIMITED TO,
PROCUREMENT OF SUBSTITUTE GOODS OR SERVICES; LOSS OF USE, DATA, OR
PROFITS; OR BUSINESS INTERRUPTION) HOWEVER CAUSED AND ON ANY THEORY OF
LIABILITY, WHETHER IN CONTRACT, STRICT LIABILITY, OR TORT (INCLUDING
NEGLIGENCE OR OTHERWISE) ARISING IN ANY WAY OUT OF THE USE OF THIS
SOFTWARE, EVEN IF ADVISED OF THE POSSIBILITY OF SUCH DAMAGE.
*****************************************************************************/

/*****************************************************************************
written by
   Yunhong Gu, last updated 05/05/2011
modified by
   Haivision Systems Inc.
*****************************************************************************/

#include "platform_sys.h"

#include <cstring>

#include "common.h"
#include "core.h"
#include "netinet_any.h"
#include "threadname.h"
#include "logging.h"
#include "queue.h"

using namespace std;
using namespace srt::sync;
using namespace srt_logging;

CUnitQueue::CUnitQueue()
    : m_pQEntry(NULL)
    , m_pCurrQueue(NULL)
    , m_pLastQueue(NULL)
    , m_iSize(0)
    , m_iCount(0)
    , m_iMSS()
    , m_iIPversion()
{
}

CUnitQueue::~CUnitQueue()
{
    CQEntry* p = m_pQEntry;

    while (p != NULL)
    {
        delete[] p->m_pUnit;
        delete[] p->m_pBuffer;

        CQEntry* q = p;
        if (p == m_pLastQueue)
            p = NULL;
        else
            p = p->m_pNext;
        delete q;
    }
}

int CUnitQueue::init(int size, int mss, int version)
{
    CQEntry* tempq = NULL;
    CUnit*   tempu = NULL;
    char*    tempb = NULL;

    try
    {
        tempq = new CQEntry;
        tempu = new CUnit[size];
        tempb = new char[size * mss];
    }
    catch (...)
    {
        delete tempq;
        delete[] tempu;
        delete[] tempb;

        return -1;
    }

    for (int i = 0; i < size; ++i)
    {
        tempu[i].m_iFlag           = CUnit::FREE;
        tempu[i].m_Packet.m_pcData = tempb + i * mss;
    }
    tempq->m_pUnit   = tempu;
    tempq->m_pBuffer = tempb;
    tempq->m_iSize   = size;

    m_pQEntry = m_pCurrQueue = m_pLastQueue = tempq;
    m_pQEntry->m_pNext                      = m_pQEntry;

    m_pAvailUnit = m_pCurrQueue->m_pUnit;

    m_iSize      = size;
    m_iMSS       = mss;
    m_iIPversion = version;

    return 0;
}

int CUnitQueue::increase()
{
    // adjust/correct m_iCount
    int      real_count = 0;
    CQEntry* p          = m_pQEntry;
    while (p != NULL)
    {
        CUnit* u = p->m_pUnit;
        for (CUnit* end = u + p->m_iSize; u != end; ++u)
            if (u->m_iFlag != CUnit::FREE)
                ++real_count;

        if (p == m_pLastQueue)
            p = NULL;
        else
            p = p->m_pNext;
    }
    m_iCount = real_count;
    if (double(m_iCount) / m_iSize < 0.9)
        return -1;

    CQEntry* tempq = NULL;
    CUnit*   tempu = NULL;
    char*    tempb = NULL;

    // all queues have the same size
    int size = m_pQEntry->m_iSize;

    try
    {
        tempq = new CQEntry;
        tempu = new CUnit[size];
        tempb = new char[size * m_iMSS];
    }
    catch (...)
    {
        delete tempq;
        delete[] tempu;
        delete[] tempb;

        return -1;
    }

    for (int i = 0; i < size; ++i)
    {
        tempu[i].m_iFlag           = CUnit::FREE;
        tempu[i].m_Packet.m_pcData = tempb + i * m_iMSS;
    }
    tempq->m_pUnit   = tempu;
    tempq->m_pBuffer = tempb;
    tempq->m_iSize   = size;

    m_pLastQueue->m_pNext = tempq;
    m_pLastQueue          = tempq;
    m_pLastQueue->m_pNext = m_pQEntry;

    m_iSize += size;

    return 0;
}

int CUnitQueue::shrink()
{
    // currently queue cannot be shrunk.
    return -1;
}

CUnit* CUnitQueue::getNextAvailUnit()
{
    if (m_iCount * 10 > m_iSize * 9)
        increase();

    if (m_iCount >= m_iSize)
        return NULL;

    CQEntry* entrance = m_pCurrQueue;

    do
    {
        for (CUnit* sentinel = m_pCurrQueue->m_pUnit + m_pCurrQueue->m_iSize - 1; m_pAvailUnit != sentinel;
             ++m_pAvailUnit)
            if (m_pAvailUnit->m_iFlag == CUnit::FREE)
                return m_pAvailUnit;

        if (m_pCurrQueue->m_pUnit->m_iFlag == CUnit::FREE)
        {
            m_pAvailUnit = m_pCurrQueue->m_pUnit;
            return m_pAvailUnit;
        }

        m_pCurrQueue = m_pCurrQueue->m_pNext;
        m_pAvailUnit = m_pCurrQueue->m_pUnit;
    } while (m_pCurrQueue != entrance);

    increase();

    return NULL;
}

void CUnitQueue::makeUnitFree(CUnit* unit)
{
    SRT_ASSERT(unit != NULL);
    SRT_ASSERT(unit->m_iFlag != CUnit::FREE);
    unit->m_iFlag = CUnit::FREE;
    --m_iCount;
}

void CUnitQueue::makeUnitGood(CUnit* unit)
{
    SRT_ASSERT(unit != NULL);
    SRT_ASSERT(unit->m_iFlag == CUnit::FREE);
    unit->m_iFlag = CUnit::GOOD;
    ++m_iCount;
}

CSndUList::CSndUList()
    : m_pHeap(NULL)
    , m_iArrayLength(512)
    , m_iLastEntry(-1)
    , m_ListLock()
    , m_pWindowLock(NULL)
    , m_pWindowCond(NULL)
    , m_pTimer(NULL)
{
    m_pHeap = new CSNode*[m_iArrayLength];
    createMutex(m_ListLock, "List");
}

CSndUList::~CSndUList()
{
    delete[] m_pHeap;
}

void CSndUList::update(const CUDT* u, EReschedule reschedule)
{
    CGuard listguard (m_ListLock);

    CSNode* n = u->m_pSNode;

    if (n->m_iHeapLoc >= 0)
    {
        if (!reschedule) // EReschedule to bool conversion, predicted.
            return;

        if (n->m_iHeapLoc == 0)
        {
            n->m_tsTimeStamp = steady_clock::now();
            m_pTimer->interrupt();
            return;
        }

        remove_(u);
        insert_norealloc_(steady_clock::now(), u);
        return;
    }

    insert_(steady_clock::now(), u);
}

int CSndUList::pop(sockaddr_any& w_addr, CPacket& w_pkt)
{
    CGuard listguard (m_ListLock);

    if (-1 == m_iLastEntry)
        return -1;

    // no pop until the next schedulled time
    if (m_pHeap[0]->m_tsTimeStamp > steady_clock::now())
        return -1;

    CUDT* u = m_pHeap[0]->m_pUDT;
    remove_(u);

#define UST(field) ((u->m_b##field) ? "+" : "-") << #field << " "

    HLOGC(mglog.Debug,
          log << "SND:pop: requesting packet from @" << u->socketID() << " STATUS: " << UST(Listening)
              << UST(Connecting) << UST(Connected) << UST(Closing) << UST(Shutdown) << UST(Broken) << UST(PeerHealth)
              << UST(Opened));
#undef UST

    if (!u->m_bConnected || u->m_bBroken)
        return -1;

    // pack a packet from the socket
    const std::pair<int, steady_clock::time_point> res_time = u->packData((w_pkt));

    if (res_time.first <= 0)
        return -1;

    w_addr = u->m_PeerAddr;

    // insert a new entry, ts is the next processing time
    const steady_clock::time_point send_time = res_time.second;
    if (!is_zero(send_time))
        insert_norealloc_(send_time, u);

    return 1;
}

void CSndUList::remove(const CUDT* u)
{
    CGuard listguard (m_ListLock);

    remove_(u);
}

steady_clock::time_point CSndUList::getNextProcTime()
{
    CGuard listguard (m_ListLock);

    if (-1 == m_iLastEntry)
        return steady_clock::time_point();

    return m_pHeap[0]->m_tsTimeStamp;
}

void CSndUList::realloc_()
{
    CSNode** temp = NULL;

    try
    {
        temp = new CSNode*[2 * m_iArrayLength];
    }
    catch (...)
    {
        throw CUDTException(MJ_SYSTEMRES, MN_MEMORY, 0);
    }

    memcpy((temp), m_pHeap, sizeof(CSNode *) * m_iArrayLength);
    m_iArrayLength *= 2;
    delete[] m_pHeap;
    m_pHeap = temp;
}

void CSndUList::insert_(const steady_clock::time_point& ts, const CUDT* u)
{
    // increase the heap array size if necessary
    if (m_iLastEntry == m_iArrayLength - 1)
        realloc_();

    insert_norealloc_(ts, u);
}

void CSndUList::insert_norealloc_(const steady_clock::time_point& ts, const CUDT* u)
{
    CSNode* n = u->m_pSNode;

    // do not insert repeated node
    if (n->m_iHeapLoc >= 0)
        return;

    SRT_ASSERT(m_iLastEntry < m_iArrayLength);

    m_iLastEntry++;
    m_pHeap[m_iLastEntry] = n;
    n->m_tsTimeStamp = ts;

    int q = m_iLastEntry;
    int p = q;
    while (p != 0)
    {
        p = (q - 1) >> 1;
        if (m_pHeap[p]->m_tsTimeStamp <= m_pHeap[q]->m_tsTimeStamp)
            break;

        swap(m_pHeap[p], m_pHeap[q]);
        m_pHeap[q]->m_iHeapLoc = q;
        q                      = p;
    }

    n->m_iHeapLoc = q;

    // an earlier event has been inserted, wake up sending worker
    if (n->m_iHeapLoc == 0)
        m_pTimer->interrupt();

    // first entry, activate the sending queue
    if (0 == m_iLastEntry)
    {
        CSync::lock_signal(*m_pWindowCond, *m_pWindowLock);
    }
}

void CSndUList::remove_(const CUDT* u)
{
    CSNode* n = u->m_pSNode;

    if (n->m_iHeapLoc >= 0)
    {
        // remove the node from heap
        m_pHeap[n->m_iHeapLoc] = m_pHeap[m_iLastEntry];
        m_iLastEntry--;
        m_pHeap[n->m_iHeapLoc]->m_iHeapLoc = n->m_iHeapLoc;

        int q = n->m_iHeapLoc;
        int p = q * 2 + 1;
        while (p <= m_iLastEntry)
        {
            if ((p + 1 <= m_iLastEntry) && (m_pHeap[p]->m_tsTimeStamp > m_pHeap[p + 1]->m_tsTimeStamp))
                p++;

            if (m_pHeap[q]->m_tsTimeStamp > m_pHeap[p]->m_tsTimeStamp)
            {
                swap(m_pHeap[p], m_pHeap[q]);
                m_pHeap[p]->m_iHeapLoc = p;
                m_pHeap[q]->m_iHeapLoc = q;

                q = p;
                p = q * 2 + 1;
            }
            else
                break;
        }

        n->m_iHeapLoc = -1;
    }

    // the only event has been deleted, wake up immediately
    if (0 == m_iLastEntry)
        m_pTimer->interrupt();
}

//
CSndQueue::CSndQueue()
    : m_WorkerThread()
    , m_pSndUList(NULL)
    , m_pChannel(NULL)
    , m_pTimer(NULL)
    , m_WindowCond()
    , m_bClosing(false)
{
    createCond(m_WindowCond, "Window");
    createMutex(m_WindowLock, "Window");
}

CSndQueue::~CSndQueue()
{
    m_bClosing = true;

    if (m_pTimer != NULL)
    {
        m_pTimer->interrupt();
    }

    CSync::lock_signal(m_WindowCond, m_WindowLock);

    if (isthread(m_WorkerThread))
    {
        HLOGC(mglog.Debug, log << "SndQueue: EXIT");
        jointhread(m_WorkerThread);
    }
    releaseCond(m_WindowCond);


    delete m_pSndUList;
}

void CSndQueue::init(CChannel* c, CTimer* t)
{
    m_pChannel                 = c;
    m_pTimer                   = t;
    m_pSndUList                = new CSndUList;
    m_pSndUList->m_pWindowLock = &m_WindowLock;
    m_pSndUList->m_pWindowCond = &m_WindowCond;
    m_pSndUList->m_pTimer      = m_pTimer;

    ThreadName tn("SRT:SndQ:worker");
    if (0 != pthread_create(&m_WorkerThread, NULL, CSndQueue::worker, this))
    {
        m_WorkerThread = pthread_t();
        throw CUDTException(MJ_SYSTEMRES, MN_THREAD);
    }
}

#ifdef SRT_ENABLE_IPOPTS
int CSndQueue::getIpTTL() const { return m_pChannel ? m_pChannel->getIpTTL() : -1; }

int CSndQueue::getIpToS() const { return m_pChannel ? m_pChannel->getIpToS() : -1; }
#endif

void* CSndQueue::worker(void* param)
{
    CSndQueue* self = (CSndQueue*)param;

    THREAD_STATE_INIT("SRT:SndQ:worker");

#if defined(SRT_DEBUG_SNDQ_HIGHRATE)
    CTimer::rdtsc(self->m_ullDbgTime);
    self->m_ullDbgPeriod = uint64_t(5000000) * CTimer::getCPUFrequency();
    self->m_ullDbgTime += self->m_ullDbgPeriod;
#endif /* SRT_DEBUG_SNDQ_HIGHRATE */

    while (!self->m_bClosing)
    {
        const steady_clock::time_point next_time = self->m_pSndUList->getNextProcTime();

#if defined(SRT_DEBUG_SNDQ_HIGHRATE)
        self->m_WorkerStats.lIteration++;
#endif /* SRT_DEBUG_SNDQ_HIGHRATE */

        if (is_zero(next_time))
        {
#if defined(SRT_DEBUG_SNDQ_HIGHRATE)
            self->m_WorkerStats.lNotReadyTs++;
#endif /* SRT_DEBUG_SNDQ_HIGHRATE */

            CGuard windlock (self->m_WindowLock);
            CSync windsync  (self->m_WindowCond, windlock);

            // wait here if there is no sockets with data to be sent
            if (!self->m_bClosing && (self->m_pSndUList->m_iLastEntry < 0))
            {
                windsync.wait();

#if defined(SRT_DEBUG_SNDQ_HIGHRATE)
                self->m_WorkerStats.lCondWait++;
#endif /* SRT_DEBUG_SNDQ_HIGHRATE */
            }

            continue;
        }

        // wait until next processing time of the first socket on the list
        const steady_clock::time_point currtime = steady_clock::now();

#if defined(SRT_DEBUG_SNDQ_HIGHRATE)
        if (self->m_ullDbgTime <= currtime)
        {
            fprintf(stdout,
                    "SndQueue %lu slt:%lu nrp:%lu snt:%lu nrt:%lu ctw:%lu\n",
                    self->m_WorkerStats.lIteration,
                    self->m_WorkerStats.lSleepTo,
                    self->m_WorkerStats.lNotReadyPop,
                    self->m_WorkerStats.lSendTo,
                    self->m_WorkerStats.lNotReadyTs,
                    self->m_WorkerStats.lCondWait);
            memset(&self->m_WorkerStats, 0, sizeof(self->m_WorkerStats));
            self->m_ullDbgTime = currtime + self->m_ullDbgPeriod;
        }
#endif /* SRT_DEBUG_SNDQ_HIGHRATE */

        THREAD_PAUSED();
        if (currtime < next_time)
        {
            self->m_pTimer->sleepto(next_time);

#if defined(HAI_DEBUG_SNDQ_HIGHRATE)
            self->m_WorkerStats.lSleepTo++;
#endif /* SRT_DEBUG_SNDQ_HIGHRATE */
        }
        THREAD_RESUMED();

        // it is time to send the next pkt
        sockaddr_any addr;
        CPacket      pkt;
        if (self->m_pSndUList->pop((addr), (pkt)) < 0)
        {
            continue;

#if defined(SRT_DEBUG_SNDQ_HIGHRATE)
            self->m_WorkerStats.lNotReadyPop++;
#endif /* SRT_DEBUG_SNDQ_HIGHRATE */
        }
        if (pkt.isControl())
        {
            HLOGC(mglog.Debug,
                  log << self->CONID() << "chn:SENDING: " << MessageTypeStr(pkt.getType(), pkt.getExtendedType()));
        }
        else
        {
            HLOGC(dlog.Debug,
                  log << self->CONID() << "chn:SENDING SIZE " << pkt.getLength() << " SEQ: " << pkt.getSeqNo());
        }
        self->m_pChannel->sendto(addr, pkt);

#if defined(SRT_DEBUG_SNDQ_HIGHRATE)
        self->m_WorkerStats.lSendTo++;
#endif /* SRT_DEBUG_SNDQ_HIGHRATE */
    }

    THREAD_EXIT();
    return NULL;
}

int CSndQueue::sendto(const sockaddr_any& w_addr, CPacket& w_packet)
{
    // send out the packet immediately (high priority), this is a control packet
    m_pChannel->sendto(w_addr, w_packet);
    return (int)w_packet.getLength();
}

//
CRcvUList::CRcvUList()
    : m_pUList(NULL)
    , m_pLast(NULL)
{
}

CRcvUList::~CRcvUList() {}

void CRcvUList::insert(const CUDT* u)
{
    CRNode* n = u->m_pRNode;
    n->m_tsTimeStamp = steady_clock::now();

    if (NULL == m_pUList)
    {
        // empty list, insert as the single node
        n->m_pPrev = n->m_pNext = NULL;
        m_pLast = m_pUList = n;

        return;
    }

    // always insert at the end for RcvUList
    n->m_pPrev       = m_pLast;
    n->m_pNext       = NULL;
    m_pLast->m_pNext = n;
    m_pLast          = n;
}

void CRcvUList::remove(const CUDT* u)
{
    CRNode* n = u->m_pRNode;

    if (!n->m_bOnList)
        return;

    if (NULL == n->m_pPrev)
    {
        // n is the first node
        m_pUList = n->m_pNext;
        if (NULL == m_pUList)
            m_pLast = NULL;
        else
            m_pUList->m_pPrev = NULL;
    }
    else
    {
        n->m_pPrev->m_pNext = n->m_pNext;
        if (NULL == n->m_pNext)
        {
            // n is the last node
            m_pLast = n->m_pPrev;
        }
        else
            n->m_pNext->m_pPrev = n->m_pPrev;
    }

    n->m_pNext = n->m_pPrev = NULL;
}

void CRcvUList::update(const CUDT* u)
{
    CRNode* n = u->m_pRNode;

    if (!n->m_bOnList)
        return;

    n->m_tsTimeStamp = steady_clock::now();

    // if n is the last node, do not need to change
    if (NULL == n->m_pNext)
        return;

    if (NULL == n->m_pPrev)
    {
        m_pUList          = n->m_pNext;
        m_pUList->m_pPrev = NULL;
    }
    else
    {
        n->m_pPrev->m_pNext = n->m_pNext;
        n->m_pNext->m_pPrev = n->m_pPrev;
    }

    n->m_pPrev       = m_pLast;
    n->m_pNext       = NULL;
    m_pLast->m_pNext = n;
    m_pLast          = n;
}

//
CHash::CHash()
    : m_pBucket(NULL)
    , m_iHashSize(0)
{
}

CHash::~CHash()
{
    for (int i = 0; i < m_iHashSize; ++i)
    {
        CBucket* b = m_pBucket[i];
        while (NULL != b)
        {
            CBucket* n = b->m_pNext;
            delete b;
            b = n;
        }
    }

    delete[] m_pBucket;
}

void CHash::init(int size)
{
    m_pBucket = new CBucket*[size];

    for (int i = 0; i < size; ++i)
        m_pBucket[i] = NULL;

    m_iHashSize = size;
}

CUDT* CHash::lookup(int32_t id)
{
    // simple hash function (% hash table size); suitable for socket descriptors
    CBucket* b = m_pBucket[id % m_iHashSize];

    while (NULL != b)
    {
        if (id == b->m_iID)
            return b->m_pUDT;
        b = b->m_pNext;
    }

    return NULL;
}

void CHash::insert(int32_t id, CUDT* u)
{
    CBucket* b = m_pBucket[id % m_iHashSize];

    CBucket* n = new CBucket;
    n->m_iID   = id;
    n->m_pUDT  = u;
    n->m_pNext = b;

    m_pBucket[id % m_iHashSize] = n;
}

void CHash::remove(int32_t id)
{
    CBucket* b = m_pBucket[id % m_iHashSize];
    CBucket* p = NULL;

    while (NULL != b)
    {
        if (id == b->m_iID)
        {
            if (NULL == p)
                m_pBucket[id % m_iHashSize] = b->m_pNext;
            else
                p->m_pNext = b->m_pNext;

            delete b;

            return;
        }

        p = b;
        b = b->m_pNext;
    }
}

//
CRendezvousQueue::CRendezvousQueue()
    : m_lRendezvousID()
    , m_RIDVectorLock()
{
    createMutex(m_RIDVectorLock, "RIDVector");
}

CRendezvousQueue::~CRendezvousQueue()
{
    m_lRendezvousID.clear();
}

void CRendezvousQueue::insert(
    const SRTSOCKET& id, CUDT* u, const sockaddr_any& addr, const steady_clock::time_point& ttl)
{
    CGuard vg (m_RIDVectorLock);

    CRL r;
    r.m_iID        = id;
    r.m_pUDT       = u;
    r.m_PeerAddr = addr;
    r.m_tsTTL = ttl;

    m_lRendezvousID.push_back(r);
    HLOGC(mglog.Debug, log << "RID: adding socket @" << id << " for address: " << SockaddrToString(addr)
            << " expires: " << FormatTime(ttl)
            << " (total connectors: " << m_lRendezvousID.size() << ")");
}

void CRendezvousQueue::remove(const SRTSOCKET& id, bool should_lock)
{
<<<<<<< HEAD
    CGuard vg (m_RIDVectorLock, should_lock);
    HLOGC(mglog.Debug, log << "RID: socket @" << id << " removed");
=======
    if (should_lock)
        enterCS(m_RIDVectorLock);
>>>>>>> 12e27a29

    for (list<CRL>::iterator i = m_lRendezvousID.begin(); i != m_lRendezvousID.end(); ++i)
    {
        if (i->m_iID == id)
        {
            m_lRendezvousID.erase(i);
            break;
        }
    }

    if (should_lock)
        leaveCS(m_RIDVectorLock);
}

CUDT* CRendezvousQueue::retrieve(const sockaddr_any& addr, SRTSOCKET& w_id)
{
    CGuard vg (m_RIDVectorLock);

    // TODO: optimize search
    for (list<CRL>::iterator i = m_lRendezvousID.begin(); i != m_lRendezvousID.end(); ++i)
    {
        if (i->m_PeerAddr == addr && ((w_id == 0) || (w_id == i->m_iID)))
        {
            HLOGC(mglog.Debug, log << "RID: found id @" << i->m_iID << " while looking for "
                    << (w_id ? "THIS ID FROM " : "A NEW CONNECTION FROM ")
                    << SockaddrToString(i->m_PeerAddr));
            w_id = i->m_iID;
            return i->m_pUDT;
        }
    }

#if ENABLE_HEAVY_LOGGING
   std::ostringstream spec;
   if (w_id == 0)
       spec << "A NEW CONNECTION REQUEST";
   else
       spec << " AGENT @" << w_id;
   HLOGC(mglog.Debug, log << "RID: NO CONNECTOR FOR ADR:" << SockaddrToString(addr)
           << " while looking for " << spec.str() << " (" << m_lRendezvousID.size() << " connectors total)");
#endif

    return NULL;
}

void CRendezvousQueue::updateConnStatus(EReadStatus rst, EConnectStatus cst, const CPacket& response)
{
    CGuard vg (m_RIDVectorLock);

    if (m_lRendezvousID.empty())
        return;

    HLOGC(mglog.Debug,
          log << "updateConnStatus: updating after getting pkt id=" << response.m_iID
              << " status: " << ConnectStatusStr(cst));

#if ENABLE_HEAVY_LOGGING
    int debug_nupd  = 0;
    int debug_nrun  = 0;
    int debug_nfail = 0;
#endif

    for (list<CRL>::iterator i = m_lRendezvousID.begin(), i_next = i; i != m_lRendezvousID.end(); i = i_next)
    {
        ++i_next;
        // NOTE: This is a SAFE LOOP.
        // Incrementation will be done at the end, after the processing did not
        // REMOVE the currently processed element. When the element was removed,
        // the iterator value for the next iteration will be taken from erase()'s result.

        // RST_AGAIN happens in case when the last attempt to read a packet from the UDP
        // socket has read nothing. In this case it would be a repeated update, while
        // still waiting for a response from the peer. When we have any other state here
        // (most expectably CONN_CONTINUE or CONN_RENDEZVOUS, which means that a packet has
        // just arrived in this iteration), do the update immetiately (in SRT this also
        // involves additional incoming data interpretation, which wasn't the case in UDT).

        // Use "slow" cyclic responding in case when
        // - RST_AGAIN (no packet was received for whichever socket)
        // - a packet was received, but not for THIS socket
        if (rst == RST_AGAIN || i->m_iID != response.m_iID)
        {
            // If no packet has been received from the peer,
            // avoid sending too many requests, at most 1 request per 250ms
            const steady_clock::time_point then = i->m_pUDT->m_tsLastReqTime;
            const steady_clock::time_point now = steady_clock::now();
            const steady_clock::duration timeout_250ms = milliseconds_from(250);
            const bool now_is_time = (now - then) > timeout_250ms;
            HLOGC(mglog.Debug,
                  log << "RID:@" << i->m_iID << " then=" << FormatTime(then)
                      << " now=" << FormatTime(now) << " passed=" << count_microseconds(now - then)
                      << "<=> 250000 -- now's " << (now_is_time ? "" : "NOT ") << "the time");

            if (!now_is_time)
                continue;
        }

        HLOGC(mglog.Debug, log << "RID:@" << i->m_iID << " cst=" << ConnectStatusStr(cst) << " -- sending update NOW.");

#if ENABLE_HEAVY_LOGGING
        ++debug_nrun;
#endif

        // XXX This looks like a loop that rolls in infinity without any sleeps
        // inside and makes it once per about 50 calls send a hs conclusion
        // for a randomly sampled rendezvous ID of a socket out of the list.
        // Ok, probably the rendezvous ID should be just one so not much to
        // sample from, but if so, why the container?
        //
        // This must be somehow fixed!
        //
        // Maybe the time should be simply checked once and the whole loop not
        // done when "it's not the time"?
<<<<<<< HEAD
        steady_clock::time_point now = steady_clock::now();
=======
        const steady_clock::time_point now = steady_clock::now();
>>>>>>> 12e27a29
        if (now >= i->m_tsTTL)
        {
            HLOGC(mglog.Debug, log << "RID: socket @" << i->m_iID
                << " removed - EXPIRED ("
                // The "enforced on FAILURE" is below when processAsyncConnectRequest failed.
                << (is_zero(i->m_tsTTL) ? "enforced on FAILURE" : "passed TTL")
                << "). removing from queue");
            // connection timer expired, acknowledge app via epoll
            i->m_pUDT->m_bConnecting = false;
            CUDT::s_UDTUnited.m_EPoll.update_events(i->m_iID, i->m_pUDT->m_sPollID, SRT_EPOLL_ERR, true);
            /*
             * Setting m_bConnecting to false but keeping socket in rendezvous queue is not a good idea.
             * Next CUDT::close will not remove it from rendezvous queue (because !m_bConnecting)
             * and may crash here on next pass.
             */
            // i_next was preincremented, but this is guaranteed to point to
            // the element next to erased one.
            i_next = m_lRendezvousID.erase(i);
            continue;
        }
        else
        {
            HLOGC(mglog.Debug, log << "RID: socket @" << i->m_iID << " still active (remaining "
                    << std::fixed << (count_microseconds(i->m_tsTTL - now)/1000000.0) << "s of TTL)...");
        }

        // This queue is used only in case of Async mode (rendezvous or caller-listener).
        // Synchronous connection requests are handled in startConnect() completely.
        if (!i->m_pUDT->m_bSynRecving)
        {
#if ENABLE_HEAVY_LOGGING
            ++debug_nupd;
#endif
            // IMPORTANT INFORMATION concerning changes towards UDT legacy.
            // In the UDT code there was no attempt to interpret any incoming data.
            // All data from the incoming packet were considered to be already deployed into
            // m_ConnRes field, and m_ConnReq field was considered at this time accordingly updated.
            // Therefore this procedure did only one thing: craft a new handshake packet and send it.
            // In SRT this may also interpret extra data (extensions in case when Agent is Responder)
            // and the `response` packet may sometimes contain no data. Therefore the passed `rst`
            // must be checked to distinguish the call by periodic update (RST_AGAIN) from a call
            // due to have received the packet (RST_OK).
            //
            // In the below call, only the underlying `processRendezvous` function will be attempting
            // to interpret these data (for caller-listener this was already done by `processConnectRequest`
            // before calling this function), and it checks for the data presence.

            EReadStatus    read_st = rst;
            EConnectStatus conn_st = cst;

            if (i->m_iID != response.m_iID)
            {
                read_st = RST_AGAIN;
                conn_st = CONN_AGAIN;
            }

            if (!i->m_pUDT->processAsyncConnectRequest(read_st, conn_st, response, i->m_PeerAddr))
            {
                // cst == CONN_REJECT can only be result of worker_ProcessAddressedPacket and
                // its already set in this case.
                LOGC(mglog.Error, log << "RendezvousQueue: processAsyncConnectRequest FAILED. Setting TTL as EXPIRED.");
                i->m_pUDT->sendCtrl(UMSG_SHUTDOWN);
                i->m_tsTTL = steady_clock::time_point(); // Make it expire right now, will be picked up at the next iteration
#if ENABLE_HEAVY_LOGGING
                ++debug_nfail;
#endif
            }

            // NOTE: safe loop, the incrementation was done before the loop body,
            // so the `i' node can be safely deleted. Just the body must end here.
            continue;
        }
        else
        {
            HLOGC(mglog.Debug, log << "RID: socket @" << i->m_iID << " deemed SYNCHRONOUS, NOT UPDATING");
        }
    }

    HLOGC(mglog.Debug,
          log << "updateConnStatus: " << debug_nupd << "/" << debug_nrun << " sockets updated ("
              << (debug_nrun - debug_nupd) << " useless). REMOVED " << debug_nfail << " sockets.");
}

//
CRcvQueue::CRcvQueue()
    : m_WorkerThread()
    , m_UnitQueue()
    , m_pRcvUList(NULL)
    , m_pHash(NULL)
    , m_pChannel(NULL)
    , m_pTimer(NULL)
    , m_iPayloadSize()
    , m_bClosing(false)
    , m_LSLock()
    , m_pListener(NULL)
    , m_pRendezvousQueue(NULL)
    , m_vNewEntry()
    , m_IDLock()
    , m_mBuffer()
    , m_BufferCond()
{
    createMutex(m_BufferLock, "RcvQBuffer");
    createCond(m_BufferCond, "RcvQBuffer");
    createMutex(m_LSLock, "LS");
    createMutex(m_IDLock, "ID");
}

CRcvQueue::~CRcvQueue()
{
    m_bClosing = true;
    if (isthread(m_WorkerThread))
    {
        HLOGC(mglog.Debug, log << "RcvQueue: EXIT");
        jointhread(m_WorkerThread);
    }
    releaseCond(m_BufferCond);


    delete m_pRcvUList;
    delete m_pHash;
    delete m_pRendezvousQueue;

    // remove all queued messages
    for (map<int32_t, std::queue<CPacket*> >::iterator i = m_mBuffer.begin(); i != m_mBuffer.end(); ++i)
    {
        while (!i->second.empty())
        {
            CPacket* pkt = i->second.front();
            delete[] pkt->m_pcData;
            delete pkt;
            i->second.pop();
        }
    }
}

void CRcvQueue::init(int qsize, int payload, int version, int hsize, CChannel* cc, CTimer* t)
{
    m_iPayloadSize = payload;

    m_UnitQueue.init(qsize, payload, version);

    m_pHash = new CHash;
    m_pHash->init(hsize);

    m_pChannel = cc;
    m_pTimer   = t;

    m_pRcvUList        = new CRcvUList;
    m_pRendezvousQueue = new CRendezvousQueue;

    ThreadName tn("SRT:RcvQ:worker");
    if (0 != pthread_create(&m_WorkerThread, NULL, CRcvQueue::worker, this))
    {
        m_WorkerThread = pthread_t();
        throw CUDTException(MJ_SYSTEMRES, MN_THREAD);
    }
}

void* CRcvQueue::worker(void* param)
{
    CRcvQueue*   self = (CRcvQueue*)param;
    sockaddr_any sa(self->m_UnitQueue.getIPversion());
    int32_t      id = 0;

    THREAD_STATE_INIT("SRT:RcvQ:worker");

    CUnit*         unit = 0;
    EConnectStatus cst  = CONN_AGAIN;
    while (!self->m_bClosing)
    {
        bool        have_received = false;
        EReadStatus rst           = self->worker_RetrieveUnit((id), (unit), (sa));
        if (rst == RST_OK)
        {
            if (id < 0)
            {
                // User error on peer. May log something, but generally can only ignore it.
                // XXX Think maybe about sending some "connection rejection response".
                HLOGC(mglog.Debug,
                      log << self->CONID() << "RECEIVED negative socket id '" << id
                          << "', rejecting (POSSIBLE ATTACK)");
                continue;
            }

            // NOTE: cst state is being changed here.
            // This state should be maintained through any next failed calls to worker_RetrieveUnit.
            // Any error switches this to rejection, just for a case.

            // Note to rendezvous connection. This can accept:
            // - ID == 0 - take the first waiting rendezvous socket
            // - ID > 0  - find the rendezvous socket that has this ID.
            if (id == 0)
            {
                // ID 0 is for connection request, which should be passed to the listening socket or rendezvous sockets
                cst = self->worker_ProcessConnectionRequest(unit, sa);
            }
            else
            {
                // Otherwise ID is expected to be associated with:
                // - an enqueued rendezvous socket
                // - a socket connected to a peer
                cst = self->worker_ProcessAddressedPacket(id, unit, sa);
                // CAN RETURN CONN_REJECT, but m_RejectReason is already set
            }
            HLOGC(mglog.Debug, log << self->CONID() << "worker: result for the unit: " << ConnectStatusStr(cst));
            if (cst == CONN_AGAIN)
            {
                HLOGC(mglog.Debug, log << self->CONID() << "worker: packet not dispatched, continuing reading.");
                continue;
            }
            have_received = true;
        }
        else if (rst == RST_ERROR)
        {
            // According to the description by CChannel::recvfrom, this can be either of:
            // - IPE: all errors except EBADF
            // - socket was closed in the meantime by another thread: EBADF
            // If EBADF, then it's expected that the "closing" state is also set.
            // Check that just to report possible errors, but interrupt the loop anyway.
            if (self->m_bClosing)
            {
                HLOGC(mglog.Debug,
                      log << self->CONID() << "CChannel reported error, but Queue is closing - INTERRUPTING worker.");
            }
            else
            {
                LOGC(mglog.Fatal,
                     log << self->CONID()
                         << "CChannel reported ERROR DURING TRANSMISSION - IPE. INTERRUPTING worker anyway.");
            }
            cst = CONN_REJECT;
            break;
        }
        // OTHERWISE: this is an "AGAIN" situation. No data was read, but the process should continue.

        // take care of the timing event for all UDT sockets
        const steady_clock::time_point curtime_minus_syn = steady_clock::now() - microseconds_from(CUDT::COMM_SYN_INTERVAL_US);

        CRNode*  ul             = self->m_pRcvUList->m_pUList;
        while ((NULL != ul) && (ul->m_tsTimeStamp < curtime_minus_syn))
        {
            CUDT* u = ul->m_pUDT;

            if (u->m_bConnected && !u->m_bBroken && !u->m_bClosing)
            {
                u->checkTimers();
                self->m_pRcvUList->update(u);
            }
            else
            {
                HLOGC(mglog.Debug,
                      log << CUDTUnited::CONID(u->m_SocketID) << " SOCKET broken, REMOVING FROM RCV QUEUE/MAP.");
                // the socket must be removed from Hash table first, then RcvUList
                self->m_pHash->remove(u->m_SocketID);
                self->m_pRcvUList->remove(u);
                u->m_pRNode->m_bOnList = false;
            }

            ul = self->m_pRcvUList->m_pUList;
        }

        if (have_received)
        {
            HLOGC(mglog.Debug,
                  log << "worker: RECEIVED PACKET --> updateConnStatus. cst=" << ConnectStatusStr(cst) << " id=" << id
                      << " pkt-payload-size=" << unit->m_Packet.getLength());
        }

        // Check connection requests status for all sockets in the RendezvousQueue.
        // Pass the connection status from the last call of:
        // worker_ProcessAddressedPacket --->
        // worker_TryAsyncRend_OrStore --->
        // CUDT::processAsyncConnectResponse --->
        // CUDT::processConnectResponse
        self->m_pRendezvousQueue->updateConnStatus(rst, cst, unit->m_Packet);

        // XXX updateConnStatus may have removed the connector from the list,
        // however there's still m_mBuffer in CRcvQueue for that socket to care about.
    }

    THREAD_EXIT();
    return NULL;
}

EReadStatus CRcvQueue::worker_RetrieveUnit(int32_t& w_id, CUnit*& w_unit, sockaddr_any& w_addr)
{
#if !USE_BUSY_WAITING
    // This might be not really necessary, and probably
    // not good for extensive bidirectional communication.
    m_pTimer->tick();
#endif

    // check waiting list, if new socket, insert it to the list
    while (ifNewEntry())
    {
        CUDT* ne = getNewEntry();
        if (ne)
        {
            HLOGC(mglog.Debug,
                  log << CUDTUnited::CONID(ne->m_SocketID)
                      << " SOCKET pending for connection - ADDING TO RCV QUEUE/MAP");
            m_pRcvUList->insert(ne);
            m_pHash->insert(ne->m_SocketID, ne);
        }
    }
    // find next available slot for incoming packet
    w_unit = m_UnitQueue.getNextAvailUnit();
    if (!w_unit)
    {
        // no space, skip this packet
        CPacket temp;
        temp.m_pcData = new char[m_iPayloadSize];
        temp.setLength(m_iPayloadSize);
        THREAD_PAUSED();
        EReadStatus rst = m_pChannel->recvfrom((w_addr), (temp));
        THREAD_RESUMED();
        // Note: this will print nothing about the packet details unless heavy logging is on.
        LOGC(mglog.Error, log << CONID() << "LOCAL STORAGE DEPLETED. Dropping 1 packet: " << temp.Info());
        delete[] temp.m_pcData;

        // Be transparent for RST_ERROR, but ignore the correct
        // data read and fake that the packet was dropped.
        return rst == RST_ERROR ? RST_ERROR : RST_AGAIN;
    }

    w_unit->m_Packet.setLength(m_iPayloadSize);

    // reading next incoming packet, recvfrom returns -1 is nothing has been received
    THREAD_PAUSED();
    EReadStatus rst = m_pChannel->recvfrom((w_addr), (w_unit->m_Packet));
    THREAD_RESUMED();

    if (rst == RST_OK)
    {
        w_id = w_unit->m_Packet.m_iID;
        HLOGC(mglog.Debug, log << "INCOMING PACKET: FROM=" << SockaddrToString(w_addr)
                << " BOUND=" << SockaddrToString(m_pChannel->bindAddressAny())
                << " " << w_unit->m_Packet.Info());
    }
    return rst;
}

EConnectStatus CRcvQueue::worker_ProcessConnectionRequest(CUnit* unit, const sockaddr_any& addr)
{
    HLOGC(mglog.Debug,
          log << "Got sockID=0 from " << SockaddrToString(addr)
              << " - trying to resolve it as a connection request...");
    // Introduced protection because it may potentially happen
    // that another thread could have closed the socket at
    // the same time and inject a bug between checking the
    // pointer for NULL and using it.
    SRT_REJECT_REASON listener_ret  = SRT_REJ_UNKNOWN;
    bool              have_listener = false;
    {
        CGuard cg (m_LSLock);
        if (m_pListener)
        {
            LOGC(mglog.Note,
                 log << "PASSING request from: " << SockaddrToString(addr) << " to agent:" << m_pListener->socketID());
            listener_ret = m_pListener->processConnectRequest(addr, unit->m_Packet);

            // This function does return a code, but it's hard to say as to whether
            // anything can be done about it. In case when it's stated possible, the
            // listener will try to send some rejection response to the caller, but
            // that's already done inside this function. So it's only used for
            // displaying the error in logs.

            have_listener = true;
        }
    }

    // NOTE: Rendezvous sockets do bind(), but not listen(). It means that the socket is
    // ready to accept connection requests, but they are not being redirected to the listener
    // socket, as this is not a listener socket at all. This goes then HERE.

    if (have_listener) // That is, the above block with m_pListener->processConnectRequest was executed
    {
        LOGC(mglog.Note,
             log << CONID() << "Listener managed the connection request from: " << SockaddrToString(addr)
                 << " result:" << RequestTypeStr(UDTRequestType(listener_ret)));
        return listener_ret == SRT_REJ_UNKNOWN ? CONN_CONTINUE : CONN_REJECT;
    }

    // If there's no listener waiting for the packet, just store it into the queue.
    return worker_TryAsyncRend_OrStore(0, unit, addr); // 0 id because the packet came in with that very ID.
}

EConnectStatus CRcvQueue::worker_ProcessAddressedPacket(int32_t id, CUnit* unit, const sockaddr_any& addr)
{
    CUDT* u = m_pHash->lookup(id);
    if (!u)
    {
        // Pass this to either async rendezvous connection,
        // or store the packet in the queue.
        HLOGC(mglog.Debug, log << "worker_ProcessAddressedPacket: resending to QUEUED socket @" << id);
        return worker_TryAsyncRend_OrStore(id, unit, addr);
    }

    // Found associated CUDT - process this as control or data packet
    // addressed to an associated socket.
    if (addr != u->m_PeerAddr)
    {
        HLOGC(mglog.Debug,
              log << CONID() << "Packet for SID=" << id << " asoc with " << SockaddrToString(u->m_PeerAddr)
                  << " received from " << SockaddrToString(addr) << " (CONSIDERED ATTACK ATTEMPT)");
        // This came not from the address that is the peer associated
        // with the socket. Ignore it.
        return CONN_AGAIN;
    }

    if (!u->m_bConnected || u->m_bBroken || u->m_bClosing)
    {
        u->m_RejectReason = SRT_REJ_CLOSE;
        // The socket is currently in the process of being disconnected
        // or destroyed. Ignore.
        // XXX send UMSG_SHUTDOWN in this case?
        // XXX May it require mutex protection?
        return CONN_REJECT;
    }

    if (unit->m_Packet.isControl())
        u->processCtrl(unit->m_Packet);
    else
        u->processData(unit);

    u->checkTimers();
    m_pRcvUList->update(u);

    return CONN_CONTINUE;
}

// This function responds to the fact that a packet has come
// for a socket that does not expect to receive a normal connection
// request. This can be then:
// - a normal packet of whatever kind, just to be processed by the message loop
// - a rendezvous connection
// This function then tries to manage the packet as a rendezvous connection
// request in ASYNC mode; when this is not applicable, it stores the packet
// in the "receiving queue" so that it will be picked up in the "main" thread.
EConnectStatus CRcvQueue::worker_TryAsyncRend_OrStore(int32_t id, CUnit* unit, const sockaddr_any& addr)
{
    // This 'retrieve' requires that 'id' be either one of those
    // stored in the rendezvous queue (see CRcvQueue::registerConnector)
    // or simply 0, but then at least the address must match one of these.
    // If the id was 0, it will be set to the actual socket ID of the returned CUDT.
    CUDT *u = m_pRendezvousQueue->retrieve(addr, (id));
    if (!u)
    {
        // this socket is then completely unknown to the system.
        // Note that this situation may also happen at a very unfortunate
        // coincidence that the socket is already bound, but the registerConnector()
        // has not yet started. In case of rendezvous this may mean that the other
        // side just started sending its handshake packets, the local side has already
        // run the CRcvQueue::worker thread, and this worker thread is trying to dispatch
        // the handshake packet too early, before the dispatcher has a chance to see
        // this socket registerred in the RendezvousQueue, which causes the packet unable
        // to be dispatched. Therefore simply treat every "out of band" packet (with socket
        // not belonging to the connection and not registered as rendezvous) as "possible
        // attack" and ignore it. This also should better protect the rendezvous socket
        // against a rogue connector.
        if (id == 0)
        {
            HLOGC(mglog.Debug,
                  log << CONID() << "AsyncOrRND: no sockets expect connection from " << SockaddrToString(addr)
                      << " - POSSIBLE ATTACK, ignore packet");
        }
        else
        {
            HLOGC(mglog.Debug,
                  log << CONID() << "AsyncOrRND: no sockets expect socket " << id << " from " << SockaddrToString(addr)
                      << " - POSSIBLE ATTACK, ignore packet");
        }
        return CONN_AGAIN; // This means that the packet should be ignored.
    }

    // asynchronous connect: call connect here
    // otherwise wait for the UDT socket to retrieve this packet
    if (!u->m_bSynRecving)
    {
        HLOGC(mglog.Debug, log << "AsyncOrRND: packet RESOLVED TO @" << id << " -- continuing as ASYNC CONNECT");
        // This is practically same as processConnectResponse, just this applies
        // appropriate mutex lock - which can't be done here because it's intentionally private.
        // OTOH it can't be applied to processConnectResponse because the synchronous
        // call to this method applies the lock by itself, and same-thread-double-locking is nonportable (crashable).
        EConnectStatus cst = u->processAsyncConnectResponse(unit->m_Packet);

        if (cst == CONN_CONFUSED)
        {
            LOGC(mglog.Warn, log << "AsyncOrRND: PACKET NOT HANDSHAKE - re-requesting handshake from peer");
            storePkt(id, unit->m_Packet.clone());
            if (!u->processAsyncConnectRequest(RST_AGAIN, CONN_CONTINUE, unit->m_Packet, u->m_PeerAddr))
            {
                // Reuse previous behavior to reject a packet
                cst = CONN_REJECT;
            }
            else
            {
                cst = CONN_CONTINUE;
            }
        }

        // It might be that this is a data packet, which has turned the connection
        // into "connected" state, removed the connector (so since now every next packet
        // will land directly in the queue), but this data packet shall still be delivered.
        if (cst == CONN_ACCEPT && !unit->m_Packet.isControl())
        {
            // The process as called through processAsyncConnectResponse() should have put the
            // socket into the pending queue for pending connection (don't ask me, this is so).
            // This pending queue is being purged every time in the beginning of this loop, so
            // currently the socket is in the pending queue, but not yet in the connection queue.
            // It will be done at the next iteration of the reading loop, but it will be too late,
            // we have a pending data packet now and we must either dispatch it to an already connected
            // socket or disregard it, and rather prefer the former. So do this transformation now
            // that we KNOW (by the cst == CONN_ACCEPT result) that the socket should be inserted
            // into the pending anteroom.

            CUDT* ne = getNewEntry(); // This function actuall removes the entry and returns it.
            // This **should** now always return a non-null value, but check it first
            // because if this accidentally isn't true, the call to worker_ProcessAddressedPacket will
            // result in redirecting it to here and so on until the call stack overflow. In case of
            // this "accident" simply disregard the packet from any further processing, it will be later
            // loss-recovered.
            // XXX (Probably the old contents of UDT's CRcvQueue::worker should be shaped a little bit
            // differently throughout the functions).
            if (ne)
            {
                HLOGC(mglog.Debug,
                      log << CUDTUnited::CONID(ne->m_SocketID)
                          << " SOCKET pending for connection - ADDING TO RCV QUEUE/MAP");
                m_pRcvUList->insert(ne);
                m_pHash->insert(ne->m_SocketID, ne);

                // The current situation is that this has passed processAsyncConnectResponse, but actually
                // this packet *SHOULD HAVE BEEN* handled by worker_ProcessAddressedPacket, however the
                // connection state wasn't completed at the moment when dispatching this packet. This has
                // been now completed inside the call to processAsyncConnectResponse, but this is still a
                // data packet that should have expected the connection to be already established. Therefore
                // redirect it once again into worker_ProcessAddressedPacket here.

                HLOGC(mglog.Debug,
                      log << "AsyncOrRND: packet SWITCHED TO CONNECTED with ID=" << id
                          << " -- passing to worker_ProcessAddressedPacket");

                // Theoretically we should check if m_pHash->lookup(ne->m_SocketID) returns 'ne', but this
                // has been just added to m_pHash, so the check would be extremely paranoid here.
                cst = worker_ProcessAddressedPacket(id, unit, addr);
                if (cst == CONN_REJECT)
                    return cst;
                return CONN_ACCEPT; // this function usually will return CONN_CONTINUE, which doesn't represent current
                                    // situation.
            }
            else
            {
                LOGC(mglog.Error,
                     log << "IPE: AsyncOrRND: packet SWITCHED TO CONNECTED, but ID=" << id
                         << " is still not present in the socket ID dispatch hash - DISREGARDING");
            }
        }
        return cst;
    }
    HLOGC(mglog.Debug,
          log << "AsyncOrRND: packet RESOLVED TO ID=" << id << " -- continuing through CENTRAL PACKET QUEUE");
    // This is where also the packets for rendezvous connection will be landing,
    // in case of a synchronous connection.
    storePkt(id, unit->m_Packet.clone());

    return CONN_CONTINUE;
}

int CRcvQueue::recvfrom(int32_t id, CPacket& w_packet)
{
    CGuard bufferlock (m_BufferLock);
    CSync buffercond    (m_BufferCond, bufferlock);

    map<int32_t, std::queue<CPacket*> >::iterator i = m_mBuffer.find(id);

    if (i == m_mBuffer.end())
    {
        buffercond.wait_for(seconds_from(1));

        i = m_mBuffer.find(id);
        if (i == m_mBuffer.end())
        {
            w_packet.setLength(-1);
            return -1;
        }
    }

    // retrieve the earliest packet
    CPacket* newpkt = i->second.front();

    if (w_packet.getLength() < newpkt->getLength())
    {
        w_packet.setLength(-1);
        return -1;
    }

    // copy w_packet content
    // XXX Check if this wouldn't be better done by providing
    // copy constructor for DynamicStruct.
    // XXX Another thing: this looks wasteful. This expects an already
    // allocated memory on the packet, this thing gets the packet,
    // copies it into the passed packet and then the source packet
    // gets deleted. Why not simply return the originally stored packet,
    // without copying, allocation and deallocation?
    memcpy((w_packet.m_nHeader), newpkt->m_nHeader, CPacket::HDR_SIZE);
    memcpy((w_packet.m_pcData), newpkt->m_pcData, newpkt->getLength());
    w_packet.setLength(newpkt->getLength());

    delete[] newpkt->m_pcData;
    delete newpkt;

    // remove this message from queue,
    // if no more messages left for this socket, release its data structure
    i->second.pop();
    if (i->second.empty())
        m_mBuffer.erase(i);

    return (int)w_packet.getLength();
}

int CRcvQueue::setListener(CUDT* u)
{
    CGuard lslock (m_LSLock);

    if (NULL != m_pListener)
        return -1;

    m_pListener = u;
    return 0;
}

void CRcvQueue::removeListener(const CUDT* u)
{
    CGuard lslock (m_LSLock);

    if (u == m_pListener)
        m_pListener = NULL;
}

void CRcvQueue::registerConnector(const SRTSOCKET& id, CUDT* u, const sockaddr_any& addr, const steady_clock::time_point& ttl)
{
    HLOGC(mglog.Debug,
          log << "registerConnector: adding @" << id << " addr=" << SockaddrToString(addr) << " TTL=" << FormatTime(ttl));
    m_pRendezvousQueue->insert(id, u, addr, ttl);
}

void CRcvQueue::removeConnector(const SRTSOCKET& id, bool should_lock)
{
    HLOGC(mglog.Debug, log << "removeConnector: removing @" << id);
    m_pRendezvousQueue->remove(id, should_lock);

    CGuard bufferlock(m_BufferLock);

    map<int32_t, std::queue<CPacket*> >::iterator i = m_mBuffer.find(id);
    if (i != m_mBuffer.end())
    {
        HLOGC(mglog.Debug,
              log << "removeConnector: ... and its packet queue with " << i->second.size() << " packets collected");
        while (!i->second.empty())
        {
            delete[] i->second.front()->m_pcData;
            delete i->second.front();
            i->second.pop();
        }
        m_mBuffer.erase(i);
    }
}

void CRcvQueue::setNewEntry(CUDT* u)
{
    HLOGC(mglog.Debug, log << CUDTUnited::CONID(u->m_SocketID) << "setting socket PENDING FOR CONNECTION");
    CGuard listguard (m_IDLock);
    m_vNewEntry.push_back(u);
}

bool CRcvQueue::ifNewEntry() { return !(m_vNewEntry.empty()); }

CUDT* CRcvQueue::getNewEntry()
{
    CGuard listguard (m_IDLock);

    if (m_vNewEntry.empty())
        return NULL;

    CUDT* u = (CUDT*)*(m_vNewEntry.begin());
    m_vNewEntry.erase(m_vNewEntry.begin());

    return u;
}

void CRcvQueue::storePkt(int32_t id, CPacket* pkt)
{
    CGuard bufferlock (m_BufferLock);
    CSync passcond    (m_BufferCond, bufferlock);

    map<int32_t, std::queue<CPacket*> >::iterator i = m_mBuffer.find(id);

    if (i == m_mBuffer.end())
    {
        m_mBuffer[id].push(pkt);
        passcond.signal_locked(bufferlock);
    }
    else
    {
        // avoid storing too many packets, in case of malfunction or attack
        if (i->second.size() > 16)
            return;

        i->second.push(pkt);
    }
}<|MERGE_RESOLUTION|>--- conflicted
+++ resolved
@@ -836,13 +836,8 @@
 
 void CRendezvousQueue::remove(const SRTSOCKET& id, bool should_lock)
 {
-<<<<<<< HEAD
-    CGuard vg (m_RIDVectorLock, should_lock);
-    HLOGC(mglog.Debug, log << "RID: socket @" << id << " removed");
-=======
     if (should_lock)
         enterCS(m_RIDVectorLock);
->>>>>>> 12e27a29
 
     for (list<CRL>::iterator i = m_lRendezvousID.begin(); i != m_lRendezvousID.end(); ++i)
     {
@@ -955,11 +950,7 @@
         //
         // Maybe the time should be simply checked once and the whole loop not
         // done when "it's not the time"?
-<<<<<<< HEAD
-        steady_clock::time_point now = steady_clock::now();
-=======
         const steady_clock::time_point now = steady_clock::now();
->>>>>>> 12e27a29
         if (now >= i->m_tsTTL)
         {
             HLOGC(mglog.Debug, log << "RID: socket @" << i->m_iID
