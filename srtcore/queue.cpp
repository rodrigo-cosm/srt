/*
 * SRT - Secure, Reliable, Transport
 * Copyright (c) 2018 Haivision Systems Inc.
 *
 * This Source Code Form is subject to the terms of the Mozilla Public
 * License, v. 2.0. If a copy of the MPL was not distributed with this
 * file, You can obtain one at http://mozilla.org/MPL/2.0/.
 *
 */

/*****************************************************************************
Copyright (c) 2001 - 2011, The Board of Trustees of the University of Illinois.
All rights reserved.

Redistribution and use in source and binary forms, with or without
modification, are permitted provided that the following conditions are
met:

* Redistributions of source code must retain the above
  copyright notice, this list of conditions and the
  following disclaimer.

* Redistributions in binary form must reproduce the
  above copyright notice, this list of conditions
  and the following disclaimer in the documentation
  and/or other materials provided with the distribution.

* Neither the name of the University of Illinois
  nor the names of its contributors may be used to
  endorse or promote products derived from this
  software without specific prior written permission.

THIS SOFTWARE IS PROVIDED BY THE COPYRIGHT HOLDERS AND CONTRIBUTORS "AS
IS" AND ANY EXPRESS OR IMPLIED WARRANTIES, INCLUDING, BUT NOT LIMITED TO,
THE IMPLIED WARRANTIES OF MERCHANTABILITY AND FITNESS FOR A PARTICULAR
PURPOSE ARE DISCLAIMED. IN NO EVENT SHALL THE COPYRIGHT OWNER OR
CONTRIBUTORS BE LIABLE FOR ANY DIRECT, INDIRECT, INCIDENTAL, SPECIAL,
EXEMPLARY, OR CONSEQUENTIAL DAMAGES (INCLUDING, BUT NOT LIMITED TO,
PROCUREMENT OF SUBSTITUTE GOODS OR SERVICES; LOSS OF USE, DATA, OR
PROFITS; OR BUSINESS INTERRUPTION) HOWEVER CAUSED AND ON ANY THEORY OF
LIABILITY, WHETHER IN CONTRACT, STRICT LIABILITY, OR TORT (INCLUDING
NEGLIGENCE OR OTHERWISE) ARISING IN ANY WAY OUT OF THE USE OF THIS
SOFTWARE, EVEN IF ADVISED OF THE POSSIBILITY OF SUCH DAMAGE.
*****************************************************************************/

/*****************************************************************************
written by
   Yunhong Gu, last updated 05/05/2011
modified by
   Haivision Systems Inc.
*****************************************************************************/

#include "platform_sys.h"

#include <cstring>

#include "common.h"
#include "core.h"
#include "netinet_any.h"
#include "threadname.h"
#include "logging.h"
#include "queue.h"

using namespace std;
using namespace srt::sync;
using namespace srt_logging;

CUnitQueue::CUnitQueue()
    : m_pQEntry(NULL)
    , m_pCurrQueue(NULL)
    , m_pLastQueue(NULL)
    , m_iSize(0)
    , m_iCount(0)
    , m_iMSS()
    , m_iIPversion()
{
}

CUnitQueue::~CUnitQueue()
{
    CQEntry *p = m_pQEntry;

    while (p != NULL)
    {
        delete[] p->m_pUnit;
        delete[] p->m_pBuffer;

        CQEntry *q = p;
        if (p == m_pLastQueue)
            p = NULL;
        else
            p = p->m_pNext;
        delete q;
    }
}

int CUnitQueue::init(int size, int mss, int version)
{
    CQEntry *tempq = NULL;
    CUnit *  tempu = NULL;
    char *   tempb = NULL;

    try
    {
        tempq = new CQEntry;
        tempu = new CUnit[size];
        tempb = new char[size * mss];
    }
    catch (...)
    {
        delete tempq;
        delete[] tempu;
        delete[] tempb;

        return -1;
    }

    for (int i = 0; i < size; ++i)
    {
        tempu[i].m_iFlag           = CUnit::FREE;
        tempu[i].m_Packet.m_pcData = tempb + i * mss;
    }
    tempq->m_pUnit   = tempu;
    tempq->m_pBuffer = tempb;
    tempq->m_iSize   = size;

    m_pQEntry = m_pCurrQueue = m_pLastQueue = tempq;
    m_pQEntry->m_pNext                      = m_pQEntry;

    m_pAvailUnit = m_pCurrQueue->m_pUnit;

    m_iSize      = size;
    m_iMSS       = mss;
    m_iIPversion = version;

    return 0;
}

int CUnitQueue::increase()
{
    // adjust/correct m_iCount
    int      real_count = 0;
    CQEntry *p          = m_pQEntry;
    while (p != NULL)
    {
        CUnit *u = p->m_pUnit;
        for (CUnit *end = u + p->m_iSize; u != end; ++u)
            if (u->m_iFlag != CUnit::FREE)
                ++real_count;

        if (p == m_pLastQueue)
            p = NULL;
        else
            p = p->m_pNext;
    }
    m_iCount = real_count;
    if (double(m_iCount) / m_iSize < 0.9)
        return -1;

    CQEntry *tempq = NULL;
    CUnit *  tempu = NULL;
    char *   tempb = NULL;

    // all queues have the same size
    int size = m_pQEntry->m_iSize;

    try
    {
        tempq = new CQEntry;
        tempu = new CUnit[size];
        tempb = new char[size * m_iMSS];
    }
    catch (...)
    {
        delete tempq;
        delete[] tempu;
        delete[] tempb;

        return -1;
    }

    for (int i = 0; i < size; ++i)
    {
        tempu[i].m_iFlag           = CUnit::FREE;
        tempu[i].m_Packet.m_pcData = tempb + i * m_iMSS;
    }
    tempq->m_pUnit   = tempu;
    tempq->m_pBuffer = tempb;
    tempq->m_iSize   = size;

    m_pLastQueue->m_pNext = tempq;
    m_pLastQueue          = tempq;
    m_pLastQueue->m_pNext = m_pQEntry;

    m_iSize += size;

    return 0;
}

int CUnitQueue::shrink()
{
    // currently queue cannot be shrunk.
    return -1;
}

CUnit *CUnitQueue::getNextAvailUnit()
{
    if (m_iCount * 10 > m_iSize * 9)
        increase();

    if (m_iCount >= m_iSize)
        return NULL;

    CQEntry *entrance = m_pCurrQueue;

    do
    {
        for (CUnit *sentinel = m_pCurrQueue->m_pUnit + m_pCurrQueue->m_iSize - 1; m_pAvailUnit != sentinel;
             ++m_pAvailUnit)
            if (m_pAvailUnit->m_iFlag == CUnit::FREE)
                return m_pAvailUnit;

        if (m_pCurrQueue->m_pUnit->m_iFlag == CUnit::FREE)
        {
            m_pAvailUnit = m_pCurrQueue->m_pUnit;
            return m_pAvailUnit;
        }

        m_pCurrQueue = m_pCurrQueue->m_pNext;
        m_pAvailUnit = m_pCurrQueue->m_pUnit;
    } while (m_pCurrQueue != entrance);

    increase();

    return NULL;
}

void CUnitQueue::makeUnitFree(CUnit *unit)
{
    SRT_ASSERT(unit != NULL);
    SRT_ASSERT(unit->m_iFlag != CUnit::FREE);
    unit->m_iFlag = CUnit::FREE;
    --m_iCount;
}

void CUnitQueue::makeUnitGood(CUnit *unit)
{
    SRT_ASSERT(unit != NULL);
    SRT_ASSERT(unit->m_iFlag == CUnit::FREE);
    unit->m_iFlag = CUnit::GOOD;
    ++m_iCount;
}

CSndUList::CSndUList()
    : m_pHeap(NULL)
    , m_iArrayLength(512)
    , m_iLastEntry(-1)
    , m_ListLock()
    , m_pWindowSync(NULL)
    , m_pTimer(NULL)
{
    m_pHeap = new CSNode *[m_iArrayLength];
}

CSndUList::~CSndUList()
{
    delete[] m_pHeap;
}


void CSndUList::update(const CUDT* u, EReschedule reschedule)
{
    ScopedLock listguard(m_ListLock);

    CSNode* n = u->m_pSNode;

    if (n->m_iHeapLoc >= 0)
    {
        if (!reschedule) // EReschedule to bool conversion, predicted.
            return;

        if (n->m_iHeapLoc == 0)
        {
            n->m_tsTimeStamp = steady_clock::now();
            m_pTimer->notify_one();
            return;
        }

        remove_(u);
        insert_norealloc_(steady_clock::now(), u);
        return;
    }

    insert_(steady_clock::now(), u);
}

int CSndUList::pop(sockaddr_any& addr, CPacket &pkt)
{
    ScopedLock listguard(m_ListLock);

    if (-1 == m_iLastEntry)
        return -1;

    // no pop until the next schedulled time
    if (m_pHeap[0]->m_tsTimeStamp > steady_clock::now())
        return -1;

    CUDT *u = m_pHeap[0]->m_pUDT;
    remove_(u);

#define UST(field) ((u->m_b##field) ? "+" : "-") << #field << " "

    HLOGC(mglog.Debug,
          log << "SND:pop: requesting packet from @" << u->socketID() << " STATUS: " << UST(Listening)
              << UST(Connecting) << UST(Connected) << UST(Closing) << UST(Shutdown) << UST(Broken) << UST(PeerHealth)
              << UST(Opened));
#undef UST

    if (!u->m_bConnected || u->m_bBroken)
        return -1;

    // pack a packet from the socket
    const std::pair<int, steady_clock::time_point> res_time = u->packData(pkt);

    if (res_time.first <= 0)
        return -1;

    addr = u->m_PeerAddr;

<<<<<<< HEAD
    // insert a new entry, ts is the next processing time
    const steady_clock::time_point send_time = res_time.second;
    if (!is_zero(send_time))
        insert_norealloc_(send_time, u);
=======
   // insert a new entry, ts is the next processing time
   if (!is_zero(ts))
       insert_norealloc_(ts, u);
>>>>>>> 5d63dc3d

    return 1;
}

void CSndUList::remove(const CUDT *u)
{
    ScopedLock listguard(m_ListLock);

    remove_(u);
}

steady_clock::time_point CSndUList::getNextProcTime()
{
    ScopedLock listguard(m_ListLock);

    if (-1 == m_iLastEntry)
        return steady_clock::time_point();

    return m_pHeap[0]->m_tsTimeStamp;
}

void CSndUList::realloc_()
{
    CSNode** temp = NULL;

    try
    {
        temp = new CSNode *[2 * m_iArrayLength];
    }
    catch (...)
    {
        throw CUDTException(MJ_SYSTEMRES, MN_MEMORY, 0);
    }

    memcpy(temp, m_pHeap, sizeof(CSNode*) * m_iArrayLength);
    m_iArrayLength *= 2;
    delete[] m_pHeap;
    m_pHeap = temp;
}

void CSndUList::insert_(const steady_clock::time_point& ts, const CUDT* u)
{
    // increase the heap array size if necessary
    if (m_iLastEntry == m_iArrayLength - 1)
        realloc_();

    insert_norealloc_(ts, u);
}

void CSndUList::insert_norealloc_(const steady_clock::time_point& ts, const CUDT* u)
{
    CSNode* n = u->m_pSNode;

    // do not insert repeated node
    if (n->m_iHeapLoc >= 0)
        return;

    SRT_ASSERT(m_iLastEntry < m_iArrayLength);

    m_iLastEntry++;
    m_pHeap[m_iLastEntry] = n;
    n->m_tsTimeStamp = ts;

    int q = m_iLastEntry;
    int p = q;
    while (p != 0)
    {
        p = (q - 1) >> 1;
        if (m_pHeap[p]->m_tsTimeStamp <= m_pHeap[q]->m_tsTimeStamp)
            break;

        swap(m_pHeap[p], m_pHeap[q]);
        m_pHeap[q]->m_iHeapLoc = q;
        q                      = p;
    }

    n->m_iHeapLoc = q;

    // an earlier event has been inserted, wake up sending worker
    if (n->m_iHeapLoc == 0)
        m_pTimer->interrupt();

    // first entry, activate the sending queue
    if (0 == m_iLastEntry)
    {
        ScopedLock lock(m_pWindowSync->mutex());
        m_pWindowSync->notify_one();
    }
}

void CSndUList::remove_(const CUDT* u)
{
    CSNode *n = u->m_pSNode;

    if (n->m_iHeapLoc >= 0)
    {
        // remove the node from heap
        m_pHeap[n->m_iHeapLoc] = m_pHeap[m_iLastEntry];
        m_iLastEntry--;
        m_pHeap[n->m_iHeapLoc]->m_iHeapLoc = n->m_iHeapLoc;

        int q = n->m_iHeapLoc;
        int p = q * 2 + 1;
        while (p <= m_iLastEntry)
        {
            if ((p + 1 <= m_iLastEntry) && (m_pHeap[p]->m_tsTimeStamp > m_pHeap[p + 1]->m_tsTimeStamp))
                p++;

            if (m_pHeap[q]->m_tsTimeStamp > m_pHeap[p]->m_tsTimeStamp)
            {
                swap(m_pHeap[p], m_pHeap[q]);
                m_pHeap[p]->m_iHeapLoc = p;
                m_pHeap[q]->m_iHeapLoc = q;

                q = p;
                p = q * 2 + 1;
            }
            else
                break;
        }

        n->m_iHeapLoc = -1;
    }

    // the only event has been deleted, wake up immediately
    if (0 == m_iLastEntry)
        m_pTimer->interrupt();
}

//
CSndQueue::CSndQueue()
    : m_WorkerThread()
    , m_pSndUList(NULL)
    , m_pChannel(NULL)
    , m_pTimer(NULL)
    , m_bClosing(false)
{
}

CSndQueue::~CSndQueue()
{
    m_bClosing = true;

    if (m_pTimer != NULL)
    {
        m_pTimer->interrupt();
    }

    CriticalSection::enter(m_WindowSync.mutex());
    m_WindowSync.notify_one();
    CriticalSection::leave(m_WindowSync.mutex());
    if (!pthread_equal(m_WorkerThread, pthread_t()))
        pthread_join(m_WorkerThread, NULL);

    delete m_pSndUList;
}

void CSndQueue::init(CChannel *c, srt::sync::Timer *t)
{
    m_pChannel                 = c;
    m_pTimer                   = t;
    m_pSndUList                = new CSndUList;
    m_pSndUList->m_pWindowSync = &m_WindowSync;
    m_pSndUList->m_pTimer      = m_pTimer;

    ThreadName tn("SRT:SndQ:worker");
    if (0 != pthread_create(&m_WorkerThread, NULL, CSndQueue::worker, this))
    {
        m_WorkerThread = pthread_t();
        throw CUDTException(MJ_SYSTEMRES, MN_THREAD);
    }
}

#ifdef SRT_ENABLE_IPOPTS
int CSndQueue::getIpTTL() const { return m_pChannel ? m_pChannel->getIpTTL() : -1; }

int CSndQueue::getIpToS() const { return m_pChannel ? m_pChannel->getIpToS() : -1; }
#endif

void *CSndQueue::worker(void *param)
{
    CSndQueue *self = (CSndQueue *)param;

    THREAD_STATE_INIT("SRT:SndQ:worker");

#if defined(SRT_DEBUG_SNDQ_HIGHRATE)
    CTimer::rdtsc(self->m_ullDbgTime);
    self->m_ullDbgPeriod = uint64_t(5000000) * CTimer::getCPUFrequency();
    self->m_ullDbgTime += self->m_ullDbgPeriod;
#endif /* SRT_DEBUG_SNDQ_HIGHRATE */

    while (!self->m_bClosing)
    {
        const steady_clock::time_point next_time = self->m_pSndUList->getNextProcTime();

#if defined(SRT_DEBUG_SNDQ_HIGHRATE)
        self->m_WorkerStats.lIteration++;
#endif /* SRT_DEBUG_SNDQ_HIGHRATE */

        if (is_zero(next_time))
        {
#if defined(SRT_DEBUG_SNDQ_HIGHRATE)
            self->m_WorkerStats.lNotReadyTs++;
#endif /* SRT_DEBUG_SNDQ_HIGHRATE */

            // wait here if there is no sockets with data to be sent
            THREAD_PAUSED();
            UniqueLock lock(self->m_WindowSync.mutex());
            if (!self->m_bClosing && (self->m_pSndUList->m_iLastEntry < 0))
            {
                self->m_WindowSync.wait(lock);

#if defined(SRT_DEBUG_SNDQ_HIGHRATE)
                self->m_WorkerStats.lCondWait++;
#endif /* SRT_DEBUG_SNDQ_HIGHRATE */
            }
            THREAD_RESUMED();

            continue;
        }

        // wait until next processing time of the first socket on the list
        const steady_clock::time_point currtime = steady_clock::now();

#if defined(SRT_DEBUG_SNDQ_HIGHRATE)
        if (self->m_ullDbgTime <= currtime)
        {
            fprintf(stdout,
                    "SndQueue %lu slt:%lu nrp:%lu snt:%lu nrt:%lu ctw:%lu\n",
                    self->m_WorkerStats.lIteration,
                    self->m_WorkerStats.lSleepTo,
                    self->m_WorkerStats.lNotReadyPop,
                    self->m_WorkerStats.lSendTo,
                    self->m_WorkerStats.lNotReadyTs,
                    self->m_WorkerStats.lCondWait);
            memset(&self->m_WorkerStats, 0, sizeof(self->m_WorkerStats));
            self->m_ullDbgTime = currtime + self->m_ullDbgPeriod;
        }
#endif /* SRT_DEBUG_SNDQ_HIGHRATE */

        THREAD_PAUSED();
        if (currtime < next_time)
        {
            self->m_pTimer->sleep_until(next_time);

#if defined(HAI_DEBUG_SNDQ_HIGHRATE)
            self->m_WorkerStats.lSleepTo++;
#endif /* SRT_DEBUG_SNDQ_HIGHRATE */
        }
        THREAD_RESUMED();

        // it is time to send the next pkt
        sockaddr_any addr;
        CPacket      pkt;
        sockaddr_any source_addr;
        if (self->m_pSndUList->pop((addr), (pkt)) < 0)
        {
            continue;

#if defined(SRT_DEBUG_SNDQ_HIGHRATE)
            self->m_WorkerStats.lNotReadyPop++;
#endif /* SRT_DEBUG_SNDQ_HIGHRATE */
        }
        if (pkt.isControl())
        {
            HLOGC(mglog.Debug,
                  log << self->CONID() << "chn:SENDING: " << MessageTypeStr(pkt.getType(), pkt.getExtendedType()));
        }
        else
        {
            HLOGC(dlog.Debug,
                  log << self->CONID() << "chn:SENDING SIZE " << pkt.getLength() << " SEQ: " << pkt.getSeqNo());
        }
        self->m_pChannel->sendto(addr, pkt);

#if defined(SRT_DEBUG_SNDQ_HIGHRATE)
        self->m_WorkerStats.lSendTo++;
#endif /* SRT_DEBUG_SNDQ_HIGHRATE */
    }

    THREAD_EXIT();
    return NULL;
}

int CSndQueue::sendto(const sockaddr_any& addr, CPacket& packet)
{
    // send out the packet immediately (high priority), this is a control packet
    m_pChannel->sendto(addr, packet);
    return (int)packet.getLength();
}

//
CRcvUList::CRcvUList()
    : m_pUList(NULL)
    , m_pLast(NULL)
{
}

CRcvUList::~CRcvUList() {}

void CRcvUList::insert(const CUDT *u)
{
    CRNode *n      = u->m_pRNode;
    n->m_tsTimeStamp = steady_clock::now();

    if (NULL == m_pUList)
    {
        // empty list, insert as the single node
        n->m_pPrev = n->m_pNext = NULL;
        m_pLast = m_pUList = n;

        return;
    }

    // always insert at the end for RcvUList
    n->m_pPrev       = m_pLast;
    n->m_pNext       = NULL;
    m_pLast->m_pNext = n;
    m_pLast          = n;
}

void CRcvUList::remove(const CUDT *u)
{
    CRNode *n = u->m_pRNode;

    if (!n->m_bOnList)
        return;

    if (NULL == n->m_pPrev)
    {
        // n is the first node
        m_pUList = n->m_pNext;
        if (NULL == m_pUList)
            m_pLast = NULL;
        else
            m_pUList->m_pPrev = NULL;
    }
    else
    {
        n->m_pPrev->m_pNext = n->m_pNext;
        if (NULL == n->m_pNext)
        {
            // n is the last node
            m_pLast = n->m_pPrev;
        }
        else
            n->m_pNext->m_pPrev = n->m_pPrev;
    }

    n->m_pNext = n->m_pPrev = NULL;
}

void CRcvUList::update(const CUDT *u)
{
    CRNode *n = u->m_pRNode;

    if (!n->m_bOnList)
        return;

    n->m_tsTimeStamp = steady_clock::now();

    // if n is the last node, do not need to change
    if (NULL == n->m_pNext)
        return;

    if (NULL == n->m_pPrev)
    {
        m_pUList          = n->m_pNext;
        m_pUList->m_pPrev = NULL;
    }
    else
    {
        n->m_pPrev->m_pNext = n->m_pNext;
        n->m_pNext->m_pPrev = n->m_pPrev;
    }

    n->m_pPrev       = m_pLast;
    n->m_pNext       = NULL;
    m_pLast->m_pNext = n;
    m_pLast          = n;
}

//
CHash::CHash()
    : m_pBucket(NULL)
    , m_iHashSize(0)
{
}

CHash::~CHash()
{
    for (int i = 0; i < m_iHashSize; ++i)
    {
        CBucket *b = m_pBucket[i];
        while (NULL != b)
        {
            CBucket *n = b->m_pNext;
            delete b;
            b = n;
        }
    }

    delete[] m_pBucket;
}

void CHash::init(int size)
{
    m_pBucket = new CBucket *[size];

    for (int i = 0; i < size; ++i)
        m_pBucket[i] = NULL;

    m_iHashSize = size;
}

CUDT *CHash::lookup(int32_t id)
{
    // simple hash function (% hash table size); suitable for socket descriptors
    CBucket *b = m_pBucket[id % m_iHashSize];

    while (NULL != b)
    {
        if (id == b->m_iID)
            return b->m_pUDT;
        b = b->m_pNext;
    }

    return NULL;
}

void CHash::insert(int32_t id, CUDT *u)
{
    CBucket *b = m_pBucket[id % m_iHashSize];

    CBucket *n = new CBucket;
    n->m_iID   = id;
    n->m_pUDT  = u;
    n->m_pNext = b;

    m_pBucket[id % m_iHashSize] = n;
}

void CHash::remove(int32_t id)
{
    CBucket *b = m_pBucket[id % m_iHashSize];
    CBucket *p = NULL;

    while (NULL != b)
    {
        if (id == b->m_iID)
        {
            if (NULL == p)
                m_pBucket[id % m_iHashSize] = b->m_pNext;
            else
                p->m_pNext = b->m_pNext;

            delete b;

            return;
        }

        p = b;
        b = b->m_pNext;
    }
}

//
CRendezvousQueue::CRendezvousQueue()
    : m_lRendezvousID()
    , m_RIDVectorLock()
{
}

CRendezvousQueue::~CRendezvousQueue()
{
<<<<<<< HEAD
    pthread_mutex_destroy(&m_RIDVectorLock);
=======
    for (list<CRL>::iterator i = m_lRendezvousID.begin(); i != m_lRendezvousID.end(); ++i)
    {
        if (AF_INET == i->m_iIPversion)
            delete (sockaddr_in *)i->m_pPeerAddr;
        else
            delete (sockaddr_in6 *)i->m_pPeerAddr;
    }
>>>>>>> 5d63dc3d

    m_lRendezvousID.clear();
}

void CRendezvousQueue::insert(
    const SRTSOCKET& id, CUDT* u, const sockaddr_any& addr, const steady_clock::time_point& ttl)
{
    ScopedLock vg(m_RIDVectorLock);

    CRL r;
    r.m_iID        = id;
    r.m_pUDT       = u;
    r.m_PeerAddr = addr;
    r.m_tsTTL = ttl;

    m_lRendezvousID.push_back(r);
}

void CRendezvousQueue::remove(const SRTSOCKET &id, bool should_lock)
{
    if (should_lock)
        CriticalSection::enter(m_RIDVectorLock);

    for (list<CRL>::iterator i = m_lRendezvousID.begin(); i != m_lRendezvousID.end(); ++i)
    {
        if (i->m_iID == id)
        {
            m_lRendezvousID.erase(i);
<<<<<<< HEAD
            return;
=======

            break;
>>>>>>> 5d63dc3d
        }
    }

    if (should_lock)
        CriticalSection::leave(m_RIDVectorLock);
}

CUDT* CRendezvousQueue::retrieve(const sockaddr_any& addr, ref_t<SRTSOCKET> r_id)
{
    ScopedLock vg(m_RIDVectorLock);
    SRTSOCKET &id = *r_id;

    // TODO: optimize search
    for (list<CRL>::iterator i = m_lRendezvousID.begin(); i != m_lRendezvousID.end(); ++i)
    {
        if (i->m_PeerAddr == addr && ((id == 0) || (id == i->m_iID)))
        {
            id = i->m_iID;
            return i->m_pUDT;
        }
    }

    return NULL;
}

void CRendezvousQueue::updateConnStatus(EReadStatus rst, EConnectStatus cst, const CPacket &response)
{
    ScopedLock vg(m_RIDVectorLock);

    if (m_lRendezvousID.empty())
        return;

    HLOGC(mglog.Debug,
          log << "updateConnStatus: updating after getting pkt id=" << response.m_iID
              << " status: " << ConnectStatusStr(cst));

#if ENABLE_HEAVY_LOGGING
    int debug_nupd  = 0;
    int debug_nrun  = 0;
    int debug_nfail = 0;
#endif

    for (list<CRL>::iterator i = m_lRendezvousID.begin(), i_next = i; i != m_lRendezvousID.end(); i = i_next)
    {
        ++i_next;
        // NOTE: This is a SAFE LOOP.
        // Incrementation will be done at the end, after the processing did not
        // REMOVE the currently processed element. When the element was removed,
        // the iterator value for the next iteration will be taken from erase()'s result.

        // RST_AGAIN happens in case when the last attempt to read a packet from the UDP
        // socket has read nothing. In this case it would be a repeated update, while
        // still waiting for a response from the peer. When we have any other state here
        // (most expectably CONN_CONTINUE or CONN_RENDEZVOUS, which means that a packet has
        // just arrived in this iteration), do the update immetiately (in SRT this also
        // involves additional incoming data interpretation, which wasn't the case in UDT).

        // Use "slow" cyclic responding in case when
        // - RST_AGAIN (no packet was received for whichever socket)
        // - a packet was received, but not for THIS socket
        if (rst == RST_AGAIN || i->m_iID != response.m_iID)
        {
            // If no packet has been received from the peer,
            // avoid sending too many requests, at most 1 request per 250ms
            const steady_clock::time_point then = i->m_pUDT->m_tsLastReqTime;
            const steady_clock::time_point now = steady_clock::now();
            const steady_clock::duration timeout_250ms = milliseconds_from(250);
            const bool now_is_time = (now - then) > timeout_250ms;
            HLOGC(mglog.Debug,
                  log << "RID:%" << i->m_iID << " then=" << FormatTime(then)
                      << " now=" << FormatTime(now) << " passed=" << count_microseconds(now - then)
                      << "<=> 250000 -- now's " << (now_is_time ? "" : "NOT ") << "the time");

            if (!now_is_time)
                continue;
        }

        HLOGC(mglog.Debug, log << "RID:%" << i->m_iID << " cst=" << ConnectStatusStr(cst) << " -- sending update NOW.");

#if ENABLE_HEAVY_LOGGING
        ++debug_nrun;
#endif

        // XXX This looks like a loop that rolls in infinity without any sleeps
        // inside and makes it once per about 50 calls send a hs conclusion
        // for a randomly sampled rendezvous ID of a socket out of the list.
        // Ok, probably the rendezvous ID should be just one so not much to
        // sample from, but if so, why the container?
        //
        // This must be somehow fixed!
        //
        // Maybe the time should be simply checked once and the whole loop not
        // done when "it's not the time"?
        if (steady_clock::now() >= i->m_tsTTL)
        {
            HLOGC(mglog.Debug,
                  log << "RendezvousQueue: EXPIRED (" << (!is_zero(i->m_tsTTL) ? "enforced on FAILURE" : "passed TTL")
                      << ". removing from queue");
            // connection timer expired, acknowledge app via epoll
            i->m_pUDT->m_bConnecting = false;
            CUDT::s_UDTUnited.m_EPoll.update_events(i->m_iID, i->m_pUDT->m_sPollID, UDT_EPOLL_ERR, true);
            /*
             * Setting m_bConnecting to false but keeping socket in rendezvous queue is not a good idea.
             * Next CUDT::close will not remove it from rendezvous queue (because !m_bConnecting)
             * and may crash here on next pass.
             */
            // i_next was preincremented, but this is guaranteed to point to
            // the element next to erased one.
            i_next = m_lRendezvousID.erase(i);
            continue;
        }

        // This queue is used only in case of Async mode (rendezvous or caller-listener).
        // Synchronous connection requests are handled in startConnect() completely.
        if (!i->m_pUDT->m_bSynRecving)
        {
#if ENABLE_HEAVY_LOGGING
            ++debug_nupd;
#endif
            // IMPORTANT INFORMATION concerning changes towards UDT legacy.
            // In the UDT code there was no attempt to interpret any incoming data.
            // All data from the incoming packet were considered to be already deployed into
            // m_ConnRes field, and m_ConnReq field was considered at this time accordingly updated.
            // Therefore this procedure did only one thing: craft a new handshake packet and send it.
            // In SRT this may also interpret extra data (extensions in case when Agent is Responder)
            // and the `response` packet may sometimes contain no data. Therefore the passed `rst`
            // must be checked to distinguish the call by periodic update (RST_AGAIN) from a call
            // due to have received the packet (RST_OK).
            //
            // In the below call, only the underlying `processRendezvous` function will be attempting
            // to interpret these data (for caller-listener this was already done by `processConnectRequest`
            // before calling this function), and it checks for the data presence.

            EReadStatus    read_st = rst;
            EConnectStatus conn_st = cst;

            if (i->m_iID != response.m_iID)
            {
                read_st = RST_AGAIN;
                conn_st = CONN_AGAIN;
            }

            if (!i->m_pUDT->processAsyncConnectRequest(read_st, conn_st, response, i->m_PeerAddr))
            {
                // cst == CONN_REJECT can only be result of worker_ProcessAddressedPacket and
                // its already set in this case.
                LOGC(mglog.Error, log << "RendezvousQueue: processAsyncConnectRequest FAILED. Setting TTL as EXPIRED.");
                i->m_pUDT->sendCtrl(UMSG_SHUTDOWN);
                i->m_tsTTL = steady_clock::time_point(); // Make it expire right now, will be picked up at the next iteration
#if ENABLE_HEAVY_LOGGING
                ++debug_nfail;
#endif
            }

            // NOTE: safe loop, the incrementation was done before the loop body,
            // so the `i' node can be safely deleted. Just the body must end here.
            continue;
        }
    }

    HLOGC(mglog.Debug,
          log << "updateConnStatus: " << debug_nupd << "/" << debug_nrun << " sockets updated ("
              << (debug_nrun - debug_nupd) << " useless). REMOVED " << debug_nfail << " sockets.");
}

//
CRcvQueue::CRcvQueue()
    : m_WorkerThread()
    , m_UnitQueue()
    , m_pRcvUList(NULL)
    , m_pHash(NULL)
    , m_pChannel(NULL)
    , m_iPayloadSize()
    , m_bClosing(false)
    , m_LSLock()
    , m_pListener(NULL)
    , m_pRendezvousQueue(NULL)
    , m_vNewEntry()
    , m_IDLock()
    , m_mBuffer()
{
}

CRcvQueue::~CRcvQueue()
{
    m_bClosing = true;
    if (!pthread_equal(m_WorkerThread, pthread_t()))
        pthread_join(m_WorkerThread, NULL);

    delete m_pRcvUList;
    delete m_pHash;
    delete m_pRendezvousQueue;

    // remove all queued messages
    for (map<int32_t, std::queue<CPacket *> >::iterator i = m_mBuffer.begin(); i != m_mBuffer.end(); ++i)
    {
        while (!i->second.empty())
        {
            CPacket *pkt = i->second.front();
            delete[] pkt->m_pcData;
            delete pkt;
            i->second.pop();
        }
    }
}

void CRcvQueue::init(int qsize, int payload, int version, int hsize, CChannel *cc)
{
    m_iPayloadSize = payload;

    m_UnitQueue.init(qsize, payload, version);

    m_pHash = new CHash;
    m_pHash->init(hsize);

    m_pChannel = cc;

    m_pRcvUList        = new CRcvUList;
    m_pRendezvousQueue = new CRendezvousQueue;

    ThreadName tn("SRT:RcvQ:worker");
    if (0 != pthread_create(&m_WorkerThread, NULL, CRcvQueue::worker, this))
    {
        m_WorkerThread = pthread_t();
        throw CUDTException(MJ_SYSTEMRES, MN_THREAD);
    }
}

void *CRcvQueue::worker(void *param)
{
    CRcvQueue *  self = (CRcvQueue *)param;
    sockaddr_any sa(self->m_UnitQueue.getIPversion());
    int32_t      id = 0;

    THREAD_STATE_INIT("SRT:RcvQ:worker");

    CUnit *        unit = 0;
    EConnectStatus cst  = CONN_AGAIN;
    while (!self->m_bClosing)
    {
        bool        have_received = false;
        EReadStatus rst           = self->worker_RetrieveUnit(Ref(id), Ref(unit), (sa));
        if (rst == RST_OK)
        {
            if (id < 0)
            {
                // User error on peer. May log something, but generally can only ignore it.
                // XXX Think maybe about sending some "connection rejection response".
                HLOGC(mglog.Debug,
                      log << self->CONID() << "RECEIVED negative socket id '" << id
                          << "', rejecting (POSSIBLE ATTACK)");
                continue;
            }

            // NOTE: cst state is being changed here.
            // This state should be maintained through any next failed calls to worker_RetrieveUnit.
            // Any error switches this to rejection, just for a case.

            // Note to rendezvous connection. This can accept:
            // - ID == 0 - take the first waiting rendezvous socket
            // - ID > 0  - find the rendezvous socket that has this ID.
            if (id == 0)
            {
                // ID 0 is for connection request, which should be passed to the listening socket or rendezvous sockets
                cst = self->worker_ProcessConnectionRequest(unit, sa);
            }
            else
            {
                // Otherwise ID is expected to be associated with:
                // - an enqueued rendezvous socket
                // - a socket connected to a peer
                cst = self->worker_ProcessAddressedPacket(id, unit, sa);
                // CAN RETURN CONN_REJECT, but m_RejectReason is already set
            }
            HLOGC(mglog.Debug, log << self->CONID() << "worker: result for the unit: " << ConnectStatusStr(cst));
            if (cst == CONN_AGAIN)
            {
                HLOGC(mglog.Debug, log << self->CONID() << "worker: packet not dispatched, continuing reading.");
                continue;
            }
            have_received = true;
       }
       else if (rst == RST_ERROR)
       {
           // According to the description by CChannel::recvfrom, this can be either of:
           // - IPE: all errors except EBADF
           // - socket was closed in the meantime by another thread: EBADF
           // If EBADF, then it's expected that the "closing" state is also set.
           // Check that just to report possible errors, but interrupt the loop anyway.
           if (self->m_bClosing)
            {
                HLOGC(mglog.Debug,
                      log << self->CONID() << "CChannel reported error, but Queue is closing - INTERRUPTING worker.");
            }
            else
            {
                LOGC(mglog.Fatal,
                     log << self->CONID()
                         << "CChannel reported ERROR DURING TRANSMISSION - IPE. INTERRUPTING worker anyway.");
            }
            cst = CONN_REJECT;
            break;
        }
        // OTHERWISE: this is an "AGAIN" situation. No data was read, but the process should continue.

        // take care of the timing event for all UDT sockets
        const steady_clock::time_point curtime_minus_syn = steady_clock::now() - microseconds_from(CUDT::COMM_SYN_INTERVAL_US);

        CRNode *ul = self->m_pRcvUList->m_pUList;
        while ((NULL != ul) && (ul->m_tsTimeStamp < curtime_minus_syn))
        {
            CUDT *u = ul->m_pUDT;

            if (u->m_bConnected && !u->m_bBroken && !u->m_bClosing)
            {
                u->checkTimers();
                self->m_pRcvUList->update(u);
            }
            else
            {
                HLOGC(mglog.Debug,
                      log << CUDTUnited::CONID(u->m_SocketID) << " SOCKET broken, REMOVING FROM RCV QUEUE/MAP.");
                // the socket must be removed from Hash table first, then RcvUList
                self->m_pHash->remove(u->m_SocketID);
                self->m_pRcvUList->remove(u);
                u->m_pRNode->m_bOnList = false;
            }

            ul = self->m_pRcvUList->m_pUList;
        }

        if (have_received)
        {
            HLOGC(mglog.Debug,
                  log << "worker: RECEIVED PACKET --> updateConnStatus. cst=" << ConnectStatusStr(cst) << " id=" << id
                      << " pkt-payload-size=" << unit->m_Packet.getLength());
        }

        // Check connection requests status for all sockets in the RendezvousQueue.
        // Pass the connection status from the last call of:
        // worker_ProcessAddressedPacket --->
        // worker_TryAsyncRend_OrStore --->
        // CUDT::processAsyncConnectResponse --->
        // CUDT::processConnectResponse
        self->m_pRendezvousQueue->updateConnStatus(rst, cst, unit->m_Packet);

        // XXX updateConnStatus may have removed the connector from the list,
        // however there's still m_mBuffer in CRcvQueue for that socket to care about.
    }

    THREAD_EXIT();
    return NULL;
}

#if ENABLE_LOGGING
static string PacketInfo(const CPacket &pkt)
{
    ostringstream os;
    os << "TARGET=" << pkt.m_iID << " ";

    if (pkt.isControl())
    {
        os << "CONTROL: " << MessageTypeStr(pkt.getType(), pkt.getExtendedType()) << " size=" << pkt.getLength();
    }
    else
    {
        // It's hard to extract the information about peer's supported rexmit flag.
        // This is only a log, nothing crucial, so we can risk displaying incorrect message number.
        // Declaring that the peer supports rexmit flag cuts off the highest bit from
        // the displayed number.
        os << "DATA: msg=" << pkt.getMsgSeq(true) << " seq=" << pkt.getSeqNo() << " size=" << pkt.getLength()
           << " flags: " << PacketMessageFlagStr(pkt.m_iMsgNo);
    }

    return os.str();
}
#endif

EReadStatus CRcvQueue::worker_RetrieveUnit(ref_t<int32_t> r_id, ref_t<CUnit*> r_unit, sockaddr_any& w_addr)
{
    // TODO: Put this change in a separate commit
    //#if !USE_BUSY_WAITING
    //    // This might be not really necessary, and probably
    //    // not good for extensive bidirectional communication.
    //    m_pTimer->tick();
    //#endif

    // check waiting list, if new socket, insert it to the list
    while (ifNewEntry())
    {
        CUDT *ne = getNewEntry();
        if (ne)
        {
            HLOGC(mglog.Debug,
                  log << CUDTUnited::CONID(ne->m_SocketID)
                      << " SOCKET pending for connection - ADDING TO RCV QUEUE/MAP");
            m_pRcvUList->insert(ne);
            m_pHash->insert(ne->m_SocketID, ne);
        }
    }
    // find next available slot for incoming packet
    *r_unit = m_UnitQueue.getNextAvailUnit();
    if (!*r_unit)
    {
        // no space, skip this packet
        CPacket temp;
        temp.m_pcData = new char[m_iPayloadSize];
        temp.setLength(m_iPayloadSize);
        THREAD_PAUSED();
        EReadStatus rst = m_pChannel->recvfrom((w_addr), (temp));
        THREAD_RESUMED();
#if ENABLE_LOGGING
        LOGC(mglog.Error, log << CONID() << "LOCAL STORAGE DEPLETED. Dropping 1 packet: " << PacketInfo(temp));
#endif
        delete[] temp.m_pcData;

        // Be transparent for RST_ERROR, but ignore the correct
        // data read and fake that the packet was dropped.
        return rst == RST_ERROR ? RST_ERROR : RST_AGAIN;
    }

    r_unit->m_Packet.setLength(m_iPayloadSize);

    // reading next incoming packet, recvfrom returns -1 is nothing has been received
    THREAD_PAUSED();
    EReadStatus rst = m_pChannel->recvfrom((w_addr), (r_unit->m_Packet));
    THREAD_RESUMED();

    if (rst == RST_OK)
    {
        *r_id = r_unit->m_Packet.m_iID;
        HLOGC(mglog.Debug,
              log << "INCOMING PACKET: BOUND=" << SockaddrToString(m_pChannel->bindAddressAny()) << " "
                  << PacketInfo(r_unit->m_Packet));
    }
    return rst;
}

EConnectStatus CRcvQueue::worker_ProcessConnectionRequest(CUnit* unit, const sockaddr_any& addr)
{
    HLOGC(mglog.Debug,
          log << "Got sockID=0 from " << SockaddrToString(addr)
              << " - trying to resolve it as a connection request...");
    // Introduced protection because it may potentially happen
    // that another thread could have closed the socket at
    // the same time and inject a bug between checking the
    // pointer for NULL and using it.
    SRT_REJECT_REASON listener_ret  = SRT_REJ_UNKNOWN;
    bool              have_listener = false;
    {
        ScopedLock cg(m_LSLock);
        if (m_pListener)
        {
            LOGC(mglog.Note,
                 log << "PASSING request from: " << SockaddrToString(addr) << " to agent:" << m_pListener->socketID());
            listener_ret = m_pListener->processConnectRequest(addr, unit->m_Packet);

            // This function does return a code, but it's hard to say as to whether
            // anything can be done about it. In case when it's stated possible, the
            // listener will try to send some rejection response to the caller, but
            // that's already done inside this function. So it's only used for
            // displaying the error in logs.

            have_listener = true;
        }
    }

    // NOTE: Rendezvous sockets do bind(), but not listen(). It means that the socket is
    // ready to accept connection requests, but they are not being redirected to the listener
    // socket, as this is not a listener socket at all. This goes then HERE.

    if (have_listener) // That is, the above block with m_pListener->processConnectRequest was executed
    {
        LOGC(mglog.Note,
             log << CONID() << "Listener managed the connection request from: " << SockaddrToString(addr)
                 << " result:" << RequestTypeStr(UDTRequestType(listener_ret)));
        return listener_ret == SRT_REJ_UNKNOWN ? CONN_CONTINUE : CONN_REJECT;
    }

    // If there's no listener waiting for the packet, just store it into the queue.
    return worker_TryAsyncRend_OrStore(0, unit, addr); // 0 id because the packet came in with that very ID.
}

EConnectStatus CRcvQueue::worker_ProcessAddressedPacket(int32_t id, CUnit* unit, const sockaddr_any& addr)
{
    CUDT *u = m_pHash->lookup(id);
    if (!u)
    {
        // Pass this to either async rendezvous connection,
        // or store the packet in the queue.
        HLOGC(mglog.Debug, log << "worker_ProcessAddressedPacket: resending to target socket %" << id);
        return worker_TryAsyncRend_OrStore(id, unit, addr);
    }

    // Found associated CUDT - process this as control or data packet
    // addressed to an associated socket.
    if (addr != u->m_PeerAddr)
    {
        HLOGC(mglog.Debug,
              log << CONID() << "Packet for SID=" << id << " asoc with " << SockaddrToString(u->m_PeerAddr)
                  << " received from " << SockaddrToString(addr) << " (CONSIDERED ATTACK ATTEMPT)");
        // This came not from the address that is the peer associated
        // with the socket. Ignore it.
        return CONN_AGAIN;
    }

    if (!u->m_bConnected || u->m_bBroken || u->m_bClosing)
    {
        u->m_RejectReason = SRT_REJ_CLOSE;
        // The socket is currently in the process of being disconnected
        // or destroyed. Ignore.
        // XXX send UMSG_SHUTDOWN in this case?
        // XXX May it require mutex protection?
        return CONN_REJECT;
    }

    if (unit->m_Packet.isControl())
        u->processCtrl(unit->m_Packet);
    else
        u->processData(unit);

    u->checkTimers();
    m_pRcvUList->update(u);

    return CONN_CONTINUE;
}

// This function responds to the fact that a packet has come
// for a socket that does not expect to receive a normal connection
// request. This can be then:
// - a normal packet of whatever kind, just to be processed by the message loop
// - a rendezvous connection
// This function then tries to manage the packet as a rendezvous connection
// request in ASYNC mode; when this is not applicable, it stores the packet
// in the "receiving queue" so that it will be picked up in the "main" thread.
EConnectStatus CRcvQueue::worker_TryAsyncRend_OrStore(int32_t id, CUnit* unit, const sockaddr_any& addr)
{
    // This 'retrieve' requires that 'id' be either one of those
    // stored in the rendezvous queue (see CRcvQueue::registerConnector)
    // or simply 0, but then at least the address must match one of these.
    // If the id was 0, it will be set to the actual socket ID of the returned CUDT.
    CUDT *u = m_pRendezvousQueue->retrieve(addr, Ref(id));
    if (!u)
    {
        // this socket is then completely unknown to the system.
        // Note that this situation may also happen at a very unfortunate
        // coincidence that the socket is already bound, but the registerConnector()
        // has not yet started. In case of rendezvous this may mean that the other
        // side just started sending its handshake packets, the local side has already
        // run the CRcvQueue::worker thread, and this worker thread is trying to dispatch
        // the handshake packet too early, before the dispatcher has a chance to see
        // this socket registerred in the RendezvousQueue, which causes the packet unable
        // to be dispatched. Therefore simply treat every "out of band" packet (with socket
        // not belonging to the connection and not registered as rendezvous) as "possible
        // attach" and ignore it. This also should better protect the rendezvous socket
        // against a rogue connector.
        if (id == 0)
        {
            HLOGC(mglog.Debug,
                  log << CONID() << "AsyncOrRND: no sockets expect connection from " << SockaddrToString(addr)
                      << " - POSSIBLE ATTACK, ignore packet");
        }
        else
        {
            HLOGC(mglog.Debug,
                  log << CONID() << "AsyncOrRND: no sockets expect socket " << id << " from " << SockaddrToString(addr)
                      << " - POSSIBLE ATTACK, ignore packet");
        }
        return CONN_AGAIN; // This means that the packet should be ignored.
    }

    // asynchronous connect: call connect here
    // otherwise wait for the UDT socket to retrieve this packet
    if (!u->m_bSynRecving)
    {
        HLOGC(mglog.Debug, log << "AsyncOrRND: packet RESOLVED TO ID=" << id << " -- continuing as ASYNC CONNECT");
        // This is practically same as processConnectResponse, just this applies
        // appropriate mutex lock - which can't be done here because it's intentionally private.
        // OTOH it can't be applied to processConnectResponse because the synchronous
        // call to this method applies the lock by itself, and same-thread-double-locking is nonportable (crashable).
        EConnectStatus cst = u->processAsyncConnectResponse(unit->m_Packet);

        if (cst == CONN_CONFUSED)
        {
            LOGC(mglog.Warn, log << "AsyncOrRND: PACKET NOT HANDSHAKE - re-requesting handshake from peer");
            storePkt(id, unit->m_Packet.clone());
            if (!u->processAsyncConnectRequest(RST_AGAIN, CONN_CONTINUE, unit->m_Packet, u->m_PeerAddr))
            {
                // Reuse previous behavior to reject a packet
                cst = CONN_REJECT;
            }
            else
            {
                cst = CONN_CONTINUE;
            }
        }

        // It might be that this is a data packet, which has turned the connection
        // into "connected" state, removed the connector (so since now every next packet
        // will land directly in the queue), but this data packet shall still be delivered.
        if (cst == CONN_ACCEPT && !unit->m_Packet.isControl())
        {
            // The process as called through processAsyncConnectResponse() should have put the
            // socket into the pending queue for pending connection (don't ask me, this is so).
            // This pending queue is being purged every time in the beginning of this loop, so
            // currently the socket is in the pending queue, but not yet in the connection queue.
            // It will be done at the next iteration of the reading loop, but it will be too late,
            // we have a pending data packet now and we must either dispatch it to an already connected
            // socket or disregard it, and rather prefer the former. So do this transformation now
            // that we KNOW (by the cst == CONN_ACCEPT result) that the socket should be inserted
            // into the pending anteroom.

            CUDT *ne = getNewEntry(); // This function actuall removes the entry and returns it.
            // This **should** now always return a non-null value, but check it first
            // because if this accidentally isn't true, the call to worker_ProcessAddressedPacket will
            // result in redirecting it to here and so on until the call stack overflow. In case of
            // this "accident" simply disregard the packet from any further processing, it will be later
            // loss-recovered.
            // XXX (Probably the old contents of UDT's CRcvQueue::worker should be shaped a little bit
            // differently throughout the functions).
            if (ne)
            {
                HLOGC(mglog.Debug,
                      log << CUDTUnited::CONID(ne->m_SocketID)
                          << " SOCKET pending for connection - ADDING TO RCV QUEUE/MAP");
                m_pRcvUList->insert(ne);
                m_pHash->insert(ne->m_SocketID, ne);

                // The current situation is that this has passed processAsyncConnectResponse, but actually
                // this packet *SHOULD HAVE BEEN* handled by worker_ProcessAddressedPacket, however the
                // connection state wasn't completed at the moment when dispatching this packet. This has
                // been now completed inside the call to processAsyncConnectResponse, but this is still a
                // data packet that should have expected the connection to be already established. Therefore
                // redirect it once again into worker_ProcessAddressedPacket here.

                HLOGC(mglog.Debug,
                      log << "AsyncOrRND: packet SWITCHED TO CONNECTED with ID=" << id
                          << " -- passing to worker_ProcessAddressedPacket");

                // Theoretically we should check if m_pHash->lookup(ne->m_SocketID) returns 'ne', but this
                // has been just added to m_pHash, so the check would be extremely paranoid here.
                cst = worker_ProcessAddressedPacket(id, unit, addr);
                if (cst == CONN_REJECT)
                    return cst;
                return CONN_ACCEPT; // this function usually will return CONN_CONTINUE, which doesn't represent current
                                    // situation.
            }
            else
            {
                LOGC(mglog.Error,
                     log << "IPE: AsyncOrRND: packet SWITCHED TO CONNECTED, but ID=" << id
                         << " is still not present in the socket ID dispatch hash - DISREGARDING");
            }
        }
        return cst;
    }
    HLOGC(mglog.Debug,
          log << "AsyncOrRND: packet RESOLVED TO ID=" << id << " -- continuing through CENTRAL PACKET QUEUE");
    // This is where also the packets for rendezvous connection will be landing,
    // in case of a synchronous connection.
    storePkt(id, unit->m_Packet.clone());

    return CONN_CONTINUE;
}

int CRcvQueue::recvfrom(int32_t id, ref_t<CPacket> r_packet)
{
    UniqueLock bufferlock(m_BufferSync.mutex());
    CPacket &  packet = *r_packet;

    map<int32_t, std::queue<CPacket *> >::iterator i = m_mBuffer.find(id);

    if (i == m_mBuffer.end())
    {
        m_BufferSync.wait_for(bufferlock, seconds_from(1));

        i = m_mBuffer.find(id);
        if (i == m_mBuffer.end())
        {
            packet.setLength(-1);
            return -1;
        }
    }

    // retrieve the earliest packet
    CPacket *newpkt = i->second.front();

    if (packet.getLength() < newpkt->getLength())
    {
        packet.setLength(-1);
        return -1;
    }

    // copy packet content
    // XXX Check if this wouldn't be better done by providing
    // copy constructor for DynamicStruct.
    // XXX Another thing: this looks wasteful. This expects an already
    // allocated memory on the packet, this thing gets the packet,
    // copies it into the passed packet and then the source packet
    // gets deleted. Why not simply return the originally stored packet,
    // without copying, allocation and deallocation?
    memcpy(packet.m_nHeader, newpkt->m_nHeader, CPacket::HDR_SIZE);
    memcpy(packet.m_pcData, newpkt->m_pcData, newpkt->getLength());
    packet.setLength(newpkt->getLength());

    delete[] newpkt->m_pcData;
    delete newpkt;

    // remove this message from queue,
    // if no more messages left for this socket, release its data structure
    i->second.pop();
    if (i->second.empty())
        m_mBuffer.erase(i);

    return (int)packet.getLength();
}

int CRcvQueue::setListener(CUDT *u)
{
    ScopedLock lslock(m_LSLock);

    if (NULL != m_pListener)
        return -1;

    m_pListener = u;
    return 0;
}

void CRcvQueue::removeListener(const CUDT *u)
{
    ScopedLock lslock(m_LSLock);

    if (u == m_pListener)
        m_pListener = NULL;
}

void CRcvQueue::registerConnector(const SRTSOCKET& id, CUDT* u, const sockaddr_any& addr, const steady_clock::time_point& ttl)
{
    HLOGC(mglog.Debug,
          log << "registerConnector: adding %" << id << " addr=" << SockaddrToString(addr) << " TTL=" << FormatTime(ttl));
    m_pRendezvousQueue->insert(id, u, addr, ttl);
}

void CRcvQueue::removeConnector(const SRTSOCKET &id, bool should_lock)
{
    HLOGC(mglog.Debug, log << "removeConnector: removing %" << id);
    m_pRendezvousQueue->remove(id, should_lock);

    ScopedLock bufferlock(m_BufferSync.mutex());

    map<int32_t, std::queue<CPacket *> >::iterator i = m_mBuffer.find(id);
    if (i != m_mBuffer.end())
    {
        HLOGC(mglog.Debug,
              log << "removeConnector: ... and its packet queue with " << i->second.size() << " packets collected");
        while (!i->second.empty())
        {
            delete[] i->second.front()->m_pcData;
            delete i->second.front();
            i->second.pop();
        }
        m_mBuffer.erase(i);
    }
}

void CRcvQueue::setNewEntry(CUDT *u)
{
    HLOGC(mglog.Debug, log << CUDTUnited::CONID(u->m_SocketID) << "setting socket PENDING FOR CONNECTION");
    ScopedLock listguard(m_IDLock);
    m_vNewEntry.push_back(u);
}

bool CRcvQueue::ifNewEntry() { return !(m_vNewEntry.empty()); }

CUDT *CRcvQueue::getNewEntry()
{
    ScopedLock listguard(m_IDLock);

    if (m_vNewEntry.empty())
        return NULL;

    CUDT *u = (CUDT *)*(m_vNewEntry.begin());
    m_vNewEntry.erase(m_vNewEntry.begin());

    return u;
}

void CRcvQueue::storePkt(int32_t id, CPacket *pkt)
{
    ScopedLock bufferlock(m_BufferSync.mutex());

    map<int32_t, std::queue<CPacket *> >::iterator i = m_mBuffer.find(id);

    if (i == m_mBuffer.end())
    {
        m_mBuffer[id].push(pkt);
        m_BufferSync.notify_one();
    }
    else
    {
        // avoid storing too many packets, in case of malfunction or attack
        if (i->second.size() > 16)
            return;

        i->second.push(pkt);
    }
}<|MERGE_RESOLUTION|>--- conflicted
+++ resolved
@@ -327,16 +327,10 @@
 
     addr = u->m_PeerAddr;
 
-<<<<<<< HEAD
     // insert a new entry, ts is the next processing time
     const steady_clock::time_point send_time = res_time.second;
     if (!is_zero(send_time))
         insert_norealloc_(send_time, u);
-=======
-   // insert a new entry, ts is the next processing time
-   if (!is_zero(ts))
-       insert_norealloc_(ts, u);
->>>>>>> 5d63dc3d
 
     return 1;
 }
@@ -812,18 +806,6 @@
 
 CRendezvousQueue::~CRendezvousQueue()
 {
-<<<<<<< HEAD
-    pthread_mutex_destroy(&m_RIDVectorLock);
-=======
-    for (list<CRL>::iterator i = m_lRendezvousID.begin(); i != m_lRendezvousID.end(); ++i)
-    {
-        if (AF_INET == i->m_iIPversion)
-            delete (sockaddr_in *)i->m_pPeerAddr;
-        else
-            delete (sockaddr_in6 *)i->m_pPeerAddr;
-    }
->>>>>>> 5d63dc3d
-
     m_lRendezvousID.clear();
 }
 
@@ -851,12 +833,7 @@
         if (i->m_iID == id)
         {
             m_lRendezvousID.erase(i);
-<<<<<<< HEAD
-            return;
-=======
-
             break;
->>>>>>> 5d63dc3d
         }
     }
 
