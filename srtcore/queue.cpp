--- conflicted
+++ resolved
@@ -298,11 +298,7 @@
 
 int CSndUList::pop(sockaddr_any& w_addr, CPacket& w_pkt)
 {
-<<<<<<< HEAD
-    CGuard listguard(m_ListLock);
-=======
     CGuard listguard (m_ListLock);
->>>>>>> 6ece7513
 
     if (-1 == m_iLastEntry)
         return -1;
@@ -343,22 +339,14 @@
 
 void CSndUList::remove(const CUDT* u)
 {
-<<<<<<< HEAD
-    CGuard listguard(m_ListLock);
-=======
     CGuard listguard (m_ListLock);
->>>>>>> 6ece7513
 
     remove_(u);
 }
 
 steady_clock::time_point CSndUList::getNextProcTime()
 {
-<<<<<<< HEAD
-    CGuard listguard(m_ListLock);
-=======
     CGuard listguard (m_ListLock);
->>>>>>> 6ece7513
 
     if (-1 == m_iLastEntry)
         return steady_clock::time_point();
@@ -835,11 +823,7 @@
 void CRendezvousQueue::insert(
     const SRTSOCKET& id, CUDT* u, const sockaddr_any& addr, const steady_clock::time_point& ttl)
 {
-<<<<<<< HEAD
-    CGuard vg(m_RIDVectorLock);
-=======
     CGuard vg (m_RIDVectorLock);
->>>>>>> 6ece7513
 
     CRL r;
     r.m_iID        = id;
@@ -855,12 +839,8 @@
 
 void CRendezvousQueue::remove(const SRTSOCKET& id, bool should_lock)
 {
-<<<<<<< HEAD
-    CGuard vg(m_RIDVectorLock, "RdvQId", should_lock);
+    CGuard vg (m_RIDVectorLock, should_lock);
     HLOGC(mglog.Debug, log << "RID: socket @" << id << " removed");
-=======
-    CGuard vg (m_RIDVectorLock, should_lock);
->>>>>>> 6ece7513
 
     for (list<CRL>::iterator i = m_lRendezvousID.begin(); i != m_lRendezvousID.end(); ++i)
     {
@@ -874,11 +854,7 @@
 
 CUDT* CRendezvousQueue::retrieve(const sockaddr_any& addr, ref_t<SRTSOCKET> r_id)
 {
-<<<<<<< HEAD
-    CGuard vg(m_RIDVectorLock, "RdvQId");
-=======
     CGuard vg (m_RIDVectorLock);
->>>>>>> 6ece7513
     SRTSOCKET& id = *r_id;
 
     // TODO: optimize search
@@ -1333,11 +1309,7 @@
     SRT_REJECT_REASON listener_ret  = SRT_REJ_UNKNOWN;
     bool              have_listener = false;
     {
-<<<<<<< HEAD
-        CGuard cg(m_LSLock);
-=======
         CGuard cg (m_LSLock);
->>>>>>> 6ece7513
         if (m_pListener)
         {
             LOGC(mglog.Note,
@@ -1636,11 +1608,7 @@
     HLOGC(mglog.Debug, log << "removeConnector: removing @" << id);
     m_pRendezvousQueue->remove(id, should_lock);
 
-<<<<<<< HEAD
-    CGuard bufferlock(m_PassLock);
-=======
     CGuard bufferlock (m_PassLock);
->>>>>>> 6ece7513
 
     map<int32_t, std::queue<CPacket*> >::iterator i = m_mBuffer.find(id);
     if (i != m_mBuffer.end())
@@ -1660,11 +1628,7 @@
 void CRcvQueue::setNewEntry(CUDT* u)
 {
     HLOGC(mglog.Debug, log << CUDTUnited::CONID(u->m_SocketID) << "setting socket PENDING FOR CONNECTION");
-<<<<<<< HEAD
-    CGuard listguard(m_IDLock);
-=======
     CGuard listguard (m_IDLock);
->>>>>>> 6ece7513
     m_vNewEntry.push_back(u);
 }
 
@@ -1672,11 +1636,7 @@
 
 CUDT* CRcvQueue::getNewEntry()
 {
-<<<<<<< HEAD
-    CGuard listguard(m_IDLock);
-=======
     CGuard listguard (m_IDLock);
->>>>>>> 6ece7513
 
     if (m_vNewEntry.empty())
         return NULL;
@@ -1689,12 +1649,8 @@
 
 void CRcvQueue::storePkt(int32_t id, CPacket* pkt)
 {
-<<<<<<< HEAD
-    CGuard bufferlock(m_PassLock);
-=======
     CGuard bufferlock (m_PassLock);
     CSync passcond    (m_PassCond, bufferlock);
->>>>>>> 6ece7513
 
     map<int32_t, std::queue<CPacket*> >::iterator i = m_mBuffer.find(id);
 
