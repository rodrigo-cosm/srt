--- conflicted
+++ resolved
@@ -814,11 +814,6 @@
 
 CRendezvousQueue::~CRendezvousQueue()
 {
-<<<<<<< HEAD
-    releaseMutex(m_RIDVectorLock);
-
-=======
->>>>>>> 5e5eaf43
     m_lRendezvousID.clear();
 }
 
@@ -849,11 +844,7 @@
         if (i->m_iID == id)
         {
             m_lRendezvousID.erase(i);
-<<<<<<< HEAD
-            return;
-=======
             break;
->>>>>>> 5e5eaf43
         }
     }
 
@@ -861,11 +852,7 @@
         leaveCS(m_RIDVectorLock);
 }
 
-<<<<<<< HEAD
-CUDT *CRendezvousQueue::retrieve(const sockaddr_any& addr, SRTSOCKET& w_id)
-=======
 CUDT* CRendezvousQueue::retrieve(const sockaddr_any& addr, SRTSOCKET& w_id)
->>>>>>> 5e5eaf43
 {
     CGuard vg (m_RIDVectorLock);
 
@@ -874,12 +861,9 @@
     {
         if (i->m_PeerAddr == addr && ((w_id == 0) || (w_id == i->m_iID)))
         {
-<<<<<<< HEAD
-=======
             HLOGC(mglog.Debug, log << "RID: found id @" << i->m_iID << " while looking for "
                     << (w_id ? "THIS ID FROM " : "A NEW CONNECTION FROM ")
                     << SockaddrToString(i->m_PeerAddr));
->>>>>>> 5e5eaf43
             w_id = i->m_iID;
             return i->m_pUDT;
         }
@@ -1251,33 +1235,6 @@
     return NULL;
 }
 
-<<<<<<< HEAD
-#if ENABLE_LOGGING
-static string PacketInfo(const CPacket& pkt)
-{
-    ostringstream os;
-    os << "TARGET=" << pkt.m_iID << " ";
-
-    if (pkt.isControl())
-    {
-        os << "CONTROL: " << MessageTypeStr(pkt.getType(), pkt.getExtendedType()) << " size=" << pkt.getLength();
-    }
-    else
-    {
-        // It's hard to extract the information about peer's supported rexmit flag.
-        // This is only a log, nothing crucial, so we can risk displaying incorrect message number.
-        // Declaring that the peer supports rexmit flag cuts off the highest bit from
-        // the displayed number.
-        os << "DATA: msg=" << pkt.getMsgSeq(true) << " seq=" << pkt.getSeqNo() << " size=" << pkt.getLength()
-           << " flags: " << PacketMessageFlagStr(pkt.m_iMsgNo);
-    }
-
-    return os.str();
-}
-#endif
-
-=======
->>>>>>> 5e5eaf43
 EReadStatus CRcvQueue::worker_RetrieveUnit(int32_t& w_id, CUnit*& w_unit, sockaddr_any& w_addr)
 {
 #if !USE_BUSY_WAITING
@@ -1329,15 +1286,9 @@
     if (rst == RST_OK)
     {
         w_id = w_unit->m_Packet.m_iID;
-<<<<<<< HEAD
-        HLOGC(mglog.Debug,
-              log << "INCOMING PACKET: BOUND=" << SockaddrToString(m_pChannel->bindAddressAny()) << " "
-                  << PacketInfo(w_unit->m_Packet));
-=======
         HLOGC(mglog.Debug, log << "INCOMING PACKET: FROM=" << SockaddrToString(w_addr)
                 << " BOUND=" << SockaddrToString(m_pChannel->bindAddressAny())
                 << " " << w_unit->m_Packet.Info());
->>>>>>> 5e5eaf43
     }
     return rst;
 }
@@ -1394,11 +1345,7 @@
     {
         // Pass this to either async rendezvous connection,
         // or store the packet in the queue.
-<<<<<<< HEAD
-        HLOGC(mglog.Debug, log << "worker_ProcessAddressedPacket: resending to target socket @" << id);
-=======
         HLOGC(mglog.Debug, log << "worker_ProcessAddressedPacket: resending to QUEUED socket @" << id);
->>>>>>> 5e5eaf43
         return worker_TryAsyncRend_OrStore(id, unit, addr);
     }
 
@@ -1449,11 +1396,7 @@
     // stored in the rendezvous queue (see CRcvQueue::registerConnector)
     // or simply 0, but then at least the address must match one of these.
     // If the id was 0, it will be set to the actual socket ID of the returned CUDT.
-<<<<<<< HEAD
-    CUDT* u = m_pRendezvousQueue->retrieve(addr, (id));
-=======
     CUDT *u = m_pRendezvousQueue->retrieve(addr, (id));
->>>>>>> 5e5eaf43
     if (!u)
     {
         // this socket is then completely unknown to the system.
@@ -1579,13 +1522,8 @@
 
 int CRcvQueue::recvfrom(int32_t id, CPacket& w_packet)
 {
-<<<<<<< HEAD
-    CGuard bufferlock (m_PassLock);
-    CSync passcond    (m_PassCond, bufferlock);
-=======
     CGuard bufferlock (m_BufferLock);
     CSync buffercond    (m_BufferCond, bufferlock);
->>>>>>> 5e5eaf43
 
     map<int32_t, std::queue<CPacket*> >::iterator i = m_mBuffer.find(id);
 
