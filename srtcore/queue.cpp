/*
 * SRT - Secure, Reliable, Transport
 * Copyright (c) 2018 Haivision Systems Inc.
 * 
 * This Source Code Form is subject to the terms of the Mozilla Public
 * License, v. 2.0. If a copy of the MPL was not distributed with this
 * file, You can obtain one at http://mozilla.org/MPL/2.0/.
 * 
 */

/*****************************************************************************
Copyright (c) 2001 - 2011, The Board of Trustees of the University of Illinois.
All rights reserved.

Redistribution and use in source and binary forms, with or without
modification, are permitted provided that the following conditions are
met:

* Redistributions of source code must retain the above
  copyright notice, this list of conditions and the
  following disclaimer.

* Redistributions in binary form must reproduce the
  above copyright notice, this list of conditions
  and the following disclaimer in the documentation
  and/or other materials provided with the distribution.

* Neither the name of the University of Illinois
  nor the names of its contributors may be used to
  endorse or promote products derived from this
  software without specific prior written permission.

THIS SOFTWARE IS PROVIDED BY THE COPYRIGHT HOLDERS AND CONTRIBUTORS "AS
IS" AND ANY EXPRESS OR IMPLIED WARRANTIES, INCLUDING, BUT NOT LIMITED TO,
THE IMPLIED WARRANTIES OF MERCHANTABILITY AND FITNESS FOR A PARTICULAR
PURPOSE ARE DISCLAIMED. IN NO EVENT SHALL THE COPYRIGHT OWNER OR
CONTRIBUTORS BE LIABLE FOR ANY DIRECT, INDIRECT, INCIDENTAL, SPECIAL,
EXEMPLARY, OR CONSEQUENTIAL DAMAGES (INCLUDING, BUT NOT LIMITED TO,
PROCUREMENT OF SUBSTITUTE GOODS OR SERVICES; LOSS OF USE, DATA, OR
PROFITS; OR BUSINESS INTERRUPTION) HOWEVER CAUSED AND ON ANY THEORY OF
LIABILITY, WHETHER IN CONTRACT, STRICT LIABILITY, OR TORT (INCLUDING
NEGLIGENCE OR OTHERWISE) ARISING IN ANY WAY OUT OF THE USE OF THIS
SOFTWARE, EVEN IF ADVISED OF THE POSSIBILITY OF SUCH DAMAGE.
*****************************************************************************/

/*****************************************************************************
written by
   Yunhong Gu, last updated 05/05/2011
modified by
   Haivision Systems Inc.
*****************************************************************************/

#include "platform_sys.h"

#include <cstring>

#include "common.h"
#include "core.h"
#include "netinet_any.h"
#include "threadname.h"
#include "logging.h"
#include "queue.h"

using namespace std;
using namespace srt_logging;

CUnitQueue::CUnitQueue():
m_pQEntry(NULL),
m_pCurrQueue(NULL),
m_pLastQueue(NULL),
m_iSize(0),
m_iCount(0),
m_iMSS(),
m_iIPversion()
{
}

CUnitQueue::~CUnitQueue()
{
   CQEntry* p = m_pQEntry;

   while (p != NULL)
   {
      delete [] p->m_pUnit;
      delete [] p->m_pBuffer;

      CQEntry* q = p;
      if (p == m_pLastQueue)
         p = NULL;
      else
         p = p->m_pNext;
      delete q;
   }
}

int CUnitQueue::init(int size, int mss, int version)
{
   CQEntry* tempq = NULL;
   CUnit* tempu = NULL;
   char* tempb = NULL;

   try
   {
      tempq = new CQEntry;
      tempu = new CUnit [size];
      tempb = new char [size * mss];
   }
   catch (...)
   {
      delete tempq;
      delete [] tempu;
      delete [] tempb;

      return -1;
   }

   for (int i = 0; i < size; ++ i)
   {
      tempu[i].m_iFlag = CUnit::FREE;
      tempu[i].m_Packet.m_pcData = tempb + i * mss;
   }
   tempq->m_pUnit = tempu;
   tempq->m_pBuffer = tempb;
   tempq->m_iSize = size;

   m_pQEntry = m_pCurrQueue = m_pLastQueue = tempq;
   m_pQEntry->m_pNext = m_pQEntry;

   m_pAvailUnit = m_pCurrQueue->m_pUnit;

   m_iSize = size;
   m_iMSS = mss;
   m_iIPversion = version;

   return 0;
}

int CUnitQueue::increase()
{
   // adjust/correct m_iCount
   int real_count = 0;
   CQEntry* p = m_pQEntry;
   while (p != NULL)
   {
      CUnit* u = p->m_pUnit;
      for (CUnit* end = u + p->m_iSize; u != end; ++ u)
         if (u->m_iFlag != CUnit::FREE)
            ++ real_count;

      if (p == m_pLastQueue)
         p = NULL;
      else
         p = p->m_pNext;
   }
   m_iCount = real_count;
   if (double(m_iCount) / m_iSize < 0.9)
      return -1;

   CQEntry* tempq = NULL;
   CUnit* tempu = NULL;
   char* tempb = NULL;

   // all queues have the same size
   int size = m_pQEntry->m_iSize;

   try
   {
      tempq = new CQEntry;
      tempu = new CUnit [size];
      tempb = new char [size * m_iMSS];
   }
   catch (...)
   {
      delete tempq;
      delete [] tempu;
      delete [] tempb;

      return -1;
   }

   for (int i = 0; i < size; ++ i)
   {
      tempu[i].m_iFlag = CUnit::FREE;
      tempu[i].m_Packet.m_pcData = tempb + i * m_iMSS;
   }
   tempq->m_pUnit = tempu;
   tempq->m_pBuffer = tempb;
   tempq->m_iSize = size;

   m_pLastQueue->m_pNext = tempq;
   m_pLastQueue = tempq;
   m_pLastQueue->m_pNext = m_pQEntry;

   m_iSize += size;

   return 0;
}

int CUnitQueue::shrink()
{
   // currently queue cannot be shrunk.
   return -1;
}

CUnit* CUnitQueue::getNextAvailUnit()
{
   if (m_iCount * 10 > m_iSize * 9)
      increase();

   if (m_iCount >= m_iSize)
      return NULL;

   CQEntry* entrance = m_pCurrQueue;

   do
   {
      for (CUnit* sentinel = m_pCurrQueue->m_pUnit + m_pCurrQueue->m_iSize - 1; m_pAvailUnit != sentinel; ++ m_pAvailUnit)
         if (m_pAvailUnit->m_iFlag == CUnit::FREE)
            return m_pAvailUnit;

      if (m_pCurrQueue->m_pUnit->m_iFlag == CUnit::FREE)
      {
         m_pAvailUnit = m_pCurrQueue->m_pUnit;
         return m_pAvailUnit;
      }

      m_pCurrQueue = m_pCurrQueue->m_pNext;
      m_pAvailUnit = m_pCurrQueue->m_pUnit;
   } while (m_pCurrQueue != entrance);

   increase();

   return NULL;
}


void CUnitQueue::makeUnitFree(CUnit * unit)
{
    SRT_ASSERT(unit != NULL);
    SRT_ASSERT(unit->m_iFlag != CUnit::FREE);
    unit->m_iFlag = CUnit::FREE;
    --m_iCount;
}


void CUnitQueue::makeUnitGood(CUnit * unit)
{
    SRT_ASSERT(unit != NULL);
    SRT_ASSERT(unit->m_iFlag == CUnit::FREE);
    unit->m_iFlag = CUnit::GOOD;
    ++m_iCount;
}


CSndUList::CSndUList():
    m_pHeap(NULL),
    m_iArrayLength(512),
    m_iLastEntry(-1),
    m_ListLock(),
    m_pWindowLock(NULL),
    m_pWindowCond(NULL),
    m_pTimer(NULL)
{
    m_pHeap = new CSNode*[m_iArrayLength];
    pthread_mutex_init(&m_ListLock, NULL);
}

CSndUList::~CSndUList()
{
    delete [] m_pHeap;
    pthread_mutex_destroy(&m_ListLock);
}


void CSndUList::update(const CUDT* u, EReschedule reschedule)
{
   CGuard listguard(m_ListLock, "List");

   CSNode* n = u->m_pSNode;

   if (n->m_iHeapLoc >= 0)
   {
      if (!reschedule) // EReschedule to bool conversion, predicted.
         return;

      if (n->m_iHeapLoc == 0)
      {
         n->m_llTimeStamp_tk = 1;
         m_pTimer->interrupt();
         return;
      }

      remove_(u);
      insert_norealloc_(1, u);
      return;
   }

   insert_(1, u);
}

int CSndUList::pop(ref_t<sockaddr_any> r_addr, ref_t<CPacket> r_pkt, ref_t<sockaddr_any> r_src)
{
   CGuard listguard(m_ListLock, "List");

   if (-1 == m_iLastEntry)
      return -1;

   // no pop until the next schedulled time
   uint64_t ts;
   CTimer::rdtsc(ts);
   if (ts < m_pHeap[0]->m_llTimeStamp_tk)
      return -1;

   CUDT* u = m_pHeap[0]->m_pUDT;
   remove_(u);

#define UST(field) ( (u->m_b##field) ? "+" : "-" ) << #field << " "

   HLOGC(mglog.Debug, log << "SND:pop: requesting packet from @" << u->socketID()
           << " STATUS: "
           << UST(Listening)
           << UST(Connecting)
           << UST(Connected)
           << UST(Closing)
           << UST(Shutdown)
           << UST(Broken)
           << UST(PeerHealth)
           << UST(Opened)
        );
#undef UST

   if (!u->m_bConnected || u->m_bBroken)
      return -1;

   // pack a packet from the socket
   if (u->packData(r_pkt, Ref(ts), r_src) <= 0)
      return -1;

   *r_addr = u->m_PeerAddr;

   // insert a new entry, ts is the next processing time
   if (ts > 0)
      insert_norealloc_(ts, u);

   return 1;
}

void CSndUList::remove(const CUDT* u)
{
   CGuard listguard(m_ListLock, "List");

   remove_(u);
}

uint64_t CSndUList::getNextProcTime()
{
   CGuard listguard(m_ListLock, "List");

   if (-1 == m_iLastEntry)
      return 0;

   return m_pHeap[0]->m_llTimeStamp_tk;
}


void CSndUList::realloc_()
{
   CSNode** temp = NULL;

   try
   {
       temp = new CSNode *[2 * m_iArrayLength];
   }
   catch (...)
   {
       throw CUDTException(MJ_SYSTEMRES, MN_MEMORY, 0);
   }

   memcpy(temp, m_pHeap, sizeof(CSNode*) * m_iArrayLength);
   m_iArrayLength *= 2;
   delete[] m_pHeap;
   m_pHeap = temp;
}


void CSndUList::insert_(int64_t ts, const CUDT* u)
{
    // increase the heap array size if necessary
    if (m_iLastEntry == m_iArrayLength - 1)
        realloc_();

    insert_norealloc_(ts, u);
}


void CSndUList::insert_norealloc_(int64_t ts, const CUDT* u)
{
   CSNode* n = u->m_pSNode;

   // do not insert repeated node
   if (n->m_iHeapLoc >= 0)
      return;

   SRT_ASSERT(m_iLastEntry < m_iArrayLength);

   m_iLastEntry ++;
   m_pHeap[m_iLastEntry] = n;
   n->m_llTimeStamp_tk = ts;

   int q = m_iLastEntry;
   int p = q;
   while (p != 0)
   {
      p = (q - 1) >> 1;
      if (m_pHeap[p]->m_llTimeStamp_tk <= m_pHeap[q]->m_llTimeStamp_tk)
          break;

      swap(m_pHeap[p], m_pHeap[q]);
      m_pHeap[q]->m_iHeapLoc = q;
      q = p;
   }

   n->m_iHeapLoc = q;

   // an earlier event has been inserted, wake up sending worker
   if (n->m_iHeapLoc == 0)
      m_pTimer->interrupt();

   // first entry, activate the sending queue
   if (0 == m_iLastEntry)
   {
       pthread_mutex_lock(m_pWindowLock);
       pthread_cond_signal(m_pWindowCond);
       pthread_mutex_unlock(m_pWindowLock);
   }
}

void CSndUList::remove_(const CUDT* u)
{
   CSNode* n = u->m_pSNode;

   if (n->m_iHeapLoc >= 0)
   {
      // remove the node from heap
      m_pHeap[n->m_iHeapLoc] = m_pHeap[m_iLastEntry];
      m_iLastEntry --;
      m_pHeap[n->m_iHeapLoc]->m_iHeapLoc = n->m_iHeapLoc;

      int q = n->m_iHeapLoc;
      int p = q * 2 + 1;
      while (p <= m_iLastEntry)
      {
         if ((p + 1 <= m_iLastEntry) && (m_pHeap[p]->m_llTimeStamp_tk > m_pHeap[p + 1]->m_llTimeStamp_tk))
            p ++;

         if (m_pHeap[q]->m_llTimeStamp_tk > m_pHeap[p]->m_llTimeStamp_tk)
         {
            swap(m_pHeap[p], m_pHeap[q]);
            m_pHeap[p]->m_iHeapLoc = p;
            m_pHeap[q]->m_iHeapLoc = q;

            q = p;
            p = q * 2 + 1;
         }
         else
            break;
      }

      n->m_iHeapLoc = -1;
   }

   // the only event has been deleted, wake up immediately
   if (0 == m_iLastEntry)
      m_pTimer->interrupt();
}

//
CSndQueue::CSndQueue():
m_WorkerThread(),
m_pSndUList(NULL),
m_pChannel(NULL),
m_pTimer(NULL),
m_WindowLock(),
m_WindowCond(),
m_bClosing(false),
m_ExitCond()
{
    pthread_cond_init(&m_WindowCond, NULL);
    pthread_mutex_init(&m_WindowLock, NULL);
}

CSndQueue::~CSndQueue()
{
   m_bClosing = true;

   if(m_pTimer != NULL)
   {
        m_pTimer->interrupt();
   }

   pthread_mutex_lock(&m_WindowLock);
   pthread_cond_signal(&m_WindowCond);
   pthread_mutex_unlock(&m_WindowLock);
   if (!pthread_equal(m_WorkerThread, pthread_t()))
   {
       HLOGC(mglog.Debug, log << "SndQueue: EXIT");
       pthread_join(m_WorkerThread, NULL);
   }
   pthread_cond_destroy(&m_WindowCond);
   pthread_mutex_destroy(&m_WindowLock);

   delete m_pSndUList;
}

void CSndQueue::init(CChannel* c, CTimer* t)
{
   m_pChannel = c;
   m_pTimer = t;
   m_pSndUList = new CSndUList;
   m_pSndUList->m_pWindowLock = &m_WindowLock;
   m_pSndUList->m_pWindowCond = &m_WindowCond;
   m_pSndUList->m_pTimer = m_pTimer;

   ThreadName tn("SRT:SndQ:worker");
   if (0 != pthread_create(&m_WorkerThread, NULL, CSndQueue::worker, this))
   {
       m_WorkerThread = pthread_t();
       throw CUDTException(MJ_SYSTEMRES, MN_THREAD);
   }
}

#ifdef SRT_ENABLE_IPOPTS
int CSndQueue::getIpTTL() const
{
   return m_pChannel ? m_pChannel->getIpTTL() : -1;
}

int CSndQueue::getIpToS() const
{
   return m_pChannel ? m_pChannel->getIpToS() : -1;
}
#endif

void* CSndQueue::worker(void* param)
{
    CSndQueue* self = (CSndQueue*)param;

    THREAD_STATE_INIT("SRT:SndQ:worker");

#if defined(SRT_DEBUG_SNDQ_HIGHRATE)
    CTimer::rdtsc(self->m_ullDbgTime);
    self->m_ullDbgPeriod = uint64_t(5000000) * CTimer::getCPUFrequency();
    self->m_ullDbgTime += self->m_ullDbgPeriod;
#endif /* SRT_DEBUG_SNDQ_HIGHRATE */

    while (!self->m_bClosing)
    {
        uint64_t ts = self->m_pSndUList->getNextProcTime();

#if   defined(SRT_DEBUG_SNDQ_HIGHRATE)
        self->m_WorkerStats.lIteration++;
#endif /* SRT_DEBUG_SNDQ_HIGHRATE */

        if (ts > 0)
        {
            // wait until next processing time of the first socket on the list
            uint64_t currtime;
            CTimer::rdtsc(currtime);

#if      defined(SRT_DEBUG_SNDQ_HIGHRATE)
            if (self->m_ullDbgTime <= currtime) {
                fprintf(stdout, "SndQueue %lu slt:%lu nrp:%lu snt:%lu nrt:%lu ctw:%lu\n",  
                        self->m_WorkerStats.lIteration,
                        self->m_WorkerStats.lSleepTo,
                        self->m_WorkerStats.lNotReadyPop,
                        self->m_WorkerStats.lSendTo,
                        self->m_WorkerStats.lNotReadyTs,  
                        self->m_WorkerStats.lCondWait);
                memset(&self->m_WorkerStats, 0, sizeof(self->m_WorkerStats));
                self->m_ullDbgTime = currtime + self->m_ullDbgPeriod;
            }
#endif   /* SRT_DEBUG_SNDQ_HIGHRATE */

            THREAD_PAUSED();
            if (currtime < ts) 
            {
                self->m_pTimer->sleepto(ts);

#if         defined(HAI_DEBUG_SNDQ_HIGHRATE)
                self->m_WorkerStats.lSleepTo++;
#endif      /* SRT_DEBUG_SNDQ_HIGHRATE */
            }
            THREAD_RESUMED();

            // it is time to send the next pkt
            sockaddr_any addr;
            CPacket pkt;
            sockaddr_any source_addr;
            if (self->m_pSndUList->pop(Ref(addr), Ref(pkt), Ref(source_addr)) < 0)
            {
                continue;

#if         defined(SRT_DEBUG_SNDQ_HIGHRATE)
                self->m_WorkerStats.lNotReadyPop++;
#endif      /* SRT_DEBUG_SNDQ_HIGHRATE */
            }
            if ( pkt.isControl() )
            {
                HLOGC(mglog.Debug, log << self->CONID() << "chn:SENDING: " << MessageTypeStr(pkt.getType(), pkt.getExtendedType()));
            }
            else
            {
                HLOGC(dlog.Debug, log << self->CONID() << "chn:SENDING SIZE " << pkt.getLength() << " SEQ: " << pkt.getSeqNo());
            }
            self->m_pChannel->sendto(addr, pkt, source_addr);

#if      defined(SRT_DEBUG_SNDQ_HIGHRATE)
            self->m_WorkerStats.lSendTo++;
#endif   /* SRT_DEBUG_SNDQ_HIGHRATE */
        }
        else
        {
#if defined(SRT_DEBUG_SNDQ_HIGHRATE)
            self->m_WorkerStats.lNotReadyTs++;
#endif   /* SRT_DEBUG_SNDQ_HIGHRATE */

            // wait here if there is no sockets with data to be sent
            THREAD_PAUSED();
            pthread_mutex_lock(&self->m_WindowLock);
            if (!self->m_bClosing && (self->m_pSndUList->m_iLastEntry < 0)) {
                pthread_cond_wait(&self->m_WindowCond, &self->m_WindowLock);

#if defined(SRT_DEBUG_SNDQ_HIGHRATE)
                self->m_WorkerStats.lCondWait++;
#endif         /* SRT_DEBUG_SNDQ_HIGHRATE */
            }
            THREAD_RESUMED();
            pthread_mutex_unlock(&self->m_WindowLock);
        }
    }

    THREAD_EXIT();
    return NULL;
}

int CSndQueue::sendto(const sockaddr_any& addr, CPacket& packet, const sockaddr_any& src)
{
   // send out the packet immediately (high priority), this is a control packet
   m_pChannel->sendto(addr, packet, src);
   return (int) packet.getLength();
}


//
CRcvUList::CRcvUList():
m_pUList(NULL),
m_pLast(NULL)
{
}

CRcvUList::~CRcvUList()
{
}

void CRcvUList::insert(const CUDT* u)
{
   CRNode* n = u->m_pRNode;
   CTimer::rdtsc(n->m_llTimeStamp_tk);

   if (NULL == m_pUList)
   {
      // empty list, insert as the single node
      n->m_pPrev = n->m_pNext = NULL;
      m_pLast = m_pUList = n;

      return;
   }

   // always insert at the end for RcvUList
   n->m_pPrev = m_pLast;
   n->m_pNext = NULL;
   m_pLast->m_pNext = n;
   m_pLast = n;
}

void CRcvUList::remove(const CUDT* u)
{
   CRNode* n = u->m_pRNode;

   if (!n->m_bOnList)
      return;

   if (NULL == n->m_pPrev)
   {
      // n is the first node
      m_pUList = n->m_pNext;
      if (NULL == m_pUList)
         m_pLast = NULL;
      else
         m_pUList->m_pPrev = NULL;
   }
   else
   {
      n->m_pPrev->m_pNext = n->m_pNext;
      if (NULL == n->m_pNext)
      {
         // n is the last node
         m_pLast = n->m_pPrev;
      }
      else
         n->m_pNext->m_pPrev = n->m_pPrev;
   }

   n->m_pNext = n->m_pPrev = NULL;
}

void CRcvUList::update(const CUDT* u)
{
   CRNode* n = u->m_pRNode;

   if (!n->m_bOnList)
      return;

   CTimer::rdtsc(n->m_llTimeStamp_tk);

   // if n is the last node, do not need to change
   if (NULL == n->m_pNext)
      return;

   if (NULL == n->m_pPrev)
   {
      m_pUList = n->m_pNext;
      m_pUList->m_pPrev = NULL;
   }
   else
   {
      n->m_pPrev->m_pNext = n->m_pNext;
      n->m_pNext->m_pPrev = n->m_pPrev;
   }

   n->m_pPrev = m_pLast;
   n->m_pNext = NULL;
   m_pLast->m_pNext = n;
   m_pLast = n;
}

//
CHash::CHash():
m_pBucket(NULL),
m_iHashSize(0)
{
}

CHash::~CHash()
{
   for (int i = 0; i < m_iHashSize; ++ i)
   {
      CBucket* b = m_pBucket[i];
      while (NULL != b)
      {
         CBucket* n = b->m_pNext;
         delete b;
         b = n;
      }
   }

   delete [] m_pBucket;
}

void CHash::init(int size)
{
   m_pBucket = new CBucket* [size];

   for (int i = 0; i < size; ++ i)
      m_pBucket[i] = NULL;

   m_iHashSize = size;
}

CUDT* CHash::lookup(int32_t id)
{
   // simple hash function (% hash table size); suitable for socket descriptors
   CBucket* b = m_pBucket[id % m_iHashSize];

   while (NULL != b)
   {
      if (id == b->m_iID)
         return b->m_pUDT;
      b = b->m_pNext;
   }

   return NULL;
}

void CHash::insert(int32_t id, CUDT* u)
{
   CBucket* b = m_pBucket[id % m_iHashSize];

   CBucket* n = new CBucket;
   n->m_iID = id;
   n->m_pUDT = u;
   n->m_pNext = b;

   m_pBucket[id % m_iHashSize] = n;
}

void CHash::remove(int32_t id)
{
   CBucket* b = m_pBucket[id % m_iHashSize];
   CBucket* p = NULL;

   while (NULL != b)
   {
      if (id == b->m_iID)
      {
         if (NULL == p)
            m_pBucket[id % m_iHashSize] = b->m_pNext;
         else
            p->m_pNext = b->m_pNext;

         delete b;

         return;
      }

      p = b;
      b = b->m_pNext;
   }
}


//
CRendezvousQueue::CRendezvousQueue():
m_lRendezvousID(),
m_RIDVectorLock()
{
    pthread_mutex_init(&m_RIDVectorLock, NULL);
}

CRendezvousQueue::~CRendezvousQueue()
{
   pthread_mutex_destroy(&m_RIDVectorLock);

   m_lRendezvousID.clear();
}

void CRendezvousQueue::insert(const SRTSOCKET& id, CUDT* u, const sockaddr_any& addr, uint64_t ttl)
{
   CGuard vg(m_RIDVectorLock, "RIDVector");

   CRL r;
   r.m_iID = id;
   r.m_pUDT = u;
   r.m_PeerAddr = addr;
   r.m_ullTTL = ttl;

   m_lRendezvousID.push_back(r);
   HLOGC(mglog.Debug, log << "RID: adding socket @" << id << " for address: " << SockaddrToString(addr)
           << " expires: " << FormatTime(ttl)
           << " (total connectors: " << m_lRendezvousID.size() << ")");
}

void CRendezvousQueue::remove(const SRTSOCKET& id, bool should_lock)
{
   CGuard vg(m_RIDVectorLock, "RdvQId", should_lock);
   HLOGC(mglog.Debug, log << "RID: socket @" << id << " removed");

   for (list<CRL>::iterator i = m_lRendezvousID.begin(); i != m_lRendezvousID.end(); ++ i)
   {
      if (i->m_iID == id)
      {
         m_lRendezvousID.erase(i);
         return;
      }
   }
}

CUDT* CRendezvousQueue::retrieve(const sockaddr_any& addr, ref_t<SRTSOCKET> r_id)
{
   CGuard vg(m_RIDVectorLock, "RIDVector");
   SRTSOCKET& id = *r_id;

   // TODO: optimize search
   for (list<CRL>::iterator i = m_lRendezvousID.begin(); i != m_lRendezvousID.end(); ++ i)
   {
      if (i->m_PeerAddr == addr && ((id == 0) || (id == i->m_iID)))
      {
          HLOGC(mglog.Debug, log << "RID: found id @" << i->m_iID << " while looking for "
                  << (id ? "THIS ID FROM " : "A NEW CONNECTION FROM ")
                  << SockaddrToString(i->m_PeerAddr));
         id = i->m_iID;
         return i->m_pUDT;
      }
   }

#if ENABLE_HEAVY_LOGGING
   std::ostringstream spec;
   if (id == 0)
       spec << "A NEW CONNECTION REQUEST";
   else
       spec << " AGENT @" << id;
   HLOGC(mglog.Debug, log << "RID: NO CONNECTOR FOR ADR:" << SockaddrToString(addr)
           << " while looking for " << spec.str() << " (" << m_lRendezvousID.size() << " connectors total)");
#endif

   return NULL;
}

void CRendezvousQueue::updateConnStatus(EReadStatus rst, EConnectStatus cst, const CPacket& response)
{
    CGuard vg(m_RIDVectorLock, "RIDVector");

    if (m_lRendezvousID.empty())
        return;

    HLOGC(mglog.Debug, log << "updateConnStatus: updating after getting pkt id=" << response.m_iID << " status: " << ConnectStatusStr(cst));

#if ENABLE_HEAVY_LOGGING
    int debug_nupd = 0;
    int debug_nrun = 0;
    int debug_nfail = 0;
#endif

    for (list<CRL>::iterator i = m_lRendezvousID.begin(), i_next = i; i != m_lRendezvousID.end(); i = i_next)
    {
        ++i_next;
        // NOTE: This is a SAFE LOOP.
        // Incrementation will be done at the end, after the processing did not
        // REMOVE the currently processed element. When the element was removed,
        // the iterator value for the next iteration will be taken from erase()'s result.

        // RST_AGAIN happens in case when the last attempt to read a packet from the UDP
        // socket has read nothing. In this case it would be a repeated update, while
        // still waiting for a response from the peer. When we have any other state here
        // (most expectably CONN_CONTINUE or CONN_RENDEZVOUS, which means that a packet has
        // just arrived in this iteration), do the update immetiately (in SRT this also
        // involves additional incoming data interpretation, which wasn't the case in UDT).

        // Use "slow" cyclic responding in case when
        // - RST_AGAIN (no packet was received for whichever socket)
        // - a packet was received, but not for THIS socket
        if (rst == RST_AGAIN || i->m_iID != response.m_iID)
        {
            // If no packet has been received from the peer,
            // avoid sending too many requests, at most 1 request per 250ms
<<<<<<< HEAD
            nowstime = (now - then) > 250000;
            HLOGC(mglog.Debug, log << "RID:@" << i->m_iID << " then=" << then << " now=" << now << " passed=" << (now-then)
                    <<  " <=> 250000 -- now's " << (nowstime ? "" : "NOT ") << "the time");
        }
        else
        {
            HLOGC(mglog.Debug, log << "RID:@" << i->m_iID << " cst=" << ConnectStatusStr(cst) << " -- sending update NOW.");
=======
            const uint64_t then = i->m_pUDT->m_llLastReqTime;
            const uint64_t now = CTimer::getTime();
            const bool nowstime = (now - then) > 250000;
            HLOGC(mglog.Debug, log << "RID:@" << i->m_iID << " then=" << then << " now=" << now << " passed=" << (now - then)
                << "<=> 250000 -- now's " << (nowstime ? "" : "NOT ") << "the time");

            if (!nowstime)
                continue;
>>>>>>> 10f4721b
        }

        HLOGC(mglog.Debug, log << "RID:@" << i->m_iID << " cst=" << ConnectStatusStr(cst) << " -- sending update NOW.");

#if ENABLE_HEAVY_LOGGING
        ++debug_nrun;
#endif

        // XXX This looks like a loop that rolls in infinity without any sleeps
        // inside and makes it once per about 50 calls send a hs conclusion
        // for a randomly sampled rendezvous ID of a socket out of the list.
        // Ok, probably the rendezvous ID should be just one so not much to
        // sample from, but if so, why the container?
        //
        // This must be somehow fixed!
        //
        // Maybe the time should be simply checked once and the whole loop not
        // done when "it's not the time"?
        if (CTimer::getTime() >= i->m_ullTTL)
        {
            HLOGC(mglog.Debug, log << "RendezvousQueue: EXPIRED ("
                << (i->m_ullTTL ? "enforced on FAILURE" : "passed TTL")
                << ". removing from queue");
            // connection timer expired, acknowledge app via epoll
            i->m_pUDT->m_bConnecting = false;
            CUDT::s_UDTUnited.m_EPoll.update_events(i->m_iID, i->m_pUDT->m_sPollID, UDT_EPOLL_ERR, true);
            /*
                * Setting m_bConnecting to false but keeping socket in rendezvous queue is not a good idea.
                * Next CUDT::close will not remove it from rendezvous queue (because !m_bConnecting)
                * and may crash here on next pass.
                */
            // i_next was preincremented, but this is guaranteed to point to
            // the element next to erased one.
            i_next = m_lRendezvousID.erase(i);
            continue;
        }

        // This queue is used only in case of Async mode (rendezvous or caller-listener).
        // Synchronous connection requests are handled in startConnect() completely.
        if (!i->m_pUDT->m_bSynRecving)
        {
#if ENABLE_HEAVY_LOGGING
            ++debug_nupd;
#endif
            // IMPORTANT INFORMATION concerning changes towards UDT legacy.
            // In the UDT code there was no attempt to interpret any incoming data.
            // All data from the incoming packet were considered to be already deployed into
            // m_ConnRes field, and m_ConnReq field was considered at this time accordingly updated.
            // Therefore this procedure did only one thing: craft a new handshake packet and send it.
            // In SRT this may also interpret extra data (extensions in case when Agent is Responder)
            // and the `response` packet may sometimes contain no data. Therefore the passed `rst`
            // must be checked to distinguish the call by periodic update (RST_AGAIN) from a call
            // due to have received the packet (RST_OK).
            //
            // In the below call, only the underlying `processRendezvous` function will be attempting
            // to interpret these data (for caller-listener this was already done by `processConnectRequest`
            // before calling this function), and it checks for the data presence.

            EReadStatus    read_st = rst;
            EConnectStatus conn_st = cst;

            if (i->m_iID != response.m_iID)
            {
<<<<<<< HEAD
                HLOGC(mglog.Debug, log << "RID: socket @" << i->m_iID
                        << " removed - EXPIRED ("
                        // The "enforced on FAILURE" is below when processAsyncConnectRequest failed.
                        << (i->m_ullTTL == 0 ? "enforced on FAILURE" : "passed TTL")
                        << "). ");
                // connection timer expired, acknowledge app via epoll
                i->m_pUDT->m_bConnecting = false;
                CUDT::s_UDTUnited.m_EPoll.update_events(i->m_iID, i->m_pUDT->m_sPollID, UDT_EPOLL_ERR, true);
                /*
                 * Setting m_bConnecting to false but keeping socket in rendezvous queue is not a good idea.
                 * Next CUDT::close will not remove it from rendezvous queue (because !m_bConnecting)
                 * and may crash here on next pass.
                 */
                // i_next was preincremented, but this is guaranteed to point to
                // the element next to erased one.
                i_next = m_lRendezvousID.erase(i);
                continue;
=======
                read_st = RST_AGAIN;
                conn_st = CONN_AGAIN;
>>>>>>> 10f4721b
            }
            else
            {
                HLOGC(mglog.Debug, log << "RID: socket @" << i->m_iID << " still active (remaining "
                        << std::fixed << ((i->m_ullTTL - now)/1000000.0) << "s of TTL)...");
            }

            if (!i->m_pUDT->processAsyncConnectRequest(read_st, conn_st, response, i->m_PeerAddr))
            {
                // cst == CONN_REJECT can only be result of worker_ProcessAddressedPacket and
                // its already set in this case.
                LOGC(mglog.Error, log << "RendezvousQueue: processAsyncConnectRequest FAILED. Setting TTL as EXPIRED.");
                i->m_pUDT->sendCtrl(UMSG_SHUTDOWN);
                i->m_ullTTL = 0; // Make it expire right now, will be picked up at the next iteration
#if ENABLE_HEAVY_LOGGING
                ++debug_nfail;
#endif
            }
<<<<<<< HEAD
            else
            {
                HLOGC(mglog.Debug, log << "RID: socket @" << i->m_iID << " deemed SYNCHRONOUS, NOT UPDATING");
            }
=======

            // NOTE: safe loop, the incrementation was done before the loop body,
            // so the `i' node can be safely deleted. Just the body must end here.
            continue;
>>>>>>> 10f4721b
        }
    }

    HLOGC(mglog.Debug,
        log << "updateConnStatus: " << debug_nupd << "/" << debug_nrun << " sockets updated ("
        << (debug_nrun - debug_nupd) << " useless). REMOVED " << debug_nfail << " sockets."
    );
}

//
CRcvQueue::CRcvQueue():
    m_WorkerThread(),
    m_UnitQueue(),
    m_pRcvUList(NULL),
    m_pHash(NULL),
    m_pChannel(NULL),
    m_pTimer(NULL),
    m_iPayloadSize(),
    m_bClosing(false),
    m_ExitCond(),
    m_LSLock(),
    m_pListener(NULL),
    m_pRendezvousQueue(NULL),
    m_vNewEntry(),
    m_IDLock(),
    m_mBuffer(),
    m_PassLock(),
    m_PassCond()
{
    pthread_mutex_init(&m_PassLock, NULL);
    pthread_cond_init(&m_PassCond, NULL);
    pthread_mutex_init(&m_LSLock, NULL);
    pthread_mutex_init(&m_IDLock, NULL);
}

CRcvQueue::~CRcvQueue()
{
    m_bClosing = true;
    if (!pthread_equal(m_WorkerThread, pthread_t()))
    {

        HLOGC(mglog.Debug, log << "RcvQueue: EXIT");
        pthread_join(m_WorkerThread, NULL);
    }
    pthread_mutex_destroy(&m_PassLock);
    pthread_cond_destroy(&m_PassCond);
    pthread_mutex_destroy(&m_LSLock);
    pthread_mutex_destroy(&m_IDLock);

    delete m_pRcvUList;
    delete m_pHash;
    delete m_pRendezvousQueue;

    // remove all queued messages
    for (map<int32_t, std::queue<CPacket*> >::iterator i = m_mBuffer.begin(); i != m_mBuffer.end(); ++ i)
    {
        while (!i->second.empty())
        {
            CPacket* pkt = i->second.front();
            delete [] pkt->m_pcData;
            delete pkt;
            i->second.pop();
        }
    }
}

void CRcvQueue::init(int qsize, int payload, int version, int hsize, CChannel* cc, CTimer* t)
{
    m_iPayloadSize = payload;

    m_UnitQueue.init(qsize, payload, version);

    m_pHash = new CHash;
    m_pHash->init(hsize);

    m_pChannel = cc;
    m_pTimer = t;

    m_pRcvUList = new CRcvUList;
    m_pRendezvousQueue = new CRendezvousQueue;

    ThreadName tn("SRT:RcvQ:worker");
    if (0 != pthread_create(&m_WorkerThread, NULL, CRcvQueue::worker, this))
    {
        m_WorkerThread = pthread_t();
        throw CUDTException(MJ_SYSTEMRES, MN_THREAD);
    }
}

void* CRcvQueue::worker(void* param)
{
   CRcvQueue* self = (CRcvQueue*)param;
   sockaddr_any sa (self->m_UnitQueue.getIPversion());
   int32_t id = 0;

   THREAD_STATE_INIT("SRT:RcvQ:worker");

   CUnit* unit = 0;
   EConnectStatus cst = CONN_AGAIN;
   while (!self->m_bClosing)
   {
       bool have_received = false;
       EReadStatus rst = self->worker_RetrieveUnit(Ref(id), Ref(unit), Ref(sa));
       if (rst == RST_OK)
       {
           if (id < 0)
           {
               // User error on peer. May log something, but generally can only ignore it.
               // XXX Think maybe about sending some "connection rejection response".
               HLOGC(mglog.Debug, log << self->CONID() << "RECEIVED negative socket id '" << id << "', rejecting (POSSIBLE ATTACK)");
               continue;
           }

           // NOTE: cst state is being changed here.
           // This state should be maintained through any next failed calls to worker_RetrieveUnit.
           // Any error switches this to rejection, just for a case.

           // Note to rendezvous connection. This can accept:
           // - ID == 0 - take the first waiting rendezvous socket
           // - ID > 0  - find the rendezvous socket that has this ID.
           if (id == 0)
           {
               // ID 0 is for connection request, which should be passed to the listening socket or rendezvous sockets
               cst = self->worker_ProcessConnectionRequest(unit, sa);
           }
           else
           {
               // Otherwise ID is expected to be associated with:
               // - an enqueued rendezvous socket
               // - a socket connected to a peer
               cst = self->worker_ProcessAddressedPacket(id, unit, sa);
               // CAN RETURN CONN_REJECT, but m_RejectReason is already set
           }
           HLOGC(mglog.Debug, log << self->CONID() << "worker: result for the unit: " << ConnectStatusStr(cst));
           if (cst == CONN_AGAIN)
           {
               HLOGC(mglog.Debug, log << self->CONID() << "worker: packet not dispatched, continuing reading.");
               continue;
           }
           have_received = true;
       }
       else if (rst == RST_ERROR)
       {
           // According to the description by CChannel::recvfrom, this can be either of:
           // - IPE: all errors except EBADF
           // - socket was closed in the meantime by another thread: EBADF
           // If EBADF, then it's expected that the "closing" state is also set.
           // Check that just to report possible errors, but interrupt the loop anyway.
           if (self->m_bClosing)
           {
               HLOGC(mglog.Debug, log << self->CONID() << "CChannel reported error, but Queue is closing - INTERRUPTING worker.");
           }
           else
           {
               LOGC(mglog.Fatal, log << self->CONID() << "CChannel reported ERROR DURING TRANSMISSION - IPE. INTERRUPTING worker anyway.");
           }
           cst = CONN_REJECT;
           break;
       }
       // OTHERWISE: this is an "AGAIN" situation. No data was read, but the process should continue.


       // take care of the timing event for all UDT sockets
       uint64_t currtime_tk;
       CTimer::rdtsc(currtime_tk);

       CRNode* ul = self->m_pRcvUList->m_pUList;
       uint64_t ctime_tk = currtime_tk - 100000 * CTimer::getCPUFrequency();
       while ((NULL != ul) && (ul->m_llTimeStamp_tk < ctime_tk))
       {
           CUDT* u = ul->m_pUDT;

           if (u->m_bConnected && !u->m_bBroken && !u->m_bClosing)
           {
               u->checkTimers();
               self->m_pRcvUList->update(u);
           }
           else
           {
               HLOGC(mglog.Debug, log << CUDTUnited::CONID(u->m_SocketID) << " SOCKET broken, REMOVING FROM RCV QUEUE/MAP.");
               // the socket must be removed from Hash table first, then RcvUList
               self->m_pHash->remove(u->m_SocketID);
               self->m_pRcvUList->remove(u);
               u->m_pRNode->m_bOnList = false;
           }

           ul = self->m_pRcvUList->m_pUList;
       }

       if ( have_received )
       {
           HLOGC(mglog.Debug, log << "worker: RECEIVED PACKET --> updateConnStatus. cst=" << ConnectStatusStr(cst)
                   << " id=" << id << " pkt-payload-size=" << unit->m_Packet.getLength());
       }

       // Check connection requests status for all sockets in the RendezvousQueue.
       // Pass the connection status from the last call of:
       // worker_ProcessAddressedPacket --->
       // worker_TryAsyncRend_OrStore --->
       // CUDT::processAsyncConnectResponse --->
       // CUDT::processConnectResponse 
       self->m_pRendezvousQueue->updateConnStatus(rst, cst, unit->m_Packet);

       // XXX updateConnStatus may have removed the connector from the list,
       // however there's still m_mBuffer in CRcvQueue for that socket to care about.
   }

   THREAD_EXIT();
   return NULL;
}

<<<<<<< HEAD
=======
#if ENABLE_LOGGING
static string PacketInfo(const CPacket& pkt)
{
    ostringstream os;
    os << "TARGET=" << pkt.m_iID << " ";

    if (pkt.isControl())
    {
        os << "CONTROL: " << MessageTypeStr(pkt.getType(), pkt.getExtendedType()) << " size=" << pkt.getLength();
    }
    else
    {
        // It's hard to extract the information about peer's supported rexmit flag.
        // This is only a log, nothing crucial, so we can risk displaying incorrect message number.
        // Declaring that the peer supports rexmit flag cuts off the highest bit from
        // the displayed number.
        os << "DATA: msg=" << pkt.getMsgSeq(true) << " seq=" << pkt.getSeqNo() << " size=" << pkt.getLength()
           << " flags: " << PacketMessageFlagStr(pkt.m_iMsgNo);
    }

    return os.str();
}
#endif

>>>>>>> 10f4721b
EReadStatus CRcvQueue::worker_RetrieveUnit(ref_t<int32_t> r_id, ref_t<CUnit*> r_unit, ref_t<sockaddr_any> r_addr)
{
#if !USE_BUSY_WAITING
    // This might be not really necessary, and probably
    // not good for extensive bidirectional communication.
    m_pTimer->tick();
#endif

    // check waiting list, if new socket, insert it to the list
    while (ifNewEntry())
    {
        CUDT* ne = getNewEntry();
        if (ne)
        {
            HLOGC(mglog.Debug, log << CUDTUnited::CONID(ne->m_SocketID) << " SOCKET pending for connection - ADDING TO RCV QUEUE/MAP");
            m_pRcvUList->insert(ne);
            m_pHash->insert(ne->m_SocketID, ne);
        }
    }
    // find next available slot for incoming packet
    *r_unit = m_UnitQueue.getNextAvailUnit();
    if (!*r_unit)
    {
        // no space, skip this packet
        CPacket temp;
        temp.m_pcData = new char[m_iPayloadSize];
        temp.setLength(m_iPayloadSize);
        THREAD_PAUSED();
        EReadStatus rst = m_pChannel->recvfrom(r_addr, temp);
        THREAD_RESUMED();
        // Note: this will print nothing about the packet details unless heavy logging is on.
        LOGC(mglog.Error, log << CONID() << "LOCAL STORAGE DEPLETED. Dropping 1 packet: " << temp.Info());
        delete [] temp.m_pcData;

        // Be transparent for RST_ERROR, but ignore the correct
        // data read and fake that the packet was dropped.
        return rst == RST_ERROR ? RST_ERROR : RST_AGAIN;
    }

    r_unit->m_Packet.setLength(m_iPayloadSize);

    // reading next incoming packet, recvfrom returns -1 is nothing has been received
    THREAD_PAUSED();
    EReadStatus rst = m_pChannel->recvfrom(r_addr, r_unit->m_Packet);
    THREAD_RESUMED();

    if (rst == RST_OK)
    {
        *r_id = r_unit->m_Packet.m_iID;
        HLOGC(mglog.Debug, log << "INCOMING PACKET: BOUND=" << SockaddrToString(m_pChannel->bindAddressAny())
                << " DEST=" << SockaddrToString(r_unit->m_Packet.m_DestAddr)
                << " " << r_unit->m_Packet.Info());
    }
    return rst;
}

EConnectStatus CRcvQueue::worker_ProcessConnectionRequest(CUnit* unit, const sockaddr_any& addr)
{
    HLOGC(mglog.Debug, log << "Got sockID=0 from " << SockaddrToString(addr) << " - trying to resolve it as a connection request...");
    // Introduced protection because it may potentially happen
    // that another thread could have closed the socket at
    // the same time and inject a bug between checking the
    // pointer for NULL and using it.
    SRT_REJECT_REASON listener_ret = SRT_REJ_UNKNOWN;
    bool have_listener = false;
    {
        CGuard cg(m_LSLock, "LS");
        if (m_pListener)
        {
            LOGC(mglog.Note, log << "PASSING request from: " << SockaddrToString(addr) << " to agent:" << m_pListener->socketID());
            listener_ret = m_pListener->processConnectRequest(addr, unit->m_Packet);

            // This function does return a code, but it's hard to say as to whether
            // anything can be done about it. In case when it's stated possible, the
            // listener will try to send some rejection response to the caller, but
            // that's already done inside this function. So it's only used for
            // displaying the error in logs.

            have_listener = true;
        }
    }

    // NOTE: Rendezvous sockets do bind(), but not listen(). It means that the socket is
    // ready to accept connection requests, but they are not being redirected to the listener
    // socket, as this is not a listener socket at all. This goes then HERE.

    if ( have_listener ) // That is, the above block with m_pListener->processConnectRequest was executed
    {
        LOGC(mglog.Note, log << CONID() << "Listener managed the connection request from: " << SockaddrToString(addr)
            << " result:" << RequestTypeStr(UDTRequestType(listener_ret)));
        return listener_ret == SRT_REJ_UNKNOWN ? CONN_CONTINUE : CONN_REJECT;
    }

    // If there's no listener waiting for the packet, just store it into the queue.
    return worker_TryAsyncRend_OrStore(0, unit, addr); // 0 id because the packet came in with that very ID.
}

EConnectStatus CRcvQueue::worker_ProcessAddressedPacket(int32_t id, CUnit* unit, const sockaddr_any& addr)
{
    CUDT* u = m_pHash->lookup(id);
    if ( !u )
    {
        // Pass this to either async rendezvous connection,
        // or store the packet in the queue.
        HLOGC(mglog.Debug, log << "worker_ProcessAddressedPacket: resending to QUEUED socket @" << id);
        return worker_TryAsyncRend_OrStore(id, unit, addr);
    }

    // Found associated CUDT - process this as control or data packet
    // addressed to an associated socket.
    if (addr != u->m_PeerAddr)
    {
        HLOGC(mglog.Debug, log << CONID() << "Packet for SID=" << id << " asoc with " << SockaddrToString(u->m_PeerAddr)
            << " received from " << SockaddrToString(addr) << " (CONSIDERED ATTACK ATTEMPT)");
        // This came not from the address that is the peer associated
        // with the socket. Ignore it.
        return CONN_AGAIN;
    }

    if (!u->m_bConnected || u->m_bBroken || u->m_bClosing)
    {
        u->m_RejectReason = SRT_REJ_CLOSE;
        // The socket is currently in the process of being disconnected
        // or destroyed. Ignore.
        // XXX send UMSG_SHUTDOWN in this case?
        // XXX May it require mutex protection?
        return CONN_REJECT;
    }

    if (unit->m_Packet.isControl())
        u->processCtrl(unit->m_Packet);
    else
        u->processData(unit);

    u->checkTimers();
    m_pRcvUList->update(u);

    return CONN_CONTINUE;
}

// This function responds to the fact that a packet has come
// for a socket that does not expect to receive a normal connection
// request. This can be then:
// - a normal packet of whatever kind, just to be processed by the message loop
// - a rendezvous connection 
// This function then tries to manage the packet as a rendezvous connection
// request in ASYNC mode; when this is not applicable, it stores the packet
// in the "receiving queue" so that it will be picked up in the "main" thread.
EConnectStatus CRcvQueue::worker_TryAsyncRend_OrStore(int32_t id, CUnit* unit, const sockaddr_any& addr)
{
    // This 'retrieve' requires that 'id' be either one of those
    // stored in the rendezvous queue (see CRcvQueue::registerConnector)
    // or simply 0, but then at least the address must match one of these.
    // If the id was 0, it will be set to the actual socket ID of the returned CUDT.
    CUDT* u = m_pRendezvousQueue->retrieve(addr, Ref(id));
    if ( !u )
    {
        // this socket is then completely unknown to the system.
        // Note that this situation may also happen at a very unfortunate
        // coincidence that the socket is already bound, but the registerConnector()
        // has not yet started. In case of rendezvous this may mean that the other
        // side just started sending its handshake packets, the local side has already
        // run the CRcvQueue::worker thread, and this worker thread is trying to dispatch
        // the handshake packet too early, before the dispatcher has a chance to see
        // this socket registerred in the RendezvousQueue, which causes the packet unable
        // to be dispatched. Therefore simply treat every "out of band" packet (with socket
        // not belonging to the connection and not registered as rendezvous) as "possible
        // attack" and ignore it. This also should better protect the rendezvous socket
        // against a rogue connector.
        if ( id == 0 )
        {
            HLOGC(mglog.Debug, log << CONID() << "AsyncOrRND: no sockets expect connection from "
                << SockaddrToString(addr) << " - POSSIBLE ATTACK, ignore packet");
        }
        else
        {
            HLOGC(mglog.Debug, log << CONID() << "AsyncOrRND: no sockets expect socket " << id << " from "
                << SockaddrToString(addr) << " - POSSIBLE ATTACK, ignore packet");
        }
        return CONN_AGAIN; // This means that the packet should be ignored.
    }

    // asynchronous connect: call connect here
    // otherwise wait for the UDT socket to retrieve this packet
    if (!u->m_bSynRecving)
    {
        HLOGC(mglog.Debug, log << "AsyncOrRND: packet RESOLVED TO @" << id << " -- continuing as ASYNC CONNECT");
        // This is practically same as processConnectResponse, just this applies
        // appropriate mutex lock - which can't be done here because it's intentionally private.
        // OTOH it can't be applied to processConnectResponse because the synchronous
        // call to this method applies the lock by itself, and same-thread-double-locking is nonportable (crashable).
        EConnectStatus cst = u->processAsyncConnectResponse(unit->m_Packet);

        if (cst == CONN_CONFUSED)
        {
            LOGC(mglog.Warn, log << "AsyncOrRND: PACKET NOT HANDSHAKE - re-requesting handshake from peer");
            storePkt(id, unit->m_Packet.clone());
            if (!u->processAsyncConnectRequest(RST_AGAIN, CONN_CONTINUE, unit->m_Packet, u->m_PeerAddr))
            {
                // Reuse previous behavior to reject a packet
                cst = CONN_REJECT;
            }
            else
            {
                cst = CONN_CONTINUE;
            }
        }

        // It might be that this is a data packet, which has turned the connection
        // into "connected" state, removed the connector (so since now every next packet
        // will land directly in the queue), but this data packet shall still be delivered.
        if (cst == CONN_ACCEPT && !unit->m_Packet.isControl())
        {
            // The process as called through processAsyncConnectResponse() should have put the
            // socket into the pending queue for pending connection (don't ask me, this is so).
            // This pending queue is being purged every time in the beginning of this loop, so
            // currently the socket is in the pending queue, but not yet in the connection queue.
            // It will be done at the next iteration of the reading loop, but it will be too late,
            // we have a pending data packet now and we must either dispatch it to an already connected
            // socket or disregard it, and rather prefer the former. So do this transformation now
            // that we KNOW (by the cst == CONN_ACCEPT result) that the socket should be inserted
            // into the pending anteroom.

            CUDT* ne = getNewEntry(); // This function actuall removes the entry and returns it.
            // This **should** now always return a non-null value, but check it first
            // because if this accidentally isn't true, the call to worker_ProcessAddressedPacket will
            // result in redirecting it to here and so on until the call stack overflow. In case of
            // this "accident" simply disregard the packet from any further processing, it will be later
            // loss-recovered.
            // XXX (Probably the old contents of UDT's CRcvQueue::worker should be shaped a little bit
            // differently throughout the functions).
            if (ne)
            {
                HLOGC(mglog.Debug, log << CUDTUnited::CONID(ne->m_SocketID) << " SOCKET pending for connection - ADDING TO RCV QUEUE/MAP");
                m_pRcvUList->insert(ne);
                m_pHash->insert(ne->m_SocketID, ne);

                // The current situation is that this has passed processAsyncConnectResponse, but actually
                // this packet *SHOULD HAVE BEEN* handled by worker_ProcessAddressedPacket, however the
                // connection state wasn't completed at the moment when dispatching this packet. This has
                // been now completed inside the call to processAsyncConnectResponse, but this is still a
                // data packet that should have expected the connection to be already established. Therefore
                // redirect it once again into worker_ProcessAddressedPacket here.

                HLOGC(mglog.Debug, log << "AsyncOrRND: packet SWITCHED TO CONNECTED with ID=" << id
                        << " -- passing to worker_ProcessAddressedPacket");

                // Theoretically we should check if m_pHash->lookup(ne->m_SocketID) returns 'ne', but this
                // has been just added to m_pHash, so the check would be extremely paranoid here.
                cst = worker_ProcessAddressedPacket(id, unit, addr);
                if (cst == CONN_REJECT)
                    return cst;
                return CONN_ACCEPT; // this function usually will return CONN_CONTINUE, which doesn't represent current situation.
            }
            else
            {
                LOGC(mglog.Error, log << "IPE: AsyncOrRND: packet SWITCHED TO CONNECTED, but ID=" << id
                        << " is still not present in the socket ID dispatch hash - DISREGARDING");
            }
        }
        return cst;
    }
    HLOGC(mglog.Debug, log << "AsyncOrRND: packet RESOLVED TO ID=" << id << " -- continuing through CENTRAL PACKET QUEUE");
    // This is where also the packets for rendezvous connection will be landing,
    // in case of a synchronous connection.
    storePkt(id, unit->m_Packet.clone());

    return CONN_CONTINUE;
}


int CRcvQueue::recvfrom(int32_t id, ref_t<CPacket> r_packet)
{
   CGuard bufferlock(m_PassLock, "Pass");
   CPacket& packet = *r_packet;

   map<int32_t, std::queue<CPacket*> >::iterator i = m_mBuffer.find(id);

   if (i == m_mBuffer.end())
   {
      CTimer::condTimedWaitUS(&m_PassCond, &m_PassLock, 1000000);

      i = m_mBuffer.find(id);
      if (i == m_mBuffer.end())
      {
         packet.setLength(-1);
         return -1;
      }
   }

   // retrieve the earliest packet
   CPacket* newpkt = i->second.front();

   if (packet.getLength() < newpkt->getLength())
   {
      packet.setLength(-1);
      return -1;
   }

   // copy packet content
   // XXX Check if this wouldn't be better done by providing
   // copy constructor for DynamicStruct.
   // XXX Another thing: this looks wasteful. This expects an already
   // allocated memory on the packet, this thing gets the packet,
   // copies it into the passed packet and then the source packet
   // gets deleted. Why not simply return the originally stored packet,
   // without copying, allocation and deallocation?
   memcpy(packet.m_nHeader, newpkt->m_nHeader, CPacket::HDR_SIZE);
   memcpy(packet.m_pcData, newpkt->m_pcData, newpkt->getLength());
   packet.setLength(newpkt->getLength());

   packet.m_DestAddr = newpkt->m_DestAddr;

   delete [] newpkt->m_pcData;
   delete newpkt;

   // remove this message from queue,
   // if no more messages left for this socket, release its data structure
   i->second.pop();
   if (i->second.empty())
      m_mBuffer.erase(i);

   return (int) packet.getLength();
}

int CRcvQueue::setListener(CUDT* u)
{
   CGuard lslock(m_LSLock, "LS");

   if (NULL != m_pListener)
      return -1;

   m_pListener = u;
   return 0;
}

void CRcvQueue::removeListener(const CUDT* u)
{
   CGuard lslock(m_LSLock, "LS");

   if (u == m_pListener)
      m_pListener = NULL;
}

void CRcvQueue::registerConnector(const SRTSOCKET& id, CUDT* u, const sockaddr_any& addr, uint64_t ttl)
{
   HLOGC(mglog.Debug, log << "registerConnector: adding @" << id << " addr=" << SockaddrToString(addr) << " TTL=" << ttl);
   m_pRendezvousQueue->insert(id, u, addr, ttl);
}

void CRcvQueue::removeConnector(const SRTSOCKET& id, bool should_lock)
{
    HLOGC(mglog.Debug, log << "removeConnector: removing @" << id);
    m_pRendezvousQueue->remove(id, should_lock);

    CGuard bufferlock(m_PassLock, "Pass");

    map<int32_t, std::queue<CPacket*> >::iterator i = m_mBuffer.find(id);
    if (i != m_mBuffer.end())
    {
        HLOGC(mglog.Debug, log << "removeConnector: ... and its packet queue with " << i->second.size() << " packets collected");
        while (!i->second.empty())
        {
            delete [] i->second.front()->m_pcData;
            delete i->second.front();
            i->second.pop();
        }
        m_mBuffer.erase(i);
    }
}

void CRcvQueue::setNewEntry(CUDT* u)
{
   HLOGC(mglog.Debug, log << CUDTUnited::CONID(u->m_SocketID) << "setting socket PENDING FOR CONNECTION");
   CGuard listguard(m_IDLock, "ID");
   m_vNewEntry.push_back(u);
}

bool CRcvQueue::ifNewEntry()
{
   return !(m_vNewEntry.empty());
}

CUDT* CRcvQueue::getNewEntry()
{
   CGuard listguard(m_IDLock, "ID");

   if (m_vNewEntry.empty())
      return NULL;

   CUDT* u = (CUDT*)*(m_vNewEntry.begin());
   m_vNewEntry.erase(m_vNewEntry.begin());

   return u;
}

void CRcvQueue::storePkt(int32_t id, CPacket* pkt)
{
   CGuard bufferlock(m_PassLock, "Pass");

   map<int32_t, std::queue<CPacket*> >::iterator i = m_mBuffer.find(id);

   if (i == m_mBuffer.end())
   {
      m_mBuffer[id].push(pkt);
      pthread_cond_signal(&m_PassCond);
   }
   else
   {
      //avoid storing too many packets, in case of malfunction or attack
      if (i->second.size() > 16)
         return;

      i->second.push(pkt);
   }
}<|MERGE_RESOLUTION|>--- conflicted
+++ resolved
@@ -943,15 +943,6 @@
         {
             // If no packet has been received from the peer,
             // avoid sending too many requests, at most 1 request per 250ms
-<<<<<<< HEAD
-            nowstime = (now - then) > 250000;
-            HLOGC(mglog.Debug, log << "RID:@" << i->m_iID << " then=" << then << " now=" << now << " passed=" << (now-then)
-                    <<  " <=> 250000 -- now's " << (nowstime ? "" : "NOT ") << "the time");
-        }
-        else
-        {
-            HLOGC(mglog.Debug, log << "RID:@" << i->m_iID << " cst=" << ConnectStatusStr(cst) << " -- sending update NOW.");
-=======
             const uint64_t then = i->m_pUDT->m_llLastReqTime;
             const uint64_t now = CTimer::getTime();
             const bool nowstime = (now - then) > 250000;
@@ -960,7 +951,6 @@
 
             if (!nowstime)
                 continue;
->>>>>>> 10f4721b
         }
 
         HLOGC(mglog.Debug, log << "RID:@" << i->m_iID << " cst=" << ConnectStatusStr(cst) << " -- sending update NOW.");
@@ -979,23 +969,31 @@
         //
         // Maybe the time should be simply checked once and the whole loop not
         // done when "it's not the time"?
-        if (CTimer::getTime() >= i->m_ullTTL)
+        uint64_t now = CTimer::getTime();
+        if (now >= i->m_ullTTL)
         {
-            HLOGC(mglog.Debug, log << "RendezvousQueue: EXPIRED ("
-                << (i->m_ullTTL ? "enforced on FAILURE" : "passed TTL")
-                << ". removing from queue");
+            HLOGC(mglog.Debug, log << "RID: socket @" << i->m_iID
+                << " removed - EXPIRED ("
+                // The "enforced on FAILURE" is below when processAsyncConnectRequest failed.
+                << (i->m_ullTTL == 0 ? "enforced on FAILURE" : "passed TTL")
+                << "). ");
             // connection timer expired, acknowledge app via epoll
             i->m_pUDT->m_bConnecting = false;
             CUDT::s_UDTUnited.m_EPoll.update_events(i->m_iID, i->m_pUDT->m_sPollID, UDT_EPOLL_ERR, true);
             /*
-                * Setting m_bConnecting to false but keeping socket in rendezvous queue is not a good idea.
-                * Next CUDT::close will not remove it from rendezvous queue (because !m_bConnecting)
-                * and may crash here on next pass.
-                */
+             * Setting m_bConnecting to false but keeping socket in rendezvous queue is not a good idea.
+             * Next CUDT::close will not remove it from rendezvous queue (because !m_bConnecting)
+             * and may crash here on next pass.
+             */
             // i_next was preincremented, but this is guaranteed to point to
             // the element next to erased one.
             i_next = m_lRendezvousID.erase(i);
             continue;
+        }
+        else
+        {
+            HLOGC(mglog.Debug, log << "RID: socket @" << i->m_iID << " still active (remaining "
+                    << std::fixed << ((i->m_ullTTL - now)/1000000.0) << "s of TTL)...");
         }
 
         // This queue is used only in case of Async mode (rendezvous or caller-listener).
@@ -1024,33 +1022,8 @@
 
             if (i->m_iID != response.m_iID)
             {
-<<<<<<< HEAD
-                HLOGC(mglog.Debug, log << "RID: socket @" << i->m_iID
-                        << " removed - EXPIRED ("
-                        // The "enforced on FAILURE" is below when processAsyncConnectRequest failed.
-                        << (i->m_ullTTL == 0 ? "enforced on FAILURE" : "passed TTL")
-                        << "). ");
-                // connection timer expired, acknowledge app via epoll
-                i->m_pUDT->m_bConnecting = false;
-                CUDT::s_UDTUnited.m_EPoll.update_events(i->m_iID, i->m_pUDT->m_sPollID, UDT_EPOLL_ERR, true);
-                /*
-                 * Setting m_bConnecting to false but keeping socket in rendezvous queue is not a good idea.
-                 * Next CUDT::close will not remove it from rendezvous queue (because !m_bConnecting)
-                 * and may crash here on next pass.
-                 */
-                // i_next was preincremented, but this is guaranteed to point to
-                // the element next to erased one.
-                i_next = m_lRendezvousID.erase(i);
-                continue;
-=======
                 read_st = RST_AGAIN;
                 conn_st = CONN_AGAIN;
->>>>>>> 10f4721b
-            }
-            else
-            {
-                HLOGC(mglog.Debug, log << "RID: socket @" << i->m_iID << " still active (remaining "
-                        << std::fixed << ((i->m_ullTTL - now)/1000000.0) << "s of TTL)...");
             }
 
             if (!i->m_pUDT->processAsyncConnectRequest(read_st, conn_st, response, i->m_PeerAddr))
@@ -1064,17 +1037,14 @@
                 ++debug_nfail;
 #endif
             }
-<<<<<<< HEAD
-            else
-            {
-                HLOGC(mglog.Debug, log << "RID: socket @" << i->m_iID << " deemed SYNCHRONOUS, NOT UPDATING");
-            }
-=======
 
             // NOTE: safe loop, the incrementation was done before the loop body,
             // so the `i' node can be safely deleted. Just the body must end here.
             continue;
->>>>>>> 10f4721b
+        }
+        else
+        {
+            HLOGC(mglog.Debug, log << "RID: socket @" << i->m_iID << " deemed SYNCHRONOUS, NOT UPDATING");
         }
     }
 
@@ -1286,33 +1256,6 @@
    return NULL;
 }
 
-<<<<<<< HEAD
-=======
-#if ENABLE_LOGGING
-static string PacketInfo(const CPacket& pkt)
-{
-    ostringstream os;
-    os << "TARGET=" << pkt.m_iID << " ";
-
-    if (pkt.isControl())
-    {
-        os << "CONTROL: " << MessageTypeStr(pkt.getType(), pkt.getExtendedType()) << " size=" << pkt.getLength();
-    }
-    else
-    {
-        // It's hard to extract the information about peer's supported rexmit flag.
-        // This is only a log, nothing crucial, so we can risk displaying incorrect message number.
-        // Declaring that the peer supports rexmit flag cuts off the highest bit from
-        // the displayed number.
-        os << "DATA: msg=" << pkt.getMsgSeq(true) << " seq=" << pkt.getSeqNo() << " size=" << pkt.getLength()
-           << " flags: " << PacketMessageFlagStr(pkt.m_iMsgNo);
-    }
-
-    return os.str();
-}
-#endif
-
->>>>>>> 10f4721b
 EReadStatus CRcvQueue::worker_RetrieveUnit(ref_t<int32_t> r_id, ref_t<CUnit*> r_unit, ref_t<sockaddr_any> r_addr)
 {
 #if !USE_BUSY_WAITING
