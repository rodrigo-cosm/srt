--- conflicted
+++ resolved
@@ -178,7 +178,7 @@
         delete[] tempu;
         delete[] tempb;
 
-        LOGC(mglog.Error,
+        LOGC(rslog.Error,
             log << "CUnitQueue:increase: failed to allocate " << size << " new units."
                 << " Current size=" << m_iSize);
         return -1;
@@ -485,13 +485,8 @@
 
     if (m_WorkerThread.joinable())
     {
-<<<<<<< HEAD
         HLOGC(rslog.Debug, log << "SndQueue: EXIT");
-        pthread_join(m_WorkerThread, NULL);
-=======
-        HLOGC(mglog.Debug, log << "SndQueue: EXIT");
         m_WorkerThread.join();
->>>>>>> cb4b067b
     }
     releaseCond(m_WindowCond);
 
@@ -1061,13 +1056,8 @@
 
     if (m_WorkerThread.joinable())
     {
-<<<<<<< HEAD
         HLOGC(rslog.Debug, log << "RcvQueue: EXIT");
-        pthread_join(m_WorkerThread, NULL);
-=======
-        HLOGC(mglog.Debug, log << "RcvQueue: EXIT");
         m_WorkerThread.join();
->>>>>>> cb4b067b
     }
     releaseCond(m_BufferCond);
 
