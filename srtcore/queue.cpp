/*
 * SRT - Secure, Reliable, Transport
 * Copyright (c) 2018 Haivision Systems Inc.
 *
 * This Source Code Form is subject to the terms of the Mozilla Public
 * License, v. 2.0. If a copy of the MPL was not distributed with this
 * file, You can obtain one at http://mozilla.org/MPL/2.0/.
 *
 */

/*****************************************************************************
Copyright (c) 2001 - 2011, The Board of Trustees of the University of Illinois.
All rights reserved.

Redistribution and use in source and binary forms, with or without
modification, are permitted provided that the following conditions are
met:

* Redistributions of source code must retain the above
  copyright notice, this list of conditions and the
  following disclaimer.

* Redistributions in binary form must reproduce the
  above copyright notice, this list of conditions
  and the following disclaimer in the documentation
  and/or other materials provided with the distribution.

* Neither the name of the University of Illinois
  nor the names of its contributors may be used to
  endorse or promote products derived from this
  software without specific prior written permission.

THIS SOFTWARE IS PROVIDED BY THE COPYRIGHT HOLDERS AND CONTRIBUTORS "AS
IS" AND ANY EXPRESS OR IMPLIED WARRANTIES, INCLUDING, BUT NOT LIMITED TO,
THE IMPLIED WARRANTIES OF MERCHANTABILITY AND FITNESS FOR A PARTICULAR
PURPOSE ARE DISCLAIMED. IN NO EVENT SHALL THE COPYRIGHT OWNER OR
CONTRIBUTORS BE LIABLE FOR ANY DIRECT, INDIRECT, INCIDENTAL, SPECIAL,
EXEMPLARY, OR CONSEQUENTIAL DAMAGES (INCLUDING, BUT NOT LIMITED TO,
PROCUREMENT OF SUBSTITUTE GOODS OR SERVICES; LOSS OF USE, DATA, OR
PROFITS; OR BUSINESS INTERRUPTION) HOWEVER CAUSED AND ON ANY THEORY OF
LIABILITY, WHETHER IN CONTRACT, STRICT LIABILITY, OR TORT (INCLUDING
NEGLIGENCE OR OTHERWISE) ARISING IN ANY WAY OUT OF THE USE OF THIS
SOFTWARE, EVEN IF ADVISED OF THE POSSIBILITY OF SUCH DAMAGE.
*****************************************************************************/

/*****************************************************************************
written by
   Yunhong Gu, last updated 05/05/2011
modified by
   Haivision Systems Inc.
*****************************************************************************/

#include "platform_sys.h"

#include <cstring>

#include "common.h"
#include "api.h"
#include "netinet_any.h"
#include "threadname.h"
#include "logging.h"
#include "queue.h"

using namespace std;
using namespace srt::sync;
using namespace srt_logging;

srt::CUnitQueue::CUnitQueue(int initNumUnits, int mss, UDPSOCKET owner)
    : m_iNumTaken(0)
    , m_iMSS(mss)
    , m_iBlockSize(initNumUnits)
    , m_OwnerID(owner)
{
    CQEntry* tempq = allocateEntry(m_iBlockSize, m_iMSS);

    if (tempq == NULL)
        throw CUDTException(MJ_SYSTEMRES, MN_MEMORY);

    m_pQEntry = m_pCurrQueue = m_pLastQueue = tempq;
    m_pQEntry->m_pNext = m_pQEntry;

    m_pAvailUnit = m_pCurrQueue->m_pUnit;

    m_iSize = m_iBlockSize;
}

srt::CUnitQueue::~CUnitQueue()
{
    CQEntry* p = m_pQEntry;

    while (p != NULL)
    {
        delete[] p->m_pUnit;
        delete[] p->m_pBuffer;

        CQEntry* q = p;
        if (p == m_pLastQueue)
            p = NULL;
        else
            p = p->m_pNext;
        delete q;
    }
}

srt::CUnitQueue::CQEntry* srt::CUnitQueue::allocateEntry(const int iNumUnits, const int mss)
{
    CQEntry* tempq = NULL;
    CUnit* tempu   = NULL;
    char* tempb    = NULL;

    try
    {
        tempq = new CQEntry;
        tempu = new CUnit[iNumUnits];
        tempb = new char[iNumUnits * mss];
    }
    catch (...)
    {
        delete tempq;
        delete[] tempu;
        delete[] tempb;

        LOGC(rslog.Error, log << "CUnitQueue: failed to allocate " << iNumUnits << " units.");
        return NULL;
    }

    for (int i = 0; i < iNumUnits; ++i)
    {
<<<<<<< HEAD
        tempu[i].m_iFlag = CUnit::FREE;
        tempu[i].m_pParentQueue = this;
=======
        tempu[i].m_bTaken = false;
>>>>>>> 8e9958a8
        tempu[i].m_Packet.m_pcData = tempb + i * mss;
    }

    tempq->m_pUnit   = tempu;
    tempq->m_pBuffer = tempb;
    tempq->m_iSize   = iNumUnits;

    return tempq;
}

int srt::CUnitQueue::increase_()
{
    const int numUnits = m_iBlockSize;
    HLOGC(qrlog.Debug, log << "CUnitQueue::increase: Capacity" << capacity() << " + " << numUnits << " new units, " << m_iNumTaken << " in use.");

    CQEntry* tempq = allocateEntry(numUnits, m_iMSS);
    if (tempq == NULL)
        return -1;

    m_pLastQueue->m_pNext = tempq;
    m_pLastQueue          = tempq;
    m_pLastQueue->m_pNext = m_pQEntry;

    m_iSize += numUnits;

    return 0;
}

srt::CUnit* srt::CUnitQueue::getNextAvailUnit()
{
    const int iNumUnitsTotal = capacity();
    if (m_iNumTaken * 10 > iNumUnitsTotal * 9) // 90% or more are in use.
        increase_();

    if (m_iNumTaken >= capacity())
    {
        LOGC(qrlog.Error, log << "CUnitQueue: No free units to take. Capacity" << capacity() << ".");
        return NULL;
    }

    int units_checked = 0;
    do
    {
        const CUnit* end = m_pCurrQueue->m_pUnit + m_pCurrQueue->m_iSize;
        for (; m_pAvailUnit != end; ++m_pAvailUnit, ++units_checked)
        {
            if (!m_pAvailUnit->m_bTaken)
            {
                return m_pAvailUnit;
            }
        }

        m_pCurrQueue = m_pCurrQueue->m_pNext;
        m_pAvailUnit = m_pCurrQueue->m_pUnit;
    } while (units_checked < m_iSize);

    return NULL;
}

void srt::CUnitQueue::makeUnitFree(CUnit* unit)
{
    SRT_ASSERT(unit != NULL);
    SRT_ASSERT(unit->m_bTaken);
    unit->m_bTaken.store(false);

    --m_iNumTaken;
}

void srt::CUnitQueue::makeUnitTaken(CUnit* unit)
{
    ++m_iNumTaken;

    SRT_ASSERT(unit != NULL);
    SRT_ASSERT(!unit->m_bTaken);
    unit->m_bTaken.store(true);
}

srt::CSndUList::CSndUList(sync::CTimer* pTimer)
    : m_pHeap(NULL)
    , m_iArrayLength(512)
    , m_iLastEntry(-1)
    , m_ListLock()
    , m_pTimer(pTimer)
{
    setupCond(m_ListCond, "CSndUListCond");
    m_pHeap = new CSNode*[m_iArrayLength];
}

srt::CSndUList::~CSndUList()
{
    releaseCond(m_ListCond);
    delete[] m_pHeap;
}

void srt::CSndUList::update(const CUDT* u, EReschedule reschedule, sync::steady_clock::time_point ts)
{
    ScopedLock listguard(m_ListLock);

    CSNode* n = u->m_pSNode;

    if (n->m_iHeapLoc >= 0)
    {
        if (reschedule == DONT_RESCHEDULE)
            return;

        if (n->m_tsTimeStamp <= ts)
            return;

        if (n->m_iHeapLoc == 0)
        {
            n->m_tsTimeStamp = ts;
            m_pTimer->interrupt();
            return;
        }

        remove_(u);
        insert_norealloc_(ts, u);
        return;
    }

    insert_(ts, u);
}

srt::CUDT* srt::CSndUList::pop()
{
    ScopedLock listguard(m_ListLock);

    if (-1 == m_iLastEntry)
        return NULL;

    // no pop until the next scheduled time
    if (m_pHeap[0]->m_tsTimeStamp > steady_clock::now())
        return NULL;

    CUDT* u = m_pHeap[0]->m_pUDT;
    remove_(u);
    return u;
}

void srt::CSndUList::remove(const CUDT* u)
{
    ScopedLock listguard(m_ListLock);
    remove_(u);
}

steady_clock::time_point srt::CSndUList::getNextProcTime()
{
    ScopedLock listguard(m_ListLock);

    if (-1 == m_iLastEntry)
        return steady_clock::time_point();

    return m_pHeap[0]->m_tsTimeStamp;
}

void srt::CSndUList::waitNonEmpty() const
{
    UniqueLock listguard(m_ListLock);
    if (m_iLastEntry >= 0)
        return;

    m_ListCond.wait(listguard);
}

void srt::CSndUList::signalInterrupt() const
{
    ScopedLock listguard(m_ListLock);
    m_ListCond.notify_one();
}

void srt::CSndUList::realloc_()
{
    CSNode** temp = NULL;

    try
    {
        temp = new CSNode*[2 * m_iArrayLength];
    }
    catch (...)
    {
        throw CUDTException(MJ_SYSTEMRES, MN_MEMORY, 0);
    }

    memcpy((temp), m_pHeap, sizeof(CSNode*) * m_iArrayLength);
    m_iArrayLength *= 2;
    delete[] m_pHeap;
    m_pHeap = temp;
}

void srt::CSndUList::insert_(const steady_clock::time_point& ts, const CUDT* u)
{
    // increase the heap array size if necessary
    if (m_iLastEntry == m_iArrayLength - 1)
        realloc_();

    insert_norealloc_(ts, u);
}

void srt::CSndUList::insert_norealloc_(const steady_clock::time_point& ts, const CUDT* u)
{
    CSNode* n = u->m_pSNode;

    // do not insert repeated node
    if (n->m_iHeapLoc >= 0)
        return;

    SRT_ASSERT(m_iLastEntry < m_iArrayLength);

    m_iLastEntry++;
    m_pHeap[m_iLastEntry] = n;
    n->m_tsTimeStamp      = ts;

    int q = m_iLastEntry;
    int p = q;
    while (p != 0)
    {
        p = (q - 1) >> 1;
        if (m_pHeap[p]->m_tsTimeStamp <= m_pHeap[q]->m_tsTimeStamp)
            break;

        swap(m_pHeap[p], m_pHeap[q]);
        m_pHeap[q]->m_iHeapLoc = q;
        q                      = p;
    }

    n->m_iHeapLoc = q;

    // an earlier event has been inserted, wake up sending worker
    if (n->m_iHeapLoc == 0)
        m_pTimer->interrupt();

    // first entry, activate the sending queue
    if (0 == m_iLastEntry)
    {
        // m_ListLock is assumed to be locked.
        m_ListCond.notify_one();
    }
}

void srt::CSndUList::remove_(const CUDT* u)
{
    CSNode* n = u->m_pSNode;

    if (n->m_iHeapLoc >= 0)
    {
        // remove the node from heap
        m_pHeap[n->m_iHeapLoc] = m_pHeap[m_iLastEntry];
        m_iLastEntry--;
        m_pHeap[n->m_iHeapLoc]->m_iHeapLoc = n->m_iHeapLoc.load();

        int q = n->m_iHeapLoc;
        int p = q * 2 + 1;
        while (p <= m_iLastEntry)
        {
            if ((p + 1 <= m_iLastEntry) && (m_pHeap[p]->m_tsTimeStamp > m_pHeap[p + 1]->m_tsTimeStamp))
                p++;

            if (m_pHeap[q]->m_tsTimeStamp > m_pHeap[p]->m_tsTimeStamp)
            {
                swap(m_pHeap[p], m_pHeap[q]);
                m_pHeap[p]->m_iHeapLoc = p;
                m_pHeap[q]->m_iHeapLoc = q;

                q = p;
                p = q * 2 + 1;
            }
            else
                break;
        }

        n->m_iHeapLoc = -1;
    }

    // the only event has been deleted, wake up immediately
    if (0 == m_iLastEntry)
        m_pTimer->interrupt();
}

//
srt::CSndQueue::CSndQueue()
    : m_pSndUList(NULL)
    , m_pChannel(NULL)
    , m_pTimer(NULL)
    , m_bClosing(false)
{
}

srt::CSndQueue::~CSndQueue()
{
    m_bClosing = true;

    if (m_pTimer != NULL)
    {
        m_pTimer->interrupt();
    }

    // Unblock CSndQueue worker thread if it is waiting.
    m_pSndUList->signalInterrupt();

    if (m_WorkerThread.joinable())
    {
        HLOGC(rslog.Debug, log << "SndQueue: EXIT");
        m_WorkerThread.join();
    }

    delete m_pSndUList;
}

int srt::CSndQueue::ioctlQuery(int type) const
{
    return m_pChannel->ioctlQuery(type);
}
int srt::CSndQueue::sockoptQuery(int level, int type) const
{
    return m_pChannel->sockoptQuery(level, type);
}

#if ENABLE_LOGGING
int srt::CSndQueue::m_counter = 0;
#endif

void srt::CSndQueue::init(CChannel* c, CTimer* t)
{
    m_pChannel  = c;
    m_pTimer    = t;
    m_pSndUList = new CSndUList(t);

#if ENABLE_LOGGING
    ++m_counter;
    const std::string thrname = "SRT:SndQ:w" + Sprint(m_counter);
    const char*       thname  = thrname.c_str();
#else
    const char* thname = "SRT:SndQ";
#endif
    if (!StartThread(m_WorkerThread, CSndQueue::worker, this, thname))
        throw CUDTException(MJ_SYSTEMRES, MN_THREAD);
}

int srt::CSndQueue::getIpTTL() const
{
    return m_pChannel ? m_pChannel->getIpTTL() : -1;
}

int srt::CSndQueue::getIpToS() const
{
    return m_pChannel ? m_pChannel->getIpToS() : -1;
}

#ifdef SRT_ENABLE_BINDTODEVICE
bool srt::CSndQueue::getBind(char* dst, size_t len) const
{
    return m_pChannel ? m_pChannel->getBind(dst, len) : false;
}
#endif

#if defined(SRT_DEBUG_SNDQ_HIGHRATE)
static void CSndQueueDebugHighratePrint(const CSndQueue* self, const steady_clock::time_point currtime)
{
    if (self->m_ullDbgTime <= currtime)
    {
        fprintf(stdout,
                "SndQueue %lu slt:%lu nrp:%lu snt:%lu nrt:%lu ctw:%lu\n",
                self->m_WorkerStats.lIteration,
                self->m_WorkerStats.lSleepTo,
                self->m_WorkerStats.lNotReadyPop,
                self->m_WorkerStats.lSendTo,
                self->m_WorkerStats.lNotReadyTs,
                self->m_WorkerStats.lCondWait);
        memset(&self->m_WorkerStats, 0, sizeof(self->m_WorkerStats));
        self->m_ullDbgTime = currtime + self->m_ullDbgPeriod;
    }
}
#endif

void* srt::CSndQueue::worker(void* param)
{
    CSndQueue* self = (CSndQueue*)param;

#if ENABLE_LOGGING
    THREAD_STATE_INIT(("SRT:SndQ:w" + Sprint(m_counter)).c_str());
#else
    THREAD_STATE_INIT("SRT:SndQ:worker");
#endif

#if defined(SRT_DEBUG_SNDQ_HIGHRATE)
#define IF_DEBUG_HIGHRATE(statement) statement
    CTimer::rdtsc(self->m_ullDbgTime);
    self->m_ullDbgPeriod = uint64_t(5000000) * CTimer::getCPUFrequency();
    self->m_ullDbgTime += self->m_ullDbgPeriod;
#else
#define IF_DEBUG_HIGHRATE(statement) (void)0
#endif /* SRT_DEBUG_SNDQ_HIGHRATE */

    while (!self->m_bClosing)
    {
        const steady_clock::time_point next_time = self->m_pSndUList->getNextProcTime();

        IF_DEBUG_HIGHRATE(self->m_WorkerStats.lIteration++);

        if (is_zero(next_time))
        {
            IF_DEBUG_HIGHRATE(self->m_WorkerStats.lNotReadyTs++);

            // wait here if there is no sockets with data to be sent
            THREAD_PAUSED();
            if (!self->m_bClosing)
            {
                self->m_pSndUList->waitNonEmpty();
                IF_DEBUG_HIGHRATE(self->m_WorkerStats.lCondWait++);
            }
            THREAD_RESUMED();

            continue;
        }

        // wait until next processing time of the first socket on the list
        const steady_clock::time_point currtime = steady_clock::now();

        IF_DEBUG_HIGHRATE(CSndQueueDebugHighratePrint(self, currtime));
        if (currtime < next_time)
        {
            THREAD_PAUSED();
            self->m_pTimer->sleep_until(next_time);
            THREAD_RESUMED();
            IF_DEBUG_HIGHRATE(self->m_WorkerStats.lSleepTo++);
        }

        // Get a socket with a send request if any.
        CUDT* u = self->m_pSndUList->pop();
        if (u == NULL)
        {
            IF_DEBUG_HIGHRATE(self->m_WorkerStats.lNotReadyPop++);
            continue;
        }

#define UST(field) ((u->m_b##field) ? "+" : "-") << #field << " "
        HLOGC(qslog.Debug,
            log << "CSndQueue: requesting packet from @" << u->socketID() << " STATUS: " << UST(Listening)
                << UST(Connecting) << UST(Connected) << UST(Closing) << UST(Shutdown) << UST(Broken) << UST(PeerHealth)
                << UST(Opened));
#undef UST

        if (!u->m_bConnected || u->m_bBroken)
        {
            IF_DEBUG_HIGHRATE(self->m_WorkerStats.lNotReadyPop++);
            continue;
        }

        // pack a packet from the socket
        CPacket pkt;
        steady_clock::time_point next_send_time;
        bool valid = u->packData((pkt), (next_send_time));

        // Check if payload size is invalid.
        if (!valid)
        {
            IF_DEBUG_HIGHRATE(self->m_WorkerStats.lNotReadyPop++);
            continue;
        }

        const sockaddr_any addr = u->m_PeerAddr;
        if (!is_zero(next_send_time))
            self->m_pSndUList->update(u, CSndUList::DO_RESCHEDULE, next_send_time);

        HLOGC(qslog.Debug, log << self->CONID() << "chn:SENDING: " << pkt.Info());
        self->m_pChannel->sendto(addr, pkt);

        IF_DEBUG_HIGHRATE(self->m_WorkerStats.lSendTo++);
    }

    THREAD_EXIT();
    return NULL;
}

int srt::CSndQueue::sendto(const sockaddr_any& w_addr, CPacket& w_packet)
{
    // send out the packet immediately (high priority), this is a control packet
    m_pChannel->sendto(w_addr, w_packet);
    return (int)w_packet.getLength();
}

//
srt::CRcvUList::CRcvUList()
    : m_pUList(NULL)
    , m_pLast(NULL)
{
}

srt::CRcvUList::~CRcvUList() {}

void srt::CRcvUList::insert(const CUDT* u)
{
    CRNode* n        = u->m_pRNode;
    n->m_tsTimeStamp = steady_clock::now();

    if (NULL == m_pUList)
    {
        // empty list, insert as the single node
        n->m_pPrev = n->m_pNext = NULL;
        m_pLast = m_pUList = n;

        return;
    }

    // always insert at the end for RcvUList
    n->m_pPrev       = m_pLast;
    n->m_pNext       = NULL;
    m_pLast->m_pNext = n;
    m_pLast          = n;
}

void srt::CRcvUList::remove(const CUDT* u)
{
    CRNode* n = u->m_pRNode;

    if (!n->m_bOnList)
        return;

    if (NULL == n->m_pPrev)
    {
        // n is the first node
        m_pUList = n->m_pNext;
        if (NULL == m_pUList)
            m_pLast = NULL;
        else
            m_pUList->m_pPrev = NULL;
    }
    else
    {
        n->m_pPrev->m_pNext = n->m_pNext;
        if (NULL == n->m_pNext)
        {
            // n is the last node
            m_pLast = n->m_pPrev;
        }
        else
            n->m_pNext->m_pPrev = n->m_pPrev;
    }

    n->m_pNext = n->m_pPrev = NULL;
}

void srt::CRcvUList::update(const CUDT* u)
{
    CRNode* n = u->m_pRNode;

    if (!n->m_bOnList)
        return;

    n->m_tsTimeStamp = steady_clock::now();

    // if n is the last node, do not need to change
    if (NULL == n->m_pNext)
        return;

    if (NULL == n->m_pPrev)
    {
        m_pUList          = n->m_pNext;
        m_pUList->m_pPrev = NULL;
    }
    else
    {
        n->m_pPrev->m_pNext = n->m_pNext;
        n->m_pNext->m_pPrev = n->m_pPrev;
    }

    n->m_pPrev       = m_pLast;
    n->m_pNext       = NULL;
    m_pLast->m_pNext = n;
    m_pLast          = n;
}

//
srt::CHash::CHash()
    : m_pBucket(NULL)
    , m_iHashSize(0)
{
}

srt::CHash::~CHash()
{
    for (int i = 0; i < m_iHashSize; ++i)
    {
        CBucket* b = m_pBucket[i];
        while (NULL != b)
        {
            CBucket* n = b->m_pNext;
            delete b;
            b = n;
        }
    }

    delete[] m_pBucket;
}

void srt::CHash::init(int size)
{
    m_pBucket = new CBucket*[size];

    for (int i = 0; i < size; ++i)
        m_pBucket[i] = NULL;

    m_iHashSize = size;
}

srt::CUDT* srt::CHash::lookup(int32_t id)
{
    // simple hash function (% hash table size); suitable for socket descriptors
    CBucket* b = m_pBucket[id % m_iHashSize];

    while (NULL != b)
    {
        if (id == b->m_iID)
            return b->m_pUDT;
        b = b->m_pNext;
    }

    return NULL;
}

void srt::CHash::insert(int32_t id, CUDT* u)
{
    CBucket* b = m_pBucket[id % m_iHashSize];

    CBucket* n = new CBucket;
    n->m_iID   = id;
    n->m_pUDT  = u;
    n->m_pNext = b;

    m_pBucket[id % m_iHashSize] = n;
}

void srt::CHash::remove(int32_t id)
{
    CBucket* b = m_pBucket[id % m_iHashSize];
    CBucket* p = NULL;

    while (NULL != b)
    {
        if (id == b->m_iID)
        {
            if (NULL == p)
                m_pBucket[id % m_iHashSize] = b->m_pNext;
            else
                p->m_pNext = b->m_pNext;

            delete b;

            return;
        }

        p = b;
        b = b->m_pNext;
    }
}

//
srt::CRendezvousQueue::CRendezvousQueue()
    : m_lRendezvousID()
    , m_RIDListLock()
{
}

srt::CRendezvousQueue::~CRendezvousQueue()
{
    m_lRendezvousID.clear();
}

void srt::CRendezvousQueue::insert(const SRTSOCKET&           id,
                              CUDT*                           u,
                              const sockaddr_any&             addr,
                              const steady_clock::time_point& ttl)
{
    ScopedLock vg(m_RIDListLock);

    CRL r;
    r.m_iID      = id;
    r.m_pUDT     = u;
    r.m_PeerAddr = addr;
    r.m_tsTTL    = ttl;

    m_lRendezvousID.push_back(r);
    HLOGC(cnlog.Debug,
          log << "RID: adding socket @" << id << " for address: " << addr.str() << " expires: " << FormatTime(ttl)
              << " (total connectors: " << m_lRendezvousID.size() << ")");
}

void srt::CRendezvousQueue::remove(const SRTSOCKET& id)
{
    ScopedLock lkv(m_RIDListLock);

    for (list<CRL>::iterator i = m_lRendezvousID.begin(); i != m_lRendezvousID.end(); ++i)
    {
        if (i->m_iID == id)
        {
            m_lRendezvousID.erase(i);
            break;
        }
    }
}

srt::CUDT* srt::CRendezvousQueue::retrieve(const sockaddr_any& addr, SRTSOCKET& w_id) const
{
    ScopedLock vg(m_RIDListLock);

    // TODO: optimize search
    for (list<CRL>::const_iterator i = m_lRendezvousID.begin(); i != m_lRendezvousID.end(); ++i)
    {
        if (i->m_PeerAddr == addr && ((w_id == 0) || (w_id == i->m_iID)))
        {
            HLOGC(cnlog.Debug,
                  log << "RID: found id @" << i->m_iID << " while looking for "
                      << (w_id ? "THIS ID FROM " : "A NEW CONNECTION FROM ") << i->m_PeerAddr.str());
            w_id = i->m_iID;
            return i->m_pUDT;
        }
    }

#if ENABLE_HEAVY_LOGGING
    std::ostringstream spec;
    if (w_id == 0)
        spec << "A NEW CONNECTION REQUEST";
    else
        spec << " AGENT @" << w_id;
    HLOGC(cnlog.Debug,
          log << "RID: NO CONNECTOR FOR ADR:" << addr.str() << " while looking for " << spec.str() << " ("
              << m_lRendezvousID.size() << " connectors total)");
#endif

    return NULL;
}

void srt::CRendezvousQueue::updateConnStatus(EReadStatus rst, EConnectStatus cst, CUnit* unit)
{
    vector<LinkStatusInfo> toRemove, toProcess;

    const CPacket* pkt = unit ? &unit->m_Packet : NULL;

    // Need a stub value for a case when there's no unit provided ("storage depleted" case).
    // It should be normally NOT IN USE because in case of "storage depleted", rst != RST_OK.
    const SRTSOCKET dest_id = pkt ? pkt->m_iID : 0;

    // If no socket were qualified for further handling, finish here.
    // Otherwise toRemove and toProcess contain items to handle.
    if (!qualifyToHandle(rst, cst, dest_id, (toRemove), (toProcess)))
        return;

    HLOGC(cnlog.Debug,
          log << "updateConnStatus: collected " << toProcess.size() << " for processing, " << toRemove.size()
              << " to close");

    // Repeat (resend) connection request.
    for (vector<LinkStatusInfo>::iterator i = toProcess.begin(); i != toProcess.end(); ++i)
    {
        // IMPORTANT INFORMATION concerning changes towards UDT legacy.
        // In the UDT code there was no attempt to interpret any incoming data.
        // All data from the incoming packet were considered to be already deployed into
        // m_ConnRes field, and m_ConnReq field was considered at this time accordingly updated.
        // Therefore this procedure did only one thing: craft a new handshake packet and send it.
        // In SRT this may also interpret extra data (extensions in case when Agent is Responder)
        // and the `pktIn` packet may sometimes contain no data. Therefore the passed `rst`
        // must be checked to distinguish the call by periodic update (RST_AGAIN) from a call
        // due to have received the packet (RST_OK).
        //
        // In the below call, only the underlying `processRendezvous` function will be attempting
        // to interpret these data (for caller-listener this was already done by `processConnectRequest`
        // before calling this function), and it checks for the data presence.

        EReadStatus    read_st = rst;
        EConnectStatus conn_st = cst;

        if (i->id != dest_id)
        {
            read_st = RST_AGAIN;
            conn_st = CONN_AGAIN;
        }

        HLOGC(cnlog.Debug,
              log << "updateConnStatus: processing async conn for @" << i->id << " FROM " << i->peeraddr.str());

        if (!i->u->processAsyncConnectRequest(read_st, conn_st, pkt, i->peeraddr))
        {
            // cst == CONN_REJECT can only be result of worker_ProcessAddressedPacket and
            // its already set in this case.
            LinkStatusInfo fi = *i;
            fi.errorcode      = SRT_ECONNREJ;
            toRemove.push_back(fi);
            i->u->sendCtrl(UMSG_SHUTDOWN);
        }
    }

    // NOTE: it is "believed" here that all CUDT objects will not be
    // deleted in the meantime. This is based on a statement that at worst
    // they have been "just" declared failed and it will pass at least 1s until
    // they are moved to ClosedSockets and it is believed that this function will
    // not be held on mutexes that long.

    for (vector<LinkStatusInfo>::iterator i = toRemove.begin(); i != toRemove.end(); ++i)
    {
        HLOGC(cnlog.Debug, log << "updateConnStatus: COMPLETING dep objects update on failed @" << i->id);
        //
        // Setting m_bConnecting to false, and need to remove the socket from the rendezvous queue
        // because the next CUDT::close will not remove it from the queue when m_bConnecting = false,
        // and may crash on next pass.
        //
        // TODO: maybe lock i->u->m_ConnectionLock?
        i->u->m_bConnecting = false;
        remove(i->u->m_SocketID);

        // DO NOT close the socket here because in this case it might be
        // unable to get status from at the right moment. Also only member
        // sockets should be taken care of internally - single sockets should
        // be normally closed by the application, after it is done with them.

        // app can call any UDT API to learn the connection_broken error
        CUDT::uglobal().m_EPoll.update_events(
            i->u->m_SocketID, i->u->m_sPollID, SRT_EPOLL_IN | SRT_EPOLL_OUT | SRT_EPOLL_ERR, true);

        i->u->completeBrokenConnectionDependencies(i->errorcode);
    }

    {
        // Now, additionally for every failed link reset the TTL so that
        // they are set expired right now.
        ScopedLock vg(m_RIDListLock);
        for (list<CRL>::iterator i = m_lRendezvousID.begin(); i != m_lRendezvousID.end(); ++i)
        {
            if (find_if(toRemove.begin(), toRemove.end(), LinkStatusInfo::HasID(i->m_iID)) != toRemove.end())
            {
                LOGC(cnlog.Error,
                     log << "updateConnStatus: processAsyncConnectRequest FAILED on @" << i->m_iID
                         << ". Setting TTL as EXPIRED.");
                i->m_tsTTL =
                    steady_clock::time_point(); // Make it expire right now, will be picked up at the next iteration
            }
        }
    }
}

bool srt::CRendezvousQueue::qualifyToHandle(EReadStatus    rst,
                                       EConnectStatus cst      SRT_ATR_UNUSED,
                                       int                     iDstSockID,
                                       vector<LinkStatusInfo>& toRemove,
                                       vector<LinkStatusInfo>& toProcess)
{
    ScopedLock vg(m_RIDListLock);

    if (m_lRendezvousID.empty())
        return false; // nothing to process.

    HLOGC(cnlog.Debug,
          log << "updateConnStatus: updating after getting pkt with DST socket ID @" << iDstSockID
              << " status: " << ConnectStatusStr(cst));

    for (list<CRL>::iterator i = m_lRendezvousID.begin(), i_next = i; i != m_lRendezvousID.end(); i = i_next)
    {
        // Safe iterator to the next element. If the current element is erased, the iterator is updated again.
        ++i_next;

        const steady_clock::time_point tsNow = steady_clock::now();

        if (tsNow >= i->m_tsTTL)
        {
            HLOGC(cnlog.Debug,
                  log << "RID: socket @" << i->m_iID
                      << " removed - EXPIRED ("
                      // The "enforced on FAILURE" is below when processAsyncConnectRequest failed.
                      << (is_zero(i->m_tsTTL) ? "enforced on FAILURE" : "passed TTL") << "). WILL REMOVE from queue.");

            // Set appropriate error information, but do not update yet.
            // Exit the lock first. Collect objects to update them later.
            int ccerror = SRT_ECONNREJ;
            if (i->m_pUDT->m_RejectReason == SRT_REJ_UNKNOWN)
            {
                if (!is_zero(i->m_tsTTL))
                {
                    // Timer expired, set TIMEOUT forcefully
                    i->m_pUDT->m_RejectReason = SRT_REJ_TIMEOUT;
                    ccerror                   = SRT_ENOSERVER;
                }
                else
                {
                    // In case of unknown reason, rejection should at least
                    // suggest error on the peer
                    i->m_pUDT->m_RejectReason = SRT_REJ_PEER;
                }
            }

            // The call to completeBrokenConnectionDependencies() cannot happen here
            // under the lock of m_RIDListLock as it risks a deadlock.
            // Collect in 'toRemove' to update later.
            LinkStatusInfo fi = {i->m_pUDT, i->m_iID, ccerror, i->m_PeerAddr, -1};
            toRemove.push_back(fi);

            // i_next was preincremented, but this is guaranteed to point to
            // the element next to erased one.
            i_next = m_lRendezvousID.erase(i);
            continue;
        }
        else
        {
            HLOGC(cnlog.Debug,
                  log << "RID: socket @" << i->m_iID << " still active (remaining " << std::fixed
                      << (count_microseconds(i->m_tsTTL - tsNow) / 1000000.0) << "s of TTL)...");
        }

        const steady_clock::time_point tsLastReq = i->m_pUDT->m_tsLastReqTime;
        const steady_clock::time_point tsRepeat =
            tsLastReq + milliseconds_from(250); // Repeat connection request (send HS).

        // A connection request is repeated every 250 ms if there was no response from the peer:
        // - RST_AGAIN means no packet was received over UDP.
        // - a packet was received, but not for THIS socket.
        if ((rst == RST_AGAIN || i->m_iID != iDstSockID) && tsNow <= tsRepeat)
        {
            HLOGC(cnlog.Debug,
                  log << "RID:@" << i->m_iID << std::fixed << count_microseconds(tsNow - tsLastReq) / 1000.0
                      << " ms passed since last connection request.");

            continue;
        }

        HLOGC(cnlog.Debug,
              log << "RID:@" << i->m_iID << " cst=" << ConnectStatusStr(cst) << " -- repeating connection request.");

        // This queue is used only in case of Async mode (rendezvous or caller-listener).
        // Synchronous connection requests are handled in startConnect() completely.
        if (!i->m_pUDT->m_config.bSynRecving)
        {
            // Collect them so that they can be updated out of m_RIDListLock.
            LinkStatusInfo fi = {i->m_pUDT, i->m_iID, SRT_SUCCESS, i->m_PeerAddr, -1};
            toProcess.push_back(fi);
        }
        else
        {
            HLOGC(cnlog.Debug, log << "RID: socket @" << i->m_iID << " is SYNCHRONOUS, NOT UPDATING");
        }
    }

    return !toRemove.empty() || !toProcess.empty();
}

//
srt::CRcvQueue::CRcvQueue()
    : m_WorkerThread()
    , m_pUnitQueue(NULL)
    , m_pRcvUList(NULL)
    , m_pHash(NULL)
    , m_pChannel(NULL)
    , m_pTimer(NULL)
    , m_iIPversion()
    , m_szPayloadSize()
    , m_bClosing(false)
    , m_LSLock()
    , m_pListener(NULL)
    , m_pRendezvousQueue(NULL)
    , m_vNewEntry()
    , m_IDLock()
    , m_mBuffer()
    , m_BufferCond()
{
    setupCond(m_BufferCond, "QueueBuffer");
}

srt::CRcvQueue::~CRcvQueue()
{
    m_bClosing = true;

    if (m_WorkerThread.joinable())
    {
        HLOGC(rslog.Debug, log << "RcvQueue: EXIT");
        m_WorkerThread.join();
    }
    releaseCond(m_BufferCond);

    delete m_pUnitQueue;
    delete m_pRcvUList;
    delete m_pHash;
    delete m_pRendezvousQueue;

    // remove all queued messages
    for (map<int32_t, std::queue<CPacket*> >::iterator i = m_mBuffer.begin(); i != m_mBuffer.end(); ++i)
    {
        while (!i->second.empty())
        {
            CPacket* pkt = i->second.front();
            delete[] pkt->m_pcData;
            delete pkt;
            i->second.pop();
        }
    }
}

#if ENABLE_LOGGING
srt::sync::atomic<int> srt::CRcvQueue::m_counter(0);
#endif

void srt::CRcvQueue::init(int qsize, size_t payload, int version, int hsize, CChannel* cc, CTimer* t, SRTSOCKET owner)
{
    m_iIPversion    = version;
    m_szPayloadSize = payload;

    SRT_ASSERT(m_pUnitQueue == NULL);
    m_pUnitQueue = new CUnitQueue(qsize, (int)payload, owner);

    m_pHash = new CHash;
    m_pHash->init(hsize);

    m_pChannel = cc;
    m_pTimer   = t;

    m_pRcvUList        = new CRcvUList;
    m_pRendezvousQueue = new CRendezvousQueue;

#if ENABLE_LOGGING
    const int cnt = ++m_counter;
    const std::string thrname = "SRT:RcvQ:w" + Sprint(cnt);
#else
    const std::string thrname = "SRT:RcvQ:w";
#endif

    if (!StartThread(m_WorkerThread, CRcvQueue::worker, this, thrname.c_str()))
    {
        throw CUDTException(MJ_SYSTEMRES, MN_THREAD);
    }
}

void* srt::CRcvQueue::worker(void* param)
{
    CRcvQueue*   self = (CRcvQueue*)param;
    sockaddr_any sa(self->getIPversion());
    int32_t      id = 0;

#if ENABLE_LOGGING
    THREAD_STATE_INIT(("SRT:RcvQ:w" + Sprint(m_counter)).c_str());
#else
    THREAD_STATE_INIT("SRT:RcvQ:worker");
#endif

    CUnit*         unit = 0;
    EConnectStatus cst  = CONN_AGAIN;
    while (!self->m_bClosing)
    {
        bool        have_received = false;
        EReadStatus rst           = self->worker_RetrieveUnit((id), (unit), (sa));
        if (rst == RST_OK)
        {
            if (id < 0)
            {
                // User error on peer. May log something, but generally can only ignore it.
                // XXX Think maybe about sending some "connection rejection response".
                HLOGC(qrlog.Debug,
                      log << self->CONID() << "RECEIVED negative socket id '" << id
                          << "', rejecting (POSSIBLE ATTACK)");
                continue;
            }

            // NOTE: cst state is being changed here.
            // This state should be maintained through any next failed calls to worker_RetrieveUnit.
            // Any error switches this to rejection, just for a case.

            // Note to rendezvous connection. This can accept:
            // - ID == 0 - take the first waiting rendezvous socket
            // - ID > 0  - find the rendezvous socket that has this ID.
            if (id == 0)
            {
                // ID 0 is for connection request, which should be passed to the listening socket or rendezvous sockets
                cst = self->worker_ProcessConnectionRequest(unit, sa);
            }
            else
            {
                // Otherwise ID is expected to be associated with:
                // - an enqueued rendezvous socket
                // - a socket connected to a peer
                cst = self->worker_ProcessAddressedPacket(id, unit, sa);
                // CAN RETURN CONN_REJECT, but m_RejectReason is already set
            }
            HLOGC(qrlog.Debug, log << self->CONID() << "worker: result for the unit: " << ConnectStatusStr(cst));
            if (cst == CONN_AGAIN)
            {
                HLOGC(qrlog.Debug, log << self->CONID() << "worker: packet not dispatched, continuing reading.");
                continue;
            }
            have_received = true;
        }
        else if (rst == RST_ERROR)
        {
            // According to the description by CChannel::recvfrom, this can be either of:
            // - IPE: all errors except EBADF
            // - socket was closed in the meantime by another thread: EBADF
            // If EBADF, then it's expected that the "closing" state is also set.
            // Check that just to report possible errors, but interrupt the loop anyway.
            if (self->m_bClosing)
            {
                HLOGC(qrlog.Debug,
                      log << self->CONID() << "CChannel reported error, but Queue is closing - INTERRUPTING worker.");
            }
            else
            {
                LOGC(qrlog.Fatal,
                     log << self->CONID()
                         << "CChannel reported ERROR DURING TRANSMISSION - IPE. INTERRUPTING worker anyway.");
            }
            cst = CONN_REJECT;
            break;
        }
        // OTHERWISE: this is an "AGAIN" situation. No data was read, but the process should continue.

        // take care of the timing event for all UDT sockets
        const steady_clock::time_point curtime_minus_syn =
            steady_clock::now() - microseconds_from(CUDT::COMM_SYN_INTERVAL_US);

        CRNode* ul = self->m_pRcvUList->m_pUList;
        while ((NULL != ul) && (ul->m_tsTimeStamp < curtime_minus_syn))
        {
            CUDT* u = ul->m_pUDT;

            if (u->m_bConnected && !u->m_bBroken && !u->m_bClosing)
            {
                u->checkTimers();
                self->m_pRcvUList->update(u);
            }
            else
            {
                HLOGC(qrlog.Debug,
                      log << CUDTUnited::CONID(u->m_SocketID) << " SOCKET broken, REMOVING FROM RCV QUEUE/MAP.");
                // the socket must be removed from Hash table first, then RcvUList
                self->m_pHash->remove(u->m_SocketID);
                self->m_pRcvUList->remove(u);
                u->m_pRNode->m_bOnList = false;
            }

            ul = self->m_pRcvUList->m_pUList;
        }

        if (have_received)
        {
            HLOGC(qrlog.Debug,
                  log << "worker: RECEIVED PACKET --> updateConnStatus. cst=" << ConnectStatusStr(cst) << " id=" << id
                      << " pkt-payload-size=" << unit->m_Packet.getLength());
        }

        // Check connection requests status for all sockets in the RendezvousQueue.
        // Pass the connection status from the last call of:
        // worker_ProcessAddressedPacket --->
        // worker_TryAsyncRend_OrStore --->
        // CUDT::processAsyncConnectResponse --->
        // CUDT::processConnectResponse
        self->m_pRendezvousQueue->updateConnStatus(rst, cst, unit);

        // XXX updateConnStatus may have removed the connector from the list,
        // however there's still m_mBuffer in CRcvQueue for that socket to care about.
    }

    HLOGC(qrlog.Debug, log << "worker: EXIT");

    THREAD_EXIT();
    return NULL;
}

srt::EReadStatus srt::CRcvQueue::worker_RetrieveUnit(int32_t& w_id, CUnit*& w_unit, sockaddr_any& w_addr)
{
#if !USE_BUSY_WAITING
    // This might be not really necessary, and probably
    // not good for extensive bidirectional communication.
    m_pTimer->tick();
#endif

    // check waiting list, if new socket, insert it to the list
    while (ifNewEntry())
    {
        CUDT* ne = getNewEntry();
        if (ne)
        {
            HLOGC(qrlog.Debug,
                  log << CUDTUnited::CONID(ne->m_SocketID)
                      << " SOCKET pending for connection - ADDING TO RCV QUEUE/MAP");
            m_pRcvUList->insert(ne);
            m_pHash->insert(ne->m_SocketID, ne);
        }
    }
    // find next available slot for incoming packet
    w_unit = m_pUnitQueue->getNextAvailUnit();
    if (!w_unit)
    {
        // no space, skip this packet
        CPacket temp;
        temp.m_pcData = new char[m_szPayloadSize];
        temp.setLength(m_szPayloadSize);
        THREAD_PAUSED();
        EReadStatus rst = m_pChannel->recvfrom((w_addr), (temp));
        THREAD_RESUMED();
        // Note: this will print nothing about the packet details unless heavy logging is on.
        LOGC(qrlog.Error, log << CONID() << "LOCAL STORAGE DEPLETED. Dropping 1 packet: " << temp.Info());
        delete[] temp.m_pcData;

        // Be transparent for RST_ERROR, but ignore the correct
        // data read and fake that the packet was dropped.
        return rst == RST_ERROR ? RST_ERROR : RST_AGAIN;
    }

    w_unit->m_Packet.setLength(m_szPayloadSize);

    // reading next incoming packet, recvfrom returns -1 is nothing has been received
    THREAD_PAUSED();
    EReadStatus rst = m_pChannel->recvfrom((w_addr), (w_unit->m_Packet));
    THREAD_RESUMED();

    if (rst == RST_OK)
    {
        w_id = w_unit->m_Packet.m_iID;
        HLOGC(qrlog.Debug,
              log << "INCOMING PACKET: FROM=" << w_addr.str() << " BOUND=" << m_pChannel->bindAddressAny().str() << " "
                  << w_unit->m_Packet.Info());
    }
    return rst;
}

srt::EConnectStatus srt::CRcvQueue::worker_ProcessConnectionRequest(CUnit* unit, const sockaddr_any& addr)
{
    HLOGC(cnlog.Debug,
          log << "Got sockID=0 from " << addr.str() << " - trying to resolve it as a connection request...");
    // Introduced protection because it may potentially happen
    // that another thread could have closed the socket at
    // the same time and inject a bug between checking the
    // pointer for NULL and using it.
    int  listener_ret  = SRT_REJ_UNKNOWN;
    bool have_listener = false;
    {
        ScopedLock cg(m_LSLock);
        if (m_pListener)
        {
            LOGC(cnlog.Note, log << "PASSING request from: " << addr.str() << " to agent:" << m_pListener->socketID());
            listener_ret = m_pListener->processConnectRequest(addr, unit->m_Packet);

            // This function does return a code, but it's hard to say as to whether
            // anything can be done about it. In case when it's stated possible, the
            // listener will try to send some rejection response to the caller, but
            // that's already done inside this function. So it's only used for
            // displaying the error in logs.

            have_listener = true;
        }
    }

    // NOTE: Rendezvous sockets do bind(), but not listen(). It means that the socket is
    // ready to accept connection requests, but they are not being redirected to the listener
    // socket, as this is not a listener socket at all. This goes then HERE.

    if (have_listener) // That is, the above block with m_pListener->processConnectRequest was executed
    {
        LOGC(cnlog.Note,
             log << CONID() << "Listener managed the connection request from: " << addr.str()
                 << " result:" << RequestTypeStr(UDTRequestType(listener_ret)));
        return listener_ret == SRT_REJ_UNKNOWN ? CONN_CONTINUE : CONN_REJECT;
    }

    // If there's no listener waiting for the packet, just store it into the queue.
    return worker_TryAsyncRend_OrStore(0, unit, addr); // 0 id because the packet came in with that very ID.
}

srt::EConnectStatus srt::CRcvQueue::worker_ProcessAddressedPacket(int32_t id, CUnit* unit, const sockaddr_any& addr)
{
    CUDT* u = m_pHash->lookup(id);
    if (!u)
    {
        // Pass this to either async rendezvous connection,
        // or store the packet in the queue.
        HLOGC(cnlog.Debug, log << "worker_ProcessAddressedPacket: resending to QUEUED socket @" << id);
        return worker_TryAsyncRend_OrStore(id, unit, addr);
    }

    // Found associated CUDT - process this as control or data packet
    // addressed to an associated socket.
    if (addr != u->m_PeerAddr)
    {
        HLOGC(cnlog.Debug,
              log << CONID() << "Packet for SID=" << id << " asoc with " << u->m_PeerAddr.str() << " received from "
                  << addr.str() << " (CONSIDERED ATTACK ATTEMPT)");
        // This came not from the address that is the peer associated
        // with the socket. Ignore it.
        return CONN_AGAIN;
    }

    if (!u->m_bConnected || u->m_bBroken || u->m_bClosing)
    {
        u->m_RejectReason = SRT_REJ_CLOSE;
        // The socket is currently in the process of being disconnected
        // or destroyed. Ignore.
        // XXX send UMSG_SHUTDOWN in this case?
        // XXX May it require mutex protection?
        return CONN_REJECT;
    }

    if (unit->m_Packet.isControl())
        u->processCtrl(unit->m_Packet);
    else
        u->processData(unit);

    u->checkTimers();
    m_pRcvUList->update(u);

    return CONN_RUNNING;
}

// This function responds to the fact that a packet has come
// for a socket that does not expect to receive a normal connection
// request. This can be then:
// - a normal packet of whatever kind, just to be processed by the message loop
// - a rendezvous connection
// This function then tries to manage the packet as a rendezvous connection
// request in ASYNC mode; when this is not applicable, it stores the packet
// in the "receiving queue" so that it will be picked up in the "main" thread.
srt::EConnectStatus srt::CRcvQueue::worker_TryAsyncRend_OrStore(int32_t id, CUnit* unit, const sockaddr_any& addr)
{
    // This 'retrieve' requires that 'id' be either one of those
    // stored in the rendezvous queue (see CRcvQueue::registerConnector)
    // or simply 0, but then at least the address must match one of these.
    // If the id was 0, it will be set to the actual socket ID of the returned CUDT.
    CUDT* u = m_pRendezvousQueue->retrieve(addr, (id));
    if (!u)
    {
        // this socket is then completely unknown to the system.
        // Note that this situation may also happen at a very unfortunate
        // coincidence that the socket is already bound, but the registerConnector()
        // has not yet started. In case of rendezvous this may mean that the other
        // side just started sending its handshake packets, the local side has already
        // run the CRcvQueue::worker thread, and this worker thread is trying to dispatch
        // the handshake packet too early, before the dispatcher has a chance to see
        // this socket registerred in the RendezvousQueue, which causes the packet unable
        // to be dispatched. Therefore simply treat every "out of band" packet (with socket
        // not belonging to the connection and not registered as rendezvous) as "possible
        // attack" and ignore it. This also should better protect the rendezvous socket
        // against a rogue connector.
        if (id == 0)
        {
            HLOGC(cnlog.Debug,
                  log << CONID() << "AsyncOrRND: no sockets expect connection from " << addr.str()
                      << " - POSSIBLE ATTACK, ignore packet");
        }
        else
        {
            HLOGC(cnlog.Debug,
                  log << CONID() << "AsyncOrRND: no sockets expect socket " << id << " from " << addr.str()
                      << " - POSSIBLE ATTACK, ignore packet");
        }
        return CONN_AGAIN; // This means that the packet should be ignored.
    }

    // asynchronous connect: call connect here
    // otherwise wait for the UDT socket to retrieve this packet
    if (!u->m_config.bSynRecving)
    {
        HLOGC(cnlog.Debug, log << "AsyncOrRND: packet RESOLVED TO @" << id << " -- continuing as ASYNC CONNECT");
        // This is practically same as processConnectResponse, just this applies
        // appropriate mutex lock - which can't be done here because it's intentionally private.
        // OTOH it can't be applied to processConnectResponse because the synchronous
        // call to this method applies the lock by itself, and same-thread-double-locking is nonportable (crashable).
        EConnectStatus cst = u->processAsyncConnectResponse(unit->m_Packet);

        if (cst == CONN_CONFUSED)
        {
            LOGC(cnlog.Warn, log << "AsyncOrRND: PACKET NOT HANDSHAKE - re-requesting handshake from peer");
            storePkt(id, unit->m_Packet.clone());
            if (!u->processAsyncConnectRequest(RST_AGAIN, CONN_CONTINUE, &unit->m_Packet, u->m_PeerAddr))
            {
                // Reuse previous behavior to reject a packet
                cst = CONN_REJECT;
            }
            else
            {
                cst = CONN_CONTINUE;
            }
        }

        // It might be that this is a data packet, which has turned the connection
        // into "connected" state, removed the connector (so since now every next packet
        // will land directly in the queue), but this data packet shall still be delivered.
        if (cst == CONN_ACCEPT && !unit->m_Packet.isControl())
        {
            // The process as called through processAsyncConnectResponse() should have put the
            // socket into the pending queue for pending connection (don't ask me, this is so).
            // This pending queue is being purged every time in the beginning of this loop, so
            // currently the socket is in the pending queue, but not yet in the connection queue.
            // It will be done at the next iteration of the reading loop, but it will be too late,
            // we have a pending data packet now and we must either dispatch it to an already connected
            // socket or disregard it, and rather prefer the former. So do this transformation now
            // that we KNOW (by the cst == CONN_ACCEPT result) that the socket should be inserted
            // into the pending anteroom.

            CUDT* ne = getNewEntry(); // This function actuall removes the entry and returns it.
            // This **should** now always return a non-null value, but check it first
            // because if this accidentally isn't true, the call to worker_ProcessAddressedPacket will
            // result in redirecting it to here and so on until the call stack overflow. In case of
            // this "accident" simply disregard the packet from any further processing, it will be later
            // loss-recovered.
            // XXX (Probably the old contents of UDT's CRcvQueue::worker should be shaped a little bit
            // differently throughout the functions).
            if (ne)
            {
                HLOGC(cnlog.Debug,
                      log << CUDTUnited::CONID(ne->m_SocketID)
                          << " SOCKET pending for connection - ADDING TO RCV QUEUE/MAP");
                m_pRcvUList->insert(ne);
                m_pHash->insert(ne->m_SocketID, ne);

                // The current situation is that this has passed processAsyncConnectResponse, but actually
                // this packet *SHOULD HAVE BEEN* handled by worker_ProcessAddressedPacket, however the
                // connection state wasn't completed at the moment when dispatching this packet. This has
                // been now completed inside the call to processAsyncConnectResponse, but this is still a
                // data packet that should have expected the connection to be already established. Therefore
                // redirect it once again into worker_ProcessAddressedPacket here.

                HLOGC(cnlog.Debug,
                      log << "AsyncOrRND: packet SWITCHED TO CONNECTED with ID=" << id
                          << " -- passing to worker_ProcessAddressedPacket");

                // Theoretically we should check if m_pHash->lookup(ne->m_SocketID) returns 'ne', but this
                // has been just added to m_pHash, so the check would be extremely paranoid here.
                cst = worker_ProcessAddressedPacket(id, unit, addr);
                if (cst == CONN_REJECT)
                    return cst;
                return CONN_ACCEPT; // this function usually will return CONN_CONTINUE, which doesn't represent current
                                    // situation.
            }
            else
            {
                LOGC(cnlog.Error,
                     log << "IPE: AsyncOrRND: packet SWITCHED TO CONNECTED, but ID=" << id
                         << " is still not present in the socket ID dispatch hash - DISREGARDING");
            }
        }
        return cst;
    }
    HLOGC(cnlog.Debug,
          log << "AsyncOrRND: packet RESOLVED TO ID=" << id << " -- continuing through CENTRAL PACKET QUEUE");
    // This is where also the packets for rendezvous connection will be landing,
    // in case of a synchronous connection.
    storePkt(id, unit->m_Packet.clone());

    return CONN_CONTINUE;
}

void srt::CRcvQueue::stopWorker()
{
    // We use the decent way, so we say to the thread "please exit".
    m_bClosing = true;

    // Sanity check of the function's affinity.
    if (srt::sync::this_thread::get_id() == m_WorkerThread.get_id())
    {
        LOGC(rslog.Error, log << "IPE: RcvQ:WORKER TRIES TO CLOSE ITSELF!");
        return; // do nothing else, this would cause a hangup or crash.
    }

    HLOGC(rslog.Debug, log << "RcvQueue: EXIT (forced)");
    // And we trust the thread that it does.
    m_WorkerThread.join();
}

int srt::CRcvQueue::recvfrom(int32_t id, CPacket& w_packet)
{
    CUniqueSync buffercond(m_BufferLock, m_BufferCond);

    map<int32_t, std::queue<CPacket*> >::iterator i = m_mBuffer.find(id);

    if (i == m_mBuffer.end())
    {
        THREAD_PAUSED();
        buffercond.wait_for(seconds_from(1));
        THREAD_RESUMED();

        i = m_mBuffer.find(id);
        if (i == m_mBuffer.end())
        {
            w_packet.setLength(-1);
            return -1;
        }
    }

    // retrieve the earliest packet
    CPacket* newpkt = i->second.front();

    if (w_packet.getLength() < newpkt->getLength())
    {
        w_packet.setLength(-1);
        return -1;
    }

    // copy packet content
    // XXX Check if this wouldn't be better done by providing
    // copy constructor for DynamicStruct.
    // XXX Another thing: this looks wasteful. This expects an already
    // allocated memory on the packet, this thing gets the packet,
    // copies it into the passed packet and then the source packet
    // gets deleted. Why not simply return the originally stored packet,
    // without copying, allocation and deallocation?
    memcpy((w_packet.m_nHeader), newpkt->m_nHeader, CPacket::HDR_SIZE);
    memcpy((w_packet.m_pcData), newpkt->m_pcData, newpkt->getLength());
    w_packet.setLength(newpkt->getLength());

    delete[] newpkt->m_pcData;
    delete newpkt;

    // remove this message from queue,
    // if no more messages left for this socket, release its data structure
    i->second.pop();
    if (i->second.empty())
        m_mBuffer.erase(i);

    return (int)w_packet.getLength();
}

int srt::CRcvQueue::setListener(CUDT* u)
{
    ScopedLock lslock(m_LSLock);

    if (NULL != m_pListener)
        return -1;

    m_pListener = u;
    return 0;
}

void srt::CRcvQueue::removeListener(const CUDT* u)
{
    ScopedLock lslock(m_LSLock);

    if (u == m_pListener)
        m_pListener = NULL;
}

void srt::CRcvQueue::registerConnector(const SRTSOCKET&                id,
                                  CUDT*                           u,
                                  const sockaddr_any&             addr,
                                  const steady_clock::time_point& ttl)
{
    HLOGC(cnlog.Debug,
          log << "registerConnector: adding @" << id << " addr=" << addr.str() << " TTL=" << FormatTime(ttl));
    m_pRendezvousQueue->insert(id, u, addr, ttl);
}

void srt::CRcvQueue::removeConnector(const SRTSOCKET& id)
{
    HLOGC(cnlog.Debug, log << "removeConnector: removing @" << id);
    m_pRendezvousQueue->remove(id);

    ScopedLock bufferlock(m_BufferLock);

    map<int32_t, std::queue<CPacket*> >::iterator i = m_mBuffer.find(id);
    if (i != m_mBuffer.end())
    {
        HLOGC(cnlog.Debug,
              log << "removeConnector: ... and its packet queue with " << i->second.size() << " packets collected");
        while (!i->second.empty())
        {
            delete[] i->second.front()->m_pcData;
            delete i->second.front();
            i->second.pop();
        }
        m_mBuffer.erase(i);
    }
}

void srt::CRcvQueue::setNewEntry(CUDT* u)
{
    HLOGC(cnlog.Debug, log << CUDTUnited::CONID(u->m_SocketID) << "setting socket PENDING FOR CONNECTION");
    ScopedLock listguard(m_IDLock);
    m_vNewEntry.push_back(u);
}

bool srt::CRcvQueue::ifNewEntry()
{
    return !(m_vNewEntry.empty());
}

srt::CUDT* srt::CRcvQueue::getNewEntry()
{
    ScopedLock listguard(m_IDLock);

    if (m_vNewEntry.empty())
        return NULL;

    CUDT* u = (CUDT*)*(m_vNewEntry.begin());
    m_vNewEntry.erase(m_vNewEntry.begin());

    return u;
}

void srt::CRcvQueue::storePkt(int32_t id, CPacket* pkt)
{
    CUniqueSync passcond(m_BufferLock, m_BufferCond);

    map<int32_t, std::queue<CPacket*> >::iterator i = m_mBuffer.find(id);

    if (i == m_mBuffer.end())
    {
        m_mBuffer[id].push(pkt);
        passcond.notify_one();
    }
    else
    {
        // avoid storing too many packets, in case of malfunction or attack
        if (i->second.size() > 16)
            return;

        i->second.push(pkt);
    }
}

void srt::CMultiplexer::destroy()
{
    // Reverse order of the assigned
    delete m_pRcvQueue;
    delete m_pSndQueue;
    delete m_pTimer;

    if (m_pChannel)
    {
        m_pChannel->close();
        delete m_pChannel;
    }
}<|MERGE_RESOLUTION|>--- conflicted
+++ resolved
@@ -126,12 +126,8 @@
 
     for (int i = 0; i < iNumUnits; ++i)
     {
-<<<<<<< HEAD
-        tempu[i].m_iFlag = CUnit::FREE;
+        tempu[i].m_bTaken = false;
         tempu[i].m_pParentQueue = this;
-=======
-        tempu[i].m_bTaken = false;
->>>>>>> 8e9958a8
         tempu[i].m_Packet.m_pcData = tempb + i * mss;
     }
 
