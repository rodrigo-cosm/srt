--- conflicted
+++ resolved
@@ -1232,34 +1232,6 @@
    return NULL;
 }
 
-<<<<<<< HEAD
-#if ENABLE_HEAVY_LOGGING
-static string PacketInfo(const CPacket& pkt)
-{
-    ostringstream os;
-    os << "TARGET=" << pkt.m_iID << " ";
-
-    if (pkt.isControl())
-    {
-        os << "CONTROL: " << MessageTypeStr(pkt.getType(), pkt.getExtendedType()) << " size=" << pkt.getLength();
-    }
-    else
-    {
-        // It's hard to extract the information about peer's supported rexmit flag.
-        // This is only a log, nothing crucial, so we can risk displaying incorrect message number.
-        // Declaring that the peer supports rexmit flag cuts off the highest bit from
-        // the displayed number.
-        os << "DATA: msg=" << pkt.getMsgSeq(true) << " seq=" << pkt.getSeqNo() << " size=" << pkt.getLength();
-    }
-
-    return os.str();
-}
-#else
-static string PacketInfo(const CPacket&) { return string(); }
-#endif
-
-=======
->>>>>>> a97cc0ad
 EReadStatus CRcvQueue::worker_RetrieveUnit(ref_t<int32_t> r_id, ref_t<CUnit*> r_unit, ref_t<sockaddr_any> r_addr)
 {
 #ifdef NO_BUSY_WAITING
@@ -1288,15 +1260,8 @@
         THREAD_PAUSED();
         EReadStatus rst = m_pChannel->recvfrom(r_addr, temp);
         THREAD_RESUMED();
-<<<<<<< HEAD
-#if ENABLE_LOGGING
-        // Note: this will print nothing about the packet details unless heavy logging is on.
-        LOGC(mglog.Error, log << CONID() << "LOCAL STORAGE DEPLETED. Dropping 1 packet: " << PacketInfo(temp));
-#endif
-=======
         // Note: this will print nothing about the packet details unless heavy logging is on.
         LOGC(mglog.Error, log << CONID() << "LOCAL STORAGE DEPLETED. Dropping 1 packet: " << temp.Info());
->>>>>>> a97cc0ad
         delete [] temp.m_pcData;
 
         // Be transparent for RST_ERROR, but ignore the correct
@@ -1385,11 +1350,7 @@
     {
         // Pass this to either async rendezvous connection,
         // or store the packet in the queue.
-<<<<<<< HEAD
-        HLOGC(mglog.Debug, log << "worker_ProcessAddressedPacket: resending to QUEUED socket %" << id);
-=======
         HLOGC(mglog.Debug, log << "worker_ProcessAddressedPacket: resending to QUEUED socket @" << id);
->>>>>>> a97cc0ad
         return worker_TryAsyncRend_OrStore(id, unit, addr);
     }
 
