--- conflicted
+++ resolved
@@ -246,11 +246,7 @@
       /// @param rparam [in] pointer to the second data structure, explained by the packet type.
       /// @param size [in] size of rparam, in number of bytes;
 
-<<<<<<< HEAD
-   void pack(UDTMessageType pkttype, int32_t* lparam = NULL, void* rparam = NULL, int size = 0);
-=======
-   void pack(UDTMessageType pkttype, const void* lparam = NULL, void* rparam = NULL, int size = 0);
->>>>>>> 5df02701
+   void pack(UDTMessageType pkttype, const int32_t* lparam = NULL, void* rparam = NULL, int size = 0);
 
       /// Read the packet vector.
       /// @return Pointer to the packet vector.
