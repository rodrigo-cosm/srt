--- conflicted
+++ resolved
@@ -181,11 +181,7 @@
     // a wrong password.
     if (m_KmSecret.len == 0)  //We have a shared secret <==> encryption is on
     {
-<<<<<<< HEAD
-        LOGC(calog.Error, log << "processSrtMsg_KMREQ: Agent does not declare encryption - won't decrypt incoming packets!");
-=======
-        LOGC(mglog.Warn, log << "processSrtMsg_KMREQ: Agent does not declare encryption - won't decrypt incoming packets!");
->>>>>>> cb4b067b
+        LOGC(calog.Warn, log << "processSrtMsg_KMREQ: Agent does not declare encryption - won't decrypt incoming packets!");
         m_RcvKmState = SRT_KM_S_NOSECRET;
         KMREQ_RESULT_REJECTION();
     }
@@ -220,21 +216,13 @@
         m_RcvKmState = m_SndKmState = SRT_KM_S_BADSECRET;
         //Send status KMRSP message to tel error
         w_srtlen = 1;
-<<<<<<< HEAD
-        LOGC(calog.Error, log << "KMREQ/rcv: (snd) Rx process failure - BADSECRET");
-=======
-        LOGC(mglog.Warn, log << "KMREQ/rcv: (snd) Rx process failure - BADSECRET");
->>>>>>> cb4b067b
+        LOGC(calog.Warn, log << "KMREQ/rcv: (snd) Rx process failure - BADSECRET");
         break;
     case HAICRYPT_ERROR: //Other errors
     default:
         m_RcvKmState = m_SndKmState = SRT_KM_S_NOSECRET;
         w_srtlen = 1;
-<<<<<<< HEAD
-        LOGC(calog.Error, log << "KMREQ/rcv: (snd) Rx process failure (IPE) - NOSECRET");
-=======
-        LOGC(mglog.Warn, log << "KMREQ/rcv: (snd) Rx process failure (IPE) - NOSECRET");
->>>>>>> cb4b067b
+        LOGC(calog.Warn, log << "KMREQ/rcv: (snd) Rx process failure (IPE) - NOSECRET");
         break;
     }
 
@@ -318,11 +306,7 @@
     // It's ok that this is reported as error because this happens in a scenario,
     // when non-encryption-enabled SRT application is contacted by encryption-enabled SRT
     // application which tries to make a security association.
-<<<<<<< HEAD
-    LOGC(calog.Error, log << "processSrtMsg_KMREQ: Encryption not enabled at compile time - must reject...");
-=======
-    LOGC(mglog.Warn, log << "processSrtMsg_KMREQ: Encryption not enabled at compile time - must reject...");
->>>>>>> cb4b067b
+    LOGC(calog.Warn, log << "processSrtMsg_KMREQ: Encryption not enabled at compile time - must reject...");
     m_RcvKmState = SRT_KM_S_NOSECRET;
 #endif
 
@@ -393,11 +377,7 @@
             break;
         }
 
-<<<<<<< HEAD
-        LOGC(calog.Error, log << "processSrtMsg_KMRSP: received failure report. STATE: " << KmStateStr(m_RcvKmState));
-=======
-        LOGC(mglog.Warn, log << "processSrtMsg_KMRSP: received failure report. STATE: " << KmStateStr(m_RcvKmState));
->>>>>>> cb4b067b
+        LOGC(calog.Warn, log << "processSrtMsg_KMRSP: received failure report. STATE: " << KmStateStr(m_RcvKmState));
     }
     else
     {
@@ -640,14 +620,10 @@
                     bidirectional // replicate the key to the receiver context, if bidirectional
                     );
 #else
-<<<<<<< HEAD
-            LOGC(calog.Error, log << "CCryptoControl::init: encryption not supported");
-=======
             // This error would be a consequence of setting the passphrase, while encryption
             // is turned off at compile time. Setting the password itself should be not allowed
             // so this could only happen as a consequence of an IPE.
-            LOGC(mglog.Error, log << "CCryptoControl::init: IPE: encryption not supported");
->>>>>>> cb4b067b
+            LOGC(calog.Error, log << "CCryptoControl::init: IPE: encryption not supported");
             return true;
 #endif
         }
@@ -715,11 +691,7 @@
 
     if ((m_KmSecret.len <= 0) || (keylen <= 0))
     {
-<<<<<<< HEAD
-        LOGC(calog.Error, log << CONID() << "cryptoCtx: missing secret (" << m_KmSecret.len << ") or key length (" << keylen << ")");
-=======
-        LOGC(mglog.Error, log << CONID() << "cryptoCtx: IPE missing secret (" << m_KmSecret.len << ") or key length (" << keylen << ")");
->>>>>>> cb4b067b
+        LOGC(calog.Error, log << CONID() << "cryptoCtx: IPE missing secret (" << m_KmSecret.len << ") or key length (" << keylen << ")");
         return false;
     }
 
@@ -812,11 +784,7 @@
             // which means that it will be unable to decrypt
             // sent payloads anyway.
             m_RcvKmState = SRT_KM_S_NOSECRET;
-<<<<<<< HEAD
-            LOGP(calog.Error, "SECURITY FAILURE: Agent has no PW, but Peer sender has declared one, can't decrypt");
-=======
-            LOGP(mglog.Warn, "SECURITY FAILURE: Agent has no PW, but Peer sender has declared one, can't decrypt");
->>>>>>> cb4b067b
+            LOGP(calog.Warn, "SECURITY FAILURE: Agent has no PW, but Peer sender has declared one, can't decrypt");
             // This only informs about the state change; it will be also caught by the condition below
         }
     }
