--- conflicted
+++ resolved
@@ -371,11 +371,7 @@
                 ||  (0 != memcmp(out_p[i], m_SndKmMsg[ki].Msg, m_SndKmMsg[ki].MsgLen))) 
         {
 
-<<<<<<< HEAD
-            uint8_t* oldkey = m_SndKmMsg[ki].Msg;
-=======
             uint8_t* oldkey SRT_ATR_UNUSED = m_SndKmMsg[ki].Msg;
->>>>>>> 4fc5c2cd
             LOGF(mglog.Debug, "new key[%d] len=%zd,%zd msg=%0x,%0x\n", 
                     ki, out_len_p[i], m_SndKmMsg[ki].MsgLen,
                     *(int32_t *)out_p[i],
