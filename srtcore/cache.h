--- conflicted
+++ resolved
@@ -236,11 +236,7 @@
 {
 public:
    uint32_t m_piIP[4];		// IP address, machine read only, not human readable format
-<<<<<<< HEAD
-   int m_iFamily;   		// IP version
-=======
    int m_iIPversion;   		// Address family: AF_INET or AF_INET6
->>>>>>> e20a4d87
    uint64_t m_ullTimeStamp;	// last update time
    int m_iRTT;			// RTT
    int m_iBandwidth;		// estimated bandwidth
