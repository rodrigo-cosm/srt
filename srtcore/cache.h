/*****************************************************************************
Copyright (c) 2001 - 2011, The Board of Trustees of the University of Illinois.
All rights reserved.

Redistribution and use in source and binary forms, with or without
modification, are permitted provided that the following conditions are
met:

* Redistributions of source code must retain the above
  copyright notice, this list of conditions and the
  following disclaimer.

* Redistributions in binary form must reproduce the
  above copyright notice, this list of conditions
  and the following disclaimer in the documentation
  and/or other materials provided with the distribution.

* Neither the name of the University of Illinois
  nor the names of its contributors may be used to
  endorse or promote products derived from this
  software without specific prior written permission.

THIS SOFTWARE IS PROVIDED BY THE COPYRIGHT HOLDERS AND CONTRIBUTORS "AS
IS" AND ANY EXPRESS OR IMPLIED WARRANTIES, INCLUDING, BUT NOT LIMITED TO,
THE IMPLIED WARRANTIES OF MERCHANTABILITY AND FITNESS FOR A PARTICULAR
PURPOSE ARE DISCLAIMED. IN NO EVENT SHALL THE COPYRIGHT OWNER OR
CONTRIBUTORS BE LIABLE FOR ANY DIRECT, INDIRECT, INCIDENTAL, SPECIAL,
EXEMPLARY, OR CONSEQUENTIAL DAMAGES (INCLUDING, BUT NOT LIMITED TO,
PROCUREMENT OF SUBSTITUTE GOODS OR SERVICES; LOSS OF USE, DATA, OR
PROFITS; OR BUSINESS INTERRUPTION) HOWEVER CAUSED AND ON ANY THEORY OF
LIABILITY, WHETHER IN CONTRACT, STRICT LIABILITY, OR TORT (INCLUDING
NEGLIGENCE OR OTHERWISE) ARISING IN ANY WAY OUT OF THE USE OF THIS
SOFTWARE, EVEN IF ADVISED OF THE POSSIBILITY OF SUCH DAMAGE.
*****************************************************************************/

/*****************************************************************************
written by
   Yunhong Gu, last updated 01/27/2011
*****************************************************************************/

#ifndef __UDT_CACHE_H__
#define __UDT_CACHE_H__

#include <list>
#include <vector>

<<<<<<< HEAD
#include "sync.h"
=======
#include "common.h"
#include "netinet_any.h"
>>>>>>> eef66e53
#include "udt.h"

class CCacheItem
{
public:
   virtual ~CCacheItem() {}

public:
   virtual CCacheItem& operator=(const CCacheItem&) = 0;

   // The "==" operator SHOULD only compare key values.
   virtual bool operator==(const CCacheItem&) = 0;

      /// get a deep copy clone of the current item
      /// @return Pointer to the new item, or NULL if failed.

   virtual CCacheItem* clone() = 0;

      /// get a random key value between 0 and MAX_INT to be used for the hash in cache
      /// @return A random hash key.

   virtual int getKey() = 0;

   // If there is any shared resources between the cache item and its clone,
   // the shared resource should be released by this function.
   virtual void release() {}
};

template<typename T> class CCache
{
public:
   CCache(int size = 1024):
   m_iMaxSize(size),
   m_iHashSize(size * 3),
   m_iCurrSize(0)
   {
      m_vHashPtr.resize(m_iHashSize);
      srt::sync::CGuard::createMutex(m_Lock);
   }

   ~CCache()
   {
      clear();
      srt::sync::CGuard::releaseMutex(m_Lock);
   }

public:
      /// find the matching item in the cache.
      /// @param [in,out] data storage for the retrieved item; initially it must carry the key information
      /// @return 0 if found a match, otherwise -1.

   int lookup(T* data)
   {
       srt::sync::CGuard cacheguard(m_Lock);

      int key = data->getKey();
      if (key < 0)
         return -1;
      if (key >= m_iMaxSize)
         key %= m_iHashSize;

      const ItemPtrList& item_list = m_vHashPtr[key];
      for (typename ItemPtrList::const_iterator i = item_list.begin(); i != item_list.end(); ++ i)
      {
         if (*data == ***i)
         {
            // copy the cached info
            *data = ***i;
            return 0;
         }
      }

      return -1;
   }

      /// update an item in the cache, or insert one if it doesn't exist; oldest item may be removed
      /// @param [in] data the new item to updated/inserted to the cache
      /// @return 0 if success, otherwise -1.

   int update(T* data)
   {
       srt::sync::CGuard cacheguard(m_Lock);

      int key = data->getKey();
      if (key < 0)
         return -1;
      if (key >= m_iMaxSize)
         key %= m_iHashSize;

      T* curr = NULL;

      ItemPtrList& item_list = m_vHashPtr[key];
      for (typename ItemPtrList::iterator i = item_list.begin(); i != item_list.end(); ++ i)
      {
         if (*data == ***i)
         {
            // update the existing entry with the new value
            ***i = *data;
            curr = **i;

            // remove the current entry
            m_StorageList.erase(*i);
            item_list.erase(i);

            // re-insert to the front
            m_StorageList.push_front(curr);
            item_list.push_front(m_StorageList.begin());

            return 0;
         }
      }

      // create new entry and insert to front
      curr = data->clone();
      m_StorageList.push_front(curr);
      item_list.push_front(m_StorageList.begin());

      ++ m_iCurrSize;
      if (m_iCurrSize >= m_iMaxSize)
      {
         // Cache overflow, remove oldest entry.
         T* last_data = m_StorageList.back();
         int last_key = last_data->getKey() % m_iHashSize;

         ItemPtrList& last_item_list = m_vHashPtr[last_key];
         for (typename ItemPtrList::iterator i = last_item_list.begin(); i != last_item_list.end(); ++ i)
         {
            if (*last_data == ***i)
            {
               last_item_list.erase(i);
               break;
            }
         }

         last_data->release();
         delete last_data;
         m_StorageList.pop_back();
         -- m_iCurrSize;
      }

      return 0;
   }

      /// Specify the cache size (i.e., max number of items).
      /// @param [in] size max cache size.

   void setSizeLimit(int size)
   {
      m_iMaxSize = size;
      m_iHashSize = size * 3;
      m_vHashPtr.resize(m_iHashSize);
   }

      /// Clear all entries in the cache, restore to initialization state.

   void clear()
   {
      for (typename std::list<T*>::iterator i = m_StorageList.begin(); i != m_StorageList.end(); ++ i)
      {
         (*i)->release();
         delete *i;
      }
      m_StorageList.clear();
      for (typename std::vector<ItemPtrList>::iterator i = m_vHashPtr.begin(); i != m_vHashPtr.end(); ++ i)
         i->clear();
      m_iCurrSize = 0;
   }

private:
   std::list<T*> m_StorageList;
   typedef typename std::list<T*>::iterator ItemPtr;
   typedef std::list<ItemPtr> ItemPtrList;
   std::vector<ItemPtrList> m_vHashPtr;

   int m_iMaxSize;
   int m_iHashSize;
   int m_iCurrSize;

   pthread_mutex_t m_Lock;

private:
   CCache(const CCache&);
   CCache& operator=(const CCache&);
};


class CInfoBlock
{
public:
   uint32_t m_piIP[4];		// IP address, machine read only, not human readable format
   int m_iIPversion;   		// Address family: AF_INET or AF_INET6
   uint64_t m_ullTimeStamp;	// last update time
   int m_iRTT;			// RTT
   int m_iBandwidth;		// estimated bandwidth
   int m_iLossRate;		// average loss rate
   int m_iReorderDistance;	// packet reordering distance
   double m_dInterval;		// inter-packet time, congestion control
   double m_dCWnd;		// congestion window size, congestion control

public:
   virtual ~CInfoBlock() {}
   virtual CInfoBlock& operator=(const CInfoBlock& obj);
   virtual bool operator==(const CInfoBlock& obj);
   virtual CInfoBlock* clone();
   virtual int getKey();
   virtual void release() {}

public:

      /// convert sockaddr structure to an integer array
      /// @param [in] addr network address
      /// @param [in] ver IP version
      /// @param [out] ip the result machine readable IP address in integer array

   static void convert(const sockaddr_any& addr, uint32_t ip[4]);
};


#endif<|MERGE_RESOLUTION|>--- conflicted
+++ resolved
@@ -44,12 +44,8 @@
 #include <list>
 #include <vector>
 
-<<<<<<< HEAD
 #include "sync.h"
-=======
-#include "common.h"
 #include "netinet_any.h"
->>>>>>> eef66e53
 #include "udt.h"
 
 class CCacheItem
