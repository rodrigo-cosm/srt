--- conflicted
+++ resolved
@@ -44,12 +44,8 @@
 #include <list>
 #include <vector>
 
-<<<<<<< HEAD
 #include "sync.h"
-=======
-#include "common.h"
 #include "netinet_any.h"
->>>>>>> 3923aa24
 #include "udt.h"
 
 class CCacheItem
@@ -87,19 +83,12 @@
    m_iCurrSize(0)
    {
       m_vHashPtr.resize(m_iHashSize);
-<<<<<<< HEAD
       srt::sync::createMutex(m_Lock, "Cache");
-=======
->>>>>>> 3923aa24
    }
 
    ~CCache()
    {
       clear();
-<<<<<<< HEAD
-      srt::sync::releaseMutex(m_Lock);
-=======
->>>>>>> 3923aa24
    }
 
 public:
@@ -234,11 +223,7 @@
    int m_iHashSize;
    int m_iCurrSize;
 
-<<<<<<< HEAD
-   srt::sync::CMutex m_Lock;
-=======
    srt::sync::Mutex m_Lock;
->>>>>>> 3923aa24
 
 private:
    CCache(const CCache&);
