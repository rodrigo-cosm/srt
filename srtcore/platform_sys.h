--- conflicted
+++ resolved
@@ -93,19 +93,13 @@
 #include <unistd.h>
 #include <fcntl.h>
 
-<<<<<<< HEAD
 #ifdef __cplusplus
-#include <cerrno>
-#include <cstring>
-#include <cstdlib>
 #else
 #include <errno.h>
 #include <string.h>
 #include <stdlib.h>
 #endif
 
-=======
->>>>>>> f443fca0
 #endif
 
 #endif