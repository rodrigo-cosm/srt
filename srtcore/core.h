--- conflicted
+++ resolved
@@ -218,12 +218,10 @@
         bool ready_write;
         bool ready_error;
 
-<<<<<<< HEAD
-        CGroupMemberPerfMon stats;
-=======
         // Configuration
         int priority;
->>>>>>> 524fcb73
+        
+        CGroupMemberPerfMon stats;
     };
 
     struct ConfigItem
@@ -621,7 +619,8 @@
     srt::sync::Condition m_RcvDataCond;
     srt::sync::Mutex m_RcvDataLock;
     volatile int32_t m_iLastSchedSeqNo; // represetnts the value of CUDT::m_iSndNextSeqNo for each running socket
-<<<<<<< HEAD
+    volatile int32_t m_iLastSchedMsgNo;
+
 
     // Statistics
 
@@ -718,11 +717,6 @@
         // provided that they are to be ued only for live mode.
         return m_iAvgPayloadSize == -1 ? SRT_LIVE_DEF_PLSIZE : m_iAvgPayloadSize;
     }
-=======
-    volatile int32_t m_iLastSchedMsgNo;
->>>>>>> 524fcb73
-
-public:
     // Required after the call on newGroup on the listener side.
     // On the listener side the group is lazily created just before
     // accepting a new socket and therefore always open.
