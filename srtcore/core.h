/*****************************************************************************
 * SRT - Secure, Reliable, Transport
 * Copyright (c) 2017 Haivision Systems Inc.
 * 
 * This library is free software; you can redistribute it and/or
 * modify it under the terms of the GNU Lesser General Public
 * License as published by the Free Software Foundation; either
 * version 2.1 of the License, or (at your option) any later version.
 * 
 * This library is distributed in the hope that it will be useful,
 * but WITHOUT ANY WARRANTY; without even the implied warranty of
 * MERCHANTABILITY or FITNESS FOR A PARTICULAR PURPOSE.  See the GNU
 * Lesser General Public License for more details.
 * 
 * You should have received a copy of the GNU Lesser General Public
 * License along with this library; If not, see <http://www.gnu.org/licenses/>
 * 
 * Based on UDT4 SDK version 4.11
 *****************************************************************************/

/*****************************************************************************
Copyright (c) 2001 - 2011, The Board of Trustees of the University of Illinois.
All rights reserved.

Redistribution and use in source and binary forms, with or without
modification, are permitted provided that the following conditions are
met:

* Redistributions of source code must retain the above
  copyright notice, this list of conditions and the
  following disclaimer.

* Redistributions in binary form must reproduce the
  above copyright notice, this list of conditions
  and the following disclaimer in the documentation
  and/or other materials provided with the distribution.

* Neither the name of the University of Illinois
  nor the names of its contributors may be used to
  endorse or promote products derived from this
  software without specific prior written permission.

THIS SOFTWARE IS PROVIDED BY THE COPYRIGHT HOLDERS AND CONTRIBUTORS "AS
IS" AND ANY EXPRESS OR IMPLIED WARRANTIES, INCLUDING, BUT NOT LIMITED TO,
THE IMPLIED WARRANTIES OF MERCHANTABILITY AND FITNESS FOR A PARTICULAR
PURPOSE ARE DISCLAIMED. IN NO EVENT SHALL THE COPYRIGHT OWNER OR
CONTRIBUTORS BE LIABLE FOR ANY DIRECT, INDIRECT, INCIDENTAL, SPECIAL,
EXEMPLARY, OR CONSEQUENTIAL DAMAGES (INCLUDING, BUT NOT LIMITED TO,
PROCUREMENT OF SUBSTITUTE GOODS OR SERVICES; LOSS OF USE, DATA, OR
PROFITS; OR BUSINESS INTERRUPTION) HOWEVER CAUSED AND ON ANY THEORY OF
LIABILITY, WHETHER IN CONTRACT, STRICT LIABILITY, OR TORT (INCLUDING
NEGLIGENCE OR OTHERWISE) ARISING IN ANY WAY OUT OF THE USE OF THIS
SOFTWARE, EVEN IF ADVISED OF THE POSSIBILITY OF SUCH DAMAGE.
*****************************************************************************/

/*****************************************************************************
written by
   Yunhong Gu, last updated 02/28/2012
modified by
   Haivision Systems Inc.
*****************************************************************************/


#ifndef __UDT_CORE_H__
#define __UDT_CORE_H__

#include <deque>
#include <sstream>

#include "srt.h"
#include "common.h"
#include "list.h"
#include "buffer.h"
#include "window.h"
#include "packet.h"
#include "channel.h"
//#include "api.h"
#include "cache.h"
#include "queue.h"
#include "handshake.h"
#include "smoother.h"
#include "utilities.h"

#include <haicrypt.h>

extern logging::Logger
    glog,
    blog,
    mglog,
    dlog,
    tslog,
    rxlog;


// XXX Utility function - to be moved to utilities.h?
template <class T>
inline T CountIIR(T base, T newval, double factor)
{
    if ( base == 0.0 )
        return newval;

    T diff = newval - base;
    return base+T(diff*factor);
}

// XXX Probably a better rework for that can be done - this can be
// turned into a serializable structure, just like it's for CHandShake.
enum AckDataItem
{
    ACKD_RCVLASTACK = 0,
    ACKD_RTT = 1,
    ACKD_RTTVAR = 2,
    ACKD_BUFFERLEFT = 3,
    ACKD_TOTAL_SIZE_SMALL = 4,

    // Extra fields existing in UDT (not always sent)

    ACKD_RCVSPEED = 4,   // length would be 16
    ACKD_BANDWIDTH = 5,
    ACKD_TOTAL_SIZE_UDTBASE = 6, // length = 24
    // Extra stats for SRT

    ACKD_RCVRATE = 6,
    ACKD_TOTAL_SIZE_VER101 = 7, // length = 28
    ACKD_XMRATE = 7, // XXX This is a weird compat stuff. Version 1.1.3 defines it as ACKD_BANDWIDTH*m_iMaxSRTPayloadSize when set. Never got.
                     // XXX NOTE: field number 7 may be used for something in future, need to confirm destruction of all !compat 1.0.2 version

    ACKD_TOTAL_SIZE_VER102 = 8, // 32
// FEATURE BLOCKED. Probably not to be restored.
//  ACKD_ACKBITMAP = 8,
    ACKD_TOTAL_SIZE = ACKD_TOTAL_SIZE_VER102 // length = 32 (or more)
};
const size_t ACKD_FIELD_SIZE = sizeof(int32_t);

// For HSv4 legacy handshake
#define SRT_MAX_HSRETRY     10          /* Maximum SRT handshake retry */

enum SeqPairItems
{
    SEQ_BEGIN = 0, SEQ_END = 1, SEQ_SIZE = 2
};

// Extended SRT Congestion control class - only an incomplete definition required
class CCryptoControl;

class CUDTUnited;

class CUDTSocket;

// XXX REFACTOR: The 'CUDT' class is to be merged with 'CUDTSocket'.
// There's no reason for separating them, there's no case of having them
// anyhow managed separately. After this is done, with a small help with
// separating the internal abnormal path management (exceptions) from the
// API (return values), through CUDTUnited, this class may become in future
// an officially exposed C++ API.
class CUDT
{
    friend class CUDTSocket;
    friend class CUDTGroup;
    friend class CUDTUnited;
    friend class CCC;
    friend struct CUDTComp;
    friend class CCache<CInfoBlock>;
    friend class CRendezvousQueue;
    friend class CSndQueue;
    friend class CRcvQueue;
    friend class CSndUList;
    friend class CRcvUList;

private: // constructor and desctructor

    void construct();
    void clearData();
    CUDT(CUDTSocket* parent);
    CUDT(CUDTSocket* parent, const CUDT& ancestor);
    const CUDT& operator=(const CUDT&) {return *this;} // = delete ?
    ~CUDT();

public: //API

    static int startup();
    static int cleanup();
    static SRTSOCKET socket();
    static SRTSOCKET createGroup();
    static int addSocketToGroup(SRTSOCKET socket, SRTSOCKET group);
    static int removeSocketFromGroup(SRTSOCKET socket);
    static int getGroupOfSocket(SRTSOCKET socket);
    static int bind(SRTSOCKET u, const sockaddr* name, int namelen);
    static int bind(SRTSOCKET u, int udpsock);
    static int listen(SRTSOCKET u, int backlog);
    static SRTSOCKET accept(SRTSOCKET u, sockaddr* addr, int* addrlen);
    static int connect(SRTSOCKET u, const sockaddr* name, int namelen, int32_t forced_isn);
    static int connect(SRTSOCKET u, const sockaddr* name, int namelen, const sockaddr* tname, int tnamelen);
    static int close(SRTSOCKET u);
    static int getpeername(SRTSOCKET u, sockaddr* name, int* namelen);
    static int getsockname(SRTSOCKET u, sockaddr* name, int* namelen);
    static int getsockopt(SRTSOCKET u, int level, SRT_SOCKOPT optname, void* optval, int* optlen);
    static int setsockopt(SRTSOCKET u, int level, SRT_SOCKOPT optname, const void* optval, int optlen);
    static int send(SRTSOCKET u, const char* buf, int len, int flags);
    static int recv(SRTSOCKET u, char* buf, int len, int flags);
    static int sendmsg(SRTSOCKET u, const char* buf, int len, int ttl = -1, bool inorder = false, uint64_t srctime = 0LL);
    static int recvmsg(SRTSOCKET u, char* buf, int len, uint64_t& srctime);
    static int sendmsg2(SRTSOCKET u, const char* buf, int len, ref_t<SRT_MSGCTRL> mctrl);
<<<<<<< HEAD
    static int recvmsg2(SRTSOCKET u, char* buf, int len, SRT_MSGCTRL* mctrl);
=======
    static int recvmsg2(SRTSOCKET u, char* buf, int len, ref_t<SRT_MSGCTRL> mctrl);
>>>>>>> 84a42024
    static int64_t sendfile(SRTSOCKET u, std::fstream& ifs, int64_t& offset, int64_t size, int block = SRT_DEFAULT_SENDFILE_BLOCK);
    static int64_t recvfile(SRTSOCKET u, std::fstream& ofs, int64_t& offset, int64_t size, int block = SRT_DEFAULT_RECVFILE_BLOCK);
    static int select(int nfds, ud_set* readfds, ud_set* writefds, ud_set* exceptfds, const timeval* timeout);
    static int selectEx(const std::vector<SRTSOCKET>& fds, std::vector<SRTSOCKET>* readfds, std::vector<SRTSOCKET>* writefds, std::vector<SRTSOCKET>* exceptfds, int64_t msTimeOut);
    static int epoll_create();
    static int epoll_add_usock(const int eid, const SRTSOCKET u, const int* events = NULL);
    static int epoll_add_ssock(const int eid, const SYSSOCKET s, const int* events = NULL);
    static int epoll_remove_usock(const int eid, const SRTSOCKET u);
    static int epoll_remove_ssock(const int eid, const SYSSOCKET s);
    static int epoll_update_usock(const int eid, const SRTSOCKET u, const int* events = NULL);
    static int epoll_update_ssock(const int eid, const SYSSOCKET s, const int* events = NULL);
    static int epoll_wait(const int eid, std::set<SRTSOCKET>* readfds, std::set<SRTSOCKET>* writefds, int64_t msTimeOut, std::set<SYSSOCKET>* lrfds = NULL, std::set<SYSSOCKET>* wrfds = NULL);
    static int epoll_release(const int eid);
    static CUDTException& getlasterror();
    static int perfmon(SRTSOCKET u, CPerfMon* perf, bool clear = true);
    static int bstats(SRTSOCKET u, CBytePerfMon* perf, bool clear = true);
    static SRT_SOCKSTATUS getsockstate(SRTSOCKET u);
    static bool setstreamid(SRTSOCKET u, const std::string& sid);
    static std::string getstreamid(SRTSOCKET u);
    static int getsndbuffer(SRTSOCKET u, size_t* blocks, size_t* bytes);
    static int setError(const CUDTException& e);
    static int setError(CodeMajor mj, CodeMinor mn, int syserr);


public: // internal API
    static const SRTSOCKET INVALID_SOCK = -1;         // invalid socket descriptor
    static const int ERROR = -1;                      // socket api error returned value

    static const int HS_VERSION_UDT4 = 4;
    static const int HS_VERSION_SRT1 = 5;

    // Parameters
    //
    // Note: use notation with X*1000*1000* ... instead of million zeros in a row.
    // In C++17 there is a possible notation of 5'000'000 for convenience, but that's
    // something only for a far future.
    static const int COMM_RESPONSE_TIMEOUT_US = 5*1000*1000; // 5 seconds
    static const int COMM_RESPONSE_MAX_EXP = 16;
    static const int SRT_TLPKTDROP_MINTHRESHOLD_MS = 1000;
    static const uint64_t COMM_KEEPALIVE_PERIOD_US = 1*1000*1000;
    static const int32_t COMM_SYN_INTERVAL_US = 10*1000;

    int handshakeVersion()
    {
        return m_ConnRes.m_iVersion;
    }

    std::string CONID() const
    {
#if ENABLE_LOGGING
        std::ostringstream os;
        os << "%" << m_SocketID << ":";
        return os.str();
#else
        return "";
#endif
    }

    SRTSOCKET socketID() { return m_SocketID; }

    static CUDT* getUDTHandle(SRTSOCKET u);
    static std::vector<SRTSOCKET> existingSockets();

    void addressAndSend(CPacket& pkt);
    void sendSrtMsg(int cmd, uint32_t *srtdata_in = NULL, int srtlen_in = 0);

    bool isTsbPd() { return m_bOPT_TsbPd; }
    int RTT() { return m_iRTT; }
    int32_t sndSeqNo() { return m_iSndCurrSeqNo; }

    void overrideSndSeqNo(int32_t seq, bool initial = true)
    {
        // This function is predicted to be called from the socket
        // group managmenet functions to synchronize the sequnece in
        // all sockes in the redundancy group. THIS sequence given
        // here is the sequence TO BE STAMPED AT THE EXACTLY NEXT
        // sent payload. Therefore, screw up the ISN to exactly this
        // value, and the send sequence to the value one less - because
        // the m_iSndCurrSeqNo is increased by one immediately before
        // stamping it to the packet.

        // This function can only be called:
        // - from the operation on an idle socket in the socket group
        // - IMMEDIATELY after connection established and BEFORE the first payload
        // - The corresponding socket at the peer side must be also
        //   in this idle state!
        if (initial)
            m_iISN = seq;
        m_iSndCurrSeqNo = CSeqNo::decseq(seq);
    }

    int32_t rcvSeqNo() { return m_iRcvCurrSeqNo; }
    int flowWindowSize() { return m_iFlowWindowSize; }
    int32_t deliveryRate() { return m_iDeliveryRate; }
    int bandwidth() { return m_iBandwidth; }
    int64_t maxBandwidth() { return m_llMaxBW; }
    int MSS() { return m_iMSS; }
    size_t maxPayloadSize() { return m_iMaxSRTPayloadSize; }
    size_t OPT_PayloadSize() { return m_zOPT_ExpPayloadSize; }
    uint64_t minNAKInterval() { return m_ullMinNakInt_tk; }
    int32_t ISN() { return m_iISN; }

    // XXX See CUDT::tsbpd() to see how to implement it. This should
    // do the same as TLPKTDROP feature when skipping packets that are agreed
    // to be lost. Note that this is predicted to be called with TSBPD off.
    // This is to be exposed for the application so that it can require this
    // sequence to be skipped, if that packet has been otherwise arrived through
    // a different channel.
    void skipIncoming(int32_t seq);

    void ConnectSignal(ETransmissionEvent tev, EventSlot sl);
    void DisconnectSignal(ETransmissionEvent tev);

private:
    /// initialize a UDT entity and bind to a local address.

    void open();

    /// Start listening to any connection request.

    void setListenState();

    /// Connect to a UDT entity listening at address "peer".
    /// @param peer [in] The address of the listening UDT entity.

    void startConnect(const sockaddr_any& peer, int32_t forced_isn);

    /// Process the response handshake packet. Failure reasons can be:
    /// * Socket is not in connecting state
    /// * Response @a pkt is not a handshake control message
    /// * Rendezvous socket has once processed a regular handshake
    /// @param pkt [in] handshake packet.
    /// @retval 0 Connection successful
    /// @retval 1 Connection in progress (m_ConnReq turned into RESPONSE)
    /// @retval -1 Connection failed

    EConnectStatus processConnectResponse(const CPacket& pkt, CUDTException* eout, bool synchro) ATR_NOEXCEPT;


    // This function works in case of HSv5 rendezvous. It changes the state
    // according to the present state and received message type, as well as the
    // INITIATOR/RESPONDER side resolved through cookieContest().
    // The resulting data are:
    // - rsptype: handshake message type that should be sent back to the peer (nothing if URQ_DONE)
    // - needs_extension: the HSREQ/KMREQ or HSRSP/KMRSP extensions should be attached to the handshake message.
    // - RETURNED VALUE: if true, it means a URQ_CONCLUSION message was received with HSRSP/KMRSP extensions and needs HSRSP/KMRSP.
    bool rendezvousSwitchState(ref_t<UDTRequestType> rsptype, ref_t<bool> needs_extension);
    void cookieContest();
    EConnectStatus processRendezvous(ref_t<CPacket> reqpkt, const CPacket &response, const sockaddr_any& serv_addr, bool synchro);
    bool prepareConnectionObjects(const CHandShake &hs, HandshakeSide hsd, CUDTException *eout);
    EConnectStatus postConnect(const CPacket& response, bool rendezvous, CUDTException* eout, bool synchro);
    void applyResponseSettings();
    EConnectStatus processAsyncConnectResponse(const CPacket& pkt) ATR_NOEXCEPT;
    bool processAsyncConnectRequest(EConnectStatus cst, const CPacket& response, const sockaddr_any& serv_addr);


    size_t fillSrtHandshake_HSREQ(uint32_t* srtdata, size_t srtlen, int hs_version);
    size_t fillSrtHandshake_HSRSP(uint32_t* srtdata, size_t srtlen, int hs_version);
    size_t fillSrtHandshake(uint32_t* srtdata, size_t srtlen, int msgtype, int hs_version);

    bool createSrtHandshake(ref_t<CPacket> reqpkt, ref_t<CHandShake> hs,
            int srths_cmd, int srtkm_cmd, const uint32_t* data, size_t datalen);

    size_t prepareSrtHsMsg(int cmd, uint32_t* srtdata, size_t size);

    bool processSrtMsg(const CPacket *ctrlpkt);
    int processSrtMsg_HSREQ(const uint32_t* srtdata, size_t len, uint32_t ts, int hsv);
    int processSrtMsg_HSRSP(const uint32_t* srtdata, size_t len, uint32_t ts, int hsv);
    bool interpretSrtHandshake(const CHandShake& hs, const CPacket& hspkt, uint32_t* out_data, size_t* out_len);

    void updateAfterSrtHandshake(int srt_cmd, int hsv);

    void updateSrtRcvSettings();
    void updateSrtSndSettings();

    void checkNeedDrop(ref_t<bool> bCongestion);

    /// Connect to a UDT entity listening at address "peer", which has sent "hs" request.
    /// @param peer [in] The address of the listening UDT entity.
    /// @param hs [in/out] The handshake information sent by the peer side (in), negotiated value (out).

    void acceptAndRespond(const sockaddr_any& peer, CHandShake* hs, const CPacket& hspkt);

    /// Close the opened UDT entity.

    void close();

    /// Request UDT to send out a data block "data" with size of "len".
    /// @param data [in] The address of the application data to be sent.
    /// @param len [in] The size of the data block.
    /// @return Actual size of data sent.

    int send(const char* data, int len)
    {
        return sendmsg(data, len, -1, false, 0);
    }

    /// Request UDT to receive data to a memory block "data" with size of "len".
    /// @param data [out] data received.
    /// @param len [in] The desired size of data to be received.
    /// @return Actual size of data received.

    int recv(char* data, int len);

    /// send a message of a memory block "data" with size of "len".
    /// @param data [out] data received.
    /// @param len [in] The desired size of data to be received.
    /// @param ttl [in] the time-to-live of the message.
    /// @param inorder [in] if the message should be delivered in order.
    /// @param srctime [in] Time when the data were ready to send.
    /// @return Actual size of data sent.

    int sendmsg(const char* data, int len, int ttl, bool inorder, uint64_t srctime);
    /// Receive a message to buffer "data".
    /// @param data [out] data received.
    /// @param len [in] size of the buffer.
    /// @return Actual size of data received.

    int sendmsg2(const char* data, int len, ref_t<SRT_MSGCTRL> m);

    int recvmsg(char* data, int len, uint64_t& srctime);

<<<<<<< HEAD
    int recvmsg2(char* data, int len, SRT_MSGCTRL* m);

    int receiveMessage(char* data, int len, SRT_MSGCTRL* m);
=======
    int recvmsg2(char* data, int len, ref_t<SRT_MSGCTRL> m);

    int receiveMessage(char* data, int len, ref_t<SRT_MSGCTRL> m);
>>>>>>> 84a42024
    int receiveBuffer(char* data, int len);

    /// Request UDT to send out a file described as "fd", starting from "offset", with size of "size".
    /// @param ifs [in] The input file stream.
    /// @param offset [in, out] From where to read and send data; output is the new offset when the call returns.
    /// @param size [in] How many data to be sent.
    /// @param block [in] size of block per read from disk
    /// @return Actual size of data sent.

    int64_t sendfile(std::fstream& ifs, int64_t& offset, int64_t size, int block = 366000);

    /// Request UDT to receive data into a file described as "fd", starting from "offset", with expected size of "size".
    /// @param ofs [out] The output file stream.
    /// @param offset [in, out] From where to write data; output is the new offset when the call returns.
    /// @param size [in] How many data to be received.
    /// @param block [in] size of block per write to disk
    /// @return Actual size of data received.

    int64_t recvfile(std::fstream& ofs, int64_t& offset, int64_t size, int block = 7320000);

    /// Configure UDT options.
    /// @param optName [in] The enum name of a UDT option.
    /// @param optval [in] The value to be set.
    /// @param optlen [in] size of "optval".

    void setOpt(SRT_SOCKOPT optName, const void* optval, int optlen);

    /// Read UDT options.
    /// @param optName [in] The enum name of a UDT option.
    /// @param optval [in] The value to be returned.
    /// @param optlen [out] size of "optval".

    void getOpt(SRT_SOCKOPT optName, void* optval, int& optlen);

    /// read the performance data since last sample() call.
    /// @param perf [in, out] pointer to a CPerfMon structure to record the performance data.
    /// @param clear [in] flag to decide if the local performance trace should be cleared.

    void sample(CPerfMon* perf, bool clear = true);

    // XXX please document
    void bstats(CBytePerfMon* perf, bool clear = true);

    /// Mark sequence contained in the given packet as not lost. This
    /// removes the loss record from both current receiver loss list and
    /// the receiver fresh loss list.
    void unlose(const CPacket& oldpacket);
    void unlose(int32_t from, int32_t to);

    void considerLegacySrtHandshake(uint64_t timebase);
    void checkSndTimers(Whether2RegenKm regen = DONT_REGEN_KM);
    void handshakeDone()
    {
        m_iSndHsRetryCnt = 0;
    }

    int64_t withOverhead(int64_t basebw)
    {
        return (basebw * (100 + m_iOverheadBW))/100;
    }

    static double Bps2Mbps(int64_t basebw)
    {
        return double(basebw) * 8.0/1000000.0;
    }

    bool stillConnected()
    {
        // Still connected is when:
        // - no "broken" condition appeared (security, protocol error, response timeout)
        return !m_bBroken
            // - still connected (no one called srt_close())
            && m_bConnected
            // - isn't currently closing (srt_close() called, response timeout, shutdown)
            && !m_bClosing;
    }

    int sndSpaceLeft()
    {
        return sndBuffersLeft() * m_iMaxSRTPayloadSize;
    }

    int sndBuffersLeft()
    {
        return m_iSndBufSize - m_pSndBuffer->getCurrBufSize();
    }


    // TSBPD thread main function.
    static void* tsbpd(void* param);

    static CUDTUnited s_UDTUnited;               // UDT global management base

private: // Identification

    CUDTSocket* const m_parent; // temporary, until the CUDTSocket class is merged with CUDT

    SRTSOCKET m_SocketID;                        // UDT socket number
    SRTSOCKET m_PeerID;                          // peer id, for multiplexer

    int m_iMaxSRTPayloadSize;                 // Maximum/regular payload size, in bytes
    size_t m_zOPT_ExpPayloadSize;                    // Expected average payload size (user option)

    // Options
    int m_iMSS;                                  // Maximum Segment Size, in bytes
    bool m_bSynSending;                          // Sending syncronization mode
    bool m_bSynRecving;                          // Receiving syncronization mode
    int m_iFlightFlagSize;                       // Maximum number of packets in flight from the peer side
    int m_iSndBufSize;                           // Maximum UDT sender buffer size
    int m_iRcvBufSize;                           // Maximum UDT receiver buffer size
    linger m_Linger;                             // Linger information on close
    int m_iUDPSndBufSize;                        // UDP sending buffer size
    int m_iUDPRcvBufSize;                        // UDP receiving buffer size
    //int m_iIPversion;                            // IP version
    bool m_bRendezvous;                          // Rendezvous connection mode
#ifdef SRT_ENABLE_CONNTIMEO
    int m_iConnTimeOut;                          // connect timeout in milliseconds
#endif
    int m_iSndTimeOut;                           // sending timeout in milliseconds
    int m_iRcvTimeOut;                           // receiving timeout in milliseconds
    bool m_bReuseAddr;                           // reuse an exiting port or not, for UDP multiplexer
    int64_t m_llMaxBW;                           // maximum data transfer rate (threshold)
#ifdef SRT_ENABLE_IPOPTS
    int m_iIpTTL;
    int m_iIpToS;
#endif
    // These fields keep the options for encryption
    // (SRTO_PASSPHRASE, SRTO_PBKEYLEN). Crypto object is
    // created later and takes values from these.
    HaiCrypt_Secret m_CryptoSecret;
    int m_iSndCryptoKeyLen;

    // XXX Consider removing them. The m_bDataSender may stay here
    // in order to maintain the HS side selection in HSv4.
    bool m_bDataSender;
    bool m_bTwoWayData;

    // HSv4 (legacy handshake) support)
    uint64_t m_ullSndHsLastTime_us;	    //Last SRT handshake request time
    int      m_iSndHsRetryCnt;       //SRT handshake retries left

    bool m_bMessageAPI;
    bool m_bOPT_TsbPd;               // Whether AGENT will do TSBPD Rx (whether peer does, is not agent's problem)
    int m_iOPT_TsbPdDelay;           // Agent's Rx latency
    int m_iOPT_PeerTsbPdDelay;       // Peer's Rx latency for the traffic made by Agent's Tx.
    bool m_bOPT_TLPktDrop;            // Whether Agent WILL DO TLPKTDROP on Rx.
    std::string m_sStreamName;

    int m_iTsbPdDelay_ms;                           // Rx delay to absorb burst in milliseconds
    int m_iPeerTsbPdDelay_ms;                       // Tx delay that the peer uses to absorb burst in milliseconds
    bool m_bTLPktDrop;                           // Enable Too-late Packet Drop
    int64_t m_llInputBW;                         // Input stream rate (bytes/sec)
    int m_iOverheadBW;                           // Percent above input stream rate (applies if m_llMaxBW == 0)
    bool m_bRcvNakReport;                        // Enable Receiver Periodic NAK Reports
private:
    UniquePtr<CCryptoControl> m_pCryptoControl;                            // congestion control SRT class (small data extension)
    CCache<CInfoBlock>* m_pCache;                // network information cache

    // Congestion control
    std::vector<EventSlot> m_Slots[TEV__SIZE];
    Smoother m_Smoother;

    // Attached tool function
    void EmitSignal(ETransmissionEvent tev, EventVariant var);

    // Internal state
    volatile bool m_bListening;                  // If the UDT entit is listening to connection
    volatile bool m_bConnecting;                 // The short phase when connect() is called but not yet completed
    volatile bool m_bConnected;                  // Whether the connection is on or off
    volatile bool m_bClosing;                    // If the UDT entity is closing
    volatile bool m_bShutdown;                   // If the peer side has shutdown the connection
    volatile bool m_bBroken;                     // If the connection has been broken
    volatile bool m_bPeerHealth;                 // If the peer status is normal
    bool m_bOpened;                              // If the UDT entity has been opened
    int m_iBrokenCounter;                        // a counter (number of GC checks) to let the GC tag this socket as disconnected

    int m_iEXPCount;                             // Expiration counter
    int m_iBandwidth;                            // Estimated bandwidth, number of packets per second
    int m_iRTT;                                  // RTT, in microseconds
    int m_iRTTVar;                               // RTT variance
    int m_iDeliveryRate;                         // Packet arrival rate at the receiver side
    int m_iByteDeliveryRate;                     // Byte arrival rate at the receiver side

    uint64_t m_ullLingerExpiration;              // Linger expiration time (for GC to close a socket with data in sending buffer)

    CHandShake m_ConnReq;                        // connection request
    CHandShake m_ConnRes;                        // connection response
    CHandShake::RendezvousState m_RdvState;      // HSv5 rendezvous state
    HandshakeSide m_SrtHsSide;                   // HSv5 rendezvous handshake side resolved from cookie contest (DRAW if not yet resolved)
    int64_t m_llLastReqTime;                     // last time when a connection request is sent

private: // Sending related data
    CSndBuffer* m_pSndBuffer;                    // Sender buffer
    CSndLossList* m_pSndLossList;                // Sender loss list
    CPktTimeWindow<16, 16> m_SndTimeWindow;            // Packet sending time window

    volatile uint64_t m_ullInterval_tk;             // Inter-packet time, in CPU clock cycles
    uint64_t m_ullTimeDiff_tk;                      // aggregate difference in inter-packet time

    volatile int m_iFlowWindowSize;              // Flow control window size
    volatile double m_dCongestionWindow;         // congestion window size

    volatile int32_t m_iSndLastFullAck;          // Last full ACK received
    volatile int32_t m_iSndLastAck;              // Last ACK received
    volatile int32_t m_iSndLastDataAck;          // The real last ACK that updates the sender buffer and loss list
    volatile int32_t m_iSndCurrSeqNo;            // The largest sequence number that has been sent
    //int32_t m_iLastDecSeq;                       // Sequence number sent last decrease occurs (actually part of FileSmoother, formerly CUDTCC)
    int32_t m_iSndLastAck2;                      // Last ACK2 sent back
    uint64_t m_ullSndLastAck2Time;               // The time when last ACK2 was sent back
#ifdef SRT_ENABLE_CBRTIMESTAMP
    uint64_t m_ullSndLastCbrTime_tk;                 // Last timestamp set in a data packet to send (usec)
#endif

    int32_t m_iISN;                              // Initial Sequence Number
    bool m_bPeerTsbPd;                            // Peer accept TimeStamp-Based Rx mode
    bool m_bPeerTLPktDrop;                        // Enable sender late packet dropping
    bool m_bPeerNakReport;                    // Sender's peer (receiver) issues Periodic NAK Reports
    bool m_bPeerRexmitFlag;                   // Receiver supports rexmit flag in payload packets
    int32_t m_iReXmitCount;                      // Re-Transmit Count since last ACK

private: // Receiving related data
    CRcvBuffer* m_pRcvBuffer;               //< Receiver buffer
    CRcvLossList* m_pRcvLossList;           //< Receiver loss list
    std::deque<CRcvFreshLoss> m_FreshLoss;  //< Lost sequence already added to m_pRcvLossList, but not yet sent UMSG_LOSSREPORT for.
    int m_iReorderTolerance;                //< Current value of dynamic reorder tolerance
    int m_iMaxReorderTolerance;             //< Maximum allowed value for dynamic reorder tolerance
    int m_iConsecEarlyDelivery;             //< Increases with every OOO packet that came <TTL-2 time, resets with every increased reorder tolerance
    int m_iConsecOrderedDelivery;           //< Increases with every packet coming in order or retransmitted, resets with every out-of-order packet

    CACKWindow<1024> m_ACKWindow;             //< ACK history window
    CPktTimeWindow<16, 64> m_RcvTimeWindow;   //< Packet arrival time window

    int32_t m_iRcvLastAck;                       //< Last sent ACK
#ifdef ENABLE_LOGGING
    int32_t m_iDebugPrevLastAck;
#endif
    int32_t m_iRcvLastSkipAck;                   // Last dropped sequence ACK
    uint64_t m_ullLastAckTime_tk;                   // Timestamp of last ACK
    int32_t m_iRcvLastAckAck;                    // Last sent ACK that has been acknowledged
    int32_t m_iAckSeqNo;                         // Last ACK sequence number
    int32_t m_iRcvCurrSeqNo;                     // Largest received sequence number

    uint64_t m_ullLastWarningTime;               // Last time that a warning message is sent

    int32_t m_iPeerISN;                          // Initial Sequence Number of the peer side
    uint64_t m_ullRcvPeerStartTime;

    uint32_t m_lSrtVersion;
    uint32_t m_lMinimumPeerSrtVersion;
    uint32_t m_lPeerSrtVersion;

    bool m_bTsbPd;                            // Peer sends TimeStamp-Based Packet Delivery Packets 
    pthread_t m_RcvTsbPdThread;                  // Rcv TsbPD Thread handle
    pthread_cond_t m_RcvTsbPdCond;
    bool m_bTsbPdAckWakeup;                      // Signal TsbPd thread on Ack sent

private: // synchronization: mutexes and conditions
    pthread_mutex_t m_ConnectionLock;            // used to synchronize connection operation

    pthread_cond_t m_SendBlockCond;              // used to block "send" call
    pthread_mutex_t m_SendBlockLock;             // lock associated to m_SendBlockCond

    pthread_mutex_t m_AckLock;                   // used to protected sender's loss list when processing ACK

    pthread_cond_t m_RecvDataCond;               // used to block "recv" when there is no data
    pthread_mutex_t m_RecvDataLock;              // lock associated to m_RecvDataCond

    pthread_mutex_t m_SendLock;                  // used to synchronize "send" call
    pthread_mutex_t m_RecvLock;                  // used to synchronize "recv" call

    pthread_mutex_t m_RcvLossLock;               // Protects the receiver loss list (access: CRcvQueue::worker, CUDT::tsbpd)

    void initSynch();
    void destroySynch();
    void releaseSynch();

private: // Common connection Congestion Control setup
    void setupCC();
    void updateCC(ETransmissionEvent, EventVariant arg);
    bool createCrypter(HandshakeSide side, bool bidi);

private: // Generation and processing of packets
    void sendCtrl(UDTMessageType pkttype, void* lparam = NULL, void* rparam = NULL, int size = 0);
    void processCtrl(CPacket& ctrlpkt);
    int packData(ref_t<CPacket> packet, ref_t<uint64_t> ts_tk);
    int processData(CUnit* unit);
    int processConnectRequest(const sockaddr_any& addr, CPacket& packet);
    static void addLossRecord(std::vector<int32_t>& lossrecord, int32_t lo, int32_t hi);
    int32_t bake(const sockaddr_any& addr, int32_t previous_cookie = 0, int correction = 0);

private: // Trace
    uint64_t m_StartTime;                        // timestamp when the UDT entity is started
    int64_t m_llSentTotal;                       // total number of sent data packets, including retransmissions
    int64_t m_llRecvTotal;                       // total number of received packets
    int m_iSndLossTotal;                         // total number of lost packets (sender side)
    int m_iRcvLossTotal;                         // total number of lost packets (receiver side)
    int m_iRetransTotal;                         // total number of retransmitted packets
    int m_iSentACKTotal;                         // total number of sent ACK packets
    int m_iRecvACKTotal;                         // total number of received ACK packets
    int m_iSentNAKTotal;                         // total number of sent NAK packets
    int m_iRecvNAKTotal;                         // total number of received NAK packets
    int m_iSndDropTotal;
    int m_iRcvDropTotal;
    uint64_t m_ullBytesSentTotal;                // total number of bytes sent,  including retransmissions
    uint64_t m_ullBytesRecvTotal;                // total number of received bytes
    uint64_t m_ullRcvBytesLossTotal;             // total number of loss bytes (estimate)
    uint64_t m_ullBytesRetransTotal;             // total number of retransmitted bytes
    uint64_t m_ullSndBytesDropTotal;
    uint64_t m_ullRcvBytesDropTotal;
    int m_iRcvUndecryptTotal;
    uint64_t m_ullRcvBytesUndecryptTotal;
    int64_t m_llSndDurationTotal;		// total real time for sending

    uint64_t m_LastSampleTime;                   // last performance sample time
    int64_t m_llTraceSent;                       // number of packets sent in the last trace interval
    int64_t m_llTraceRecv;                       // number of packets received in the last trace interval
    int m_iTraceSndLoss;                         // number of lost packets in the last trace interval (sender side)
    int m_iTraceRcvLoss;                         // number of lost packets in the last trace interval (receiver side)
    int m_iTraceRetrans;                         // number of retransmitted packets in the last trace interval
    int m_iSentACK;                              // number of ACKs sent in the last trace interval
    int m_iRecvACK;                              // number of ACKs received in the last trace interval
    int m_iSentNAK;                              // number of NAKs sent in the last trace interval
    int m_iRecvNAK;                              // number of NAKs received in the last trace interval
    int m_iTraceSndDrop;
    int m_iTraceRcvDrop;
    int m_iTraceRcvRetrans;
    int m_iTraceReorderDistance;
    double m_fTraceBelatedTime;
    int64_t m_iTraceRcvBelated;
    uint64_t m_ullTraceBytesSent;                // number of bytes sent in the last trace interval
    uint64_t m_ullTraceBytesRecv;                // number of bytes sent in the last trace interval
    uint64_t m_ullTraceRcvBytesLoss;             // number of bytes bytes lost in the last trace interval (estimate)
    uint64_t m_ullTraceBytesRetrans;             // number of bytes retransmitted in the last trace interval
    uint64_t m_ullTraceSndBytesDrop;
    uint64_t m_ullTraceRcvBytesDrop;
    int m_iTraceRcvUndecrypt;
    uint64_t m_ullTraceRcvBytesUndecrypt;
    int64_t m_llSndDuration;			// real time for sending
    int64_t m_llSndDurationCounter;		// timers to record the sending duration

public:

    static const int SELF_CLOCK_INTERVAL = 64;  // ACK interval for self-clocking
    static const int SEND_LITE_ACK = sizeof(int32_t); // special size for ack containing only ack seq
    static const int PACKETPAIR_MASK = 0xF;

    static const size_t MAX_SID_LENGTH = 512;

private: // Timers
    uint64_t m_ullCPUFrequency;               // CPU clock frequency, used for Timer, ticks per microsecond
    uint64_t m_ullNextACKTime_tk;			  // Next ACK time, in CPU clock cycles, same below
    uint64_t m_ullNextNAKTime_tk;			  // Next NAK time

    volatile uint64_t m_ullSYNInt_tk;		  // SYN interval
    volatile uint64_t m_ullACKInt_tk;         // ACK interval
    volatile uint64_t m_ullNAKInt_tk;         // NAK interval
    volatile uint64_t m_ullLastRspTime_tk;    // time stamp of last response from the peer
    volatile uint64_t m_ullLastRspAckTime_tk; // time stamp of last ACK from the peer
    volatile uint64_t m_ullLastSndTime_tk;    // time stamp of last data/ctrl sent (in system ticks)
    uint64_t m_ullMinNakInt_tk;               // NAK timeout lower bound; too small value can cause unnecessary retransmission
    uint64_t m_ullMinExpInt_tk;               // timeout lower bound threshold: too small timeout can cause problem

    int m_iPktCount;				// packet counter for ACK
    int m_iLightACKCount;			// light ACK counter

    uint64_t m_ullTargetTime_tk;			// scheduled time of next packet sending

    void checkTimers();

private: // for UDP multiplexer
    CSndQueue* m_pSndQueue;			// packet sending queue
    CRcvQueue* m_pRcvQueue;			// packet receiving queue
    sockaddr_any m_PeerAddr;        // peer address(es)
    uint32_t m_piSelfIP[4];			// local UDP IP address
    CSNode* m_pSNode;				// node information for UDT list used in snd queue
    CRNode* m_pRNode;               // node information for UDT list used in rcv queue

public: // For smoother
    const CSndQueue* sndQueue() { return m_pSndQueue; }
    const CRcvQueue* rcvQueue() { return m_pRcvQueue; }

private: // for epoll
    std::set<int> m_sPollID;                     // set of epoll ID to trigger
    void addEPoll(const int eid);
    void removeEPoll(const int eid);
};


#endif<|MERGE_RESOLUTION|>--- conflicted
+++ resolved
@@ -74,7 +74,6 @@
 #include "window.h"
 #include "packet.h"
 #include "channel.h"
-//#include "api.h"
 #include "cache.h"
 #include "queue.h"
 #include "handshake.h"
@@ -142,10 +141,177 @@
 
 // Extended SRT Congestion control class - only an incomplete definition required
 class CCryptoControl;
-
 class CUDTUnited;
-
 class CUDTSocket;
+
+class CUDTSocket;
+
+class CUDTGroup
+{
+    friend class CUDTUnited;
+
+public:
+    enum GroupState
+    {
+        GST_PENDING,  // The socket is created correctly, but not yet ready for getting data.
+        GST_IDLE,     // The socket should be activated at the next operation immediately.
+        GST_RUNNING,  // The socket was already activated and is in use
+        GST_BROKEN    // The last operation broke the socket, it should be closed.
+    };
+
+    struct SocketData
+    {
+        SRTSOCKET id;
+        CUDTSocket* ps;
+        SRT_SOCKSTATUS laststatus;
+        GroupState sndstate;
+        GroupState rcvstate;
+        sockaddr_any agent;
+        sockaddr_any peer;
+        bool ready_read;
+        bool ready_write;
+        bool ready_error;
+    };
+
+    struct ConfigItem
+    {
+        SRT_SOCKOPT so;
+        std::vector<unsigned char> value;
+
+        template<class T> bool get(T& refr)
+        {
+            if (sizeof(T) > value.size())
+                return false;
+            refr = *(T*)&value[0];
+        }
+
+        ConfigItem(SRT_SOCKOPT o, const void* val, int size): so(o)
+        {
+            value.resize(size);
+            unsigned char* begin = (unsigned char*)val;
+            std::copy(begin, begin+size, value.begin());
+        }
+    };
+
+    struct Payload
+    {
+        SRTSOCKET id;
+        int result;
+        std::vector<char> data;
+        SRT_MSGCTRL ctrl;
+    };
+
+    typedef std::list<SocketData> group_t;
+    typedef group_t::iterator gli_t;
+    CUDTGroup();
+    ~CUDTGroup();
+
+    static SocketData prepareData(CUDTSocket* s);
+
+    gli_t add(SocketData data);
+
+    struct HaveID
+    {
+        SRTSOCKET id;
+        HaveID(SRTSOCKET sid): id(sid) {}
+        bool operator()(const SocketData& s) { return s.id == id; }
+    };
+
+    gli_t find(SRTSOCKET id)
+    {
+        CGuard g(m_GroupLock);
+        gli_t f = std::find_if(m_Group.begin(), m_Group.end(), HaveID(id));
+        if (f == m_Group.end())
+        {
+            return gli_NULL();
+        }
+        return f;
+    }
+
+    // REMEMBER: the group spec should be taken from the socket
+    // (set m_IncludedGroup to NULL and m_IncludedIter to grp->gli_NULL())
+    // PRIOR TO calling this function.
+    bool remove(SRTSOCKET id)
+    {
+        CGuard g(m_GroupLock);
+        gli_t f = std::find_if(m_Group.begin(), m_Group.end(), HaveID(id));
+        if (f != m_Group.end())
+        {
+            m_Group.erase(f);
+        }
+
+        return false;
+    }
+
+    bool empty()
+    {
+        CGuard g(m_GroupLock);
+        return m_Group.empty();
+    }
+
+    void resetStateOn(CUDTSocket* sock);
+
+    void signalReadAvail(CUDTSocket* readysock);
+
+    static gli_t gli_NULL() { return s_NoGroup.end(); }
+
+    int send(const char* buf, int len, ref_t<SRT_MSGCTRL> mc);
+    int recv(char* buf, int len, ref_t<SRT_MSGCTRL> mc);
+
+    void close();
+
+    void setOpt(SRT_SOCKOPT optname, const void* optval, int optlen);
+    void getOpt(SRT_SOCKOPT optName, void* optval, ref_t<int> optlen);
+
+private:
+
+    class CUDTUnited* m_pGlobal;
+    pthread_mutex_t m_GroupLock;
+
+    SRTSOCKET m_GroupID;
+    SRTSOCKET m_PeerGroupID;
+    std::list<SocketData> m_Group;
+    static std::list<SocketData> s_NoGroup; // This is to have a predictable "null iterator".
+    bool m_selfManaged;
+    SRT_GROUP_TYPE m_type;
+    CUDTSocket* m_listener; // A "group" can only have one listener.
+    std::set<int> m_sPollID;                     // set of epoll ID to trigger
+    int m_iMaxPayloadSize;
+    bool m_bSynRecving;
+    pthread_t m_GroupReaderThread;
+    std::queue<Payload> m_PayloadQ;
+    pthread_cond_t m_PayloadReadAvail;
+    bool m_bOpened;                    // Set to true on a first use
+
+    // There's no simple way of transforming config
+    // items that are predicted to be used on socket.
+    // Use some options for yourself, store the others
+    // for setting later on a socket.
+    std::vector<ConfigItem> m_config;
+
+    void readerThread();
+    static void* readerThread_fwd(void* arg)
+    {
+        CUDTGroup* self = (CUDTGroup*)arg;
+        self->readerThread();
+        return 0;
+    }
+
+    pthread_cond_t m_GroupReadAvail;
+    volatile CUDTSocket* m_ReadyRead;
+    volatile int32_t m_iRcvDeliveredSeqNo; // Seq of the payload last delivered
+    volatile int32_t m_iRcvContiguousSeqNo; // Seq of the freshest payload stored in the buffer with no loss-gap
+    //volatile std::set<SRTSOCKET> m_Failures;
+
+public:
+
+    // Property accessors
+    SRTU_PROPERTY_RW_CHAIN(CUDTGroup, SRTSOCKET, id, m_GroupID);
+    SRTU_PROPERTY_RW_CHAIN(CUDTGroup, SRTSOCKET, peerid, m_PeerGroupID);
+    SRTU_PROPERTY_RW_CHAIN(CUDTGroup, bool, managed, m_selfManaged);
+    SRTU_PROPERTY_RW_CHAIN(CUDTGroup, SRT_GROUP_TYPE, type, m_type);
+};
+
 
 // XXX REFACTOR: The 'CUDT' class is to be merged with 'CUDTSocket'.
 // There's no reason for separating them, there's no case of having them
@@ -181,10 +347,10 @@
     static int startup();
     static int cleanup();
     static SRTSOCKET socket();
-    static SRTSOCKET createGroup();
+    static SRTSOCKET createGroup(SRT_GROUP_TYPE);
     static int addSocketToGroup(SRTSOCKET socket, SRTSOCKET group);
     static int removeSocketFromGroup(SRTSOCKET socket);
-    static int getGroupOfSocket(SRTSOCKET socket);
+    static SRTSOCKET getGroupOfSocket(SRTSOCKET socket);
     static int bind(SRTSOCKET u, const sockaddr* name, int namelen);
     static int bind(SRTSOCKET u, int udpsock);
     static int listen(SRTSOCKET u, int backlog);
@@ -196,16 +362,12 @@
     static int getsockname(SRTSOCKET u, sockaddr* name, int* namelen);
     static int getsockopt(SRTSOCKET u, int level, SRT_SOCKOPT optname, void* optval, int* optlen);
     static int setsockopt(SRTSOCKET u, int level, SRT_SOCKOPT optname, const void* optval, int optlen);
-    static int send(SRTSOCKET u, const char* buf, int len, int flags);
-    static int recv(SRTSOCKET u, char* buf, int len, int flags);
+    static int send(SRTSOCKET u, const char* buf, int len);
+    static int recv(SRTSOCKET u, char* buf, int len);
     static int sendmsg(SRTSOCKET u, const char* buf, int len, int ttl = -1, bool inorder = false, uint64_t srctime = 0LL);
     static int recvmsg(SRTSOCKET u, char* buf, int len, uint64_t& srctime);
     static int sendmsg2(SRTSOCKET u, const char* buf, int len, ref_t<SRT_MSGCTRL> mctrl);
-<<<<<<< HEAD
-    static int recvmsg2(SRTSOCKET u, char* buf, int len, SRT_MSGCTRL* mctrl);
-=======
     static int recvmsg2(SRTSOCKET u, char* buf, int len, ref_t<SRT_MSGCTRL> mctrl);
->>>>>>> 84a42024
     static int64_t sendfile(SRTSOCKET u, std::fstream& ifs, int64_t& offset, int64_t size, int block = SRT_DEFAULT_SENDFILE_BLOCK);
     static int64_t recvfile(SRTSOCKET u, std::fstream& ofs, int64_t& offset, int64_t size, int block = SRT_DEFAULT_RECVFILE_BLOCK);
     static int select(int nfds, ud_set* readfds, ud_set* writefds, ud_set* exceptfds, const timeval* timeout);
@@ -342,8 +504,7 @@
     /// @retval 1 Connection in progress (m_ConnReq turned into RESPONSE)
     /// @retval -1 Connection failed
 
-    EConnectStatus processConnectResponse(const CPacket& pkt, CUDTException* eout, bool synchro) ATR_NOEXCEPT;
-
+    EConnectStatus processConnectResponse(const CPacket& pkt, CUDTException* eout, EConnectMethod synchro) ATR_NOEXCEPT;
 
     // This function works in case of HSv5 rendezvous. It changes the state
     // according to the present state and received message type, as well as the
@@ -376,6 +537,12 @@
     int processSrtMsg_HSRSP(const uint32_t* srtdata, size_t len, uint32_t ts, int hsv);
     bool interpretSrtHandshake(const CHandShake& hs, const CPacket& hspkt, uint32_t* out_data, size_t* out_len);
 
+    static CUDTGroup& newGroup(int); // defined EXCEPTIONALLY in api.cpp for convenience reasons
+    // Note: This is an "interpret" function, which should treat the tp as
+    // "possibly group type" that might be out of the existing values.
+    bool interpretGroup(SRTSOCKET grp, SRT_GROUP_TYPE tp);
+    SRTSOCKET makeMePeerOf(SRTSOCKET peergroup, SRT_GROUP_TYPE tp);
+
     void updateAfterSrtHandshake(int srt_cmd, int hsv);
 
     void updateSrtRcvSettings();
@@ -427,16 +594,8 @@
     int sendmsg2(const char* data, int len, ref_t<SRT_MSGCTRL> m);
 
     int recvmsg(char* data, int len, uint64_t& srctime);
-
-<<<<<<< HEAD
-    int recvmsg2(char* data, int len, SRT_MSGCTRL* m);
-
-    int receiveMessage(char* data, int len, SRT_MSGCTRL* m);
-=======
     int recvmsg2(char* data, int len, ref_t<SRT_MSGCTRL> m);
-
     int receiveMessage(char* data, int len, ref_t<SRT_MSGCTRL> m);
->>>>>>> 84a42024
     int receiveBuffer(char* data, int len);
 
     /// Request UDT to send out a file described as "fd", starting from "offset", with size of "size".
@@ -469,7 +628,7 @@
     /// @param optval [in] The value to be returned.
     /// @param optlen [out] size of "optval".
 
-    void getOpt(SRT_SOCKOPT optName, void* optval, int& optlen);
+    void getOpt(SRT_SOCKOPT optName, void* optval, ref_t<int> optlen);
 
     /// read the performance data since last sample() call.
     /// @param perf [in, out] pointer to a CPerfMon structure to record the performance data.
@@ -583,6 +742,7 @@
     int m_iOPT_TsbPdDelay;           // Agent's Rx latency
     int m_iOPT_PeerTsbPdDelay;       // Peer's Rx latency for the traffic made by Agent's Tx.
     bool m_bOPT_TLPktDrop;            // Whether Agent WILL DO TLPKTDROP on Rx.
+    bool m_bOPT_GroupConnect;
     std::string m_sStreamName;
 
     int m_iTsbPdDelay_ms;                           // Rx delay to absorb burst in milliseconds
