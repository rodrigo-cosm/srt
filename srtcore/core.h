/*
 * SRT - Secure, Reliable, Transport
 * Copyright (c) 2018 Haivision Systems Inc.
 * 
 * This Source Code Form is subject to the terms of the Mozilla Public
 * License, v. 2.0. If a copy of the MPL was not distributed with this
 * file, You can obtain one at http://mozilla.org/MPL/2.0/.
 * 
 */

/*****************************************************************************
Copyright (c) 2001 - 2011, The Board of Trustees of the University of Illinois.
All rights reserved.

Redistribution and use in source and binary forms, with or without
modification, are permitted provided that the following conditions are
met:

* Redistributions of source code must retain the above
  copyright notice, this list of conditions and the
  following disclaimer.

* Redistributions in binary form must reproduce the
  above copyright notice, this list of conditions
  and the following disclaimer in the documentation
  and/or other materials provided with the distribution.

* Neither the name of the University of Illinois
  nor the names of its contributors may be used to
  endorse or promote products derived from this
  software without specific prior written permission.

THIS SOFTWARE IS PROVIDED BY THE COPYRIGHT HOLDERS AND CONTRIBUTORS "AS
IS" AND ANY EXPRESS OR IMPLIED WARRANTIES, INCLUDING, BUT NOT LIMITED TO,
THE IMPLIED WARRANTIES OF MERCHANTABILITY AND FITNESS FOR A PARTICULAR
PURPOSE ARE DISCLAIMED. IN NO EVENT SHALL THE COPYRIGHT OWNER OR
CONTRIBUTORS BE LIABLE FOR ANY DIRECT, INDIRECT, INCIDENTAL, SPECIAL,
EXEMPLARY, OR CONSEQUENTIAL DAMAGES (INCLUDING, BUT NOT LIMITED TO,
PROCUREMENT OF SUBSTITUTE GOODS OR SERVICES; LOSS OF USE, DATA, OR
PROFITS; OR BUSINESS INTERRUPTION) HOWEVER CAUSED AND ON ANY THEORY OF
LIABILITY, WHETHER IN CONTRACT, STRICT LIABILITY, OR TORT (INCLUDING
NEGLIGENCE OR OTHERWISE) ARISING IN ANY WAY OUT OF THE USE OF THIS
SOFTWARE, EVEN IF ADVISED OF THE POSSIBILITY OF SUCH DAMAGE.
*****************************************************************************/

/*****************************************************************************
written by
   Yunhong Gu, last updated 02/28/2012
modified by
   Haivision Systems Inc.
*****************************************************************************/


#ifndef __UDT_CORE_H__
#define __UDT_CORE_H__

#include <deque>
#include <sstream>

#include "srt.h"
#include "common.h"
#include "list.h"
#include "buffer.h"
#include "window.h"
#include "packet.h"
#include "channel.h"
#include "api.h"
#include "cache.h"
#include "queue.h"
#include "handshake.h"
#include "congctl.h"
#include "packetfilter.h"
#include "utilities.h"

#include <haicrypt.h>

namespace srt_logging
{

extern Logger
    glog,
//    blog,
    mglog,
    dlog,
    tslog,
    rxlog,
    cclog;

}


// XXX Utility function - to be moved to utilities.h?
template <class T>
inline T CountIIR(T base, T newval, double factor)
{
    if ( base == 0.0 )
        return newval;

    T diff = newval - base;
    return base+T(diff*factor);
}

// XXX Probably a better rework for that can be done - this can be
// turned into a serializable structure, just like it's for CHandShake.
enum AckDataItem
{
    ACKD_RCVLASTACK = 0,
    ACKD_RTT = 1,
    ACKD_RTTVAR = 2,
    ACKD_BUFFERLEFT = 3,
    ACKD_TOTAL_SIZE_SMALL = 4,

    // Extra fields existing in UDT (not always sent)

    ACKD_RCVSPEED = 4,   // length would be 16
    ACKD_BANDWIDTH = 5,
    ACKD_TOTAL_SIZE_UDTBASE = 6, // length = 24
    // Extra stats for SRT

    ACKD_RCVRATE = 6,
    ACKD_TOTAL_SIZE_VER101 = 7, // length = 28
    ACKD_XMRATE = 7, // XXX This is a weird compat stuff. Version 1.1.3 defines it as ACKD_BANDWIDTH*m_iMaxSRTPayloadSize when set. Never got.
                     // XXX NOTE: field number 7 may be used for something in future, need to confirm destruction of all !compat 1.0.2 version

    ACKD_TOTAL_SIZE_VER102 = 8, // 32
// FEATURE BLOCKED. Probably not to be restored.
//  ACKD_ACKBITMAP = 8,
    ACKD_TOTAL_SIZE = ACKD_TOTAL_SIZE_VER102 // length = 32 (or more)
};
const size_t ACKD_FIELD_SIZE = sizeof(int32_t);

// For HSv4 legacy handshake
#define SRT_MAX_HSRETRY     10          /* Maximum SRT handshake retry */

enum SeqPairItems
{
    SEQ_BEGIN = 0, SEQ_END = 1, SEQ_SIZE = 2
};

// Extended SRT Congestion control class - only an incomplete definition required
class CCryptoControl;

// XXX REFACTOR: The 'CUDT' class is to be merged with 'CUDTSocket'.
// There's no reason for separating them, there's no case of having them
// anyhow managed separately. After this is done, with a small help with
// separating the internal abnormal path management (exceptions) from the
// API (return values), through CUDTUnited, this class may become in future
// an officially exposed C++ API.
class CUDT
{
    friend class CUDTSocket;
    friend class CUDTUnited;
    friend class CCC;
    friend struct CUDTComp;
    friend class CCache<CInfoBlock>;
    friend class CRendezvousQueue;
    friend class CSndQueue;
    friend class CRcvQueue;
    friend class CSndUList;
    friend class CRcvUList;
    friend class PacketFilter;

private: // constructor and desctructor

    void construct();
    void clearData();
    CUDT();
    CUDT(const CUDT& ancestor);
    const CUDT& operator=(const CUDT&) {return *this;}
    ~CUDT();

public: //API
    static int startup();
    static int cleanup();
    static SRTSOCKET socket();
    static int bind(SRTSOCKET u, const sockaddr* name, int namelen);
    static int bind(SRTSOCKET u, UDPSOCKET udpsock);
    static int listen(SRTSOCKET u, int backlog);
    static SRTSOCKET accept(SRTSOCKET u, sockaddr* addr, int* addrlen);
    static int connect(SRTSOCKET u, const sockaddr* name, int namelen, int32_t forced_isn);
    static int connect(SRTSOCKET u, const sockaddr* name, int namelen, const sockaddr* tname, int tnamelen);
    static int close(SRTSOCKET u);
    static int getpeername(SRTSOCKET u, sockaddr* name, int* namelen);
    static int getsockname(SRTSOCKET u, sockaddr* name, int* namelen);
    static int getsockopt(SRTSOCKET u, int level, SRT_SOCKOPT optname, void* optval, int* optlen);
    static int setsockopt(SRTSOCKET u, int level, SRT_SOCKOPT optname, const void* optval, int optlen);
    static int send(SRTSOCKET u, const char* buf, int len, int flags);
    static int recv(SRTSOCKET u, char* buf, int len, int flags);
    static int sendmsg(SRTSOCKET u, const char* buf, int len, int ttl = -1, bool inorder = false, uint64_t srctime = 0);
    static int recvmsg(SRTSOCKET u, char* buf, int len, uint64_t& srctime);
    static int sendmsg2(SRTSOCKET u, const char* buf, int len, ref_t<SRT_MSGCTRL> mctrl);
    static int recvmsg2(SRTSOCKET u, char* buf, int len, ref_t<SRT_MSGCTRL> mctrl);
    static int64_t sendfile(SRTSOCKET u, std::fstream& ifs, int64_t& offset, int64_t size, int block = SRT_DEFAULT_SENDFILE_BLOCK);
    static int64_t recvfile(SRTSOCKET u, std::fstream& ofs, int64_t& offset, int64_t size, int block = SRT_DEFAULT_RECVFILE_BLOCK);
    static int select(int nfds, ud_set* readfds, ud_set* writefds, ud_set* exceptfds, const timeval* timeout);
    static int selectEx(const std::vector<SRTSOCKET>& fds, std::vector<SRTSOCKET>* readfds, std::vector<SRTSOCKET>* writefds, std::vector<SRTSOCKET>* exceptfds, int64_t msTimeOut);
    static int epoll_create();
    static int epoll_add_usock(const int eid, const SRTSOCKET u, const int* events = NULL);
    static int epoll_add_ssock(const int eid, const SYSSOCKET s, const int* events = NULL);
    static int epoll_remove_usock(const int eid, const SRTSOCKET u);
    static int epoll_remove_ssock(const int eid, const SYSSOCKET s);
    static int epoll_update_usock(const int eid, const SRTSOCKET u, const int* events = NULL);
    static int epoll_update_ssock(const int eid, const SYSSOCKET s, const int* events = NULL);
    static int epoll_wait(const int eid, std::set<SRTSOCKET>* readfds, std::set<SRTSOCKET>* writefds, int64_t msTimeOut, std::set<SYSSOCKET>* lrfds = NULL, std::set<SYSSOCKET>* wrfds = NULL);
    static int epoll_uwait(const int eid, SRT_EPOLL_EVENT* fdsSet, int fdsSize, int64_t msTimeOut);
    static int32_t epoll_set(const int eid, int32_t flags);
    static int epoll_release(const int eid);
    static CUDTException& getlasterror();
    static int bstats(SRTSOCKET u, CBytePerfMon* perf, bool clear = true, bool instantaneous = false);
    static SRT_SOCKSTATUS getsockstate(SRTSOCKET u);
    static bool setstreamid(SRTSOCKET u, const std::string& sid);
    static std::string getstreamid(SRTSOCKET u);
    static int getsndbuffer(SRTSOCKET u, size_t* blocks, size_t* bytes);
    static SRT_REJECT_REASON rejectReason(SRTSOCKET s);
    static int setError(const CUDTException& e);
    static int setError(CodeMajor mj, CodeMinor mn, int syserr);


public: // internal API
    static const SRTSOCKET INVALID_SOCK = -1;         // invalid socket descriptor
    static const int ERROR = -1;                      // socket api error returned value

    static const int HS_VERSION_UDT4 = 4;
    static const int HS_VERSION_SRT1 = 5;

    // Parameters
    //
    // Note: use notation with X*1000*1000* ... instead of million zeros in a row.
    // In C++17 there is a possible notation of 5'000'000 for convenience, but that's
    // something only for a far future.
    static const int COMM_RESPONSE_TIMEOUT_MS = 5*1000; // 5 seconds
    static const int COMM_RESPONSE_MAX_EXP = 16;
    static const int SRT_TLPKTDROP_MINTHRESHOLD_MS = 1000;
    static const uint64_t COMM_KEEPALIVE_PERIOD_US = 1*1000*1000;
    static const int32_t COMM_SYN_INTERVAL_US = 10*1000;

    static const int
        DEF_MSS = 1500,
        DEF_FLIGHT_SIZE = 25600,
        DEF_BUFFER_SIZE = 8192, //Rcv buffer MUST NOT be bigger than Flight Flag size
        DEF_LINGER = 180,  // 2 minutes
        DEF_UDP_BUFFER_SIZE = 65536,
        DEF_CONNTIMEO = 3000;


    int handshakeVersion()
    {
        return m_ConnRes.m_iVersion;
    }

    std::string CONID() const
    {
#if ENABLE_LOGGING
        std::ostringstream os;
        os << "@" << m_SocketID << ":";
        return os.str();
#else
        return "";
#endif
    }

    SRTSOCKET socketID() const { return m_SocketID; }

    static CUDT* getUDTHandle(SRTSOCKET u);
    static std::vector<SRTSOCKET> existingSockets();

    void addressAndSend(CPacket& pkt);
    void sendSrtMsg(int cmd, uint32_t *srtdata_in = NULL, int srtlen_in = 0);

    bool isTsbPd() const { return m_bOPT_TsbPd; }
    int RTT() const { return m_iRTT; }
    int32_t sndSeqNo() const { return m_iSndCurrSeqNo; }
    int32_t rcvSeqNo() const { return m_iRcvCurrSeqNo; }
    int flowWindowSize() const { return m_iFlowWindowSize; }
    int32_t deliveryRate() const { return m_iDeliveryRate; }
    int bandwidth() const { return m_iBandwidth; }
    int64_t maxBandwidth() const { return m_llMaxBW; }
    int MSS() const { return m_iMSS; }

    uint32_t latency_us() const {return m_iTsbPdDelay_ms*1000; }

    size_t maxPayloadSize() const { return m_iMaxSRTPayloadSize; }
    size_t OPT_PayloadSize() const { return m_zOPT_ExpPayloadSize; }
    int sndLossLength() { return m_pSndLossList->getLossLength(); }
    uint64_t minNAKInterval() const { return m_ullMinNakInt_tk; }
    int32_t ISN() const { return m_iISN; }
    sockaddr_any peerAddr() const { return m_PeerAddr; }

    int minSndSize(int len = 0) const
    {
        if (len == 0) // wierd, can't use non-static data member as default argument!
            len = m_iMaxSRTPayloadSize;
        return m_bMessageAPI ? (len+m_iMaxSRTPayloadSize-1)/m_iMaxSRTPayloadSize : 1;
    }

    int makeTS(uint64_t from_time) const
    {
        // NOTE:
        // - This calculates first the time difference towards start time.
        // - This difference value is also CUT OFF THE SEGMENT information
        //   (a multiple of MAX_TIMESTAMP+1)
        // So, this can be simply defined as: TS = (RTS - STS) % (MAX_TIMESTAMP+1)
        // XXX Would be nice to check if local_time > m_StartTime,
        // otherwise it may go unnoticed with clock skew.
        return int(from_time - m_stats.startTime);
    }

    void setPacketTS(CPacket& p, uint64_t local_time)
    {
        p.m_iTimeStamp = makeTS(local_time);
    }

    // Utility used for closing a listening socket
    // immediately to free the socket
    void notListening()
    {
        CGuard cg(m_ConnectionLock, "Connection");
        m_bListening = false;
        m_pRcvQueue->removeListener(this);
    }

    // XXX See CUDT::tsbpd() to see how to implement it. This should
    // do the same as TLPKTDROP feature when skipping packets that are agreed
    // to be lost. Note that this is predicted to be called with TSBPD off.
    // This is to be exposed for the application so that it can require this
    // sequence to be skipped, if that packet has been otherwise arrived through
    // a different channel.
    void skipIncoming(int32_t seq);


    SRTU_PROPERTY_RO(bool, closing, m_bClosing);
    SRTU_PROPERTY_RO(CRcvBuffer*, rcvBuffer, m_pRcvBuffer);
    SRTU_PROPERTY_RO(bool, isTLPktDrop, m_bTLPktDrop);
    SRTU_PROPERTY_RO(bool, isSynReceiving, m_bSynRecving);
    SRTU_PROPERTY_RO(pthread_cond_t*, recvDataCond, &m_RecvDataCond);
    SRTU_PROPERTY_RO(pthread_cond_t*, recvTsbPdCond, &m_RcvTsbPdCond);

    void ConnectSignal(ETransmissionEvent tev, EventSlot sl);
    void DisconnectSignal(ETransmissionEvent tev);

private:
    /// initialize a UDT entity and bind to a local address.

    void open();

    /// Start listening to any connection request.

    void setListenState();

    /// Connect to a UDT entity listening at address "peer".
    /// @param peer [in] The address of the listening UDT entity.

    void startConnect(const sockaddr_any& peer, int32_t forced_isn);

    /// Process the response handshake packet. Failure reasons can be:
    /// * Socket is not in connecting state
    /// * Response @a pkt is not a handshake control message
    /// * Rendezvous socket has once processed a regular handshake
    /// @param pkt [in] handshake packet.
    /// @retval 0 Connection successful
    /// @retval 1 Connection in progress (m_ConnReq turned into RESPONSE)
    /// @retval -1 Connection failed

    SRT_ATR_NODISCARD EConnectStatus processConnectResponse(const CPacket& pkt, CUDTException* eout, EConnectMethod synchro) ATR_NOEXCEPT;

    // This function works in case of HSv5 rendezvous. It changes the state
    // according to the present state and received message type, as well as the
    // INITIATOR/RESPONDER side resolved through cookieContest().
    // The resulting data are:
    // - rsptype: handshake message type that should be sent back to the peer (nothing if URQ_DONE)
    // - needs_extension: the HSREQ/KMREQ or HSRSP/KMRSP extensions should be attached to the handshake message.
    // - RETURNED VALUE: if true, it means a URQ_CONCLUSION message was received with HSRSP/KMRSP extensions and needs HSRSP/KMRSP.
    void rendezvousSwitchState(ref_t<UDTRequestType> rsptype, ref_t<bool> needs_extension, ref_t<bool> needs_hsrsp);
    void cookieContest();

    /// Interpret the incoming handshake packet in order to perform appropriate
    /// rendezvous FSM state transition if needed, and craft the response, serialized
    /// into the packet to be next sent.
    /// @param reqpkt Packet to be written with handshake data
    /// @param response incoming handshake response packet to be interpreted
    /// @param serv_addr incoming packet's address
    /// @param synchro True when this function was called in blocking mode
    /// @param rst Current read status to know if the HS packet was freshly received from the peer, or this is only a periodic update (RST_AGAIN)
    SRT_ATR_NODISCARD EConnectStatus processRendezvous(ref_t<CPacket> reqpkt, const CPacket &response, const sockaddr_any& serv_addr, bool synchro, EReadStatus);
    SRT_ATR_NODISCARD bool prepareConnectionObjects(const CHandShake &hs, HandshakeSide hsd, CUDTException *eout);
    SRT_ATR_NODISCARD EConnectStatus postConnect(const CPacket& response, bool rendezvous, CUDTException* eout, bool synchro);
    void applyResponseSettings(const CPacket& hspkt);
    SRT_ATR_NODISCARD EConnectStatus processAsyncConnectResponse(const CPacket& pkt) ATR_NOEXCEPT;
    SRT_ATR_NODISCARD bool processAsyncConnectRequest(EReadStatus rst, EConnectStatus cst, const CPacket& response, const sockaddr_any& serv_addr);

    void checkUpdateCryptoKeyLen(const char* loghdr, int32_t typefield);

    SRT_ATR_NODISCARD size_t fillSrtHandshake_HSREQ(uint32_t* srtdata, size_t srtlen, int hs_version);
    SRT_ATR_NODISCARD size_t fillSrtHandshake_HSRSP(uint32_t* srtdata, size_t srtlen, int hs_version);
    SRT_ATR_NODISCARD size_t fillSrtHandshake(uint32_t* srtdata, size_t srtlen, int msgtype, int hs_version);

    SRT_ATR_NODISCARD bool createSrtHandshake(ref_t<CPacket> reqpkt, ref_t<CHandShake> hs,
            int srths_cmd, int srtkm_cmd, const uint32_t* data, size_t datalen);

    SRT_ATR_NODISCARD size_t prepareSrtHsMsg(int cmd, uint32_t* srtdata, size_t size);

    SRT_ATR_NODISCARD bool processSrtMsg(const CPacket *ctrlpkt);
    SRT_ATR_NODISCARD int processSrtMsg_HSREQ(const uint32_t* srtdata, size_t len, uint32_t ts, int hsv);
    SRT_ATR_NODISCARD int processSrtMsg_HSRSP(const uint32_t* srtdata, size_t len, uint32_t ts, int hsv);
    SRT_ATR_NODISCARD bool interpretSrtHandshake(const CHandShake& hs, const CPacket& hspkt, uint32_t* out_data, size_t* out_len);
    SRT_ATR_NODISCARD bool checkApplyFilterConfig(const std::string& cs);

    void updateAfterSrtHandshake(int srt_cmd, int hsv);

    void updateSrtRcvSettings();
    void updateSrtSndSettings();

    void checkNeedDrop(ref_t<bool> bCongestion);

    /// Connect to a UDT entity listening at address "peer", which has sent "hs" request.
    /// @param peer [in] The address of the listening UDT entity.
    /// @param hs [in/out] The handshake information sent by the peer side (in), negotiated value (out).

    void acceptAndRespond(const sockaddr_any& peer, CHandShake* hs, const CPacket& hspkt);
    bool runAcceptHook(CUDT* acore, const sockaddr* peer, const CHandShake* hs, const CPacket& hspkt);

    /// Close the opened UDT entity.

    bool close();

    /// Request UDT to send out a data block "data" with size of "len".
    /// @param data [in] The address of the application data to be sent.
    /// @param len [in] The size of the data block.
    /// @return Actual size of data sent.

    SRT_ATR_NODISCARD int send(const char* data, int len)
    {
        return sendmsg(data, len, -1, false, 0);
    }

    /// Request UDT to receive data to a memory block "data" with size of "len".
    /// @param data [out] data received.
    /// @param len [in] The desired size of data to be received.
    /// @return Actual size of data received.

    SRT_ATR_NODISCARD int recv(char* data, int len);

    /// send a message of a memory block "data" with size of "len".
    /// @param data [out] data received.
    /// @param len [in] The desired size of data to be received.
    /// @param ttl [in] the time-to-live of the message.
    /// @param inorder [in] if the message should be delivered in order.
    /// @param srctime [in] Time when the data were ready to send.
    /// @return Actual size of data sent.

    SRT_ATR_NODISCARD int sendmsg(const char* data, int len, int ttl, bool inorder, uint64_t srctime);
    /// Receive a message to buffer "data".
    /// @param data [out] data received.
    /// @param len [in] size of the buffer.
    /// @return Actual size of data received.

    SRT_ATR_NODISCARD int sendmsg2(const char* data, int len, ref_t<SRT_MSGCTRL> m);

    SRT_ATR_NODISCARD int recvmsg(char* data, int len, uint64_t& srctime);

    SRT_ATR_NODISCARD int recvmsg2(char* data, int len, ref_t<SRT_MSGCTRL> m);

    SRT_ATR_NODISCARD int receiveMessage(char* data, int len, ref_t<SRT_MSGCTRL> m);
    SRT_ATR_NODISCARD int receiveBuffer(char* data, int len);

    /// Request UDT to send out a file described as "fd", starting from "offset", with size of "size".
    /// @param ifs [in] The input file stream.
    /// @param offset [in, out] From where to read and send data; output is the new offset when the call returns.
    /// @param size [in] How many data to be sent.
    /// @param block [in] size of block per read from disk
    /// @return Actual size of data sent.

    SRT_ATR_NODISCARD int64_t sendfile(std::fstream& ifs, int64_t& offset, int64_t size, int block = 366000);

    /// Request UDT to receive data into a file described as "fd", starting from "offset", with expected size of "size".
    /// @param ofs [out] The output file stream.
    /// @param offset [in, out] From where to write data; output is the new offset when the call returns.
    /// @param size [in] How many data to be received.
    /// @param block [in] size of block per write to disk
    /// @return Actual size of data received.

    SRT_ATR_NODISCARD int64_t recvfile(std::fstream& ofs, int64_t& offset, int64_t size, int block = 7320000);

    /// Configure UDT options.
    /// @param optName [in] The enum name of a UDT option.
    /// @param optval [in] The value to be set.
    /// @param optlen [in] size of "optval".

    void setOpt(SRT_SOCKOPT optName, const void* optval, int optlen);

    /// Read UDT options.
    /// @param optName [in] The enum name of a UDT option.
    /// @param optval [in] The value to be returned.
    /// @param optlen [out] size of "optval".

    void getOpt(SRT_SOCKOPT optName, void* optval, int& optlen);

    /// read the performance data with bytes counters since bstats() 
    ///  
    /// @param perf [in, out] pointer to a CPerfMon structure to record the performance data.
    /// @param clear [in] flag to decide if the local performance trace should be cleared. 
    /// @param instantaneous [in] flag to request instantaneous data 
    /// instead of moving averages.
    void bstats(CBytePerfMon* perf, bool clear = true, bool instantaneous = false);

    /// Mark sequence contained in the given packet as not lost. This
    /// removes the loss record from both current receiver loss list and
    /// the receiver fresh loss list.
    void unlose(const CPacket& oldpacket);
    void dropFromLossLists(int32_t from, int32_t to);

    void considerLegacySrtHandshake(uint64_t timebase);
    void checkSndTimers(Whether2RegenKm regen = DONT_REGEN_KM);
    void handshakeDone()
    {
        m_iSndHsRetryCnt = 0;
    }

    int64_t withOverhead(int64_t basebw)
    {
        return (basebw * (100 + m_iOverheadBW))/100;
    }

    static double Bps2Mbps(int64_t basebw)
    {
        return double(basebw) * 8.0/1000000.0;
    }

    bool stillConnected()
    {
        // Still connected is when:
        // - no "broken" condition appeared (security, protocol error, response timeout)
        return !m_bBroken
            // - still connected (no one called srt_close())
            && m_bConnected
            // - isn't currently closing (srt_close() called, response timeout, shutdown)
            && !m_bClosing;
    }

    int sndSpaceLeft()
    {
        return sndBuffersLeft() * m_iMaxSRTPayloadSize;
    }

    int sndBuffersLeft()
    {
        return m_iSndBufSize - m_pSndBuffer->getCurrBufSize();
    }

    uint64_t socketStartTime()
    {
        return m_stats.startTime;
    }

    // TSBPD thread main function.
    static void* tsbpd(void* param);

    void updateForgotten(int seqlen, int32_t lastack, int32_t skiptoseqno);

    static CUDTUnited s_UDTUnited;               // UDT global management base

private: // Identification
    SRTSOCKET m_SocketID;                        // UDT socket number
    SRTSOCKET m_PeerID;                          // peer id, for multiplexer

    int m_iMaxSRTPayloadSize;                 // Maximum/regular payload size, in bytes
    size_t m_zOPT_ExpPayloadSize;                    // Expected average payload size (user option)

    // Options
    int m_iMSS;                                  // Maximum Segment Size, in bytes
    bool m_bSynSending;                          // Sending syncronization mode
    bool m_bSynRecving;                          // Receiving syncronization mode
    int m_iFlightFlagSize;                       // Maximum number of packets in flight from the peer side
    int m_iSndBufSize;                           // Maximum UDT sender buffer size
    int m_iRcvBufSize;                           // Maximum UDT receiver buffer size
    linger m_Linger;                             // Linger information on close
    int m_iUDPSndBufSize;                        // UDP sending buffer size
    int m_iUDPRcvBufSize;                        // UDP receiving buffer size
    bool m_bRendezvous;                          // Rendezvous connection mode
#ifdef SRT_ENABLE_CONNTIMEO
    int m_iConnTimeOut;                          // connect timeout in milliseconds
#endif
    int m_iSndTimeOut;                           // sending timeout in milliseconds
    int m_iRcvTimeOut;                           // receiving timeout in milliseconds
    bool m_bReuseAddr;                           // reuse an exiting port or not, for UDP multiplexer
    int64_t m_llMaxBW;                           // maximum data transfer rate (threshold)
#ifdef SRT_ENABLE_IPOPTS
    int m_iIpTTL;
    int m_iIpToS;
#endif
    // These fields keep the options for encryption
    // (SRTO_PASSPHRASE, SRTO_PBKEYLEN). Crypto object is
    // created later and takes values from these.
    HaiCrypt_Secret m_CryptoSecret;
    int m_iSndCryptoKeyLen;

    // XXX Consider removing. The m_bDataSender stays here
    // in order to maintain the HS side selection in HSv4.
    bool m_bDataSender;

    // HSv4 (legacy handshake) support)
    uint64_t m_ullSndHsLastTime_us;  //Last SRT handshake request time
    int      m_iSndHsRetryCnt;       //SRT handshake retries left

    bool m_bMessageAPI;
    bool m_bOPT_TsbPd;               // Whether AGENT will do TSBPD Rx (whether peer does, is not agent's problem)
    int m_iOPT_TsbPdDelay;           // Agent's Rx latency
    int m_iOPT_PeerTsbPdDelay;       // Peer's Rx latency for the traffic made by Agent's Tx.
    bool m_bOPT_TLPktDrop;           // Whether Agent WILL DO TLPKTDROP on Rx.
    int m_iOPT_SndDropDelay;         // Extra delay when deciding to snd-drop for TLPKTDROP, -1 to off
    bool m_bOPT_StrictEncryption;    // Off by default. When on, any connection other than nopw-nopw & pw1-pw1 is rejected.
    std::string m_sStreamName;
    int m_iOPT_PeerIdleTimeout;      // Timeout for hearing anything from the peer.

    int m_iTsbPdDelay_ms;                           // Rx delay to absorb burst in milliseconds
    int m_iPeerTsbPdDelay_ms;                       // Tx delay that the peer uses to absorb burst in milliseconds
    bool m_bTLPktDrop;                           // Enable Too-late Packet Drop
    int64_t m_llInputBW;                         // Input stream rate (bytes/sec)
    int m_iOverheadBW;                           // Percent above input stream rate (applies if m_llMaxBW == 0)
    bool m_bRcvNakReport;                        // Enable Receiver Periodic NAK Reports
    int m_iIpV6Only;                             // IPV6_V6ONLY option (-1 if not set)
private:
    UniquePtr<CCryptoControl> m_pCryptoControl;                            // congestion control SRT class (small data extension)
    CCache<CInfoBlock>* m_pCache;                // network information cache

    // Congestion control
    std::vector<EventSlot> m_Slots[TEV__SIZE];
    SrtCongestion m_CongCtl;

    // Packet filtering
    PacketFilter m_PacketFilter;
    std::string m_OPT_PktFilterConfigString;
    SRT_ARQLevel m_PktFilterRexmitLevel;
    std::string m_sPeerPktFilterConfigString;

    // Attached tool function
    void EmitSignal(ETransmissionEvent tev, EventVariant var);

    // Internal state
    volatile bool m_bListening;                  // If the UDT entit is listening to connection
    volatile bool m_bConnecting;                 // The short phase when connect() is called but not yet completed
    volatile bool m_bConnected;                  // Whether the connection is on or off
    volatile bool m_bClosing;                    // If the UDT entity is closing
    volatile bool m_bShutdown;                   // If the peer side has shutdown the connection
    volatile bool m_bBroken;                     // If the connection has been broken
    volatile bool m_bPeerHealth;                 // If the peer status is normal
    volatile SRT_REJECT_REASON m_RejectReason;
    bool m_bOpened;                              // If the UDT entity has been opened
    int m_iBrokenCounter;                        // a counter (number of GC checks) to let the GC tag this socket as disconnected

    int m_iEXPCount;                             // Expiration counter
    int m_iBandwidth;                            // Estimated bandwidth, number of packets per second
    int m_iRTT;                                  // RTT, in microseconds
    int m_iRTTVar;                               // RTT variance
    int m_iDeliveryRate;                         // Packet arrival rate at the receiver side
    int m_iByteDeliveryRate;                     // Byte arrival rate at the receiver side

    uint64_t m_ullLingerExpiration;              // Linger expiration time (for GC to close a socket with data in sending buffer)

    CHandShake m_ConnReq;                        // connection request
    CHandShake m_ConnRes;                        // connection response
    CHandShake::RendezvousState m_RdvState;      // HSv5 rendezvous state
    HandshakeSide m_SrtHsSide;                   // HSv5 rendezvous handshake side resolved from cookie contest (DRAW if not yet resolved)
    int64_t m_llLastReqTime;                     // last time when a connection request is sent

private: // Sending related data
    CSndBuffer* m_pSndBuffer;                    // Sender buffer
    CSndLossList* m_pSndLossList;                // Sender loss list
    CPktTimeWindow<16, 16> m_SndTimeWindow;            // Packet sending time window

    volatile uint64_t m_ullInterval_tk;          // Inter-packet time, in CPU clock cycles
    uint64_t m_ullTimeDiff_tk;                   // aggregate difference in inter-packet time

    volatile int m_iFlowWindowSize;              // Flow control window size
    volatile double m_dCongestionWindow;         // congestion window size

    volatile int32_t m_iSndLastFullAck;          // Last full ACK received
    volatile int32_t m_iSndLastAck;              // Last ACK received

    // NOTE: m_iSndLastDataAck is the value strictly bound to the CSndBufer object (m_pSndBuffer)
    // and this is the sequence number that refers to the block at position [0]. Upon acknowledgement,
    // this value is shifted to the acknowledged position, and the blocks are removed from the
    // m_pSndBuffer buffer up to excluding this sequence number.
    // XXX CONSIDER removing this field and give up the maintenance of this sequence number
    // to the sending buffer. This way, extraction of an old packet for retransmission should
    // require only the lost sequence number, and how to find the packet with this sequence
    // will be up to the sending buffer.
    volatile int32_t m_iSndLastDataAck;          // The real last ACK that updates the sender buffer and loss list
    volatile int32_t m_iSndCurrSeqNo;            // The largest sequence number that has been sent
    int32_t m_iLastDecSeq;                       // Sequence number sent last decrease occurs
    int32_t m_iSndLastAck2;                      // Last ACK2 sent back
    void setInitialSndSeq(int32_t isn)
    {
        m_iLastDecSeq = isn - 1; // <-- purpose unknown; duplicate from FileSmoother?
        m_iSndLastAck = isn;
        m_iSndLastDataAck = isn;
        m_iSndLastFullAck = isn;
        m_iSndCurrSeqNo = isn - 1;
        m_iSndLastAck2 = isn;
    }

    void setInitialRcvSeq(int32_t isn)
    {
        m_iRcvLastAck = isn;
#ifdef ENABLE_LOGGING
        m_iDebugPrevLastAck = m_iRcvLastAck;
#endif
        m_iRcvLastSkipAck = m_iRcvLastAck;
        m_iRcvLastAckAck = isn;
        m_iRcvCurrSeqNo = isn - 1;
    }

    uint64_t m_ullSndLastAck2Time;               // The time when last ACK2 was sent back
    int32_t m_iISN;                              // Initial Sequence Number
    bool m_bPeerTsbPd;                           // Peer accept TimeStamp-Based Rx mode
    bool m_bPeerTLPktDrop;                       // Enable sender late packet dropping
    bool m_bPeerNakReport;                       // Sender's peer (receiver) issues Periodic NAK Reports
    bool m_bPeerRexmitFlag;                      // Receiver supports rexmit flag in payload packets
    int32_t m_iReXmitCount;                      // Re-Transmit Count since last ACK

private: // Receiving related data
    CRcvBuffer* m_pRcvBuffer;                    //< Receiver buffer
    CRcvLossList* m_pRcvLossList;                //< Receiver loss list
    std::deque<CRcvFreshLoss> m_FreshLoss;       //< Lost sequence already added to m_pRcvLossList, but not yet sent UMSG_LOSSREPORT for.
    int m_iReorderTolerance;                     //< Current value of dynamic reorder tolerance
    int m_iMaxReorderTolerance;                  //< Maximum allowed value for dynamic reorder tolerance
    int m_iConsecEarlyDelivery;                  //< Increases with every OOO packet that came <TTL-2 time, resets with every increased reorder tolerance
    int m_iConsecOrderedDelivery;                //< Increases with every packet coming in order or retransmitted, resets with every out-of-order packet

    CACKWindow<1024> m_ACKWindow;                //< ACK history window
    CPktTimeWindow<16, 64> m_RcvTimeWindow;      //< Packet arrival time window

    int32_t m_iRcvLastAck;                       //< Last sent ACK
#ifdef ENABLE_LOGGING
    int32_t m_iDebugPrevLastAck;
#endif
    int32_t m_iRcvLastSkipAck;                   // Last dropped sequence ACK
    uint64_t m_ullLastAckTime_tk;                // Timestamp of last ACK
    int32_t m_iRcvLastAckAck;                    // Last sent ACK that has been acknowledged
    int32_t m_iAckSeqNo;                         // Last ACK sequence number
    int32_t m_iRcvCurrSeqNo;                     // Largest received sequence number
    int32_t m_iRcvCurrPhySeqNo;                  // Same as m_iRcvCurrSeqNo, but physical only (disregarding a filter)

    uint64_t m_ullLastWarningTime;               // Last time that a warning message is sent

    int32_t m_iPeerISN;                          // Initial Sequence Number of the peer side
    uint64_t m_ullRcvPeerStartTime;

    uint32_t m_lSrtVersion;
    uint32_t m_lMinimumPeerSrtVersion;
    uint32_t m_lPeerSrtVersion;
    uint32_t m_lPeerSrtFlags;

    bool m_bTsbPd;                               // Peer sends TimeStamp-Based Packet Delivery Packets 
    pthread_t m_RcvTsbPdThread;                  // Rcv TsbPD Thread handle
    pthread_cond_t m_RcvTsbPdCond;
    bool m_bTsbPdAckWakeup;                      // Signal TsbPd thread on Ack sent

    CallbackHolder<srt_listen_callback_fn> m_cbAcceptHook;

    // FORWARDER
public:
    static int installAcceptHook(SRTSOCKET lsn, srt_listen_callback_fn* hook, void* opaq)
    {
        return s_UDTUnited.installAcceptHook(lsn, hook, opaq);
    }
private:
    void installAcceptHook(srt_listen_callback_fn* hook, void* opaq)
    {
        m_cbAcceptHook.set(opaq, hook);
    }


private: // synchronization: mutexes and conditions
    pthread_mutex_t m_ConnectionLock;            // used to synchronize connection operation

    pthread_cond_t m_SendBlockCond;              // used to block "send" call
    pthread_mutex_t m_SendBlockLock;             // lock associated to m_SendBlockCond

    pthread_mutex_t m_RcvBufferLock;             // Protects the state of the m_pRcvBuffer

    // Protects access to m_iSndCurrSeqNo, m_iSndLastAck
    pthread_mutex_t m_RecvAckLock;               // Protects the state changes while processing incomming ACK (UDT_EPOLL_OUT)


    pthread_cond_t m_RecvDataCond;               // used to block "recv" when there is no data
    pthread_mutex_t m_RecvDataLock;              // lock associated to m_RecvDataCond

    pthread_mutex_t m_SendLock;                  // used to synchronize "send" call
    pthread_mutex_t m_RecvLock;                  // used to synchronize "recv" call

    pthread_mutex_t m_RcvLossLock;               // Protects the receiver loss list (access: CRcvQueue::worker, CUDT::tsbpd)

    pthread_mutex_t m_StatsLock;                 // used to synchronize access to trace statistics

    void initSynch();
    void destroySynch();
    void releaseSynch();

private: // Common connection Congestion Control setup

<<<<<<< HEAD
    // XXX This can fail only when it failed to create a congctl
    // which only may happen when the congctl list is extended 
    // with user-supplied congctl modules, not a case so far.
    // SRT_ATR_NODISCARD
    SRT_REJECT_REASON setupCC();
    
    // for updateCC it's ok to discard the value. This returns false only if
    // the congctl isn't created, and this can be prevented from.
    bool updateCC(ETransmissionEvent, EventVariant arg);
    
    // XXX Unsure as to this return value is meaningful.
    // May happen that this failure is acceptable slongs
    // the other party will be sending unencrypted stream.
    // SRT_ATR_NODISCARD
=======
    // This can fail only when it failed to create a congctl
    // which only may happen when the congctl list is extended 
    // with user-supplied congctl modules, not a case so far.
    SRT_ATR_NODISCARD
    SRT_REJECT_REASON setupCC();

    // for updateCC it's ok to discard the value. This returns false only if
    // the congctl isn't created, and this can be prevented from.
    bool updateCC(ETransmissionEvent, EventVariant arg);

    // Failure to create the crypter means that an encrypted
    // connection should be rejected if ENFORCEDENCRYPTION is on.
    SRT_ATR_NODISCARD
>>>>>>> b27b11b6
    bool createCrypter(HandshakeSide side, bool bidi);

private: // Generation and processing of packets
    void sendCtrl(UDTMessageType pkttype, const void* lparam = NULL, void* rparam = NULL, int size = 0);

    void processCtrl(CPacket& ctrlpkt);
    void sendLossReport(const std::vector< std::pair<int32_t, int32_t> >& losslist);
    void processCtrlAck(const CPacket& ctrlpkt, const uint64_t currtime_tk);

    ///
    /// @param ackdata_seqno    sequence number of a data packet being acknowledged
    void updateSndLossListOnACK(int32_t ackdata_seqno);
    /// Pack a packet from a list of lost packets.
    ///
    /// @param packet [in, out] a packet structure to fill
    /// @param origintime [in, out] origin timestamp of the packet
    ///
    /// @return payload size on success, <=0 on failure
    int packLostData(CPacket& packet, uint64_t& origintime);

    int packData(ref_t<CPacket> packet, ref_t<uint64_t> ts, ref_t<sockaddr_any> src_adr);
    int processData(CUnit* unit);
    void processClose();
    SRT_REJECT_REASON processConnectRequest(const sockaddr_any& addr, CPacket& packet);
    static void addLossRecord(std::vector<int32_t>& lossrecord, int32_t lo, int32_t hi);
    int32_t bake(const sockaddr_any& addr, int32_t previous_cookie = 0, int correction = 0);
    void ackDataUpTo(int32_t seq);


private: // Trace

    struct CoreStats
    {
        uint64_t startTime;                 // timestamp when the UDT entity is started
        int64_t sentTotal;                  // total number of sent data packets, including retransmissions
        int64_t recvTotal;                  // total number of received packets
        int sndLossTotal;                   // total number of lost packets (sender side)
        int rcvLossTotal;                   // total number of lost packets (receiver side)
        int retransTotal;                   // total number of retransmitted packets
        int sentACKTotal;                   // total number of sent ACK packets
        int recvACKTotal;                   // total number of received ACK packets
        int sentNAKTotal;                   // total number of sent NAK packets
        int recvNAKTotal;                   // total number of received NAK packets
        int sndDropTotal;
        int rcvDropTotal;
        uint64_t bytesSentTotal;            // total number of bytes sent,  including retransmissions
        uint64_t bytesRecvTotal;            // total number of received bytes
        uint64_t rcvBytesLossTotal;         // total number of loss bytes (estimate)
        uint64_t bytesRetransTotal;         // total number of retransmitted bytes
        uint64_t sndBytesDropTotal;
        uint64_t rcvBytesDropTotal;
        int m_rcvUndecryptTotal;
        uint64_t m_rcvBytesUndecryptTotal;

        int sndFilterExtraTotal;
        int rcvFilterExtraTotal;
        int rcvFilterSupplyTotal;
        int rcvFilterLossTotal;

        int64_t m_sndDurationTotal;         // total real time for sending

        uint64_t lastSampleTime;            // last performance sample time
        int64_t traceSent;                  // number of packets sent in the last trace interval
        int64_t traceRecv;                  // number of packets received in the last trace interval
        int traceSndLoss;                   // number of lost packets in the last trace interval (sender side)
        int traceRcvLoss;                   // number of lost packets in the last trace interval (receiver side)
        int traceRetrans;                   // number of retransmitted packets in the last trace interval
        int sentACK;                        // number of ACKs sent in the last trace interval
        int recvACK;                        // number of ACKs received in the last trace interval
        int sentNAK;                        // number of NAKs sent in the last trace interval
        int recvNAK;                        // number of NAKs received in the last trace interval
        int traceSndDrop;
        int traceRcvDrop;
        int traceRcvRetrans;
        int traceReorderDistance;
        double traceBelatedTime;
        int64_t traceRcvBelated;
        uint64_t traceBytesSent;            // number of bytes sent in the last trace interval
        uint64_t traceBytesRecv;            // number of bytes sent in the last trace interval
        uint64_t traceRcvBytesLoss;         // number of bytes bytes lost in the last trace interval (estimate)
        uint64_t traceBytesRetrans;         // number of bytes retransmitted in the last trace interval
        uint64_t traceSndBytesDrop;
        uint64_t traceRcvBytesDrop;
        int traceRcvUndecrypt;
        uint64_t traceRcvBytesUndecrypt;

        int sndFilterExtra;
        int rcvFilterExtra;
        int rcvFilterSupply;
        int rcvFilterLoss;

        int64_t sndDuration;                // real time for sending
        int64_t sndDurationCounter;         // timers to record the sending duration
    } m_stats;

public:

    static const int SELF_CLOCK_INTERVAL = 64;  // ACK interval for self-clocking
    static const int SEND_LITE_ACK = sizeof(int32_t); // special size for ack containing only ack seq
    static const int PACKETPAIR_MASK = 0xF;

    static const size_t MAX_SID_LENGTH = 512;

private: // Timers
    uint64_t m_ullCPUFrequency;               // CPU clock frequency, used for Timer, ticks per microsecond
    uint64_t m_ullNextACKTime_tk;             // Next ACK time, in CPU clock cycles, same below
    uint64_t m_ullNextNAKTime_tk;             // Next NAK time

    volatile uint64_t m_ullACKInt_tk;         // ACK interval
    volatile uint64_t m_ullNAKInt_tk;         // NAK interval
    volatile uint64_t m_ullLastRspTime_tk;    // time stamp of last response from the peer
    volatile uint64_t m_ullLastRspAckTime_tk; // time stamp of last ACK from the peer, protect with m_RecvAckLock
    volatile uint64_t m_ullLastSndTime_tk;    // time stamp of last data/ctrl sent (in system ticks)
    uint64_t m_ullMinNakInt_tk;               // NAK timeout lower bound; too small value can cause unnecessary retransmission
    uint64_t m_ullMinExpInt_tk;               // timeout lower bound threshold: too small timeout can cause problem

    int m_iPktCount;                          // packet counter for ACK
    int m_iLightACKCount;                     // light ACK counter

    uint64_t m_ullTargetTime_tk;              // scheduled time of next packet sending

    void checkTimers();
    void checkACKTimer (uint64_t currtime_tk);
    void checkNAKTimer(uint64_t currtime_tk);
    bool checkExpTimer (uint64_t currtime_tk);  // returns true if the connection is expired
    void checkRexmitTimer(uint64_t currtime_tk);

public: // For the use of CCryptoControl
    // HaiCrypt configuration
    unsigned int m_uKmRefreshRatePkt;
    unsigned int m_uKmPreAnnouncePkt;


private: // for UDP multiplexer
    CSndQueue* m_pSndQueue;         // packet sending queue
    CRcvQueue* m_pRcvQueue;         // packet receiving queue
    sockaddr_any m_PeerAddr;        // peer address
    sockaddr_any m_SourceAddr;      // override UDP source address with this one when sending
    uint32_t m_piSelfIP[4];         // local UDP IP address
    CSNode* m_pSNode;               // node information for UDT list used in snd queue
    CRNode* m_pRNode;               // node information for UDT list used in rcv queue

public: // For SrtCongestion
    const CSndQueue* sndQueue() { return m_pSndQueue; }
    const CRcvQueue* rcvQueue() { return m_pRcvQueue; }

private: // for epoll
    std::set<int> m_sPollID;                     // set of epoll ID to trigger
    void addEPoll(const int eid);
    void removeEPoll(const int eid);
};


#endif<|MERGE_RESOLUTION|>--- conflicted
+++ resolved
@@ -212,9 +212,13 @@
     static std::string getstreamid(SRTSOCKET u);
     static int getsndbuffer(SRTSOCKET u, size_t* blocks, size_t* bytes);
     static SRT_REJECT_REASON rejectReason(SRTSOCKET s);
-    static int setError(const CUDTException& e);
+
     static int setError(CodeMajor mj, CodeMinor mn, int syserr);
-
+    static int setError(const CUDTException& e)
+    {
+        s_UDTUnited.setError(new CUDTException(e));
+        return SRT_ERROR;
+    }
 
 public: // internal API
     static const SRTSOCKET INVALID_SOCK = -1;         // invalid socket descriptor
@@ -799,22 +803,6 @@
 
 private: // Common connection Congestion Control setup
 
-<<<<<<< HEAD
-    // XXX This can fail only when it failed to create a congctl
-    // which only may happen when the congctl list is extended 
-    // with user-supplied congctl modules, not a case so far.
-    // SRT_ATR_NODISCARD
-    SRT_REJECT_REASON setupCC();
-    
-    // for updateCC it's ok to discard the value. This returns false only if
-    // the congctl isn't created, and this can be prevented from.
-    bool updateCC(ETransmissionEvent, EventVariant arg);
-    
-    // XXX Unsure as to this return value is meaningful.
-    // May happen that this failure is acceptable slongs
-    // the other party will be sending unencrypted stream.
-    // SRT_ATR_NODISCARD
-=======
     // This can fail only when it failed to create a congctl
     // which only may happen when the congctl list is extended 
     // with user-supplied congctl modules, not a case so far.
@@ -828,7 +816,6 @@
     // Failure to create the crypter means that an encrypted
     // connection should be rejected if ENFORCEDENCRYPTION is on.
     SRT_ATR_NODISCARD
->>>>>>> b27b11b6
     bool createCrypter(HandshakeSide side, bool bidi);
 
 private: // Generation and processing of packets
