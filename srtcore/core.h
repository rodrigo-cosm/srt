--- conflicted
+++ resolved
@@ -303,7 +303,7 @@
 
     SRT_SOCKSTATUS getStatus();
 
-    bool getMasterData(SRTSOCKET slave, ref_t<SRTSOCKET> mpeer, ref_t<uint64_t> start_time);
+    bool getMasterData(SRTSOCKET slave, ref_t<SRTSOCKET> r_mpeer, ref_t<srt::sync::steady_clock::time_point> r_st);
 
     bool isGroupReceiver()
     {
@@ -457,15 +457,17 @@
     SRTU_PROPERTY_RW_CHAIN(CUDTGroup, bool, managed, m_selfManaged);
     SRTU_PROPERTY_RW_CHAIN(CUDTGroup, SRT_GROUP_TYPE, type, m_type);
     SRTU_PROPERTY_RW_CHAIN(CUDTGroup, int32_t, currentSchedSequence, m_iLastSchedSeqNo);
-    SRTU_PROPERTY_RW_CHAIN(CUDTGroup, std::set<int>&, epollset, m_sPollID);
+    SRTU_PROPERTY_RRW(std::set<int>&, epollset, m_sPollID);
     SRTU_PROPERTY_RW_CHAIN(CUDTGroup, int64_t, latency, m_iTsbPdDelay_us);
 
+    /*
     // Required for SRT_tsbpdLoop
     SRTU_PROPERTY_RO(bool, closing, m_bClosing);
     SRTU_PROPERTY_RO(bool, isTLPktDrop, m_bTLPktDrop);
     SRTU_PROPERTY_RO(bool, isSynReceiving, m_bSynRecving);
     SRTU_PROPERTY_RO(CUDTUnited*, uglobal, m_pGlobal);
-    SRTU_PROPERTY_RO(std::set<int>&, pollset, m_sPollID);
+    SRTU_PROPERTY_RR(std::set<int>&, pollset, m_sPollID);
+    */
 };
 
 // XXX REFACTOR: The 'CUDT' class is to be merged with 'CUDTSocket'.
@@ -1085,14 +1087,10 @@
 
     //int32_t m_iLastDecSeq;                       // Sequence number sent last decrease occurs (actually part of FileCC, formerly CUDTCC)
     int32_t m_iSndLastAck2;                      // Last ACK2 sent back
-<<<<<<< HEAD
-
-=======
     srt::sync::steady_clock::time_point m_SndLastAck2Time;                // The time when last ACK2 was sent back
->>>>>>> c05ebde2
     void setInitialSndSeq(int32_t isn)
     {
-        // m_iLastDecSeq = isn - 1; <-- purpose unknown; duplicate from FileSmoother?
+        // m_iLastDecSeq = isn - 1; <-- purpose unknown; duplicate from FileCC?
         m_iSndLastAck = isn;
         m_iSndLastDataAck = isn;
         m_iSndLastFullAck = isn;
@@ -1227,10 +1225,7 @@
     /// @param origintime [in, out] origin timestamp of the packet
     ///
     /// @return payload size on success, <=0 on failure
-<<<<<<< HEAD
-    int packLostData(ref_t<CPacket> r_packet, ref_t<uint64_t> r_origintime);
-=======
-    int packLostData(CPacket &packet, srt::sync::steady_clock::time_point &origintime);
+    int packLostData(ref_t<CPacket> r_packet, ref_t<srt::sync::steady_clock::time_point> r_origintime);
 
     /// Pack in CPacket the next data to be send.
     ///
@@ -1242,7 +1237,6 @@
     ///         If payload is <= 0, consider the timestamp value invalid.
     std::pair<int, srt::sync::steady_clock::time_point>
         packData(CPacket& packet);
->>>>>>> c05ebde2
 
     int processData(CUnit* unit);
     void processClose();
