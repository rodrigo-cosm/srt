--- conflicted
+++ resolved
@@ -351,21 +351,15 @@
 
     static gli_t gli_NULL() { return s_NoGroup.end(); }
 
-<<<<<<< HEAD
-    int send(const char* buf, int len, ref_t<SRT_MSGCTRL> mc);
-    int sendBroadcast(const char* buf, int len, ref_t<SRT_MSGCTRL> mc);
-    int sendBackup(const char* buf, int len, ref_t<SRT_MSGCTRL> mc);
-
-    // For Backup, sending all previous packet
-    int sendBackupRexmit(CUDT& core, ref_t<SRT_MSGCTRL> r_mc);
-
-
-    int recv(char* buf, int len, ref_t<SRT_MSGCTRL> mc);
-=======
     int send(const char* buf, int len, SRT_MSGCTRL& w_mc);
     int sendBroadcast(const char* buf, int len, SRT_MSGCTRL& w_mc);
+    int sendBackup(const char* buf, int len, SRT_MSGCTRL& w_mc);
+
+    // For Backup, sending all previous packet
+    int sendBackupRexmit(CUDT& core, SRT_MSGCTRL& w_mc);
+
+
     int recv(char* buf, int len, SRT_MSGCTRL& w_mc);
->>>>>>> 1a8fc392
 
     void close();
 
@@ -548,7 +542,7 @@
 
     // THIS function must be called only in a function for a group type
     // that does use sender buffer.
-    int32_t addMessageToBuffer(const char* buf, size_t len, ref_t<SRT_MSGCTRL> mc);
+    int32_t addMessageToBuffer(const char* buf, size_t len, SRT_MSGCTRL& w_mc);
 
     std::set<int> m_sPollID;                     // set of epoll ID to trigger
     int m_iMaxPayloadSize;
@@ -1007,13 +1001,9 @@
     void updateSrtRcvSettings();
     void updateSrtSndSettings();
 
-<<<<<<< HEAD
     void updateIdleLinkFrom(CUDT* source);
 
-    void checkNeedDrop(ref_t<bool> bCongestion);
-=======
     void checkNeedDrop(bool& bCongestion);
->>>>>>> 1a8fc392
 
     /// Connect to a UDT entity listening at address "peer", which has sent "hs" request.
     /// @param peer [in] The address of the listening UDT entity.
