/*
 * SRT - Secure, Reliable, Transport
 * Copyright (c) 2018 Haivision Systems Inc.
 * 
 * This Source Code Form is subject to the terms of the Mozilla Public
 * License, v. 2.0. If a copy of the MPL was not distributed with this
 * file, You can obtain one at http://mozilla.org/MPL/2.0/.
 * 
 */

/*****************************************************************************
Copyright (c) 2001 - 2011, The Board of Trustees of the University of Illinois.
All rights reserved.

Redistribution and use in source and binary forms, with or without
modification, are permitted provided that the following conditions are
met:

* Redistributions of source code must retain the above
  copyright notice, this list of conditions and the
  following disclaimer.

* Redistributions in binary form must reproduce the
  above copyright notice, this list of conditions
  and the following disclaimer in the documentation
  and/or other materials provided with the distribution.

* Neither the name of the University of Illinois
  nor the names of its contributors may be used to
  endorse or promote products derived from this
  software without specific prior written permission.

THIS SOFTWARE IS PROVIDED BY THE COPYRIGHT HOLDERS AND CONTRIBUTORS "AS
IS" AND ANY EXPRESS OR IMPLIED WARRANTIES, INCLUDING, BUT NOT LIMITED TO,
THE IMPLIED WARRANTIES OF MERCHANTABILITY AND FITNESS FOR A PARTICULAR
PURPOSE ARE DISCLAIMED. IN NO EVENT SHALL THE COPYRIGHT OWNER OR
CONTRIBUTORS BE LIABLE FOR ANY DIRECT, INDIRECT, INCIDENTAL, SPECIAL,
EXEMPLARY, OR CONSEQUENTIAL DAMAGES (INCLUDING, BUT NOT LIMITED TO,
PROCUREMENT OF SUBSTITUTE GOODS OR SERVICES; LOSS OF USE, DATA, OR
PROFITS; OR BUSINESS INTERRUPTION) HOWEVER CAUSED AND ON ANY THEORY OF
LIABILITY, WHETHER IN CONTRACT, STRICT LIABILITY, OR TORT (INCLUDING
NEGLIGENCE OR OTHERWISE) ARISING IN ANY WAY OUT OF THE USE OF THIS
SOFTWARE, EVEN IF ADVISED OF THE POSSIBILITY OF SUCH DAMAGE.
*****************************************************************************/

/*****************************************************************************
written by
   Yunhong Gu, last updated 02/28/2012
modified by
   Haivision Systems Inc.
*****************************************************************************/


#ifndef __UDT_CORE_H__
#define __UDT_CORE_H__

#include <deque>
#include <sstream>

#include "srt.h"
#include "common.h"
#include "list.h"
#include "buffer.h"
#include "window.h"
#include "packet.h"
#include "channel.h"
#include "api.h"
#include "cache.h"
#include "queue.h"
#include "handshake.h"
#include "congctl.h"
#include "packetfilter.h"
#include "utilities.h"

#include <haicrypt.h>

namespace srt_logging
{

extern Logger
    glog,
//    blog,
    mglog,
    dlog,
    tslog,
    rxlog,
    cclog;

}


// XXX Utility function - to be moved to utilities.h?
template <class T>
inline T CountIIR(T base, T newval, double factor)
{
    if ( base == 0.0 )
        return newval;

    T diff = newval - base;
    return base+T(diff*factor);
}

// XXX Probably a better rework for that can be done - this can be
// turned into a serializable structure, just like it's for CHandShake.
enum AckDataItem
{
    ACKD_RCVLASTACK = 0,
    ACKD_RTT = 1,
    ACKD_RTTVAR = 2,
    ACKD_BUFFERLEFT = 3,
    ACKD_TOTAL_SIZE_SMALL = 4,

    // Extra fields existing in UDT (not always sent)

    ACKD_RCVSPEED = 4,   // length would be 16
    ACKD_BANDWIDTH = 5,
    ACKD_TOTAL_SIZE_UDTBASE = 6, // length = 24
    // Extra stats for SRT

    ACKD_RCVRATE = 6,
    ACKD_TOTAL_SIZE_VER101 = 7, // length = 28
    ACKD_XMRATE = 7, // XXX This is a weird compat stuff. Version 1.1.3 defines it as ACKD_BANDWIDTH*m_iMaxSRTPayloadSize when set. Never got.
                     // XXX NOTE: field number 7 may be used for something in future, need to confirm destruction of all !compat 1.0.2 version

    ACKD_TOTAL_SIZE_VER102 = 8, // 32
// FEATURE BLOCKED. Probably not to be restored.
//  ACKD_ACKBITMAP = 8,
    ACKD_TOTAL_SIZE = ACKD_TOTAL_SIZE_VER102 // length = 32 (or more)
};
const size_t ACKD_FIELD_SIZE = sizeof(int32_t);

// For HSv4 legacy handshake
#define SRT_MAX_HSRETRY     10          /* Maximum SRT handshake retry */

enum SeqPairItems
{
    SEQ_BEGIN = 0, SEQ_END = 1, SEQ_SIZE = 2
};

// Extended SRT Congestion control class - only an incomplete definition required
class CCryptoControl;

// XXX REFACTOR: The 'CUDT' class is to be merged with 'CUDTSocket'.
// There's no reason for separating them, there's no case of having them
// anyhow managed separately. After this is done, with a small help with
// separating the internal abnormal path management (exceptions) from the
// API (return values), through CUDTUnited, this class may become in future
// an officially exposed C++ API.
class CUDT
{
    friend class CUDTSocket;
    friend class CUDTUnited;
    friend class CCC;
    friend struct CUDTComp;
    friend class CCache<CInfoBlock>;
    friend class CRendezvousQueue;
    friend class CSndQueue;
    friend class CRcvQueue;
    friend class CSndUList;
    friend class CRcvUList;
    friend class PacketFilter;

private: // constructor and desctructor

    void construct();
    void clearData();
    CUDT();
    CUDT(const CUDT& ancestor);
    const CUDT& operator=(const CUDT&) {return *this;}
    ~CUDT();

public: //API
    static int startup();
    static int cleanup();
    static SRTSOCKET socket();
    static int bind(SRTSOCKET u, const sockaddr* name, int namelen);
    static int bind(SRTSOCKET u, UDPSOCKET udpsock);
    static int listen(SRTSOCKET u, int backlog);
    static SRTSOCKET accept(SRTSOCKET u, sockaddr* addr, int* addrlen);
    static int connect(SRTSOCKET u, const sockaddr* name, int namelen, int32_t forced_isn);
    static int close(SRTSOCKET u);
    static int getpeername(SRTSOCKET u, sockaddr* name, int* namelen);
    static int getsockname(SRTSOCKET u, sockaddr* name, int* namelen);
    static int getsockopt(SRTSOCKET u, int level, SRT_SOCKOPT optname, void* optval, int* optlen);
    static int setsockopt(SRTSOCKET u, int level, SRT_SOCKOPT optname, const void* optval, int optlen);
    static int send(SRTSOCKET u, const char* buf, int len, int flags);
    static int recv(SRTSOCKET u, char* buf, int len, int flags);
    static int sendmsg(SRTSOCKET u, const char* buf, int len, int ttl = -1, bool inorder = false, uint64_t srctime = 0);
    static int recvmsg(SRTSOCKET u, char* buf, int len, uint64_t& srctime);
    static int sendmsg2(SRTSOCKET u, const char* buf, int len, SRT_MSGCTRL& mctrl);
    static int recvmsg2(SRTSOCKET u, char* buf, int len, SRT_MSGCTRL& w_mctrl);
    static int64_t sendfile(SRTSOCKET u, std::fstream& ifs, int64_t& offset, int64_t size, int block = SRT_DEFAULT_SENDFILE_BLOCK);
    static int64_t recvfile(SRTSOCKET u, std::fstream& ofs, int64_t& offset, int64_t size, int block = SRT_DEFAULT_RECVFILE_BLOCK);
    static int select(int nfds, ud_set* readfds, ud_set* writefds, ud_set* exceptfds, const timeval* timeout);
    static int selectEx(const std::vector<SRTSOCKET>& fds, std::vector<SRTSOCKET>* readfds, std::vector<SRTSOCKET>* writefds, std::vector<SRTSOCKET>* exceptfds, int64_t msTimeOut);
    static int epoll_create();
    static int epoll_add_usock(const int eid, const SRTSOCKET u, const int* events = NULL);
    static int epoll_add_ssock(const int eid, const SYSSOCKET s, const int* events = NULL);
    static int epoll_remove_usock(const int eid, const SRTSOCKET u);
    static int epoll_remove_ssock(const int eid, const SYSSOCKET s);
    static int epoll_update_usock(const int eid, const SRTSOCKET u, const int* events = NULL);
    static int epoll_update_ssock(const int eid, const SYSSOCKET s, const int* events = NULL);
    static int epoll_wait(const int eid, std::set<SRTSOCKET>* readfds, std::set<SRTSOCKET>* writefds, int64_t msTimeOut, std::set<SYSSOCKET>* lrfds = NULL, std::set<SYSSOCKET>* wrfds = NULL);
    static int epoll_uwait(const int eid, SRT_EPOLL_EVENT* fdsSet, int fdsSize, int64_t msTimeOut);
    static int32_t epoll_set(const int eid, int32_t flags);
    static int epoll_release(const int eid);
    static CUDTException& getlasterror();
    static int bstats(SRTSOCKET u, CBytePerfMon* perf, bool clear = true, bool instantaneous = false);
    static SRT_SOCKSTATUS getsockstate(SRTSOCKET u);
    static bool setstreamid(SRTSOCKET u, const std::string& sid);
    static std::string getstreamid(SRTSOCKET u);
    static int getsndbuffer(SRTSOCKET u, size_t* blocks, size_t* bytes);
    static SRT_REJECT_REASON rejectReason(SRTSOCKET s);
    static int setError(const CUDTException& e);
    static int setError(CodeMajor mj, CodeMinor mn, int syserr);

public: // internal API
    static const SRTSOCKET INVALID_SOCK = -1;         // invalid socket descriptor
    static const int ERROR = -1;                      // socket api error returned value

    static const int HS_VERSION_UDT4 = 4;
    static const int HS_VERSION_SRT1 = 5;

    // Parameters
    //
    // Note: use notation with X*1000*1000* ... instead of million zeros in a row.
    // In C++17 there is a possible notation of 5'000'000 for convenience, but that's
    // something only for a far future.
    static const int COMM_RESPONSE_TIMEOUT_MS = 5*1000; // 5 seconds
    static const int COMM_RESPONSE_MAX_EXP = 16;
    static const int SRT_TLPKTDROP_MINTHRESHOLD_MS = 1000;
    static const uint64_t COMM_KEEPALIVE_PERIOD_US = 1*1000*1000;
    static const int32_t COMM_SYN_INTERVAL_US = 10*1000;
    static const int COMM_CLOSE_BROKEN_LISTENER_TIMEOUT_MS = 3000;

    static const int
        DEF_MSS = 1500,
        DEF_FLIGHT_SIZE = 25600,
        DEF_BUFFER_SIZE = 8192, //Rcv buffer MUST NOT be bigger than Flight Flag size
        DEF_LINGER_S = 3*60,  // 3 minutes
        DEF_UDP_BUFFER_SIZE = 65536,
        DEF_CONNTIMEO_S = 3; // 3 seconds


    int handshakeVersion()
    {
        return m_ConnRes.m_iVersion;
    }

    std::string CONID() const
    {
#if ENABLE_LOGGING
        std::ostringstream os;
        os << "@" << m_SocketID << ":";
        return os.str();
#else
        return "";
#endif
    }

    SRTSOCKET socketID() const { return m_SocketID; }

    static CUDT* getUDTHandle(SRTSOCKET u);
    static std::vector<SRTSOCKET> existingSockets();

    void addressAndSend(CPacket& pkt);
    void sendSrtMsg(int cmd, uint32_t *srtdata_in = NULL, int srtlen_in = 0);

    bool isTsbPd() const { return m_bOPT_TsbPd; }
    int RTT() const { return m_iRTT; }
    int32_t sndSeqNo() const { return m_iSndCurrSeqNo; }
    int32_t rcvSeqNo() const { return m_iRcvCurrSeqNo; }
    int flowWindowSize() const { return m_iFlowWindowSize; }
    int32_t deliveryRate() const { return m_iDeliveryRate; }
    int bandwidth() const { return m_iBandwidth; }
    int64_t maxBandwidth() const { return m_llMaxBW; }
    int MSS() const { return m_iMSS; }

    uint32_t latency_us() const {return m_iTsbPdDelay_ms*1000; }
    size_t maxPayloadSize() const { return m_iMaxSRTPayloadSize; }
    size_t OPT_PayloadSize() const { return m_zOPT_ExpPayloadSize; }
    int sndLossLength() { return m_pSndLossList->getLossLength(); }
    int32_t ISN() const { return m_iISN; }
    srt::sync::steady_clock::duration minNAKInterval() const { return m_tdMinNakInterval; }
    sockaddr_any peerAddr() const { return m_PeerAddr; }

    int minSndSize(int len = 0) const
    {
        if (len == 0) // wierd, can't use non-static data member as default argument!
            len = m_iMaxSRTPayloadSize;
        return m_bMessageAPI ? (len+m_iMaxSRTPayloadSize-1)/m_iMaxSRTPayloadSize : 1;
    }

    int32_t makeTS(const srt::sync::steady_clock::time_point& from_time) const
    {
        // NOTE:
        // - This calculates first the time difference towards start time.
        // - This difference value is also CUT OFF THE SEGMENT information
        //   (a multiple of MAX_TIMESTAMP+1)
        // So, this can be simply defined as: TS = (RTS - STS) % (MAX_TIMESTAMP+1)
        // XXX Would be nice to check if local_time > m_StartTime,
        // otherwise it may go unnoticed with clock skew.
        return count_microseconds(from_time - m_stats.tsStartTime);
    }

    void setPacketTS(CPacket& p, const srt::sync::steady_clock::time_point& local_time)
    {
        p.m_iTimeStamp = makeTS(local_time);
    }

    // Utility used for closing a listening socket
    // immediately to free the socket
    void notListening()
    {
        srt::sync::CGuard cg(m_ConnectionLock);
        m_bListening = false;
        m_pRcvQueue->removeListener(this);
    }

    // XXX See CUDT::tsbpd() to see how to implement it. This should
    // do the same as TLPKTDROP feature when skipping packets that are agreed
    // to be lost. Note that this is predicted to be called with TSBPD off.
    // This is to be exposed for the application so that it can require this
    // sequence to be skipped, if that packet has been otherwise arrived through
    // a different channel.
    void skipIncoming(int32_t seq);


    SRTU_PROPERTY_RO(bool, isClosing, m_bClosing);
    SRTU_PROPERTY_RO(CRcvBuffer*, rcvBuffer, m_pRcvBuffer);
    SRTU_PROPERTY_RO(bool, isTLPktDrop, m_bTLPktDrop);
    SRTU_PROPERTY_RO(bool, isSynReceiving, m_bSynRecving);
    SRTU_PROPERTY_RR(srt::sync::CCondition*, recvDataCond, &m_RecvDataCond);
    SRTU_PROPERTY_RR(srt::sync::CCondition*, recvTsbPdCond, &m_RcvTsbPdCond);

    void ConnectSignal(ETransmissionEvent tev, EventSlot sl);
    void DisconnectSignal(ETransmissionEvent tev);

    typedef std::vector< std::pair<int32_t, int32_t> > loss_seqs_t;
private:
    /// initialize a UDT entity and bind to a local address.

    void open();

    /// Start listening to any connection request.

    void setListenState();

    /// Connect to a UDT entity listening at address "peer".
    /// @param peer [in] The address of the listening UDT entity.

    void startConnect(const sockaddr_any& peer, int32_t forced_isn);

    /// Process the response handshake packet. Failure reasons can be:
    /// * Socket is not in connecting state
    /// * Response @a pkt is not a handshake control message
    /// * Rendezvous socket has once processed a regular handshake
    /// @param pkt [in] handshake packet.
    /// @retval 0 Connection successful
    /// @retval 1 Connection in progress (m_ConnReq turned into RESPONSE)
    /// @retval -1 Connection failed

    SRT_ATR_NODISCARD EConnectStatus processConnectResponse(const CPacket& pkt, CUDTException* eout, EConnectMethod synchro) ATR_NOEXCEPT;

    // This function works in case of HSv5 rendezvous. It changes the state
    // according to the present state and received message type, as well as the
    // INITIATOR/RESPONDER side resolved through cookieContest().
    // The resulting data are:
    // - rsptype: handshake message type that should be sent back to the peer (nothing if URQ_DONE)
    // - needs_extension: the HSREQ/KMREQ or HSRSP/KMRSP extensions should be attached to the handshake message.
    // - RETURNED VALUE: if true, it means a URQ_CONCLUSION message was received with HSRSP/KMRSP extensions and needs HSRSP/KMRSP.
    void rendezvousSwitchState(UDTRequestType& rsptype, bool& needs_extension, bool& needs_hsrsp);
    void cookieContest();

    /// Interpret the incoming handshake packet in order to perform appropriate
    /// rendezvous FSM state transition if needed, and craft the response, serialized
    /// into the packet to be next sent.
    /// @param reqpkt Packet to be written with handshake data
    /// @param response incoming handshake response packet to be interpreted
    /// @param serv_addr incoming packet's address
    /// @param synchro True when this function was called in blocking mode
    /// @param rst Current read status to know if the HS packet was freshly received from the peer, or this is only a periodic update (RST_AGAIN)
    SRT_ATR_NODISCARD EConnectStatus processRendezvous(const CPacket &response, const sockaddr_any& serv_addr, bool synchro, EReadStatus,
            CPacket& reqpkt);
    SRT_ATR_NODISCARD bool prepareConnectionObjects(const CHandShake &hs, HandshakeSide hsd, CUDTException *eout);
    SRT_ATR_NODISCARD EConnectStatus postConnect(const CPacket& response, bool rendezvous, CUDTException* eout, bool synchro);
    void applyResponseSettings();
    SRT_ATR_NODISCARD EConnectStatus processAsyncConnectResponse(const CPacket& pkt) ATR_NOEXCEPT;
    SRT_ATR_NODISCARD bool processAsyncConnectRequest(EReadStatus rst, EConnectStatus cst, const CPacket& response, const sockaddr_any& serv_addr);

    void checkUpdateCryptoKeyLen(const char* loghdr, int32_t typefield);

    SRT_ATR_NODISCARD size_t fillSrtHandshake_HSREQ(uint32_t* srtdata, size_t srtlen, int hs_version);
    SRT_ATR_NODISCARD size_t fillSrtHandshake_HSRSP(uint32_t* srtdata, size_t srtlen, int hs_version);
    SRT_ATR_NODISCARD size_t fillSrtHandshake(uint32_t* srtdata, size_t srtlen, int msgtype, int hs_version);

    SRT_ATR_NODISCARD bool createSrtHandshake(int srths_cmd, int srtkm_cmd, const uint32_t* data, size_t datalen,
            CPacket& w_reqpkt, CHandShake& w_hs);

    SRT_ATR_NODISCARD size_t prepareSrtHsMsg(int cmd, uint32_t* srtdata, size_t size);

    SRT_ATR_NODISCARD bool processSrtMsg(const CPacket *ctrlpkt);
    SRT_ATR_NODISCARD int processSrtMsg_HSREQ(const uint32_t* srtdata, size_t len, uint32_t ts, int hsv);
    SRT_ATR_NODISCARD int processSrtMsg_HSRSP(const uint32_t* srtdata, size_t len, uint32_t ts, int hsv);
    SRT_ATR_NODISCARD bool interpretSrtHandshake(const CHandShake& hs, const CPacket& hspkt, uint32_t* out_data, size_t* out_len);
    SRT_ATR_NODISCARD bool checkApplyFilterConfig(const std::string& cs);

    void updateAfterSrtHandshake(int srt_cmd, int hsv);

    void updateSrtRcvSettings();
    void updateSrtSndSettings();

    void checkNeedDrop(bool& bCongestion);

    /// Connect to a UDT entity listening at address "peer", which has sent "hs" request.
    /// @param peer [in] The address of the listening UDT entity.
    /// @param hs [in/out] The handshake information sent by the peer side (in), negotiated value (out).

    void acceptAndRespond(const sockaddr_any& peer, const CPacket& hspkt, CHandShake& hs);
    bool runAcceptHook(CUDT* acore, const sockaddr* peer, const CHandShake& hs, const CPacket& hspkt);

    /// Close the opened UDT entity.

    bool close();

    /// Request UDT to send out a data block "data" with size of "len".
    /// @param data [in] The address of the application data to be sent.
    /// @param len [in] The size of the data block.
    /// @return Actual size of data sent.

    SRT_ATR_NODISCARD int send(const char* data, int len)
    {
        return sendmsg(data, len, -1, false, 0);
    }

    /// Request UDT to receive data to a memory block "data" with size of "len".
    /// @param data [out] data received.
    /// @param len [in] The desired size of data to be received.
    /// @return Actual size of data received.

    SRT_ATR_NODISCARD int recv(char* data, int len);

    /// send a message of a memory block "data" with size of "len".
    /// @param data [out] data received.
    /// @param len [in] The desired size of data to be received.
    /// @param ttl [in] the time-to-live of the message.
    /// @param inorder [in] if the message should be delivered in order.
    /// @param srctime [in] Time when the data were ready to send.
    /// @return Actual size of data sent.

    SRT_ATR_NODISCARD int sendmsg(const char* data, int len, int ttl, bool inorder, uint64_t srctime);
    /// Receive a message to buffer "data".
    /// @param data [out] data received.
    /// @param len [in] size of the buffer.
    /// @return Actual size of data received.

    SRT_ATR_NODISCARD int sendmsg2(const char* data, int len, SRT_MSGCTRL& w_m);

    SRT_ATR_NODISCARD int recvmsg(char* data, int len, uint64_t& srctime);

    SRT_ATR_NODISCARD int recvmsg2(char* data, int len, SRT_MSGCTRL& w_m);

    SRT_ATR_NODISCARD int receiveMessage(char* data, int len, SRT_MSGCTRL& w_m);
    SRT_ATR_NODISCARD int receiveBuffer(char* data, int len);

    /// Request UDT to send out a file described as "fd", starting from "offset", with size of "size".
    /// @param ifs [in] The input file stream.
    /// @param offset [in, out] From where to read and send data; output is the new offset when the call returns.
    /// @param size [in] How many data to be sent.
    /// @param block [in] size of block per read from disk
    /// @return Actual size of data sent.

    SRT_ATR_NODISCARD int64_t sendfile(std::fstream& ifs, int64_t& offset, int64_t size, int block = 366000);

    /// Request UDT to receive data into a file described as "fd", starting from "offset", with expected size of "size".
    /// @param ofs [out] The output file stream.
    /// @param offset [in, out] From where to write data; output is the new offset when the call returns.
    /// @param size [in] How many data to be received.
    /// @param block [in] size of block per write to disk
    /// @return Actual size of data received.

    SRT_ATR_NODISCARD int64_t recvfile(std::fstream& ofs, int64_t& offset, int64_t size, int block = 7320000);

    /// Configure UDT options.
    /// @param optName [in] The enum name of a UDT option.
    /// @param optval [in] The value to be set.
    /// @param optlen [in] size of "optval".

    void setOpt(SRT_SOCKOPT optName, const void* optval, int optlen);

    /// Read UDT options.
    /// @param optName [in] The enum name of a UDT option.
    /// @param optval [in] The value to be returned.
    /// @param optlen [out] size of "optval".

    void getOpt(SRT_SOCKOPT optName, void* optval, int& optlen);

    /// read the performance data with bytes counters since bstats() 
    ///  
    /// @param perf [in, out] pointer to a CPerfMon structure to record the performance data.
    /// @param clear [in] flag to decide if the local performance trace should be cleared. 
    /// @param instantaneous [in] flag to request instantaneous data 
    /// instead of moving averages.
    void bstats(CBytePerfMon* perf, bool clear = true, bool instantaneous = false);

    /// Mark sequence contained in the given packet as not lost. This
    /// removes the loss record from both current receiver loss list and
    /// the receiver fresh loss list.
    void unlose(const CPacket& oldpacket);
    void dropFromLossLists(int32_t from, int32_t to);

    void checkSndTimers(Whether2RegenKm regen = DONT_REGEN_KM);
    void handshakeDone()
    {
        m_iSndHsRetryCnt = 0;
    }

    int64_t withOverhead(int64_t basebw)
    {
        return (basebw * (100 + m_iOverheadBW))/100;
    }

    static double Bps2Mbps(int64_t basebw)
    {
        return double(basebw) * 8.0/1000000.0;
    }

    bool stillConnected()
    {
        // Still connected is when:
        // - no "broken" condition appeared (security, protocol error, response timeout)
        return !m_bBroken
            // - still connected (no one called srt_close())
            && m_bConnected
            // - isn't currently closing (srt_close() called, response timeout, shutdown)
            && !m_bClosing;
    }

    int sndSpaceLeft()
    {
        return sndBuffersLeft() * m_iMaxSRTPayloadSize;
    }

    int sndBuffersLeft()
    {
        return m_iSndBufSize - m_pSndBuffer->getCurrBufSize();
    }

    srt::sync::steady_clock::time_point socketStartTime()
    {
        return m_stats.tsStartTime;
    }

    // TSBPD thread main function.
    static void* tsbpd(void* param);

    void updateForgotten(int seqlen, int32_t lastack, int32_t skiptoseqno);

    static CUDTUnited s_UDTUnited;               // UDT global management base

private: // Identification
    SRTSOCKET m_SocketID;                        // UDT socket number
    SRTSOCKET m_PeerID;                          // peer id, for multiplexer

    int m_iMaxSRTPayloadSize;                 // Maximum/regular payload size, in bytes
    size_t m_zOPT_ExpPayloadSize;                    // Expected average payload size (user option)

    // Options
    int m_iMSS;                                  // Maximum Segment Size, in bytes
    bool m_bSynSending;                          // Sending syncronization mode
    bool m_bSynRecving;                          // Receiving syncronization mode
    int m_iFlightFlagSize;                       // Maximum number of packets in flight from the peer side
    int m_iSndBufSize;                           // Maximum UDT sender buffer size
    int m_iRcvBufSize;                           // Maximum UDT receiver buffer size
    linger m_Linger;                             // Linger information on close
    int m_iUDPSndBufSize;                        // UDP sending buffer size
    int m_iUDPRcvBufSize;                        // UDP receiving buffer size
    bool m_bRendezvous;                          // Rendezvous connection mode

#ifdef SRT_ENABLE_CONNTIMEO
    srt::sync::steady_clock::duration m_tdConnTimeOut;    // connect timeout in milliseconds
#endif
    int m_iSndTimeOut;                           // sending timeout in milliseconds
    int m_iRcvTimeOut;                           // receiving timeout in milliseconds
    bool m_bReuseAddr;                           // reuse an exiting port or not, for UDP multiplexer
    int64_t m_llMaxBW;                           // maximum data transfer rate (threshold)
#ifdef SRT_ENABLE_IPOPTS
    int m_iIpTTL;
    int m_iIpToS;
#endif
    // These fields keep the options for encryption
    // (SRTO_PASSPHRASE, SRTO_PBKEYLEN). Crypto object is
    // created later and takes values from these.
    HaiCrypt_Secret m_CryptoSecret;
    int m_iSndCryptoKeyLen;

    // XXX Consider removing. The m_bDataSender stays here
    // in order to maintain the HS side selection in HSv4.
    bool m_bDataSender;

    // HSv4 (legacy handshake) support)
    srt::sync::steady_clock::time_point m_tsSndHsLastTime;	    //Last SRT handshake request time
    int      m_iSndHsRetryCnt;       //SRT handshake retries left

    bool m_bMessageAPI;
    bool m_bOPT_TsbPd;               // Whether AGENT will do TSBPD Rx (whether peer does, is not agent's problem)
    int m_iOPT_TsbPdDelay;           // Agent's Rx latency
    int m_iOPT_PeerTsbPdDelay;       // Peer's Rx latency for the traffic made by Agent's Tx.
    bool m_bOPT_TLPktDrop;           // Whether Agent WILL DO TLPKTDROP on Rx.
    int m_iOPT_SndDropDelay;         // Extra delay when deciding to snd-drop for TLPKTDROP, -1 to off
    bool m_bOPT_StrictEncryption;    // Off by default. When on, any connection other than nopw-nopw & pw1-pw1 is rejected.
    std::string m_sStreamName;
    int m_iOPT_PeerIdleTimeout;      // Timeout for hearing anything from the peer.

    int m_iTsbPdDelay_ms;                           // Rx delay to absorb burst in milliseconds
    int m_iPeerTsbPdDelay_ms;                       // Tx delay that the peer uses to absorb burst in milliseconds
    bool m_bTLPktDrop;                           // Enable Too-late Packet Drop
    int64_t m_llInputBW;                         // Input stream rate (bytes/sec)
    int m_iOverheadBW;                           // Percent above input stream rate (applies if m_llMaxBW == 0)
    bool m_bRcvNakReport;                        // Enable Receiver Periodic NAK Reports
    int m_iIpV6Only;                             // IPV6_V6ONLY option (-1 if not set)

private:
    UniquePtr<CCryptoControl> m_pCryptoControl;                            // congestion control SRT class (small data extension)
    CCache<CInfoBlock>* m_pCache;                // network information cache

    // Congestion control
    std::vector<EventSlot> m_Slots[TEV__SIZE];
    SrtCongestion m_CongCtl;

    // Packet filtering
    PacketFilter m_PacketFilter;
    std::string m_OPT_PktFilterConfigString;
    SRT_ARQLevel m_PktFilterRexmitLevel;
    std::string m_sPeerPktFilterConfigString;

    // Attached tool function
    void EmitSignal(ETransmissionEvent tev, EventVariant var);

    // Internal state
    volatile bool m_bListening;                  // If the UDT entit is listening to connection
    volatile bool m_bConnecting;                 // The short phase when connect() is called but not yet completed
    volatile bool m_bConnected;                  // Whether the connection is on or off
    volatile bool m_bClosing;                    // If the UDT entity is closing
    volatile bool m_bShutdown;                   // If the peer side has shutdown the connection
    volatile bool m_bBroken;                     // If the connection has been broken
    volatile bool m_bPeerHealth;                 // If the peer status is normal
    volatile SRT_REJECT_REASON m_RejectReason;
    bool m_bOpened;                              // If the UDT entity has been opened
    int m_iBrokenCounter;                        // a counter (number of GC checks) to let the GC tag this socket as disconnected

    int m_iEXPCount;                             // Expiration counter
    int m_iBandwidth;                            // Estimated bandwidth, number of packets per second
    int m_iRTT;                                  // RTT, in microseconds
    int m_iRTTVar;                               // RTT variance
    int m_iDeliveryRate;                         // Packet arrival rate at the receiver side
    int m_iByteDeliveryRate;                     // Byte arrival rate at the receiver side


    CHandShake m_ConnReq;                        // connection request
    CHandShake m_ConnRes;                        // connection response
    CHandShake::RendezvousState m_RdvState;      // HSv5 rendezvous state
    HandshakeSide m_SrtHsSide;                   // HSv5 rendezvous handshake side resolved from cookie contest (DRAW if not yet resolved)

private: // Sending related data
    CSndBuffer* m_pSndBuffer;                    // Sender buffer
    CSndLossList* m_pSndLossList;                // Sender loss list
    CPktTimeWindow<16, 16> m_SndTimeWindow;      // Packet sending time window

    /*volatile*/ srt::sync::steady_clock::duration
        m_tdSendInterval;                        // Inter-packet time, in CPU clock cycles

    /*volatile*/ srt::sync::steady_clock::duration
        m_tdSendTimeDiff;                        // aggregate difference in inter-packet sending time

    volatile int m_iFlowWindowSize;              // Flow control window size
    volatile double m_dCongestionWindow;         // congestion window size

private: // Timers
    /*volatile*/ srt::sync::steady_clock::time_point m_tsNextACKTime;    // Next ACK time, in CPU clock cycles, same below
    /*volatile*/ srt::sync::steady_clock::time_point m_tsNextNAKTime;    // Next NAK time

    /*volatile*/ srt::sync::steady_clock::duration   m_tdACKInterval;    // ACK interval
    /*volatile*/ srt::sync::steady_clock::duration   m_tdNAKInterval;    // NAK interval
    /*volatile*/ srt::sync::steady_clock::time_point m_tsLastRspTime;    // time stamp of last response from the peer
    /*volatile*/ srt::sync::steady_clock::time_point m_tsLastRspAckTime; // time stamp of last ACK from the peer
    /*volatile*/ srt::sync::steady_clock::time_point m_tsLastSndTime;    // time stamp of last data/ctrl sent (in system ticks)
    srt::sync::steady_clock::time_point m_tsLastWarningTime;             // Last time that a warning message is sent
    srt::sync::steady_clock::time_point m_tsLastReqTime;                 // last time when a connection request is sent
    srt::sync::steady_clock::time_point m_tsRcvPeerStartTime;
    srt::sync::steady_clock::time_point m_tsLingerExpiration;            // Linger expiration time (for GC to close a socket with data in sending buffer)
    srt::sync::steady_clock::time_point m_tsLastAckTime;                 // Timestamp of last ACK
    srt::sync::steady_clock::duration m_tdMinNakInterval;                // NAK timeout lower bound; too small value can cause unnecessary retransmission
    srt::sync::steady_clock::duration m_tdMinExpInterval;                // timeout lower bound threshold: too small timeout can cause problem

    int m_iPktCount;                          // packet counter for ACK
    int m_iLightACKCount;                     // light ACK counter

    srt::sync::steady_clock::time_point m_tsNextSendTime;     // scheduled time of next packet sending

    volatile int32_t m_iSndLastFullAck;          // Last full ACK received
    volatile int32_t m_iSndLastAck;              // Last ACK received

    // NOTE: m_iSndLastDataAck is the value strictly bound to the CSndBufer object (m_pSndBuffer)
    // and this is the sequence number that refers to the block at position [0]. Upon acknowledgement,
    // this value is shifted to the acknowledged position, and the blocks are removed from the
    // m_pSndBuffer buffer up to excluding this sequence number.
    // XXX CONSIDER removing this field and give up the maintenance of this sequence number
    // to the sending buffer. This way, extraction of an old packet for retransmission should
    // require only the lost sequence number, and how to find the packet with this sequence
    // will be up to the sending buffer.
    volatile int32_t m_iSndLastDataAck;          // The real last ACK that updates the sender buffer and loss list
    volatile int32_t m_iSndCurrSeqNo;            // The largest sequence number that has been sent
    int32_t m_iLastDecSeq;                       // Sequence number sent last decrease occurs
    int32_t m_iSndLastAck2;                      // Last ACK2 sent back
    srt::sync::steady_clock::time_point m_SndLastAck2Time;                // The time when last ACK2 was sent back
    void setInitialSndSeq(int32_t isn)
    {
        m_iLastDecSeq = isn - 1; // <-- purpose unknown; duplicate from FileSmoother?
        m_iSndLastAck = isn;
        m_iSndLastDataAck = isn;
        m_iSndLastFullAck = isn;
        m_iSndCurrSeqNo = isn - 1;
        m_iSndLastAck2 = isn;
    }

    void setInitialRcvSeq(int32_t isn)
    {
        m_iRcvLastAck = isn;
#ifdef ENABLE_LOGGING
        m_iDebugPrevLastAck = m_iRcvLastAck;
#endif
        m_iRcvLastSkipAck = m_iRcvLastAck;
        m_iRcvLastAckAck = isn;
        m_iRcvCurrSeqNo = isn - 1;
    }

    int32_t m_iISN;                              // Initial Sequence Number
    bool m_bPeerTsbPd;                           // Peer accept TimeStamp-Based Rx mode
    bool m_bPeerTLPktDrop;                       // Enable sender late packet dropping
    bool m_bPeerNakReport;                       // Sender's peer (receiver) issues Periodic NAK Reports
    bool m_bPeerRexmitFlag;                      // Receiver supports rexmit flag in payload packets
    int32_t m_iReXmitCount;                      // Re-Transmit Count since last ACK

private: // Receiving related data
    CRcvBuffer* m_pRcvBuffer;                    //< Receiver buffer
    CRcvLossList* m_pRcvLossList;                //< Receiver loss list
    std::deque<CRcvFreshLoss> m_FreshLoss;       //< Lost sequence already added to m_pRcvLossList, but not yet sent UMSG_LOSSREPORT for.
    int m_iReorderTolerance;                     //< Current value of dynamic reorder tolerance
    int m_iMaxReorderTolerance;                  //< Maximum allowed value for dynamic reorder tolerance
    int m_iConsecEarlyDelivery;                  //< Increases with every OOO packet that came <TTL-2 time, resets with every increased reorder tolerance
    int m_iConsecOrderedDelivery;                //< Increases with every packet coming in order or retransmitted, resets with every out-of-order packet

    CACKWindow<1024> m_ACKWindow;                //< ACK history window
    CPktTimeWindow<16, 64> m_RcvTimeWindow;      //< Packet arrival time window

    int32_t m_iRcvLastAck;                       //< Last sent ACK
#ifdef ENABLE_LOGGING
    int32_t m_iDebugPrevLastAck;
#endif
    int32_t m_iRcvLastSkipAck;                   // Last dropped sequence ACK
    int32_t m_iRcvLastAckAck;                    // Last sent ACK that has been acknowledged
    int32_t m_iAckSeqNo;                         // Last ACK sequence number
    int32_t m_iRcvCurrSeqNo;                     // Largest received sequence number
    int32_t m_iRcvCurrPhySeqNo;                  // Same as m_iRcvCurrSeqNo, but physical only (disregarding a filter)

    int32_t m_iPeerISN;                          // Initial Sequence Number of the peer side

    uint32_t m_lSrtVersion;
    uint32_t m_lMinimumPeerSrtVersion;
    uint32_t m_lPeerSrtVersion;
    uint32_t m_lPeerSrtFlags;

    bool m_bTsbPd;                               // Peer sends TimeStamp-Based Packet Delivery Packets 
    pthread_t m_RcvTsbPdThread;                  // Rcv TsbPD Thread handle
    srt::sync::CCondition m_RcvTsbPdCond;        // TSBPD signals if reading is ready
    bool m_bTsbPdAckWakeup;                      // Signal TsbPd thread on Ack sent

    CallbackHolder<srt_listen_callback_fn> m_cbAcceptHook;

    // FORWARDER
public:
    static int installAcceptHook(SRTSOCKET lsn, srt_listen_callback_fn* hook, void* opaq);
private:
    void installAcceptHook(srt_listen_callback_fn* hook, void* opaq)
    {
        m_cbAcceptHook.set(opaq, hook);
    }


private: // synchronization: mutexes and conditions
    srt::sync::Mutex m_ConnectionLock;           // used to synchronize connection operation

    srt::sync::CCondition m_SendBlockCond;              // used to block "send" call
    srt::sync::Mutex m_SendBlockLock;            // lock associated to m_SendBlockCond

    srt::sync::Mutex m_RcvBufferLock;            // Protects the state of the m_pRcvBuffer
    // Protects access to m_iSndCurrSeqNo, m_iSndLastAck
    srt::sync::Mutex m_RecvAckLock;              // Protects the state changes while processing incomming ACK (SRT_EPOLL_OUT)

    srt::sync::CCondition m_RecvDataCond;               // used to block "recv" when there is no data
    srt::sync::Mutex m_RecvDataLock;             // lock associated to m_RecvDataCond

    srt::sync::Mutex m_SendLock;                 // used to synchronize "send" call
    srt::sync::Mutex m_RecvLock;                 // used to synchronize "recv" call
    srt::sync::Mutex m_RcvLossLock;              // Protects the receiver loss list (access: CRcvQueue::worker, CUDT::tsbpd)
    srt::sync::Mutex m_StatsLock;                // used to synchronize access to trace statistics

    void initSynch();
    void destroySynch();
    void releaseSynch();

private: // Common connection Congestion Control setup

    // This can fail only when it failed to create a congctl
    // which only may happen when the congctl list is extended 
    // with user-supplied congctl modules, not a case so far.
    SRT_ATR_NODISCARD
    SRT_REJECT_REASON setupCC();

    // for updateCC it's ok to discard the value. This returns false only if
    // the congctl isn't created, and this can be prevented from.
    bool updateCC(ETransmissionEvent, EventVariant arg);

    // Failure to create the crypter means that an encrypted
    // connection should be rejected if ENFORCEDENCRYPTION is on.
    SRT_ATR_NODISCARD
    bool createCrypter(HandshakeSide side, bool bidi);

private: // Generation and processing of packets
    void sendCtrl(UDTMessageType pkttype, const void* lparam = NULL, void* rparam = NULL, int size = 0);

    void processCtrl(const CPacket& ctrlpkt);
    void sendLossReport(const std::vector< std::pair<int32_t, int32_t> >& losslist);
    void processCtrlAck(const CPacket& ctrlpkt, const srt::sync::steady_clock::time_point &currtime);

    ///
    /// @param ackdata_seqno    sequence number of a data packet being acknowledged
    void updateSndLossListOnACK(int32_t ackdata_seqno);

    /// Pack a packet from a list of lost packets.
    ///
    /// @param packet [in, out] a packet structure to fill
    /// @param origintime [in, out] origin timestamp of the packet
    ///
    /// @return payload size on success, <=0 on failure
    int packLostData(CPacket &packet, srt::sync::steady_clock::time_point &origintime);

    /// Pack in CPacket the next data to be send.
    ///
    /// @param packet [in, out] a CPacket structure to fill
    ///
    /// @return A pair of values is returned (payload, timestamp).
    ///         The payload tells the size of the payload, packed in CPacket.
    ///         The timestamp is the full source/origin timestamp of the data.
    ///         If payload is <= 0, consider the timestamp value invalid.
    std::pair<int, srt::sync::steady_clock::time_point>
        packData(CPacket& packet);

    int processData(CUnit* unit);
    void processClose();
    SRT_REJECT_REASON processConnectRequest(const sockaddr_any& addr, CPacket& packet);
    static void addLossRecord(std::vector<int32_t>& lossrecord, int32_t lo, int32_t hi);
    int32_t bake(const sockaddr_any& addr, int32_t previous_cookie = 0, int correction = 0);
<<<<<<< HEAD
=======
    void ackDataUpTo(int32_t seq);

>>>>>>> 5e5eaf43

private: // Trace
    struct CoreStats
    {
        srt::sync::steady_clock::time_point tsStartTime;                 // timestamp when the UDT entity is started
        int64_t sentTotal;                  // total number of sent data packets, including retransmissions
        int64_t recvTotal;                  // total number of received packets
        int sndLossTotal;                   // total number of lost packets (sender side)
        int rcvLossTotal;                   // total number of lost packets (receiver side)
        int retransTotal;                   // total number of retransmitted packets
        int sentACKTotal;                   // total number of sent ACK packets
        int recvACKTotal;                   // total number of received ACK packets
        int sentNAKTotal;                   // total number of sent NAK packets
        int recvNAKTotal;                   // total number of received NAK packets
        int sndDropTotal;
        int rcvDropTotal;
        uint64_t bytesSentTotal;            // total number of bytes sent,  including retransmissions
        uint64_t bytesRecvTotal;            // total number of received bytes
        uint64_t rcvBytesLossTotal;         // total number of loss bytes (estimate)
        uint64_t bytesRetransTotal;         // total number of retransmitted bytes
        uint64_t sndBytesDropTotal;
        uint64_t rcvBytesDropTotal;
        int m_rcvUndecryptTotal;
        uint64_t m_rcvBytesUndecryptTotal;

        int sndFilterExtraTotal;
        int rcvFilterExtraTotal;
        int rcvFilterSupplyTotal;
        int rcvFilterLossTotal;

        int64_t m_sndDurationTotal;         // total real time for sending

        srt::sync::steady_clock::time_point tsLastSampleTime;            // last performance sample time
        int64_t traceSent;                  // number of packets sent in the last trace interval
        int64_t traceRecv;                  // number of packets received in the last trace interval
        int traceSndLoss;                   // number of lost packets in the last trace interval (sender side)
        int traceRcvLoss;                   // number of lost packets in the last trace interval (receiver side)
        int traceRetrans;                   // number of retransmitted packets in the last trace interval
        int sentACK;                        // number of ACKs sent in the last trace interval
        int recvACK;                        // number of ACKs received in the last trace interval
        int sentNAK;                        // number of NAKs sent in the last trace interval
        int recvNAK;                        // number of NAKs received in the last trace interval
        int traceSndDrop;
        int traceRcvDrop;
        int traceRcvRetrans;
        int traceReorderDistance;
        double traceBelatedTime;
        int64_t traceRcvBelated;
        uint64_t traceBytesSent;            // number of bytes sent in the last trace interval
        uint64_t traceBytesRecv;            // number of bytes sent in the last trace interval
        uint64_t traceRcvBytesLoss;         // number of bytes bytes lost in the last trace interval (estimate)
        uint64_t traceBytesRetrans;         // number of bytes retransmitted in the last trace interval
        uint64_t traceSndBytesDrop;
        uint64_t traceRcvBytesDrop;
        int traceRcvUndecrypt;
        uint64_t traceRcvBytesUndecrypt;

        int sndFilterExtra;
        int rcvFilterExtra;
        int rcvFilterSupply;
        int rcvFilterLoss;

        int64_t sndDuration;                // real time for sending
        srt::sync::steady_clock::time_point sndDurationCounter;         // timers to record the sending Duration
    } m_stats;

public:
    static const int SELF_CLOCK_INTERVAL = 64;  // ACK interval for self-clocking
    static const int SEND_LITE_ACK = sizeof(int32_t); // special size for ack containing only ack seq
    static const int PACKETPAIR_MASK = 0xF;

    static const size_t MAX_SID_LENGTH = 512;

private: // Timers functions
    void checkTimers();
    void considerLegacySrtHandshake(const srt::sync::steady_clock::time_point &timebase);
    void checkACKTimer (const srt::sync::steady_clock::time_point& currtime);
    void checkNAKTimer(const srt::sync::steady_clock::time_point& currtime);
    bool checkExpTimer (const srt::sync::steady_clock::time_point& currtime);  // returns true if the connection is expired
    void checkRexmitTimer(const srt::sync::steady_clock::time_point& currtime);

public: // For the use of CCryptoControl
    // HaiCrypt configuration
    unsigned int m_uKmRefreshRatePkt;
    unsigned int m_uKmPreAnnouncePkt;


private: // for UDP multiplexer
    CSndQueue* m_pSndQueue;         // packet sending queue
    CRcvQueue* m_pRcvQueue;         // packet receiving queue
    sockaddr_any m_PeerAddr;        // peer address
    uint32_t m_piSelfIP[4];         // local UDP IP address
    CSNode* m_pSNode;               // node information for UDT list used in snd queue
    CRNode* m_pRNode;               // node information for UDT list used in rcv queue

public: // For SrtCongestion
    const CSndQueue* sndQueue() { return m_pSndQueue; }
    const CRcvQueue* rcvQueue() { return m_pRcvQueue; }

private: // for epoll
    std::set<int> m_sPollID;                     // set of epoll ID to trigger
    void addEPoll(const int eid);
    void removeEPoll(const int eid);
};


#endif<|MERGE_RESOLUTION|>--- conflicted
+++ resolved
@@ -862,11 +862,8 @@
     SRT_REJECT_REASON processConnectRequest(const sockaddr_any& addr, CPacket& packet);
     static void addLossRecord(std::vector<int32_t>& lossrecord, int32_t lo, int32_t hi);
     int32_t bake(const sockaddr_any& addr, int32_t previous_cookie = 0, int correction = 0);
-<<<<<<< HEAD
-=======
     void ackDataUpTo(int32_t seq);
 
->>>>>>> 5e5eaf43
 
 private: // Trace
     struct CoreStats
