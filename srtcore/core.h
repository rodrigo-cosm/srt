/*
 * SRT - Secure, Reliable, Transport
 * Copyright (c) 2018 Haivision Systems Inc.
 * 
 * This Source Code Form is subject to the terms of the Mozilla Public
 * License, v. 2.0. If a copy of the MPL was not distributed with this
 * file, You can obtain one at http://mozilla.org/MPL/2.0/.
 * 
 */

/*****************************************************************************
Copyright (c) 2001 - 2011, The Board of Trustees of the University of Illinois.
All rights reserved.

Redistribution and use in source and binary forms, with or without
modification, are permitted provided that the following conditions are
met:

* Redistributions of source code must retain the above
  copyright notice, this list of conditions and the
  following disclaimer.

* Redistributions in binary form must reproduce the
  above copyright notice, this list of conditions
  and the following disclaimer in the documentation
  and/or other materials provided with the distribution.

* Neither the name of the University of Illinois
  nor the names of its contributors may be used to
  endorse or promote products derived from this
  software without specific prior written permission.

THIS SOFTWARE IS PROVIDED BY THE COPYRIGHT HOLDERS AND CONTRIBUTORS "AS
IS" AND ANY EXPRESS OR IMPLIED WARRANTIES, INCLUDING, BUT NOT LIMITED TO,
THE IMPLIED WARRANTIES OF MERCHANTABILITY AND FITNESS FOR A PARTICULAR
PURPOSE ARE DISCLAIMED. IN NO EVENT SHALL THE COPYRIGHT OWNER OR
CONTRIBUTORS BE LIABLE FOR ANY DIRECT, INDIRECT, INCIDENTAL, SPECIAL,
EXEMPLARY, OR CONSEQUENTIAL DAMAGES (INCLUDING, BUT NOT LIMITED TO,
PROCUREMENT OF SUBSTITUTE GOODS OR SERVICES; LOSS OF USE, DATA, OR
PROFITS; OR BUSINESS INTERRUPTION) HOWEVER CAUSED AND ON ANY THEORY OF
LIABILITY, WHETHER IN CONTRACT, STRICT LIABILITY, OR TORT (INCLUDING
NEGLIGENCE OR OTHERWISE) ARISING IN ANY WAY OUT OF THE USE OF THIS
SOFTWARE, EVEN IF ADVISED OF THE POSSIBILITY OF SUCH DAMAGE.
*****************************************************************************/

/*****************************************************************************
written by
   Yunhong Gu, last updated 02/28/2012
modified by
   Haivision Systems Inc.
*****************************************************************************/


#ifndef __UDT_CORE_H__
#define __UDT_CORE_H__

#include <deque>
#include <sstream>

#include "srt.h"
#include "common.h"
#include "list.h"
#include "buffer.h"
#include "window.h"
#include "packet.h"
#include "channel.h"
#include "cache.h"
#include "queue.h"
#include "handshake.h"
#include "congctl.h"
#include "packetfilter.h"
#include "utilities.h"

#include <haicrypt.h>

namespace srt_logging
{

extern Logger
    glog,
//    blog,
    mglog,
    dlog,
    tslog,
    rxlog,
    cclog;

}


// XXX Utility function - to be moved to utilities.h?
template <class T>
inline T CountIIR(T base, T newval, double factor)
{
    if ( base == 0.0 )
        return newval;

    T diff = newval - base;
    return base+T(diff*factor);
}

// XXX Probably a better rework for that can be done - this can be
// turned into a serializable structure, just like it's for CHandShake.
enum AckDataItem
{
    ACKD_RCVLASTACK = 0,
    ACKD_RTT = 1,
    ACKD_RTTVAR = 2,
    ACKD_BUFFERLEFT = 3,
    ACKD_TOTAL_SIZE_SMALL = 4,

    // Extra fields existing in UDT (not always sent)

    ACKD_RCVSPEED = 4,   // length would be 16
    ACKD_BANDWIDTH = 5,
    ACKD_TOTAL_SIZE_UDTBASE = 6, // length = 24
    // Extra stats for SRT

    ACKD_RCVRATE = 6,
    ACKD_TOTAL_SIZE_VER101 = 7, // length = 28
    ACKD_XMRATE = 7, // XXX This is a weird compat stuff. Version 1.1.3 defines it as ACKD_BANDWIDTH*m_iMaxSRTPayloadSize when set. Never got.
                     // XXX NOTE: field number 7 may be used for something in future, need to confirm destruction of all !compat 1.0.2 version

    ACKD_TOTAL_SIZE_VER102 = 8, // 32
// FEATURE BLOCKED. Probably not to be restored.
//  ACKD_ACKBITMAP = 8,
    ACKD_TOTAL_SIZE = ACKD_TOTAL_SIZE_VER102 // length = 32 (or more)
};
const size_t ACKD_FIELD_SIZE = sizeof(int32_t);

static const size_t SRT_SOCKOPT_NPOST = 11;
extern const SRT_SOCKOPT srt_post_opt_list [];

enum GroupDataItem
{
    GRPD_GROUPID,
    GRPD_GROUPTYPE,

    GRPD__SIZE
};

const size_t GRPD_MIN_SIZE = 2; // ID and GROUPTYPE as backward compat

const size_t GRPD_FIELD_SIZE = sizeof(int32_t);

// For HSv4 legacy handshake
#define SRT_MAX_HSRETRY     10          /* Maximum SRT handshake retry */

enum SeqPairItems
{
    SEQ_BEGIN = 0, SEQ_END = 1, SEQ_SIZE = 2
};

// Extended SRT Congestion control class - only an incomplete definition required
class CCryptoControl;
class CUDTUnited;
class CUDTSocket;

#if ENABLE_HEAVY_LOGGING
    const char* const srt_log_grp_state [] = {
        "PENDING",
        "IDLE",
        "RUNNING",
        "BROKEN"
    };
#endif

class CUDTGroup
{
    friend class CUDTUnited;

    typedef srt::sync::steady_clock::time_point time_point;
    typedef srt::sync::steady_clock::duration duration;
    typedef srt::sync::steady_clock steady_clock;

public:
    enum GroupState
    {
        GST_PENDING,  // The socket is created correctly, but not yet ready for getting data.
        GST_IDLE,     // The socket is ready to be activated
        GST_RUNNING,  // The socket was already activated and is in use
        GST_BROKEN    // The last operation broke the socket, it should be closed.
    };

    // Note that the use of states may differ in particular group types:
    //
    // Broadcast: links that are freshly connected become PENDING and then IDLE only
    // for a short moment to be activated immediately at the nearest sending operation.
    //
    // Balancing: like with broadcast, just that the link activation gets its shared percentage
    // of traffic balancing
    //
    // Multicast: The link is never idle. The data are always sent over the UDP multicast link
    // and the receiver simply gets subscribed and reads packets once it's ready.
    //
    // Backup: The link stays idle until it's activated, and the activation can only happen
    // at the moment when the currently active link is "suspected of being likely broken"
    // (the current active link fails to receive ACK in a time when two ACKs should already
    // be received). After a while when the current active link is confirmed broken, it turns
    // into broken state.

    static std::string StateStr(GroupState);

    struct SocketData
    {
        SRTSOCKET id;
        CUDTSocket* ps;
        SRT_SOCKSTATUS laststatus;
        GroupState sndstate;
        GroupState rcvstate;
        int sndresult;
        int rcvresult;
        sockaddr_any agent;
        sockaddr_any peer;
        bool ready_read;
        bool ready_write;
        bool ready_error;
    };

    struct ConfigItem
    {
        SRT_SOCKOPT so;
        std::vector<unsigned char> value;

        template<class T> bool get(T& refr)
        {
            if (sizeof(T) > value.size())
                return false;
            refr = *(T*)&value[0];
            return true;
        }

        ConfigItem(SRT_SOCKOPT o, const void* val, int size): so(o)
        {
            value.resize(size);
            unsigned char* begin = (unsigned char*)val;
            std::copy(begin, begin+size, value.begin());
        }
    };

    typedef std::list<SocketData> group_t;
    typedef group_t::iterator gli_t;

    struct Sendstate
    {
        gli_t d;
        int stat;
        int code;
    };


    CUDTGroup();
    ~CUDTGroup();

    static SocketData prepareData(CUDTSocket* s);

    gli_t add(SocketData data);

    struct HaveID
    {
        SRTSOCKET id;
        HaveID(SRTSOCKET sid): id(sid) {}
        bool operator()(const SocketData& s) { return s.id == id; }
    };

    gli_t find(SRTSOCKET id)
    {
        srt::sync::CGuard g (m_GroupLock);
        gli_t f = std::find_if(m_Group.begin(), m_Group.end(), HaveID(id));
        if (f == m_Group.end())
        {
            return gli_NULL();
        }
        return f;
    }

    // NEED LOCKING
    gli_t begin() { return m_Group.begin(); }
    gli_t end() { return m_Group.end(); }

    // REMEMBER: the group spec should be taken from the socket
    // (set m_IncludedGroup to NULL and m_IncludedIter to grp->gli_NULL())
    // PRIOR TO calling this function.
    bool remove(SRTSOCKET id)
    {
        bool s = false;
        srt::sync::CGuard g (m_GroupLock);
        gli_t f = std::find_if(m_Group.begin(), m_Group.end(), HaveID(id));
        if (f != m_Group.end())
        {
            m_Group.erase(f);

            // Reset sequence numbers on a dead group so that they are
            // initialized anew with the new alive connection within
            // the group.
            // XXX The problem is that this should be done after the
            // socket is considered DISCONNECTED, not when it's being
            // closed. After being disconnected, the sequence numbers
            // are no longer valid, and will be reinitialized when the
            // socket is connected again. This may stay as is for now
            // as in SRT it's not predicted to do anything with the socket
            // that was disconnected other than immediately closing it.
            if (m_Group.empty())
            {
                m_iLastSchedSeqNo = 0;
                setInitialRxSequence(-1);
            }
            s = true;
        }

        if (m_Group.empty())
        {
            m_bOpened = false;
            m_bConnected = false;
        }

        // XXX BUGFIX
        m_Positions.erase(id);

        return s;
    }

    bool empty()
    {
        srt::sync::CGuard g (m_GroupLock);
        return m_Group.empty();
    }

    void setFreshConnected(CUDTSocket* sock);

    static gli_t gli_NULL() { return s_NoGroup.end(); }

    int send(const char* buf, int len, SRT_MSGCTRL& w_mc);
    int recv(char* buf, int len, SRT_MSGCTRL& w_mc);

    void close();

    void setOpt(SRT_SOCKOPT optname, const void* optval, int optlen);
    void getOpt(SRT_SOCKOPT optName, void* optval, int& w_optlen);
    void deriveSettings(CUDT* source);

    SRT_SOCKSTATUS getStatus();

    bool getMasterData(SRTSOCKET slave, SRTSOCKET& w_mpeer, time_point& w_st);

    bool isGroupReceiver()
    {
        // XXX add here also other group types, which
        // predict group receiving.
        return m_type == SRT_GTYPE_BROADCAST;
    }

    srt::sync::Mutex* exp_groupLock() { return &m_GroupLock; }
    void addEPoll(int eid);
    void removeEPoll(int eid);
    void updateReadState(SRTSOCKET sock, int32_t sequence);
    void updateWriteState();

    /// Update the in-group array of packet providers per sequence number.
    /// Also basing on the information already provided by possibly other sockets,
    /// report the real status of packet loss, including packets maybe lost
    /// by the caller provider, but already received from elsewhere. Note that
    /// these packets are not ready for extraction until ACK-ed.
    ///
    /// @param exp_sequence The previously received sequence at this socket
    /// @param sequence The sequence of this packet
    /// @param provider The core of the socket for which the packet was dispatched
    /// @param time TSBPD time of this packet
    /// @return The bitmap that marks by 'false' packets lost since next to exp_sequence
    std::vector<bool> providePacket(int32_t exp_sequence, int32_t sequence, CUDT *provider, uint64_t time);

    /// This is called from the ACK action by particular socket, which
    /// actually signs off the packet for extraction.
    ///
    /// @param core The socket core for which the ACK was sent
    /// @param ack The past-the-last-received ACK sequence number
    void readyPackets(CUDT* core, int32_t ack);

    void syncWithSocket(const CUDT& core);
    int getGroupData(SRT_SOCKGROUPDATA *pdata, size_t *psize);

    /// Predicted to be called from the reading function to fill
    /// the group data array as requested.
    void fillGroupData(
            SRT_MSGCTRL& w_out, //< MSGCTRL to be written
            const SRT_MSGCTRL& in, //< MSGCTRL read from the data-providing socket
            SRT_SOCKGROUPDATA* out_grpdata, //< grpdata as passed in MSGCTRL
            size_t out_grpdata_size  //< grpdata_size as passed in MSGCTRL
            );

#if ENABLE_HEAVY_LOGGING
    void debugGroup();
#else
    void debugGroup() {}
#endif
private:
    // Check if there's at least one connected socket.
    // If so, grab the status of all member sockets.
    void getGroupCount(size_t& w_size, bool& w_still_alive);
    void getMemberStatus(std::vector<SRT_SOCKGROUPDATA>& w_gd, SRTSOCKET wasread, int result, bool again);

    class CUDTUnited* m_pGlobal;
    srt::sync::Mutex m_GroupLock;

    SRTSOCKET m_GroupID;
    SRTSOCKET m_PeerGroupID;
    std::list<SocketData> m_Group;
    static std::list<SocketData> s_NoGroup; // This is to have a predictable "null iterator".
    bool m_selfManaged;
    SRT_GROUP_TYPE m_type;
    CUDTSocket* m_listener; // A "group" can only have one listener.
    std::set<int> m_sPollID;                     // set of epoll ID to trigger
    int m_iMaxPayloadSize;
    bool m_bSynRecving;
    bool m_bSynSending;
    bool m_bTsbPd;
    bool m_bTLPktDrop;
    int64_t m_iTsbPdDelay_us;
    int m_RcvEID;
    struct CEPollDesc* m_RcvEpolld;
    int m_SndEID;
    struct CEPollDesc* m_SndEpolld;

    int m_iSndTimeOut;                           // sending timeout in milliseconds
    int m_iRcvTimeOut;                           // receiving timeout in milliseconds

    // Start times for TsbPd. These times shall be synchronized
    // between all sockets in the group. The first connected one
    // defines it, others shall derive it. The value 0 decides if
    // this has been already set.
    time_point m_tsStartTime;
    time_point m_tsRcvPeerStartTime;

    struct ReadPos
    {
        int32_t sequence;
        std::vector<char> packet;
        SRT_MSGCTRL mctrl;
        ReadPos(int32_t s): sequence(s), mctrl(srt_msgctrl_default) {}
    };
    std::map<SRTSOCKET, ReadPos> m_Positions;

    ReadPos* checkPacketAhead();

    // This is the sequence number of a packet that has been previously
    // delivered. Initially it should be set to -1 so that the sequence read
    // from the first delivering socket will be taken as a good deal.
    volatile int32_t m_RcvBaseSeqNo;

    bool m_bOpened;    // Set to true when at least one link is at least pending
    bool m_bConnected; // Set to true on first link confirmed connected
    bool m_bClosing;

    // There's no simple way of transforming config
    // items that are predicted to be used on socket.
    // Use some options for yourself, store the others
    // for setting later on a socket.
    std::vector<ConfigItem> m_config;

    // Signal for the blocking user thread that the packet
    // is ready to deliver.
    srt::sync::CCondition m_RcvDataCond;
    srt::sync::Mutex m_RcvDataLock;
    volatile int32_t m_iLastSchedSeqNo; // represetnts the value of CUDT::m_iSndNextSeqNo for each running socket
public:

    // Required after the call on newGroup on the listener side.
    // On the listener side the group is lazily created just before
    // accepting a new socket and therefore always open.
    void setOpen() { m_bOpened = true; }

    std::string CONID() const
    {
#if ENABLE_LOGGING
        std::ostringstream os;
        os << "@" << m_GroupID << ":";
        return os.str();
#else
        return "";
#endif
    }

    void setInitialRxSequence(int32_t)
    {
        // The app-reader doesn't care about the real sequence number.
        // The first provided one will be taken as a good deal; even if
        // this is going to be past the ISN, at worst it will be caused
        // by TLPKTDROP.
        m_RcvBaseSeqNo = -1;
    }

    bool applyGroupTime(time_point& w_start_time, time_point& w_peer_start_time)
    {
        using srt_logging::mglog;
        if (m_tsStartTime == steady_clock::zero())
        {
            // The first socket, defines the group time for the whole group.
            m_tsStartTime = w_start_time;
            m_tsRcvPeerStartTime = w_peer_start_time;
            return true;
        }

        // Sanity check. This should never happen, fix the bug if found!
        if (m_tsRcvPeerStartTime == steady_clock::zero())
        {
            LOGC(mglog.Error, log << "IPE: only StartTime is set, RcvPeerStartTime still 0!");
            // Kinda fallback, but that's not too safe.
            m_tsRcvPeerStartTime = w_peer_start_time;
        }

        // The redundant connection, derive the times
        w_start_time = m_tsStartTime;
        w_peer_start_time = m_tsRcvPeerStartTime;

        return false;
    }

    // Live state synchronization
    bool getBufferTimeBase(CUDT* forthesakeof, time_point& w_tb, bool& w_wp, duration& w_dr);
    bool applyGroupSequences(SRTSOCKET, int32_t& w_snd_isn, int32_t& w_rcv_isn);

    // Property accessors
    SRTU_PROPERTY_RW_CHAIN(CUDTGroup, SRTSOCKET, id, m_GroupID);
    SRTU_PROPERTY_RW_CHAIN(CUDTGroup, SRTSOCKET, peerid, m_PeerGroupID);
    SRTU_PROPERTY_RW_CHAIN(CUDTGroup, bool, managed, m_selfManaged);
    SRTU_PROPERTY_RW_CHAIN(CUDTGroup, SRT_GROUP_TYPE, type, m_type);
    SRTU_PROPERTY_RW_CHAIN(CUDTGroup, int32_t, currentSchedSequence, m_iLastSchedSeqNo);
    SRTU_PROPERTY_RRW(std::set<int>&, epollset, m_sPollID);
    SRTU_PROPERTY_RW_CHAIN(CUDTGroup, int64_t, latency, m_iTsbPdDelay_us);
};

// XXX REFACTOR: The 'CUDT' class is to be merged with 'CUDTSocket'.
// There's no reason for separating them, there's no case of having them
// anyhow managed separately. After this is done, with a small help with
// separating the internal abnormal path management (exceptions) from the
// API (return values), through CUDTUnited, this class may become in future
// an officially exposed C++ API.
class CUDT
{
    friend class CUDTSocket;
    friend class CUDTUnited;
    friend class CCC;
    friend struct CUDTComp;
    friend class CCache<CInfoBlock>;
    friend class CRendezvousQueue;
    friend class CSndQueue;
    friend class CRcvQueue;
    friend class CSndUList;
    friend class CRcvUList;
    friend class PacketFilter;
    friend class CUDTGroup;

    typedef srt::sync::steady_clock::time_point time_point;
    typedef srt::sync::steady_clock::duration duration;

    typedef srt::sync::steady_clock::time_point time_point;
    typedef srt::sync::steady_clock::duration duration;

private: // constructor and desctructor

    void construct();
    void clearData();
    CUDT(CUDTSocket* parent);
    CUDT(CUDTSocket* parent, const CUDT& ancestor);
    const CUDT& operator=(const CUDT&) {return *this;} // = delete ?
    ~CUDT();

public: //API
    static int startup();
    static int cleanup();
    static SRTSOCKET socket();
    static SRTSOCKET createGroup(SRT_GROUP_TYPE);
    static int addSocketToGroup(SRTSOCKET socket, SRTSOCKET group);
    static int removeSocketFromGroup(SRTSOCKET socket);
    static SRTSOCKET getGroupOfSocket(SRTSOCKET socket);
    static int getGroupData(SRTSOCKET groupid, SRT_SOCKGROUPDATA* pdata, size_t* psize);
    static bool isgroup(SRTSOCKET sock) { return (sock & SRTGROUP_MASK) != 0; }
    static int bind(SRTSOCKET u, const sockaddr* name, int namelen);
    static int bind(SRTSOCKET u, UDPSOCKET udpsock);
    static int listen(SRTSOCKET u, int backlog);
    static SRTSOCKET accept(SRTSOCKET u, sockaddr* addr, int* addrlen);
    static int connect(SRTSOCKET u, const sockaddr* name, int namelen, int32_t forced_isn);
    static int connect(SRTSOCKET u, const sockaddr* name, int namelen, const sockaddr* tname, int tnamelen);
    static int close(SRTSOCKET u);
    static int getpeername(SRTSOCKET u, sockaddr* name, int* namelen);
    static int getsockname(SRTSOCKET u, sockaddr* name, int* namelen);
    static int getsockopt(SRTSOCKET u, int level, SRT_SOCKOPT optname, void* optval, int* optlen);
    static int setsockopt(SRTSOCKET u, int level, SRT_SOCKOPT optname, const void* optval, int optlen);
    static int send(SRTSOCKET u, const char* buf, int len, int flags);
    static int recv(SRTSOCKET u, char* buf, int len, int flags);
    static int sendmsg(SRTSOCKET u, const char* buf, int len, int ttl = -1, bool inorder = false, uint64_t srctime = 0);
    static int recvmsg(SRTSOCKET u, char* buf, int len, uint64_t& srctime);
    static int sendmsg2(SRTSOCKET u, const char* buf, int len, SRT_MSGCTRL& mctrl);
    static int recvmsg2(SRTSOCKET u, char* buf, int len, SRT_MSGCTRL& w_mctrl);
    static int64_t sendfile(SRTSOCKET u, std::fstream& ifs, int64_t& offset, int64_t size, int block = SRT_DEFAULT_SENDFILE_BLOCK);
    static int64_t recvfile(SRTSOCKET u, std::fstream& ofs, int64_t& offset, int64_t size, int block = SRT_DEFAULT_RECVFILE_BLOCK);
    static int select(int nfds, ud_set* readfds, ud_set* writefds, ud_set* exceptfds, const timeval* timeout);
    static int selectEx(const std::vector<SRTSOCKET>& fds, std::vector<SRTSOCKET>* readfds, std::vector<SRTSOCKET>* writefds, std::vector<SRTSOCKET>* exceptfds, int64_t msTimeOut);
    static int epoll_create();
    static int epoll_clear_usocks(int eid);
    static int epoll_add_usock(const int eid, const SRTSOCKET u, const int* events = NULL);
    static int epoll_add_ssock(const int eid, const SYSSOCKET s, const int* events = NULL);
    static int epoll_remove_usock(const int eid, const SRTSOCKET u);
    static int epoll_remove_ssock(const int eid, const SYSSOCKET s);
    static int epoll_update_usock(const int eid, const SRTSOCKET u, const int* events = NULL);
    static int epoll_update_ssock(const int eid, const SYSSOCKET s, const int* events = NULL);
    static int epoll_wait(const int eid, std::set<SRTSOCKET>* readfds, std::set<SRTSOCKET>* writefds,
            int64_t msTimeOut, std::set<SYSSOCKET>* lrfds = NULL, std::set<SYSSOCKET>* wrfds = NULL);
    static int epoll_uwait(const int eid, SRT_EPOLL_EVENT* fdsSet, int fdsSize, int64_t msTimeOut);
    static int32_t epoll_set(const int eid, int32_t flags);
    static int epoll_release(const int eid);
    static CUDTException& getlasterror();
    static int bstats(SRTSOCKET u, CBytePerfMon* perf, bool clear = true, bool instantaneous = false);
    static SRT_SOCKSTATUS getsockstate(SRTSOCKET u);
    static bool setstreamid(SRTSOCKET u, const std::string& sid);
    static std::string getstreamid(SRTSOCKET u);
    static int getsndbuffer(SRTSOCKET u, size_t* blocks, size_t* bytes);
    static SRT_REJECT_REASON rejectReason(SRTSOCKET s);
    static int setError(const CUDTException& e);
    static int setError(CodeMajor mj, CodeMinor mn, int syserr);

public: // internal API
    static const SRTSOCKET INVALID_SOCK = -1;         // invalid socket descriptor
    static const int ERROR = -1;                      // socket api error returned value

    static const int HS_VERSION_UDT4 = 4;
    static const int HS_VERSION_SRT1 = 5;

    // Parameters
    //
    // Note: use notation with X*1000*1000* ... instead of million zeros in a row.
    // In C++17 there is a possible notation of 5'000'000 for convenience, but that's
    // something only for a far future.
    static const int COMM_RESPONSE_TIMEOUT_MS = 5*1000; // 5 seconds
    static const int COMM_RESPONSE_MAX_EXP = 16;
    static const int SRT_TLPKTDROP_MINTHRESHOLD_MS = 1000;
    static const uint64_t COMM_KEEPALIVE_PERIOD_US = 1*1000*1000;
    static const int32_t COMM_SYN_INTERVAL_US = 10*1000;
    static const int COMM_CLOSE_BROKEN_LISTENER_TIMEOUT_MS = 3000;

    static const int
        DEF_MSS = 1500,
        DEF_FLIGHT_SIZE = 25600,
        DEF_BUFFER_SIZE = 8192, //Rcv buffer MUST NOT be bigger than Flight Flag size
        DEF_LINGER_S = 3*60,  // 3 minutes
        DEF_UDP_BUFFER_SIZE = 65536,
        DEF_CONNTIMEO_S = 3; // 3 seconds


    int handshakeVersion()
    {
        return m_ConnRes.m_iVersion;
    }

    std::string CONID() const
    {
#if ENABLE_LOGGING
        std::ostringstream os;
        os << "@" << m_SocketID << ":";
        return os.str();
#else
        return "";
#endif
    }

    SRTSOCKET socketID() const { return m_SocketID; }

    static CUDT* getUDTHandle(SRTSOCKET u);
    static std::vector<SRTSOCKET> existingSockets();

    void addressAndSend(CPacket& pkt);
    void sendSrtMsg(int cmd, uint32_t *srtdata_in = NULL, int srtlen_in = 0);

    bool isOPT_TsbPd() const { return m_bOPT_TsbPd; }
    int RTT() const { return m_iRTT; }
    int32_t sndSeqNo() const { return m_iSndCurrSeqNo; }
    int32_t schedSeqNo() const { return m_iSndNextSeqNo; }
    int32_t rcvSeqNo() const { return m_iRcvCurrSeqNo; }
    int flowWindowSize() const { return m_iFlowWindowSize; }
    int32_t deliveryRate() const { return m_iDeliveryRate; }
    int bandwidth() const { return m_iBandwidth; }
    int64_t maxBandwidth() const { return m_llMaxBW; }
    int MSS() const { return m_iMSS; }

    uint32_t latency_us() const {return m_iTsbPdDelay_ms*1000; }
    size_t maxPayloadSize() const { return m_iMaxSRTPayloadSize; }
    size_t OPT_PayloadSize() const { return m_zOPT_ExpPayloadSize; }
    int sndLossLength() { return m_pSndLossList->getLossLength(); }
    int32_t ISN() const { return m_iISN; }
<<<<<<< HEAD
    int32_t peerISN() const { return m_iPeerISN; }
=======
>>>>>>> d9efe2fc
    duration minNAKInterval() const { return m_tdMinNakInterval; }
    sockaddr_any peerAddr() const { return m_PeerAddr; }

    int minSndSize(int len = 0) const
    {
        if (len == 0) // wierd, can't use non-static data member as default argument!
            len = m_iMaxSRTPayloadSize;
        return m_bMessageAPI ? (len+m_iMaxSRTPayloadSize-1)/m_iMaxSRTPayloadSize : 1;
    }

    int32_t makeTS(const time_point& from_time) const
    {
        // NOTE:
        // - This calculates first the time difference towards start time.
        // - This difference value is also CUT OFF THE SEGMENT information
        //   (a multiple of MAX_TIMESTAMP+1)
        // So, this can be simply defined as: TS = (RTS - STS) % (MAX_TIMESTAMP+1)
        // XXX Would be nice to check if local_time > m_tsStartTime,
        // otherwise it may go unnoticed with clock skew.
        return count_microseconds(from_time - m_stats.tsStartTime);
    }

    void setPacketTS(CPacket& p, const time_point& local_time)
    {
        p.m_iTimeStamp = makeTS(local_time);
    }

    // Utility used for closing a listening socket
    // immediately to free the socket
    void notListening()
    {
        srt::sync::CGuard cg(m_ConnectionLock);
        m_bListening = false;
        m_pRcvQueue->removeListener(this);
    }

    // XXX See CUDT::tsbpd() to see how to implement it. This should
    // do the same as TLPKTDROP feature when skipping packets that are agreed
    // to be lost. Note that this is predicted to be called with TSBPD off.
    // This is to be exposed for the application so that it can require this
    // sequence to be skipped, if that packet has been otherwise arrived through
    // a different channel.
    void skipIncoming(int32_t seq);

    // For SRT_tsbpdLoop
    CUDTUnited* uglobal() { return &s_UDTUnited; } // needed by tsbpdLoop
    std::set<int>& pollset() { return m_sPollID; }

    SRTU_PROPERTY_RO(bool, isClosing, m_bClosing);
    SRTU_PROPERTY_RO(CRcvBuffer*, rcvBuffer, m_pRcvBuffer);
    SRTU_PROPERTY_RO(bool, isTLPktDrop, m_bTLPktDrop);
    SRTU_PROPERTY_RO(bool, isSynReceiving, m_bSynRecving);
    SRTU_PROPERTY_RR(srt::sync::Condition*, recvDataCond, &m_RecvDataCond);
    SRTU_PROPERTY_RR(srt::sync::Condition*, recvTsbPdCond, &m_RcvTsbPdCond);

    void ConnectSignal(ETransmissionEvent tev, EventSlot sl);
    void DisconnectSignal(ETransmissionEvent tev);

    typedef std::vector< std::pair<int32_t, int32_t> > loss_seqs_t;
private:
    /// initialize a UDT entity and bind to a local address.

    void open();

    /// Start listening to any connection request.

    void setListenState();

    /// Connect to a UDT entity listening at address "peer".
    /// @param peer [in] The address of the listening UDT entity.

    void startConnect(const sockaddr_any& peer, int32_t forced_isn);

    /// Process the response handshake packet. Failure reasons can be:
    /// * Socket is not in connecting state
    /// * Response @a pkt is not a handshake control message
    /// * Rendezvous socket has once processed a regular handshake
    /// @param pkt [in] handshake packet.
    /// @retval 0 Connection successful
    /// @retval 1 Connection in progress (m_ConnReq turned into RESPONSE)
    /// @retval -1 Connection failed

    SRT_ATR_NODISCARD EConnectStatus processConnectResponse(const CPacket& pkt, CUDTException* eout, EConnectMethod synchro) ATR_NOEXCEPT;

    // This function works in case of HSv5 rendezvous. It changes the state
    // according to the present state and received message type, as well as the
    // INITIATOR/RESPONDER side resolved through cookieContest().
    // The resulting data are:
    // - rsptype: handshake message type that should be sent back to the peer (nothing if URQ_DONE)
    // - needs_extension: the HSREQ/KMREQ or HSRSP/KMRSP extensions should be attached to the handshake message.
    // - RETURNED VALUE: if true, it means a URQ_CONCLUSION message was received with HSRSP/KMRSP extensions and needs HSRSP/KMRSP.
    void rendezvousSwitchState(UDTRequestType& rsptype, bool& needs_extension, bool& needs_hsrsp);
    void cookieContest();

    /// Interpret the incoming handshake packet in order to perform appropriate
    /// rendezvous FSM state transition if needed, and craft the response, serialized
    /// into the packet to be next sent.
    /// @param reqpkt Packet to be written with handshake data
    /// @param response incoming handshake response packet to be interpreted
    /// @param serv_addr incoming packet's address
    /// @param synchro True when this function was called in blocking mode
    /// @param rst Current read status to know if the HS packet was freshly received from the peer, or this is only a periodic update (RST_AGAIN)
    SRT_ATR_NODISCARD EConnectStatus processRendezvous(const CPacket &response, const sockaddr_any& serv_addr, bool synchro, EReadStatus,
            CPacket& reqpkt);
    SRT_ATR_NODISCARD bool prepareConnectionObjects(const CHandShake &hs, HandshakeSide hsd, CUDTException *eout);
    SRT_ATR_NODISCARD EConnectStatus postConnect(const CPacket& response, bool rendezvous, CUDTException* eout, bool synchro);
    void applyResponseSettings();
    SRT_ATR_NODISCARD EConnectStatus processAsyncConnectResponse(const CPacket& pkt) ATR_NOEXCEPT;
    SRT_ATR_NODISCARD bool processAsyncConnectRequest(EReadStatus rst, EConnectStatus cst, const CPacket& response, const sockaddr_any& serv_addr);

    void checkUpdateCryptoKeyLen(const char* loghdr, int32_t typefield);

    SRT_ATR_NODISCARD size_t fillSrtHandshake_HSREQ(uint32_t* srtdata, size_t srtlen, int hs_version);
    SRT_ATR_NODISCARD size_t fillSrtHandshake_HSRSP(uint32_t* srtdata, size_t srtlen, int hs_version);
    SRT_ATR_NODISCARD size_t fillSrtHandshake(uint32_t* srtdata, size_t srtlen, int msgtype, int hs_version);

    SRT_ATR_NODISCARD bool createSrtHandshake(int srths_cmd, int srtkm_cmd, const uint32_t* data, size_t datalen,
            CPacket& w_reqpkt, CHandShake& w_hs);

    SRT_ATR_NODISCARD size_t prepareSrtHsMsg(int cmd, uint32_t* srtdata, size_t size);

    SRT_ATR_NODISCARD bool processSrtMsg(const CPacket *ctrlpkt);
    SRT_ATR_NODISCARD int processSrtMsg_HSREQ(const uint32_t* srtdata, size_t len, uint32_t ts, int hsv);
    SRT_ATR_NODISCARD int processSrtMsg_HSRSP(const uint32_t* srtdata, size_t len, uint32_t ts, int hsv);
    SRT_ATR_NODISCARD bool interpretSrtHandshake(const CHandShake& hs, const CPacket& hspkt, uint32_t* out_data, size_t* out_len);
    SRT_ATR_NODISCARD bool checkApplyFilterConfig(const std::string& cs);

    static CUDTGroup& newGroup(int); // defined EXCEPTIONALLY in api.cpp for convenience reasons
    // Note: This is an "interpret" function, which should treat the tp as
    // "possibly group type" that might be out of the existing values.
    SRT_ATR_NODISCARD bool interpretGroup(const int32_t grpdata[], int hsreq_type_cmd);
    SRT_ATR_NODISCARD SRTSOCKET makeMePeerOf(SRTSOCKET peergroup, SRT_GROUP_TYPE tp);
    void synchronizeWithGroup(CUDTGroup* grp);

    void updateAfterSrtHandshake(int hsv);

    void updateSrtRcvSettings();
    void updateSrtSndSettings();

    void checkNeedDrop(bool& bCongestion);

    /// Connect to a UDT entity listening at address "peer", which has sent "hs" request.
    /// @param peer [in] The address of the listening UDT entity.
    /// @param hs [in/out] The handshake information sent by the peer side (in), negotiated value (out).

    void acceptAndRespond(const sockaddr_any& peer, const CPacket& hspkt, CHandShake& hs);
    bool runAcceptHook(CUDT* acore, const sockaddr* peer, const CHandShake& hs, const CPacket& hspkt);

    /// Close the opened UDT entity.

    bool close();

    /// Request UDT to send out a data block "data" with size of "len".
    /// @param data [in] The address of the application data to be sent.
    /// @param len [in] The size of the data block.
    /// @return Actual size of data sent.

    SRT_ATR_NODISCARD int send(const char* data, int len)
    {
        return sendmsg(data, len, -1, false, 0);
    }

    /// Request UDT to receive data to a memory block "data" with size of "len".
    /// @param data [out] data received.
    /// @param len [in] The desired size of data to be received.
    /// @return Actual size of data received.

    SRT_ATR_NODISCARD int recv(char* data, int len);

    /// send a message of a memory block "data" with size of "len".
    /// @param data [out] data received.
    /// @param len [in] The desired size of data to be received.
    /// @param ttl [in] the time-to-live of the message.
    /// @param inorder [in] if the message should be delivered in order.
    /// @param srctime [in] Time when the data were ready to send.
    /// @return Actual size of data sent.

    SRT_ATR_NODISCARD int sendmsg(const char* data, int len, int ttl, bool inorder, uint64_t srctime);
    /// Receive a message to buffer "data".
    /// @param data [out] data received.
    /// @param len [in] size of the buffer.
    /// @return Actual size of data received.

    SRT_ATR_NODISCARD int sendmsg2(const char* data, int len, SRT_MSGCTRL& w_m);

    SRT_ATR_NODISCARD int recvmsg(char* data, int len, uint64_t& srctime);

    SRT_ATR_NODISCARD int recvmsg2(char* data, int len, SRT_MSGCTRL& w_m);

    SRT_ATR_NODISCARD int receiveMessage(char* data, int len, SRT_MSGCTRL& w_m);
    SRT_ATR_NODISCARD int receiveBuffer(char* data, int len);

    /// Request UDT to send out a file described as "fd", starting from "offset", with size of "size".
    /// @param ifs [in] The input file stream.
    /// @param offset [in, out] From where to read and send data; output is the new offset when the call returns.
    /// @param size [in] How many data to be sent.
    /// @param block [in] size of block per read from disk
    /// @return Actual size of data sent.

    SRT_ATR_NODISCARD int64_t sendfile(std::fstream& ifs, int64_t& offset, int64_t size, int block = 366000);

    /// Request UDT to receive data into a file described as "fd", starting from "offset", with expected size of "size".
    /// @param ofs [out] The output file stream.
    /// @param offset [in, out] From where to write data; output is the new offset when the call returns.
    /// @param size [in] How many data to be received.
    /// @param block [in] size of block per write to disk
    /// @return Actual size of data received.

    SRT_ATR_NODISCARD int64_t recvfile(std::fstream& ofs, int64_t& offset, int64_t size, int block = 7320000);

    /// Configure UDT options.
    /// @param optName [in] The enum name of a UDT option.
    /// @param optval [in] The value to be set.
    /// @param optlen [in] size of "optval".

    void setOpt(SRT_SOCKOPT optName, const void* optval, int optlen);

    /// Read UDT options.
    /// @param optName [in] The enum name of a UDT option.
    /// @param optval [in] The value to be returned.
    /// @param optlen [out] size of "optval".

    void getOpt(SRT_SOCKOPT optName, void* optval, int& optlen);

    /// read the performance data with bytes counters since bstats() 
    ///  
    /// @param perf [in, out] pointer to a CPerfMon structure to record the performance data.
    /// @param clear [in] flag to decide if the local performance trace should be cleared. 
    /// @param instantaneous [in] flag to request instantaneous data 
    /// instead of moving averages.
    void bstats(CBytePerfMon* perf, bool clear = true, bool instantaneous = false);

    /// Mark sequence contained in the given packet as not lost. This
    /// removes the loss record from both current receiver loss list and
    /// the receiver fresh loss list.
    void unlose(const CPacket& oldpacket);
    void dropFromLossLists(int32_t from, int32_t to);

    void checkSndTimers(Whether2RegenKm regen = DONT_REGEN_KM);
    void handshakeDone()
    {
        m_iSndHsRetryCnt = 0;
    }

    int64_t withOverhead(int64_t basebw)
    {
        return (basebw * (100 + m_iOverheadBW))/100;
    }

    static double Bps2Mbps(int64_t basebw)
    {
        return double(basebw) * 8.0/1000000.0;
    }

    bool stillConnected()
    {
        // Still connected is when:
        // - no "broken" condition appeared (security, protocol error, response timeout)
        return !m_bBroken
            // - still connected (no one called srt_close())
            && m_bConnected
            // - isn't currently closing (srt_close() called, response timeout, shutdown)
            && !m_bClosing;
    }

    int sndSpaceLeft()
    {
        return sndBuffersLeft() * m_iMaxSRTPayloadSize;
    }

    int sndBuffersLeft()
    {
        return m_iSndBufSize - m_pSndBuffer->getCurrBufSize();
    }

    time_point socketStartTime()
    {
        return m_stats.tsStartTime;
    }

    // TSBPD thread main function.
    static void* tsbpd(void* param);

    void updateForgotten(int seqlen, int32_t lastack, int32_t skiptoseqno);

    static CUDTUnited s_UDTUnited;               // UDT global management base

private: // Identification
    CUDTSocket* const m_parent; // temporary, until the CUDTSocket class is merged with CUDT
    SRTSOCKET m_SocketID;                        // UDT socket number
    SRTSOCKET m_PeerID;                          // peer id, for multiplexer

    int m_iMaxSRTPayloadSize;                 // Maximum/regular payload size, in bytes
    size_t m_zOPT_ExpPayloadSize;                    // Expected average payload size (user option)

    // Options
    int m_iMSS;                                  // Maximum Segment Size, in bytes
    bool m_bSynSending;                          // Sending syncronization mode
    bool m_bSynRecving;                          // Receiving syncronization mode
    int m_iFlightFlagSize;                       // Maximum number of packets in flight from the peer side
    int m_iSndBufSize;                           // Maximum UDT sender buffer size
    int m_iRcvBufSize;                           // Maximum UDT receiver buffer size
    linger m_Linger;                             // Linger information on close
    int m_iUDPSndBufSize;                        // UDP sending buffer size
    int m_iUDPRcvBufSize;                        // UDP receiving buffer size
    bool m_bRendezvous;                          // Rendezvous connection mode

#ifdef SRT_ENABLE_CONNTIMEO
    duration m_tdConnTimeOut;    // connect timeout in milliseconds
#endif
    int m_iSndTimeOut;                           // sending timeout in milliseconds
    int m_iRcvTimeOut;                           // receiving timeout in milliseconds
    bool m_bReuseAddr;                           // reuse an exiting port or not, for UDP multiplexer
    int64_t m_llMaxBW;                           // maximum data transfer rate (threshold)
#ifdef SRT_ENABLE_IPOPTS
    int m_iIpTTL;
    int m_iIpToS;
#endif
    // These fields keep the options for encryption
    // (SRTO_PASSPHRASE, SRTO_PBKEYLEN). Crypto object is
    // created later and takes values from these.
    HaiCrypt_Secret m_CryptoSecret;
    int m_iSndCryptoKeyLen;

    // XXX Consider removing. The m_bDataSender stays here
    // in order to maintain the HS side selection in HSv4.
    bool m_bDataSender;

    // HSv4 (legacy handshake) support)
    time_point m_tsSndHsLastTime;	    //Last SRT handshake request time
    int      m_iSndHsRetryCnt;       //SRT handshake retries left

    bool m_bMessageAPI;
    bool m_bOPT_TsbPd;               // Whether AGENT will do TSBPD Rx (whether peer does, is not agent's problem)
    int m_iOPT_TsbPdDelay;           // Agent's Rx latency
    int m_iOPT_PeerTsbPdDelay;       // Peer's Rx latency for the traffic made by Agent's Tx.
    bool m_bOPT_TLPktDrop;           // Whether Agent WILL DO TLPKTDROP on Rx.
    int m_iOPT_SndDropDelay;         // Extra delay when deciding to snd-drop for TLPKTDROP, -1 to off
    bool m_bOPT_StrictEncryption;    // Off by default. When on, any connection other than nopw-nopw & pw1-pw1 is rejected.
    std::string m_sStreamName;
    int m_iOPT_PeerIdleTimeout;      // Timeout for hearing anything from the peer.

    int m_iTsbPdDelay_ms;                           // Rx delay to absorb burst in milliseconds
    int m_iPeerTsbPdDelay_ms;                       // Tx delay that the peer uses to absorb burst in milliseconds
    bool m_bTLPktDrop;                           // Enable Too-late Packet Drop
    int64_t m_llInputBW;                         // Input stream rate (bytes/sec)
    int m_iOverheadBW;                           // Percent above input stream rate (applies if m_llMaxBW == 0)
    bool m_bRcvNakReport;                        // Enable Receiver Periodic NAK Reports
    int m_iIpV6Only;                             // IPV6_V6ONLY option (-1 if not set)

private:
    UniquePtr<CCryptoControl> m_pCryptoControl;                            // congestion control SRT class (small data extension)
    CCache<CInfoBlock>* m_pCache;                // network information cache

    // Congestion control
    std::vector<EventSlot> m_Slots[TEV__SIZE];
    SrtCongestion m_CongCtl;

    // Packet filtering
    PacketFilter m_PacketFilter;
    std::string m_OPT_PktFilterConfigString;
    SRT_ARQLevel m_PktFilterRexmitLevel;
    std::string m_sPeerPktFilterConfigString;

    // Attached tool function
    void EmitSignal(ETransmissionEvent tev, EventVariant var);

    // Internal state
    volatile bool m_bListening;                  // If the UDT entit is listening to connection
    volatile bool m_bConnecting;                 // The short phase when connect() is called but not yet completed
    volatile bool m_bConnected;                  // Whether the connection is on or off
    volatile bool m_bClosing;                    // If the UDT entity is closing
    volatile bool m_bShutdown;                   // If the peer side has shutdown the connection
    volatile bool m_bBroken;                     // If the connection has been broken
    volatile bool m_bPeerHealth;                 // If the peer status is normal
    volatile SRT_REJECT_REASON m_RejectReason;
    bool m_bOpened;                              // If the UDT entity has been opened
    int m_iBrokenCounter;                        // a counter (number of GC checks) to let the GC tag this socket as disconnected

    int m_iEXPCount;                             // Expiration counter
    int m_iBandwidth;                            // Estimated bandwidth, number of packets per second
    int m_iRTT;                                  // RTT, in microseconds
    int m_iRTTVar;                               // RTT variance
    int m_iDeliveryRate;                         // Packet arrival rate at the receiver side
    int m_iByteDeliveryRate;                     // Byte arrival rate at the receiver side


    CHandShake m_ConnReq;                        // connection request
    CHandShake m_ConnRes;                        // connection response
    CHandShake::RendezvousState m_RdvState;      // HSv5 rendezvous state
    HandshakeSide m_SrtHsSide;                   // HSv5 rendezvous handshake side resolved from cookie contest (DRAW if not yet resolved)

private: // Sending related data
    CSndBuffer* m_pSndBuffer;                    // Sender buffer
    CSndLossList* m_pSndLossList;                // Sender loss list
    CPktTimeWindow<16, 16> m_SndTimeWindow;      // Packet sending time window

<<<<<<< HEAD
    /*volatile*/ duration
        m_tdSendInterval;                        // Inter-packet time, in CPU clock cycles

    /*volatile*/ duration
        m_tdSendTimeDiff;                        // aggregate difference in inter-packet sending time
=======
    /*volatile*/ duration m_tdSendInterval;      // Inter-packet time, in CPU clock cycles

    /*volatile*/ duration m_tdSendTimeDiff;      // aggregate difference in inter-packet sending time
>>>>>>> d9efe2fc

    volatile int m_iFlowWindowSize;              // Flow control window size
    volatile double m_dCongestionWindow;         // congestion window size

private: // Timers
    /*volatile*/ time_point m_tsNextACKTime;    // Next ACK time, in CPU clock cycles, same below
    /*volatile*/ time_point m_tsNextNAKTime;    // Next NAK time

    /*volatile*/ duration   m_tdACKInterval;    // ACK interval
    /*volatile*/ duration   m_tdNAKInterval;    // NAK interval
    /*volatile*/ time_point m_tsLastRspTime;    // time stamp of last response from the peer
    /*volatile*/ time_point m_tsLastRspAckTime; // time stamp of last ACK from the peer
    /*volatile*/ time_point m_tsLastSndTime;    // time stamp of last data/ctrl sent (in system ticks)
    time_point m_tsLastWarningTime;             // Last time that a warning message is sent
    time_point m_tsLastReqTime;                 // last time when a connection request is sent
    time_point m_tsRcvPeerStartTime;
    time_point m_tsLingerExpiration;            // Linger expiration time (for GC to close a socket with data in sending buffer)
    time_point m_tsLastAckTime;                 // Timestamp of last ACK
    duration m_tdMinNakInterval;                // NAK timeout lower bound; too small value can cause unnecessary retransmission
    duration m_tdMinExpInterval;                // timeout lower bound threshold: too small timeout can cause problem

    int m_iPktCount;                          // packet counter for ACK
    int m_iLightACKCount;                     // light ACK counter

    time_point m_tsNextSendTime;     // scheduled time of next packet sending

    volatile int32_t m_iSndLastFullAck;          // Last full ACK received
    volatile int32_t m_iSndLastAck;              // Last ACK received

    // NOTE: m_iSndLastDataAck is the value strictly bound to the CSndBufer object (m_pSndBuffer)
    // and this is the sequence number that refers to the block at position [0]. Upon acknowledgement,
    // this value is shifted to the acknowledged position, and the blocks are removed from the
    // m_pSndBuffer buffer up to excluding this sequence number.
    // XXX CONSIDER removing this field and give up the maintenance of this sequence number
    // to the sending buffer. This way, extraction of an old packet for retransmission should
    // require only the lost sequence number, and how to find the packet with this sequence
    // will be up to the sending buffer.
    volatile int32_t m_iSndLastDataAck;          // The real last ACK that updates the sender buffer and loss list
    volatile int32_t m_iSndCurrSeqNo;            // The largest sequence number that HAS BEEN SENT
    volatile int32_t m_iSndNextSeqNo;            // The sequence number predicted to be placed at the currently scheduled packet

    // Note important differences between Curr and Next fields:
    // - m_iSndCurrSeqNo: this is used by SRT:SndQ:worker thread and it's operated from CUDT::packData
    //   function only. This value represents the sequence number that has been stamped on a packet directly
    //   before it is sent over the network.
    // - m_iSndNextSeqNo: this is used by the user's thread and it's operated from CUDT::sendmsg2
    //   function only. This value represents the sequence number that is PREDICTED to be stamped on the
    //   first block out of the block series that will be scheduled for later sending over the network
    //   out of the data passed in this function. For a special case when the length of the data is
    //   short enough to be passed in one UDP packet (always the case for live mode), this value is
    //   always increased by one in this call, otherwise it will be increased by the number of blocks
    //   scheduled for sending.

    //int32_t m_iLastDecSeq;                       // Sequence number sent last decrease occurs (actually part of FileCC, formerly CUDTCC)
    int32_t m_iSndLastAck2;                      // Last ACK2 sent back
    time_point m_SndLastAck2Time;                // The time when last ACK2 was sent back
    void setInitialSndSeq(int32_t isn)
    {
        m_iSndLastAck = isn;
        m_iSndLastDataAck = isn;
        m_iSndLastFullAck = isn;
        m_iSndCurrSeqNo = CSeqNo::decseq(isn);
        m_iSndNextSeqNo = isn;
        m_iSndLastAck2 = isn;
    }

    void setInitialRcvSeq(int32_t isn)
    {
        m_iRcvLastAck = isn;
#ifdef ENABLE_LOGGING
        m_iDebugPrevLastAck = m_iRcvLastAck;
#endif
        m_iRcvLastSkipAck = m_iRcvLastAck;
        m_iRcvLastAckAck = isn;
        m_iRcvCurrSeqNo = CSeqNo::decseq(isn);
    }

    int32_t m_iISN;                              // Initial Sequence Number
    bool m_bPeerTsbPd;                           // Peer accept TimeStamp-Based Rx mode
    bool m_bPeerTLPktDrop;                       // Enable sender late packet dropping
    bool m_bPeerNakReport;                       // Sender's peer (receiver) issues Periodic NAK Reports
    bool m_bPeerRexmitFlag;                      // Receiver supports rexmit flag in payload packets
    int32_t m_iReXmitCount;                      // Re-Transmit Count since last ACK

private: // Receiving related data
    CRcvBuffer* m_pRcvBuffer;                    //< Receiver buffer
    CRcvLossList* m_pRcvLossList;                //< Receiver loss list
    std::deque<CRcvFreshLoss> m_FreshLoss;       //< Lost sequence already added to m_pRcvLossList, but not yet sent UMSG_LOSSREPORT for.
    int m_iReorderTolerance;                     //< Current value of dynamic reorder tolerance
    int m_iMaxReorderTolerance;                  //< Maximum allowed value for dynamic reorder tolerance
    int m_iConsecEarlyDelivery;                  //< Increases with every OOO packet that came <TTL-2 time, resets with every increased reorder tolerance
    int m_iConsecOrderedDelivery;                //< Increases with every packet coming in order or retransmitted, resets with every out-of-order packet

    CACKWindow<1024> m_ACKWindow;                //< ACK history window
    CPktTimeWindow<16, 64> m_RcvTimeWindow;      //< Packet arrival time window

    int32_t m_iRcvLastAck;                       //< Last sent ACK
#ifdef ENABLE_LOGGING
    int32_t m_iDebugPrevLastAck;
#endif
    int32_t m_iRcvLastSkipAck;                   // Last dropped sequence ACK
    int32_t m_iRcvLastAckAck;                    // Last sent ACK that has been acknowledged
    int32_t m_iAckSeqNo;                         // Last ACK sequence number
    int32_t m_iRcvCurrSeqNo;                     // Largest received sequence number
    int32_t m_iRcvCurrPhySeqNo;                  // Same as m_iRcvCurrSeqNo, but physical only (disregarding a filter)

    int32_t m_iPeerISN;                          // Initial Sequence Number of the peer side

    uint32_t m_lSrtVersion;
    uint32_t m_lMinimumPeerSrtVersion;
    uint32_t m_lPeerSrtVersion;
    uint32_t m_lPeerSrtFlags;

    bool m_bTsbPd;                               // Peer sends TimeStamp-Based Packet Delivery Packets 
    pthread_t m_RcvTsbPdThread;                  // Rcv TsbPD Thread handle
    srt::sync::Condition m_RcvTsbPdCond;         // TSBPD signals if reading is ready
    bool m_bTsbPdAckWakeup;                      // Signal TsbPd thread on Ack sent

    CallbackHolder<srt_listen_callback_fn> m_cbAcceptHook;

    // FORWARDER
public:
    static int installAcceptHook(SRTSOCKET lsn, srt_listen_callback_fn* hook, void* opaq);
private:
    void installAcceptHook(srt_listen_callback_fn* hook, void* opaq)
    {
        m_cbAcceptHook.set(opaq, hook);
    }


private: // synchronization: mutexes and conditions
    srt::sync::Mutex m_ConnectionLock;           // used to synchronize connection operation

    srt::sync::Condition m_SendBlockCond;       // used to block "send" call
    srt::sync::Mutex m_SendBlockLock;            // lock associated to m_SendBlockCond

    srt::sync::Mutex m_RcvBufferLock;            // Protects the state of the m_pRcvBuffer
    // Protects access to m_iSndCurrSeqNo, m_iSndLastAck
    srt::sync::Mutex m_RecvAckLock;              // Protects the state changes while processing incomming ACK (SRT_EPOLL_OUT)

    srt::sync::Condition m_RecvDataCond;        // used to block "recv" when there is no data
    srt::sync::Mutex m_RecvDataLock;             // lock associated to m_RecvDataCond

    srt::sync::Mutex m_SendLock;                 // used to synchronize "send" call
    srt::sync::Mutex m_RecvLock;                 // used to synchronize "recv" call
    srt::sync::Mutex m_RcvLossLock;              // Protects the receiver loss list (access: CRcvQueue::worker, CUDT::tsbpd)
    srt::sync::Mutex m_StatsLock;                // used to synchronize access to trace statistics

    void initSynch();
    void destroySynch();
    void releaseSynch();

private: // Common connection Congestion Control setup

    // This can fail only when it failed to create a congctl
    // which only may happen when the congctl list is extended 
    // with user-supplied congctl modules, not a case so far.
    SRT_ATR_NODISCARD
    SRT_REJECT_REASON setupCC();

    // for updateCC it's ok to discard the value. This returns false only if
    // the congctl isn't created, and this can be prevented from.
    bool updateCC(ETransmissionEvent, EventVariant arg);

    // Failure to create the crypter means that an encrypted
    // connection should be rejected if ENFORCEDENCRYPTION is on.
    SRT_ATR_NODISCARD
    bool createCrypter(HandshakeSide side, bool bidi);

private: // Generation and processing of packets
    void sendCtrl(UDTMessageType pkttype, const void* lparam = NULL, void* rparam = NULL, int size = 0);

    void processCtrl(const CPacket& ctrlpkt);
    void sendLossReport(const std::vector< std::pair<int32_t, int32_t> >& losslist);
    void processCtrlAck(const CPacket& ctrlpkt, const time_point &currtime);

    ///
    /// @param ackdata_seqno    sequence number of a data packet being acknowledged
    void updateSndLossListOnACK(int32_t ackdata_seqno);

    /// Pack a packet from a list of lost packets.
    ///
    /// @param packet [in, out] a packet structure to fill
    /// @param origintime [in, out] origin timestamp of the packet
    ///
    /// @return payload size on success, <=0 on failure
    int packLostData(CPacket &packet, time_point &origintime);

    /// Pack in CPacket the next data to be send.
    ///
    /// @param packet [in, out] a CPacket structure to fill
    ///
    /// @return A pair of values is returned (payload, timestamp).
    ///         The payload tells the size of the payload, packed in CPacket.
    ///         The timestamp is the full source/origin timestamp of the data.
    ///         If payload is <= 0, consider the timestamp value invalid.
<<<<<<< HEAD
    std::pair<int, time_point>
        packData(CPacket& packet);
=======
    std::pair<int, time_point> packData(CPacket& packet);
>>>>>>> d9efe2fc

    int processData(CUnit* unit);
    void processClose();
    SRT_REJECT_REASON processConnectRequest(const sockaddr_any& addr, CPacket& packet);
    static void addLossRecord(std::vector<int32_t>& lossrecord, int32_t lo, int32_t hi);
    int32_t bake(const sockaddr_any& addr, int32_t previous_cookie = 0, int correction = 0);
    int32_t ackDataUpTo(int32_t seq);


private: // Trace
    struct CoreStats
    {
        time_point tsStartTime;                 // timestamp when the UDT entity is started
        int64_t sentTotal;                  // total number of sent data packets, including retransmissions
        int64_t recvTotal;                  // total number of received packets
        int sndLossTotal;                   // total number of lost packets (sender side)
        int rcvLossTotal;                   // total number of lost packets (receiver side)
        int retransTotal;                   // total number of retransmitted packets
        int sentACKTotal;                   // total number of sent ACK packets
        int recvACKTotal;                   // total number of received ACK packets
        int sentNAKTotal;                   // total number of sent NAK packets
        int recvNAKTotal;                   // total number of received NAK packets
        int sndDropTotal;
        int rcvDropTotal;
        uint64_t bytesSentTotal;            // total number of bytes sent,  including retransmissions
        uint64_t bytesRecvTotal;            // total number of received bytes
        uint64_t rcvBytesLossTotal;         // total number of loss bytes (estimate)
        uint64_t bytesRetransTotal;         // total number of retransmitted bytes
        uint64_t sndBytesDropTotal;
        uint64_t rcvBytesDropTotal;
        int m_rcvUndecryptTotal;
        uint64_t m_rcvBytesUndecryptTotal;

        int sndFilterExtraTotal;
        int rcvFilterExtraTotal;
        int rcvFilterSupplyTotal;
        int rcvFilterLossTotal;

        int64_t m_sndDurationTotal;         // total real time for sending

        time_point tsLastSampleTime;            // last performance sample time
        int64_t traceSent;                  // number of packets sent in the last trace interval
        int64_t traceRecv;                  // number of packets received in the last trace interval
        int traceSndLoss;                   // number of lost packets in the last trace interval (sender side)
        int traceRcvLoss;                   // number of lost packets in the last trace interval (receiver side)
        int traceRetrans;                   // number of retransmitted packets in the last trace interval
        int sentACK;                        // number of ACKs sent in the last trace interval
        int recvACK;                        // number of ACKs received in the last trace interval
        int sentNAK;                        // number of NAKs sent in the last trace interval
        int recvNAK;                        // number of NAKs received in the last trace interval
        int traceSndDrop;
        int traceRcvDrop;
        int traceRcvRetrans;
        int traceReorderDistance;
        double traceBelatedTime;
        int64_t traceRcvBelated;
        uint64_t traceBytesSent;            // number of bytes sent in the last trace interval
        uint64_t traceBytesRecv;            // number of bytes sent in the last trace interval
        uint64_t traceRcvBytesLoss;         // number of bytes bytes lost in the last trace interval (estimate)
        uint64_t traceBytesRetrans;         // number of bytes retransmitted in the last trace interval
        uint64_t traceSndBytesDrop;
        uint64_t traceRcvBytesDrop;
        int traceRcvUndecrypt;
        uint64_t traceRcvBytesUndecrypt;

        int sndFilterExtra;
        int rcvFilterExtra;
        int rcvFilterSupply;
        int rcvFilterLoss;

        int64_t sndDuration;                // real time for sending
        time_point sndDurationCounter;         // timers to record the sending Duration
    } m_stats;

public:
    static const int SELF_CLOCK_INTERVAL = 64;  // ACK interval for self-clocking
    static const int SEND_LITE_ACK = sizeof(int32_t); // special size for ack containing only ack seq
    static const int PACKETPAIR_MASK = 0xF;

    static const size_t MAX_SID_LENGTH = 512;

private: // Timers functions
    void checkTimers();
    void considerLegacySrtHandshake(const time_point &timebase);
<<<<<<< HEAD
    void checkACKTimer (const time_point& currtime, char debug_decision[10]);
    void checkNAKTimer(const time_point& currtime, char debug_decision[10]);
    bool checkExpTimer (const time_point& currtime, const char* debug_decision);  // returns true if the connection is expired
=======
    void checkACKTimer (const time_point& currtime);
    void checkNAKTimer(const time_point& currtime);
    bool checkExpTimer (const time_point& currtime);  // returns true if the connection is expired
>>>>>>> d9efe2fc
    void checkRexmitTimer(const time_point& currtime);

public: // For the use of CCryptoControl
    // HaiCrypt configuration
    unsigned int m_uKmRefreshRatePkt;
    unsigned int m_uKmPreAnnouncePkt;


private: // for UDP multiplexer
    CSndQueue* m_pSndQueue;         // packet sending queue
    CRcvQueue* m_pRcvQueue;         // packet receiving queue
    sockaddr_any m_PeerAddr;        // peer address
    uint32_t m_piSelfIP[4];         // local UDP IP address
    CSNode* m_pSNode;               // node information for UDT list used in snd queue
    CRNode* m_pRNode;               // node information for UDT list used in rcv queue

public: // For SrtCongestion
    const CSndQueue* sndQueue() { return m_pSndQueue; }
    const CRcvQueue* rcvQueue() { return m_pRcvQueue; }

private: // for epoll
    std::set<int> m_sPollID;                     // set of epoll ID to trigger
    void addEPoll(const int eid);
    void removeEPoll(const int eid);
};


#endif<|MERGE_RESOLUTION|>--- conflicted
+++ resolved
@@ -459,7 +459,7 @@
 
     // Signal for the blocking user thread that the packet
     // is ready to deliver.
-    srt::sync::CCondition m_RcvDataCond;
+    srt::sync::Condition m_RcvDataCond;
     srt::sync::Mutex m_RcvDataLock;
     volatile int32_t m_iLastSchedSeqNo; // represetnts the value of CUDT::m_iSndNextSeqNo for each running socket
 public:
@@ -549,9 +549,6 @@
     friend class CRcvUList;
     friend class PacketFilter;
     friend class CUDTGroup;
-
-    typedef srt::sync::steady_clock::time_point time_point;
-    typedef srt::sync::steady_clock::duration duration;
 
     typedef srt::sync::steady_clock::time_point time_point;
     typedef srt::sync::steady_clock::duration duration;
@@ -687,10 +684,7 @@
     size_t OPT_PayloadSize() const { return m_zOPT_ExpPayloadSize; }
     int sndLossLength() { return m_pSndLossList->getLossLength(); }
     int32_t ISN() const { return m_iISN; }
-<<<<<<< HEAD
     int32_t peerISN() const { return m_iPeerISN; }
-=======
->>>>>>> d9efe2fc
     duration minNAKInterval() const { return m_tdMinNakInterval; }
     sockaddr_any peerAddr() const { return m_PeerAddr; }
 
@@ -1088,17 +1082,9 @@
     CSndLossList* m_pSndLossList;                // Sender loss list
     CPktTimeWindow<16, 16> m_SndTimeWindow;      // Packet sending time window
 
-<<<<<<< HEAD
-    /*volatile*/ duration
-        m_tdSendInterval;                        // Inter-packet time, in CPU clock cycles
-
-    /*volatile*/ duration
-        m_tdSendTimeDiff;                        // aggregate difference in inter-packet sending time
-=======
     /*volatile*/ duration m_tdSendInterval;      // Inter-packet time, in CPU clock cycles
 
     /*volatile*/ duration m_tdSendTimeDiff;      // aggregate difference in inter-packet sending time
->>>>>>> d9efe2fc
 
     volatile int m_iFlowWindowSize;              // Flow control window size
     volatile double m_dCongestionWindow;         // congestion window size
@@ -1295,12 +1281,7 @@
     ///         The payload tells the size of the payload, packed in CPacket.
     ///         The timestamp is the full source/origin timestamp of the data.
     ///         If payload is <= 0, consider the timestamp value invalid.
-<<<<<<< HEAD
-    std::pair<int, time_point>
-        packData(CPacket& packet);
-=======
     std::pair<int, time_point> packData(CPacket& packet);
->>>>>>> d9efe2fc
 
     int processData(CUnit* unit);
     void processClose();
@@ -1385,15 +1366,9 @@
 private: // Timers functions
     void checkTimers();
     void considerLegacySrtHandshake(const time_point &timebase);
-<<<<<<< HEAD
     void checkACKTimer (const time_point& currtime, char debug_decision[10]);
     void checkNAKTimer(const time_point& currtime, char debug_decision[10]);
     bool checkExpTimer (const time_point& currtime, const char* debug_decision);  // returns true if the connection is expired
-=======
-    void checkACKTimer (const time_point& currtime);
-    void checkNAKTimer(const time_point& currtime);
-    bool checkExpTimer (const time_point& currtime);  // returns true if the connection is expired
->>>>>>> d9efe2fc
     void checkRexmitTimer(const time_point& currtime);
 
 public: // For the use of CCryptoControl
