--- conflicted
+++ resolved
@@ -800,25 +800,21 @@
     void releaseSynch();
 
 private: // Common connection Congestion Control setup
-<<<<<<< HEAD
-
-    // XXX This can fail only when it failed to create a smoother
-    // which only may happen when the smoother list is extended 
-    // with user-supplied smoothers, not a case so far.
+
+    // XXX This can fail only when it failed to create a congctl
+    // which only may happen when the congctl list is extended 
+    // with user-supplied congctl modules, not a case so far.
     // SRT_ATR_NODISCARD
-    bool setupCC();
+    SRT_REJECT_REASON setupCC();
+    
     // for updateCC it's ok to discard the value. This returns false only if
-    // the Smoother isn't created, and this can be prevented from.
+    // the congctl isn't created, and this can be prevented from.
     bool updateCC(ETransmissionEvent, EventVariant arg);
-
+    
     // XXX Unsure as to this return value is meaningful.
     // May happen that this failure is acceptable slongs
     // the other party will be sending unencrypted stream.
     // SRT_ATR_NODISCARD
-=======
-    SRT_REJECT_REASON setupCC();
-    void updateCC(ETransmissionEvent, EventVariant arg);
->>>>>>> 10f4721b
     bool createCrypter(HandshakeSide side, bool bidi);
 
 private: // Generation and processing of packets
