/*****************************************************************************
 * SRT - Secure, Reliable, Transport
 * Copyright (c) 2017 Haivision Systems Inc.
 * 
 * This library is free software; you can redistribute it and/or
 * modify it under the terms of the GNU Lesser General Public
 * License as published by the Free Software Foundation; either
 * version 2.1 of the License, or (at your option) any later version.
 * 
 * This library is distributed in the hope that it will be useful,
 * but WITHOUT ANY WARRANTY; without even the implied warranty of
 * MERCHANTABILITY or FITNESS FOR A PARTICULAR PURPOSE.  See the GNU
 * Lesser General Public License for more details.
 * 
 * You should have received a copy of the GNU Lesser General Public
 * License along with this library; If not, see <http://www.gnu.org/licenses/>
 * 
 * Based on UDT4 SDK version 4.11
 *****************************************************************************/

/*****************************************************************************
Copyright (c) 2001 - 2011, The Board of Trustees of the University of Illinois.
All rights reserved.

Redistribution and use in source and binary forms, with or without
modification, are permitted provided that the following conditions are
met:

* Redistributions of source code must retain the above
  copyright notice, this list of conditions and the
  following disclaimer.

* Redistributions in binary form must reproduce the
  above copyright notice, this list of conditions
  and the following disclaimer in the documentation
  and/or other materials provided with the distribution.

* Neither the name of the University of Illinois
  nor the names of its contributors may be used to
  endorse or promote products derived from this
  software without specific prior written permission.

THIS SOFTWARE IS PROVIDED BY THE COPYRIGHT HOLDERS AND CONTRIBUTORS "AS
IS" AND ANY EXPRESS OR IMPLIED WARRANTIES, INCLUDING, BUT NOT LIMITED TO,
THE IMPLIED WARRANTIES OF MERCHANTABILITY AND FITNESS FOR A PARTICULAR
PURPOSE ARE DISCLAIMED. IN NO EVENT SHALL THE COPYRIGHT OWNER OR
CONTRIBUTORS BE LIABLE FOR ANY DIRECT, INDIRECT, INCIDENTAL, SPECIAL,
EXEMPLARY, OR CONSEQUENTIAL DAMAGES (INCLUDING, BUT NOT LIMITED TO,
PROCUREMENT OF SUBSTITUTE GOODS OR SERVICES; LOSS OF USE, DATA, OR
PROFITS; OR BUSINESS INTERRUPTION) HOWEVER CAUSED AND ON ANY THEORY OF
LIABILITY, WHETHER IN CONTRACT, STRICT LIABILITY, OR TORT (INCLUDING
NEGLIGENCE OR OTHERWISE) ARISING IN ANY WAY OUT OF THE USE OF THIS
SOFTWARE, EVEN IF ADVISED OF THE POSSIBILITY OF SUCH DAMAGE.
*****************************************************************************/

/*****************************************************************************
written by
   Yunhong Gu, last updated 02/28/2012
modified by
   Haivision Systems Inc.
*****************************************************************************/


#ifndef __UDT_CORE_H__
#define __UDT_CORE_H__

#include <deque>
#include <sstream>

#include "srt.h"
#include "common.h"
#include "list.h"
#include "buffer.h"
#include "window.h"
#include "packet.h"
#include "channel.h"
#include "api.h"
#include "cache.h"
#include "queue.h"
#include "handshake.h"
#include "smoother.h"
#include "utilities.h"

#include <haicrypt.h>

extern logging::Logger
    glog,
    blog,
    mglog,
    dlog,
    tslog,
    rxlog;


// XXX Utility function - to be moved to utilities.h?
template <class T>
inline T CountIIR(T base, T newval, double factor)
{
    if ( base == 0.0 )
        return newval;

    T diff = newval - base;
    return base+T(diff*factor);
}

// XXX Probably a better rework for that can be done - this can be
// turned into a serializable structure, just like it's for CHandShake.
enum AckDataItem
{
    ACKD_RCVLASTACK = 0,
    ACKD_RTT = 1,
    ACKD_RTTVAR = 2,
    ACKD_BUFFERLEFT = 3,
    ACKD_TOTAL_SIZE_SMALL = 4,

    // Extra fields existing in UDT (not always sent)

    ACKD_RCVSPEED = 4,   // length would be 16
    ACKD_BANDWIDTH = 5,
    ACKD_TOTAL_SIZE_UDTBASE = 6, // length = 24
    // Extra stats for SRT

    ACKD_RCVRATE = 6,
    ACKD_TOTAL_SIZE_VER101 = 7, // length = 28
    ACKD_XMRATE = 7, // XXX This is a weird compat stuff. Version 1.1.3 defines it as ACKD_BANDWIDTH*m_iMaxSRTPayloadSize when set. Never got.
                     // XXX NOTE: field number 7 may be used for something in future, need to confirm destruction of all !compat 1.0.2 version

    ACKD_TOTAL_SIZE_VER102 = 8, // 32
// FEATURE BLOCKED. Probably not to be restored.
//  ACKD_ACKBITMAP = 8,
    ACKD_TOTAL_SIZE = ACKD_TOTAL_SIZE_VER102 // length = 32 (or more)
};
const size_t ACKD_FIELD_SIZE = sizeof(int32_t);

// For HSv4 legacy handshake
#define SRT_MAX_HSRETRY     10          /* Maximum SRT handshake retry */

enum SeqPairItems
{
    SEQ_BEGIN = 0, SEQ_END = 1, SEQ_SIZE = 2
};

// Extended SRT Congestion control class - only an incomplete definition required
class CCryptoControl;

// XXX REFACTOR: The 'CUDT' class is to be merged with 'CUDTSocket'.
// There's no reason for separating them, there's no case of having them
// anyhow managed separately. After this is done, with a small help with
// separating the internal abnormal path management (exceptions) from the
// API (return values), through CUDTUnited, this class may become in future
// an officially exposed C++ API.
class CUDT
{
    friend class CUDTSocket;
    friend class CUDTUnited;
    friend class CCC;
    friend struct CUDTComp;
    friend class CCache<CInfoBlock>;
    friend class CRendezvousQueue;
    friend class CSndQueue;
    friend class CRcvQueue;
    friend class CSndUList;
    friend class CRcvUList;

private: // constructor and desctructor

    void construct();
    void clearData();
    CUDT();
    CUDT(const CUDT& ancestor);
    const CUDT& operator=(const CUDT&) {return *this;}
    ~CUDT();

public: //API
    static int startup();
    static int cleanup();
    static SRTSOCKET socket(int af, int type = SOCK_STREAM, int protocol = 0);
    static int bind(SRTSOCKET u, const sockaddr* name, int namelen);
    static int bind(SRTSOCKET u, UDPSOCKET udpsock);
    static int listen(SRTSOCKET u, int backlog);
    static SRTSOCKET accept(SRTSOCKET u, sockaddr* addr, int* addrlen);
    static int connect(SRTSOCKET u, const sockaddr* name, int namelen, int32_t forced_isn);
    static int close(SRTSOCKET u);
    static int getpeername(SRTSOCKET u, sockaddr* name, int* namelen);
    static int getsockname(SRTSOCKET u, sockaddr* name, int* namelen);
    static int getsockopt(SRTSOCKET u, int level, SRT_SOCKOPT optname, void* optval, int* optlen);
    static int setsockopt(SRTSOCKET u, int level, SRT_SOCKOPT optname, const void* optval, int optlen);
    static int send(SRTSOCKET u, const char* buf, int len, int flags);
    static int recv(SRTSOCKET u, char* buf, int len, int flags);
    static int sendmsg(SRTSOCKET u, const char* buf, int len, int ttl = -1, bool inorder = false, uint64_t srctime = 0LL);
    static int recvmsg(SRTSOCKET u, char* buf, int len, uint64_t& srctime);
    static int sendmsg2(SRTSOCKET u, const char* buf, int len, ref_t<SRT_MSGCTRL> mctrl);
    static int recvmsg2(SRTSOCKET u, char* buf, int len, ref_t<SRT_MSGCTRL> mctrl);
    static int64_t sendfile(SRTSOCKET u, std::fstream& ifs, int64_t& offset, int64_t size, int block = SRT_DEFAULT_SENDFILE_BLOCK);
    static int64_t recvfile(SRTSOCKET u, std::fstream& ofs, int64_t& offset, int64_t size, int block = SRT_DEFAULT_RECVFILE_BLOCK);
    static int select(int nfds, ud_set* readfds, ud_set* writefds, ud_set* exceptfds, const timeval* timeout);
    static int selectEx(const std::vector<SRTSOCKET>& fds, std::vector<SRTSOCKET>* readfds, std::vector<SRTSOCKET>* writefds, std::vector<SRTSOCKET>* exceptfds, int64_t msTimeOut);
    static int epoll_create();
    static int epoll_add_usock(const int eid, const SRTSOCKET u, const int* events = NULL);
    static int epoll_add_ssock(const int eid, const SYSSOCKET s, const int* events = NULL);
    static int epoll_remove_usock(const int eid, const SRTSOCKET u);
    static int epoll_remove_ssock(const int eid, const SYSSOCKET s);
    static int epoll_update_usock(const int eid, const SRTSOCKET u, const int* events = NULL);
    static int epoll_update_ssock(const int eid, const SYSSOCKET s, const int* events = NULL);
    static int epoll_wait(const int eid, std::set<SRTSOCKET>* readfds, std::set<SRTSOCKET>* writefds, int64_t msTimeOut, std::set<SYSSOCKET>* lrfds = NULL, std::set<SYSSOCKET>* wrfds = NULL);
    static int epoll_release(const int eid);
    static CUDTException& getlasterror();
    static int perfmon(SRTSOCKET u, CPerfMon* perf, bool clear = true);
    static int bstats(SRTSOCKET u, CBytePerfMon* perf, bool clear = true, bool instantaneous = false);
    static SRT_SOCKSTATUS getsockstate(SRTSOCKET u);
    static bool setstreamid(SRTSOCKET u, const std::string& sid);
    static std::string getstreamid(SRTSOCKET u);
    static int getsndbuffer(SRTSOCKET u, size_t* blocks, size_t* bytes);

    static int setError(const CUDTException& e)
    {
        s_UDTUnited.setError(new CUDTException(e));
        return SRT_ERROR;
    }

public: // internal API
    static const SRTSOCKET INVALID_SOCK = -1;         // invalid socket descriptor
    static const int ERROR = -1;                      // socket api error returned value

    static const int HS_VERSION_UDT4 = 4;
    static const int HS_VERSION_SRT1 = 5;

    // Parameters
    //
    // Note: use notation with X*1000*1000* ... instead of million zeros in a row.
    // In C++17 there is a possible notation of 5'000'000 for convenience, but that's
    // something only for a far future.
    static const int COMM_RESPONSE_TIMEOUT_US = 5*1000*1000; // 5 seconds
    static const int COMM_RESPONSE_MAX_EXP = 16;
    static const int SRT_TLPKTDROP_MINTHRESHOLD_MS = 1000;
    static const uint64_t COMM_KEEPALIVE_PERIOD_US = 1*1000*1000;
    static const int32_t COMM_SYN_INTERVAL_US = 10*1000;

    int handshakeVersion()
    {
        return m_ConnRes.m_iVersion;
    }

    std::string CONID() const
    {
#if ENABLE_LOGGING
        std::ostringstream os;
        os << "%" << m_SocketID << ":";
        return os.str();
#else
        return "";
#endif
    }

    SRTSOCKET socketID() { return m_SocketID; }

    static CUDT* getUDTHandle(SRTSOCKET u);
    static std::vector<SRTSOCKET> existingSockets();

    void addressAndSend(CPacket& pkt);
    void sendSrtMsg(int cmd, uint32_t *srtdata_in = NULL, int srtlen_in = 0);

    bool isTsbPd() { return m_bOPT_TsbPd; }
    int RTT() { return m_iRTT; }
    int32_t sndSeqNo() { return m_iSndCurrSeqNo; }
    int32_t rcvSeqNo() { return m_iRcvCurrSeqNo; }
    int flowWindowSize() { return m_iFlowWindowSize; }
    int32_t deliveryRate() { return m_iDeliveryRate; }
    int bandwidth() { return m_iBandwidth; }
    int64_t maxBandwidth() { return m_llMaxBW; }
    int MSS() { return m_iMSS; }
    size_t maxPayloadSize() { return m_iMaxSRTPayloadSize; }
    size_t OPT_PayloadSize() { return m_zOPT_ExpPayloadSize; }
    uint64_t minNAKInterval() { return m_ullMinNakInt_tk; }
    int32_t ISN() { return m_iISN; }

    // XXX See CUDT::tsbpd() to see how to implement it. This should
    // do the same as TLPKTDROP feature when skipping packets that are agreed
    // to be lost. Note that this is predicted to be called with TSBPD off.
    // This is to be exposed for the application so that it can require this
    // sequence to be skipped, if that packet has been otherwise arrived through
    // a different channel.
    void skipIncoming(int32_t seq);

    void ConnectSignal(ETransmissionEvent tev, EventSlot sl);
    void DisconnectSignal(ETransmissionEvent tev);

private:
    /// initialize a UDT entity and bind to a local address.

    void open();

    /// Start listening to any connection request.

    void setListenState();

    /// Connect to a UDT entity listening at address "peer".
    /// @param peer [in] The address of the listening UDT entity.

    void startConnect(const sockaddr* peer, int32_t forced_isn);

    /// Process the response handshake packet. Failure reasons can be:
    /// * Socket is not in connecting state
    /// * Response @a pkt is not a handshake control message
    /// * Rendezvous socket has once processed a regular handshake
    /// @param pkt [in] handshake packet.
    /// @retval 0 Connection successful
    /// @retval 1 Connection in progress (m_ConnReq turned into RESPONSE)
    /// @retval -1 Connection failed

    EConnectStatus processConnectResponse(const CPacket& pkt, CUDTException* eout, bool synchro) ATR_NOEXCEPT;


    // This function works in case of HSv5 rendezvous. It changes the state
    // according to the present state and received message type, as well as the
    // INITIATOR/RESPONDER side resolved through cookieContest().
    // The resulting data are:
    // - rsptype: handshake message type that should be sent back to the peer (nothing if URQ_DONE)
    // - needs_extension: the HSREQ/KMREQ or HSRSP/KMRSP extensions should be attached to the handshake message.
    // - RETURNED VALUE: if true, it means a URQ_CONCLUSION message was received with HSRSP/KMRSP extensions and needs HSRSP/KMRSP.
    bool rendezvousSwitchState(ref_t<UDTRequestType> rsptype, ref_t<bool> needs_extension);
    void cookieContest();
    EConnectStatus processRendezvous(ref_t<CPacket> reqpkt, const CPacket &response, const sockaddr* serv_addr, bool synchro);
    bool prepareConnectionObjects(const CHandShake &hs, HandshakeSide hsd, CUDTException *eout);
    EConnectStatus postConnect(const CPacket& response, bool rendezvous, CUDTException* eout, bool synchro);
    void applyResponseSettings();
    EConnectStatus processAsyncConnectResponse(const CPacket& pkt) ATR_NOEXCEPT;
    bool processAsyncConnectRequest(EConnectStatus cst, const CPacket& response, const sockaddr* serv_addr);


    size_t fillSrtHandshake_HSREQ(uint32_t* srtdata, size_t srtlen, int hs_version);
    size_t fillSrtHandshake_HSRSP(uint32_t* srtdata, size_t srtlen, int hs_version);
    size_t fillSrtHandshake(uint32_t* srtdata, size_t srtlen, int msgtype, int hs_version);

    bool createSrtHandshake(ref_t<CPacket> reqpkt, ref_t<CHandShake> hs,
            int srths_cmd, int srtkm_cmd, const uint32_t* data, size_t datalen);

    size_t prepareSrtHsMsg(int cmd, uint32_t* srtdata, size_t size);

    bool processSrtMsg(const CPacket *ctrlpkt);
    int processSrtMsg_HSREQ(const uint32_t* srtdata, size_t len, uint32_t ts, int hsv);
    int processSrtMsg_HSRSP(const uint32_t* srtdata, size_t len, uint32_t ts, int hsv);
    bool interpretSrtHandshake(const CHandShake& hs, const CPacket& hspkt, uint32_t* out_data, size_t* out_len);

    void updateAfterSrtHandshake(int srt_cmd, int hsv);

    void updateSrtRcvSettings();
    void updateSrtSndSettings();

    void checkNeedDrop(ref_t<bool> bCongestion);

    /// Connect to a UDT entity listening at address "peer", which has sent "hs" request.
    /// @param peer [in] The address of the listening UDT entity.
    /// @param hs [in/out] The handshake information sent by the peer side (in), negotiated value (out).

    void acceptAndRespond(const sockaddr* peer, CHandShake* hs, const CPacket& hspkt);

    /// Close the opened UDT entity.

    void close();

    /// Request UDT to send out a data block "data" with size of "len".
    /// @param data [in] The address of the application data to be sent.
    /// @param len [in] The size of the data block.
    /// @return Actual size of data sent.

    int send(const char* data, int len)
    {
        return sendmsg(data, len, -1, false, 0);
    }

    /// Request UDT to receive data to a memory block "data" with size of "len".
    /// @param data [out] data received.
    /// @param len [in] The desired size of data to be received.
    /// @return Actual size of data received.

    int recv(char* data, int len);

    /// send a message of a memory block "data" with size of "len".
    /// @param data [out] data received.
    /// @param len [in] The desired size of data to be received.
    /// @param ttl [in] the time-to-live of the message.
    /// @param inorder [in] if the message should be delivered in order.
    /// @param srctime [in] Time when the data were ready to send.
    /// @return Actual size of data sent.

    int sendmsg(const char* data, int len, int ttl, bool inorder, uint64_t srctime);
    /// Receive a message to buffer "data".
    /// @param data [out] data received.
    /// @param len [in] size of the buffer.
    /// @return Actual size of data received.

    int sendmsg2(const char* data, int len, ref_t<SRT_MSGCTRL> m);

    int recvmsg(char* data, int len, uint64_t& srctime);

    int recvmsg2(char* data, int len, ref_t<SRT_MSGCTRL> m);

    int receiveMessage(char* data, int len, ref_t<SRT_MSGCTRL> m);
    int receiveBuffer(char* data, int len);

    /// Request UDT to send out a file described as "fd", starting from "offset", with size of "size".
    /// @param ifs [in] The input file stream.
    /// @param offset [in, out] From where to read and send data; output is the new offset when the call returns.
    /// @param size [in] How many data to be sent.
    /// @param block [in] size of block per read from disk
    /// @return Actual size of data sent.

    int64_t sendfile(std::fstream& ifs, int64_t& offset, int64_t size, int block = 366000);

    /// Request UDT to receive data into a file described as "fd", starting from "offset", with expected size of "size".
    /// @param ofs [out] The output file stream.
    /// @param offset [in, out] From where to write data; output is the new offset when the call returns.
    /// @param size [in] How many data to be received.
    /// @param block [in] size of block per write to disk
    /// @return Actual size of data received.

    int64_t recvfile(std::fstream& ofs, int64_t& offset, int64_t size, int block = 7320000);

    /// Configure UDT options.
    /// @param optName [in] The enum name of a UDT option.
    /// @param optval [in] The value to be set.
    /// @param optlen [in] size of "optval".

    void setOpt(SRT_SOCKOPT optName, const void* optval, int optlen);

    /// Read UDT options.
    /// @param optName [in] The enum name of a UDT option.
    /// @param optval [in] The value to be returned.
    /// @param optlen [out] size of "optval".

    void getOpt(SRT_SOCKOPT optName, void* optval, int& optlen);

    /// read the performance data since last sample() call.
    /// @param perf [in, out] pointer to a CPerfMon structure to record the performance data.
    /// @param clear [in] flag to decide if the local performance trace should be cleared.

    void sample(CPerfMon* perf, bool clear = true);

    /// read the performance data with bytes counters since bstats() 
    ///  
    /// @param perf [in, out] pointer to a CPerfMon structure to record the performance data.
    /// @param clear [in] flag to decide if the local performance trace should be cleared. 
    /// @param instantaneous [in] flag to request instantaneous data 
    /// instead of moving averages. 
    void bstats(CBytePerfMon* perf, bool clear = true, bool instantaneous = false);

    /// Mark sequence contained in the given packet as not lost. This
    /// removes the loss record from both current receiver loss list and
    /// the receiver fresh loss list.
    void unlose(const CPacket& oldpacket);
    void unlose(int32_t from, int32_t to);

    void considerLegacySrtHandshake(uint64_t timebase);
    void checkSndTimers(Whether2RegenKm regen = DONT_REGEN_KM);
    void handshakeDone()
    {
        m_iSndHsRetryCnt = 0;
    }

    int64_t withOverhead(int64_t basebw)
    {
        return (basebw * (100 + m_iOverheadBW))/100;
    }

    static double Bps2Mbps(int64_t basebw)
    {
        return double(basebw) * 8.0/1000000.0;
    }

    bool stillConnected()
    {
        // Still connected is when:
        // - no "broken" condition appeared (security, protocol error, response timeout)
        return !m_bBroken
            // - still connected (no one called srt_close())
            && m_bConnected
            // - isn't currently closing (srt_close() called, response timeout, shutdown)
            && !m_bClosing;
    }

    int sndSpaceLeft()
    {
        return sndBuffersLeft() * m_iMaxSRTPayloadSize;
    }

    int sndBuffersLeft()
    {
        return m_iSndBufSize - m_pSndBuffer->getCurrBufSize();
    }


    // TSBPD thread main function.
    static void* tsbpd(void* param);

    static CUDTUnited s_UDTUnited;               // UDT global management base

private: // Identification
    SRTSOCKET m_SocketID;                        // UDT socket number

    // XXX Deprecated field. In any place where it's used, UDT_DGRAM is
    // the only allowed value. The functionality of distinguishing the transmission
    // method is now in m_Smoother.
    UDTSockType m_iSockType;                     // Type of the UDT connection (SOCK_STREAM or SOCK_DGRAM)
    SRTSOCKET m_PeerID;                          // peer id, for multiplexer

    int m_iMaxSRTPayloadSize;                 // Maximum/regular payload size, in bytes
    size_t m_zOPT_ExpPayloadSize;                    // Expected average payload size (user option)

    // Options
    int m_iMSS;                                  // Maximum Segment Size, in bytes
    bool m_bSynSending;                          // Sending syncronization mode
    bool m_bSynRecving;                          // Receiving syncronization mode
    int m_iFlightFlagSize;                       // Maximum number of packets in flight from the peer side
    int m_iSndBufSize;                           // Maximum UDT sender buffer size
    int m_iRcvBufSize;                           // Maximum UDT receiver buffer size
    linger m_Linger;                             // Linger information on close
    int m_iUDPSndBufSize;                        // UDP sending buffer size
    int m_iUDPRcvBufSize;                        // UDP receiving buffer size
    int m_iIPversion;                            // IP version
    bool m_bRendezvous;                          // Rendezvous connection mode
#ifdef SRT_ENABLE_CONNTIMEO
    int m_iConnTimeOut;                          // connect timeout in milliseconds
#endif
    int m_iSndTimeOut;                           // sending timeout in milliseconds
    int m_iRcvTimeOut;                           // receiving timeout in milliseconds
    bool m_bReuseAddr;                           // reuse an exiting port or not, for UDP multiplexer
    int64_t m_llMaxBW;                           // maximum data transfer rate (threshold)
#ifdef SRT_ENABLE_IPOPTS
    int m_iIpTTL;
    int m_iIpToS;
#endif
    // These fields keep the options for encryption
    // (SRTO_PASSPHRASE, SRTO_PBKEYLEN). Crypto object is
    // created later and takes values from these.
    HaiCrypt_Secret m_CryptoSecret;
    int m_iSndCryptoKeyLen;

    // XXX Consider removing them. The m_bDataSender may stay here
    // in order to maintain the HS side selection in HSv4.
    bool m_bDataSender;
    bool m_bTwoWayData;

    // HSv4 (legacy handshake) support)
    uint64_t m_ullSndHsLastTime_us;	    //Last SRT handshake request time
    int      m_iSndHsRetryCnt;       //SRT handshake retries left

    bool m_bMessageAPI;
    bool m_bOPT_TsbPd;               // Whether AGENT will do TSBPD Rx (whether peer does, is not agent's problem)
    int m_iOPT_TsbPdDelay;           // Agent's Rx latency
    int m_iOPT_PeerTsbPdDelay;       // Peer's Rx latency for the traffic made by Agent's Tx.
    bool m_bOPT_TLPktDrop;            // Whether Agent WILL DO TLPKTDROP on Rx.
    std::string m_sStreamName;

    int m_iTsbPdDelay_ms;                           // Rx delay to absorb burst in milliseconds
    int m_iPeerTsbPdDelay_ms;                       // Tx delay that the peer uses to absorb burst in milliseconds
    bool m_bTLPktDrop;                           // Enable Too-late Packet Drop
    int64_t m_llInputBW;                         // Input stream rate (bytes/sec)
    int m_iOverheadBW;                           // Percent above input stream rate (applies if m_llMaxBW == 0)
    bool m_bRcvNakReport;                        // Enable Receiver Periodic NAK Reports
private:
    UniquePtr<CCryptoControl> m_pCryptoControl;                            // congestion control SRT class (small data extension)
    CCache<CInfoBlock>* m_pCache;                // network information cache

    // Congestion control
    std::vector<EventSlot> m_Slots[TEV__SIZE];
    Smoother m_Smoother;

    // Attached tool function
    void EmitSignal(ETransmissionEvent tev, EventVariant var);

    // Internal state
    volatile bool m_bListening;                  // If the UDT entit is listening to connection
    volatile bool m_bConnecting;                 // The short phase when connect() is called but not yet completed
    volatile bool m_bConnected;                  // Whether the connection is on or off
    volatile bool m_bClosing;                    // If the UDT entity is closing
    volatile bool m_bShutdown;                   // If the peer side has shutdown the connection
    volatile bool m_bBroken;                     // If the connection has been broken
    volatile bool m_bPeerHealth;                 // If the peer status is normal
    bool m_bOpened;                              // If the UDT entity has been opened
    int m_iBrokenCounter;                        // a counter (number of GC checks) to let the GC tag this socket as disconnected

    int m_iEXPCount;                             // Expiration counter
    int m_iBandwidth;                            // Estimated bandwidth, number of packets per second
    int m_iRTT;                                  // RTT, in microseconds
    int m_iRTTVar;                               // RTT variance
    int m_iDeliveryRate;                         // Packet arrival rate at the receiver side
    int m_iByteDeliveryRate;                     // Byte arrival rate at the receiver side

    uint64_t m_ullLingerExpiration;              // Linger expiration time (for GC to close a socket with data in sending buffer)

    CHandShake m_ConnReq;                        // connection request
    CHandShake m_ConnRes;                        // connection response
    CHandShake::RendezvousState m_RdvState;      // HSv5 rendezvous state
    HandshakeSide m_SrtHsSide;                   // HSv5 rendezvous handshake side resolved from cookie contest (DRAW if not yet resolved)
    int64_t m_llLastReqTime;                     // last time when a connection request is sent

private: // Sending related data
    CSndBuffer* m_pSndBuffer;                    // Sender buffer
    CSndLossList* m_pSndLossList;                // Sender loss list
    CPktTimeWindow<16, 16> m_SndTimeWindow;            // Packet sending time window

    volatile uint64_t m_ullInterval_tk;             // Inter-packet time, in CPU clock cycles
    uint64_t m_ullTimeDiff_tk;                      // aggregate difference in inter-packet time

    volatile int m_iFlowWindowSize;              // Flow control window size
    volatile double m_dCongestionWindow;         // congestion window size

    volatile int32_t m_iSndLastFullAck;          // Last full ACK received
    volatile int32_t m_iSndLastAck;              // Last ACK received
    volatile int32_t m_iSndLastDataAck;          // The real last ACK that updates the sender buffer and loss list
    volatile int32_t m_iSndCurrSeqNo;            // The largest sequence number that has been sent
    int32_t m_iLastDecSeq;                       // Sequence number sent last decrease occurs
    int32_t m_iSndLastAck2;                      // Last ACK2 sent back
    uint64_t m_ullSndLastAck2Time;               // The time when last ACK2 was sent back
<<<<<<< HEAD
#ifdef SRT_ENABLE_CBRTIMESTAMP
    bool m_bOPT_UseCbrTimestamp;
    uint64_t m_ullSndLastCbrTime_tk;                 // Last timestamp set in a data packet to send (usec)
#endif

=======
>>>>>>> 00061281
    int32_t m_iISN;                              // Initial Sequence Number
    bool m_bPeerTsbPd;                            // Peer accept TimeStamp-Based Rx mode
    bool m_bPeerTLPktDrop;                        // Enable sender late packet dropping
    bool m_bPeerNakReport;                    // Sender's peer (receiver) issues Periodic NAK Reports
    bool m_bPeerRexmitFlag;                   // Receiver supports rexmit flag in payload packets
    int32_t m_iReXmitCount;                      // Re-Transmit Count since last ACK

private: // Receiving related data
    CRcvBuffer* m_pRcvBuffer;               //< Receiver buffer
    CRcvLossList* m_pRcvLossList;           //< Receiver loss list
    std::deque<CRcvFreshLoss> m_FreshLoss;  //< Lost sequence already added to m_pRcvLossList, but not yet sent UMSG_LOSSREPORT for.
    int m_iReorderTolerance;                //< Current value of dynamic reorder tolerance
    int m_iMaxReorderTolerance;             //< Maximum allowed value for dynamic reorder tolerance
    int m_iConsecEarlyDelivery;             //< Increases with every OOO packet that came <TTL-2 time, resets with every increased reorder tolerance
    int m_iConsecOrderedDelivery;           //< Increases with every packet coming in order or retransmitted, resets with every out-of-order packet

    CACKWindow<1024> m_ACKWindow;             //< ACK history window
    CPktTimeWindow<16, 64> m_RcvTimeWindow;   //< Packet arrival time window

    int32_t m_iRcvLastAck;                       //< Last sent ACK
#ifdef ENABLE_LOGGING
    int32_t m_iDebugPrevLastAck;
#endif
    int32_t m_iRcvLastSkipAck;                   // Last dropped sequence ACK
    uint64_t m_ullLastAckTime_tk;                   // Timestamp of last ACK
    int32_t m_iRcvLastAckAck;                    // Last sent ACK that has been acknowledged
    int32_t m_iAckSeqNo;                         // Last ACK sequence number
    int32_t m_iRcvCurrSeqNo;                     // Largest received sequence number

    uint64_t m_ullLastWarningTime;               // Last time that a warning message is sent

    int32_t m_iPeerISN;                          // Initial Sequence Number of the peer side
    uint64_t m_ullRcvPeerStartTime;

    uint32_t m_lSrtVersion;
    uint32_t m_lMinimumPeerSrtVersion;
    uint32_t m_lPeerSrtVersion;

    bool m_bTsbPd;                            // Peer sends TimeStamp-Based Packet Delivery Packets 
    pthread_t m_RcvTsbPdThread;                  // Rcv TsbPD Thread handle
    pthread_cond_t m_RcvTsbPdCond;
    bool m_bTsbPdAckWakeup;                      // Signal TsbPd thread on Ack sent
    bool m_bOPT_UseFastDriftTracer;

private: // synchronization: mutexes and conditions
    pthread_mutex_t m_ConnectionLock;            // used to synchronize connection operation

    pthread_cond_t m_SendBlockCond;              // used to block "send" call
    pthread_mutex_t m_SendBlockLock;             // lock associated to m_SendBlockCond

    pthread_mutex_t m_AckLock;                   // used to protected sender's loss list when processing ACK

    pthread_cond_t m_RecvDataCond;               // used to block "recv" when there is no data
    pthread_mutex_t m_RecvDataLock;              // lock associated to m_RecvDataCond

    pthread_mutex_t m_SendLock;                  // used to synchronize "send" call
    pthread_mutex_t m_RecvLock;                  // used to synchronize "recv" call

    pthread_mutex_t m_RcvLossLock;               // Protects the receiver loss list (access: CRcvQueue::worker, CUDT::tsbpd)

    void initSynch();
    void destroySynch();
    void releaseSynch();

private: // Common connection Congestion Control setup
    void setupCC();
    void updateCC(ETransmissionEvent, EventVariant arg);
    bool createCrypter(HandshakeSide side, bool bidi);

private: // Generation and processing of packets
    void sendCtrl(UDTMessageType pkttype, void* lparam = NULL, void* rparam = NULL, int size = 0);
    void processCtrl(CPacket& ctrlpkt);
    int packData(CPacket& packet, uint64_t& ts);
    int processData(CUnit* unit);
    int processConnectRequest(const sockaddr* addr, CPacket& packet);
    static void addLossRecord(std::vector<int32_t>& lossrecord, int32_t lo, int32_t hi);
    int32_t bake(const sockaddr* addr, int32_t previous_cookie = 0, int correction = 0);

private: // Trace
    uint64_t m_StartTime;                        // timestamp when the UDT entity is started
    int64_t m_llSentTotal;                       // total number of sent data packets, including retransmissions
    int64_t m_llRecvTotal;                       // total number of received packets
    int m_iSndLossTotal;                         // total number of lost packets (sender side)
    int m_iRcvLossTotal;                         // total number of lost packets (receiver side)
    int m_iRetransTotal;                         // total number of retransmitted packets
    int m_iSentACKTotal;                         // total number of sent ACK packets
    int m_iRecvACKTotal;                         // total number of received ACK packets
    int m_iSentNAKTotal;                         // total number of sent NAK packets
    int m_iRecvNAKTotal;                         // total number of received NAK packets
    int m_iSndDropTotal;
    int m_iRcvDropTotal;
    uint64_t m_ullBytesSentTotal;                // total number of bytes sent,  including retransmissions
    uint64_t m_ullBytesRecvTotal;                // total number of received bytes
    uint64_t m_ullRcvBytesLossTotal;             // total number of loss bytes (estimate)
    uint64_t m_ullBytesRetransTotal;             // total number of retransmitted bytes
    uint64_t m_ullSndBytesDropTotal;
    uint64_t m_ullRcvBytesDropTotal;
    int m_iRcvUndecryptTotal;
    uint64_t m_ullRcvBytesUndecryptTotal;
    int64_t m_llSndDurationTotal;		// total real time for sending

    uint64_t m_LastSampleTime;                   // last performance sample time
    int64_t m_llTraceSent;                       // number of packets sent in the last trace interval
    int64_t m_llTraceRecv;                       // number of packets received in the last trace interval
    int m_iTraceSndLoss;                         // number of lost packets in the last trace interval (sender side)
    int m_iTraceRcvLoss;                         // number of lost packets in the last trace interval (receiver side)
    int m_iTraceRetrans;                         // number of retransmitted packets in the last trace interval
    int m_iSentACK;                              // number of ACKs sent in the last trace interval
    int m_iRecvACK;                              // number of ACKs received in the last trace interval
    int m_iSentNAK;                              // number of NAKs sent in the last trace interval
    int m_iRecvNAK;                              // number of NAKs received in the last trace interval
    int m_iTraceSndDrop;
    int m_iTraceRcvDrop;
    int m_iTraceRcvRetrans;
    int m_iTraceReorderDistance;
    double m_fTraceBelatedTime;
    int64_t m_iTraceRcvBelated;
    uint64_t m_ullTraceBytesSent;                // number of bytes sent in the last trace interval
    uint64_t m_ullTraceBytesRecv;                // number of bytes sent in the last trace interval
    uint64_t m_ullTraceRcvBytesLoss;             // number of bytes bytes lost in the last trace interval (estimate)
    uint64_t m_ullTraceBytesRetrans;             // number of bytes retransmitted in the last trace interval
    uint64_t m_ullTraceSndBytesDrop;
    uint64_t m_ullTraceRcvBytesDrop;
    int m_iTraceRcvUndecrypt;
    uint64_t m_ullTraceRcvBytesUndecrypt;
    int64_t m_llSndDuration;			// real time for sending
    int64_t m_llSndDurationCounter;		// timers to record the sending duration

public:

    static const int SELF_CLOCK_INTERVAL = 64;  // ACK interval for self-clocking
    static const int SEND_LITE_ACK = sizeof(int32_t); // special size for ack containing only ack seq
    static const int PACKETPAIR_MASK = 0xF;

    static const size_t MAX_SID_LENGTH = 512;

private: // Timers
    uint64_t m_ullCPUFrequency;               // CPU clock frequency, used for Timer, ticks per microsecond
    uint64_t m_ullNextACKTime_tk;			  // Next ACK time, in CPU clock cycles, same below
    uint64_t m_ullNextNAKTime_tk;			  // Next NAK time

    volatile uint64_t m_ullSYNInt_tk;		  // SYN interval
    volatile uint64_t m_ullACKInt_tk;         // ACK interval
    volatile uint64_t m_ullNAKInt_tk;         // NAK interval
    volatile uint64_t m_ullLastRspTime_tk;    // time stamp of last response from the peer
    volatile uint64_t m_ullLastRspAckTime_tk; // time stamp of last ACK from the peer
    volatile uint64_t m_ullLastSndTime_tk;    // time stamp of last data/ctrl sent (in system ticks)
    uint64_t m_ullMinNakInt_tk;               // NAK timeout lower bound; too small value can cause unnecessary retransmission
    uint64_t m_ullMinExpInt_tk;               // timeout lower bound threshold: too small timeout can cause problem

    int m_iPktCount;				// packet counter for ACK
    int m_iLightACKCount;			// light ACK counter

    uint64_t m_ullTargetTime_tk;			// scheduled time of next packet sending

    void checkTimers();

private: // for UDP multiplexer
    CSndQueue* m_pSndQueue;			// packet sending queue
    CRcvQueue* m_pRcvQueue;			// packet receiving queue
    sockaddr* m_pPeerAddr;			// peer address
    uint32_t m_piSelfIP[4];			// local UDP IP address
    CSNode* m_pSNode;				// node information for UDT list used in snd queue
    CRNode* m_pRNode;                            // node information for UDT list used in rcv queue

public: // For smoother
    const CSndQueue* sndQueue() { return m_pSndQueue; }
    const CRcvQueue* rcvQueue() { return m_pRcvQueue; }

private: // for epoll
    std::set<int> m_sPollID;                     // set of epoll ID to trigger
    void addEPoll(const int eid);
    void removeEPoll(const int eid);
};


#endif<|MERGE_RESOLUTION|>--- conflicted
+++ resolved
@@ -613,14 +613,6 @@
     int32_t m_iLastDecSeq;                       // Sequence number sent last decrease occurs
     int32_t m_iSndLastAck2;                      // Last ACK2 sent back
     uint64_t m_ullSndLastAck2Time;               // The time when last ACK2 was sent back
-<<<<<<< HEAD
-#ifdef SRT_ENABLE_CBRTIMESTAMP
-    bool m_bOPT_UseCbrTimestamp;
-    uint64_t m_ullSndLastCbrTime_tk;                 // Last timestamp set in a data packet to send (usec)
-#endif
-
-=======
->>>>>>> 00061281
     int32_t m_iISN;                              // Initial Sequence Number
     bool m_bPeerTsbPd;                            // Peer accept TimeStamp-Based Rx mode
     bool m_bPeerTLPktDrop;                        // Enable sender late packet dropping
