--- conflicted
+++ resolved
@@ -174,6 +174,10 @@
 class CUDTGroup
 {
     friend class CUDTUnited;
+
+    typedef srt::sync::steady_clock::time_point time_point;
+    typedef srt::sync::steady_clock::duration duration;
+    typedef srt::sync::steady_clock steady_clock;
 
 public:
     enum GroupState
@@ -344,7 +348,7 @@
 
     SRT_SOCKSTATUS getStatus();
 
-    bool getMasterData(SRTSOCKET slave, ref_t<SRTSOCKET> r_mpeer, ref_t<srt::sync::steady_clock::time_point> r_st);
+    bool getMasterData(SRTSOCKET slave, ref_t<SRTSOCKET> r_mpeer, ref_t<time_point> r_st);
 
     bool isGroupReceiver()
     {
@@ -431,8 +435,8 @@
     // between all sockets in the group. The first connected one
     // defines it, others shall derive it. The value 0 decides if
     // this has been already set.
-    uint64_t m_StartTime;
-    uint64_t m_RcvPeerStartTime;
+    time_point m_tsStartTime;
+    time_point m_tsRcvPeerStartTime;
 
     struct ReadPos
     {
@@ -492,36 +496,36 @@
         m_RcvBaseSeqNo = -1;
     }
 
-    bool applyGroupTime(ref_t<uint64_t> r_start_time, ref_t<uint64_t> r_peer_start_time)
+    bool applyGroupTime(ref_t<time_point> r_start_time, ref_t<time_point> r_peer_start_time)
     {
         using srt_logging::mglog;
-        if (m_StartTime == 0)
+        if (m_tsStartTime == steady_clock::zero())
         {
             // The first socket, defines the group time for the whole group.
-            m_StartTime = *r_start_time;
-            m_RcvPeerStartTime = *r_peer_start_time;
+            m_tsStartTime = *r_start_time;
+            m_tsRcvPeerStartTime = *r_peer_start_time;
             return true;
         }
 
         // Sanity check. This should never happen, fix the bug if found!
-        if (m_RcvPeerStartTime == 0)
+        if (m_tsRcvPeerStartTime == steady_clock::zero())
         {
             LOGC(mglog.Error, log << "IPE: only StartTime is set, RcvPeerStartTime still 0!");
             // Kinda fallback, but that's not too safe.
-            m_RcvPeerStartTime = *r_peer_start_time;
+            m_tsRcvPeerStartTime = *r_peer_start_time;
         }
 
         // The redundant connection, derive the times
-        *r_start_time = m_StartTime;
-        *r_peer_start_time = m_RcvPeerStartTime;
+        *r_start_time = m_tsStartTime;
+        *r_peer_start_time = m_tsRcvPeerStartTime;
 
         return false;
     }
 
     // Live state synchronization
-    bool getBufferTimeBase(CUDT* forthesakeof, ref_t<uint64_t> tb, ref_t<bool> wp, ref_t<int64_t> dr);
+    bool getBufferTimeBase(CUDT* forthesakeof, ref_t<time_point> tb, ref_t<bool> wp, ref_t<duration> dr);
     bool applyGroupSequences(SRTSOCKET, ref_t<int32_t> r_snd_isn, ref_t<int32_t> r_rcv_isn);
-    void synchronizeDrift(CUDT* cu, int64_t udrift, uint64_t newtimebase);
+    void synchronizeDrift(CUDT* cu, duration udrift, time_point newtimebase);
 
     // Property accessors
     SRTU_PROPERTY_RW_CHAIN(CUDTGroup, SRTSOCKET, id, m_GroupID);
@@ -562,6 +566,9 @@
     friend class CRcvUList;
     friend class PacketFilter;
     friend class CUDTGroup;
+
+    typedef srt::sync::steady_clock::time_point time_point;
+    typedef srt::sync::steady_clock::duration duration;
 
 private: // constructor and desctructor
 
@@ -697,7 +704,7 @@
     size_t maxPayloadSize() const { return m_iMaxSRTPayloadSize; }
     size_t OPT_PayloadSize() const { return m_zOPT_ExpPayloadSize; }
     int sndLossLength() { return m_pSndLossList->getLossLength(); }
-    srt::sync::steady_clock::duration minNAKInterval() const { return m_tdMinNakInterval; }
+    duration minNAKInterval() const { return m_tdMinNakInterval; }
     int32_t ISN() const { return m_iISN; }
     int32_t peerISN() const { return m_iPeerISN; }
     sockaddr_any peerAddr() const { return m_PeerAddr; }
@@ -709,19 +716,19 @@
         return m_bMessageAPI ? (len+m_iMaxSRTPayloadSize-1)/m_iMaxSRTPayloadSize : 1;
     }
 
-    int32_t makeTS(const srt::sync::steady_clock::time_point& from_time) const
+    int32_t makeTS(const time_point& from_time) const
     {
         // NOTE:
         // - This calculates first the time difference towards start time.
         // - This difference value is also CUT OFF THE SEGMENT information
         //   (a multiple of MAX_TIMESTAMP+1)
         // So, this can be simply defined as: TS = (RTS - STS) % (MAX_TIMESTAMP+1)
-        // XXX Would be nice to check if local_time > m_StartTime,
+        // XXX Would be nice to check if local_time > m_tsStartTime,
         // otherwise it may go unnoticed with clock skew.
         return count_microseconds(from_time - m_stats.tsStartTime);
     }
 
-    void setPacketTS(CPacket& p, const srt::sync::steady_clock::time_point& local_time)
+    void setPacketTS(CPacket& p, const time_point& local_time)
     {
         p.m_iTimeStamp = makeTS(local_time);
     }
@@ -979,7 +986,7 @@
         return m_iSndBufSize - m_pSndBuffer->getCurrBufSize();
     }
 
-    srt::sync::steady_clock::time_point socketStartTime()
+    time_point socketStartTime()
     {
         return m_stats.tsStartTime;
     }
@@ -989,12 +996,8 @@
 
     void updateForgotten(int seqlen, int32_t lastack, int32_t skiptoseqno);
 
-<<<<<<< HEAD
-    static std::vector<int32_t> defaultPacketArrival(void* vself, CPacket& pkt);
+    static loss_seqs_t defaultPacketArrival(void* vself, CPacket& pkt);
     static std::vector<int32_t> groupPacketArrival(void* vself, CPacket& pkt);
-=======
-    static loss_seqs_t defaultPacketArrival(void* vself, CPacket& pkt);
->>>>>>> ac203d02
 
     static CUDTUnited s_UDTUnited;               // UDT global management base
 
@@ -1019,7 +1022,7 @@
     bool m_bRendezvous;                          // Rendezvous connection mode
 
 #ifdef SRT_ENABLE_CONNTIMEO
-    srt::sync::steady_clock::duration m_tdConnTimeOut;    // connect timeout in milliseconds
+    duration m_tdConnTimeOut;    // connect timeout in milliseconds
 #endif
     int m_iSndTimeOut;                           // sending timeout in milliseconds
     int m_iRcvTimeOut;                           // receiving timeout in milliseconds
@@ -1040,7 +1043,7 @@
     bool m_bDataSender;
 
     // HSv4 (legacy handshake) support)
-    srt::sync::steady_clock::time_point m_tsSndHsLastTime;	    //Last SRT handshake request time
+    time_point m_tsSndHsLastTime;	    //Last SRT handshake request time
     int      m_iSndHsRetryCnt;       //SRT handshake retries left
 
     bool m_bMessageAPI;
@@ -1109,36 +1112,36 @@
     CSndLossList* m_pSndLossList;                // Sender loss list
     CPktTimeWindow<16, 16> m_SndTimeWindow;      // Packet sending time window
 
-    /*volatile*/ srt::sync::steady_clock::duration
+    /*volatile*/ duration
         m_tdSendInterval;                        // Inter-packet time, in CPU clock cycles
 
-    /*volatile*/ srt::sync::steady_clock::duration
+    /*volatile*/ duration
         m_tdSendTimeDiff;                        // aggregate difference in inter-packet sending time
 
     volatile int m_iFlowWindowSize;              // Flow control window size
     volatile double m_dCongestionWindow;         // congestion window size
 
 private: // Timers
-    /*volatile*/ srt::sync::steady_clock::time_point m_tsNextACKTime;    // Next ACK time, in CPU clock cycles, same below
-    /*volatile*/ srt::sync::steady_clock::time_point m_tsNextNAKTime;    // Next NAK time
-
-    /*volatile*/ srt::sync::steady_clock::duration   m_tdACKInterval;    // ACK interval
-    /*volatile*/ srt::sync::steady_clock::duration   m_tdNAKInterval;    // NAK interval
-    /*volatile*/ srt::sync::steady_clock::time_point m_tsLastRspTime;    // time stamp of last response from the peer
-    /*volatile*/ srt::sync::steady_clock::time_point m_tsLastRspAckTime; // time stamp of last ACK from the peer
-    /*volatile*/ srt::sync::steady_clock::time_point m_tsLastSndTime;    // time stamp of last data/ctrl sent (in system ticks)
-    srt::sync::steady_clock::time_point m_tsLastWarningTime;             // Last time that a warning message is sent
-    srt::sync::steady_clock::time_point m_tsLastReqTime;                 // last time when a connection request is sent
-    srt::sync::steady_clock::time_point m_tsRcvPeerStartTime;
-    srt::sync::steady_clock::time_point m_tsLingerExpiration;            // Linger expiration time (for GC to close a socket with data in sending buffer)
-    srt::sync::steady_clock::time_point m_tsLastAckTime;                 // Timestamp of last ACK
-    srt::sync::steady_clock::duration m_tdMinNakInterval;                // NAK timeout lower bound; too small value can cause unnecessary retransmission
-    srt::sync::steady_clock::duration m_tdMinExpInterval;                // timeout lower bound threshold: too small timeout can cause problem
+    /*volatile*/ time_point m_tsNextACKTime;    // Next ACK time, in CPU clock cycles, same below
+    /*volatile*/ time_point m_tsNextNAKTime;    // Next NAK time
+
+    /*volatile*/ duration   m_tdACKInterval;    // ACK interval
+    /*volatile*/ duration   m_tdNAKInterval;    // NAK interval
+    /*volatile*/ time_point m_tsLastRspTime;    // time stamp of last response from the peer
+    /*volatile*/ time_point m_tsLastRspAckTime; // time stamp of last ACK from the peer
+    /*volatile*/ time_point m_tsLastSndTime;    // time stamp of last data/ctrl sent (in system ticks)
+    time_point m_tsLastWarningTime;             // Last time that a warning message is sent
+    time_point m_tsLastReqTime;                 // last time when a connection request is sent
+    time_point m_tsRcvPeerStartTime;
+    time_point m_tsLingerExpiration;            // Linger expiration time (for GC to close a socket with data in sending buffer)
+    time_point m_tsLastAckTime;                 // Timestamp of last ACK
+    duration m_tdMinNakInterval;                // NAK timeout lower bound; too small value can cause unnecessary retransmission
+    duration m_tdMinExpInterval;                // timeout lower bound threshold: too small timeout can cause problem
 
     int m_iPktCount;                          // packet counter for ACK
     int m_iLightACKCount;                     // light ACK counter
 
-    srt::sync::steady_clock::time_point m_tsNextSendTime;     // scheduled time of next packet sending
+    time_point m_tsNextSendTime;     // scheduled time of next packet sending
 
     volatile int32_t m_iSndLastFullAck;          // Last full ACK received
     volatile int32_t m_iSndLastAck;              // Last ACK received
@@ -1167,9 +1170,9 @@
     //   always increased by one in this call, otherwise it will be increased by the number of blocks
     //   scheduled for sending.
 
-    //int32_t m_iLastDecSeq;                       // Sequence number sent last decrease occurs (actually part of FileSmoother, formerly CUDTCC)
+    //int32_t m_iLastDecSeq;                       // Sequence number sent last decrease occurs (actually part of FileCC, formerly CUDTCC)
     int32_t m_iSndLastAck2;                      // Last ACK2 sent back
-    srt::sync::steady_clock::time_point m_SndLastAck2Time;                // The time when last ACK2 was sent back
+    time_point m_SndLastAck2Time;                // The time when last ACK2 was sent back
     void setInitialSndSeq(int32_t isn)
     {
         // m_iLastDecSeq = isn - 1; <-- purpose unknown; duplicate from FileCC?
@@ -1295,7 +1298,7 @@
 
     void processCtrl(CPacket& ctrlpkt);
     void sendLossReport(const std::vector< std::pair<int32_t, int32_t> >& losslist);
-    void processCtrlAck(const CPacket& ctrlpkt, const srt::sync::steady_clock::time_point &currtime);
+    void processCtrlAck(const CPacket& ctrlpkt, const time_point &currtime);
 
     ///
     /// @param ackdata_seqno    sequence number of a data packet being acknowledged
@@ -1307,7 +1310,7 @@
     /// @param origintime [in, out] origin timestamp of the packet
     ///
     /// @return payload size on success, <=0 on failure
-    int packLostData(ref_t<CPacket> r_packet, ref_t<srt::sync::steady_clock::time_point> r_origintime);
+    int packLostData(ref_t<CPacket> r_packet, ref_t<time_point> r_origintime);
 
     /// Pack in CPacket the next data to be send.
     ///
@@ -1317,7 +1320,7 @@
     ///         The payload tells the size of the payload, packed in CPacket.
     ///         The timestamp is the full source/origin timestamp of the data.
     ///         If payload is <= 0, consider the timestamp value invalid.
-    std::pair<int, srt::sync::steady_clock::time_point>
+    std::pair<int, time_point>
         packData(CPacket& packet);
 
     int processData(CUnit* unit);
@@ -1331,7 +1334,7 @@
 private: // Trace
     struct CoreStats
     {
-        srt::sync::steady_clock::time_point tsStartTime;                 // timestamp when the UDT entity is started
+        time_point tsStartTime;                 // timestamp when the UDT entity is started
         int64_t sentTotal;                  // total number of sent data packets, including retransmissions
         int64_t recvTotal;                  // total number of received packets
         int sndLossTotal;                   // total number of lost packets (sender side)
@@ -1359,7 +1362,7 @@
 
         int64_t m_sndDurationTotal;         // total real time for sending
 
-        srt::sync::steady_clock::time_point tsLastSampleTime;            // last performance sample time
+        time_point tsLastSampleTime;            // last performance sample time
         int64_t traceSent;                  // number of packets sent in the last trace interval
         int64_t traceRecv;                  // number of packets received in the last trace interval
         int traceSndLoss;                   // number of lost packets in the last trace interval (sender side)
@@ -1390,7 +1393,7 @@
         int rcvFilterLoss;
 
         int64_t sndDuration;                // real time for sending
-        srt::sync::steady_clock::time_point sndDurationCounter;         // timers to record the sending Duration
+        time_point sndDurationCounter;         // timers to record the sending Duration
     } m_stats;
 
 public:
@@ -1402,18 +1405,11 @@
 
 private: // Timers functions
     void checkTimers();
-<<<<<<< HEAD
-    void checkACKTimer (uint64_t currtime_tk, char debug_decision[10]);
-    void checkNAKTimer(uint64_t currtime_tk, char debug_decision[10]);
-    bool checkExpTimer (uint64_t currtime_tk, const char* debug_decision);  // returns true if the connection is expired
-    void checkRexmitTimer(uint64_t currtime_tk);
-=======
-    void considerLegacySrtHandshake(const srt::sync::steady_clock::time_point &timebase);
-    void checkACKTimer (const srt::sync::steady_clock::time_point& currtime);
-    void checkNAKTimer(const srt::sync::steady_clock::time_point& currtime);
-    bool checkExpTimer (const srt::sync::steady_clock::time_point& currtime);  // returns true if the connection is expired
-    void checkRexmitTimer(const srt::sync::steady_clock::time_point& currtime);
->>>>>>> ac203d02
+    void considerLegacySrtHandshake(const time_point &timebase);
+    void checkACKTimer (const time_point& currtime, char debug_decision[10]);
+    void checkNAKTimer(const time_point& currtime, char debug_decision[10]);
+    bool checkExpTimer (const time_point& currtime, const char* debug_decision);  // returns true if the connection is expired
+    void checkRexmitTimer(const time_point& currtime);
 
 public: // For the use of CCryptoControl
     // HaiCrypt configuration
