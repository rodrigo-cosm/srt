--- conflicted
+++ resolved
@@ -131,7 +131,6 @@
 static const size_t SRT_SOCKOPT_NPOST = 11;
 extern const SRT_SOCKOPT srt_post_opt_list [];
 
-<<<<<<< HEAD
 enum GroupDataItem
 {
     GRPD_GROUPID,
@@ -144,8 +143,6 @@
 
 const size_t GRPD_FIELD_SIZE = sizeof(int32_t);
 
-=======
->>>>>>> 8cc579cc
 // For HSv4 legacy handshake
 #define SRT_MAX_HSRETRY     10          /* Maximum SRT handshake retry */
 
@@ -158,7 +155,6 @@
 class CCryptoControl;
 class CUDTUnited;
 class CUDTSocket;
-<<<<<<< HEAD
 
 #if ENABLE_HEAVY_LOGGING
     const char* const srt_log_grp_state [] = {
@@ -532,8 +528,6 @@
     SRTU_PROPERTY_RRW(std::set<int>&, epollset, m_sPollID);
     SRTU_PROPERTY_RW_CHAIN(CUDTGroup, int64_t, latency, m_iTsbPdDelay_us);
 };
-=======
->>>>>>> 8cc579cc
 
 // XXX REFACTOR: The 'CUDT' class is to be merged with 'CUDTSocket'.
 // There's no reason for separating them, there's no case of having them
@@ -628,11 +622,7 @@
         APIError(const CUDTException&);
         APIError(CodeMajor, CodeMinor, int = 0);
 
-<<<<<<< HEAD
-        operator int()
-=======
         operator int() const
->>>>>>> 8cc579cc
         {
             return SRT_ERROR;
         }
