/*
 * SRT - Secure, Reliable, Transport
 * Copyright (c) 2018 Haivision Systems Inc.
 * 
 * This Source Code Form is subject to the terms of the Mozilla Public
 * License, v. 2.0. If a copy of the MPL was not distributed with this
 * file, You can obtain one at http://mozilla.org/MPL/2.0/.
 * 
 */

/*****************************************************************************
Copyright (c) 2001 - 2011, The Board of Trustees of the University of Illinois.
All rights reserved.

Redistribution and use in source and binary forms, with or without
modification, are permitted provided that the following conditions are
met:

* Redistributions of source code must retain the above
  copyright notice, this list of conditions and the
  following disclaimer.

* Redistributions in binary form must reproduce the
  above copyright notice, this list of conditions
  and the following disclaimer in the documentation
  and/or other materials provided with the distribution.

* Neither the name of the University of Illinois
  nor the names of its contributors may be used to
  endorse or promote products derived from this
  software without specific prior written permission.

THIS SOFTWARE IS PROVIDED BY THE COPYRIGHT HOLDERS AND CONTRIBUTORS "AS
IS" AND ANY EXPRESS OR IMPLIED WARRANTIES, INCLUDING, BUT NOT LIMITED TO,
THE IMPLIED WARRANTIES OF MERCHANTABILITY AND FITNESS FOR A PARTICULAR
PURPOSE ARE DISCLAIMED. IN NO EVENT SHALL THE COPYRIGHT OWNER OR
CONTRIBUTORS BE LIABLE FOR ANY DIRECT, INDIRECT, INCIDENTAL, SPECIAL,
EXEMPLARY, OR CONSEQUENTIAL DAMAGES (INCLUDING, BUT NOT LIMITED TO,
PROCUREMENT OF SUBSTITUTE GOODS OR SERVICES; LOSS OF USE, DATA, OR
PROFITS; OR BUSINESS INTERRUPTION) HOWEVER CAUSED AND ON ANY THEORY OF
LIABILITY, WHETHER IN CONTRACT, STRICT LIABILITY, OR TORT (INCLUDING
NEGLIGENCE OR OTHERWISE) ARISING IN ANY WAY OUT OF THE USE OF THIS
SOFTWARE, EVEN IF ADVISED OF THE POSSIBILITY OF SUCH DAMAGE.
*****************************************************************************/

/*****************************************************************************
written by
   Yunhong Gu, last updated 02/28/2012
modified by
   Haivision Systems Inc.
*****************************************************************************/


#ifndef INC_SRT_CORE_H
#define INC_SRT_CORE_H

#include <deque>
#include <sstream>

#include "srt.h"
#include "common.h"
#include "list.h"
#include "buffer.h"
#include "window.h"
#include "packet.h"
#include "channel.h"
#include "cache.h"
#include "queue.h"
#include "handshake.h"
#include "congctl.h"
#include "packetfilter.h"
#include "utilities.h"

#include <haicrypt.h>

namespace srt_logging
{
#define LOGGER(upname, loname, logval) extern Logger loname##log
#define LOGGER_H(upname, logname, logval) 

#include "logging_defs.inc.cpp"
#undef LOGGER
#undef LOGGER_H
}


// XXX Utility function - to be moved to utilities.h?
template <class T>
inline T CountIIR(T base, T newval, double factor)
{
    if ( base == 0.0 )
        return newval;

    T diff = newval - base;
    return base+T(diff*factor);
}

// XXX Probably a better rework for that can be done - this can be
// turned into a serializable structure, just like it's for CHandShake.
enum AckDataItem
{
    ACKD_RCVLASTACK = 0,
    ACKD_RTT = 1,
    ACKD_RTTVAR = 2,
    ACKD_BUFFERLEFT = 3,
    ACKD_TOTAL_SIZE_SMALL = 4,

    // Extra fields existing in UDT (not always sent)

    ACKD_RCVSPEED = 4,   // length would be 16
    ACKD_BANDWIDTH = 5,
    ACKD_TOTAL_SIZE_UDTBASE = 6, // length = 24
    // Extra stats for SRT

    ACKD_RCVRATE = 6,
    ACKD_TOTAL_SIZE_VER101 = 7, // length = 28
    ACKD_XMRATE = 7, // XXX This is a weird compat stuff. Version 1.1.3 defines it as ACKD_BANDWIDTH*m_iMaxSRTPayloadSize when set. Never got.
                     // XXX NOTE: field number 7 may be used for something in future, need to confirm destruction of all !compat 1.0.2 version

    ACKD_TOTAL_SIZE_VER102 = 8, // 32
// FEATURE BLOCKED. Probably not to be restored.
//  ACKD_ACKBITMAP = 8,
    ACKD_TOTAL_SIZE = ACKD_TOTAL_SIZE_VER102 // length = 32 (or more)
};
const size_t ACKD_FIELD_SIZE = sizeof(int32_t);

static const size_t SRT_SOCKOPT_NPOST = 11;
extern const SRT_SOCKOPT srt_post_opt_list [];

enum GroupDataItem
{
    GRPD_GROUPID,
    GRPD_GROUPDATA,

    GRPD_E_SIZE
};

const size_t GRPD_MIN_SIZE = 2; // ID and GROUPTYPE as backward compat

const size_t GRPD_FIELD_SIZE = sizeof(int32_t);

// For HSv4 legacy handshake
#define SRT_MAX_HSRETRY     10          /* Maximum SRT handshake retry */

enum SeqPairItems
{
    SEQ_BEGIN = 0, SEQ_END = 1, SEQ_SIZE = 2
};

// Extended SRT Congestion control class - only an incomplete definition required
class CCryptoControl;
class CUDTUnited;
class CUDTSocket;

#if ENABLE_HEAVY_LOGGING
    const char* const srt_log_grp_state [] = {
        "PENDING",
        "IDLE",
        "RUNNING",
        "BROKEN"
    };
#endif

struct PacketMetric
{
    uint32_t pkts;
    uint64_t bytes;

    void update(uint64_t size)
    {
        ++pkts;
        bytes += size;
    }

    void update(size_t mult, uint64_t value)
    {
        pkts += mult;
        bytes += mult * value;
    }

    uint64_t fullBytes()
    {
        static const int PKT_HDR_SIZE = CPacket::HDR_SIZE + CPacket::UDP_HDR_SIZE;
        return bytes + pkts * PKT_HDR_SIZE;
    }
};

template <class METRIC_TYPE>
struct MetricOp;

template <class METRIC_TYPE>
struct MetricUsage
{
    METRIC_TYPE local;
    METRIC_TYPE total;

    void Clear()
    {
        MetricOp<METRIC_TYPE>::Clear(local);
    }

    void Init()
    {
        MetricOp<METRIC_TYPE>::Clear(total);
        Clear();
    }

    void Update(uint64_t value)
    {
        local += value;
        total += value;
    }

    void UpdateTimes(size_t mult, uint64_t value)
    {
        local += mult * value;
        total += mult * value;
    }
};

template <>
inline void MetricUsage<PacketMetric>::Update(uint64_t value)
{
    local.update(value);
    total.update(value);
}

template <>
inline void MetricUsage<PacketMetric>::UpdateTimes(size_t mult, uint64_t value)
{
    local.update(mult, value);
    total.update(mult, value);
}

template <class METRIC_TYPE>
struct MetricOp
{
    static void Clear(METRIC_TYPE& m)
    {
        m = 0;
    }
};

template <>
struct MetricOp<PacketMetric>
{
    static void Clear(PacketMetric& p)
    {
        p.pkts = 0;
        p.bytes = 0;
    }
};

struct SRT_SocketOptionObject
{
    struct SingleOption
    {
        uint16_t option;
        uint16_t length;
        unsigned char storage[1]; // NOTE: Variable length object!
    };

    std::vector<SingleOption*> options;

    SRT_SocketOptionObject() {}

    ~SRT_SocketOptionObject()
    {
        for (size_t i = 0; i < options.size(); ++i)
        {
            // Convert back
            unsigned char* mem = reinterpret_cast<unsigned char*>(options[i]);
            delete [] mem;
        }
    }

    bool add(SRT_SOCKOPT optname, const void* optval, size_t optlen);
};

class CUDTGroup
{
    friend class CUDTUnited;

    typedef srt::sync::steady_clock::time_point time_point;
    typedef srt::sync::steady_clock::duration duration;
    typedef srt::sync::steady_clock steady_clock;

public:

    typedef SRT_MEMBERSTATUS GroupState;

    // Note that the use of states may differ in particular group types:
    //
    // Broadcast: links that are freshly connected become PENDING and then IDLE only
    // for a short moment to be activated immediately at the nearest sending operation.
    //
    // Balancing: like with broadcast, just that the link activation gets its shared percentage
    // of traffic balancing
    //
    // Multicast: The link is never idle. The data are always sent over the UDP multicast link
    // and the receiver simply gets subscribed and reads packets once it's ready.
    //
    // Backup: The link stays idle until it's activated, and the activation can only happen
    // at the moment when the currently active link is "suspected of being likely broken"
    // (the current active link fails to receive ACK in a time when two ACKs should already
    // be received). After a while when the current active link is confirmed broken, it turns
    // into broken state.

    static const char* StateStr(GroupState);

    struct SocketData
    {
        SRTSOCKET id;
        CUDTSocket* ps;
        SRT_SOCKSTATUS laststatus;
        GroupState sndstate;
        GroupState rcvstate;
        int sndresult;
        int rcvresult;
        sockaddr_any agent;
        sockaddr_any peer;
        bool ready_read;
        bool ready_write;
        bool ready_error;

        // Balancing data
        double load_factor;// Current load on this link (cunulates unit_load values)
        double unit_load;  // Cost of sending, fixed or calc'd b.on network stats
        // Configuration
        int weight;
    };

    struct ConfigItem
    {
        SRT_SOCKOPT so;
        std::vector<unsigned char> value;

        template<class T> bool get(T& refr)
        {
            if (sizeof(T) > value.size())
                return false;
            refr = *(T*)&value[0];
            return true;
        }

        ConfigItem(SRT_SOCKOPT o, const void* val, int size): so(o)
        {
            value.resize(size);
            unsigned char* begin = (unsigned char*)val;
            std::copy(begin, begin+size, value.begin());
        }

        struct OfType
        {
            SRT_SOCKOPT so;
            OfType(SRT_SOCKOPT soso): so(soso) {}
            bool operator()(ConfigItem& ci)
            {
                return ci.so == so;
            }
        };
    };

    typedef std::list<SocketData> group_t;
    typedef group_t::iterator gli_t;

    struct Sendstate
    {
        gli_t d;
        int stat;
        int code;
    };


    CUDTGroup(SRT_GROUP_TYPE);
    ~CUDTGroup();

    static SocketData prepareData(CUDTSocket* s);

    gli_t add(SocketData data);

    struct HaveID
    {
        SRTSOCKET id;
        HaveID(SRTSOCKET sid): id(sid) {}
        bool operator()(const SocketData& s) { return s.id == id; }
    };

    gli_t find(SRTSOCKET id)
    {
        srt::sync::CGuard g (m_GroupLock);
        gli_t f = std::find_if(m_Group.begin(), m_Group.end(), HaveID(id));
        if (f == m_Group.end())
        {
            return gli_NULL();
        }
        return f;
    }

    // NEED LOCKING
    gli_t begin() { return m_Group.begin(); }
    gli_t end() { return m_Group.end(); }

    // REMEMBER: the group spec should be taken from the socket
    // (set m_IncludedGroup to NULL and m_IncludedIter to grp->gli_NULL())
    // PRIOR TO calling this function.
    bool remove(SRTSOCKET id)
    {
        bool s = false;
        srt::sync::CGuard g (m_GroupLock);
        gli_t f = std::find_if(m_Group.begin(), m_Group.end(), HaveID(id));
        if (f != m_Group.end())
        {
            m_Group.erase(f);

            // Reset sequence numbers on a dead group so that they are
            // initialized anew with the new alive connection within
            // the group.
            // XXX The problem is that this should be done after the
            // socket is considered DISCONNECTED, not when it's being
            // closed. After being disconnected, the sequence numbers
            // are no longer valid, and will be reinitialized when the
            // socket is connected again. This may stay as is for now
            // as in SRT it's not predicted to do anything with the socket
            // that was disconnected other than immediately closing it.
            if (m_Group.empty())
            {
                m_iLastSchedSeqNo = SRT_SEQNO_NONE;
                setInitialRxSequence(SRT_SEQNO_NONE);
            }
            s = true;
        }

        if (m_Group.empty())
        {
            m_bOpened = false;
            m_bConnected = false;
        }

        // XXX BUGFIX
        m_Positions.erase(id);

        return s;
    }

    bool empty()
    {
        srt::sync::CGuard g (m_GroupLock);
        return m_Group.empty();
    }

    void setFreshConnected(CUDTSocket* sock);

    static gli_t gli_NULL() { return GroupContainer::null(); }

    int send(const char* buf, int len, SRT_MSGCTRL& w_mc);
    int sendBroadcast(const char* buf, int len, SRT_MSGCTRL& w_mc);
    int sendBackup(const char* buf, int len, SRT_MSGCTRL& w_mc);
    int sendBalancing(const char* buf, int len, SRT_MSGCTRL& w_mc);

private:
    // For Backup, sending all previous packet
    int sendBackupRexmit(CUDT& core, SRT_MSGCTRL& w_mc);

    // Support functions for sendBackup and sendBroadcast
    bool send_CheckIdle(const gli_t d, std::vector<gli_t>& w_wipeme, std::vector<gli_t>& w_pending);
    void sendBackup_CheckIdleTime(gli_t w_d);
    void sendBackup_CheckRunningStability(const gli_t d, const time_point currtime, size_t& w_nunstable);
    bool sendBackup_CheckSendStatus(const gli_t d, const time_point& currtime, const int stat, const int erc, const int32_t lastseq,
            const int32_t pktseq, CUDT& w_u, int32_t& w_curseq, std::vector<gli_t>& w_parallel,
            int& w_final_stat, std::set<int>& w_sendable_pri, size_t& w_nsuccessful, size_t& w_nunstable);
    void sendBackup_Buffering(const char* buf, const int len, int32_t& curseq, SRT_MSGCTRL& w_mc);
    void sendBackup_CheckNeedActivate(const std::vector<gli_t>& idlers, const char *buf, const int len,
            bool& w_none_succeeded, SRT_MSGCTRL& w_mc, int32_t& w_curseq, int32_t& w_final_stat,
            CUDTException& w_cx, std::vector<Sendstate>& w_sendstates,
            std::vector<gli_t>& w_parallel, std::vector<gli_t>& w_wipeme,
            const std::string& activate_reason);
    void send_CheckPendingSockets(const std::vector<gli_t>& pending, std::vector<gli_t>& w_wipeme);
    void send_CloseBrokenSockets(std::vector<gli_t>& w_wipeme);
    void sendBackup_CheckParallelLinks(const size_t nunstable, std::vector<gli_t>& w_parallel,
            int& w_final_stat, bool& w_none_succeeded, SRT_MSGCTRL& w_mc, CUDTException& w_cx);

public:
    int recv(char* buf, int len, SRT_MSGCTRL& w_mc);
    int recvBalancing(char* buf, int len, SRT_MSGCTRL& w_mc);

    void close();

    void setOpt(SRT_SOCKOPT optname, const void* optval, int optlen);
    void getOpt(SRT_SOCKOPT optName, void* optval, int& w_optlen);
    void deriveSettings(CUDT* source);
    bool applyFlags(uint32_t flags, HandshakeSide);

    SRT_SOCKSTATUS getStatus();

    bool getMasterData(SRTSOCKET slave, SRTSOCKET& w_mpeer, time_point& w_st);

    bool isGroupReceiver()
    {
        // XXX add here also other group types, which
        // predict group receiving.
        return m_type == SRT_GTYPE_BROADCAST;
    }

    srt::sync::Mutex* exp_groupLock() { return &m_GroupLock; }
    void addEPoll(int eid);
    void removeEPollEvents(const int eid);
    void removeEPollID(const int eid);
    void updateReadState(SRTSOCKET sock, int32_t sequence);
    void updateWriteState();

    /// Update the in-group array of packet providers per sequence number.
    /// Also basing on the information already provided by possibly other sockets,
    /// report the real status of packet loss, including packets maybe lost
    /// by the caller provider, but already received from elsewhere. Note that
    /// these packets are not ready for extraction until ACK-ed.
    ///
    /// @param exp_sequence The previously received sequence at this socket
    /// @param sequence The sequence of this packet
    /// @param provider The core of the socket for which the packet was dispatched
    /// @param time TSBPD time of this packet
    /// @return The bitmap that marks by 'false' packets lost since next to exp_sequence
    std::vector<bool> providePacket(int32_t exp_sequence, int32_t sequence, CUDT *provider, uint64_t time);

    /// This is called from the ACK action by particular socket, which
    /// actually signs off the packet for extraction.
    ///
    /// @param core The socket core for which the ACK was sent
    /// @param ack The past-the-last-received ACK sequence number
    void readyPackets(CUDT* core, int32_t ack);

    void syncWithSocket(const CUDT& core);
    int getGroupData(SRT_SOCKGROUPDATA *pdata, size_t *psize);
    int configure(const char* str);

    /// Predicted to be called from the reading function to fill
    /// the group data array as requested.
    void fillGroupData(
            SRT_MSGCTRL& w_out, //< MSGCTRL to be written
            const SRT_MSGCTRL& in, //< MSGCTRL read from the data-providing socket
            SRT_SOCKGROUPDATA* out_grpdata, //< grpdata as passed in MSGCTRL
            size_t out_grpdata_size  //< grpdata_size as passed in MSGCTRL
            );

#if ENABLE_HEAVY_LOGGING
    void debugGroup();
#else
    void debugGroup() {}
#endif

    void ackMessage(int32_t msgno);
    void handleKeepalive(gli_t);
    void internalKeepalive(gli_t);

private:
    // Check if there's at least one connected socket.
    // If so, grab the status of all member sockets.
    void getGroupCount(size_t& w_size, bool& w_still_alive);

    class CUDTUnited* m_pGlobal;
    srt::sync::Mutex m_GroupLock;

    SRTSOCKET m_GroupID;
    SRTSOCKET m_PeerGroupID;
    struct GroupContainer
    {
        std::list<SocketData> m_List;
        static std::list<SocketData> s_NoList; // This is to have a predictable "null iterator".

        /// This field is used only by some types of groups that need
        /// to keep track as to which link was lately used. Note that
        /// by removal of a node from the m_List container, this link
        /// must be appropriately reset.
        gli_t m_LastActiveLink;

        GroupContainer(): m_LastActiveLink(s_NoList.begin()) {}

        //Property<gli_t> active = { m_LastActiveLink; }
        SRTU_PROPERTY_RW(gli_t, active, m_LastActiveLink);

        gli_t begin() { return m_List.begin(); }
        gli_t end() { return m_List.end(); }
        static gli_t null() { return s_NoList.begin(); }
        bool empty() { return m_List.empty(); }
        void push_back(const SocketData& data)
        {
            m_List.push_back(data);
        }
        void clear()
        {
            m_LastActiveLink = null();
            m_List.clear();
        }
        size_t size()
        {
            return m_List.size();
        }

        void erase(gli_t it);
    };
    GroupContainer m_Group;
    bool m_selfManaged;
    bool m_bSyncOnMsgNo;
    SRT_GROUP_TYPE m_type;
    CUDTSocket* m_listener; // A "group" can only have one listener.

public:

    struct BufferedMessageStorage
    {
        size_t blocksize;
        size_t maxstorage;
        std::vector<char*> storage;

        BufferedMessageStorage(size_t blk, size_t max = 0):
            blocksize(blk),
            maxstorage(max),
            storage()
        {
        }

        char* get()
        {
            if (storage.empty())
                return new char[blocksize];

            // Get the element from the end
            char* block = storage.back();
            storage.pop_back();
            return block;
        }

        void put(char* block)
        {
            if (storage.size() >= maxstorage)
            {
                // Simply delete
                delete [] block;
                return;
            }

            // Put the block into the spare buffer
            storage.push_back(block);
        }

        ~BufferedMessageStorage()
        {
            for (size_t i = 0; i < storage.size(); ++i)
                delete [] storage[i];
        }
    };

    struct BufferedMessage
    {
        static BufferedMessageStorage storage;

        SRT_MSGCTRL mc;
        char* data;
        size_t size;

        BufferedMessage(): data(), size() {}
        ~BufferedMessage()
        {
            if (data)
                storage.put(data);
        }

        // NOTE: size 's' must be checked against SRT_LIVE_MAX_PLSIZE
        // before calling
        void copy(const char* buf, size_t s)
        {
            size = s;
            data = storage.get();
            memcpy(data, buf, s);
        }

        BufferedMessage(const BufferedMessage& foreign SRT_ATR_UNUSED):
            data(), size()
        {
            // This is only to copy empty container.
            // Any other use should not be done.
//#if ENABLE_DEBUG
//            if (foreign.data)
//                abort();
//#endif
        }

    private:
        void swap_with(BufferedMessage& b)
        {
            std::swap(this->mc, b.mc);
            std::swap(this->data, b.data);
            std::swap(this->size, b.size);
        }
    };

    typedef std::deque< BufferedMessage > senderBuffer_t;
    //typedef StaticBuffer<BufferedMessage, 1000> senderBuffer_t;

private:
    // Fields required for SRT_GTYPE_BACKUP groups.
    senderBuffer_t m_SenderBuffer;
    int32_t m_iSndOldestMsgNo; // oldest position in the sender buffer
    volatile int32_t m_iSndAckedMsgNo;
    uint32_t m_uOPT_StabilityTimeout;

    // THIS function must be called only in a function for a group type
    // that does use sender buffer.
    int32_t addMessageToBuffer(const char* buf, size_t len, SRT_MSGCTRL& w_mc);

    std::set<int> m_sPollID;                     // set of epoll ID to trigger
    int m_iMaxPayloadSize;
    int m_iAvgPayloadSize;
    bool m_bSynRecving;
    bool m_bSynSending;
    bool m_bTsbPd;
    bool m_bTLPktDrop;
    int64_t m_iTsbPdDelay_us;
    int m_RcvEID;
    struct CEPollDesc* m_RcvEpolld;
    int m_SndEID;
    struct CEPollDesc* m_SndEpolld;

    int m_iSndTimeOut;                           // sending timeout in milliseconds
    int m_iRcvTimeOut;                           // receiving timeout in milliseconds

    // Start times for TsbPd. These times shall be synchronized
    // between all sockets in the group. The first connected one
    // defines it, others shall derive it. The value 0 decides if
    // this has been already set.
    time_point m_tsStartTime;
    time_point m_tsRcvPeerStartTime;

    struct ReadPos
    {
        std::vector<char> packet;
        SRT_MSGCTRL mctrl;
        ReadPos(int32_t s, SRT_GROUP_TYPE gt): mctrl(srt_msgctrl_default)
        {
            if (gt == SRT_GTYPE_BALANCING)
                mctrl.msgno = s;
            else
                mctrl.pktseq = s;
        }
    };
    std::map<SRTSOCKET, ReadPos> m_Positions;

    ReadPos* checkPacketAhead();
    ReadPos* checkPacketAheadMsgno();

    // This is the sequence number of a packet that has been previously
    // delivered. Initially it should be set to SRT_SEQNO_NONE so that the sequence read
    // from the first delivering socket will be taken as a good deal.
    volatile int32_t m_RcvBaseSeqNo;

    // Version used when using msgno synchronization.
    volatile int32_t m_RcvBaseMsgNo;
    bool m_bOpened;    // Set to true when at least one link is at least pending
    bool m_bConnected; // Set to true on first link confirmed connected
    bool m_bClosing;

    // There's no simple way of transforming config
    // items that are predicted to be used on socket.
    // Use some options for yourself, store the others
    // for setting later on a socket.
    std::vector<ConfigItem> m_config;

    // Signal for the blocking user thread that the packet
    // is ready to deliver.
    srt::sync::Condition m_RcvDataCond;
    srt::sync::Mutex m_RcvDataLock;
    volatile int32_t m_iLastSchedSeqNo; // represetnts the value of CUDT::m_iSndNextSeqNo for each running socket
    volatile int32_t m_iLastSchedMsgNo;
<<<<<<< HEAD
    unsigned int m_uBalancingRoll;

    /// This is initialized with some number that should be
    /// decreased with every packet sent. Any decision and
    /// analysis for a decision concerning balancing group behavior
    /// should be taken only when this value is 0. During some
    /// of the analysis steps this value may be reset to some
    /// higer value so that for particular number of packets
    /// no analysis is being done (this prevents taking measurement
    /// data too early when the number of collected data was
    /// too little and therefore any average is little reliable).
    unsigned int m_RandomCredit;

    struct BalancingLinkState
    {
        gli_t ilink; // previously used link
        int status;  // 0 = normal first entry; -1 = repeated selection
        int errorcode;
    };
    typedef gli_t selectLink_cb(void*, const BalancingLinkState&);
    CallbackHolder<selectLink_cb> m_cbSelectLink;

    CUDTGroup::gli_t linkSelect_UpdateAndReport(CUDTGroup::gli_t this_link);
    CUDTGroup::gli_t linkSelect_plain(const CUDTGroup::BalancingLinkState& state);

    // Plain algorithm: simply distribute the load
    // on all links equally.
    gli_t linkSelect_fixed(const BalancingLinkState&);
    static gli_t linkSelect_fixed_fw(void* opaq, const BalancingLinkState& st)
    {
        CUDTGroup* g = (CUDTGroup*)opaq;
        return g->linkSelect_fixed(st);
    }

    // Window algorihm: keep balance, but mind the sending cost
    // for every link basing on the flight window size. Keep links
    // balanced according to the cost of sending.
    gli_t linkSelect_window(const BalancingLinkState&);
    static gli_t linkSelect_window_fw(void* opaq, const BalancingLinkState& st)
    {
        CUDTGroup* g = (CUDTGroup*)opaq;
        return g->linkSelect_window(st);
=======
    // Statistics

    struct Stats
    {
        // Stats state
        time_point tsActivateTime;             // Time when this group sent or received the first data packet
        time_point tsLastSampleTime;           // Time reset when clearing stats

        MetricUsage<PacketMetric> sent;        // number of packets sent from the application
        MetricUsage<PacketMetric> recv;        // number of packets delivered from the group to the application
        MetricUsage<PacketMetric> recvDrop;    // number of packets dropped by the group receiver (not received from any member)
        MetricUsage<PacketMetric> recvDiscard; // number of packets discarded as already delivered

        void init()
        {
            tsActivateTime = srt::sync::steady_clock::time_point();
            sent.Init();
            recv.Init();
            recvDrop.Init();
            recvDiscard.Init();

            reset();
        }

        void reset()
        {
            sent.Clear();
            recv.Clear();
            recvDrop.Clear();
            recvDiscard.Clear();

            tsLastSampleTime = srt::sync::steady_clock::now();
        }
    } m_stats;

    void updateAvgPayloadSize(int size)
    {
        if (m_iAvgPayloadSize == -1)
            m_iAvgPayloadSize = size;
        else
            m_iAvgPayloadSize = avg_iir<4>(m_iAvgPayloadSize, size);
    }

    int avgRcvPacketSize()
    {
        // In case when no packet has been received yet, but already notified
        // a dropped packet, its size will be SRT_LIVE_DEF_PLSIZE. It will be
        // the value most matching in the typical uses, although no matter what
        // value would be used here, each one would be wrong from some points
        // of view. This one is simply the best choice for typical uses of groups
        // provided that they are to be ued only for live mode.
        return m_iAvgPayloadSize == -1 ? SRT_LIVE_DEF_PLSIZE : m_iAvgPayloadSize;
>>>>>>> cb4b067b
    }

public:
    void bstatsSocket(CBytePerfMon *perf, bool clear);

    // Required after the call on newGroup on the listener side.
    // On the listener side the group is lazily created just before
    // accepting a new socket and therefore always open.
    void setOpen() { m_bOpened = true; }

    std::string CONID() const
    {
#if ENABLE_LOGGING
        std::ostringstream os;
        os << "@" << m_GroupID << ":";
        return os.str();
#else
        return "";
#endif
    }

    void setInitialRxSequence(int32_t)
    {
        // The app-reader doesn't care about the real sequence number.
        // The first provided one will be taken as a good deal; even if
        // this is going to be past the ISN, at worst it will be caused
        // by TLPKTDROP.
        m_RcvBaseSeqNo = SRT_SEQNO_NONE;
        m_RcvBaseMsgNo = -1;
    }
    int baseOffset(SRT_MSGCTRL& mctrl);
    int baseOffset(ReadPos& pos);
    bool seqDiscrepancy(SRT_MSGCTRL& mctrl);
    bool msgDiscrepancy(SRT_MSGCTRL& mctrl);

    bool applyGroupTime(time_point& w_start_time, time_point& w_peer_start_time)
    {
<<<<<<< HEAD
        using srt_logging::gmlog;
        if (m_tsStartTime == steady_clock::zero())
=======
        using srt_logging::mglog;
        using srt::sync::is_zero;

        if (is_zero(m_tsStartTime))
>>>>>>> cb4b067b
        {
            // The first socket, defines the group time for the whole group.
            m_tsStartTime = w_start_time;
            m_tsRcvPeerStartTime = w_peer_start_time;
            return true;
        }

        // Sanity check. This should never happen, fix the bug if found!
        if (is_zero(m_tsRcvPeerStartTime))
        {
            LOGC(gmlog.Error, log << "IPE: only StartTime is set, RcvPeerStartTime still 0!");
            // Kinda fallback, but that's not too safe.
            m_tsRcvPeerStartTime = w_peer_start_time;
        }

        // The redundant connection, derive the times
        w_start_time = m_tsStartTime;
        w_peer_start_time = m_tsRcvPeerStartTime;

        return false;
    }

    // Live state synchronization
    bool getBufferTimeBase(CUDT* forthesakeof, time_point& w_tb, bool& w_wp, duration& w_dr);
    bool applyGroupSequences(SRTSOCKET, int32_t& w_snd_isn, int32_t& w_rcv_isn);
    void synchronizeDrift(CUDT* cu, duration udrift, time_point newtimebase);

    void updateLatestRcv(gli_t);

    // Property accessors
    SRTU_PROPERTY_RW_CHAIN(CUDTGroup, SRTSOCKET,      id,                   m_GroupID);
    SRTU_PROPERTY_RW_CHAIN(CUDTGroup, SRTSOCKET,      peerid,               m_PeerGroupID);
    SRTU_PROPERTY_RW_CHAIN(CUDTGroup, bool,           managed,              m_selfManaged);
    SRTU_PROPERTY_RW_CHAIN(CUDTGroup, SRT_GROUP_TYPE, type,                 m_type);
    SRTU_PROPERTY_RW_CHAIN(CUDTGroup, int32_t,        currentSchedSequence, m_iLastSchedSeqNo);
    SRTU_PROPERTY_RRW(                std::set<int>&, epollset,             m_sPollID);
    SRTU_PROPERTY_RW_CHAIN(CUDTGroup, int64_t,        latency,              m_iTsbPdDelay_us);
    SRTU_PROPERTY_RO(                 bool,           synconmsgno,          m_bSyncOnMsgNo);
};


// XXX REFACTOR: The 'CUDT' class is to be merged with 'CUDTSocket'.
// There's no reason for separating them, there's no case of having them
// anyhow managed separately. After this is done, with a small help with
// separating the internal abnormal path management (exceptions) from the
// API (return values), through CUDTUnited, this class may become in future
// an officially exposed C++ API.
class CUDT
{
    friend class CUDTSocket;
    friend class CUDTUnited;
    friend class CCC;
    friend struct CUDTComp;
    friend class CCache<CInfoBlock>;
    friend class CRendezvousQueue;
    friend class CSndQueue;
    friend class CRcvQueue;
    friend class CSndUList;
    friend class CRcvUList;
    friend class PacketFilter;
    friend class CUDTGroup;

    typedef srt::sync::steady_clock::time_point time_point;
    typedef srt::sync::steady_clock::duration duration;

private: // constructor and desctructor
    void construct();
    void clearData();
    CUDT(CUDTSocket* parent);
    CUDT(CUDTSocket* parent, const CUDT& ancestor);
    const CUDT& operator=(const CUDT&) {return *this;} // = delete ?
    ~CUDT();

public: //API
    static int startup();
    static int cleanup();
    static SRTSOCKET socket();
    static SRTSOCKET createGroup(SRT_GROUP_TYPE);
    static int addSocketToGroup(SRTSOCKET socket, SRTSOCKET group);
    static int removeSocketFromGroup(SRTSOCKET socket);
    static SRTSOCKET getGroupOfSocket(SRTSOCKET socket);
    static int getGroupData(SRTSOCKET groupid, SRT_SOCKGROUPDATA* pdata, size_t* psize);
    static int configureGroup(SRTSOCKET groupid, const char* str);
    static bool isgroup(SRTSOCKET sock) { return (sock & SRTGROUP_MASK) != 0; }
    static int bind(SRTSOCKET u, const sockaddr* name, int namelen);
    static int bind(SRTSOCKET u, UDPSOCKET udpsock);
    static int listen(SRTSOCKET u, int backlog);
    static SRTSOCKET accept(SRTSOCKET u, sockaddr* addr, int* addrlen);
    static SRTSOCKET accept_bond(const SRTSOCKET listeners [], int lsize, int64_t msTimeOut);
    static int connect(SRTSOCKET u, const sockaddr* name, int namelen, int32_t forced_isn);
    static int connect(SRTSOCKET u, const sockaddr* name, const sockaddr* tname, int namelen);
    static int connectLinks(SRTSOCKET grp, SRT_SOCKGROUPCONFIG links [], int arraysize);
    static int close(SRTSOCKET u);
    static int getpeername(SRTSOCKET u, sockaddr* name, int* namelen);
    static int getsockname(SRTSOCKET u, sockaddr* name, int* namelen);
    static int getsockopt(SRTSOCKET u, int level, SRT_SOCKOPT optname, void* optval, int* optlen);
    static int setsockopt(SRTSOCKET u, int level, SRT_SOCKOPT optname, const void* optval, int optlen);
    static int send(SRTSOCKET u, const char* buf, int len, int flags);
    static int recv(SRTSOCKET u, char* buf, int len, int flags);
    static int sendmsg(SRTSOCKET u, const char* buf, int len, int ttl = SRT_MSGTTL_INF, bool inorder = false, int64_t srctime = 0);
    static int recvmsg(SRTSOCKET u, char* buf, int len, int64_t& srctime);
    static int sendmsg2(SRTSOCKET u, const char* buf, int len, SRT_MSGCTRL& mctrl);
    static int recvmsg2(SRTSOCKET u, char* buf, int len, SRT_MSGCTRL& w_mctrl);
    static int64_t sendfile(SRTSOCKET u, std::fstream& ifs, int64_t& offset, int64_t size, int block = SRT_DEFAULT_SENDFILE_BLOCK);
    static int64_t recvfile(SRTSOCKET u, std::fstream& ofs, int64_t& offset, int64_t size, int block = SRT_DEFAULT_RECVFILE_BLOCK);
    static int select(int nfds, UDT::UDSET* readfds, UDT::UDSET* writefds, UDT::UDSET* exceptfds, const timeval* timeout);
    static int selectEx(const std::vector<SRTSOCKET>& fds, std::vector<SRTSOCKET>* readfds, std::vector<SRTSOCKET>* writefds, std::vector<SRTSOCKET>* exceptfds, int64_t msTimeOut);
    static int epoll_create();
    static int epoll_clear_usocks(int eid);
    static int epoll_add_usock(const int eid, const SRTSOCKET u, const int* events = NULL);
    static int epoll_add_ssock(const int eid, const SYSSOCKET s, const int* events = NULL);
    static int epoll_remove_usock(const int eid, const SRTSOCKET u);
    static int epoll_remove_ssock(const int eid, const SYSSOCKET s);
    static int epoll_update_usock(const int eid, const SRTSOCKET u, const int* events = NULL);
    static int epoll_update_ssock(const int eid, const SYSSOCKET s, const int* events = NULL);
    static int epoll_wait(const int eid, std::set<SRTSOCKET>* readfds, std::set<SRTSOCKET>* writefds,
            int64_t msTimeOut, std::set<SYSSOCKET>* lrfds = NULL, std::set<SYSSOCKET>* wrfds = NULL);
    static int epoll_uwait(const int eid, SRT_EPOLL_EVENT* fdsSet, int fdsSize, int64_t msTimeOut);
    static int32_t epoll_set(const int eid, int32_t flags);
    static int epoll_release(const int eid);
    static CUDTException& getlasterror();
    static int bstats(SRTSOCKET u, CBytePerfMon* perf, bool clear = true, bool instantaneous = false);
    static int groupsockbstats(SRTSOCKET u, CBytePerfMon* perf, bool clear = true);
    static SRT_SOCKSTATUS getsockstate(SRTSOCKET u);
    static bool setstreamid(SRTSOCKET u, const std::string& sid);
    static std::string getstreamid(SRTSOCKET u);
    static int getsndbuffer(SRTSOCKET u, size_t* blocks, size_t* bytes);
    static int rejectReason(SRTSOCKET s);
    static int rejectReason(SRTSOCKET s, int value);
<<<<<<< HEAD
=======
    static int64_t socketStartTime(SRTSOCKET s);
>>>>>>> cb4b067b

public: // internal API
    // This is public so that it can be used directly in API implementation functions.
    struct APIError
    {
        APIError(const CUDTException&);
        APIError(CodeMajor, CodeMinor, int = 0);

        operator int() const
        {
            return SRT_ERROR;
        }
    };

    static const SRTSOCKET INVALID_SOCK = -1;         // invalid socket descriptor
    static const int ERROR = -1;                      // socket api error returned value

    static const int HS_VERSION_UDT4 = 4;
    static const int HS_VERSION_SRT1 = 5;

    // Parameters
    //
    // Note: use notation with X*1000*1000* ... instead of million zeros in a row.
    // In C++17 there is a possible notation of 5'000'000 for convenience, but that's
    // something only for a far future.
    static const int COMM_RESPONSE_TIMEOUT_MS = 5*1000; // 5 seconds
    static const int COMM_RESPONSE_MAX_EXP = 16;
    static const int SRT_TLPKTDROP_MINTHRESHOLD_MS = 1000;
    static const uint64_t COMM_KEEPALIVE_PERIOD_US = 1*1000*1000;
    static const int32_t COMM_SYN_INTERVAL_US = 10*1000;
    static const int COMM_CLOSE_BROKEN_LISTENER_TIMEOUT_MS = 3000;

    static const int
        DEF_MSS = 1500,
        DEF_FLIGHT_SIZE = 25600,
        DEF_BUFFER_SIZE = 8192, //Rcv buffer MUST NOT be bigger than Flight Flag size
        DEF_LINGER_S = 3*60,  // 3 minutes
        DEF_UDP_BUFFER_SIZE = 65536,
        DEF_CONNTIMEO_S = 3; // 3 seconds


    int handshakeVersion()
    {
        return m_ConnRes.m_iVersion;
    }

    std::string CONID() const
    {
#if ENABLE_LOGGING
        std::ostringstream os;
        os << "@" << m_SocketID << ":";
        return os.str();
#else
        return "";
#endif
    }

    SRTSOCKET socketID() const { return m_SocketID; }

    static CUDT* getUDTHandle(SRTSOCKET u);
    static std::vector<SRTSOCKET> existingSockets();

    void addressAndSend(CPacket& pkt);
    void sendSrtMsg(int cmd, uint32_t *srtdata_in = NULL, int srtlen_in = 0);

    bool isOPT_TsbPd() const { return m_bOPT_TsbPd; }
    int RTT() const { return m_iRTT; }
    int32_t sndSeqNo() const { return m_iSndCurrSeqNo; }
    int32_t schedSeqNo() const { return m_iSndNextSeqNo; }
    bool overrideSndSeqNo(int32_t seq);

    int32_t rcvSeqNo() const { return m_iRcvCurrSeqNo; }
    int flowWindowSize() const { return m_iFlowWindowSize; }
    int32_t deliveryRate() const { return m_iDeliveryRate; }
    int bandwidth() const { return m_iBandwidth; }
    int64_t maxBandwidth() const { return m_llMaxBW; }
    int MSS() const { return m_iMSS; }

    uint32_t latency_us() const {return m_iTsbPdDelay_ms*1000; }
    size_t maxPayloadSize() const { return m_iMaxSRTPayloadSize; }
    size_t OPT_PayloadSize() const { return m_zOPT_ExpPayloadSize; }
    int sndLossLength() { return m_pSndLossList->getLossLength(); }
    int32_t ISN() const { return m_iISN; }
    int32_t peerISN() const { return m_iPeerISN; }
    duration minNAKInterval() const { return m_tdMinNakInterval; }
    sockaddr_any peerAddr() const { return m_PeerAddr; }

    int32_t getFlightSpan() const
    {
        // This is a number of unacknowledged packets at this moment
        // Note that normally m_iSndLastAck should be PAST m_iSndCurrSeqNo,
        // however in a case when the sending stopped and all packets were
        // ACKed, the m_iSndLastAck is one sequence ahead of m_iSndCurrSeqNo.
        // Therefore we increase m_iSndCurrSeqNo by 1 forward and then
        // get the distance towards the last ACK. This way this value may
        // be only positive or 0.

        return CSeqNo::seqlen(m_iSndLastAck, CSeqNo::incseq(m_iSndCurrSeqNo));
    }

    int minSndSize(int len = 0) const
    {
        if (len == 0) // wierd, can't use non-static data member as default argument!
            len = m_iMaxSRTPayloadSize;
        return m_bMessageAPI ? (len+m_iMaxSRTPayloadSize-1)/m_iMaxSRTPayloadSize : 1;
    }

    int32_t makeTS(const time_point& from_time) const
    {
        // NOTE:
        // - This calculates first the time difference towards start time.
        // - This difference value is also CUT OFF THE SEGMENT information
        //   (a multiple of MAX_TIMESTAMP+1)
        // So, this can be simply defined as: TS = (RTS - STS) % (MAX_TIMESTAMP+1)
        // XXX Would be nice to check if local_time > m_tsStartTime,
        // otherwise it may go unnoticed with clock skew.
        return srt::sync::count_microseconds(from_time - m_stats.tsStartTime);
    }

    void setPacketTS(CPacket& p, const time_point& local_time)
    {
        p.m_iTimeStamp = makeTS(local_time);
    }

    // Utility used for closing a listening socket
    // immediately to free the socket
    void notListening()
    {
        srt::sync::CGuard cg(m_ConnectionLock);
        m_bListening = false;
        m_pRcvQueue->removeListener(this);
    }

    // XXX See CUDT::tsbpd() to see how to implement it. This should
    // do the same as TLPKTDROP feature when skipping packets that are agreed
    // to be lost. Note that this is predicted to be called with TSBPD off.
    // This is to be exposed for the application so that it can require this
    // sequence to be skipped, if that packet has been otherwise arrived through
    // a different channel.
    void skipIncoming(int32_t seq);

    // For SRT_tsbpdLoop
    CUDTUnited* uglobal() { return &s_UDTUnited; } // needed by tsbpdLoop
    std::set<int>& pollset() { return m_sPollID; }

    SRTU_PROPERTY_RO(SRTSOCKET, id, m_SocketID);
    SRTU_PROPERTY_RO(bool, isClosing, m_bClosing);
    SRTU_PROPERTY_RO(CRcvBuffer*, rcvBuffer, m_pRcvBuffer);
    SRTU_PROPERTY_RO(bool, isTLPktDrop, m_bTLPktDrop);
    SRTU_PROPERTY_RO(bool, isSynReceiving, m_bSynRecving);
    SRTU_PROPERTY_RR(srt::sync::Condition*, recvDataCond, &m_RecvDataCond);
    SRTU_PROPERTY_RR(srt::sync::Condition*, recvTsbPdCond, &m_RcvTsbPdCond);

    void ConnectSignal(ETransmissionEvent tev, EventSlot sl);
    void DisconnectSignal(ETransmissionEvent tev);

    // This is in public section so prospective overriding it can be
    // done by directly assigning to a field.

    typedef std::vector< std::pair<int32_t, int32_t> > loss_seqs_t;
    typedef loss_seqs_t packetArrival_cb(void*, CPacket&);
    CallbackHolder<packetArrival_cb> m_cbPacketArrival;

private:
    /// initialize a UDT entity and bind to a local address.

    void open();

    /// Start listening to any connection request.

    void setListenState();

    /// Connect to a UDT entity listening at address "peer".
    /// @param peer [in] The address of the listening UDT entity.

    void startConnect(const sockaddr_any& peer, int32_t forced_isn);

    /// Process the response handshake packet. Failure reasons can be:
    /// * Socket is not in connecting state
    /// * Response @a pkt is not a handshake control message
    /// * Rendezvous socket has once processed a regular handshake
    /// @param pkt [in] handshake packet.
    /// @retval 0 Connection successful
    /// @retval 1 Connection in progress (m_ConnReq turned into RESPONSE)
    /// @retval -1 Connection failed

    SRT_ATR_NODISCARD EConnectStatus processConnectResponse(const CPacket& pkt, CUDTException* eout, EConnectMethod synchro) ATR_NOEXCEPT;

    // This function works in case of HSv5 rendezvous. It changes the state
    // according to the present state and received message type, as well as the
    // INITIATOR/RESPONDER side resolved through cookieContest().
    // The resulting data are:
    // - rsptype: handshake message type that should be sent back to the peer (nothing if URQ_DONE)
    // - needs_extension: the HSREQ/KMREQ or HSRSP/KMRSP extensions should be attached to the handshake message.
    // - RETURNED VALUE: if true, it means a URQ_CONCLUSION message was received with HSRSP/KMRSP extensions and needs HSRSP/KMRSP.
    void rendezvousSwitchState(UDTRequestType& rsptype, bool& needs_extension, bool& needs_hsrsp);
    void cookieContest();

    /// Interpret the incoming handshake packet in order to perform appropriate
    /// rendezvous FSM state transition if needed, and craft the response, serialized
    /// into the packet to be next sent.
    /// @param reqpkt Packet to be written with handshake data
    /// @param response incoming handshake response packet to be interpreted
    /// @param serv_addr incoming packet's address
    /// @param synchro True when this function was called in blocking mode
    /// @param rst Current read status to know if the HS packet was freshly received from the peer, or this is only a periodic update (RST_AGAIN)
    SRT_ATR_NODISCARD EConnectStatus processRendezvous(const CPacket &response, const sockaddr_any& serv_addr, bool synchro, EReadStatus,
            CPacket& reqpkt);
    SRT_ATR_NODISCARD bool prepareConnectionObjects(const CHandShake &hs, HandshakeSide hsd, CUDTException *eout);
    SRT_ATR_NODISCARD EConnectStatus postConnect(const CPacket& response, bool rendezvous, CUDTException* eout, bool synchro) ATR_NOEXCEPT;
    void applyResponseSettings() ATR_NOEXCEPT;
    SRT_ATR_NODISCARD EConnectStatus processAsyncConnectResponse(const CPacket& pkt) ATR_NOEXCEPT;
    SRT_ATR_NODISCARD bool processAsyncConnectRequest(EReadStatus rst, EConnectStatus cst, const CPacket& response, const sockaddr_any& serv_addr);

    void checkUpdateCryptoKeyLen(const char* loghdr, int32_t typefield);

    SRT_ATR_NODISCARD size_t fillSrtHandshake_HSREQ(uint32_t* srtdata, size_t srtlen, int hs_version);
    SRT_ATR_NODISCARD size_t fillSrtHandshake_HSRSP(uint32_t* srtdata, size_t srtlen, int hs_version);
    SRT_ATR_NODISCARD size_t fillSrtHandshake(uint32_t* srtdata, size_t srtlen, int msgtype, int hs_version);

    SRT_ATR_NODISCARD bool createSrtHandshake(int srths_cmd, int srtkm_cmd, const uint32_t* data, size_t datalen,
            CPacket& w_reqpkt, CHandShake& w_hs);

    SRT_ATR_NODISCARD size_t fillHsExtConfigString(uint32_t *pcmdspec, int cmd, const std::string &str);
    SRT_ATR_NODISCARD size_t fillHsExtGroup(uint32_t *pcmdspec);
    SRT_ATR_NODISCARD size_t fillHsExtKMREQ(uint32_t *pcmdspec, size_t ki);
    SRT_ATR_NODISCARD size_t fillHsExtKMRSP(uint32_t *pcmdspec, const uint32_t *kmdata, size_t kmdata_wordsize);

    SRT_ATR_NODISCARD size_t prepareSrtHsMsg(int cmd, uint32_t* srtdata, size_t size);

    SRT_ATR_NODISCARD bool processSrtMsg(const CPacket *ctrlpkt);
    SRT_ATR_NODISCARD int processSrtMsg_HSREQ(const uint32_t* srtdata, size_t len, uint32_t ts, int hsv);
    SRT_ATR_NODISCARD int processSrtMsg_HSRSP(const uint32_t* srtdata, size_t len, uint32_t ts, int hsv);
    SRT_ATR_NODISCARD bool interpretSrtHandshake(const CHandShake& hs, const CPacket& hspkt, uint32_t* out_data, size_t* out_len);
                      void interpretRejectionMessage(const CHandShake& hs, const CPacket& pkt);
    SRT_ATR_NODISCARD bool checkApplyFilterConfig(const std::string& cs);

    static CUDTGroup& newGroup(const int); // defined EXCEPTIONALLY in api.cpp for convenience reasons
    // Note: This is an "interpret" function, which should treat the tp as
    // "possibly group type" that might be out of the existing values.
    SRT_ATR_NODISCARD bool interpretGroup(const int32_t grpdata[], size_t data_size, int hsreq_type_cmd);
    SRT_ATR_NODISCARD SRTSOCKET makeMePeerOf(SRTSOCKET peergroup, SRT_GROUP_TYPE tp, uint32_t link_flags);
    void synchronizeWithGroup(CUDTGroup* grp);

    void updateAfterSrtHandshake(int hsv);

    void updateSrtRcvSettings();
    void updateSrtSndSettings();

    void updateIdleLinkFrom(CUDT* source);

    void checkNeedDrop(bool& bCongestion);

    /// Connect to a UDT entity listening at address "peer", which has sent "hs" request.
    /// @param peer [in] The address of the listening UDT entity.
    /// @param hs [in/out] The handshake information sent by the peer side (in), negotiated value (out).

    void acceptAndRespond(const sockaddr_any& peer, const CPacket& hspkt, CHandShake& hs);
    bool runAcceptHook(CUDT* acore, const sockaddr* peer, const CHandShake& hs, const CPacket& hspkt);

    /// Close the opened UDT entity.

    bool closeInternal();

    /// Request UDT to send out a data block "data" with size of "len".
    /// @param data [in] The address of the application data to be sent.
    /// @param len [in] The size of the data block.
    /// @return Actual size of data sent.

    SRT_ATR_NODISCARD int send(const char* data, int len)
    {
        return sendmsg(data, len, SRT_MSGTTL_INF, false, 0);
    }

    /// Request UDT to receive data to a memory block "data" with size of "len".
    /// @param data [out] data received.
    /// @param len [in] The desired size of data to be received.
    /// @return Actual size of data received.

    SRT_ATR_NODISCARD int recv(char* data, int len);

    /// send a message of a memory block "data" with size of "len".
    /// @param data [out] data received.
    /// @param len [in] The desired size of data to be received.
    /// @param ttl [in] the time-to-live of the message.
    /// @param inorder [in] if the message should be delivered in order.
    /// @param srctime [in] Time when the data were ready to send.
    /// @return Actual size of data sent.

    SRT_ATR_NODISCARD int sendmsg(const char* data, int len, int ttl, bool inorder, int64_t srctime);
    /// Receive a message to buffer "data".
    /// @param data [out] data received.
    /// @param len [in] size of the buffer.
    /// @return Actual size of data received.

    SRT_ATR_NODISCARD int sendmsg2(const char* data, int len, SRT_MSGCTRL& w_m);

    SRT_ATR_NODISCARD int recvmsg(char* data, int len, int64_t& srctime);
    SRT_ATR_NODISCARD int recvmsg2(char* data, int len, SRT_MSGCTRL& w_m);
    SRT_ATR_NODISCARD int receiveMessage(char* data, int len, SRT_MSGCTRL& w_m, int erh = 1 /*throw exception*/);
    SRT_ATR_NODISCARD int receiveBuffer(char* data, int len);

    size_t dropMessage(int32_t seqtoskip);

    /// Request UDT to send out a file described as "fd", starting from "offset", with size of "size".
    /// @param ifs [in] The input file stream.
    /// @param offset [in, out] From where to read and send data; output is the new offset when the call returns.
    /// @param size [in] How many data to be sent.
    /// @param block [in] size of block per read from disk
    /// @return Actual size of data sent.

    SRT_ATR_NODISCARD int64_t sendfile(std::fstream& ifs, int64_t& offset, int64_t size, int block = 366000);

    /// Request UDT to receive data into a file described as "fd", starting from "offset", with expected size of "size".
    /// @param ofs [out] The output file stream.
    /// @param offset [in, out] From where to write data; output is the new offset when the call returns.
    /// @param size [in] How many data to be received.
    /// @param block [in] size of block per write to disk
    /// @return Actual size of data received.

    SRT_ATR_NODISCARD int64_t recvfile(std::fstream& ofs, int64_t& offset, int64_t size, int block = 7320000);

    /// Configure UDT options.
    /// @param optName [in] The enum name of a UDT option.
    /// @param optval [in] The value to be set.
    /// @param optlen [in] size of "optval".

    void setOpt(SRT_SOCKOPT optName, const void* optval, int optlen);

    /// Read UDT options.
    /// @param optName [in] The enum name of a UDT option.
    /// @param optval [in] The value to be returned.
    /// @param optlen [out] size of "optval".

    void getOpt(SRT_SOCKOPT optName, void* optval, int& w_optlen);

    /// Applies the configuration set on the socket.
    /// Any errors in this process are reported by exception.
    SRT_ERRNO applyMemberConfigObject(const SRT_SocketOptionObject& opt);

    /// read the performance data with bytes counters since bstats() 
    ///  
    /// @param perf [in, out] pointer to a CPerfMon structure to record the performance data.
    /// @param clear [in] flag to decide if the local performance trace should be cleared. 
    /// @param instantaneous [in] flag to request instantaneous data 
    /// instead of moving averages.
    void bstats(CBytePerfMon* perf, bool clear = true, bool instantaneous = false);

    /// Mark sequence contained in the given packet as not lost. This
    /// removes the loss record from both current receiver loss list and
    /// the receiver fresh loss list.
    void unlose(const CPacket& oldpacket);
    void dropFromLossLists(int32_t from, int32_t to);

    void checkSndTimers(Whether2RegenKm regen = DONT_REGEN_KM);
    void handshakeDone()
    {
        m_iSndHsRetryCnt = 0;
    }

    int64_t withOverhead(int64_t basebw)
    {
        return (basebw * (100 + m_iOverheadBW))/100;
    }

    static double Bps2Mbps(int64_t basebw)
    {
        return double(basebw) * 8.0/1000000.0;
    }

    bool stillConnected()
    {
        // Still connected is when:
        // - no "broken" condition appeared (security, protocol error, response timeout)
        return !m_bBroken
            // - still connected (no one called srt_close())
            && m_bConnected
            // - isn't currently closing (srt_close() called, response timeout, shutdown)
            && !m_bClosing;
    }

    int sndSpaceLeft()
    {
        return sndBuffersLeft() * m_iMaxSRTPayloadSize;
    }

    int sndBuffersLeft()
    {
        return m_iSndBufSize - m_pSndBuffer->getCurrBufSize();
    }

    time_point socketStartTime()
    {
        return m_stats.tsStartTime;
    }

    // TSBPD thread main function.
    static void* tsbpd(void* param);

    void updateForgotten(int seqlen, int32_t lastack, int32_t skiptoseqno);

    static loss_seqs_t defaultPacketArrival(void* vself, CPacket& pkt);
    static loss_seqs_t groupPacketArrival(void* vself, CPacket& pkt);

    static CUDTUnited s_UDTUnited;               // UDT global management base

private: // Identification
    CUDTSocket* const m_parent; // temporary, until the CUDTSocket class is merged with CUDT
    SRTSOCKET m_SocketID;                        // UDT socket number
    SRTSOCKET m_PeerID;                          // peer id, for multiplexer

    int m_iMaxSRTPayloadSize;                 // Maximum/regular payload size, in bytes
    size_t m_zOPT_ExpPayloadSize;                    // Expected average payload size (user option)

    // Options
    int m_iMSS;                                  // Maximum Segment Size, in bytes
    bool m_bSynSending;                          // Sending syncronization mode
    bool m_bSynRecving;                          // Receiving syncronization mode
    int m_iFlightFlagSize;                       // Maximum number of packets in flight from the peer side
    int m_iSndBufSize;                           // Maximum UDT sender buffer size
    int m_iRcvBufSize;                           // Maximum UDT receiver buffer size
    linger m_Linger;                             // Linger information on close
    int m_iUDPSndBufSize;                        // UDP sending buffer size
    int m_iUDPRcvBufSize;                        // UDP receiving buffer size
    bool m_bRendezvous;                          // Rendezvous connection mode

    duration m_tdConnTimeOut;    // connect timeout in milliseconds
    int m_iSndTimeOut;                           // sending timeout in milliseconds
    int m_iRcvTimeOut;                           // receiving timeout in milliseconds
    bool m_bReuseAddr;                           // reuse an exiting port or not, for UDP multiplexer
    int64_t m_llMaxBW;                           // maximum data transfer rate (threshold)
    int m_iIpTTL;
    int m_iIpToS;
    // These fields keep the options for encryption
    // (SRTO_PASSPHRASE, SRTO_PBKEYLEN). Crypto object is
    // created later and takes values from these.
    HaiCrypt_Secret m_CryptoSecret;
    int m_iSndCryptoKeyLen;

    // XXX Consider removing. The m_bDataSender stays here
    // in order to maintain the HS side selection in HSv4.
    bool m_bDataSender;

    // HSv4 (legacy handshake) support)
    time_point m_tsSndHsLastTime;	    //Last SRT handshake request time
    int      m_iSndHsRetryCnt;       //SRT handshake retries left

    bool m_bMessageAPI;
    bool m_bOPT_TsbPd;               // Whether AGENT will do TSBPD Rx (whether peer does, is not agent's problem)
    int m_iOPT_TsbPdDelay;           // Agent's Rx latency
    int m_iOPT_PeerTsbPdDelay;       // Peer's Rx latency for the traffic made by Agent's Tx.
    bool m_bOPT_TLPktDrop;           // Whether Agent WILL DO TLPKTDROP on Rx.
    int m_iOPT_SndDropDelay;         // Extra delay when deciding to snd-drop for TLPKTDROP, -1 to off
    bool m_bOPT_StrictEncryption;    // Off by default. When on, any connection other than nopw-nopw & pw1-pw1 is rejected.
    int m_OPT_GroupConnect;
    std::string m_sStreamName;
    int m_iOPT_PeerIdleTimeout;      // Timeout for hearing anything from the peer.
    uint32_t m_uOPT_StabilityTimeout;

    int m_iTsbPdDelay_ms;                           // Rx delay to absorb burst in milliseconds
    int m_iPeerTsbPdDelay_ms;                       // Tx delay that the peer uses to absorb burst in milliseconds
    bool m_bTLPktDrop;                           // Enable Too-late Packet Drop
    int64_t m_llInputBW;                         // Input stream rate (bytes/sec)
    int m_iOverheadBW;                           // Percent above input stream rate (applies if m_llMaxBW == 0)
    bool m_bRcvNakReport;                        // Enable Receiver Periodic NAK Reports
    int m_iIpV6Only;                             // IPV6_V6ONLY option (-1 if not set)
    SRT_GROUP_TYPE m_HSGroupType;   // group type about-to-be-set in the handshake

private:
    UniquePtr<CCryptoControl> m_pCryptoControl;                            // congestion control SRT class (small data extension)
    CCache<CInfoBlock>* m_pCache;                // network information cache

    // Congestion control
    std::vector<EventSlot> m_Slots[TEV_E_SIZE];
    SrtCongestion m_CongCtl;

    // Packet filtering
    PacketFilter m_PacketFilter;
    std::string m_OPT_PktFilterConfigString;
    SRT_ARQLevel m_PktFilterRexmitLevel;
    std::string m_sPeerPktFilterConfigString;

    // Attached tool function
    void EmitSignal(ETransmissionEvent tev, EventVariant var);

    // Internal state
    volatile bool m_bListening;                  // If the UDT entit is listening to connection
    volatile bool m_bConnecting;                 // The short phase when connect() is called but not yet completed
    volatile bool m_bConnected;                  // Whether the connection is on or off
    volatile bool m_bClosing;                    // If the UDT entity is closing
    volatile bool m_bShutdown;                   // If the peer side has shutdown the connection
    volatile bool m_bBroken;                     // If the connection has been broken
    volatile bool m_bPeerHealth;                 // If the peer status is normal
    volatile int m_RejectReason;
    bool m_bOpened;                              // If the UDT entity has been opened
    int m_iBrokenCounter;                        // a counter (number of GC checks) to let the GC tag this socket as disconnected

    int m_iEXPCount;                             // Expiration counter
    int m_iBandwidth;                            // Estimated bandwidth, number of packets per second
    int m_iRTT;                                  // RTT, in microseconds
    int m_iRTTVar;                               // RTT variance
    int m_iDeliveryRate;                         // Packet arrival rate at the receiver side
    int m_iByteDeliveryRate;                     // Byte arrival rate at the receiver side


    CHandShake m_ConnReq;                        // connection request
    CHandShake m_ConnRes;                        // connection response
    CHandShake::RendezvousState m_RdvState;      // HSv5 rendezvous state
    HandshakeSide m_SrtHsSide;                   // HSv5 rendezvous handshake side resolved from cookie contest (DRAW if not yet resolved)

private: // Sending related data
    CSndBuffer* m_pSndBuffer;                    // Sender buffer
    CSndLossList* m_pSndLossList;                // Sender loss list
    CPktTimeWindow<16, 16> m_SndTimeWindow;      // Packet sending time window

    /*volatile*/ duration m_tdSendInterval;      // Inter-packet time, in CPU clock cycles

    /*volatile*/ duration m_tdSendTimeDiff;      // aggregate difference in inter-packet sending time

    volatile int m_iFlowWindowSize;              // Flow control window size
    volatile double m_dCongestionWindow;         // congestion window size

private: // Timers
    /*volatile*/ time_point m_tsNextACKTime;    // Next ACK time, in CPU clock cycles, same below
    /*volatile*/ time_point m_tsNextNAKTime;    // Next NAK time

    /*volatile*/ duration   m_tdACKInterval;    // ACK interval
    /*volatile*/ duration   m_tdNAKInterval;    // NAK interval
    /*volatile*/ time_point m_tsLastRspTime;    // time stamp of last response from the peer
    /*volatile*/ time_point m_tsLastRspAckTime; // time stamp of last ACK from the peer
    /*volatile*/ time_point m_tsLastSndTime;    // time stamp of last data/ctrl sent (in system ticks)
    time_point m_tsLastWarningTime;             // Last time that a warning message is sent
    time_point m_tsLastReqTime;                 // last time when a connection request is sent
    time_point m_tsRcvPeerStartTime;
    time_point m_tsLingerExpiration;            // Linger expiration time (for GC to close a socket with data in sending buffer)
    time_point m_tsLastAckTime;                 // Timestamp of last ACK
    duration m_tdMinNakInterval;                // NAK timeout lower bound; too small value can cause unnecessary retransmission
    duration m_tdMinExpInterval;                // timeout lower bound threshold: too small timeout can cause problem

    int m_iPktCount;                          // packet counter for ACK
    int m_iLightACKCount;                     // light ACK counter

    time_point m_tsNextSendTime;     // scheduled time of next packet sending

    volatile int32_t m_iSndLastFullAck;          // Last full ACK received
    volatile int32_t m_iSndLastAck;              // Last ACK received

    // NOTE: m_iSndLastDataAck is the value strictly bound to the CSndBufer object (m_pSndBuffer)
    // and this is the sequence number that refers to the block at position [0]. Upon acknowledgement,
    // this value is shifted to the acknowledged position, and the blocks are removed from the
    // m_pSndBuffer buffer up to excluding this sequence number.
    // XXX CONSIDER removing this field and give up the maintenance of this sequence number
    // to the sending buffer. This way, extraction of an old packet for retransmission should
    // require only the lost sequence number, and how to find the packet with this sequence
    // will be up to the sending buffer.
    volatile int32_t m_iSndLastDataAck;          // The real last ACK that updates the sender buffer and loss list
    volatile int32_t m_iSndCurrSeqNo;            // The largest sequence number that HAS BEEN SENT
    volatile int32_t m_iSndNextSeqNo;            // The sequence number predicted to be placed at the currently scheduled packet

    // Note important differences between Curr and Next fields:
    // - m_iSndCurrSeqNo: this is used by SRT:SndQ:worker thread and it's operated from CUDT::packData
    //   function only. This value represents the sequence number that has been stamped on a packet directly
    //   before it is sent over the network.
    // - m_iSndNextSeqNo: this is used by the user's thread and it's operated from CUDT::sendmsg2
    //   function only. This value represents the sequence number that is PREDICTED to be stamped on the
    //   first block out of the block series that will be scheduled for later sending over the network
    //   out of the data passed in this function. For a special case when the length of the data is
    //   short enough to be passed in one UDP packet (always the case for live mode), this value is
    //   always increased by one in this call, otherwise it will be increased by the number of blocks
    //   scheduled for sending.

    int32_t m_iSndLastAck2;                      // Last ACK2 sent back
    time_point m_SndLastAck2Time;                // The time when last ACK2 was sent back
    void setInitialSndSeq(int32_t isn)
    {
        m_iSndLastAck = isn;
        m_iSndLastDataAck = isn;
        m_iSndLastFullAck = isn;
        m_iSndCurrSeqNo = CSeqNo::decseq(isn);
        m_iSndNextSeqNo = isn;
        m_iSndLastAck2 = isn;
    }

    void setInitialRcvSeq(int32_t isn)
    {
        m_iRcvLastAck = isn;
#ifdef ENABLE_LOGGING
        m_iDebugPrevLastAck = m_iRcvLastAck;
#endif
        m_iRcvLastSkipAck = m_iRcvLastAck;
        m_iRcvLastAckAck = isn;
        m_iRcvCurrSeqNo = CSeqNo::decseq(isn);
    }


    volatile int m_iSndMinFlightSpan;            // updated with every ACK, number of packets in flight at ACK

    int32_t m_iISN;                              // Initial Sequence Number
    bool m_bPeerTsbPd;                           // Peer accept TimeStamp-Based Rx mode
    bool m_bPeerTLPktDrop;                       // Enable sender late packet dropping
    bool m_bPeerNakReport;                       // Sender's peer (receiver) issues Periodic NAK Reports
    bool m_bPeerRexmitFlag;                      // Receiver supports rexmit flag in payload packets
    int32_t m_iReXmitCount;                      // Re-Transmit Count since last ACK

private: // Receiving related data
    CRcvBuffer* m_pRcvBuffer;                    //< Receiver buffer
    CRcvLossList* m_pRcvLossList;                //< Receiver loss list
    std::deque<CRcvFreshLoss> m_FreshLoss;       //< Lost sequence already added to m_pRcvLossList, but not yet sent UMSG_LOSSREPORT for.
    int m_iReorderTolerance;                     //< Current value of dynamic reorder tolerance
    int m_iMaxReorderTolerance;                  //< Maximum allowed value for dynamic reorder tolerance
    int m_iConsecEarlyDelivery;                  //< Increases with every OOO packet that came <TTL-2 time, resets with every increased reorder tolerance
    int m_iConsecOrderedDelivery;                //< Increases with every packet coming in order or retransmitted, resets with every out-of-order packet

    CACKWindow<1024> m_ACKWindow;                //< ACK history window
    CPktTimeWindow<16, 64> m_RcvTimeWindow;      //< Packet arrival time window

    int32_t m_iRcvLastAck;                       //< Last sent ACK
#ifdef ENABLE_LOGGING
    int32_t m_iDebugPrevLastAck;
#endif
    int32_t m_iRcvLastSkipAck;                   // Last dropped sequence ACK
    int32_t m_iRcvLastAckAck;                    // Last sent ACK that has been acknowledged
    int32_t m_iAckSeqNo;                         // Last ACK sequence number
    int32_t m_iRcvCurrSeqNo;                     // Largest received sequence number
    int32_t m_iRcvCurrPhySeqNo;                  // Same as m_iRcvCurrSeqNo, but physical only (disregarding a filter)

    int32_t m_iPeerISN;                          // Initial Sequence Number of the peer side

    uint32_t m_lSrtVersion;
    uint32_t m_lMinimumPeerSrtVersion;
    uint32_t m_lPeerSrtVersion;
    uint32_t m_lPeerSrtFlags;

    bool m_bTsbPd;                               // Peer sends TimeStamp-Based Packet Delivery Packets 
    bool m_bGroupTsbPd;                          // TSBPD should be used for GROUP RECEIVER instead.

    srt::sync::CThread m_RcvTsbPdThread;         // Rcv TsbPD Thread handle
    srt::sync::Condition m_RcvTsbPdCond;         // TSBPD signals if reading is ready
    bool m_bTsbPdAckWakeup;                      // Signal TsbPd thread on Ack sent

    CallbackHolder<srt_listen_callback_fn> m_cbAcceptHook;

    // FORWARDER
public:
    static int installAcceptHook(SRTSOCKET lsn, srt_listen_callback_fn* hook, void* opaq);
private:
    void installAcceptHook(srt_listen_callback_fn* hook, void* opaq)
    {
        m_cbAcceptHook.set(opaq, hook);
    }


private: // synchronization: mutexes and conditions
    srt::sync::Mutex m_ConnectionLock;           // used to synchronize connection operation

    srt::sync::Condition m_SendBlockCond;        // used to block "send" call
    srt::sync::Mutex m_SendBlockLock;            // lock associated to m_SendBlockCond

    srt::sync::Mutex m_RcvBufferLock;            // Protects the state of the m_pRcvBuffer
    // Protects access to m_iSndCurrSeqNo, m_iSndLastAck
    srt::sync::Mutex m_RecvAckLock;              // Protects the state changes while processing incomming ACK (SRT_EPOLL_OUT)

    srt::sync::Condition m_RecvDataCond;         // used to block "recv" when there is no data
    srt::sync::Mutex m_RecvDataLock;             // lock associated to m_RecvDataCond

    srt::sync::Mutex m_SendLock;                 // used to synchronize "send" call
    srt::sync::Mutex m_RecvLock;                 // used to synchronize "recv" call, protects TSBPD drift updates (CRcvBuffer::isRcvDataReady())
    srt::sync::Mutex m_RcvLossLock;              // Protects the receiver loss list (access: CRcvQueue::worker, CUDT::tsbpd)
    srt::sync::Mutex m_StatsLock;                // used to synchronize access to trace statistics

    void initSynch();
    void destroySynch();
    void releaseSynch();

private: // Common connection Congestion Control setup
    // This can fail only when it failed to create a congctl
    // which only may happen when the congctl list is extended 
    // with user-supplied congctl modules, not a case so far.
    SRT_ATR_NODISCARD
    SRT_REJECT_REASON setupCC();

    // for updateCC it's ok to discard the value. This returns false only if
    // the congctl isn't created, and this can be prevented from.
    bool updateCC(ETransmissionEvent, const EventVariant arg);

    // Failure to create the crypter means that an encrypted
    // connection should be rejected if ENFORCEDENCRYPTION is on.
    SRT_ATR_NODISCARD
    bool createCrypter(HandshakeSide side, bool bidi);

private: // Generation and processing of packets
    void sendCtrl(UDTMessageType pkttype, const int32_t* lparam = NULL, void* rparam = NULL, int size = 0);

    void processCtrl(const CPacket& ctrlpkt);
    void sendLossReport(const std::vector< std::pair<int32_t, int32_t> >& losslist);
    void processCtrlAck(const CPacket& ctrlpkt, const time_point &currtime);
    void processCtrlLossReport(const CPacket& ctrlpkt);

    ///
    /// @param ackdata_seqno    sequence number of a data packet being acknowledged
    void updateSndLossListOnACK(int32_t ackdata_seqno);

    /// Pack a packet from a list of lost packets.
    ///
    /// @param packet [in, out] a packet structure to fill
    /// @param origintime [in, out] origin timestamp of the packet
    ///
    /// @return payload size on success, <=0 on failure
    int packLostData(CPacket &packet, time_point &origintime);

    /// Pack in CPacket the next data to be send.
    ///
    /// @param packet [in, out] a CPacket structure to fill
    ///
    /// @return A pair of values is returned (payload, timestamp).
    ///         The payload tells the size of the payload, packed in CPacket.
    ///         The timestamp is the full source/origin timestamp of the data.
    ///         If payload is <= 0, consider the timestamp value invalid.
    std::pair<int, time_point> packData(CPacket& packet);

    int processData(CUnit* unit);
    void processClose();

<<<<<<< HEAD
    /// Returns: URQ code, possibly containing reject reason
    int processConnectRequest(const sockaddr_any& addr, CPacket& packet);
    size_t addHandshakeExtension(char *data, int cmd, size_t hs_size, std::string contents);
=======
    /// Process the request after receiving the handshake from caller.
    /// The @a packet param is passed here as non-const because this function
    /// will need to make a temporary back-and-forth endian swap; it doesn't intend to
    /// modify the object permanently.
    /// @param addr source address from where the request came
    /// @param packet contents of the packet
    /// @return URQ code, possibly containing reject reason
    int processConnectRequest(const sockaddr_any& addr, CPacket& packet);
>>>>>>> cb4b067b
    static void addLossRecord(std::vector<int32_t>& lossrecord, int32_t lo, int32_t hi);
    int32_t bake(const sockaddr_any& addr, int32_t previous_cookie = 0, int correction = 0);
    int32_t ackDataUpTo(int32_t seq);
    void handleKeepalive(const char* data, size_t lenghth);

private: // Trace
    struct CoreStats
    {
        time_point tsStartTime;                 // timestamp when the UDT entity is started
        int64_t sentTotal;                  // total number of sent data packets, including retransmissions
        int64_t sentUniqTotal;              // total number of sent data packets, excluding rexmit and filter control
        int64_t recvTotal;                  // total number of received packets
        int64_t recvUniqTotal;              // total number of received and delivered packets
        int sndLossTotal;                   // total number of lost packets (sender side)
        int rcvLossTotal;                   // total number of lost packets (receiver side)
        int retransTotal;                   // total number of retransmitted packets
        int sentACKTotal;                   // total number of sent ACK packets
        int recvACKTotal;                   // total number of received ACK packets
        int sentNAKTotal;                   // total number of sent NAK packets
        int recvNAKTotal;                   // total number of received NAK packets
        int sndDropTotal;
        int rcvDropTotal;
        uint64_t bytesSentTotal;            // total number of bytes sent,  including retransmissions
        uint64_t bytesSentUniqTotal;        // total number of bytes sent,  including retransmissions
        uint64_t bytesRecvTotal;            // total number of received bytes
        uint64_t bytesRecvUniqTotal;        // total number of received bytes
        uint64_t rcvBytesLossTotal;         // total number of loss bytes (estimate)
        uint64_t bytesRetransTotal;         // total number of retransmitted bytes
        uint64_t sndBytesDropTotal;
        uint64_t rcvBytesDropTotal;
        int m_rcvUndecryptTotal;
        uint64_t m_rcvBytesUndecryptTotal;

        int sndFilterExtraTotal;
        int rcvFilterExtraTotal;
        int rcvFilterSupplyTotal;
        int rcvFilterLossTotal;

        int64_t m_sndDurationTotal;         // total real time for sending

        time_point tsLastSampleTime;            // last performance sample time
        int64_t traceSent;                  // number of packets sent in the last trace interval
        int64_t traceSentUniq;              // number of original packets sent in the last trace interval
        int64_t traceRecv;                  // number of packets received in the last trace interval
        int64_t traceRecvUniq;              // number of packets received AND DELIVERED in the last trace interval
        int traceSndLoss;                   // number of lost packets in the last trace interval (sender side)
        int traceRcvLoss;                   // number of lost packets in the last trace interval (receiver side)
        int traceRetrans;                   // number of retransmitted packets in the last trace interval
        int sentACK;                        // number of ACKs sent in the last trace interval
        int recvACK;                        // number of ACKs received in the last trace interval
        int sentNAK;                        // number of NAKs sent in the last trace interval
        int recvNAK;                        // number of NAKs received in the last trace interval
        int traceSndDrop;
        int traceRcvDrop;
        int traceRcvRetrans;
        int traceReorderDistance;
        double traceBelatedTime;
        int64_t traceRcvBelated;
        uint64_t traceBytesSent;            // number of bytes sent in the last trace interval
        uint64_t traceBytesSentUniq;        // number of bytes sent in the last trace interval
        uint64_t traceBytesRecv;            // number of bytes sent in the last trace interval
        uint64_t traceBytesRecvUniq;        // number of bytes sent in the last trace interval
        uint64_t traceRcvBytesLoss;         // number of bytes bytes lost in the last trace interval (estimate)
        uint64_t traceBytesRetrans;         // number of bytes retransmitted in the last trace interval
        uint64_t traceSndBytesDrop;
        uint64_t traceRcvBytesDrop;
        int traceRcvUndecrypt;
        uint64_t traceRcvBytesUndecrypt;

        int sndFilterExtra;
        int rcvFilterExtra;
        int rcvFilterSupply;
        int rcvFilterLoss;

        int64_t sndDuration;                // real time for sending
        time_point sndDurationCounter;         // timers to record the sending Duration
    } m_stats;

public:
    static const int SELF_CLOCK_INTERVAL = 64;  // ACK interval for self-clocking
    static const int SEND_LITE_ACK = sizeof(int32_t); // special size for ack containing only ack seq
    static const int PACKETPAIR_MASK = 0xF;

    static const size_t MAX_SID_LENGTH = 512;

private: // Timers functions
    time_point m_tsTmpActiveTime;  // time since temporary activated, or 0 if not temporary activated
    time_point m_tsUnstableSince;  // time since unexpected ACK delay experienced, or 0 if link seems healthy
    
    static const int BECAUSE_NO_REASON = 0, // NO BITS
                     BECAUSE_ACK       = 1 << 0,
                     BECAUSE_LITEACK   = 1 << 1,
                     BECAUSE_NAKREPORT = 1 << 2,
                     LAST_BECAUSE_BIT  =      3;

    void checkTimers();
    void considerLegacySrtHandshake(const time_point &timebase);
    int checkACKTimer (const time_point& currtime);
    int checkNAKTimer(const time_point& currtime);
    bool checkExpTimer (const time_point& currtime, int check_reason);  // returns true if the connection is expired
    void checkRexmitTimer(const time_point& currtime);

public: // For the use of CCryptoControl
    // HaiCrypt configuration
    unsigned int m_uKmRefreshRatePkt;
    unsigned int m_uKmPreAnnouncePkt;


private: // for UDP multiplexer
    CSndQueue* m_pSndQueue;         // packet sending queue
    CRcvQueue* m_pRcvQueue;         // packet receiving queue
    sockaddr_any m_PeerAddr;        // peer address
    uint32_t m_piSelfIP[4];         // local UDP IP address
    CSNode* m_pSNode;               // node information for UDT list used in snd queue
    CRNode* m_pRNode;               // node information for UDT list used in rcv queue

public: // For SrtCongestion
    const CSndQueue* sndQueue() { return m_pSndQueue; }
    const CRcvQueue* rcvQueue() { return m_pRcvQueue; }

private: // for epoll
    std::set<int> m_sPollID;                     // set of epoll ID to trigger
    void addEPoll(const int eid);
    void removeEPollEvents(const int eid);
    void removeEPollID(const int eid);
};


#endif<|MERGE_RESOLUTION|>--- conflicted
+++ resolved
@@ -556,6 +556,7 @@
     // Check if there's at least one connected socket.
     // If so, grab the status of all member sockets.
     void getGroupCount(size_t& w_size, bool& w_still_alive);
+    void getMemberStatus(std::vector<SRT_SOCKGROUPDATA>& w_gd, SRTSOCKET wasread, int result, bool again);
 
     class CUDTUnited* m_pGlobal;
     srt::sync::Mutex m_GroupLock;
@@ -771,7 +772,6 @@
     srt::sync::Mutex m_RcvDataLock;
     volatile int32_t m_iLastSchedSeqNo; // represetnts the value of CUDT::m_iSndNextSeqNo for each running socket
     volatile int32_t m_iLastSchedMsgNo;
-<<<<<<< HEAD
     unsigned int m_uBalancingRoll;
 
     /// This is initialized with some number that should be
@@ -814,7 +814,8 @@
     {
         CUDTGroup* g = (CUDTGroup*)opaq;
         return g->linkSelect_window(st);
-=======
+    }
+
     // Statistics
 
     struct Stats
@@ -867,7 +868,6 @@
         // of view. This one is simply the best choice for typical uses of groups
         // provided that they are to be ued only for live mode.
         return m_iAvgPayloadSize == -1 ? SRT_LIVE_DEF_PLSIZE : m_iAvgPayloadSize;
->>>>>>> cb4b067b
     }
 
 public:
@@ -905,15 +905,10 @@
 
     bool applyGroupTime(time_point& w_start_time, time_point& w_peer_start_time)
     {
-<<<<<<< HEAD
         using srt_logging::gmlog;
-        if (m_tsStartTime == steady_clock::zero())
-=======
-        using srt_logging::mglog;
         using srt::sync::is_zero;
 
         if (is_zero(m_tsStartTime))
->>>>>>> cb4b067b
         {
             // The first socket, defines the group time for the whole group.
             m_tsStartTime = w_start_time;
@@ -1043,10 +1038,7 @@
     static int getsndbuffer(SRTSOCKET u, size_t* blocks, size_t* bytes);
     static int rejectReason(SRTSOCKET s);
     static int rejectReason(SRTSOCKET s, int value);
-<<<<<<< HEAD
-=======
     static int64_t socketStartTime(SRTSOCKET s);
->>>>>>> cb4b067b
 
 public: // internal API
     // This is public so that it can be used directly in API implementation functions.
@@ -1770,11 +1762,6 @@
     int processData(CUnit* unit);
     void processClose();
 
-<<<<<<< HEAD
-    /// Returns: URQ code, possibly containing reject reason
-    int processConnectRequest(const sockaddr_any& addr, CPacket& packet);
-    size_t addHandshakeExtension(char *data, int cmd, size_t hs_size, std::string contents);
-=======
     /// Process the request after receiving the handshake from caller.
     /// The @a packet param is passed here as non-const because this function
     /// will need to make a temporary back-and-forth endian swap; it doesn't intend to
@@ -1783,7 +1770,7 @@
     /// @param packet contents of the packet
     /// @return URQ code, possibly containing reject reason
     int processConnectRequest(const sockaddr_any& addr, CPacket& packet);
->>>>>>> cb4b067b
+    size_t addHandshakeExtension(char *data, int cmd, size_t hs_size, std::string contents);
     static void addLossRecord(std::vector<int32_t>& lossrecord, int32_t lo, int32_t hi);
     int32_t bake(const sockaddr_any& addr, int32_t previous_cookie = 0, int correction = 0);
     int32_t ackDataUpTo(int32_t seq);
