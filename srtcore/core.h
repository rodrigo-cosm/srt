/*
 * SRT - Secure, Reliable, Transport
 * Copyright (c) 2018 Haivision Systems Inc.
 * 
 * This Source Code Form is subject to the terms of the Mozilla Public
 * License, v. 2.0. If a copy of the MPL was not distributed with this
 * file, You can obtain one at http://mozilla.org/MPL/2.0/.
 * 
 */

/*****************************************************************************
Copyright (c) 2001 - 2011, The Board of Trustees of the University of Illinois.
All rights reserved.

Redistribution and use in source and binary forms, with or without
modification, are permitted provided that the following conditions are
met:

* Redistributions of source code must retain the above
  copyright notice, this list of conditions and the
  following disclaimer.

* Redistributions in binary form must reproduce the
  above copyright notice, this list of conditions
  and the following disclaimer in the documentation
  and/or other materials provided with the distribution.

* Neither the name of the University of Illinois
  nor the names of its contributors may be used to
  endorse or promote products derived from this
  software without specific prior written permission.

THIS SOFTWARE IS PROVIDED BY THE COPYRIGHT HOLDERS AND CONTRIBUTORS "AS
IS" AND ANY EXPRESS OR IMPLIED WARRANTIES, INCLUDING, BUT NOT LIMITED TO,
THE IMPLIED WARRANTIES OF MERCHANTABILITY AND FITNESS FOR A PARTICULAR
PURPOSE ARE DISCLAIMED. IN NO EVENT SHALL THE COPYRIGHT OWNER OR
CONTRIBUTORS BE LIABLE FOR ANY DIRECT, INDIRECT, INCIDENTAL, SPECIAL,
EXEMPLARY, OR CONSEQUENTIAL DAMAGES (INCLUDING, BUT NOT LIMITED TO,
PROCUREMENT OF SUBSTITUTE GOODS OR SERVICES; LOSS OF USE, DATA, OR
PROFITS; OR BUSINESS INTERRUPTION) HOWEVER CAUSED AND ON ANY THEORY OF
LIABILITY, WHETHER IN CONTRACT, STRICT LIABILITY, OR TORT (INCLUDING
NEGLIGENCE OR OTHERWISE) ARISING IN ANY WAY OUT OF THE USE OF THIS
SOFTWARE, EVEN IF ADVISED OF THE POSSIBILITY OF SUCH DAMAGE.
*****************************************************************************/

/*****************************************************************************
written by
   Yunhong Gu, last updated 02/28/2012
modified by
   Haivision Systems Inc.
*****************************************************************************/


#ifndef __UDT_CORE_H__
#define __UDT_CORE_H__

#include <deque>
#include <sstream>

#include "srt.h"
#include "common.h"
#include "list.h"
#include "buffer.h"
#include "window.h"
#include "packet.h"
#include "channel.h"
#include "cache.h"
#include "queue.h"
#include "handshake.h"
#include "congctl.h"
#include "packetfilter.h"
#include "utilities.h"

#include <haicrypt.h>

namespace srt_logging
{

extern Logger
    glog,
//    blog,
    mglog,
    dlog,
    tslog,
    rxlog;

}


// XXX Utility function - to be moved to utilities.h?
template <class T>
inline T CountIIR(T base, T newval, double factor)
{
    if ( base == 0.0 )
        return newval;

    T diff = newval - base;
    return base+T(diff*factor);
}

// XXX Probably a better rework for that can be done - this can be
// turned into a serializable structure, just like it's for CHandShake.
enum AckDataItem
{
    ACKD_RCVLASTACK = 0,
    ACKD_RTT = 1,
    ACKD_RTTVAR = 2,
    ACKD_BUFFERLEFT = 3,
    ACKD_TOTAL_SIZE_SMALL = 4,

    // Extra fields existing in UDT (not always sent)

    ACKD_RCVSPEED = 4,   // length would be 16
    ACKD_BANDWIDTH = 5,
    ACKD_TOTAL_SIZE_UDTBASE = 6, // length = 24
    // Extra stats for SRT

    ACKD_RCVRATE = 6,
    ACKD_TOTAL_SIZE_VER101 = 7, // length = 28
    ACKD_XMRATE = 7, // XXX This is a weird compat stuff. Version 1.1.3 defines it as ACKD_BANDWIDTH*m_iMaxSRTPayloadSize when set. Never got.
                     // XXX NOTE: field number 7 may be used for something in future, need to confirm destruction of all !compat 1.0.2 version

    ACKD_TOTAL_SIZE_VER102 = 8, // 32
// FEATURE BLOCKED. Probably not to be restored.
//  ACKD_ACKBITMAP = 8,
    ACKD_TOTAL_SIZE = ACKD_TOTAL_SIZE_VER102 // length = 32 (or more)
};
const size_t ACKD_FIELD_SIZE = sizeof(int32_t);

enum GroupDataItem
{
    GRPD_GROUPID,
    GRPD_GROUPTYPE,

    /* That was an early concept, not to be used.
    GRPD_MASTERID,
    GRPD_MASTERTDIFF,
    */
    /// end
    GRPD__SIZE
};

const size_t GRPD_FIELD_SIZE = sizeof(int32_t);

// For HSv4 legacy handshake
#define SRT_MAX_HSRETRY     10          /* Maximum SRT handshake retry */

enum SeqPairItems
{
    SEQ_BEGIN = 0, SEQ_END = 1, SEQ_SIZE = 2
};

// Extended SRT Congestion control class - only an incomplete definition required
class CCryptoControl;
class CUDTUnited;
class CUDTSocket;

class CUDTSocket;

template <class ExecutorType>
void SRT_tsbpdLoop(
        ExecutorType* self,
        SRTSOCKET sid,
        CGuard& lock);

class CUDTGroup
{
    friend class CUDTUnited;

public:
    enum GroupState
    {
        GST_PENDING,  // The socket is created correctly, but not yet ready for getting data.
        GST_IDLE,     // The socket should be activated at the next operation immediately.
        GST_RUNNING,  // The socket was already activated and is in use
        GST_BROKEN    // The last operation broke the socket, it should be closed.
    };

    static std::string StateStr(GroupState);

    struct SocketData
    {
        SRTSOCKET id;
        CUDTSocket* ps;
        SRT_SOCKSTATUS laststatus;
        GroupState sndstate;
        GroupState rcvstate;
        sockaddr_any agent;
        sockaddr_any peer;
        bool ready_read;
        bool ready_write;
        bool ready_error;
    };

    struct ConfigItem
    {
        SRT_SOCKOPT so;
        std::vector<unsigned char> value;

        template<class T> bool get(T& refr)
        {
            if (sizeof(T) > value.size())
                return false;
            refr = *(T*)&value[0];
        }

        ConfigItem(SRT_SOCKOPT o, const void* val, int size): so(o)
        {
            value.resize(size);
            unsigned char* begin = (unsigned char*)val;
            std::copy(begin, begin+size, value.begin());
        }
    };

    typedef std::list<SocketData> group_t;
    typedef group_t::iterator gli_t;
    CUDTGroup();
    ~CUDTGroup();

    static SocketData prepareData(CUDTSocket* s);

    gli_t add(SocketData data);

    struct HaveID
    {
        SRTSOCKET id;
        HaveID(SRTSOCKET sid): id(sid) {}
        bool operator()(const SocketData& s) { return s.id == id; }
    };

    gli_t find(SRTSOCKET id)
    {
        CGuard g(m_GroupLock, "Group");
        gli_t f = std::find_if(m_Group.begin(), m_Group.end(), HaveID(id));
        if (f == m_Group.end())
        {
            return gli_NULL();
        }
        return f;
    }

    // NEED LOCKING
    gli_t begin() { return m_Group.begin(); }
    gli_t end() { return m_Group.end(); }

    // REMEMBER: the group spec should be taken from the socket
    // (set m_IncludedGroup to NULL and m_IncludedIter to grp->gli_NULL())
    // PRIOR TO calling this function.
    bool remove(SRTSOCKET id)
    {
        bool s = false;
        CGuard g(m_GroupLock, "Group");
        gli_t f = std::find_if(m_Group.begin(), m_Group.end(), HaveID(id));
        if (f != m_Group.end())
        {
            m_Group.erase(f);

            // Reset sequence numbers on a dead group so that they are
            // initialized anew with the new alive connection within
            // the group.
            // XXX The problem is that this should be done after the
            // socket is considered DISCONNECTED, not when it's being
            // closed. After being disconnected, the sequence numbers
            // are no longer valid, and will be reinitialized when the
            // socket is connected again. This may stay as is for now
            // as in SRT it's not predicted to do anything with the socket
            // that was disconnected other than immediately closing it.
            if (m_Group.empty())
            {
                m_iLastSchedSeqNo = 0;
                setInitialRxSequence(-1);
            }
            s = true;
        }

        if (m_Group.empty())
        {
            m_bOpened = false;
        }

        return s;
    }

    bool empty()
    {
        CGuard g(m_GroupLock, "Group");
        return m_Group.empty();
    }

    void resetStateOn(CUDTSocket* sock);
    void setFreshConnected(CUDTSocket* sock);

    static gli_t gli_NULL() { return s_NoGroup.end(); }

    int send(const char* buf, int len, ref_t<SRT_MSGCTRL> mc);
    int recv(char* buf, int len, ref_t<SRT_MSGCTRL> mc);

    void close();

    void setOpt(SRT_SOCKOPT optname, const void* optval, int optlen);
    void getOpt(SRT_SOCKOPT optName, void* optval, ref_t<int> optlen);

    SRT_SOCKSTATUS getStatus();

    bool getMasterData(SRTSOCKET slave, ref_t<SRTSOCKET> mpeer, ref_t<uint64_t> start_time);

    bool isGroupReceiver()
    {
        // XXX add here also other group types, which
        // predict group receiving.
        return m_type == SRT_GTYPE_REDUNDANT;
    }

    pthread_mutex_t* exp_groupLock() { return &m_GroupLock; }
    void addEPoll(int eid);
    void removeEPoll(int eid);

    void syncWithSocket(const CUDT& core);
    int getGroupData(SRT_SOCKGROUPDATA *pdata, size_t *psize);

#if ENABLE_HEAVY_LOGGING
    void debugGroup();
#else
    void debugGroup() {}
#endif
private:
    // Check if there's at least one connected socket.
    // If so, grab the status of all member sockets.
    void getGroupCount(ref_t<size_t> r_size, ref_t<bool> r_still_alive);
    void getMemberStatus(ref_t< std::vector<SRT_SOCKGROUPDATA> > r_gd, SRTSOCKET wasread, int result, bool again);

    class CUDTUnited* m_pGlobal;
    pthread_mutex_t m_GroupLock;

    SRTSOCKET m_GroupID;
    SRTSOCKET m_PeerGroupID;
    std::list<SocketData> m_Group;
    static std::list<SocketData> s_NoGroup; // This is to have a predictable "null iterator".
    bool m_selfManaged;
    SRT_GROUP_TYPE m_type;
    CUDTSocket* m_listener; // A "group" can only have one listener.
    std::set<int> m_sPollID;                     // set of epoll ID to trigger
    int m_iMaxPayloadSize;
    bool m_bSynRecving;
    bool m_bSynSending;
    bool m_bTsbPd;
    bool m_bTLPktDrop;
    int64_t m_iTsbPdDelay_us;
    int m_RcvEID;
    class CEPollDesc* m_RcvEpolld;
    int m_SndEID;
    class CEPollDesc* m_SndEpolld;

    int m_iSndTimeOut;                           // sending timeout in milliseconds
    int m_iRcvTimeOut;                           // receiving timeout in milliseconds

    // Start times for TsbPd. These times shall be synchronized
    // between all sockets in the group. The first connected one
    // defines it, others shall derive it. The value 0 decides if
    // this has been already set.
    uint64_t m_StartTime;
    uint64_t m_RcvPeerStartTime;

    struct ReadPos
    {
        int32_t sequence;
        std::vector<char> packet;
        SRT_MSGCTRL mctrl;
        ReadPos(int32_t s): sequence(s), mctrl(srt_msgctrl_default) {}
    };
    std::map<SRTSOCKET, ReadPos> m_Positions;

    ReadPos* checkPacketAhead();

    // This is the sequence number of a packet that has been previously
    // delivered. Initially it should be set to -1 so that the sequence read
    // from the first delivering socket will be taken as a good deal.
    volatile int32_t m_RcvBaseSeqNo;


    bool m_bOpened;    // Set to true when at least one link is at least pending
    bool m_bConnected; // Set to true on first link confirmed connected
    bool m_bClosing;

    // There's no simple way of transforming config
    // items that are predicted to be used on socket.
    // Use some options for yourself, store the others
    // for setting later on a socket.
    std::vector<ConfigItem> m_config;

    // Signal for the blocking user thread that the packet
    // is ready to deliver.
    pthread_cond_t m_RcvDataCond;
    pthread_mutex_t m_RcvDataLock;
    volatile int32_t m_iLastSchedSeqNo; // represetnts the value of CUDT::m_iSndNextSeqNo for each running socket
public:

    // Required after the call on newGroup on the listener side.
    // On the listener side the group is lazily created just before
    // accepting a new socket and therefore always open.
    void setOpen() { m_bOpened = true; }

    std::string CONID() const
    {
#if ENABLE_LOGGING
        std::ostringstream os;
        os << "@" << m_GroupID << ":";
        return os.str();
#else
        return "";
#endif
    }

    void setInitialRxSequence(int32_t)
    {
        // The app-reader doesn't care about the real sequence number.
        // The first provided one will be taken as a good deal; even if
        // this is going to be past the ISN, at worst it will be caused
        // by TLPKTDROP.
        m_RcvBaseSeqNo = -1;
    }

    bool applyGroupTime(ref_t<uint64_t> r_start_time, ref_t<uint64_t> r_peer_start_time)
    {
        using srt_logging::mglog;
        if (m_StartTime == 0)
        {
            // The first socket, defines the group time for the whole group.
            m_StartTime = *r_start_time;
            m_RcvPeerStartTime = *r_peer_start_time;
            return true;
        }

        // Sanity check. This should never happen, fix the bug if found!
        if (m_RcvPeerStartTime == 0)
        {
            LOGC(mglog.Error, log << "IPE: only StartTime is set, RcvPeerStartTime still 0!");
            // Kinda fallback, but that's not too safe.
            m_RcvPeerStartTime = *r_peer_start_time;
        }

        // The redundant connection, derive the times
        *r_start_time = m_StartTime;
        *r_peer_start_time = m_RcvPeerStartTime;

        return false;
    }

    bool getBufferTimeBase(CUDT* forthesakeof, ref_t<uint64_t> tb, ref_t<bool> wp);

    bool applyGroupSequences(SRTSOCKET, ref_t<int32_t> r_snd_isn, ref_t<int32_t> r_rcv_isn);

    // Property accessors
    SRTU_PROPERTY_RW_CHAIN(CUDTGroup, SRTSOCKET, id, m_GroupID);
    SRTU_PROPERTY_RW_CHAIN(CUDTGroup, SRTSOCKET, peerid, m_PeerGroupID);
    SRTU_PROPERTY_RW_CHAIN(CUDTGroup, bool, managed, m_selfManaged);
    SRTU_PROPERTY_RW_CHAIN(CUDTGroup, SRT_GROUP_TYPE, type, m_type);
    SRTU_PROPERTY_RW_CHAIN(CUDTGroup, int32_t, currentSchedSequence, m_iLastSchedSeqNo);
    SRTU_PROPERTY_RW_CHAIN(CUDTGroup, std::set<int>&, epollset, m_sPollID);
    SRTU_PROPERTY_RW_CHAIN(CUDTGroup, int64_t, latency, m_iTsbPdDelay_us);

    // Required for SRT_tsbpdLoop
    SRTU_PROPERTY_RO(bool, closing, m_bClosing);
    SRTU_PROPERTY_RO(bool, isTLPktDrop, m_bTLPktDrop);
    SRTU_PROPERTY_RO(bool, isSynReceiving, m_bSynRecving);
    SRTU_PROPERTY_RO(CUDTUnited*, uglobal, m_pGlobal);
    SRTU_PROPERTY_RO(std::set<int>&, pollset, m_sPollID);
};

// XXX REFACTOR: The 'CUDT' class is to be merged with 'CUDTSocket'.
// There's no reason for separating them, there's no case of having them
// anyhow managed separately. After this is done, with a small help with
// separating the internal abnormal path management (exceptions) from the
// API (return values), through CUDTUnited, this class may become in future
// an officially exposed C++ API.
class CUDT
{
    friend class CUDTSocket;
    friend class CUDTUnited;
    friend class CCC;
    friend struct CUDTComp;
    friend class CCache<CInfoBlock>;
    friend class CRendezvousQueue;
    friend class CSndQueue;
    friend class CRcvQueue;
    friend class CSndUList;
    friend class CRcvUList;
<<<<<<< HEAD
    friend class CUDTGroup;
=======
    friend class PacketFilter;
>>>>>>> fafd2e46

private: // constructor and desctructor

    void construct();
    void clearData();
    CUDT(CUDTSocket* parent);
    CUDT(CUDTSocket* parent, const CUDT& ancestor);
    const CUDT& operator=(const CUDT&) {return *this;} // = delete ?
    ~CUDT();

public: //API
    static int startup();
    static int cleanup();
    static SRTSOCKET socket();
    static SRTSOCKET createGroup(SRT_GROUP_TYPE);
    static int addSocketToGroup(SRTSOCKET socket, SRTSOCKET group);
    static int removeSocketFromGroup(SRTSOCKET socket);
    static SRTSOCKET getGroupOfSocket(SRTSOCKET socket);
    static int getGroupData(SRTSOCKET groupid, SRT_SOCKGROUPDATA* pdata, size_t* psize);
    static bool isgroup(SRTSOCKET sock) { return (sock & SRTGROUP_MASK) != 0; }
    static int bind(SRTSOCKET u, const sockaddr* name, int namelen);
    static int bind(SRTSOCKET u, int udpsock);
    static int listen(SRTSOCKET u, int backlog);
    static SRTSOCKET accept(SRTSOCKET u, sockaddr* addr, int* addrlen);
    static int connect(SRTSOCKET u, const sockaddr* name, int namelen, int32_t forced_isn);
    static int connect(SRTSOCKET u, const sockaddr* name, int namelen, const sockaddr* tname, int tnamelen);
    static int connectLinks(SRTSOCKET grp, const sockaddr* source /*[[nullable]]*/, int namelen,
            SRT_SOCKGROUPDATA links [], int arraysize);
    static int close(SRTSOCKET u);
    static int getpeername(SRTSOCKET u, sockaddr* name, int* namelen);
    static int getsockname(SRTSOCKET u, sockaddr* name, int* namelen);
    static int getsockopt(SRTSOCKET u, int level, SRT_SOCKOPT optname, void* optval, int* optlen);
    static int setsockopt(SRTSOCKET u, int level, SRT_SOCKOPT optname, const void* optval, int optlen);
    static int send(SRTSOCKET u, const char* buf, int len, int flags);
    static int recv(SRTSOCKET u, char* buf, int len, int flags);
    static int sendmsg(SRTSOCKET u, const char* buf, int len, int ttl = -1, bool inorder = false, uint64_t srctime = 0);
    static int recvmsg(SRTSOCKET u, char* buf, int len, uint64_t& srctime);
    static int sendmsg2(SRTSOCKET u, const char* buf, int len, ref_t<SRT_MSGCTRL> mctrl);
    static int recvmsg2(SRTSOCKET u, char* buf, int len, ref_t<SRT_MSGCTRL> mctrl);
    static int64_t sendfile(SRTSOCKET u, std::fstream& ifs, int64_t& offset, int64_t size, int block = SRT_DEFAULT_SENDFILE_BLOCK);
    static int64_t recvfile(SRTSOCKET u, std::fstream& ofs, int64_t& offset, int64_t size, int block = SRT_DEFAULT_RECVFILE_BLOCK);
    static int select(int nfds, ud_set* readfds, ud_set* writefds, ud_set* exceptfds, const timeval* timeout);
    static int selectEx(const std::vector<SRTSOCKET>& fds, std::vector<SRTSOCKET>* readfds, std::vector<SRTSOCKET>* writefds, std::vector<SRTSOCKET>* exceptfds, int64_t msTimeOut);
    static int epoll_create();
    static int epoll_add_usock(const int eid, const SRTSOCKET u, const int* events = NULL);
    static int epoll_add_ssock(const int eid, const SYSSOCKET s, const int* events = NULL);
    static int epoll_remove_usock(const int eid, const SRTSOCKET u);
    static int epoll_remove_ssock(const int eid, const SYSSOCKET s);
    static int epoll_update_usock(const int eid, const SRTSOCKET u, const int* events = NULL);
    static int epoll_update_ssock(const int eid, const SYSSOCKET s, const int* events = NULL);
    static int epoll_wait(const int eid, std::set<SRTSOCKET>* readfds, std::set<SRTSOCKET>* writefds, int64_t msTimeOut, std::set<SYSSOCKET>* lrfds = NULL, std::set<SYSSOCKET>* wrfds = NULL);
    static int epoll_uwait(const int eid, SRT_EPOLL_EVENT* fdsSet, int fdsSize, int64_t msTimeOut);
    static int32_t epoll_set(const int eid, int32_t flags);
    static int epoll_release(const int eid);
    static CUDTException& getlasterror();
    static int perfmon(SRTSOCKET u, CPerfMon* perf, bool clear = true);
    static int bstats(SRTSOCKET u, CBytePerfMon* perf, bool clear = true, bool instantaneous = false);
    static SRT_SOCKSTATUS getsockstate(SRTSOCKET u);
    static bool setstreamid(SRTSOCKET u, const std::string& sid);
    static std::string getstreamid(SRTSOCKET u);
    static int getsndbuffer(SRTSOCKET u, size_t* blocks, size_t* bytes);
    static SRT_REJECT_REASON rejectReason(SRTSOCKET s);
    static int setError(const CUDTException& e);
    static int setError(CodeMajor mj, CodeMinor mn, int syserr);


public: // internal API
    static const SRTSOCKET INVALID_SOCK = -1;         // invalid socket descriptor
    static const int ERROR = -1;                      // socket api error returned value

    static const int HS_VERSION_UDT4 = 4;
    static const int HS_VERSION_SRT1 = 5;

    // Parameters
    //
    // Note: use notation with X*1000*1000* ... instead of million zeros in a row.
    // In C++17 there is a possible notation of 5'000'000 for convenience, but that's
    // something only for a far future.
    static const int COMM_RESPONSE_TIMEOUT_MS = 5*1000; // 5 seconds
    static const int COMM_RESPONSE_MAX_EXP = 16;
    static const int SRT_TLPKTDROP_MINTHRESHOLD_MS = 1000;
    static const uint64_t COMM_KEEPALIVE_PERIOD_US = 1*1000*1000;
    static const int32_t COMM_SYN_INTERVAL_US = 10*1000;

    static const int
        DEF_MSS = 1500,
        DEF_FLIGHT_SIZE = 25600,
        DEF_BUFFER_SIZE = 8192, //Rcv buffer MUST NOT be bigger than Flight Flag size
        DEF_LINGER = 180,  // 2 minutes
        DEF_UDP_BUFFER_SIZE = 65536,
        DEF_CONNTIMEO = 3000;


    int handshakeVersion()
    {
        return m_ConnRes.m_iVersion;
    }

    std::string CONID() const
    {
#if ENABLE_LOGGING
        std::ostringstream os;
        os << "@" << m_SocketID << ":";
        return os.str();
#else
        return "";
#endif
    }

    SRTSOCKET socketID() const { return m_SocketID; }

    static CUDT* getUDTHandle(SRTSOCKET u);
    static std::vector<SRTSOCKET> existingSockets();

    void addressAndSend(CPacket& pkt);
    void sendSrtMsg(int cmd, uint32_t *srtdata_in = NULL, int srtlen_in = 0);

    bool isOPT_TsbPd() const { return m_bOPT_TsbPd; }
    int RTT() const { return m_iRTT; }
    int32_t sndSeqNo() const { return m_iSndCurrSeqNo; }
    int32_t schedSeqNo() const { return m_iSndNextSeqNo; }
    bool overrideSndSeqNo(int32_t seq);

    int32_t rcvSeqNo() const { return m_iRcvCurrSeqNo; }
    int flowWindowSize() const { return m_iFlowWindowSize; }
    int32_t deliveryRate() const { return m_iDeliveryRate; }
    int bandwidth() const { return m_iBandwidth; }
    int64_t maxBandwidth() const { return m_llMaxBW; }
    int MSS() const { return m_iMSS; }

    uint32_t latency_us() const {return m_iTsbPdDelay_ms*1000; }

    size_t maxPayloadSize() const { return m_iMaxSRTPayloadSize; }
    size_t OPT_PayloadSize() const { return m_zOPT_ExpPayloadSize; }
    int sndLossLength() { return m_pSndLossList->getLossLength(); }
    uint64_t minNAKInterval() const { return m_ullMinNakInt_tk; }
    int32_t ISN() const { return m_iISN; }
    sockaddr_any peerAddr() const { return m_PeerAddr; }

    int minSndSize(int len = 0) const
    {
        if (len == 0) // wierd, can't use non-static data member as default argument!
            len = m_iMaxSRTPayloadSize;
        return m_bMessageAPI ? (len+m_iMaxSRTPayloadSize-1)/m_iMaxSRTPayloadSize : 1;
    }

    int makeTS(uint64_t from_time) const
    {
        // NOTE:
        // - This calculates first the time difference towards start time.
        // - This difference value is also CUT OFF THE SEGMENT information
        //   (a multiple of MAX_TIMESTAMP+1)
        // So, this can be simply defined as: TS = (RTS - STS) % (MAX_TIMESTAMP+1)
        // XXX Would be nice to check if local_time > m_StartTime,
        // otherwise it may go unnoticed with clock skew.
        return int(from_time - m_stats.startTime);
    }

    void setPacketTS(CPacket& p, uint64_t local_time)
    {
        p.m_iTimeStamp = makeTS(local_time);
    }

    // Utility used for closing a listening socket
    // immediately to free the socket
    void notListening()
    {
        CGuard cg(m_ConnectionLock, "Connection");
        m_bListening = false;
        m_pRcvQueue->removeListener(this);
    }

    // XXX See CUDT::tsbpd() to see how to implement it. This should
    // do the same as TLPKTDROP feature when skipping packets that are agreed
    // to be lost. Note that this is predicted to be called with TSBPD off.
    // This is to be exposed for the application so that it can require this
    // sequence to be skipped, if that packet has been otherwise arrived through
    // a different channel.
    void skipIncoming(int32_t seq);

    // For SRT_tsbpdLoop
    CUDTUnited* uglobal() { return &s_UDTUnited; } // needed by tsbpdLoop
    std::set<int>& pollset() { return m_sPollID; }

    SRTU_PROPERTY_RO(bool, closing, m_bClosing);
    SRTU_PROPERTY_RO(CRcvBuffer*, rcvBuffer, m_pRcvBuffer);
    SRTU_PROPERTY_RO(bool, isTLPktDrop, m_bTLPktDrop);
    SRTU_PROPERTY_RO(bool, isSynReceiving, m_bSynRecving);
    SRTU_PROPERTY_RO(pthread_cond_t*, recvDataCond, &m_RecvDataCond);
    SRTU_PROPERTY_RO(pthread_cond_t*, recvTsbPdCond, &m_RcvTsbPdCond);

    void ConnectSignal(ETransmissionEvent tev, EventSlot sl);
    void DisconnectSignal(ETransmissionEvent tev);

    // This is in public section so prospective overriding it can be
    // done by directly assigning to a field.

    Callback<std::vector<int32_t>, CPacket> m_cbPacketArrival;

private:
    /// initialize a UDT entity and bind to a local address.

    void open();

    /// Start listening to any connection request.

    void setListenState();

    /// Connect to a UDT entity listening at address "peer".
    /// @param peer [in] The address of the listening UDT entity.

    void startConnect(const sockaddr_any& peer, int32_t forced_isn);

    /// Process the response handshake packet. Failure reasons can be:
    /// * Socket is not in connecting state
    /// * Response @a pkt is not a handshake control message
    /// * Rendezvous socket has once processed a regular handshake
    /// @param pkt [in] handshake packet.
    /// @retval 0 Connection successful
    /// @retval 1 Connection in progress (m_ConnReq turned into RESPONSE)
    /// @retval -1 Connection failed

    SRT_ATR_NODISCARD EConnectStatus processConnectResponse(const CPacket& pkt, CUDTException* eout, EConnectMethod synchro) ATR_NOEXCEPT;

    // This function works in case of HSv5 rendezvous. It changes the state
    // according to the present state and received message type, as well as the
    // INITIATOR/RESPONDER side resolved through cookieContest().
    // The resulting data are:
    // - rsptype: handshake message type that should be sent back to the peer (nothing if URQ_DONE)
    // - needs_extension: the HSREQ/KMREQ or HSRSP/KMRSP extensions should be attached to the handshake message.
    // - RETURNED VALUE: if true, it means a URQ_CONCLUSION message was received with HSRSP/KMRSP extensions and needs HSRSP/KMRSP.
    void rendezvousSwitchState(ref_t<UDTRequestType> rsptype, ref_t<bool> needs_extension, ref_t<bool> needs_hsrsp);
    void cookieContest();

    /// Interpret the incoming handshake packet in order to perform appropriate
    /// rendezvous FSM state transition if needed, and craft the response, serialized
    /// into the packet to be next sent.
    /// @param reqpkt Packet to be written with handshake data
    /// @param response incoming handshake response packet to be interpreted
    /// @param serv_addr incoming packet's address
    /// @param synchro True when this function was called in blocking mode
    /// @param rst Current read status to know if the HS packet was freshly received from the peer, or this is only a periodic update (RST_AGAIN)
    SRT_ATR_NODISCARD EConnectStatus processRendezvous(ref_t<CPacket> reqpkt, const CPacket &response, const sockaddr_any& serv_addr, bool synchro, EReadStatus);
    SRT_ATR_NODISCARD bool prepareConnectionObjects(const CHandShake &hs, HandshakeSide hsd, CUDTException *eout);
    SRT_ATR_NODISCARD EConnectStatus postConnect(const CPacket& response, bool rendezvous, CUDTException* eout, bool synchro);
    void applyResponseSettings(const CPacket& hspkt);
    SRT_ATR_NODISCARD EConnectStatus processAsyncConnectResponse(const CPacket& pkt) ATR_NOEXCEPT;
    SRT_ATR_NODISCARD bool processAsyncConnectRequest(EReadStatus rst, EConnectStatus cst, const CPacket& response, const sockaddr_any& serv_addr);

    void checkUpdateCryptoKeyLen(const char* loghdr, int32_t typefield);

    SRT_ATR_NODISCARD size_t fillSrtHandshake_HSREQ(uint32_t* srtdata, size_t srtlen, int hs_version);
    SRT_ATR_NODISCARD size_t fillSrtHandshake_HSRSP(uint32_t* srtdata, size_t srtlen, int hs_version);
    SRT_ATR_NODISCARD size_t fillSrtHandshake(uint32_t* srtdata, size_t srtlen, int msgtype, int hs_version);

    SRT_ATR_NODISCARD bool createSrtHandshake(ref_t<CPacket> reqpkt, ref_t<CHandShake> hs,
            int srths_cmd, int srtkm_cmd, const uint32_t* data, size_t datalen);

    SRT_ATR_NODISCARD size_t prepareSrtHsMsg(int cmd, uint32_t* srtdata, size_t size);

    SRT_ATR_NODISCARD bool processSrtMsg(const CPacket *ctrlpkt);
    SRT_ATR_NODISCARD int processSrtMsg_HSREQ(const uint32_t* srtdata, size_t len, uint32_t ts, int hsv);
    SRT_ATR_NODISCARD int processSrtMsg_HSRSP(const uint32_t* srtdata, size_t len, uint32_t ts, int hsv);
    SRT_ATR_NODISCARD bool interpretSrtHandshake(const CHandShake& hs, const CPacket& hspkt, uint32_t* out_data, size_t* out_len);
    SRT_ATR_NODISCARD bool checkApplyFilterConfig(const std::string& cs);

    static CUDTGroup& newGroup(int); // defined EXCEPTIONALLY in api.cpp for convenience reasons
    // Note: This is an "interpret" function, which should treat the tp as
    // "possibly group type" that might be out of the existing values.
    SRT_ATR_NODISCARD bool interpretGroup(const int32_t grpdata[], int hsreq_type_cmd);
    SRT_ATR_NODISCARD SRTSOCKET makeMePeerOf(SRTSOCKET peergroup, SRT_GROUP_TYPE tp);
    void synchronizeWithGroup(CUDTGroup* grp);

    void updateAfterSrtHandshake(int srt_cmd, int hsv);

    void updateSrtRcvSettings();
    void updateSrtSndSettings();

    void checkNeedDrop(ref_t<bool> bCongestion);

    /// Connect to a UDT entity listening at address "peer", which has sent "hs" request.
    /// @param peer [in] The address of the listening UDT entity.
    /// @param hs [in/out] The handshake information sent by the peer side (in), negotiated value (out).

    void acceptAndRespond(const sockaddr_any& peer, CHandShake* hs, const CPacket& hspkt);
    bool runAcceptHook(CUDT* acore, const sockaddr* peer, const CHandShake* hs, const CPacket& hspkt);

    /// Close the opened UDT entity.

    bool close();

    /// Request UDT to send out a data block "data" with size of "len".
    /// @param data [in] The address of the application data to be sent.
    /// @param len [in] The size of the data block.
    /// @return Actual size of data sent.

    SRT_ATR_NODISCARD int send(const char* data, int len)
    {
        return sendmsg(data, len, -1, false, 0);
    }

    /// Request UDT to receive data to a memory block "data" with size of "len".
    /// @param data [out] data received.
    /// @param len [in] The desired size of data to be received.
    /// @return Actual size of data received.

    SRT_ATR_NODISCARD int recv(char* data, int len);

    /// send a message of a memory block "data" with size of "len".
    /// @param data [out] data received.
    /// @param len [in] The desired size of data to be received.
    /// @param ttl [in] the time-to-live of the message.
    /// @param inorder [in] if the message should be delivered in order.
    /// @param srctime [in] Time when the data were ready to send.
    /// @return Actual size of data sent.

    SRT_ATR_NODISCARD int sendmsg(const char* data, int len, int ttl, bool inorder, uint64_t srctime);
    /// Receive a message to buffer "data".
    /// @param data [out] data received.
    /// @param len [in] size of the buffer.
    /// @return Actual size of data received.

    SRT_ATR_NODISCARD int sendmsg2(const char* data, int len, ref_t<SRT_MSGCTRL> m);

    SRT_ATR_NODISCARD int recvmsg(char* data, int len, uint64_t& srctime);
    SRT_ATR_NODISCARD int recvmsg2(char* data, int len, ref_t<SRT_MSGCTRL> m);
    SRT_ATR_NODISCARD int receiveMessage(char* data, int len, ref_t<SRT_MSGCTRL> m);
    SRT_ATR_NODISCARD int receiveBuffer(char* data, int len);

    /// Request UDT to send out a file described as "fd", starting from "offset", with size of "size".
    /// @param ifs [in] The input file stream.
    /// @param offset [in, out] From where to read and send data; output is the new offset when the call returns.
    /// @param size [in] How many data to be sent.
    /// @param block [in] size of block per read from disk
    /// @return Actual size of data sent.

    SRT_ATR_NODISCARD int64_t sendfile(std::fstream& ifs, int64_t& offset, int64_t size, int block = 366000);

    /// Request UDT to receive data into a file described as "fd", starting from "offset", with expected size of "size".
    /// @param ofs [out] The output file stream.
    /// @param offset [in, out] From where to write data; output is the new offset when the call returns.
    /// @param size [in] How many data to be received.
    /// @param block [in] size of block per write to disk
    /// @return Actual size of data received.

    SRT_ATR_NODISCARD int64_t recvfile(std::fstream& ofs, int64_t& offset, int64_t size, int block = 7320000);

    /// Configure UDT options.
    /// @param optName [in] The enum name of a UDT option.
    /// @param optval [in] The value to be set.
    /// @param optlen [in] size of "optval".

    void setOpt(SRT_SOCKOPT optName, const void* optval, int optlen);

    /// Read UDT options.
    /// @param optName [in] The enum name of a UDT option.
    /// @param optval [in] The value to be returned.
    /// @param optlen [out] size of "optval".

    void getOpt(SRT_SOCKOPT optName, void* optval, ref_t<int> optlen);

    /// read the performance data since last sample() call.
    /// @param perf [in, out] pointer to a CPerfMon structure to record the performance data.
    /// @param clear [in] flag to decide if the local performance trace should be cleared.

    void sample(CPerfMon* perf, bool clear = true);

    /// read the performance data with bytes counters since bstats() 
    ///  
    /// @param perf [in, out] pointer to a CPerfMon structure to record the performance data.
    /// @param clear [in] flag to decide if the local performance trace should be cleared. 
    /// @param instantaneous [in] flag to request instantaneous data 
    /// instead of moving averages.
    void bstats(CBytePerfMon* perf, bool clear = true, bool instantaneous = false);

    /// Mark sequence contained in the given packet as not lost. This
    /// removes the loss record from both current receiver loss list and
    /// the receiver fresh loss list.
    void unlose(const CPacket& oldpacket);
    void unlose(int32_t from, int32_t to);

    void considerLegacySrtHandshake(uint64_t timebase);
    void checkSndTimers(Whether2RegenKm regen = DONT_REGEN_KM);
    void handshakeDone()
    {
        m_iSndHsRetryCnt = 0;
    }

    int64_t withOverhead(int64_t basebw)
    {
        return (basebw * (100 + m_iOverheadBW))/100;
    }

    static double Bps2Mbps(int64_t basebw)
    {
        return double(basebw) * 8.0/1000000.0;
    }

    bool stillConnected()
    {
        // Still connected is when:
        // - no "broken" condition appeared (security, protocol error, response timeout)
        return !m_bBroken
            // - still connected (no one called srt_close())
            && m_bConnected
            // - isn't currently closing (srt_close() called, response timeout, shutdown)
            && !m_bClosing;
    }

    int sndSpaceLeft()
    {
        return sndBuffersLeft() * m_iMaxSRTPayloadSize;
    }

    int sndBuffersLeft()
    {
        return m_iSndBufSize - m_pSndBuffer->getCurrBufSize();
    }

    uint64_t socketStartTime()
    {
        return m_stats.startTime;
    }

    // TSBPD thread main function.
    static void* tsbpd(void* param);

    void updateForgotten(int seqlen, int32_t lastack, int32_t skiptoseqno);

    static std::vector<int32_t> defaultPacketArrival(void* vself, CPacket& pkt);

    static CUDTUnited s_UDTUnited;               // UDT global management base

private: // Identification
    CUDTSocket* const m_parent; // temporary, until the CUDTSocket class is merged with CUDT
    SRTSOCKET m_SocketID;                        // UDT socket number
    SRTSOCKET m_PeerID;                          // peer id, for multiplexer

    int m_iMaxSRTPayloadSize;                 // Maximum/regular payload size, in bytes
    size_t m_zOPT_ExpPayloadSize;                    // Expected average payload size (user option)

    // Options
    int m_iMSS;                                  // Maximum Segment Size, in bytes
    bool m_bSynSending;                          // Sending syncronization mode
    bool m_bSynRecving;                          // Receiving syncronization mode
    int m_iFlightFlagSize;                       // Maximum number of packets in flight from the peer side
    int m_iSndBufSize;                           // Maximum UDT sender buffer size
    int m_iRcvBufSize;                           // Maximum UDT receiver buffer size
    linger m_Linger;                             // Linger information on close
    int m_iUDPSndBufSize;                        // UDP sending buffer size
    int m_iUDPRcvBufSize;                        // UDP receiving buffer size
    bool m_bRendezvous;                          // Rendezvous connection mode
#ifdef SRT_ENABLE_CONNTIMEO
    int m_iConnTimeOut;                          // connect timeout in milliseconds
#endif
    int m_iSndTimeOut;                           // sending timeout in milliseconds
    int m_iRcvTimeOut;                           // receiving timeout in milliseconds
    bool m_bReuseAddr;                           // reuse an exiting port or not, for UDP multiplexer
    int64_t m_llMaxBW;                           // maximum data transfer rate (threshold)
#ifdef SRT_ENABLE_IPOPTS
    int m_iIpTTL;
    int m_iIpToS;
#endif
    // These fields keep the options for encryption
    // (SRTO_PASSPHRASE, SRTO_PBKEYLEN). Crypto object is
    // created later and takes values from these.
    HaiCrypt_Secret m_CryptoSecret;
    int m_iSndCryptoKeyLen;

    // XXX Consider removing. The m_bDataSender stays here
    // in order to maintain the HS side selection in HSv4.
    bool m_bDataSender;

    // HSv4 (legacy handshake) support)
    uint64_t m_ullSndHsLastTime_us;  //Last SRT handshake request time
    int      m_iSndHsRetryCnt;       //SRT handshake retries left

    bool m_bMessageAPI;
    bool m_bOPT_TsbPd;               // Whether AGENT will do TSBPD Rx (whether peer does, is not agent's problem)
    int m_iOPT_TsbPdDelay;           // Agent's Rx latency
    int m_iOPT_PeerTsbPdDelay;       // Peer's Rx latency for the traffic made by Agent's Tx.
    bool m_bOPT_TLPktDrop;           // Whether Agent WILL DO TLPKTDROP on Rx.
    int m_iOPT_SndDropDelay;         // Extra delay when deciding to snd-drop for TLPKTDROP, -1 to off
    bool m_bOPT_StrictEncryption;    // Off by default. When on, any connection other than nopw-nopw & pw1-pw1 is rejected.
    bool m_bOPT_GroupConnect;
    std::string m_sStreamName;
    int m_iOPT_PeerIdleTimeout;      // Timeout for hearing anything from the peer.

    int m_iTsbPdDelay_ms;                           // Rx delay to absorb burst in milliseconds
    int m_iPeerTsbPdDelay_ms;                       // Tx delay that the peer uses to absorb burst in milliseconds
    bool m_bTLPktDrop;                           // Enable Too-late Packet Drop
    int64_t m_llInputBW;                         // Input stream rate (bytes/sec)
    int m_iOverheadBW;                           // Percent above input stream rate (applies if m_llMaxBW == 0)
    bool m_bRcvNakReport;                        // Enable Receiver Periodic NAK Reports
    int m_iIpV6Only;                             // IPV6_V6ONLY option (-1 if not set)
private:
    UniquePtr<CCryptoControl> m_pCryptoControl;                            // congestion control SRT class (small data extension)
    CCache<CInfoBlock>* m_pCache;                // network information cache

    // Congestion control
    std::vector<EventSlot> m_Slots[TEV__SIZE];
    SrtCongestion m_CongCtl;

    // Packet filtering
    PacketFilter m_PacketFilter;
    std::string m_OPT_PktFilterConfigString;
    SRT_ARQLevel m_PktFilterRexmitLevel;
    std::string m_sPeerPktFilterConfigString;

    // Attached tool function
    void EmitSignal(ETransmissionEvent tev, EventVariant var);

    // Internal state
    volatile bool m_bListening;                  // If the UDT entit is listening to connection
    volatile bool m_bConnecting;                 // The short phase when connect() is called but not yet completed
    volatile bool m_bConnected;                  // Whether the connection is on or off
    volatile bool m_bClosing;                    // If the UDT entity is closing
    volatile bool m_bShutdown;                   // If the peer side has shutdown the connection
    volatile bool m_bBroken;                     // If the connection has been broken
    volatile bool m_bPeerHealth;                 // If the peer status is normal
    volatile SRT_REJECT_REASON m_RejectReason;
    bool m_bOpened;                              // If the UDT entity has been opened
    int m_iBrokenCounter;                        // a counter (number of GC checks) to let the GC tag this socket as disconnected

    int m_iEXPCount;                             // Expiration counter
    int m_iBandwidth;                            // Estimated bandwidth, number of packets per second
    int m_iRTT;                                  // RTT, in microseconds
    int m_iRTTVar;                               // RTT variance
    int m_iDeliveryRate;                         // Packet arrival rate at the receiver side
    int m_iByteDeliveryRate;                     // Byte arrival rate at the receiver side

    uint64_t m_ullLingerExpiration;              // Linger expiration time (for GC to close a socket with data in sending buffer)

    CHandShake m_ConnReq;                        // connection request
    CHandShake m_ConnRes;                        // connection response
    CHandShake::RendezvousState m_RdvState;      // HSv5 rendezvous state
    HandshakeSide m_SrtHsSide;                   // HSv5 rendezvous handshake side resolved from cookie contest (DRAW if not yet resolved)
    int64_t m_llLastReqTime;                     // last time when a connection request is sent

private: // Sending related data
    CSndBuffer* m_pSndBuffer;                    // Sender buffer
    CSndLossList* m_pSndLossList;                // Sender loss list
    CPktTimeWindow<16, 16> m_SndTimeWindow;            // Packet sending time window

    volatile uint64_t m_ullInterval_tk;          // Inter-packet time, in CPU clock cycles
    uint64_t m_ullTimeDiff_tk;                   // aggregate difference in inter-packet time

    volatile int m_iFlowWindowSize;              // Flow control window size
    volatile double m_dCongestionWindow;         // congestion window size

    volatile int32_t m_iSndLastFullAck;          // Last full ACK received
    volatile int32_t m_iSndLastAck;              // Last ACK received

    // NOTE: m_iSndLastDataAck is the value strictly bound to the CSndBufer object (m_pSndBuffer)
    // and this is the sequence number that refers to the block at position [0]. Upon acknowledgement,
    // this value is shifted to the acknowledged position, and the blocks are removed from the
    // m_pSndBuffer buffer up to excluding this sequence number.
    // XXX CONSIDER removing this field and give up the maintenance of this sequence number
    // to the sending buffer. This way, extraction of an old packet for retransmission should
    // require only the lost sequence number, and how to find the packet with this sequence
    // will be up to the sending buffer.
    volatile int32_t m_iSndLastDataAck;          // The real last ACK that updates the sender buffer and loss list
    volatile int32_t m_iSndCurrSeqNo;            // The largest sequence number that HAS BEEN SENT
    volatile int32_t m_iSndNextSeqNo;            // The sequence number predicted to be placed at the currently scheduled packet

    // Note important differences between Curr and Next fields:
    // - m_iSndCurrSeqNo: this is used by SRT:SndQ:worker thread and it's operated from CUDT::packData
    //   function only. This value represents the sequence number that has been stamped on a packet directly
    //   before it is sent over the network.
    // - m_iSndNextSeqNo: this is used by the user's thread and it's operated from CUDT::sendmsg2
    //   function only. This value represents the sequence number that is PREDICTED to be stamped on the
    //   first block out of the block series that will be scheduled for later sending over the network
    //   out of the data passed in this function. For a special case when the length of the data is
    //   short enough to be passed in one UDP packet (always the case for live mode), this value is
    //   always increased by one in this call, otherwise it will be increased by the number of blocks
    //   scheduled for sending.

    //int32_t m_iLastDecSeq;                       // Sequence number sent last decrease occurs (actually part of FileCC, formerly CUDTCC)
    int32_t m_iSndLastAck2;                      // Last ACK2 sent back

    void setInitialSndSeq(int32_t isn)
    {
        // m_iLastDecSeq = isn - 1; <-- purpose unknown; duplicate from FileSmoother?
        m_iSndLastAck = isn;
        m_iSndLastDataAck = isn;
        m_iSndLastFullAck = isn;
        m_iSndCurrSeqNo = isn - 1;
        m_iSndNextSeqNo = isn;
        m_iSndLastAck2 = isn;
    }

    void setInitialRcvSeq(int32_t isn)
    {
        m_iRcvLastAck = isn;
#ifdef ENABLE_LOGGING
        m_iDebugPrevLastAck = m_iRcvLastAck;
#endif
        m_iRcvLastSkipAck = m_iRcvLastAck;
        m_iRcvLastAckAck = isn;
        m_iRcvCurrSeqNo = isn - 1;
    }

    uint64_t m_ullSndLastAck2Time;               // The time when last ACK2 was sent back
    int32_t m_iISN;                              // Initial Sequence Number
    bool m_bPeerTsbPd;                           // Peer accept TimeStamp-Based Rx mode
    bool m_bPeerTLPktDrop;                       // Enable sender late packet dropping
    bool m_bPeerNakReport;                       // Sender's peer (receiver) issues Periodic NAK Reports
    bool m_bPeerRexmitFlag;                      // Receiver supports rexmit flag in payload packets
    int32_t m_iReXmitCount;                      // Re-Transmit Count since last ACK

private: // Receiving related data
    CRcvBuffer* m_pRcvBuffer;                    //< Receiver buffer
    CRcvLossList* m_pRcvLossList;                //< Receiver loss list
    std::deque<CRcvFreshLoss> m_FreshLoss;       //< Lost sequence already added to m_pRcvLossList, but not yet sent UMSG_LOSSREPORT for.
    int m_iReorderTolerance;                     //< Current value of dynamic reorder tolerance
    int m_iMaxReorderTolerance;                  //< Maximum allowed value for dynamic reorder tolerance
    int m_iConsecEarlyDelivery;                  //< Increases with every OOO packet that came <TTL-2 time, resets with every increased reorder tolerance
    int m_iConsecOrderedDelivery;                //< Increases with every packet coming in order or retransmitted, resets with every out-of-order packet

    CACKWindow<1024> m_ACKWindow;                //< ACK history window
    CPktTimeWindow<16, 64> m_RcvTimeWindow;      //< Packet arrival time window

    int32_t m_iRcvLastAck;                       //< Last sent ACK
#ifdef ENABLE_LOGGING
    int32_t m_iDebugPrevLastAck;
#endif
    int32_t m_iRcvLastSkipAck;                   // Last dropped sequence ACK
    uint64_t m_ullLastAckTime_tk;                // Timestamp of last ACK
    int32_t m_iRcvLastAckAck;                    // Last sent ACK that has been acknowledged
    int32_t m_iAckSeqNo;                         // Last ACK sequence number
    int32_t m_iRcvCurrSeqNo;                     // Largest received sequence number
    int32_t m_iRcvCurrPhySeqNo;                  // Same as m_iRcvCurrSeqNo, but physical only (disregarding a filter)

    uint64_t m_ullLastWarningTime;               // Last time that a warning message is sent

    int32_t m_iPeerISN;                          // Initial Sequence Number of the peer side
    uint64_t m_ullRcvPeerStartTime;

    uint32_t m_lSrtVersion;
    uint32_t m_lMinimumPeerSrtVersion;
    uint32_t m_lPeerSrtVersion;
    uint32_t m_lPeerSrtFlags;

    bool m_bTsbPd;                               // Peer sends TimeStamp-Based Packet Delivery Packets 
    bool m_bGroupTsbPd;                          // TSBPD should be used for GROUP RECEIVER instead.

    pthread_t m_RcvTsbPdThread;                  // Rcv TsbPD Thread handle
    pthread_cond_t m_RcvTsbPdCond;
    bool m_bTsbPdAckWakeup;                      // Signal TsbPd thread on Ack sent

    CallbackHolder<srt_listen_callback_fn> m_cbAcceptHook;

    // FORWARDER
public:
    static int installAcceptHook(SRTSOCKET lsn, srt_listen_callback_fn* hook, void* opaq);
private:
    void installAcceptHook(srt_listen_callback_fn* hook, void* opaq)
    {
        m_cbAcceptHook.set(opaq, hook);
    }


private: // synchronization: mutexes and conditions
    pthread_mutex_t m_ConnectionLock;            // used to synchronize connection operation

    pthread_cond_t m_SendBlockCond;              // used to block "send" call
    pthread_mutex_t m_SendBlockLock;             // lock associated to m_SendBlockCond

    pthread_mutex_t m_AckLock;                   // used to protected sender's loss list when processing ACK

    pthread_cond_t m_RecvDataCond;               // used to block "recv" when there is no data
    pthread_mutex_t m_RecvDataLock;              // lock associated to m_RecvDataCond

    pthread_mutex_t m_SendLock;                  // used to synchronize "send" call
    pthread_mutex_t m_RecvLock;                  // used to synchronize "recv" call

    pthread_mutex_t m_RcvLossLock;               // Protects the receiver loss list (access: CRcvQueue::worker, CUDT::tsbpd)

    pthread_mutex_t m_StatsLock;                 // used to synchronize access to trace statistics

    void initSynch();
    void destroySynch();
    void releaseSynch();

private: // Common connection Congestion Control setup

    // XXX This can fail only when it failed to create a congctl
    // which only may happen when the congctl list is extended 
    // with user-supplied congctl modules, not a case so far.
    // SRT_ATR_NODISCARD
    SRT_REJECT_REASON setupCC();
    
    // for updateCC it's ok to discard the value. This returns false only if
    // the congctl isn't created, and this can be prevented from.
    bool updateCC(ETransmissionEvent, EventVariant arg);
    
    // XXX Unsure as to this return value is meaningful.
    // May happen that this failure is acceptable slongs
    // the other party will be sending unencrypted stream.
    // SRT_ATR_NODISCARD
    bool createCrypter(HandshakeSide side, bool bidi);

private: // Generation and processing of packets
    void sendCtrl(UDTMessageType pkttype, void* lparam = NULL, void* rparam = NULL, int size = 0);
    void processCtrl(CPacket& ctrlpkt);
    void sendLossReport(const std::vector< std::pair<int32_t, int32_t> >& losslist);
    /// Pack a packet from a list of lost packets.
    ///
    /// @param packet [in, out] a packet structure to fill
    /// @param origintime [in, out] origin timestamp of the packet
    ///
    /// @return payload size on success, <=0 on failure
    int packLostData(ref_t<CPacket> r_packet, ref_t<uint64_t> r_origintime);

    int packData(ref_t<CPacket> packet, ref_t<uint64_t> ts, ref_t<sockaddr_any> src_adr);
    int processData(CUnit* unit);
    void processClose();
    SRT_REJECT_REASON processConnectRequest(const sockaddr_any& addr, CPacket& packet);
    static void addLossRecord(std::vector<int32_t>& lossrecord, int32_t lo, int32_t hi);
    int32_t bake(const sockaddr_any& addr, int32_t previous_cookie = 0, int correction = 0);
    void ackDataUpTo(int32_t seq);


private: // Trace

    struct CoreStats
    {
        uint64_t startTime;                 // timestamp when the UDT entity is started
        int64_t sentTotal;                  // total number of sent data packets, including retransmissions
        int64_t recvTotal;                  // total number of received packets
        int sndLossTotal;                   // total number of lost packets (sender side)
        int rcvLossTotal;                   // total number of lost packets (receiver side)
        int retransTotal;                   // total number of retransmitted packets
        int sentACKTotal;                   // total number of sent ACK packets
        int recvACKTotal;                   // total number of received ACK packets
        int sentNAKTotal;                   // total number of sent NAK packets
        int recvNAKTotal;                   // total number of received NAK packets
        int sndDropTotal;
        int rcvDropTotal;
        uint64_t bytesSentTotal;            // total number of bytes sent,  including retransmissions
        uint64_t bytesRecvTotal;            // total number of received bytes
        uint64_t rcvBytesLossTotal;         // total number of loss bytes (estimate)
        uint64_t bytesRetransTotal;         // total number of retransmitted bytes
        uint64_t sndBytesDropTotal;
        uint64_t rcvBytesDropTotal;
        int m_rcvUndecryptTotal;
        uint64_t m_rcvBytesUndecryptTotal;

        int sndFilterExtraTotal;
        int rcvFilterExtraTotal;
        int rcvFilterSupplyTotal;
        int rcvFilterLossTotal;

        int64_t m_sndDurationTotal;         // total real time for sending

        uint64_t lastSampleTime;            // last performance sample time
        int64_t traceSent;                  // number of packets sent in the last trace interval
        int64_t traceRecv;                  // number of packets received in the last trace interval
        int traceSndLoss;                   // number of lost packets in the last trace interval (sender side)
        int traceRcvLoss;                   // number of lost packets in the last trace interval (receiver side)
        int traceRetrans;                   // number of retransmitted packets in the last trace interval
        int sentACK;                        // number of ACKs sent in the last trace interval
        int recvACK;                        // number of ACKs received in the last trace interval
        int sentNAK;                        // number of NAKs sent in the last trace interval
        int recvNAK;                        // number of NAKs received in the last trace interval
        int traceSndDrop;
        int traceRcvDrop;
        int traceRcvRetrans;
        int traceReorderDistance;
        double traceBelatedTime;
        int64_t traceRcvBelated;
        uint64_t traceBytesSent;            // number of bytes sent in the last trace interval
        uint64_t traceBytesRecv;            // number of bytes sent in the last trace interval
        uint64_t traceRcvBytesLoss;         // number of bytes bytes lost in the last trace interval (estimate)
        uint64_t traceBytesRetrans;         // number of bytes retransmitted in the last trace interval
        uint64_t traceSndBytesDrop;
        uint64_t traceRcvBytesDrop;
        int traceRcvUndecrypt;
        uint64_t traceRcvBytesUndecrypt;

        int sndFilterExtra;
        int rcvFilterExtra;
        int rcvFilterSupply;
        int rcvFilterLoss;

        int64_t sndDuration;                // real time for sending
        int64_t sndDurationCounter;         // timers to record the sending duration
    } m_stats;

public:

    static const int SELF_CLOCK_INTERVAL = 64;  // ACK interval for self-clocking
    static const int SEND_LITE_ACK = sizeof(int32_t); // special size for ack containing only ack seq
    static const int PACKETPAIR_MASK = 0xF;

    static const size_t MAX_SID_LENGTH = 512;

private: // Timers
    uint64_t m_ullCPUFrequency;               // CPU clock frequency, used for Timer, ticks per microsecond
    uint64_t m_ullNextACKTime_tk;             // Next ACK time, in CPU clock cycles, same below
    uint64_t m_ullNextNAKTime_tk;             // Next NAK time

    volatile uint64_t m_ullACKInt_tk;         // ACK interval
    volatile uint64_t m_ullNAKInt_tk;         // NAK interval
    volatile uint64_t m_ullLastRspTime_tk;    // time stamp of last response from the peer
    volatile uint64_t m_ullLastRspAckTime_tk; // time stamp of last ACK from the peer
    volatile uint64_t m_ullLastSndTime_tk;    // time stamp of last data/ctrl sent (in system ticks)
    uint64_t m_ullMinNakInt_tk;               // NAK timeout lower bound; too small value can cause unnecessary retransmission
    uint64_t m_ullMinExpInt_tk;               // timeout lower bound threshold: too small timeout can cause problem

    int m_iPktCount;                          // packet counter for ACK
    int m_iLightACKCount;                     // light ACK counter

    uint64_t m_ullTargetTime_tk;              // scheduled time of next packet sending

    void checkTimers();
    void checkACKTimer (uint64_t currtime_tk);
    void checkNAKTimer(uint64_t currtime_tk);
    bool checkExpTimer (uint64_t currtime_tk);  // returns true if the connection is expired
    void checkRexmitTimer(uint64_t currtime_tk);

public: // For the use of CCryptoControl
    // HaiCrypt configuration
    unsigned int m_uKmRefreshRatePkt;
    unsigned int m_uKmPreAnnouncePkt;


private: // for UDP multiplexer
    CSndQueue* m_pSndQueue;         // packet sending queue
    CRcvQueue* m_pRcvQueue;         // packet receiving queue
    sockaddr_any m_PeerAddr;        // peer address
    sockaddr_any m_SourceAddr;      // override UDP source address with this one when sending
    uint32_t m_piSelfIP[4];         // local UDP IP address
    CSNode* m_pSNode;               // node information for UDT list used in snd queue
    CRNode* m_pRNode;               // node information for UDT list used in rcv queue

public: // For SrtCongestion
    const CSndQueue* sndQueue() { return m_pSndQueue; }
    const CRcvQueue* rcvQueue() { return m_pRcvQueue; }

private: // for epoll
    std::set<int> m_sPollID;                     // set of epoll ID to trigger
    void addEPoll(const int eid);
    void removeEPoll(const int eid);
};


#endif<|MERGE_RESOLUTION|>--- conflicted
+++ resolved
@@ -485,11 +485,8 @@
     friend class CRcvQueue;
     friend class CSndUList;
     friend class CRcvUList;
-<<<<<<< HEAD
+    friend class PacketFilter;
     friend class CUDTGroup;
-=======
-    friend class PacketFilter;
->>>>>>> fafd2e46
 
 private: // constructor and desctructor
 
