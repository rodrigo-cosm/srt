--- conflicted
+++ resolved
@@ -591,15 +591,10 @@
     static int epoll_remove_ssock(const int eid, const SYSSOCKET s);
     static int epoll_update_usock(const int eid, const SRTSOCKET u, const int* events = NULL);
     static int epoll_update_ssock(const int eid, const SYSSOCKET s, const int* events = NULL);
-<<<<<<< HEAD
     static int epoll_wait(const int eid, std::set<SRTSOCKET>* readfds, std::set<SRTSOCKET>* writefds,
             int64_t msTimeOut, std::set<SYSSOCKET>* lrfds = NULL, std::set<SYSSOCKET>* wrfds = NULL);
-    static int epoll_swait(const int eid, SrtPollState& socks, int64_t msTimeOut);
-=======
-    static int epoll_wait(const int eid, std::set<SRTSOCKET>* readfds, std::set<SRTSOCKET>* writefds, int64_t msTimeOut, std::set<SYSSOCKET>* lrfds = NULL, std::set<SYSSOCKET>* wrfds = NULL);
     static int epoll_uwait(const int eid, SRT_EPOLL_EVENT* fdsSet, int fdsSize, int64_t msTimeOut);
     static int32_t epoll_set(const int eid, int32_t flags);
->>>>>>> 2cf052b2
     static int epoll_release(const int eid);
     static CUDTException& getlasterror();
     static int perfmon(SRTSOCKET u, CPerfMon* perf, bool clear = true);
