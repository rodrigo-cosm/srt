/*
 * SRT - Secure, Reliable, Transport
 * Copyright (c) 2018 Haivision Systems Inc.
 * 
 * This Source Code Form is subject to the terms of the Mozilla Public
 * License, v. 2.0. If a copy of the MPL was not distributed with this
 * file, You can obtain one at http://mozilla.org/MPL/2.0/.
 * 
 */

/*****************************************************************************
Copyright (c) 2001 - 2011, The Board of Trustees of the University of Illinois.
All rights reserved.

Redistribution and use in source and binary forms, with or without
modification, are permitted provided that the following conditions are
met:

* Redistributions of source code must retain the above
  copyright notice, this list of conditions and the
  following disclaimer.

* Redistributions in binary form must reproduce the
  above copyright notice, this list of conditions
  and the following disclaimer in the documentation
  and/or other materials provided with the distribution.

* Neither the name of the University of Illinois
  nor the names of its contributors may be used to
  endorse or promote products derived from this
  software without specific prior written permission.

THIS SOFTWARE IS PROVIDED BY THE COPYRIGHT HOLDERS AND CONTRIBUTORS "AS
IS" AND ANY EXPRESS OR IMPLIED WARRANTIES, INCLUDING, BUT NOT LIMITED TO,
THE IMPLIED WARRANTIES OF MERCHANTABILITY AND FITNESS FOR A PARTICULAR
PURPOSE ARE DISCLAIMED. IN NO EVENT SHALL THE COPYRIGHT OWNER OR
CONTRIBUTORS BE LIABLE FOR ANY DIRECT, INDIRECT, INCIDENTAL, SPECIAL,
EXEMPLARY, OR CONSEQUENTIAL DAMAGES (INCLUDING, BUT NOT LIMITED TO,
PROCUREMENT OF SUBSTITUTE GOODS OR SERVICES; LOSS OF USE, DATA, OR
PROFITS; OR BUSINESS INTERRUPTION) HOWEVER CAUSED AND ON ANY THEORY OF
LIABILITY, WHETHER IN CONTRACT, STRICT LIABILITY, OR TORT (INCLUDING
NEGLIGENCE OR OTHERWISE) ARISING IN ANY WAY OUT OF THE USE OF THIS
SOFTWARE, EVEN IF ADVISED OF THE POSSIBILITY OF SUCH DAMAGE.
*****************************************************************************/

/*****************************************************************************
written by
   Yunhong Gu, last updated 02/28/2012
modified by
   Haivision Systems Inc.
*****************************************************************************/


#ifndef INC_SRT_CORE_H
#define INC_SRT_CORE_H

#include <deque>
#include <sstream>

#include "srt.h"
#include "common.h"
#include "list.h"
#include "buffer.h"
#include "window.h"
#include "packet.h"
#include "channel.h"
#include "cache.h"
#include "queue.h"
#include "handshake.h"
#include "congctl.h"
#include "packetfilter.h"
#include "utilities.h"

#include <haicrypt.h>

namespace srt_logging
{

extern Logger
    glog,
//    blog,
    mglog,
    dlog,
    tslog,
    rxlog,
    cclog;

}


// XXX Utility function - to be moved to utilities.h?
template <class T>
inline T CountIIR(T base, T newval, double factor)
{
    if ( base == 0.0 )
        return newval;

    T diff = newval - base;
    return base+T(diff*factor);
}

// XXX Probably a better rework for that can be done - this can be
// turned into a serializable structure, just like it's for CHandShake.
enum AckDataItem
{
    ACKD_RCVLASTACK = 0,
    ACKD_RTT = 1,
    ACKD_RTTVAR = 2,
    ACKD_BUFFERLEFT = 3,
    ACKD_TOTAL_SIZE_SMALL = 4,

    // Extra fields existing in UDT (not always sent)

    ACKD_RCVSPEED = 4,   // length would be 16
    ACKD_BANDWIDTH = 5,
    ACKD_TOTAL_SIZE_UDTBASE = 6, // length = 24
    // Extra stats for SRT

    ACKD_RCVRATE = 6,
    ACKD_TOTAL_SIZE_VER101 = 7, // length = 28
    ACKD_XMRATE = 7, // XXX This is a weird compat stuff. Version 1.1.3 defines it as ACKD_BANDWIDTH*m_iMaxSRTPayloadSize when set. Never got.
                     // XXX NOTE: field number 7 may be used for something in future, need to confirm destruction of all !compat 1.0.2 version

    ACKD_TOTAL_SIZE_VER102 = 8, // 32
// FEATURE BLOCKED. Probably not to be restored.
//  ACKD_ACKBITMAP = 8,
    ACKD_TOTAL_SIZE = ACKD_TOTAL_SIZE_VER102 // length = 32 (or more)
};
const size_t ACKD_FIELD_SIZE = sizeof(int32_t);

static const size_t SRT_SOCKOPT_NPOST = 11;
extern const SRT_SOCKOPT srt_post_opt_list [];

enum GroupDataItem
{
    GRPD_GROUPID,
    GRPD_GROUPDATA,

    GRPD_E_SIZE
};

const size_t GRPD_MIN_SIZE = 2; // ID and GROUPTYPE as backward compat

const size_t GRPD_FIELD_SIZE = sizeof(int32_t);

// For HSv4 legacy handshake
#define SRT_MAX_HSRETRY     10          /* Maximum SRT handshake retry */

enum SeqPairItems
{
    SEQ_BEGIN = 0, SEQ_END = 1, SEQ_SIZE = 2
};

// Extended SRT Congestion control class - only an incomplete definition required
class CCryptoControl;
class CUDTUnited;
class CUDTSocket;

#if ENABLE_HEAVY_LOGGING
    const char* const srt_log_grp_state [] = {
        "PENDING",
        "IDLE",
        "RUNNING",
        "BROKEN"
    };
#endif

struct PacketMetric
{
    uint32_t pkts;
    uint64_t bytes;

    void update(uint64_t size)
    {
        ++pkts;
        bytes += size;
    }

    void update(size_t mult, uint64_t value)
    {
        pkts += mult;
        bytes += mult * value;
    }

    uint64_t fullBytes()
    {
        static const int PKT_HDR_SIZE = CPacket::HDR_SIZE + CPacket::UDP_HDR_SIZE;
        return bytes + pkts * PKT_HDR_SIZE;
    }
};

template <class METRIC_TYPE>
struct MetricOp;

template <class METRIC_TYPE>
struct MetricUsage
{
    METRIC_TYPE local;
    METRIC_TYPE total;

    void Clear()
    {
        MetricOp<METRIC_TYPE>::Clear(local);
    }

    void Init()
    {
        MetricOp<METRIC_TYPE>::Clear(total);
        Clear();
    }

    void Update(uint64_t value)
    {
        local += value;
        total += value;
    }

    void UpdateTimes(size_t mult, uint64_t value)
    {
        local += mult * value;
        total += mult * value;
    }
};

template <>
inline void MetricUsage<PacketMetric>::Update(uint64_t value)
{
    local.update(value);
    total.update(value);
}

template <>
inline void MetricUsage<PacketMetric>::UpdateTimes(size_t mult, uint64_t value)
{
    local.update(mult, value);
    total.update(mult, value);
}

template <class METRIC_TYPE>
struct MetricOp
{
    static void Clear(METRIC_TYPE& m)
    {
        m = 0;
    }
};

template <>
struct MetricOp<PacketMetric>
{
    static void Clear(PacketMetric& p)
    {
        p.pkts = 0;
        p.bytes = 0;
    }
};

struct SRT_SocketOptionObject
{
    struct SingleOption
    {
        uint16_t option;
        uint16_t length;
        unsigned char storage[1]; // NOTE: Variable length object!
    };

    std::vector<SingleOption*> options;

    SRT_SocketOptionObject() {}

    ~SRT_SocketOptionObject()
    {
        for (size_t i = 0; i < options.size(); ++i)
        {
            // Convert back
            unsigned char* mem = reinterpret_cast<unsigned char*>(options[i]);
            delete [] mem;
        }
    }

    bool add(SRT_SOCKOPT optname, const void* optval, size_t optlen);
};

class CUDTGroup
{
    friend class CUDTUnited;

    typedef srt::sync::steady_clock::time_point time_point;
    typedef srt::sync::steady_clock::duration duration;
    typedef srt::sync::steady_clock steady_clock;

public:

    typedef SRT_MEMBERSTATUS GroupState;

    // Note that the use of states may differ in particular group types:
    //
    // Broadcast: links that are freshly connected become PENDING and then IDLE only
    // for a short moment to be activated immediately at the nearest sending operation.
    //
    // Balancing: like with broadcast, just that the link activation gets its shared percentage
    // of traffic balancing
    //
    // Multicast: The link is never idle. The data are always sent over the UDP multicast link
    // and the receiver simply gets subscribed and reads packets once it's ready.
    //
    // Backup: The link stays idle until it's activated, and the activation can only happen
    // at the moment when the currently active link is "suspected of being likely broken"
    // (the current active link fails to receive ACK in a time when two ACKs should already
    // be received). After a while when the current active link is confirmed broken, it turns
    // into broken state.

    static const char* StateStr(GroupState);

    struct SocketData
    {
        SRTSOCKET id;
        CUDTSocket* ps;
        SRT_SOCKSTATUS laststatus;
        GroupState sndstate;
        GroupState rcvstate;
        int sndresult;
        int rcvresult;
        sockaddr_any agent;
        sockaddr_any peer;
        bool ready_read;
        bool ready_write;
        bool ready_error;

        // Configuration
        int weight;
    };

    struct ConfigItem
    {
        SRT_SOCKOPT so;
        std::vector<unsigned char> value;

        template<class T> bool get(T& refr)
        {
            if (sizeof(T) > value.size())
                return false;
            refr = *(T*)&value[0];
            return true;
        }

        ConfigItem(SRT_SOCKOPT o, const void* val, int size): so(o)
        {
            value.resize(size);
            unsigned char* begin = (unsigned char*)val;
            std::copy(begin, begin+size, value.begin());
        }

        struct OfType
        {
            SRT_SOCKOPT so;
            OfType(SRT_SOCKOPT soso): so(soso) {}
            bool operator()(ConfigItem& ci)
            {
                return ci.so == so;
            }
        };
    };

    typedef std::list<SocketData> group_t;
    typedef group_t::iterator gli_t;

    struct Sendstate
    {
        gli_t d;
        int stat;
        int code;
    };


    CUDTGroup(SRT_GROUP_TYPE);
    ~CUDTGroup();

    static SocketData prepareData(CUDTSocket* s);

    gli_t add(SocketData data);

    struct HaveID
    {
        SRTSOCKET id;
        HaveID(SRTSOCKET sid): id(sid) {}
        bool operator()(const SocketData& s) { return s.id == id; }
    };

    gli_t find(SRTSOCKET id)
    {
        srt::sync::CGuard g (m_GroupLock);
        gli_t f = std::find_if(m_Group.begin(), m_Group.end(), HaveID(id));
        if (f == m_Group.end())
        {
            return gli_NULL();
        }
        return f;
    }

    // NEED LOCKING
    gli_t begin() { return m_Group.begin(); }
    gli_t end() { return m_Group.end(); }

    // REMEMBER: the group spec should be taken from the socket
    // (set m_IncludedGroup to NULL and m_IncludedIter to grp->gli_NULL())
    // PRIOR TO calling this function.
    bool remove(SRTSOCKET id)
    {
        bool s = false;
        srt::sync::CGuard g (m_GroupLock);
        gli_t f = std::find_if(m_Group.begin(), m_Group.end(), HaveID(id));
        if (f != m_Group.end())
        {
            m_Group.erase(f);

            // Reset sequence numbers on a dead group so that they are
            // initialized anew with the new alive connection within
            // the group.
            // XXX The problem is that this should be done after the
            // socket is considered DISCONNECTED, not when it's being
            // closed. After being disconnected, the sequence numbers
            // are no longer valid, and will be reinitialized when the
            // socket is connected again. This may stay as is for now
            // as in SRT it's not predicted to do anything with the socket
            // that was disconnected other than immediately closing it.
            if (m_Group.empty())
            {
                m_iLastSchedSeqNo = SRT_SEQNO_NONE;
                setInitialRxSequence(SRT_SEQNO_NONE);
            }
            s = true;
        }

        if (m_Group.empty())
        {
            m_bOpened = false;
            m_bConnected = false;
        }

        // XXX BUGFIX
        m_Positions.erase(id);

        return s;
    }

    bool empty()
    {
        srt::sync::CGuard g (m_GroupLock);
        return m_Group.empty();
    }

    void setFreshConnected(CUDTSocket* sock);

    static gli_t gli_NULL() { return GroupContainer::null(); }

    int send(const char* buf, int len, SRT_MSGCTRL& w_mc);
    int sendBroadcast(const char* buf, int len, SRT_MSGCTRL& w_mc);
    int sendBackup(const char* buf, int len, SRT_MSGCTRL& w_mc);

private:
    // For Backup, sending all previous packet
    int sendBackupRexmit(CUDT& core, SRT_MSGCTRL& w_mc);

    // Support functions for sendBackup and sendBroadcast
    bool send_CheckIdle(const gli_t d, std::vector<gli_t>& w_wipeme, std::vector<gli_t>& w_pending);
    void sendBackup_CheckIdleTime(gli_t w_d);
    void sendBackup_CheckRunningStability(const gli_t d, const time_point currtime, size_t& w_nunstable);
    bool sendBackup_CheckSendStatus(const gli_t d, const time_point& currtime, const int stat, const int erc, const int32_t lastseq,
            const int32_t pktseq, CUDT& w_u, int32_t& w_curseq, std::vector<gli_t>& w_parallel,
            int& w_final_stat, std::set<int>& w_sendable_pri, size_t& w_nsuccessful, size_t& w_nunstable);
    void sendBackup_Buffering(const char* buf, const int len, int32_t& curseq, SRT_MSGCTRL& w_mc);
    void sendBackup_CheckNeedActivate(const std::vector<gli_t>& idlers, const char *buf, const int len,
            bool& w_none_succeeded, SRT_MSGCTRL& w_mc, int32_t& w_curseq, int32_t& w_final_stat,
            CUDTException& w_cx, std::vector<Sendstate>& w_sendstates,
            std::vector<gli_t>& w_parallel, std::vector<gli_t>& w_wipeme,
            const std::string& activate_reason);
    void send_CheckPendingSockets(const std::vector<gli_t>& pending, std::vector<gli_t>& w_wipeme);
    void send_CloseBrokenSockets(std::vector<gli_t>& w_wipeme);
    void sendBackup_CheckParallelLinks(const size_t nunstable, std::vector<gli_t>& w_parallel,
            int& w_final_stat, bool& w_none_succeeded, SRT_MSGCTRL& w_mc, CUDTException& w_cx);

public:
    int recv(char* buf, int len, SRT_MSGCTRL& w_mc);

    void close();

    void setOpt(SRT_SOCKOPT optname, const void* optval, int optlen);
    void getOpt(SRT_SOCKOPT optName, void* optval, int& w_optlen);
    void deriveSettings(CUDT* source);
    bool applyFlags(uint32_t flags, HandshakeSide);

    SRT_SOCKSTATUS getStatus();

    bool getMasterData(SRTSOCKET slave, SRTSOCKET& w_mpeer, time_point& w_st);

    bool isGroupReceiver()
    {
        // XXX add here also other group types, which
        // predict group receiving.
        return m_type == SRT_GTYPE_BROADCAST;
    }

    srt::sync::Mutex* exp_groupLock() { return &m_GroupLock; }
    void addEPoll(int eid);
    void removeEPollEvents(const int eid);
    void removeEPollID(const int eid);
    void updateReadState(SRTSOCKET sock, int32_t sequence);
    void updateWriteState();

    /// Update the in-group array of packet providers per sequence number.
    /// Also basing on the information already provided by possibly other sockets,
    /// report the real status of packet loss, including packets maybe lost
    /// by the caller provider, but already received from elsewhere. Note that
    /// these packets are not ready for extraction until ACK-ed.
    ///
    /// @param exp_sequence The previously received sequence at this socket
    /// @param sequence The sequence of this packet
    /// @param provider The core of the socket for which the packet was dispatched
    /// @param time TSBPD time of this packet
    /// @return The bitmap that marks by 'false' packets lost since next to exp_sequence
    std::vector<bool> providePacket(int32_t exp_sequence, int32_t sequence, CUDT *provider, uint64_t time);

    /// This is called from the ACK action by particular socket, which
    /// actually signs off the packet for extraction.
    ///
    /// @param core The socket core for which the ACK was sent
    /// @param ack The past-the-last-received ACK sequence number
    void readyPackets(CUDT* core, int32_t ack);

    void syncWithSocket(const CUDT& core);
    int getGroupData(SRT_SOCKGROUPDATA *pdata, size_t *psize);
    int configure(const char* str);

    /// Predicted to be called from the reading function to fill
    /// the group data array as requested.
    void fillGroupData(
            SRT_MSGCTRL& w_out, //< MSGCTRL to be written
            const SRT_MSGCTRL& in, //< MSGCTRL read from the data-providing socket
            SRT_SOCKGROUPDATA* out_grpdata, //< grpdata as passed in MSGCTRL
            size_t out_grpdata_size  //< grpdata_size as passed in MSGCTRL
            );

#if ENABLE_HEAVY_LOGGING
    void debugGroup();
#else
    void debugGroup() {}
#endif

    void ackMessage(int32_t msgno);
    void handleKeepalive(gli_t);
    void internalKeepalive(gli_t);

private:
    // Check if there's at least one connected socket.
    // If so, grab the status of all member sockets.
    void getGroupCount(size_t& w_size, bool& w_still_alive);

    class CUDTUnited* m_pGlobal;
    srt::sync::Mutex m_GroupLock;

    SRTSOCKET m_GroupID;
    SRTSOCKET m_PeerGroupID;
    struct GroupContainer
    {
        std::list<SocketData> m_List;
        static std::list<SocketData> s_NoList; // This is to have a predictable "null iterator".

        /// This field is used only by some types of groups that need
        /// to keep track as to which link was lately used. Note that
        /// by removal of a node from the m_List container, this link
        /// must be appropriately reset.
        gli_t m_LastActiveLink;

        GroupContainer(): m_LastActiveLink(s_NoList.begin()) {}

        //Property<gli_t> active = { m_LastActiveLink; }
        SRTU_PROPERTY_RW(gli_t, active, m_LastActiveLink);

        gli_t begin() { return m_List.begin(); }
        gli_t end() { return m_List.end(); }
        static gli_t null() { return s_NoList.begin(); }
        bool empty() { return m_List.empty(); }
        void push_back(const SocketData& data)
        {
            m_List.push_back(data);
        }
        void clear()
        {
            m_LastActiveLink = null();
            m_List.clear();
        }
        size_t size()
        {
            return m_List.size();
        }

        void erase(gli_t it);
    };
    GroupContainer m_Group;
    bool m_selfManaged;
    bool m_bSyncOnMsgNo;
    SRT_GROUP_TYPE m_type;
    CUDTSocket* m_listener; // A "group" can only have one listener.

public:

    struct BufferedMessageStorage
    {
        size_t blocksize;
        size_t maxstorage;
        std::vector<char*> storage;

        BufferedMessageStorage(size_t blk, size_t max = 0):
            blocksize(blk),
            maxstorage(max),
            storage()
        {
        }

        char* get()
        {
            if (storage.empty())
                return new char[blocksize];

            // Get the element from the end
            char* block = storage.back();
            storage.pop_back();
            return block;
        }

        void put(char* block)
        {
            if (storage.size() >= maxstorage)
            {
                // Simply delete
                delete [] block;
                return;
            }

            // Put the block into the spare buffer
            storage.push_back(block);
        }

        ~BufferedMessageStorage()
        {
            for (size_t i = 0; i < storage.size(); ++i)
                delete [] storage[i];
        }
    };

    struct BufferedMessage
    {
        static BufferedMessageStorage storage;

        SRT_MSGCTRL mc;
        char* data;
        size_t size;

        BufferedMessage(): data(), size() {}
        ~BufferedMessage()
        {
            if (data)
                storage.put(data);
        }

        // NOTE: size 's' must be checked against SRT_LIVE_MAX_PLSIZE
        // before calling
        void copy(const char* buf, size_t s)
        {
            size = s;
            data = storage.get();
            memcpy(data, buf, s);
        }

        BufferedMessage(const BufferedMessage& foreign SRT_ATR_UNUSED):
            data(), size()
        {
            // This is only to copy empty container.
            // Any other use should not be done.
//#if ENABLE_DEBUG
//            if (foreign.data)
//                abort();
//#endif
        }

    private:
        void swap_with(BufferedMessage& b)
        {
            std::swap(this->mc, b.mc);
            std::swap(this->data, b.data);
            std::swap(this->size, b.size);
        }
    };

    typedef std::deque< BufferedMessage > senderBuffer_t;
    //typedef StaticBuffer<BufferedMessage, 1000> senderBuffer_t;

private:
    // Fields required for SRT_GTYPE_BACKUP groups.
    senderBuffer_t m_SenderBuffer;
    int32_t m_iSndOldestMsgNo; // oldest position in the sender buffer
    volatile int32_t m_iSndAckedMsgNo;
    uint32_t m_uOPT_StabilityTimeout;

    // THIS function must be called only in a function for a group type
    // that does use sender buffer.
    int32_t addMessageToBuffer(const char* buf, size_t len, SRT_MSGCTRL& w_mc);

    std::set<int> m_sPollID;                     // set of epoll ID to trigger
    int m_iMaxPayloadSize;
    int m_iAvgPayloadSize;
    bool m_bSynRecving;
    bool m_bSynSending;
    bool m_bTsbPd;
    bool m_bTLPktDrop;
    int64_t m_iTsbPdDelay_us;
    int m_RcvEID;
    struct CEPollDesc* m_RcvEpolld;
    int m_SndEID;
    struct CEPollDesc* m_SndEpolld;

    int m_iSndTimeOut;                           // sending timeout in milliseconds
    int m_iRcvTimeOut;                           // receiving timeout in milliseconds

    // Start times for TsbPd. These times shall be synchronized
    // between all sockets in the group. The first connected one
    // defines it, others shall derive it. The value 0 decides if
    // this has been already set.
    time_point m_tsStartTime;
    time_point m_tsRcvPeerStartTime;

    struct ReadPos
    {
        std::vector<char> packet;
        SRT_MSGCTRL mctrl;
        ReadPos(int32_t s): mctrl(srt_msgctrl_default)
        {
            mctrl.pktseq = s;
        }
    };
    std::map<SRTSOCKET, ReadPos> m_Positions;

    ReadPos* checkPacketAhead();

    // This is the sequence number of a packet that has been previously
    // delivered. Initially it should be set to SRT_SEQNO_NONE so that the sequence read
    // from the first delivering socket will be taken as a good deal.
    volatile int32_t m_RcvBaseSeqNo;

    bool m_bOpened;    // Set to true when at least one link is at least pending
    bool m_bConnected; // Set to true on first link confirmed connected
    bool m_bClosing;

    // There's no simple way of transforming config
    // items that are predicted to be used on socket.
    // Use some options for yourself, store the others
    // for setting later on a socket.
    std::vector<ConfigItem> m_config;

    // Signal for the blocking user thread that the packet
    // is ready to deliver.
    srt::sync::Condition m_RcvDataCond;
    srt::sync::Mutex m_RcvDataLock;
    volatile int32_t m_iLastSchedSeqNo; // represetnts the value of CUDT::m_iSndNextSeqNo for each running socket
    volatile int32_t m_iLastSchedMsgNo;
    // Statistics

    struct Stats
    {
        // Stats state
        time_point tsActivateTime;             // Time when this group sent or received the first data packet
        time_point tsLastSampleTime;           // Time reset when clearing stats

        MetricUsage<PacketMetric> sent;        // number of packets sent from the application
        MetricUsage<PacketMetric> recv;        // number of packets delivered from the group to the application
        MetricUsage<PacketMetric> recvDrop;    // number of packets dropped by the group receiver (not received from any member)
        MetricUsage<PacketMetric> recvDiscard; // number of packets discarded as already delivered

        void init()
        {
            tsActivateTime = srt::sync::steady_clock::time_point();
            sent.Init();
            recv.Init();
            recvDrop.Init();
            recvDiscard.Init();

            reset();
        }

        void reset()
        {
            sent.Clear();
            recv.Clear();
            recvDrop.Clear();
            recvDiscard.Clear();

            tsLastSampleTime = srt::sync::steady_clock::now();
        }
    } m_stats;

    void updateAvgPayloadSize(int size)
    {
        if (m_iAvgPayloadSize == -1)
            m_iAvgPayloadSize = size;
        else
            m_iAvgPayloadSize = avg_iir<4>(m_iAvgPayloadSize, size);
    }

    int avgRcvPacketSize()
    {
        // In case when no packet has been received yet, but already notified
        // a dropped packet, its size will be SRT_LIVE_DEF_PLSIZE. It will be
        // the value most matching in the typical uses, although no matter what
        // value would be used here, each one would be wrong from some points
        // of view. This one is simply the best choice for typical uses of groups
        // provided that they are to be ued only for live mode.
        return m_iAvgPayloadSize == -1 ? SRT_LIVE_DEF_PLSIZE : m_iAvgPayloadSize;
    }

public:
    void bstatsSocket(CBytePerfMon *perf, bool clear);

    // Required after the call on newGroup on the listener side.
    // On the listener side the group is lazily created just before
    // accepting a new socket and therefore always open.
    void setOpen() { m_bOpened = true; }

    std::string CONID() const
    {
#if ENABLE_LOGGING
        std::ostringstream os;
        os << "@" << m_GroupID << ":";
        return os.str();
#else
        return "";
#endif
    }

    void setInitialRxSequence(int32_t)
    {
        // The app-reader doesn't care about the real sequence number.
        // The first provided one will be taken as a good deal; even if
        // this is going to be past the ISN, at worst it will be caused
        // by TLPKTDROP.
        m_RcvBaseSeqNo = SRT_SEQNO_NONE;
    }

    bool applyGroupTime(time_point& w_start_time, time_point& w_peer_start_time)
    {
        using srt_logging::mglog;
        using srt::sync::is_zero;

        if (is_zero(m_tsStartTime))
        {
            // The first socket, defines the group time for the whole group.
            m_tsStartTime = w_start_time;
            m_tsRcvPeerStartTime = w_peer_start_time;
            return true;
        }

        // Sanity check. This should never happen, fix the bug if found!
        if (is_zero(m_tsRcvPeerStartTime))
        {
            LOGC(mglog.Error, log << "IPE: only StartTime is set, RcvPeerStartTime still 0!");
            // Kinda fallback, but that's not too safe.
            m_tsRcvPeerStartTime = w_peer_start_time;
        }

        // The redundant connection, derive the times
        w_start_time = m_tsStartTime;
        w_peer_start_time = m_tsRcvPeerStartTime;

        return false;
    }

    // Live state synchronization
    bool getBufferTimeBase(CUDT* forthesakeof, time_point& w_tb, bool& w_wp, duration& w_dr);
    bool applyGroupSequences(SRTSOCKET, int32_t& w_snd_isn, int32_t& w_rcv_isn);
    void synchronizeDrift(CUDT* cu, duration udrift, time_point newtimebase);

    void updateLatestRcv(gli_t);

    // Property accessors
    SRTU_PROPERTY_RW_CHAIN(CUDTGroup, SRTSOCKET,      id,                   m_GroupID);
    SRTU_PROPERTY_RW_CHAIN(CUDTGroup, SRTSOCKET,      peerid,               m_PeerGroupID);
    SRTU_PROPERTY_RW_CHAIN(CUDTGroup, bool,           managed,              m_selfManaged);
    SRTU_PROPERTY_RW_CHAIN(CUDTGroup, SRT_GROUP_TYPE, type,                 m_type);
    SRTU_PROPERTY_RW_CHAIN(CUDTGroup, int32_t,        currentSchedSequence, m_iLastSchedSeqNo);
    SRTU_PROPERTY_RRW(                std::set<int>&, epollset,             m_sPollID);
    SRTU_PROPERTY_RW_CHAIN(CUDTGroup, int64_t,        latency,              m_iTsbPdDelay_us);
    SRTU_PROPERTY_RO(                 bool,           synconmsgno,          m_bSyncOnMsgNo);
};


// XXX REFACTOR: The 'CUDT' class is to be merged with 'CUDTSocket'.
// There's no reason for separating them, there's no case of having them
// anyhow managed separately. After this is done, with a small help with
// separating the internal abnormal path management (exceptions) from the
// API (return values), through CUDTUnited, this class may become in future
// an officially exposed C++ API.
class CUDT
{
    friend class CUDTSocket;
    friend class CUDTUnited;
    friend class CCC;
    friend struct CUDTComp;
    friend class CCache<CInfoBlock>;
    friend class CRendezvousQueue;
    friend class CSndQueue;
    friend class CRcvQueue;
    friend class CSndUList;
    friend class CRcvUList;
    friend class PacketFilter;
    friend class CUDTGroup;

    typedef srt::sync::steady_clock::time_point time_point;
    typedef srt::sync::steady_clock::duration duration;

private: // constructor and desctructor
    void construct();
    void clearData();
    CUDT(CUDTSocket* parent);
    CUDT(CUDTSocket* parent, const CUDT& ancestor);
    const CUDT& operator=(const CUDT&) {return *this;} // = delete ?
    ~CUDT();

public: //API
    static int startup();
    static int cleanup();
    static SRTSOCKET socket();
    static SRTSOCKET createGroup(SRT_GROUP_TYPE);
    static int addSocketToGroup(SRTSOCKET socket, SRTSOCKET group);
    static int removeSocketFromGroup(SRTSOCKET socket);
    static SRTSOCKET getGroupOfSocket(SRTSOCKET socket);
    static int getGroupData(SRTSOCKET groupid, SRT_SOCKGROUPDATA* pdata, size_t* psize);
    static int configureGroup(SRTSOCKET groupid, const char* str);
    static bool isgroup(SRTSOCKET sock) { return (sock & SRTGROUP_MASK) != 0; }
    static int bind(SRTSOCKET u, const sockaddr* name, int namelen);
    static int bind(SRTSOCKET u, UDPSOCKET udpsock);
    static int listen(SRTSOCKET u, int backlog);
    static SRTSOCKET accept(SRTSOCKET u, sockaddr* addr, int* addrlen);
    static SRTSOCKET accept_bond(const SRTSOCKET listeners [], int lsize, int64_t msTimeOut);
    static int connect(SRTSOCKET u, const sockaddr* name, int namelen, int32_t forced_isn);
    static int connect(SRTSOCKET u, const sockaddr* name, const sockaddr* tname, int namelen);
    static int connectLinks(SRTSOCKET grp, SRT_SOCKGROUPCONFIG links [], int arraysize);
    static int close(SRTSOCKET u);
    static int getpeername(SRTSOCKET u, sockaddr* name, int* namelen);
    static int getsockname(SRTSOCKET u, sockaddr* name, int* namelen);
    static int getsockopt(SRTSOCKET u, int level, SRT_SOCKOPT optname, void* optval, int* optlen);
    static int setsockopt(SRTSOCKET u, int level, SRT_SOCKOPT optname, const void* optval, int optlen);
    static int send(SRTSOCKET u, const char* buf, int len, int flags);
    static int recv(SRTSOCKET u, char* buf, int len, int flags);
    static int sendmsg(SRTSOCKET u, const char* buf, int len, int ttl = SRT_MSGTTL_INF, bool inorder = false, int64_t srctime = 0);
    static int recvmsg(SRTSOCKET u, char* buf, int len, int64_t& srctime);
    static int sendmsg2(SRTSOCKET u, const char* buf, int len, SRT_MSGCTRL& mctrl);
    static int recvmsg2(SRTSOCKET u, char* buf, int len, SRT_MSGCTRL& w_mctrl);
    static int64_t sendfile(SRTSOCKET u, std::fstream& ifs, int64_t& offset, int64_t size, int block = SRT_DEFAULT_SENDFILE_BLOCK);
    static int64_t recvfile(SRTSOCKET u, std::fstream& ofs, int64_t& offset, int64_t size, int block = SRT_DEFAULT_RECVFILE_BLOCK);
    static int select(int nfds, UDT::UDSET* readfds, UDT::UDSET* writefds, UDT::UDSET* exceptfds, const timeval* timeout);
    static int selectEx(const std::vector<SRTSOCKET>& fds, std::vector<SRTSOCKET>* readfds, std::vector<SRTSOCKET>* writefds, std::vector<SRTSOCKET>* exceptfds, int64_t msTimeOut);
    static int epoll_create();
    static int epoll_clear_usocks(int eid);
    static int epoll_add_usock(const int eid, const SRTSOCKET u, const int* events = NULL);
    static int epoll_add_ssock(const int eid, const SYSSOCKET s, const int* events = NULL);
    static int epoll_remove_usock(const int eid, const SRTSOCKET u);
    static int epoll_remove_ssock(const int eid, const SYSSOCKET s);
    static int epoll_update_usock(const int eid, const SRTSOCKET u, const int* events = NULL);
    static int epoll_update_ssock(const int eid, const SYSSOCKET s, const int* events = NULL);
    static int epoll_wait(const int eid, std::set<SRTSOCKET>* readfds, std::set<SRTSOCKET>* writefds,
            int64_t msTimeOut, std::set<SYSSOCKET>* lrfds = NULL, std::set<SYSSOCKET>* wrfds = NULL);
    static int epoll_uwait(const int eid, SRT_EPOLL_EVENT* fdsSet, int fdsSize, int64_t msTimeOut);
    static int32_t epoll_set(const int eid, int32_t flags);
    static int epoll_release(const int eid);
    static CUDTException& getlasterror();
    static int bstats(SRTSOCKET u, CBytePerfMon* perf, bool clear = true, bool instantaneous = false);
    static int groupsockbstats(SRTSOCKET u, CBytePerfMon* perf, bool clear = true);
    static SRT_SOCKSTATUS getsockstate(SRTSOCKET u);
    static bool setstreamid(SRTSOCKET u, const std::string& sid);
    static std::string getstreamid(SRTSOCKET u);
    static int getsndbuffer(SRTSOCKET u, size_t* blocks, size_t* bytes);
    static int rejectReason(SRTSOCKET s);
    static int rejectReason(SRTSOCKET s, int value);
    static int64_t socketStartTime(SRTSOCKET s);

public: // internal API
    // This is public so that it can be used directly in API implementation functions.
    struct APIError
    {
        APIError(const CUDTException&);
        APIError(CodeMajor, CodeMinor, int = 0);

        operator int() const
        {
            return SRT_ERROR;
        }
    };

<<<<<<< HEAD
    static int interrupt(SRTSOCKET sock = INVALID_SOCK)
    {
        return s_UDTUnited.interrupt(sock);
    }

    static void blockSignalsForCurrentThread();

public: // internal API
=======
>>>>>>> 0e2201af
    static const SRTSOCKET INVALID_SOCK = -1;         // invalid socket descriptor
    static const int ERROR = -1;                      // socket api error returned value

    static const int HS_VERSION_UDT4 = 4;
    static const int HS_VERSION_SRT1 = 5;

    // Parameters
    //
    // Note: use notation with X*1000*1000* ... instead of million zeros in a row.
    // In C++17 there is a possible notation of 5'000'000 for convenience, but that's
    // something only for a far future.
    static const int COMM_RESPONSE_TIMEOUT_MS = 5*1000; // 5 seconds
    static const int COMM_RESPONSE_MAX_EXP = 16;
    static const int SRT_TLPKTDROP_MINTHRESHOLD_MS = 1000;
    static const uint64_t COMM_KEEPALIVE_PERIOD_US = 1*1000*1000;
    static const int32_t COMM_SYN_INTERVAL_US = 10*1000;
    static const int COMM_CLOSE_BROKEN_LISTENER_TIMEOUT_MS = 3000;

    static const int
        DEF_MSS = 1500,
        DEF_FLIGHT_SIZE = 25600,
        DEF_BUFFER_SIZE = 8192, //Rcv buffer MUST NOT be bigger than Flight Flag size
        DEF_LINGER_S = 3*60,  // 3 minutes
        DEF_UDP_BUFFER_SIZE = 65536,
        DEF_CONNTIMEO_S = 3; // 3 seconds


    int handshakeVersion()
    {
        return m_ConnRes.m_iVersion;
    }

    std::string CONID() const
    {
#if ENABLE_LOGGING
        std::ostringstream os;
        os << "@" << m_SocketID << ":";
        return os.str();
#else
        return "";
#endif
    }

    SRTSOCKET socketID() const { return m_SocketID; }

    static CUDT* getUDTHandle(SRTSOCKET u);
    static std::vector<SRTSOCKET> existingSockets();

    void addressAndSend(CPacket& pkt);
    void sendSrtMsg(int cmd, uint32_t *srtdata_in = NULL, int srtlen_in = 0);

    bool isOPT_TsbPd() const { return m_bOPT_TsbPd; }
    int RTT() const { return m_iRTT; }
    int32_t sndSeqNo() const { return m_iSndCurrSeqNo; }
    int32_t schedSeqNo() const { return m_iSndNextSeqNo; }
    bool overrideSndSeqNo(int32_t seq);

    int32_t rcvSeqNo() const { return m_iRcvCurrSeqNo; }
    int flowWindowSize() const { return m_iFlowWindowSize; }
    int32_t deliveryRate() const { return m_iDeliveryRate; }
    int bandwidth() const { return m_iBandwidth; }
    int64_t maxBandwidth() const { return m_llMaxBW; }
    int MSS() const { return m_iMSS; }

    uint32_t latency_us() const {return m_iTsbPdDelay_ms*1000; }
    size_t maxPayloadSize() const { return m_iMaxSRTPayloadSize; }
    size_t OPT_PayloadSize() const { return m_zOPT_ExpPayloadSize; }
    int sndLossLength() { return m_pSndLossList->getLossLength(); }
    int32_t ISN() const { return m_iISN; }
    int32_t peerISN() const { return m_iPeerISN; }
    duration minNAKInterval() const { return m_tdMinNakInterval; }
    sockaddr_any peerAddr() const { return m_PeerAddr; }

    int32_t getFlightSpan() const
    {
        // This is a number of unacknowledged packets at this moment
        // Note that normally m_iSndLastAck should be PAST m_iSndCurrSeqNo,
        // however in a case when the sending stopped and all packets were
        // ACKed, the m_iSndLastAck is one sequence ahead of m_iSndCurrSeqNo.
        // Therefore we increase m_iSndCurrSeqNo by 1 forward and then
        // get the distance towards the last ACK. This way this value may
        // be only positive or 0.

        return CSeqNo::seqlen(m_iSndLastAck, CSeqNo::incseq(m_iSndCurrSeqNo));
    }

    int minSndSize(int len = 0) const
    {
        if (len == 0) // wierd, can't use non-static data member as default argument!
            len = m_iMaxSRTPayloadSize;
        return m_bMessageAPI ? (len+m_iMaxSRTPayloadSize-1)/m_iMaxSRTPayloadSize : 1;
    }

    int32_t makeTS(const time_point& from_time) const
    {
        // NOTE:
        // - This calculates first the time difference towards start time.
        // - This difference value is also CUT OFF THE SEGMENT information
        //   (a multiple of MAX_TIMESTAMP+1)
        // So, this can be simply defined as: TS = (RTS - STS) % (MAX_TIMESTAMP+1)
        // XXX Would be nice to check if local_time > m_tsStartTime,
        // otherwise it may go unnoticed with clock skew.
        return srt::sync::count_microseconds(from_time - m_stats.tsStartTime);
    }

    void setPacketTS(CPacket& p, const time_point& local_time)
    {
        p.m_iTimeStamp = makeTS(local_time);
    }

    // Utility used for closing a listening socket
    // immediately to free the socket
    void notListening()
    {
        srt::sync::CGuard cg(m_ConnectionLock);
        m_bListening = false;
        m_pRcvQueue->removeListener(this);
    }

    // XXX See CUDT::tsbpd() to see how to implement it. This should
    // do the same as TLPKTDROP feature when skipping packets that are agreed
    // to be lost. Note that this is predicted to be called with TSBPD off.
    // This is to be exposed for the application so that it can require this
    // sequence to be skipped, if that packet has been otherwise arrived through
    // a different channel.
    void skipIncoming(int32_t seq);

    // For SRT_tsbpdLoop
    CUDTUnited* uglobal() { return &s_UDTUnited; } // needed by tsbpdLoop
    std::set<int>& pollset() { return m_sPollID; }

    SRTU_PROPERTY_RO(SRTSOCKET, id, m_SocketID);
    SRTU_PROPERTY_RO(bool, isClosing, m_bClosing);
    SRTU_PROPERTY_RO(CRcvBuffer*, rcvBuffer, m_pRcvBuffer);
    SRTU_PROPERTY_RO(bool, isTLPktDrop, m_bTLPktDrop);
    SRTU_PROPERTY_RO(bool, isSynReceiving, m_bSynRecving);
    SRTU_PROPERTY_RR(srt::sync::Condition*, recvDataCond, &m_RecvDataCond);
    SRTU_PROPERTY_RR(srt::sync::Condition*, recvTsbPdCond, &m_RcvTsbPdCond);

    void ConnectSignal(ETransmissionEvent tev, EventSlot sl);
    void DisconnectSignal(ETransmissionEvent tev);

    // This is in public section so prospective overriding it can be
    // done by directly assigning to a field.

    typedef std::vector< std::pair<int32_t, int32_t> > loss_seqs_t;
    typedef loss_seqs_t packetArrival_cb(void*, CPacket&);
    CallbackHolder<packetArrival_cb> m_cbPacketArrival;

private:
    /// initialize a UDT entity and bind to a local address.

    void open();

    /// Start listening to any connection request.

    void setListenState();

    /// Connect to a UDT entity listening at address "peer".
    /// @param peer [in] The address of the listening UDT entity.

    void startConnect(const sockaddr_any& peer, int32_t forced_isn);

    /// Process the response handshake packet. Failure reasons can be:
    /// * Socket is not in connecting state
    /// * Response @a pkt is not a handshake control message
    /// * Rendezvous socket has once processed a regular handshake
    /// @param pkt [in] handshake packet.
    /// @retval 0 Connection successful
    /// @retval 1 Connection in progress (m_ConnReq turned into RESPONSE)
    /// @retval -1 Connection failed

    SRT_ATR_NODISCARD EConnectStatus processConnectResponse(const CPacket& pkt, CUDTException* eout, EConnectMethod synchro) ATR_NOEXCEPT;

    // This function works in case of HSv5 rendezvous. It changes the state
    // according to the present state and received message type, as well as the
    // INITIATOR/RESPONDER side resolved through cookieContest().
    // The resulting data are:
    // - rsptype: handshake message type that should be sent back to the peer (nothing if URQ_DONE)
    // - needs_extension: the HSREQ/KMREQ or HSRSP/KMRSP extensions should be attached to the handshake message.
    // - RETURNED VALUE: if true, it means a URQ_CONCLUSION message was received with HSRSP/KMRSP extensions and needs HSRSP/KMRSP.
    void rendezvousSwitchState(UDTRequestType& rsptype, bool& needs_extension, bool& needs_hsrsp);
    void cookieContest();

    /// Interpret the incoming handshake packet in order to perform appropriate
    /// rendezvous FSM state transition if needed, and craft the response, serialized
    /// into the packet to be next sent.
    /// @param reqpkt Packet to be written with handshake data
    /// @param response incoming handshake response packet to be interpreted
    /// @param serv_addr incoming packet's address
    /// @param synchro True when this function was called in blocking mode
    /// @param rst Current read status to know if the HS packet was freshly received from the peer, or this is only a periodic update (RST_AGAIN)
    SRT_ATR_NODISCARD EConnectStatus processRendezvous(const CPacket &response, const sockaddr_any& serv_addr, bool synchro, EReadStatus,
            CPacket& reqpkt);
    SRT_ATR_NODISCARD bool prepareConnectionObjects(const CHandShake &hs, HandshakeSide hsd, CUDTException *eout);
    SRT_ATR_NODISCARD EConnectStatus postConnect(const CPacket& response, bool rendezvous, CUDTException* eout, bool synchro) ATR_NOEXCEPT;
    void applyResponseSettings() ATR_NOEXCEPT;
    SRT_ATR_NODISCARD EConnectStatus processAsyncConnectResponse(const CPacket& pkt) ATR_NOEXCEPT;
    SRT_ATR_NODISCARD bool processAsyncConnectRequest(EReadStatus rst, EConnectStatus cst, const CPacket& response, const sockaddr_any& serv_addr);

    void checkUpdateCryptoKeyLen(const char* loghdr, int32_t typefield);

    SRT_ATR_NODISCARD size_t fillSrtHandshake_HSREQ(uint32_t* srtdata, size_t srtlen, int hs_version);
    SRT_ATR_NODISCARD size_t fillSrtHandshake_HSRSP(uint32_t* srtdata, size_t srtlen, int hs_version);
    SRT_ATR_NODISCARD size_t fillSrtHandshake(uint32_t* srtdata, size_t srtlen, int msgtype, int hs_version);

    SRT_ATR_NODISCARD bool createSrtHandshake(int srths_cmd, int srtkm_cmd, const uint32_t* data, size_t datalen,
            CPacket& w_reqpkt, CHandShake& w_hs);

    SRT_ATR_NODISCARD size_t fillHsExtConfigString(uint32_t *pcmdspec, int cmd, const std::string &str);
    SRT_ATR_NODISCARD size_t fillHsExtGroup(uint32_t *pcmdspec);
    SRT_ATR_NODISCARD size_t fillHsExtKMREQ(uint32_t *pcmdspec, size_t ki);
    SRT_ATR_NODISCARD size_t fillHsExtKMRSP(uint32_t *pcmdspec, const uint32_t *kmdata, size_t kmdata_wordsize);

    SRT_ATR_NODISCARD size_t prepareSrtHsMsg(int cmd, uint32_t* srtdata, size_t size);

    SRT_ATR_NODISCARD bool processSrtMsg(const CPacket *ctrlpkt);
    SRT_ATR_NODISCARD int processSrtMsg_HSREQ(const uint32_t* srtdata, size_t len, uint32_t ts, int hsv);
    SRT_ATR_NODISCARD int processSrtMsg_HSRSP(const uint32_t* srtdata, size_t len, uint32_t ts, int hsv);
    SRT_ATR_NODISCARD bool interpretSrtHandshake(const CHandShake& hs, const CPacket& hspkt, uint32_t* out_data, size_t* out_len);
    SRT_ATR_NODISCARD bool checkApplyFilterConfig(const std::string& cs);

    static CUDTGroup& newGroup(const int); // defined EXCEPTIONALLY in api.cpp for convenience reasons
    // Note: This is an "interpret" function, which should treat the tp as
    // "possibly group type" that might be out of the existing values.
    SRT_ATR_NODISCARD bool interpretGroup(const int32_t grpdata[], size_t data_size, int hsreq_type_cmd);
    SRT_ATR_NODISCARD SRTSOCKET makeMePeerOf(SRTSOCKET peergroup, SRT_GROUP_TYPE tp, uint32_t link_flags);
    void synchronizeWithGroup(CUDTGroup* grp);

    void updateAfterSrtHandshake(int hsv);

    void updateSrtRcvSettings();
    void updateSrtSndSettings();

    void updateIdleLinkFrom(CUDT* source);

    void checkNeedDrop(bool& bCongestion);

    /// Connect to a UDT entity listening at address "peer", which has sent "hs" request.
    /// @param peer [in] The address of the listening UDT entity.
    /// @param hs [in/out] The handshake information sent by the peer side (in), negotiated value (out).

    void acceptAndRespond(const sockaddr_any& peer, const CPacket& hspkt, CHandShake& hs);
    bool runAcceptHook(CUDT* acore, const sockaddr* peer, const CHandShake& hs, const CPacket& hspkt);

    /// Close the opened UDT entity.

    bool closeInternal();

    /// Request UDT to send out a data block "data" with size of "len".
    /// @param data [in] The address of the application data to be sent.
    /// @param len [in] The size of the data block.
    /// @return Actual size of data sent.

    SRT_ATR_NODISCARD int send(const char* data, int len)
    {
        return sendmsg(data, len, SRT_MSGTTL_INF, false, 0);
    }

    /// Request UDT to receive data to a memory block "data" with size of "len".
    /// @param data [out] data received.
    /// @param len [in] The desired size of data to be received.
    /// @return Actual size of data received.

    SRT_ATR_NODISCARD int recv(char* data, int len);

    /// send a message of a memory block "data" with size of "len".
    /// @param data [out] data received.
    /// @param len [in] The desired size of data to be received.
    /// @param ttl [in] the time-to-live of the message.
    /// @param inorder [in] if the message should be delivered in order.
    /// @param srctime [in] Time when the data were ready to send.
    /// @return Actual size of data sent.

    SRT_ATR_NODISCARD int sendmsg(const char* data, int len, int ttl, bool inorder, int64_t srctime);
    /// Receive a message to buffer "data".
    /// @param data [out] data received.
    /// @param len [in] size of the buffer.
    /// @return Actual size of data received.

    SRT_ATR_NODISCARD int sendmsg2(const char* data, int len, SRT_MSGCTRL& w_m);

    SRT_ATR_NODISCARD int recvmsg(char* data, int len, int64_t& srctime);
    SRT_ATR_NODISCARD int recvmsg2(char* data, int len, SRT_MSGCTRL& w_m);
    SRT_ATR_NODISCARD int receiveMessage(char* data, int len, SRT_MSGCTRL& w_m, int erh = 1 /*throw exception*/);
    SRT_ATR_NODISCARD int receiveBuffer(char* data, int len);

    size_t dropMessage(int32_t seqtoskip);

    /// Request UDT to send out a file described as "fd", starting from "offset", with size of "size".
    /// @param ifs [in] The input file stream.
    /// @param offset [in, out] From where to read and send data; output is the new offset when the call returns.
    /// @param size [in] How many data to be sent.
    /// @param block [in] size of block per read from disk
    /// @return Actual size of data sent.

    SRT_ATR_NODISCARD int64_t sendfile(std::fstream& ifs, int64_t& offset, int64_t size, int block = 366000);

    /// Request UDT to receive data into a file described as "fd", starting from "offset", with expected size of "size".
    /// @param ofs [out] The output file stream.
    /// @param offset [in, out] From where to write data; output is the new offset when the call returns.
    /// @param size [in] How many data to be received.
    /// @param block [in] size of block per write to disk
    /// @return Actual size of data received.

    SRT_ATR_NODISCARD int64_t recvfile(std::fstream& ofs, int64_t& offset, int64_t size, int block = 7320000);

    /// Configure UDT options.
    /// @param optName [in] The enum name of a UDT option.
    /// @param optval [in] The value to be set.
    /// @param optlen [in] size of "optval".

    void setOpt(SRT_SOCKOPT optName, const void* optval, int optlen);

    /// Read UDT options.
    /// @param optName [in] The enum name of a UDT option.
    /// @param optval [in] The value to be returned.
    /// @param optlen [out] size of "optval".

    void getOpt(SRT_SOCKOPT optName, void* optval, int& w_optlen);

    /// Applies the configuration set on the socket.
    /// Any errors in this process are reported by exception.
    SRT_ERRNO applyMemberConfigObject(const SRT_SocketOptionObject& opt);

    /// read the performance data with bytes counters since bstats() 
    ///  
    /// @param perf [in, out] pointer to a CPerfMon structure to record the performance data.
    /// @param clear [in] flag to decide if the local performance trace should be cleared. 
    /// @param instantaneous [in] flag to request instantaneous data 
    /// instead of moving averages.
    void bstats(CBytePerfMon* perf, bool clear = true, bool instantaneous = false);

    /// Mark sequence contained in the given packet as not lost. This
    /// removes the loss record from both current receiver loss list and
    /// the receiver fresh loss list.
    void unlose(const CPacket& oldpacket);
    void dropFromLossLists(int32_t from, int32_t to);

    void checkSndTimers(Whether2RegenKm regen = DONT_REGEN_KM);
    void handshakeDone()
    {
        m_iSndHsRetryCnt = 0;
    }

    int64_t withOverhead(int64_t basebw)
    {
        return (basebw * (100 + m_iOverheadBW))/100;
    }

    static double Bps2Mbps(int64_t basebw)
    {
        return double(basebw) * 8.0/1000000.0;
    }

    bool stillConnected()
    {
        // Still connected is when:
        // - no "broken" condition appeared (security, protocol error, response timeout)
        return !m_bBroken
            // - still connected (no one called srt_close())
            && m_bConnected
            // - isn't currently closing (srt_close() called, response timeout, shutdown)
            && !m_bClosing;
    }

    int sndSpaceLeft()
    {
        return sndBuffersLeft() * m_iMaxSRTPayloadSize;
    }

    int sndBuffersLeft()
    {
        return m_iSndBufSize - m_pSndBuffer->getCurrBufSize();
    }

    time_point socketStartTime()
    {
        return m_stats.tsStartTime;
    }

    // TSBPD thread main function.
    static void* tsbpd(void* param);

    void updateForgotten(int seqlen, int32_t lastack, int32_t skiptoseqno);

    static loss_seqs_t defaultPacketArrival(void* vself, CPacket& pkt);
    static loss_seqs_t groupPacketArrival(void* vself, CPacket& pkt);

    static CUDTUnited s_UDTUnited;               // UDT global management base

private: // Identification
    CUDTSocket* const m_parent; // temporary, until the CUDTSocket class is merged with CUDT
    SRTSOCKET m_SocketID;                        // UDT socket number
    SRTSOCKET m_PeerID;                          // peer id, for multiplexer

    int m_iMaxSRTPayloadSize;                 // Maximum/regular payload size, in bytes
    size_t m_zOPT_ExpPayloadSize;                    // Expected average payload size (user option)

    // Options
    int m_iMSS;                                  // Maximum Segment Size, in bytes
    bool m_bSynSending;                          // Sending syncronization mode
    bool m_bSynRecving;                          // Receiving syncronization mode
    int m_iFlightFlagSize;                       // Maximum number of packets in flight from the peer side
    int m_iSndBufSize;                           // Maximum UDT sender buffer size
    int m_iRcvBufSize;                           // Maximum UDT receiver buffer size
    linger m_Linger;                             // Linger information on close
    int m_iUDPSndBufSize;                        // UDP sending buffer size
    int m_iUDPRcvBufSize;                        // UDP receiving buffer size
    bool m_bRendezvous;                          // Rendezvous connection mode

#ifdef SRT_ENABLE_CONNTIMEO
    duration m_tdConnTimeOut;    // connect timeout in milliseconds
#endif
    int m_iSndTimeOut;                           // sending timeout in milliseconds
    int m_iRcvTimeOut;                           // receiving timeout in milliseconds
    bool m_bReuseAddr;                           // reuse an exiting port or not, for UDP multiplexer
    int64_t m_llMaxBW;                           // maximum data transfer rate (threshold)
#ifdef SRT_ENABLE_IPOPTS
    int m_iIpTTL;
    int m_iIpToS;
#endif
    // These fields keep the options for encryption
    // (SRTO_PASSPHRASE, SRTO_PBKEYLEN). Crypto object is
    // created later and takes values from these.
    HaiCrypt_Secret m_CryptoSecret;
    int m_iSndCryptoKeyLen;

    // XXX Consider removing. The m_bDataSender stays here
    // in order to maintain the HS side selection in HSv4.
    bool m_bDataSender;

    // HSv4 (legacy handshake) support)
    time_point m_tsSndHsLastTime;	    //Last SRT handshake request time
    int      m_iSndHsRetryCnt;       //SRT handshake retries left

    bool m_bMessageAPI;
    bool m_bOPT_TsbPd;               // Whether AGENT will do TSBPD Rx (whether peer does, is not agent's problem)
    int m_iOPT_TsbPdDelay;           // Agent's Rx latency
    int m_iOPT_PeerTsbPdDelay;       // Peer's Rx latency for the traffic made by Agent's Tx.
    bool m_bOPT_TLPktDrop;           // Whether Agent WILL DO TLPKTDROP on Rx.
    int m_iOPT_SndDropDelay;         // Extra delay when deciding to snd-drop for TLPKTDROP, -1 to off
    bool m_bOPT_StrictEncryption;    // Off by default. When on, any connection other than nopw-nopw & pw1-pw1 is rejected.
    int m_OPT_GroupConnect;
    std::string m_sStreamName;
    int m_iOPT_PeerIdleTimeout;      // Timeout for hearing anything from the peer.
    uint32_t m_uOPT_StabilityTimeout;

    int m_iTsbPdDelay_ms;                           // Rx delay to absorb burst in milliseconds
    int m_iPeerTsbPdDelay_ms;                       // Tx delay that the peer uses to absorb burst in milliseconds
    bool m_bTLPktDrop;                           // Enable Too-late Packet Drop
    int64_t m_llInputBW;                         // Input stream rate (bytes/sec)
    int m_iOverheadBW;                           // Percent above input stream rate (applies if m_llMaxBW == 0)
    bool m_bRcvNakReport;                        // Enable Receiver Periodic NAK Reports
    int m_iIpV6Only;                             // IPV6_V6ONLY option (-1 if not set)
    SRT_GROUP_TYPE m_HSGroupType;   // group type about-to-be-set in the handshake

private:
    UniquePtr<CCryptoControl> m_pCryptoControl;                            // congestion control SRT class (small data extension)
    CCache<CInfoBlock>* m_pCache;                // network information cache

    // Congestion control
    std::vector<EventSlot> m_Slots[TEV_E_SIZE];
    SrtCongestion m_CongCtl;

    // Packet filtering
    PacketFilter m_PacketFilter;
    std::string m_OPT_PktFilterConfigString;
    SRT_ARQLevel m_PktFilterRexmitLevel;
    std::string m_sPeerPktFilterConfigString;

    // Attached tool function
    void EmitSignal(ETransmissionEvent tev, EventVariant var);

    // Internal state
    volatile bool m_bListening;                  // If the UDT entit is listening to connection
    volatile bool m_bConnecting;                 // The short phase when connect() is called but not yet completed
    volatile bool m_bConnected;                  // Whether the connection is on or off
    volatile bool m_bClosing;                    // If the UDT entity is closing
    volatile bool m_bShutdown;                   // If the peer side has shutdown the connection
    volatile bool m_bBroken;                     // If the connection has been broken
    volatile bool m_bPeerHealth;                 // If the peer status is normal
<<<<<<< HEAD
    volatile bool m_bInterruptRequested;         // For that socket, interrupt of the current action was requested.
    volatile bool m_bBlockingCall;               // Flag that currently a possibly-blocking function is being executed.
    volatile uint64_t m_tInterruptRequestTime;   // Time when the interrupt request was made

    // Check if the interrupt request has been done by more than 2s.
    // This is to prevent the interruption flag to stay forever. The intent
    // for interrupting is that it's done at the time when some operation is
    // being executed, even if not executing exactly at the moment when the
    // signal has come to interrupt it
    void checkInterruptOutdated(uint64_t check_interval)
    {
        if (m_bInterruptRequested
                && CTimer::getTime() - m_tInterruptRequestTime > 2*check_interval)
        {
            m_bInterruptRequested = false;
        }
    }

=======
    volatile int m_RejectReason;
>>>>>>> 0e2201af
    bool m_bOpened;                              // If the UDT entity has been opened
    int m_iBrokenCounter;                        // a counter (number of GC checks) to let the GC tag this socket as disconnected

    int m_iEXPCount;                             // Expiration counter
    int m_iBandwidth;                            // Estimated bandwidth, number of packets per second
    int m_iRTT;                                  // RTT, in microseconds
    int m_iRTTVar;                               // RTT variance
    int m_iDeliveryRate;                         // Packet arrival rate at the receiver side
    int m_iByteDeliveryRate;                     // Byte arrival rate at the receiver side


    CHandShake m_ConnReq;                        // connection request
    CHandShake m_ConnRes;                        // connection response
    CHandShake::RendezvousState m_RdvState;      // HSv5 rendezvous state
    HandshakeSide m_SrtHsSide;                   // HSv5 rendezvous handshake side resolved from cookie contest (DRAW if not yet resolved)

private: // Sending related data
    CSndBuffer* m_pSndBuffer;                    // Sender buffer
    CSndLossList* m_pSndLossList;                // Sender loss list
    CPktTimeWindow<16, 16> m_SndTimeWindow;      // Packet sending time window

    /*volatile*/ duration m_tdSendInterval;      // Inter-packet time, in CPU clock cycles

    /*volatile*/ duration m_tdSendTimeDiff;      // aggregate difference in inter-packet sending time

    volatile int m_iFlowWindowSize;              // Flow control window size
    volatile double m_dCongestionWindow;         // congestion window size

private: // Timers
    /*volatile*/ time_point m_tsNextACKTime;    // Next ACK time, in CPU clock cycles, same below
    /*volatile*/ time_point m_tsNextNAKTime;    // Next NAK time

    /*volatile*/ duration   m_tdACKInterval;    // ACK interval
    /*volatile*/ duration   m_tdNAKInterval;    // NAK interval
    /*volatile*/ time_point m_tsLastRspTime;    // time stamp of last response from the peer
    /*volatile*/ time_point m_tsLastRspAckTime; // time stamp of last ACK from the peer
    /*volatile*/ time_point m_tsLastSndTime;    // time stamp of last data/ctrl sent (in system ticks)
    time_point m_tsLastWarningTime;             // Last time that a warning message is sent
    time_point m_tsLastReqTime;                 // last time when a connection request is sent
    time_point m_tsRcvPeerStartTime;
    time_point m_tsLingerExpiration;            // Linger expiration time (for GC to close a socket with data in sending buffer)
    time_point m_tsLastAckTime;                 // Timestamp of last ACK
    duration m_tdMinNakInterval;                // NAK timeout lower bound; too small value can cause unnecessary retransmission
    duration m_tdMinExpInterval;                // timeout lower bound threshold: too small timeout can cause problem

    int m_iPktCount;                          // packet counter for ACK
    int m_iLightACKCount;                     // light ACK counter

    time_point m_tsNextSendTime;     // scheduled time of next packet sending

    volatile int32_t m_iSndLastFullAck;          // Last full ACK received
    volatile int32_t m_iSndLastAck;              // Last ACK received

    // NOTE: m_iSndLastDataAck is the value strictly bound to the CSndBufer object (m_pSndBuffer)
    // and this is the sequence number that refers to the block at position [0]. Upon acknowledgement,
    // this value is shifted to the acknowledged position, and the blocks are removed from the
    // m_pSndBuffer buffer up to excluding this sequence number.
    // XXX CONSIDER removing this field and give up the maintenance of this sequence number
    // to the sending buffer. This way, extraction of an old packet for retransmission should
    // require only the lost sequence number, and how to find the packet with this sequence
    // will be up to the sending buffer.
    volatile int32_t m_iSndLastDataAck;          // The real last ACK that updates the sender buffer and loss list
    volatile int32_t m_iSndCurrSeqNo;            // The largest sequence number that HAS BEEN SENT
    volatile int32_t m_iSndNextSeqNo;            // The sequence number predicted to be placed at the currently scheduled packet

    // Note important differences between Curr and Next fields:
    // - m_iSndCurrSeqNo: this is used by SRT:SndQ:worker thread and it's operated from CUDT::packData
    //   function only. This value represents the sequence number that has been stamped on a packet directly
    //   before it is sent over the network.
    // - m_iSndNextSeqNo: this is used by the user's thread and it's operated from CUDT::sendmsg2
    //   function only. This value represents the sequence number that is PREDICTED to be stamped on the
    //   first block out of the block series that will be scheduled for later sending over the network
    //   out of the data passed in this function. For a special case when the length of the data is
    //   short enough to be passed in one UDP packet (always the case for live mode), this value is
    //   always increased by one in this call, otherwise it will be increased by the number of blocks
    //   scheduled for sending.

    int32_t m_iSndLastAck2;                      // Last ACK2 sent back
    time_point m_SndLastAck2Time;                // The time when last ACK2 was sent back
    void setInitialSndSeq(int32_t isn)
    {
        m_iSndLastAck = isn;
        m_iSndLastDataAck = isn;
        m_iSndLastFullAck = isn;
        m_iSndCurrSeqNo = CSeqNo::decseq(isn);
        m_iSndNextSeqNo = isn;
        m_iSndLastAck2 = isn;
    }

    void setInitialRcvSeq(int32_t isn)
    {
        m_iRcvLastAck = isn;
#ifdef ENABLE_LOGGING
        m_iDebugPrevLastAck = m_iRcvLastAck;
#endif
        m_iRcvLastSkipAck = m_iRcvLastAck;
        m_iRcvLastAckAck = isn;
        m_iRcvCurrSeqNo = CSeqNo::decseq(isn);
    }

    int32_t m_iISN;                              // Initial Sequence Number
    bool m_bPeerTsbPd;                           // Peer accept TimeStamp-Based Rx mode
    bool m_bPeerTLPktDrop;                       // Enable sender late packet dropping
    bool m_bPeerNakReport;                       // Sender's peer (receiver) issues Periodic NAK Reports
    bool m_bPeerRexmitFlag;                      // Receiver supports rexmit flag in payload packets
    int32_t m_iReXmitCount;                      // Re-Transmit Count since last ACK

private: // Receiving related data
    CRcvBuffer* m_pRcvBuffer;                    //< Receiver buffer
    CRcvLossList* m_pRcvLossList;                //< Receiver loss list
    std::deque<CRcvFreshLoss> m_FreshLoss;       //< Lost sequence already added to m_pRcvLossList, but not yet sent UMSG_LOSSREPORT for.
    int m_iReorderTolerance;                     //< Current value of dynamic reorder tolerance
    int m_iMaxReorderTolerance;                  //< Maximum allowed value for dynamic reorder tolerance
    int m_iConsecEarlyDelivery;                  //< Increases with every OOO packet that came <TTL-2 time, resets with every increased reorder tolerance
    int m_iConsecOrderedDelivery;                //< Increases with every packet coming in order or retransmitted, resets with every out-of-order packet

    CACKWindow<1024> m_ACKWindow;                //< ACK history window
    CPktTimeWindow<16, 64> m_RcvTimeWindow;      //< Packet arrival time window

    int32_t m_iRcvLastAck;                       //< Last sent ACK
#ifdef ENABLE_LOGGING
    int32_t m_iDebugPrevLastAck;
#endif
    int32_t m_iRcvLastSkipAck;                   // Last dropped sequence ACK
    int32_t m_iRcvLastAckAck;                    // Last sent ACK that has been acknowledged
    int32_t m_iAckSeqNo;                         // Last ACK sequence number
    int32_t m_iRcvCurrSeqNo;                     // Largest received sequence number
    int32_t m_iRcvCurrPhySeqNo;                  // Same as m_iRcvCurrSeqNo, but physical only (disregarding a filter)

    int32_t m_iPeerISN;                          // Initial Sequence Number of the peer side

    uint32_t m_lSrtVersion;
    uint32_t m_lMinimumPeerSrtVersion;
    uint32_t m_lPeerSrtVersion;
    uint32_t m_lPeerSrtFlags;

    bool m_bTsbPd;                               // Peer sends TimeStamp-Based Packet Delivery Packets 
    bool m_bGroupTsbPd;                          // TSBPD should be used for GROUP RECEIVER instead.

    srt::sync::CThread m_RcvTsbPdThread;         // Rcv TsbPD Thread handle
    srt::sync::Condition m_RcvTsbPdCond;         // TSBPD signals if reading is ready
    bool m_bTsbPdAckWakeup;                      // Signal TsbPd thread on Ack sent

    CallbackHolder<srt_listen_callback_fn> m_cbAcceptHook;

    // FORWARDER
public:
    static int installAcceptHook(SRTSOCKET lsn, srt_listen_callback_fn* hook, void* opaq);
private:
    void installAcceptHook(srt_listen_callback_fn* hook, void* opaq)
    {
        m_cbAcceptHook.set(opaq, hook);
    }


private: // synchronization: mutexes and conditions
    srt::sync::Mutex m_ConnectionLock;           // used to synchronize connection operation

    srt::sync::Condition m_SendBlockCond;        // used to block "send" call
    srt::sync::Mutex m_SendBlockLock;            // lock associated to m_SendBlockCond

    srt::sync::Mutex m_RcvBufferLock;            // Protects the state of the m_pRcvBuffer
    // Protects access to m_iSndCurrSeqNo, m_iSndLastAck
    srt::sync::Mutex m_RecvAckLock;              // Protects the state changes while processing incomming ACK (SRT_EPOLL_OUT)

    srt::sync::Condition m_RecvDataCond;         // used to block "recv" when there is no data
    srt::sync::Mutex m_RecvDataLock;             // lock associated to m_RecvDataCond

    srt::sync::Mutex m_SendLock;                 // used to synchronize "send" call
    srt::sync::Mutex m_RecvLock;                 // used to synchronize "recv" call, protects TSBPD drift updates (CRcvBuffer::isRcvDataReady())
    srt::sync::Mutex m_RcvLossLock;              // Protects the receiver loss list (access: CRcvQueue::worker, CUDT::tsbpd)
    srt::sync::Mutex m_StatsLock;                // used to synchronize access to trace statistics

    void initSynch();
    void destroySynch();
    void releaseSynch();

private: // Common connection Congestion Control setup
    // This can fail only when it failed to create a congctl
    // which only may happen when the congctl list is extended 
    // with user-supplied congctl modules, not a case so far.
    SRT_ATR_NODISCARD
    SRT_REJECT_REASON setupCC();

    // for updateCC it's ok to discard the value. This returns false only if
    // the congctl isn't created, and this can be prevented from.
    bool updateCC(ETransmissionEvent, const EventVariant arg);

    // Failure to create the crypter means that an encrypted
    // connection should be rejected if ENFORCEDENCRYPTION is on.
    SRT_ATR_NODISCARD
    bool createCrypter(HandshakeSide side, bool bidi);

private: // Generation and processing of packets
    void sendCtrl(UDTMessageType pkttype, const int32_t* lparam = NULL, void* rparam = NULL, int size = 0);

    void processCtrl(const CPacket& ctrlpkt);
    void sendLossReport(const std::vector< std::pair<int32_t, int32_t> >& losslist);
    void processCtrlAck(const CPacket& ctrlpkt, const time_point &currtime);
    void processCtrlLossReport(const CPacket& ctrlpkt);

    ///
    /// @param ackdata_seqno    sequence number of a data packet being acknowledged
    void updateSndLossListOnACK(int32_t ackdata_seqno);

    /// Pack a packet from a list of lost packets.
    ///
    /// @param packet [in, out] a packet structure to fill
    /// @param origintime [in, out] origin timestamp of the packet
    ///
    /// @return payload size on success, <=0 on failure
    int packLostData(CPacket &packet, time_point &origintime);

    /// Pack in CPacket the next data to be send.
    ///
    /// @param packet [in, out] a CPacket structure to fill
    ///
    /// @return A pair of values is returned (payload, timestamp).
    ///         The payload tells the size of the payload, packed in CPacket.
    ///         The timestamp is the full source/origin timestamp of the data.
    ///         If payload is <= 0, consider the timestamp value invalid.
    std::pair<int, time_point> packData(CPacket& packet);

    int processData(CUnit* unit);
    void processClose();

    /// Process the request after receiving the handshake from caller.
    /// The @a packet param is passed here as non-const because this function
    /// will need to make a temporary back-and-forth endian swap; it doesn't intend to
    /// modify the object permanently.
    /// @param addr source address from where the request came
    /// @param packet contents of the packet
    /// @return URQ code, possibly containing reject reason
    int processConnectRequest(const sockaddr_any& addr, CPacket& packet);
    static void addLossRecord(std::vector<int32_t>& lossrecord, int32_t lo, int32_t hi);
    int32_t bake(const sockaddr_any& addr, int32_t previous_cookie = 0, int correction = 0);
    int32_t ackDataUpTo(int32_t seq);
    void handleKeepalive(const char* data, size_t lenghth);

private: // Trace
    struct CoreStats
    {
        time_point tsStartTime;                 // timestamp when the UDT entity is started
        int64_t sentTotal;                  // total number of sent data packets, including retransmissions
        int64_t sentUniqTotal;              // total number of sent data packets, excluding rexmit and filter control
        int64_t recvTotal;                  // total number of received packets
        int64_t recvUniqTotal;              // total number of received and delivered packets
        int sndLossTotal;                   // total number of lost packets (sender side)
        int rcvLossTotal;                   // total number of lost packets (receiver side)
        int retransTotal;                   // total number of retransmitted packets
        int sentACKTotal;                   // total number of sent ACK packets
        int recvACKTotal;                   // total number of received ACK packets
        int sentNAKTotal;                   // total number of sent NAK packets
        int recvNAKTotal;                   // total number of received NAK packets
        int sndDropTotal;
        int rcvDropTotal;
        uint64_t bytesSentTotal;            // total number of bytes sent,  including retransmissions
        uint64_t bytesSentUniqTotal;        // total number of bytes sent,  including retransmissions
        uint64_t bytesRecvTotal;            // total number of received bytes
        uint64_t bytesRecvUniqTotal;        // total number of received bytes
        uint64_t rcvBytesLossTotal;         // total number of loss bytes (estimate)
        uint64_t bytesRetransTotal;         // total number of retransmitted bytes
        uint64_t sndBytesDropTotal;
        uint64_t rcvBytesDropTotal;
        int m_rcvUndecryptTotal;
        uint64_t m_rcvBytesUndecryptTotal;

        int sndFilterExtraTotal;
        int rcvFilterExtraTotal;
        int rcvFilterSupplyTotal;
        int rcvFilterLossTotal;

        int64_t m_sndDurationTotal;         // total real time for sending

        time_point tsLastSampleTime;            // last performance sample time
        int64_t traceSent;                  // number of packets sent in the last trace interval
        int64_t traceSentUniq;              // number of original packets sent in the last trace interval
        int64_t traceRecv;                  // number of packets received in the last trace interval
        int64_t traceRecvUniq;              // number of packets received AND DELIVERED in the last trace interval
        int traceSndLoss;                   // number of lost packets in the last trace interval (sender side)
        int traceRcvLoss;                   // number of lost packets in the last trace interval (receiver side)
        int traceRetrans;                   // number of retransmitted packets in the last trace interval
        int sentACK;                        // number of ACKs sent in the last trace interval
        int recvACK;                        // number of ACKs received in the last trace interval
        int sentNAK;                        // number of NAKs sent in the last trace interval
        int recvNAK;                        // number of NAKs received in the last trace interval
        int traceSndDrop;
        int traceRcvDrop;
        int traceRcvRetrans;
        int traceReorderDistance;
        double traceBelatedTime;
        int64_t traceRcvBelated;
        uint64_t traceBytesSent;            // number of bytes sent in the last trace interval
        uint64_t traceBytesSentUniq;        // number of bytes sent in the last trace interval
        uint64_t traceBytesRecv;            // number of bytes sent in the last trace interval
        uint64_t traceBytesRecvUniq;        // number of bytes sent in the last trace interval
        uint64_t traceRcvBytesLoss;         // number of bytes bytes lost in the last trace interval (estimate)
        uint64_t traceBytesRetrans;         // number of bytes retransmitted in the last trace interval
        uint64_t traceSndBytesDrop;
        uint64_t traceRcvBytesDrop;
        int traceRcvUndecrypt;
        uint64_t traceRcvBytesUndecrypt;

        int sndFilterExtra;
        int rcvFilterExtra;
        int rcvFilterSupply;
        int rcvFilterLoss;

        int64_t sndDuration;                // real time for sending
        time_point sndDurationCounter;         // timers to record the sending Duration
    } m_stats;

public:
    static const int SELF_CLOCK_INTERVAL = 64;  // ACK interval for self-clocking
    static const int SEND_LITE_ACK = sizeof(int32_t); // special size for ack containing only ack seq
    static const int PACKETPAIR_MASK = 0xF;

    static const size_t MAX_SID_LENGTH = 512;

private: // Timers functions
    time_point m_tsTmpActiveTime;  // time since temporary activated, or 0 if not temporary activated
    time_point m_tsUnstableSince;  // time since unexpected ACK delay experienced, or 0 if link seems healthy
    
    static const int BECAUSE_NO_REASON = 0, // NO BITS
                     BECAUSE_ACK       = 1 << 0,
                     BECAUSE_LITEACK   = 1 << 1,
                     BECAUSE_NAKREPORT = 1 << 2,
                     LAST_BECAUSE_BIT  =      3;

    void checkTimers();
    void considerLegacySrtHandshake(const time_point &timebase);
    int checkACKTimer (const time_point& currtime);
    int checkNAKTimer(const time_point& currtime);
    bool checkExpTimer (const time_point& currtime, int check_reason);  // returns true if the connection is expired
    void checkRexmitTimer(const time_point& currtime);

public: // For the use of CCryptoControl
    // HaiCrypt configuration
    unsigned int m_uKmRefreshRatePkt;
    unsigned int m_uKmPreAnnouncePkt;


private: // for UDP multiplexer
    CSndQueue* m_pSndQueue;         // packet sending queue
    CRcvQueue* m_pRcvQueue;         // packet receiving queue
    sockaddr_any m_PeerAddr;        // peer address
    uint32_t m_piSelfIP[4];         // local UDP IP address
    CSNode* m_pSNode;               // node information for UDT list used in snd queue
    CRNode* m_pRNode;               // node information for UDT list used in rcv queue

public: // For SrtCongestion
    const CSndQueue* sndQueue() { return m_pSndQueue; }
    const CRcvQueue* rcvQueue() { return m_pRcvQueue; }

private: // for epoll
    std::set<int> m_sPollID;                     // set of epoll ID to trigger
    void addEPoll(const int eid);
    void removeEPollEvents(const int eid);
    void removeEPollID(const int eid);
};


#endif<|MERGE_RESOLUTION|>--- conflicted
+++ resolved
@@ -995,18 +995,10 @@
             return SRT_ERROR;
         }
     };
-
-<<<<<<< HEAD
-    static int interrupt(SRTSOCKET sock = INVALID_SOCK)
-    {
-        return s_UDTUnited.interrupt(sock);
-    }
-
+    
+    static int interrupt(SRTSOCKET sock = INVALID_SOCK);
     static void blockSignalsForCurrentThread();
 
-public: // internal API
-=======
->>>>>>> 0e2201af
     static const SRTSOCKET INVALID_SOCK = -1;         // invalid socket descriptor
     static const int ERROR = -1;                      // socket api error returned value
 
@@ -1489,28 +1481,25 @@
     volatile bool m_bShutdown;                   // If the peer side has shutdown the connection
     volatile bool m_bBroken;                     // If the connection has been broken
     volatile bool m_bPeerHealth;                 // If the peer status is normal
-<<<<<<< HEAD
+    volatile int m_RejectReason;
     volatile bool m_bInterruptRequested;         // For that socket, interrupt of the current action was requested.
     volatile bool m_bBlockingCall;               // Flag that currently a possibly-blocking function is being executed.
-    volatile uint64_t m_tInterruptRequestTime;   // Time when the interrupt request was made
+    time_point m_tInterruptRequestTime;   // Time when the interrupt request was made
 
     // Check if the interrupt request has been done by more than 2s.
     // This is to prevent the interruption flag to stay forever. The intent
     // for interrupting is that it's done at the time when some operation is
     // being executed, even if not executing exactly at the moment when the
     // signal has come to interrupt it
-    void checkInterruptOutdated(uint64_t check_interval)
-    {
-        if (m_bInterruptRequested
-                && CTimer::getTime() - m_tInterruptRequestTime > 2*check_interval)
+    void checkInterruptOutdated(duration check_interval)
+    {
+        time_point last = m_tInterruptRequestTime;
+        if (m_bInterruptRequested && srt::sync::steady_clock::now() - last > 2*check_interval)
         {
             m_bInterruptRequested = false;
         }
     }
 
-=======
-    volatile int m_RejectReason;
->>>>>>> 0e2201af
     bool m_bOpened;                              // If the UDT entity has been opened
     int m_iBrokenCounter;                        // a counter (number of GC checks) to let the GC tag this socket as disconnected
 
