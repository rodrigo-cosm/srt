/*
 * SRT - Secure, Reliable, Transport
 * Copyright (c) 2018 Haivision Systems Inc.
 * 
 * This Source Code Form is subject to the terms of the Mozilla Public
 * License, v. 2.0. If a copy of the MPL was not distributed with this
 * file, You can obtain one at http://mozilla.org/MPL/2.0/.
 * 
 */

/*****************************************************************************
Copyright (c) 2001 - 2011, The Board of Trustees of the University of Illinois.
All rights reserved.

Redistribution and use in source and binary forms, with or without
modification, are permitted provided that the following conditions are
met:

* Redistributions of source code must retain the above
  copyright notice, this list of conditions and the
  following disclaimer.

* Redistributions in binary form must reproduce the
  above copyright notice, this list of conditions
  and the following disclaimer in the documentation
  and/or other materials provided with the distribution.

* Neither the name of the University of Illinois
  nor the names of its contributors may be used to
  endorse or promote products derived from this
  software without specific prior written permission.

THIS SOFTWARE IS PROVIDED BY THE COPYRIGHT HOLDERS AND CONTRIBUTORS "AS
IS" AND ANY EXPRESS OR IMPLIED WARRANTIES, INCLUDING, BUT NOT LIMITED TO,
THE IMPLIED WARRANTIES OF MERCHANTABILITY AND FITNESS FOR A PARTICULAR
PURPOSE ARE DISCLAIMED. IN NO EVENT SHALL THE COPYRIGHT OWNER OR
CONTRIBUTORS BE LIABLE FOR ANY DIRECT, INDIRECT, INCIDENTAL, SPECIAL,
EXEMPLARY, OR CONSEQUENTIAL DAMAGES (INCLUDING, BUT NOT LIMITED TO,
PROCUREMENT OF SUBSTITUTE GOODS OR SERVICES; LOSS OF USE, DATA, OR
PROFITS; OR BUSINESS INTERRUPTION) HOWEVER CAUSED AND ON ANY THEORY OF
LIABILITY, WHETHER IN CONTRACT, STRICT LIABILITY, OR TORT (INCLUDING
NEGLIGENCE OR OTHERWISE) ARISING IN ANY WAY OUT OF THE USE OF THIS
SOFTWARE, EVEN IF ADVISED OF THE POSSIBILITY OF SUCH DAMAGE.
*****************************************************************************/

/*****************************************************************************
written by
   Yunhong Gu, last updated 02/28/2012
modified by
   Haivision Systems Inc.
*****************************************************************************/


#ifndef __UDT_CORE_H__
#define __UDT_CORE_H__

#include <deque>
#include <sstream>

#include "srt.h"
#include "common.h"
#include "list.h"
#include "buffer.h"
#include "window.h"
#include "packet.h"
#include "channel.h"
#include "api.h"
#include "cache.h"
#include "queue.h"
#include "handshake.h"
#include "congctl.h"
#include "packetfilter.h"
#include "utilities.h"

#include <haicrypt.h>

namespace srt_logging
{

extern Logger
    glog,
//    blog,
    mglog,
    dlog,
    tslog,
    rxlog;

}


// XXX Utility function - to be moved to utilities.h?
template <class T>
inline T CountIIR(T base, T newval, double factor)
{
    if ( base == 0.0 )
        return newval;

    T diff = newval - base;
    return base+T(diff*factor);
}

// XXX Probably a better rework for that can be done - this can be
// turned into a serializable structure, just like it's for CHandShake.
enum AckDataItem
{
    ACKD_RCVLASTACK = 0,
    ACKD_RTT = 1,
    ACKD_RTTVAR = 2,
    ACKD_BUFFERLEFT = 3,
    ACKD_TOTAL_SIZE_SMALL = 4,

    // Extra fields existing in UDT (not always sent)

    ACKD_RCVSPEED = 4,   // length would be 16
    ACKD_BANDWIDTH = 5,
    ACKD_TOTAL_SIZE_UDTBASE = 6, // length = 24
    // Extra stats for SRT

    ACKD_RCVRATE = 6,
    ACKD_TOTAL_SIZE_VER101 = 7, // length = 28
    ACKD_XMRATE = 7, // XXX This is a weird compat stuff. Version 1.1.3 defines it as ACKD_BANDWIDTH*m_iMaxSRTPayloadSize when set. Never got.
                     // XXX NOTE: field number 7 may be used for something in future, need to confirm destruction of all !compat 1.0.2 version

    ACKD_TOTAL_SIZE_VER102 = 8, // 32
// FEATURE BLOCKED. Probably not to be restored.
//  ACKD_ACKBITMAP = 8,
    ACKD_TOTAL_SIZE = ACKD_TOTAL_SIZE_VER102 // length = 32 (or more)
};
const size_t ACKD_FIELD_SIZE = sizeof(int32_t);

// For HSv4 legacy handshake
#define SRT_MAX_HSRETRY     10          /* Maximum SRT handshake retry */

enum SeqPairItems
{
    SEQ_BEGIN = 0, SEQ_END = 1, SEQ_SIZE = 2
};

// Extended SRT Congestion control class - only an incomplete definition required
class CCryptoControl;

// XXX REFACTOR: The 'CUDT' class is to be merged with 'CUDTSocket'.
// There's no reason for separating them, there's no case of having them
// anyhow managed separately. After this is done, with a small help with
// separating the internal abnormal path management (exceptions) from the
// API (return values), through CUDTUnited, this class may become in future
// an officially exposed C++ API.
class CUDT
{
    friend class CUDTSocket;
    friend class CUDTUnited;
    friend class CCC;
    friend struct CUDTComp;
    friend class CCache<CInfoBlock>;
    friend class CRendezvousQueue;
    friend class CSndQueue;
    friend class CRcvQueue;
    friend class CSndUList;
    friend class CRcvUList;
    friend class PacketFilter;

private: // constructor and desctructor

    void construct();
    void clearData();
    CUDT();
    CUDT(const CUDT& ancestor);
    const CUDT& operator=(const CUDT&) {return *this;}
    ~CUDT();

public: //API
    static int startup();
    static int cleanup();
    static SRTSOCKET socket(int af, int type = SOCK_STREAM, int protocol = 0);
    static int bind(SRTSOCKET u, const sockaddr* name, int namelen);
    static int bind(SRTSOCKET u, UDPSOCKET udpsock);
    static int listen(SRTSOCKET u, int backlog);
    static SRTSOCKET accept(SRTSOCKET u, sockaddr* addr, int* addrlen);
    static int connect(SRTSOCKET u, const sockaddr* name, int namelen, int32_t forced_isn);
    static int close(SRTSOCKET u);
    static int getpeername(SRTSOCKET u, sockaddr* name, int* namelen);
    static int getsockname(SRTSOCKET u, sockaddr* name, int* namelen);
    static int getsockopt(SRTSOCKET u, int level, SRT_SOCKOPT optname, void* optval, int* optlen);
    static int setsockopt(SRTSOCKET u, int level, SRT_SOCKOPT optname, const void* optval, int optlen);
    static int send(SRTSOCKET u, const char* buf, int len, int flags);
    static int recv(SRTSOCKET u, char* buf, int len, int flags);
    static int sendmsg(SRTSOCKET u, const char* buf, int len, int ttl = -1, bool inorder = false, uint64_t srctime = 0);
    static int recvmsg(SRTSOCKET u, char* buf, int len, uint64_t& srctime);
    static int sendmsg2(SRTSOCKET u, const char* buf, int len, ref_t<SRT_MSGCTRL> mctrl);
    static int recvmsg2(SRTSOCKET u, char* buf, int len, ref_t<SRT_MSGCTRL> mctrl);
    static int64_t sendfile(SRTSOCKET u, std::fstream& ifs, int64_t& offset, int64_t size, int block = SRT_DEFAULT_SENDFILE_BLOCK);
    static int64_t recvfile(SRTSOCKET u, std::fstream& ofs, int64_t& offset, int64_t size, int block = SRT_DEFAULT_RECVFILE_BLOCK);
    static int select(int nfds, ud_set* readfds, ud_set* writefds, ud_set* exceptfds, const timeval* timeout);
    static int selectEx(const std::vector<SRTSOCKET>& fds, std::vector<SRTSOCKET>* readfds, std::vector<SRTSOCKET>* writefds, std::vector<SRTSOCKET>* exceptfds, int64_t msTimeOut);
    static int epoll_create();
    static int epoll_add_usock(const int eid, const SRTSOCKET u, const int* events = NULL);
    static int epoll_add_ssock(const int eid, const SYSSOCKET s, const int* events = NULL);
    static int epoll_remove_usock(const int eid, const SRTSOCKET u);
    static int epoll_remove_ssock(const int eid, const SYSSOCKET s);
    static int epoll_update_usock(const int eid, const SRTSOCKET u, const int* events = NULL);
    static int epoll_update_ssock(const int eid, const SYSSOCKET s, const int* events = NULL);
    static int epoll_wait(const int eid, std::set<SRTSOCKET>* readfds, std::set<SRTSOCKET>* writefds, int64_t msTimeOut, std::set<SYSSOCKET>* lrfds = NULL, std::set<SYSSOCKET>* wrfds = NULL);
    static int epoll_uwait(const int eid, SRT_EPOLL_EVENT* fdsSet, int fdsSize, int64_t msTimeOut);
    static int32_t epoll_set(const int eid, int32_t flags);
    static int epoll_release(const int eid);
    static CUDTException& getlasterror();
    static int perfmon(SRTSOCKET u, CPerfMon* perf, bool clear = true);
    static int bstats(SRTSOCKET u, CBytePerfMon* perf, bool clear = true, bool instantaneous = false);
    static SRT_SOCKSTATUS getsockstate(SRTSOCKET u);
    static bool setstreamid(SRTSOCKET u, const std::string& sid);
    static std::string getstreamid(SRTSOCKET u);
    static int getsndbuffer(SRTSOCKET u, size_t* blocks, size_t* bytes);
    static SRT_REJECT_REASON rejectReason(SRTSOCKET s);

    static int setError(const CUDTException& e)
    {
        s_UDTUnited.setError(new CUDTException(e));
        return SRT_ERROR;
    }

public: // internal API
    static const SRTSOCKET INVALID_SOCK = -1;         // invalid socket descriptor
    static const int ERROR = -1;                      // socket api error returned value

    static const int HS_VERSION_UDT4 = 4;
    static const int HS_VERSION_SRT1 = 5;

    // Parameters
    //
    // Note: use notation with X*1000*1000* ... instead of million zeros in a row.
    // In C++17 there is a possible notation of 5'000'000 for convenience, but that's
    // something only for a far future.
    static const int COMM_RESPONSE_TIMEOUT_MS = 5*1000; // 5 seconds
    static const int COMM_RESPONSE_MAX_EXP = 16;
    static const int SRT_TLPKTDROP_MINTHRESHOLD_MS = 1000;
    static const uint64_t COMM_KEEPALIVE_PERIOD_US = 1*1000*1000;
    static const int32_t COMM_SYN_INTERVAL_US = 10*1000;

    int handshakeVersion()
    {
        return m_ConnRes.m_iVersion;
    }

    std::string CONID() const
    {
#if ENABLE_LOGGING
        std::ostringstream os;
        os << "%" << m_SocketID << ":";
        return os.str();
#else
        return "";
#endif
    }

    SRTSOCKET socketID() { return m_SocketID; }

    static CUDT* getUDTHandle(SRTSOCKET u);
    static std::vector<SRTSOCKET> existingSockets();

    void addressAndSend(CPacket& pkt);
    void sendSrtMsg(int cmd, uint32_t *srtdata_in = NULL, int srtlen_in = 0);

    bool isTsbPd() { return m_bOPT_TsbPd; }
    int RTT() { return m_iRTT; }
    int32_t sndSeqNo() { return m_iSndCurrSeqNo; }
    int32_t rcvSeqNo() { return m_iRcvCurrSeqNo; }
    int flowWindowSize() { return m_iFlowWindowSize; }
    int32_t deliveryRate() { return m_iDeliveryRate; }
    int bandwidth() { return m_iBandwidth; }
    int64_t maxBandwidth() { return m_llMaxBW; }
    int MSS() { return m_iMSS; }
    size_t maxPayloadSize() { return m_iMaxSRTPayloadSize; }
    size_t OPT_PayloadSize() { return m_zOPT_ExpPayloadSize; }
    uint64_t minNAKInterval() { return m_ullMinNakInt_tk; }
    int32_t ISN() { return m_iISN; }
    int sndLossLength() { return m_pSndLossList->getLossLength(); }

    // XXX See CUDT::tsbpd() to see how to implement it. This should
    // do the same as TLPKTDROP feature when skipping packets that are agreed
    // to be lost. Note that this is predicted to be called with TSBPD off.
    // This is to be exposed for the application so that it can require this
    // sequence to be skipped, if that packet has been otherwise arrived through
    // a different channel.
    void skipIncoming(int32_t seq);

    void ConnectSignal(ETransmissionEvent tev, EventSlot sl);
    void DisconnectSignal(ETransmissionEvent tev);

private:
    /// initialize a UDT entity and bind to a local address.

    void open();

    /// Start listening to any connection request.

    void setListenState();

    /// Connect to a UDT entity listening at address "peer".
    /// @param peer [in] The address of the listening UDT entity.

    void startConnect(const sockaddr* peer, int32_t forced_isn);

    /// Process the response handshake packet. Failure reasons can be:
    /// * Socket is not in connecting state
    /// * Response @a pkt is not a handshake control message
    /// * Rendezvous socket has once processed a regular handshake
    /// @param pkt [in] handshake packet.
    /// @retval 0 Connection successful
    /// @retval 1 Connection in progress (m_ConnReq turned into RESPONSE)
    /// @retval -1 Connection failed

    SRT_ATR_NODISCARD EConnectStatus processConnectResponse(const CPacket& pkt, CUDTException* eout, bool synchro) ATR_NOEXCEPT;


    // This function works in case of HSv5 rendezvous. It changes the state
    // according to the present state and received message type, as well as the
    // INITIATOR/RESPONDER side resolved through cookieContest().
    // The resulting data are:
    // - rsptype: handshake message type that should be sent back to the peer (nothing if URQ_DONE)
    // - needs_extension: the HSREQ/KMREQ or HSRSP/KMRSP extensions should be attached to the handshake message.
    // - RETURNED VALUE: if true, it means a URQ_CONCLUSION message was received with HSRSP/KMRSP extensions and needs HSRSP/KMRSP.
    void rendezvousSwitchState(ref_t<UDTRequestType> rsptype, ref_t<bool> needs_extension, ref_t<bool> needs_hsrsp);
    void cookieContest();

    /// Interpret the incoming handshake packet in order to perform appropriate
    /// rendezvous FSM state transition if needed, and craft the response, serialized
    /// into the packet to be next sent.
    /// @param reqpkt Packet to be written with handshake data
    /// @param response incoming handshake response packet to be interpreted
    /// @param serv_addr incoming packet's address
    /// @param synchro True when this function was called in blocking mode
    /// @param rst Current read status to know if the HS packet was freshly received from the peer, or this is only a periodic update (RST_AGAIN)
    SRT_ATR_NODISCARD EConnectStatus processRendezvous(ref_t<CPacket> reqpkt, const CPacket &response, const sockaddr* serv_addr, bool synchro, EReadStatus);
    SRT_ATR_NODISCARD bool prepareConnectionObjects(const CHandShake &hs, HandshakeSide hsd, CUDTException *eout);
    SRT_ATR_NODISCARD EConnectStatus postConnect(const CPacket& response, bool rendezvous, CUDTException* eout, bool synchro);
    void applyResponseSettings(const CPacket& hspkt);
    SRT_ATR_NODISCARD EConnectStatus processAsyncConnectResponse(const CPacket& pkt) ATR_NOEXCEPT;
    SRT_ATR_NODISCARD bool processAsyncConnectRequest(EReadStatus rst, EConnectStatus cst, const CPacket& response, const sockaddr* serv_addr);

    void checkUpdateCryptoKeyLen(const char* loghdr, int32_t typefield);

    SRT_ATR_NODISCARD size_t fillSrtHandshake_HSREQ(uint32_t* srtdata, size_t srtlen, int hs_version);
    SRT_ATR_NODISCARD size_t fillSrtHandshake_HSRSP(uint32_t* srtdata, size_t srtlen, int hs_version);
    SRT_ATR_NODISCARD size_t fillSrtHandshake(uint32_t* srtdata, size_t srtlen, int msgtype, int hs_version);

    SRT_ATR_NODISCARD bool createSrtHandshake(ref_t<CPacket> reqpkt, ref_t<CHandShake> hs,
            int srths_cmd, int srtkm_cmd, const uint32_t* data, size_t datalen);

    SRT_ATR_NODISCARD size_t prepareSrtHsMsg(int cmd, uint32_t* srtdata, size_t size);

    SRT_ATR_NODISCARD bool processSrtMsg(const CPacket *ctrlpkt);
    SRT_ATR_NODISCARD int processSrtMsg_HSREQ(const uint32_t* srtdata, size_t len, uint32_t ts, int hsv);
    SRT_ATR_NODISCARD int processSrtMsg_HSRSP(const uint32_t* srtdata, size_t len, uint32_t ts, int hsv);
    SRT_ATR_NODISCARD bool interpretSrtHandshake(const CHandShake& hs, const CPacket& hspkt, uint32_t* out_data, size_t* out_len);
    SRT_ATR_NODISCARD bool checkApplyFilterConfig(const std::string& cs);

    void updateAfterSrtHandshake(int srt_cmd, int hsv);

    void updateSrtRcvSettings();
    void updateSrtSndSettings();

    void checkNeedDrop(ref_t<bool> bCongestion);

    /// Connect to a UDT entity listening at address "peer", which has sent "hs" request.
    /// @param peer [in] The address of the listening UDT entity.
    /// @param hs [in/out] The handshake information sent by the peer side (in), negotiated value (out).

    void acceptAndRespond(const sockaddr* peer, CHandShake* hs, const CPacket& hspkt);
    bool runAcceptHook(CUDT* acore, const sockaddr* peer, const CHandShake* hs, const CPacket& hspkt);

    /// Close the opened UDT entity.

    bool close();

    /// Request UDT to send out a data block "data" with size of "len".
    /// @param data [in] The address of the application data to be sent.
    /// @param len [in] The size of the data block.
    /// @return Actual size of data sent.

    SRT_ATR_NODISCARD int send(const char* data, int len)
    {
        return sendmsg(data, len, -1, false, 0);
    }

    /// Request UDT to receive data to a memory block "data" with size of "len".
    /// @param data [out] data received.
    /// @param len [in] The desired size of data to be received.
    /// @return Actual size of data received.

    SRT_ATR_NODISCARD int recv(char* data, int len);

    /// send a message of a memory block "data" with size of "len".
    /// @param data [out] data received.
    /// @param len [in] The desired size of data to be received.
    /// @param ttl [in] the time-to-live of the message.
    /// @param inorder [in] if the message should be delivered in order.
    /// @param srctime [in] Time when the data were ready to send.
    /// @return Actual size of data sent.

    SRT_ATR_NODISCARD int sendmsg(const char* data, int len, int ttl, bool inorder, uint64_t srctime);
    /// Receive a message to buffer "data".
    /// @param data [out] data received.
    /// @param len [in] size of the buffer.
    /// @return Actual size of data received.

    SRT_ATR_NODISCARD int sendmsg2(const char* data, int len, ref_t<SRT_MSGCTRL> m);

    SRT_ATR_NODISCARD int recvmsg(char* data, int len, uint64_t& srctime);

    SRT_ATR_NODISCARD int recvmsg2(char* data, int len, ref_t<SRT_MSGCTRL> m);

    SRT_ATR_NODISCARD int receiveMessage(char* data, int len, ref_t<SRT_MSGCTRL> m);
    SRT_ATR_NODISCARD int receiveBuffer(char* data, int len);

    /// Request UDT to send out a file described as "fd", starting from "offset", with size of "size".
    /// @param ifs [in] The input file stream.
    /// @param offset [in, out] From where to read and send data; output is the new offset when the call returns.
    /// @param size [in] How many data to be sent.
    /// @param block [in] size of block per read from disk
    /// @return Actual size of data sent.

    SRT_ATR_NODISCARD int64_t sendfile(std::fstream& ifs, int64_t& offset, int64_t size, int block = 366000);

    /// Request UDT to receive data into a file described as "fd", starting from "offset", with expected size of "size".
    /// @param ofs [out] The output file stream.
    /// @param offset [in, out] From where to write data; output is the new offset when the call returns.
    /// @param size [in] How many data to be received.
    /// @param block [in] size of block per write to disk
    /// @return Actual size of data received.

    SRT_ATR_NODISCARD int64_t recvfile(std::fstream& ofs, int64_t& offset, int64_t size, int block = 7320000);

    /// Configure UDT options.
    /// @param optName [in] The enum name of a UDT option.
    /// @param optval [in] The value to be set.
    /// @param optlen [in] size of "optval".

    void setOpt(SRT_SOCKOPT optName, const void* optval, int optlen);

    /// Read UDT options.
    /// @param optName [in] The enum name of a UDT option.
    /// @param optval [in] The value to be returned.
    /// @param optlen [out] size of "optval".

    void getOpt(SRT_SOCKOPT optName, void* optval, int& optlen);

    /// read the performance data since last sample() call.
    /// @param perf [in, out] pointer to a CPerfMon structure to record the performance data.
    /// @param clear [in] flag to decide if the local performance trace should be cleared.

    void sample(CPerfMon* perf, bool clear = true);

    /// read the performance data with bytes counters since bstats() 
    ///  
    /// @param perf [in, out] pointer to a CPerfMon structure to record the performance data.
    /// @param clear [in] flag to decide if the local performance trace should be cleared. 
    /// @param instantaneous [in] flag to request instantaneous data 
    /// instead of moving averages.
    void bstats(CBytePerfMon* perf, bool clear = true, bool instantaneous = false);

    /// Mark sequence contained in the given packet as not lost. This
    /// removes the loss record from both current receiver loss list and
    /// the receiver fresh loss list.
    void unlose(const CPacket& oldpacket);
    void dropFromLossLists(int32_t from, int32_t to);

    void considerLegacySrtHandshake(uint64_t timebase);
    void checkSndTimers(Whether2RegenKm regen = DONT_REGEN_KM);
    void handshakeDone()
    {
        m_iSndHsRetryCnt = 0;
    }

    int64_t withOverhead(int64_t basebw)
    {
        return (basebw * (100 + m_iOverheadBW))/100;
    }

    static double Bps2Mbps(int64_t basebw)
    {
        return double(basebw) * 8.0/1000000.0;
    }

    bool stillConnected()
    {
        // Still connected is when:
        // - no "broken" condition appeared (security, protocol error, response timeout)
        return !m_bBroken
            // - still connected (no one called srt_close())
            && m_bConnected
            // - isn't currently closing (srt_close() called, response timeout, shutdown)
            && !m_bClosing;
    }

    int sndSpaceLeft()
    {
        return sndBuffersLeft() * m_iMaxSRTPayloadSize;
    }

    int sndBuffersLeft()
    {
        return m_iSndBufSize - m_pSndBuffer->getCurrBufSize();
    }


    // TSBPD thread main function.
    static void* tsbpd(void* param);

    static CUDTUnited s_UDTUnited;               // UDT global management base

private: // Identification
    SRTSOCKET m_SocketID;                        // UDT socket number

    // XXX Deprecated field. In any place where it's used, UDT_DGRAM is
    // the only allowed value. The functionality of distinguishing the transmission
    // method is now in m_CongCtl.
    UDTSockType m_iSockType;                     // Type of the UDT connection (SOCK_STREAM or SOCK_DGRAM)
    SRTSOCKET m_PeerID;                          // peer id, for multiplexer

    int m_iMaxSRTPayloadSize;                 // Maximum/regular payload size, in bytes
    size_t m_zOPT_ExpPayloadSize;                    // Expected average payload size (user option)

    // Options
    int m_iMSS;                                  // Maximum Segment Size, in bytes
    bool m_bSynSending;                          // Sending syncronization mode
    bool m_bSynRecving;                          // Receiving syncronization mode
    int m_iFlightFlagSize;                       // Maximum number of packets in flight from the peer side
    int m_iSndBufSize;                           // Maximum UDT sender buffer size
    int m_iRcvBufSize;                           // Maximum UDT receiver buffer size
    linger m_Linger;                             // Linger information on close
    int m_iUDPSndBufSize;                        // UDP sending buffer size
    int m_iUDPRcvBufSize;                        // UDP receiving buffer size
    int m_iIPversion;                            // IP version
    bool m_bRendezvous;                          // Rendezvous connection mode
#ifdef SRT_ENABLE_CONNTIMEO
    int m_iConnTimeOut;                          // connect timeout in milliseconds
#endif
    int m_iSndTimeOut;                           // sending timeout in milliseconds
    int m_iRcvTimeOut;                           // receiving timeout in milliseconds
    bool m_bReuseAddr;                           // reuse an exiting port or not, for UDP multiplexer
    int64_t m_llMaxBW;                           // maximum data transfer rate (threshold)
#ifdef SRT_ENABLE_IPOPTS
    int m_iIpTTL;
    int m_iIpToS;
#endif
    // These fields keep the options for encryption
    // (SRTO_PASSPHRASE, SRTO_PBKEYLEN). Crypto object is
    // created later and takes values from these.
    HaiCrypt_Secret m_CryptoSecret;
    int m_iSndCryptoKeyLen;

    // XXX Consider removing. The m_bDataSender stays here
    // in order to maintain the HS side selection in HSv4.
    bool m_bDataSender;

    // HSv4 (legacy handshake) support)
    uint64_t m_ullSndHsLastTime_us;  //Last SRT handshake request time
    int      m_iSndHsRetryCnt;       //SRT handshake retries left

    bool m_bMessageAPI;
    bool m_bOPT_TsbPd;               // Whether AGENT will do TSBPD Rx (whether peer does, is not agent's problem)
    int m_iOPT_TsbPdDelay;           // Agent's Rx latency
    int m_iOPT_PeerTsbPdDelay;       // Peer's Rx latency for the traffic made by Agent's Tx.
    bool m_bOPT_TLPktDrop;           // Whether Agent WILL DO TLPKTDROP on Rx.
    int m_iOPT_SndDropDelay;         // Extra delay when deciding to snd-drop for TLPKTDROP, -1 to off
    bool m_bOPT_StrictEncryption;    // Off by default. When on, any connection other than nopw-nopw & pw1-pw1 is rejected.
    std::string m_sStreamName;
    int m_iOPT_PeerIdleTimeout;      // Timeout for hearing anything from the peer.

    int m_iTsbPdDelay_ms;                           // Rx delay to absorb burst in milliseconds
    int m_iPeerTsbPdDelay_ms;                       // Tx delay that the peer uses to absorb burst in milliseconds
    bool m_bTLPktDrop;                           // Enable Too-late Packet Drop
    int64_t m_llInputBW;                         // Input stream rate (bytes/sec)
    int m_iOverheadBW;                           // Percent above input stream rate (applies if m_llMaxBW == 0)
    bool m_bRcvNakReport;                        // Enable Receiver Periodic NAK Reports
    int m_iIpV6Only;                             // IPV6_V6ONLY option (-1 if not set)
private:
    UniquePtr<CCryptoControl> m_pCryptoControl;                            // congestion control SRT class (small data extension)
    CCache<CInfoBlock>* m_pCache;                // network information cache

    // Congestion control
    std::vector<EventSlot> m_Slots[TEV__SIZE];
    SrtCongestion m_CongCtl;

    // Packet filtering
    PacketFilter m_PacketFilter;
    std::string m_OPT_PktFilterConfigString;
    SRT_ARQLevel m_PktFilterRexmitLevel;
    std::string m_sPeerPktFilterConfigString;

    // Attached tool function
    void EmitSignal(ETransmissionEvent tev, EventVariant var);

    // Internal state
    volatile bool m_bListening;                  // If the UDT entit is listening to connection
    volatile bool m_bConnecting;                 // The short phase when connect() is called but not yet completed
    volatile bool m_bConnected;                  // Whether the connection is on or off
    volatile bool m_bClosing;                    // If the UDT entity is closing
    volatile bool m_bShutdown;                   // If the peer side has shutdown the connection
    volatile bool m_bBroken;                     // If the connection has been broken
    volatile bool m_bPeerHealth;                 // If the peer status is normal
    volatile SRT_REJECT_REASON m_RejectReason;
    bool m_bOpened;                              // If the UDT entity has been opened
    int m_iBrokenCounter;                        // a counter (number of GC checks) to let the GC tag this socket as disconnected

    int m_iEXPCount;                             // Expiration counter
    int m_iBandwidth;                            // Estimated bandwidth, number of packets per second
    int m_iRTT;                                  // RTT, in microseconds
    int m_iRTTVar;                               // RTT variance
    int m_iDeliveryRate;                         // Packet arrival rate at the receiver side
    int m_iByteDeliveryRate;                     // Byte arrival rate at the receiver side

    uint64_t m_ullLingerExpiration;              // Linger expiration time (for GC to close a socket with data in sending buffer)

    CHandShake m_ConnReq;                        // connection request
    CHandShake m_ConnRes;                        // connection response
    CHandShake::RendezvousState m_RdvState;      // HSv5 rendezvous state
    HandshakeSide m_SrtHsSide;                   // HSv5 rendezvous handshake side resolved from cookie contest (DRAW if not yet resolved)
    int64_t m_llLastReqTime;                     // last time when a connection request is sent

private: // Sending related data
    CSndBuffer* m_pSndBuffer;                    // Sender buffer
    CSndLossList* m_pSndLossList;                // Sender loss list
    CPktTimeWindow<16, 16> m_SndTimeWindow;            // Packet sending time window

    volatile uint64_t m_ullInterval_tk;          // Inter-packet time, in CPU clock cycles
    uint64_t m_ullTimeDiff_tk;                   // aggregate difference in inter-packet time

    volatile int m_iFlowWindowSize;              // Flow control window size
    volatile double m_dCongestionWindow;         // congestion window size

    volatile int32_t m_iSndLastFullAck;          // Last full ACK received
    volatile int32_t m_iSndLastAck;              // Last ACK received
    volatile int32_t m_iSndLastDataAck;          // The real last ACK that updates the sender buffer and loss list
    volatile int32_t m_iSndCurrSeqNo;            // The largest sequence number that has been sent
    int32_t m_iLastDecSeq;                       // Sequence number sent last decrease occurs
    int32_t m_iSndLastAck2;                      // Last ACK2 sent back
    uint64_t m_ullSndLastAck2Time;               // The time when last ACK2 was sent back
    int32_t m_iISN;                              // Initial Sequence Number
    bool m_bPeerTsbPd;                           // Peer accept TimeStamp-Based Rx mode
    bool m_bPeerTLPktDrop;                       // Enable sender late packet dropping
    bool m_bPeerNakReport;                       // Sender's peer (receiver) issues Periodic NAK Reports
    bool m_bPeerRexmitFlag;                      // Receiver supports rexmit flag in payload packets
    int32_t m_iReXmitCount;                      // Re-Transmit Count since last ACK

private: // Receiving related data
    CRcvBuffer* m_pRcvBuffer;                    //< Receiver buffer
    CRcvLossList* m_pRcvLossList;                //< Receiver loss list
    std::deque<CRcvFreshLoss> m_FreshLoss;       //< Lost sequence already added to m_pRcvLossList, but not yet sent UMSG_LOSSREPORT for.
    int m_iReorderTolerance;                     //< Current value of dynamic reorder tolerance
    int m_iMaxReorderTolerance;                  //< Maximum allowed value for dynamic reorder tolerance
    int m_iConsecEarlyDelivery;                  //< Increases with every OOO packet that came <TTL-2 time, resets with every increased reorder tolerance
    int m_iConsecOrderedDelivery;                //< Increases with every packet coming in order or retransmitted, resets with every out-of-order packet

    CACKWindow<1024> m_ACKWindow;                //< ACK history window
    CPktTimeWindow<16, 64> m_RcvTimeWindow;      //< Packet arrival time window

    int32_t m_iRcvLastAck;                       //< Last sent ACK
#ifdef ENABLE_LOGGING
    int32_t m_iDebugPrevLastAck;
#endif
    int32_t m_iRcvLastSkipAck;                   // Last dropped sequence ACK
    uint64_t m_ullLastAckTime_tk;                // Timestamp of last ACK
    int32_t m_iRcvLastAckAck;                    // Last sent ACK that has been acknowledged
    int32_t m_iAckSeqNo;                         // Last ACK sequence number
    int32_t m_iRcvCurrSeqNo;                     // Largest received sequence number
    int32_t m_iRcvCurrPhySeqNo;                  // Same as m_iRcvCurrSeqNo, but physical only (disregarding a filter)

    uint64_t m_ullLastWarningTime;               // Last time that a warning message is sent

    int32_t m_iPeerISN;                          // Initial Sequence Number of the peer side
    uint64_t m_ullRcvPeerStartTime;

    uint32_t m_lSrtVersion;
    uint32_t m_lMinimumPeerSrtVersion;
    uint32_t m_lPeerSrtVersion;
    uint32_t m_lPeerSrtFlags;

    bool m_bTsbPd;                               // Peer sends TimeStamp-Based Packet Delivery Packets 
    pthread_t m_RcvTsbPdThread;                  // Rcv TsbPD Thread handle
    pthread_cond_t m_RcvTsbPdCond;
    bool m_bTsbPdAckWakeup;                      // Signal TsbPd thread on Ack sent

    CallbackHolder<srt_listen_callback_fn> m_cbAcceptHook;

    // FORWARDER
public:
    static int installAcceptHook(SRTSOCKET lsn, srt_listen_callback_fn* hook, void* opaq)
    {
        return s_UDTUnited.installAcceptHook(lsn, hook, opaq);
    }
private:
    void installAcceptHook(srt_listen_callback_fn* hook, void* opaq)
    {
        m_cbAcceptHook.set(opaq, hook);
    }


private: // synchronization: mutexes and conditions
    pthread_mutex_t m_ConnectionLock;            // used to synchronize connection operation

    pthread_cond_t m_SendBlockCond;              // used to block "send" call
    pthread_mutex_t m_SendBlockLock;             // lock associated to m_SendBlockCond

    pthread_mutex_t m_RcvBufferLock;             // Protects the state of the m_pRcvBuffer

    // Protects access to m_iSndCurrSeqNo, m_iSndLastAck
    pthread_mutex_t m_RecvAckLock;               // Protects the state changes while processing incomming ACK (UDT_EPOLL_OUT)


    pthread_cond_t m_RecvDataCond;               // used to block "recv" when there is no data
    pthread_mutex_t m_RecvDataLock;              // lock associated to m_RecvDataCond

    pthread_mutex_t m_SendLock;                  // used to synchronize "send" call
    pthread_mutex_t m_RecvLock;                  // used to synchronize "recv" call

    pthread_mutex_t m_RcvLossLock;               // Protects the receiver loss list (access: CRcvQueue::worker, CUDT::tsbpd)

    pthread_mutex_t m_StatsLock;                 // used to synchronize access to trace statistics

    void initSynch();
    void destroySynch();
    void releaseSynch();

private: // Common connection Congestion Control setup
    SRT_REJECT_REASON setupCC();
    void updateCC(ETransmissionEvent, EventVariant arg);
    bool createCrypter(HandshakeSide side, bool bidi);

private: // Generation and processing of packets
    void sendCtrl(UDTMessageType pkttype, const void* lparam = NULL, void* rparam = NULL, int size = 0);

    void processCtrl(CPacket& ctrlpkt);
    void sendLossReport(const std::vector< std::pair<int32_t, int32_t> >& losslist);
<<<<<<< HEAD
=======
    void processCtrlAck(const CPacket& ctrlpkt, const uint64_t currtime_tk);

    ///
    /// @param ackdata_seqno    sequence number of a data packet being acknowledged
    void updateSndLossListOnACK(int32_t ackdata_seqno);

>>>>>>> 3d5ffe28
    /// Pack a packet from a list of lost packets.
    ///
    /// @param packet [in, out] a packet structure to fill
    /// @param origintime [in, out] origin timestamp of the packet
    ///
    /// @return payload size on success, <=0 on failure
    int packLostData(CPacket& packet, uint64_t& origintime);

    int packData(ref_t<CPacket> packet, ref_t<uint64_t> ts, ref_t<sockaddr_any> src_adr);
    int processData(CUnit* unit);
    void processClose();
    SRT_REJECT_REASON processConnectRequest(const sockaddr* addr, CPacket& packet);
    static void addLossRecord(std::vector<int32_t>& lossrecord, int32_t lo, int32_t hi);
    int32_t bake(const sockaddr* addr, int32_t previous_cookie = 0, int correction = 0);

private: // Trace

    struct CoreStats
    {
        uint64_t startTime;                 // timestamp when the UDT entity is started
        int64_t sentTotal;                  // total number of sent data packets, including retransmissions
        int64_t recvTotal;                  // total number of received packets
        int sndLossTotal;                   // total number of lost packets (sender side)
        int rcvLossTotal;                   // total number of lost packets (receiver side)
        int retransTotal;                   // total number of retransmitted packets
        int sentACKTotal;                   // total number of sent ACK packets
        int recvACKTotal;                   // total number of received ACK packets
        int sentNAKTotal;                   // total number of sent NAK packets
        int recvNAKTotal;                   // total number of received NAK packets
        int sndDropTotal;
        int rcvDropTotal;
        uint64_t bytesSentTotal;            // total number of bytes sent,  including retransmissions
        uint64_t bytesRecvTotal;            // total number of received bytes
        uint64_t rcvBytesLossTotal;         // total number of loss bytes (estimate)
        uint64_t bytesRetransTotal;         // total number of retransmitted bytes
        uint64_t sndBytesDropTotal;
        uint64_t rcvBytesDropTotal;
        int m_rcvUndecryptTotal;
        uint64_t m_rcvBytesUndecryptTotal;

        int sndFilterExtraTotal;
        int rcvFilterExtraTotal;
        int rcvFilterSupplyTotal;
        int rcvFilterLossTotal;

        int64_t m_sndDurationTotal;         // total real time for sending

        uint64_t lastSampleTime;            // last performance sample time
        int64_t traceSent;                  // number of packets sent in the last trace interval
        int64_t traceRecv;                  // number of packets received in the last trace interval
        int traceSndLoss;                   // number of lost packets in the last trace interval (sender side)
        int traceRcvLoss;                   // number of lost packets in the last trace interval (receiver side)
        int traceRetrans;                   // number of retransmitted packets in the last trace interval
        int sentACK;                        // number of ACKs sent in the last trace interval
        int recvACK;                        // number of ACKs received in the last trace interval
        int sentNAK;                        // number of NAKs sent in the last trace interval
        int recvNAK;                        // number of NAKs received in the last trace interval
        int traceSndDrop;
        int traceRcvDrop;
        int traceRcvRetrans;
        int traceReorderDistance;
        double traceBelatedTime;
        int64_t traceRcvBelated;
        uint64_t traceBytesSent;            // number of bytes sent in the last trace interval
        uint64_t traceBytesRecv;            // number of bytes sent in the last trace interval
        uint64_t traceRcvBytesLoss;         // number of bytes bytes lost in the last trace interval (estimate)
        uint64_t traceBytesRetrans;         // number of bytes retransmitted in the last trace interval
        uint64_t traceSndBytesDrop;
        uint64_t traceRcvBytesDrop;
        int traceRcvUndecrypt;
        uint64_t traceRcvBytesUndecrypt;

        int sndFilterExtra;
        int rcvFilterExtra;
        int rcvFilterSupply;
        int rcvFilterLoss;

        int64_t sndDuration;                // real time for sending
        int64_t sndDurationCounter;         // timers to record the sending duration
    } m_stats;

public:

    static const int SELF_CLOCK_INTERVAL = 64;  // ACK interval for self-clocking
    static const int SEND_LITE_ACK = sizeof(int32_t); // special size for ack containing only ack seq
    static const int PACKETPAIR_MASK = 0xF;

    static const size_t MAX_SID_LENGTH = 512;

private: // Timers
    uint64_t m_ullCPUFrequency;               // CPU clock frequency, used for Timer, ticks per microsecond
    uint64_t m_ullNextACKTime_tk;             // Next ACK time, in CPU clock cycles, same below
    uint64_t m_ullNextNAKTime_tk;             // Next NAK time

    volatile uint64_t m_ullACKInt_tk;         // ACK interval
    volatile uint64_t m_ullNAKInt_tk;         // NAK interval
    volatile uint64_t m_ullLastRspTime_tk;    // time stamp of last response from the peer
    volatile uint64_t m_ullLastRspAckTime_tk; // time stamp of last ACK from the peer, protect with m_RecvAckLock
    volatile uint64_t m_ullLastSndTime_tk;    // time stamp of last data/ctrl sent (in system ticks)
    uint64_t m_ullMinNakInt_tk;               // NAK timeout lower bound; too small value can cause unnecessary retransmission
    uint64_t m_ullMinExpInt_tk;               // timeout lower bound threshold: too small timeout can cause problem

    int m_iPktCount;                          // packet counter for ACK
    int m_iLightACKCount;                     // light ACK counter

    uint64_t m_ullTargetTime_tk;              // scheduled time of next packet sending

    void checkTimers();
    void checkACKTimer (uint64_t currtime_tk);
    void checkNAKTimer(uint64_t currtime_tk);
    bool checkExpTimer (uint64_t currtime_tk);  // returns true if the connection is expired
    void checkRexmitTimer(uint64_t currtime_tk);

public: // For the use of CCryptoControl
    // HaiCrypt configuration
    unsigned int m_uKmRefreshRatePkt;
    unsigned int m_uKmPreAnnouncePkt;


private: // for UDP multiplexer
    CSndQueue* m_pSndQueue;         // packet sending queue
    CRcvQueue* m_pRcvQueue;         // packet receiving queue
    sockaddr* m_pPeerAddr;          // peer address
    sockaddr_any m_SourceAddr;      // override UDP source address with this one when sending
    uint32_t m_piSelfIP[4];         // local UDP IP address
    CSNode* m_pSNode;               // node information for UDT list used in snd queue
    CRNode* m_pRNode;               // node information for UDT list used in rcv queue

public: // For SrtCongestion
    const CSndQueue* sndQueue() { return m_pSndQueue; }
    const CRcvQueue* rcvQueue() { return m_pRcvQueue; }

private: // for epoll
    std::set<int> m_sPollID;                     // set of epoll ID to trigger
    void addEPoll(const int eid);
    void removeEPoll(const int eid);
};


#endif<|MERGE_RESOLUTION|>--- conflicted
+++ resolved
@@ -732,15 +732,11 @@
 
     void processCtrl(CPacket& ctrlpkt);
     void sendLossReport(const std::vector< std::pair<int32_t, int32_t> >& losslist);
-<<<<<<< HEAD
-=======
     void processCtrlAck(const CPacket& ctrlpkt, const uint64_t currtime_tk);
 
     ///
     /// @param ackdata_seqno    sequence number of a data packet being acknowledged
     void updateSndLossListOnACK(int32_t ackdata_seqno);
-
->>>>>>> 3d5ffe28
     /// Pack a packet from a list of lost packets.
     ///
     /// @param packet [in, out] a packet structure to fill
