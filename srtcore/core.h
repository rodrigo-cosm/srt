/*
 * SRT - Secure, Reliable, Transport
 * Copyright (c) 2018 Haivision Systems Inc.
 * 
 * This Source Code Form is subject to the terms of the Mozilla Public
 * License, v. 2.0. If a copy of the MPL was not distributed with this
 * file, You can obtain one at http://mozilla.org/MPL/2.0/.
 * 
 */

/*****************************************************************************
Copyright (c) 2001 - 2011, The Board of Trustees of the University of Illinois.
All rights reserved.

Redistribution and use in source and binary forms, with or without
modification, are permitted provided that the following conditions are
met:

* Redistributions of source code must retain the above
  copyright notice, this list of conditions and the
  following disclaimer.

* Redistributions in binary form must reproduce the
  above copyright notice, this list of conditions
  and the following disclaimer in the documentation
  and/or other materials provided with the distribution.

* Neither the name of the University of Illinois
  nor the names of its contributors may be used to
  endorse or promote products derived from this
  software without specific prior written permission.

THIS SOFTWARE IS PROVIDED BY THE COPYRIGHT HOLDERS AND CONTRIBUTORS "AS
IS" AND ANY EXPRESS OR IMPLIED WARRANTIES, INCLUDING, BUT NOT LIMITED TO,
THE IMPLIED WARRANTIES OF MERCHANTABILITY AND FITNESS FOR A PARTICULAR
PURPOSE ARE DISCLAIMED. IN NO EVENT SHALL THE COPYRIGHT OWNER OR
CONTRIBUTORS BE LIABLE FOR ANY DIRECT, INDIRECT, INCIDENTAL, SPECIAL,
EXEMPLARY, OR CONSEQUENTIAL DAMAGES (INCLUDING, BUT NOT LIMITED TO,
PROCUREMENT OF SUBSTITUTE GOODS OR SERVICES; LOSS OF USE, DATA, OR
PROFITS; OR BUSINESS INTERRUPTION) HOWEVER CAUSED AND ON ANY THEORY OF
LIABILITY, WHETHER IN CONTRACT, STRICT LIABILITY, OR TORT (INCLUDING
NEGLIGENCE OR OTHERWISE) ARISING IN ANY WAY OUT OF THE USE OF THIS
SOFTWARE, EVEN IF ADVISED OF THE POSSIBILITY OF SUCH DAMAGE.
*****************************************************************************/

/*****************************************************************************
written by
   Yunhong Gu, last updated 02/28/2012
modified by
   Haivision Systems Inc.
*****************************************************************************/


#ifndef __UDT_CORE_H__
#define __UDT_CORE_H__

#include <deque>
#include <sstream>

#include "srt.h"
#include "common.h"
#include "list.h"
#include "buffer.h"
#include "window.h"
#include "packet.h"
#include "channel.h"
#include "api.h"
#include "cache.h"
#include "queue.h"
#include "handshake.h"
#include "congctl.h"
#include "packetfilter.h"
#include "utilities.h"

#include <haicrypt.h>

namespace srt_logging
{

extern Logger
    glog,
//    blog,
    mglog,
    dlog,
    tslog,
    rxlog,
    cclog;

}


// XXX Utility function - to be moved to utilities.h?
template <class T>
inline T CountIIR(T base, T newval, double factor)
{
    if ( base == 0.0 )
        return newval;

    T diff = newval - base;
    return base+T(diff*factor);
}

// XXX Probably a better rework for that can be done - this can be
// turned into a serializable structure, just like it's for CHandShake.
enum AckDataItem
{
    ACKD_RCVLASTACK = 0,
    ACKD_RTT = 1,
    ACKD_RTTVAR = 2,
    ACKD_BUFFERLEFT = 3,
    ACKD_TOTAL_SIZE_SMALL = 4,

    // Extra fields existing in UDT (not always sent)

    ACKD_RCVSPEED = 4,   // length would be 16
    ACKD_BANDWIDTH = 5,
    ACKD_TOTAL_SIZE_UDTBASE = 6, // length = 24
    // Extra stats for SRT

    ACKD_RCVRATE = 6,
    ACKD_TOTAL_SIZE_VER101 = 7, // length = 28
    ACKD_XMRATE = 7, // XXX This is a weird compat stuff. Version 1.1.3 defines it as ACKD_BANDWIDTH*m_iMaxSRTPayloadSize when set. Never got.
                     // XXX NOTE: field number 7 may be used for something in future, need to confirm destruction of all !compat 1.0.2 version

    ACKD_TOTAL_SIZE_VER102 = 8, // 32
// FEATURE BLOCKED. Probably not to be restored.
//  ACKD_ACKBITMAP = 8,
    ACKD_TOTAL_SIZE = ACKD_TOTAL_SIZE_VER102 // length = 32 (or more)
};
const size_t ACKD_FIELD_SIZE = sizeof(int32_t);

// For HSv4 legacy handshake
#define SRT_MAX_HSRETRY     10          /* Maximum SRT handshake retry */

enum SeqPairItems
{
    SEQ_BEGIN = 0, SEQ_END = 1, SEQ_SIZE = 2
};

// Extended SRT Congestion control class - only an incomplete definition required
class CCryptoControl;

// XXX REFACTOR: The 'CUDT' class is to be merged with 'CUDTSocket'.
// There's no reason for separating them, there's no case of having them
// anyhow managed separately. After this is done, with a small help with
// separating the internal abnormal path management (exceptions) from the
// API (return values), through CUDTUnited, this class may become in future
// an officially exposed C++ API.
class CUDT
{
    friend class CUDTSocket;
    friend class CUDTUnited;
    friend class CCC;
    friend struct CUDTComp;
    friend class CCache<CInfoBlock>;
    friend class CRendezvousQueue;
    friend class CSndQueue;
    friend class CRcvQueue;
    friend class CSndUList;
    friend class CRcvUList;
    friend class PacketFilter;

private: // constructor and desctructor

    void construct();
    void clearData();
    CUDT();
    CUDT(const CUDT& ancestor);
    const CUDT& operator=(const CUDT&) {return *this;}
    ~CUDT();

public: //API
    static int startup();
    static int cleanup();
    static SRTSOCKET socket();
    static int bind(SRTSOCKET u, const sockaddr* name, int namelen);
    static int bind(SRTSOCKET u, UDPSOCKET udpsock);
    static int listen(SRTSOCKET u, int backlog);
    static SRTSOCKET accept(SRTSOCKET u, sockaddr* addr, int* addrlen);
    static int connect(SRTSOCKET u, const sockaddr* name, int namelen, int32_t forced_isn);
    static int connect(SRTSOCKET u, const sockaddr* name, int namelen, const sockaddr* tname, int tnamelen);
    static int close(SRTSOCKET u);
    static int getpeername(SRTSOCKET u, sockaddr* name, int* namelen);
    static int getsockname(SRTSOCKET u, sockaddr* name, int* namelen);
    static int getsockopt(SRTSOCKET u, int level, SRT_SOCKOPT optname, void* optval, int* optlen);
    static int setsockopt(SRTSOCKET u, int level, SRT_SOCKOPT optname, const void* optval, int optlen);
    static int send(SRTSOCKET u, const char* buf, int len, int flags);
    static int recv(SRTSOCKET u, char* buf, int len, int flags);
    static int sendmsg(SRTSOCKET u, const char* buf, int len, int ttl = -1, bool inorder = false, uint64_t srctime = 0);
    static int recvmsg(SRTSOCKET u, char* buf, int len, uint64_t& srctime);
    static int sendmsg2(SRTSOCKET u, const char* buf, int len, SRT_MSGCTRL& mctrl);
    static int recvmsg2(SRTSOCKET u, char* buf, int len, SRT_MSGCTRL& w_mctrl);
    static int64_t sendfile(SRTSOCKET u, std::fstream& ifs, int64_t& offset, int64_t size, int block = SRT_DEFAULT_SENDFILE_BLOCK);
    static int64_t recvfile(SRTSOCKET u, std::fstream& ofs, int64_t& offset, int64_t size, int block = SRT_DEFAULT_RECVFILE_BLOCK);
    static int select(int nfds, ud_set* readfds, ud_set* writefds, ud_set* exceptfds, const timeval* timeout);
    static int selectEx(const std::vector<SRTSOCKET>& fds, std::vector<SRTSOCKET>* readfds, std::vector<SRTSOCKET>* writefds, std::vector<SRTSOCKET>* exceptfds, int64_t msTimeOut);
    static int epoll_create();
    static int epoll_add_usock(const int eid, const SRTSOCKET u, const int* events = NULL);
    static int epoll_add_ssock(const int eid, const SYSSOCKET s, const int* events = NULL);
    static int epoll_remove_usock(const int eid, const SRTSOCKET u);
    static int epoll_remove_ssock(const int eid, const SYSSOCKET s);
    static int epoll_update_usock(const int eid, const SRTSOCKET u, const int* events = NULL);
    static int epoll_update_ssock(const int eid, const SYSSOCKET s, const int* events = NULL);
    static int epoll_wait(const int eid, std::set<SRTSOCKET>* readfds, std::set<SRTSOCKET>* writefds, int64_t msTimeOut, std::set<SYSSOCKET>* lrfds = NULL, std::set<SYSSOCKET>* wrfds = NULL);
    static int epoll_uwait(const int eid, SRT_EPOLL_EVENT* fdsSet, int fdsSize, int64_t msTimeOut);
    static int32_t epoll_set(const int eid, int32_t flags);
    static int epoll_release(const int eid);
    static CUDTException& getlasterror();
    static int bstats(SRTSOCKET u, CBytePerfMon* perf, bool clear = true, bool instantaneous = false);
    static SRT_SOCKSTATUS getsockstate(SRTSOCKET u);
    static bool setstreamid(SRTSOCKET u, const std::string& sid);
    static std::string getstreamid(SRTSOCKET u);
    static int getsndbuffer(SRTSOCKET u, size_t* blocks, size_t* bytes);
    static SRT_REJECT_REASON rejectReason(SRTSOCKET s);
    static int setError(const CUDTException& e);
    static int setError(CodeMajor mj, CodeMinor mn, int syserr);

public: // internal API
    static const SRTSOCKET INVALID_SOCK = -1;         // invalid socket descriptor
    static const int ERROR = -1;                      // socket api error returned value

    static const int HS_VERSION_UDT4 = 4;
    static const int HS_VERSION_SRT1 = 5;

    // Parameters
    //
    // Note: use notation with X*1000*1000* ... instead of million zeros in a row.
    // In C++17 there is a possible notation of 5'000'000 for convenience, but that's
    // something only for a far future.
    static const int COMM_RESPONSE_TIMEOUT_MS = 5*1000; // 5 seconds
    static const int COMM_RESPONSE_MAX_EXP = 16;
    static const int SRT_TLPKTDROP_MINTHRESHOLD_MS = 1000;
    static const uint64_t COMM_KEEPALIVE_PERIOD_US = 1*1000*1000;
    static const int32_t COMM_SYN_INTERVAL_US = 10*1000;
    static const int COMM_CLOSE_BROKEN_LISTENER_TIMEOUT_MS = 3000;

    static const int
        DEF_MSS = 1500,
        DEF_FLIGHT_SIZE = 25600,
        DEF_BUFFER_SIZE = 8192, //Rcv buffer MUST NOT be bigger than Flight Flag size
        DEF_LINGER_S = 3*60,  // 3 minutes
        DEF_UDP_BUFFER_SIZE = 65536,
        DEF_CONNTIMEO_S = 3; // 3 seconds


    int handshakeVersion()
    {
        return m_ConnRes.m_iVersion;
    }

    std::string CONID() const
    {
#if ENABLE_LOGGING
        std::ostringstream os;
        os << "@" << m_SocketID << ":";
        return os.str();
#else
        return "";
#endif
    }

    SRTSOCKET socketID() const { return m_SocketID; }

    static CUDT* getUDTHandle(SRTSOCKET u);
    static std::vector<SRTSOCKET> existingSockets();

    void addressAndSend(CPacket& pkt);
    void sendSrtMsg(int cmd, uint32_t *srtdata_in = NULL, int srtlen_in = 0);

<<<<<<< HEAD
    bool isTsbPd() { return m_bOPT_TsbPd; }
    int RTT() { return m_iRTT; }
    int32_t sndSeqNo() { return m_iSndCurrSeqNo; }
    int32_t rcvSeqNo() { return m_iRcvCurrSeqNo; }
    int flowWindowSize() { return m_iFlowWindowSize; }
    int32_t deliveryRate() { return m_iDeliveryRate; }
    int bandwidth() { return m_iBandwidth; }
    int64_t maxBandwidth() { return m_llMaxBW; }
    int MSS() { return m_iMSS; }

    uint32_t latency_us() const {return m_iTsbPdDelay_ms*1000; }
    size_t maxPayloadSize() { return m_iMaxSRTPayloadSize; }
    size_t OPT_PayloadSize() { return m_zOPT_ExpPayloadSize; }
    int32_t ISN() { return m_iISN; }
    int sndLossLength() { return m_pSndLossList->getLossLength(); }
=======
    bool isTsbPd() const { return m_bOPT_TsbPd; }
    int RTT() const { return m_iRTT; }
    int32_t sndSeqNo() const { return m_iSndCurrSeqNo; }
    int32_t rcvSeqNo() const { return m_iRcvCurrSeqNo; }
    int flowWindowSize() const { return m_iFlowWindowSize; }
    int32_t deliveryRate() const { return m_iDeliveryRate; }
    int bandwidth() const { return m_iBandwidth; }
    int64_t maxBandwidth() const { return m_llMaxBW; }
    int MSS() const { return m_iMSS; }

    uint32_t latency_us() const {return m_iTsbPdDelay_ms*1000; }
    size_t maxPayloadSize() const { return m_iMaxSRTPayloadSize; }
    size_t OPT_PayloadSize() const { return m_zOPT_ExpPayloadSize; }
    int sndLossLength() { return m_pSndLossList->getLossLength(); }
    int32_t ISN() const { return m_iISN; }
>>>>>>> 3923aa24
    srt::sync::steady_clock::duration minNAKInterval() const { return m_tdMinNakInterval; }
    sockaddr_any peerAddr() const { return m_PeerAddr; }

    int minSndSize(int len = 0) const
    {
        if (len == 0) // wierd, can't use non-static data member as default argument!
            len = m_iMaxSRTPayloadSize;
        return m_bMessageAPI ? (len+m_iMaxSRTPayloadSize-1)/m_iMaxSRTPayloadSize : 1;
    }

    int32_t makeTS(const srt::sync::steady_clock::time_point& from_time) const
    {
        // NOTE:
        // - This calculates first the time difference towards start time.
        // - This difference value is also CUT OFF THE SEGMENT information
        //   (a multiple of MAX_TIMESTAMP+1)
        // So, this can be simply defined as: TS = (RTS - STS) % (MAX_TIMESTAMP+1)
        // XXX Would be nice to check if local_time > m_StartTime,
        // otherwise it may go unnoticed with clock skew.
        return count_microseconds(from_time - m_stats.tsStartTime);
    }

    void setPacketTS(CPacket& p, const srt::sync::steady_clock::time_point& local_time)
    {
        p.m_iTimeStamp = makeTS(local_time);
    }

    // Utility used for closing a listening socket
    // immediately to free the socket
    void notListening()
    {
        srt::sync::CGuard cg(m_ConnectionLock);
        m_bListening = false;
        m_pRcvQueue->removeListener(this);
    }

    // XXX See CUDT::tsbpd() to see how to implement it. This should
    // do the same as TLPKTDROP feature when skipping packets that are agreed
    // to be lost. Note that this is predicted to be called with TSBPD off.
    // This is to be exposed for the application so that it can require this
    // sequence to be skipped, if that packet has been otherwise arrived through
    // a different channel.
    void skipIncoming(int32_t seq);


    SRTU_PROPERTY_RO(bool, isClosing, m_bClosing);
    SRTU_PROPERTY_RO(CRcvBuffer*, rcvBuffer, m_pRcvBuffer);
    SRTU_PROPERTY_RO(bool, isTLPktDrop, m_bTLPktDrop);
    SRTU_PROPERTY_RO(bool, isSynReceiving, m_bSynRecving);
    SRTU_PROPERTY_RR(pthread_cond_t*, recvDataCond, &m_RecvDataCond);
    SRTU_PROPERTY_RR(pthread_cond_t*, recvTsbPdCond, &m_RcvTsbPdCond);

    void ConnectSignal(ETransmissionEvent tev, EventSlot sl);
    void DisconnectSignal(ETransmissionEvent tev);

    typedef std::vector< std::pair<int32_t, int32_t> > loss_seqs_t;
private:
    /// initialize a UDT entity and bind to a local address.

    void open();

    /// Start listening to any connection request.

    void setListenState();

    /// Connect to a UDT entity listening at address "peer".
    /// @param peer [in] The address of the listening UDT entity.

    void startConnect(const sockaddr_any& peer, int32_t forced_isn);

    /// Process the response handshake packet. Failure reasons can be:
    /// * Socket is not in connecting state
    /// * Response @a pkt is not a handshake control message
    /// * Rendezvous socket has once processed a regular handshake
    /// @param pkt [in] handshake packet.
    /// @retval 0 Connection successful
    /// @retval 1 Connection in progress (m_ConnReq turned into RESPONSE)
    /// @retval -1 Connection failed

    SRT_ATR_NODISCARD EConnectStatus processConnectResponse(const CPacket& pkt, CUDTException* eout, EConnectMethod synchro) ATR_NOEXCEPT;

    // This function works in case of HSv5 rendezvous. It changes the state
    // according to the present state and received message type, as well as the
    // INITIATOR/RESPONDER side resolved through cookieContest().
    // The resulting data are:
    // - rsptype: handshake message type that should be sent back to the peer (nothing if URQ_DONE)
    // - needs_extension: the HSREQ/KMREQ or HSRSP/KMRSP extensions should be attached to the handshake message.
    // - RETURNED VALUE: if true, it means a URQ_CONCLUSION message was received with HSRSP/KMRSP extensions and needs HSRSP/KMRSP.
    void rendezvousSwitchState(UDTRequestType& rsptype, bool& needs_extension, bool& needs_hsrsp);
    void cookieContest();

    /// Interpret the incoming handshake packet in order to perform appropriate
    /// rendezvous FSM state transition if needed, and craft the response, serialized
    /// into the packet to be next sent.
    /// @param reqpkt Packet to be written with handshake data
    /// @param response incoming handshake response packet to be interpreted
    /// @param serv_addr incoming packet's address
    /// @param synchro True when this function was called in blocking mode
    /// @param rst Current read status to know if the HS packet was freshly received from the peer, or this is only a periodic update (RST_AGAIN)
    SRT_ATR_NODISCARD EConnectStatus processRendezvous(const CPacket &response, const sockaddr_any& serv_addr, bool synchro, EReadStatus,
            CPacket& reqpkt);
    SRT_ATR_NODISCARD bool prepareConnectionObjects(const CHandShake &hs, HandshakeSide hsd, CUDTException *eout);
    SRT_ATR_NODISCARD EConnectStatus postConnect(const CPacket& response, bool rendezvous, CUDTException* eout, bool synchro);
    void applyResponseSettings();
    SRT_ATR_NODISCARD EConnectStatus processAsyncConnectResponse(const CPacket& pkt) ATR_NOEXCEPT;
    SRT_ATR_NODISCARD bool processAsyncConnectRequest(EReadStatus rst, EConnectStatus cst, const CPacket& response, const sockaddr_any& serv_addr);

    void checkUpdateCryptoKeyLen(const char* loghdr, int32_t typefield);

    SRT_ATR_NODISCARD size_t fillSrtHandshake_HSREQ(uint32_t* srtdata, size_t srtlen, int hs_version);
    SRT_ATR_NODISCARD size_t fillSrtHandshake_HSRSP(uint32_t* srtdata, size_t srtlen, int hs_version);
    SRT_ATR_NODISCARD size_t fillSrtHandshake(uint32_t* srtdata, size_t srtlen, int msgtype, int hs_version);

    SRT_ATR_NODISCARD bool createSrtHandshake(int srths_cmd, int srtkm_cmd, const uint32_t* data, size_t datalen,
            CPacket& w_reqpkt, CHandShake& w_hs);

    SRT_ATR_NODISCARD size_t prepareSrtHsMsg(int cmd, uint32_t* srtdata, size_t size);

    SRT_ATR_NODISCARD bool processSrtMsg(const CPacket *ctrlpkt);
    SRT_ATR_NODISCARD int processSrtMsg_HSREQ(const uint32_t* srtdata, size_t len, uint32_t ts, int hsv);
    SRT_ATR_NODISCARD int processSrtMsg_HSRSP(const uint32_t* srtdata, size_t len, uint32_t ts, int hsv);
    SRT_ATR_NODISCARD bool interpretSrtHandshake(const CHandShake& hs, const CPacket& hspkt, uint32_t* out_data, size_t* out_len);
    SRT_ATR_NODISCARD bool checkApplyFilterConfig(const std::string& cs);

    void updateAfterSrtHandshake(int srt_cmd, int hsv);

    void updateSrtRcvSettings();
    void updateSrtSndSettings();

    void checkNeedDrop(bool& bCongestion);

    /// Connect to a UDT entity listening at address "peer", which has sent "hs" request.
    /// @param peer [in] The address of the listening UDT entity.
    /// @param hs [in/out] The handshake information sent by the peer side (in), negotiated value (out).

    void acceptAndRespond(const sockaddr_any& peer, const CPacket& hspkt, CHandShake& hs);
    bool runAcceptHook(CUDT* acore, const sockaddr* peer, const CHandShake& hs, const CPacket& hspkt);

    /// Close the opened UDT entity.

    bool close();

    /// Request UDT to send out a data block "data" with size of "len".
    /// @param data [in] The address of the application data to be sent.
    /// @param len [in] The size of the data block.
    /// @return Actual size of data sent.

    SRT_ATR_NODISCARD int send(const char* data, int len)
    {
        return sendmsg(data, len, -1, false, 0);
    }

    /// Request UDT to receive data to a memory block "data" with size of "len".
    /// @param data [out] data received.
    /// @param len [in] The desired size of data to be received.
    /// @return Actual size of data received.

    SRT_ATR_NODISCARD int recv(char* data, int len);

    /// send a message of a memory block "data" with size of "len".
    /// @param data [out] data received.
    /// @param len [in] The desired size of data to be received.
    /// @param ttl [in] the time-to-live of the message.
    /// @param inorder [in] if the message should be delivered in order.
    /// @param srctime [in] Time when the data were ready to send.
    /// @return Actual size of data sent.

    SRT_ATR_NODISCARD int sendmsg(const char* data, int len, int ttl, bool inorder, uint64_t srctime);
    /// Receive a message to buffer "data".
    /// @param data [out] data received.
    /// @param len [in] size of the buffer.
    /// @return Actual size of data received.

    SRT_ATR_NODISCARD int sendmsg2(const char* data, int len, SRT_MSGCTRL& w_m);

    SRT_ATR_NODISCARD int recvmsg(char* data, int len, uint64_t& srctime);

    SRT_ATR_NODISCARD int recvmsg2(char* data, int len, SRT_MSGCTRL& w_m);

    SRT_ATR_NODISCARD int receiveMessage(char* data, int len, SRT_MSGCTRL& w_m);
    SRT_ATR_NODISCARD int receiveBuffer(char* data, int len);

    /// Request UDT to send out a file described as "fd", starting from "offset", with size of "size".
    /// @param ifs [in] The input file stream.
    /// @param offset [in, out] From where to read and send data; output is the new offset when the call returns.
    /// @param size [in] How many data to be sent.
    /// @param block [in] size of block per read from disk
    /// @return Actual size of data sent.

    SRT_ATR_NODISCARD int64_t sendfile(std::fstream& ifs, int64_t& offset, int64_t size, int block = 366000);

    /// Request UDT to receive data into a file described as "fd", starting from "offset", with expected size of "size".
    /// @param ofs [out] The output file stream.
    /// @param offset [in, out] From where to write data; output is the new offset when the call returns.
    /// @param size [in] How many data to be received.
    /// @param block [in] size of block per write to disk
    /// @return Actual size of data received.

    SRT_ATR_NODISCARD int64_t recvfile(std::fstream& ofs, int64_t& offset, int64_t size, int block = 7320000);

    /// Configure UDT options.
    /// @param optName [in] The enum name of a UDT option.
    /// @param optval [in] The value to be set.
    /// @param optlen [in] size of "optval".

    void setOpt(SRT_SOCKOPT optName, const void* optval, int optlen);

    /// Read UDT options.
    /// @param optName [in] The enum name of a UDT option.
    /// @param optval [in] The value to be returned.
    /// @param optlen [out] size of "optval".

    void getOpt(SRT_SOCKOPT optName, void* optval, int& optlen);

    /// read the performance data with bytes counters since bstats() 
    ///  
    /// @param perf [in, out] pointer to a CPerfMon structure to record the performance data.
    /// @param clear [in] flag to decide if the local performance trace should be cleared. 
    /// @param instantaneous [in] flag to request instantaneous data 
    /// instead of moving averages.
    void bstats(CBytePerfMon* perf, bool clear = true, bool instantaneous = false);

    /// Mark sequence contained in the given packet as not lost. This
    /// removes the loss record from both current receiver loss list and
    /// the receiver fresh loss list.
    void unlose(const CPacket& oldpacket);
    void dropFromLossLists(int32_t from, int32_t to);

    void checkSndTimers(Whether2RegenKm regen = DONT_REGEN_KM);
    void handshakeDone()
    {
        m_iSndHsRetryCnt = 0;
    }

    int64_t withOverhead(int64_t basebw)
    {
        return (basebw * (100 + m_iOverheadBW))/100;
    }

    static double Bps2Mbps(int64_t basebw)
    {
        return double(basebw) * 8.0/1000000.0;
    }

    bool stillConnected()
    {
        // Still connected is when:
        // - no "broken" condition appeared (security, protocol error, response timeout)
        return !m_bBroken
            // - still connected (no one called srt_close())
            && m_bConnected
            // - isn't currently closing (srt_close() called, response timeout, shutdown)
            && !m_bClosing;
    }

    int sndSpaceLeft()
    {
        return sndBuffersLeft() * m_iMaxSRTPayloadSize;
    }

    int sndBuffersLeft()
    {
        return m_iSndBufSize - m_pSndBuffer->getCurrBufSize();
    }

    srt::sync::steady_clock::time_point socketStartTime()
    {
        return m_stats.tsStartTime;
    }

    // TSBPD thread main function.
    static void* tsbpd(void* param);

    void updateForgotten(int seqlen, int32_t lastack, int32_t skiptoseqno);

    static CUDTUnited s_UDTUnited;               // UDT global management base

private: // Identification
    SRTSOCKET m_SocketID;                        // UDT socket number
    SRTSOCKET m_PeerID;                          // peer id, for multiplexer

    int m_iMaxSRTPayloadSize;                 // Maximum/regular payload size, in bytes
    size_t m_zOPT_ExpPayloadSize;                    // Expected average payload size (user option)

    // Options
    int m_iMSS;                                  // Maximum Segment Size, in bytes
    bool m_bSynSending;                          // Sending syncronization mode
    bool m_bSynRecving;                          // Receiving syncronization mode
    int m_iFlightFlagSize;                       // Maximum number of packets in flight from the peer side
    int m_iSndBufSize;                           // Maximum UDT sender buffer size
    int m_iRcvBufSize;                           // Maximum UDT receiver buffer size
    linger m_Linger;                             // Linger information on close
    int m_iUDPSndBufSize;                        // UDP sending buffer size
    int m_iUDPRcvBufSize;                        // UDP receiving buffer size
    bool m_bRendezvous;                          // Rendezvous connection mode

#ifdef SRT_ENABLE_CONNTIMEO
    srt::sync::steady_clock::duration m_tdConnTimeOut;    // connect timeout in milliseconds
#endif
    int m_iSndTimeOut;                           // sending timeout in milliseconds
    int m_iRcvTimeOut;                           // receiving timeout in milliseconds
    bool m_bReuseAddr;                           // reuse an exiting port or not, for UDP multiplexer
    int64_t m_llMaxBW;                           // maximum data transfer rate (threshold)
#ifdef SRT_ENABLE_IPOPTS
    int m_iIpTTL;
    int m_iIpToS;
#endif
    // These fields keep the options for encryption
    // (SRTO_PASSPHRASE, SRTO_PBKEYLEN). Crypto object is
    // created later and takes values from these.
    HaiCrypt_Secret m_CryptoSecret;
    int m_iSndCryptoKeyLen;

    // XXX Consider removing. The m_bDataSender stays here
    // in order to maintain the HS side selection in HSv4.
    bool m_bDataSender;

    // HSv4 (legacy handshake) support)
    srt::sync::steady_clock::time_point m_tsSndHsLastTime;	    //Last SRT handshake request time
    int      m_iSndHsRetryCnt;       //SRT handshake retries left

    bool m_bMessageAPI;
    bool m_bOPT_TsbPd;               // Whether AGENT will do TSBPD Rx (whether peer does, is not agent's problem)
    int m_iOPT_TsbPdDelay;           // Agent's Rx latency
    int m_iOPT_PeerTsbPdDelay;       // Peer's Rx latency for the traffic made by Agent's Tx.
    bool m_bOPT_TLPktDrop;           // Whether Agent WILL DO TLPKTDROP on Rx.
    int m_iOPT_SndDropDelay;         // Extra delay when deciding to snd-drop for TLPKTDROP, -1 to off
    bool m_bOPT_StrictEncryption;    // Off by default. When on, any connection other than nopw-nopw & pw1-pw1 is rejected.
    std::string m_sStreamName;
    int m_iOPT_PeerIdleTimeout;      // Timeout for hearing anything from the peer.

    int m_iTsbPdDelay_ms;                           // Rx delay to absorb burst in milliseconds
    int m_iPeerTsbPdDelay_ms;                       // Tx delay that the peer uses to absorb burst in milliseconds
    bool m_bTLPktDrop;                           // Enable Too-late Packet Drop
    int64_t m_llInputBW;                         // Input stream rate (bytes/sec)
    int m_iOverheadBW;                           // Percent above input stream rate (applies if m_llMaxBW == 0)
    bool m_bRcvNakReport;                        // Enable Receiver Periodic NAK Reports
    int m_iIpV6Only;                             // IPV6_V6ONLY option (-1 if not set)

private:
    UniquePtr<CCryptoControl> m_pCryptoControl;                            // congestion control SRT class (small data extension)
    CCache<CInfoBlock>* m_pCache;                // network information cache

    // Congestion control
    std::vector<EventSlot> m_Slots[TEV__SIZE];
    SrtCongestion m_CongCtl;

    // Packet filtering
    PacketFilter m_PacketFilter;
    std::string m_OPT_PktFilterConfigString;
    SRT_ARQLevel m_PktFilterRexmitLevel;
    std::string m_sPeerPktFilterConfigString;

    // Attached tool function
    void EmitSignal(ETransmissionEvent tev, EventVariant var);

    // Internal state
    volatile bool m_bListening;                  // If the UDT entit is listening to connection
    volatile bool m_bConnecting;                 // The short phase when connect() is called but not yet completed
    volatile bool m_bConnected;                  // Whether the connection is on or off
    volatile bool m_bClosing;                    // If the UDT entity is closing
    volatile bool m_bShutdown;                   // If the peer side has shutdown the connection
    volatile bool m_bBroken;                     // If the connection has been broken
    volatile bool m_bPeerHealth;                 // If the peer status is normal
    volatile SRT_REJECT_REASON m_RejectReason;
    bool m_bOpened;                              // If the UDT entity has been opened
    int m_iBrokenCounter;                        // a counter (number of GC checks) to let the GC tag this socket as disconnected

    int m_iEXPCount;                             // Expiration counter
    int m_iBandwidth;                            // Estimated bandwidth, number of packets per second
    int m_iRTT;                                  // RTT, in microseconds
    int m_iRTTVar;                               // RTT variance
    int m_iDeliveryRate;                         // Packet arrival rate at the receiver side
    int m_iByteDeliveryRate;                     // Byte arrival rate at the receiver side


    CHandShake m_ConnReq;                        // connection request
    CHandShake m_ConnRes;                        // connection response
    CHandShake::RendezvousState m_RdvState;      // HSv5 rendezvous state
    HandshakeSide m_SrtHsSide;                   // HSv5 rendezvous handshake side resolved from cookie contest (DRAW if not yet resolved)

private: // Sending related data
    CSndBuffer* m_pSndBuffer;                    // Sender buffer
    CSndLossList* m_pSndLossList;                // Sender loss list
    CPktTimeWindow<16, 16> m_SndTimeWindow;      // Packet sending time window

    /*volatile*/ srt::sync::steady_clock::duration
        m_tdSendInterval;                        // Inter-packet time, in CPU clock cycles

    /*volatile*/ srt::sync::steady_clock::duration
        m_tdSendTimeDiff;                        // aggregate difference in inter-packet sending time

    volatile int m_iFlowWindowSize;              // Flow control window size
    volatile double m_dCongestionWindow;         // congestion window size

private: // Timers
    /*volatile*/ srt::sync::steady_clock::time_point m_tsNextACKTime;    // Next ACK time, in CPU clock cycles, same below
    /*volatile*/ srt::sync::steady_clock::time_point m_tsNextNAKTime;    // Next NAK time

    /*volatile*/ srt::sync::steady_clock::duration   m_tdACKInterval;    // ACK interval
    /*volatile*/ srt::sync::steady_clock::duration   m_tdNAKInterval;    // NAK interval
    /*volatile*/ srt::sync::steady_clock::time_point m_tsLastRspTime;    // time stamp of last response from the peer
    /*volatile*/ srt::sync::steady_clock::time_point m_tsLastRspAckTime; // time stamp of last ACK from the peer
    /*volatile*/ srt::sync::steady_clock::time_point m_tsLastSndTime;    // time stamp of last data/ctrl sent (in system ticks)
    srt::sync::steady_clock::time_point m_tsLastWarningTime;             // Last time that a warning message is sent
    srt::sync::steady_clock::time_point m_tsLastReqTime;                 // last time when a connection request is sent
    srt::sync::steady_clock::time_point m_tsRcvPeerStartTime;
    srt::sync::steady_clock::time_point m_tsLingerExpiration;            // Linger expiration time (for GC to close a socket with data in sending buffer)
    srt::sync::steady_clock::time_point m_tsLastAckTime;                 // Timestamp of last ACK
    srt::sync::steady_clock::duration m_tdMinNakInterval;                // NAK timeout lower bound; too small value can cause unnecessary retransmission
    srt::sync::steady_clock::duration m_tdMinExpInterval;                // timeout lower bound threshold: too small timeout can cause problem

    int m_iPktCount;                          // packet counter for ACK
    int m_iLightACKCount;                     // light ACK counter

    srt::sync::steady_clock::time_point m_tsNextSendTime;     // scheduled time of next packet sending

    volatile int32_t m_iSndLastFullAck;          // Last full ACK received
    volatile int32_t m_iSndLastAck;              // Last ACK received

    // NOTE: m_iSndLastDataAck is the value strictly bound to the CSndBufer object (m_pSndBuffer)
    // and this is the sequence number that refers to the block at position [0]. Upon acknowledgement,
    // this value is shifted to the acknowledged position, and the blocks are removed from the
    // m_pSndBuffer buffer up to excluding this sequence number.
    // XXX CONSIDER removing this field and give up the maintenance of this sequence number
    // to the sending buffer. This way, extraction of an old packet for retransmission should
    // require only the lost sequence number, and how to find the packet with this sequence
    // will be up to the sending buffer.
    volatile int32_t m_iSndLastDataAck;          // The real last ACK that updates the sender buffer and loss list
    volatile int32_t m_iSndCurrSeqNo;            // The largest sequence number that has been sent
    int32_t m_iLastDecSeq;                       // Sequence number sent last decrease occurs
    int32_t m_iSndLastAck2;                      // Last ACK2 sent back
    srt::sync::steady_clock::time_point m_SndLastAck2Time;                // The time when last ACK2 was sent back
    void setInitialSndSeq(int32_t isn)
    {
        m_iLastDecSeq = isn - 1; // <-- purpose unknown; duplicate from FileSmoother?
        m_iSndLastAck = isn;
        m_iSndLastDataAck = isn;
        m_iSndLastFullAck = isn;
        m_iSndCurrSeqNo = isn - 1;
        m_iSndLastAck2 = isn;
    }

    void setInitialRcvSeq(int32_t isn)
    {
        m_iRcvLastAck = isn;
#ifdef ENABLE_LOGGING
        m_iDebugPrevLastAck = m_iRcvLastAck;
#endif
        m_iRcvLastSkipAck = m_iRcvLastAck;
        m_iRcvLastAckAck = isn;
        m_iRcvCurrSeqNo = isn - 1;
    }

    int32_t m_iISN;                              // Initial Sequence Number
    bool m_bPeerTsbPd;                           // Peer accept TimeStamp-Based Rx mode
    bool m_bPeerTLPktDrop;                       // Enable sender late packet dropping
    bool m_bPeerNakReport;                       // Sender's peer (receiver) issues Periodic NAK Reports
    bool m_bPeerRexmitFlag;                      // Receiver supports rexmit flag in payload packets
    int32_t m_iReXmitCount;                      // Re-Transmit Count since last ACK

private: // Receiving related data
    CRcvBuffer* m_pRcvBuffer;                    //< Receiver buffer
    CRcvLossList* m_pRcvLossList;                //< Receiver loss list
    std::deque<CRcvFreshLoss> m_FreshLoss;       //< Lost sequence already added to m_pRcvLossList, but not yet sent UMSG_LOSSREPORT for.
    int m_iReorderTolerance;                     //< Current value of dynamic reorder tolerance
    int m_iMaxReorderTolerance;                  //< Maximum allowed value for dynamic reorder tolerance
    int m_iConsecEarlyDelivery;                  //< Increases with every OOO packet that came <TTL-2 time, resets with every increased reorder tolerance
    int m_iConsecOrderedDelivery;                //< Increases with every packet coming in order or retransmitted, resets with every out-of-order packet

    CACKWindow<1024> m_ACKWindow;                //< ACK history window
    CPktTimeWindow<16, 64> m_RcvTimeWindow;      //< Packet arrival time window

    int32_t m_iRcvLastAck;                       //< Last sent ACK
#ifdef ENABLE_LOGGING
    int32_t m_iDebugPrevLastAck;
#endif
    int32_t m_iRcvLastSkipAck;                   // Last dropped sequence ACK
    int32_t m_iRcvLastAckAck;                    // Last sent ACK that has been acknowledged
    int32_t m_iAckSeqNo;                         // Last ACK sequence number
    int32_t m_iRcvCurrSeqNo;                     // Largest received sequence number
    int32_t m_iRcvCurrPhySeqNo;                  // Same as m_iRcvCurrSeqNo, but physical only (disregarding a filter)

    int32_t m_iPeerISN;                          // Initial Sequence Number of the peer side

    uint32_t m_lSrtVersion;
    uint32_t m_lMinimumPeerSrtVersion;
    uint32_t m_lPeerSrtVersion;
    uint32_t m_lPeerSrtFlags;

    bool m_bTsbPd;                               // Peer sends TimeStamp-Based Packet Delivery Packets 
    pthread_t m_RcvTsbPdThread;                  // Rcv TsbPD Thread handle
    pthread_cond_t m_RcvTsbPdCond;               // TSBPD signals if reading is ready
    bool m_bTsbPdAckWakeup;                      // Signal TsbPd thread on Ack sent

    CallbackHolder<srt_listen_callback_fn> m_cbAcceptHook;

    // FORWARDER
public:
    static int installAcceptHook(SRTSOCKET lsn, srt_listen_callback_fn* hook, void* opaq);
private:
    void installAcceptHook(srt_listen_callback_fn* hook, void* opaq)
    {
        m_cbAcceptHook.set(opaq, hook);
    }


private: // synchronization: mutexes and conditions
    srt::sync::Mutex m_ConnectionLock;           // used to synchronize connection operation

    pthread_cond_t m_SendBlockCond;              // used to block "send" call
    srt::sync::Mutex m_SendBlockLock;            // lock associated to m_SendBlockCond

    srt::sync::Mutex m_RcvBufferLock;            // Protects the state of the m_pRcvBuffer
    // Protects access to m_iSndCurrSeqNo, m_iSndLastAck
    srt::sync::Mutex m_RecvAckLock;              // Protects the state changes while processing incomming ACK (SRT_EPOLL_OUT)

    pthread_cond_t m_RecvDataCond;               // used to block "recv" when there is no data
    srt::sync::Mutex m_RecvDataLock;             // lock associated to m_RecvDataCond

    srt::sync::Mutex m_SendLock;                 // used to synchronize "send" call
    srt::sync::Mutex m_RecvLock;                 // used to synchronize "recv" call
    srt::sync::Mutex m_RcvLossLock;              // Protects the receiver loss list (access: CRcvQueue::worker, CUDT::tsbpd)
    srt::sync::Mutex m_StatsLock;                // used to synchronize access to trace statistics

    void initSynch();
    void destroySynch();
    void releaseSynch();

private: // Common connection Congestion Control setup

    // This can fail only when it failed to create a congctl
    // which only may happen when the congctl list is extended 
    // with user-supplied congctl modules, not a case so far.
    SRT_ATR_NODISCARD
    SRT_REJECT_REASON setupCC();

    // for updateCC it's ok to discard the value. This returns false only if
    // the congctl isn't created, and this can be prevented from.
    bool updateCC(ETransmissionEvent, EventVariant arg);

    // Failure to create the crypter means that an encrypted
    // connection should be rejected if ENFORCEDENCRYPTION is on.
    SRT_ATR_NODISCARD
    bool createCrypter(HandshakeSide side, bool bidi);

private: // Generation and processing of packets
    void sendCtrl(UDTMessageType pkttype, const void* lparam = NULL, void* rparam = NULL, int size = 0);

    void processCtrl(const CPacket& ctrlpkt);
    void sendLossReport(const std::vector< std::pair<int32_t, int32_t> >& losslist);
    void processCtrlAck(const CPacket& ctrlpkt, const srt::sync::steady_clock::time_point &currtime);

    ///
    /// @param ackdata_seqno    sequence number of a data packet being acknowledged
    void updateSndLossListOnACK(int32_t ackdata_seqno);

    /// Pack a packet from a list of lost packets.
    ///
    /// @param packet [in, out] a packet structure to fill
    /// @param origintime [in, out] origin timestamp of the packet
    ///
    /// @return payload size on success, <=0 on failure
    int packLostData(CPacket &packet, srt::sync::steady_clock::time_point &origintime);

    /// Pack in CPacket the next data to be send.
    ///
    /// @param packet [in, out] a CPacket structure to fill
    ///
    /// @return A pair of values is returned (payload, timestamp).
    ///         The payload tells the size of the payload, packed in CPacket.
    ///         The timestamp is the full source/origin timestamp of the data.
    ///         If payload is <= 0, consider the timestamp value invalid.
    std::pair<int, srt::sync::steady_clock::time_point>
        packData(CPacket& packet);

    int processData(CUnit* unit);
    void processClose();
    SRT_REJECT_REASON processConnectRequest(const sockaddr_any& addr, CPacket& packet);
    static void addLossRecord(std::vector<int32_t>& lossrecord, int32_t lo, int32_t hi);
    int32_t bake(const sockaddr_any& addr, int32_t previous_cookie = 0, int correction = 0);
    void ackDataUpTo(int32_t seq);


private: // Trace
    struct CoreStats
    {
        srt::sync::steady_clock::time_point tsStartTime;                 // timestamp when the UDT entity is started
        int64_t sentTotal;                  // total number of sent data packets, including retransmissions
        int64_t recvTotal;                  // total number of received packets
        int sndLossTotal;                   // total number of lost packets (sender side)
        int rcvLossTotal;                   // total number of lost packets (receiver side)
        int retransTotal;                   // total number of retransmitted packets
        int sentACKTotal;                   // total number of sent ACK packets
        int recvACKTotal;                   // total number of received ACK packets
        int sentNAKTotal;                   // total number of sent NAK packets
        int recvNAKTotal;                   // total number of received NAK packets
        int sndDropTotal;
        int rcvDropTotal;
        uint64_t bytesSentTotal;            // total number of bytes sent,  including retransmissions
        uint64_t bytesRecvTotal;            // total number of received bytes
        uint64_t rcvBytesLossTotal;         // total number of loss bytes (estimate)
        uint64_t bytesRetransTotal;         // total number of retransmitted bytes
        uint64_t sndBytesDropTotal;
        uint64_t rcvBytesDropTotal;
        int m_rcvUndecryptTotal;
        uint64_t m_rcvBytesUndecryptTotal;

        int sndFilterExtraTotal;
        int rcvFilterExtraTotal;
        int rcvFilterSupplyTotal;
        int rcvFilterLossTotal;

        int64_t m_sndDurationTotal;         // total real time for sending

        srt::sync::steady_clock::time_point tsLastSampleTime;            // last performance sample time
        int64_t traceSent;                  // number of packets sent in the last trace interval
        int64_t traceRecv;                  // number of packets received in the last trace interval
        int traceSndLoss;                   // number of lost packets in the last trace interval (sender side)
        int traceRcvLoss;                   // number of lost packets in the last trace interval (receiver side)
        int traceRetrans;                   // number of retransmitted packets in the last trace interval
        int sentACK;                        // number of ACKs sent in the last trace interval
        int recvACK;                        // number of ACKs received in the last trace interval
        int sentNAK;                        // number of NAKs sent in the last trace interval
        int recvNAK;                        // number of NAKs received in the last trace interval
        int traceSndDrop;
        int traceRcvDrop;
        int traceRcvRetrans;
        int traceReorderDistance;
        double traceBelatedTime;
        int64_t traceRcvBelated;
        uint64_t traceBytesSent;            // number of bytes sent in the last trace interval
        uint64_t traceBytesRecv;            // number of bytes sent in the last trace interval
        uint64_t traceRcvBytesLoss;         // number of bytes bytes lost in the last trace interval (estimate)
        uint64_t traceBytesRetrans;         // number of bytes retransmitted in the last trace interval
        uint64_t traceSndBytesDrop;
        uint64_t traceRcvBytesDrop;
        int traceRcvUndecrypt;
        uint64_t traceRcvBytesUndecrypt;

        int sndFilterExtra;
        int rcvFilterExtra;
        int rcvFilterSupply;
        int rcvFilterLoss;

        int64_t sndDuration;                // real time for sending
        srt::sync::steady_clock::time_point sndDurationCounter;         // timers to record the sending Duration
    } m_stats;

public:
    static const int SELF_CLOCK_INTERVAL = 64;  // ACK interval for self-clocking
    static const int SEND_LITE_ACK = sizeof(int32_t); // special size for ack containing only ack seq
    static const int PACKETPAIR_MASK = 0xF;

    static const size_t MAX_SID_LENGTH = 512;

private: // Timers functions
    void checkTimers();
    void considerLegacySrtHandshake(const srt::sync::steady_clock::time_point &timebase);
    void checkACKTimer (const srt::sync::steady_clock::time_point& currtime);
    void checkNAKTimer(const srt::sync::steady_clock::time_point& currtime);
    bool checkExpTimer (const srt::sync::steady_clock::time_point& currtime);  // returns true if the connection is expired
    void checkRexmitTimer(const srt::sync::steady_clock::time_point& currtime);

public: // For the use of CCryptoControl
    // HaiCrypt configuration
    unsigned int m_uKmRefreshRatePkt;
    unsigned int m_uKmPreAnnouncePkt;


private: // for UDP multiplexer
    CSndQueue* m_pSndQueue;         // packet sending queue
    CRcvQueue* m_pRcvQueue;         // packet receiving queue
    sockaddr_any m_PeerAddr;        // peer address
    uint32_t m_piSelfIP[4];         // local UDP IP address
    CSNode* m_pSNode;               // node information for UDT list used in snd queue
    CRNode* m_pRNode;               // node information for UDT list used in rcv queue

public: // For SrtCongestion
    const CSndQueue* sndQueue() { return m_pSndQueue; }
    const CRcvQueue* rcvQueue() { return m_pRcvQueue; }

private: // for epoll
    std::set<int> m_sPollID;                     // set of epoll ID to trigger
    void addEPoll(const int eid);
    void removeEPoll(const int eid);
};


#endif<|MERGE_RESOLUTION|>--- conflicted
+++ resolved
@@ -267,23 +267,6 @@
     void addressAndSend(CPacket& pkt);
     void sendSrtMsg(int cmd, uint32_t *srtdata_in = NULL, int srtlen_in = 0);
 
-<<<<<<< HEAD
-    bool isTsbPd() { return m_bOPT_TsbPd; }
-    int RTT() { return m_iRTT; }
-    int32_t sndSeqNo() { return m_iSndCurrSeqNo; }
-    int32_t rcvSeqNo() { return m_iRcvCurrSeqNo; }
-    int flowWindowSize() { return m_iFlowWindowSize; }
-    int32_t deliveryRate() { return m_iDeliveryRate; }
-    int bandwidth() { return m_iBandwidth; }
-    int64_t maxBandwidth() { return m_llMaxBW; }
-    int MSS() { return m_iMSS; }
-
-    uint32_t latency_us() const {return m_iTsbPdDelay_ms*1000; }
-    size_t maxPayloadSize() { return m_iMaxSRTPayloadSize; }
-    size_t OPT_PayloadSize() { return m_zOPT_ExpPayloadSize; }
-    int32_t ISN() { return m_iISN; }
-    int sndLossLength() { return m_pSndLossList->getLossLength(); }
-=======
     bool isTsbPd() const { return m_bOPT_TsbPd; }
     int RTT() const { return m_iRTT; }
     int32_t sndSeqNo() const { return m_iSndCurrSeqNo; }
@@ -299,7 +282,6 @@
     size_t OPT_PayloadSize() const { return m_zOPT_ExpPayloadSize; }
     int sndLossLength() { return m_pSndLossList->getLossLength(); }
     int32_t ISN() const { return m_iISN; }
->>>>>>> 3923aa24
     srt::sync::steady_clock::duration minNAKInterval() const { return m_tdMinNakInterval; }
     sockaddr_any peerAddr() const { return m_PeerAddr; }
 
