/*
 * SRT - Secure, Reliable, Transport
 * Copyright (c) 2018 Haivision Systems Inc.
 * 
 * This Source Code Form is subject to the terms of the Mozilla Public
 * License, v. 2.0. If a copy of the MPL was not distributed with this
 * file, You can obtain one at http://mozilla.org/MPL/2.0/.
 * 
 */

/*****************************************************************************
Copyright (c) 2001 - 2011, The Board of Trustees of the University of Illinois.
All rights reserved.

Redistribution and use in source and binary forms, with or without
modification, are permitted provided that the following conditions are
met:

* Redistributions of source code must retain the above
  copyright notice, this list of conditions and the
  following disclaimer.

* Redistributions in binary form must reproduce the
  above copyright notice, this list of conditions
  and the following disclaimer in the documentation
  and/or other materials provided with the distribution.

* Neither the name of the University of Illinois
  nor the names of its contributors may be used to
  endorse or promote products derived from this
  software without specific prior written permission.

THIS SOFTWARE IS PROVIDED BY THE COPYRIGHT HOLDERS AND CONTRIBUTORS "AS
IS" AND ANY EXPRESS OR IMPLIED WARRANTIES, INCLUDING, BUT NOT LIMITED TO,
THE IMPLIED WARRANTIES OF MERCHANTABILITY AND FITNESS FOR A PARTICULAR
PURPOSE ARE DISCLAIMED. IN NO EVENT SHALL THE COPYRIGHT OWNER OR
CONTRIBUTORS BE LIABLE FOR ANY DIRECT, INDIRECT, INCIDENTAL, SPECIAL,
EXEMPLARY, OR CONSEQUENTIAL DAMAGES (INCLUDING, BUT NOT LIMITED TO,
PROCUREMENT OF SUBSTITUTE GOODS OR SERVICES; LOSS OF USE, DATA, OR
PROFITS; OR BUSINESS INTERRUPTION) HOWEVER CAUSED AND ON ANY THEORY OF
LIABILITY, WHETHER IN CONTRACT, STRICT LIABILITY, OR TORT (INCLUDING
NEGLIGENCE OR OTHERWISE) ARISING IN ANY WAY OUT OF THE USE OF THIS
SOFTWARE, EVEN IF ADVISED OF THE POSSIBILITY OF SUCH DAMAGE.
*****************************************************************************/

/*****************************************************************************
written by
   Yunhong Gu, last updated 02/28/2012
modified by
   Haivision Systems Inc.
*****************************************************************************/


#ifndef INC_SRT_CORE_H
#define INC_SRT_CORE_H

#include <deque>
#include <sstream>
#include "srt.h"
#include "common.h"
#include "list.h"
#include "buffer.h"
#include "window.h"
#include "packet.h"
#include "channel.h"
#include "cache.h"
#include "queue.h"
#include "handshake.h"
#include "congctl.h"
#include "packetfilter.h"
#include "socketconfig.h"
#include "utilities.h"
#include "logger_defs.h"

#include <haicrypt.h>


// XXX Utility function - to be moved to utilities.h?
template <class T>
inline T CountIIR(T base, T newval, double factor)
{
    if ( base == 0.0 )
        return newval;

    T diff = newval - base;
    return base+T(diff*factor);
}

// XXX Probably a better rework for that can be done - this can be
// turned into a serializable structure, just like it's for CHandShake.
enum AckDataItem
{
    ACKD_RCVLASTACK = 0,
    ACKD_RTT = 1,
    ACKD_RTTVAR = 2,
    ACKD_BUFFERLEFT = 3,
    ACKD_TOTAL_SIZE_SMALL = 4,

    // Extra fields existing in UDT (not always sent)

    ACKD_RCVSPEED = 4,   // length would be 16
    ACKD_BANDWIDTH = 5,
    ACKD_TOTAL_SIZE_UDTBASE = 6, // length = 24
    // Extra stats for SRT

    ACKD_RCVRATE = 6,
    ACKD_TOTAL_SIZE_VER101 = 7, // length = 28
    ACKD_XMRATE = 7, // XXX This is a weird compat stuff. Version 1.1.3 defines it as ACKD_BANDWIDTH*m_iMaxSRTPayloadSize when set. Never got.
                     // XXX NOTE: field number 7 may be used for something in future, need to confirm destruction of all !compat 1.0.2 version

    ACKD_TOTAL_SIZE_VER102 = 8, // 32
// FEATURE BLOCKED. Probably not to be restored.
//  ACKD_ACKBITMAP = 8,
    ACKD_TOTAL_SIZE = ACKD_TOTAL_SIZE_VER102 // length = 32 (or more)
};
const size_t ACKD_FIELD_SIZE = sizeof(int32_t);

static const size_t SRT_SOCKOPT_NPOST = 13;
extern const SRT_SOCKOPT srt_post_opt_list [];

enum GroupDataItem
{
    GRPD_GROUPID,
    GRPD_GROUPDATA,

    GRPD_E_SIZE
};

const size_t GRPD_MIN_SIZE = 2; // ID and GROUPTYPE as backward compat

const size_t GRPD_FIELD_SIZE = sizeof(int32_t);

// For HSv4 legacy handshake
#define SRT_MAX_HSRETRY     10          /* Maximum SRT handshake retry */

enum SeqPairItems
{
    SEQ_BEGIN = 0, SEQ_END = 1, SEQ_SIZE = 2
};

#if ENABLE_EXPERIMENTAL_BONDING
class CUDTGroup;
#endif

// Extended SRT Congestion control class - only an incomplete definition required
class CCryptoControl;
class CUDTUnited;
class CUDTSocket;

// XXX REFACTOR: The 'CUDT' class is to be merged with 'CUDTSocket'.
// There's no reason for separating them, there's no case of having them
// anyhow managed separately. After this is done, with a small help with
// separating the internal abnormal path management (exceptions) from the
// API (return values), through CUDTUnited, this class may become in future
// an officially exposed C++ API.
class CUDT
{
    friend class CUDTSocket;
    friend class CUDTUnited;
    friend class CCC;
    friend struct CUDTComp;
    friend class CCache<CInfoBlock>;
    friend class CRendezvousQueue;
    friend class CSndQueue;
    friend class CRcvQueue;
    friend class CSndUList;
    friend class CRcvUList;
    friend class PacketFilter;
    friend class CUDTGroup;
    friend struct FByOldestActive; // this functional will use private fields
    friend class TestMockCUDT;

    typedef srt::sync::steady_clock::time_point time_point;
    typedef srt::sync::steady_clock::duration duration;
    typedef srt::sync::AtomicClock<srt::sync::steady_clock> atomic_time_point;
    typedef srt::sync::AtomicDuration<srt::sync::steady_clock> atomic_duration;

private: // constructor and desctructor
    void construct();
    void clearData();
    CUDT(CUDTSocket* parent);
    CUDT(CUDTSocket* parent, const CUDT& ancestor);
    const CUDT& operator=(const CUDT&) {return *this;} // = delete ?
    ~CUDT();

public: //API
    static int startup();
    static int cleanup();
    static SRTSOCKET socket();
#if ENABLE_EXPERIMENTAL_BONDING
    static SRTSOCKET createGroup(SRT_GROUP_TYPE);
    static int addSocketToGroup(SRTSOCKET socket, SRTSOCKET group);
    static int removeSocketFromGroup(SRTSOCKET socket);
    static SRTSOCKET getGroupOfSocket(SRTSOCKET socket);
    static int getGroupData(SRTSOCKET groupid, SRT_SOCKGROUPDATA* pdata, size_t* psize);
    static int configureGroup(SRTSOCKET groupid, const char* str);
    static bool isgroup(SRTSOCKET sock) { return (sock & SRTGROUP_MASK) != 0; }
#endif
    static int bind(SRTSOCKET u, const sockaddr* name, int namelen);
    static int bind(SRTSOCKET u, UDPSOCKET udpsock);
    static int listen(SRTSOCKET u, int backlog);
    static SRTSOCKET accept(SRTSOCKET u, sockaddr* addr, int* addrlen);
    static SRTSOCKET accept_bond(const SRTSOCKET listeners [], int lsize, int64_t msTimeOut);
    static int connect(SRTSOCKET u, const sockaddr* name, int namelen, int32_t forced_isn);
    static int connect(SRTSOCKET u, const sockaddr* name, const sockaddr* tname, int namelen);
#if ENABLE_EXPERIMENTAL_BONDING
    static int connectLinks(SRTSOCKET grp, SRT_SOCKGROUPCONFIG links [], int arraysize);
#endif
    static int close(SRTSOCKET u);
    static int getpeername(SRTSOCKET u, sockaddr* name, int* namelen);
    static int getsockname(SRTSOCKET u, sockaddr* name, int* namelen);
    static int getsockopt(SRTSOCKET u, int level, SRT_SOCKOPT optname, void* optval, int* optlen);
    static int setsockopt(SRTSOCKET u, int level, SRT_SOCKOPT optname, const void* optval, int optlen);
    static int send(SRTSOCKET u, const char* buf, int len, int flags);
    static int recv(SRTSOCKET u, char* buf, int len, int flags);
    static int sendmsg(SRTSOCKET u, const char* buf, int len, int ttl = SRT_MSGTTL_INF, bool inorder = false, int64_t srctime = 0);
    static int recvmsg(SRTSOCKET u, char* buf, int len, int64_t& srctime);
    static int sendmsg2(SRTSOCKET u, const char* buf, int len, SRT_MSGCTRL& mctrl);
    static int recvmsg2(SRTSOCKET u, char* buf, int len, SRT_MSGCTRL& w_mctrl);
    static int64_t sendfile(SRTSOCKET u, std::fstream& ifs, int64_t& offset, int64_t size, int block = SRT_DEFAULT_SENDFILE_BLOCK);
    static int64_t recvfile(SRTSOCKET u, std::fstream& ofs, int64_t& offset, int64_t size, int block = SRT_DEFAULT_RECVFILE_BLOCK);
    static int select(int nfds, UDT::UDSET* readfds, UDT::UDSET* writefds, UDT::UDSET* exceptfds, const timeval* timeout);
    static int selectEx(const std::vector<SRTSOCKET>& fds, std::vector<SRTSOCKET>* readfds, std::vector<SRTSOCKET>* writefds, std::vector<SRTSOCKET>* exceptfds, int64_t msTimeOut);
    static int epoll_create();
    static int epoll_clear_usocks(int eid);
    static int epoll_add_usock(const int eid, const SRTSOCKET u, const int* events = NULL);
    static int epoll_add_ssock(const int eid, const SYSSOCKET s, const int* events = NULL);
    static int epoll_remove_usock(const int eid, const SRTSOCKET u);
    static int epoll_remove_ssock(const int eid, const SYSSOCKET s);
    static int epoll_update_usock(const int eid, const SRTSOCKET u, const int* events = NULL);
    static int epoll_update_ssock(const int eid, const SYSSOCKET s, const int* events = NULL);
    static int epoll_wait(const int eid, std::set<SRTSOCKET>* readfds, std::set<SRTSOCKET>* writefds,
            int64_t msTimeOut, std::set<SYSSOCKET>* lrfds = NULL, std::set<SYSSOCKET>* wrfds = NULL);
    static int epoll_uwait(const int eid, SRT_EPOLL_EVENT* fdsSet, int fdsSize, int64_t msTimeOut);
    static int32_t epoll_set(const int eid, int32_t flags);
    static int epoll_release(const int eid);
    static CUDTException& getlasterror();
    static int bstats(SRTSOCKET u, CBytePerfMon* perf, bool clear = true, bool instantaneous = false);
#if ENABLE_EXPERIMENTAL_BONDING
    static int groupsockbstats(SRTSOCKET u, CBytePerfMon* perf, bool clear = true);
#endif
    static SRT_SOCKSTATUS getsockstate(SRTSOCKET u);
    static bool setstreamid(SRTSOCKET u, const std::string& sid);
    static std::string getstreamid(SRTSOCKET u);
    static int getsndbuffer(SRTSOCKET u, size_t* blocks, size_t* bytes);
    static int rejectReason(SRTSOCKET s);
    static int rejectReason(SRTSOCKET s, int value);
    static int64_t socketStartTime(SRTSOCKET s);

public: // internal API
    // This is public so that it can be used directly in API implementation functions.
    struct APIError
    {
        APIError(const CUDTException&);
        APIError(CodeMajor, CodeMinor, int = 0);

        operator int() const
        {
            return SRT_ERROR;
        }
    };

    static const SRTSOCKET INVALID_SOCK = -1;         // invalid socket descriptor
    static const int ERROR = -1;                      // socket api error returned value

    static const int HS_VERSION_UDT4 = 4;
    static const int HS_VERSION_SRT1 = 5;

    // Parameters
    //
    // Note: use notation with X*1000*1000* ... instead of million zeros in a row.
    // In C++17 there is a possible notation of 5'000'000 for convenience, but that's
    // something only for a far future.
    static const int COMM_RESPONSE_MAX_EXP = 16;
    static const int SRT_TLPKTDROP_MINTHRESHOLD_MS = 1000;
    static const uint64_t COMM_KEEPALIVE_PERIOD_US = 1*1000*1000;
    static const int32_t COMM_SYN_INTERVAL_US = 10*1000;
    static const int COMM_CLOSE_BROKEN_LISTENER_TIMEOUT_MS = 3000;
    static const uint16_t MAX_WEIGHT = 32767;

    int handshakeVersion()
    {
        return m_ConnRes.m_iVersion;
    }

    std::string CONID() const
    {
#if ENABLE_LOGGING
        std::ostringstream os;
        os << "@" << m_SocketID << ":";
        return os.str();
#else
        return "";
#endif
    }

    SRTSOCKET socketID() const { return m_SocketID; }

    static CUDT* getUDTHandle(SRTSOCKET u);
    static std::vector<SRTSOCKET> existingSockets();

    void addressAndSend(CPacket& pkt);
    void sendSrtMsg(int cmd, uint32_t *srtdata_in = NULL, size_t srtlen_in = 0);

    bool isOPT_TsbPd() const { return m_config.bTSBPD; }
    int RTT() const { return m_iRTT.load(); }
    int RTTVar() const { return m_iRTTVar.load(); }
    int32_t sndSeqNo() const { return m_iSndCurrSeqNo; }
    int32_t schedSeqNo() const { return m_iSndNextSeqNo; }
    bool overrideSndSeqNo(int32_t seq);
    srt::sync::steady_clock::time_point lastRspTime() const { return m_tsLastRspTime.load(); }
    srt::sync::steady_clock::time_point freshActivationStart() const { return m_tsFreshActivation; }

    int32_t rcvSeqNo() const { return m_iRcvCurrSeqNo; }
    int flowWindowSize() const { return m_iFlowWindowSize; }
    int32_t deliveryRate() const { return m_iDeliveryRate; }
    int bandwidth() const { return m_iBandwidth; }
    int64_t maxBandwidth() const { return m_config.llMaxBW; }
    int MSS() const { return m_config.iMSS; }

    uint32_t peerLatency_us() const {return m_iPeerTsbPdDelay_ms * 1000; }
    int peerIdleTimeout_ms() const { return m_config.iPeerIdleTimeout; }
    size_t maxPayloadSize() const { return m_iMaxSRTPayloadSize; }
    size_t OPT_PayloadSize() const { return m_config.zExpPayloadSize; }
    int sndLossLength() { return m_pSndLossList->getLossLength(); }
    int32_t ISN() const { return m_iISN; }
    int32_t peerISN() const { return m_iPeerISN; }
    duration minNAKInterval() const { return m_tdMinNakInterval; }
    sockaddr_any peerAddr() const { return m_PeerAddr; }

    /// Returns the number of packets in flight (sent, but not yet acknowledged).
    /// @param lastack is the sequence number of the first unacknowledged packet.
    /// @param curseq is the sequence number of the latest original packet sent
    ///
    /// @note When there are no packets in flight, lastack = incseq(curseq).
    ///
    /// @returns The number of packets in flight belonging to the interval [0; ...)
    static int32_t getFlightSpan(int32_t lastack, int32_t curseq)
    {
        // Packets sent:
        // | 1 | 2 | 3 | 4 | 5 |
        //   ^               ^
        //   |               |
        // lastack           |
        //                curseq
        //
        // In Flight: [lastack; curseq]
        //
        // Normally 'lastack' should be PAST the 'curseq',
        // however in a case when the sending stopped and all packets were
        // ACKed, the 'lastack' is one sequence ahead of 'curseq'.
        // Therefore we increase 'curseq' by 1 forward and then
        // get the distance towards the last ACK. This way this value may
        // be only positive as seqlen() includes endpoints.
        // Finally, we subtract 1 to exclude the increment added earlier.

        return CSeqNo::seqlen(lastack, CSeqNo::incseq(curseq)) - 1;
    }

    /// Returns the number of packets in flight (sent, but not yet acknowledged).
    /// @returns The number of packets in flight belonging to the interval [0; ...)
    int32_t getFlightSpan() const
    {
        return getFlightSpan(m_iSndLastAck, m_iSndCurrSeqNo);
    }

    int minSndSize(int len = 0) const
    {
        const int ps = maxPayloadSize();
        if (len == 0) // wierd, can't use non-static data member as default argument!
            len = ps;
        return m_config.bMessageAPI ? (len+ps-1)/ps : 1;
    }

    int32_t makeTS(const time_point& from_time) const
    {
        // NOTE:
        // - This calculates first the time difference towards start time.
        // - This difference value is also CUT OFF THE SEGMENT information
        //   (a multiple of MAX_TIMESTAMP+1)
        // So, this can be simply defined as: TS = (RTS - STS) % (MAX_TIMESTAMP+1)
        // XXX Would be nice to check if local_time > m_tsStartTime,
        // otherwise it may go unnoticed with clock skew.
        return srt::sync::count_microseconds(from_time - m_stats.tsStartTime);
    }

    void setPacketTS(CPacket& p, const time_point& local_time)
    {
        p.m_iTimeStamp = makeTS(local_time);
    }

    // Utility used for closing a listening socket
    // immediately to free the socket
    void notListening()
    {
        srt::sync::ScopedLock cg(m_ConnectionLock);
        m_bListening = false;
        m_pRcvQueue->removeListener(this);
    }

    static int32_t generateISN()
    {
        using namespace srt::sync;
        // Random Initial Sequence Number (normal mode)
        srand(count_microseconds(steady_clock::now().time_since_epoch()));
        return (int32_t)(CSeqNo::m_iMaxSeqNo * (double(rand()) / RAND_MAX));
    }

    // XXX See CUDT::tsbpd() to see how to implement it. This should
    // do the same as TLPKTDROP feature when skipping packets that are agreed
    // to be lost. Note that this is predicted to be called with TSBPD off.
    // This is to be exposed for the application so that it can require this
    // sequence to be skipped, if that packet has been otherwise arrived through
    // a different channel.
    void skipIncoming(int32_t seq);

    // For SRT_tsbpdLoop
    static CUDTUnited* uglobal() { return &s_UDTUnited; } // needed by tsbpdLoop
    std::set<int>& pollset() { return m_sPollID; }

    CSrtConfig m_config;

    SRTU_PROPERTY_RO(SRTSOCKET, id, m_SocketID);
    SRTU_PROPERTY_RO(bool, isClosing, m_bClosing);
    SRTU_PROPERTY_RO(CRcvBuffer*, rcvBuffer, m_pRcvBuffer);
    SRTU_PROPERTY_RO(bool, isTLPktDrop, m_bTLPktDrop);
    SRTU_PROPERTY_RO(bool, isSynReceiving, m_config.bSynRecving);
    SRTU_PROPERTY_RR(srt::sync::Condition*, recvDataCond, &m_RecvDataCond);
    SRTU_PROPERTY_RR(srt::sync::Condition*, recvTsbPdCond, &m_RcvTsbPdCond);

    void ConnectSignal(ETransmissionEvent tev, EventSlot sl);
    void DisconnectSignal(ETransmissionEvent tev);

    // This is in public section so prospective overriding it can be
    // done by directly assigning to a field.

    typedef std::vector< std::pair<int32_t, int32_t> > loss_seqs_t;
    typedef loss_seqs_t packetArrival_cb(void*, CPacket&);
    CallbackHolder<packetArrival_cb> m_cbPacketArrival;

private:
    /// initialize a UDT entity and bind to a local address.

    void open();

    /// Start listening to any connection request.

    void setListenState();

    /// Connect to a UDT entity listening at address "peer".
    /// @param peer [in] The address of the listening UDT entity.

    void startConnect(const sockaddr_any& peer, int32_t forced_isn);

    /// Process the response handshake packet. Failure reasons can be:
    /// * Socket is not in connecting state
    /// * Response @a pkt is not a handshake control message
    /// * Rendezvous socket has once processed a regular handshake
    /// @param pkt [in] handshake packet.
    /// @retval 0 Connection successful
    /// @retval 1 Connection in progress (m_ConnReq turned into RESPONSE)
    /// @retval -1 Connection failed

    SRT_ATR_NODISCARD EConnectStatus processConnectResponse(const CPacket& pkt, CUDTException* eout) ATR_NOEXCEPT;

    // This function works in case of HSv5 rendezvous. It changes the state
    // according to the present state and received message type, as well as the
    // INITIATOR/RESPONDER side resolved through cookieContest().
    // The resulting data are:
    // - rsptype: handshake message type that should be sent back to the peer (nothing if URQ_DONE)
    // - needs_extension: the HSREQ/KMREQ or HSRSP/KMRSP extensions should be attached to the handshake message.
    // - RETURNED VALUE: if true, it means a URQ_CONCLUSION message was received with HSRSP/KMRSP extensions and needs HSRSP/KMRSP.
    void rendezvousSwitchState(UDTRequestType& rsptype, bool& needs_extension, bool& needs_hsrsp);
    void cookieContest();

    /// Interpret the incoming handshake packet in order to perform appropriate
    /// rendezvous FSM state transition if needed, and craft the response, serialized
    /// into the packet to be next sent.
    /// @param reqpkt Packet to be written with handshake data
    /// @param response incoming handshake response packet to be interpreted
    /// @param serv_addr incoming packet's address
    /// @param rst Current read status to know if the HS packet was freshly received from the peer, or this is only a periodic update (RST_AGAIN)
    SRT_ATR_NODISCARD EConnectStatus processRendezvous(const CPacket &response, const sockaddr_any& serv_addr, EReadStatus, CPacket& reqpkt);
    SRT_ATR_NODISCARD bool prepareConnectionObjects(const CHandShake &hs, HandshakeSide hsd, CUDTException *eout);
    SRT_ATR_NODISCARD EConnectStatus postConnect(const CPacket& response, bool rendezvous, CUDTException* eout) ATR_NOEXCEPT;
    SRT_ATR_NODISCARD bool applyResponseSettings() ATR_NOEXCEPT;
    SRT_ATR_NODISCARD EConnectStatus processAsyncConnectResponse(const CPacket& pkt) ATR_NOEXCEPT;
    SRT_ATR_NODISCARD bool processAsyncConnectRequest(EReadStatus rst, EConnectStatus cst, const CPacket& response, const sockaddr_any& serv_addr);
    SRT_ATR_NODISCARD EConnectStatus craftKmResponse(uint32_t* aw_kmdata, size_t& w_kmdatasize);

    void checkUpdateCryptoKeyLen(const char* loghdr, int32_t typefield);

    SRT_ATR_NODISCARD size_t fillSrtHandshake_HSREQ(uint32_t* srtdata, size_t srtlen, int hs_version);
    SRT_ATR_NODISCARD size_t fillSrtHandshake_HSRSP(uint32_t* srtdata, size_t srtlen, int hs_version);
    SRT_ATR_NODISCARD size_t fillSrtHandshake(uint32_t* srtdata, size_t srtlen, int msgtype, int hs_version);

    SRT_ATR_NODISCARD bool createSrtHandshake(int srths_cmd, int srtkm_cmd, const uint32_t* data, size_t datalen,
            CPacket& w_reqpkt, CHandShake& w_hs);

    SRT_ATR_NODISCARD size_t fillHsExtConfigString(uint32_t *pcmdspec, int cmd, const std::string &str);
#if ENABLE_EXPERIMENTAL_BONDING
    SRT_ATR_NODISCARD size_t fillHsExtGroup(uint32_t *pcmdspec);
#endif
    SRT_ATR_NODISCARD size_t fillHsExtKMREQ(uint32_t *pcmdspec, size_t ki);
    SRT_ATR_NODISCARD size_t fillHsExtKMRSP(uint32_t *pcmdspec, const uint32_t *kmdata, size_t kmdata_wordsize);

    SRT_ATR_NODISCARD size_t prepareSrtHsMsg(int cmd, uint32_t* srtdata, size_t size);

    SRT_ATR_NODISCARD bool processSrtMsg(const CPacket *ctrlpkt);
    SRT_ATR_NODISCARD int processSrtMsg_HSREQ(const uint32_t* srtdata, size_t bytelen, uint32_t ts, int hsv);
    SRT_ATR_NODISCARD int processSrtMsg_HSRSP(const uint32_t* srtdata, size_t bytelen, uint32_t ts, int hsv);
    SRT_ATR_NODISCARD bool interpretSrtHandshake(const CHandShake& hs, const CPacket& hspkt, uint32_t* out_data, size_t* out_len);
    SRT_ATR_NODISCARD bool checkApplyFilterConfig(const std::string& cs);

#if ENABLE_EXPERIMENTAL_BONDING
    static CUDTGroup& newGroup(const int); // defined EXCEPTIONALLY in api.cpp for convenience reasons
    // Note: This is an "interpret" function, which should treat the tp as
    // "possibly group type" that might be out of the existing values.
    SRT_ATR_NODISCARD bool interpretGroup(const int32_t grpdata[], size_t data_size, int hsreq_type_cmd);
    SRT_ATR_NODISCARD SRTSOCKET makeMePeerOf(SRTSOCKET peergroup, SRT_GROUP_TYPE tp, uint32_t link_flags);
    void synchronizeWithGroup(CUDTGroup* grp);
#endif

    void updateAfterSrtHandshake(int hsv);

    void updateSrtRcvSettings();
    void updateSrtSndSettings();

    void updateIdleLinkFrom(CUDT* source);

    void checkNeedDrop(bool& bCongestion);

    /// Connect to a UDT entity as per hs request. This will update
    /// required data in the entity, then update them also in the hs structure,
    /// and then send the response back to the caller.
    /// @param agent [in] The address to which the UDT entity is bound.
    /// @param peer [in] The address of the listening UDT entity.
    /// @param hspkt [in] The original packet that brought the handshake.
    /// @param hs [in/out] The handshake information sent by the peer side (in), negotiated value (out).
    void acceptAndRespond(const sockaddr_any& agent, const sockaddr_any& peer, const CPacket& hspkt, CHandShake& hs);

    /// Write back to the hs structure the data after they have been
    /// negotiated by acceptAndRespond.
    void rewriteHandshakeData(const sockaddr_any& peer, CHandShake& w_hs);
    bool runAcceptHook(CUDT* acore, const sockaddr* peer, const CHandShake& hs, const CPacket& hspkt);

    /// Close the opened UDT entity.

    bool closeInternal() ATR_NOEXCEPT;
    void updateBrokenConnection();
    void completeBrokenConnectionDependencies(int errorcode);

    /// Request UDT to send out a data block "data" with size of "len".
    /// @param data [in] The address of the application data to be sent.
    /// @param len [in] The size of the data block.
    /// @return Actual size of data sent.

    SRT_ATR_NODISCARD int send(const char* data, int len)
    {
        return sendmsg(data, len, SRT_MSGTTL_INF, false, 0);
    }

    /// Request UDT to receive data to a memory block "data" with size of "len".
    /// @param data [out] data received.
    /// @param len [in] The desired size of data to be received.
    /// @return Actual size of data received.

    SRT_ATR_NODISCARD int recv(char* data, int len);

    /// send a message of a memory block "data" with size of "len".
    /// @param data [out] data received.
    /// @param len [in] The desired size of data to be received.
    /// @param ttl [in] the time-to-live of the message.
    /// @param inorder [in] if the message should be delivered in order.
    /// @param srctime [in] Time when the data were ready to send.
    /// @return Actual size of data sent.

    SRT_ATR_NODISCARD int sendmsg(const char* data, int len, int ttl, bool inorder, int64_t srctime);
    /// Receive a message to buffer "data".
    /// @param data [out] data received.
    /// @param len [in] size of the buffer.
    /// @return Actual size of data received.

    SRT_ATR_NODISCARD int sendmsg2(const char* data, int len, SRT_MSGCTRL& w_m);

    SRT_ATR_NODISCARD int recvmsg(char* data, int len, int64_t& srctime);
    SRT_ATR_NODISCARD int recvmsg2(char* data, int len, SRT_MSGCTRL& w_m);
    SRT_ATR_NODISCARD int receiveMessage(char* data, int len, SRT_MSGCTRL& w_m, int erh = 1 /*throw exception*/);
    SRT_ATR_NODISCARD int receiveBuffer(char* data, int len);

    size_t dropMessage(int32_t seqtoskip);

    /// Request UDT to send out a file described as "fd", starting from "offset", with size of "size".
    /// @param ifs [in] The input file stream.
    /// @param offset [in, out] From where to read and send data; output is the new offset when the call returns.
    /// @param size [in] How many data to be sent.
    /// @param block [in] size of block per read from disk
    /// @return Actual size of data sent.

    SRT_ATR_NODISCARD int64_t sendfile(std::fstream& ifs, int64_t& offset, int64_t size, int block = 366000);

    /// Request UDT to receive data into a file described as "fd", starting from "offset", with expected size of "size".
    /// @param ofs [out] The output file stream.
    /// @param offset [in, out] From where to write data; output is the new offset when the call returns.
    /// @param size [in] How many data to be received.
    /// @param block [in] size of block per write to disk
    /// @return Actual size of data received.

    SRT_ATR_NODISCARD int64_t recvfile(std::fstream& ofs, int64_t& offset, int64_t size, int block = 7320000);

    /// Configure UDT options.
    /// @param optName [in] The enum name of a UDT option.
    /// @param optval [in] The value to be set.
    /// @param optlen [in] size of "optval".

    void setOpt(SRT_SOCKOPT optName, const void* optval, int optlen);

    /// Read UDT options.
    /// @param optName [in] The enum name of a UDT option.
    /// @param optval [in] The value to be returned.
    /// @param optlen [out] size of "optval".

    void getOpt(SRT_SOCKOPT optName, void* optval, int& w_optlen);

#if ENABLE_EXPERIMENTAL_BONDING
    /// Applies the configuration set on the socket.
    /// Any errors in this process are reported by exception.
    SRT_ERRNO applyMemberConfigObject(const SRT_SocketOptionObject& opt);
#endif

    /// read the performance data with bytes counters since bstats() 
    ///  
    /// @param perf [in, out] pointer to a CPerfMon structure to record the performance data.
    /// @param clear [in] flag to decide if the local performance trace should be cleared. 
    /// @param instantaneous [in] flag to request instantaneous data 
    /// instead of moving averages.
    void bstats(CBytePerfMon* perf, bool clear = true, bool instantaneous = false);

    /// Mark sequence contained in the given packet as not lost. This
    /// removes the loss record from both current receiver loss list and
    /// the receiver fresh loss list.
    void unlose(const CPacket& oldpacket);
    void dropFromLossLists(int32_t from, int32_t to);

    void checkSndTimers(Whether2RegenKm regen = DONT_REGEN_KM);
    void handshakeDone()
    {
        m_iSndHsRetryCnt = 0;
    }

    int64_t withOverhead(int64_t basebw)
    {
        return (basebw * (100 + m_config.iOverheadBW))/100;
    }

    static double Bps2Mbps(int64_t basebw)
    {
        return double(basebw) * 8.0/1000000.0;
    }

    bool stillConnected()
    {
        // Still connected is when:
        // - no "broken" condition appeared (security, protocol error, response timeout)
        return !m_bBroken
            // - still connected (no one called srt_close())
            && m_bConnected
            // - isn't currently closing (srt_close() called, response timeout, shutdown)
            && !m_bClosing;
    }

    int sndSpaceLeft()
    {
        return sndBuffersLeft() * maxPayloadSize();
    }

    int sndBuffersLeft()
    {
        return m_config.iSndBufSize - m_pSndBuffer->getCurrBufSize();
    }

    time_point socketStartTime()
    {
        return m_stats.tsStartTime;
    }

    // TSBPD thread main function.
    static void* tsbpd(void* param);

    void updateForgotten(int seqlen, int32_t lastack, int32_t skiptoseqno);

    static loss_seqs_t defaultPacketArrival(void* vself, CPacket& pkt);
    static loss_seqs_t groupPacketArrival(void* vself, CPacket& pkt);

    static CUDTUnited s_UDTUnited;               // UDT global management base

private: // Identification
    CUDTSocket* const m_parent; // temporary, until the CUDTSocket class is merged with CUDT
    SRTSOCKET m_SocketID;                        // UDT socket number
    SRTSOCKET m_PeerID;                          // peer id, for multiplexer

    // HSv4 (legacy handshake) support)
    time_point m_tsSndHsLastTime;	    //Last SRT handshake request time
    int      m_iSndHsRetryCnt;       //SRT handshake retries left

#if ENABLE_EXPERIMENTAL_BONDING
    SRT_GROUP_TYPE m_HSGroupType;   // group type about-to-be-set in the handshake
#endif

private:
    int                       m_iMaxSRTPayloadSize; // Maximum/regular payload size, in bytes
    int                       m_iTsbPdDelay_ms;     // Rx delay to absorb burst in milliseconds
    int                       m_iPeerTsbPdDelay_ms; // Tx delay that the peer uses to absorb burst in milliseconds
    bool                      m_bTLPktDrop;         // Enable Too-late Packet Drop
    UniquePtr<CCryptoControl> m_pCryptoControl;     // congestion control SRT class (small data extension)
    CCache<CInfoBlock>*       m_pCache;             // network information cache

    // Congestion control
    std::vector<EventSlot> m_Slots[TEV_E_SIZE];
    SrtCongestion          m_CongCtl;

    // Packet filtering
    PacketFilter m_PacketFilter;
    SRT_ARQLevel m_PktFilterRexmitLevel;
    std::string  m_sPeerPktFilterConfigString;

    // Attached tool function
    void EmitSignal(ETransmissionEvent tev, EventVariant var);

    // Internal state
    srt::sync::atomic<bool> m_bListening;                  // If the UDT entit is listening to connection
    srt::sync::atomic<bool> m_bConnecting;                 // The short phase when connect() is called but not yet completed
    srt::sync::atomic<bool> m_bConnected;                  // Whether the connection is on or off
    srt::sync::atomic<bool> m_bClosing;                    // If the UDT entity is closing
    srt::sync::atomic<bool> m_bShutdown;                   // If the peer side has shutdown the connection
    srt::sync::atomic<bool> m_bBroken;                     // If the connection has been broken
    srt::sync::atomic<bool> m_bPeerHealth;                 // If the peer status is normal
    srt::sync::atomic<int> m_RejectReason;
    bool m_bOpened;                              // If the UDT entity has been opened
    srt::sync::atomic<int> m_iBrokenCounter;                        // a counter (number of GC checks) to let the GC tag this socket as disconnected

    int m_iEXPCount;                             // Expiration counter
    srt::sync::atomic<int> m_iBandwidth;                            // Estimated bandwidth, number of packets per second
    srt::sync::atomic<int> m_iRTT;                                  // RTT, in microseconds
    srt::sync::atomic<int> m_iRTTVar;                               // RTT variance
    srt::sync::atomic<int> m_iDeliveryRate;                         // Packet arrival rate at the receiver side
    srt::sync::atomic<int> m_iByteDeliveryRate;                     // Byte arrival rate at the receiver side


    CHandShake m_ConnReq;                        // connection request
    CHandShake m_ConnRes;                        // connection response
    CHandShake::RendezvousState m_RdvState;      // HSv5 rendezvous state
    HandshakeSide m_SrtHsSide;                   // HSv5 rendezvous handshake side resolved from cookie contest (DRAW if not yet resolved)

private: // Sending related data
    CSndBuffer* m_pSndBuffer;                    // Sender buffer
    CSndLossList* m_pSndLossList;                // Sender loss list
    CPktTimeWindow<16, 16> m_SndTimeWindow;      // Packet sending time window

    atomic_duration m_tdSendInterval;      // Inter-packet time, in CPU clock cycles

    atomic_duration m_tdSendTimeDiff;      // aggregate difference in inter-packet sending time

<<<<<<< HEAD
    srt::sync::atomic<int> m_iFlowWindowSize;              // Flow control window size
    double m_dCongestionWindow;         // congestion window size

private: // Timers
    atomic_time_point m_tsNextACKTime;    // Next ACK time, in CPU clock cycles, same below
    atomic_time_point m_tsNextNAKTime;    // Next NAK time
    duration   m_tdACKInterval;    // ACK interval
    duration   m_tdNAKInterval;    // NAK interval
    atomic_time_point m_tsLastRspTime;    // time stamp of last response from the peer
    time_point m_tsLastRspAckTime; // time stamp of last ACK from the peer
    atomic_time_point m_tsLastSndTime;    // time stamp of last data/ctrl sent (in system ticks)
=======
    // [[guarded_by(m_RecvAckLock)]]
    volatile int m_iFlowWindowSize;              // Flow control window size
    volatile double m_dCongestionWindow;         // congestion window size

private: // Timers
    /*volatile*/ time_point m_tsNextACKTime;    // Next ACK time, in CPU clock cycles, same below
    /*volatile*/ time_point m_tsNextNAKTime;    // Next NAK time

    /*volatile*/ duration   m_tdACKInterval;    // ACK interval
    /*volatile*/ duration   m_tdNAKInterval;    // NAK interval

    // [[guarded_by(m_RecvAckLock)]]
    /*volatile*/ time_point m_tsLastRspTime;    // time stamp of last response from the peer
    /*volatile*/ time_point m_tsLastRspAckTime; // time stamp of last ACK from the peer
    /*volatile*/ time_point m_tsLastSndTime;    // time stamp of last data/ctrl sent (in system ticks)
>>>>>>> c21db963
    time_point m_tsLastWarningTime;             // Last time that a warning message is sent
    atomic_time_point m_tsLastReqTime;                 // last time when a connection request is sent
    time_point m_tsRcvPeerStartTime;
    time_point m_tsLingerExpiration;            // Linger expiration time (for GC to close a socket with data in sending buffer)
    time_point m_tsLastAckTime;                 // Timestamp of last ACK
    duration m_tdMinNakInterval;                // NAK timeout lower bound; too small value can cause unnecessary retransmission
    duration m_tdMinExpInterval;                // timeout lower bound threshold: too small timeout can cause problem

    int m_iPktCount;                          // packet counter for ACK
    int m_iLightACKCount;                     // light ACK counter

    time_point m_tsNextSendTime;     // scheduled time of next packet sending

<<<<<<< HEAD
    srt::sync::atomic<int32_t> m_iSndLastFullAck;          // Last full ACK received
    srt::sync::atomic<int32_t> m_iSndLastAck;              // Last ACK received
=======
    volatile int32_t m_iSndLastFullAck;          // Last full ACK received
    // [[guarded_by(m_RecvAckLock)]]
    volatile int32_t m_iSndLastAck;              // Last ACK received
>>>>>>> c21db963

    // NOTE: m_iSndLastDataAck is the value strictly bound to the CSndBufer object (m_pSndBuffer)
    // and this is the sequence number that refers to the block at position [0]. Upon acknowledgement,
    // this value is shifted to the acknowledged position, and the blocks are removed from the
    // m_pSndBuffer buffer up to excluding this sequence number.
    // XXX CONSIDER removing this field and give up the maintenance of this sequence number
    // to the sending buffer. This way, extraction of an old packet for retransmission should
    // require only the lost sequence number, and how to find the packet with this sequence
    // will be up to the sending buffer.
    srt::sync::atomic<int32_t> m_iSndLastDataAck;          // The real last ACK that updates the sender buffer and loss list
    srt::sync::atomic<int32_t> m_iSndCurrSeqNo;            // The largest sequence number that HAS BEEN SENT
    srt::sync::atomic<int32_t> m_iSndNextSeqNo;            // The sequence number predicted to be placed at the currently scheduled packet

    // Note important differences between Curr and Next fields:
    // - m_iSndCurrSeqNo: this is used by SRT:SndQ:worker thread and it's operated from CUDT::packData
    //   function only. This value represents the sequence number that has been stamped on a packet directly
    //   before it is sent over the network.
    // - m_iSndNextSeqNo: this is used by the user's thread and it's operated from CUDT::sendmsg2
    //   function only. This value represents the sequence number that is PREDICTED to be stamped on the
    //   first block out of the block series that will be scheduled for later sending over the network
    //   out of the data passed in this function. For a special case when the length of the data is
    //   short enough to be passed in one UDP packet (always the case for live mode), this value is
    //   always increased by one in this call, otherwise it will be increased by the number of blocks
    //   scheduled for sending.

    int32_t m_iSndLastAck2;                      // Last ACK2 sent back
    time_point m_SndLastAck2Time;                // The time when last ACK2 was sent back
    void setInitialSndSeq(int32_t isn)
    {
        m_iSndLastAck = isn;
        m_iSndLastDataAck = isn;
        m_iSndLastFullAck = isn;
        m_iSndCurrSeqNo = CSeqNo::decseq(isn);
        m_iSndNextSeqNo = isn;
        m_iSndLastAck2 = isn;
    }

    void setInitialRcvSeq(int32_t isn)
    {
        m_iRcvLastAck = isn;
#ifdef ENABLE_LOGGING
        m_iDebugPrevLastAck = m_iRcvLastAck;
#endif
        m_iRcvLastSkipAck = m_iRcvLastAck;
        m_iRcvLastAckAck = isn;
        m_iRcvCurrSeqNo = CSeqNo::decseq(isn);
    }

    int32_t m_iISN;                              // Initial Sequence Number
    bool m_bPeerTsbPd;                           // Peer accept TimeStamp-Based Rx mode
    bool m_bPeerTLPktDrop;                       // Enable sender late packet dropping
    bool m_bPeerNakReport;                       // Sender's peer (receiver) issues Periodic NAK Reports
    bool m_bPeerRexmitFlag;                      // Receiver supports rexmit flag in payload packets

    // [[guarded_by(m_RecvAckLock)]]
    int32_t m_iReXmitCount;                      // Re-Transmit Count since last ACK

private: // Receiving related data
    CRcvBuffer* m_pRcvBuffer;                    //< Receiver buffer
    CRcvLossList* m_pRcvLossList;                //< Receiver loss list
    std::deque<CRcvFreshLoss> m_FreshLoss;       //< Lost sequence already added to m_pRcvLossList, but not yet sent UMSG_LOSSREPORT for.
    int m_iReorderTolerance;                     //< Current value of dynamic reorder tolerance
    int m_iConsecEarlyDelivery;                  //< Increases with every OOO packet that came <TTL-2 time, resets with every increased reorder tolerance
    int m_iConsecOrderedDelivery;                //< Increases with every packet coming in order or retransmitted, resets with every out-of-order packet

    CACKWindow<1024> m_ACKWindow;                //< ACK history window
    CPktTimeWindow<16, 64> m_RcvTimeWindow;      //< Packet arrival time window

    int32_t m_iRcvLastAck;                       //< Last sent ACK
#ifdef ENABLE_LOGGING
    int32_t m_iDebugPrevLastAck;
#endif
    int32_t m_iRcvLastSkipAck;                   // Last dropped sequence ACK
    int32_t m_iRcvLastAckAck;                    // Last sent ACK that has been acknowledged
    int32_t m_iAckSeqNo;                         // Last ACK sequence number
    int32_t m_iRcvCurrSeqNo;                     // Largest received sequence number
    int32_t m_iRcvCurrPhySeqNo;                  // Same as m_iRcvCurrSeqNo, but physical only (disregarding a filter)

    int32_t m_iPeerISN;                          // Initial Sequence Number of the peer side

    uint32_t m_uPeerSrtVersion;
    uint32_t m_uPeerSrtFlags;

    bool m_bTsbPd;                               // Peer sends TimeStamp-Based Packet Delivery Packets 
    bool m_bGroupTsbPd;                          // TSBPD should be used for GROUP RECEIVER instead.

    srt::sync::CThread m_RcvTsbPdThread;         // Rcv TsbPD Thread handle
    srt::sync::Condition m_RcvTsbPdCond;         // TSBPD signals if reading is ready. Use together with m_RecvLock.
    bool m_bTsbPdAckWakeup;                      // Signal TsbPd thread on Ack sent
    srt::sync::Mutex m_RcvTsbPdStartupLock;      // Protects TSBPD thread creating and joining

    CallbackHolder<srt_listen_callback_fn> m_cbAcceptHook;
    CallbackHolder<srt_connect_callback_fn> m_cbConnectHook;

    // FORWARDER
public:
    static int installAcceptHook(SRTSOCKET lsn, srt_listen_callback_fn* hook, void* opaq);
    static int installConnectHook(SRTSOCKET lsn, srt_connect_callback_fn* hook, void* opaq);
private:
    void installAcceptHook(srt_listen_callback_fn* hook, void* opaq)
    {
        m_cbAcceptHook.set(opaq, hook);
    }

    void installConnectHook(srt_connect_callback_fn* hook, void* opaq)
    {
        m_cbConnectHook.set(opaq, hook);
    }


private: // synchronization: mutexes and conditions
    srt::sync::Mutex m_ConnectionLock;           // used to synchronize connection operation

    srt::sync::Condition m_SendBlockCond;        // used to block "send" call
    srt::sync::Mutex m_SendBlockLock;            // lock associated to m_SendBlockCond

    srt::sync::Mutex m_RcvBufferLock;            // Protects the state of the m_pRcvBuffer
    // Protects access to m_iSndCurrSeqNo, m_iSndLastAck
    srt::sync::Mutex m_RecvAckLock;              // Protects the state changes while processing incomming ACK (SRT_EPOLL_OUT)

    srt::sync::Condition m_RecvDataCond;         // used to block "srt_recv*" when there is no data. Use together with m_RecvLock
    srt::sync::Mutex m_RecvLock;                 // used to synchronize "srt_recv*" call, protects TSBPD drift updates (CRcvBuffer::isRcvDataReady())

    srt::sync::Mutex m_SendLock;                 // used to synchronize "send" call
    srt::sync::Mutex m_RcvLossLock;              // Protects the receiver loss list (access: CRcvQueue::worker, CUDT::tsbpd)
    srt::sync::Mutex m_StatsLock;                // used to synchronize access to trace statistics

    void initSynch();
    void destroySynch();
    void releaseSynch();

private: // Common connection Congestion Control setup
    // This can fail only when it failed to create a congctl
    // which only may happen when the congctl list is extended 
    // with user-supplied congctl modules, not a case so far.
    SRT_ATR_NODISCARD
    SRT_REJECT_REASON setupCC();

    // for updateCC it's ok to discard the value. This returns false only if
    // the congctl isn't created, and this can be prevented from.
    bool updateCC(ETransmissionEvent, const EventVariant arg);

    // Failure to create the crypter means that an encrypted
    // connection should be rejected if ENFORCEDENCRYPTION is on.
    SRT_ATR_NODISCARD
    bool createCrypter(HandshakeSide side, bool bidi);

private: // Generation and processing of packets
    void sendCtrl(UDTMessageType pkttype, const int32_t* lparam = NULL, void* rparam = NULL, int size = 0);

    /// Forms and sends ACK packet
    /// @note Assumes @ctrlpkt already has a timestamp.
    ///
    /// @param ctrlpkt  A control packet structure to fill. It must have a timestemp already set.
    /// @param size     Sends lite ACK if size is SEND_LITE_ACK, Full ACK otherwise
    ///
    /// @returns the nmber of packets sent.
    int  sendCtrlAck(CPacket& ctrlpkt, int size);

    void processCtrl(const CPacket& ctrlpkt);
    void sendLossReport(const std::vector< std::pair<int32_t, int32_t> >& losslist);
    void processCtrlAck(const CPacket& ctrlpkt, const time_point &currtime);
    void processCtrlLossReport(const CPacket& ctrlpkt);

    ///
    /// @param ackdata_seqno    sequence number of a data packet being acknowledged
    void updateSndLossListOnACK(int32_t ackdata_seqno);

    /// Pack a packet from a list of lost packets.
    ///
    /// @param packet [in, out] a packet structure to fill
    /// @param origintime [in, out] origin timestamp of the packet
    ///
    /// @return payload size on success, <=0 on failure
    int packLostData(CPacket &packet, time_point &origintime);

    /// Pack in CPacket the next data to be send.
    ///
    /// @param packet [in, out] a CPacket structure to fill
    ///
    /// @return A pair of values is returned (payload, timestamp).
    ///         The payload tells the size of the payload, packed in CPacket.
    ///         The timestamp is the full source/origin timestamp of the data.
    ///         If payload is <= 0, consider the timestamp value invalid.
    std::pair<int, time_point> packData(CPacket& packet) ATR_NOEXCEPT;

    int processData(CUnit* unit);
    void processClose();

    /// Process the request after receiving the handshake from caller.
    /// The @a packet param is passed here as non-const because this function
    /// will need to make a temporary back-and-forth endian swap; it doesn't intend to
    /// modify the object permanently.
    /// @param addr source address from where the request came
    /// @param packet contents of the packet
    /// @return URQ code, possibly containing reject reason
    int processConnectRequest(const sockaddr_any& addr, CPacket& packet);
    static void addLossRecord(std::vector<int32_t>& lossrecord, int32_t lo, int32_t hi);
    int32_t bake(const sockaddr_any& addr, int32_t previous_cookie = 0, int correction = 0);
    int32_t ackDataUpTo(int32_t seq);
    void handleKeepalive(const char* data, size_t lenghth);

private: // Trace
    struct CoreStats
    {
        time_point tsStartTime;                 // timestamp when the UDT entity is started
        int64_t sentTotal;                  // total number of sent data packets, including retransmissions
        int64_t sentUniqTotal;              // total number of sent data packets, excluding rexmit and filter control
        int64_t recvTotal;                  // total number of received packets
        int64_t recvUniqTotal;              // total number of received and delivered packets
        int sndLossTotal;                   // total number of lost packets (sender side)
        int rcvLossTotal;                   // total number of lost packets (receiver side)
        int retransTotal;                   // total number of retransmitted packets
        int sentACKTotal;                   // total number of sent ACK packets
        int recvACKTotal;                   // total number of received ACK packets
        int sentNAKTotal;                   // total number of sent NAK packets
        int recvNAKTotal;                   // total number of received NAK packets
        int sndDropTotal;
        int rcvDropTotal;
        uint64_t bytesSentTotal;            // total number of bytes sent,  including retransmissions
        uint64_t bytesSentUniqTotal;        // total number of bytes sent,  including retransmissions
        uint64_t bytesRecvTotal;            // total number of received bytes
        uint64_t bytesRecvUniqTotal;        // total number of received bytes
        uint64_t rcvBytesLossTotal;         // total number of loss bytes (estimate)
        uint64_t bytesRetransTotal;         // total number of retransmitted bytes
        uint64_t sndBytesDropTotal;
        uint64_t rcvBytesDropTotal;
        int m_rcvUndecryptTotal;
        uint64_t m_rcvBytesUndecryptTotal;

        int sndFilterExtraTotal;
        int rcvFilterExtraTotal;
        int rcvFilterSupplyTotal;
        int rcvFilterLossTotal;

        int64_t m_sndDurationTotal;         // total real time for sending

        time_point tsLastSampleTime;            // last performance sample time
        int64_t traceSent;                  // number of packets sent in the last trace interval
        int64_t traceSentUniq;              // number of original packets sent in the last trace interval
        int64_t traceRecv;                  // number of packets received in the last trace interval
        int64_t traceRecvUniq;              // number of packets received AND DELIVERED in the last trace interval
        int traceSndLoss;                   // number of lost packets in the last trace interval (sender side)
        int traceRcvLoss;                   // number of lost packets in the last trace interval (receiver side)
        int traceRetrans;                   // number of retransmitted packets in the last trace interval
        int sentACK;                        // number of ACKs sent in the last trace interval
        int recvACK;                        // number of ACKs received in the last trace interval
        int sentNAK;                        // number of NAKs sent in the last trace interval
        int recvNAK;                        // number of NAKs received in the last trace interval
        int traceSndDrop;
        int traceRcvDrop;
        int traceRcvRetrans;
        int traceReorderDistance;
        double traceBelatedTime;
        int64_t traceRcvBelated;
        uint64_t traceBytesSent;            // number of bytes sent in the last trace interval
        uint64_t traceBytesSentUniq;        // number of bytes sent in the last trace interval
        uint64_t traceBytesRecv;            // number of bytes sent in the last trace interval
        uint64_t traceBytesRecvUniq;        // number of bytes sent in the last trace interval
        uint64_t traceRcvBytesLoss;         // number of bytes bytes lost in the last trace interval (estimate)
        uint64_t traceBytesRetrans;         // number of bytes retransmitted in the last trace interval
        uint64_t traceSndBytesDrop;
        uint64_t traceRcvBytesDrop;
        int traceRcvUndecrypt;
        uint64_t traceRcvBytesUndecrypt;

        int sndFilterExtra;
        int rcvFilterExtra;
        int rcvFilterSupply;
        int rcvFilterLoss;

        int64_t sndDuration;                // real time for sending
        time_point sndDurationCounter;         // timers to record the sending Duration
    } m_stats;

public:
    static const int SELF_CLOCK_INTERVAL = 64;  // ACK interval for self-clocking
    static const int SEND_LITE_ACK = sizeof(int32_t); // special size for ack containing only ack seq
    static const int PACKETPAIR_MASK = 0xF;

private: // Timers functions
    time_point m_tsFreshActivation; // time of fresh activation of the link, or 0 if past the activation phase or idle
    time_point m_tsUnstableSince;   // time since unexpected ACK delay experienced, or 0 if link seems healthy
    
    static const int BECAUSE_NO_REASON = 0, // NO BITS
                     BECAUSE_ACK       = 1 << 0,
                     BECAUSE_LITEACK   = 1 << 1,
                     BECAUSE_NAKREPORT = 1 << 2,
                     LAST_BECAUSE_BIT  =      3;

    void checkTimers();
    void considerLegacySrtHandshake(const time_point &timebase);
    int checkACKTimer (const time_point& currtime);
    int checkNAKTimer(const time_point& currtime);
    bool checkExpTimer (const time_point& currtime, int check_reason);  // returns true if the connection is expired
    void checkRexmitTimer(const time_point& currtime);


private: // for UDP multiplexer
    CSndQueue* m_pSndQueue;         // packet sending queue
    CRcvQueue* m_pRcvQueue;         // packet receiving queue
    sockaddr_any m_PeerAddr;        // peer address
    uint32_t m_piSelfIP[4];         // local UDP IP address
    CSNode* m_pSNode;               // node information for UDT list used in snd queue
    CRNode* m_pRNode;               // node information for UDT list used in rcv queue

public: // For SrtCongestion
    const CSndQueue* sndQueue() { return m_pSndQueue; }
    const CRcvQueue* rcvQueue() { return m_pRcvQueue; }

private: // for epoll
    std::set<int> m_sPollID;                     // set of epoll ID to trigger
    void addEPoll(const int eid);
    void removeEPollEvents(const int eid);
    void removeEPollID(const int eid);
};


#endif<|MERGE_RESOLUTION|>--- conflicted
+++ resolved
@@ -761,7 +761,7 @@
 
     atomic_duration m_tdSendTimeDiff;      // aggregate difference in inter-packet sending time
 
-<<<<<<< HEAD
+    // [[guarded_by(m_RecvAckLock)]]
     srt::sync::atomic<int> m_iFlowWindowSize;              // Flow control window size
     double m_dCongestionWindow;         // congestion window size
 
@@ -771,25 +771,10 @@
     duration   m_tdACKInterval;    // ACK interval
     duration   m_tdNAKInterval;    // NAK interval
     atomic_time_point m_tsLastRspTime;    // time stamp of last response from the peer
+
+    // [[guarded_by(m_RecvAckLock)]]
     time_point m_tsLastRspAckTime; // time stamp of last ACK from the peer
     atomic_time_point m_tsLastSndTime;    // time stamp of last data/ctrl sent (in system ticks)
-=======
-    // [[guarded_by(m_RecvAckLock)]]
-    volatile int m_iFlowWindowSize;              // Flow control window size
-    volatile double m_dCongestionWindow;         // congestion window size
-
-private: // Timers
-    /*volatile*/ time_point m_tsNextACKTime;    // Next ACK time, in CPU clock cycles, same below
-    /*volatile*/ time_point m_tsNextNAKTime;    // Next NAK time
-
-    /*volatile*/ duration   m_tdACKInterval;    // ACK interval
-    /*volatile*/ duration   m_tdNAKInterval;    // NAK interval
-
-    // [[guarded_by(m_RecvAckLock)]]
-    /*volatile*/ time_point m_tsLastRspTime;    // time stamp of last response from the peer
-    /*volatile*/ time_point m_tsLastRspAckTime; // time stamp of last ACK from the peer
-    /*volatile*/ time_point m_tsLastSndTime;    // time stamp of last data/ctrl sent (in system ticks)
->>>>>>> c21db963
     time_point m_tsLastWarningTime;             // Last time that a warning message is sent
     atomic_time_point m_tsLastReqTime;                 // last time when a connection request is sent
     time_point m_tsRcvPeerStartTime;
@@ -803,14 +788,9 @@
 
     time_point m_tsNextSendTime;     // scheduled time of next packet sending
 
-<<<<<<< HEAD
     srt::sync::atomic<int32_t> m_iSndLastFullAck;          // Last full ACK received
+    // [[guarded_by(m_RecvAckLock)]]
     srt::sync::atomic<int32_t> m_iSndLastAck;              // Last ACK received
-=======
-    volatile int32_t m_iSndLastFullAck;          // Last full ACK received
-    // [[guarded_by(m_RecvAckLock)]]
-    volatile int32_t m_iSndLastAck;              // Last ACK received
->>>>>>> c21db963
 
     // NOTE: m_iSndLastDataAck is the value strictly bound to the CSndBufer object (m_pSndBuffer)
     // and this is the sequence number that refers to the block at position [0]. Upon acknowledgement,
