--- conflicted
+++ resolved
@@ -704,14 +704,9 @@
     size_t maxPayloadSize() const { return m_iMaxSRTPayloadSize; }
     size_t OPT_PayloadSize() const { return m_zOPT_ExpPayloadSize; }
     int sndLossLength() { return m_pSndLossList->getLossLength(); }
-<<<<<<< HEAD
-    duration minNAKInterval() const { return m_tdMinNakInterval; }
     int32_t ISN() const { return m_iISN; }
     int32_t peerISN() const { return m_iPeerISN; }
-=======
-    int32_t ISN() const { return m_iISN; }
     srt::sync::steady_clock::duration minNAKInterval() const { return m_tdMinNakInterval; }
->>>>>>> 732b7a8a
     sockaddr_any peerAddr() const { return m_PeerAddr; }
 
     int minSndSize(int len = 0) const
