/*
 * SRT - Secure, Reliable, Transport
 * Copyright (c) 2018 Haivision Systems Inc.
 * 
 * This Source Code Form is subject to the terms of the Mozilla Public
 * License, v. 2.0. If a copy of the MPL was not distributed with this
 * file, You can obtain one at http://mozilla.org/MPL/2.0/.
 * 
 */

/*****************************************************************************
Copyright (c) 2001 - 2011, The Board of Trustees of the University of Illinois.
All rights reserved.

Redistribution and use in source and binary forms, with or without
modification, are permitted provided that the following conditions are
met:

* Redistributions of source code must retain the above
  copyright notice, this list of conditions and the
  following disclaimer.

* Redistributions in binary form must reproduce the
  above copyright notice, this list of conditions
  and the following disclaimer in the documentation
  and/or other materials provided with the distribution.

* Neither the name of the University of Illinois
  nor the names of its contributors may be used to
  endorse or promote products derived from this
  software without specific prior written permission.

THIS SOFTWARE IS PROVIDED BY THE COPYRIGHT HOLDERS AND CONTRIBUTORS "AS
IS" AND ANY EXPRESS OR IMPLIED WARRANTIES, INCLUDING, BUT NOT LIMITED TO,
THE IMPLIED WARRANTIES OF MERCHANTABILITY AND FITNESS FOR A PARTICULAR
PURPOSE ARE DISCLAIMED. IN NO EVENT SHALL THE COPYRIGHT OWNER OR
CONTRIBUTORS BE LIABLE FOR ANY DIRECT, INDIRECT, INCIDENTAL, SPECIAL,
EXEMPLARY, OR CONSEQUENTIAL DAMAGES (INCLUDING, BUT NOT LIMITED TO,
PROCUREMENT OF SUBSTITUTE GOODS OR SERVICES; LOSS OF USE, DATA, OR
PROFITS; OR BUSINESS INTERRUPTION) HOWEVER CAUSED AND ON ANY THEORY OF
LIABILITY, WHETHER IN CONTRACT, STRICT LIABILITY, OR TORT (INCLUDING
NEGLIGENCE OR OTHERWISE) ARISING IN ANY WAY OUT OF THE USE OF THIS
SOFTWARE, EVEN IF ADVISED OF THE POSSIBILITY OF SUCH DAMAGE.
*****************************************************************************/

/*****************************************************************************
written by
   Yunhong Gu, last updated 02/28/2012
modified by
   Haivision Systems Inc.
*****************************************************************************/


#ifndef INC_SRT_CORE_H
#define INC_SRT_CORE_H

#include <deque>
#include <sstream>
#include "srt.h"
#include "common.h"
#include "list.h"
#include "buffer_snd.h"
#include "buffer_rcv.h"
#include "window.h"
#include "packet.h"
#include "channel.h"
#include "cache.h"
#include "queue.h"
#include "handshake.h"
#include "congctl.h"
#include "packetfilter.h"
#include "socketconfig.h"
#include "utilities.h"
#include "logger_defs.h"

#include "stats.h"

#include <haicrypt.h>


// TODO: Utility function - to be moved to utilities.h?
template <class T>
inline T CountIIR(T base, T newval, double factor)
{
    if ( base == 0.0 )
        return newval;

    T diff = newval - base;
    return base+T(diff*factor);
}

// TODO: Probably a better rework for that can be done - this can be
// turned into a serializable structure, just like it's done for CHandShake.
enum AckDataItem
{
    ACKD_RCVLASTACK       = 0,
    ACKD_RTT              = 1,
    ACKD_RTTVAR           = 2,
    ACKD_BUFFERLEFT       = 3,
    ACKD_TOTAL_SIZE_SMALL = 4,  // Size of the Small ACK, packet length = 16.

    // Extra fields for Full ACK.
    ACKD_RCVSPEED           = 4,
    ACKD_BANDWIDTH          = 5,
    ACKD_TOTAL_SIZE_UDTBASE = 6,  // Packet length = 24.

    // Extra stats since SRT v1.0.1.
    ACKD_RCVRATE           = 6,
    ACKD_TOTAL_SIZE_VER101 = 7,  // Packet length = 28.

    // Only in SRT v1.0.2.
    ACKD_XMRATE_VER102_ONLY     = 7,
    ACKD_TOTAL_SIZE_VER102_ONLY = 8,  // Packet length = 32.

    ACKD_TOTAL_SIZE = ACKD_TOTAL_SIZE_VER102_ONLY  // The maximum known ACK length is 32 bytes.
};
const size_t ACKD_FIELD_SIZE = sizeof(int32_t);

static const size_t SRT_SOCKOPT_NPOST = 12;
extern const SRT_SOCKOPT srt_post_opt_list [];

enum GroupDataItem
{
    GRPD_GROUPID,
    GRPD_GROUPDATA,

    GRPD_E_SIZE
};

const size_t GRPD_MIN_SIZE = 2; // ID and GROUPTYPE as backward compat

const size_t GRPD_FIELD_SIZE = sizeof(int32_t);

// For HSv4 legacy handshake
#define SRT_MAX_HSRETRY     10          /* Maximum SRT handshake retry */

enum SeqPairItems
{
    SEQ_BEGIN = 0, SEQ_END = 1, SEQ_SIZE = 2
};


// Extended SRT Congestion control class - only an incomplete definition required
class CCryptoControl;

namespace srt {
class CUDTUnited;
class CUDTSocket;
#if ENABLE_BONDING
class CUDTGroup;
#endif

// XXX REFACTOR: The 'CUDT' class is to be merged with 'CUDTSocket'.
// There's no reason for separating them, there's no case of having them
// anyhow managed separately. After this is done, with a small help with
// separating the internal abnormal path management (exceptions) from the
// API (return values), through CUDTUnited, this class may become in future
// an officially exposed C++ API.
class CUDT
{
    friend class CUDTSocket;
    friend class CUDTUnited;
    friend class CCC;
    friend struct CUDTComp;
    friend class CCache<CInfoBlock>;
    friend class CRendezvousQueue;
    friend class CSndQueue;
    friend class CRcvQueue;
    friend class CSndUList;
    friend class CRcvUList;
    friend class PacketFilter;
    friend class CUDTGroup;
    friend class TestMockCUDT; // unit tests

    typedef sync::steady_clock::time_point time_point;
    typedef sync::steady_clock::duration duration;
    typedef sync::AtomicClock<sync::steady_clock> atomic_time_point;
    typedef sync::AtomicDuration<sync::steady_clock> atomic_duration;

private: // constructor and desctructor
    void construct();
    void clearData();
    CUDT(CUDTSocket* parent);
    CUDT(CUDTSocket* parent, const CUDT& ancestor);
    const CUDT& operator=(const CUDT&) {return *this;} // = delete ?
    ~CUDT();

public: //API
    static int startup();
    static int cleanup();
    static SRTSOCKET socket();
#if ENABLE_BONDING
    static SRTSOCKET createGroup(SRT_GROUP_TYPE);
    static SRTSOCKET getGroupOfSocket(SRTSOCKET socket);
    static int getGroupData(SRTSOCKET groupid, SRT_SOCKGROUPDATA* pdata, size_t* psize);
    static bool isgroup(SRTSOCKET sock) { return (sock & SRTGROUP_MASK) != 0; }
#endif
    static int bind(SRTSOCKET u, const sockaddr* name, int namelen);
    static int bind(SRTSOCKET u, UDPSOCKET udpsock);
    static int listen(SRTSOCKET u, int backlog);
    static SRTSOCKET accept(SRTSOCKET u, sockaddr* addr, int* addrlen);
    static SRTSOCKET accept_bond(const SRTSOCKET listeners [], int lsize, int64_t msTimeOut);
    static int connect(SRTSOCKET u, const sockaddr* name, int namelen, int32_t forced_isn);
    static int connect(SRTSOCKET u, const sockaddr* name, const sockaddr* tname, int namelen);
#if ENABLE_BONDING
    static int connectLinks(SRTSOCKET grp, SRT_SOCKGROUPCONFIG links [], int arraysize);
#endif
    static int close(SRTSOCKET u);
    static int getpeername(SRTSOCKET u, sockaddr* name, int* namelen);
    static int getsockname(SRTSOCKET u, sockaddr* name, int* namelen);
    static int getsockopt(SRTSOCKET u, int level, SRT_SOCKOPT optname, void* optval, int* optlen);
    static int setsockopt(SRTSOCKET u, int level, SRT_SOCKOPT optname, const void* optval, int optlen);
    static int send(SRTSOCKET u, const char* buf, int len, int flags);
    static int recv(SRTSOCKET u, char* buf, int len, int flags);
    static int sendmsg(SRTSOCKET u, const char* buf, int len, int ttl = SRT_MSGTTL_INF, bool inorder = false, int64_t srctime = 0);
    static int recvmsg(SRTSOCKET u, char* buf, int len, int64_t& srctime);
    static int sendmsg2(SRTSOCKET u, const char* buf, int len, SRT_MSGCTRL& mctrl);
    static int recvmsg2(SRTSOCKET u, char* buf, int len, SRT_MSGCTRL& w_mctrl);
    static int64_t sendfile(SRTSOCKET u, std::fstream& ifs, int64_t& offset, int64_t size, int block = SRT_DEFAULT_SENDFILE_BLOCK);
    static int64_t recvfile(SRTSOCKET u, std::fstream& ofs, int64_t& offset, int64_t size, int block = SRT_DEFAULT_RECVFILE_BLOCK);
    static int select(int nfds, UDT::UDSET* readfds, UDT::UDSET* writefds, UDT::UDSET* exceptfds, const timeval* timeout);
    static int selectEx(const std::vector<SRTSOCKET>& fds, std::vector<SRTSOCKET>* readfds, std::vector<SRTSOCKET>* writefds, std::vector<SRTSOCKET>* exceptfds, int64_t msTimeOut);
    static int epoll_create();
    static int epoll_clear_usocks(int eid);
    static int epoll_add_usock(const int eid, const SRTSOCKET u, const int* events = NULL);
    static int epoll_add_ssock(const int eid, const SYSSOCKET s, const int* events = NULL);
    static int epoll_remove_usock(const int eid, const SRTSOCKET u);
    static int epoll_remove_ssock(const int eid, const SYSSOCKET s);
    static int epoll_update_usock(const int eid, const SRTSOCKET u, const int* events = NULL);
    static int epoll_update_ssock(const int eid, const SYSSOCKET s, const int* events = NULL);
    static int epoll_wait(const int eid, std::set<SRTSOCKET>* readfds, std::set<SRTSOCKET>* writefds,
            int64_t msTimeOut, std::set<SYSSOCKET>* lrfds = NULL, std::set<SYSSOCKET>* wrfds = NULL);
    static int epoll_uwait(const int eid, SRT_EPOLL_EVENT* fdsSet, int fdsSize, int64_t msTimeOut);
    static int32_t epoll_set(const int eid, int32_t flags);
    static int epoll_release(const int eid);
    static CUDTException& getlasterror();
    static int bstats(SRTSOCKET u, CBytePerfMon* perf, bool clear = true, bool instantaneous = false);
#if ENABLE_BONDING
    static int groupsockbstats(SRTSOCKET u, CBytePerfMon* perf, bool clear = true);
#endif
    static SRT_SOCKSTATUS getsockstate(SRTSOCKET u);
    static bool setstreamid(SRTSOCKET u, const std::string& sid);
    static std::string getstreamid(SRTSOCKET u);
    static int getsndbuffer(SRTSOCKET u, size_t* blocks, size_t* bytes);
    static int rejectReason(SRTSOCKET s);
    static int rejectReason(SRTSOCKET s, int value);
    static int64_t socketStartTime(SRTSOCKET s);

public: // internal API
    // This is public so that it can be used directly in API implementation functions.
    struct APIError
    {
        APIError(const CUDTException&);
        APIError(CodeMajor, CodeMinor, int = 0);

        operator int() const
        {
            return SRT_ERROR;
        }
    };

    static const       SRTSOCKET INVALID_SOCK   = -1;           // Invalid socket descriptor
    static const int   ERROR                    = -1;           // Socket api error returned value

    static const int HS_VERSION_UDT4 = 4;
    static const int HS_VERSION_SRT1 = 5;

    // Parameters
    //
    // NOTE: Use notation with X*1000*1000*... instead of
    // million zeros in a row.
    static const int       COMM_RESPONSE_MAX_EXP                 = 16;
    static const int       SRT_TLPKTDROP_MINTHRESHOLD_MS         = 1000;
    static const uint64_t  COMM_KEEPALIVE_PERIOD_US              = 1*1000*1000;
    static const int32_t   COMM_SYN_INTERVAL_US                  = 10*1000;
    static const int       COMM_CLOSE_BROKEN_LISTENER_TIMEOUT_MS = 3000;
    static const uint16_t  MAX_WEIGHT                            = 32767;
    static const size_t    ACK_WND_SIZE                          = 1024;
    static const int       INITIAL_RTT                           = 10 * COMM_SYN_INTERVAL_US;
    static const int       INITIAL_RTTVAR                        = INITIAL_RTT / 2;

    int handshakeVersion()
    {
        return m_ConnRes.m_iVersion;
    }

    std::string CONID() const
    {
#if ENABLE_LOGGING
        std::ostringstream os;
        os << "@" << m_SocketID << ": ";
        return os.str();
#else
        return "";
#endif
    }

    SRTSOCKET socketID() const { return m_SocketID; }

    static CUDT*                    getUDTHandle(SRTSOCKET u);
    static std::vector<SRTSOCKET>   existingSockets();

    void addressAndSend(CPacket& pkt);

    SRT_ATTR_REQUIRES(m_ConnectionLock)
    void sendSrtMsg(int cmd, uint32_t *srtdata_in = NULL, size_t srtlen_in = 0);

    bool        isOPT_TsbPd()                   const { return m_config.bTSBPD; }
    int         SRTT()                          const { return m_iSRTT; }
    int         RTTVar()                        const { return m_iRTTVar; }
    int32_t     sndSeqNo()                      const { return m_iSndCurrSeqNo; }
    int32_t     schedSeqNo()                    const { return m_iSndNextSeqNo; }
    bool        overrideSndSeqNo(int32_t seq);

#if ENABLE_BONDING
    sync::steady_clock::time_point   lastRspTime()          const { return m_tsLastRspTime.load(); }
    sync::steady_clock::time_point   freshActivationStart() const { return m_tsFreshActivation; }
#endif

    int32_t     rcvSeqNo()          const { return m_iRcvCurrSeqNo; }
    int         flowWindowSize()    const { return m_iFlowWindowSize; }
    int32_t     deliveryRate()      const { return m_iDeliveryRate; }
    int         bandwidth()         const { return m_iBandwidth; }
    int64_t     maxBandwidth()      const { return m_config.llMaxBW; }
    int         MSS()               const { return m_config.iMSS; }

    uint32_t        peerLatency_us()        const { return m_iPeerTsbPdDelay_ms * 1000; }
    int             peerIdleTimeout_ms()    const { return m_config.iPeerIdleTimeout_ms; }
    size_t          maxPayloadSize()        const { return m_iMaxSRTPayloadSize; }
    size_t          OPT_PayloadSize()       const { return m_config.zExpPayloadSize; }
    int             sndLossLength()               { return m_pSndLossList->getLossLength(); }
    int32_t         ISN()                   const { return m_iISN; }
    int32_t         peerISN()               const { return m_iPeerISN; }
    duration        minNAKInterval()        const { return m_tdMinNakInterval; }
    sockaddr_any    peerAddr()              const { return m_PeerAddr; }

    /// Returns the number of packets in flight (sent, but not yet acknowledged).
    /// @param lastack is the sequence number of the first unacknowledged packet.
    /// @param curseq is the sequence number of the latest original packet sent
    ///
    /// @note When there are no packets in flight, lastack = incseq(curseq).
    ///
    /// @returns The number of packets in flight belonging to the interval [0; ...)
    static int32_t getFlightSpan(int32_t lastack, int32_t curseq)
    {
        // Packets sent:
        // | 1 | 2 | 3 | 4 | 5 |
        //   ^               ^
        //   |               |
        // lastack           |
        //                curseq
        //
        // In Flight: [lastack; curseq]
        //
        // Normally 'lastack' should be PAST the 'curseq',
        // however in a case when the sending stopped and all packets were
        // ACKed, the 'lastack' is one sequence ahead of 'curseq'.
        // Therefore we increase 'curseq' by 1 forward and then
        // get the distance towards the last ACK. This way this value may
        // be only positive as seqlen() includes endpoints.
        // Finally, we subtract 1 to exclude the increment added earlier.

        return CSeqNo::seqlen(lastack, CSeqNo::incseq(curseq)) - 1;
    }

    /// Returns the number of packets in flight (sent, but not yet acknowledged).
    /// @returns The number of packets in flight belonging to the interval [0; ...)
    int32_t getFlightSpan() const
    {
        return getFlightSpan(m_iSndLastAck, m_iSndCurrSeqNo);
    }

    int minSndSize(int len = 0) const
    {
        const int ps = (int) maxPayloadSize();
        if (len == 0) // weird, can't use non-static data member as default argument!
            len = ps;
        return m_config.bMessageAPI ? (len+ps-1)/ps : 1;
    }

    static int32_t makeTS(const time_point& from_time, const time_point& tsStartTime)
    {
        // NOTE:
        // - This calculates first the time difference towards start time.
        // - This difference value is also CUT OFF THE SEGMENT information
        //   (a multiple of MAX_TIMESTAMP+1)
        // So, this can be simply defined as: TS = (RTS - STS) % (MAX_TIMESTAMP+1)
        SRT_ASSERT(from_time >= tsStartTime);
        return (int32_t) sync::count_microseconds(from_time - tsStartTime);
    }

    static void setPacketTS(CPacket& p, const time_point& start_time, const time_point& ts)
    {
        p.m_iTimeStamp = makeTS(ts, start_time);
    }

    /// @brief Set the timestamp field of the packet using the provided value (no check)
    /// @param p the packet structure to set the timestamp on.
    /// @param ts timestamp to use as a source for packet timestamp.
    SRT_ATTR_EXCLUDES(m_StatsLock)
    void setPacketTS(CPacket& p, const time_point& ts);

    /// @brief Set the timestamp field of the packet according the TSBPD mode.
    /// Also checks the connection start time (m_tsStartTime).
    /// @param p the packet structure to set the timestamp on.
    /// @param ts timestamp to use as a source for packet timestamp. Ignored if m_bPeerTsbPd is false.
    SRT_ATTR_EXCLUDES(m_StatsLock)
    void setDataPacketTS(CPacket& p, const time_point& ts);

    // Utility used for closing a listening socket
    // immediately to free the socket
    void notListening()
    {
        sync::ScopedLock cg(m_ConnectionLock);
        m_bListening = false;
        m_pRcvQueue->removeListener(this);
    }

    static int32_t generateISN()
    {
        using namespace sync;
        return genRandomInt(0, CSeqNo::m_iMaxSeqNo);
    }

    static CUDTUnited& uglobal();                      // UDT global management base

    std::set<int>& pollset() { return m_sPollID; }

    CSrtConfig m_config;

    SRTU_PROPERTY_RO(SRTSOCKET, id, m_SocketID);
    SRTU_PROPERTY_RO(bool, isClosing, m_bClosing);
    SRTU_PROPERTY_RO(srt::CRcvBuffer*, rcvBuffer, m_pRcvBuffer);
    SRTU_PROPERTY_RO(bool, isTLPktDrop, m_bTLPktDrop);
    SRTU_PROPERTY_RO(bool, isSynReceiving, m_config.bSynRecving);
    SRTU_PROPERTY_RR(sync::Condition*, recvDataCond, &m_RecvDataCond);
    SRTU_PROPERTY_RR(sync::Condition*, recvTsbPdCond, &m_RcvTsbPdCond);

    /// @brief  Request a socket to be broken due to too long instability (normally by a group).
    void breakAsUnstable() { m_bBreakAsUnstable = true; }

    void ConnectSignal(ETransmissionEvent tev, EventSlot sl);
    void DisconnectSignal(ETransmissionEvent tev);

    // This is in public section so prospective overriding it can be
    // done by directly assigning to a field.

    typedef std::vector< std::pair<int32_t, int32_t> > loss_seqs_t;
    typedef loss_seqs_t packetArrival_cb(void*, CPacket&);
    CallbackHolder<packetArrival_cb> m_cbPacketArrival;

private:
    /// initialize a UDT entity and bind to a local address.
    void open();

    /// Start listening to any connection request.
    void setListenState();

    /// Connect to a UDT entity listening at address "peer".
    /// @param peer [in] The address of the listening UDT entity.
    void startConnect(const sockaddr_any& peer, int32_t forced_isn);

    /// Process the response handshake packet. Failure reasons can be:
    /// * Socket is not in connecting state
    /// * Response @a pkt is not a handshake control message
    /// * Rendezvous socket has once processed a regular handshake
    /// @param pkt [in] handshake packet.
    /// @retval 0 Connection successful
    /// @retval 1 Connection in progress (m_ConnReq turned into RESPONSE)
    /// @retval -1 Connection failed
    SRT_ATR_NODISCARD SRT_ATTR_REQUIRES(m_ConnectionLock)
    EConnectStatus processConnectResponse(const CPacket& pkt, CUDTException* eout) ATR_NOEXCEPT;

    // This function works in case of HSv5 rendezvous. It changes the state
    // according to the present state and received message type, as well as the
    // INITIATOR/RESPONDER side resolved through cookieContest().
    // The resulting data are:
    // - rsptype: handshake message type that should be sent back to the peer (nothing if URQ_DONE)
    // - needs_extension: the HSREQ/KMREQ or HSRSP/KMRSP extensions should be attached to the handshake message.
    // - RETURNED VALUE: if true, it means a URQ_CONCLUSION message was received with HSRSP/KMRSP extensions and needs HSRSP/KMRSP.
    void rendezvousSwitchState(UDTRequestType& rsptype, bool& needs_extension, bool& needs_hsrsp);
    void cookieContest();

    /// Interpret the incoming handshake packet in order to perform appropriate
    /// rendezvous FSM state transition if needed, and craft the response, serialized
    /// into the packet to be next sent.
    /// @param reqpkt Packet to be written with handshake data
    /// @param response incoming handshake response packet to be interpreted
    /// @param serv_addr incoming packet's address
    /// @param rst Current read status to know if the HS packet was freshly received from the peer, or this is only a periodic update (RST_AGAIN)
    SRT_ATR_NODISCARD SRT_ATTR_REQUIRES(m_ConnectionLock)
    EConnectStatus processRendezvous(const CPacket* response, const sockaddr_any& serv_addr, EReadStatus, CPacket& reqpkt);

    /// Create the CryptoControl object based on the HS packet. Allocates sender and receiver buffers and loss lists.
    SRT_ATR_NODISCARD SRT_ATTR_REQUIRES(m_ConnectionLock)
    bool prepareConnectionObjects(const CHandShake &hs, HandshakeSide hsd, CUDTException *eout);

    SRT_ATR_NODISCARD SRT_ATTR_REQUIRES(m_ConnectionLock)
    EConnectStatus postConnect(const CPacket* response, bool rendezvous, CUDTException* eout) ATR_NOEXCEPT;

    SRT_ATR_NODISCARD bool applyResponseSettings(const CPacket* hspkt /*[[nullable]]*/) ATR_NOEXCEPT;
    SRT_ATR_NODISCARD EConnectStatus processAsyncConnectResponse(const CPacket& pkt) ATR_NOEXCEPT;
    SRT_ATR_NODISCARD bool processAsyncConnectRequest(EReadStatus rst, EConnectStatus cst, const CPacket* response, const sockaddr_any& serv_addr);
    SRT_ATR_NODISCARD EConnectStatus craftKmResponse(uint32_t* aw_kmdata, size_t& w_kmdatasize);

    void checkUpdateCryptoKeyLen(const char* loghdr, int32_t typefield);

    SRT_ATR_NODISCARD size_t fillSrtHandshake_HSREQ(uint32_t* srtdata, size_t srtlen, int hs_version);
    SRT_ATR_NODISCARD size_t fillSrtHandshake_HSRSP(uint32_t* srtdata, size_t srtlen, int hs_version);
    SRT_ATR_NODISCARD size_t fillSrtHandshake(uint32_t* srtdata, size_t srtlen, int msgtype, int hs_version);

    SRT_ATR_NODISCARD SRT_ATTR_REQUIRES(m_ConnectionLock)
    bool createSrtHandshake(int srths_cmd, int srtkm_cmd, const uint32_t* data, size_t datalen,
            CPacket& w_reqpkt, CHandShake& w_hs);

    SRT_ATR_NODISCARD size_t fillHsExtConfigString(uint32_t *pcmdspec, int cmd, const std::string &str);
#if ENABLE_BONDING
    SRT_ATR_NODISCARD size_t fillHsExtGroup(uint32_t *pcmdspec);
#endif
    SRT_ATR_NODISCARD SRT_ATTR_REQUIRES(m_ConnectionLock)
    size_t fillHsExtKMREQ(uint32_t *pcmdspec, size_t ki);

    SRT_ATR_NODISCARD size_t fillHsExtKMRSP(uint32_t *pcmdspec, const uint32_t *kmdata, size_t kmdata_wordsize);

    SRT_ATR_NODISCARD size_t prepareSrtHsMsg(int cmd, uint32_t* srtdata, size_t size);

    SRT_ATR_NODISCARD bool processSrtMsg(const CPacket *ctrlpkt);
    SRT_ATR_NODISCARD int processSrtMsg_HSREQ(const uint32_t* srtdata, size_t bytelen, uint32_t ts, int hsv);
    SRT_ATR_NODISCARD int processSrtMsg_HSRSP(const uint32_t* srtdata, size_t bytelen, uint32_t ts, int hsv);
    SRT_ATR_NODISCARD bool interpretSrtHandshake(const CHandShake& hs, const CPacket& hspkt, uint32_t* out_data, size_t* out_len);
    SRT_ATR_NODISCARD bool checkApplyFilterConfig(const std::string& cs);

#if ENABLE_BONDING
    static CUDTGroup& newGroup(const int); // defined EXCEPTIONALLY in api.cpp for convenience reasons
    // Note: This is an "interpret" function, which should treat the tp as
    // "possibly group type" that might be out of the existing values.
    SRT_ATR_NODISCARD bool interpretGroup(const int32_t grpdata[], size_t data_size, int hsreq_type_cmd);
    SRT_ATR_NODISCARD SRTSOCKET makeMePeerOf(SRTSOCKET peergroup, SRT_GROUP_TYPE tp, uint32_t link_flags);
    void synchronizeWithGroup(CUDTGroup* grp);
#endif

    void updateAfterSrtHandshake(int hsv);

    void updateSrtRcvSettings();
    void updateSrtSndSettings();

    void updateIdleLinkFrom(CUDT* source);

    /// @brief Drop packets too late to be delivered if any.
    /// @returns the number of packets actually dropped.
    SRT_ATTR_REQUIRES2(m_RecvAckLock, m_StatsLock)
    int sndDropTooLate();

    /// @bried Allow packet retransmission.
    /// Depending on the configuration mode (live / file), retransmission
    /// can be blocked if e.g. there are original packets pending to be sent.
    /// @return true if retransmission is allowed; false otherwise.
    bool isRetransmissionAllowed(const time_point& tnow);

    /// Connect to a UDT entity as per hs request. This will update
    /// required data in the entity, then update them also in the hs structure,
    /// and then send the response back to the caller.
    /// @param agent [in] The address to which the UDT entity is bound.
    /// @param peer [in] The address of the listening UDT entity.
    /// @param hspkt [in] The original packet that brought the handshake.
    /// @param hs [in/out] The handshake information sent by the peer side (in), negotiated value (out).
    void acceptAndRespond(const sockaddr_any& agent, const sockaddr_any& peer, const CPacket& hspkt, CHandShake& hs);

    /// Write back to the hs structure the data after they have been
    /// negotiated by acceptAndRespond.
    void rewriteHandshakeData(const sockaddr_any& peer, CHandShake& w_hs);
    bool runAcceptHook(CUDT* acore, const sockaddr* peer, const CHandShake& hs, const CPacket& hspkt);

    /// Close the opened UDT entity.

    bool closeInternal();
    void updateBrokenConnection();
    void completeBrokenConnectionDependencies(int errorcode);

    /// Request UDT to send out a data block "data" with size of "len".
    /// @param data [in] The address of the application data to be sent.
    /// @param len [in] The size of the data block.
    /// @return Actual size of data sent.

    SRT_ATR_NODISCARD int send(const char* data, int len)
    {
        return sendmsg(data, len, SRT_MSGTTL_INF, false, 0);
    }

    /// Request UDT to receive data to a memory block "data" with size of "len".
    /// @param data [out] data received.
    /// @param len [in] The desired size of data to be received.
    /// @return Actual size of data received.

    SRT_ATR_NODISCARD int recv(char* data, int len);

    /// send a message of a memory block "data" with size of "len".
    /// @param data [out] data received.
    /// @param len [in] The desired size of data to be received.
    /// @param ttl [in] the time-to-live of the message.
    /// @param inorder [in] if the message should be delivered in order.
    /// @param srctime [in] Time when the data were ready to send.
    /// @return Actual size of data sent.

    SRT_ATR_NODISCARD int sendmsg(const char* data, int len, int ttl, bool inorder, int64_t srctime);
    /// Receive a message to buffer "data".
    /// @param data [out] data received.
    /// @param len [in] size of the buffer.
    /// @return Actual size of data received.

    SRT_ATR_NODISCARD int sendmsg2(const char* data, int len, SRT_MSGCTRL& w_m);

    SRT_ATR_NODISCARD int recvmsg(char* data, int len, int64_t& srctime);
    SRT_ATR_NODISCARD int recvmsg2(char* data, int len, SRT_MSGCTRL& w_m);
    SRT_ATR_NODISCARD int receiveMessage(char* data, int len, SRT_MSGCTRL& w_m, int erh = 1 /*throw exception*/);
    SRT_ATR_NODISCARD int receiveBuffer(char* data, int len);

    size_t dropMessage(int32_t seqtoskip);

    /// Request UDT to send out a file described as "fd", starting from "offset", with size of "size".
    /// @param ifs [in] The input file stream.
    /// @param offset [in, out] From where to read and send data; output is the new offset when the call returns.
    /// @param size [in] How many data to be sent.
    /// @param block [in] size of block per read from disk
    /// @return Actual size of data sent.

    SRT_ATR_NODISCARD int64_t sendfile(std::fstream& ifs, int64_t& offset, int64_t size, int block = 366000);

    /// Request UDT to receive data into a file described as "fd", starting from "offset", with expected size of "size".
    /// @param ofs [out] The output file stream.
    /// @param offset [in, out] From where to write data; output is the new offset when the call returns.
    /// @param size [in] How many data to be received.
    /// @param block [in] size of block per write to disk
    /// @return Actual size of data received.

    SRT_ATR_NODISCARD int64_t recvfile(std::fstream& ofs, int64_t& offset, int64_t size, int block = 7320000);

    /// Configure UDT options.
    /// @param optName [in] The enum name of a UDT option.
    /// @param optval [in] The value to be set.
    /// @param optlen [in] size of "optval".

    void setOpt(SRT_SOCKOPT optName, const void* optval, int optlen);

    /// Read UDT options.
    /// @param optName [in] The enum name of a UDT option.
    /// @param optval [in] The value to be returned.
    /// @param optlen [out] size of "optval".

    void getOpt(SRT_SOCKOPT optName, void* optval, int& w_optlen);

#if ENABLE_BONDING
    /// Applies the configuration set on the socket.
    /// Any errors in this process are reported by exception.
    SRT_ERRNO applyMemberConfigObject(const SRT_SocketOptionObject& opt);
#endif

    /// read the performance data with bytes counters since bstats() 
    ///  
    /// @param perf [in, out] pointer to a CPerfMon structure to record the performance data.
    /// @param clear [in] flag to decide if the local performance trace should be cleared. 
    /// @param instantaneous [in] flag to request instantaneous data 
    /// instead of moving averages.
    void bstats(CBytePerfMon* perf, bool clear = true, bool instantaneous = false);

    /// Mark sequence contained in the given packet as not lost. This
    /// removes the loss record from both current receiver loss list and
    /// the receiver fresh loss list.
    void unlose(const CPacket& oldpacket);
    void dropFromLossLists(int32_t from, int32_t to);
    bool getFirstNoncontSequence(int32_t& w_seq, std::string& w_log_reason);

    SRT_ATTR_EXCLUDES(m_ConnectionLock)
    void checkSndTimers();
    
    /// @brief Check and perform KM refresh if needed.
    void checkSndKMRefresh();

    void handshakeDone()
    {
        m_iSndHsRetryCnt = 0;
    }

    int64_t withOverhead(int64_t basebw)
    {
        return (basebw * (100 + m_config.iOverheadBW))/100;
    }

    static double Bps2Mbps(int64_t basebw)
    {
        return double(basebw) * 8.0/1000000.0;
    }

    bool stillConnected()
    {
        // Still connected is when:
        // - no "broken" condition appeared (security, protocol error, response timeout)
        return !m_bBroken
            // - still connected (no one called srt_close())
            && m_bConnected
            // - isn't currently closing (srt_close() called, response timeout, shutdown)
            && !m_bClosing;
    }

    int sndSpaceLeft()
    {
        return static_cast<int>(sndBuffersLeft() * maxPayloadSize());
    }

    int sndBuffersLeft()
    {
        return m_config.iSndBufSize - m_pSndBuffer->getCurrBufSize();
    }

    time_point socketStartTime()
    {
        return m_stats.tsStartTime;
    }

    SRT_ATTR_EXCLUDES(m_RcvBufferLock)
    bool isRcvBufferReady() const;

    // TSBPD thread main function.
    static void* tsbpd(void* param);

    /// Drop too late packets (receiver side). Updaet loss lists and ACK positions.
    /// The @a seqno packet itself is not dropped.
    /// @param seqno [in] The sequence number of the first packets following those to be dropped.
    /// @return The number of packets dropped.
    int rcvDropTooLateUpTo(int seqno);

    static loss_seqs_t defaultPacketArrival(void* vself, CPacket& pkt);
    static loss_seqs_t groupPacketArrival(void* vself, CPacket& pkt);

    CRateEstimator getRateEstimator() const
    {
        if (!m_pSndBuffer)
            return CRateEstimator();
        return m_pSndBuffer->getRateEstimator();
    }

    void setRateEstimator(const CRateEstimator& rate)
    {
        if (!m_pSndBuffer)
            return;

        m_pSndBuffer->setRateEstimator(rate);
        updateCC(TEV_SYNC, EventVariant(0));
    }


private: // Identification
    CUDTSocket* const   m_parent;                       // Temporary, until the CUDTSocket class is merged with CUDT
    SRTSOCKET           m_SocketID;                     // UDT socket number
    SRTSOCKET           m_PeerID;                       // Peer ID, for multiplexer

    // HSv4 (legacy handshake) support)
    time_point  m_tsSndHsLastTime;                      // Last SRT handshake request time
    int         m_iSndHsRetryCnt;                       // SRT handshake retries left

#if ENABLE_BONDING
    SRT_GROUP_TYPE m_HSGroupType;   // Group type about-to-be-set in the handshake
#endif

private:
    int                       m_iMaxSRTPayloadSize;     // Maximum/regular payload size, in bytes
    int                       m_iTsbPdDelay_ms;         // Rx delay to absorb burst, in milliseconds
    int                       m_iPeerTsbPdDelay_ms;     // Tx delay that the peer uses to absorb burst, in milliseconds
    bool                      m_bTLPktDrop;             // Enable Too-late Packet Drop
    SRT_ATTR_PT_GUARDED_BY(m_ConnectionLock)
    UniquePtr<CCryptoControl> m_pCryptoControl;         // Crypto control module
    CCache<CInfoBlock>*       m_pCache;                 // Network information cache

    // Congestion control
    std::vector<EventSlot> m_Slots[TEV_E_SIZE];
    SrtCongestion          m_CongCtl;

    // Packet filtering
    PacketFilter m_PacketFilter;
    SRT_ARQLevel m_PktFilterRexmitLevel;
    std::string  m_sPeerPktFilterConfigString;

    // Attached tool function
    void EmitSignal(ETransmissionEvent tev, EventVariant var);

    // Internal state
    sync::atomic<bool> m_bListening;             // If the UDT entity is listening to connection
    sync::atomic<bool> m_bConnecting;            // The short phase when connect() is called but not yet completed
    sync::atomic<bool> m_bConnected;             // Whether the connection is on or off
    sync::atomic<bool> m_bClosing;               // If the UDT entity is closing
    sync::atomic<bool> m_bShutdown;              // If the peer side has shutdown the connection
    sync::atomic<bool> m_bBroken;                // If the connection has been broken
    sync::atomic<bool> m_bBreakAsUnstable;       // A flag indicating that the socket should become broken because it has been unstable for too long.
    sync::atomic<bool> m_bPeerHealth;            // If the peer status is normal
    sync::atomic<int> m_RejectReason;
    bool m_bOpened;                              // If the UDT entity has been opened
                                                 // A counter (number of GC checks happening every 1s) to let the GC tag this socket as closed.   
    sync::atomic<int> m_iBrokenCounter;          // If a broken socket still has data in the receiver buffer, it is not marked closed until the counter is 0.

    int m_iEXPCount;                             // Expiration counter
    sync::atomic<int> m_iBandwidth;              // Estimated bandwidth, number of packets per second
    sync::atomic<int> m_iSRTT;                   // Smoothed RTT (an exponentially-weighted moving average (EWMA)
                                                 // of an endpoint's RTT samples), in microseconds
    sync::atomic<int> m_iRTTVar;                 // The variation in the RTT samples (RTT variance), in microseconds
    sync::atomic<bool> m_bIsFirstRTTReceived;    // True if the first RTT sample was obtained from the ACK/ACKACK pair
                                                 // at the receiver side or received by the sender from an ACK packet.
                                                 // It's used to reset the initial value of smoothed RTT (m_iSRTT)
                                                 // at the beginning of transmission (including the one taken from
                                                 // cache). False by default.
    sync::atomic<int> m_iDeliveryRate;           // Packet arrival rate at the receiver side
    sync::atomic<int> m_iByteDeliveryRate;       // Byte arrival rate at the receiver side

    CHandShake m_ConnReq;                        // Connection request
    CHandShake m_ConnRes;                        // Connection response
    CHandShake::RendezvousState m_RdvState;      // HSv5 rendezvous state
    HandshakeSide m_SrtHsSide;                   // HSv5 rendezvous handshake side resolved from cookie contest (DRAW if not yet resolved)

private: // Sending related data
    CSndBuffer* m_pSndBuffer;                    // Sender buffer
    CSndLossList* m_pSndLossList;                // Sender loss list
    CPktTimeWindow<16, 16> m_SndTimeWindow;      // Packet sending time window

    atomic_duration m_tdSendInterval;            // Inter-packet time, in CPU clock cycles

    atomic_duration m_tdSendTimeDiff;            // Aggregate difference in inter-packet sending time

    SRT_ATTR_GUARDED_BY(m_RecvAckLock)
    sync::atomic<int> m_iFlowWindowSize;         // Flow control window size
    double m_dCongestionWindow;                  // Congestion window size

private: // Timers
    atomic_time_point m_tsNextACKTime;           // Next ACK time, in CPU clock cycles, same below
    atomic_time_point m_tsNextNAKTime;           // Next NAK time

    duration   m_tdACKInterval;                  // ACK interval
    duration   m_tdNAKInterval;                  // NAK interval
    SRT_ATTR_GUARDED_BY(m_RecvAckLock)
    atomic_time_point m_tsLastRspTime;           // Timestamp of last response from the peer
    time_point m_tsLastRspAckTime;               // (SND) Timestamp of last ACK from the peer
    atomic_time_point m_tsLastSndTime;           // Timestamp of last data/ctrl sent (in system ticks)
    time_point m_tsLastWarningTime;              // Last time that a warning message is sent
    atomic_time_point m_tsLastReqTime;           // last time when a connection request is sent
    time_point m_tsRcvPeerStartTime;
    time_point m_tsLingerExpiration;             // Linger expiration time (for GC to close a socket with data in sending buffer)
    time_point m_tsLastAckTime;                  // (RCV) Timestamp of last ACK
    duration m_tdMinNakInterval;                 // NAK timeout lower bound; too small value can cause unnecessary retransmission
    duration m_tdMinExpInterval;                 // Timeout lower bound threshold: too small timeout can cause problem

    int m_iPktCount;                             // Packet counter for ACK
    int m_iLightACKCount;                        // Light ACK counter

    time_point m_tsNextSendTime;                 // Scheduled time of next packet sending

    sync::atomic<int32_t> m_iSndLastFullAck;     // Last full ACK received
    SRT_ATTR_GUARDED_BY(m_RecvAckLock)
    sync::atomic<int32_t> m_iSndLastAck;         // Last ACK received

    // NOTE: m_iSndLastDataAck is the value strictly bound to the CSndBufer object (m_pSndBuffer)
    // and this is the sequence number that refers to the block at position [0]. Upon acknowledgement,
    // this value is shifted to the acknowledged position, and the blocks are removed from the
    // m_pSndBuffer buffer up to excluding this sequence number.
    // XXX CONSIDER removing this field and give up the maintenance of this sequence number
    // to the sending buffer. This way, extraction of an old packet for retransmission should
    // require only the lost sequence number, and how to find the packet with this sequence
    // will be up to the sending buffer.
    sync::atomic<int32_t> m_iSndLastDataAck;     // The real last ACK that updates the sender buffer and loss list
    sync::atomic<int32_t> m_iSndCurrSeqNo;       // The largest sequence number that HAS BEEN SENT
    sync::atomic<int32_t> m_iSndNextSeqNo;       // The sequence number predicted to be placed at the currently scheduled packet

    // Note important differences between Curr and Next fields:
    // - m_iSndCurrSeqNo: this is used by SRT:SndQ:worker thread and it's operated from CUDT::packData
    //   function only. This value represents the sequence number that has been stamped on a packet directly
    //   before it is sent over the network.
    // - m_iSndNextSeqNo: this is used by the user's thread and it's operated from CUDT::sendmsg2
    //   function only. This value represents the sequence number that is PREDICTED to be stamped on the
    //   first block out of the block series that will be scheduled for later sending over the network
    //   out of the data passed in this function. For a special case when the length of the data is
    //   short enough to be passed in one UDP packet (always the case for live mode), this value is
    //   always increased by one in this call, otherwise it will be increased by the number of blocks
    //   scheduled for sending.

    int32_t m_iSndLastAck2;                      // Last ACK2 sent back
    time_point m_SndLastAck2Time;                // The time when last ACK2 was sent back
    void setInitialSndSeq(int32_t isn)
    {
        m_iSndLastAck = isn;
        m_iSndLastDataAck = isn;
        m_iSndLastFullAck = isn;
        m_iSndCurrSeqNo = CSeqNo::decseq(isn);
        m_iSndNextSeqNo = isn;
        m_iSndLastAck2 = isn;
    }

    void setInitialRcvSeq(int32_t isn);

    int32_t m_iISN;                              // Initial Sequence Number
    bool m_bPeerTsbPd;                           // Peer accept TimeStamp-Based Rx mode
    bool m_bPeerTLPktDrop;                       // Enable sender late packet dropping
    bool m_bPeerNakReport;                       // Sender's peer (receiver) issues Periodic NAK Reports
    bool m_bPeerRexmitFlag;                      // Receiver supports rexmit flag in payload packets

    SRT_ATTR_GUARDED_BY(m_RecvAckLock)
    int32_t m_iReXmitCount;                      // Re-Transmit Count since last ACK

    time_point m_tsLogSlowDown;                  // The last time a log message from the "slow down" group was shown.
                                                 // The "slow down" group of logs are those that can be printed too often otherwise, but can't be turned off (warnings and errors).
                                                 // Currently only used by decryption failure message, therefore no mutex protection needed.

    /// @brief Check if a frequent log can be shown.
    /// @param tnow current time
    /// @return true if it is ok to print a frequent log message.
    bool frequentLogAllowed(const time_point& tnow) const;

private: // Receiving related data
    CRcvBuffer* m_pRcvBuffer;                    //< Receiver buffer
    SRT_ATTR_GUARDED_BY(m_RcvLossLock)
    CRcvLossList* m_pRcvLossList;                //< Receiver loss list
    SRT_ATTR_GUARDED_BY(m_RcvLossLock)
    std::deque<CRcvFreshLoss> m_FreshLoss;       //< Lost sequence already added to m_pRcvLossList, but not yet sent UMSG_LOSSREPORT for.

    int m_iReorderTolerance;                     //< Current value of dynamic reorder tolerance
    int m_iConsecEarlyDelivery;                  //< Increases with every OOO packet that came <TTL-2 time, resets with every increased reorder tolerance
    int m_iConsecOrderedDelivery;                //< Increases with every packet coming in order or retransmitted, resets with every out-of-order packet

    CACKWindow<ACK_WND_SIZE> m_ACKWindow;        // ACK history window
    CPktTimeWindow<16, 64> m_RcvTimeWindow;      // Packet arrival time window

    int32_t m_iRcvLastAck;                       // First unacknowledged packet seqno sent in the latest ACK.
#ifdef ENABLE_LOGGING
    int32_t m_iDebugPrevLastAck;
#endif
    int32_t m_iRcvLastAckAck;                    // (RCV) Latest packet seqno in a sent ACK acknowledged by ACKACK. RcvQTh (sendCtrlAck {r}, processCtrlAckAck {r}, processCtrlAck {r}, connection {w}).
    int32_t m_iAckSeqNo;                         // Last ACK sequence number
    sync::atomic<int32_t> m_iRcvCurrSeqNo;       // (RCV) Largest received sequence number. RcvQTh, TSBPDTh.
    int32_t m_iRcvCurrPhySeqNo;                  // Same as m_iRcvCurrSeqNo, but physical only (disregarding a filter)

    int32_t m_iPeerISN;                          // Initial Sequence Number of the peer side

    uint32_t m_uPeerSrtVersion;
    uint32_t m_uPeerSrtFlags;

    bool m_bTsbPd;                               // Peer sends TimeStamp-Based Packet Delivery Packets 
    bool m_bGroupTsbPd;                          // TSBPD should be used for GROUP RECEIVER instead

    sync::CThread m_RcvTsbPdThread;              // Rcv TsbPD Thread handle
    sync::Condition m_RcvTsbPdCond;              // TSBPD signals if reading is ready. Use together with m_RecvLock
    bool m_bTsbPdAckWakeup;                      // Signal TsbPd thread on Ack sent
    sync::Mutex m_RcvTsbPdStartupLock;           // Protects TSBPD thread creating and joining

    CallbackHolder<srt_listen_callback_fn> m_cbAcceptHook;
    CallbackHolder<srt_connect_callback_fn> m_cbConnectHook;

    // FORWARDER
public:
    static int installAcceptHook(SRTSOCKET lsn, srt_listen_callback_fn* hook, void* opaq);
    static int installConnectHook(SRTSOCKET lsn, srt_connect_callback_fn* hook, void* opaq);
private:
    void installAcceptHook(srt_listen_callback_fn* hook, void* opaq)
    {
        m_cbAcceptHook.set(opaq, hook);
    }

    void installConnectHook(srt_connect_callback_fn* hook, void* opaq)
    {
        m_cbConnectHook.set(opaq, hook);
    }


private: // synchronization: mutexes and conditions
    sync::Mutex m_ConnectionLock;                // used to synchronize connection operation

    sync::Condition m_SendBlockCond;             // used to block "send" call
    sync::Mutex m_SendBlockLock;                 // lock associated to m_SendBlockCond

    mutable sync::Mutex m_RcvBufferLock;         // Protects the state of the m_pRcvBuffer
    // Protects access to m_iSndCurrSeqNo, m_iSndLastAck
    sync::Mutex m_RecvAckLock;                   // Protects the state changes while processing incoming ACK (SRT_EPOLL_OUT)

    sync::Condition m_RecvDataCond;              // used to block "srt_recv*" when there is no data. Use together with m_RecvLock
    sync::Mutex m_RecvLock;                      // used to synchronize "srt_recv*" call, protects TSBPD drift updates (CRcvBuffer::isRcvDataReady())

    sync::Mutex m_SendLock;                      // used to synchronize "send" call
    sync::Mutex m_RcvLossLock;                   // Protects the receiver loss list (access: CRcvQueue::worker, CUDT::tsbpd)
    mutable sync::Mutex m_StatsLock;             // used to synchronize access to trace statistics

    void initSynch();
    void destroySynch();
    void releaseSynch();

private: // Common connection Congestion Control setup
    // This can fail only when it failed to create a congctl
    // which only may happen when the congctl list is extended 
    // with user-supplied congctl modules, not a case so far.
    SRT_ATR_NODISCARD
    SRT_REJECT_REASON setupCC();

    // for updateCC it's ok to discard the value. This returns false only if
    // the congctl isn't created, and this can be prevented from.
    bool updateCC(ETransmissionEvent, const EventVariant arg);

    // Failure to create the crypter means that an encrypted
    // connection should be rejected if ENFORCEDENCRYPTION is on.
    SRT_ATR_NODISCARD SRT_ATTR_REQUIRES(m_ConnectionLock)
    bool createCrypter(HandshakeSide side, bool bidi);

private: // Generation and processing of packets
    void sendCtrl(UDTMessageType pkttype, const int32_t* lparam = NULL, void* rparam = NULL, int size = 0);

    /// Forms and sends ACK packet
    /// @note Assumes @ctrlpkt already has a timestamp.
    ///
    /// @param ctrlpkt  A control packet structure to fill. It must have a timestemp already set.
    /// @param size     Sends lite ACK if size is SEND_LITE_ACK, Full ACK otherwise
    ///
    /// @returns the nmber of packets sent.
    int  sendCtrlAck(CPacket& ctrlpkt, int size);
    void sendLossReport(const std::vector< std::pair<int32_t, int32_t> >& losslist);

    void processCtrl(const CPacket& ctrlpkt);
    
    /// @brief Process incoming control ACK packet.
    /// @param ctrlpkt incoming ACK packet
    /// @param currtime current clock time
    void processCtrlAck(const CPacket& ctrlpkt, const time_point& currtime);

    /// @brief Process incoming control ACKACK packet.
    /// @param ctrlpkt incoming ACKACK packet
    /// @param tsArrival time when packet has arrived (used to calculate RTT)
    void processCtrlAckAck(const CPacket& ctrlpkt, const time_point& tsArrival);

    /// @brief Process incoming loss report (NAK) packet.
    /// @param ctrlpkt incoming NAK packet
    void processCtrlLossReport(const CPacket& ctrlpkt);

    /// @brief Process incoming handshake control packet
    /// @param ctrlpkt incoming HS packet
    void processCtrlHS(const CPacket& ctrlpkt);

    /// @brief Process incoming drop request control packet
    /// @param ctrlpkt incoming drop request packet
    void processCtrlDropReq(const CPacket& ctrlpkt);

    /// @brief Process incoming shutdown control packet
    void processCtrlShutdown();
    /// @brief Process incoming user defined control packet
    /// @param ctrlpkt incoming user defined packet
    void processCtrlUserDefined(const CPacket& ctrlpkt);

    /// @brief Update sender's loss list on an incoming acknowledgement.
    /// @param ackdata_seqno    sequence number of a data packet being acknowledged
    void updateSndLossListOnACK(int32_t ackdata_seqno);

    /// Pack a packet from a list of lost packets.
    /// @param packet [in, out] a packet structure to fill
    /// @return payload size on success, <=0 on failure
    int packLostData(CPacket &packet);

    /// Pack a unique data packet (never sent so far) in CPacket for sending.
    /// @param packet [in, out] a CPacket structure to fill.
    ///
    /// @return true if a packet has been packets; false otherwise.
    bool packUniqueData(CPacket& packet);

    /// Pack in CPacket the next data to be send.
    ///
    /// @param packet [out] a CPacket structure to fill
    /// @param nexttime [out] Time when this socket should be next time picked up for processing.
<<<<<<< HEAD
    ///
    /// @retval true A packet was extracted for sending, the socket should be rechecked at @a nexttime
    /// @retval false Nothing was extracted for sending, @a nexttime should be ignored
    bool packData(CPacket& packet, time_point& nexttime);
=======
    /// @param src_addr [out] Source address to pass to channel's sendto
    ///
    /// @retval true A packet was extracted for sending, the socket should be rechecked at @a nexttime
    /// @retval false Nothing was extracted for sending, @a nexttime should be ignored
    bool packData(CPacket& packet, time_point& nexttime, sockaddr_any& src_addr);
>>>>>>> c83c31ba

    int processData(CUnit* unit);

    /// This function passes the incoming packet to the initial processing
    /// (like packet filter) and is about to store it effectively to the
    /// receiver buffer and do some postprocessing (decryption) if necessary
    /// and report the status thereof.
    ///
    /// @param incoming [in] The packet coming from the network medium
    /// @param w_new_inserted [out] Set false, if the packet already exists, otherwise true (packet added)
    /// @param w_was_sent_in_order [out] Set false, if the packet was belated, but had no R flag set.
    /// @param w_srt_loss_seqs [out] Gets inserted a loss, if this function has detected it.
    ///
    /// @return 0 The call was successful (regardless if the packet was accepted or not).
    /// @return -1 The call has failed: no space left in the buffer.
    /// @return -2 The incoming packet exceeds the expected sequence by more than a length of the buffer (irrepairable discrepancy).
    int handleSocketPacketReception(const std::vector<CUnit*>& incoming, bool& w_new_inserted, bool& w_was_sent_in_order, CUDT::loss_seqs_t& w_srt_loss_seqs);

    /// Get the packet's TSBPD time.
    /// The @a grp passed by void* is not used yet
    /// and shall not be used when ENABLE_BONDING=0.
    time_point getPktTsbPdTime(void* grp, const CPacket& packet);

    /// Checks and spawns the TSBPD thread if required.
    int checkLazySpawnTsbPdThread();
    void processClose();

    /// Process the request after receiving the handshake from caller.
    /// The @a packet param is passed here as non-const because this function
    /// will need to make a temporary back-and-forth endian swap; it doesn't intend to
    /// modify the object permanently.
    /// @param addr source address from where the request came
    /// @param packet contents of the packet
    /// @return URQ code, possibly containing reject reason
    int processConnectRequest(const sockaddr_any& addr, CPacket& packet);
    static void addLossRecord(std::vector<int32_t>& lossrecord, int32_t lo, int32_t hi);
    int32_t bake(const sockaddr_any& addr, int32_t previous_cookie = 0, int correction = 0);

#if ENABLE_BONDING
    /// @brief Drop packets in the recv buffer behind group_recv_base.
    /// Updates m_iRcvLastSkipAck if it's behind group_recv_base.
    void dropToGroupRecvBase();
#endif

    void processKeepalive(const CPacket& ctrlpkt, const time_point& tsArrival);


    /// Retrieves the available size of the receiver buffer.
    /// Expects that m_RcvBufferLock is locked.
    SRT_ATTR_REQUIRES(m_RcvBufferLock)
    size_t getAvailRcvBufferSizeNoLock() const;

private: // Trace
    struct CoreStats
    {
        time_point tsStartTime;             // timestamp when the UDT entity is started
        stats::Sender sndr;                 // sender statistics
        stats::Receiver rcvr;               // receiver statistics

        int64_t m_sndDurationTotal;         // total real time for sending

        time_point tsLastSampleTime;        // last performance sample time
        int traceReorderDistance;
        double traceBelatedTime;
        
        int64_t sndDuration;                // real time for sending
        time_point sndDurationCounter;      // timers to record the sending Duration
    } m_stats;

public:
    static const int SELF_CLOCK_INTERVAL = 64;  // ACK interval for self-clocking
    static const int SEND_LITE_ACK = sizeof(int32_t); // special size for ack containing only ack seq
    static const int PACKETPAIR_MASK = 0xF;

private: // Timers functions
#if ENABLE_BONDING
    time_point m_tsFreshActivation; // GROUPS: time of fresh activation of the link, or 0 if past the activation phase or idle
    time_point m_tsUnstableSince;   // GROUPS: time since unexpected ACK delay experienced, or 0 if link seems healthy
    time_point m_tsWarySince;       // GROUPS: time since an unstable link has first some response
#endif

    static const int BECAUSE_NO_REASON = 0, // NO BITS
                     BECAUSE_ACK       = 1 << 0,
                     BECAUSE_LITEACK   = 1 << 1,
                     BECAUSE_NAKREPORT = 1 << 2,
                     LAST_BECAUSE_BIT  =      3;

    void checkTimers();
    void considerLegacySrtHandshake(const time_point &timebase);
    int checkACKTimer (const time_point& currtime);
    int checkNAKTimer(const time_point& currtime);
    bool checkExpTimer (const time_point& currtime, int check_reason);  // returns true if the connection is expired
    void checkRexmitTimer(const time_point& currtime);


private: // for UDP multiplexer
    CSndQueue* m_pSndQueue;    // packet sending queue
    CRcvQueue* m_pRcvQueue;    // packet receiving queue
    sockaddr_any m_PeerAddr;   // peer address
    sockaddr_any m_SourceAddr; // override UDP source address with this one when sending
    uint32_t m_piSelfIP[4];    // local UDP IP address
    CSNode* m_pSNode;          // node information for UDT list used in snd queue
    CRNode* m_pRNode;          // node information for UDT list used in rcv queue

public: // For SrtCongestion
    const CSndQueue* sndQueue() { return m_pSndQueue; }
    const CRcvQueue* rcvQueue() { return m_pRcvQueue; }

private: // for epoll
    std::set<int> m_sPollID;                     // set of epoll ID to trigger
    void addEPoll(const int eid);
    void removeEPollEvents(const int eid);
    void removeEPollID(const int eid);
};

} // namespace srt

#endif<|MERGE_RESOLUTION|>--- conflicted
+++ resolved
@@ -1065,18 +1065,11 @@
     ///
     /// @param packet [out] a CPacket structure to fill
     /// @param nexttime [out] Time when this socket should be next time picked up for processing.
-<<<<<<< HEAD
-    ///
-    /// @retval true A packet was extracted for sending, the socket should be rechecked at @a nexttime
-    /// @retval false Nothing was extracted for sending, @a nexttime should be ignored
-    bool packData(CPacket& packet, time_point& nexttime);
-=======
     /// @param src_addr [out] Source address to pass to channel's sendto
     ///
     /// @retval true A packet was extracted for sending, the socket should be rechecked at @a nexttime
     /// @retval false Nothing was extracted for sending, @a nexttime should be ignored
     bool packData(CPacket& packet, time_point& nexttime, sockaddr_any& src_addr);
->>>>>>> c83c31ba
 
     int processData(CUnit* unit);
 
