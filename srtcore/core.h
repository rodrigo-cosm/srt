--- conflicted
+++ resolved
@@ -156,15 +156,12 @@
 class CUDTUnited;
 class CUDTSocket;
 
-<<<<<<< HEAD
 template <class ExecutorType>
 void SRT_tsbpdLoop(
         ExecutorType* self,
         SRTSOCKET sid,
         srt::sync::CGuard& lock);
 
-=======
->>>>>>> 6fa2545d
 #if ENABLE_HEAVY_LOGGING
     const char* const srt_log_grp_state [] = {
         "PENDING",
@@ -208,11 +205,7 @@
     // be received). After a while when the current active link is confirmed broken, it turns
     // into broken state.
 
-<<<<<<< HEAD
-    static std::string StateStr(GroupState);
-=======
     static const char* StateStr(GroupState);
->>>>>>> 6fa2545d
 
     struct SocketData
     {
@@ -315,11 +308,7 @@
             // that was disconnected other than immediately closing it.
             if (m_Group.empty())
             {
-<<<<<<< HEAD
-                m_iLastSchedSeqNo = 0;
-=======
                 m_iLastSchedSeqNo = -1;
->>>>>>> 6fa2545d
                 setInitialRxSequence(-1);
             }
             s = true;
@@ -546,7 +535,6 @@
     SRTU_PROPERTY_RW_CHAIN(CUDTGroup, int32_t, currentSchedSequence, m_iLastSchedSeqNo);
     SRTU_PROPERTY_RRW(std::set<int>&, epollset, m_sPollID);
     SRTU_PROPERTY_RW_CHAIN(CUDTGroup, int64_t, latency, m_iTsbPdDelay_us);
-<<<<<<< HEAD
 
     /*
     // Required for SRT_tsbpdLoop
@@ -556,8 +544,6 @@
     SRTU_PROPERTY_RO(CUDTUnited*, uglobal, m_pGlobal);
     SRTU_PROPERTY_RR(std::set<int>&, pollset, m_sPollID);
     */
-=======
->>>>>>> 6fa2545d
 };
 
 // XXX REFACTOR: The 'CUDT' class is to be merged with 'CUDTSocket'.
@@ -608,14 +594,8 @@
     static int listen(SRTSOCKET u, int backlog);
     static SRTSOCKET accept(SRTSOCKET u, sockaddr* addr, int* addrlen);
     static int connect(SRTSOCKET u, const sockaddr* name, int namelen, int32_t forced_isn);
-<<<<<<< HEAD
-    static int connect(SRTSOCKET u, const sockaddr* name, int namelen, const sockaddr* tname, int tnamelen);
-    static int connectLinks(SRTSOCKET grp, const sockaddr* source /*[[nullable]]*/, int namelen,
-            SRT_SOCKGROUPDATA links [], int arraysize);
-=======
     static int connect(SRTSOCKET u, const sockaddr* name, const sockaddr* tname, int namelen);
     static int connectLinks(SRTSOCKET grp, SRT_SOCKGROUPDATA links [], int arraysize);
->>>>>>> 6fa2545d
     static int close(SRTSOCKET u);
     static int getpeername(SRTSOCKET u, sockaddr* name, int* namelen);
     static int getsockname(SRTSOCKET u, sockaddr* name, int* namelen);
@@ -735,11 +715,7 @@
     int sndLossLength() { return m_pSndLossList->getLossLength(); }
     int32_t ISN() const { return m_iISN; }
     int32_t peerISN() const { return m_iPeerISN; }
-<<<<<<< HEAD
-    srt::sync::steady_clock::duration minNAKInterval() const { return m_tdMinNakInterval; }
-=======
     duration minNAKInterval() const { return m_tdMinNakInterval; }
->>>>>>> 6fa2545d
     sockaddr_any peerAddr() const { return m_PeerAddr; }
 
     int minSndSize(int len = 0) const
@@ -872,11 +848,7 @@
     SRT_ATR_NODISCARD bool interpretSrtHandshake(const CHandShake& hs, const CPacket& hspkt, uint32_t* out_data, size_t* out_len);
     SRT_ATR_NODISCARD bool checkApplyFilterConfig(const std::string& cs);
 
-<<<<<<< HEAD
-    static CUDTGroup& newGroup(int); // defined EXCEPTIONALLY in api.cpp for convenience reasons
-=======
     static CUDTGroup& newGroup(const int); // defined EXCEPTIONALLY in api.cpp for convenience reasons
->>>>>>> 6fa2545d
     // Note: This is an "interpret" function, which should treat the tp as
     // "possibly group type" that might be out of the existing values.
     SRT_ATR_NODISCARD bool interpretGroup(const int32_t grpdata[], int hsreq_type_cmd);
@@ -936,10 +908,6 @@
 
     SRT_ATR_NODISCARD int recvmsg(char* data, int len, uint64_t& srctime);
     SRT_ATR_NODISCARD int recvmsg2(char* data, int len, SRT_MSGCTRL& w_m);
-<<<<<<< HEAD
-=======
-
->>>>>>> 6fa2545d
     SRT_ATR_NODISCARD int receiveMessage(char* data, int len, SRT_MSGCTRL& w_m, int erh = 1 /*throw exception*/);
     SRT_ATR_NODISCARD int receiveBuffer(char* data, int len);
 
@@ -1154,17 +1122,9 @@
     CSndLossList* m_pSndLossList;                // Sender loss list
     CPktTimeWindow<16, 16> m_SndTimeWindow;      // Packet sending time window
 
-<<<<<<< HEAD
-    /*volatile*/ duration
-        m_tdSendInterval;                        // Inter-packet time, in CPU clock cycles
-
-    /*volatile*/ duration
-        m_tdSendTimeDiff;                        // aggregate difference in inter-packet sending time
-=======
     /*volatile*/ duration m_tdSendInterval;      // Inter-packet time, in CPU clock cycles
 
     /*volatile*/ duration m_tdSendTimeDiff;      // aggregate difference in inter-packet sending time
->>>>>>> 6fa2545d
 
     volatile int m_iFlowWindowSize;              // Flow control window size
     volatile double m_dCongestionWindow;         // congestion window size
@@ -1218,18 +1178,11 @@
     //   always increased by one in this call, otherwise it will be increased by the number of blocks
     //   scheduled for sending.
 
-<<<<<<< HEAD
     //int32_t m_iLastDecSeq;                       // Sequence number sent last decrease occurs (actually part of FileCC, formerly CUDTCC)
-=======
->>>>>>> 6fa2545d
     int32_t m_iSndLastAck2;                      // Last ACK2 sent back
     time_point m_SndLastAck2Time;                // The time when last ACK2 was sent back
     void setInitialSndSeq(int32_t isn)
     {
-<<<<<<< HEAD
-        // m_iLastDecSeq = isn - 1; <-- purpose unknown; duplicate from FileCC?
-=======
->>>>>>> 6fa2545d
         m_iSndLastAck = isn;
         m_iSndLastDataAck = isn;
         m_iSndLastFullAck = isn;
@@ -1289,11 +1242,7 @@
     bool m_bGroupTsbPd;                          // TSBPD should be used for GROUP RECEIVER instead.
 
     pthread_t m_RcvTsbPdThread;                  // Rcv TsbPD Thread handle
-<<<<<<< HEAD
-    srt::sync::Condition m_RcvTsbPdCond;        // TSBPD signals if reading is ready
-=======
     srt::sync::Condition m_RcvTsbPdCond;         // TSBPD signals if reading is ready
->>>>>>> 6fa2545d
     bool m_bTsbPdAckWakeup;                      // Signal TsbPd thread on Ack sent
 
     CallbackHolder<srt_listen_callback_fn> m_cbAcceptHook;
@@ -1311,22 +1260,14 @@
 private: // synchronization: mutexes and conditions
     srt::sync::Mutex m_ConnectionLock;           // used to synchronize connection operation
 
-<<<<<<< HEAD
-    srt::sync::Condition m_SendBlockCond;              // used to block "send" call
-=======
-    srt::sync::Condition m_SendBlockCond;       // used to block "send" call
->>>>>>> 6fa2545d
+    srt::sync::Condition m_SendBlockCond;        // used to block "send" call
     srt::sync::Mutex m_SendBlockLock;            // lock associated to m_SendBlockCond
 
     srt::sync::Mutex m_RcvBufferLock;            // Protects the state of the m_pRcvBuffer
     // Protects access to m_iSndCurrSeqNo, m_iSndLastAck
     srt::sync::Mutex m_RecvAckLock;              // Protects the state changes while processing incomming ACK (SRT_EPOLL_OUT)
 
-<<<<<<< HEAD
-    srt::sync::Condition m_RecvDataCond;               // used to block "recv" when there is no data
-=======
-    srt::sync::Condition m_RecvDataCond;        // used to block "recv" when there is no data
->>>>>>> 6fa2545d
+    srt::sync::Condition m_RecvDataCond;         // used to block "recv" when there is no data
     srt::sync::Mutex m_RecvDataLock;             // lock associated to m_RecvDataCond
 
     srt::sync::Mutex m_SendLock;                 // used to synchronize "send" call
@@ -1360,10 +1301,7 @@
     void processCtrl(const CPacket& ctrlpkt);
     void sendLossReport(const std::vector< std::pair<int32_t, int32_t> >& losslist);
     void processCtrlAck(const CPacket& ctrlpkt, const time_point &currtime);
-<<<<<<< HEAD
-=======
     void processCtrlLossReport(const CPacket& ctrlpkt);
->>>>>>> 6fa2545d
 
     ///
     /// @param ackdata_seqno    sequence number of a data packet being acknowledged
@@ -1375,11 +1313,7 @@
     /// @param origintime [in, out] origin timestamp of the packet
     ///
     /// @return payload size on success, <=0 on failure
-<<<<<<< HEAD
-    int packLostData(CPacket& w_packet, srt::sync::steady_clock::time_point& w_origintime);
-=======
     int packLostData(CPacket &packet, time_point &origintime);
->>>>>>> 6fa2545d
 
     /// Pack in CPacket the next data to be send.
     ///
@@ -1389,12 +1323,7 @@
     ///         The payload tells the size of the payload, packed in CPacket.
     ///         The timestamp is the full source/origin timestamp of the data.
     ///         If payload is <= 0, consider the timestamp value invalid.
-<<<<<<< HEAD
-    std::pair<int, time_point>
-        packData(CPacket& packet);
-=======
     std::pair<int, time_point> packData(CPacket& packet);
->>>>>>> 6fa2545d
 
     int processData(CUnit* unit);
     void processClose();
@@ -1485,15 +1414,9 @@
 
     void checkTimers();
     void considerLegacySrtHandshake(const time_point &timebase);
-<<<<<<< HEAD
-    void checkACKTimer (const time_point& currtime, char debug_decision[10]);
-    void checkNAKTimer(const time_point& currtime, char debug_decision[10]);
-    bool checkExpTimer (const time_point& currtime, const char* debug_decision);  // returns true if the connection is expired
-=======
     int checkACKTimer (const time_point& currtime);
     int checkNAKTimer(const time_point& currtime);
     bool checkExpTimer (const time_point& currtime, int check_reason);  // returns true if the connection is expired
->>>>>>> 6fa2545d
     void checkRexmitTimer(const time_point& currtime);
 
 public: // For the use of CCryptoControl
