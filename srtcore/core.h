/*
 * SRT - Secure, Reliable, Transport
 * Copyright (c) 2018 Haivision Systems Inc.
 * 
 * This Source Code Form is subject to the terms of the Mozilla Public
 * License, v. 2.0. If a copy of the MPL was not distributed with this
 * file, You can obtain one at http://mozilla.org/MPL/2.0/.
 * 
 */

/*****************************************************************************
Copyright (c) 2001 - 2011, The Board of Trustees of the University of Illinois.
All rights reserved.

Redistribution and use in source and binary forms, with or without
modification, are permitted provided that the following conditions are
met:

* Redistributions of source code must retain the above
  copyright notice, this list of conditions and the
  following disclaimer.

* Redistributions in binary form must reproduce the
  above copyright notice, this list of conditions
  and the following disclaimer in the documentation
  and/or other materials provided with the distribution.

* Neither the name of the University of Illinois
  nor the names of its contributors may be used to
  endorse or promote products derived from this
  software without specific prior written permission.

THIS SOFTWARE IS PROVIDED BY THE COPYRIGHT HOLDERS AND CONTRIBUTORS "AS
IS" AND ANY EXPRESS OR IMPLIED WARRANTIES, INCLUDING, BUT NOT LIMITED TO,
THE IMPLIED WARRANTIES OF MERCHANTABILITY AND FITNESS FOR A PARTICULAR
PURPOSE ARE DISCLAIMED. IN NO EVENT SHALL THE COPYRIGHT OWNER OR
CONTRIBUTORS BE LIABLE FOR ANY DIRECT, INDIRECT, INCIDENTAL, SPECIAL,
EXEMPLARY, OR CONSEQUENTIAL DAMAGES (INCLUDING, BUT NOT LIMITED TO,
PROCUREMENT OF SUBSTITUTE GOODS OR SERVICES; LOSS OF USE, DATA, OR
PROFITS; OR BUSINESS INTERRUPTION) HOWEVER CAUSED AND ON ANY THEORY OF
LIABILITY, WHETHER IN CONTRACT, STRICT LIABILITY, OR TORT (INCLUDING
NEGLIGENCE OR OTHERWISE) ARISING IN ANY WAY OUT OF THE USE OF THIS
SOFTWARE, EVEN IF ADVISED OF THE POSSIBILITY OF SUCH DAMAGE.
*****************************************************************************/

/*****************************************************************************
written by
   Yunhong Gu, last updated 02/28/2012
modified by
   Haivision Systems Inc.
*****************************************************************************/


#ifndef INC_SRT_CORE_H
#define INC_SRT_CORE_H

#include <deque>
#include <sstream>
#include "srt.h"
#include "common.h"
#include "list.h"
#include "buffer.h"
#include "window.h"
#include "packet.h"
#include "channel.h"
#include "cache.h"
#include "queue.h"
#include "handshake.h"
#include "congctl.h"
#include "packetfilter.h"
#include "socketconfig.h"
#include "utilities.h"
#include "logger_defs.h"

#include <haicrypt.h>


// TODO: Utility function - to be moved to utilities.h?
template <class T>
inline T CountIIR(T base, T newval, double factor)
{
    if ( base == 0.0 )
        return newval;

    T diff = newval - base;
    return base+T(diff*factor);
}

// TODO: Probably a better rework for that can be done - this can be
// turned into a serializable structure, just like it's done for CHandShake.
enum AckDataItem
{
    ACKD_RCVLASTACK       = 0,
    ACKD_RTT              = 1,
    ACKD_RTTVAR           = 2,
    ACKD_BUFFERLEFT       = 3,
    ACKD_TOTAL_SIZE_SMALL = 4,  // Size of the Small ACK, packet length = 16.

    // Extra fields for Full ACK.
    ACKD_RCVSPEED           = 4,
    ACKD_BANDWIDTH          = 5,
    ACKD_TOTAL_SIZE_UDTBASE = 6,  // Packet length = 24.

    // Extra stats since SRT v1.0.1.
    ACKD_RCVRATE           = 6,
    ACKD_TOTAL_SIZE_VER101 = 7,  // Packet length = 28.

    // Only in SRT v1.0.2.
    ACKD_XMRATE_VER102_ONLY     = 7,
    ACKD_TOTAL_SIZE_VER102_ONLY = 8,  // Packet length = 32.

    ACKD_TOTAL_SIZE = ACKD_TOTAL_SIZE_VER102_ONLY  // The maximum known ACK length is 32 bytes.
};
const size_t ACKD_FIELD_SIZE = sizeof(int32_t);

static const size_t SRT_SOCKOPT_NPOST = 12;
extern const SRT_SOCKOPT srt_post_opt_list [];

enum GroupDataItem
{
    GRPD_GROUPID,
    GRPD_GROUPDATA,

    GRPD_E_SIZE
};

const size_t GRPD_MIN_SIZE = 2; // ID and GROUPTYPE as backward compat

const size_t GRPD_FIELD_SIZE = sizeof(int32_t);

// For HSv4 legacy handshake
#define SRT_MAX_HSRETRY     10          /* Maximum SRT handshake retry */

enum SeqPairItems
{
    SEQ_BEGIN = 0, SEQ_END = 1, SEQ_SIZE = 2
};


// Extended SRT Congestion control class - only an incomplete definition required
class CCryptoControl;

namespace srt {
class CUDTUnited;
class CUDTSocket;
#if ENABLE_EXPERIMENTAL_BONDING
class CUDTGroup;
#endif

// XXX REFACTOR: The 'CUDT' class is to be merged with 'CUDTSocket'.
// There's no reason for separating them, there's no case of having them
// anyhow managed separately. After this is done, with a small help with
// separating the internal abnormal path management (exceptions) from the
// API (return values), through CUDTUnited, this class may become in future
// an officially exposed C++ API.
class CUDT
{
    friend class CUDTSocket;
    friend class CUDTUnited;
    friend class CCC;
    friend struct CUDTComp;
    friend class CCache<CInfoBlock>;
    friend class CRendezvousQueue;
    friend class CSndQueue;
    friend class CRcvQueue;
    friend class CSndUList;
    friend class CRcvUList;
    friend class PacketFilter;
    friend class CUDTGroup;
    friend struct FByOldestActive; // this functional will use private fields
    friend class TestMockCUDT; // unit tests

    typedef sync::steady_clock::time_point time_point;
    typedef sync::steady_clock::duration duration;
    typedef srt::sync::AtomicClock<srt::sync::steady_clock> atomic_time_point;
    typedef srt::sync::AtomicDuration<srt::sync::steady_clock> atomic_duration;

private: // constructor and desctructor
    void construct();
    void clearData();
    CUDT(CUDTSocket* parent);
    CUDT(CUDTSocket* parent, const CUDT& ancestor);
    const CUDT& operator=(const CUDT&) {return *this;} // = delete ?
    ~CUDT();

public: //API
    static int startup();
    static int cleanup();
    static SRTSOCKET socket();
#if ENABLE_EXPERIMENTAL_BONDING
    static SRTSOCKET createGroup(SRT_GROUP_TYPE);
    static int addSocketToGroup(SRTSOCKET socket, SRTSOCKET group);
    static int removeSocketFromGroup(SRTSOCKET socket);
    static SRTSOCKET getGroupOfSocket(SRTSOCKET socket);
    static int getGroupData(SRTSOCKET groupid, SRT_SOCKGROUPDATA* pdata, size_t* psize);
    static int configureGroup(SRTSOCKET groupid, const char* str);
    static bool isgroup(SRTSOCKET sock) { return (sock & SRTGROUP_MASK) != 0; }
#endif
    static int bind(SRTSOCKET u, const sockaddr* name, int namelen);
    static int bind(SRTSOCKET u, UDPSOCKET udpsock);
    static int listen(SRTSOCKET u, int backlog);
    static SRTSOCKET accept(SRTSOCKET u, sockaddr* addr, int* addrlen);
    static SRTSOCKET accept_bond(const SRTSOCKET listeners [], int lsize, int64_t msTimeOut);
    static int connect(SRTSOCKET u, const sockaddr* name, int namelen, int32_t forced_isn);
    static int connect(SRTSOCKET u, const sockaddr* name, const sockaddr* tname, int namelen);
#if ENABLE_EXPERIMENTAL_BONDING
    static int connectLinks(SRTSOCKET grp, SRT_SOCKGROUPCONFIG links [], int arraysize);
#endif
    static int close(SRTSOCKET u);
    static int getpeername(SRTSOCKET u, sockaddr* name, int* namelen);
    static int getsockname(SRTSOCKET u, sockaddr* name, int* namelen);
    static int getsockopt(SRTSOCKET u, int level, SRT_SOCKOPT optname, void* optval, int* optlen);
    static int setsockopt(SRTSOCKET u, int level, SRT_SOCKOPT optname, const void* optval, int optlen);
    static int send(SRTSOCKET u, const char* buf, int len, int flags);
    static int recv(SRTSOCKET u, char* buf, int len, int flags);
    static int sendmsg(SRTSOCKET u, const char* buf, int len, int ttl = SRT_MSGTTL_INF, bool inorder = false, int64_t srctime = 0);
    static int recvmsg(SRTSOCKET u, char* buf, int len, int64_t& srctime);
    static int sendmsg2(SRTSOCKET u, const char* buf, int len, SRT_MSGCTRL& mctrl);
    static int recvmsg2(SRTSOCKET u, char* buf, int len, SRT_MSGCTRL& w_mctrl);
    static int64_t sendfile(SRTSOCKET u, std::fstream& ifs, int64_t& offset, int64_t size, int block = SRT_DEFAULT_SENDFILE_BLOCK);
    static int64_t recvfile(SRTSOCKET u, std::fstream& ofs, int64_t& offset, int64_t size, int block = SRT_DEFAULT_RECVFILE_BLOCK);
    static int select(int nfds, UDT::UDSET* readfds, UDT::UDSET* writefds, UDT::UDSET* exceptfds, const timeval* timeout);
    static int selectEx(const std::vector<SRTSOCKET>& fds, std::vector<SRTSOCKET>* readfds, std::vector<SRTSOCKET>* writefds, std::vector<SRTSOCKET>* exceptfds, int64_t msTimeOut);
    static int epoll_create();
    static int epoll_clear_usocks(int eid);
    static int epoll_add_usock(const int eid, const SRTSOCKET u, const int* events = NULL);
    static int epoll_add_ssock(const int eid, const SYSSOCKET s, const int* events = NULL);
    static int epoll_remove_usock(const int eid, const SRTSOCKET u);
    static int epoll_remove_ssock(const int eid, const SYSSOCKET s);
    static int epoll_update_usock(const int eid, const SRTSOCKET u, const int* events = NULL);
    static int epoll_update_ssock(const int eid, const SYSSOCKET s, const int* events = NULL);
    static int epoll_wait(const int eid, std::set<SRTSOCKET>* readfds, std::set<SRTSOCKET>* writefds,
            int64_t msTimeOut, std::set<SYSSOCKET>* lrfds = NULL, std::set<SYSSOCKET>* wrfds = NULL);
    static int epoll_uwait(const int eid, SRT_EPOLL_EVENT* fdsSet, int fdsSize, int64_t msTimeOut);
    static int32_t epoll_set(const int eid, int32_t flags);
    static int epoll_release(const int eid);
    static CUDTException& getlasterror();
    static int bstats(SRTSOCKET u, CBytePerfMon* perf, bool clear = true, bool instantaneous = false);
#if ENABLE_EXPERIMENTAL_BONDING
    static int groupsockbstats(SRTSOCKET u, CBytePerfMon* perf, bool clear = true);
#endif
    static SRT_SOCKSTATUS getsockstate(SRTSOCKET u);
    static bool setstreamid(SRTSOCKET u, const std::string& sid);
    static std::string getstreamid(SRTSOCKET u);
    static int getsndbuffer(SRTSOCKET u, size_t* blocks, size_t* bytes);
    static int rejectReason(SRTSOCKET s);
    static int rejectReason(SRTSOCKET s, int value);
    static int64_t socketStartTime(SRTSOCKET s);

public: // internal API
    // This is public so that it can be used directly in API implementation functions.
    struct APIError
    {
        APIError(const CUDTException&);
        APIError(CodeMajor, CodeMinor, int = 0);

        operator int() const
        {
            return SRT_ERROR;
        }
    };

    static const       SRTSOCKET INVALID_SOCK   = -1;           // Invalid socket descriptor
    static const int   ERROR                    = -1;           // Socket api error returned value

    static const int HS_VERSION_UDT4 = 4;
    static const int HS_VERSION_SRT1 = 5;

    // Parameters
    //
    // NOTE: Use notation with X*1000*1000*... instead of
    // million zeros in a row.
    static const int       COMM_RESPONSE_MAX_EXP                 = 16;
    static const int       SRT_TLPKTDROP_MINTHRESHOLD_MS         = 1000;
    static const uint64_t  COMM_KEEPALIVE_PERIOD_US              = 1*1000*1000;
    static const int32_t   COMM_SYN_INTERVAL_US                  = 10*1000;
    static const int       COMM_CLOSE_BROKEN_LISTENER_TIMEOUT_MS = 3000;
    static const uint16_t  MAX_WEIGHT                            = 32767;
    static const size_t    ACK_WND_SIZE                          = 1024;
    static const int       INITIAL_RTT                           = 10 * COMM_SYN_INTERVAL_US;
    static const int       INITIAL_RTTVAR                        = INITIAL_RTT / 2;

    int handshakeVersion()
    {
        return m_ConnRes.m_iVersion;
    }

    std::string CONID() const
    {
#if ENABLE_LOGGING
        std::ostringstream os;
        os << "@" << m_SocketID << ":";
        return os.str();
#else
        return "";
#endif
    }

    SRTSOCKET socketID() const { return m_SocketID; }

    static CUDT*                    getUDTHandle(SRTSOCKET u);
    static std::vector<SRTSOCKET>   existingSockets();

    void addressAndSend(CPacket& pkt);
    void sendSrtMsg(int cmd, uint32_t *srtdata_in = NULL, size_t srtlen_in = 0);

    bool        isOPT_TsbPd()                   const { return m_config.bTSBPD; }
    int         SRTT()                          const { return m_iSRTT; }
    int         RTTVar()                        const { return m_iRTTVar; }
    int32_t     sndSeqNo()                      const { return m_iSndCurrSeqNo; }
    int32_t     schedSeqNo()                    const { return m_iSndNextSeqNo; }
    bool        overrideSndSeqNo(int32_t seq);

    srt::sync::steady_clock::time_point   lastRspTime()             const { return m_tsLastRspTime.load(); }
    srt::sync::steady_clock::time_point   freshActivationStart()    const { return m_tsFreshActivation; }

    int32_t     rcvSeqNo()          const { return m_iRcvCurrSeqNo; }
    int         flowWindowSize()    const { return m_iFlowWindowSize; }
    int32_t     deliveryRate()      const { return m_iDeliveryRate; }
    int         bandwidth()         const { return m_iBandwidth; }
    int64_t     maxBandwidth()      const { return m_config.llMaxBW; }
    int         MSS()               const { return m_config.iMSS; }

    uint32_t        peerLatency_us()        const { return m_iPeerTsbPdDelay_ms * 1000; }
    int             peerIdleTimeout_ms()    const { return m_config.iPeerIdleTimeout; }
    size_t          maxPayloadSize()        const { return m_iMaxSRTPayloadSize; }
    size_t          OPT_PayloadSize()       const { return m_config.zExpPayloadSize; }
    int             sndLossLength()               { return m_pSndLossList->getLossLength(); }
    int32_t         ISN()                   const { return m_iISN; }
    int32_t         peerISN()               const { return m_iPeerISN; }
    duration        minNAKInterval()        const { return m_tdMinNakInterval; }
    sockaddr_any    peerAddr()              const { return m_PeerAddr; }

    /// Returns the number of packets in flight (sent, but not yet acknowledged).
    /// @param lastack is the sequence number of the first unacknowledged packet.
    /// @param curseq is the sequence number of the latest original packet sent
    ///
    /// @note When there are no packets in flight, lastack = incseq(curseq).
    ///
    /// @returns The number of packets in flight belonging to the interval [0; ...)
    static int32_t getFlightSpan(int32_t lastack, int32_t curseq)
    {
        // Packets sent:
        // | 1 | 2 | 3 | 4 | 5 |
        //   ^               ^
        //   |               |
        // lastack           |
        //                curseq
        //
        // In Flight: [lastack; curseq]
        //
        // Normally 'lastack' should be PAST the 'curseq',
        // however in a case when the sending stopped and all packets were
        // ACKed, the 'lastack' is one sequence ahead of 'curseq'.
        // Therefore we increase 'curseq' by 1 forward and then
        // get the distance towards the last ACK. This way this value may
        // be only positive as seqlen() includes endpoints.
        // Finally, we subtract 1 to exclude the increment added earlier.

        return CSeqNo::seqlen(lastack, CSeqNo::incseq(curseq)) - 1;
    }

    /// Returns the number of packets in flight (sent, but not yet acknowledged).
    /// @returns The number of packets in flight belonging to the interval [0; ...)
    int32_t getFlightSpan() const
    {
        return getFlightSpan(m_iSndLastAck, m_iSndCurrSeqNo);
    }

    int minSndSize(int len = 0) const
    {
        const int ps = (int) maxPayloadSize();
        if (len == 0) // wierd, can't use non-static data member as default argument!
            len = ps;
        return m_config.bMessageAPI ? (len+ps-1)/ps : 1;
    }

    int32_t makeTS(const time_point& from_time) const
    {
        // NOTE:
        // - This calculates first the time difference towards start time.
        // - This difference value is also CUT OFF THE SEGMENT information
        //   (a multiple of MAX_TIMESTAMP+1)
        // So, this can be simply defined as: TS = (RTS - STS) % (MAX_TIMESTAMP+1)
        // XXX Would be nice to check if local_time > m_tsStartTime,
        // otherwise it may go unnoticed with clock skew.
        return (int32_t) srt::sync::count_microseconds(from_time - m_stats.tsStartTime);
    }

    void setPacketTS(CPacket& p, const time_point& local_time)
    {
        p.m_iTimeStamp = makeTS(local_time);
    }

    // Utility used for closing a listening socket
    // immediately to free the socket
    void notListening()
    {
        srt::sync::ScopedLock cg(m_ConnectionLock);
        m_bListening = false;
        m_pRcvQueue->removeListener(this);
    }

    static int32_t generateISN()
    {
        using namespace srt::sync;
        return genRandomInt(0, CSeqNo::m_iMaxSeqNo);
    }

    // For SRT_tsbpdLoop
    static CUDTUnited* uglobal() { return &s_UDTUnited; } // needed by tsbpdLoop
    std::set<int>& pollset() { return m_sPollID; }

    CSrtConfig m_config;

    SRTU_PROPERTY_RO(SRTSOCKET, id, m_SocketID);
    SRTU_PROPERTY_RO(bool, isClosing, m_bClosing);
    SRTU_PROPERTY_RO(CRcvBuffer*, rcvBuffer, m_pRcvBuffer);
    SRTU_PROPERTY_RO(bool, isTLPktDrop, m_bTLPktDrop);
    SRTU_PROPERTY_RO(bool, isSynReceiving, m_config.bSynRecving);
    SRTU_PROPERTY_RR(srt::sync::Condition*, recvDataCond, &m_RecvDataCond);
    SRTU_PROPERTY_RR(srt::sync::Condition*, recvTsbPdCond, &m_RcvTsbPdCond);

    /// @brief  Request a socket to be broken due to too long instability (normally by a group).
    void breakAsUnstable() { m_bBreakAsUnstable = true; }

    void ConnectSignal(ETransmissionEvent tev, EventSlot sl);
    void DisconnectSignal(ETransmissionEvent tev);

    // This is in public section so prospective overriding it can be
    // done by directly assigning to a field.

    typedef std::vector< std::pair<int32_t, int32_t> > loss_seqs_t;
    typedef loss_seqs_t packetArrival_cb(void*, CPacket&);
    CallbackHolder<packetArrival_cb> m_cbPacketArrival;

private:
    /// initialize a UDT entity and bind to a local address.

    void open();

    /// Start listening to any connection request.

    void setListenState();

    /// Connect to a UDT entity listening at address "peer".
    /// @param peer [in] The address of the listening UDT entity.

    void startConnect(const sockaddr_any& peer, int32_t forced_isn);

    /// Process the response handshake packet. Failure reasons can be:
    /// * Socket is not in connecting state
    /// * Response @a pkt is not a handshake control message
    /// * Rendezvous socket has once processed a regular handshake
    /// @param pkt [in] handshake packet.
    /// @retval 0 Connection successful
    /// @retval 1 Connection in progress (m_ConnReq turned into RESPONSE)
    /// @retval -1 Connection failed

    SRT_ATR_NODISCARD EConnectStatus processConnectResponse(const CPacket& pkt, CUDTException* eout) ATR_NOEXCEPT;

    // This function works in case of HSv5 rendezvous. It changes the state
    // according to the present state and received message type, as well as the
    // INITIATOR/RESPONDER side resolved through cookieContest().
    // The resulting data are:
    // - rsptype: handshake message type that should be sent back to the peer (nothing if URQ_DONE)
    // - needs_extension: the HSREQ/KMREQ or HSRSP/KMRSP extensions should be attached to the handshake message.
    // - RETURNED VALUE: if true, it means a URQ_CONCLUSION message was received with HSRSP/KMRSP extensions and needs HSRSP/KMRSP.
    void rendezvousSwitchState(UDTRequestType& rsptype, bool& needs_extension, bool& needs_hsrsp);
    void cookieContest();

    /// Interpret the incoming handshake packet in order to perform appropriate
    /// rendezvous FSM state transition if needed, and craft the response, serialized
    /// into the packet to be next sent.
    /// @param reqpkt Packet to be written with handshake data
    /// @param response incoming handshake response packet to be interpreted
    /// @param serv_addr incoming packet's address
    /// @param rst Current read status to know if the HS packet was freshly received from the peer, or this is only a periodic update (RST_AGAIN)
    SRT_ATR_NODISCARD EConnectStatus processRendezvous(const CPacket* response, const sockaddr_any& serv_addr, EReadStatus, CPacket& reqpkt);
    SRT_ATR_NODISCARD bool prepareConnectionObjects(const CHandShake &hs, HandshakeSide hsd, CUDTException *eout);
    SRT_ATR_NODISCARD EConnectStatus postConnect(const CPacket* response, bool rendezvous, CUDTException* eout) ATR_NOEXCEPT;
    SRT_ATR_NODISCARD bool applyResponseSettings() ATR_NOEXCEPT;
    SRT_ATR_NODISCARD EConnectStatus processAsyncConnectResponse(const CPacket& pkt) ATR_NOEXCEPT;
    SRT_ATR_NODISCARD bool processAsyncConnectRequest(EReadStatus rst, EConnectStatus cst, const CPacket* response, const sockaddr_any& serv_addr);
    SRT_ATR_NODISCARD EConnectStatus craftKmResponse(uint32_t* aw_kmdata, size_t& w_kmdatasize);

    void checkUpdateCryptoKeyLen(const char* loghdr, int32_t typefield);

    SRT_ATR_NODISCARD size_t fillSrtHandshake_HSREQ(uint32_t* srtdata, size_t srtlen, int hs_version);
    SRT_ATR_NODISCARD size_t fillSrtHandshake_HSRSP(uint32_t* srtdata, size_t srtlen, int hs_version);
    SRT_ATR_NODISCARD size_t fillSrtHandshake(uint32_t* srtdata, size_t srtlen, int msgtype, int hs_version);

    SRT_ATR_NODISCARD bool createSrtHandshake(int srths_cmd, int srtkm_cmd, const uint32_t* data, size_t datalen,
            CPacket& w_reqpkt, CHandShake& w_hs);

    SRT_ATR_NODISCARD size_t fillHsExtConfigString(uint32_t *pcmdspec, int cmd, const std::string &str);
#if ENABLE_EXPERIMENTAL_BONDING
    SRT_ATR_NODISCARD size_t fillHsExtGroup(uint32_t *pcmdspec);
#endif
    SRT_ATR_NODISCARD size_t fillHsExtKMREQ(uint32_t *pcmdspec, size_t ki);
    SRT_ATR_NODISCARD size_t fillHsExtKMRSP(uint32_t *pcmdspec, const uint32_t *kmdata, size_t kmdata_wordsize);

    SRT_ATR_NODISCARD size_t prepareSrtHsMsg(int cmd, uint32_t* srtdata, size_t size);

    SRT_ATR_NODISCARD bool processSrtMsg(const CPacket *ctrlpkt);
    SRT_ATR_NODISCARD int processSrtMsg_HSREQ(const uint32_t* srtdata, size_t bytelen, uint32_t ts, int hsv);
    SRT_ATR_NODISCARD int processSrtMsg_HSRSP(const uint32_t* srtdata, size_t bytelen, uint32_t ts, int hsv);
    SRT_ATR_NODISCARD bool interpretSrtHandshake(const CHandShake& hs, const CPacket& hspkt, uint32_t* out_data, size_t* out_len);
    SRT_ATR_NODISCARD bool checkApplyFilterConfig(const std::string& cs);

#if ENABLE_EXPERIMENTAL_BONDING
    static CUDTGroup& newGroup(const int); // defined EXCEPTIONALLY in api.cpp for convenience reasons
    // Note: This is an "interpret" function, which should treat the tp as
    // "possibly group type" that might be out of the existing values.
    SRT_ATR_NODISCARD bool interpretGroup(const int32_t grpdata[], size_t data_size, int hsreq_type_cmd);
    SRT_ATR_NODISCARD SRTSOCKET makeMePeerOf(SRTSOCKET peergroup, SRT_GROUP_TYPE tp, uint32_t link_flags);
    void synchronizeWithGroup(CUDTGroup* grp);
#endif

    void updateAfterSrtHandshake(int hsv);

    void updateSrtRcvSettings();
    void updateSrtSndSettings();

    void updateIdleLinkFrom(CUDT* source);

    void checkNeedDrop(bool& bCongestion);

    /// Connect to a UDT entity as per hs request. This will update
    /// required data in the entity, then update them also in the hs structure,
    /// and then send the response back to the caller.
    /// @param agent [in] The address to which the UDT entity is bound.
    /// @param peer [in] The address of the listening UDT entity.
    /// @param hspkt [in] The original packet that brought the handshake.
    /// @param hs [in/out] The handshake information sent by the peer side (in), negotiated value (out).
    void acceptAndRespond(const sockaddr_any& agent, const sockaddr_any& peer, const CPacket& hspkt, CHandShake& hs);

    /// Write back to the hs structure the data after they have been
    /// negotiated by acceptAndRespond.
    void rewriteHandshakeData(const sockaddr_any& peer, CHandShake& w_hs);
    bool runAcceptHook(CUDT* acore, const sockaddr* peer, const CHandShake& hs, const CPacket& hspkt);

    /// Close the opened UDT entity.

    bool closeInternal();
    void updateBrokenConnection();
    void completeBrokenConnectionDependencies(int errorcode);

    /// Request UDT to send out a data block "data" with size of "len".
    /// @param data [in] The address of the application data to be sent.
    /// @param len [in] The size of the data block.
    /// @return Actual size of data sent.

    SRT_ATR_NODISCARD int send(const char* data, int len)
    {
        return sendmsg(data, len, SRT_MSGTTL_INF, false, 0);
    }

    /// Request UDT to receive data to a memory block "data" with size of "len".
    /// @param data [out] data received.
    /// @param len [in] The desired size of data to be received.
    /// @return Actual size of data received.

    SRT_ATR_NODISCARD int recv(char* data, int len);

    /// send a message of a memory block "data" with size of "len".
    /// @param data [out] data received.
    /// @param len [in] The desired size of data to be received.
    /// @param ttl [in] the time-to-live of the message.
    /// @param inorder [in] if the message should be delivered in order.
    /// @param srctime [in] Time when the data were ready to send.
    /// @return Actual size of data sent.

    SRT_ATR_NODISCARD int sendmsg(const char* data, int len, int ttl, bool inorder, int64_t srctime);
    /// Receive a message to buffer "data".
    /// @param data [out] data received.
    /// @param len [in] size of the buffer.
    /// @return Actual size of data received.

    SRT_ATR_NODISCARD int sendmsg2(const char* data, int len, SRT_MSGCTRL& w_m);

    SRT_ATR_NODISCARD int recvmsg(char* data, int len, int64_t& srctime);
    SRT_ATR_NODISCARD int recvmsg2(char* data, int len, SRT_MSGCTRL& w_m);
    SRT_ATR_NODISCARD int receiveMessage(char* data, int len, SRT_MSGCTRL& w_m, int erh = 1 /*throw exception*/);
    SRT_ATR_NODISCARD int receiveBuffer(char* data, int len);

    size_t dropMessage(int32_t seqtoskip);

    /// Request UDT to send out a file described as "fd", starting from "offset", with size of "size".
    /// @param ifs [in] The input file stream.
    /// @param offset [in, out] From where to read and send data; output is the new offset when the call returns.
    /// @param size [in] How many data to be sent.
    /// @param block [in] size of block per read from disk
    /// @return Actual size of data sent.

    SRT_ATR_NODISCARD int64_t sendfile(std::fstream& ifs, int64_t& offset, int64_t size, int block = 366000);

    /// Request UDT to receive data into a file described as "fd", starting from "offset", with expected size of "size".
    /// @param ofs [out] The output file stream.
    /// @param offset [in, out] From where to write data; output is the new offset when the call returns.
    /// @param size [in] How many data to be received.
    /// @param block [in] size of block per write to disk
    /// @return Actual size of data received.

    SRT_ATR_NODISCARD int64_t recvfile(std::fstream& ofs, int64_t& offset, int64_t size, int block = 7320000);

    /// Configure UDT options.
    /// @param optName [in] The enum name of a UDT option.
    /// @param optval [in] The value to be set.
    /// @param optlen [in] size of "optval".

    void setOpt(SRT_SOCKOPT optName, const void* optval, int optlen);

    /// Read UDT options.
    /// @param optName [in] The enum name of a UDT option.
    /// @param optval [in] The value to be returned.
    /// @param optlen [out] size of "optval".

    void getOpt(SRT_SOCKOPT optName, void* optval, int& w_optlen);

#if ENABLE_EXPERIMENTAL_BONDING
    /// Applies the configuration set on the socket.
    /// Any errors in this process are reported by exception.
    SRT_ERRNO applyMemberConfigObject(const SRT_SocketOptionObject& opt);
#endif

    /// read the performance data with bytes counters since bstats() 
    ///  
    /// @param perf [in, out] pointer to a CPerfMon structure to record the performance data.
    /// @param clear [in] flag to decide if the local performance trace should be cleared. 
    /// @param instantaneous [in] flag to request instantaneous data 
    /// instead of moving averages.
    void bstats(CBytePerfMon* perf, bool clear = true, bool instantaneous = false);

    /// Mark sequence contained in the given packet as not lost. This
    /// removes the loss record from both current receiver loss list and
    /// the receiver fresh loss list.
    void unlose(const CPacket& oldpacket);
    void dropFromLossLists(int32_t from, int32_t to);

    void checkSndTimers(Whether2RegenKm regen = DONT_REGEN_KM);
    void handshakeDone()
    {
        m_iSndHsRetryCnt = 0;
    }

    int64_t withOverhead(int64_t basebw)
    {
        return (basebw * (100 + m_config.iOverheadBW))/100;
    }

    static double Bps2Mbps(int64_t basebw)
    {
        return double(basebw) * 8.0/1000000.0;
    }

    bool stillConnected()
    {
        // Still connected is when:
        // - no "broken" condition appeared (security, protocol error, response timeout)
        return !m_bBroken
            // - still connected (no one called srt_close())
            && m_bConnected
            // - isn't currently closing (srt_close() called, response timeout, shutdown)
            && !m_bClosing;
    }

    int sndSpaceLeft()
    {
        return static_cast<int>(sndBuffersLeft() * maxPayloadSize());
    }

    int sndBuffersLeft()
    {
        return m_config.iSndBufSize - m_pSndBuffer->getCurrBufSize();
    }

    time_point socketStartTime()
    {
        return m_stats.tsStartTime;
    }

    // TSBPD thread main function.
    static void* tsbpd(void* param);

    void updateForgotten(int seqlen, int32_t lastack, int32_t skiptoseqno);

    static loss_seqs_t defaultPacketArrival(void* vself, CPacket& pkt);
    static loss_seqs_t groupPacketArrival(void* vself, CPacket& pkt);

    static CUDTUnited s_UDTUnited;                      // UDT global management base

private: // Identification
    CUDTSocket* const   m_parent;                       // Temporary, until the CUDTSocket class is merged with CUDT
    SRTSOCKET           m_SocketID;                     // UDT socket number
    SRTSOCKET           m_PeerID;                       // Peer ID, for multiplexer

    // HSv4 (legacy handshake) support)
    time_point  m_tsSndHsLastTime;                      // Last SRT handshake request time
    int         m_iSndHsRetryCnt;                       // SRT handshake retries left

#if ENABLE_EXPERIMENTAL_BONDING
    SRT_GROUP_TYPE m_HSGroupType;   // Group type about-to-be-set in the handshake
#endif

private:
    int                       m_iMaxSRTPayloadSize;     // Maximum/regular payload size, in bytes
    int                       m_iTsbPdDelay_ms;         // Rx delay to absorb burst, in milliseconds
    int                       m_iPeerTsbPdDelay_ms;     // Tx delay that the peer uses to absorb burst, in milliseconds
    bool                      m_bTLPktDrop;             // Enable Too-late Packet Drop
    UniquePtr<CCryptoControl> m_pCryptoControl;         // Congestion control SRT class (small data extension)
    CCache<CInfoBlock>*       m_pCache;                 // Network information cache

    // Congestion control
    std::vector<EventSlot> m_Slots[TEV_E_SIZE];
    SrtCongestion          m_CongCtl;

    // Packet filtering
    PacketFilter m_PacketFilter;
    SRT_ARQLevel m_PktFilterRexmitLevel;
    std::string  m_sPeerPktFilterConfigString;

    // Attached tool function
    void EmitSignal(ETransmissionEvent tev, EventVariant var);

    // Internal state
    srt::sync::atomic<bool> m_bListening;        // If the UDT entity is listening to connection
    srt::sync::atomic<bool> m_bConnecting;       // The short phase when connect() is called but not yet completed
    srt::sync::atomic<bool> m_bConnected;        // Whether the connection is on or off
    srt::sync::atomic<bool> m_bClosing;          // If the UDT entity is closing
    srt::sync::atomic<bool> m_bShutdown;         // If the peer side has shutdown the connection
    srt::sync::atomic<bool> m_bBroken;           // If the connection has been broken
    srt::sync::atomic<bool> m_bBreakAsUnstable;  // A flag indicating that the socket should become broken because it has been unstable for too long.
    srt::sync::atomic<bool> m_bPeerHealth;       // If the peer status is normal
    srt::sync::atomic<int> m_RejectReason;
    bool m_bOpened;                              // If the UDT entity has been opened
    srt::sync::atomic<int> m_iBrokenCounter;               // A counter (number of GC checks) to let the GC tag this socket as disconnected

    int m_iEXPCount;                             // Expiration counter
    srt::sync::atomic<int> m_iBandwidth;         // Estimated bandwidth, number of packets per second
    srt::sync::atomic<int> m_iSRTT;              // Smoothed RTT (an exponentially-weighted moving average (EWMA)
                                                 // of an endpoint's RTT samples), in microseconds
    srt::sync::atomic<int> m_iRTTVar;            // The variation in the RTT samples (RTT variance), in microseconds
    srt::sync::atomic<bool> m_bIsFirstRTTReceived;// True if the first RTT sample was obtained from the ACK/ACKACK pair
                                                 // at the receiver side or received by the sender from an ACK packet.
                                                 // It's used to reset the initial value of smoothed RTT (m_iSRTT)
                                                 // at the beginning of transmission (including the one taken from
                                                 // cache). False by default.
    srt::sync::atomic<int> m_iDeliveryRate;      // Packet arrival rate at the receiver side
    srt::sync::atomic<int> m_iByteDeliveryRate;  // Byte arrival rate at the receiver side

    CHandShake m_ConnReq;                        // Connection request
    CHandShake m_ConnRes;                        // Connection response
    CHandShake::RendezvousState m_RdvState;      // HSv5 rendezvous state
    HandshakeSide m_SrtHsSide;                   // HSv5 rendezvous handshake side resolved from cookie contest (DRAW if not yet resolved)

private: // Sending related data
    CSndBuffer* m_pSndBuffer;                    // Sender buffer
    CSndLossList* m_pSndLossList;                // Sender loss list
    CPktTimeWindow<16, 16> m_SndTimeWindow;      // Packet sending time window

    atomic_duration m_tdSendInterval;            // Inter-packet time, in CPU clock cycles

    atomic_duration m_tdSendTimeDiff;            // Aggregate difference in inter-packet sending time

<<<<<<< HEAD
    // [[guarded_by(m_RecvAckLock)]]
    volatile int m_iFlowWindowSize;              // Flow control window size
    volatile double m_dCongestionWindow;         // Congestion window size

private: // Timers
    /*volatile*/ time_point m_tsNextACKTime;     // Next ACK time, in CPU clock cycles, same below
    /*volatile*/ time_point m_tsNextNAKTime;     // Next NAK time

    /*volatile*/ duration   m_tdACKInterval;     // ACK interval
    /*volatile*/ duration   m_tdNAKInterval;     // NAK interval

    // [[guarded_by(m_RecvAckLock)]]
    /*volatile*/ time_point m_tsLastRspTime;     // Timestamp of last response from the peer
    /*volatile*/ time_point m_tsLastRspAckTime;  // Timestamp of last ACK from the peer
    /*volatile*/ time_point m_tsLastSndTime;     // Timestamp of last data/ctrl sent (in system ticks)
=======
    srt::sync::atomic<int> m_iFlowWindowSize;    // Flow control window size
    double m_dCongestionWindow;                  // Congestion window size

private: // Timers
    atomic_time_point m_tsNextACKTime;           // Next ACK time, in CPU clock cycles, same below
    atomic_time_point m_tsNextNAKTime;           // Next NAK time

    duration   m_tdACKInterval;                  // ACK interval
    duration   m_tdNAKInterval;                  // NAK interval
    atomic_time_point m_tsLastRspTime;           // Timestamp of last response from the peer
    time_point m_tsLastRspAckTime;               // Timestamp of last ACK from the peer
    atomic_time_point m_tsLastSndTime;           // Timestamp of last data/ctrl sent (in system ticks)
>>>>>>> b4a58879
    time_point m_tsLastWarningTime;              // Last time that a warning message is sent
    atomic_time_point m_tsLastReqTime;           // last time when a connection request is sent
    time_point m_tsRcvPeerStartTime;
    time_point m_tsLingerExpiration;             // Linger expiration time (for GC to close a socket with data in sending buffer)
    time_point m_tsLastAckTime;                  // Timestamp of last ACK
    duration m_tdMinNakInterval;                 // NAK timeout lower bound; too small value can cause unnecessary retransmission
    duration m_tdMinExpInterval;                 // Timeout lower bound threshold: too small timeout can cause problem

    int m_iPktCount;                             // Packet counter for ACK
    int m_iLightACKCount;                        // Light ACK counter

    time_point m_tsNextSendTime;                 // Scheduled time of next packet sending

<<<<<<< HEAD
    volatile int32_t m_iSndLastFullAck;          // Last full ACK received
    // [[guarded_by(m_RecvAckLock)]]
    volatile int32_t m_iSndLastAck;              // Last ACK received
=======
    srt::sync::atomic<int32_t> m_iSndLastFullAck;// Last full ACK received
    srt::sync::atomic<int32_t> m_iSndLastAck;    // Last ACK received
>>>>>>> b4a58879

    // NOTE: m_iSndLastDataAck is the value strictly bound to the CSndBufer object (m_pSndBuffer)
    // and this is the sequence number that refers to the block at position [0]. Upon acknowledgement,
    // this value is shifted to the acknowledged position, and the blocks are removed from the
    // m_pSndBuffer buffer up to excluding this sequence number.
    // XXX CONSIDER removing this field and give up the maintenance of this sequence number
    // to the sending buffer. This way, extraction of an old packet for retransmission should
    // require only the lost sequence number, and how to find the packet with this sequence
    // will be up to the sending buffer.
    srt::sync::atomic<int32_t> m_iSndLastDataAck;// The real last ACK that updates the sender buffer and loss list
    srt::sync::atomic<int32_t> m_iSndCurrSeqNo;  // The largest sequence number that HAS BEEN SENT
    srt::sync::atomic<int32_t> m_iSndNextSeqNo;  // The sequence number predicted to be placed at the currently scheduled packet

    // Note important differences between Curr and Next fields:
    // - m_iSndCurrSeqNo: this is used by SRT:SndQ:worker thread and it's operated from CUDT::packData
    //   function only. This value represents the sequence number that has been stamped on a packet directly
    //   before it is sent over the network.
    // - m_iSndNextSeqNo: this is used by the user's thread and it's operated from CUDT::sendmsg2
    //   function only. This value represents the sequence number that is PREDICTED to be stamped on the
    //   first block out of the block series that will be scheduled for later sending over the network
    //   out of the data passed in this function. For a special case when the length of the data is
    //   short enough to be passed in one UDP packet (always the case for live mode), this value is
    //   always increased by one in this call, otherwise it will be increased by the number of blocks
    //   scheduled for sending.

    int32_t m_iSndLastAck2;                      // Last ACK2 sent back
    time_point m_SndLastAck2Time;                // The time when last ACK2 was sent back
    void setInitialSndSeq(int32_t isn)
    {
        m_iSndLastAck = isn;
        m_iSndLastDataAck = isn;
        m_iSndLastFullAck = isn;
        m_iSndCurrSeqNo = CSeqNo::decseq(isn);
        m_iSndNextSeqNo = isn;
        m_iSndLastAck2 = isn;
    }

    void setInitialRcvSeq(int32_t isn)
    {
        m_iRcvLastAck = isn;
#ifdef ENABLE_LOGGING
        m_iDebugPrevLastAck = m_iRcvLastAck;
#endif
        m_iRcvLastSkipAck = m_iRcvLastAck;
        m_iRcvLastAckAck = isn;
        m_iRcvCurrSeqNo = CSeqNo::decseq(isn);
    }

    int32_t m_iISN;                              // Initial Sequence Number
    bool m_bPeerTsbPd;                           // Peer accept TimeStamp-Based Rx mode
    bool m_bPeerTLPktDrop;                       // Enable sender late packet dropping
    bool m_bPeerNakReport;                       // Sender's peer (receiver) issues Periodic NAK Reports
    bool m_bPeerRexmitFlag;                      // Receiver supports rexmit flag in payload packets

    // [[guarded_by(m_RecvAckLock)]]
    int32_t m_iReXmitCount;                      // Re-Transmit Count since last ACK

private: // Receiving related data
    CRcvBuffer* m_pRcvBuffer;                    // Receiver buffer
    CRcvLossList* m_pRcvLossList;                // Receiver loss list
    std::deque<CRcvFreshLoss> m_FreshLoss;       // Lost sequence already added to m_pRcvLossList, but not yet sent UMSG_LOSSREPORT for.
    int m_iReorderTolerance;                     // Current value of dynamic reorder tolerance
    int m_iConsecEarlyDelivery;                  // Increases with every OOO packet that came <TTL-2 time, resets with every increased reorder tolerance
    int m_iConsecOrderedDelivery;                // Increases with every packet coming in order or retransmitted, resets with every out-of-order packet

    CACKWindow<ACK_WND_SIZE> m_ACKWindow;        // ACK history window
    CPktTimeWindow<16, 64> m_RcvTimeWindow;      // Packet arrival time window

    int32_t m_iRcvLastAck;                       // Last sent ACK
#ifdef ENABLE_LOGGING
    int32_t m_iDebugPrevLastAck;
#endif
    int32_t m_iRcvLastSkipAck;                   // Last dropped sequence ACK
    int32_t m_iRcvLastAckAck;                    // Last sent ACK that has been acknowledged
    int32_t m_iAckSeqNo;                         // Last ACK sequence number
    srt::sync::atomic<int32_t> m_iRcvCurrSeqNo;  // Largest received sequence number
    int32_t m_iRcvCurrPhySeqNo;                  // Same as m_iRcvCurrSeqNo, but physical only (disregarding a filter)

    int32_t m_iPeerISN;                          // Initial Sequence Number of the peer side

    uint32_t m_uPeerSrtVersion;
    uint32_t m_uPeerSrtFlags;

    bool m_bTsbPd;                               // Peer sends TimeStamp-Based Packet Delivery Packets 
    bool m_bGroupTsbPd;                          // TSBPD should be used for GROUP RECEIVER instead

    srt::sync::CThread m_RcvTsbPdThread;         // Rcv TsbPD Thread handle
    srt::sync::Condition m_RcvTsbPdCond;         // TSBPD signals if reading is ready. Use together with m_RecvLock
    bool m_bTsbPdAckWakeup;                      // Signal TsbPd thread on Ack sent
    srt::sync::Mutex m_RcvTsbPdStartupLock;      // Protects TSBPD thread creating and joining

    CallbackHolder<srt_listen_callback_fn> m_cbAcceptHook;
    CallbackHolder<srt_connect_callback_fn> m_cbConnectHook;

    // FORWARDER
public:
    static int installAcceptHook(SRTSOCKET lsn, srt_listen_callback_fn* hook, void* opaq);
    static int installConnectHook(SRTSOCKET lsn, srt_connect_callback_fn* hook, void* opaq);
private:
    void installAcceptHook(srt_listen_callback_fn* hook, void* opaq)
    {
        m_cbAcceptHook.set(opaq, hook);
    }

    void installConnectHook(srt_connect_callback_fn* hook, void* opaq)
    {
        m_cbConnectHook.set(opaq, hook);
    }


private: // synchronization: mutexes and conditions
    srt::sync::Mutex m_ConnectionLock;           // used to synchronize connection operation

    srt::sync::Condition m_SendBlockCond;        // used to block "send" call
    srt::sync::Mutex m_SendBlockLock;            // lock associated to m_SendBlockCond

    srt::sync::Mutex m_RcvBufferLock;            // Protects the state of the m_pRcvBuffer
    // Protects access to m_iSndCurrSeqNo, m_iSndLastAck
    srt::sync::Mutex m_RecvAckLock;              // Protects the state changes while processing incomming ACK (SRT_EPOLL_OUT)

    srt::sync::Condition m_RecvDataCond;         // used to block "srt_recv*" when there is no data. Use together with m_RecvLock
    srt::sync::Mutex m_RecvLock;                 // used to synchronize "srt_recv*" call, protects TSBPD drift updates (CRcvBuffer::isRcvDataReady())

    srt::sync::Mutex m_SendLock;                 // used to synchronize "send" call
    srt::sync::Mutex m_RcvLossLock;              // Protects the receiver loss list (access: CRcvQueue::worker, CUDT::tsbpd)
    mutable srt::sync::Mutex m_StatsLock;        // used to synchronize access to trace statistics

    void initSynch();
    void destroySynch();
    void releaseSynch();

private: // Common connection Congestion Control setup
    // This can fail only when it failed to create a congctl
    // which only may happen when the congctl list is extended 
    // with user-supplied congctl modules, not a case so far.
    SRT_ATR_NODISCARD
    SRT_REJECT_REASON setupCC();

    // for updateCC it's ok to discard the value. This returns false only if
    // the congctl isn't created, and this can be prevented from.
    bool updateCC(ETransmissionEvent, const EventVariant arg);

    // Failure to create the crypter means that an encrypted
    // connection should be rejected if ENFORCEDENCRYPTION is on.
    SRT_ATR_NODISCARD
    bool createCrypter(HandshakeSide side, bool bidi);

private: // Generation and processing of packets
    void sendCtrl(UDTMessageType pkttype, const int32_t* lparam = NULL, void* rparam = NULL, int size = 0);

    /// Forms and sends ACK packet
    /// @note Assumes @ctrlpkt already has a timestamp.
    ///
    /// @param ctrlpkt  A control packet structure to fill. It must have a timestemp already set.
    /// @param size     Sends lite ACK if size is SEND_LITE_ACK, Full ACK otherwise
    ///
    /// @returns the nmber of packets sent.
    int  sendCtrlAck(CPacket& ctrlpkt, int size);
    void sendLossReport(const std::vector< std::pair<int32_t, int32_t> >& losslist);

    void processCtrl(const CPacket& ctrlpkt);
    
    /// @brief Process incoming control ACK packet.
    /// @param ctrlpkt incoming ACK packet
    /// @param currtime current clock time
    void processCtrlAck(const CPacket& ctrlpkt, const time_point& currtime);

    /// @brief Process incoming control ACKACK packet.
    /// @param ctrlpkt incoming ACKACK packet
    /// @param tsArrival time when packet has arrived (used to calculate RTT)
    void processCtrlAckAck(const CPacket& ctrlpkt, const time_point& tsArrival);

    /// @brief Process incoming loss report (NAK) packet.
    /// @param ctrlpkt incoming NAK packet
    void processCtrlLossReport(const CPacket& ctrlpkt);

    /// @brief Process incoming handshake control packet
    /// @param ctrlpkt incoming HS packet
    void processCtrlHS(const CPacket& ctrlpkt);

    /// @brief Process incoming drop request control packet
    /// @param ctrlpkt incoming drop request packet
    void processCtrlDropReq(const CPacket& ctrlpkt);

    /// @brief Process incoming shutdown control packet
    void processCtrlShutdown();
    /// @brief Process incoming user defined control packet
    /// @param ctrlpkt incoming user defined packet
    void processCtrlUserDefined(const CPacket& ctrlpkt);

    /// @brief Update sender's loss list on an incoming acknowledgement.
    /// @param ackdata_seqno    sequence number of a data packet being acknowledged
    void updateSndLossListOnACK(int32_t ackdata_seqno);

    /// Pack a packet from a list of lost packets.
    ///
    /// @param packet [in, out] a packet structure to fill
    /// @param origintime [in, out] origin timestamp of the packet
    ///
    /// @return payload size on success, <=0 on failure
    int packLostData(CPacket &packet, time_point &origintime);

    /// Pack in CPacket the next data to be send.
    ///
    /// @param packet [in, out] a CPacket structure to fill
    ///
    /// @return A pair of values is returned (payload, timestamp).
    ///         The payload tells the size of the payload, packed in CPacket.
    ///         The timestamp is the full source/origin timestamp of the data.
    ///         If payload is <= 0, consider the timestamp value invalid.
    std::pair<int, time_point> packData(CPacket& packet);

    int processData(CUnit* unit);
    void processClose();

    /// Process the request after receiving the handshake from caller.
    /// The @a packet param is passed here as non-const because this function
    /// will need to make a temporary back-and-forth endian swap; it doesn't intend to
    /// modify the object permanently.
    /// @param addr source address from where the request came
    /// @param packet contents of the packet
    /// @return URQ code, possibly containing reject reason
    int processConnectRequest(const sockaddr_any& addr, CPacket& packet);
    static void addLossRecord(std::vector<int32_t>& lossrecord, int32_t lo, int32_t hi);
    int32_t bake(const sockaddr_any& addr, int32_t previous_cookie = 0, int correction = 0);
    int32_t ackDataUpTo(int32_t seq);
    void handleKeepalive(const char* data, size_t lenghth);

private: // Trace
    struct CoreStats
    {
        time_point tsStartTime;                 // timestamp when the UDT entity is started
        int64_t sentTotal;                  // total number of sent data packets, including retransmissions
        int64_t sentUniqTotal;              // total number of sent data packets, excluding rexmit and filter control
        int64_t recvTotal;                  // total number of received packets
        int64_t recvUniqTotal;              // total number of received and delivered packets
        int sndLossTotal;                   // total number of lost packets (sender side)
        int rcvLossTotal;                   // total number of lost packets (receiver side)
        int retransTotal;                   // total number of retransmitted packets
        int sentACKTotal;                   // total number of sent ACK packets
        int recvACKTotal;                   // total number of received ACK packets
        int sentNAKTotal;                   // total number of sent NAK packets
        int recvNAKTotal;                   // total number of received NAK packets
        int sndDropTotal;
        int rcvDropTotal;
        uint64_t bytesSentTotal;            // total number of bytes sent,  including retransmissions
        uint64_t bytesSentUniqTotal;        // total number of bytes sent,  including retransmissions
        uint64_t bytesRecvTotal;            // total number of received bytes
        uint64_t bytesRecvUniqTotal;        // total number of received bytes
        uint64_t rcvBytesLossTotal;         // total number of loss bytes (estimate)
        uint64_t bytesRetransTotal;         // total number of retransmitted bytes
        uint64_t sndBytesDropTotal;
        uint64_t rcvBytesDropTotal;
        int m_rcvUndecryptTotal;
        uint64_t m_rcvBytesUndecryptTotal;

        int sndFilterExtraTotal;
        int rcvFilterExtraTotal;
        int rcvFilterSupplyTotal;
        int rcvFilterLossTotal;

        int64_t m_sndDurationTotal;         // total real time for sending

        time_point tsLastSampleTime;        // last performance sample time
        int64_t traceSent;                  // number of packets sent in the last trace interval
        int64_t traceSentUniq;              // number of original packets sent in the last trace interval
        int64_t traceRecv;                  // number of packets received in the last trace interval
        int64_t traceRecvUniq;              // number of packets received AND DELIVERED in the last trace interval
        int traceSndLoss;                   // number of lost packets in the last trace interval (sender side)
        int traceRcvLoss;                   // number of lost packets in the last trace interval (receiver side)
        int traceRetrans;                   // number of retransmitted packets in the last trace interval
        int sentACK;                        // number of ACKs sent in the last trace interval
        int recvACK;                        // number of ACKs received in the last trace interval
        int sentNAK;                        // number of NAKs sent in the last trace interval
        int recvNAK;                        // number of NAKs received in the last trace interval
        int traceSndDrop;
        int traceRcvDrop;
        int traceRcvRetrans;
        int traceReorderDistance;
        double traceBelatedTime;
        int64_t traceRcvBelated;
        uint64_t traceBytesSent;            // number of bytes sent in the last trace interval
        uint64_t traceBytesSentUniq;        // number of bytes sent in the last trace interval
        uint64_t traceBytesRecv;            // number of bytes sent in the last trace interval
        uint64_t traceBytesRecvUniq;        // number of bytes sent in the last trace interval
        uint64_t traceRcvBytesLoss;         // number of bytes bytes lost in the last trace interval (estimate)
        uint64_t traceBytesRetrans;         // number of bytes retransmitted in the last trace interval
        uint64_t traceSndBytesDrop;
        uint64_t traceRcvBytesDrop;
        int traceRcvUndecrypt;
        uint64_t traceRcvBytesUndecrypt;

        int sndFilterExtra;
        int rcvFilterExtra;
        int rcvFilterSupply;
        int rcvFilterLoss;

        int64_t sndDuration;                // real time for sending
        time_point sndDurationCounter;         // timers to record the sending Duration
    } m_stats;

public:
    static const int SELF_CLOCK_INTERVAL = 64;  // ACK interval for self-clocking
    static const int SEND_LITE_ACK = sizeof(int32_t); // special size for ack containing only ack seq
    static const int PACKETPAIR_MASK = 0xF;

private: // Timers functions
    time_point m_tsFreshActivation; // GROUPS: time of fresh activation of the link, or 0 if past the activation phase or idle
    time_point m_tsUnstableSince;   // GROUPS: time since unexpected ACK delay experienced, or 0 if link seems healthy
    time_point m_tsWarySince;       // GROUPS: time since an unstable link has first some response
    
    static const int BECAUSE_NO_REASON = 0, // NO BITS
                     BECAUSE_ACK       = 1 << 0,
                     BECAUSE_LITEACK   = 1 << 1,
                     BECAUSE_NAKREPORT = 1 << 2,
                     LAST_BECAUSE_BIT  =      3;

    void checkTimers();
    void considerLegacySrtHandshake(const time_point &timebase);
    int checkACKTimer (const time_point& currtime);
    int checkNAKTimer(const time_point& currtime);
    bool checkExpTimer (const time_point& currtime, int check_reason);  // returns true if the connection is expired
    void checkRexmitTimer(const time_point& currtime);


private: // for UDP multiplexer
    CSndQueue* m_pSndQueue;    // packet sending queue
    CRcvQueue* m_pRcvQueue;    // packet receiving queue
    sockaddr_any m_PeerAddr;   // peer address
    uint32_t m_piSelfIP[4];    // local UDP IP address
    CSNode* m_pSNode;          // node information for UDT list used in snd queue
    CRNode* m_pRNode;          // node information for UDT list used in rcv queue

public: // For SrtCongestion
    const CSndQueue* sndQueue() { return m_pSndQueue; }
    const CRcvQueue* rcvQueue() { return m_pRcvQueue; }

private: // for epoll
    std::set<int> m_sPollID;                     // set of epoll ID to trigger
    void addEPoll(const int eid);
    void removeEPollEvents(const int eid);
    void removeEPollID(const int eid);
};

} // namespace srt

#endif<|MERGE_RESOLUTION|>--- conflicted
+++ resolved
@@ -763,23 +763,7 @@
 
     atomic_duration m_tdSendTimeDiff;            // Aggregate difference in inter-packet sending time
 
-<<<<<<< HEAD
     // [[guarded_by(m_RecvAckLock)]]
-    volatile int m_iFlowWindowSize;              // Flow control window size
-    volatile double m_dCongestionWindow;         // Congestion window size
-
-private: // Timers
-    /*volatile*/ time_point m_tsNextACKTime;     // Next ACK time, in CPU clock cycles, same below
-    /*volatile*/ time_point m_tsNextNAKTime;     // Next NAK time
-
-    /*volatile*/ duration   m_tdACKInterval;     // ACK interval
-    /*volatile*/ duration   m_tdNAKInterval;     // NAK interval
-
-    // [[guarded_by(m_RecvAckLock)]]
-    /*volatile*/ time_point m_tsLastRspTime;     // Timestamp of last response from the peer
-    /*volatile*/ time_point m_tsLastRspAckTime;  // Timestamp of last ACK from the peer
-    /*volatile*/ time_point m_tsLastSndTime;     // Timestamp of last data/ctrl sent (in system ticks)
-=======
     srt::sync::atomic<int> m_iFlowWindowSize;    // Flow control window size
     double m_dCongestionWindow;                  // Congestion window size
 
@@ -789,10 +773,11 @@
 
     duration   m_tdACKInterval;                  // ACK interval
     duration   m_tdNAKInterval;                  // NAK interval
+
+    // [[guarded_by(m_RecvAckLock)]]
     atomic_time_point m_tsLastRspTime;           // Timestamp of last response from the peer
     time_point m_tsLastRspAckTime;               // Timestamp of last ACK from the peer
     atomic_time_point m_tsLastSndTime;           // Timestamp of last data/ctrl sent (in system ticks)
->>>>>>> b4a58879
     time_point m_tsLastWarningTime;              // Last time that a warning message is sent
     atomic_time_point m_tsLastReqTime;           // last time when a connection request is sent
     time_point m_tsRcvPeerStartTime;
@@ -806,14 +791,9 @@
 
     time_point m_tsNextSendTime;                 // Scheduled time of next packet sending
 
-<<<<<<< HEAD
-    volatile int32_t m_iSndLastFullAck;          // Last full ACK received
+    srt::sync::atomic<int32_t> m_iSndLastFullAck;// Last full ACK received
     // [[guarded_by(m_RecvAckLock)]]
-    volatile int32_t m_iSndLastAck;              // Last ACK received
-=======
-    srt::sync::atomic<int32_t> m_iSndLastFullAck;// Last full ACK received
     srt::sync::atomic<int32_t> m_iSndLastAck;    // Last ACK received
->>>>>>> b4a58879
 
     // NOTE: m_iSndLastDataAck is the value strictly bound to the CSndBufer object (m_pSndBuffer)
     // and this is the sequence number that refers to the block at position [0]. Upon acknowledgement,
