/*
 * SRT - Secure, Reliable, Transport
 * Copyright (c) 2018 Haivision Systems Inc.
 * 
 * This Source Code Form is subject to the terms of the Mozilla Public
 * License, v. 2.0. If a copy of the MPL was not distributed with this
 * file, You can obtain one at http://mozilla.org/MPL/2.0/.
 * 
 */

/*****************************************************************************
Copyright (c) 2001 - 2011, The Board of Trustees of the University of Illinois.
All rights reserved.

Redistribution and use in source and binary forms, with or without
modification, are permitted provided that the following conditions are
met:

* Redistributions of source code must retain the above
  copyright notice, this list of conditions and the
  following disclaimer.

* Redistributions in binary form must reproduce the
  above copyright notice, this list of conditions
  and the following disclaimer in the documentation
  and/or other materials provided with the distribution.

* Neither the name of the University of Illinois
  nor the names of its contributors may be used to
  endorse or promote products derived from this
  software without specific prior written permission.

THIS SOFTWARE IS PROVIDED BY THE COPYRIGHT HOLDERS AND CONTRIBUTORS "AS
IS" AND ANY EXPRESS OR IMPLIED WARRANTIES, INCLUDING, BUT NOT LIMITED TO,
THE IMPLIED WARRANTIES OF MERCHANTABILITY AND FITNESS FOR A PARTICULAR
PURPOSE ARE DISCLAIMED. IN NO EVENT SHALL THE COPYRIGHT OWNER OR
CONTRIBUTORS BE LIABLE FOR ANY DIRECT, INDIRECT, INCIDENTAL, SPECIAL,
EXEMPLARY, OR CONSEQUENTIAL DAMAGES (INCLUDING, BUT NOT LIMITED TO,
PROCUREMENT OF SUBSTITUTE GOODS OR SERVICES; LOSS OF USE, DATA, OR
PROFITS; OR BUSINESS INTERRUPTION) HOWEVER CAUSED AND ON ANY THEORY OF
LIABILITY, WHETHER IN CONTRACT, STRICT LIABILITY, OR TORT (INCLUDING
NEGLIGENCE OR OTHERWISE) ARISING IN ANY WAY OUT OF THE USE OF THIS
SOFTWARE, EVEN IF ADVISED OF THE POSSIBILITY OF SUCH DAMAGE.
*****************************************************************************/

/*****************************************************************************
written by
   Yunhong Gu, last updated 02/28/2012
modified by
   Haivision Systems Inc.
*****************************************************************************/


#ifndef __UDT_CORE_H__
#define __UDT_CORE_H__

#include <deque>
#include <sstream>

#include "srt.h"
#include "common.h"
#include "list.h"
#include "buffer.h"
#include "window.h"
#include "packet.h"
#include "channel.h"
#include "cache.h"
#include "queue.h"
#include "handshake.h"
#include "congctl.h"
#include "packetfilter.h"
#include "utilities.h"

#include <haicrypt.h>

namespace srt_logging
{

extern Logger
    glog,
//    blog,
    mglog,
    dlog,
    tslog,
    rxlog;

}


// XXX Utility function - to be moved to utilities.h?
template <class T>
inline T CountIIR(T base, T newval, double factor)
{
    if ( base == 0.0 )
        return newval;

    T diff = newval - base;
    return base+T(diff*factor);
}

// XXX Probably a better rework for that can be done - this can be
// turned into a serializable structure, just like it's for CHandShake.
enum AckDataItem
{
    ACKD_RCVLASTACK = 0,
    ACKD_RTT = 1,
    ACKD_RTTVAR = 2,
    ACKD_BUFFERLEFT = 3,
    ACKD_TOTAL_SIZE_SMALL = 4,

    // Extra fields existing in UDT (not always sent)

    ACKD_RCVSPEED = 4,   // length would be 16
    ACKD_BANDWIDTH = 5,
    ACKD_TOTAL_SIZE_UDTBASE = 6, // length = 24
    // Extra stats for SRT

    ACKD_RCVRATE = 6,
    ACKD_TOTAL_SIZE_VER101 = 7, // length = 28
    ACKD_XMRATE = 7, // XXX This is a weird compat stuff. Version 1.1.3 defines it as ACKD_BANDWIDTH*m_iMaxSRTPayloadSize when set. Never got.
                     // XXX NOTE: field number 7 may be used for something in future, need to confirm destruction of all !compat 1.0.2 version

    ACKD_TOTAL_SIZE_VER102 = 8, // 32
// FEATURE BLOCKED. Probably not to be restored.
//  ACKD_ACKBITMAP = 8,
    ACKD_TOTAL_SIZE = ACKD_TOTAL_SIZE_VER102 // length = 32 (or more)
};
const size_t ACKD_FIELD_SIZE = sizeof(int32_t);

static const size_t SRT_SOCKOPT_NPOST = 11;
extern const SRT_SOCKOPT srt_post_opt_list [];

enum GroupDataItem
{
    GRPD_GROUPID,
    GRPD_GROUPTYPE,
    GRPD_PRIORITY,


    GRPD__SIZE
};

const size_t GRPD_MIN_SIZE = 2; // ID and GROUPTYPE as backward compat

const size_t GRPD_FIELD_SIZE = sizeof(int32_t);

// For HSv4 legacy handshake
#define SRT_MAX_HSRETRY     10          /* Maximum SRT handshake retry */

enum SeqPairItems
{
    SEQ_BEGIN = 0, SEQ_END = 1, SEQ_SIZE = 2
};

// Extended SRT Congestion control class - only an incomplete definition required
class CCryptoControl;
class CUDTUnited;
class CUDTSocket;

template <class ExecutorType>
void SRT_tsbpdLoop(
        ExecutorType* self,
        SRTSOCKET sid,
        CGuard& lock);

#if ENABLE_HEAVY_LOGGING
    const char* const srt_log_grp_state [] = {
        "PENDING",
        "IDLE",
        "RUNNING",
        "BROKEN"
    };
#endif

class CUDTGroup
{
    friend class CUDTUnited;

public:
    enum GroupState
    {
        GST_PENDING,  // The socket is created correctly, but not yet ready for getting data.
        GST_IDLE,     // The socket is ready to be activated
        GST_RUNNING,  // The socket was already activated and is in use
        GST_BROKEN    // The last operation broke the socket, it should be closed.
    };

    // Note that the use of states may differ in particular group types:
    //
    // Broadcast: links that are freshly connected become PENDING and then IDLE only
    // for a short moment to be activated immediately at the nearest sending operation.
    //
<<<<<<< HEAD
    // Balancing: like with redundancy, just that the link activation gets its shared percentage
=======
    // Balancing: like with broadcast, just that the link activation gets its shared percentage
>>>>>>> 660e49f3
    // of traffic balancing
    //
    // Multicast: The link is never idle. The data are always sent over the UDP multicast link
    // and the receiver simply gets subscribed and reads packets once it's ready.
    //
    // Backup: The link stays idle until it's activated, and the activation can only happen
    // at the moment when the currently active link is "suspected of being likely broken"
    // (the current active link fails to receive ACK in a time when two ACKs should already
    // be received). After a while when the current active link is confirmed broken, it turns
    // into broken state.

    static std::string StateStr(GroupState);

    struct SocketData
    {
        SRTSOCKET id;
        CUDTSocket* ps;
        SRT_SOCKSTATUS laststatus;
        GroupState sndstate;
        GroupState rcvstate;
        int sndresult;
        int rcvresult;
        sockaddr_any agent;
        sockaddr_any peer;
        bool ready_read;
        bool ready_write;
        bool ready_error;
        // Configuration
        int priority;
    };

    struct ConfigItem
    {
        SRT_SOCKOPT so;
        std::vector<unsigned char> value;

        template<class T> bool get(T& refr)
        {
            if (sizeof(T) > value.size())
                return false;
            refr = *(T*)&value[0];
            return true;
        }

        ConfigItem(SRT_SOCKOPT o, const void* val, int size): so(o)
        {
            value.resize(size);
            unsigned char* begin = (unsigned char*)val;
            std::copy(begin, begin+size, value.begin());
        }

        struct OfType
        {
            SRT_SOCKOPT so;
            OfType(SRT_SOCKOPT soso): so(soso) {}
            bool operator()(ConfigItem& ci)
            {
                return ci.so == so;
            }
        };
    };

    typedef std::list<SocketData> group_t;
    typedef group_t::iterator gli_t;

    struct Sendstate
    {
        gli_t d;
        int stat;
        int code;
    };


    CUDTGroup(SRT_GROUP_TYPE);
    ~CUDTGroup();

    static SocketData prepareData(CUDTSocket* s);

    gli_t add(SocketData data);

    struct HaveID
    {
        SRTSOCKET id;
        HaveID(SRTSOCKET sid): id(sid) {}
        bool operator()(const SocketData& s) { return s.id == id; }
    };

    gli_t find(SRTSOCKET id)
    {
        CGuard g(m_GroupLock, "Group");
        gli_t f = std::find_if(m_Group.begin(), m_Group.end(), HaveID(id));
        if (f == m_Group.end())
        {
            return gli_NULL();
        }
        return f;
    }

    // NEED LOCKING
    gli_t begin() { return m_Group.begin(); }
    gli_t end() { return m_Group.end(); }

    // REMEMBER: the group spec should be taken from the socket
    // (set m_IncludedGroup to NULL and m_IncludedIter to grp->gli_NULL())
    // PRIOR TO calling this function.
    bool remove(SRTSOCKET id)
    {
        bool s = false;
        CGuard g(m_GroupLock, "Group");
        gli_t f = std::find_if(m_Group.begin(), m_Group.end(), HaveID(id));
        if (f != m_Group.end())
        {
            m_Group.erase(f);

            // Reset sequence numbers on a dead group so that they are
            // initialized anew with the new alive connection within
            // the group.
            // XXX The problem is that this should be done after the
            // socket is considered DISCONNECTED, not when it's being
            // closed. After being disconnected, the sequence numbers
            // are no longer valid, and will be reinitialized when the
            // socket is connected again. This may stay as is for now
            // as in SRT it's not predicted to do anything with the socket
            // that was disconnected other than immediately closing it.
            if (m_Group.empty())
            {
                m_iLastSchedSeqNo = 0;
                setInitialRxSequence(-1);
            }
            s = true;
        }

        if (m_Group.empty())
        {
            m_bOpened = false;
            m_bConnected = false;
        }

        // XXX BUGFIX
        m_Positions.erase(id);

        return s;
    }

    bool empty()
    {
        CGuard g(m_GroupLock, "Group");
        return m_Group.empty();
    }

    void setFreshConnected(CUDTSocket* sock);

    static gli_t gli_NULL() { return s_NoGroup.end(); }

    int send(const char* buf, int len, ref_t<SRT_MSGCTRL> mc);
    int sendBroadcast(const char* buf, int len, ref_t<SRT_MSGCTRL> mc);
    int sendBackup(const char* buf, int len, ref_t<SRT_MSGCTRL> mc);
    int sendBalancing(const char* buf, int len, ref_t<SRT_MSGCTRL> mc);

    // For Backup, sending all previous packet
    int sendBackupRexmit(CUDT& core, ref_t<SRT_MSGCTRL> r_mc);


    int recv(char* buf, int len, ref_t<SRT_MSGCTRL> mc);
    int recvBalancing(char* buf, int len, ref_t<SRT_MSGCTRL> mc);

    void close();

    void setOpt(SRT_SOCKOPT optname, const void* optval, int optlen);
    void getOpt(SRT_SOCKOPT optName, void* optval, ref_t<int> optlen);
    void deriveSettings(CUDT* source);

    SRT_SOCKSTATUS getStatus();

    bool getMasterData(SRTSOCKET slave, ref_t<SRTSOCKET> mpeer, ref_t<uint64_t> start_time);

    bool isGroupReceiver()
    {
        // XXX add here also other group types, which
        // predict group receiving.
        return m_type == SRT_GTYPE_BROADCAST;
    }

    pthread_mutex_t* exp_groupLock() { return &m_GroupLock; }
    void addEPoll(int eid);
    void removeEPoll(int eid);
    void updateReadState(SRTSOCKET sock, int32_t sequence);
    void updateWriteState();

    /// Update the in-group array of packet providers per sequence number.
    /// Also basing on the information already provided by possibly other sockets,
    /// report the real status of packet loss, including packets maybe lost
    /// by the caller provider, but already received from elsewhere. Note that
    /// these packets are not ready for extraction until ACK-ed.
    ///
    /// @param exp_sequence The previously received sequence at this socket
    /// @param sequence The sequence of this packet
    /// @param provider The core of the socket for which the packet was dispatched
    /// @param time TSBPD time of this packet
    /// @return The bitmap that marks by 'false' packets lost since next to exp_sequence
    std::vector<bool> providePacket(int32_t exp_sequence, int32_t sequence, CUDT *provider, uint64_t time);

    /// This is called from the ACK action by particular socket, which
    /// actually signs off the packet for extraction.
    ///
    /// @param core The socket core for which the ACK was sent
    /// @param ack The past-the-last-received ACK sequence number
    void readyPackets(CUDT* core, int32_t ack);

    void syncWithSocket(const CUDT& core);
    int getGroupData(SRT_SOCKGROUPDATA *pdata, size_t *psize);

    /// Predicted to be called from the reading function to fill
    /// the group data array as requested.
    void fillGroupData(
            ref_t<SRT_MSGCTRL> r_out, //< MSGCTRL to be written
            const SRT_MSGCTRL& in, //< MSGCTRL read from the data-providing socket
            SRT_SOCKGROUPDATA* out_grpdata, //< grpdata as passed in MSGCTRL
            size_t out_grpdata_size  //< grpdata_size as passed in MSGCTRL
            );

#if ENABLE_HEAVY_LOGGING
    void debugGroup();
#else
    void debugGroup() {}
#endif

    void ackMessage(int32_t msgno);
    void handleKeepalive(gli_t);
    void internalKeepalive(gli_t);

private:
    // Check if there's at least one connected socket.
    // If so, grab the status of all member sockets.
    void getGroupCount(ref_t<size_t> r_size, ref_t<bool> r_still_alive);
    void getMemberStatus(ref_t< std::vector<SRT_SOCKGROUPDATA> > r_gd, SRTSOCKET wasread, int result, bool again);

    void updateLatestRcv();

    class CUDTUnited* m_pGlobal;
    pthread_mutex_t m_GroupLock;

    SRTSOCKET m_GroupID;
    SRTSOCKET m_PeerGroupID;
    std::list<SocketData> m_Group;
    static std::list<SocketData> s_NoGroup; // This is to have a predictable "null iterator".
    bool m_selfManaged;
    SRT_GROUP_TYPE m_type;
    CUDTSocket* m_listener; // A "group" can only have one listener.

public:

    // XXX unused now 
    struct BufferedMessageStorage
    {
        size_t blocksize;
        size_t maxstorage;
        std::vector<char*> storage;

        BufferedMessageStorage(size_t blk, size_t max = 0):
            blocksize(blk),
            maxstorage(max),
            storage()
        {
        }

        char* get()
        {
            if (storage.empty())
                return new char[blocksize];

            // Get the element from the end
            char* block = storage.back();
            storage.pop_back();
            return block;
        }

        void put(char* block)
        {
            if (storage.size() >= maxstorage)
            {
                // Simply delete
                delete [] block;
                return;
            }

            // Put the block into the spare buffer
            storage.push_back(block);
        }

        ~BufferedMessageStorage()
        {
            for (size_t i = 0; i < storage.size(); ++i)
                delete [] storage[i];
        }
    };

    struct BufferedMessage
    {
        static BufferedMessageStorage storage;

        SRT_MSGCTRL mc;
        char* data;
        size_t size;

        BufferedMessage(): data(), size() {}
        ~BufferedMessage()
        {
            if (data)
                storage.put(data);
        }

        // NOTE: size 's' must be checked against SRT_LIVE_MAX_PLSIZE
        // before calling
        void copy(const char* buf, size_t s)
        {
            size = s;
            data = storage.get();
            memcpy(data, buf, s);
        }

        BufferedMessage(const BufferedMessage& foreign SRT_ATR_UNUSED):
            data(), size()
        {
            // This is only to copy empty container.
            // Any other use should not be done.
#if ENABLE_DEBUG
            if (foreign.data)
                abort();
#endif
        }

    private:
        friend void fwd_swap(BufferedMessage&, BufferedMessage&);
    };

    typedef std::deque< BufferedMessage > senderBuffer_t;
    //typedef StaticBuffer<BufferedMessage, 1000> senderBuffer_t;

private:

    // Fields required for SRT_GTYPE_BACKUP groups.
    senderBuffer_t m_SenderBuffer;
    int32_t m_iSndOldestMsgNo; // oldest position in the sender buffer
    volatile int32_t m_iSndAckedMsgNo;
    uint32_t m_uOPT_StabilityTimeout;

    // THIS function must be called only in a function for a group type
    // that does use sender buffer.
    int32_t addMessageToBuffer(const char* buf, size_t len, ref_t<SRT_MSGCTRL> mc);

    std::set<int> m_sPollID;                     // set of epoll ID to trigger
    int m_iMaxPayloadSize;
    bool m_bSynRecving;
    bool m_bSynSending;
    bool m_bTsbPd;
    bool m_bTLPktDrop;
    int64_t m_iTsbPdDelay_us;
    int m_RcvEID;
    struct CEPollDesc* m_RcvEpolld;
    int m_SndEID;
    struct CEPollDesc* m_SndEpolld;

    int m_iSndTimeOut;                           // sending timeout in milliseconds
    int m_iRcvTimeOut;                           // receiving timeout in milliseconds

    // Start times for TsbPd. These times shall be synchronized
    // between all sockets in the group. The first connected one
    // defines it, others shall derive it. The value 0 decides if
    // this has been already set.
    uint64_t m_StartTime;
    uint64_t m_RcvPeerStartTime;

    struct ReadPos
    {
        std::vector<char> packet;
        SRT_MSGCTRL mctrl;
        ReadPos(int32_t s, SRT_GROUP_TYPE gt): mctrl(srt_msgctrl_default)
        {
            if (gt == SRT_GTYPE_BALANCING)
                mctrl.msgno = s;
            else
                mctrl.pktseq = s;
        }
    };
    std::map<SRTSOCKET, ReadPos> m_Positions;

    ReadPos* checkPacketAhead();
    ReadPos* checkPacketAheadMsgno();

    // This is the sequence number of a packet that has been previously
    // delivered. Initially it should be set to -1 so that the sequence read
    // from the first delivering socket will be taken as a good deal.
    volatile int32_t m_RcvBaseSeqNo;

    // Version used when using msgno synchronization.
    volatile int32_t m_RcvBaseMsgNo;
    bool m_bOpened;    // Set to true when at least one link is at least pending
    bool m_bConnected; // Set to true on first link confirmed connected
    bool m_bClosing;

    // There's no simple way of transforming config
    // items that are predicted to be used on socket.
    // Use some options for yourself, store the others
    // for setting later on a socket.
    std::vector<ConfigItem> m_config;

    // Signal for the blocking user thread that the packet
    // is ready to deliver.
    pthread_cond_t m_RcvDataCond;
    pthread_mutex_t m_RcvDataLock;
    volatile int32_t m_iLastSchedSeqNo; // represetnts the value of CUDT::m_iSndNextSeqNo for each running socket
    volatile int32_t m_iLastSchedMsgNo;
    size_t m_iBalancingRoll;
public:

    // Required after the call on newGroup on the listener side.
    // On the listener side the group is lazily created just before
    // accepting a new socket and therefore always open.
    void setOpen() { m_bOpened = true; }

    std::string CONID() const
    {
#if ENABLE_LOGGING
        std::ostringstream os;
        os << "@" << m_GroupID << ":";
        return os.str();
#else
        return "";
#endif
    }

    void setInitialRxSequence(int32_t)
    {
        // The app-reader doesn't care about the real sequence number.
        // The first provided one will be taken as a good deal; even if
        // this is going to be past the ISN, at worst it will be caused
        // by TLPKTDROP.
        m_RcvBaseSeqNo = -1;
        m_RcvBaseMsgNo = -1;
    }
    int baseOffset(SRT_MSGCTRL& mctrl);
    int baseOffset(ReadPos& pos);
    bool seqDiscrepancy(SRT_MSGCTRL& mctrl);
    bool msgDiscrepancy(SRT_MSGCTRL& mctrl);

    bool applyGroupTime(ref_t<uint64_t> r_start_time, ref_t<uint64_t> r_peer_start_time)
    {
        using srt_logging::mglog;
        if (m_StartTime == 0)
        {
            // The first socket, defines the group time for the whole group.
            m_StartTime = *r_start_time;
            m_RcvPeerStartTime = *r_peer_start_time;
            return true;
        }

        // Sanity check. This should never happen, fix the bug if found!
        if (m_RcvPeerStartTime == 0)
        {
            LOGC(mglog.Error, log << "IPE: only StartTime is set, RcvPeerStartTime still 0!");
            // Kinda fallback, but that's not too safe.
            m_RcvPeerStartTime = *r_peer_start_time;
        }

        // The redundant connection, derive the times
        *r_start_time = m_StartTime;
        *r_peer_start_time = m_RcvPeerStartTime;

        return false;
    }

    // Live state synchronization
    bool getBufferTimeBase(CUDT* forthesakeof, ref_t<uint64_t> tb, ref_t<bool> wp, ref_t<int64_t> dr);
    bool applyGroupSequences(SRTSOCKET, ref_t<int32_t> r_snd_isn, ref_t<int32_t> r_rcv_isn);
    void synchronizeDrift(CUDT* cu, int64_t udrift, uint64_t newtimebase);

    void updateLatestRcv(gli_t);

    // Property accessors
    SRTU_PROPERTY_RW_CHAIN(CUDTGroup, SRTSOCKET, id, m_GroupID);
    SRTU_PROPERTY_RW_CHAIN(CUDTGroup, SRTSOCKET, peerid, m_PeerGroupID);
    SRTU_PROPERTY_RW_CHAIN(CUDTGroup, bool, managed, m_selfManaged);
    SRTU_PROPERTY_RW_CHAIN(CUDTGroup, SRT_GROUP_TYPE, type, m_type);
    SRTU_PROPERTY_RW_CHAIN(CUDTGroup, int32_t, currentSchedSequence, m_iLastSchedSeqNo);
    SRTU_PROPERTY_RW_CHAIN(CUDTGroup, std::set<int>&, epollset, m_sPollID);
    SRTU_PROPERTY_RW_CHAIN(CUDTGroup, int64_t, latency, m_iTsbPdDelay_us);

    // Required for SRT_tsbpdLoop
    SRTU_PROPERTY_RO(bool, closing, m_bClosing);
    SRTU_PROPERTY_RO(bool, isTLPktDrop, m_bTLPktDrop);
    SRTU_PROPERTY_RO(bool, isSynReceiving, m_bSynRecving);
    SRTU_PROPERTY_RO(CUDTUnited*, uglobal, m_pGlobal);
    SRTU_PROPERTY_RO(std::set<int>&, pollset, m_sPollID);
};

inline void fwd_swap(CUDTGroup::BufferedMessage& a, CUDTGroup::BufferedMessage& b)
{
    CUDTGroup::BufferedMessage tmp;
    tmp = a;
    a = b;
    b = tmp;
    tmp.data = 0;
}

namespace std
{
    template<>
    inline void swap(CUDTGroup::BufferedMessage& a, CUDTGroup::BufferedMessage& b)
    { ::fwd_swap(a, b); }
}

// XXX REFACTOR: The 'CUDT' class is to be merged with 'CUDTSocket'.
// There's no reason for separating them, there's no case of having them
// anyhow managed separately. After this is done, with a small help with
// separating the internal abnormal path management (exceptions) from the
// API (return values), through CUDTUnited, this class may become in future
// an officially exposed C++ API.
class CUDT
{
    friend class CUDTSocket;
    friend class CUDTUnited;
    friend class CCC;
    friend struct CUDTComp;
    friend class CCache<CInfoBlock>;
    friend class CRendezvousQueue;
    friend class CSndQueue;
    friend class CRcvQueue;
    friend class CSndUList;
    friend class CRcvUList;
    friend class PacketFilter;
    friend class CUDTGroup;

private: // constructor and desctructor

    void construct();
    void clearData();
    CUDT(CUDTSocket* parent);
    CUDT(CUDTSocket* parent, const CUDT& ancestor);
    const CUDT& operator=(const CUDT&) {return *this;} // = delete ?
    ~CUDT();

public: //API
    static int startup();
    static int cleanup();
    static SRTSOCKET socket();
    static SRTSOCKET createGroup(SRT_GROUP_TYPE);
    static int addSocketToGroup(SRTSOCKET socket, SRTSOCKET group);
    static int removeSocketFromGroup(SRTSOCKET socket);
    static SRTSOCKET getGroupOfSocket(SRTSOCKET socket);
    static int getGroupData(SRTSOCKET groupid, SRT_SOCKGROUPDATA* pdata, size_t* psize);
    static bool isgroup(SRTSOCKET sock) { return (sock & SRTGROUP_MASK) != 0; }
    static int bind(SRTSOCKET u, const sockaddr* name, int namelen);
    static int bind(SRTSOCKET u, int udpsock);
    static int listen(SRTSOCKET u, int backlog);
    static SRTSOCKET accept(SRTSOCKET u, sockaddr* addr, int* addrlen);
    static int connect(SRTSOCKET u, const sockaddr* name, int namelen, int32_t forced_isn);
    static int connect(SRTSOCKET u, const sockaddr* name, int namelen, const sockaddr* tname, int tnamelen);
    static int connectLinks(SRTSOCKET grp, const sockaddr* source /*[[nullable]]*/, int namelen,
            SRT_SOCKGROUPDATA links [], int arraysize);
    static int close(SRTSOCKET u);
    static int getpeername(SRTSOCKET u, sockaddr* name, int* namelen);
    static int getsockname(SRTSOCKET u, sockaddr* name, int* namelen);
    static int getsockopt(SRTSOCKET u, int level, SRT_SOCKOPT optname, void* optval, int* optlen);
    static int setsockopt(SRTSOCKET u, int level, SRT_SOCKOPT optname, const void* optval, int optlen);
    static int send(SRTSOCKET u, const char* buf, int len, int flags);
    static int recv(SRTSOCKET u, char* buf, int len, int flags);
    static int sendmsg(SRTSOCKET u, const char* buf, int len, int ttl = -1, bool inorder = false, uint64_t srctime = 0);
    static int recvmsg(SRTSOCKET u, char* buf, int len, uint64_t& srctime);
    static int sendmsg2(SRTSOCKET u, const char* buf, int len, ref_t<SRT_MSGCTRL> mctrl);
    static int recvmsg2(SRTSOCKET u, char* buf, int len, ref_t<SRT_MSGCTRL> mctrl);
    static int64_t sendfile(SRTSOCKET u, std::fstream& ifs, int64_t& offset, int64_t size, int block = SRT_DEFAULT_SENDFILE_BLOCK);
    static int64_t recvfile(SRTSOCKET u, std::fstream& ofs, int64_t& offset, int64_t size, int block = SRT_DEFAULT_RECVFILE_BLOCK);
    static int select(int nfds, ud_set* readfds, ud_set* writefds, ud_set* exceptfds, const timeval* timeout);
    static int selectEx(const std::vector<SRTSOCKET>& fds, std::vector<SRTSOCKET>* readfds, std::vector<SRTSOCKET>* writefds, std::vector<SRTSOCKET>* exceptfds, int64_t msTimeOut);
    static int epoll_create();
    static int epoll_clear_usocks(int eid);
    static int epoll_add_usock(const int eid, const SRTSOCKET u, const int* events = NULL);
    static int epoll_add_ssock(const int eid, const SYSSOCKET s, const int* events = NULL);
    static int epoll_remove_usock(const int eid, const SRTSOCKET u);
    static int epoll_remove_ssock(const int eid, const SYSSOCKET s);
    static int epoll_update_usock(const int eid, const SRTSOCKET u, const int* events = NULL);
    static int epoll_update_ssock(const int eid, const SYSSOCKET s, const int* events = NULL);
    static int epoll_wait(const int eid, std::set<SRTSOCKET>* readfds, std::set<SRTSOCKET>* writefds,
            int64_t msTimeOut, std::set<SYSSOCKET>* lrfds = NULL, std::set<SYSSOCKET>* wrfds = NULL);
    static int epoll_uwait(const int eid, SRT_EPOLL_EVENT* fdsSet, int fdsSize, int64_t msTimeOut);
    static int32_t epoll_set(const int eid, int32_t flags);
    static int epoll_release(const int eid);
    static CUDTException& getlasterror();
    static int bstats(SRTSOCKET u, CBytePerfMon* perf, bool clear = true, bool instantaneous = false);
    static SRT_SOCKSTATUS getsockstate(SRTSOCKET u);
    static bool setstreamid(SRTSOCKET u, const std::string& sid);
    static std::string getstreamid(SRTSOCKET u);
    static int getsndbuffer(SRTSOCKET u, size_t* blocks, size_t* bytes);
    static SRT_REJECT_REASON rejectReason(SRTSOCKET s);
    static int setError(const CUDTException& e);
    static int setError(CodeMajor mj, CodeMinor mn, int syserr);


public: // internal API
    static const SRTSOCKET INVALID_SOCK = -1;         // invalid socket descriptor
    static const int ERROR = -1;                      // socket api error returned value

    static const int HS_VERSION_UDT4 = 4;
    static const int HS_VERSION_SRT1 = 5;

    // Parameters
    //
    // Note: use notation with X*1000*1000* ... instead of million zeros in a row.
    // In C++17 there is a possible notation of 5'000'000 for convenience, but that's
    // something only for a far future.
    static const int COMM_RESPONSE_TIMEOUT_MS = 5*1000; // 5 seconds
    static const int COMM_RESPONSE_MAX_EXP = 16;
    static const int SRT_TLPKTDROP_MINTHRESHOLD_MS = 1000;
    static const uint64_t COMM_KEEPALIVE_PERIOD_US = 1*1000*1000;
    static const int32_t COMM_SYN_INTERVAL_US = 10*1000;

    static const int
        DEF_MSS = 1500,
        DEF_FLIGHT_SIZE = 25600,
        DEF_BUFFER_SIZE = 8192, //Rcv buffer MUST NOT be bigger than Flight Flag size
        DEF_LINGER = 180,  // 2 minutes
        DEF_UDP_BUFFER_SIZE = 65536,
        DEF_CONNTIMEO = 3000;


    int handshakeVersion()
    {
        return m_ConnRes.m_iVersion;
    }

    std::string CONID() const
    {
#if ENABLE_LOGGING
        std::ostringstream os;
        os << "@" << m_SocketID << ":";
        return os.str();
#else
        return "";
#endif
    }

    SRTSOCKET socketID() const { return m_SocketID; }

    static CUDT* getUDTHandle(SRTSOCKET u);
    static std::vector<SRTSOCKET> existingSockets();

    void addressAndSend(CPacket& pkt);
    void sendSrtMsg(int cmd, uint32_t *srtdata_in = NULL, int srtlen_in = 0);

    bool isOPT_TsbPd() const { return m_bOPT_TsbPd; }
    int RTT() const { return m_iRTT; }
    int32_t sndSeqNo() const { return m_iSndCurrSeqNo; }
    int32_t schedSeqNo() const { return m_iSndNextSeqNo; }
    bool overrideSndSeqNo(int32_t seq);

    int32_t rcvSeqNo() const { return m_iRcvCurrSeqNo; }
    int flowWindowSize() const { return m_iFlowWindowSize; }
    int32_t deliveryRate() const { return m_iDeliveryRate; }
    int bandwidth() const { return m_iBandwidth; }
    int64_t maxBandwidth() const { return m_llMaxBW; }
    int MSS() const { return m_iMSS; }

    uint32_t latency_us() const {return m_iTsbPdDelay_ms*1000; }

    size_t maxPayloadSize() const { return m_iMaxSRTPayloadSize; }
    size_t OPT_PayloadSize() const { return m_zOPT_ExpPayloadSize; }
    int sndLossLength() { return m_pSndLossList->getLossLength(); }
    uint64_t minNAKInterval() const { return m_ullMinNakInt_tk; }
    int32_t ISN() const { return m_iISN; }
    int32_t peerISN() const { return m_iPeerISN; }
    sockaddr_any peerAddr() const { return m_PeerAddr; }

    int minSndSize(int len = 0) const
    {
        if (len == 0) // wierd, can't use non-static data member as default argument!
            len = m_iMaxSRTPayloadSize;
        return m_bMessageAPI ? (len+m_iMaxSRTPayloadSize-1)/m_iMaxSRTPayloadSize : 1;
    }

    int makeTS(uint64_t from_time) const
    {
        // NOTE:
        // - This calculates first the time difference towards start time.
        // - This difference value is also CUT OFF THE SEGMENT information
        //   (a multiple of MAX_TIMESTAMP+1)
        // So, this can be simply defined as: TS = (RTS - STS) % (MAX_TIMESTAMP+1)
        // XXX Would be nice to check if local_time > m_StartTime,
        // otherwise it may go unnoticed with clock skew.
        return int(from_time - m_stats.startTime);
    }

    void setPacketTS(CPacket& p, uint64_t local_time)
    {
        p.m_iTimeStamp = makeTS(local_time);
    }

    // Utility used for closing a listening socket
    // immediately to free the socket
    void notListening()
    {
        CGuard cg(m_ConnectionLock, "Connection");
        m_bListening = false;
        m_pRcvQueue->removeListener(this);
    }

    // XXX See CUDT::tsbpd() to see how to implement it. This should
    // do the same as TLPKTDROP feature when skipping packets that are agreed
    // to be lost. Note that this is predicted to be called with TSBPD off.
    // This is to be exposed for the application so that it can require this
    // sequence to be skipped, if that packet has been otherwise arrived through
    // a different channel.
    void skipIncoming(int32_t seq);

    // For SRT_tsbpdLoop
    CUDTUnited* uglobal() { return &s_UDTUnited; } // needed by tsbpdLoop
    std::set<int>& pollset() { return m_sPollID; }

    SRTU_PROPERTY_RO(bool, closing, m_bClosing);
    SRTU_PROPERTY_RO(CRcvBuffer*, rcvBuffer, m_pRcvBuffer);
    SRTU_PROPERTY_RO(bool, isTLPktDrop, m_bTLPktDrop);
    SRTU_PROPERTY_RO(bool, isSynReceiving, m_bSynRecving);
    SRTU_PROPERTY_RO(pthread_cond_t*, recvDataCond, &m_RecvDataCond);
    SRTU_PROPERTY_RO(pthread_cond_t*, recvTsbPdCond, &m_RcvTsbPdCond);

    void ConnectSignal(ETransmissionEvent tev, EventSlot sl);
    void DisconnectSignal(ETransmissionEvent tev);

    // This is in public section so prospective overriding it can be
    // done by directly assigning to a field.

    Callback<std::vector<int32_t>, CPacket> m_cbPacketArrival;

private:
    /// initialize a UDT entity and bind to a local address.

    void open();

    /// Start listening to any connection request.

    void setListenState();

    /// Connect to a UDT entity listening at address "peer".
    /// @param peer [in] The address of the listening UDT entity.

    void startConnect(const sockaddr_any& peer, int32_t forced_isn);

    /// Process the response handshake packet. Failure reasons can be:
    /// * Socket is not in connecting state
    /// * Response @a pkt is not a handshake control message
    /// * Rendezvous socket has once processed a regular handshake
    /// @param pkt [in] handshake packet.
    /// @retval 0 Connection successful
    /// @retval 1 Connection in progress (m_ConnReq turned into RESPONSE)
    /// @retval -1 Connection failed

    SRT_ATR_NODISCARD EConnectStatus processConnectResponse(const CPacket& pkt, CUDTException* eout, EConnectMethod synchro) ATR_NOEXCEPT;

    // This function works in case of HSv5 rendezvous. It changes the state
    // according to the present state and received message type, as well as the
    // INITIATOR/RESPONDER side resolved through cookieContest().
    // The resulting data are:
    // - rsptype: handshake message type that should be sent back to the peer (nothing if URQ_DONE)
    // - needs_extension: the HSREQ/KMREQ or HSRSP/KMRSP extensions should be attached to the handshake message.
    // - RETURNED VALUE: if true, it means a URQ_CONCLUSION message was received with HSRSP/KMRSP extensions and needs HSRSP/KMRSP.
    void rendezvousSwitchState(ref_t<UDTRequestType> rsptype, ref_t<bool> needs_extension, ref_t<bool> needs_hsrsp);
    void cookieContest();

    /// Interpret the incoming handshake packet in order to perform appropriate
    /// rendezvous FSM state transition if needed, and craft the response, serialized
    /// into the packet to be next sent.
    /// @param reqpkt Packet to be written with handshake data
    /// @param response incoming handshake response packet to be interpreted
    /// @param serv_addr incoming packet's address
    /// @param synchro True when this function was called in blocking mode
    /// @param rst Current read status to know if the HS packet was freshly received from the peer, or this is only a periodic update (RST_AGAIN)
    SRT_ATR_NODISCARD EConnectStatus processRendezvous(ref_t<CPacket> reqpkt, const CPacket &response, const sockaddr_any& serv_addr, bool synchro, EReadStatus);
    SRT_ATR_NODISCARD bool prepareConnectionObjects(const CHandShake &hs, HandshakeSide hsd, CUDTException *eout);
    SRT_ATR_NODISCARD EConnectStatus postConnect(const CPacket& response, bool rendezvous, CUDTException* eout, bool synchro);
    void applyResponseSettings(const CPacket& hspkt);
    SRT_ATR_NODISCARD EConnectStatus processAsyncConnectResponse(const CPacket& pkt) ATR_NOEXCEPT;
    SRT_ATR_NODISCARD bool processAsyncConnectRequest(EReadStatus rst, EConnectStatus cst, const CPacket& response, const sockaddr_any& serv_addr);

    void checkUpdateCryptoKeyLen(const char* loghdr, int32_t typefield);

    SRT_ATR_NODISCARD size_t fillSrtHandshake_HSREQ(uint32_t* srtdata, size_t srtlen, int hs_version);
    SRT_ATR_NODISCARD size_t fillSrtHandshake_HSRSP(uint32_t* srtdata, size_t srtlen, int hs_version);
    SRT_ATR_NODISCARD size_t fillSrtHandshake(uint32_t* srtdata, size_t srtlen, int msgtype, int hs_version);

    SRT_ATR_NODISCARD bool createSrtHandshake(ref_t<CPacket> reqpkt, ref_t<CHandShake> hs,
            int srths_cmd, int srtkm_cmd, const uint32_t* data, size_t datalen);

    SRT_ATR_NODISCARD size_t prepareSrtHsMsg(int cmd, uint32_t* srtdata, size_t size);

    SRT_ATR_NODISCARD bool processSrtMsg(const CPacket *ctrlpkt);
    SRT_ATR_NODISCARD int processSrtMsg_HSREQ(const uint32_t* srtdata, size_t len, uint32_t ts, int hsv);
    SRT_ATR_NODISCARD int processSrtMsg_HSRSP(const uint32_t* srtdata, size_t len, uint32_t ts, int hsv);
    SRT_ATR_NODISCARD bool interpretSrtHandshake(const CHandShake& hs, const CPacket& hspkt, uint32_t* out_data, size_t* out_len);
    SRT_ATR_NODISCARD bool checkApplyFilterConfig(const std::string& cs);

    static CUDTGroup& newGroup(int); // defined EXCEPTIONALLY in api.cpp for convenience reasons
    // Note: This is an "interpret" function, which should treat the tp as
    // "possibly group type" that might be out of the existing values.
    SRT_ATR_NODISCARD bool interpretGroup(const int32_t grpdata[], size_t data_size, int hsreq_type_cmd);
    SRT_ATR_NODISCARD SRTSOCKET makeMePeerOf(SRTSOCKET peergroup, SRT_GROUP_TYPE tp);
    void synchronizeWithGroup(CUDTGroup* grp);

    void updateAfterSrtHandshake(int hsv);

    void updateSrtRcvSettings();
    void updateSrtSndSettings();

    void updateIdleLinkFrom(CUDT* source);

    void checkNeedDrop(ref_t<bool> bCongestion);

    /// Connect to a UDT entity listening at address "peer", which has sent "hs" request.
    /// @param peer [in] The address of the listening UDT entity.
    /// @param hs [in/out] The handshake information sent by the peer side (in), negotiated value (out).

    void acceptAndRespond(const sockaddr_any& peer, CHandShake* hs, const CPacket& hspkt);
    bool runAcceptHook(CUDT* acore, const sockaddr* peer, const CHandShake* hs, const CPacket& hspkt);

    /// Close the opened UDT entity.

    bool close();

    /// Request UDT to send out a data block "data" with size of "len".
    /// @param data [in] The address of the application data to be sent.
    /// @param len [in] The size of the data block.
    /// @return Actual size of data sent.

    SRT_ATR_NODISCARD int send(const char* data, int len)
    {
        return sendmsg(data, len, -1, false, 0);
    }

    /// Request UDT to receive data to a memory block "data" with size of "len".
    /// @param data [out] data received.
    /// @param len [in] The desired size of data to be received.
    /// @return Actual size of data received.

    SRT_ATR_NODISCARD int recv(char* data, int len);

    /// send a message of a memory block "data" with size of "len".
    /// @param data [out] data received.
    /// @param len [in] The desired size of data to be received.
    /// @param ttl [in] the time-to-live of the message.
    /// @param inorder [in] if the message should be delivered in order.
    /// @param srctime [in] Time when the data were ready to send.
    /// @return Actual size of data sent.

    SRT_ATR_NODISCARD int sendmsg(const char* data, int len, int ttl, bool inorder, uint64_t srctime);
    /// Receive a message to buffer "data".
    /// @param data [out] data received.
    /// @param len [in] size of the buffer.
    /// @return Actual size of data received.

    SRT_ATR_NODISCARD int sendmsg2(const char* data, int len, ref_t<SRT_MSGCTRL> m);

    SRT_ATR_NODISCARD int recvmsg(char* data, int len, uint64_t& srctime);
    SRT_ATR_NODISCARD int recvmsg2(char* data, int len, ref_t<SRT_MSGCTRL> m);
    SRT_ATR_NODISCARD int receiveMessage(char* data, int len, ref_t<SRT_MSGCTRL> m, int erh = 1 /*throw exception*/);
    SRT_ATR_NODISCARD int receiveBuffer(char* data, int len);

    size_t dropMessage(int32_t seqtoskip);

    /// Request UDT to send out a file described as "fd", starting from "offset", with size of "size".
    /// @param ifs [in] The input file stream.
    /// @param offset [in, out] From where to read and send data; output is the new offset when the call returns.
    /// @param size [in] How many data to be sent.
    /// @param block [in] size of block per read from disk
    /// @return Actual size of data sent.

    SRT_ATR_NODISCARD int64_t sendfile(std::fstream& ifs, int64_t& offset, int64_t size, int block = 366000);

    /// Request UDT to receive data into a file described as "fd", starting from "offset", with expected size of "size".
    /// @param ofs [out] The output file stream.
    /// @param offset [in, out] From where to write data; output is the new offset when the call returns.
    /// @param size [in] How many data to be received.
    /// @param block [in] size of block per write to disk
    /// @return Actual size of data received.

    SRT_ATR_NODISCARD int64_t recvfile(std::fstream& ofs, int64_t& offset, int64_t size, int block = 7320000);

    /// Configure UDT options.
    /// @param optName [in] The enum name of a UDT option.
    /// @param optval [in] The value to be set.
    /// @param optlen [in] size of "optval".

    void setOpt(SRT_SOCKOPT optName, const void* optval, int optlen);

    /// Read UDT options.
    /// @param optName [in] The enum name of a UDT option.
    /// @param optval [in] The value to be returned.
    /// @param optlen [out] size of "optval".

    void getOpt(SRT_SOCKOPT optName, void* optval, ref_t<int> optlen);

    /// read the performance data with bytes counters since bstats() 
    ///  
    /// @param perf [in, out] pointer to a CPerfMon structure to record the performance data.
    /// @param clear [in] flag to decide if the local performance trace should be cleared. 
    /// @param instantaneous [in] flag to request instantaneous data 
    /// instead of moving averages.
    void bstats(CBytePerfMon* perf, bool clear = true, bool instantaneous = false);

    /// Mark sequence contained in the given packet as not lost. This
    /// removes the loss record from both current receiver loss list and
    /// the receiver fresh loss list.
    void unlose(const CPacket& oldpacket);
    void dropFromLossLists(int32_t from, int32_t to);

    void considerLegacySrtHandshake(uint64_t timebase);
    void checkSndTimers(Whether2RegenKm regen = DONT_REGEN_KM);
    void handshakeDone()
    {
        m_iSndHsRetryCnt = 0;
    }

    int64_t withOverhead(int64_t basebw)
    {
        return (basebw * (100 + m_iOverheadBW))/100;
    }

    static double Bps2Mbps(int64_t basebw)
    {
        return double(basebw) * 8.0/1000000.0;
    }

    bool stillConnected()
    {
        // Still connected is when:
        // - no "broken" condition appeared (security, protocol error, response timeout)
        return !m_bBroken
            // - still connected (no one called srt_close())
            && m_bConnected
            // - isn't currently closing (srt_close() called, response timeout, shutdown)
            && !m_bClosing;
    }

    int sndSpaceLeft()
    {
        return sndBuffersLeft() * m_iMaxSRTPayloadSize;
    }

    int sndBuffersLeft()
    {
        return m_iSndBufSize - m_pSndBuffer->getCurrBufSize();
    }

    uint64_t socketStartTime()
    {
        return m_stats.startTime;
    }

    // TSBPD thread main function.
    static void* tsbpd(void* param);

    void updateForgotten(int seqlen, int32_t lastack, int32_t skiptoseqno);

    static std::vector<int32_t> defaultPacketArrival(void* vself, CPacket& pkt);
    static std::vector<int32_t> groupPacketArrival(void* vself, CPacket& pkt);

    static CUDTUnited s_UDTUnited;               // UDT global management base

private: // Identification
    CUDTSocket* const m_parent; // temporary, until the CUDTSocket class is merged with CUDT
    SRTSOCKET m_SocketID;                        // UDT socket number
    SRTSOCKET m_PeerID;                          // peer id, for multiplexer

    int m_iMaxSRTPayloadSize;                 // Maximum/regular payload size, in bytes
    size_t m_zOPT_ExpPayloadSize;                    // Expected average payload size (user option)

    // Options
    int m_iMSS;                                  // Maximum Segment Size, in bytes
    bool m_bSynSending;                          // Sending syncronization mode
    bool m_bSynRecving;                          // Receiving syncronization mode
    int m_iFlightFlagSize;                       // Maximum number of packets in flight from the peer side
    int m_iSndBufSize;                           // Maximum UDT sender buffer size
    int m_iRcvBufSize;                           // Maximum UDT receiver buffer size
    linger m_Linger;                             // Linger information on close
    int m_iUDPSndBufSize;                        // UDP sending buffer size
    int m_iUDPRcvBufSize;                        // UDP receiving buffer size
    bool m_bRendezvous;                          // Rendezvous connection mode
#ifdef SRT_ENABLE_CONNTIMEO
    int m_iConnTimeOut;                          // connect timeout in milliseconds
#endif
    int m_iSndTimeOut;                           // sending timeout in milliseconds
    int m_iRcvTimeOut;                           // receiving timeout in milliseconds
    bool m_bReuseAddr;                           // reuse an exiting port or not, for UDP multiplexer
    int64_t m_llMaxBW;                           // maximum data transfer rate (threshold)
#ifdef SRT_ENABLE_IPOPTS
    int m_iIpTTL;
    int m_iIpToS;
#endif
    // These fields keep the options for encryption
    // (SRTO_PASSPHRASE, SRTO_PBKEYLEN). Crypto object is
    // created later and takes values from these.
    HaiCrypt_Secret m_CryptoSecret;
    int m_iSndCryptoKeyLen;

    // XXX Consider removing. The m_bDataSender stays here
    // in order to maintain the HS side selection in HSv4.
    bool m_bDataSender;

    // HSv4 (legacy handshake) support)
    uint64_t m_ullSndHsLastTime_us;  //Last SRT handshake request time
    int      m_iSndHsRetryCnt;       //SRT handshake retries left

    bool m_bMessageAPI;
    bool m_bOPT_TsbPd;               // Whether AGENT will do TSBPD Rx (whether peer does, is not agent's problem)
    int m_iOPT_TsbPdDelay;           // Agent's Rx latency
    int m_iOPT_PeerTsbPdDelay;       // Peer's Rx latency for the traffic made by Agent's Tx.
    bool m_bOPT_TLPktDrop;           // Whether Agent WILL DO TLPKTDROP on Rx.
    int m_iOPT_SndDropDelay;         // Extra delay when deciding to snd-drop for TLPKTDROP, -1 to off
    bool m_bOPT_StrictEncryption;    // Off by default. When on, any connection other than nopw-nopw & pw1-pw1 is rejected.
    bool m_bOPT_GroupConnect;
    std::string m_sStreamName;
    int m_iOPT_PeerIdleTimeout;      // Timeout for hearing anything from the peer.
    uint32_t m_uOPT_StabilityTimeout;

    int m_iTsbPdDelay_ms;                           // Rx delay to absorb burst in milliseconds
    int m_iPeerTsbPdDelay_ms;                       // Tx delay that the peer uses to absorb burst in milliseconds
    bool m_bTLPktDrop;                           // Enable Too-late Packet Drop
    int64_t m_llInputBW;                         // Input stream rate (bytes/sec)
    int m_iOverheadBW;                           // Percent above input stream rate (applies if m_llMaxBW == 0)
    bool m_bRcvNakReport;                        // Enable Receiver Periodic NAK Reports
    int m_iIpV6Only;                             // IPV6_V6ONLY option (-1 if not set)
private:
    UniquePtr<CCryptoControl> m_pCryptoControl;                            // congestion control SRT class (small data extension)
    CCache<CInfoBlock>* m_pCache;                // network information cache

    // Congestion control
    std::vector<EventSlot> m_Slots[TEV__SIZE];
    SrtCongestion m_CongCtl;

    // Packet filtering
    PacketFilter m_PacketFilter;
    std::string m_OPT_PktFilterConfigString;
    SRT_ARQLevel m_PktFilterRexmitLevel;
    std::string m_sPeerPktFilterConfigString;

    // Attached tool function
    void EmitSignal(ETransmissionEvent tev, EventVariant var);

    // Internal state
    volatile bool m_bListening;                  // If the UDT entit is listening to connection
    volatile bool m_bConnecting;                 // The short phase when connect() is called but not yet completed
    volatile bool m_bConnected;                  // Whether the connection is on or off
    volatile bool m_bClosing;                    // If the UDT entity is closing
    volatile bool m_bShutdown;                   // If the peer side has shutdown the connection
    volatile bool m_bBroken;                     // If the connection has been broken
    volatile bool m_bPeerHealth;                 // If the peer status is normal
    volatile SRT_REJECT_REASON m_RejectReason;
    bool m_bOpened;                              // If the UDT entity has been opened
    int m_iBrokenCounter;                        // a counter (number of GC checks) to let the GC tag this socket as disconnected

    int m_iEXPCount;                             // Expiration counter
    int m_iBandwidth;                            // Estimated bandwidth, number of packets per second
    int m_iRTT;                                  // RTT, in microseconds
    int m_iRTTVar;                               // RTT variance
    int m_iDeliveryRate;                         // Packet arrival rate at the receiver side
    int m_iByteDeliveryRate;                     // Byte arrival rate at the receiver side

    uint64_t m_ullLingerExpiration;              // Linger expiration time (for GC to close a socket with data in sending buffer)

    CHandShake m_ConnReq;                        // connection request
    CHandShake m_ConnRes;                        // connection response
    CHandShake::RendezvousState m_RdvState;      // HSv5 rendezvous state
    HandshakeSide m_SrtHsSide;                   // HSv5 rendezvous handshake side resolved from cookie contest (DRAW if not yet resolved)
    int64_t m_llLastReqTime;                     // last time when a connection request is sent

private: // Sending related data
    CSndBuffer* m_pSndBuffer;                    // Sender buffer
    CSndLossList* m_pSndLossList;                // Sender loss list
    CPktTimeWindow<16, 16> m_SndTimeWindow;            // Packet sending time window

    volatile uint64_t m_ullInterval_tk;          // Inter-packet time, in CPU clock cycles
    uint64_t m_ullTimeDiff_tk;                   // aggregate difference in inter-packet time

    volatile int m_iFlowWindowSize;              // Flow control window size
    volatile double m_dCongestionWindow;         // congestion window size

    volatile int32_t m_iSndLastFullAck;          // Last full ACK received
    volatile int32_t m_iSndLastAck;              // Last ACK received

    // NOTE: m_iSndLastDataAck is the value strictly bound to the CSndBufer object (m_pSndBuffer)
    // and this is the sequence number that refers to the block at position [0]. Upon acknowledgement,
    // this value is shifted to the acknowledged position, and the blocks are removed from the
    // m_pSndBuffer buffer up to excluding this sequence number.
    // XXX CONSIDER removing this field and give up the maintenance of this sequence number
    // to the sending buffer. This way, extraction of an old packet for retransmission should
    // require only the lost sequence number, and how to find the packet with this sequence
    // will be up to the sending buffer.
    volatile int32_t m_iSndLastDataAck;          // The real last ACK that updates the sender buffer and loss list
    volatile int32_t m_iSndCurrSeqNo;            // The largest sequence number that HAS BEEN SENT
    volatile int32_t m_iSndNextSeqNo;            // The sequence number predicted to be placed at the currently scheduled packet

    // Note important differences between Curr and Next fields:
    // - m_iSndCurrSeqNo: this is used by SRT:SndQ:worker thread and it's operated from CUDT::packData
    //   function only. This value represents the sequence number that has been stamped on a packet directly
    //   before it is sent over the network.
    // - m_iSndNextSeqNo: this is used by the user's thread and it's operated from CUDT::sendmsg2
    //   function only. This value represents the sequence number that is PREDICTED to be stamped on the
    //   first block out of the block series that will be scheduled for later sending over the network
    //   out of the data passed in this function. For a special case when the length of the data is
    //   short enough to be passed in one UDP packet (always the case for live mode), this value is
    //   always increased by one in this call, otherwise it will be increased by the number of blocks
    //   scheduled for sending.

    //int32_t m_iLastDecSeq;                       // Sequence number sent last decrease occurs (actually part of FileSmoother, formerly CUDTCC)
    int32_t m_iSndLastAck2;                      // Last ACK2 sent back

    void setInitialSndSeq(int32_t isn)
    {
        // m_iLastDecSeq = isn - 1; <-- purpose unknown; duplicate from FileSmoother?
        m_iSndLastAck = isn;
        m_iSndLastDataAck = isn;
        m_iSndLastFullAck = isn;
        m_iSndCurrSeqNo = CSeqNo::decseq(isn);
        m_iSndNextSeqNo = isn;
        m_iSndLastAck2 = isn;
    }

    void setInitialRcvSeq(int32_t isn)
    {
        m_iRcvLastAck = isn;
#ifdef ENABLE_LOGGING
        m_iDebugPrevLastAck = m_iRcvLastAck;
#endif
        m_iRcvLastSkipAck = m_iRcvLastAck;
        m_iRcvLastAckAck = isn;
        m_iRcvCurrSeqNo = CSeqNo::decseq(isn);
    }

    uint64_t m_ullSndLastAck2Time;               // The time when last ACK2 was sent back
    int32_t m_iISN;                              // Initial Sequence Number
    bool m_bPeerTsbPd;                           // Peer accept TimeStamp-Based Rx mode
    bool m_bPeerTLPktDrop;                       // Enable sender late packet dropping
    bool m_bPeerNakReport;                       // Sender's peer (receiver) issues Periodic NAK Reports
    bool m_bPeerRexmitFlag;                      // Receiver supports rexmit flag in payload packets
    int32_t m_iReXmitCount;                      // Re-Transmit Count since last ACK

private: // Receiving related data
    CRcvBuffer* m_pRcvBuffer;                    //< Receiver buffer
    CRcvLossList* m_pRcvLossList;                //< Receiver loss list
    std::deque<CRcvFreshLoss> m_FreshLoss;       //< Lost sequence already added to m_pRcvLossList, but not yet sent UMSG_LOSSREPORT for.
    int m_iReorderTolerance;                     //< Current value of dynamic reorder tolerance
    int m_iMaxReorderTolerance;                  //< Maximum allowed value for dynamic reorder tolerance
    int m_iConsecEarlyDelivery;                  //< Increases with every OOO packet that came <TTL-2 time, resets with every increased reorder tolerance
    int m_iConsecOrderedDelivery;                //< Increases with every packet coming in order or retransmitted, resets with every out-of-order packet

    CACKWindow<1024> m_ACKWindow;                //< ACK history window
    CPktTimeWindow<16, 64> m_RcvTimeWindow;      //< Packet arrival time window

    int32_t m_iRcvLastAck;                       //< Last sent ACK
#ifdef ENABLE_LOGGING
    int32_t m_iDebugPrevLastAck;
#endif
    int32_t m_iRcvLastSkipAck;                   // Last dropped sequence ACK
    uint64_t m_ullLastAckTime_tk;                // Timestamp of last ACK
    int32_t m_iRcvLastAckAck;                    // Last sent ACK that has been acknowledged
    int32_t m_iAckSeqNo;                         // Last ACK sequence number
    int32_t m_iRcvCurrSeqNo;                     // Largest received sequence number
    int32_t m_iRcvCurrPhySeqNo;                  // Same as m_iRcvCurrSeqNo, but physical only (disregarding a filter)

    uint64_t m_ullLastWarningTime;               // Last time that a warning message is sent

    int32_t m_iPeerISN;                          // Initial Sequence Number of the peer side
    uint64_t m_ullRcvPeerStartTime;

    uint32_t m_lSrtVersion;
    uint32_t m_lMinimumPeerSrtVersion;
    uint32_t m_lPeerSrtVersion;
    uint32_t m_lPeerSrtFlags;

    bool m_bTsbPd;                               // Peer sends TimeStamp-Based Packet Delivery Packets 
    bool m_bGroupTsbPd;                          // TSBPD should be used for GROUP RECEIVER instead.

    pthread_t m_RcvTsbPdThread;                  // Rcv TsbPD Thread handle
    pthread_cond_t m_RcvTsbPdCond;
    bool m_bTsbPdAckWakeup;                      // Signal TsbPd thread on Ack sent

    CallbackHolder<srt_listen_callback_fn> m_cbAcceptHook;

    // FORWARDER
public:
    static int installAcceptHook(SRTSOCKET lsn, srt_listen_callback_fn* hook, void* opaq);
private:
    void installAcceptHook(srt_listen_callback_fn* hook, void* opaq)
    {
        m_cbAcceptHook.set(opaq, hook);
    }


private: // synchronization: mutexes and conditions
    pthread_mutex_t m_ConnectionLock;            // used to synchronize connection operation

    pthread_cond_t m_SendBlockCond;              // used to block "send" call
    pthread_mutex_t m_SendBlockLock;             // lock associated to m_SendBlockCond

    pthread_mutex_t m_RcvBufferLock;             // Protects the state of the m_pRcvBuffer

    // Protects access to m_iSndCurrSeqNo, m_iSndLastAck
    pthread_mutex_t m_RecvAckLock;               // Protects the state changes while processing incomming ACK (UDT_EPOLL_OUT)


    pthread_cond_t m_RecvDataCond;               // used to block "recv" when there is no data
    pthread_mutex_t m_RecvDataLock;              // lock associated to m_RecvDataCond

    pthread_mutex_t m_SendLock;                  // used to synchronize "send" call
    pthread_mutex_t m_RecvLock;                  // used to synchronize "recv" call

    pthread_mutex_t m_RcvLossLock;               // Protects the receiver loss list (access: CRcvQueue::worker, CUDT::tsbpd)

    pthread_mutex_t m_StatsLock;                 // used to synchronize access to trace statistics

    void initSynch();
    void destroySynch();
    void releaseSynch();

private: // Common connection Congestion Control setup

    // XXX This can fail only when it failed to create a congctl
    // which only may happen when the congctl list is extended 
    // with user-supplied congctl modules, not a case so far.
    // SRT_ATR_NODISCARD
    SRT_REJECT_REASON setupCC();
    
    // for updateCC it's ok to discard the value. This returns false only if
    // the congctl isn't created, and this can be prevented from.
    bool updateCC(ETransmissionEvent, EventVariant arg);
    
    // XXX Unsure as to this return value is meaningful.
    // May happen that this failure is acceptable slongs
    // the other party will be sending unencrypted stream.
    // SRT_ATR_NODISCARD
    bool createCrypter(HandshakeSide side, bool bidi);

private: // Generation and processing of packets
    void sendCtrl(UDTMessageType pkttype, const int32_t* lparam = NULL, void* rparam = NULL, int size = 0);

    void processCtrl(CPacket& ctrlpkt);
    void sendLossReport(const std::vector< std::pair<int32_t, int32_t> >& losslist);
    void processCtrlAck(const CPacket& ctrlpkt, const uint64_t currtime_tk);

    ///
    /// @param ackdata_seqno    sequence number of a data packet being acknowledged
    void updateSndLossListOnACK(int32_t ackdata_seqno);
    /// Pack a packet from a list of lost packets.
    ///
    /// @param packet [in, out] a packet structure to fill
    /// @param origintime [in, out] origin timestamp of the packet
    ///
    /// @return payload size on success, <=0 on failure
    int packLostData(ref_t<CPacket> r_packet, ref_t<uint64_t> r_origintime);

    int packData(ref_t<CPacket> packet, ref_t<uint64_t> ts, ref_t<sockaddr_any> src_adr);
    int processData(CUnit* unit);
    void processClose();
    SRT_REJECT_REASON processConnectRequest(const sockaddr_any& addr, CPacket& packet);
    static void addLossRecord(std::vector<int32_t>& lossrecord, int32_t lo, int32_t hi);
    int32_t bake(const sockaddr_any& addr, int32_t previous_cookie = 0, int correction = 0);
    int32_t ackDataUpTo(int32_t seq);
    void handleKeepalive(const char* data, size_t lenghth);

private: // Trace

    struct CoreStats
    {
        uint64_t startTime;                 // timestamp when the UDT entity is started
        int64_t sentTotal;                  // total number of sent data packets, including retransmissions
        int64_t recvTotal;                  // total number of received packets
        int sndLossTotal;                   // total number of lost packets (sender side)
        int rcvLossTotal;                   // total number of lost packets (receiver side)
        int retransTotal;                   // total number of retransmitted packets
        int sentACKTotal;                   // total number of sent ACK packets
        int recvACKTotal;                   // total number of received ACK packets
        int sentNAKTotal;                   // total number of sent NAK packets
        int recvNAKTotal;                   // total number of received NAK packets
        int sndDropTotal;
        int rcvDropTotal;
        uint64_t bytesSentTotal;            // total number of bytes sent,  including retransmissions
        uint64_t bytesRecvTotal;            // total number of received bytes
        uint64_t rcvBytesLossTotal;         // total number of loss bytes (estimate)
        uint64_t bytesRetransTotal;         // total number of retransmitted bytes
        uint64_t sndBytesDropTotal;
        uint64_t rcvBytesDropTotal;
        int m_rcvUndecryptTotal;
        uint64_t m_rcvBytesUndecryptTotal;

        int sndFilterExtraTotal;
        int rcvFilterExtraTotal;
        int rcvFilterSupplyTotal;
        int rcvFilterLossTotal;

        int64_t m_sndDurationTotal;         // total real time for sending

        uint64_t lastSampleTime;            // last performance sample time
        int64_t traceSent;                  // number of packets sent in the last trace interval
        int64_t traceRecv;                  // number of packets received in the last trace interval
        int traceSndLoss;                   // number of lost packets in the last trace interval (sender side)
        int traceRcvLoss;                   // number of lost packets in the last trace interval (receiver side)
        int traceRetrans;                   // number of retransmitted packets in the last trace interval
        int sentACK;                        // number of ACKs sent in the last trace interval
        int recvACK;                        // number of ACKs received in the last trace interval
        int sentNAK;                        // number of NAKs sent in the last trace interval
        int recvNAK;                        // number of NAKs received in the last trace interval
        int traceSndDrop;
        int traceRcvDrop;
        int traceRcvRetrans;
        int traceReorderDistance;
        double traceBelatedTime;
        int64_t traceRcvBelated;
        uint64_t traceBytesSent;            // number of bytes sent in the last trace interval
        uint64_t traceBytesRecv;            // number of bytes sent in the last trace interval
        uint64_t traceRcvBytesLoss;         // number of bytes bytes lost in the last trace interval (estimate)
        uint64_t traceBytesRetrans;         // number of bytes retransmitted in the last trace interval
        uint64_t traceSndBytesDrop;
        uint64_t traceRcvBytesDrop;
        int traceRcvUndecrypt;
        uint64_t traceRcvBytesUndecrypt;

        int sndFilterExtra;
        int rcvFilterExtra;
        int rcvFilterSupply;
        int rcvFilterLoss;

        int64_t sndDuration;                // real time for sending
        int64_t sndDurationCounter;         // timers to record the sending duration
    } m_stats;

public:

    static const int SELF_CLOCK_INTERVAL = 64;  // ACK interval for self-clocking
    static const int SEND_LITE_ACK = sizeof(int32_t); // special size for ack containing only ack seq
    static const int PACKETPAIR_MASK = 0xF;

    static const size_t MAX_SID_LENGTH = 512;

private: // Timers
    uint64_t m_ullCPUFrequency;               // CPU clock frequency, used for Timer, ticks per microsecond
    uint64_t m_ullNextACKTime_tk;             // Next ACK time, in CPU clock cycles, same below
    uint64_t m_ullNextNAKTime_tk;             // Next NAK time

    volatile uint64_t m_ullACKInt_tk;         // ACK interval
    volatile uint64_t m_ullNAKInt_tk;         // NAK interval
    volatile uint64_t m_ullLastRspTime_tk;    // time stamp of last response from the peer
    volatile uint64_t m_ullLastRspAckTime_tk; // time stamp of last ACK from the peer, protect with m_RecvAckLock
    volatile uint64_t m_ullLastSndTime_tk;    // time stamp of last data/ctrl sent (in system ticks)
    volatile uint64_t m_ullTmpActiveTime_tk;  // time since temporary activated, or 0 if not temporary activated
    volatile uint64_t m_ullUnstableSince_tk;  // time since unexpected ACK delay experienced, or 0 if link seems healthy
    uint64_t m_ullMinNakInt_tk;               // NAK timeout lower bound; too small value can cause unnecessary retransmission
    uint64_t m_ullMinExpInt_tk;               // timeout lower bound threshold: too small timeout can cause problem

    int m_iPktCount;                          // packet counter for ACK
    int m_iLightACKCount;                     // light ACK counter

    uint64_t m_ullTargetTime_tk;              // scheduled time of next packet sending

    void checkTimers();
    void checkACKTimer (uint64_t currtime_tk, char debug_decision[10]);
    void checkNAKTimer(uint64_t currtime_tk, char debug_decision[10]);
    bool checkExpTimer (uint64_t currtime_tk, const char* debug_decision);  // returns true if the connection is expired
    void checkRexmitTimer(uint64_t currtime_tk);

public: // For the use of CCryptoControl
    // HaiCrypt configuration
    unsigned int m_uKmRefreshRatePkt;
    unsigned int m_uKmPreAnnouncePkt;


private: // for UDP multiplexer
    CSndQueue* m_pSndQueue;         // packet sending queue
    CRcvQueue* m_pRcvQueue;         // packet receiving queue
    sockaddr_any m_PeerAddr;        // peer address
    sockaddr_any m_SourceAddr;      // override UDP source address with this one when sending
    uint32_t m_piSelfIP[4];         // local UDP IP address
    CSNode* m_pSNode;               // node information for UDT list used in snd queue
    CRNode* m_pRNode;               // node information for UDT list used in rcv queue

public: // For SrtCongestion
    const CSndQueue* sndQueue() { return m_pSndQueue; }
    const CRcvQueue* rcvQueue() { return m_pRcvQueue; }

private: // for epoll
    std::set<int> m_sPollID;                     // set of epoll ID to trigger
    void addEPoll(const int eid);
    void removeEPoll(const int eid);
};


#endif<|MERGE_RESOLUTION|>--- conflicted
+++ resolved
@@ -190,11 +190,7 @@
     // Broadcast: links that are freshly connected become PENDING and then IDLE only
     // for a short moment to be activated immediately at the nearest sending operation.
     //
-<<<<<<< HEAD
-    // Balancing: like with redundancy, just that the link activation gets its shared percentage
-=======
     // Balancing: like with broadcast, just that the link activation gets its shared percentage
->>>>>>> 660e49f3
     // of traffic balancing
     //
     // Multicast: The link is never idle. The data are always sent over the UDP multicast link
