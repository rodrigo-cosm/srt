/*
 * SRT - Secure, Reliable, Transport
 * Copyright (c) 2018 Haivision Systems Inc.
 * 
 * This Source Code Form is subject to the terms of the Mozilla Public
 * License, v. 2.0. If a copy of the MPL was not distributed with this
 * file, You can obtain one at http://mozilla.org/MPL/2.0/.
 * 
 */

/*****************************************************************************
Copyright (c) 2001 - 2011, The Board of Trustees of the University of Illinois.
All rights reserved.

Redistribution and use in source and binary forms, with or without
modification, are permitted provided that the following conditions are
met:

* Redistributions of source code must retain the above
  copyright notice, this list of conditions and the
  following disclaimer.

* Redistributions in binary form must reproduce the
  above copyright notice, this list of conditions
  and the following disclaimer in the documentation
  and/or other materials provided with the distribution.

* Neither the name of the University of Illinois
  nor the names of its contributors may be used to
  endorse or promote products derived from this
  software without specific prior written permission.

THIS SOFTWARE IS PROVIDED BY THE COPYRIGHT HOLDERS AND CONTRIBUTORS "AS
IS" AND ANY EXPRESS OR IMPLIED WARRANTIES, INCLUDING, BUT NOT LIMITED TO,
THE IMPLIED WARRANTIES OF MERCHANTABILITY AND FITNESS FOR A PARTICULAR
PURPOSE ARE DISCLAIMED. IN NO EVENT SHALL THE COPYRIGHT OWNER OR
CONTRIBUTORS BE LIABLE FOR ANY DIRECT, INDIRECT, INCIDENTAL, SPECIAL,
EXEMPLARY, OR CONSEQUENTIAL DAMAGES (INCLUDING, BUT NOT LIMITED TO,
PROCUREMENT OF SUBSTITUTE GOODS OR SERVICES; LOSS OF USE, DATA, OR
PROFITS; OR BUSINESS INTERRUPTION) HOWEVER CAUSED AND ON ANY THEORY OF
LIABILITY, WHETHER IN CONTRACT, STRICT LIABILITY, OR TORT (INCLUDING
NEGLIGENCE OR OTHERWISE) ARISING IN ANY WAY OUT OF THE USE OF THIS
SOFTWARE, EVEN IF ADVISED OF THE POSSIBILITY OF SUCH DAMAGE.
*****************************************************************************/

/*****************************************************************************
written by
   Yunhong Gu, last updated 02/28/2012
modified by
   Haivision Systems Inc.
*****************************************************************************/


#ifndef __UDT_CORE_H__
#define __UDT_CORE_H__

#include <deque>
#include <sstream>

#include "srt.h"
#include "common.h"
#include "list.h"
#include "buffer.h"
#include "window.h"
#include "packet.h"
#include "channel.h"
#include "api.h"
#include "cache.h"
#include "queue.h"
#include "handshake.h"
#include "congctl.h"
#include "packetfilter.h"
#include "utilities.h"

#include <haicrypt.h>

namespace srt_logging
{

extern Logger
    glog,
//    blog,
    mglog,
    dlog,
    tslog,
    rxlog,
    cclog;

}


// XXX Utility function - to be moved to utilities.h?
template <class T>
inline T CountIIR(T base, T newval, double factor)
{
    if ( base == 0.0 )
        return newval;

    T diff = newval - base;
    return base+T(diff*factor);
}

// XXX Probably a better rework for that can be done - this can be
// turned into a serializable structure, just like it's for CHandShake.
enum AckDataItem
{
    ACKD_RCVLASTACK = 0,
    ACKD_RTT = 1,
    ACKD_RTTVAR = 2,
    ACKD_BUFFERLEFT = 3,
    ACKD_TOTAL_SIZE_SMALL = 4,

    // Extra fields existing in UDT (not always sent)

    ACKD_RCVSPEED = 4,   // length would be 16
    ACKD_BANDWIDTH = 5,
    ACKD_TOTAL_SIZE_UDTBASE = 6, // length = 24
    // Extra stats for SRT

    ACKD_RCVRATE = 6,
    ACKD_TOTAL_SIZE_VER101 = 7, // length = 28
    ACKD_XMRATE = 7, // XXX This is a weird compat stuff. Version 1.1.3 defines it as ACKD_BANDWIDTH*m_iMaxSRTPayloadSize when set. Never got.
                     // XXX NOTE: field number 7 may be used for something in future, need to confirm destruction of all !compat 1.0.2 version

    ACKD_TOTAL_SIZE_VER102 = 8, // 32
// FEATURE BLOCKED. Probably not to be restored.
//  ACKD_ACKBITMAP = 8,
    ACKD_TOTAL_SIZE = ACKD_TOTAL_SIZE_VER102 // length = 32 (or more)
};
const size_t ACKD_FIELD_SIZE = sizeof(int32_t);

// For HSv4 legacy handshake
#define SRT_MAX_HSRETRY     10          /* Maximum SRT handshake retry */

enum SeqPairItems
{
    SEQ_BEGIN = 0, SEQ_END = 1, SEQ_SIZE = 2
};

// Extended SRT Congestion control class - only an incomplete definition required
class CCryptoControl;

// XXX REFACTOR: The 'CUDT' class is to be merged with 'CUDTSocket'.
// There's no reason for separating them, there's no case of having them
// anyhow managed separately. After this is done, with a small help with
// separating the internal abnormal path management (exceptions) from the
// API (return values), through CUDTUnited, this class may become in future
// an officially exposed C++ API.
class CUDT
{
    friend class CUDTSocket;
    friend class CUDTUnited;
    friend class CCC;
    friend struct CUDTComp;
    friend class CCache<CInfoBlock>;
    friend class CRendezvousQueue;
    friend class CSndQueue;
    friend class CRcvQueue;
    friend class CSndUList;
    friend class CRcvUList;
    friend class PacketFilter;

private: // constructor and desctructor

    void construct();
    void clearData();
    CUDT();
    CUDT(const CUDT& ancestor);
    const CUDT& operator=(const CUDT&) {return *this;}
    ~CUDT();

public: //API
    static int startup();
    static int cleanup();
    static SRTSOCKET socket();
    static int bind(SRTSOCKET u, const sockaddr* name, int namelen);
    static int bind(SRTSOCKET u, UDPSOCKET udpsock);
    static int listen(SRTSOCKET u, int backlog);
    static SRTSOCKET accept(SRTSOCKET u, sockaddr* addr, int* addrlen);
    static int connect(SRTSOCKET u, const sockaddr* name, int namelen, int32_t forced_isn);
    static int close(SRTSOCKET u);
    static int getpeername(SRTSOCKET u, sockaddr* name, int* namelen);
    static int getsockname(SRTSOCKET u, sockaddr* name, int* namelen);
    static int getsockopt(SRTSOCKET u, int level, SRT_SOCKOPT optname, void* optval, int* optlen);
    static int setsockopt(SRTSOCKET u, int level, SRT_SOCKOPT optname, const void* optval, int optlen);
    static int send(SRTSOCKET u, const char* buf, int len, int flags);
    static int recv(SRTSOCKET u, char* buf, int len, int flags);
    static int sendmsg(SRTSOCKET u, const char* buf, int len, int ttl = -1, bool inorder = false, uint64_t srctime = 0);
    static int recvmsg(SRTSOCKET u, char* buf, int len, uint64_t& srctime);
    static int sendmsg2(SRTSOCKET u, const char* buf, int len, ref_t<SRT_MSGCTRL> mctrl);
    static int recvmsg2(SRTSOCKET u, char* buf, int len, ref_t<SRT_MSGCTRL> mctrl);
    static int64_t sendfile(SRTSOCKET u, std::fstream& ifs, int64_t& offset, int64_t size, int block = SRT_DEFAULT_SENDFILE_BLOCK);
    static int64_t recvfile(SRTSOCKET u, std::fstream& ofs, int64_t& offset, int64_t size, int block = SRT_DEFAULT_RECVFILE_BLOCK);
    static int select(int nfds, ud_set* readfds, ud_set* writefds, ud_set* exceptfds, const timeval* timeout);
    static int selectEx(const std::vector<SRTSOCKET>& fds, std::vector<SRTSOCKET>* readfds, std::vector<SRTSOCKET>* writefds, std::vector<SRTSOCKET>* exceptfds, int64_t msTimeOut);
    static int epoll_create();
    static int epoll_add_usock(const int eid, const SRTSOCKET u, const int* events = NULL);
    static int epoll_add_ssock(const int eid, const SYSSOCKET s, const int* events = NULL);
    static int epoll_remove_usock(const int eid, const SRTSOCKET u);
    static int epoll_remove_ssock(const int eid, const SYSSOCKET s);
    static int epoll_update_usock(const int eid, const SRTSOCKET u, const int* events = NULL);
    static int epoll_update_ssock(const int eid, const SYSSOCKET s, const int* events = NULL);
    static int epoll_wait(const int eid, std::set<SRTSOCKET>* readfds, std::set<SRTSOCKET>* writefds, int64_t msTimeOut, std::set<SYSSOCKET>* lrfds = NULL, std::set<SYSSOCKET>* wrfds = NULL);
    static int epoll_uwait(const int eid, SRT_EPOLL_EVENT* fdsSet, int fdsSize, int64_t msTimeOut);
    static int32_t epoll_set(const int eid, int32_t flags);
    static int epoll_release(const int eid);
    static CUDTException& getlasterror();
    static int bstats(SRTSOCKET u, CBytePerfMon* perf, bool clear = true, bool instantaneous = false);
    static SRT_SOCKSTATUS getsockstate(SRTSOCKET u);
    static bool setstreamid(SRTSOCKET u, const std::string& sid);
    static std::string getstreamid(SRTSOCKET u);
    static int getsndbuffer(SRTSOCKET u, size_t* blocks, size_t* bytes);
    static SRT_REJECT_REASON rejectReason(SRTSOCKET s);

    static int setError(const CUDTException& e)
    {
        s_UDTUnited.setError(new CUDTException(e));
        return SRT_ERROR;
    }

public: // internal API
    static const SRTSOCKET INVALID_SOCK = -1;         // invalid socket descriptor
    static const int ERROR = -1;                      // socket api error returned value

    static const int HS_VERSION_UDT4 = 4;
    static const int HS_VERSION_SRT1 = 5;

    // Parameters
    //
    // Note: use notation with X*1000*1000* ... instead of million zeros in a row.
    // In C++17 there is a possible notation of 5'000'000 for convenience, but that's
    // something only for a far future.
    static const int COMM_RESPONSE_TIMEOUT_MS = 5*1000; // 5 seconds
    static const int COMM_RESPONSE_MAX_EXP = 16;
    static const int SRT_TLPKTDROP_MINTHRESHOLD_MS = 1000;
    static const uint64_t COMM_KEEPALIVE_PERIOD_US = 1*1000*1000;
    static const int32_t COMM_SYN_INTERVAL_US = 10*1000;
    static const int COMM_CLOSE_BROKEN_LISTENER_TIMEOUT_MS = 3000;

    int handshakeVersion()
    {
        return m_ConnRes.m_iVersion;
    }

    std::string CONID() const
    {
#if ENABLE_LOGGING
        std::ostringstream os;
        os << "%" << m_SocketID << ":";
        return os.str();
#else
        return "";
#endif
    }

    SRTSOCKET socketID() { return m_SocketID; }

    static CUDT* getUDTHandle(SRTSOCKET u);
    static std::vector<SRTSOCKET> existingSockets();

    void addressAndSend(CPacket& pkt);
    void sendSrtMsg(int cmd, uint32_t *srtdata_in = NULL, int srtlen_in = 0);

    bool isTsbPd() { return m_bOPT_TsbPd; }
    int RTT() { return m_iRTT; }
    int32_t sndSeqNo() { return m_iSndCurrSeqNo; }
    int32_t rcvSeqNo() { return m_iRcvCurrSeqNo; }
    int flowWindowSize() { return m_iFlowWindowSize; }
    int32_t deliveryRate() { return m_iDeliveryRate; }
    int bandwidth() { return m_iBandwidth; }
    int64_t maxBandwidth() { return m_llMaxBW; }
    int MSS() { return m_iMSS; }
    size_t maxPayloadSize() { return m_iMaxSRTPayloadSize; }
    size_t OPT_PayloadSize() { return m_zOPT_ExpPayloadSize; }
    int32_t ISN() { return m_iISN; }
    int sndLossLength() { return m_pSndLossList->getLossLength(); }

    // XXX See CUDT::tsbpd() to see how to implement it. This should
    // do the same as TLPKTDROP feature when skipping packets that are agreed
    // to be lost. Note that this is predicted to be called with TSBPD off.
    // This is to be exposed for the application so that it can require this
    // sequence to be skipped, if that packet has been otherwise arrived through
    // a different channel.
    void skipIncoming(int32_t seq);

    void ConnectSignal(ETransmissionEvent tev, EventSlot sl);
    void DisconnectSignal(ETransmissionEvent tev);

private:
    /// initialize a UDT entity and bind to a local address.

    void open();

    /// Start listening to any connection request.

    void setListenState();

    /// Connect to a UDT entity listening at address "peer".
    /// @param peer [in] The address of the listening UDT entity.

    void startConnect(const sockaddr_any& peer, int32_t forced_isn);

    /// Process the response handshake packet. Failure reasons can be:
    /// * Socket is not in connecting state
    /// * Response @a pkt is not a handshake control message
    /// * Rendezvous socket has once processed a regular handshake
    /// @param pkt [in] handshake packet.
    /// @retval 0 Connection successful
    /// @retval 1 Connection in progress (m_ConnReq turned into RESPONSE)
    /// @retval -1 Connection failed

    SRT_ATR_NODISCARD EConnectStatus processConnectResponse(const CPacket& pkt, CUDTException* eout, bool synchro) ATR_NOEXCEPT;


    // This function works in case of HSv5 rendezvous. It changes the state
    // according to the present state and received message type, as well as the
    // INITIATOR/RESPONDER side resolved through cookieContest().
    // The resulting data are:
    // - rsptype: handshake message type that should be sent back to the peer (nothing if URQ_DONE)
    // - needs_extension: the HSREQ/KMREQ or HSRSP/KMRSP extensions should be attached to the handshake message.
    // - RETURNED VALUE: if true, it means a URQ_CONCLUSION message was received with HSRSP/KMRSP extensions and needs HSRSP/KMRSP.
    void rendezvousSwitchState(ref_t<UDTRequestType> rsptype, ref_t<bool> needs_extension, ref_t<bool> needs_hsrsp);
    void cookieContest();

    /// Interpret the incoming handshake packet in order to perform appropriate
    /// rendezvous FSM state transition if needed, and craft the response, serialized
    /// into the packet to be next sent.
    /// @param reqpkt Packet to be written with handshake data
    /// @param response incoming handshake response packet to be interpreted
    /// @param serv_addr incoming packet's address
    /// @param synchro True when this function was called in blocking mode
    /// @param rst Current read status to know if the HS packet was freshly received from the peer, or this is only a periodic update (RST_AGAIN)
    SRT_ATR_NODISCARD EConnectStatus processRendezvous(ref_t<CPacket> reqpkt, const CPacket &response, const sockaddr_any& serv_addr, bool synchro, EReadStatus);
    SRT_ATR_NODISCARD bool prepareConnectionObjects(const CHandShake &hs, HandshakeSide hsd, CUDTException *eout);
    SRT_ATR_NODISCARD EConnectStatus postConnect(const CPacket& response, bool rendezvous, CUDTException* eout, bool synchro);
    void applyResponseSettings();
    SRT_ATR_NODISCARD EConnectStatus processAsyncConnectResponse(const CPacket& pkt) ATR_NOEXCEPT;
    SRT_ATR_NODISCARD bool processAsyncConnectRequest(EReadStatus rst, EConnectStatus cst, const CPacket& response, const sockaddr_any& serv_addr);

    void checkUpdateCryptoKeyLen(const char* loghdr, int32_t typefield);

    SRT_ATR_NODISCARD size_t fillSrtHandshake_HSREQ(uint32_t* srtdata, size_t srtlen, int hs_version);
    SRT_ATR_NODISCARD size_t fillSrtHandshake_HSRSP(uint32_t* srtdata, size_t srtlen, int hs_version);
    SRT_ATR_NODISCARD size_t fillSrtHandshake(uint32_t* srtdata, size_t srtlen, int msgtype, int hs_version);

    SRT_ATR_NODISCARD bool createSrtHandshake(ref_t<CPacket> reqpkt, ref_t<CHandShake> hs,
            int srths_cmd, int srtkm_cmd, const uint32_t* data, size_t datalen);

    SRT_ATR_NODISCARD size_t prepareSrtHsMsg(int cmd, uint32_t* srtdata, size_t size);

    SRT_ATR_NODISCARD bool processSrtMsg(const CPacket *ctrlpkt);
    SRT_ATR_NODISCARD int processSrtMsg_HSREQ(const uint32_t* srtdata, size_t len, uint32_t ts, int hsv);
    SRT_ATR_NODISCARD int processSrtMsg_HSRSP(const uint32_t* srtdata, size_t len, uint32_t ts, int hsv);
    SRT_ATR_NODISCARD bool interpretSrtHandshake(const CHandShake& hs, const CPacket& hspkt, uint32_t* out_data, size_t* out_len);
    SRT_ATR_NODISCARD bool checkApplyFilterConfig(const std::string& cs);

    void updateAfterSrtHandshake(int srt_cmd, int hsv);

    void updateSrtRcvSettings();
    void updateSrtSndSettings();

    void checkNeedDrop(ref_t<bool> bCongestion);

    /// Connect to a UDT entity listening at address "peer", which has sent "hs" request.
    /// @param peer [in] The address of the listening UDT entity.
    /// @param hs [in/out] The handshake information sent by the peer side (in), negotiated value (out).

    void acceptAndRespond(const sockaddr_any& peer, CHandShake* hs, const CPacket& hspkt);
    bool runAcceptHook(CUDT* acore, const sockaddr* peer, const CHandShake* hs, const CPacket& hspkt);

    /// Close the opened UDT entity.

    bool close();

    /// Request UDT to send out a data block "data" with size of "len".
    /// @param data [in] The address of the application data to be sent.
    /// @param len [in] The size of the data block.
    /// @return Actual size of data sent.

    SRT_ATR_NODISCARD int send(const char* data, int len)
    {
        return sendmsg(data, len, -1, false, 0);
    }

    /// Request UDT to receive data to a memory block "data" with size of "len".
    /// @param data [out] data received.
    /// @param len [in] The desired size of data to be received.
    /// @return Actual size of data received.

    SRT_ATR_NODISCARD int recv(char* data, int len);

    /// send a message of a memory block "data" with size of "len".
    /// @param data [out] data received.
    /// @param len [in] The desired size of data to be received.
    /// @param ttl [in] the time-to-live of the message.
    /// @param inorder [in] if the message should be delivered in order.
    /// @param srctime [in] Time when the data were ready to send.
    /// @return Actual size of data sent.

    SRT_ATR_NODISCARD int sendmsg(const char* data, int len, int ttl, bool inorder, uint64_t srctime);
    /// Receive a message to buffer "data".
    /// @param data [out] data received.
    /// @param len [in] size of the buffer.
    /// @return Actual size of data received.

    SRT_ATR_NODISCARD int sendmsg2(const char* data, int len, ref_t<SRT_MSGCTRL> m);

    SRT_ATR_NODISCARD int recvmsg(char* data, int len, uint64_t& srctime);

    SRT_ATR_NODISCARD int recvmsg2(char* data, int len, ref_t<SRT_MSGCTRL> m);

    SRT_ATR_NODISCARD int receiveMessage(char* data, int len, ref_t<SRT_MSGCTRL> m);
    SRT_ATR_NODISCARD int receiveBuffer(char* data, int len);

    /// Request UDT to send out a file described as "fd", starting from "offset", with size of "size".
    /// @param ifs [in] The input file stream.
    /// @param offset [in, out] From where to read and send data; output is the new offset when the call returns.
    /// @param size [in] How many data to be sent.
    /// @param block [in] size of block per read from disk
    /// @return Actual size of data sent.

    SRT_ATR_NODISCARD int64_t sendfile(std::fstream& ifs, int64_t& offset, int64_t size, int block = 366000);

    /// Request UDT to receive data into a file described as "fd", starting from "offset", with expected size of "size".
    /// @param ofs [out] The output file stream.
    /// @param offset [in, out] From where to write data; output is the new offset when the call returns.
    /// @param size [in] How many data to be received.
    /// @param block [in] size of block per write to disk
    /// @return Actual size of data received.

    SRT_ATR_NODISCARD int64_t recvfile(std::fstream& ofs, int64_t& offset, int64_t size, int block = 7320000);

    /// Configure UDT options.
    /// @param optName [in] The enum name of a UDT option.
    /// @param optval [in] The value to be set.
    /// @param optlen [in] size of "optval".

    void setOpt(SRT_SOCKOPT optName, const void* optval, int optlen);

    /// Read UDT options.
    /// @param optName [in] The enum name of a UDT option.
    /// @param optval [in] The value to be returned.
    /// @param optlen [out] size of "optval".

    void getOpt(SRT_SOCKOPT optName, void* optval, int& optlen);

    /// read the performance data with bytes counters since bstats() 
    ///  
    /// @param perf [in, out] pointer to a CPerfMon structure to record the performance data.
    /// @param clear [in] flag to decide if the local performance trace should be cleared. 
    /// @param instantaneous [in] flag to request instantaneous data 
    /// instead of moving averages.
    void bstats(CBytePerfMon* perf, bool clear = true, bool instantaneous = false);

    /// Mark sequence contained in the given packet as not lost. This
    /// removes the loss record from both current receiver loss list and
    /// the receiver fresh loss list.
    void unlose(const CPacket& oldpacket);
    void dropFromLossLists(int32_t from, int32_t to);

    void checkSndTimers(Whether2RegenKm regen = DONT_REGEN_KM);
    void handshakeDone()
    {
        m_iSndHsRetryCnt = 0;
    }

    int64_t withOverhead(int64_t basebw)
    {
        return (basebw * (100 + m_iOverheadBW))/100;
    }

    static double Bps2Mbps(int64_t basebw)
    {
        return double(basebw) * 8.0/1000000.0;
    }

    bool stillConnected()
    {
        // Still connected is when:
        // - no "broken" condition appeared (security, protocol error, response timeout)
        return !m_bBroken
            // - still connected (no one called srt_close())
            && m_bConnected
            // - isn't currently closing (srt_close() called, response timeout, shutdown)
            && !m_bClosing;
    }

    int sndSpaceLeft()
    {
        return sndBuffersLeft() * m_iMaxSRTPayloadSize;
    }

    int sndBuffersLeft()
    {
        return m_iSndBufSize - m_pSndBuffer->getCurrBufSize();
    }


    // TSBPD thread main function.
    static void* tsbpd(void* param);

    static CUDTUnited s_UDTUnited;               // UDT global management base

private: // Identification
    SRTSOCKET m_SocketID;                        // UDT socket number

    // XXX Deprecated field. In any place where it's used, UDT_DGRAM is
    // the only allowed value. The functionality of distinguishing the transmission
    // method is now in m_CongCtl.
    UDTSockType m_iSockType;                     // Type of the UDT connection (SOCK_STREAM or SOCK_DGRAM)
    SRTSOCKET m_PeerID;                          // peer id, for multiplexer

    int m_iMaxSRTPayloadSize;                 // Maximum/regular payload size, in bytes
    size_t m_zOPT_ExpPayloadSize;                    // Expected average payload size (user option)

    // Options
    int m_iMSS;                                  // Maximum Segment Size, in bytes
    bool m_bSynSending;                          // Sending syncronization mode
    bool m_bSynRecving;                          // Receiving syncronization mode
    int m_iFlightFlagSize;                       // Maximum number of packets in flight from the peer side
    int m_iSndBufSize;                           // Maximum UDT sender buffer size
    int m_iRcvBufSize;                           // Maximum UDT receiver buffer size
    linger m_Linger;                             // Linger information on close
    int m_iUDPSndBufSize;                        // UDP sending buffer size
    int m_iUDPRcvBufSize;                        // UDP receiving buffer size
    bool m_bRendezvous;                          // Rendezvous connection mode

#ifdef SRT_ENABLE_CONNTIMEO
    srt::sync::steady_clock::duration m_tdConnTimeOut;    // connect timeout in milliseconds
#endif
    int m_iSndTimeOut;                           // sending timeout in milliseconds
    int m_iRcvTimeOut;                           // receiving timeout in milliseconds
    bool m_bReuseAddr;                           // reuse an exiting port or not, for UDP multiplexer
    int64_t m_llMaxBW;                           // maximum data transfer rate (threshold)
#ifdef SRT_ENABLE_IPOPTS
    int m_iIpTTL;
    int m_iIpToS;
#endif
    // These fields keep the options for encryption
    // (SRTO_PASSPHRASE, SRTO_PBKEYLEN). Crypto object is
    // created later and takes values from these.
    HaiCrypt_Secret m_CryptoSecret;
    int m_iSndCryptoKeyLen;

    // XXX Consider removing. The m_bDataSender stays here
    // in order to maintain the HS side selection in HSv4.
    bool m_bDataSender;

    // HSv4 (legacy handshake) support)
    srt::sync::steady_clock::time_point m_tsSndHsLastTime;	    //Last SRT handshake request time
    int      m_iSndHsRetryCnt;       //SRT handshake retries left

    bool m_bMessageAPI;
    bool m_bOPT_TsbPd;               // Whether AGENT will do TSBPD Rx (whether peer does, is not agent's problem)
    int m_iOPT_TsbPdDelay;           // Agent's Rx latency
    int m_iOPT_PeerTsbPdDelay;       // Peer's Rx latency for the traffic made by Agent's Tx.
    bool m_bOPT_TLPktDrop;           // Whether Agent WILL DO TLPKTDROP on Rx.
    int m_iOPT_SndDropDelay;         // Extra delay when deciding to snd-drop for TLPKTDROP, -1 to off
    bool m_bOPT_StrictEncryption;    // Off by default. When on, any connection other than nopw-nopw & pw1-pw1 is rejected.
    std::string m_sStreamName;
    int m_iOPT_PeerIdleTimeout;      // Timeout for hearing anything from the peer.

    int m_iTsbPdDelay_ms;                           // Rx delay to absorb burst in milliseconds
    int m_iPeerTsbPdDelay_ms;                       // Tx delay that the peer uses to absorb burst in milliseconds
    bool m_bTLPktDrop;                           // Enable Too-late Packet Drop
    int64_t m_llInputBW;                         // Input stream rate (bytes/sec)
    int m_iOverheadBW;                           // Percent above input stream rate (applies if m_llMaxBW == 0)
    bool m_bRcvNakReport;                        // Enable Receiver Periodic NAK Reports
    int m_iIpV6Only;                             // IPV6_V6ONLY option (-1 if not set)

private:
    UniquePtr<CCryptoControl> m_pCryptoControl;                            // congestion control SRT class (small data extension)
    CCache<CInfoBlock>* m_pCache;                // network information cache

    // Congestion control
    std::vector<EventSlot> m_Slots[TEV__SIZE];
    SrtCongestion m_CongCtl;

    // Packet filtering
    PacketFilter m_PacketFilter;
    std::string m_OPT_PktFilterConfigString;
    SRT_ARQLevel m_PktFilterRexmitLevel;
    std::string m_sPeerPktFilterConfigString;

    // Attached tool function
    void EmitSignal(ETransmissionEvent tev, EventVariant var);

    // Internal state
    volatile bool m_bListening;                  // If the UDT entit is listening to connection
    volatile bool m_bConnecting;                 // The short phase when connect() is called but not yet completed
    volatile bool m_bConnected;                  // Whether the connection is on or off
    volatile bool m_bClosing;                    // If the UDT entity is closing
    volatile bool m_bShutdown;                   // If the peer side has shutdown the connection
    volatile bool m_bBroken;                     // If the connection has been broken
    volatile bool m_bPeerHealth;                 // If the peer status is normal
    volatile SRT_REJECT_REASON m_RejectReason;
    bool m_bOpened;                              // If the UDT entity has been opened
    int m_iBrokenCounter;                        // a counter (number of GC checks) to let the GC tag this socket as disconnected

    int m_iEXPCount;                             // Expiration counter
    int m_iBandwidth;                            // Estimated bandwidth, number of packets per second
    int m_iRTT;                                  // RTT, in microseconds
    int m_iRTTVar;                               // RTT variance
    int m_iDeliveryRate;                         // Packet arrival rate at the receiver side
    int m_iByteDeliveryRate;                     // Byte arrival rate at the receiver side


    CHandShake m_ConnReq;                        // connection request
    CHandShake m_ConnRes;                        // connection response
    CHandShake::RendezvousState m_RdvState;      // HSv5 rendezvous state
    HandshakeSide m_SrtHsSide;                   // HSv5 rendezvous handshake side resolved from cookie contest (DRAW if not yet resolved)

private: // Sending related data
    CSndBuffer* m_pSndBuffer;                    // Sender buffer
    CSndLossList* m_pSndLossList;                // Sender loss list
    CPktTimeWindow<16, 16> m_SndTimeWindow;      // Packet sending time window

    /*volatile*/ srt::sync::steady_clock::duration
        m_tdSendInterval;                        // Inter-packet time, in CPU clock cycles

    /*volatile*/ srt::sync::steady_clock::duration
        m_tdSendTimeDiff;                        // aggregate difference in inter-packet sending time

    volatile int m_iFlowWindowSize;              // Flow control window size
    volatile double m_dCongestionWindow;         // congestion window size

private: // Timers
    /*volatile*/ srt::sync::steady_clock::time_point m_tsNextACKTime;    // Next ACK time, in CPU clock cycles, same below
    /*volatile*/ srt::sync::steady_clock::time_point m_tsNextNAKTime;    // Next NAK time

    /*volatile*/ srt::sync::steady_clock::duration   m_tdACKInterval;    // ACK interval
    /*volatile*/ srt::sync::steady_clock::duration   m_tdNAKInterval;    // NAK interval
    /*volatile*/ srt::sync::steady_clock::time_point m_tsLastRspTime;    // time stamp of last response from the peer
    /*volatile*/ srt::sync::steady_clock::time_point m_tsLastRspAckTime; // time stamp of last ACK from the peer
    /*volatile*/ srt::sync::steady_clock::time_point m_tsLastSndTime;    // time stamp of last data/ctrl sent (in system ticks)
    srt::sync::steady_clock::time_point m_tsLastWarningTime;             // Last time that a warning message is sent
    srt::sync::steady_clock::time_point m_tsLastReqTime;                 // last time when a connection request is sent
    srt::sync::steady_clock::time_point m_tsRcvPeerStartTime;
    srt::sync::steady_clock::time_point m_tsLingerExpiration;            // Linger expiration time (for GC to close a socket with data in sending buffer)
    srt::sync::steady_clock::time_point m_tsLastAckTime;                 // Timestamp of last ACK
    srt::sync::steady_clock::duration m_tdMinNakInterval;                // NAK timeout lower bound; too small value can cause unnecessary retransmission
    srt::sync::steady_clock::duration m_tdMinExpInterval;                // timeout lower bound threshold: too small timeout can cause problem

    int m_iPktCount;                          // packet counter for ACK
    int m_iLightACKCount;                     // light ACK counter

    srt::sync::steady_clock::time_point m_tsNextSendTime;     // scheduled time of next packet sending

    volatile int32_t m_iSndLastFullAck;          // Last full ACK received
    volatile int32_t m_iSndLastAck;              // Last ACK received
    volatile int32_t m_iSndLastDataAck;          // The real last ACK that updates the sender buffer and loss list
    volatile int32_t m_iSndCurrSeqNo;            // The largest sequence number that has been sent
    int32_t m_iLastDecSeq;                       // Sequence number sent last decrease occurs
    int32_t m_iSndLastAck2;                      // Last ACK2 sent back
    srt::sync::steady_clock::time_point m_SndLastAck2Time;                // The time when last ACK2 was sent back
    int32_t m_iISN;                              // Initial Sequence Number
    bool m_bPeerTsbPd;                           // Peer accept TimeStamp-Based Rx mode
    bool m_bPeerTLPktDrop;                       // Enable sender late packet dropping
    bool m_bPeerNakReport;                       // Sender's peer (receiver) issues Periodic NAK Reports
    bool m_bPeerRexmitFlag;                      // Receiver supports rexmit flag in payload packets
    int32_t m_iReXmitCount;                      // Re-Transmit Count since last ACK

private: // Receiving related data
    CRcvBuffer* m_pRcvBuffer;                    //< Receiver buffer
    CRcvLossList* m_pRcvLossList;                //< Receiver loss list
    std::deque<CRcvFreshLoss> m_FreshLoss;       //< Lost sequence already added to m_pRcvLossList, but not yet sent UMSG_LOSSREPORT for.
    int m_iReorderTolerance;                     //< Current value of dynamic reorder tolerance
    int m_iMaxReorderTolerance;                  //< Maximum allowed value for dynamic reorder tolerance
    int m_iConsecEarlyDelivery;                  //< Increases with every OOO packet that came <TTL-2 time, resets with every increased reorder tolerance
    int m_iConsecOrderedDelivery;                //< Increases with every packet coming in order or retransmitted, resets with every out-of-order packet

    CACKWindow<1024> m_ACKWindow;                //< ACK history window
    CPktTimeWindow<16, 64> m_RcvTimeWindow;      //< Packet arrival time window

    int32_t m_iRcvLastAck;                       //< Last sent ACK
#ifdef ENABLE_LOGGING
    int32_t m_iDebugPrevLastAck;
#endif
    int32_t m_iRcvLastSkipAck;                   // Last dropped sequence ACK
    int32_t m_iRcvLastAckAck;                    // Last sent ACK that has been acknowledged
    int32_t m_iAckSeqNo;                         // Last ACK sequence number
    int32_t m_iRcvCurrSeqNo;                     // Largest received sequence number
    int32_t m_iRcvCurrPhySeqNo;                  // Same as m_iRcvCurrSeqNo, but physical only (disregarding a filter)

    int32_t m_iPeerISN;                          // Initial Sequence Number of the peer side

    uint32_t m_lSrtVersion;
    uint32_t m_lMinimumPeerSrtVersion;
    uint32_t m_lPeerSrtVersion;
    uint32_t m_lPeerSrtFlags;

    bool m_bTsbPd;                               // Peer sends TimeStamp-Based Packet Delivery Packets 
    pthread_t m_RcvTsbPdThread;                  // Rcv TsbPD Thread handle
    pthread_cond_t m_RcvTsbPdCond;
    bool m_bTsbPdAckWakeup;                      // Signal TsbPd thread on Ack sent

    CallbackHolder<srt_listen_callback_fn> m_cbAcceptHook;

    // FORWARDER
public:
    static int installAcceptHook(SRTSOCKET lsn, srt_listen_callback_fn* hook, void* opaq)
    {
        return s_UDTUnited.installAcceptHook(lsn, hook, opaq);
    }
private:
    void installAcceptHook(srt_listen_callback_fn* hook, void* opaq)
    {
        m_cbAcceptHook.set(opaq, hook);
    }


private: // synchronization: mutexes and conditions
    pthread_mutex_t m_ConnectionLock;            // used to synchronize connection operation

    pthread_cond_t m_SendBlockCond;              // used to block "send" call
    pthread_mutex_t m_SendBlockLock;             // lock associated to m_SendBlockCond

    pthread_mutex_t m_RcvBufferLock;             // Protects the state of the m_pRcvBuffer

    // Protects access to m_iSndCurrSeqNo, m_iSndLastAck
    pthread_mutex_t m_RecvAckLock;               // Protects the state changes while processing incomming ACK (UDT_EPOLL_OUT)


    pthread_cond_t m_RecvDataCond;               // used to block "recv" when there is no data
    pthread_mutex_t m_RecvDataLock;              // lock associated to m_RecvDataCond

    pthread_mutex_t m_SendLock;                  // used to synchronize "send" call
    pthread_mutex_t m_RecvLock;                  // used to synchronize "recv" call

    pthread_mutex_t m_RcvLossLock;               // Protects the receiver loss list (access: CRcvQueue::worker, CUDT::tsbpd)

    pthread_mutex_t m_StatsLock;                 // used to synchronize access to trace statistics

    void initSynch();
    void destroySynch();
    void releaseSynch();

private: // Common connection Congestion Control setup

    // This can fail only when it failed to create a congctl
    // which only may happen when the congctl list is extended 
    // with user-supplied congctl modules, not a case so far.
    SRT_ATR_NODISCARD
    SRT_REJECT_REASON setupCC();

    // for updateCC it's ok to discard the value. This returns false only if
    // the congctl isn't created, and this can be prevented from.
    bool updateCC(ETransmissionEvent, EventVariant arg);

    // Failure to create the crypter means that an encrypted
    // connection should be rejected if ENFORCEDENCRYPTION is on.
    SRT_ATR_NODISCARD
    bool createCrypter(HandshakeSide side, bool bidi);

private: // Generation and processing of packets
    void sendCtrl(UDTMessageType pkttype, const void* lparam = NULL, void* rparam = NULL, int size = 0);

    void processCtrl(CPacket& ctrlpkt);
    void sendLossReport(const std::vector< std::pair<int32_t, int32_t> >& losslist);
    void processCtrlAck(const CPacket& ctrlpkt, const srt::sync::steady_clock::time_point &currtime);

    ///
    /// @param ackdata_seqno    sequence number of a data packet being acknowledged
    void updateSndLossListOnACK(int32_t ackdata_seqno);

    /// Pack a packet from a list of lost packets.
    ///
    /// @param packet [in, out] a packet structure to fill
    /// @param origintime [in, out] origin timestamp of the packet
    ///
    /// @return payload size on success, <=0 on failure
    int packLostData(CPacket &packet, srt::sync::steady_clock::time_point &origintime);

    /// Pack in CPacket the next data to be send.
    ///
    /// @param packet [in, out] a CPacket structure to fill
    ///
    /// @return A pair of values is returned (payload, timestamp).
    ///         The payload tells the size of the payload, packed in CPacket.
    ///         The timestamp is the full source/origin timestamp of the data.
    ///         If payload is <= 0, consider the timestamp value invalid.
    std::pair<int, srt::sync::steady_clock::time_point>
        packData(CPacket& packet);

    int processData(CUnit* unit);
    void processClose();
    SRT_REJECT_REASON processConnectRequest(const sockaddr_any& addr, CPacket& packet);
    static void addLossRecord(std::vector<int32_t>& lossrecord, int32_t lo, int32_t hi);
    int32_t bake(const sockaddr_any& addr, int32_t previous_cookie = 0, int correction = 0);

private: // Trace
    struct CoreStats
    {
        srt::sync::steady_clock::time_point tsStartTime;                 // timestamp when the UDT entity is started
        int64_t sentTotal;                  // total number of sent data packets, including retransmissions
        int64_t recvTotal;                  // total number of received packets
        int sndLossTotal;                   // total number of lost packets (sender side)
        int rcvLossTotal;                   // total number of lost packets (receiver side)
        int retransTotal;                   // total number of retransmitted packets
        int sentACKTotal;                   // total number of sent ACK packets
        int recvACKTotal;                   // total number of received ACK packets
        int sentNAKTotal;                   // total number of sent NAK packets
        int recvNAKTotal;                   // total number of received NAK packets
        int sndDropTotal;
        int rcvDropTotal;
        uint64_t bytesSentTotal;            // total number of bytes sent,  including retransmissions
        uint64_t bytesRecvTotal;            // total number of received bytes
        uint64_t rcvBytesLossTotal;         // total number of loss bytes (estimate)
        uint64_t bytesRetransTotal;         // total number of retransmitted bytes
        uint64_t sndBytesDropTotal;
        uint64_t rcvBytesDropTotal;
        int m_rcvUndecryptTotal;
        uint64_t m_rcvBytesUndecryptTotal;

        int sndFilterExtraTotal;
        int rcvFilterExtraTotal;
        int rcvFilterSupplyTotal;
        int rcvFilterLossTotal;

        int64_t m_sndDurationTotal;         // total real time for sending

        srt::sync::steady_clock::time_point tsLastSampleTime;            // last performance sample time
        int64_t traceSent;                  // number of packets sent in the last trace interval
        int64_t traceRecv;                  // number of packets received in the last trace interval
        int traceSndLoss;                   // number of lost packets in the last trace interval (sender side)
        int traceRcvLoss;                   // number of lost packets in the last trace interval (receiver side)
        int traceRetrans;                   // number of retransmitted packets in the last trace interval
        int sentACK;                        // number of ACKs sent in the last trace interval
        int recvACK;                        // number of ACKs received in the last trace interval
        int sentNAK;                        // number of NAKs sent in the last trace interval
        int recvNAK;                        // number of NAKs received in the last trace interval
        int traceSndDrop;
        int traceRcvDrop;
        int traceRcvRetrans;
        int traceReorderDistance;
        double traceBelatedTime;
        int64_t traceRcvBelated;
        uint64_t traceBytesSent;            // number of bytes sent in the last trace interval
        uint64_t traceBytesRecv;            // number of bytes sent in the last trace interval
        uint64_t traceRcvBytesLoss;         // number of bytes bytes lost in the last trace interval (estimate)
        uint64_t traceBytesRetrans;         // number of bytes retransmitted in the last trace interval
        uint64_t traceSndBytesDrop;
        uint64_t traceRcvBytesDrop;
        int traceRcvUndecrypt;
        uint64_t traceRcvBytesUndecrypt;

        int sndFilterExtra;
        int rcvFilterExtra;
        int rcvFilterSupply;
        int rcvFilterLoss;

        int64_t sndDuration;                // real time for sending
        srt::sync::steady_clock::time_point sndDurationCounter;         // timers to record the sending Duration
    } m_stats;

public:
    static const int SELF_CLOCK_INTERVAL = 64;  // ACK interval for self-clocking
    static const int SEND_LITE_ACK = sizeof(int32_t); // special size for ack containing only ack seq
    static const int PACKETPAIR_MASK = 0xF;

    static const size_t MAX_SID_LENGTH = 512;

private: // Timers functions
    void checkTimers();
    void considerLegacySrtHandshake(const srt::sync::steady_clock::time_point &timebase);
    void checkACKTimer (const srt::sync::steady_clock::time_point& currtime);
    void checkNAKTimer(const srt::sync::steady_clock::time_point& currtime);
    bool checkExpTimer (const srt::sync::steady_clock::time_point& currtime);  // returns true if the connection is expired
    void checkRexmitTimer(const srt::sync::steady_clock::time_point& currtime);

public: // For the use of CCryptoControl
    // HaiCrypt configuration
    unsigned int m_uKmRefreshRatePkt;
    unsigned int m_uKmPreAnnouncePkt;


private: // for UDP multiplexer
    CSndQueue* m_pSndQueue;         // packet sending queue
    CRcvQueue* m_pRcvQueue;         // packet receiving queue
<<<<<<< HEAD
    sockaddr_any m_PeerAddr;        // peer address
    sockaddr_any m_SourceAddr;      // override UDP source address with this one when sending
=======
    sockaddr* m_pPeerAddr;          // peer address
>>>>>>> 016bd7eb
    uint32_t m_piSelfIP[4];         // local UDP IP address
    CSNode* m_pSNode;               // node information for UDT list used in snd queue
    CRNode* m_pRNode;               // node information for UDT list used in rcv queue

public: // For SrtCongestion
    const CSndQueue* sndQueue() { return m_pSndQueue; }
    const CRcvQueue* rcvQueue() { return m_pRcvQueue; }

private: // for epoll
    std::set<int> m_sPollID;                     // set of epoll ID to trigger
    void addEPoll(const int eid);
    void removeEPoll(const int eid);
};


#endif<|MERGE_RESOLUTION|>--- conflicted
+++ resolved
@@ -877,12 +877,7 @@
 private: // for UDP multiplexer
     CSndQueue* m_pSndQueue;         // packet sending queue
     CRcvQueue* m_pRcvQueue;         // packet receiving queue
-<<<<<<< HEAD
     sockaddr_any m_PeerAddr;        // peer address
-    sockaddr_any m_SourceAddr;      // override UDP source address with this one when sending
-=======
-    sockaddr* m_pPeerAddr;          // peer address
->>>>>>> 016bd7eb
     uint32_t m_piSelfIP[4];         // local UDP IP address
     CSNode* m_pSNode;               // node information for UDT list used in snd queue
     CRNode* m_pRNode;               // node information for UDT list used in rcv queue
