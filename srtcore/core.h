/*
 * SRT - Secure, Reliable, Transport
 * Copyright (c) 2018 Haivision Systems Inc.
 * 
 * This Source Code Form is subject to the terms of the Mozilla Public
 * License, v. 2.0. If a copy of the MPL was not distributed with this
 * file, You can obtain one at http://mozilla.org/MPL/2.0/.
 * 
 */

/*****************************************************************************
Copyright (c) 2001 - 2011, The Board of Trustees of the University of Illinois.
All rights reserved.

Redistribution and use in source and binary forms, with or without
modification, are permitted provided that the following conditions are
met:

* Redistributions of source code must retain the above
  copyright notice, this list of conditions and the
  following disclaimer.

* Redistributions in binary form must reproduce the
  above copyright notice, this list of conditions
  and the following disclaimer in the documentation
  and/or other materials provided with the distribution.

* Neither the name of the University of Illinois
  nor the names of its contributors may be used to
  endorse or promote products derived from this
  software without specific prior written permission.

THIS SOFTWARE IS PROVIDED BY THE COPYRIGHT HOLDERS AND CONTRIBUTORS "AS
IS" AND ANY EXPRESS OR IMPLIED WARRANTIES, INCLUDING, BUT NOT LIMITED TO,
THE IMPLIED WARRANTIES OF MERCHANTABILITY AND FITNESS FOR A PARTICULAR
PURPOSE ARE DISCLAIMED. IN NO EVENT SHALL THE COPYRIGHT OWNER OR
CONTRIBUTORS BE LIABLE FOR ANY DIRECT, INDIRECT, INCIDENTAL, SPECIAL,
EXEMPLARY, OR CONSEQUENTIAL DAMAGES (INCLUDING, BUT NOT LIMITED TO,
PROCUREMENT OF SUBSTITUTE GOODS OR SERVICES; LOSS OF USE, DATA, OR
PROFITS; OR BUSINESS INTERRUPTION) HOWEVER CAUSED AND ON ANY THEORY OF
LIABILITY, WHETHER IN CONTRACT, STRICT LIABILITY, OR TORT (INCLUDING
NEGLIGENCE OR OTHERWISE) ARISING IN ANY WAY OUT OF THE USE OF THIS
SOFTWARE, EVEN IF ADVISED OF THE POSSIBILITY OF SUCH DAMAGE.
*****************************************************************************/

/*****************************************************************************
written by
   Yunhong Gu, last updated 02/28/2012
modified by
   Haivision Systems Inc.
*****************************************************************************/


#ifndef INC_SRT_CORE_H
#define INC_SRT_CORE_H

#include <deque>
#include <sstream>

#include "srt.h"
#include "common.h"
#include "list.h"
#include "buffer.h"
#include "window.h"
#include "packet.h"
#include "channel.h"
#include "cache.h"
#include "queue.h"
#include "handshake.h"
#include "congctl.h"
#include "packetfilter.h"
#include "utilities.h"
#include "logger_defs.h"

#include <haicrypt.h>

<<<<<<< HEAD
namespace srt_logging
{
#define LOGGER(upname, loname, logval) extern Logger loname##log
#define LOGGER_H(upname, logname, logval) 

#include "logging_defs.inc.cpp"
#undef LOGGER
#undef LOGGER_H
}

=======
>>>>>>> 98e86d18

// XXX Utility function - to be moved to utilities.h?
template <class T>
inline T CountIIR(T base, T newval, double factor)
{
    if ( base == 0.0 )
        return newval;

    T diff = newval - base;
    return base+T(diff*factor);
}

// XXX Probably a better rework for that can be done - this can be
// turned into a serializable structure, just like it's for CHandShake.
enum AckDataItem
{
    ACKD_RCVLASTACK = 0,
    ACKD_RTT = 1,
    ACKD_RTTVAR = 2,
    ACKD_BUFFERLEFT = 3,
    ACKD_TOTAL_SIZE_SMALL = 4,

    // Extra fields existing in UDT (not always sent)

    ACKD_RCVSPEED = 4,   // length would be 16
    ACKD_BANDWIDTH = 5,
    ACKD_TOTAL_SIZE_UDTBASE = 6, // length = 24
    // Extra stats for SRT

    ACKD_RCVRATE = 6,
    ACKD_TOTAL_SIZE_VER101 = 7, // length = 28
    ACKD_XMRATE = 7, // XXX This is a weird compat stuff. Version 1.1.3 defines it as ACKD_BANDWIDTH*m_iMaxSRTPayloadSize when set. Never got.
                     // XXX NOTE: field number 7 may be used for something in future, need to confirm destruction of all !compat 1.0.2 version

    ACKD_TOTAL_SIZE_VER102 = 8, // 32
// FEATURE BLOCKED. Probably not to be restored.
//  ACKD_ACKBITMAP = 8,
    ACKD_TOTAL_SIZE = ACKD_TOTAL_SIZE_VER102 // length = 32 (or more)
};
const size_t ACKD_FIELD_SIZE = sizeof(int32_t);

static const size_t SRT_SOCKOPT_NPOST = 12;
extern const SRT_SOCKOPT srt_post_opt_list [];

enum GroupDataItem
{
    GRPD_GROUPID,
    GRPD_GROUPDATA,

    GRPD_E_SIZE
};

const size_t GRPD_MIN_SIZE = 2; // ID and GROUPTYPE as backward compat

const size_t GRPD_FIELD_SIZE = sizeof(int32_t);

// For HSv4 legacy handshake
#define SRT_MAX_HSRETRY     10          /* Maximum SRT handshake retry */

enum SeqPairItems
{
    SEQ_BEGIN = 0, SEQ_END = 1, SEQ_SIZE = 2
};

// Extended SRT Congestion control class - only an incomplete definition required
class CCryptoControl;
class CUDTUnited;
class CUDTSocket;

#if ENABLE_HEAVY_LOGGING
    const char* const srt_log_grp_state [] = {
        "PENDING",
        "IDLE",
        "RUNNING",
        "BROKEN"
    };
#endif

struct PacketMetric
{
    uint32_t pkts;
    uint64_t bytes;

    void update(uint64_t size)
    {
        ++pkts;
        bytes += size;
    }

    void update(size_t mult, uint64_t value)
    {
        pkts += mult;
        bytes += mult * value;
    }

    uint64_t fullBytes()
    {
        static const int PKT_HDR_SIZE = CPacket::HDR_SIZE + CPacket::UDP_HDR_SIZE;
        return bytes + pkts * PKT_HDR_SIZE;
    }
};

template <class METRIC_TYPE>
struct MetricOp;

template <class METRIC_TYPE>
struct MetricUsage
{
    METRIC_TYPE local;
    METRIC_TYPE total;

    void Clear()
    {
        MetricOp<METRIC_TYPE>::Clear(local);
    }

    void Init()
    {
        MetricOp<METRIC_TYPE>::Clear(total);
        Clear();
    }

    void Update(uint64_t value)
    {
        local += value;
        total += value;
    }

    void UpdateTimes(size_t mult, uint64_t value)
    {
        local += mult * value;
        total += mult * value;
    }
};

template <>
inline void MetricUsage<PacketMetric>::Update(uint64_t value)
{
    local.update(value);
    total.update(value);
}

template <>
inline void MetricUsage<PacketMetric>::UpdateTimes(size_t mult, uint64_t value)
{
    local.update(mult, value);
    total.update(mult, value);
}

template <class METRIC_TYPE>
struct MetricOp
{
    static void Clear(METRIC_TYPE& m)
    {
        m = 0;
    }

    static bool is_zero(const METRIC_TYPE& m)
    {
        return m == 0;
    }
};

template <>
struct MetricOp<PacketMetric>
{
    static void Clear(PacketMetric& p)
    {
        p.pkts = 0;
        p.bytes = 0;
    }
};

template <>
struct MetricOp<srt::sync::steady_clock::duration>
{
    typedef srt::sync::steady_clock::duration duration;
    static bool is_zero(const duration& m)
    {
        return m == duration::zero();
    }

    static void Clear(duration& m)
    {
        m = duration::zero();
    }
};

template <class METRIC_TYPE>
struct AverageMetricUsage: public MetricUsage<METRIC_TYPE>
{
    using MetricUsage<METRIC_TYPE>::Clear;
    using MetricUsage<METRIC_TYPE>::Init;
    using MetricUsage<METRIC_TYPE>::local;
    using MetricUsage<METRIC_TYPE>::total;

    void Update(METRIC_TYPE value)
    {
        if (MetricOp<METRIC_TYPE>::is_zero(local))
            local = value;
        else
        {
            local = (local + value)/2;
        }

        if (MetricOp<METRIC_TYPE>::is_zero(total))
            total = value;
        else
        {
            total = (total + value)/2;
        }
    }
};


template <class METRIC_TYPE>
struct MaxMetricUsage: public MetricUsage<METRIC_TYPE>
{
    using MetricUsage<METRIC_TYPE>::Clear;
    using MetricUsage<METRIC_TYPE>::Init;
    using MetricUsage<METRIC_TYPE>::local;
    using MetricUsage<METRIC_TYPE>::total;

    void Update(METRIC_TYPE value)
    {
        if (value > local)
            local = value;

        if (value > total)
            total = value;
    }
};



struct SRT_SocketOptionObject
{
    struct SingleOption
    {
        uint16_t option;
        uint16_t length;
        unsigned char storage[1]; // NOTE: Variable length object!
    };

    std::vector<SingleOption*> options;

    SRT_SocketOptionObject() {}

    ~SRT_SocketOptionObject()
    {
        for (size_t i = 0; i < options.size(); ++i)
        {
            // Convert back
            unsigned char* mem = reinterpret_cast<unsigned char*>(options[i]);
            delete [] mem;
        }
    }

    bool add(SRT_SOCKOPT optname, const void* optval, size_t optlen);
};

class CUDTGroup
{
    friend class CUDTUnited;

    typedef srt::sync::steady_clock::time_point time_point;
    typedef srt::sync::steady_clock::duration duration;
    typedef srt::sync::steady_clock steady_clock;

public:

    typedef SRT_MEMBERSTATUS GroupState;

    // Note that the use of states may differ in particular group types:
    //
    // Broadcast: links that are freshly connected become PENDING and then IDLE only
    // for a short moment to be activated immediately at the nearest sending operation.
    //
    // Balancing: like with broadcast, just that the link activation gets its shared percentage
    // of traffic balancing
    //
    // Multicast: The link is never idle. The data are always sent over the UDP multicast link
    // and the receiver simply gets subscribed and reads packets once it's ready.
    //
    // Backup: The link stays idle until it's activated, and the activation can only happen
    // at the moment when the currently active link is "suspected of being likely broken"
    // (the current active link fails to receive ACK in a time when two ACKs should already
    // be received). After a while when the current active link is confirmed broken, it turns
    // into broken state.

    static const char* StateStr(GroupState);

    struct SocketData
    {
        SRTSOCKET id;
        CUDTSocket* ps;
        SRT_SOCKSTATUS laststatus;
        GroupState sndstate;
        GroupState rcvstate;
        int sndresult;
        int rcvresult;
        sockaddr_any agent;
        sockaddr_any peer;
        bool ready_read;
        bool ready_write;
        bool ready_error;

        // Balancing data
        double load_factor;// Current load on this link (cunulates unit_load values)
        double unit_load;  // Cost of sending, fixed or calc'd b.on network stats
        // Configuration
        int weight;
    };

    struct ConfigItem
    {
        SRT_SOCKOPT so;
        std::vector<unsigned char> value;

        template<class T> bool get(T& refr)
        {
            if (sizeof(T) > value.size())
                return false;
            refr = *(T*)&value[0];
            return true;
        }

        ConfigItem(SRT_SOCKOPT o, const void* val, int size): so(o)
        {
            value.resize(size);
            unsigned char* begin = (unsigned char*)val;
            std::copy(begin, begin+size, value.begin());
        }

        struct OfType
        {
            SRT_SOCKOPT so;
            OfType(SRT_SOCKOPT soso): so(soso) {}
            bool operator()(ConfigItem& ci)
            {
                return ci.so == so;
            }
        };
    };

    typedef std::list<SocketData> group_t;
    typedef group_t::iterator gli_t;

    struct Sendstate
    {
        gli_t d;
        int stat;
        int code;
    };


    CUDTGroup(SRT_GROUP_TYPE);
    ~CUDTGroup();

    static SocketData prepareData(CUDTSocket* s);

    gli_t add(SocketData data);

    struct HaveID
    {
        SRTSOCKET id;
        HaveID(SRTSOCKET sid): id(sid) {}
        bool operator()(const SocketData& s) { return s.id == id; }
    };

    gli_t find(SRTSOCKET id)
    {
        srt::sync::ScopedLock g (m_GroupLock);
        gli_t f = std::find_if(m_Group.begin(), m_Group.end(), HaveID(id));
        if (f == m_Group.end())
        {
            return gli_NULL();
        }
        return f;
    }

    // NEED LOCKING
    gli_t begin() { return m_Group.begin(); }
    gli_t end() { return m_Group.end(); }

    // REMEMBER: the group spec should be taken from the socket
    // (set m_IncludedGroup to NULL and m_IncludedIter to grp->gli_NULL())
    // PRIOR TO calling this function.
    bool remove(SRTSOCKET id)
    {
        bool s = false;
        srt::sync::ScopedLock g (m_GroupLock);
        gli_t f = std::find_if(m_Group.begin(), m_Group.end(), HaveID(id));
        if (f != m_Group.end())
        {
            m_Group.erase(f);

            // Reset sequence numbers on a dead group so that they are
            // initialized anew with the new alive connection within
            // the group.
            // XXX The problem is that this should be done after the
            // socket is considered DISCONNECTED, not when it's being
            // closed. After being disconnected, the sequence numbers
            // are no longer valid, and will be reinitialized when the
            // socket is connected again. This may stay as is for now
            // as in SRT it's not predicted to do anything with the socket
            // that was disconnected other than immediately closing it.
            if (m_Group.empty())
            {
                // When the group is empty, there's no danger that this
                // number will collide with any ISN provided by a socket.
                // Also since now every socket will derive this ISN.
                m_iLastSchedSeqNo = generateISN();
                resetInitialRxSequence();
            }
            s = true;
        }

        if (m_Group.empty())
        {
            m_bOpened = false;
            m_bConnected = false;
        }

        // XXX BUGFIX
        m_Positions.erase(id);

        return s;
    }

    bool empty()
    {
        srt::sync::ScopedLock g (m_GroupLock);
        return m_Group.empty();
    }

    void setFreshConnected(CUDTSocket* sock);

    static gli_t gli_NULL() { return GroupContainer::null(); }

    int send(const char* buf, int len, SRT_MSGCTRL& w_mc);
    int sendBroadcast(const char* buf, int len, SRT_MSGCTRL& w_mc);
    int sendBackup(const char* buf, int len, SRT_MSGCTRL& w_mc);
    int sendBalancing(const char* buf, int len, SRT_MSGCTRL& w_mc);
    static int32_t generateISN();

private:
    // For Backup, sending all previous packet
    int sendBackupRexmit(CUDT& core, SRT_MSGCTRL& w_mc);

    // Support functions for sendBackup and sendBroadcast
    bool send_CheckIdle(const gli_t d, std::vector<gli_t>& w_wipeme, std::vector<gli_t>& w_pending);
    void sendBackup_CheckIdleTime(gli_t w_d);
    bool sendBackup_CheckRunningStability(const gli_t d, const time_point currtime);
    bool sendBackup_CheckSendStatus(const gli_t d, const time_point& currtime, const int stat, const int erc, const int32_t lastseq,
            const int32_t pktseq, CUDT& w_u, int32_t& w_curseq, std::vector<gli_t>& w_parallel,
            int& w_final_stat, std::set<int>& w_sendable_pri, size_t& w_nsuccessful, bool& w_is_unstable);
    void sendBackup_Buffering(const char* buf, const int len, int32_t& curseq, SRT_MSGCTRL& w_mc);
    void sendBackup_CheckNeedActivate(const std::vector<gli_t>& idlers, const char *buf, const int len,
            bool& w_none_succeeded, SRT_MSGCTRL& w_mc, int32_t& w_curseq, int32_t& w_final_stat,
            CUDTException& w_cx, std::vector<Sendstate>& w_sendstates,
            std::vector<gli_t>& w_parallel, std::vector<gli_t>& w_wipeme,
            const std::string& activate_reason);

    void sendBackup_CheckLongUnstableLinks(const std::vector<gli_t>& unstable);
    void send_CheckPendingSockets(const std::vector<gli_t>& pending, std::vector<gli_t>& w_wipeme);
    void send_CloseBrokenSockets(std::vector<gli_t>& w_wipeme);
    void sendBackup_CheckParallelLinks(const std::vector<gli_t>& unstable, std::vector<gli_t>& w_parallel,
            int& w_final_stat, bool& w_none_succeeded, SRT_MSGCTRL& w_mc, CUDTException& w_cx);

public:
    int recv(char* buf, int len, SRT_MSGCTRL& w_mc);
    int recvBalancing(char* buf, int len, SRT_MSGCTRL& w_mc);

    void close();

    void setOpt(SRT_SOCKOPT optname, const void* optval, int optlen);
    void getOpt(SRT_SOCKOPT optName, void* optval, int& w_optlen);
    void deriveSettings(CUDT* source);
    bool applyFlags(uint32_t flags, HandshakeSide);

    SRT_SOCKSTATUS getStatus();

    bool getMasterData(SRTSOCKET slave, SRTSOCKET& w_mpeer, time_point& w_st);

    bool isGroupReceiver()
    {
        // XXX add here also other group types, which
        // predict group receiving.
        return m_type == SRT_GTYPE_BROADCAST;
    }

    srt::sync::Mutex* exp_groupLock() { return &m_GroupLock; }
    void addEPoll(int eid);
    void removeEPollEvents(const int eid);
    void removeEPollID(const int eid);
    void updateReadState(SRTSOCKET sock, int32_t sequence);
    void updateWriteState();

    /// Update the in-group array of packet providers per sequence number.
    /// Also basing on the information already provided by possibly other sockets,
    /// report the real status of packet loss, including packets maybe lost
    /// by the caller provider, but already received from elsewhere. Note that
    /// these packets are not ready for extraction until ACK-ed.
    ///
    /// @param exp_sequence The previously received sequence at this socket
    /// @param sequence The sequence of this packet
    /// @param provider The core of the socket for which the packet was dispatched
    /// @param time TSBPD time of this packet
    /// @return The bitmap that marks by 'false' packets lost since next to exp_sequence
    std::vector<bool> providePacket(int32_t exp_sequence, int32_t sequence, CUDT *provider, uint64_t time);

    /// This is called from the ACK action by particular socket, which
    /// actually signs off the packet for extraction.
    ///
    /// @param core The socket core for which the ACK was sent
    /// @param ack The past-the-last-received ACK sequence number
    void readyPackets(CUDT* core, int32_t ack);

    void syncWithSocket(const CUDT& core);
    int getGroupData(SRT_SOCKGROUPDATA *pdata, size_t *psize);
    int configure(const char* str);

    /// Predicted to be called from the reading function to fill
    /// the group data array as requested.
    void fillGroupData(
            SRT_MSGCTRL& w_out, //< MSGCTRL to be written
            const SRT_MSGCTRL& in //< MSGCTRL read from the data-providing socket
            );

#if ENABLE_HEAVY_LOGGING
    void debugGroup();
#else
    void debugGroup() {}
#endif

    void ackMessage(int32_t msgno);
    void handleKeepalive(gli_t);
    void internalKeepalive(gli_t);

private:
    // Check if there's at least one connected socket.
    // If so, grab the status of all member sockets.
    void getGroupCount(size_t& w_size, bool& w_still_alive);
    void getMemberStatus(std::vector<SRT_SOCKGROUPDATA>& w_gd, SRTSOCKET wasread, int result, bool again);

    class CUDTUnited* m_pGlobal;
    srt::sync::Mutex m_GroupLock;

    SRTSOCKET m_GroupID;
    SRTSOCKET m_PeerGroupID;
    struct GroupContainer
    {
        std::list<SocketData> m_List;
        static std::list<SocketData> s_NoList; // This is to have a predictable "null iterator".

        /// This field is used only by some types of groups that need
        /// to keep track as to which link was lately used. Note that
        /// by removal of a node from the m_List container, this link
        /// must be appropriately reset.
        gli_t m_LastActiveLink;

        GroupContainer(): m_LastActiveLink(s_NoList.begin()) {}

        //Property<gli_t> active = { m_LastActiveLink; }
        SRTU_PROPERTY_RW(gli_t, active, m_LastActiveLink);

        gli_t begin() { return m_List.begin(); }
        gli_t end() { return m_List.end(); }
        static gli_t null() { return s_NoList.begin(); }
        bool empty() { return m_List.empty(); }
        void push_back(const SocketData& data)
        {
            m_List.push_back(data);
        }
        void clear()
        {
            m_LastActiveLink = null();
            m_List.clear();
        }
        size_t size()
        {
            return m_List.size();
        }

        void erase(gli_t it);
    };
    GroupContainer m_Group;
    bool m_selfManaged;
    bool m_bSyncOnMsgNo;
    SRT_GROUP_TYPE m_type;
    CUDTSocket* m_listener; // A "group" can only have one listener.

public:

    struct BufferedMessageStorage
    {
        size_t blocksize;
        size_t maxstorage;
        std::vector<char*> storage;

        BufferedMessageStorage(size_t blk, size_t max = 0):
            blocksize(blk),
            maxstorage(max),
            storage()
        {
        }

        char* get()
        {
            if (storage.empty())
                return new char[blocksize];

            // Get the element from the end
            char* block = storage.back();
            storage.pop_back();
            return block;
        }

        void put(char* block)
        {
            if (storage.size() >= maxstorage)
            {
                // Simply delete
                delete [] block;
                return;
            }

            // Put the block into the spare buffer
            storage.push_back(block);
        }

        ~BufferedMessageStorage()
        {
            for (size_t i = 0; i < storage.size(); ++i)
                delete [] storage[i];
        }
    };

    struct BufferedMessage
    {
        static BufferedMessageStorage storage;

        SRT_MSGCTRL mc;
        char* data;
        size_t size;

        BufferedMessage(): data(), size() {}
        ~BufferedMessage()
        {
            if (data)
                storage.put(data);
        }

        // NOTE: size 's' must be checked against SRT_LIVE_MAX_PLSIZE
        // before calling
        void copy(const char* buf, size_t s)
        {
            size = s;
            data = storage.get();
            memcpy(data, buf, s);
        }

        BufferedMessage(const BufferedMessage& foreign SRT_ATR_UNUSED):
            data(), size()
        {
            // This is only to copy empty container.
            // Any other use should not be done.
//#if ENABLE_DEBUG
//            if (foreign.data)
//                abort();
//#endif
        }

    private:
        void swap_with(BufferedMessage& b)
        {
            std::swap(this->mc, b.mc);
            std::swap(this->data, b.data);
            std::swap(this->size, b.size);
        }
    };

    typedef std::deque< BufferedMessage > senderBuffer_t;
    //typedef StaticBuffer<BufferedMessage, 1000> senderBuffer_t;

private:
    // Fields required for SRT_GTYPE_BACKUP groups.
    senderBuffer_t m_SenderBuffer;
    int32_t m_iSndOldestMsgNo; // oldest position in the sender buffer
    volatile int32_t m_iSndAckedMsgNo;
    uint32_t m_uOPT_StabilityTimeout;
    uint32_t m_uOPT_PeerIdleTimeout;

    // THIS function must be called only in a function for a group type
    // that does use sender buffer.
    int32_t addMessageToBuffer(const char* buf, size_t len, SRT_MSGCTRL& w_mc);

    std::set<int> m_sPollID;                     // set of epoll ID to trigger
    int m_iMaxPayloadSize;
    int m_iAvgPayloadSize;
    bool m_bSynRecving;
    bool m_bSynSending;
    bool m_bTsbPd;
    bool m_bTLPktDrop;
    int64_t m_iTsbPdDelay_us;
    int m_RcvEID;
    struct CEPollDesc* m_RcvEpolld;
    int m_SndEID;
    struct CEPollDesc* m_SndEpolld;

    int m_iSndTimeOut;                           // sending timeout in milliseconds
    int m_iRcvTimeOut;                           // receiving timeout in milliseconds

    // Start times for TsbPd. These times shall be synchronized
    // between all sockets in the group. The first connected one
    // defines it, others shall derive it. The value 0 decides if
    // this has been already set.
    time_point m_tsStartTime;
    time_point m_tsRcvPeerStartTime;

    struct ReadPos
    {
        std::vector<char> packet;
        SRT_MSGCTRL mctrl;
        ReadPos(int32_t s, SRT_GROUP_TYPE gt): mctrl(srt_msgctrl_default)
        {
            if (gt == SRT_GTYPE_BALANCING)
                mctrl.msgno = s;
            else
                mctrl.pktseq = s;
        }
    };
    std::map<SRTSOCKET, ReadPos> m_Positions;

    ReadPos* checkPacketAhead();
    ReadPos* checkPacketAheadMsgno();

    // This is the sequence number of a packet that has been previously
    // delivered. Initially it should be set to SRT_SEQNO_NONE so that the sequence read
    // from the first delivering socket will be taken as a good deal.
    volatile int32_t m_RcvBaseSeqNo;

    // Version used when using msgno synchronization.
    volatile int32_t m_RcvBaseMsgNo;
    bool m_bOpened;    // Set to true when at least one link is at least pending
    bool m_bConnected; // Set to true on first link confirmed connected
    bool m_bClosing;

    // There's no simple way of transforming config
    // items that are predicted to be used on socket.
    // Use some options for yourself, store the others
    // for setting later on a socket.
    std::vector<ConfigItem> m_config;

    // Signal for the blocking user thread that the packet
    // is ready to deliver.
    srt::sync::Condition m_RcvDataCond;
    srt::sync::Mutex m_RcvDataLock;
    volatile int32_t m_iLastSchedSeqNo; // represetnts the value of CUDT::m_iSndNextSeqNo for each running socket
    volatile int32_t m_iLastSchedMsgNo;
    unsigned int m_uBalancingRoll;

    /// This is initialized with some number that should be
    /// decreased with every packet sent. Any decision and
    /// analysis for a decision concerning balancing group behavior
    /// should be taken only when this value is 0. During some
    /// of the analysis steps this value may be reset to some
    /// higer value so that for particular number of packets
    /// no analysis is being done (this prevents taking measurement
    /// data too early when the number of collected data was
    /// too little and therefore any average is little reliable).
    unsigned int m_RandomCredit;

    struct BalancingLinkState
    {
        gli_t ilink; // previously used link
        int status;  // 0 = normal first entry; -1 = repeated selection
        int errorcode;
    };
    typedef gli_t selectLink_cb(void*, const BalancingLinkState&);
    CallbackHolder<selectLink_cb> m_cbSelectLink;

    CUDTGroup::gli_t linkSelect_UpdateAndReport(CUDTGroup::gli_t this_link);
    CUDTGroup::gli_t linkSelect_plain(const CUDTGroup::BalancingLinkState& state);

    // Plain algorithm: simply distribute the load
    // on all links equally.
    gli_t linkSelect_fixed(const BalancingLinkState&);
    static gli_t linkSelect_fixed_fw(void* opaq, const BalancingLinkState& st)
    {
        CUDTGroup* g = (CUDTGroup*)opaq;
        return g->linkSelect_fixed(st);
    }

    // Window algorihm: keep balance, but mind the sending cost
    // for every link basing on the flight window size. Keep links
    // balanced according to the cost of sending.
    gli_t linkSelect_window(const BalancingLinkState&);
    static gli_t linkSelect_window_fw(void* opaq, const BalancingLinkState& st)
    {
        CUDTGroup* g = (CUDTGroup*)opaq;
        return g->linkSelect_window(st);
    }

    // Statistics

    struct Stats
    {
        // Stats state
        time_point tsActivateTime;             // Time when this group sent or received the first data packet
        time_point tsLastSampleTime;           // Time reset when clearing stats

        MetricUsage<PacketMetric> sent;        // number of packets sent from the application
        MetricUsage<PacketMetric> recv;        // number of packets delivered from the group to the application
        MetricUsage<PacketMetric> recvDrop;    // number of packets dropped by the group receiver (not received from any member)
        MetricUsage<PacketMetric> recvDiscard; // number of packets discarded as already delivered

        void init()
        {
            tsActivateTime = srt::sync::steady_clock::time_point();
            sent.Init();
            recv.Init();
            recvDrop.Init();
            recvDiscard.Init();

            reset();
        }

        void reset()
        {
            sent.Clear();
            recv.Clear();
            recvDrop.Clear();
            recvDiscard.Clear();

            tsLastSampleTime = srt::sync::steady_clock::now();
        }
    } m_stats;

    void updateAvgPayloadSize(int size)
    {
        if (m_iAvgPayloadSize == -1)
            m_iAvgPayloadSize = size;
        else
            m_iAvgPayloadSize = avg_iir<4>(m_iAvgPayloadSize, size);
    }

    int avgRcvPacketSize()
    {
        // In case when no packet has been received yet, but already notified
        // a dropped packet, its size will be SRT_LIVE_DEF_PLSIZE. It will be
        // the value most matching in the typical uses, although no matter what
        // value would be used here, each one would be wrong from some points
        // of view. This one is simply the best choice for typical uses of groups
        // provided that they are to be ued only for live mode.
        return m_iAvgPayloadSize == -1 ? SRT_LIVE_DEF_PLSIZE : m_iAvgPayloadSize;
    }

public:
    void bstatsSocket(CBytePerfMon *perf, bool clear);

    // Required after the call on newGroup on the listener side.
    // On the listener side the group is lazily created just before
    // accepting a new socket and therefore always open.
    void setOpen() { m_bOpened = true; }

    std::string CONID() const
    {
#if ENABLE_LOGGING
        std::ostringstream os;
        os << "@" << m_GroupID << ":";
        return os.str();
#else
        return "";
#endif
    }

    void resetInitialRxSequence()
    {
        // The app-reader doesn't care about the real sequence number.
        // The first provided one will be taken as a good deal; even if
        // this is going to be past the ISN, at worst it will be caused
        // by TLPKTDROP.
        m_RcvBaseSeqNo = SRT_SEQNO_NONE;
        m_RcvBaseMsgNo = SRT_MSGNO_NONE;
    }
    int baseOffset(SRT_MSGCTRL& mctrl);
    int baseOffset(ReadPos& pos);
    bool seqDiscrepancy(SRT_MSGCTRL& mctrl);
    bool msgDiscrepancy(SRT_MSGCTRL& mctrl);

    bool applyGroupTime(time_point& w_start_time, time_point& w_peer_start_time)
    {
        using srt_logging::gmlog;
        using srt::sync::is_zero;

        if (is_zero(m_tsStartTime))
        {
            // The first socket, defines the group time for the whole group.
            m_tsStartTime = w_start_time;
            m_tsRcvPeerStartTime = w_peer_start_time;
            return true;
        }

        // Sanity check. This should never happen, fix the bug if found!
        if (is_zero(m_tsRcvPeerStartTime))
        {
            LOGC(gmlog.Error, log << "IPE: only StartTime is set, RcvPeerStartTime still 0!");
            // Kinda fallback, but that's not too safe.
            m_tsRcvPeerStartTime = w_peer_start_time;
        }

        // The redundant connection, derive the times
        w_start_time = m_tsStartTime;
        w_peer_start_time = m_tsRcvPeerStartTime;

        return false;
    }

    // Live state synchronization
    bool getBufferTimeBase(CUDT* forthesakeof, time_point& w_tb, bool& w_wp, duration& w_dr);
    bool applyGroupSequences(SRTSOCKET, int32_t& w_snd_isn, int32_t& w_rcv_isn);
    void synchronizeDrift(CUDT* cu, duration udrift, time_point newtimebase);

    void updateLatestRcv(gli_t);

    // Property accessors
    SRTU_PROPERTY_RW_CHAIN(CUDTGroup, SRTSOCKET,      id,                   m_GroupID);
    SRTU_PROPERTY_RW_CHAIN(CUDTGroup, SRTSOCKET,      peerid,               m_PeerGroupID);
    SRTU_PROPERTY_RW_CHAIN(CUDTGroup, bool,           managed,              m_selfManaged);
    SRTU_PROPERTY_RW_CHAIN(CUDTGroup, SRT_GROUP_TYPE, type,                 m_type);
    SRTU_PROPERTY_RW_CHAIN(CUDTGroup, int32_t,        currentSchedSequence, m_iLastSchedSeqNo);
    SRTU_PROPERTY_RRW(                std::set<int>&, epollset,             m_sPollID);
    SRTU_PROPERTY_RW_CHAIN(CUDTGroup, int64_t,        latency,              m_iTsbPdDelay_us);
    SRTU_PROPERTY_RO(                 bool,           synconmsgno,          m_bSyncOnMsgNo);
};


// XXX REFACTOR: The 'CUDT' class is to be merged with 'CUDTSocket'.
// There's no reason for separating them, there's no case of having them
// anyhow managed separately. After this is done, with a small help with
// separating the internal abnormal path management (exceptions) from the
// API (return values), through CUDTUnited, this class may become in future
// an officially exposed C++ API.
class CUDT
{
    friend class CUDTSocket;
    friend class CUDTUnited;
    friend class CCC;
    friend struct CUDTComp;
    friend class CCache<CInfoBlock>;
    friend class CRendezvousQueue;
    friend class CSndQueue;
    friend class CRcvQueue;
    friend class CSndUList;
    friend class CRcvUList;
    friend class PacketFilter;
    friend class CUDTGroup;
    friend struct FByOldestActive; // this functional will use private fields

    typedef srt::sync::steady_clock::time_point time_point;
    typedef srt::sync::steady_clock::duration duration;

private: // constructor and desctructor
    void construct();
    void clearData();
    CUDT(CUDTSocket* parent);
    CUDT(CUDTSocket* parent, const CUDT& ancestor);
    const CUDT& operator=(const CUDT&) {return *this;} // = delete ?
    ~CUDT();

public: //API
    static int startup();
    static int cleanup();
    static SRTSOCKET socket();
    static SRTSOCKET createGroup(SRT_GROUP_TYPE);
    static int addSocketToGroup(SRTSOCKET socket, SRTSOCKET group);
    static int removeSocketFromGroup(SRTSOCKET socket);
    static SRTSOCKET getGroupOfSocket(SRTSOCKET socket);
    static int getGroupData(SRTSOCKET groupid, SRT_SOCKGROUPDATA* pdata, size_t* psize);
    static int configureGroup(SRTSOCKET groupid, const char* str);
    static bool isgroup(SRTSOCKET sock) { return (sock & SRTGROUP_MASK) != 0; }
    static int bind(SRTSOCKET u, const sockaddr* name, int namelen);
    static int bind(SRTSOCKET u, UDPSOCKET udpsock);
    static int listen(SRTSOCKET u, int backlog);
    static SRTSOCKET accept(SRTSOCKET u, sockaddr* addr, int* addrlen);
    static SRTSOCKET accept_bond(const SRTSOCKET listeners [], int lsize, int64_t msTimeOut);
    static int connect(SRTSOCKET u, const sockaddr* name, int namelen, int32_t forced_isn);
    static int connect(SRTSOCKET u, const sockaddr* name, const sockaddr* tname, int namelen);
    static int connectLinks(SRTSOCKET grp, SRT_SOCKGROUPCONFIG links [], int arraysize);
    static int close(SRTSOCKET u);
    static int getpeername(SRTSOCKET u, sockaddr* name, int* namelen);
    static int getsockname(SRTSOCKET u, sockaddr* name, int* namelen);
    static int getsockopt(SRTSOCKET u, int level, SRT_SOCKOPT optname, void* optval, int* optlen);
    static int setsockopt(SRTSOCKET u, int level, SRT_SOCKOPT optname, const void* optval, int optlen);
    static int send(SRTSOCKET u, const char* buf, int len, int flags);
    static int recv(SRTSOCKET u, char* buf, int len, int flags);
    static int sendmsg(SRTSOCKET u, const char* buf, int len, int ttl = SRT_MSGTTL_INF, bool inorder = false, int64_t srctime = 0);
    static int recvmsg(SRTSOCKET u, char* buf, int len, int64_t& srctime);
    static int sendmsg2(SRTSOCKET u, const char* buf, int len, SRT_MSGCTRL& mctrl);
    static int recvmsg2(SRTSOCKET u, char* buf, int len, SRT_MSGCTRL& w_mctrl);
    static int64_t sendfile(SRTSOCKET u, std::fstream& ifs, int64_t& offset, int64_t size, int block = SRT_DEFAULT_SENDFILE_BLOCK);
    static int64_t recvfile(SRTSOCKET u, std::fstream& ofs, int64_t& offset, int64_t size, int block = SRT_DEFAULT_RECVFILE_BLOCK);
    static int select(int nfds, UDT::UDSET* readfds, UDT::UDSET* writefds, UDT::UDSET* exceptfds, const timeval* timeout);
    static int selectEx(const std::vector<SRTSOCKET>& fds, std::vector<SRTSOCKET>* readfds, std::vector<SRTSOCKET>* writefds, std::vector<SRTSOCKET>* exceptfds, int64_t msTimeOut);
    static int epoll_create();
    static int epoll_clear_usocks(int eid);
    static int epoll_add_usock(const int eid, const SRTSOCKET u, const int* events = NULL);
    static int epoll_add_ssock(const int eid, const SYSSOCKET s, const int* events = NULL);
    static int epoll_remove_usock(const int eid, const SRTSOCKET u);
    static int epoll_remove_ssock(const int eid, const SYSSOCKET s);
    static int epoll_update_usock(const int eid, const SRTSOCKET u, const int* events = NULL);
    static int epoll_update_ssock(const int eid, const SYSSOCKET s, const int* events = NULL);
    static int epoll_wait(const int eid, std::set<SRTSOCKET>* readfds, std::set<SRTSOCKET>* writefds,
            int64_t msTimeOut, std::set<SYSSOCKET>* lrfds = NULL, std::set<SYSSOCKET>* wrfds = NULL);
    static int epoll_uwait(const int eid, SRT_EPOLL_EVENT* fdsSet, int fdsSize, int64_t msTimeOut);
    static int32_t epoll_set(const int eid, int32_t flags);
    static int epoll_release(const int eid);
    static CUDTException& getlasterror();
    static int bstats(SRTSOCKET u, CBytePerfMon* perf, bool clear = true, bool instantaneous = false);
    static int groupsockbstats(SRTSOCKET u, CBytePerfMon* perf, bool clear = true);
    static SRT_SOCKSTATUS getsockstate(SRTSOCKET u);
    static bool setstreamid(SRTSOCKET u, const std::string& sid);
    static std::string getstreamid(SRTSOCKET u);
    static int getsndbuffer(SRTSOCKET u, size_t* blocks, size_t* bytes);
    static int rejectReason(SRTSOCKET s);
    static int rejectReason(SRTSOCKET s, int value);
    static int64_t socketStartTime(SRTSOCKET s);

public: // internal API
    // This is public so that it can be used directly in API implementation functions.
    struct APIError
    {
        APIError(const CUDTException&);
        APIError(CodeMajor, CodeMinor, int = 0);

        operator int() const
        {
            return SRT_ERROR;
        }
    };

    static const SRTSOCKET INVALID_SOCK = -1;         // invalid socket descriptor
    static const int ERROR = -1;                      // socket api error returned value

    static const int HS_VERSION_UDT4 = 4;
    static const int HS_VERSION_SRT1 = 5;

    // Parameters
    //
    // Note: use notation with X*1000*1000* ... instead of million zeros in a row.
    // In C++17 there is a possible notation of 5'000'000 for convenience, but that's
    // something only for a far future.
    static const int COMM_RESPONSE_TIMEOUT_MS = 5*1000; // 5 seconds
    static const int COMM_RESPONSE_MAX_EXP = 16;
    static const int SRT_TLPKTDROP_MINTHRESHOLD_MS = 1000;
    static const uint64_t COMM_KEEPALIVE_PERIOD_US = 1*1000*1000;
    static const int32_t COMM_SYN_INTERVAL_US = 10*1000;
    static const int COMM_CLOSE_BROKEN_LISTENER_TIMEOUT_MS = 3000;

    static const int
        DEF_MSS = 1500,
        DEF_FLIGHT_SIZE = 25600,
        DEF_BUFFER_SIZE = 8192, //Rcv buffer MUST NOT be bigger than Flight Flag size
        DEF_LINGER_S = 3*60,  // 3 minutes
        DEF_UDP_BUFFER_SIZE = 65536,
        DEF_CONNTIMEO_S = 3; // 3 seconds


    int handshakeVersion()
    {
        return m_ConnRes.m_iVersion;
    }

    std::string CONID() const
    {
#if ENABLE_LOGGING
        std::ostringstream os;
        os << "@" << m_SocketID << ":";
        return os.str();
#else
        return "";
#endif
    }

    SRTSOCKET socketID() const { return m_SocketID; }

    static CUDT* getUDTHandle(SRTSOCKET u);
    static std::vector<SRTSOCKET> existingSockets();

    void addressAndSend(CPacket& pkt);
    void sendSrtMsg(int cmd, uint32_t *srtdata_in = NULL, int srtlen_in = 0);

    bool isOPT_TsbPd() const { return m_bOPT_TsbPd; }
    int RTT() const { return m_iRTT; }
    int32_t sndSeqNo() const { return m_iSndCurrSeqNo; }
    int32_t schedSeqNo() const { return m_iSndNextSeqNo; }
    bool overrideSndSeqNo(int32_t seq);

    int32_t rcvSeqNo() const { return m_iRcvCurrSeqNo; }
    int flowWindowSize() const { return m_iFlowWindowSize; }
    int32_t deliveryRate() const { return m_iDeliveryRate; }
    int bandwidth() const { return m_iBandwidth; }
    int64_t maxBandwidth() const { return m_llMaxBW; }
    int MSS() const { return m_iMSS; }

    uint32_t latency_us() const {return m_iTsbPdDelay_ms*1000; }
    size_t maxPayloadSize() const { return m_iMaxSRTPayloadSize; }
    size_t OPT_PayloadSize() const { return m_zOPT_ExpPayloadSize; }
    int sndLossLength() { return m_pSndLossList->getLossLength(); }
    int32_t ISN() const { return m_iISN; }
    int32_t peerISN() const { return m_iPeerISN; }
    duration minNAKInterval() const { return m_tdMinNakInterval; }
    sockaddr_any peerAddr() const { return m_PeerAddr; }

    int32_t getFlightSpan() const
    {
        // This is a number of unacknowledged packets at this moment
        // Note that normally m_iSndLastAck should be PAST m_iSndCurrSeqNo,
        // however in a case when the sending stopped and all packets were
        // ACKed, the m_iSndLastAck is one sequence ahead of m_iSndCurrSeqNo.
        // Therefore we increase m_iSndCurrSeqNo by 1 forward and then
        // get the distance towards the last ACK. This way this value may
        // be only positive or 0.

        return CSeqNo::seqlen(m_iSndLastAck, CSeqNo::incseq(m_iSndCurrSeqNo));
    }

    int minSndSize(int len = 0) const
    {
        if (len == 0) // wierd, can't use non-static data member as default argument!
            len = m_iMaxSRTPayloadSize;
        return m_bMessageAPI ? (len+m_iMaxSRTPayloadSize-1)/m_iMaxSRTPayloadSize : 1;
    }

    int32_t makeTS(const time_point& from_time) const
    {
        // NOTE:
        // - This calculates first the time difference towards start time.
        // - This difference value is also CUT OFF THE SEGMENT information
        //   (a multiple of MAX_TIMESTAMP+1)
        // So, this can be simply defined as: TS = (RTS - STS) % (MAX_TIMESTAMP+1)
        // XXX Would be nice to check if local_time > m_tsStartTime,
        // otherwise it may go unnoticed with clock skew.
        return srt::sync::count_microseconds(from_time - m_stats.tsStartTime);
    }

    void setPacketTS(CPacket& p, const time_point& local_time)
    {
        p.m_iTimeStamp = makeTS(local_time);
    }

    // Utility used for closing a listening socket
    // immediately to free the socket
    void notListening()
    {
        srt::sync::ScopedLock cg(m_ConnectionLock);
        m_bListening = false;
        m_pRcvQueue->removeListener(this);
    }

    static int32_t generateISN()
    {
        using namespace srt::sync;
        // Random Initial Sequence Number (normal mode)
        srand(count_microseconds(steady_clock::now().time_since_epoch()));
        return (int32_t)(CSeqNo::m_iMaxSeqNo * (double(rand()) / RAND_MAX));
    }

    // XXX See CUDT::tsbpd() to see how to implement it. This should
    // do the same as TLPKTDROP feature when skipping packets that are agreed
    // to be lost. Note that this is predicted to be called with TSBPD off.
    // This is to be exposed for the application so that it can require this
    // sequence to be skipped, if that packet has been otherwise arrived through
    // a different channel.
    void skipIncoming(int32_t seq);

    // For SRT_tsbpdLoop
    CUDTUnited* uglobal() { return &s_UDTUnited; } // needed by tsbpdLoop
    std::set<int>& pollset() { return m_sPollID; }

    SRTU_PROPERTY_RO(SRTSOCKET, id, m_SocketID);
    SRTU_PROPERTY_RO(bool, isClosing, m_bClosing);
    SRTU_PROPERTY_RO(CRcvBuffer*, rcvBuffer, m_pRcvBuffer);
    SRTU_PROPERTY_RO(bool, isTLPktDrop, m_bTLPktDrop);
    SRTU_PROPERTY_RO(bool, isSynReceiving, m_bSynRecving);
    SRTU_PROPERTY_RR(srt::sync::Condition*, recvDataCond, &m_RecvDataCond);
    SRTU_PROPERTY_RR(srt::sync::Condition*, recvTsbPdCond, &m_RcvTsbPdCond);

    void ConnectSignal(ETransmissionEvent tev, EventSlot sl);
    void DisconnectSignal(ETransmissionEvent tev);

    // This is in public section so prospective overriding it can be
    // done by directly assigning to a field.

    typedef std::vector< std::pair<int32_t, int32_t> > loss_seqs_t;
    typedef loss_seqs_t packetArrival_cb(void*, CPacket&);
    CallbackHolder<packetArrival_cb> m_cbPacketArrival;

private:
    /// initialize a UDT entity and bind to a local address.

    void open();

    /// Start listening to any connection request.

    void setListenState();

    /// Connect to a UDT entity listening at address "peer".
    /// @param peer [in] The address of the listening UDT entity.

    void startConnect(const sockaddr_any& peer, int32_t forced_isn);

    /// Process the response handshake packet. Failure reasons can be:
    /// * Socket is not in connecting state
    /// * Response @a pkt is not a handshake control message
    /// * Rendezvous socket has once processed a regular handshake
    /// @param pkt [in] handshake packet.
    /// @retval 0 Connection successful
    /// @retval 1 Connection in progress (m_ConnReq turned into RESPONSE)
    /// @retval -1 Connection failed

    SRT_ATR_NODISCARD EConnectStatus processConnectResponse(const CPacket& pkt, CUDTException* eout, EConnectMethod synchro) ATR_NOEXCEPT;

    // This function works in case of HSv5 rendezvous. It changes the state
    // according to the present state and received message type, as well as the
    // INITIATOR/RESPONDER side resolved through cookieContest().
    // The resulting data are:
    // - rsptype: handshake message type that should be sent back to the peer (nothing if URQ_DONE)
    // - needs_extension: the HSREQ/KMREQ or HSRSP/KMRSP extensions should be attached to the handshake message.
    // - RETURNED VALUE: if true, it means a URQ_CONCLUSION message was received with HSRSP/KMRSP extensions and needs HSRSP/KMRSP.
    void rendezvousSwitchState(UDTRequestType& rsptype, bool& needs_extension, bool& needs_hsrsp);
    void cookieContest();

    /// Interpret the incoming handshake packet in order to perform appropriate
    /// rendezvous FSM state transition if needed, and craft the response, serialized
    /// into the packet to be next sent.
    /// @param reqpkt Packet to be written with handshake data
    /// @param response incoming handshake response packet to be interpreted
    /// @param serv_addr incoming packet's address
    /// @param synchro True when this function was called in blocking mode
    /// @param rst Current read status to know if the HS packet was freshly received from the peer, or this is only a periodic update (RST_AGAIN)
    SRT_ATR_NODISCARD EConnectStatus processRendezvous(const CPacket &response, const sockaddr_any& serv_addr, bool synchro, EReadStatus,
            CPacket& reqpkt);
    SRT_ATR_NODISCARD bool prepareConnectionObjects(const CHandShake &hs, HandshakeSide hsd, CUDTException *eout);
    SRT_ATR_NODISCARD EConnectStatus postConnect(const CPacket& response, bool rendezvous, CUDTException* eout, bool synchro) ATR_NOEXCEPT;
    void applyResponseSettings() ATR_NOEXCEPT;
    SRT_ATR_NODISCARD EConnectStatus processAsyncConnectResponse(const CPacket& pkt) ATR_NOEXCEPT;
    SRT_ATR_NODISCARD bool processAsyncConnectRequest(EReadStatus rst, EConnectStatus cst, const CPacket& response, const sockaddr_any& serv_addr);

    void checkUpdateCryptoKeyLen(const char* loghdr, int32_t typefield);

    SRT_ATR_NODISCARD size_t fillSrtHandshake_HSREQ(uint32_t* srtdata, size_t srtlen, int hs_version);
    SRT_ATR_NODISCARD size_t fillSrtHandshake_HSRSP(uint32_t* srtdata, size_t srtlen, int hs_version);
    SRT_ATR_NODISCARD size_t fillSrtHandshake(uint32_t* srtdata, size_t srtlen, int msgtype, int hs_version);

    SRT_ATR_NODISCARD bool createSrtHandshake(int srths_cmd, int srtkm_cmd, const uint32_t* data, size_t datalen,
            CPacket& w_reqpkt, CHandShake& w_hs);

    SRT_ATR_NODISCARD size_t fillHsExtConfigString(uint32_t *pcmdspec, int cmd, const std::string &str);
    SRT_ATR_NODISCARD size_t fillHsExtGroup(uint32_t *pcmdspec);
    SRT_ATR_NODISCARD size_t fillHsExtKMREQ(uint32_t *pcmdspec, size_t ki);
    SRT_ATR_NODISCARD size_t fillHsExtKMRSP(uint32_t *pcmdspec, const uint32_t *kmdata, size_t kmdata_wordsize);

    SRT_ATR_NODISCARD size_t prepareSrtHsMsg(int cmd, uint32_t* srtdata, size_t size);

    SRT_ATR_NODISCARD bool processSrtMsg(const CPacket *ctrlpkt);
    SRT_ATR_NODISCARD int processSrtMsg_HSREQ(const uint32_t* srtdata, size_t bytelen, uint32_t ts, int hsv);
    SRT_ATR_NODISCARD int processSrtMsg_HSRSP(const uint32_t* srtdata, size_t bytelen, uint32_t ts, int hsv);
    SRT_ATR_NODISCARD bool interpretSrtHandshake(const CHandShake& hs, const CPacket& hspkt, uint32_t* out_data, size_t* out_len);
                      void interpretRejectionMessage(const CHandShake& hs, const CPacket& pkt);
    SRT_ATR_NODISCARD bool checkApplyFilterConfig(const std::string& cs);

    static CUDTGroup& newGroup(const int); // defined EXCEPTIONALLY in api.cpp for convenience reasons
    // Note: This is an "interpret" function, which should treat the tp as
    // "possibly group type" that might be out of the existing values.
    SRT_ATR_NODISCARD bool interpretGroup(const int32_t grpdata[], size_t data_size, int hsreq_type_cmd);
    SRT_ATR_NODISCARD SRTSOCKET makeMePeerOf(SRTSOCKET peergroup, SRT_GROUP_TYPE tp, uint32_t link_flags);
    void synchronizeWithGroup(CUDTGroup* grp);

    void updateAfterSrtHandshake(int hsv);

    void updateSrtRcvSettings();
    void updateSrtSndSettings();

    void updateIdleLinkFrom(CUDT* source);

    void checkNeedDrop(bool& bCongestion);

    /// Connect to a UDT entity listening at address "peer", which has sent "hs" request.
    /// @param peer [in] The address of the listening UDT entity.
    /// @param hs [in/out] The handshake information sent by the peer side (in), negotiated value (out).

    void acceptAndRespond(const sockaddr_any& agent, const sockaddr_any& peer, const CPacket& hspkt, CHandShake& hs);
    bool runAcceptHook(CUDT* acore, const sockaddr* peer, const CHandShake& hs, const CPacket& hspkt);

    /// Close the opened UDT entity.

    bool closeInternal();

    /// Request UDT to send out a data block "data" with size of "len".
    /// @param data [in] The address of the application data to be sent.
    /// @param len [in] The size of the data block.
    /// @return Actual size of data sent.

    SRT_ATR_NODISCARD int send(const char* data, int len)
    {
        return sendmsg(data, len, SRT_MSGTTL_INF, false, 0);
    }

    /// Request UDT to receive data to a memory block "data" with size of "len".
    /// @param data [out] data received.
    /// @param len [in] The desired size of data to be received.
    /// @return Actual size of data received.

    SRT_ATR_NODISCARD int recv(char* data, int len);

    /// send a message of a memory block "data" with size of "len".
    /// @param data [out] data received.
    /// @param len [in] The desired size of data to be received.
    /// @param ttl [in] the time-to-live of the message.
    /// @param inorder [in] if the message should be delivered in order.
    /// @param srctime [in] Time when the data were ready to send.
    /// @return Actual size of data sent.

    SRT_ATR_NODISCARD int sendmsg(const char* data, int len, int ttl, bool inorder, int64_t srctime);
    /// Receive a message to buffer "data".
    /// @param data [out] data received.
    /// @param len [in] size of the buffer.
    /// @return Actual size of data received.

    SRT_ATR_NODISCARD int sendmsg2(const char* data, int len, SRT_MSGCTRL& w_m);

    SRT_ATR_NODISCARD int recvmsg(char* data, int len, int64_t& srctime);
    SRT_ATR_NODISCARD int recvmsg2(char* data, int len, SRT_MSGCTRL& w_m);
    SRT_ATR_NODISCARD int receiveMessage(char* data, int len, SRT_MSGCTRL& w_m, int erh = 1 /*throw exception*/);
    SRT_ATR_NODISCARD int receiveBuffer(char* data, int len);

    size_t dropMessage(int32_t seqtoskip);

    /// Request UDT to send out a file described as "fd", starting from "offset", with size of "size".
    /// @param ifs [in] The input file stream.
    /// @param offset [in, out] From where to read and send data; output is the new offset when the call returns.
    /// @param size [in] How many data to be sent.
    /// @param block [in] size of block per read from disk
    /// @return Actual size of data sent.

    SRT_ATR_NODISCARD int64_t sendfile(std::fstream& ifs, int64_t& offset, int64_t size, int block = 366000);

    /// Request UDT to receive data into a file described as "fd", starting from "offset", with expected size of "size".
    /// @param ofs [out] The output file stream.
    /// @param offset [in, out] From where to write data; output is the new offset when the call returns.
    /// @param size [in] How many data to be received.
    /// @param block [in] size of block per write to disk
    /// @return Actual size of data received.

    SRT_ATR_NODISCARD int64_t recvfile(std::fstream& ofs, int64_t& offset, int64_t size, int block = 7320000);

    /// Configure UDT options.
    /// @param optName [in] The enum name of a UDT option.
    /// @param optval [in] The value to be set.
    /// @param optlen [in] size of "optval".

    void setOpt(SRT_SOCKOPT optName, const void* optval, int optlen);

    /// Read UDT options.
    /// @param optName [in] The enum name of a UDT option.
    /// @param optval [in] The value to be returned.
    /// @param optlen [out] size of "optval".

    void getOpt(SRT_SOCKOPT optName, void* optval, int& w_optlen);

    /// Applies the configuration set on the socket.
    /// Any errors in this process are reported by exception.
    SRT_ERRNO applyMemberConfigObject(const SRT_SocketOptionObject& opt);

    /// read the performance data with bytes counters since bstats() 
    ///  
    /// @param perf [in, out] pointer to a CPerfMon structure to record the performance data.
    /// @param clear [in] flag to decide if the local performance trace should be cleared. 
    /// @param instantaneous [in] flag to request instantaneous data 
    /// instead of moving averages.
    void bstats(CBytePerfMon* perf, bool clear = true, bool instantaneous = false);

    /// Mark sequence contained in the given packet as not lost. This
    /// removes the loss record from both current receiver loss list and
    /// the receiver fresh loss list.
    void unlose(const CPacket& oldpacket);
    void dropFromLossLists(int32_t from, int32_t to);

    void checkSndTimers(Whether2RegenKm regen = DONT_REGEN_KM);
    void handshakeDone()
    {
        m_iSndHsRetryCnt = 0;
    }

    int64_t withOverhead(int64_t basebw)
    {
        return (basebw * (100 + m_iOverheadBW))/100;
    }

    static double Bps2Mbps(int64_t basebw)
    {
        return double(basebw) * 8.0/1000000.0;
    }

    bool stillConnected()
    {
        // Still connected is when:
        // - no "broken" condition appeared (security, protocol error, response timeout)
        return !m_bBroken
            // - still connected (no one called srt_close())
            && m_bConnected
            // - isn't currently closing (srt_close() called, response timeout, shutdown)
            && !m_bClosing;
    }

    int sndSpaceLeft()
    {
        return sndBuffersLeft() * m_iMaxSRTPayloadSize;
    }

    int sndBuffersLeft()
    {
        return m_iSndBufSize - m_pSndBuffer->getCurrBufSize();
    }

    time_point socketStartTime()
    {
        return m_stats.tsStartTime;
    }

    // TSBPD thread main function.
    static void* tsbpd(void* param);

    void updateForgotten(int seqlen, int32_t lastack, int32_t skiptoseqno);

    static loss_seqs_t defaultPacketArrival(void* vself, CPacket& pkt);
    static loss_seqs_t groupPacketArrival(void* vself, CPacket& pkt);

    static CUDTUnited s_UDTUnited;               // UDT global management base

private: // Identification
    CUDTSocket* const m_parent; // temporary, until the CUDTSocket class is merged with CUDT
    SRTSOCKET m_SocketID;                        // UDT socket number
    SRTSOCKET m_PeerID;                          // peer id, for multiplexer

    int m_iMaxSRTPayloadSize;                 // Maximum/regular payload size, in bytes
    size_t m_zOPT_ExpPayloadSize;                    // Expected average payload size (user option)

    // Options
    int m_iMSS;                                  // Maximum Segment Size, in bytes
    bool m_bSynSending;                          // Sending syncronization mode
    bool m_bSynRecving;                          // Receiving syncronization mode
    int m_iFlightFlagSize;                       // Maximum number of packets in flight from the peer side
    int m_iSndBufSize;                           // Maximum UDT sender buffer size
    int m_iRcvBufSize;                           // Maximum UDT receiver buffer size
    linger m_Linger;                             // Linger information on close
    int m_iUDPSndBufSize;                        // UDP sending buffer size
    int m_iUDPRcvBufSize;                        // UDP receiving buffer size
    bool m_bRendezvous;                          // Rendezvous connection mode

    duration m_tdConnTimeOut;    // connect timeout in milliseconds
    bool m_bDriftTracer;
    int m_iSndTimeOut;                           // sending timeout in milliseconds
    int m_iRcvTimeOut;                           // receiving timeout in milliseconds
    bool m_bReuseAddr;                           // reuse an exiting port or not, for UDP multiplexer
    int64_t m_llMaxBW;                           // maximum data transfer rate (threshold)
    int m_iIpTTL;
    int m_iIpToS;
#ifdef SRT_ENABLE_BINDTODEVICE
    std::string m_BindToDevice;
#endif
    // These fields keep the options for encryption
    // (SRTO_PASSPHRASE, SRTO_PBKEYLEN). Crypto object is
    // created later and takes values from these.
    HaiCrypt_Secret m_CryptoSecret;
    int m_iSndCryptoKeyLen;

    // XXX Consider removing. The m_bDataSender stays here
    // in order to maintain the HS side selection in HSv4.
    bool m_bDataSender;

    // HSv4 (legacy handshake) support)
    time_point m_tsSndHsLastTime;	    //Last SRT handshake request time
    int      m_iSndHsRetryCnt;       //SRT handshake retries left

    bool m_bMessageAPI;
    bool m_bOPT_TsbPd;               // Whether AGENT will do TSBPD Rx (whether peer does, is not agent's problem)
    int m_iOPT_TsbPdDelay;           // Agent's Rx latency
    int m_iOPT_PeerTsbPdDelay;       // Peer's Rx latency for the traffic made by Agent's Tx.
    bool m_bOPT_TLPktDrop;           // Whether Agent WILL DO TLPKTDROP on Rx.
    int m_iOPT_SndDropDelay;         // Extra delay when deciding to snd-drop for TLPKTDROP, -1 to off
    bool m_bOPT_StrictEncryption;    // Off by default. When on, any connection other than nopw-nopw & pw1-pw1 is rejected.
    int m_OPT_GroupConnect;
    std::string m_sStreamName;
    int m_iOPT_PeerIdleTimeout;      // Timeout for hearing anything from the peer.
    uint32_t m_uOPT_StabilityTimeout;
    int m_iOPT_RetransmitAlgo;

    int m_iTsbPdDelay_ms;                           // Rx delay to absorb burst in milliseconds
    int m_iPeerTsbPdDelay_ms;                       // Tx delay that the peer uses to absorb burst in milliseconds
    bool m_bTLPktDrop;                           // Enable Too-late Packet Drop
    int64_t m_llInputBW;                         // Input stream rate (bytes/sec)
    int m_iOverheadBW;                           // Percent above input stream rate (applies if m_llMaxBW == 0)
    bool m_bRcvNakReport;                        // Enable Receiver Periodic NAK Reports
    int m_iIpV6Only;                             // IPV6_V6ONLY option (-1 if not set)
    SRT_GROUP_TYPE m_HSGroupType;   // group type about-to-be-set in the handshake

private:
    UniquePtr<CCryptoControl> m_pCryptoControl;                            // congestion control SRT class (small data extension)
    CCache<CInfoBlock>* m_pCache;                // network information cache

    // Congestion control
    std::vector<EventSlot> m_Slots[TEV_E_SIZE];
    SrtCongestion m_CongCtl;

    // Packet filtering
    PacketFilter m_PacketFilter;
    std::string m_OPT_PktFilterConfigString;
    SRT_ARQLevel m_PktFilterRexmitLevel;
    std::string m_sPeerPktFilterConfigString;

    // Attached tool function
    void EmitSignal(ETransmissionEvent tev, EventVariant var);

    // Internal state
    volatile bool m_bListening;                  // If the UDT entit is listening to connection
    volatile bool m_bConnecting;                 // The short phase when connect() is called but not yet completed
    volatile bool m_bConnected;                  // Whether the connection is on or off
    volatile bool m_bClosing;                    // If the UDT entity is closing
    volatile bool m_bShutdown;                   // If the peer side has shutdown the connection
    volatile bool m_bBroken;                     // If the connection has been broken
    volatile bool m_bPeerHealth;                 // If the peer status is normal
    volatile int m_RejectReason;
    bool m_bOpened;                              // If the UDT entity has been opened
    int m_iBrokenCounter;                        // a counter (number of GC checks) to let the GC tag this socket as disconnected

    int m_iEXPCount;                             // Expiration counter
    int m_iBandwidth;                            // Estimated bandwidth, number of packets per second
    int m_iRTT;                                  // RTT, in microseconds
    int m_iRTTVar;                               // RTT variance
    int m_iDeliveryRate;                         // Packet arrival rate at the receiver side
    int m_iByteDeliveryRate;                     // Byte arrival rate at the receiver side


    CHandShake m_ConnReq;                        // connection request
    CHandShake m_ConnRes;                        // connection response
    CHandShake::RendezvousState m_RdvState;      // HSv5 rendezvous state
    HandshakeSide m_SrtHsSide;                   // HSv5 rendezvous handshake side resolved from cookie contest (DRAW if not yet resolved)

private: // Sending related data
    CSndBuffer* m_pSndBuffer;                    // Sender buffer
    CSndLossList* m_pSndLossList;                // Sender loss list
    CPktTimeWindow<16, 16> m_SndTimeWindow;      // Packet sending time window

    /*volatile*/ duration m_tdSendInterval;      // Inter-packet time, in CPU clock cycles

    /*volatile*/ duration m_tdSendTimeDiff;      // aggregate difference in inter-packet sending time

    volatile int m_iFlowWindowSize;              // Flow control window size
    volatile double m_dCongestionWindow;         // congestion window size

private: // Timers
    /*volatile*/ time_point m_tsNextACKTime;    // Next ACK time, in CPU clock cycles, same below
    /*volatile*/ time_point m_tsNextNAKTime;    // Next NAK time

    /*volatile*/ duration   m_tdACKInterval;    // ACK interval
    /*volatile*/ duration   m_tdNAKInterval;    // NAK interval
    /*volatile*/ time_point m_tsLastRspTime;    // time stamp of last response from the peer
    /*volatile*/ time_point m_tsLastRspAckTime; // time stamp of last ACK from the peer
    /*volatile*/ time_point m_tsLastSndTime;    // time stamp of last data/ctrl sent (in system ticks)
    time_point m_tsLastWarningTime;             // Last time that a warning message is sent
    time_point m_tsLastReqTime;                 // last time when a connection request is sent
    time_point m_tsRcvPeerStartTime;
    time_point m_tsLingerExpiration;            // Linger expiration time (for GC to close a socket with data in sending buffer)
    time_point m_tsLastAckTime;                 // Timestamp of last ACK
    duration m_tdMinNakInterval;                // NAK timeout lower bound; too small value can cause unnecessary retransmission
    duration m_tdMinExpInterval;                // timeout lower bound threshold: too small timeout can cause problem

    int m_iPktCount;                          // packet counter for ACK
    int m_iLightACKCount;                     // light ACK counter

    time_point m_tsNextSendTime;     // scheduled time of next packet sending

    volatile int32_t m_iSndLastFullAck;          // Last full ACK received
    volatile int32_t m_iSndLastAck;              // Last ACK received

    // NOTE: m_iSndLastDataAck is the value strictly bound to the CSndBufer object (m_pSndBuffer)
    // and this is the sequence number that refers to the block at position [0]. Upon acknowledgement,
    // this value is shifted to the acknowledged position, and the blocks are removed from the
    // m_pSndBuffer buffer up to excluding this sequence number.
    // XXX CONSIDER removing this field and give up the maintenance of this sequence number
    // to the sending buffer. This way, extraction of an old packet for retransmission should
    // require only the lost sequence number, and how to find the packet with this sequence
    // will be up to the sending buffer.
    volatile int32_t m_iSndLastDataAck;          // The real last ACK that updates the sender buffer and loss list
    volatile int32_t m_iSndCurrSeqNo;            // The largest sequence number that HAS BEEN SENT
    volatile int32_t m_iSndNextSeqNo;            // The sequence number predicted to be placed at the currently scheduled packet

    // Note important differences between Curr and Next fields:
    // - m_iSndCurrSeqNo: this is used by SRT:SndQ:worker thread and it's operated from CUDT::packData
    //   function only. This value represents the sequence number that has been stamped on a packet directly
    //   before it is sent over the network.
    // - m_iSndNextSeqNo: this is used by the user's thread and it's operated from CUDT::sendmsg2
    //   function only. This value represents the sequence number that is PREDICTED to be stamped on the
    //   first block out of the block series that will be scheduled for later sending over the network
    //   out of the data passed in this function. For a special case when the length of the data is
    //   short enough to be passed in one UDP packet (always the case for live mode), this value is
    //   always increased by one in this call, otherwise it will be increased by the number of blocks
    //   scheduled for sending.

    int32_t m_iSndLastAck2;                      // Last ACK2 sent back
    time_point m_SndLastAck2Time;                // The time when last ACK2 was sent back
    void setInitialSndSeq(int32_t isn)
    {
        m_iSndLastAck = isn;
        m_iSndLastDataAck = isn;
        m_iSndLastFullAck = isn;
        m_iSndCurrSeqNo = CSeqNo::decseq(isn);
        m_iSndNextSeqNo = isn;
        m_iSndLastAck2 = isn;
    }

    void setInitialRcvSeq(int32_t isn)
    {
        m_iRcvLastAck = isn;
#ifdef ENABLE_LOGGING
        m_iDebugPrevLastAck = m_iRcvLastAck;
#endif
        m_iRcvLastSkipAck = m_iRcvLastAck;
        m_iRcvLastAckAck = isn;
        m_iRcvCurrSeqNo = CSeqNo::decseq(isn);
    }


    volatile int m_iSndMinFlightSpan;            // updated with every ACK, number of packets in flight at ACK

    int32_t m_iISN;                              // Initial Sequence Number
    bool m_bPeerTsbPd;                           // Peer accept TimeStamp-Based Rx mode
    bool m_bPeerTLPktDrop;                       // Enable sender late packet dropping
    bool m_bPeerNakReport;                       // Sender's peer (receiver) issues Periodic NAK Reports
    bool m_bPeerRexmitFlag;                      // Receiver supports rexmit flag in payload packets
    int32_t m_iReXmitCount;                      // Re-Transmit Count since last ACK

private: // Receiving related data
    CRcvBuffer* m_pRcvBuffer;                    //< Receiver buffer
    CRcvLossList* m_pRcvLossList;                //< Receiver loss list
    std::deque<CRcvFreshLoss> m_FreshLoss;       //< Lost sequence already added to m_pRcvLossList, but not yet sent UMSG_LOSSREPORT for.
    int m_iReorderTolerance;                     //< Current value of dynamic reorder tolerance
    int m_iMaxReorderTolerance;                  //< Maximum allowed value for dynamic reorder tolerance
    int m_iConsecEarlyDelivery;                  //< Increases with every OOO packet that came <TTL-2 time, resets with every increased reorder tolerance
    int m_iConsecOrderedDelivery;                //< Increases with every packet coming in order or retransmitted, resets with every out-of-order packet

    CACKWindow<1024> m_ACKWindow;                //< ACK history window
    CPktTimeWindow<16, 64> m_RcvTimeWindow;      //< Packet arrival time window

    int32_t m_iRcvLastAck;                       //< Last sent ACK
#ifdef ENABLE_LOGGING
    int32_t m_iDebugPrevLastAck;
#endif
    int32_t m_iRcvLastSkipAck;                   // Last dropped sequence ACK
    int32_t m_iRcvLastAckAck;                    // Last sent ACK that has been acknowledged
    int32_t m_iAckSeqNo;                         // Last ACK sequence number
    int32_t m_iRcvCurrSeqNo;                     // Largest received sequence number
    int32_t m_iRcvCurrPhySeqNo;                  // Same as m_iRcvCurrSeqNo, but physical only (disregarding a filter)

    int32_t m_iPeerISN;                          // Initial Sequence Number of the peer side

    uint32_t m_lSrtVersion;
    uint32_t m_lMinimumPeerSrtVersion;
    uint32_t m_lPeerSrtVersion;
    uint32_t m_lPeerSrtFlags;

    bool m_bTsbPd;                               // Peer sends TimeStamp-Based Packet Delivery Packets 
    bool m_bGroupTsbPd;                          // TSBPD should be used for GROUP RECEIVER instead.

    srt::sync::CThread m_RcvTsbPdThread;         // Rcv TsbPD Thread handle
    srt::sync::Condition m_RcvTsbPdCond;         // TSBPD signals if reading is ready
    bool m_bTsbPdAckWakeup;                      // Signal TsbPd thread on Ack sent

    CallbackHolder<srt_listen_callback_fn> m_cbAcceptHook;

    // FORWARDER
public:
    static int installAcceptHook(SRTSOCKET lsn, srt_listen_callback_fn* hook, void* opaq);
private:
    void installAcceptHook(srt_listen_callback_fn* hook, void* opaq)
    {
        m_cbAcceptHook.set(opaq, hook);
    }


private: // synchronization: mutexes and conditions
    srt::sync::Mutex m_ConnectionLock;           // used to synchronize connection operation

    srt::sync::Condition m_SendBlockCond;        // used to block "send" call
    srt::sync::Mutex m_SendBlockLock;            // lock associated to m_SendBlockCond

    srt::sync::Mutex m_RcvBufferLock;            // Protects the state of the m_pRcvBuffer
    // Protects access to m_iSndCurrSeqNo, m_iSndLastAck
    srt::sync::Mutex m_RecvAckLock;              // Protects the state changes while processing incomming ACK (SRT_EPOLL_OUT)

    srt::sync::Condition m_RecvDataCond;         // used to block "recv" when there is no data
    srt::sync::Mutex m_RecvDataLock;             // lock associated to m_RecvDataCond

    srt::sync::Mutex m_SendLock;                 // used to synchronize "send" call
    srt::sync::Mutex m_RecvLock;                 // used to synchronize "recv" call, protects TSBPD drift updates (CRcvBuffer::isRcvDataReady())
    srt::sync::Mutex m_RcvLossLock;              // Protects the receiver loss list (access: CRcvQueue::worker, CUDT::tsbpd)
    srt::sync::Mutex m_StatsLock;                // used to synchronize access to trace statistics

    void initSynch();
    void destroySynch();
    void releaseSynch();

private: // Common connection Congestion Control setup
    // This can fail only when it failed to create a congctl
    // which only may happen when the congctl list is extended 
    // with user-supplied congctl modules, not a case so far.
    SRT_ATR_NODISCARD
    SRT_REJECT_REASON setupCC();

    // for updateCC it's ok to discard the value. This returns false only if
    // the congctl isn't created, and this can be prevented from.
    bool updateCC(ETransmissionEvent, const EventVariant arg);

    // Failure to create the crypter means that an encrypted
    // connection should be rejected if ENFORCEDENCRYPTION is on.
    SRT_ATR_NODISCARD
    bool createCrypter(HandshakeSide side, bool bidi);

private: // Generation and processing of packets
    void sendCtrl(UDTMessageType pkttype, const int32_t* lparam = NULL, void* rparam = NULL, int size = 0);

    void processCtrl(const CPacket& ctrlpkt);
    void sendLossReport(const std::vector< std::pair<int32_t, int32_t> >& losslist);
    void processCtrlAck(const CPacket& ctrlpkt, const time_point &currtime);
    void processCtrlLossReport(const CPacket& ctrlpkt);

    ///
    /// @param ackdata_seqno    sequence number of a data packet being acknowledged
    void updateSndLossListOnACK(int32_t ackdata_seqno);

    /// Pack a packet from a list of lost packets.
    ///
    /// @param packet [in, out] a packet structure to fill
    /// @param origintime [in, out] origin timestamp of the packet
    ///
    /// @return payload size on success, <=0 on failure
    int packLostData(CPacket &packet, time_point &origintime);

    /// Pack in CPacket the next data to be send.
    ///
    /// @param packet [in, out] a CPacket structure to fill
    ///
    /// @return A pair of values is returned (payload, timestamp).
    ///         The payload tells the size of the payload, packed in CPacket.
    ///         The timestamp is the full source/origin timestamp of the data.
    ///         If payload is <= 0, consider the timestamp value invalid.
    std::pair<int, time_point> packData(CPacket& packet);

    int processData(CUnit* unit);
    void processClose();

    /// Process the request after receiving the handshake from caller.
    /// The @a packet param is passed here as non-const because this function
    /// will need to make a temporary back-and-forth endian swap; it doesn't intend to
    /// modify the object permanently.
    /// @param addr source address from where the request came
    /// @param packet contents of the packet
    /// @return URQ code, possibly containing reject reason
    int processConnectRequest(const sockaddr_any& addr, CPacket& packet);
    size_t addHandshakeExtension(char *data, int cmd, size_t hs_size, std::string contents);
    static void addLossRecord(std::vector<int32_t>& lossrecord, int32_t lo, int32_t hi);
    int32_t bake(const sockaddr_any& addr, int32_t previous_cookie = 0, int correction = 0);
    int32_t ackDataUpTo(int32_t seq);
    void handleKeepalive(const char* data, size_t lenghth);

private: // Trace
    struct CoreStats
    {
        time_point tsStartTime;                 // timestamp when the UDT entity is started
        int64_t sentTotal;                  // total number of sent data packets, including retransmissions
        int64_t sentUniqTotal;              // total number of sent data packets, excluding rexmit and filter control
        int64_t recvTotal;                  // total number of received packets
        int64_t recvUniqTotal;              // total number of received and delivered packets
        int sndLossTotal;                   // total number of lost packets (sender side)
        int rcvLossTotal;                   // total number of lost packets (receiver side)
        int retransTotal;                   // total number of retransmitted packets
        int sentACKTotal;                   // total number of sent ACK packets
        int recvACKTotal;                   // total number of received ACK packets
        int sentNAKTotal;                   // total number of sent NAK packets
        int recvNAKTotal;                   // total number of received NAK packets
        int sndDropTotal;
        int rcvDropTotal;
        uint64_t bytesSentTotal;            // total number of bytes sent,  including retransmissions
        uint64_t bytesSentUniqTotal;        // total number of bytes sent,  including retransmissions
        uint64_t bytesRecvTotal;            // total number of received bytes
        uint64_t bytesRecvUniqTotal;        // total number of received bytes
        uint64_t rcvBytesLossTotal;         // total number of loss bytes (estimate)
        uint64_t bytesRetransTotal;         // total number of retransmitted bytes
        uint64_t sndBytesDropTotal;
        uint64_t rcvBytesDropTotal;
        int m_rcvUndecryptTotal;
        uint64_t m_rcvBytesUndecryptTotal;

        int sndFilterExtraTotal;
        int rcvFilterExtraTotal;
        int rcvFilterSupplyTotal;
        int rcvFilterLossTotal;

        int64_t m_sndDurationTotal;         // total real time for sending

        time_point tsLastSampleTime;            // last performance sample time
        int64_t traceSent;                  // number of packets sent in the last trace interval
        int64_t traceSentUniq;              // number of original packets sent in the last trace interval
        int64_t traceRecv;                  // number of packets received in the last trace interval
        int64_t traceRecvUniq;              // number of packets received AND DELIVERED in the last trace interval
        int traceSndLoss;                   // number of lost packets in the last trace interval (sender side)
        int traceRcvLoss;                   // number of lost packets in the last trace interval (receiver side)
        int traceRetrans;                   // number of retransmitted packets in the last trace interval
        int sentACK;                        // number of ACKs sent in the last trace interval
        int recvACK;                        // number of ACKs received in the last trace interval
        int sentNAK;                        // number of NAKs sent in the last trace interval
        int recvNAK;                        // number of NAKs received in the last trace interval
        int traceSndDrop;
        int traceRcvDrop;
        int traceRcvRetrans;
        int traceReorderDistance;
        double traceBelatedTime;
        int64_t traceRcvBelated;
        uint64_t traceBytesSent;            // number of bytes sent in the last trace interval
        uint64_t traceBytesSentUniq;        // number of bytes sent in the last trace interval
        uint64_t traceBytesRecv;            // number of bytes sent in the last trace interval
        uint64_t traceBytesRecvUniq;        // number of bytes sent in the last trace interval
        uint64_t traceRcvBytesLoss;         // number of bytes bytes lost in the last trace interval (estimate)
        uint64_t traceBytesRetrans;         // number of bytes retransmitted in the last trace interval
        uint64_t traceSndBytesDrop;
        uint64_t traceRcvBytesDrop;
        int traceRcvUndecrypt;
        uint64_t traceRcvBytesUndecrypt;

        int sndFilterExtra;
        int rcvFilterExtra;
        int rcvFilterSupply;
        int rcvFilterLoss;

        int64_t sndDuration;                // real time for sending
        time_point sndDurationCounter;         // timers to record the sending Duration

        AverageMetricUsage<duration> tdAverageResponseTime;
        MaxMetricUsage<duration> tdMaxResponseTime;
    } m_stats;

    /// This function records the passed current time as the last response time.
    /// Before doing it, however, it checks if there exist any previous such time
    /// and updates statistics accordingly.
    void calculateResponseTime(const time_point& now)
    {
        if (!is_zero(m_tsLastRspTime))
        {
            duration td = now - m_tsLastRspTime;
            enterCS(m_StatsLock);
            m_stats.tdAverageResponseTime.Update(td);
            m_stats.tdMaxResponseTime.Update(td);
            leaveCS(m_StatsLock);
        }

        m_tsLastRspTime = now;
    }

public:
    static const int SELF_CLOCK_INTERVAL = 64;  // ACK interval for self-clocking
    static const int SEND_LITE_ACK = sizeof(int32_t); // special size for ack containing only ack seq
    static const int PACKETPAIR_MASK = 0xF;

    static const size_t MAX_SID_LENGTH = 512;

private: // Timers functions
    time_point m_tsTmpActiveTime;  // time since temporary activated, or 0 if not temporary activated
    time_point m_tsUnstableSince;  // time since unexpected ACK delay experienced, or 0 if link seems healthy
    
    static const int BECAUSE_NO_REASON = 0, // NO BITS
                     BECAUSE_ACK       = 1 << 0,
                     BECAUSE_LITEACK   = 1 << 1,
                     BECAUSE_NAKREPORT = 1 << 2,
                     LAST_BECAUSE_BIT  =      3;

    void checkTimers();
    void considerLegacySrtHandshake(const time_point &timebase);
    int checkACKTimer (const time_point& currtime);
    int checkNAKTimer(const time_point& currtime);
    bool checkExpTimer (const time_point& currtime, int check_reason);  // returns true if the connection is expired
    void checkRexmitTimer(const time_point& currtime);

public: // For the use of CCryptoControl
    // HaiCrypt configuration
    unsigned int m_uKmRefreshRatePkt;
    unsigned int m_uKmPreAnnouncePkt;


private: // for UDP multiplexer
    CSndQueue* m_pSndQueue;         // packet sending queue
    CRcvQueue* m_pRcvQueue;         // packet receiving queue
    sockaddr_any m_PeerAddr;        // peer address
    uint32_t m_piSelfIP[4];         // local UDP IP address
    CSNode* m_pSNode;               // node information for UDT list used in snd queue
    CRNode* m_pRNode;               // node information for UDT list used in rcv queue

public: // For SrtCongestion
    const CSndQueue* sndQueue() { return m_pSndQueue; }
    const CRcvQueue* rcvQueue() { return m_pRcvQueue; }

private: // for epoll
    std::set<int> m_sPollID;                     // set of epoll ID to trigger
    void addEPoll(const int eid);
    void removeEPollEvents(const int eid);
    void removeEPollID(const int eid);
};


#endif<|MERGE_RESOLUTION|>--- conflicted
+++ resolved
@@ -74,19 +74,6 @@
 
 #include <haicrypt.h>
 
-<<<<<<< HEAD
-namespace srt_logging
-{
-#define LOGGER(upname, loname, logval) extern Logger loname##log
-#define LOGGER_H(upname, logname, logval) 
-
-#include "logging_defs.inc.cpp"
-#undef LOGGER
-#undef LOGGER_H
-}
-
-=======
->>>>>>> 98e86d18
 
 // XXX Utility function - to be moved to utilities.h?
 template <class T>
