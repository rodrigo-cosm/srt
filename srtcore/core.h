/*
 * SRT - Secure, Reliable, Transport
 * Copyright (c) 2018 Haivision Systems Inc.
 * 
 * This Source Code Form is subject to the terms of the Mozilla Public
 * License, v. 2.0. If a copy of the MPL was not distributed with this
 * file, You can obtain one at http://mozilla.org/MPL/2.0/.
 * 
 */

/*****************************************************************************
Copyright (c) 2001 - 2011, The Board of Trustees of the University of Illinois.
All rights reserved.

Redistribution and use in source and binary forms, with or without
modification, are permitted provided that the following conditions are
met:

* Redistributions of source code must retain the above
  copyright notice, this list of conditions and the
  following disclaimer.

* Redistributions in binary form must reproduce the
  above copyright notice, this list of conditions
  and the following disclaimer in the documentation
  and/or other materials provided with the distribution.

* Neither the name of the University of Illinois
  nor the names of its contributors may be used to
  endorse or promote products derived from this
  software without specific prior written permission.

THIS SOFTWARE IS PROVIDED BY THE COPYRIGHT HOLDERS AND CONTRIBUTORS "AS
IS" AND ANY EXPRESS OR IMPLIED WARRANTIES, INCLUDING, BUT NOT LIMITED TO,
THE IMPLIED WARRANTIES OF MERCHANTABILITY AND FITNESS FOR A PARTICULAR
PURPOSE ARE DISCLAIMED. IN NO EVENT SHALL THE COPYRIGHT OWNER OR
CONTRIBUTORS BE LIABLE FOR ANY DIRECT, INDIRECT, INCIDENTAL, SPECIAL,
EXEMPLARY, OR CONSEQUENTIAL DAMAGES (INCLUDING, BUT NOT LIMITED TO,
PROCUREMENT OF SUBSTITUTE GOODS OR SERVICES; LOSS OF USE, DATA, OR
PROFITS; OR BUSINESS INTERRUPTION) HOWEVER CAUSED AND ON ANY THEORY OF
LIABILITY, WHETHER IN CONTRACT, STRICT LIABILITY, OR TORT (INCLUDING
NEGLIGENCE OR OTHERWISE) ARISING IN ANY WAY OUT OF THE USE OF THIS
SOFTWARE, EVEN IF ADVISED OF THE POSSIBILITY OF SUCH DAMAGE.
*****************************************************************************/

/*****************************************************************************
written by
   Yunhong Gu, last updated 02/28/2012
modified by
   Haivision Systems Inc.
*****************************************************************************/


#ifndef INC_SRT_CORE_H
#define INC_SRT_CORE_H

#include <deque>
#include <sstream>

#include "srt.h"
#include "common.h"
#include "list.h"
#include "buffer.h"
#include "window.h"
#include "packet.h"
#include "channel.h"
#include "cache.h"
#include "queue.h"
#include "handshake.h"
#include "congctl.h"
#include "packetfilter.h"
#include "utilities.h"

#include <haicrypt.h>

namespace srt_logging
{

extern Logger
    glog,
//    blog,
    mglog,
    dlog,
    tslog,
    rxlog,
    cclog;

}


// XXX Utility function - to be moved to utilities.h?
template <class T>
inline T CountIIR(T base, T newval, double factor)
{
    if ( base == 0.0 )
        return newval;

    T diff = newval - base;
    return base+T(diff*factor);
}

// XXX Probably a better rework for that can be done - this can be
// turned into a serializable structure, just like it's for CHandShake.
enum AckDataItem
{
    ACKD_RCVLASTACK = 0,
    ACKD_RTT = 1,
    ACKD_RTTVAR = 2,
    ACKD_BUFFERLEFT = 3,
    ACKD_TOTAL_SIZE_SMALL = 4,

    // Extra fields existing in UDT (not always sent)

    ACKD_RCVSPEED = 4,   // length would be 16
    ACKD_BANDWIDTH = 5,
    ACKD_TOTAL_SIZE_UDTBASE = 6, // length = 24
    // Extra stats for SRT

    ACKD_RCVRATE = 6,
    ACKD_TOTAL_SIZE_VER101 = 7, // length = 28
    ACKD_XMRATE = 7, // XXX This is a weird compat stuff. Version 1.1.3 defines it as ACKD_BANDWIDTH*m_iMaxSRTPayloadSize when set. Never got.
                     // XXX NOTE: field number 7 may be used for something in future, need to confirm destruction of all !compat 1.0.2 version

    ACKD_TOTAL_SIZE_VER102 = 8, // 32
// FEATURE BLOCKED. Probably not to be restored.
//  ACKD_ACKBITMAP = 8,
    ACKD_TOTAL_SIZE = ACKD_TOTAL_SIZE_VER102 // length = 32 (or more)
};
const size_t ACKD_FIELD_SIZE = sizeof(int32_t);

static const size_t SRT_SOCKOPT_NPOST = 11;
extern const SRT_SOCKOPT srt_post_opt_list [];

enum GroupDataItem
{
    GRPD_GROUPID,
    GRPD_GROUPDATA,

    GRPD_E_SIZE
};

const size_t GRPD_MIN_SIZE = 2; // ID and GROUPTYPE as backward compat

const size_t GRPD_FIELD_SIZE = sizeof(int32_t);

// For HSv4 legacy handshake
#define SRT_MAX_HSRETRY     10          /* Maximum SRT handshake retry */

enum SeqPairItems
{
    SEQ_BEGIN = 0, SEQ_END = 1, SEQ_SIZE = 2
};

// Extended SRT Congestion control class - only an incomplete definition required
class CCryptoControl;
class CUDTUnited;
class CUDTSocket;

#if ENABLE_HEAVY_LOGGING
    const char* const srt_log_grp_state [] = {
        "PENDING",
        "IDLE",
        "RUNNING",
        "BROKEN"
    };
#endif

struct PacketMetric
{
    uint32_t pkts;
    uint64_t bytes;

    void update(uint64_t size)
    {
        ++pkts;
        bytes += size;
    }

    void update(size_t mult, uint64_t value)
    {
        pkts += mult;
        bytes += mult * value;
    }

    uint64_t fullBytes()
    {
        static const int PKT_HDR_SIZE = CPacket::HDR_SIZE + CPacket::UDP_HDR_SIZE;
        return bytes + pkts * PKT_HDR_SIZE;
    }
};

template <class METRIC_TYPE>
struct MetricOp;

template <class METRIC_TYPE>
struct MetricUsage
{
    METRIC_TYPE local;
    METRIC_TYPE total;

    void Clear()
    {
        MetricOp<METRIC_TYPE>::Clear(local);
    }

    void Init()
    {
        MetricOp<METRIC_TYPE>::Clear(total);
        Clear();
    }

    void Update(uint64_t value)
    {
        local += value;
        total += value;
    }

    void UpdateTimes(size_t mult, uint64_t value)
    {
        local += mult * value;
        total += mult * value;
    }
};

template <>
inline void MetricUsage<PacketMetric>::Update(uint64_t value)
{
    local.update(value);
    total.update(value);
}

template <>
inline void MetricUsage<PacketMetric>::UpdateTimes(size_t mult, uint64_t value)
{
    local.update(mult, value);
    total.update(mult, value);
}

template <class METRIC_TYPE>
struct MetricOp
{
    static void Clear(METRIC_TYPE& m)
    {
        m = 0;
    }
};

template <>
struct MetricOp<PacketMetric>
{
    static void Clear(PacketMetric& p)
    {
        p.pkts = 0;
        p.bytes = 0;
    }
};

struct SRT_SocketOptionObject
{
    struct SingleOption
    {
        uint16_t option;
        uint16_t length;
        unsigned char storage[1]; // NOTE: Variable length object!
    };

    std::vector<SingleOption*> options;

    SRT_SocketOptionObject() {}

    ~SRT_SocketOptionObject()
    {
        for (size_t i = 0; i < options.size(); ++i)
        {
            // Convert back
            unsigned char* mem = reinterpret_cast<unsigned char*>(options[i]);
            delete [] mem;
        }
    }

    bool add(SRT_SOCKOPT optname, const void* optval, size_t optlen);
};

class CUDTGroup
{
    friend class CUDTUnited;

    typedef srt::sync::steady_clock::time_point time_point;
    typedef srt::sync::steady_clock::duration duration;
    typedef srt::sync::steady_clock steady_clock;

public:

    typedef SRT_MEMBERSTATUS GroupState;

    // Note that the use of states may differ in particular group types:
    //
    // Broadcast: links that are freshly connected become PENDING and then IDLE only
    // for a short moment to be activated immediately at the nearest sending operation.
    //
    // Balancing: like with broadcast, just that the link activation gets its shared percentage
    // of traffic balancing
    //
    // Multicast: The link is never idle. The data are always sent over the UDP multicast link
    // and the receiver simply gets subscribed and reads packets once it's ready.
    //
    // Backup: The link stays idle until it's activated, and the activation can only happen
    // at the moment when the currently active link is "suspected of being likely broken"
    // (the current active link fails to receive ACK in a time when two ACKs should already
    // be received). After a while when the current active link is confirmed broken, it turns
    // into broken state.

    static const char* StateStr(GroupState);

    struct SocketData
    {
        SRTSOCKET id;
        CUDTSocket* ps;
        SRT_SOCKSTATUS laststatus;
        GroupState sndstate;
        GroupState rcvstate;
        int sndresult;
        int rcvresult;
        sockaddr_any agent;
        sockaddr_any peer;
        bool ready_read;
        bool ready_write;
        bool ready_error;

        // Balancing data
        double load_factor;// Current load on this link (cunulates unit_load values)
        double unit_load;  // Cost of sending, fixed or calc'd b.on network stats
        // Configuration
        int weight;
    };

    struct ConfigItem
    {
        SRT_SOCKOPT so;
        std::vector<unsigned char> value;

        template<class T> bool get(T& refr)
        {
            if (sizeof(T) > value.size())
                return false;
            refr = *(T*)&value[0];
            return true;
        }

        ConfigItem(SRT_SOCKOPT o, const void* val, int size): so(o)
        {
            value.resize(size);
            unsigned char* begin = (unsigned char*)val;
            std::copy(begin, begin+size, value.begin());
        }

        struct OfType
        {
            SRT_SOCKOPT so;
            OfType(SRT_SOCKOPT soso): so(soso) {}
            bool operator()(ConfigItem& ci)
            {
                return ci.so == so;
            }
        };
    };

    typedef std::list<SocketData> group_t;
    typedef group_t::iterator gli_t;

    struct Sendstate
    {
        gli_t d;
        int stat;
        int code;
    };


    CUDTGroup(SRT_GROUP_TYPE);
    ~CUDTGroup();

    static SocketData prepareData(CUDTSocket* s);

    gli_t add(SocketData data);

    struct HaveID
    {
        SRTSOCKET id;
        HaveID(SRTSOCKET sid): id(sid) {}
        bool operator()(const SocketData& s) { return s.id == id; }
    };

    gli_t find(SRTSOCKET id)
    {
        srt::sync::CGuard g (m_GroupLock);
        gli_t f = std::find_if(m_Group.begin(), m_Group.end(), HaveID(id));
        if (f == m_Group.end())
        {
            return gli_NULL();
        }
        return f;
    }

    // NEED LOCKING
    gli_t begin() { return m_Group.begin(); }
    gli_t end() { return m_Group.end(); }

    // REMEMBER: the group spec should be taken from the socket
    // (set m_IncludedGroup to NULL and m_IncludedIter to grp->gli_NULL())
    // PRIOR TO calling this function.
    bool remove(SRTSOCKET id)
    {
        bool s = false;
        srt::sync::CGuard g (m_GroupLock);
        gli_t f = std::find_if(m_Group.begin(), m_Group.end(), HaveID(id));
        if (f != m_Group.end())
        {
            m_Group.erase(f);

            // Reset sequence numbers on a dead group so that they are
            // initialized anew with the new alive connection within
            // the group.
            // XXX The problem is that this should be done after the
            // socket is considered DISCONNECTED, not when it's being
            // closed. After being disconnected, the sequence numbers
            // are no longer valid, and will be reinitialized when the
            // socket is connected again. This may stay as is for now
            // as in SRT it's not predicted to do anything with the socket
            // that was disconnected other than immediately closing it.
            if (m_Group.empty())
            {
                m_iLastSchedSeqNo = SRT_SEQNO_NONE;
                setInitialRxSequence(SRT_SEQNO_NONE);
            }
            s = true;
        }

        if (m_Group.empty())
        {
            m_bOpened = false;
            m_bConnected = false;
        }

        // XXX BUGFIX
        m_Positions.erase(id);

        return s;
    }

    bool empty()
    {
        srt::sync::CGuard g (m_GroupLock);
        return m_Group.empty();
    }

    void setFreshConnected(CUDTSocket* sock);

    static gli_t gli_NULL() { return GroupContainer::null(); }

    int send(const char* buf, int len, SRT_MSGCTRL& w_mc);
    int sendBroadcast(const char* buf, int len, SRT_MSGCTRL& w_mc);
    int sendBackup(const char* buf, int len, SRT_MSGCTRL& w_mc);
    int sendBalancing(const char* buf, int len, SRT_MSGCTRL& w_mc);

private:
    // For Backup, sending all previous packet
    int sendBackupRexmit(CUDT& core, SRT_MSGCTRL& w_mc);

    // Support functions for sendBackup and sendBroadcast
    bool send_CheckIdle(const gli_t d, std::vector<gli_t>& w_wipeme, std::vector<gli_t>& w_pending);
    void sendBackup_CheckIdleTime(gli_t w_d);
    void sendBackup_CheckRunningStability(const gli_t d, const time_point currtime, size_t& w_nunstable);
    bool sendBackup_CheckSendStatus(const gli_t d, const time_point& currtime, const int stat, const int erc, const int32_t lastseq,
            const int32_t pktseq, CUDT& w_u, int32_t& w_curseq, std::vector<gli_t>& w_parallel,
            int& w_final_stat, std::set<int>& w_sendable_pri, size_t& w_nsuccessful, size_t& w_nunstable);
    void sendBackup_Buffering(const char* buf, const int len, int32_t& curseq, SRT_MSGCTRL& w_mc);
    void sendBackup_CheckNeedActivate(const std::vector<gli_t>& idlers, const char *buf, const int len,
            bool& w_none_succeeded, SRT_MSGCTRL& w_mc, int32_t& w_curseq, int32_t& w_final_stat,
            CUDTException& w_cx, std::vector<Sendstate>& w_sendstates,
            std::vector<gli_t>& w_parallel, std::vector<gli_t>& w_wipeme,
            const std::string& activate_reason);
    void send_CheckPendingSockets(const std::vector<gli_t>& pending, std::vector<gli_t>& w_wipeme);
    void send_CloseBrokenSockets(std::vector<gli_t>& w_wipeme);
    void sendBackup_CheckParallelLinks(const size_t nunstable, std::vector<gli_t>& w_parallel,
            int& w_final_stat, bool& w_none_succeeded, SRT_MSGCTRL& w_mc, CUDTException& w_cx);

public:
    int recv(char* buf, int len, SRT_MSGCTRL& w_mc);
    int recvBalancing(char* buf, int len, SRT_MSGCTRL& w_mc);

    void close();

    void setOpt(SRT_SOCKOPT optname, const void* optval, int optlen);
    void getOpt(SRT_SOCKOPT optName, void* optval, int& w_optlen);
    void deriveSettings(CUDT* source);
    bool applyFlags(uint32_t flags, HandshakeSide);

    SRT_SOCKSTATUS getStatus();

    bool getMasterData(SRTSOCKET slave, SRTSOCKET& w_mpeer, time_point& w_st);

    bool isGroupReceiver()
    {
        // XXX add here also other group types, which
        // predict group receiving.
        return m_type == SRT_GTYPE_BROADCAST;
    }

    srt::sync::Mutex* exp_groupLock() { return &m_GroupLock; }
    void addEPoll(int eid);
    void removeEPollEvents(const int eid);
    void removeEPollID(const int eid);
    void updateReadState(SRTSOCKET sock, int32_t sequence);
    void updateWriteState();

    /// Update the in-group array of packet providers per sequence number.
    /// Also basing on the information already provided by possibly other sockets,
    /// report the real status of packet loss, including packets maybe lost
    /// by the caller provider, but already received from elsewhere. Note that
    /// these packets are not ready for extraction until ACK-ed.
    ///
    /// @param exp_sequence The previously received sequence at this socket
    /// @param sequence The sequence of this packet
    /// @param provider The core of the socket for which the packet was dispatched
    /// @param time TSBPD time of this packet
    /// @return The bitmap that marks by 'false' packets lost since next to exp_sequence
    std::vector<bool> providePacket(int32_t exp_sequence, int32_t sequence, CUDT *provider, uint64_t time);

    /// This is called from the ACK action by particular socket, which
    /// actually signs off the packet for extraction.
    ///
    /// @param core The socket core for which the ACK was sent
    /// @param ack The past-the-last-received ACK sequence number
    void readyPackets(CUDT* core, int32_t ack);

    void syncWithSocket(const CUDT& core);
    int getGroupData(SRT_SOCKGROUPDATA *pdata, size_t *psize);
    int configure(const char* str);

    /// Predicted to be called from the reading function to fill
    /// the group data array as requested.
    void fillGroupData(
            SRT_MSGCTRL& w_out, //< MSGCTRL to be written
            const SRT_MSGCTRL& in, //< MSGCTRL read from the data-providing socket
            SRT_SOCKGROUPDATA* out_grpdata, //< grpdata as passed in MSGCTRL
            size_t out_grpdata_size  //< grpdata_size as passed in MSGCTRL
            );

#if ENABLE_HEAVY_LOGGING
    void debugGroup();
#else
    void debugGroup() {}
#endif

    void ackMessage(int32_t msgno);
    void handleKeepalive(gli_t);
    void internalKeepalive(gli_t);

private:
    // Check if there's at least one connected socket.
    // If so, grab the status of all member sockets.
    void getGroupCount(size_t& w_size, bool& w_still_alive);

    class CUDTUnited* m_pGlobal;
    srt::sync::Mutex m_GroupLock;

    SRTSOCKET m_GroupID;
    SRTSOCKET m_PeerGroupID;
    struct GroupContainer
    {
        std::list<SocketData> m_List;
        static std::list<SocketData> s_NoList; // This is to have a predictable "null iterator".

        /// This field is used only by some types of groups that need
        /// to keep track as to which link was lately used. Note that
        /// by removal of a node from the m_List container, this link
        /// must be appropriately reset.
        gli_t m_LastActiveLink;

        GroupContainer(): m_LastActiveLink(s_NoList.begin()) {}

        //Property<gli_t> active = { m_LastActiveLink; }
        SRTU_PROPERTY_RW(gli_t, active, m_LastActiveLink);

        gli_t begin() { return m_List.begin(); }
        gli_t end() { return m_List.end(); }
        static gli_t null() { return s_NoList.begin(); }
        bool empty() { return m_List.empty(); }
        void push_back(const SocketData& data)
        {
            m_List.push_back(data);
        }
        void clear()
        {
            m_LastActiveLink = null();
            m_List.clear();
        }
        size_t size()
        {
            return m_List.size();
        }

        void erase(gli_t it);
    };
    GroupContainer m_Group;
    bool m_selfManaged;
    bool m_bSyncOnMsgNo;
    SRT_GROUP_TYPE m_type;
    CUDTSocket* m_listener; // A "group" can only have one listener.

public:

    struct BufferedMessageStorage
    {
        size_t blocksize;
        size_t maxstorage;
        std::vector<char*> storage;

        BufferedMessageStorage(size_t blk, size_t max = 0):
            blocksize(blk),
            maxstorage(max),
            storage()
        {
        }

        char* get()
        {
            if (storage.empty())
                return new char[blocksize];

            // Get the element from the end
            char* block = storage.back();
            storage.pop_back();
            return block;
        }

        void put(char* block)
        {
            if (storage.size() >= maxstorage)
            {
                // Simply delete
                delete [] block;
                return;
            }

            // Put the block into the spare buffer
            storage.push_back(block);
        }

        ~BufferedMessageStorage()
        {
            for (size_t i = 0; i < storage.size(); ++i)
                delete [] storage[i];
        }
    };

    struct BufferedMessage
    {
        static BufferedMessageStorage storage;

        SRT_MSGCTRL mc;
        char* data;
        size_t size;

        BufferedMessage(): data(), size() {}
        ~BufferedMessage()
        {
            if (data)
                storage.put(data);
        }

        // NOTE: size 's' must be checked against SRT_LIVE_MAX_PLSIZE
        // before calling
        void copy(const char* buf, size_t s)
        {
            size = s;
            data = storage.get();
            memcpy(data, buf, s);
        }

        BufferedMessage(const BufferedMessage& foreign SRT_ATR_UNUSED):
            data(), size()
        {
            // This is only to copy empty container.
            // Any other use should not be done.
//#if ENABLE_DEBUG
//            if (foreign.data)
//                abort();
//#endif
        }

    private:
        void swap_with(BufferedMessage& b)
        {
            std::swap(this->mc, b.mc);
            std::swap(this->data, b.data);
            std::swap(this->size, b.size);
        }
    };

    typedef std::deque< BufferedMessage > senderBuffer_t;
    //typedef StaticBuffer<BufferedMessage, 1000> senderBuffer_t;

private:
    // Fields required for SRT_GTYPE_BACKUP groups.
    senderBuffer_t m_SenderBuffer;
    int32_t m_iSndOldestMsgNo; // oldest position in the sender buffer
    volatile int32_t m_iSndAckedMsgNo;
    uint32_t m_uOPT_StabilityTimeout;

    // THIS function must be called only in a function for a group type
    // that does use sender buffer.
    int32_t addMessageToBuffer(const char* buf, size_t len, SRT_MSGCTRL& w_mc);

    std::set<int> m_sPollID;                     // set of epoll ID to trigger
    int m_iMaxPayloadSize;
    int m_iAvgPayloadSize;
    bool m_bSynRecving;
    bool m_bSynSending;
    bool m_bTsbPd;
    bool m_bTLPktDrop;
    int64_t m_iTsbPdDelay_us;
    int m_RcvEID;
    struct CEPollDesc* m_RcvEpolld;
    int m_SndEID;
    struct CEPollDesc* m_SndEpolld;

    int m_iSndTimeOut;                           // sending timeout in milliseconds
    int m_iRcvTimeOut;                           // receiving timeout in milliseconds

    // Start times for TsbPd. These times shall be synchronized
    // between all sockets in the group. The first connected one
    // defines it, others shall derive it. The value 0 decides if
    // this has been already set.
    time_point m_tsStartTime;
    time_point m_tsRcvPeerStartTime;

    struct ReadPos
    {
        std::vector<char> packet;
        SRT_MSGCTRL mctrl;
        ReadPos(int32_t s, SRT_GROUP_TYPE gt): mctrl(srt_msgctrl_default)
        {
            if (gt == SRT_GTYPE_BALANCING)
                mctrl.msgno = s;
            else
                mctrl.pktseq = s;
        }
    };
    std::map<SRTSOCKET, ReadPos> m_Positions;

    ReadPos* checkPacketAhead();
    ReadPos* checkPacketAheadMsgno();

    // This is the sequence number of a packet that has been previously
    // delivered. Initially it should be set to SRT_SEQNO_NONE so that the sequence read
    // from the first delivering socket will be taken as a good deal.
    volatile int32_t m_RcvBaseSeqNo;

    // Version used when using msgno synchronization.
    volatile int32_t m_RcvBaseMsgNo;
    bool m_bOpened;    // Set to true when at least one link is at least pending
    bool m_bConnected; // Set to true on first link confirmed connected
    bool m_bClosing;

    // There's no simple way of transforming config
    // items that are predicted to be used on socket.
    // Use some options for yourself, store the others
    // for setting later on a socket.
    std::vector<ConfigItem> m_config;

    // Signal for the blocking user thread that the packet
    // is ready to deliver.
    srt::sync::Condition m_RcvDataCond;
    srt::sync::Mutex m_RcvDataLock;
    volatile int32_t m_iLastSchedSeqNo; // represetnts the value of CUDT::m_iSndNextSeqNo for each running socket
    volatile int32_t m_iLastSchedMsgNo;
<<<<<<< HEAD
    unsigned int m_uBalancingRoll;

    /// This is initialized with some number that should be
    /// decreased with every packet sent. Any decision and
    /// analysis for a decision concerning balancing group behavior
    /// should be taken only when this value is 0. During some
    /// of the analysis steps this value may be reset to some
    /// higer value so that for particular number of packets
    /// no analysis is being done (this prevents taking measurement
    /// data too early when the number of collected data was
    /// too little and therefore any average is little reliable).
    unsigned int m_RandomCredit;

    struct BalancingLinkState
    {
        gli_t ilink; // previously used link
        int status;  // 0 = normal first entry; -1 = repeated selection
        int errorcode;
    };
    typedef gli_t selectLink_cb(void*, const BalancingLinkState&);
    CallbackHolder<selectLink_cb> m_cbSelectLink;

    CUDTGroup::gli_t linkSelect_UpdateAndReport(CUDTGroup::gli_t this_link);
    CUDTGroup::gli_t linkSelect_plain(const CUDTGroup::BalancingLinkState& state);

    // Plain algorithm: simply distribute the load
    // on all links equally.
    gli_t linkSelect_fixed(const BalancingLinkState&);
    static gli_t linkSelect_fixed_fw(void* opaq, const BalancingLinkState& st)
    {
        CUDTGroup* g = (CUDTGroup*)opaq;
        return g->linkSelect_fixed(st);
    }

    // Window algorihm: keep balance, but mind the sending cost
    // for every link basing on the flight window size. Keep links
    // balanced according to the cost of sending.
    gli_t linkSelect_window(const BalancingLinkState&);
    static gli_t linkSelect_window_fw(void* opaq, const BalancingLinkState& st)
    {
        CUDTGroup* g = (CUDTGroup*)opaq;
        return g->linkSelect_window(st);
=======
    // Statistics

    struct Stats
    {
        // Stats state
        time_point tsActivateTime;             // Time when this group sent or received the first data packet
        time_point tsLastSampleTime;           // Time reset when clearing stats

        MetricUsage<PacketMetric> sent;        // number of packets sent from the application
        MetricUsage<PacketMetric> recv;        // number of packets delivered from the group to the application
        MetricUsage<PacketMetric> recvDrop;    // number of packets dropped by the group receiver (not received from any member)
        MetricUsage<PacketMetric> recvDiscard; // number of packets discarded as already delivered

        void init()
        {
            tsActivateTime = srt::sync::steady_clock::time_point();
            sent.Init();
            recv.Init();
            recvDrop.Init();
            recvDiscard.Init();

            reset();
        }

        void reset()
        {
            sent.Clear();
            recv.Clear();
            recvDrop.Clear();
            recvDiscard.Clear();

            tsLastSampleTime = srt::sync::steady_clock::now();
        }
    } m_stats;

    void updateAvgPayloadSize(int size)
    {
        if (m_iAvgPayloadSize == -1)
            m_iAvgPayloadSize = size;
        else
            m_iAvgPayloadSize = avg_iir<4>(m_iAvgPayloadSize, size);
    }

    int avgRcvPacketSize()
    {
        // In case when no packet has been received yet, but already notified
        // a dropped packet, its size will be SRT_LIVE_DEF_PLSIZE. It will be
        // the value most matching in the typical uses, although no matter what
        // value would be used here, each one would be wrong from some points
        // of view. This one is simply the best choice for typical uses of groups
        // provided that they are to be ued only for live mode.
        return m_iAvgPayloadSize == -1 ? SRT_LIVE_DEF_PLSIZE : m_iAvgPayloadSize;
>>>>>>> cb4b067b
    }

public:
    void bstatsSocket(CBytePerfMon *perf, bool clear);

    // Required after the call on newGroup on the listener side.
    // On the listener side the group is lazily created just before
    // accepting a new socket and therefore always open.
    void setOpen() { m_bOpened = true; }

    std::string CONID() const
    {
#if ENABLE_LOGGING
        std::ostringstream os;
        os << "@" << m_GroupID << ":";
        return os.str();
#else
        return "";
#endif
    }

    void setInitialRxSequence(int32_t)
    {
        // The app-reader doesn't care about the real sequence number.
        // The first provided one will be taken as a good deal; even if
        // this is going to be past the ISN, at worst it will be caused
        // by TLPKTDROP.
        m_RcvBaseSeqNo = SRT_SEQNO_NONE;
        m_RcvBaseMsgNo = SRT_MSGNO_NONE;
    }
    int baseOffset(SRT_MSGCTRL& mctrl);
    int baseOffset(ReadPos& pos);
    bool seqDiscrepancy(SRT_MSGCTRL& mctrl);
    bool msgDiscrepancy(SRT_MSGCTRL& mctrl);

    bool applyGroupTime(time_point& w_start_time, time_point& w_peer_start_time)
    {
        using srt_logging::mglog;
        using srt::sync::is_zero;

        if (is_zero(m_tsStartTime))
        {
            // The first socket, defines the group time for the whole group.
            m_tsStartTime = w_start_time;
            m_tsRcvPeerStartTime = w_peer_start_time;
            return true;
        }

        // Sanity check. This should never happen, fix the bug if found!
        if (is_zero(m_tsRcvPeerStartTime))
        {
            LOGC(mglog.Error, log << "IPE: only StartTime is set, RcvPeerStartTime still 0!");
            // Kinda fallback, but that's not too safe.
            m_tsRcvPeerStartTime = w_peer_start_time;
        }

        // The redundant connection, derive the times
        w_start_time = m_tsStartTime;
        w_peer_start_time = m_tsRcvPeerStartTime;

        return false;
    }

    // Live state synchronization
    bool getBufferTimeBase(CUDT* forthesakeof, time_point& w_tb, bool& w_wp, duration& w_dr);
    bool applyGroupSequences(SRTSOCKET, int32_t& w_snd_isn, int32_t& w_rcv_isn);
    void synchronizeDrift(CUDT* cu, duration udrift, time_point newtimebase);

    void updateLatestRcv(gli_t);

    // Property accessors
    SRTU_PROPERTY_RW_CHAIN(CUDTGroup, SRTSOCKET,      id,                   m_GroupID);
    SRTU_PROPERTY_RW_CHAIN(CUDTGroup, SRTSOCKET,      peerid,               m_PeerGroupID);
    SRTU_PROPERTY_RW_CHAIN(CUDTGroup, bool,           managed,              m_selfManaged);
    SRTU_PROPERTY_RW_CHAIN(CUDTGroup, SRT_GROUP_TYPE, type,                 m_type);
    SRTU_PROPERTY_RW_CHAIN(CUDTGroup, int32_t,        currentSchedSequence, m_iLastSchedSeqNo);
    SRTU_PROPERTY_RRW(                std::set<int>&, epollset,             m_sPollID);
    SRTU_PROPERTY_RW_CHAIN(CUDTGroup, int64_t,        latency,              m_iTsbPdDelay_us);
    SRTU_PROPERTY_RO(                 bool,           synconmsgno,          m_bSyncOnMsgNo);
};


// XXX REFACTOR: The 'CUDT' class is to be merged with 'CUDTSocket'.
// There's no reason for separating them, there's no case of having them
// anyhow managed separately. After this is done, with a small help with
// separating the internal abnormal path management (exceptions) from the
// API (return values), through CUDTUnited, this class may become in future
// an officially exposed C++ API.
class CUDT
{
    friend class CUDTSocket;
    friend class CUDTUnited;
    friend class CCC;
    friend struct CUDTComp;
    friend class CCache<CInfoBlock>;
    friend class CRendezvousQueue;
    friend class CSndQueue;
    friend class CRcvQueue;
    friend class CSndUList;
    friend class CRcvUList;
    friend class PacketFilter;
    friend class CUDTGroup;

    typedef srt::sync::steady_clock::time_point time_point;
    typedef srt::sync::steady_clock::duration duration;

private: // constructor and desctructor
    void construct();
    void clearData();
    CUDT(CUDTSocket* parent);
    CUDT(CUDTSocket* parent, const CUDT& ancestor);
    const CUDT& operator=(const CUDT&) {return *this;} // = delete ?
    ~CUDT();

public: //API
    static int startup();
    static int cleanup();
    static SRTSOCKET socket();
    static SRTSOCKET createGroup(SRT_GROUP_TYPE);
    static int addSocketToGroup(SRTSOCKET socket, SRTSOCKET group);
    static int removeSocketFromGroup(SRTSOCKET socket);
    static SRTSOCKET getGroupOfSocket(SRTSOCKET socket);
    static int getGroupData(SRTSOCKET groupid, SRT_SOCKGROUPDATA* pdata, size_t* psize);
    static int configureGroup(SRTSOCKET groupid, const char* str);
    static bool isgroup(SRTSOCKET sock) { return (sock & SRTGROUP_MASK) != 0; }
    static int bind(SRTSOCKET u, const sockaddr* name, int namelen);
    static int bind(SRTSOCKET u, UDPSOCKET udpsock);
    static int listen(SRTSOCKET u, int backlog);
    static SRTSOCKET accept(SRTSOCKET u, sockaddr* addr, int* addrlen);
    static SRTSOCKET accept_bond(const SRTSOCKET listeners [], int lsize, int64_t msTimeOut);
    static int connect(SRTSOCKET u, const sockaddr* name, int namelen, int32_t forced_isn);
    static int connect(SRTSOCKET u, const sockaddr* name, const sockaddr* tname, int namelen);
    static int connectLinks(SRTSOCKET grp, SRT_SOCKGROUPCONFIG links [], int arraysize);
    static int close(SRTSOCKET u);
    static int getpeername(SRTSOCKET u, sockaddr* name, int* namelen);
    static int getsockname(SRTSOCKET u, sockaddr* name, int* namelen);
    static int getsockopt(SRTSOCKET u, int level, SRT_SOCKOPT optname, void* optval, int* optlen);
    static int setsockopt(SRTSOCKET u, int level, SRT_SOCKOPT optname, const void* optval, int optlen);
    static int send(SRTSOCKET u, const char* buf, int len, int flags);
    static int recv(SRTSOCKET u, char* buf, int len, int flags);
    static int sendmsg(SRTSOCKET u, const char* buf, int len, int ttl = SRT_MSGTTL_INF, bool inorder = false, int64_t srctime = 0);
    static int recvmsg(SRTSOCKET u, char* buf, int len, int64_t& srctime);
    static int sendmsg2(SRTSOCKET u, const char* buf, int len, SRT_MSGCTRL& mctrl);
    static int recvmsg2(SRTSOCKET u, char* buf, int len, SRT_MSGCTRL& w_mctrl);
    static int64_t sendfile(SRTSOCKET u, std::fstream& ifs, int64_t& offset, int64_t size, int block = SRT_DEFAULT_SENDFILE_BLOCK);
    static int64_t recvfile(SRTSOCKET u, std::fstream& ofs, int64_t& offset, int64_t size, int block = SRT_DEFAULT_RECVFILE_BLOCK);
    static int select(int nfds, UDT::UDSET* readfds, UDT::UDSET* writefds, UDT::UDSET* exceptfds, const timeval* timeout);
    static int selectEx(const std::vector<SRTSOCKET>& fds, std::vector<SRTSOCKET>* readfds, std::vector<SRTSOCKET>* writefds, std::vector<SRTSOCKET>* exceptfds, int64_t msTimeOut);
    static int epoll_create();
    static int epoll_clear_usocks(int eid);
    static int epoll_add_usock(const int eid, const SRTSOCKET u, const int* events = NULL);
    static int epoll_add_ssock(const int eid, const SYSSOCKET s, const int* events = NULL);
    static int epoll_remove_usock(const int eid, const SRTSOCKET u);
    static int epoll_remove_ssock(const int eid, const SYSSOCKET s);
    static int epoll_update_usock(const int eid, const SRTSOCKET u, const int* events = NULL);
    static int epoll_update_ssock(const int eid, const SYSSOCKET s, const int* events = NULL);
    static int epoll_wait(const int eid, std::set<SRTSOCKET>* readfds, std::set<SRTSOCKET>* writefds,
            int64_t msTimeOut, std::set<SYSSOCKET>* lrfds = NULL, std::set<SYSSOCKET>* wrfds = NULL);
    static int epoll_uwait(const int eid, SRT_EPOLL_EVENT* fdsSet, int fdsSize, int64_t msTimeOut);
    static int32_t epoll_set(const int eid, int32_t flags);
    static int epoll_release(const int eid);
    static CUDTException& getlasterror();
    static int bstats(SRTSOCKET u, CBytePerfMon* perf, bool clear = true, bool instantaneous = false);
    static int groupsockbstats(SRTSOCKET u, CBytePerfMon* perf, bool clear = true);
    static SRT_SOCKSTATUS getsockstate(SRTSOCKET u);
    static bool setstreamid(SRTSOCKET u, const std::string& sid);
    static std::string getstreamid(SRTSOCKET u);
    static int getsndbuffer(SRTSOCKET u, size_t* blocks, size_t* bytes);
    static int rejectReason(SRTSOCKET s);
    static int rejectReason(SRTSOCKET s, int value);
    static int64_t socketStartTime(SRTSOCKET s);

public: // internal API
    // This is public so that it can be used directly in API implementation functions.
    struct APIError
    {
        APIError(const CUDTException&);
        APIError(CodeMajor, CodeMinor, int = 0);

        operator int() const
        {
            return SRT_ERROR;
        }
    };

    static const SRTSOCKET INVALID_SOCK = -1;         // invalid socket descriptor
    static const int ERROR = -1;                      // socket api error returned value

    static const int HS_VERSION_UDT4 = 4;
    static const int HS_VERSION_SRT1 = 5;

    // Parameters
    //
    // Note: use notation with X*1000*1000* ... instead of million zeros in a row.
    // In C++17 there is a possible notation of 5'000'000 for convenience, but that's
    // something only for a far future.
    static const int COMM_RESPONSE_TIMEOUT_MS = 5*1000; // 5 seconds
    static const int COMM_RESPONSE_MAX_EXP = 16;
    static const int SRT_TLPKTDROP_MINTHRESHOLD_MS = 1000;
    static const uint64_t COMM_KEEPALIVE_PERIOD_US = 1*1000*1000;
    static const int32_t COMM_SYN_INTERVAL_US = 10*1000;
    static const int COMM_CLOSE_BROKEN_LISTENER_TIMEOUT_MS = 3000;

    static const int
        DEF_MSS = 1500,
        DEF_FLIGHT_SIZE = 25600,
        DEF_BUFFER_SIZE = 8192, //Rcv buffer MUST NOT be bigger than Flight Flag size
        DEF_LINGER_S = 3*60,  // 3 minutes
        DEF_UDP_BUFFER_SIZE = 65536,
        DEF_CONNTIMEO_S = 3; // 3 seconds


    int handshakeVersion()
    {
        return m_ConnRes.m_iVersion;
    }

    std::string CONID() const
    {
#if ENABLE_LOGGING
        std::ostringstream os;
        os << "@" << m_SocketID << ":";
        return os.str();
#else
        return "";
#endif
    }

    SRTSOCKET socketID() const { return m_SocketID; }

    static CUDT* getUDTHandle(SRTSOCKET u);
    static std::vector<SRTSOCKET> existingSockets();

    void addressAndSend(CPacket& pkt);
    void sendSrtMsg(int cmd, uint32_t *srtdata_in = NULL, int srtlen_in = 0);

    bool isOPT_TsbPd() const { return m_bOPT_TsbPd; }
    int RTT() const { return m_iRTT; }
    int32_t sndSeqNo() const { return m_iSndCurrSeqNo; }
    int32_t schedSeqNo() const { return m_iSndNextSeqNo; }
    bool overrideSndSeqNo(int32_t seq);

    int32_t rcvSeqNo() const { return m_iRcvCurrSeqNo; }
    int flowWindowSize() const { return m_iFlowWindowSize; }
    int32_t deliveryRate() const { return m_iDeliveryRate; }
    int bandwidth() const { return m_iBandwidth; }
    int64_t maxBandwidth() const { return m_llMaxBW; }
    int MSS() const { return m_iMSS; }

    uint32_t latency_us() const {return m_iTsbPdDelay_ms*1000; }
    size_t maxPayloadSize() const { return m_iMaxSRTPayloadSize; }
    size_t OPT_PayloadSize() const { return m_zOPT_ExpPayloadSize; }
    int sndLossLength() { return m_pSndLossList->getLossLength(); }
    int32_t ISN() const { return m_iISN; }
    int32_t peerISN() const { return m_iPeerISN; }
    duration minNAKInterval() const { return m_tdMinNakInterval; }
    sockaddr_any peerAddr() const { return m_PeerAddr; }

    int32_t getFlightSpan() const
    {
        // This is a number of unacknowledged packets at this moment
        // Note that normally m_iSndLastAck should be PAST m_iSndCurrSeqNo,
        // however in a case when the sending stopped and all packets were
        // ACKed, the m_iSndLastAck is one sequence ahead of m_iSndCurrSeqNo.
        // Therefore we increase m_iSndCurrSeqNo by 1 forward and then
        // get the distance towards the last ACK. This way this value may
        // be only positive or 0.

        return CSeqNo::seqlen(m_iSndLastAck, CSeqNo::incseq(m_iSndCurrSeqNo));
    }

    int minSndSize(int len = 0) const
    {
        if (len == 0) // wierd, can't use non-static data member as default argument!
            len = m_iMaxSRTPayloadSize;
        return m_bMessageAPI ? (len+m_iMaxSRTPayloadSize-1)/m_iMaxSRTPayloadSize : 1;
    }

    int32_t makeTS(const time_point& from_time) const
    {
        // NOTE:
        // - This calculates first the time difference towards start time.
        // - This difference value is also CUT OFF THE SEGMENT information
        //   (a multiple of MAX_TIMESTAMP+1)
        // So, this can be simply defined as: TS = (RTS - STS) % (MAX_TIMESTAMP+1)
        // XXX Would be nice to check if local_time > m_tsStartTime,
        // otherwise it may go unnoticed with clock skew.
        return srt::sync::count_microseconds(from_time - m_stats.tsStartTime);
    }

    void setPacketTS(CPacket& p, const time_point& local_time)
    {
        p.m_iTimeStamp = makeTS(local_time);
    }

    // Utility used for closing a listening socket
    // immediately to free the socket
    void notListening()
    {
        srt::sync::CGuard cg(m_ConnectionLock);
        m_bListening = false;
        m_pRcvQueue->removeListener(this);
    }

    // XXX See CUDT::tsbpd() to see how to implement it. This should
    // do the same as TLPKTDROP feature when skipping packets that are agreed
    // to be lost. Note that this is predicted to be called with TSBPD off.
    // This is to be exposed for the application so that it can require this
    // sequence to be skipped, if that packet has been otherwise arrived through
    // a different channel.
    void skipIncoming(int32_t seq);

    // For SRT_tsbpdLoop
    CUDTUnited* uglobal() { return &s_UDTUnited; } // needed by tsbpdLoop
    std::set<int>& pollset() { return m_sPollID; }

    SRTU_PROPERTY_RO(SRTSOCKET, id, m_SocketID);
    SRTU_PROPERTY_RO(bool, isClosing, m_bClosing);
    SRTU_PROPERTY_RO(CRcvBuffer*, rcvBuffer, m_pRcvBuffer);
    SRTU_PROPERTY_RO(bool, isTLPktDrop, m_bTLPktDrop);
    SRTU_PROPERTY_RO(bool, isSynReceiving, m_bSynRecving);
    SRTU_PROPERTY_RR(srt::sync::Condition*, recvDataCond, &m_RecvDataCond);
    SRTU_PROPERTY_RR(srt::sync::Condition*, recvTsbPdCond, &m_RcvTsbPdCond);

    void ConnectSignal(ETransmissionEvent tev, EventSlot sl);
    void DisconnectSignal(ETransmissionEvent tev);

    // This is in public section so prospective overriding it can be
    // done by directly assigning to a field.

    typedef std::vector< std::pair<int32_t, int32_t> > loss_seqs_t;
    typedef loss_seqs_t packetArrival_cb(void*, CPacket&);
    CallbackHolder<packetArrival_cb> m_cbPacketArrival;

private:
    /// initialize a UDT entity and bind to a local address.

    void open();

    /// Start listening to any connection request.

    void setListenState();

    /// Connect to a UDT entity listening at address "peer".
    /// @param peer [in] The address of the listening UDT entity.

    void startConnect(const sockaddr_any& peer, int32_t forced_isn);

    /// Process the response handshake packet. Failure reasons can be:
    /// * Socket is not in connecting state
    /// * Response @a pkt is not a handshake control message
    /// * Rendezvous socket has once processed a regular handshake
    /// @param pkt [in] handshake packet.
    /// @retval 0 Connection successful
    /// @retval 1 Connection in progress (m_ConnReq turned into RESPONSE)
    /// @retval -1 Connection failed

    SRT_ATR_NODISCARD EConnectStatus processConnectResponse(const CPacket& pkt, CUDTException* eout, EConnectMethod synchro) ATR_NOEXCEPT;

    // This function works in case of HSv5 rendezvous. It changes the state
    // according to the present state and received message type, as well as the
    // INITIATOR/RESPONDER side resolved through cookieContest().
    // The resulting data are:
    // - rsptype: handshake message type that should be sent back to the peer (nothing if URQ_DONE)
    // - needs_extension: the HSREQ/KMREQ or HSRSP/KMRSP extensions should be attached to the handshake message.
    // - RETURNED VALUE: if true, it means a URQ_CONCLUSION message was received with HSRSP/KMRSP extensions and needs HSRSP/KMRSP.
    void rendezvousSwitchState(UDTRequestType& rsptype, bool& needs_extension, bool& needs_hsrsp);
    void cookieContest();

    /// Interpret the incoming handshake packet in order to perform appropriate
    /// rendezvous FSM state transition if needed, and craft the response, serialized
    /// into the packet to be next sent.
    /// @param reqpkt Packet to be written with handshake data
    /// @param response incoming handshake response packet to be interpreted
    /// @param serv_addr incoming packet's address
    /// @param synchro True when this function was called in blocking mode
    /// @param rst Current read status to know if the HS packet was freshly received from the peer, or this is only a periodic update (RST_AGAIN)
    SRT_ATR_NODISCARD EConnectStatus processRendezvous(const CPacket &response, const sockaddr_any& serv_addr, bool synchro, EReadStatus,
            CPacket& reqpkt);
    SRT_ATR_NODISCARD bool prepareConnectionObjects(const CHandShake &hs, HandshakeSide hsd, CUDTException *eout);
    SRT_ATR_NODISCARD EConnectStatus postConnect(const CPacket& response, bool rendezvous, CUDTException* eout, bool synchro) ATR_NOEXCEPT;
    void applyResponseSettings() ATR_NOEXCEPT;
    SRT_ATR_NODISCARD EConnectStatus processAsyncConnectResponse(const CPacket& pkt) ATR_NOEXCEPT;
    SRT_ATR_NODISCARD bool processAsyncConnectRequest(EReadStatus rst, EConnectStatus cst, const CPacket& response, const sockaddr_any& serv_addr);

    void checkUpdateCryptoKeyLen(const char* loghdr, int32_t typefield);

    SRT_ATR_NODISCARD size_t fillSrtHandshake_HSREQ(uint32_t* srtdata, size_t srtlen, int hs_version);
    SRT_ATR_NODISCARD size_t fillSrtHandshake_HSRSP(uint32_t* srtdata, size_t srtlen, int hs_version);
    SRT_ATR_NODISCARD size_t fillSrtHandshake(uint32_t* srtdata, size_t srtlen, int msgtype, int hs_version);

    SRT_ATR_NODISCARD bool createSrtHandshake(int srths_cmd, int srtkm_cmd, const uint32_t* data, size_t datalen,
            CPacket& w_reqpkt, CHandShake& w_hs);

    SRT_ATR_NODISCARD size_t fillHsExtConfigString(uint32_t *pcmdspec, int cmd, const std::string &str);
    SRT_ATR_NODISCARD size_t fillHsExtGroup(uint32_t *pcmdspec);
    SRT_ATR_NODISCARD size_t fillHsExtKMREQ(uint32_t *pcmdspec, size_t ki);
    SRT_ATR_NODISCARD size_t fillHsExtKMRSP(uint32_t *pcmdspec, const uint32_t *kmdata, size_t kmdata_wordsize);

    SRT_ATR_NODISCARD size_t prepareSrtHsMsg(int cmd, uint32_t* srtdata, size_t size);

    SRT_ATR_NODISCARD bool processSrtMsg(const CPacket *ctrlpkt);
    SRT_ATR_NODISCARD int processSrtMsg_HSREQ(const uint32_t* srtdata, size_t len, uint32_t ts, int hsv);
    SRT_ATR_NODISCARD int processSrtMsg_HSRSP(const uint32_t* srtdata, size_t len, uint32_t ts, int hsv);
    SRT_ATR_NODISCARD bool interpretSrtHandshake(const CHandShake& hs, const CPacket& hspkt, uint32_t* out_data, size_t* out_len);
    SRT_ATR_NODISCARD bool checkApplyFilterConfig(const std::string& cs);

    static CUDTGroup& newGroup(const int); // defined EXCEPTIONALLY in api.cpp for convenience reasons
    // Note: This is an "interpret" function, which should treat the tp as
    // "possibly group type" that might be out of the existing values.
    SRT_ATR_NODISCARD bool interpretGroup(const int32_t grpdata[], size_t data_size, int hsreq_type_cmd);
    SRT_ATR_NODISCARD SRTSOCKET makeMePeerOf(SRTSOCKET peergroup, SRT_GROUP_TYPE tp, uint32_t link_flags);
    void synchronizeWithGroup(CUDTGroup* grp);

    void updateAfterSrtHandshake(int hsv);

    void updateSrtRcvSettings();
    void updateSrtSndSettings();

    void updateIdleLinkFrom(CUDT* source);

    void checkNeedDrop(bool& bCongestion);

    /// Connect to a UDT entity listening at address "peer", which has sent "hs" request.
    /// @param peer [in] The address of the listening UDT entity.
    /// @param hs [in/out] The handshake information sent by the peer side (in), negotiated value (out).

    void acceptAndRespond(const sockaddr_any& peer, const CPacket& hspkt, CHandShake& hs);
    bool runAcceptHook(CUDT* acore, const sockaddr* peer, const CHandShake& hs, const CPacket& hspkt);

    /// Close the opened UDT entity.

    bool closeInternal();

    /// Request UDT to send out a data block "data" with size of "len".
    /// @param data [in] The address of the application data to be sent.
    /// @param len [in] The size of the data block.
    /// @return Actual size of data sent.

    SRT_ATR_NODISCARD int send(const char* data, int len)
    {
        return sendmsg(data, len, SRT_MSGTTL_INF, false, 0);
    }

    /// Request UDT to receive data to a memory block "data" with size of "len".
    /// @param data [out] data received.
    /// @param len [in] The desired size of data to be received.
    /// @return Actual size of data received.

    SRT_ATR_NODISCARD int recv(char* data, int len);

    /// send a message of a memory block "data" with size of "len".
    /// @param data [out] data received.
    /// @param len [in] The desired size of data to be received.
    /// @param ttl [in] the time-to-live of the message.
    /// @param inorder [in] if the message should be delivered in order.
    /// @param srctime [in] Time when the data were ready to send.
    /// @return Actual size of data sent.

    SRT_ATR_NODISCARD int sendmsg(const char* data, int len, int ttl, bool inorder, int64_t srctime);
    /// Receive a message to buffer "data".
    /// @param data [out] data received.
    /// @param len [in] size of the buffer.
    /// @return Actual size of data received.

    SRT_ATR_NODISCARD int sendmsg2(const char* data, int len, SRT_MSGCTRL& w_m);

    SRT_ATR_NODISCARD int recvmsg(char* data, int len, int64_t& srctime);
    SRT_ATR_NODISCARD int recvmsg2(char* data, int len, SRT_MSGCTRL& w_m);
    SRT_ATR_NODISCARD int receiveMessage(char* data, int len, SRT_MSGCTRL& w_m, int erh = 1 /*throw exception*/);
    SRT_ATR_NODISCARD int receiveBuffer(char* data, int len);

    size_t dropMessage(int32_t seqtoskip);

    /// Request UDT to send out a file described as "fd", starting from "offset", with size of "size".
    /// @param ifs [in] The input file stream.
    /// @param offset [in, out] From where to read and send data; output is the new offset when the call returns.
    /// @param size [in] How many data to be sent.
    /// @param block [in] size of block per read from disk
    /// @return Actual size of data sent.

    SRT_ATR_NODISCARD int64_t sendfile(std::fstream& ifs, int64_t& offset, int64_t size, int block = 366000);

    /// Request UDT to receive data into a file described as "fd", starting from "offset", with expected size of "size".
    /// @param ofs [out] The output file stream.
    /// @param offset [in, out] From where to write data; output is the new offset when the call returns.
    /// @param size [in] How many data to be received.
    /// @param block [in] size of block per write to disk
    /// @return Actual size of data received.

    SRT_ATR_NODISCARD int64_t recvfile(std::fstream& ofs, int64_t& offset, int64_t size, int block = 7320000);

    /// Configure UDT options.
    /// @param optName [in] The enum name of a UDT option.
    /// @param optval [in] The value to be set.
    /// @param optlen [in] size of "optval".

    void setOpt(SRT_SOCKOPT optName, const void* optval, int optlen);

    /// Read UDT options.
    /// @param optName [in] The enum name of a UDT option.
    /// @param optval [in] The value to be returned.
    /// @param optlen [out] size of "optval".

    void getOpt(SRT_SOCKOPT optName, void* optval, int& w_optlen);

    /// Applies the configuration set on the socket.
    /// Any errors in this process are reported by exception.
    SRT_ERRNO applyMemberConfigObject(const SRT_SocketOptionObject& opt);

    /// read the performance data with bytes counters since bstats() 
    ///  
    /// @param perf [in, out] pointer to a CPerfMon structure to record the performance data.
    /// @param clear [in] flag to decide if the local performance trace should be cleared. 
    /// @param instantaneous [in] flag to request instantaneous data 
    /// instead of moving averages.
    void bstats(CBytePerfMon* perf, bool clear = true, bool instantaneous = false);

    /// Mark sequence contained in the given packet as not lost. This
    /// removes the loss record from both current receiver loss list and
    /// the receiver fresh loss list.
    void unlose(const CPacket& oldpacket);
    void dropFromLossLists(int32_t from, int32_t to);

    void checkSndTimers(Whether2RegenKm regen = DONT_REGEN_KM);
    void handshakeDone()
    {
        m_iSndHsRetryCnt = 0;
    }

    int64_t withOverhead(int64_t basebw)
    {
        return (basebw * (100 + m_iOverheadBW))/100;
    }

    static double Bps2Mbps(int64_t basebw)
    {
        return double(basebw) * 8.0/1000000.0;
    }

    bool stillConnected()
    {
        // Still connected is when:
        // - no "broken" condition appeared (security, protocol error, response timeout)
        return !m_bBroken
            // - still connected (no one called srt_close())
            && m_bConnected
            // - isn't currently closing (srt_close() called, response timeout, shutdown)
            && !m_bClosing;
    }

    int sndSpaceLeft()
    {
        return sndBuffersLeft() * m_iMaxSRTPayloadSize;
    }

    int sndBuffersLeft()
    {
        return m_iSndBufSize - m_pSndBuffer->getCurrBufSize();
    }

    time_point socketStartTime()
    {
        return m_stats.tsStartTime;
    }

    // TSBPD thread main function.
    static void* tsbpd(void* param);

    void updateForgotten(int seqlen, int32_t lastack, int32_t skiptoseqno);

    static loss_seqs_t defaultPacketArrival(void* vself, CPacket& pkt);
    static loss_seqs_t groupPacketArrival(void* vself, CPacket& pkt);

    static CUDTUnited s_UDTUnited;               // UDT global management base

private: // Identification
    CUDTSocket* const m_parent; // temporary, until the CUDTSocket class is merged with CUDT
    SRTSOCKET m_SocketID;                        // UDT socket number
    SRTSOCKET m_PeerID;                          // peer id, for multiplexer

    int m_iMaxSRTPayloadSize;                 // Maximum/regular payload size, in bytes
    size_t m_zOPT_ExpPayloadSize;                    // Expected average payload size (user option)

    // Options
    int m_iMSS;                                  // Maximum Segment Size, in bytes
    bool m_bSynSending;                          // Sending syncronization mode
    bool m_bSynRecving;                          // Receiving syncronization mode
    int m_iFlightFlagSize;                       // Maximum number of packets in flight from the peer side
    int m_iSndBufSize;                           // Maximum UDT sender buffer size
    int m_iRcvBufSize;                           // Maximum UDT receiver buffer size
    linger m_Linger;                             // Linger information on close
    int m_iUDPSndBufSize;                        // UDP sending buffer size
    int m_iUDPRcvBufSize;                        // UDP receiving buffer size
    bool m_bRendezvous;                          // Rendezvous connection mode

    duration m_tdConnTimeOut;    // connect timeout in milliseconds
    int m_iSndTimeOut;                           // sending timeout in milliseconds
    int m_iRcvTimeOut;                           // receiving timeout in milliseconds
    bool m_bReuseAddr;                           // reuse an exiting port or not, for UDP multiplexer
    int64_t m_llMaxBW;                           // maximum data transfer rate (threshold)
    int m_iIpTTL;
    int m_iIpToS;
    // These fields keep the options for encryption
    // (SRTO_PASSPHRASE, SRTO_PBKEYLEN). Crypto object is
    // created later and takes values from these.
    HaiCrypt_Secret m_CryptoSecret;
    int m_iSndCryptoKeyLen;

    // XXX Consider removing. The m_bDataSender stays here
    // in order to maintain the HS side selection in HSv4.
    bool m_bDataSender;

    // HSv4 (legacy handshake) support)
    time_point m_tsSndHsLastTime;	    //Last SRT handshake request time
    int      m_iSndHsRetryCnt;       //SRT handshake retries left

    bool m_bMessageAPI;
    bool m_bOPT_TsbPd;               // Whether AGENT will do TSBPD Rx (whether peer does, is not agent's problem)
    int m_iOPT_TsbPdDelay;           // Agent's Rx latency
    int m_iOPT_PeerTsbPdDelay;       // Peer's Rx latency for the traffic made by Agent's Tx.
    bool m_bOPT_TLPktDrop;           // Whether Agent WILL DO TLPKTDROP on Rx.
    int m_iOPT_SndDropDelay;         // Extra delay when deciding to snd-drop for TLPKTDROP, -1 to off
    bool m_bOPT_StrictEncryption;    // Off by default. When on, any connection other than nopw-nopw & pw1-pw1 is rejected.
    int m_OPT_GroupConnect;
    std::string m_sStreamName;
    int m_iOPT_PeerIdleTimeout;      // Timeout for hearing anything from the peer.
    uint32_t m_uOPT_StabilityTimeout;

    int m_iTsbPdDelay_ms;                           // Rx delay to absorb burst in milliseconds
    int m_iPeerTsbPdDelay_ms;                       // Tx delay that the peer uses to absorb burst in milliseconds
    bool m_bTLPktDrop;                           // Enable Too-late Packet Drop
    int64_t m_llInputBW;                         // Input stream rate (bytes/sec)
    int m_iOverheadBW;                           // Percent above input stream rate (applies if m_llMaxBW == 0)
    bool m_bRcvNakReport;                        // Enable Receiver Periodic NAK Reports
    int m_iIpV6Only;                             // IPV6_V6ONLY option (-1 if not set)
    SRT_GROUP_TYPE m_HSGroupType;   // group type about-to-be-set in the handshake

private:
    UniquePtr<CCryptoControl> m_pCryptoControl;                            // congestion control SRT class (small data extension)
    CCache<CInfoBlock>* m_pCache;                // network information cache

    // Congestion control
    std::vector<EventSlot> m_Slots[TEV_E_SIZE];
    SrtCongestion m_CongCtl;

    // Packet filtering
    PacketFilter m_PacketFilter;
    std::string m_OPT_PktFilterConfigString;
    SRT_ARQLevel m_PktFilterRexmitLevel;
    std::string m_sPeerPktFilterConfigString;

    // Attached tool function
    void EmitSignal(ETransmissionEvent tev, EventVariant var);

    // Internal state
    volatile bool m_bListening;                  // If the UDT entit is listening to connection
    volatile bool m_bConnecting;                 // The short phase when connect() is called but not yet completed
    volatile bool m_bConnected;                  // Whether the connection is on or off
    volatile bool m_bClosing;                    // If the UDT entity is closing
    volatile bool m_bShutdown;                   // If the peer side has shutdown the connection
    volatile bool m_bBroken;                     // If the connection has been broken
    volatile bool m_bPeerHealth;                 // If the peer status is normal
    volatile int m_RejectReason;
    bool m_bOpened;                              // If the UDT entity has been opened
    int m_iBrokenCounter;                        // a counter (number of GC checks) to let the GC tag this socket as disconnected

    int m_iEXPCount;                             // Expiration counter
    int m_iBandwidth;                            // Estimated bandwidth, number of packets per second
    int m_iRTT;                                  // RTT, in microseconds
    int m_iRTTVar;                               // RTT variance
    int m_iDeliveryRate;                         // Packet arrival rate at the receiver side
    int m_iByteDeliveryRate;                     // Byte arrival rate at the receiver side


    CHandShake m_ConnReq;                        // connection request
    CHandShake m_ConnRes;                        // connection response
    CHandShake::RendezvousState m_RdvState;      // HSv5 rendezvous state
    HandshakeSide m_SrtHsSide;                   // HSv5 rendezvous handshake side resolved from cookie contest (DRAW if not yet resolved)

private: // Sending related data
    CSndBuffer* m_pSndBuffer;                    // Sender buffer
    CSndLossList* m_pSndLossList;                // Sender loss list
    CPktTimeWindow<16, 16> m_SndTimeWindow;      // Packet sending time window

    /*volatile*/ duration m_tdSendInterval;      // Inter-packet time, in CPU clock cycles

    /*volatile*/ duration m_tdSendTimeDiff;      // aggregate difference in inter-packet sending time

    volatile int m_iFlowWindowSize;              // Flow control window size
    volatile double m_dCongestionWindow;         // congestion window size

private: // Timers
    /*volatile*/ time_point m_tsNextACKTime;    // Next ACK time, in CPU clock cycles, same below
    /*volatile*/ time_point m_tsNextNAKTime;    // Next NAK time

    /*volatile*/ duration   m_tdACKInterval;    // ACK interval
    /*volatile*/ duration   m_tdNAKInterval;    // NAK interval
    /*volatile*/ time_point m_tsLastRspTime;    // time stamp of last response from the peer
    /*volatile*/ time_point m_tsLastRspAckTime; // time stamp of last ACK from the peer
    /*volatile*/ time_point m_tsLastSndTime;    // time stamp of last data/ctrl sent (in system ticks)
    time_point m_tsLastWarningTime;             // Last time that a warning message is sent
    time_point m_tsLastReqTime;                 // last time when a connection request is sent
    time_point m_tsRcvPeerStartTime;
    time_point m_tsLingerExpiration;            // Linger expiration time (for GC to close a socket with data in sending buffer)
    time_point m_tsLastAckTime;                 // Timestamp of last ACK
    duration m_tdMinNakInterval;                // NAK timeout lower bound; too small value can cause unnecessary retransmission
    duration m_tdMinExpInterval;                // timeout lower bound threshold: too small timeout can cause problem

    int m_iPktCount;                          // packet counter for ACK
    int m_iLightACKCount;                     // light ACK counter

    time_point m_tsNextSendTime;     // scheduled time of next packet sending

    volatile int32_t m_iSndLastFullAck;          // Last full ACK received
    volatile int32_t m_iSndLastAck;              // Last ACK received

    // NOTE: m_iSndLastDataAck is the value strictly bound to the CSndBufer object (m_pSndBuffer)
    // and this is the sequence number that refers to the block at position [0]. Upon acknowledgement,
    // this value is shifted to the acknowledged position, and the blocks are removed from the
    // m_pSndBuffer buffer up to excluding this sequence number.
    // XXX CONSIDER removing this field and give up the maintenance of this sequence number
    // to the sending buffer. This way, extraction of an old packet for retransmission should
    // require only the lost sequence number, and how to find the packet with this sequence
    // will be up to the sending buffer.
    volatile int32_t m_iSndLastDataAck;          // The real last ACK that updates the sender buffer and loss list
    volatile int32_t m_iSndCurrSeqNo;            // The largest sequence number that HAS BEEN SENT
    volatile int32_t m_iSndNextSeqNo;            // The sequence number predicted to be placed at the currently scheduled packet

    // Note important differences between Curr and Next fields:
    // - m_iSndCurrSeqNo: this is used by SRT:SndQ:worker thread and it's operated from CUDT::packData
    //   function only. This value represents the sequence number that has been stamped on a packet directly
    //   before it is sent over the network.
    // - m_iSndNextSeqNo: this is used by the user's thread and it's operated from CUDT::sendmsg2
    //   function only. This value represents the sequence number that is PREDICTED to be stamped on the
    //   first block out of the block series that will be scheduled for later sending over the network
    //   out of the data passed in this function. For a special case when the length of the data is
    //   short enough to be passed in one UDP packet (always the case for live mode), this value is
    //   always increased by one in this call, otherwise it will be increased by the number of blocks
    //   scheduled for sending.

    int32_t m_iSndLastAck2;                      // Last ACK2 sent back
    time_point m_SndLastAck2Time;                // The time when last ACK2 was sent back
    void setInitialSndSeq(int32_t isn)
    {
        m_iSndLastAck = isn;
        m_iSndLastDataAck = isn;
        m_iSndLastFullAck = isn;
        m_iSndCurrSeqNo = CSeqNo::decseq(isn);
        m_iSndNextSeqNo = isn;
        m_iSndLastAck2 = isn;
    }

    void setInitialRcvSeq(int32_t isn)
    {
        m_iRcvLastAck = isn;
#ifdef ENABLE_LOGGING
        m_iDebugPrevLastAck = m_iRcvLastAck;
#endif
        m_iRcvLastSkipAck = m_iRcvLastAck;
        m_iRcvLastAckAck = isn;
        m_iRcvCurrSeqNo = CSeqNo::decseq(isn);
    }


    volatile int m_iSndMinFlightSpan;            // updated with every ACK, number of packets in flight at ACK

    int32_t m_iISN;                              // Initial Sequence Number
    bool m_bPeerTsbPd;                           // Peer accept TimeStamp-Based Rx mode
    bool m_bPeerTLPktDrop;                       // Enable sender late packet dropping
    bool m_bPeerNakReport;                       // Sender's peer (receiver) issues Periodic NAK Reports
    bool m_bPeerRexmitFlag;                      // Receiver supports rexmit flag in payload packets
    int32_t m_iReXmitCount;                      // Re-Transmit Count since last ACK

private: // Receiving related data
    CRcvBuffer* m_pRcvBuffer;                    //< Receiver buffer
    CRcvLossList* m_pRcvLossList;                //< Receiver loss list
    std::deque<CRcvFreshLoss> m_FreshLoss;       //< Lost sequence already added to m_pRcvLossList, but not yet sent UMSG_LOSSREPORT for.
    int m_iReorderTolerance;                     //< Current value of dynamic reorder tolerance
    int m_iMaxReorderTolerance;                  //< Maximum allowed value for dynamic reorder tolerance
    int m_iConsecEarlyDelivery;                  //< Increases with every OOO packet that came <TTL-2 time, resets with every increased reorder tolerance
    int m_iConsecOrderedDelivery;                //< Increases with every packet coming in order or retransmitted, resets with every out-of-order packet

    CACKWindow<1024> m_ACKWindow;                //< ACK history window
    CPktTimeWindow<16, 64> m_RcvTimeWindow;      //< Packet arrival time window

    int32_t m_iRcvLastAck;                       //< Last sent ACK
#ifdef ENABLE_LOGGING
    int32_t m_iDebugPrevLastAck;
#endif
    int32_t m_iRcvLastSkipAck;                   // Last dropped sequence ACK
    int32_t m_iRcvLastAckAck;                    // Last sent ACK that has been acknowledged
    int32_t m_iAckSeqNo;                         // Last ACK sequence number
    int32_t m_iRcvCurrSeqNo;                     // Largest received sequence number
    int32_t m_iRcvCurrPhySeqNo;                  // Same as m_iRcvCurrSeqNo, but physical only (disregarding a filter)

    int32_t m_iPeerISN;                          // Initial Sequence Number of the peer side

    uint32_t m_lSrtVersion;
    uint32_t m_lMinimumPeerSrtVersion;
    uint32_t m_lPeerSrtVersion;
    uint32_t m_lPeerSrtFlags;

    bool m_bTsbPd;                               // Peer sends TimeStamp-Based Packet Delivery Packets 
    bool m_bGroupTsbPd;                          // TSBPD should be used for GROUP RECEIVER instead.

    srt::sync::CThread m_RcvTsbPdThread;         // Rcv TsbPD Thread handle
    srt::sync::Condition m_RcvTsbPdCond;         // TSBPD signals if reading is ready
    bool m_bTsbPdAckWakeup;                      // Signal TsbPd thread on Ack sent

    CallbackHolder<srt_listen_callback_fn> m_cbAcceptHook;

    // FORWARDER
public:
    static int installAcceptHook(SRTSOCKET lsn, srt_listen_callback_fn* hook, void* opaq);
private:
    void installAcceptHook(srt_listen_callback_fn* hook, void* opaq)
    {
        m_cbAcceptHook.set(opaq, hook);
    }


private: // synchronization: mutexes and conditions
    srt::sync::Mutex m_ConnectionLock;           // used to synchronize connection operation

    srt::sync::Condition m_SendBlockCond;        // used to block "send" call
    srt::sync::Mutex m_SendBlockLock;            // lock associated to m_SendBlockCond

    srt::sync::Mutex m_RcvBufferLock;            // Protects the state of the m_pRcvBuffer
    // Protects access to m_iSndCurrSeqNo, m_iSndLastAck
    srt::sync::Mutex m_RecvAckLock;              // Protects the state changes while processing incomming ACK (SRT_EPOLL_OUT)

    srt::sync::Condition m_RecvDataCond;         // used to block "recv" when there is no data
    srt::sync::Mutex m_RecvDataLock;             // lock associated to m_RecvDataCond

    srt::sync::Mutex m_SendLock;                 // used to synchronize "send" call
    srt::sync::Mutex m_RecvLock;                 // used to synchronize "recv" call, protects TSBPD drift updates (CRcvBuffer::isRcvDataReady())
    srt::sync::Mutex m_RcvLossLock;              // Protects the receiver loss list (access: CRcvQueue::worker, CUDT::tsbpd)
    srt::sync::Mutex m_StatsLock;                // used to synchronize access to trace statistics

    void initSynch();
    void destroySynch();
    void releaseSynch();

private: // Common connection Congestion Control setup
    // This can fail only when it failed to create a congctl
    // which only may happen when the congctl list is extended 
    // with user-supplied congctl modules, not a case so far.
    SRT_ATR_NODISCARD
    SRT_REJECT_REASON setupCC();

    // for updateCC it's ok to discard the value. This returns false only if
    // the congctl isn't created, and this can be prevented from.
    bool updateCC(ETransmissionEvent, const EventVariant arg);

    // Failure to create the crypter means that an encrypted
    // connection should be rejected if ENFORCEDENCRYPTION is on.
    SRT_ATR_NODISCARD
    bool createCrypter(HandshakeSide side, bool bidi);

private: // Generation and processing of packets
    void sendCtrl(UDTMessageType pkttype, const int32_t* lparam = NULL, void* rparam = NULL, int size = 0);

    void processCtrl(const CPacket& ctrlpkt);
    void sendLossReport(const std::vector< std::pair<int32_t, int32_t> >& losslist);
    void processCtrlAck(const CPacket& ctrlpkt, const time_point &currtime);
    void processCtrlLossReport(const CPacket& ctrlpkt);

    ///
    /// @param ackdata_seqno    sequence number of a data packet being acknowledged
    void updateSndLossListOnACK(int32_t ackdata_seqno);

    /// Pack a packet from a list of lost packets.
    ///
    /// @param packet [in, out] a packet structure to fill
    /// @param origintime [in, out] origin timestamp of the packet
    ///
    /// @return payload size on success, <=0 on failure
    int packLostData(CPacket &packet, time_point &origintime);

    /// Pack in CPacket the next data to be send.
    ///
    /// @param packet [in, out] a CPacket structure to fill
    ///
    /// @return A pair of values is returned (payload, timestamp).
    ///         The payload tells the size of the payload, packed in CPacket.
    ///         The timestamp is the full source/origin timestamp of the data.
    ///         If payload is <= 0, consider the timestamp value invalid.
    std::pair<int, time_point> packData(CPacket& packet);

    int processData(CUnit* unit);
    void processClose();

    /// Process the request after receiving the handshake from caller.
    /// The @a packet param is passed here as non-const because this function
    /// will need to make a temporary back-and-forth endian swap; it doesn't intend to
    /// modify the object permanently.
    /// @param addr source address from where the request came
    /// @param packet contents of the packet
    /// @return URQ code, possibly containing reject reason
    int processConnectRequest(const sockaddr_any& addr, CPacket& packet);
    static void addLossRecord(std::vector<int32_t>& lossrecord, int32_t lo, int32_t hi);
    int32_t bake(const sockaddr_any& addr, int32_t previous_cookie = 0, int correction = 0);
    int32_t ackDataUpTo(int32_t seq);
    void handleKeepalive(const char* data, size_t lenghth);

private: // Trace
    struct CoreStats
    {
        time_point tsStartTime;                 // timestamp when the UDT entity is started
        int64_t sentTotal;                  // total number of sent data packets, including retransmissions
        int64_t sentUniqTotal;              // total number of sent data packets, excluding rexmit and filter control
        int64_t recvTotal;                  // total number of received packets
        int64_t recvUniqTotal;              // total number of received and delivered packets
        int sndLossTotal;                   // total number of lost packets (sender side)
        int rcvLossTotal;                   // total number of lost packets (receiver side)
        int retransTotal;                   // total number of retransmitted packets
        int sentACKTotal;                   // total number of sent ACK packets
        int recvACKTotal;                   // total number of received ACK packets
        int sentNAKTotal;                   // total number of sent NAK packets
        int recvNAKTotal;                   // total number of received NAK packets
        int sndDropTotal;
        int rcvDropTotal;
        uint64_t bytesSentTotal;            // total number of bytes sent,  including retransmissions
        uint64_t bytesSentUniqTotal;        // total number of bytes sent,  including retransmissions
        uint64_t bytesRecvTotal;            // total number of received bytes
        uint64_t bytesRecvUniqTotal;        // total number of received bytes
        uint64_t rcvBytesLossTotal;         // total number of loss bytes (estimate)
        uint64_t bytesRetransTotal;         // total number of retransmitted bytes
        uint64_t sndBytesDropTotal;
        uint64_t rcvBytesDropTotal;
        int m_rcvUndecryptTotal;
        uint64_t m_rcvBytesUndecryptTotal;

        int sndFilterExtraTotal;
        int rcvFilterExtraTotal;
        int rcvFilterSupplyTotal;
        int rcvFilterLossTotal;

        int64_t m_sndDurationTotal;         // total real time for sending

        time_point tsLastSampleTime;            // last performance sample time
        int64_t traceSent;                  // number of packets sent in the last trace interval
        int64_t traceSentUniq;              // number of original packets sent in the last trace interval
        int64_t traceRecv;                  // number of packets received in the last trace interval
        int64_t traceRecvUniq;              // number of packets received AND DELIVERED in the last trace interval
        int traceSndLoss;                   // number of lost packets in the last trace interval (sender side)
        int traceRcvLoss;                   // number of lost packets in the last trace interval (receiver side)
        int traceRetrans;                   // number of retransmitted packets in the last trace interval
        int sentACK;                        // number of ACKs sent in the last trace interval
        int recvACK;                        // number of ACKs received in the last trace interval
        int sentNAK;                        // number of NAKs sent in the last trace interval
        int recvNAK;                        // number of NAKs received in the last trace interval
        int traceSndDrop;
        int traceRcvDrop;
        int traceRcvRetrans;
        int traceReorderDistance;
        double traceBelatedTime;
        int64_t traceRcvBelated;
        uint64_t traceBytesSent;            // number of bytes sent in the last trace interval
        uint64_t traceBytesSentUniq;        // number of bytes sent in the last trace interval
        uint64_t traceBytesRecv;            // number of bytes sent in the last trace interval
        uint64_t traceBytesRecvUniq;        // number of bytes sent in the last trace interval
        uint64_t traceRcvBytesLoss;         // number of bytes bytes lost in the last trace interval (estimate)
        uint64_t traceBytesRetrans;         // number of bytes retransmitted in the last trace interval
        uint64_t traceSndBytesDrop;
        uint64_t traceRcvBytesDrop;
        int traceRcvUndecrypt;
        uint64_t traceRcvBytesUndecrypt;

        int sndFilterExtra;
        int rcvFilterExtra;
        int rcvFilterSupply;
        int rcvFilterLoss;

        int64_t sndDuration;                // real time for sending
        time_point sndDurationCounter;         // timers to record the sending Duration
    } m_stats;

public:
    static const int SELF_CLOCK_INTERVAL = 64;  // ACK interval for self-clocking
    static const int SEND_LITE_ACK = sizeof(int32_t); // special size for ack containing only ack seq
    static const int PACKETPAIR_MASK = 0xF;

    static const size_t MAX_SID_LENGTH = 512;

private: // Timers functions
    time_point m_tsTmpActiveTime;  // time since temporary activated, or 0 if not temporary activated
    time_point m_tsUnstableSince;  // time since unexpected ACK delay experienced, or 0 if link seems healthy
    
    static const int BECAUSE_NO_REASON = 0, // NO BITS
                     BECAUSE_ACK       = 1 << 0,
                     BECAUSE_LITEACK   = 1 << 1,
                     BECAUSE_NAKREPORT = 1 << 2,
                     LAST_BECAUSE_BIT  =      3;

    void checkTimers();
    void considerLegacySrtHandshake(const time_point &timebase);
    int checkACKTimer (const time_point& currtime);
    int checkNAKTimer(const time_point& currtime);
    bool checkExpTimer (const time_point& currtime, int check_reason);  // returns true if the connection is expired
    void checkRexmitTimer(const time_point& currtime);

public: // For the use of CCryptoControl
    // HaiCrypt configuration
    unsigned int m_uKmRefreshRatePkt;
    unsigned int m_uKmPreAnnouncePkt;


private: // for UDP multiplexer
    CSndQueue* m_pSndQueue;         // packet sending queue
    CRcvQueue* m_pRcvQueue;         // packet receiving queue
    sockaddr_any m_PeerAddr;        // peer address
    uint32_t m_piSelfIP[4];         // local UDP IP address
    CSNode* m_pSNode;               // node information for UDT list used in snd queue
    CRNode* m_pRNode;               // node information for UDT list used in rcv queue

public: // For SrtCongestion
    const CSndQueue* sndQueue() { return m_pSndQueue; }
    const CRcvQueue* rcvQueue() { return m_pRcvQueue; }

private: // for epoll
    std::set<int> m_sPollID;                     // set of epoll ID to trigger
    void addEPoll(const int eid);
    void removeEPollEvents(const int eid);
    void removeEPollID(const int eid);
};


#endif<|MERGE_RESOLUTION|>--- conflicted
+++ resolved
@@ -775,7 +775,6 @@
     srt::sync::Mutex m_RcvDataLock;
     volatile int32_t m_iLastSchedSeqNo; // represetnts the value of CUDT::m_iSndNextSeqNo for each running socket
     volatile int32_t m_iLastSchedMsgNo;
-<<<<<<< HEAD
     unsigned int m_uBalancingRoll;
 
     /// This is initialized with some number that should be
@@ -818,7 +817,7 @@
     {
         CUDTGroup* g = (CUDTGroup*)opaq;
         return g->linkSelect_window(st);
-=======
+    }
     // Statistics
 
     struct Stats
@@ -871,7 +870,6 @@
         // of view. This one is simply the best choice for typical uses of groups
         // provided that they are to be ued only for live mode.
         return m_iAvgPayloadSize == -1 ? SRT_LIVE_DEF_PLSIZE : m_iAvgPayloadSize;
->>>>>>> cb4b067b
     }
 
 public:
