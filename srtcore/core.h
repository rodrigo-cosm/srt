--- conflicted
+++ resolved
@@ -827,12 +827,8 @@
         // The first provided one will be taken as a good deal; even if
         // this is going to be past the ISN, at worst it will be caused
         // by TLPKTDROP.
-<<<<<<< HEAD
-        m_RcvBaseSeqNo = -1;
+        m_RcvBaseSeqNo = SRT_SEQNO_NONE;
         m_RcvBaseMsgNo = -1;
-=======
-        m_RcvBaseSeqNo = SRT_SEQNO_NONE;
->>>>>>> 2c5c544a
     }
     int baseOffset(SRT_MSGCTRL& mctrl);
     int baseOffset(ReadPos& pos);
