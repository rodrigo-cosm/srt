/*
 * SRT - Secure, Reliable, Transport
 * Copyright (c) 2018 Haivision Systems Inc.
 * 
 * This Source Code Form is subject to the terms of the Mozilla Public
 * License, v. 2.0. If a copy of the MPL was not distributed with this
 * file, You can obtain one at http://mozilla.org/MPL/2.0/.
 * 
 */

/*****************************************************************************
Copyright (c) 2001 - 2011, The Board of Trustees of the University of Illinois.
All rights reserved.

Redistribution and use in source and binary forms, with or without
modification, are permitted provided that the following conditions are
met:

* Redistributions of source code must retain the above
  copyright notice, this list of conditions and the
  following disclaimer.

* Redistributions in binary form must reproduce the
  above copyright notice, this list of conditions
  and the following disclaimer in the documentation
  and/or other materials provided with the distribution.

* Neither the name of the University of Illinois
  nor the names of its contributors may be used to
  endorse or promote products derived from this
  software without specific prior written permission.

THIS SOFTWARE IS PROVIDED BY THE COPYRIGHT HOLDERS AND CONTRIBUTORS "AS
IS" AND ANY EXPRESS OR IMPLIED WARRANTIES, INCLUDING, BUT NOT LIMITED TO,
THE IMPLIED WARRANTIES OF MERCHANTABILITY AND FITNESS FOR A PARTICULAR
PURPOSE ARE DISCLAIMED. IN NO EVENT SHALL THE COPYRIGHT OWNER OR
CONTRIBUTORS BE LIABLE FOR ANY DIRECT, INDIRECT, INCIDENTAL, SPECIAL,
EXEMPLARY, OR CONSEQUENTIAL DAMAGES (INCLUDING, BUT NOT LIMITED TO,
PROCUREMENT OF SUBSTITUTE GOODS OR SERVICES; LOSS OF USE, DATA, OR
PROFITS; OR BUSINESS INTERRUPTION) HOWEVER CAUSED AND ON ANY THEORY OF
LIABILITY, WHETHER IN CONTRACT, STRICT LIABILITY, OR TORT (INCLUDING
NEGLIGENCE OR OTHERWISE) ARISING IN ANY WAY OUT OF THE USE OF THIS
SOFTWARE, EVEN IF ADVISED OF THE POSSIBILITY OF SUCH DAMAGE.
*****************************************************************************/

/*****************************************************************************
written by
   Yunhong Gu, last updated 02/28/2012
modified by
   Haivision Systems Inc.
*****************************************************************************/


#ifndef INC_SRT_CORE_H
#define INC_SRT_CORE_H

#include <deque>
#include <sstream>

#include "srt.h"
#include "common.h"
#include "list.h"
#include "buffer.h"
#include "window.h"
#include "packet.h"
#include "channel.h"
#include "cache.h"
#include "queue.h"
#include "handshake.h"
#include "congctl.h"
#include "packetfilter.h"
#include "utilities.h"
#include "logger_defs.h"

#include <haicrypt.h>


// XXX Utility function - to be moved to utilities.h?
template <class T>
inline T CountIIR(T base, T newval, double factor)
{
    if ( base == 0.0 )
        return newval;

    T diff = newval - base;
    return base+T(diff*factor);
}

// XXX Probably a better rework for that can be done - this can be
// turned into a serializable structure, just like it's for CHandShake.
enum AckDataItem
{
    ACKD_RCVLASTACK = 0,
    ACKD_RTT = 1,
    ACKD_RTTVAR = 2,
    ACKD_BUFFERLEFT = 3,
    ACKD_TOTAL_SIZE_SMALL = 4,

    // Extra fields existing in UDT (not always sent)

    ACKD_RCVSPEED = 4,   // length would be 16
    ACKD_BANDWIDTH = 5,
    ACKD_TOTAL_SIZE_UDTBASE = 6, // length = 24
    // Extra stats for SRT

    ACKD_RCVRATE = 6,
    ACKD_TOTAL_SIZE_VER101 = 7, // length = 28
    ACKD_XMRATE = 7, // XXX This is a weird compat stuff. Version 1.1.3 defines it as ACKD_BANDWIDTH*m_iMaxSRTPayloadSize when set. Never got.
                     // XXX NOTE: field number 7 may be used for something in future, need to confirm destruction of all !compat 1.0.2 version

    ACKD_TOTAL_SIZE_VER102 = 8, // 32
// FEATURE BLOCKED. Probably not to be restored.
//  ACKD_ACKBITMAP = 8,
    ACKD_TOTAL_SIZE = ACKD_TOTAL_SIZE_VER102 // length = 32 (or more)
};
const size_t ACKD_FIELD_SIZE = sizeof(int32_t);

static const size_t SRT_SOCKOPT_NPOST = 12;
extern const SRT_SOCKOPT srt_post_opt_list [];

enum GroupDataItem
{
    GRPD_GROUPID,
    GRPD_GROUPDATA,

    GRPD_E_SIZE
};

const size_t GRPD_MIN_SIZE = 2; // ID and GROUPTYPE as backward compat

const size_t GRPD_FIELD_SIZE = sizeof(int32_t);

// For HSv4 legacy handshake
#define SRT_MAX_HSRETRY     10          /* Maximum SRT handshake retry */

enum SeqPairItems
{
    SEQ_BEGIN = 0, SEQ_END = 1, SEQ_SIZE = 2
};

<<<<<<< HEAD
template <class METRIC_TYPE>
struct AverageMetricUsage: public MetricUsage<METRIC_TYPE>
{
    using MetricUsage<METRIC_TYPE>::Clear;
    using MetricUsage<METRIC_TYPE>::Init;
    using MetricUsage<METRIC_TYPE>::local;
    using MetricUsage<METRIC_TYPE>::total;

    void Update(METRIC_TYPE value)
    {
        if (MetricOp<METRIC_TYPE>::is_zero(local))
            local = value;
        else
        {
            local = (local + value)/2;
        }

        if (MetricOp<METRIC_TYPE>::is_zero(total))
            total = value;
        else
        {
            total = (total + value)/2;
        }
    }
};


template <class METRIC_TYPE>
struct MaxMetricUsage: public MetricUsage<METRIC_TYPE>
{
    using MetricUsage<METRIC_TYPE>::Clear;
    using MetricUsage<METRIC_TYPE>::Init;
    using MetricUsage<METRIC_TYPE>::local;
    using MetricUsage<METRIC_TYPE>::total;

    void Update(METRIC_TYPE value)
    {
        if (value > local)
            local = value;

        if (value > total)
            total = value;
    }
};


=======
#if ENABLE_EXPERIMENTAL_BONDING
>>>>>>> f8b100f0

struct SRT_SocketOptionObject
{
    struct SingleOption
    {
        uint16_t option;
        uint16_t length;
        unsigned char storage[1]; // NOTE: Variable length object!
    };

    std::vector<SingleOption*> options;

    SRT_SocketOptionObject() {}

    ~SRT_SocketOptionObject()
    {
        for (size_t i = 0; i < options.size(); ++i)
        {
            // Convert back
            unsigned char* mem = reinterpret_cast<unsigned char*>(options[i]);
            delete [] mem;
        }
    }

    bool add(SRT_SOCKOPT optname, const void* optval, size_t optlen);
};

class CUDTGroup;
#endif

template <typename T>
inline T cast_optval(const void* optval)
{
    return *reinterpret_cast<const T*>(optval);
}

template <typename T>
inline T cast_optval(const void* optval, int optlen)
{
    if (optlen > 0 && optlen != sizeof(T))
        throw CUDTException(MJ_NOTSUP, MN_INVAL, 0);

    return cast_optval<T>(optval);
}

// This function is to make it possible for both C and C++
// API to accept both bool and int types for boolean options.
// (it's not that C couldn't use <stdbool.h>, it's that people
// often forget to use correct type).
template <>
inline bool cast_optval(const void* optval, int optlen)
{
    if (optlen == sizeof(bool))
    {
        return *reinterpret_cast<const bool*>(optval);
    }

    if (optlen == sizeof(int))
    {
        // 0!= is a windows warning-killer int-to-bool conversion
        return 0 != *reinterpret_cast<const int*>(optval);
    }
    return false;
}

// Extended SRT Congestion control class - only an incomplete definition required
class CCryptoControl;
class CUDTUnited;
class CUDTSocket;

// XXX REFACTOR: The 'CUDT' class is to be merged with 'CUDTSocket'.
// There's no reason for separating them, there's no case of having them
// anyhow managed separately. After this is done, with a small help with
// separating the internal abnormal path management (exceptions) from the
// API (return values), through CUDTUnited, this class may become in future
// an officially exposed C++ API.
class CUDT
{
    friend class CUDTSocket;
    friend class CUDTUnited;
    friend class CCC;
    friend struct CUDTComp;
    friend class CCache<CInfoBlock>;
    friend class CRendezvousQueue;
    friend class CSndQueue;
    friend class CRcvQueue;
    friend class CSndUList;
    friend class CRcvUList;
    friend class PacketFilter;
    friend class CUDTGroup;
    friend struct FByOldestActive; // this functional will use private fields

    typedef srt::sync::steady_clock::time_point time_point;
    typedef srt::sync::steady_clock::duration duration;

private: // constructor and desctructor
    void construct();
    void clearData();
    CUDT(CUDTSocket* parent);
    CUDT(CUDTSocket* parent, const CUDT& ancestor);
    const CUDT& operator=(const CUDT&) {return *this;} // = delete ?
    ~CUDT();

public: //API
    static int startup();
    static int cleanup();
    static SRTSOCKET socket();
#if ENABLE_EXPERIMENTAL_BONDING
    static SRTSOCKET createGroup(SRT_GROUP_TYPE);
    static int addSocketToGroup(SRTSOCKET socket, SRTSOCKET group);
    static int removeSocketFromGroup(SRTSOCKET socket);
    static SRTSOCKET getGroupOfSocket(SRTSOCKET socket);
    static int getGroupData(SRTSOCKET groupid, SRT_SOCKGROUPDATA* pdata, size_t* psize);
    static int configureGroup(SRTSOCKET groupid, const char* str);
    static bool isgroup(SRTSOCKET sock) { return (sock & SRTGROUP_MASK) != 0; }
#endif
    static int bind(SRTSOCKET u, const sockaddr* name, int namelen);
    static int bind(SRTSOCKET u, UDPSOCKET udpsock);
    static int listen(SRTSOCKET u, int backlog);
    static SRTSOCKET accept(SRTSOCKET u, sockaddr* addr, int* addrlen);
    static SRTSOCKET accept_bond(const SRTSOCKET listeners [], int lsize, int64_t msTimeOut);
    static int connect(SRTSOCKET u, const sockaddr* name, int namelen, int32_t forced_isn);
    static int connect(SRTSOCKET u, const sockaddr* name, const sockaddr* tname, int namelen);
#if ENABLE_EXPERIMENTAL_BONDING
    static int connectLinks(SRTSOCKET grp, SRT_SOCKGROUPCONFIG links [], int arraysize);
#endif
    static int close(SRTSOCKET u);
    static int getpeername(SRTSOCKET u, sockaddr* name, int* namelen);
    static int getsockname(SRTSOCKET u, sockaddr* name, int* namelen);
    static int getsockopt(SRTSOCKET u, int level, SRT_SOCKOPT optname, void* optval, int* optlen);
    static int setsockopt(SRTSOCKET u, int level, SRT_SOCKOPT optname, const void* optval, int optlen);
    static int send(SRTSOCKET u, const char* buf, int len, int flags);
    static int recv(SRTSOCKET u, char* buf, int len, int flags);
    static int sendmsg(SRTSOCKET u, const char* buf, int len, int ttl = SRT_MSGTTL_INF, bool inorder = false, int64_t srctime = 0);
    static int recvmsg(SRTSOCKET u, char* buf, int len, int64_t& srctime);
    static int sendmsg2(SRTSOCKET u, const char* buf, int len, SRT_MSGCTRL& mctrl);
    static int recvmsg2(SRTSOCKET u, char* buf, int len, SRT_MSGCTRL& w_mctrl);
    static int64_t sendfile(SRTSOCKET u, std::fstream& ifs, int64_t& offset, int64_t size, int block = SRT_DEFAULT_SENDFILE_BLOCK);
    static int64_t recvfile(SRTSOCKET u, std::fstream& ofs, int64_t& offset, int64_t size, int block = SRT_DEFAULT_RECVFILE_BLOCK);
    static int select(int nfds, UDT::UDSET* readfds, UDT::UDSET* writefds, UDT::UDSET* exceptfds, const timeval* timeout);
    static int selectEx(const std::vector<SRTSOCKET>& fds, std::vector<SRTSOCKET>* readfds, std::vector<SRTSOCKET>* writefds, std::vector<SRTSOCKET>* exceptfds, int64_t msTimeOut);
    static int epoll_create();
    static int epoll_clear_usocks(int eid);
    static int epoll_add_usock(const int eid, const SRTSOCKET u, const int* events = NULL);
    static int epoll_add_ssock(const int eid, const SYSSOCKET s, const int* events = NULL);
    static int epoll_remove_usock(const int eid, const SRTSOCKET u);
    static int epoll_remove_ssock(const int eid, const SYSSOCKET s);
    static int epoll_update_usock(const int eid, const SRTSOCKET u, const int* events = NULL);
    static int epoll_update_ssock(const int eid, const SYSSOCKET s, const int* events = NULL);
    static int epoll_wait(const int eid, std::set<SRTSOCKET>* readfds, std::set<SRTSOCKET>* writefds,
            int64_t msTimeOut, std::set<SYSSOCKET>* lrfds = NULL, std::set<SYSSOCKET>* wrfds = NULL);
    static int epoll_uwait(const int eid, SRT_EPOLL_EVENT* fdsSet, int fdsSize, int64_t msTimeOut);
    static int32_t epoll_set(const int eid, int32_t flags);
    static int epoll_release(const int eid);
    static CUDTException& getlasterror();
    static int bstats(SRTSOCKET u, CBytePerfMon* perf, bool clear = true, bool instantaneous = false);
#if ENABLE_EXPERIMENTAL_BONDING
    static int groupsockbstats(SRTSOCKET u, CBytePerfMon* perf, bool clear = true);
#endif
    static SRT_SOCKSTATUS getsockstate(SRTSOCKET u);
    static bool setstreamid(SRTSOCKET u, const std::string& sid);
    static std::string getstreamid(SRTSOCKET u);
    static int getsndbuffer(SRTSOCKET u, size_t* blocks, size_t* bytes);
    static int rejectReason(SRTSOCKET s);
    static int rejectReason(SRTSOCKET s, int value);
    static int64_t socketStartTime(SRTSOCKET s);

public: // internal API
    // This is public so that it can be used directly in API implementation functions.
    struct APIError
    {
        APIError(const CUDTException&);
        APIError(CodeMajor, CodeMinor, int = 0);

        operator int() const
        {
            return SRT_ERROR;
        }
    };

    static const SRTSOCKET INVALID_SOCK = -1;         // invalid socket descriptor
    static const int ERROR = -1;                      // socket api error returned value

    static const int HS_VERSION_UDT4 = 4;
    static const int HS_VERSION_SRT1 = 5;

    // Parameters
    //
    // Note: use notation with X*1000*1000* ... instead of million zeros in a row.
    // In C++17 there is a possible notation of 5'000'000 for convenience, but that's
    // something only for a far future.
    static const int COMM_RESPONSE_TIMEOUT_MS = 5*1000; // 5 seconds
    static const int COMM_RESPONSE_MAX_EXP = 16;
    static const int SRT_TLPKTDROP_MINTHRESHOLD_MS = 1000;
    static const uint64_t COMM_KEEPALIVE_PERIOD_US = 1*1000*1000;
    static const int32_t COMM_SYN_INTERVAL_US = 10*1000;
    static const uint32_t COMM_DEF_STABILITY_TIMEOUT_US = 80*1000;
    static const int COMM_CLOSE_BROKEN_LISTENER_TIMEOUT_MS = 3000;
    static const uint16_t MAX_WEIGHT = 32767;

    static const int
        DEF_MSS = 1500,
        DEF_FLIGHT_SIZE = 25600,
        DEF_BUFFER_SIZE = 8192, //Rcv buffer MUST NOT be bigger than Flight Flag size
        DEF_LINGER_S = 3*60,  // 3 minutes
        DEF_UDP_BUFFER_SIZE = 65536,
        DEF_CONNTIMEO_S = 3; // 3 seconds


    int handshakeVersion()
    {
        return m_ConnRes.m_iVersion;
    }

    std::string CONID() const
    {
#if ENABLE_LOGGING
        std::ostringstream os;
        os << "@" << m_SocketID << ":";
        return os.str();
#else
        return "";
#endif
    }

    SRTSOCKET socketID() const { return m_SocketID; }

    static CUDT* getUDTHandle(SRTSOCKET u);
    static std::vector<SRTSOCKET> existingSockets();

    void addressAndSend(CPacket& pkt);
    void sendSrtMsg(int cmd, uint32_t *srtdata_in = NULL, int srtlen_in = 0);

    bool isOPT_TsbPd() const { return m_bOPT_TsbPd; }
    int RTT() const { return m_iRTT; }
    int32_t sndSeqNo() const { return m_iSndCurrSeqNo; }
    int32_t schedSeqNo() const { return m_iSndNextSeqNo; }
    bool overrideSndSeqNo(int32_t seq);

    int32_t rcvSeqNo() const { return m_iRcvCurrSeqNo; }
    int flowWindowSize() const { return m_iFlowWindowSize; }
    int32_t deliveryRate() const { return m_iDeliveryRate; }
    int bandwidth() const { return m_iBandwidth; }
    int64_t maxBandwidth() const { return m_llMaxBW; }
    int MSS() const { return m_iMSS; }

    uint32_t latency_us() const {return m_iTsbPdDelay_ms*1000; }
    size_t maxPayloadSize() const { return m_iMaxSRTPayloadSize; }
    size_t OPT_PayloadSize() const { return m_zOPT_ExpPayloadSize; }
    int sndLossLength() { return m_pSndLossList->getLossLength(); }
    int32_t ISN() const { return m_iISN; }
    int32_t peerISN() const { return m_iPeerISN; }
    duration minNAKInterval() const { return m_tdMinNakInterval; }
    sockaddr_any peerAddr() const { return m_PeerAddr; }

    int32_t getFlightSpan() const
    {
        // This is a number of unacknowledged packets at this moment
        // Note that normally m_iSndLastAck should be PAST m_iSndCurrSeqNo,
        // however in a case when the sending stopped and all packets were
        // ACKed, the m_iSndLastAck is one sequence ahead of m_iSndCurrSeqNo.
        // Therefore we increase m_iSndCurrSeqNo by 1 forward and then
        // get the distance towards the last ACK. This way this value may
        // be only positive or 0.

        return CSeqNo::seqlen(m_iSndLastAck, CSeqNo::incseq(m_iSndCurrSeqNo));
    }

    int minSndSize(int len = 0) const
    {
        if (len == 0) // wierd, can't use non-static data member as default argument!
            len = m_iMaxSRTPayloadSize;
        return m_bMessageAPI ? (len+m_iMaxSRTPayloadSize-1)/m_iMaxSRTPayloadSize : 1;
    }

    int32_t makeTS(const time_point& from_time) const
    {
        // NOTE:
        // - This calculates first the time difference towards start time.
        // - This difference value is also CUT OFF THE SEGMENT information
        //   (a multiple of MAX_TIMESTAMP+1)
        // So, this can be simply defined as: TS = (RTS - STS) % (MAX_TIMESTAMP+1)
        // XXX Would be nice to check if local_time > m_tsStartTime,
        // otherwise it may go unnoticed with clock skew.
        return srt::sync::count_microseconds(from_time - m_stats.tsStartTime);
    }

    void setPacketTS(CPacket& p, const time_point& local_time)
    {
        p.m_iTimeStamp = makeTS(local_time);
    }

    // Utility used for closing a listening socket
    // immediately to free the socket
    void notListening()
    {
        srt::sync::ScopedLock cg(m_ConnectionLock);
        m_bListening = false;
        m_pRcvQueue->removeListener(this);
    }

    static int32_t generateISN()
    {
        using namespace srt::sync;
        // Random Initial Sequence Number (normal mode)
        srand(count_microseconds(steady_clock::now().time_since_epoch()));
        return (int32_t)(CSeqNo::m_iMaxSeqNo * (double(rand()) / RAND_MAX));
    }

    // XXX See CUDT::tsbpd() to see how to implement it. This should
    // do the same as TLPKTDROP feature when skipping packets that are agreed
    // to be lost. Note that this is predicted to be called with TSBPD off.
    // This is to be exposed for the application so that it can require this
    // sequence to be skipped, if that packet has been otherwise arrived through
    // a different channel.
    void skipIncoming(int32_t seq);

    // For SRT_tsbpdLoop
    CUDTUnited* uglobal() { return &s_UDTUnited; } // needed by tsbpdLoop
    std::set<int>& pollset() { return m_sPollID; }

    SRTU_PROPERTY_RO(SRTSOCKET, id, m_SocketID);
    SRTU_PROPERTY_RO(bool, isClosing, m_bClosing);
    SRTU_PROPERTY_RO(CRcvBuffer*, rcvBuffer, m_pRcvBuffer);
    SRTU_PROPERTY_RO(bool, isTLPktDrop, m_bTLPktDrop);
    SRTU_PROPERTY_RO(bool, isSynReceiving, m_bSynRecving);
    SRTU_PROPERTY_RR(srt::sync::Condition*, recvDataCond, &m_RecvDataCond);
    SRTU_PROPERTY_RR(srt::sync::Condition*, recvTsbPdCond, &m_RcvTsbPdCond);

    void ConnectSignal(ETransmissionEvent tev, EventSlot sl);
    void DisconnectSignal(ETransmissionEvent tev);

    // This is in public section so prospective overriding it can be
    // done by directly assigning to a field.

    typedef std::vector< std::pair<int32_t, int32_t> > loss_seqs_t;
    typedef loss_seqs_t packetArrival_cb(void*, CPacket&);
    CallbackHolder<packetArrival_cb> m_cbPacketArrival;

private:
    /// initialize a UDT entity and bind to a local address.

    void open();

    /// Start listening to any connection request.

    void setListenState();

    /// Connect to a UDT entity listening at address "peer".
    /// @param peer [in] The address of the listening UDT entity.

    void startConnect(const sockaddr_any& peer, int32_t forced_isn);

    /// Process the response handshake packet. Failure reasons can be:
    /// * Socket is not in connecting state
    /// * Response @a pkt is not a handshake control message
    /// * Rendezvous socket has once processed a regular handshake
    /// @param pkt [in] handshake packet.
    /// @retval 0 Connection successful
    /// @retval 1 Connection in progress (m_ConnReq turned into RESPONSE)
    /// @retval -1 Connection failed

    SRT_ATR_NODISCARD EConnectStatus processConnectResponse(const CPacket& pkt, CUDTException* eout, EConnectMethod synchro) ATR_NOEXCEPT;

    // This function works in case of HSv5 rendezvous. It changes the state
    // according to the present state and received message type, as well as the
    // INITIATOR/RESPONDER side resolved through cookieContest().
    // The resulting data are:
    // - rsptype: handshake message type that should be sent back to the peer (nothing if URQ_DONE)
    // - needs_extension: the HSREQ/KMREQ or HSRSP/KMRSP extensions should be attached to the handshake message.
    // - RETURNED VALUE: if true, it means a URQ_CONCLUSION message was received with HSRSP/KMRSP extensions and needs HSRSP/KMRSP.
    void rendezvousSwitchState(UDTRequestType& rsptype, bool& needs_extension, bool& needs_hsrsp);
    void cookieContest();

    /// Interpret the incoming handshake packet in order to perform appropriate
    /// rendezvous FSM state transition if needed, and craft the response, serialized
    /// into the packet to be next sent.
    /// @param reqpkt Packet to be written with handshake data
    /// @param response incoming handshake response packet to be interpreted
    /// @param serv_addr incoming packet's address
    /// @param synchro True when this function was called in blocking mode
    /// @param rst Current read status to know if the HS packet was freshly received from the peer, or this is only a periodic update (RST_AGAIN)
    SRT_ATR_NODISCARD EConnectStatus processRendezvous(const CPacket &response, const sockaddr_any& serv_addr, bool synchro, EReadStatus,
            CPacket& reqpkt);
    SRT_ATR_NODISCARD bool prepareConnectionObjects(const CHandShake &hs, HandshakeSide hsd, CUDTException *eout);
    SRT_ATR_NODISCARD EConnectStatus postConnect(const CPacket& response, bool rendezvous, CUDTException* eout, bool synchro) ATR_NOEXCEPT;
    void applyResponseSettings() ATR_NOEXCEPT;
    SRT_ATR_NODISCARD EConnectStatus processAsyncConnectResponse(const CPacket& pkt) ATR_NOEXCEPT;
    SRT_ATR_NODISCARD bool processAsyncConnectRequest(EReadStatus rst, EConnectStatus cst, const CPacket& response, const sockaddr_any& serv_addr);

    void checkUpdateCryptoKeyLen(const char* loghdr, int32_t typefield);

    SRT_ATR_NODISCARD size_t fillSrtHandshake_HSREQ(uint32_t* srtdata, size_t srtlen, int hs_version);
    SRT_ATR_NODISCARD size_t fillSrtHandshake_HSRSP(uint32_t* srtdata, size_t srtlen, int hs_version);
    SRT_ATR_NODISCARD size_t fillSrtHandshake(uint32_t* srtdata, size_t srtlen, int msgtype, int hs_version);

    SRT_ATR_NODISCARD bool createSrtHandshake(int srths_cmd, int srtkm_cmd, const uint32_t* data, size_t datalen,
            CPacket& w_reqpkt, CHandShake& w_hs);

    SRT_ATR_NODISCARD size_t fillHsExtConfigString(uint32_t *pcmdspec, int cmd, const std::string &str);
#if ENABLE_EXPERIMENTAL_BONDING
    SRT_ATR_NODISCARD size_t fillHsExtGroup(uint32_t *pcmdspec);
#endif
    SRT_ATR_NODISCARD size_t fillHsExtKMREQ(uint32_t *pcmdspec, size_t ki);
    SRT_ATR_NODISCARD size_t fillHsExtKMRSP(uint32_t *pcmdspec, const uint32_t *kmdata, size_t kmdata_wordsize);

    SRT_ATR_NODISCARD size_t prepareSrtHsMsg(int cmd, uint32_t* srtdata, size_t size);

    SRT_ATR_NODISCARD bool processSrtMsg(const CPacket *ctrlpkt);
    SRT_ATR_NODISCARD int processSrtMsg_HSREQ(const uint32_t* srtdata, size_t bytelen, uint32_t ts, int hsv);
    SRT_ATR_NODISCARD int processSrtMsg_HSRSP(const uint32_t* srtdata, size_t bytelen, uint32_t ts, int hsv);
    SRT_ATR_NODISCARD bool interpretSrtHandshake(const CHandShake& hs, const CPacket& hspkt, uint32_t* out_data, size_t* out_len);
                      void interpretRejectionMessage(const CHandShake& hs, const CPacket& pkt);
    SRT_ATR_NODISCARD bool checkApplyFilterConfig(const std::string& cs);

#if ENABLE_EXPERIMENTAL_BONDING
    static CUDTGroup& newGroup(const int); // defined EXCEPTIONALLY in api.cpp for convenience reasons
    // Note: This is an "interpret" function, which should treat the tp as
    // "possibly group type" that might be out of the existing values.
    SRT_ATR_NODISCARD bool interpretGroup(const int32_t grpdata[], size_t data_size, int hsreq_type_cmd);
    SRT_ATR_NODISCARD SRTSOCKET makeMePeerOf(SRTSOCKET peergroup, SRT_GROUP_TYPE tp, uint32_t link_flags);
    void synchronizeWithGroup(CUDTGroup* grp);
#endif

    void updateAfterSrtHandshake(int hsv);

    void updateSrtRcvSettings();
    void updateSrtSndSettings();

    void updateIdleLinkFrom(CUDT* source);

    void checkNeedDrop(bool& bCongestion);

    /// Connect to a UDT entity listening at address "peer", which has sent "hs" request.
    /// @param peer [in] The address of the listening UDT entity.
    /// @param hs [in/out] The handshake information sent by the peer side (in), negotiated value (out).

    void acceptAndRespond(const sockaddr_any& agent, const sockaddr_any& peer, const CPacket& hspkt, CHandShake& hs);
    bool runAcceptHook(CUDT* acore, const sockaddr* peer, const CHandShake& hs, const CPacket& hspkt);

    /// Close the opened UDT entity.

    bool closeInternal();

    /// Request UDT to send out a data block "data" with size of "len".
    /// @param data [in] The address of the application data to be sent.
    /// @param len [in] The size of the data block.
    /// @return Actual size of data sent.

    SRT_ATR_NODISCARD int send(const char* data, int len)
    {
        return sendmsg(data, len, SRT_MSGTTL_INF, false, 0);
    }

    /// Request UDT to receive data to a memory block "data" with size of "len".
    /// @param data [out] data received.
    /// @param len [in] The desired size of data to be received.
    /// @return Actual size of data received.

    SRT_ATR_NODISCARD int recv(char* data, int len);

    /// send a message of a memory block "data" with size of "len".
    /// @param data [out] data received.
    /// @param len [in] The desired size of data to be received.
    /// @param ttl [in] the time-to-live of the message.
    /// @param inorder [in] if the message should be delivered in order.
    /// @param srctime [in] Time when the data were ready to send.
    /// @return Actual size of data sent.

    SRT_ATR_NODISCARD int sendmsg(const char* data, int len, int ttl, bool inorder, int64_t srctime);
    /// Receive a message to buffer "data".
    /// @param data [out] data received.
    /// @param len [in] size of the buffer.
    /// @return Actual size of data received.

    SRT_ATR_NODISCARD int sendmsg2(const char* data, int len, SRT_MSGCTRL& w_m);

    SRT_ATR_NODISCARD int recvmsg(char* data, int len, int64_t& srctime);
    SRT_ATR_NODISCARD int recvmsg2(char* data, int len, SRT_MSGCTRL& w_m);
    SRT_ATR_NODISCARD int receiveMessage(char* data, int len, SRT_MSGCTRL& w_m, int erh = 1 /*throw exception*/);
    SRT_ATR_NODISCARD int receiveBuffer(char* data, int len);

    size_t dropMessage(int32_t seqtoskip);

    /// Request UDT to send out a file described as "fd", starting from "offset", with size of "size".
    /// @param ifs [in] The input file stream.
    /// @param offset [in, out] From where to read and send data; output is the new offset when the call returns.
    /// @param size [in] How many data to be sent.
    /// @param block [in] size of block per read from disk
    /// @return Actual size of data sent.

    SRT_ATR_NODISCARD int64_t sendfile(std::fstream& ifs, int64_t& offset, int64_t size, int block = 366000);

    /// Request UDT to receive data into a file described as "fd", starting from "offset", with expected size of "size".
    /// @param ofs [out] The output file stream.
    /// @param offset [in, out] From where to write data; output is the new offset when the call returns.
    /// @param size [in] How many data to be received.
    /// @param block [in] size of block per write to disk
    /// @return Actual size of data received.

    SRT_ATR_NODISCARD int64_t recvfile(std::fstream& ofs, int64_t& offset, int64_t size, int block = 7320000);

    /// Configure UDT options.
    /// @param optName [in] The enum name of a UDT option.
    /// @param optval [in] The value to be set.
    /// @param optlen [in] size of "optval".

    void setOpt(SRT_SOCKOPT optName, const void* optval, int optlen);

    /// Read UDT options.
    /// @param optName [in] The enum name of a UDT option.
    /// @param optval [in] The value to be returned.
    /// @param optlen [out] size of "optval".

    void getOpt(SRT_SOCKOPT optName, void* optval, int& w_optlen);

#if ENABLE_EXPERIMENTAL_BONDING
    /// Applies the configuration set on the socket.
    /// Any errors in this process are reported by exception.
    SRT_ERRNO applyMemberConfigObject(const SRT_SocketOptionObject& opt);
#endif

    /// read the performance data with bytes counters since bstats() 
    ///  
    /// @param perf [in, out] pointer to a CPerfMon structure to record the performance data.
    /// @param clear [in] flag to decide if the local performance trace should be cleared. 
    /// @param instantaneous [in] flag to request instantaneous data 
    /// instead of moving averages.
    void bstats(CBytePerfMon* perf, bool clear = true, bool instantaneous = false);

    /// Mark sequence contained in the given packet as not lost. This
    /// removes the loss record from both current receiver loss list and
    /// the receiver fresh loss list.
    void unlose(const CPacket& oldpacket);
    void dropFromLossLists(int32_t from, int32_t to);

    void checkSndTimers(Whether2RegenKm regen = DONT_REGEN_KM);
    void handshakeDone()
    {
        m_iSndHsRetryCnt = 0;
    }

    int64_t withOverhead(int64_t basebw)
    {
        return (basebw * (100 + m_iOverheadBW))/100;
    }

    static double Bps2Mbps(int64_t basebw)
    {
        return double(basebw) * 8.0/1000000.0;
    }

    bool stillConnected()
    {
        // Still connected is when:
        // - no "broken" condition appeared (security, protocol error, response timeout)
        return !m_bBroken
            // - still connected (no one called srt_close())
            && m_bConnected
            // - isn't currently closing (srt_close() called, response timeout, shutdown)
            && !m_bClosing;
    }

    int sndSpaceLeft()
    {
        return sndBuffersLeft() * m_iMaxSRTPayloadSize;
    }

    int sndBuffersLeft()
    {
        return m_iSndBufSize - m_pSndBuffer->getCurrBufSize();
    }

    time_point socketStartTime()
    {
        return m_stats.tsStartTime;
    }

    // TSBPD thread main function.
    static void* tsbpd(void* param);

    void updateForgotten(int seqlen, int32_t lastack, int32_t skiptoseqno);

    static loss_seqs_t defaultPacketArrival(void* vself, CPacket& pkt);
    static loss_seqs_t groupPacketArrival(void* vself, CPacket& pkt);

    static CUDTUnited s_UDTUnited;               // UDT global management base

private: // Identification
    CUDTSocket* const m_parent; // temporary, until the CUDTSocket class is merged with CUDT
    SRTSOCKET m_SocketID;                        // UDT socket number
    SRTSOCKET m_PeerID;                          // peer id, for multiplexer

    int m_iMaxSRTPayloadSize;                 // Maximum/regular payload size, in bytes
    size_t m_zOPT_ExpPayloadSize;                    // Expected average payload size (user option)

    // Options
    int m_iMSS;                                  // Maximum Segment Size, in bytes
    bool m_bSynSending;                          // Sending syncronization mode
    bool m_bSynRecving;                          // Receiving syncronization mode
    int m_iFlightFlagSize;                       // Maximum number of packets in flight from the peer side
    int m_iSndBufSize;                           // Maximum UDT sender buffer size
    int m_iRcvBufSize;                           // Maximum UDT receiver buffer size
    linger m_Linger;                             // Linger information on close
    int m_iUDPSndBufSize;                        // UDP sending buffer size
    int m_iUDPRcvBufSize;                        // UDP receiving buffer size
    bool m_bRendezvous;                          // Rendezvous connection mode

    duration m_tdConnTimeOut;    // connect timeout in milliseconds
    bool m_bDriftTracer;
    int m_iSndTimeOut;                           // sending timeout in milliseconds
    int m_iRcvTimeOut;                           // receiving timeout in milliseconds
    bool m_bReuseAddr;                           // reuse an exiting port or not, for UDP multiplexer
    int64_t m_llMaxBW;                           // maximum data transfer rate (threshold)
    int m_iIpTTL;
    int m_iIpToS;
#ifdef SRT_ENABLE_BINDTODEVICE
    std::string m_BindToDevice;
#endif
    // These fields keep the options for encryption
    // (SRTO_PASSPHRASE, SRTO_PBKEYLEN). Crypto object is
    // created later and takes values from these.
    HaiCrypt_Secret m_CryptoSecret;
    int m_iSndCryptoKeyLen;

    // XXX Consider removing. The m_bDataSender stays here
    // in order to maintain the HS side selection in HSv4.
    bool m_bDataSender;

    // HSv4 (legacy handshake) support)
    time_point m_tsSndHsLastTime;	    //Last SRT handshake request time
    int      m_iSndHsRetryCnt;       //SRT handshake retries left

    bool m_bMessageAPI;
    bool m_bOPT_TsbPd;               // Whether AGENT will do TSBPD Rx (whether peer does, is not agent's problem)
    int m_iOPT_TsbPdDelay;           // Agent's Rx latency
    int m_iOPT_PeerTsbPdDelay;       // Peer's Rx latency for the traffic made by Agent's Tx.
    bool m_bOPT_TLPktDrop;           // Whether Agent WILL DO TLPKTDROP on Rx.
    int m_iOPT_SndDropDelay;         // Extra delay when deciding to snd-drop for TLPKTDROP, -1 to off
    bool m_bOPT_StrictEncryption;    // Off by default. When on, any connection other than nopw-nopw & pw1-pw1 is rejected.
    int m_OPT_GroupConnect;
    std::string m_sStreamName;
    int m_iOPT_PeerIdleTimeout;      // Timeout for hearing anything from the peer.
    uint32_t m_uOPT_StabilityTimeout;
    int m_iOPT_RetransmitAlgo;

    int m_iTsbPdDelay_ms;                           // Rx delay to absorb burst in milliseconds
    int m_iPeerTsbPdDelay_ms;                       // Tx delay that the peer uses to absorb burst in milliseconds
    bool m_bTLPktDrop;                           // Enable Too-late Packet Drop
    int64_t m_llInputBW;                         // Input stream rate (bytes/sec)
                                                 // 0: use internally estimated input bandwidth
    int m_iOverheadBW;                           // Percent above input stream rate (applies if m_llMaxBW == 0)
    bool m_bRcvNakReport;                        // Enable Receiver Periodic NAK Reports
    int m_iIpV6Only;                             // IPV6_V6ONLY option (-1 if not set)
#if ENABLE_EXPERIMENTAL_BONDING
    SRT_GROUP_TYPE m_HSGroupType;   // group type about-to-be-set in the handshake
#endif

private:
    UniquePtr<CCryptoControl> m_pCryptoControl;                            // congestion control SRT class (small data extension)
    CCache<CInfoBlock>* m_pCache;                // network information cache

    // Congestion control
    std::vector<EventSlot> m_Slots[TEV_E_SIZE];
    SrtCongestion m_CongCtl;

    // Packet filtering
    PacketFilter m_PacketFilter;
    std::string m_OPT_PktFilterConfigString;
    SRT_ARQLevel m_PktFilterRexmitLevel;
    std::string m_sPeerPktFilterConfigString;

    // Attached tool function
    void EmitSignal(ETransmissionEvent tev, EventVariant var);

    // Internal state
    volatile bool m_bListening;                  // If the UDT entit is listening to connection
    volatile bool m_bConnecting;                 // The short phase when connect() is called but not yet completed
    volatile bool m_bConnected;                  // Whether the connection is on or off
    volatile bool m_bClosing;                    // If the UDT entity is closing
    volatile bool m_bShutdown;                   // If the peer side has shutdown the connection
    volatile bool m_bBroken;                     // If the connection has been broken
    volatile bool m_bPeerHealth;                 // If the peer status is normal
    volatile int m_RejectReason;
    bool m_bOpened;                              // If the UDT entity has been opened
    int m_iBrokenCounter;                        // a counter (number of GC checks) to let the GC tag this socket as disconnected

    int m_iEXPCount;                             // Expiration counter
    int m_iBandwidth;                            // Estimated bandwidth, number of packets per second
    int m_iRTT;                                  // RTT, in microseconds
    int m_iRTTVar;                               // RTT variance
    int m_iDeliveryRate;                         // Packet arrival rate at the receiver side
    int m_iByteDeliveryRate;                     // Byte arrival rate at the receiver side


    CHandShake m_ConnReq;                        // connection request
    CHandShake m_ConnRes;                        // connection response
    CHandShake::RendezvousState m_RdvState;      // HSv5 rendezvous state
    HandshakeSide m_SrtHsSide;                   // HSv5 rendezvous handshake side resolved from cookie contest (DRAW if not yet resolved)

private: // Sending related data
    CSndBuffer* m_pSndBuffer;                    // Sender buffer
    CSndLossList* m_pSndLossList;                // Sender loss list
    CPktTimeWindow<16, 16> m_SndTimeWindow;      // Packet sending time window

    /*volatile*/ duration m_tdSendInterval;      // Inter-packet time, in CPU clock cycles

    /*volatile*/ duration m_tdSendTimeDiff;      // aggregate difference in inter-packet sending time

    volatile int m_iFlowWindowSize;              // Flow control window size
    volatile double m_dCongestionWindow;         // congestion window size

private: // Timers
    /*volatile*/ time_point m_tsNextACKTime;    // Next ACK time, in CPU clock cycles, same below
    /*volatile*/ time_point m_tsNextNAKTime;    // Next NAK time

    /*volatile*/ duration   m_tdACKInterval;    // ACK interval
    /*volatile*/ duration   m_tdNAKInterval;    // NAK interval
    /*volatile*/ time_point m_tsLastRspTime;    // time stamp of last response from the peer
    /*volatile*/ time_point m_tsLastRspAckTime; // time stamp of last ACK from the peer
    /*volatile*/ time_point m_tsLastSndTime;    // time stamp of last data/ctrl sent (in system ticks)
    time_point m_tsLastWarningTime;             // Last time that a warning message is sent
    time_point m_tsLastReqTime;                 // last time when a connection request is sent
    time_point m_tsRcvPeerStartTime;
    time_point m_tsLingerExpiration;            // Linger expiration time (for GC to close a socket with data in sending buffer)
    time_point m_tsLastAckTime;                 // Timestamp of last ACK
    duration m_tdMinNakInterval;                // NAK timeout lower bound; too small value can cause unnecessary retransmission
    duration m_tdMinExpInterval;                // timeout lower bound threshold: too small timeout can cause problem

    int m_iPktCount;                          // packet counter for ACK
    int m_iLightACKCount;                     // light ACK counter

    time_point m_tsNextSendTime;     // scheduled time of next packet sending

    volatile int32_t m_iSndLastFullAck;          // Last full ACK received
    volatile int32_t m_iSndLastAck;              // Last ACK received

    // NOTE: m_iSndLastDataAck is the value strictly bound to the CSndBufer object (m_pSndBuffer)
    // and this is the sequence number that refers to the block at position [0]. Upon acknowledgement,
    // this value is shifted to the acknowledged position, and the blocks are removed from the
    // m_pSndBuffer buffer up to excluding this sequence number.
    // XXX CONSIDER removing this field and give up the maintenance of this sequence number
    // to the sending buffer. This way, extraction of an old packet for retransmission should
    // require only the lost sequence number, and how to find the packet with this sequence
    // will be up to the sending buffer.
    volatile int32_t m_iSndLastDataAck;          // The real last ACK that updates the sender buffer and loss list
    volatile int32_t m_iSndCurrSeqNo;            // The largest sequence number that HAS BEEN SENT
    volatile int32_t m_iSndNextSeqNo;            // The sequence number predicted to be placed at the currently scheduled packet

    // Note important differences between Curr and Next fields:
    // - m_iSndCurrSeqNo: this is used by SRT:SndQ:worker thread and it's operated from CUDT::packData
    //   function only. This value represents the sequence number that has been stamped on a packet directly
    //   before it is sent over the network.
    // - m_iSndNextSeqNo: this is used by the user's thread and it's operated from CUDT::sendmsg2
    //   function only. This value represents the sequence number that is PREDICTED to be stamped on the
    //   first block out of the block series that will be scheduled for later sending over the network
    //   out of the data passed in this function. For a special case when the length of the data is
    //   short enough to be passed in one UDP packet (always the case for live mode), this value is
    //   always increased by one in this call, otherwise it will be increased by the number of blocks
    //   scheduled for sending.

    int32_t m_iSndLastAck2;                      // Last ACK2 sent back
    time_point m_SndLastAck2Time;                // The time when last ACK2 was sent back
    void setInitialSndSeq(int32_t isn)
    {
        m_iSndLastAck = isn;
        m_iSndLastDataAck = isn;
        m_iSndLastFullAck = isn;
        m_iSndCurrSeqNo = CSeqNo::decseq(isn);
        m_iSndNextSeqNo = isn;
        m_iSndLastAck2 = isn;
    }

    void setInitialRcvSeq(int32_t isn)
    {
        m_iRcvLastAck = isn;
#ifdef ENABLE_LOGGING
        m_iDebugPrevLastAck = m_iRcvLastAck;
#endif
        m_iRcvLastSkipAck = m_iRcvLastAck;
        m_iRcvLastAckAck = isn;
        m_iRcvCurrSeqNo = CSeqNo::decseq(isn);
    }


    volatile int m_iSndMinFlightSpan;            // updated with every ACK, number of packets in flight at ACK

    int32_t m_iISN;                              // Initial Sequence Number
    bool m_bPeerTsbPd;                           // Peer accept TimeStamp-Based Rx mode
    bool m_bPeerTLPktDrop;                       // Enable sender late packet dropping
    bool m_bPeerNakReport;                       // Sender's peer (receiver) issues Periodic NAK Reports
    bool m_bPeerRexmitFlag;                      // Receiver supports rexmit flag in payload packets
    int32_t m_iReXmitCount;                      // Re-Transmit Count since last ACK

private: // Receiving related data
    CRcvBuffer* m_pRcvBuffer;                    //< Receiver buffer
    CRcvLossList* m_pRcvLossList;                //< Receiver loss list
    std::deque<CRcvFreshLoss> m_FreshLoss;       //< Lost sequence already added to m_pRcvLossList, but not yet sent UMSG_LOSSREPORT for.
    int m_iReorderTolerance;                     //< Current value of dynamic reorder tolerance
    int m_iMaxReorderTolerance;                  //< Maximum allowed value for dynamic reorder tolerance
    int m_iConsecEarlyDelivery;                  //< Increases with every OOO packet that came <TTL-2 time, resets with every increased reorder tolerance
    int m_iConsecOrderedDelivery;                //< Increases with every packet coming in order or retransmitted, resets with every out-of-order packet

    CACKWindow<1024> m_ACKWindow;                //< ACK history window
    CPktTimeWindow<16, 64> m_RcvTimeWindow;      //< Packet arrival time window

    int32_t m_iRcvLastAck;                       //< Last sent ACK
#ifdef ENABLE_LOGGING
    int32_t m_iDebugPrevLastAck;
#endif
    int32_t m_iRcvLastSkipAck;                   // Last dropped sequence ACK
    int32_t m_iRcvLastAckAck;                    // Last sent ACK that has been acknowledged
    int32_t m_iAckSeqNo;                         // Last ACK sequence number
    int32_t m_iRcvCurrSeqNo;                     // Largest received sequence number
    int32_t m_iRcvCurrPhySeqNo;                  // Same as m_iRcvCurrSeqNo, but physical only (disregarding a filter)

    int32_t m_iPeerISN;                          // Initial Sequence Number of the peer side

    uint32_t m_lSrtVersion;
    uint32_t m_lMinimumPeerSrtVersion;
    uint32_t m_lPeerSrtVersion;
    uint32_t m_lPeerSrtFlags;

    bool m_bTsbPd;                               // Peer sends TimeStamp-Based Packet Delivery Packets 
    bool m_bGroupTsbPd;                          // TSBPD should be used for GROUP RECEIVER instead.

    srt::sync::CThread m_RcvTsbPdThread;         // Rcv TsbPD Thread handle
    srt::sync::Condition m_RcvTsbPdCond;         // TSBPD signals if reading is ready
    bool m_bTsbPdAckWakeup;                      // Signal TsbPd thread on Ack sent

    CallbackHolder<srt_listen_callback_fn> m_cbAcceptHook;
    CallbackHolder<srt_connect_callback_fn> m_cbConnectHook;

    // FORWARDER
public:
    static int installAcceptHook(SRTSOCKET lsn, srt_listen_callback_fn* hook, void* opaq);
    static int installConnectHook(SRTSOCKET lsn, srt_connect_callback_fn* hook, void* opaq);
private:
    void installAcceptHook(srt_listen_callback_fn* hook, void* opaq)
    {
        m_cbAcceptHook.set(opaq, hook);
    }

    void installConnectHook(srt_connect_callback_fn* hook, void* opaq)
    {
        m_cbConnectHook.set(opaq, hook);
    }


private: // synchronization: mutexes and conditions
    srt::sync::Mutex m_ConnectionLock;           // used to synchronize connection operation

    srt::sync::Condition m_SendBlockCond;        // used to block "send" call
    srt::sync::Mutex m_SendBlockLock;            // lock associated to m_SendBlockCond

    srt::sync::Mutex m_RcvBufferLock;            // Protects the state of the m_pRcvBuffer
    // Protects access to m_iSndCurrSeqNo, m_iSndLastAck
    srt::sync::Mutex m_RecvAckLock;              // Protects the state changes while processing incomming ACK (SRT_EPOLL_OUT)

    srt::sync::Condition m_RecvDataCond;         // used to block "recv" when there is no data
    srt::sync::Mutex m_RecvDataLock;             // lock associated to m_RecvDataCond

    srt::sync::Mutex m_SendLock;                 // used to synchronize "send" call
    srt::sync::Mutex m_RecvLock;                 // used to synchronize "recv" call, protects TSBPD drift updates (CRcvBuffer::isRcvDataReady())
    srt::sync::Mutex m_RcvLossLock;              // Protects the receiver loss list (access: CRcvQueue::worker, CUDT::tsbpd)
    srt::sync::Mutex m_StatsLock;                // used to synchronize access to trace statistics

    void initSynch();
    void destroySynch();
    void releaseSynch();

private: // Common connection Congestion Control setup
    // This can fail only when it failed to create a congctl
    // which only may happen when the congctl list is extended 
    // with user-supplied congctl modules, not a case so far.
    SRT_ATR_NODISCARD
    SRT_REJECT_REASON setupCC();

    // for updateCC it's ok to discard the value. This returns false only if
    // the congctl isn't created, and this can be prevented from.
    bool updateCC(ETransmissionEvent, const EventVariant arg);

    // Failure to create the crypter means that an encrypted
    // connection should be rejected if ENFORCEDENCRYPTION is on.
    SRT_ATR_NODISCARD
    bool createCrypter(HandshakeSide side, bool bidi);

private: // Generation and processing of packets
    void sendCtrl(UDTMessageType pkttype, const int32_t* lparam = NULL, void* rparam = NULL, int size = 0);

    void processCtrl(const CPacket& ctrlpkt);
    void sendLossReport(const std::vector< std::pair<int32_t, int32_t> >& losslist);
    void processCtrlAck(const CPacket& ctrlpkt, const time_point &currtime);
    void processCtrlLossReport(const CPacket& ctrlpkt);

    ///
    /// @param ackdata_seqno    sequence number of a data packet being acknowledged
    void updateSndLossListOnACK(int32_t ackdata_seqno);

    /// Pack a packet from a list of lost packets.
    ///
    /// @param packet [in, out] a packet structure to fill
    /// @param origintime [in, out] origin timestamp of the packet
    ///
    /// @return payload size on success, <=0 on failure
    int packLostData(CPacket &packet, time_point &origintime);

    /// Pack in CPacket the next data to be send.
    ///
    /// @param packet [in, out] a CPacket structure to fill
    ///
    /// @return A pair of values is returned (payload, timestamp).
    ///         The payload tells the size of the payload, packed in CPacket.
    ///         The timestamp is the full source/origin timestamp of the data.
    ///         If payload is <= 0, consider the timestamp value invalid.
    std::pair<int, time_point> packData(CPacket& packet);

    int processData(CUnit* unit);
    void processClose();

    /// Process the request after receiving the handshake from caller.
    /// The @a packet param is passed here as non-const because this function
    /// will need to make a temporary back-and-forth endian swap; it doesn't intend to
    /// modify the object permanently.
    /// @param addr source address from where the request came
    /// @param packet contents of the packet
    /// @return URQ code, possibly containing reject reason
    int processConnectRequest(const sockaddr_any& addr, CPacket& packet);
    size_t addHandshakeExtension(char *data, int cmd, size_t hs_size, std::string contents);
    static void addLossRecord(std::vector<int32_t>& lossrecord, int32_t lo, int32_t hi);
    int32_t bake(const sockaddr_any& addr, int32_t previous_cookie = 0, int correction = 0);
    int32_t ackDataUpTo(int32_t seq);
    void handleKeepalive(const char* data, size_t lenghth);

private: // Trace
    struct CoreStats
    {
        time_point tsStartTime;                 // timestamp when the UDT entity is started
        int64_t sentTotal;                  // total number of sent data packets, including retransmissions
        int64_t sentUniqTotal;              // total number of sent data packets, excluding rexmit and filter control
        int64_t recvTotal;                  // total number of received packets
        int64_t recvUniqTotal;              // total number of received and delivered packets
        int sndLossTotal;                   // total number of lost packets (sender side)
        int rcvLossTotal;                   // total number of lost packets (receiver side)
        int retransTotal;                   // total number of retransmitted packets
        int sentACKTotal;                   // total number of sent ACK packets
        int recvACKTotal;                   // total number of received ACK packets
        int sentNAKTotal;                   // total number of sent NAK packets
        int recvNAKTotal;                   // total number of received NAK packets
        int sndDropTotal;
        int rcvDropTotal;
        uint64_t bytesSentTotal;            // total number of bytes sent,  including retransmissions
        uint64_t bytesSentUniqTotal;        // total number of bytes sent,  including retransmissions
        uint64_t bytesRecvTotal;            // total number of received bytes
        uint64_t bytesRecvUniqTotal;        // total number of received bytes
        uint64_t rcvBytesLossTotal;         // total number of loss bytes (estimate)
        uint64_t bytesRetransTotal;         // total number of retransmitted bytes
        uint64_t sndBytesDropTotal;
        uint64_t rcvBytesDropTotal;
        int m_rcvUndecryptTotal;
        uint64_t m_rcvBytesUndecryptTotal;

        int sndFilterExtraTotal;
        int rcvFilterExtraTotal;
        int rcvFilterSupplyTotal;
        int rcvFilterLossTotal;

        int64_t m_sndDurationTotal;         // total real time for sending

        time_point tsLastSampleTime;            // last performance sample time
        int64_t traceSent;                  // number of packets sent in the last trace interval
        int64_t traceSentUniq;              // number of original packets sent in the last trace interval
        int64_t traceRecv;                  // number of packets received in the last trace interval
        int64_t traceRecvUniq;              // number of packets received AND DELIVERED in the last trace interval
        int traceSndLoss;                   // number of lost packets in the last trace interval (sender side)
        int traceRcvLoss;                   // number of lost packets in the last trace interval (receiver side)
        int traceRetrans;                   // number of retransmitted packets in the last trace interval
        int sentACK;                        // number of ACKs sent in the last trace interval
        int recvACK;                        // number of ACKs received in the last trace interval
        int sentNAK;                        // number of NAKs sent in the last trace interval
        int recvNAK;                        // number of NAKs received in the last trace interval
        int traceSndDrop;
        int traceRcvDrop;
        int traceRcvRetrans;
        int traceReorderDistance;
        double traceBelatedTime;
        int64_t traceRcvBelated;
        uint64_t traceBytesSent;            // number of bytes sent in the last trace interval
        uint64_t traceBytesSentUniq;        // number of bytes sent in the last trace interval
        uint64_t traceBytesRecv;            // number of bytes sent in the last trace interval
        uint64_t traceBytesRecvUniq;        // number of bytes sent in the last trace interval
        uint64_t traceRcvBytesLoss;         // number of bytes bytes lost in the last trace interval (estimate)
        uint64_t traceBytesRetrans;         // number of bytes retransmitted in the last trace interval
        uint64_t traceSndBytesDrop;
        uint64_t traceRcvBytesDrop;
        int traceRcvUndecrypt;
        uint64_t traceRcvBytesUndecrypt;

        int sndFilterExtra;
        int rcvFilterExtra;
        int rcvFilterSupply;
        int rcvFilterLoss;

        int64_t sndDuration;                // real time for sending
        time_point sndDurationCounter;         // timers to record the sending Duration

        AverageMetricUsage<duration> tdAverageResponseTime;
        MaxMetricUsage<duration> tdMaxResponseTime;
    } m_stats;

    /// This function records the passed current time as the last response time.
    /// Before doing it, however, it checks if there exist any previous such time
    /// and updates statistics accordingly.
    void calculateResponseTime(const time_point& now)
    {
        if (!is_zero(m_tsLastRspTime))
        {
            duration td = now - m_tsLastRspTime;
            enterCS(m_StatsLock);
            m_stats.tdAverageResponseTime.Update(td);
            m_stats.tdMaxResponseTime.Update(td);
            leaveCS(m_StatsLock);
        }

        m_tsLastRspTime = now;
    }

public:
    static const int SELF_CLOCK_INTERVAL = 64;  // ACK interval for self-clocking
    static const int SEND_LITE_ACK = sizeof(int32_t); // special size for ack containing only ack seq
    static const int PACKETPAIR_MASK = 0xF;

    static const size_t MAX_SID_LENGTH = 512;

private: // Timers functions
    time_point m_tsTmpActiveTime;  // time since temporary activated, or 0 if not temporary activated
    time_point m_tsUnstableSince;  // time since unexpected ACK delay experienced, or 0 if link seems healthy
    
    static const int BECAUSE_NO_REASON = 0, // NO BITS
                     BECAUSE_ACK       = 1 << 0,
                     BECAUSE_LITEACK   = 1 << 1,
                     BECAUSE_NAKREPORT = 1 << 2,
                     LAST_BECAUSE_BIT  =      3;

    void checkTimers();
    void considerLegacySrtHandshake(const time_point &timebase);
    int checkACKTimer (const time_point& currtime);
    int checkNAKTimer(const time_point& currtime);
    bool checkExpTimer (const time_point& currtime, int check_reason);  // returns true if the connection is expired
    void checkRexmitTimer(const time_point& currtime);

public: // For the use of CCryptoControl
    // HaiCrypt configuration
    unsigned int m_uKmRefreshRatePkt;
    unsigned int m_uKmPreAnnouncePkt;


private: // for UDP multiplexer
    CSndQueue* m_pSndQueue;         // packet sending queue
    CRcvQueue* m_pRcvQueue;         // packet receiving queue
    sockaddr_any m_PeerAddr;        // peer address
    uint32_t m_piSelfIP[4];         // local UDP IP address
    CSNode* m_pSNode;               // node information for UDT list used in snd queue
    CRNode* m_pRNode;               // node information for UDT list used in rcv queue

public: // For SrtCongestion
    const CSndQueue* sndQueue() { return m_pSndQueue; }
    const CRcvQueue* rcvQueue() { return m_pRcvQueue; }

private: // for epoll
    std::set<int> m_sPollID;                     // set of epoll ID to trigger
    void addEPoll(const int eid);
    void removeEPollEvents(const int eid);
    void removeEPollID(const int eid);
};


#endif<|MERGE_RESOLUTION|>--- conflicted
+++ resolved
@@ -138,7 +138,6 @@
     SEQ_BEGIN = 0, SEQ_END = 1, SEQ_SIZE = 2
 };
 
-<<<<<<< HEAD
 template <class METRIC_TYPE>
 struct AverageMetricUsage: public MetricUsage<METRIC_TYPE>
 {
@@ -184,11 +183,7 @@
     }
 };
 
-
-=======
 #if ENABLE_EXPERIMENTAL_BONDING
->>>>>>> f8b100f0
-
 struct SRT_SocketOptionObject
 {
     struct SingleOption
