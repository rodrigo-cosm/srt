/*
 * SRT - Secure, Reliable, Transport
 * Copyright (c) 2018 Haivision Systems Inc.
 * 
 * This Source Code Form is subject to the terms of the Mozilla Public
 * License, v. 2.0. If a copy of the MPL was not distributed with this
 * file, You can obtain one at http://mozilla.org/MPL/2.0/.
 * 
 */

/*****************************************************************************
Copyright (c) 2001 - 2011, The Board of Trustees of the University of Illinois.
All rights reserved.

Redistribution and use in source and binary forms, with or without
modification, are permitted provided that the following conditions are
met:

* Redistributions of source code must retain the above
  copyright notice, this list of conditions and the
  following disclaimer.

* Redistributions in binary form must reproduce the
  above copyright notice, this list of conditions
  and the following disclaimer in the documentation
  and/or other materials provided with the distribution.

* Neither the name of the University of Illinois
  nor the names of its contributors may be used to
  endorse or promote products derived from this
  software without specific prior written permission.

THIS SOFTWARE IS PROVIDED BY THE COPYRIGHT HOLDERS AND CONTRIBUTORS "AS
IS" AND ANY EXPRESS OR IMPLIED WARRANTIES, INCLUDING, BUT NOT LIMITED TO,
THE IMPLIED WARRANTIES OF MERCHANTABILITY AND FITNESS FOR A PARTICULAR
PURPOSE ARE DISCLAIMED. IN NO EVENT SHALL THE COPYRIGHT OWNER OR
CONTRIBUTORS BE LIABLE FOR ANY DIRECT, INDIRECT, INCIDENTAL, SPECIAL,
EXEMPLARY, OR CONSEQUENTIAL DAMAGES (INCLUDING, BUT NOT LIMITED TO,
PROCUREMENT OF SUBSTITUTE GOODS OR SERVICES; LOSS OF USE, DATA, OR
PROFITS; OR BUSINESS INTERRUPTION) HOWEVER CAUSED AND ON ANY THEORY OF
LIABILITY, WHETHER IN CONTRACT, STRICT LIABILITY, OR TORT (INCLUDING
NEGLIGENCE OR OTHERWISE) ARISING IN ANY WAY OUT OF THE USE OF THIS
SOFTWARE, EVEN IF ADVISED OF THE POSSIBILITY OF SUCH DAMAGE.
*****************************************************************************/

/*****************************************************************************
written by
   Yunhong Gu, last updated 02/28/2012
modified by
   Haivision Systems Inc.
*****************************************************************************/


#ifndef __UDT_CORE_H__
#define __UDT_CORE_H__

#include <deque>
#include <sstream>

#include "srt.h"
#include "common.h"
#include "list.h"
#include "buffer.h"
#include "window.h"
#include "packet.h"
#include "channel.h"
//#include "api.h"
#include "cache.h"
#include "queue.h"
#include "handshake.h"
#include "congctl.h"
#include "utilities.h"

#include <haicrypt.h>

namespace srt_logging
{

extern Logger
    glog,
//    blog,
    mglog,
    dlog,
    tslog,
    rxlog;

}


// XXX Utility function - to be moved to utilities.h?
template <class T>
inline T CountIIR(T base, T newval, double factor)
{
    if ( base == 0.0 )
        return newval;

    T diff = newval - base;
    return base+T(diff*factor);
}

// XXX Probably a better rework for that can be done - this can be
// turned into a serializable structure, just like it's for CHandShake.
enum AckDataItem
{
    ACKD_RCVLASTACK = 0,
    ACKD_RTT = 1,
    ACKD_RTTVAR = 2,
    ACKD_BUFFERLEFT = 3,
    ACKD_TOTAL_SIZE_SMALL = 4,

    // Extra fields existing in UDT (not always sent)

    ACKD_RCVSPEED = 4,   // length would be 16
    ACKD_BANDWIDTH = 5,
    ACKD_TOTAL_SIZE_UDTBASE = 6, // length = 24
    // Extra stats for SRT

    ACKD_RCVRATE = 6,
    ACKD_TOTAL_SIZE_VER101 = 7, // length = 28
    ACKD_XMRATE = 7, // XXX This is a weird compat stuff. Version 1.1.3 defines it as ACKD_BANDWIDTH*m_iMaxSRTPayloadSize when set. Never got.
                     // XXX NOTE: field number 7 may be used for something in future, need to confirm destruction of all !compat 1.0.2 version

    ACKD_TOTAL_SIZE_VER102 = 8, // 32
// FEATURE BLOCKED. Probably not to be restored.
//  ACKD_ACKBITMAP = 8,
    ACKD_TOTAL_SIZE = ACKD_TOTAL_SIZE_VER102 // length = 32 (or more)
};
const size_t ACKD_FIELD_SIZE = sizeof(int32_t);

enum GroupDataItem
{
    GRPD_GROUPID,
    GRPD_GROUPTYPE,

    /* That was an early concept, not to be used.
    GRPD_MASTERID,
    GRPD_MASTERTDIFF,
    */
    /// end
    GRPD__SIZE
};

const size_t GRPD_FIELD_SIZE = sizeof(int32_t);

// For HSv4 legacy handshake
#define SRT_MAX_HSRETRY     10          /* Maximum SRT handshake retry */

enum SeqPairItems
{
    SEQ_BEGIN = 0, SEQ_END = 1, SEQ_SIZE = 2
};

// Extended SRT Congestion control class - only an incomplete definition required
class CCryptoControl;
class CUDTUnited;
class CUDTSocket;

class CUDTSocket;

template <class ExecutorType>
void SRT_tsbpdLoop(
        ExecutorType* self,
        SRTSOCKET sid,
        CGuard& lock);

class CUDTGroup
{
    friend class CUDTUnited;

public:
    enum GroupState
    {
        GST_PENDING,  // The socket is created correctly, but not yet ready for getting data.
        GST_IDLE,     // The socket should be activated at the next operation immediately.
        GST_RUNNING,  // The socket was already activated and is in use
        GST_BROKEN    // The last operation broke the socket, it should be closed.
    };

    struct SocketData
    {
        SRTSOCKET id;
        CUDTSocket* ps;
        SRT_SOCKSTATUS laststatus;
        GroupState sndstate;
        GroupState rcvstate;
        sockaddr_any agent;
        sockaddr_any peer;
        bool ready_read;
        bool ready_write;
        bool ready_error;
    };

    struct ConfigItem
    {
        SRT_SOCKOPT so;
        std::vector<unsigned char> value;

        template<class T> bool get(T& refr)
        {
            if (sizeof(T) > value.size())
                return false;
            refr = *(T*)&value[0];
        }

        ConfigItem(SRT_SOCKOPT o, const void* val, int size): so(o)
        {
            value.resize(size);
            unsigned char* begin = (unsigned char*)val;
            std::copy(begin, begin+size, value.begin());
        }
    };

    typedef std::list<SocketData> group_t;
    typedef group_t::iterator gli_t;
    CUDTGroup();
    ~CUDTGroup();

    static SocketData prepareData(CUDTSocket* s);

    gli_t add(SocketData data);

    struct HaveID
    {
        SRTSOCKET id;
        HaveID(SRTSOCKET sid): id(sid) {}
        bool operator()(const SocketData& s) { return s.id == id; }
    };

    gli_t find(SRTSOCKET id)
    {
        CGuard g(m_GroupLock);
        gli_t f = std::find_if(m_Group.begin(), m_Group.end(), HaveID(id));
        if (f == m_Group.end())
        {
            return gli_NULL();
        }
        return f;
    }

    // NEED LOCKING
    gli_t begin() { return m_Group.begin(); }
    gli_t end() { return m_Group.end(); }

    // REMEMBER: the group spec should be taken from the socket
    // (set m_IncludedGroup to NULL and m_IncludedIter to grp->gli_NULL())
    // PRIOR TO calling this function.
    bool remove(SRTSOCKET id)
    {
        CGuard g(m_GroupLock);
        gli_t f = std::find_if(m_Group.begin(), m_Group.end(), HaveID(id));
        if (f != m_Group.end())
        {
            m_Group.erase(f);
        }

        return false;
    }

    bool empty()
    {
        CGuard g(m_GroupLock);
        return m_Group.empty();
    }

    void resetStateOn(CUDTSocket* sock);

    static gli_t gli_NULL() { return s_NoGroup.end(); }

    int send(const char* buf, int len, ref_t<SRT_MSGCTRL> mc);
    int recv(char* buf, int len, ref_t<SRT_MSGCTRL> mc);

    void close();

    void setOpt(SRT_SOCKOPT optname, const void* optval, int optlen);
    void getOpt(SRT_SOCKOPT optName, void* optval, ref_t<int> optlen);

    SRT_SOCKSTATUS getStatus();

    bool getMasterData(SRTSOCKET slave, ref_t<SRTSOCKET> mpeer, ref_t<uint64_t> start_time);

    bool isGroupReceiver()
    {
        // XXX add here also other group types, which
        // predict group receiving.
        return m_type == SRT_GTYPE_REDUNDANT;
    }

    pthread_mutex_t* exp_groupLock() { return &m_GroupLock; }
    void addEPoll(int eid);
    void removeEPoll(int eid);

    int getGroupData(SRT_SOCKGROUPDATA *pdata, size_t *psize);

#if ENABLE_HEAVY_LOGGING
    void debugGroup();
#else
    void debugGroup() {}
#endif
private:
    // Check if there's at least one connected socket.
    // If so, grab the status of all member sockets.
    void getGroupCount(ref_t<size_t> r_size, ref_t<bool> r_still_alive);
    void getMemberStatus(ref_t< std::vector<SRT_SOCKGROUPDATA> > r_gd, SRTSOCKET wasread, int result, bool again);

    class CUDTUnited* m_pGlobal;
    pthread_mutex_t m_GroupLock;

    SRTSOCKET m_GroupID;
    SRTSOCKET m_PeerGroupID;
    std::list<SocketData> m_Group;
    static std::list<SocketData> s_NoGroup; // This is to have a predictable "null iterator".
    bool m_selfManaged;
    SRT_GROUP_TYPE m_type;
    CUDTSocket* m_listener; // A "group" can only have one listener.
    std::set<int> m_sPollID;                     // set of epoll ID to trigger
    int m_iMaxPayloadSize;
    bool m_bSynRecving;
    bool m_bTsbPd;
    bool m_bTLPktDrop;
    int m_iRcvTimeOut;                           // receiving timeout in milliseconds
    pthread_t m_RcvTsbPdThread;
    pthread_cond_t m_RcvTsbPdCond;
    CRcvBuffer* m_pRcvBuffer;
    bool m_bOpened;                    // Set to true on a first use
    bool m_bClosing;

    // There's no simple way of transforming config
    // items that are predicted to be used on socket.
    // Use some options for yourself, store the others
    // for setting later on a socket.
    std::vector<ConfigItem> m_config;

    pthread_cond_t m_RecvDataCond;
    volatile int32_t m_iRcvDeliveredSeqNo; // Seq of the payload last delivered
    volatile int32_t m_iRcvContiguousSeqNo; // Seq of the freshest payload stored in the buffer with no loss-gap
    volatile int32_t m_iLastSchedSeqNo; // represetnts the value of CUDT::m_iSndNextSeqNo for each running socket

public:

    std::string CONID() const
    {
#if ENABLE_LOGGING
        std::ostringstream os;
        os << "%" << m_GroupID << ":";
        return os.str();
#else
        return "";
#endif
    }

    // Property accessors
    SRTU_PROPERTY_RW_CHAIN(CUDTGroup, SRTSOCKET, id, m_GroupID);
    SRTU_PROPERTY_RW_CHAIN(CUDTGroup, SRTSOCKET, peerid, m_PeerGroupID);
    SRTU_PROPERTY_RW_CHAIN(CUDTGroup, bool, managed, m_selfManaged);
    SRTU_PROPERTY_RW_CHAIN(CUDTGroup, SRT_GROUP_TYPE, type, m_type);
    SRTU_PROPERTY_RW_CHAIN(CUDTGroup, int32_t, currentSchedSequence, m_iLastSchedSeqNo);
    SRTU_PROPERTY_RW_CHAIN(CUDTGroup, std::set<int>&, epollset, m_sPollID);

    // Required for SRT_tsbpdLoop
    SRTU_PROPERTY_RO(bool, closing, m_bClosing);
    SRTU_PROPERTY_RO(CRcvBuffer*, rcvBuffer, m_pRcvBuffer);
    SRTU_PROPERTY_RO(bool, isTLPktDrop, m_bTLPktDrop);
    SRTU_PROPERTY_RO(bool, isSynReceiving, m_bSynRecving);
    SRTU_PROPERTY_RO(pthread_cond_t*, recvDataCond, &m_RecvDataCond);
    SRTU_PROPERTY_RO(pthread_cond_t*, recvTsbPdCond, &m_RcvTsbPdCond);
    SRTU_PROPERTY_RO(CUDTUnited*, uglobal, m_pGlobal);
    SRTU_PROPERTY_RO(std::set<int>&, pollset, m_sPollID);
};

// XXX REFACTOR: The 'CUDT' class is to be merged with 'CUDTSocket'.
// There's no reason for separating them, there's no case of having them
// anyhow managed separately. After this is done, with a small help with
// separating the internal abnormal path management (exceptions) from the
// API (return values), through CUDTUnited, this class may become in future
// an officially exposed C++ API.
class CUDT
{
    friend class CUDTSocket;
    friend class CUDTUnited;
    friend class CCC;
    friend struct CUDTComp;
    friend class CCache<CInfoBlock>;
    friend class CRendezvousQueue;
    friend class CSndQueue;
    friend class CRcvQueue;
    friend class CSndUList;
    friend class CRcvUList;
    friend class CUDTGroup;

private: // constructor and desctructor

    void construct();
    void clearData();
    CUDT(CUDTSocket* parent);
    CUDT(CUDTSocket* parent, const CUDT& ancestor);
    const CUDT& operator=(const CUDT&) {return *this;} // = delete ?
    ~CUDT();

public: //API
    static int startup();
    static int cleanup();
    static SRTSOCKET socket();
    static SRTSOCKET createGroup(SRT_GROUP_TYPE);
    static int addSocketToGroup(SRTSOCKET socket, SRTSOCKET group);
    static int removeSocketFromGroup(SRTSOCKET socket);
    static SRTSOCKET getGroupOfSocket(SRTSOCKET socket);
    static int getGroupData(SRTSOCKET groupid, SRT_SOCKGROUPDATA* pdata, size_t* psize);
    static bool isgroup(SRTSOCKET sock) { return (sock & SRTGROUP_MASK) != 0; }
    static int bind(SRTSOCKET u, const sockaddr* name, int namelen);
    static int bind(SRTSOCKET u, int udpsock);
    static int listen(SRTSOCKET u, int backlog);
    static SRTSOCKET accept(SRTSOCKET u, sockaddr* addr, int* addrlen);
    static int connect(SRTSOCKET u, const sockaddr* name, int namelen, int32_t forced_isn);
    static int connect(SRTSOCKET u, const sockaddr* name, int namelen, const sockaddr* tname, int tnamelen);
    static int close(SRTSOCKET u);
    static int getpeername(SRTSOCKET u, sockaddr* name, int* namelen);
    static int getsockname(SRTSOCKET u, sockaddr* name, int* namelen);
    static int getsockopt(SRTSOCKET u, int level, SRT_SOCKOPT optname, void* optval, int* optlen);
    static int setsockopt(SRTSOCKET u, int level, SRT_SOCKOPT optname, const void* optval, int optlen);
    static int send(SRTSOCKET u, const char* buf, int len, int flags);
    static int recv(SRTSOCKET u, char* buf, int len, int flags);
    static int sendmsg(SRTSOCKET u, const char* buf, int len, int ttl = -1, bool inorder = false, uint64_t srctime = 0);
    static int recvmsg(SRTSOCKET u, char* buf, int len, uint64_t& srctime);
    static int sendmsg2(SRTSOCKET u, const char* buf, int len, ref_t<SRT_MSGCTRL> mctrl);
    static int recvmsg2(SRTSOCKET u, char* buf, int len, ref_t<SRT_MSGCTRL> mctrl);
    static int64_t sendfile(SRTSOCKET u, std::fstream& ifs, int64_t& offset, int64_t size, int block = SRT_DEFAULT_SENDFILE_BLOCK);
    static int64_t recvfile(SRTSOCKET u, std::fstream& ofs, int64_t& offset, int64_t size, int block = SRT_DEFAULT_RECVFILE_BLOCK);
    static int select(int nfds, ud_set* readfds, ud_set* writefds, ud_set* exceptfds, const timeval* timeout);
    static int selectEx(const std::vector<SRTSOCKET>& fds, std::vector<SRTSOCKET>* readfds, std::vector<SRTSOCKET>* writefds, std::vector<SRTSOCKET>* exceptfds, int64_t msTimeOut);
    static int epoll_create();
    static int epoll_add_usock(const int eid, const SRTSOCKET u, const int* events = NULL);
    static int epoll_add_ssock(const int eid, const SYSSOCKET s, const int* events = NULL);
    static int epoll_remove_usock(const int eid, const SRTSOCKET u);
    static int epoll_remove_ssock(const int eid, const SYSSOCKET s);
    static int epoll_update_usock(const int eid, const SRTSOCKET u, const int* events = NULL);
    static int epoll_update_ssock(const int eid, const SYSSOCKET s, const int* events = NULL);
    static int epoll_wait(const int eid, std::set<SRTSOCKET>* readfds, std::set<SRTSOCKET>* writefds, int64_t msTimeOut, std::set<SYSSOCKET>* lrfds = NULL, std::set<SYSSOCKET>* wrfds = NULL);
    static int epoll_release(const int eid);
    static CUDTException& getlasterror();
    static int perfmon(SRTSOCKET u, CPerfMon* perf, bool clear = true);
    static int bstats(SRTSOCKET u, CBytePerfMon* perf, bool clear = true, bool instantaneous = false);
    static SRT_SOCKSTATUS getsockstate(SRTSOCKET u);
    static bool setstreamid(SRTSOCKET u, const std::string& sid);
    static std::string getstreamid(SRTSOCKET u);
    static int getsndbuffer(SRTSOCKET u, size_t* blocks, size_t* bytes);
    static int setError(const CUDTException& e);
    static int setError(CodeMajor mj, CodeMinor mn, int syserr);


public: // internal API
    static const SRTSOCKET INVALID_SOCK = -1;         // invalid socket descriptor
    static const int ERROR = -1;                      // socket api error returned value

    static const int HS_VERSION_UDT4 = 4;
    static const int HS_VERSION_SRT1 = 5;

    // Parameters
    //
    // Note: use notation with X*1000*1000* ... instead of million zeros in a row.
    // In C++17 there is a possible notation of 5'000'000 for convenience, but that's
    // something only for a far future.
    static const int COMM_RESPONSE_TIMEOUT_US = 5*1000*1000; // 5 seconds
    static const int COMM_RESPONSE_MAX_EXP = 16;
    static const int SRT_TLPKTDROP_MINTHRESHOLD_MS = 1000;
    static const uint64_t COMM_KEEPALIVE_PERIOD_US = 1*1000*1000;
    static const int32_t COMM_SYN_INTERVAL_US = 10*1000;

    // Input rate constants
    static const uint64_t
        SND_INPUTRATE_FAST_START_US = 500*1000,
        SND_INPUTRATE_RUNNING_US = 1*1000*1000;
    static const int64_t SND_INPUTRATE_MAX_PACKETS = 2000;
    static const int SND_INPUTRATE_INITIAL_BPS = 10000000/8;  // 10 Mbps (1.25 MBps)

    static const int
        DEF_MSS = 1500,
        DEF_FLIGHT_SIZE = 25600,
        DEF_BUFFER_SIZE = 8192, //Rcv buffer MUST NOT be bigger than Flight Flag size
        DEF_LINGER = 180,
        DEF_UDP_BUFFER_SIZE = 65536,
        DEF_CONNTIMEO = 3000;


    int handshakeVersion()
    {
        return m_ConnRes.m_iVersion;
    }

    std::string CONID() const
    {
#if ENABLE_LOGGING
        std::ostringstream os;
        os << "@" << m_SocketID << ":";
        return os.str();
#else
        return "";
#endif
    }

    SRTSOCKET socketID() const { return m_SocketID; }

    static CUDT* getUDTHandle(SRTSOCKET u);
    static std::vector<SRTSOCKET> existingSockets();

    void addressAndSend(CPacket& pkt);
    void sendSrtMsg(int cmd, uint32_t *srtdata_in = NULL, int srtlen_in = 0);

    bool isOPT_TsbPd() const { return m_bOPT_TsbPd; }
    int RTT() const { return m_iRTT; }
    int32_t sndSeqNo() const { return m_iSndCurrSeqNo; }
    int32_t schedSeqNo() const { return m_iSndNextSeqNo; }
    bool overrideSndSeqNo(int32_t seq);

    int32_t rcvSeqNo() const { return m_iRcvCurrSeqNo; }
    int flowWindowSize() const { return m_iFlowWindowSize; }
    int32_t deliveryRate() const { return m_iDeliveryRate; }
    int bandwidth() const { return m_iBandwidth; }
    int64_t maxBandwidth() const { return m_llMaxBW; }
    int MSS() const { return m_iMSS; }

    uint32_t latency_us() const {return m_iTsbPdDelay_ms*1000; }

    size_t maxPayloadSize() const { return m_iMaxSRTPayloadSize; }
    size_t OPT_PayloadSize() const { return m_zOPT_ExpPayloadSize; }
    uint64_t minNAKInterval() const { return m_ullMinNakInt_tk; }
    int32_t ISN() const { return m_iISN; }
    sockaddr_any peerAddr() const { return m_PeerAddr; }

    int minSndSize(int len = 0) const
    {
        if (len == 0) // wierd, can't use non-static data member as default argument!
            len = m_iMaxSRTPayloadSize;
        return m_bMessageAPI ? (len+m_iMaxSRTPayloadSize-1)/m_iMaxSRTPayloadSize : 1;
    }

    int makeTS(uint64_t from_time) const
    {
        // NOTE:
        // - This calculates first the time difference towards start time.
        // - This difference value is also CUT OFF THE SEGMENT information
        //   (a multiple of MAX_TIMESTAMP+1)
        // So, this can be simply defined as: TS = (RTS - STS) % (MAX_TIMESTAMP+1)
        // XXX Would be nice to check if local_time > m_StartTime,
        // otherwise it may go unnoticed with clock skew.
        return int(from_time - m_stats.startTime);
    }

    void setPacketTS(CPacket& p, uint64_t local_time)
    {
        p.m_iTimeStamp = makeTS(local_time);
    }

    // Utility used for closing a listening socket
    // immediately to free the socket
    void notListening()
    {
        CGuard cg(m_ConnectionLock, "Connection");
        m_bListening = false;
        m_pRcvQueue->removeListener(this);
    }

    // XXX See CUDT::tsbpd() to see how to implement it. This should
    // do the same as TLPKTDROP feature when skipping packets that are agreed
    // to be lost. Note that this is predicted to be called with TSBPD off.
    // This is to be exposed for the application so that it can require this
    // sequence to be skipped, if that packet has been otherwise arrived through
    // a different channel.
    void skipIncoming(int32_t seq);

    // For SRT_tsbpdLoop
    CUDTUnited* uglobal() { return &s_UDTUnited; } // needed by tsbpdLoop
    std::set<int>& pollset() { return m_sPollID; }

    SRTU_PROPERTY_RO(bool, closing, m_bClosing);
    SRTU_PROPERTY_RO(CRcvBuffer*, rcvBuffer, m_pRcvBuffer);
    SRTU_PROPERTY_RO(bool, isTLPktDrop, m_bTLPktDrop);
    SRTU_PROPERTY_RO(bool, isSynReceiving, m_bSynRecving);
    SRTU_PROPERTY_RO(pthread_cond_t*, recvDataCond, &m_RecvDataCond);
    SRTU_PROPERTY_RO(pthread_cond_t*, recvTsbPdCond, &m_RcvTsbPdCond);

    void ConnectSignal(ETransmissionEvent tev, EventSlot sl);
    void DisconnectSignal(ETransmissionEvent tev);

    // This is in public section so prospective overriding it can be
    // done by directly assigning to a field.

    Callback<std::vector<int32_t>, CPacket> m_cbPacketArrival;

private:
    /// initialize a UDT entity and bind to a local address.

    void open();

    /// Start listening to any connection request.

    void setListenState();

    /// Connect to a UDT entity listening at address "peer".
    /// @param peer [in] The address of the listening UDT entity.

    void startConnect(const sockaddr_any& peer, int32_t forced_isn);

    /// Process the response handshake packet. Failure reasons can be:
    /// * Socket is not in connecting state
    /// * Response @a pkt is not a handshake control message
    /// * Rendezvous socket has once processed a regular handshake
    /// @param pkt [in] handshake packet.
    /// @retval 0 Connection successful
    /// @retval 1 Connection in progress (m_ConnReq turned into RESPONSE)
    /// @retval -1 Connection failed

    SRT_ATR_NODISCARD EConnectStatus processConnectResponse(const CPacket& pkt, CUDTException* eout, EConnectMethod synchro) ATR_NOEXCEPT;

    // This function works in case of HSv5 rendezvous. It changes the state
    // according to the present state and received message type, as well as the
    // INITIATOR/RESPONDER side resolved through cookieContest().
    // The resulting data are:
    // - rsptype: handshake message type that should be sent back to the peer (nothing if URQ_DONE)
    // - needs_extension: the HSREQ/KMREQ or HSRSP/KMRSP extensions should be attached to the handshake message.
    // - RETURNED VALUE: if true, it means a URQ_CONCLUSION message was received with HSRSP/KMRSP extensions and needs HSRSP/KMRSP.
    void rendezvousSwitchState(ref_t<UDTRequestType> rsptype, ref_t<bool> needs_extension, ref_t<bool> needs_hsrsp);
    void cookieContest();

    /// Interpret the incoming handshake packet in order to perform appropriate
    /// rendezvous FSM state transition if needed, and craft the response, serialized
    /// into the packet to be next sent.
    /// @param reqpkt Packet to be written with handshake data
    /// @param response incoming handshake response packet to be interpreted
    /// @param serv_addr incoming packet's address
    /// @param synchro True when this function was called in blocking mode
    /// @param rst Current read status to know if the HS packet was freshly received from the peer, or this is only a periodic update (RST_AGAIN)
    SRT_ATR_NODISCARD EConnectStatus processRendezvous(ref_t<CPacket> reqpkt, const CPacket &response, const sockaddr_any& serv_addr, bool synchro, EReadStatus);
    SRT_ATR_NODISCARD bool prepareConnectionObjects(const CHandShake &hs, HandshakeSide hsd, CUDTException *eout);
    SRT_ATR_NODISCARD EConnectStatus postConnect(const CPacket& response, bool rendezvous, CUDTException* eout, bool synchro);
    void applyResponseSettings(const CPacket& hspkt);
    SRT_ATR_NODISCARD EConnectStatus processAsyncConnectResponse(const CPacket& pkt) ATR_NOEXCEPT;
    SRT_ATR_NODISCARD bool processAsyncConnectRequest(EReadStatus rst, EConnectStatus cst, const CPacket& response, const sockaddr_any& serv_addr);

    void checkUpdateCryptoKeyLen(const char* loghdr, int32_t typefield);

    SRT_ATR_NODISCARD size_t fillSrtHandshake_HSREQ(uint32_t* srtdata, size_t srtlen, int hs_version);
    SRT_ATR_NODISCARD size_t fillSrtHandshake_HSRSP(uint32_t* srtdata, size_t srtlen, int hs_version);
    SRT_ATR_NODISCARD size_t fillSrtHandshake(uint32_t* srtdata, size_t srtlen, int msgtype, int hs_version);

    SRT_ATR_NODISCARD bool createSrtHandshake(ref_t<CPacket> reqpkt, ref_t<CHandShake> hs,
            int srths_cmd, int srtkm_cmd, const uint32_t* data, size_t datalen);

    SRT_ATR_NODISCARD size_t prepareSrtHsMsg(int cmd, uint32_t* srtdata, size_t size);

    SRT_ATR_NODISCARD bool processSrtMsg(const CPacket *ctrlpkt);
    SRT_ATR_NODISCARD int processSrtMsg_HSREQ(const uint32_t* srtdata, size_t len, uint32_t ts, int hsv);
    SRT_ATR_NODISCARD int processSrtMsg_HSRSP(const uint32_t* srtdata, size_t len, uint32_t ts, int hsv);
    SRT_ATR_NODISCARD bool interpretSrtHandshake(const CHandShake& hs, const CPacket& hspkt, uint32_t* out_data, size_t* out_len);

    static CUDTGroup& newGroup(int); // defined EXCEPTIONALLY in api.cpp for convenience reasons
    // Note: This is an "interpret" function, which should treat the tp as
    // "possibly group type" that might be out of the existing values.
    SRT_ATR_NODISCARD bool interpretGroup(const int32_t grpdata[], int hsreq_type_cmd);
    SRT_ATR_NODISCARD SRTSOCKET makeMePeerOf(SRTSOCKET peergroup, SRT_GROUP_TYPE tp);
    void synchronizeGroupTime(CUDTGroup* grp);

    void updateAfterSrtHandshake(int srt_cmd, int hsv);

    void updateSrtRcvSettings();
    void updateSrtSndSettings();

    void checkNeedDrop(ref_t<bool> bCongestion);

    /// Connect to a UDT entity listening at address "peer", which has sent "hs" request.
    /// @param peer [in] The address of the listening UDT entity.
    /// @param hs [in/out] The handshake information sent by the peer side (in), negotiated value (out).

    void acceptAndRespond(const sockaddr_any& peer, CHandShake* hs, const CPacket& hspkt);

    /// Close the opened UDT entity.

    bool close();

    /// Request UDT to send out a data block "data" with size of "len".
    /// @param data [in] The address of the application data to be sent.
    /// @param len [in] The size of the data block.
    /// @return Actual size of data sent.

    SRT_ATR_NODISCARD int send(const char* data, int len)
    {
        return sendmsg(data, len, -1, false, 0);
    }

    /// Request UDT to receive data to a memory block "data" with size of "len".
    /// @param data [out] data received.
    /// @param len [in] The desired size of data to be received.
    /// @return Actual size of data received.

    SRT_ATR_NODISCARD int recv(char* data, int len);

    /// send a message of a memory block "data" with size of "len".
    /// @param data [out] data received.
    /// @param len [in] The desired size of data to be received.
    /// @param ttl [in] the time-to-live of the message.
    /// @param inorder [in] if the message should be delivered in order.
    /// @param srctime [in] Time when the data were ready to send.
    /// @return Actual size of data sent.

    SRT_ATR_NODISCARD int sendmsg(const char* data, int len, int ttl, bool inorder, uint64_t srctime);
    /// Receive a message to buffer "data".
    /// @param data [out] data received.
    /// @param len [in] size of the buffer.
    /// @return Actual size of data received.

    SRT_ATR_NODISCARD int sendmsg2(const char* data, int len, ref_t<SRT_MSGCTRL> m);

    SRT_ATR_NODISCARD int recvmsg(char* data, int len, uint64_t& srctime);
    SRT_ATR_NODISCARD int recvmsg2(char* data, int len, ref_t<SRT_MSGCTRL> m);
    SRT_ATR_NODISCARD int receiveMessage(char* data, int len, ref_t<SRT_MSGCTRL> m);
    SRT_ATR_NODISCARD int receiveBuffer(char* data, int len);

    /// Request UDT to send out a file described as "fd", starting from "offset", with size of "size".
    /// @param ifs [in] The input file stream.
    /// @param offset [in, out] From where to read and send data; output is the new offset when the call returns.
    /// @param size [in] How many data to be sent.
    /// @param block [in] size of block per read from disk
    /// @return Actual size of data sent.

    SRT_ATR_NODISCARD int64_t sendfile(std::fstream& ifs, int64_t& offset, int64_t size, int block = 366000);

    /// Request UDT to receive data into a file described as "fd", starting from "offset", with expected size of "size".
    /// @param ofs [out] The output file stream.
    /// @param offset [in, out] From where to write data; output is the new offset when the call returns.
    /// @param size [in] How many data to be received.
    /// @param block [in] size of block per write to disk
    /// @return Actual size of data received.

    SRT_ATR_NODISCARD int64_t recvfile(std::fstream& ofs, int64_t& offset, int64_t size, int block = 7320000);

    /// Configure UDT options.
    /// @param optName [in] The enum name of a UDT option.
    /// @param optval [in] The value to be set.
    /// @param optlen [in] size of "optval".

    void setOpt(SRT_SOCKOPT optName, const void* optval, int optlen);

    /// Read UDT options.
    /// @param optName [in] The enum name of a UDT option.
    /// @param optval [in] The value to be returned.
    /// @param optlen [out] size of "optval".

    void getOpt(SRT_SOCKOPT optName, void* optval, ref_t<int> optlen);

    /// read the performance data since last sample() call.
    /// @param perf [in, out] pointer to a CPerfMon structure to record the performance data.
    /// @param clear [in] flag to decide if the local performance trace should be cleared.

    void sample(CPerfMon* perf, bool clear = true);

    /// read the performance data with bytes counters since bstats() 
    ///  
    /// @param perf [in, out] pointer to a CPerfMon structure to record the performance data.
    /// @param clear [in] flag to decide if the local performance trace should be cleared. 
    /// @param instantaneous [in] flag to request instantaneous data 
    /// instead of moving averages.
    void bstats(CBytePerfMon* perf, bool clear = true, bool instantaneous = false);

    /// Mark sequence contained in the given packet as not lost. This
    /// removes the loss record from both current receiver loss list and
    /// the receiver fresh loss list.
    void unlose(const CPacket& oldpacket);
    void unlose(int32_t from, int32_t to);

    void considerLegacySrtHandshake(uint64_t timebase);
    void checkSndTimers(Whether2RegenKm regen = DONT_REGEN_KM);
    void handshakeDone()
    {
        m_iSndHsRetryCnt = 0;
    }

    int64_t withOverhead(int64_t basebw)
    {
        return (basebw * (100 + m_iOverheadBW))/100;
    }

    static double Bps2Mbps(int64_t basebw)
    {
        return double(basebw) * 8.0/1000000.0;
    }

    bool stillConnected()
    {
        // Still connected is when:
        // - no "broken" condition appeared (security, protocol error, response timeout)
        return !m_bBroken
            // - still connected (no one called srt_close())
            && m_bConnected
            // - isn't currently closing (srt_close() called, response timeout, shutdown)
            && !m_bClosing;
    }

    int sndSpaceLeft()
    {
        return sndBuffersLeft() * m_iMaxSRTPayloadSize;
    }

    int sndBuffersLeft()
    {
        return m_iSndBufSize - m_pSndBuffer->getCurrBufSize();
    }

    uint64_t socketStartTime()
    {
        return m_stats.startTime;
    }

    // TSBPD thread main function.
    static void* tsbpd(void* param);

    void updateForgotten(int seqlen, int32_t lastack, int32_t skiptoseqno);

    static std::vector<int32_t> defaultPacketArrival(void* vself, CPacket& pkt);

    static CUDTUnited s_UDTUnited;               // UDT global management base

private: // Identification
    CUDTSocket* const m_parent; // temporary, until the CUDTSocket class is merged with CUDT
    SRTSOCKET m_SocketID;                        // UDT socket number
    SRTSOCKET m_PeerID;                          // peer id, for multiplexer

    int m_iMaxSRTPayloadSize;                 // Maximum/regular payload size, in bytes
    size_t m_zOPT_ExpPayloadSize;                    // Expected average payload size (user option)

    // Options
    int m_iMSS;                                  // Maximum Segment Size, in bytes
    bool m_bSynSending;                          // Sending syncronization mode
    bool m_bSynRecving;                          // Receiving syncronization mode
    int m_iFlightFlagSize;                       // Maximum number of packets in flight from the peer side
    int m_iSndBufSize;                           // Maximum UDT sender buffer size
    int m_iRcvBufSize;                           // Maximum UDT receiver buffer size
    linger m_Linger;                             // Linger information on close
    int m_iUDPSndBufSize;                        // UDP sending buffer size
    int m_iUDPRcvBufSize;                        // UDP receiving buffer size
    bool m_bRendezvous;                          // Rendezvous connection mode
#ifdef SRT_ENABLE_CONNTIMEO
    int m_iConnTimeOut;                          // connect timeout in milliseconds
#endif
    int m_iSndTimeOut;                           // sending timeout in milliseconds
    int m_iRcvTimeOut;                           // receiving timeout in milliseconds
    bool m_bReuseAddr;                           // reuse an exiting port or not, for UDP multiplexer
    int64_t m_llMaxBW;                           // maximum data transfer rate (threshold)
#ifdef SRT_ENABLE_IPOPTS
    int m_iIpTTL;
    int m_iIpToS;
#endif
    // These fields keep the options for encryption
    // (SRTO_PASSPHRASE, SRTO_PBKEYLEN). Crypto object is
    // created later and takes values from these.
    HaiCrypt_Secret m_CryptoSecret;
    int m_iSndCryptoKeyLen;

    // XXX Consider removing them. The m_bDataSender may stay here
    // in order to maintain the HS side selection in HSv4.
    // m_bTwoWayData is unused.
    bool m_bDataSender;
    bool m_bTwoWayData;

    // HSv4 (legacy handshake) support)
    uint64_t m_ullSndHsLastTime_us;	    //Last SRT handshake request time
    int      m_iSndHsRetryCnt;       //SRT handshake retries left

    bool m_bMessageAPI;
    bool m_bOPT_TsbPd;               // Whether AGENT will do TSBPD Rx (whether peer does, is not agent's problem)
    int m_iOPT_TsbPdDelay;           // Agent's Rx latency
    int m_iOPT_PeerTsbPdDelay;       // Peer's Rx latency for the traffic made by Agent's Tx.
    bool m_bOPT_TLPktDrop;           // Whether Agent WILL DO TLPKTDROP on Rx.
    int m_iOPT_SndDropDelay;         // Extra delay when deciding to snd-drop for TLPKTDROP, -1 to off
    bool m_bOPT_StrictEncryption;    // Off by default. When on, any connection other than nopw-nopw & pw1-pw1 is rejected.
    bool m_bOPT_GroupConnect;
    std::string m_sStreamName;

    int m_iTsbPdDelay_ms;                           // Rx delay to absorb burst in milliseconds
    int m_iPeerTsbPdDelay_ms;                       // Tx delay that the peer uses to absorb burst in milliseconds
    bool m_bTLPktDrop;                           // Enable Too-late Packet Drop
    int64_t m_llInputBW;                         // Input stream rate (bytes/sec)
    int m_iOverheadBW;                           // Percent above input stream rate (applies if m_llMaxBW == 0)
    bool m_bRcvNakReport;                        // Enable Receiver Periodic NAK Reports
    int m_iIpV6Only;                             // IPV6_V6ONLY option (-1 if not set)
private:
    UniquePtr<CCryptoControl> m_pCryptoControl;                            // congestion control SRT class (small data extension)
    CCache<CInfoBlock>* m_pCache;                // network information cache

    // Congestion control
    std::vector<EventSlot> m_Slots[TEV__SIZE];
    SrtCongestion m_CongCtl;

    // Attached tool function
    void EmitSignal(ETransmissionEvent tev, EventVariant var);

    // Internal state
    volatile bool m_bListening;                  // If the UDT entit is listening to connection
    volatile bool m_bConnecting;                 // The short phase when connect() is called but not yet completed
    volatile bool m_bConnected;                  // Whether the connection is on or off
    volatile bool m_bClosing;                    // If the UDT entity is closing
    volatile bool m_bShutdown;                   // If the peer side has shutdown the connection
    volatile bool m_bBroken;                     // If the connection has been broken
    volatile bool m_bPeerHealth;                 // If the peer status is normal
    bool m_bOpened;                              // If the UDT entity has been opened
    int m_iBrokenCounter;                        // a counter (number of GC checks) to let the GC tag this socket as disconnected

    int m_iEXPCount;                             // Expiration counter
    int m_iBandwidth;                            // Estimated bandwidth, number of packets per second
    int m_iRTT;                                  // RTT, in microseconds
    int m_iRTTVar;                               // RTT variance
    int m_iDeliveryRate;                         // Packet arrival rate at the receiver side
    int m_iByteDeliveryRate;                     // Byte arrival rate at the receiver side

    uint64_t m_ullLingerExpiration;              // Linger expiration time (for GC to close a socket with data in sending buffer)

    CHandShake m_ConnReq;                        // connection request
    CHandShake m_ConnRes;                        // connection response
    CHandShake::RendezvousState m_RdvState;      // HSv5 rendezvous state
    HandshakeSide m_SrtHsSide;                   // HSv5 rendezvous handshake side resolved from cookie contest (DRAW if not yet resolved)
    int64_t m_llLastReqTime;                     // last time when a connection request is sent

private: // Sending related data
    CSndBuffer* m_pSndBuffer;                    // Sender buffer
    CSndLossList* m_pSndLossList;                // Sender loss list
    CPktTimeWindow<16, 16> m_SndTimeWindow;            // Packet sending time window

    volatile uint64_t m_ullInterval_tk;          // Inter-packet time, in CPU clock cycles
    uint64_t m_ullTimeDiff_tk;                   // aggregate difference in inter-packet time

    volatile int m_iFlowWindowSize;              // Flow control window size
    volatile double m_dCongestionWindow;         // congestion window size

    volatile int32_t m_iSndLastFullAck;          // Last full ACK received
    volatile int32_t m_iSndLastAck;              // Last ACK received

    // NOTE: m_iSndLastDataAck is the value strictly bound to the CSndBufer object (m_pSndBuffer)
    // and this is the sequence number that refers to the block at position [0]. Upon acknowledgement,
    // this value is shifted to the acknowledged position, and the blocks are removed from the
    // m_pSndBuffer buffer up to excluding this sequence number.
    // XXX CONSIDER removing this field and give up the maintenance of this sequence number
    // to the sending buffer. This way, extraction of an old packet for retransmission should
    // require only the lost sequence number, and how to find the packet with this sequence
    // will be up to the sending buffer.
    volatile int32_t m_iSndLastDataAck;          // The real last ACK that updates the sender buffer and loss list
    volatile int32_t m_iSndCurrSeqNo;            // The largest sequence number that HAS BEEN SENT
    volatile int32_t m_iSndNextSeqNo;            // The sequence number predicted to be placed at the currently scheduled packet

    // Note important differences between Curr and Next fields:
    // - m_iSndCurrSeqNo: this is used by SRT:SndQ:worker thread and it's operated from CUDT::packData
    //   function only. This value represents the sequence number that has been stamped on a packet directly
    //   before it is sent over the network.
    // - m_iSndNextSeqNo: this is used by the user's thread and it's operated from CUDT::sendmsg2
    //   function only. This value represents the sequence number that is PREDICTED to be stamped on the
    //   first block out of the block series that will be scheduled for later sending over the network
    //   out of the data passed in this function. For a special case when the length of the data is
    //   short enough to be passed in one UDP packet (always the case for live mode), this value is
    //   always increased by one in this call, otherwise it will be increased by the number of blocks
    //   scheduled for sending.

    //int32_t m_iLastDecSeq;                       // Sequence number sent last decrease occurs (actually part of FileSmoother, formerly CUDTCC)
    int32_t m_iSndLastAck2;                      // Last ACK2 sent back

    void setInitialSndSeq(int32_t isn, bool initial = true)
    {
        // m_iLastDecSeq = isn - 1; <-- purpose unknown; duplicate from FileSmoother?
        m_iSndLastAck = isn;
        m_iSndLastDataAck = isn;
        m_iSndLastFullAck = isn;
        m_iSndCurrSeqNo = isn - 1;

        // This should NOT be done at the "in the flight" situation
        // because after the initial stage there are more threads using
        // these fields, and this field has a different affinity than
        // the others, and is practically a source of this value, just
        // pushed through a queue barrier.
        if (initial)
            m_iSndNextSeqNo = isn;
        m_iSndLastAck2 = isn;
    }

    void setInitialRcvSeq(int32_t isn)
    {
        m_iRcvLastAck = isn;
#ifdef ENABLE_LOGGING
        m_iDebugPrevLastAck = m_iRcvLastAck;
#endif
        m_iRcvLastSkipAck = m_iRcvLastAck;
        m_iRcvLastAckAck = isn;
        m_iRcvCurrSeqNo = isn - 1;
    }

    uint64_t m_ullSndLastAck2Time;               // The time when last ACK2 was sent back
    int32_t m_iISN;                              // Initial Sequence Number
    bool m_bPeerTsbPd;                           // Peer accept TimeStamp-Based Rx mode
    bool m_bPeerTLPktDrop;                       // Enable sender late packet dropping
    bool m_bPeerNakReport;                       // Sender's peer (receiver) issues Periodic NAK Reports
    bool m_bPeerRexmitFlag;                      // Receiver supports rexmit flag in payload packets
    int32_t m_iReXmitCount;                      // Re-Transmit Count since last ACK

private: // Receiving related data
    CRcvBuffer* m_pRcvBuffer;                    //< Receiver buffer
    CRcvLossList* m_pRcvLossList;                //< Receiver loss list
    std::deque<CRcvFreshLoss> m_FreshLoss;       //< Lost sequence already added to m_pRcvLossList, but not yet sent UMSG_LOSSREPORT for.
    int m_iReorderTolerance;                     //< Current value of dynamic reorder tolerance
    int m_iMaxReorderTolerance;                  //< Maximum allowed value for dynamic reorder tolerance
    int m_iConsecEarlyDelivery;                  //< Increases with every OOO packet that came <TTL-2 time, resets with every increased reorder tolerance
    int m_iConsecOrderedDelivery;                //< Increases with every packet coming in order or retransmitted, resets with every out-of-order packet

    CACKWindow<1024> m_ACKWindow;                //< ACK history window
    CPktTimeWindow<16, 64> m_RcvTimeWindow;      //< Packet arrival time window

    int32_t m_iRcvLastAck;                       //< Last sent ACK
#ifdef ENABLE_LOGGING
    int32_t m_iDebugPrevLastAck;
#endif
    int32_t m_iRcvLastSkipAck;                   // Last dropped sequence ACK
    uint64_t m_ullLastAckTime_tk;                // Timestamp of last ACK
    int32_t m_iRcvLastAckAck;                    // Last sent ACK that has been acknowledged
    int32_t m_iAckSeqNo;                         // Last ACK sequence number
    int32_t m_iRcvCurrSeqNo;                     // Largest received sequence number

    uint64_t m_ullLastWarningTime;               // Last time that a warning message is sent

    int32_t m_iPeerISN;                          // Initial Sequence Number of the peer side
    uint64_t m_ullRcvPeerStartTime;

    uint32_t m_lSrtVersion;
    uint32_t m_lMinimumPeerSrtVersion;
    uint32_t m_lPeerSrtVersion;

    bool m_bTsbPd;                               // Peer sends TimeStamp-Based Packet Delivery Packets 
<<<<<<< HEAD
    bool m_bGroupTsbPd;                          // TSBPD should be used for GROUP RECEIVER instead.

=======
>>>>>>> f4eb1954
    pthread_t m_RcvTsbPdThread;                  // Rcv TsbPD Thread handle
    pthread_cond_t m_RcvTsbPdCond;
    bool m_bTsbPdAckWakeup;                      // Signal TsbPd thread on Ack sent

private: // synchronization: mutexes and conditions
    pthread_mutex_t m_ConnectionLock;            // used to synchronize connection operation

    pthread_cond_t m_SendBlockCond;              // used to block "send" call
    pthread_mutex_t m_SendBlockLock;             // lock associated to m_SendBlockCond

    pthread_mutex_t m_AckLock;                   // used to protected sender's loss list when processing ACK

    pthread_cond_t m_RecvDataCond;               // used to block "recv" when there is no data
    pthread_mutex_t m_RecvDataLock;              // lock associated to m_RecvDataCond

    pthread_mutex_t m_SendLock;                  // used to synchronize "send" call
    pthread_mutex_t m_RecvLock;                  // used to synchronize "recv" call

    pthread_mutex_t m_RcvLossLock;               // Protects the receiver loss list (access: CRcvQueue::worker, CUDT::tsbpd)

    pthread_mutex_t m_StatsLock;                 // used to synchronize access to trace statistics

    void initSynch();
    void destroySynch();
    void releaseSynch();

private: // Common connection Congestion Control setup

    // XXX This can fail only when it failed to create a smoother
    // which only may happen when the smoother list is extended 
    // with user-supplied smoothers, not a case so far.
    // SRT_ATR_NODISCARD
    bool setupCC();
    // for updateCC it's ok to discard the value. This returns false only if
    // the Smoother isn't created, and this can be prevented from.
    bool updateCC(ETransmissionEvent, EventVariant arg);

    // XXX Unsure as to this return value is meaningful.
    // May happen that this failure is acceptable slongs
    // the other party will be sending unencrypted stream.
    // SRT_ATR_NODISCARD
    bool createCrypter(HandshakeSide side, bool bidi);

private: // Generation and processing of packets
    void sendCtrl(UDTMessageType pkttype, void* lparam = NULL, void* rparam = NULL, int size = 0);
    void processCtrl(CPacket& ctrlpkt);
    /// Pack a packet from a list of lost packets.
    ///
    /// @param packet [in, out] a packet structure to fill
    /// @param origintime [in, out] origin timestamp of the packet
    ///
    /// @return payload size on success, <=0 on failure
    int packLostData(CPacket& packet, uint64_t& origintime);

    int packData(ref_t<CPacket> packet, ref_t<uint64_t> ts, ref_t<sockaddr_any> src_adr);
    int processData(CUnit* unit);
    void processClose();
    int processConnectRequest(const sockaddr_any& addr, CPacket& packet);
    static void addLossRecord(std::vector<int32_t>& lossrecord, int32_t lo, int32_t hi);
    int32_t bake(const sockaddr_any& addr, int32_t previous_cookie = 0, int correction = 0);
    void ackDataUpTo(int32_t seq);


private: // Trace

    struct CoreStats
    {
        uint64_t startTime;                 // timestamp when the UDT entity is started
        int64_t sentTotal;                  // total number of sent data packets, including retransmissions
        int64_t recvTotal;                  // total number of received packets
        int sndLossTotal;                   // total number of lost packets (sender side)
        int rcvLossTotal;                   // total number of lost packets (receiver side)
        int retransTotal;                   // total number of retransmitted packets
        int sentACKTotal;                   // total number of sent ACK packets
        int recvACKTotal;                   // total number of received ACK packets
        int sentNAKTotal;                   // total number of sent NAK packets
        int recvNAKTotal;                   // total number of received NAK packets
        int sndDropTotal;
        int rcvDropTotal;
        uint64_t bytesSentTotal;            // total number of bytes sent,  including retransmissions
        uint64_t bytesRecvTotal;            // total number of received bytes
        uint64_t rcvBytesLossTotal;         // total number of loss bytes (estimate)
        uint64_t bytesRetransTotal;         // total number of retransmitted bytes
        uint64_t sndBytesDropTotal;
        uint64_t rcvBytesDropTotal;
        int m_rcvUndecryptTotal;
        uint64_t m_rcvBytesUndecryptTotal;
        int64_t m_sndDurationTotal;         // total real time for sending

        uint64_t lastSampleTime;            // last performance sample time
        int64_t traceSent;                  // number of packets sent in the last trace interval
        int64_t traceRecv;                  // number of packets received in the last trace interval
        int traceSndLoss;                   // number of lost packets in the last trace interval (sender side)
        int traceRcvLoss;                   // number of lost packets in the last trace interval (receiver side)
        int traceRetrans;                   // number of retransmitted packets in the last trace interval
        int sentACK;                        // number of ACKs sent in the last trace interval
        int recvACK;                        // number of ACKs received in the last trace interval
        int sentNAK;                        // number of NAKs sent in the last trace interval
        int recvNAK;                        // number of NAKs received in the last trace interval
        int traceSndDrop;
        int traceRcvDrop;
        int traceRcvRetrans;
        int traceReorderDistance;
        double traceBelatedTime;
        int64_t traceRcvBelated;
        uint64_t traceBytesSent;            // number of bytes sent in the last trace interval
        uint64_t traceBytesRecv;            // number of bytes sent in the last trace interval
        uint64_t traceRcvBytesLoss;         // number of bytes bytes lost in the last trace interval (estimate)
        uint64_t traceBytesRetrans;         // number of bytes retransmitted in the last trace interval
        uint64_t traceSndBytesDrop;
        uint64_t traceRcvBytesDrop;
        int traceRcvUndecrypt;
        uint64_t traceRcvBytesUndecrypt;
        int64_t sndDuration;                // real time for sending
        int64_t sndDurationCounter;         // timers to record the sending duration
    } m_stats;

public:

    static const int SELF_CLOCK_INTERVAL = 64;  // ACK interval for self-clocking
    static const int SEND_LITE_ACK = sizeof(int32_t); // special size for ack containing only ack seq
    static const int PACKETPAIR_MASK = 0xF;

    static const size_t MAX_SID_LENGTH = 512;

private: // Timers
    uint64_t m_ullCPUFrequency;               // CPU clock frequency, used for Timer, ticks per microsecond
    uint64_t m_ullNextACKTime_tk;             // Next ACK time, in CPU clock cycles, same below
    uint64_t m_ullNextNAKTime_tk;             // Next NAK time

    volatile uint64_t m_ullSYNInt_tk;         // SYN interval
    volatile uint64_t m_ullACKInt_tk;         // ACK interval
    volatile uint64_t m_ullNAKInt_tk;         // NAK interval
    volatile uint64_t m_ullLastRspTime_tk;    // time stamp of last response from the peer
    volatile uint64_t m_ullLastRspAckTime_tk; // time stamp of last ACK from the peer
    volatile uint64_t m_ullLastSndTime_tk;    // time stamp of last data/ctrl sent (in system ticks)
    uint64_t m_ullMinNakInt_tk;               // NAK timeout lower bound; too small value can cause unnecessary retransmission
    uint64_t m_ullMinExpInt_tk;               // timeout lower bound threshold: too small timeout can cause problem

    int m_iPktCount;                          // packet counter for ACK
    int m_iLightACKCount;                     // light ACK counter

    uint64_t m_ullTargetTime_tk;              // scheduled time of next packet sending

    void checkTimers();

public: // For the use of CCryptoControl
    // HaiCrypt configuration
    unsigned int m_uKmRefreshRatePkt;
    unsigned int m_uKmPreAnnouncePkt;


private: // for UDP multiplexer
    CSndQueue* m_pSndQueue;         // packet sending queue
    CRcvQueue* m_pRcvQueue;         // packet receiving queue
    sockaddr_any m_PeerAddr;        // peer address
    sockaddr_any m_SourceAddr;      // override UDP source address with this one when sending
    uint32_t m_piSelfIP[4];         // local UDP IP address
    CSNode* m_pSNode;               // node information for UDT list used in snd queue
    CRNode* m_pRNode;               // node information for UDT list used in rcv queue

public: // For SrtCongestion
    const CSndQueue* sndQueue() { return m_pSndQueue; }
    const CRcvQueue* rcvQueue() { return m_pRcvQueue; }

private: // for epoll
    std::set<int> m_sPollID;                     // set of epoll ID to trigger
    void addEPoll(const int eid);
    void removeEPoll(const int eid);
};


#endif<|MERGE_RESOLUTION|>--- conflicted
+++ resolved
@@ -1028,11 +1028,8 @@
     uint32_t m_lPeerSrtVersion;
 
     bool m_bTsbPd;                               // Peer sends TimeStamp-Based Packet Delivery Packets 
-<<<<<<< HEAD
     bool m_bGroupTsbPd;                          // TSBPD should be used for GROUP RECEIVER instead.
 
-=======
->>>>>>> f4eb1954
     pthread_t m_RcvTsbPdThread;                  // Rcv TsbPD Thread handle
     pthread_cond_t m_RcvTsbPdCond;
     bool m_bTsbPdAckWakeup;                      // Signal TsbPd thread on Ack sent
@@ -1085,7 +1082,7 @@
     /// @param origintime [in, out] origin timestamp of the packet
     ///
     /// @return payload size on success, <=0 on failure
-    int packLostData(CPacket& packet, uint64_t& origintime);
+    int packLostData(ref_t<CPacket> r_packet, ref_t<uint64_t> r_origintime);
 
     int packData(ref_t<CPacket> packet, ref_t<uint64_t> ts, ref_t<sockaddr_any> src_adr);
     int processData(CUnit* unit);
