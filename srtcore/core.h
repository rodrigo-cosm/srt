/*
 * SRT - Secure, Reliable, Transport
 * Copyright (c) 2018 Haivision Systems Inc.
 * 
 * This Source Code Form is subject to the terms of the Mozilla Public
 * License, v. 2.0. If a copy of the MPL was not distributed with this
 * file, You can obtain one at http://mozilla.org/MPL/2.0/.
 * 
 */

/*****************************************************************************
Copyright (c) 2001 - 2011, The Board of Trustees of the University of Illinois.
All rights reserved.

Redistribution and use in source and binary forms, with or without
modification, are permitted provided that the following conditions are
met:

* Redistributions of source code must retain the above
  copyright notice, this list of conditions and the
  following disclaimer.

* Redistributions in binary form must reproduce the
  above copyright notice, this list of conditions
  and the following disclaimer in the documentation
  and/or other materials provided with the distribution.

* Neither the name of the University of Illinois
  nor the names of its contributors may be used to
  endorse or promote products derived from this
  software without specific prior written permission.

THIS SOFTWARE IS PROVIDED BY THE COPYRIGHT HOLDERS AND CONTRIBUTORS "AS
IS" AND ANY EXPRESS OR IMPLIED WARRANTIES, INCLUDING, BUT NOT LIMITED TO,
THE IMPLIED WARRANTIES OF MERCHANTABILITY AND FITNESS FOR A PARTICULAR
PURPOSE ARE DISCLAIMED. IN NO EVENT SHALL THE COPYRIGHT OWNER OR
CONTRIBUTORS BE LIABLE FOR ANY DIRECT, INDIRECT, INCIDENTAL, SPECIAL,
EXEMPLARY, OR CONSEQUENTIAL DAMAGES (INCLUDING, BUT NOT LIMITED TO,
PROCUREMENT OF SUBSTITUTE GOODS OR SERVICES; LOSS OF USE, DATA, OR
PROFITS; OR BUSINESS INTERRUPTION) HOWEVER CAUSED AND ON ANY THEORY OF
LIABILITY, WHETHER IN CONTRACT, STRICT LIABILITY, OR TORT (INCLUDING
NEGLIGENCE OR OTHERWISE) ARISING IN ANY WAY OUT OF THE USE OF THIS
SOFTWARE, EVEN IF ADVISED OF THE POSSIBILITY OF SUCH DAMAGE.
*****************************************************************************/

/*****************************************************************************
written by
   Yunhong Gu, last updated 02/28/2012
modified by
   Haivision Systems Inc.
*****************************************************************************/


#ifndef INC_SRT_CORE_H
#define INC_SRT_CORE_H

#include <deque>
#include <sstream>

#include "srt.h"
#include "common.h"
#include "list.h"
#include "buffer.h"
#include "window.h"
#include "packet.h"
#include "channel.h"
#include "cache.h"
#include "queue.h"
#include "handshake.h"
#include "congctl.h"
#include "packetfilter.h"
#include "utilities.h"
#include "logger_defs.h"

#include <haicrypt.h>


// XXX Utility function - to be moved to utilities.h?
template <class T>
inline T CountIIR(T base, T newval, double factor)
{
    if ( base == 0.0 )
        return newval;

    T diff = newval - base;
    return base+T(diff*factor);
}

// XXX Probably a better rework for that can be done - this can be
// turned into a serializable structure, just like it's for CHandShake.
enum AckDataItem
{
    ACKD_RCVLASTACK = 0,
    ACKD_RTT = 1,
    ACKD_RTTVAR = 2,
    ACKD_BUFFERLEFT = 3,
    ACKD_TOTAL_SIZE_SMALL = 4,

    // Extra fields existing in UDT (not always sent)

    ACKD_RCVSPEED = 4,   // length would be 16
    ACKD_BANDWIDTH = 5,
    ACKD_TOTAL_SIZE_UDTBASE = 6, // length = 24
    // Extra stats for SRT

    ACKD_RCVRATE = 6,
    ACKD_TOTAL_SIZE_VER101 = 7, // length = 28
    ACKD_XMRATE = 7, // XXX This is a weird compat stuff. Version 1.1.3 defines it as ACKD_BANDWIDTH*m_iMaxSRTPayloadSize when set. Never got.
                     // XXX NOTE: field number 7 may be used for something in future, need to confirm destruction of all !compat 1.0.2 version

    ACKD_TOTAL_SIZE_VER102 = 8, // 32
// FEATURE BLOCKED. Probably not to be restored.
//  ACKD_ACKBITMAP = 8,
    ACKD_TOTAL_SIZE = ACKD_TOTAL_SIZE_VER102 // length = 32 (or more)
};
const size_t ACKD_FIELD_SIZE = sizeof(int32_t);

static const size_t SRT_SOCKOPT_NPOST = 12;
extern const SRT_SOCKOPT srt_post_opt_list [];

enum GroupDataItem
{
    GRPD_GROUPID,
    GRPD_GROUPDATA,

    GRPD_E_SIZE
};

const size_t GRPD_MIN_SIZE = 2; // ID and GROUPTYPE as backward compat

const size_t GRPD_FIELD_SIZE = sizeof(int32_t);

// For HSv4 legacy handshake
#define SRT_MAX_HSRETRY     10          /* Maximum SRT handshake retry */

enum SeqPairItems
{
    SEQ_BEGIN = 0, SEQ_END = 1, SEQ_SIZE = 2
};

<<<<<<< HEAD
template <class METRIC_TYPE>
struct AverageMetricUsage: public MetricUsage<METRIC_TYPE>
{
    using MetricUsage<METRIC_TYPE>::Clear;
    using MetricUsage<METRIC_TYPE>::Init;
    using MetricUsage<METRIC_TYPE>::local;
    using MetricUsage<METRIC_TYPE>::total;

    void Update(METRIC_TYPE value)
    {
        if (MetricOp<METRIC_TYPE>::is_zero(local))
            local = value;
        else
        {
            local = (local + value)/2;
        }

        if (MetricOp<METRIC_TYPE>::is_zero(total))
            total = value;
        else
        {
            total = (total + value)/2;
        }
    }
};


template <class METRIC_TYPE>
struct MaxMetricUsage: public MetricUsage<METRIC_TYPE>
{
    using MetricUsage<METRIC_TYPE>::Clear;
    using MetricUsage<METRIC_TYPE>::Init;
    using MetricUsage<METRIC_TYPE>::local;
    using MetricUsage<METRIC_TYPE>::total;

    void Update(METRIC_TYPE value)
    {
        if (value > local)
            local = value;

        if (value > total)
            total = value;
    }
};


=======
#if ENABLE_EXPERIMENTAL_BONDING
>>>>>>> 724b8410

struct SRT_SocketOptionObject
{
    struct SingleOption
    {
        uint16_t option;
        uint16_t length;
        unsigned char storage[1]; // NOTE: Variable length object!
    };

    std::vector<SingleOption*> options;

    SRT_SocketOptionObject() {}

    ~SRT_SocketOptionObject()
    {
        for (size_t i = 0; i < options.size(); ++i)
        {
            // Convert back
            unsigned char* mem = reinterpret_cast<unsigned char*>(options[i]);
            delete [] mem;
        }
    }

    bool add(SRT_SOCKOPT optname, const void* optval, size_t optlen);
};

class CUDTGroup;
#endif

template <typename T>
inline T cast_optval(const void* optval)
{
    return *reinterpret_cast<const T*>(optval);
}

template <typename T>
inline T cast_optval(const void* optval, int optlen)
{
    if (optlen > 0 && optlen != sizeof(T))
        throw CUDTException(MJ_NOTSUP, MN_INVAL, 0);

    return cast_optval<T>(optval);
}

// This function is to make it possible for both C and C++
// API to accept both bool and int types for boolean options.
// (it's not that C couldn't use <stdbool.h>, it's that people
// often forget to use correct type).
template <>
inline bool cast_optval(const void* optval, int optlen)
{
    if (optlen == sizeof(bool))
    {
        return *reinterpret_cast<const bool*>(optval);
    }

    if (optlen == sizeof(int))
    {
        // 0!= is a windows warning-killer int-to-bool conversion
        return 0 != *reinterpret_cast<const int*>(optval);
    }
    return false;
}

// Extended SRT Congestion control class - only an incomplete definition required
class CCryptoControl;
class CUDTUnited;
class CUDTSocket;

// XXX REFACTOR: The 'CUDT' class is to be merged with 'CUDTSocket'.
// There's no reason for separating them, there's no case of having them
// anyhow managed separately. After this is done, with a small help with
// separating the internal abnormal path management (exceptions) from the
// API (return values), through CUDTUnited, this class may become in future
// an officially exposed C++ API.
class CUDT
{
    friend class CUDTSocket;
    friend class CUDTUnited;
    friend class CCC;
    friend struct CUDTComp;
    friend class CCache<CInfoBlock>;
    friend class CRendezvousQueue;
    friend class CSndQueue;
    friend class CRcvQueue;
    friend class CSndUList;
    friend class CRcvUList;
    friend class PacketFilter;
    friend class CUDTGroup;
    friend struct FByOldestActive; // this functional will use private fields

    typedef srt::sync::steady_clock::time_point time_point;
    typedef srt::sync::steady_clock::duration duration;

private: // constructor and desctructor
    void construct();
    void clearData();
    CUDT(CUDTSocket* parent);
    CUDT(CUDTSocket* parent, const CUDT& ancestor);
    const CUDT& operator=(const CUDT&) {return *this;} // = delete ?
    ~CUDT();

public: //API
    static int startup();
    static int cleanup();
    static SRTSOCKET socket();
#if ENABLE_EXPERIMENTAL_BONDING
    static SRTSOCKET createGroup(SRT_GROUP_TYPE);
    static int addSocketToGroup(SRTSOCKET socket, SRTSOCKET group);
    static int removeSocketFromGroup(SRTSOCKET socket);
    static SRTSOCKET getGroupOfSocket(SRTSOCKET socket);
    static int getGroupData(SRTSOCKET groupid, SRT_SOCKGROUPDATA* pdata, size_t* psize);
    static int configureGroup(SRTSOCKET groupid, const char* str);
    static bool isgroup(SRTSOCKET sock) { return (sock & SRTGROUP_MASK) != 0; }
#endif
    static int bind(SRTSOCKET u, const sockaddr* name, int namelen);
    static int bind(SRTSOCKET u, UDPSOCKET udpsock);
    static int listen(SRTSOCKET u, int backlog);
    static SRTSOCKET accept(SRTSOCKET u, sockaddr* addr, int* addrlen);
    static SRTSOCKET accept_bond(const SRTSOCKET listeners [], int lsize, int64_t msTimeOut);
    static int connect(SRTSOCKET u, const sockaddr* name, int namelen, int32_t forced_isn);
    static int connect(SRTSOCKET u, const sockaddr* name, const sockaddr* tname, int namelen);
#if ENABLE_EXPERIMENTAL_BONDING
    static int connectLinks(SRTSOCKET grp, SRT_SOCKGROUPCONFIG links [], int arraysize);
#endif
    static int close(SRTSOCKET u);
    static int getpeername(SRTSOCKET u, sockaddr* name, int* namelen);
    static int getsockname(SRTSOCKET u, sockaddr* name, int* namelen);
    static int getsockopt(SRTSOCKET u, int level, SRT_SOCKOPT optname, void* optval, int* optlen);
    static int setsockopt(SRTSOCKET u, int level, SRT_SOCKOPT optname, const void* optval, int optlen);
    static int send(SRTSOCKET u, const char* buf, int len, int flags);
    static int recv(SRTSOCKET u, char* buf, int len, int flags);
    static int sendmsg(SRTSOCKET u, const char* buf, int len, int ttl = SRT_MSGTTL_INF, bool inorder = false, int64_t srctime = 0);
    static int recvmsg(SRTSOCKET u, char* buf, int len, int64_t& srctime);
    static int sendmsg2(SRTSOCKET u, const char* buf, int len, SRT_MSGCTRL& mctrl);
    static int recvmsg2(SRTSOCKET u, char* buf, int len, SRT_MSGCTRL& w_mctrl);
    static int64_t sendfile(SRTSOCKET u, std::fstream& ifs, int64_t& offset, int64_t size, int block = SRT_DEFAULT_SENDFILE_BLOCK);
    static int64_t recvfile(SRTSOCKET u, std::fstream& ofs, int64_t& offset, int64_t size, int block = SRT_DEFAULT_RECVFILE_BLOCK);
    static int select(int nfds, UDT::UDSET* readfds, UDT::UDSET* writefds, UDT::UDSET* exceptfds, const timeval* timeout);
    static int selectEx(const std::vector<SRTSOCKET>& fds, std::vector<SRTSOCKET>* readfds, std::vector<SRTSOCKET>* writefds, std::vector<SRTSOCKET>* exceptfds, int64_t msTimeOut);
    static int epoll_create();
    static int epoll_clear_usocks(int eid);
    static int epoll_add_usock(const int eid, const SRTSOCKET u, const int* events = NULL);
    static int epoll_add_ssock(const int eid, const SYSSOCKET s, const int* events = NULL);
    static int epoll_remove_usock(const int eid, const SRTSOCKET u);
    static int epoll_remove_ssock(const int eid, const SYSSOCKET s);
    static int epoll_update_usock(const int eid, const SRTSOCKET u, const int* events = NULL);
    static int epoll_update_ssock(const int eid, const SYSSOCKET s, const int* events = NULL);
    static int epoll_wait(const int eid, std::set<SRTSOCKET>* readfds, std::set<SRTSOCKET>* writefds,
            int64_t msTimeOut, std::set<SYSSOCKET>* lrfds = NULL, std::set<SYSSOCKET>* wrfds = NULL);
    static int epoll_uwait(const int eid, SRT_EPOLL_EVENT* fdsSet, int fdsSize, int64_t msTimeOut);
    static int32_t epoll_set(const int eid, int32_t flags);
    static int epoll_release(const int eid);
    static CUDTException& getlasterror();
    static int bstats(SRTSOCKET u, CBytePerfMon* perf, bool clear = true, bool instantaneous = false);
#if ENABLE_EXPERIMENTAL_BONDING
    static int groupsockbstats(SRTSOCKET u, CBytePerfMon* perf, bool clear = true);
#endif
    static SRT_SOCKSTATUS getsockstate(SRTSOCKET u);
    static bool setstreamid(SRTSOCKET u, const std::string& sid);
    static std::string getstreamid(SRTSOCKET u);
    static int getsndbuffer(SRTSOCKET u, size_t* blocks, size_t* bytes);
    static int rejectReason(SRTSOCKET s);
    static int rejectReason(SRTSOCKET s, int value);
    static int64_t socketStartTime(SRTSOCKET s);

public: // internal API
    // This is public so that it can be used directly in API implementation functions.
    struct APIError
    {
        APIError(const CUDTException&);
        APIError(CodeMajor, CodeMinor, int = 0);

        operator int() const
        {
            return SRT_ERROR;
        }
    };

    static const SRTSOCKET INVALID_SOCK = -1;         // invalid socket descriptor
    static const int ERROR = -1;                      // socket api error returned value

    static const int HS_VERSION_UDT4 = 4;
    static const int HS_VERSION_SRT1 = 5;

    // Parameters
    //
    // Note: use notation with X*1000*1000* ... instead of million zeros in a row.
    // In C++17 there is a possible notation of 5'000'000 for convenience, but that's
    // something only for a far future.
    static const int COMM_RESPONSE_TIMEOUT_MS = 5*1000; // 5 seconds
    static const int COMM_RESPONSE_MAX_EXP = 16;
    static const int SRT_TLPKTDROP_MINTHRESHOLD_MS = 1000;
    static const uint64_t COMM_KEEPALIVE_PERIOD_US = 1*1000*1000;
    static const int32_t COMM_SYN_INTERVAL_US = 10*1000;
    static const uint32_t COMM_DEF_STABILITY_TIMEOUT_US = 80*1000;
    static const int COMM_CLOSE_BROKEN_LISTENER_TIMEOUT_MS = 3000;
    static const uint16_t MAX_WEIGHT = 32767;

    static const int
        DEF_MSS = 1500,
        DEF_FLIGHT_SIZE = 25600,
        DEF_BUFFER_SIZE = 8192, //Rcv buffer MUST NOT be bigger than Flight Flag size
        DEF_LINGER_S = 3*60,  // 3 minutes
        DEF_UDP_BUFFER_SIZE = 65536,
        DEF_CONNTIMEO_S = 3; // 3 seconds


    int handshakeVersion()
    {
        return m_ConnRes.m_iVersion;
    }

    std::string CONID() const
    {
#if ENABLE_LOGGING
        std::ostringstream os;
        os << "@" << m_SocketID << ":";
        return os.str();
#else
        return "";
#endif
    }

    SRTSOCKET socketID() const { return m_SocketID; }

    static CUDT* getUDTHandle(SRTSOCKET u);
    static std::vector<SRTSOCKET> existingSockets();

    void addressAndSend(CPacket& pkt);
    void sendSrtMsg(int cmd, uint32_t *srtdata_in = NULL, int srtlen_in = 0);

    bool isOPT_TsbPd() const { return m_bOPT_TsbPd; }
    int RTT() const { return m_iRTT; }
    int32_t sndSeqNo() const { return m_iSndCurrSeqNo; }
    int32_t schedSeqNo() const { return m_iSndNextSeqNo; }
    bool overrideSndSeqNo(int32_t seq);

    int32_t rcvSeqNo() const { return m_iRcvCurrSeqNo; }
    int flowWindowSize() const { return m_iFlowWindowSize; }
    int32_t deliveryRate() const { return m_iDeliveryRate; }
    int bandwidth() const { return m_iBandwidth; }
    int64_t maxBandwidth() const { return m_llMaxBW; }
    int MSS() const { return m_iMSS; }

    uint32_t latency_us() const {return m_iTsbPdDelay_ms*1000; }
    size_t maxPayloadSize() const { return m_iMaxSRTPayloadSize; }
    size_t OPT_PayloadSize() const { return m_zOPT_ExpPayloadSize; }
    int sndLossLength() { return m_pSndLossList->getLossLength(); }
    int32_t ISN() const { return m_iISN; }
    int32_t peerISN() const { return m_iPeerISN; }
    duration minNAKInterval() const { return m_tdMinNakInterval; }
    sockaddr_any peerAddr() const { return m_PeerAddr; }

    int32_t getFlightSpan() const
    {
        // This is a number of unacknowledged packets at this moment
        // Note that normally m_iSndLastAck should be PAST m_iSndCurrSeqNo,
        // however in a case when the sending stopped and all packets were
        // ACKed, the m_iSndLastAck is one sequence ahead of m_iSndCurrSeqNo.
        // Therefore we increase m_iSndCurrSeqNo by 1 forward and then
        // get the distance towards the last ACK. This way this value may
        // be only positive or 0.

        return CSeqNo::seqlen(m_iSndLastAck, CSeqNo::incseq(m_iSndCurrSeqNo));
    }

    int minSndSize(int len = 0) const
    {
        if (len == 0) // wierd, can't use non-static data member as default argument!
            len = m_iMaxSRTPayloadSize;
        return m_bMessageAPI ? (len+m_iMaxSRTPayloadSize-1)/m_iMaxSRTPayloadSize : 1;
    }

    int32_t makeTS(const time_point& from_time) const
    {
        // NOTE:
        // - This calculates first the time difference towards start time.
        // - This difference value is also CUT OFF THE SEGMENT information
        //   (a multiple of MAX_TIMESTAMP+1)
        // So, this can be simply defined as: TS = (RTS - STS) % (MAX_TIMESTAMP+1)
        // XXX Would be nice to check if local_time > m_tsStartTime,
        // otherwise it may go unnoticed with clock skew.
        return srt::sync::count_microseconds(from_time - m_stats.tsStartTime);
    }

    void setPacketTS(CPacket& p, const time_point& local_time)
    {
        p.m_iTimeStamp = makeTS(local_time);
    }

    // Utility used for closing a listening socket
    // immediately to free the socket
    void notListening()
    {
        srt::sync::ScopedLock cg(m_ConnectionLock);
        m_bListening = false;
        m_pRcvQueue->removeListener(this);
    }

    static int32_t generateISN()
    {
        using namespace srt::sync;
        // Random Initial Sequence Number (normal mode)
        srand(count_microseconds(steady_clock::now().time_since_epoch()));
        return (int32_t)(CSeqNo::m_iMaxSeqNo * (double(rand()) / RAND_MAX));
    }

    // XXX See CUDT::tsbpd() to see how to implement it. This should
    // do the same as TLPKTDROP feature when skipping packets that are agreed
    // to be lost. Note that this is predicted to be called with TSBPD off.
    // This is to be exposed for the application so that it can require this
    // sequence to be skipped, if that packet has been otherwise arrived through
    // a different channel.
    void skipIncoming(int32_t seq);

    // For SRT_tsbpdLoop
    CUDTUnited* uglobal() { return &s_UDTUnited; } // needed by tsbpdLoop
    std::set<int>& pollset() { return m_sPollID; }

    SRTU_PROPERTY_RO(SRTSOCKET, id, m_SocketID);
    SRTU_PROPERTY_RO(bool, isClosing, m_bClosing);
    SRTU_PROPERTY_RO(CRcvBuffer*, rcvBuffer, m_pRcvBuffer);
    SRTU_PROPERTY_RO(bool, isTLPktDrop, m_bTLPktDrop);
    SRTU_PROPERTY_RO(bool, isSynReceiving, m_bSynRecving);
    SRTU_PROPERTY_RR(srt::sync::Condition*, recvDataCond, &m_RecvDataCond);
    SRTU_PROPERTY_RR(srt::sync::Condition*, recvTsbPdCond, &m_RcvTsbPdCond);

    void ConnectSignal(ETransmissionEvent tev, EventSlot sl);
    void DisconnectSignal(ETransmissionEvent tev);

    // This is in public section so prospective overriding it can be
    // done by directly assigning to a field.

    typedef std::vector< std::pair<int32_t, int32_t> > loss_seqs_t;
    typedef loss_seqs_t packetArrival_cb(void*, CPacket&);
    CallbackHolder<packetArrival_cb> m_cbPacketArrival;

private:
    /// initialize a UDT entity and bind to a local address.

    void open();

    /// Start listening to any connection request.

    void setListenState();

    /// Connect to a UDT entity listening at address "peer".
    /// @param peer [in] The address of the listening UDT entity.

    void startConnect(const sockaddr_any& peer, int32_t forced_isn);

    /// Process the response handshake packet. Failure reasons can be:
    /// * Socket is not in connecting state
    /// * Response @a pkt is not a handshake control message
    /// * Rendezvous socket has once processed a regular handshake
    /// @param pkt [in] handshake packet.
    /// @retval 0 Connection successful
    /// @retval 1 Connection in progress (m_ConnReq turned into RESPONSE)
    /// @retval -1 Connection failed

    SRT_ATR_NODISCARD EConnectStatus processConnectResponse(const CPacket& pkt, CUDTException* eout, EConnectMethod synchro) ATR_NOEXCEPT;

    // This function works in case of HSv5 rendezvous. It changes the state
    // according to the present state and received message type, as well as the
    // INITIATOR/RESPONDER side resolved through cookieContest().
    // The resulting data are:
    // - rsptype: handshake message type that should be sent back to the peer (nothing if URQ_DONE)
    // - needs_extension: the HSREQ/KMREQ or HSRSP/KMRSP extensions should be attached to the handshake message.
    // - RETURNED VALUE: if true, it means a URQ_CONCLUSION message was received with HSRSP/KMRSP extensions and needs HSRSP/KMRSP.
    void rendezvousSwitchState(UDTRequestType& rsptype, bool& needs_extension, bool& needs_hsrsp);
    void cookieContest();

    /// Interpret the incoming handshake packet in order to perform appropriate
    /// rendezvous FSM state transition if needed, and craft the response, serialized
    /// into the packet to be next sent.
    /// @param reqpkt Packet to be written with handshake data
    /// @param response incoming handshake response packet to be interpreted
    /// @param serv_addr incoming packet's address
    /// @param synchro True when this function was called in blocking mode
    /// @param rst Current read status to know if the HS packet was freshly received from the peer, or this is only a periodic update (RST_AGAIN)
    SRT_ATR_NODISCARD EConnectStatus processRendezvous(const CPacket &response, const sockaddr_any& serv_addr, bool synchro, EReadStatus,
            CPacket& reqpkt);
    SRT_ATR_NODISCARD bool prepareConnectionObjects(const CHandShake &hs, HandshakeSide hsd, CUDTException *eout);
    SRT_ATR_NODISCARD EConnectStatus postConnect(const CPacket& response, bool rendezvous, CUDTException* eout, bool synchro) ATR_NOEXCEPT;
    void applyResponseSettings() ATR_NOEXCEPT;
    SRT_ATR_NODISCARD EConnectStatus processAsyncConnectResponse(const CPacket& pkt) ATR_NOEXCEPT;
    SRT_ATR_NODISCARD bool processAsyncConnectRequest(EReadStatus rst, EConnectStatus cst, const CPacket& response, const sockaddr_any& serv_addr);

    void checkUpdateCryptoKeyLen(const char* loghdr, int32_t typefield);

    SRT_ATR_NODISCARD size_t fillSrtHandshake_HSREQ(uint32_t* srtdata, size_t srtlen, int hs_version);
    SRT_ATR_NODISCARD size_t fillSrtHandshake_HSRSP(uint32_t* srtdata, size_t srtlen, int hs_version);
    SRT_ATR_NODISCARD size_t fillSrtHandshake(uint32_t* srtdata, size_t srtlen, int msgtype, int hs_version);

    SRT_ATR_NODISCARD bool createSrtHandshake(int srths_cmd, int srtkm_cmd, const uint32_t* data, size_t datalen,
            CPacket& w_reqpkt, CHandShake& w_hs);

    SRT_ATR_NODISCARD size_t fillHsExtConfigString(uint32_t *pcmdspec, int cmd, const std::string &str);
#if ENABLE_EXPERIMENTAL_BONDING
    SRT_ATR_NODISCARD size_t fillHsExtGroup(uint32_t *pcmdspec);
#endif
    SRT_ATR_NODISCARD size_t fillHsExtKMREQ(uint32_t *pcmdspec, size_t ki);
    SRT_ATR_NODISCARD size_t fillHsExtKMRSP(uint32_t *pcmdspec, const uint32_t *kmdata, size_t kmdata_wordsize);

    SRT_ATR_NODISCARD size_t prepareSrtHsMsg(int cmd, uint32_t* srtdata, size_t size);

    SRT_ATR_NODISCARD bool processSrtMsg(const CPacket *ctrlpkt);
    SRT_ATR_NODISCARD int processSrtMsg_HSREQ(const uint32_t* srtdata, size_t bytelen, uint32_t ts, int hsv);
    SRT_ATR_NODISCARD int processSrtMsg_HSRSP(const uint32_t* srtdata, size_t bytelen, uint32_t ts, int hsv);
    SRT_ATR_NODISCARD bool interpretSrtHandshake(const CHandShake& hs, const CPacket& hspkt, uint32_t* out_data, size_t* out_len);
    SRT_ATR_NODISCARD bool checkApplyFilterConfig(const std::string& cs);

#if ENABLE_EXPERIMENTAL_BONDING
    static CUDTGroup& newGroup(const int); // defined EXCEPTIONALLY in api.cpp for convenience reasons
    // Note: This is an "interpret" function, which should treat the tp as
    // "possibly group type" that might be out of the existing values.
    SRT_ATR_NODISCARD bool interpretGroup(const int32_t grpdata[], size_t data_size, int hsreq_type_cmd);
    SRT_ATR_NODISCARD SRTSOCKET makeMePeerOf(SRTSOCKET peergroup, SRT_GROUP_TYPE tp, uint32_t link_flags);
    void synchronizeWithGroup(CUDTGroup* grp);
#endif

    void updateAfterSrtHandshake(int hsv);

    void updateSrtRcvSettings();
    void updateSrtSndSettings();

    void updateIdleLinkFrom(CUDT* source);

    void checkNeedDrop(bool& bCongestion);

    /// Connect to a UDT entity listening at address "peer", which has sent "hs" request.
    /// @param peer [in] The address of the listening UDT entity.
    /// @param hs [in/out] The handshake information sent by the peer side (in), negotiated value (out).

    void acceptAndRespond(const sockaddr_any& agent, const sockaddr_any& peer, const CPacket& hspkt, CHandShake& hs);
    bool runAcceptHook(CUDT* acore, const sockaddr* peer, const CHandShake& hs, const CPacket& hspkt);

    /// Close the opened UDT entity.

    bool closeInternal();

    /// Request UDT to send out a data block "data" with size of "len".
    /// @param data [in] The address of the application data to be sent.
    /// @param len [in] The size of the data block.
    /// @return Actual size of data sent.

    SRT_ATR_NODISCARD int send(const char* data, int len)
    {
        return sendmsg(data, len, SRT_MSGTTL_INF, false, 0);
    }

    /// Request UDT to receive data to a memory block "data" with size of "len".
    /// @param data [out] data received.
    /// @param len [in] The desired size of data to be received.
    /// @return Actual size of data received.

    SRT_ATR_NODISCARD int recv(char* data, int len);

    /// send a message of a memory block "data" with size of "len".
    /// @param data [out] data received.
    /// @param len [in] The desired size of data to be received.
    /// @param ttl [in] the time-to-live of the message.
    /// @param inorder [in] if the message should be delivered in order.
    /// @param srctime [in] Time when the data were ready to send.
    /// @return Actual size of data sent.

    SRT_ATR_NODISCARD int sendmsg(const char* data, int len, int ttl, bool inorder, int64_t srctime);
    /// Receive a message to buffer "data".
    /// @param data [out] data received.
    /// @param len [in] size of the buffer.
    /// @return Actual size of data received.

    SRT_ATR_NODISCARD int sendmsg2(const char* data, int len, SRT_MSGCTRL& w_m);

    SRT_ATR_NODISCARD int recvmsg(char* data, int len, int64_t& srctime);
    SRT_ATR_NODISCARD int recvmsg2(char* data, int len, SRT_MSGCTRL& w_m);
    SRT_ATR_NODISCARD int receiveMessage(char* data, int len, SRT_MSGCTRL& w_m, int erh = 1 /*throw exception*/);
    SRT_ATR_NODISCARD int receiveBuffer(char* data, int len);

    size_t dropMessage(int32_t seqtoskip);

    /// Request UDT to send out a file described as "fd", starting from "offset", with size of "size".
    /// @param ifs [in] The input file stream.
    /// @param offset [in, out] From where to read and send data; output is the new offset when the call returns.
    /// @param size [in] How many data to be sent.
    /// @param block [in] size of block per read from disk
    /// @return Actual size of data sent.

    SRT_ATR_NODISCARD int64_t sendfile(std::fstream& ifs, int64_t& offset, int64_t size, int block = 366000);

    /// Request UDT to receive data into a file described as "fd", starting from "offset", with expected size of "size".
    /// @param ofs [out] The output file stream.
    /// @param offset [in, out] From where to write data; output is the new offset when the call returns.
    /// @param size [in] How many data to be received.
    /// @param block [in] size of block per write to disk
    /// @return Actual size of data received.

    SRT_ATR_NODISCARD int64_t recvfile(std::fstream& ofs, int64_t& offset, int64_t size, int block = 7320000);

    /// Configure UDT options.
    /// @param optName [in] The enum name of a UDT option.
    /// @param optval [in] The value to be set.
    /// @param optlen [in] size of "optval".

    void setOpt(SRT_SOCKOPT optName, const void* optval, int optlen);

    /// Read UDT options.
    /// @param optName [in] The enum name of a UDT option.
    /// @param optval [in] The value to be returned.
    /// @param optlen [out] size of "optval".

    void getOpt(SRT_SOCKOPT optName, void* optval, int& w_optlen);

#if ENABLE_EXPERIMENTAL_BONDING
    /// Applies the configuration set on the socket.
    /// Any errors in this process are reported by exception.
    SRT_ERRNO applyMemberConfigObject(const SRT_SocketOptionObject& opt);
#endif

    /// read the performance data with bytes counters since bstats() 
    ///  
    /// @param perf [in, out] pointer to a CPerfMon structure to record the performance data.
    /// @param clear [in] flag to decide if the local performance trace should be cleared. 
    /// @param instantaneous [in] flag to request instantaneous data 
    /// instead of moving averages.
    void bstats(CBytePerfMon* perf, bool clear = true, bool instantaneous = false);

    /// Mark sequence contained in the given packet as not lost. This
    /// removes the loss record from both current receiver loss list and
    /// the receiver fresh loss list.
    void unlose(const CPacket& oldpacket);
    void dropFromLossLists(int32_t from, int32_t to);

    void checkSndTimers(Whether2RegenKm regen = DONT_REGEN_KM);
    void handshakeDone()
    {
        m_iSndHsRetryCnt = 0;
    }

    int64_t withOverhead(int64_t basebw)
    {
        return (basebw * (100 + m_iOverheadBW))/100;
    }

    static double Bps2Mbps(int64_t basebw)
    {
        return double(basebw) * 8.0/1000000.0;
    }

    bool stillConnected()
    {
        // Still connected is when:
        // - no "broken" condition appeared (security, protocol error, response timeout)
        return !m_bBroken
            // - still connected (no one called srt_close())
            && m_bConnected
            // - isn't currently closing (srt_close() called, response timeout, shutdown)
            && !m_bClosing;
    }

    int sndSpaceLeft()
    {
        return sndBuffersLeft() * m_iMaxSRTPayloadSize;
    }

    int sndBuffersLeft()
    {
        return m_iSndBufSize - m_pSndBuffer->getCurrBufSize();
    }

    time_point socketStartTime()
    {
        return m_stats.tsStartTime;
    }

    // TSBPD thread main function.
    static void* tsbpd(void* param);

    void updateForgotten(int seqlen, int32_t lastack, int32_t skiptoseqno);

    static loss_seqs_t defaultPacketArrival(void* vself, CPacket& pkt);
    static loss_seqs_t groupPacketArrival(void* vself, CPacket& pkt);

    static CUDTUnited s_UDTUnited;               // UDT global management base

private: // Identification
    CUDTSocket* const m_parent; // temporary, until the CUDTSocket class is merged with CUDT
    SRTSOCKET m_SocketID;                        // UDT socket number
    SRTSOCKET m_PeerID;                          // peer id, for multiplexer

    int m_iMaxSRTPayloadSize;                 // Maximum/regular payload size, in bytes
    size_t m_zOPT_ExpPayloadSize;                    // Expected average payload size (user option)

    // Options
    int m_iMSS;                                  // Maximum Segment Size, in bytes
    bool m_bSynSending;                          // Sending syncronization mode
    bool m_bSynRecving;                          // Receiving syncronization mode
    int m_iFlightFlagSize;                       // Maximum number of packets in flight from the peer side
    int m_iSndBufSize;                           // Maximum UDT sender buffer size
    int m_iRcvBufSize;                           // Maximum UDT receiver buffer size
    linger m_Linger;                             // Linger information on close
    int m_iUDPSndBufSize;                        // UDP sending buffer size
    int m_iUDPRcvBufSize;                        // UDP receiving buffer size
    bool m_bRendezvous;                          // Rendezvous connection mode

    duration m_tdConnTimeOut;    // connect timeout in milliseconds
    bool m_bDriftTracer;
    int m_iSndTimeOut;                           // sending timeout in milliseconds
    int m_iRcvTimeOut;                           // receiving timeout in milliseconds
    bool m_bReuseAddr;                           // reuse an exiting port or not, for UDP multiplexer
    int64_t m_llMaxBW;                           // maximum data transfer rate (threshold)
    int m_iIpTTL;
    int m_iIpToS;
#ifdef SRT_ENABLE_BINDTODEVICE
    std::string m_BindToDevice;
#endif
    // These fields keep the options for encryption
    // (SRTO_PASSPHRASE, SRTO_PBKEYLEN). Crypto object is
    // created later and takes values from these.
    HaiCrypt_Secret m_CryptoSecret;
    int m_iSndCryptoKeyLen;

    // XXX Consider removing. The m_bDataSender stays here
    // in order to maintain the HS side selection in HSv4.
    bool m_bDataSender;

    // HSv4 (legacy handshake) support)
    time_point m_tsSndHsLastTime;	    //Last SRT handshake request time
    int      m_iSndHsRetryCnt;       //SRT handshake retries left

    bool m_bMessageAPI;
    bool m_bOPT_TsbPd;               // Whether AGENT will do TSBPD Rx (whether peer does, is not agent's problem)
    int m_iOPT_TsbPdDelay;           // Agent's Rx latency
    int m_iOPT_PeerTsbPdDelay;       // Peer's Rx latency for the traffic made by Agent's Tx.
    bool m_bOPT_TLPktDrop;           // Whether Agent WILL DO TLPKTDROP on Rx.
    int m_iOPT_SndDropDelay;         // Extra delay when deciding to snd-drop for TLPKTDROP, -1 to off
    bool m_bOPT_StrictEncryption;    // Off by default. When on, any connection other than nopw-nopw & pw1-pw1 is rejected.
    int m_OPT_GroupConnect;
    std::string m_sStreamName;
    int m_iOPT_PeerIdleTimeout;      // Timeout for hearing anything from the peer.
    uint32_t m_uOPT_StabilityTimeout;
    int m_iOPT_RetransmitAlgo;

    int m_iTsbPdDelay_ms;                           // Rx delay to absorb burst in milliseconds
    int m_iPeerTsbPdDelay_ms;                       // Tx delay that the peer uses to absorb burst in milliseconds
    bool m_bTLPktDrop;                           // Enable Too-late Packet Drop
    int64_t m_llInputBW;                         // Input stream rate (bytes/sec)
                                                 // 0: use internally estimated input bandwidth
    int m_iOverheadBW;                           // Percent above input stream rate (applies if m_llMaxBW == 0)
    bool m_bRcvNakReport;                        // Enable Receiver Periodic NAK Reports
    int m_iIpV6Only;                             // IPV6_V6ONLY option (-1 if not set)
#if ENABLE_EXPERIMENTAL_BONDING
    SRT_GROUP_TYPE m_HSGroupType;   // group type about-to-be-set in the handshake
#endif

private:
    UniquePtr<CCryptoControl> m_pCryptoControl;                            // congestion control SRT class (small data extension)
    CCache<CInfoBlock>* m_pCache;                // network information cache

    // Congestion control
    std::vector<EventSlot> m_Slots[TEV_E_SIZE];
    SrtCongestion m_CongCtl;

    // Packet filtering
    PacketFilter m_PacketFilter;
    std::string m_OPT_PktFilterConfigString;
    SRT_ARQLevel m_PktFilterRexmitLevel;
    std::string m_sPeerPktFilterConfigString;

    // Attached tool function
    void EmitSignal(ETransmissionEvent tev, EventVariant var);

    // Internal state
    volatile bool m_bListening;                  // If the UDT entit is listening to connection
    volatile bool m_bConnecting;                 // The short phase when connect() is called but not yet completed
    volatile bool m_bConnected;                  // Whether the connection is on or off
    volatile bool m_bClosing;                    // If the UDT entity is closing
    volatile bool m_bShutdown;                   // If the peer side has shutdown the connection
    volatile bool m_bBroken;                     // If the connection has been broken
    volatile bool m_bPeerHealth;                 // If the peer status is normal
    volatile int m_RejectReason;
    bool m_bOpened;                              // If the UDT entity has been opened
    int m_iBrokenCounter;                        // a counter (number of GC checks) to let the GC tag this socket as disconnected

    int m_iEXPCount;                             // Expiration counter
    int m_iBandwidth;                            // Estimated bandwidth, number of packets per second
    int m_iRTT;                                  // RTT, in microseconds
    int m_iRTTVar;                               // RTT variance
    int m_iDeliveryRate;                         // Packet arrival rate at the receiver side
    int m_iByteDeliveryRate;                     // Byte arrival rate at the receiver side


    CHandShake m_ConnReq;                        // connection request
    CHandShake m_ConnRes;                        // connection response
    CHandShake::RendezvousState m_RdvState;      // HSv5 rendezvous state
    HandshakeSide m_SrtHsSide;                   // HSv5 rendezvous handshake side resolved from cookie contest (DRAW if not yet resolved)

private: // Sending related data
    CSndBuffer* m_pSndBuffer;                    // Sender buffer
    CSndLossList* m_pSndLossList;                // Sender loss list
    CPktTimeWindow<16, 16> m_SndTimeWindow;      // Packet sending time window

    /*volatile*/ duration m_tdSendInterval;      // Inter-packet time, in CPU clock cycles

    /*volatile*/ duration m_tdSendTimeDiff;      // aggregate difference in inter-packet sending time

    volatile int m_iFlowWindowSize;              // Flow control window size
    volatile double m_dCongestionWindow;         // congestion window size

private: // Timers
    /*volatile*/ time_point m_tsNextACKTime;    // Next ACK time, in CPU clock cycles, same below
    /*volatile*/ time_point m_tsNextNAKTime;    // Next NAK time

    /*volatile*/ duration   m_tdACKInterval;    // ACK interval
    /*volatile*/ duration   m_tdNAKInterval;    // NAK interval
    /*volatile*/ time_point m_tsLastRspTime;    // time stamp of last response from the peer
    /*volatile*/ time_point m_tsLastRspAckTime; // time stamp of last ACK from the peer
    /*volatile*/ time_point m_tsLastSndTime;    // time stamp of last data/ctrl sent (in system ticks)
    time_point m_tsLastWarningTime;             // Last time that a warning message is sent
    time_point m_tsLastReqTime;                 // last time when a connection request is sent
    time_point m_tsRcvPeerStartTime;
    time_point m_tsLingerExpiration;            // Linger expiration time (for GC to close a socket with data in sending buffer)
    time_point m_tsLastAckTime;                 // Timestamp of last ACK
    duration m_tdMinNakInterval;                // NAK timeout lower bound; too small value can cause unnecessary retransmission
    duration m_tdMinExpInterval;                // timeout lower bound threshold: too small timeout can cause problem

    int m_iPktCount;                          // packet counter for ACK
    int m_iLightACKCount;                     // light ACK counter

    time_point m_tsNextSendTime;     // scheduled time of next packet sending

    volatile int32_t m_iSndLastFullAck;          // Last full ACK received
    volatile int32_t m_iSndLastAck;              // Last ACK received

    // NOTE: m_iSndLastDataAck is the value strictly bound to the CSndBufer object (m_pSndBuffer)
    // and this is the sequence number that refers to the block at position [0]. Upon acknowledgement,
    // this value is shifted to the acknowledged position, and the blocks are removed from the
    // m_pSndBuffer buffer up to excluding this sequence number.
    // XXX CONSIDER removing this field and give up the maintenance of this sequence number
    // to the sending buffer. This way, extraction of an old packet for retransmission should
    // require only the lost sequence number, and how to find the packet with this sequence
    // will be up to the sending buffer.
    volatile int32_t m_iSndLastDataAck;          // The real last ACK that updates the sender buffer and loss list
    volatile int32_t m_iSndCurrSeqNo;            // The largest sequence number that HAS BEEN SENT
    volatile int32_t m_iSndNextSeqNo;            // The sequence number predicted to be placed at the currently scheduled packet

    // Note important differences between Curr and Next fields:
    // - m_iSndCurrSeqNo: this is used by SRT:SndQ:worker thread and it's operated from CUDT::packData
    //   function only. This value represents the sequence number that has been stamped on a packet directly
    //   before it is sent over the network.
    // - m_iSndNextSeqNo: this is used by the user's thread and it's operated from CUDT::sendmsg2
    //   function only. This value represents the sequence number that is PREDICTED to be stamped on the
    //   first block out of the block series that will be scheduled for later sending over the network
    //   out of the data passed in this function. For a special case when the length of the data is
    //   short enough to be passed in one UDP packet (always the case for live mode), this value is
    //   always increased by one in this call, otherwise it will be increased by the number of blocks
    //   scheduled for sending.

    int32_t m_iSndLastAck2;                      // Last ACK2 sent back
    time_point m_SndLastAck2Time;                // The time when last ACK2 was sent back
    void setInitialSndSeq(int32_t isn)
    {
        m_iSndLastAck = isn;
        m_iSndLastDataAck = isn;
        m_iSndLastFullAck = isn;
        m_iSndCurrSeqNo = CSeqNo::decseq(isn);
        m_iSndNextSeqNo = isn;
        m_iSndLastAck2 = isn;
    }

    void setInitialRcvSeq(int32_t isn)
    {
        m_iRcvLastAck = isn;
#ifdef ENABLE_LOGGING
        m_iDebugPrevLastAck = m_iRcvLastAck;
#endif
        m_iRcvLastSkipAck = m_iRcvLastAck;
        m_iRcvLastAckAck = isn;
        m_iRcvCurrSeqNo = CSeqNo::decseq(isn);
    }

    int32_t m_iISN;                              // Initial Sequence Number
    bool m_bPeerTsbPd;                           // Peer accept TimeStamp-Based Rx mode
    bool m_bPeerTLPktDrop;                       // Enable sender late packet dropping
    bool m_bPeerNakReport;                       // Sender's peer (receiver) issues Periodic NAK Reports
    bool m_bPeerRexmitFlag;                      // Receiver supports rexmit flag in payload packets
    int32_t m_iReXmitCount;                      // Re-Transmit Count since last ACK

private: // Receiving related data
    CRcvBuffer* m_pRcvBuffer;                    //< Receiver buffer
    CRcvLossList* m_pRcvLossList;                //< Receiver loss list
    std::deque<CRcvFreshLoss> m_FreshLoss;       //< Lost sequence already added to m_pRcvLossList, but not yet sent UMSG_LOSSREPORT for.
    int m_iReorderTolerance;                     //< Current value of dynamic reorder tolerance
    int m_iMaxReorderTolerance;                  //< Maximum allowed value for dynamic reorder tolerance
    int m_iConsecEarlyDelivery;                  //< Increases with every OOO packet that came <TTL-2 time, resets with every increased reorder tolerance
    int m_iConsecOrderedDelivery;                //< Increases with every packet coming in order or retransmitted, resets with every out-of-order packet

    CACKWindow<1024> m_ACKWindow;                //< ACK history window
    CPktTimeWindow<16, 64> m_RcvTimeWindow;      //< Packet arrival time window

    int32_t m_iRcvLastAck;                       //< Last sent ACK
#ifdef ENABLE_LOGGING
    int32_t m_iDebugPrevLastAck;
#endif
    int32_t m_iRcvLastSkipAck;                   // Last dropped sequence ACK
    int32_t m_iRcvLastAckAck;                    // Last sent ACK that has been acknowledged
    int32_t m_iAckSeqNo;                         // Last ACK sequence number
    int32_t m_iRcvCurrSeqNo;                     // Largest received sequence number
    int32_t m_iRcvCurrPhySeqNo;                  // Same as m_iRcvCurrSeqNo, but physical only (disregarding a filter)

    int32_t m_iPeerISN;                          // Initial Sequence Number of the peer side

    uint32_t m_lSrtVersion;
    uint32_t m_lMinimumPeerSrtVersion;
    uint32_t m_lPeerSrtVersion;
    uint32_t m_lPeerSrtFlags;

    bool m_bTsbPd;                               // Peer sends TimeStamp-Based Packet Delivery Packets 
    bool m_bGroupTsbPd;                          // TSBPD should be used for GROUP RECEIVER instead.

    srt::sync::CThread m_RcvTsbPdThread;         // Rcv TsbPD Thread handle
    srt::sync::Condition m_RcvTsbPdCond;         // TSBPD signals if reading is ready
    bool m_bTsbPdAckWakeup;                      // Signal TsbPd thread on Ack sent

    CallbackHolder<srt_listen_callback_fn> m_cbAcceptHook;
    CallbackHolder<srt_connect_callback_fn> m_cbConnectHook;

    // FORWARDER
public:
    static int installAcceptHook(SRTSOCKET lsn, srt_listen_callback_fn* hook, void* opaq);
    static int installConnectHook(SRTSOCKET lsn, srt_connect_callback_fn* hook, void* opaq);
private:
    void installAcceptHook(srt_listen_callback_fn* hook, void* opaq)
    {
        m_cbAcceptHook.set(opaq, hook);
    }

    void installConnectHook(srt_connect_callback_fn* hook, void* opaq)
    {
        m_cbConnectHook.set(opaq, hook);
    }


private: // synchronization: mutexes and conditions
    srt::sync::Mutex m_ConnectionLock;           // used to synchronize connection operation

    srt::sync::Condition m_SendBlockCond;        // used to block "send" call
    srt::sync::Mutex m_SendBlockLock;            // lock associated to m_SendBlockCond

    srt::sync::Mutex m_RcvBufferLock;            // Protects the state of the m_pRcvBuffer
    // Protects access to m_iSndCurrSeqNo, m_iSndLastAck
    srt::sync::Mutex m_RecvAckLock;              // Protects the state changes while processing incomming ACK (SRT_EPOLL_OUT)

    srt::sync::Condition m_RecvDataCond;         // used to block "recv" when there is no data
    srt::sync::Mutex m_RecvDataLock;             // lock associated to m_RecvDataCond

    srt::sync::Mutex m_SendLock;                 // used to synchronize "send" call
    srt::sync::Mutex m_RecvLock;                 // used to synchronize "recv" call, protects TSBPD drift updates (CRcvBuffer::isRcvDataReady())
    srt::sync::Mutex m_RcvLossLock;              // Protects the receiver loss list (access: CRcvQueue::worker, CUDT::tsbpd)
    srt::sync::Mutex m_StatsLock;                // used to synchronize access to trace statistics

    void initSynch();
    void destroySynch();
    void releaseSynch();

private: // Common connection Congestion Control setup
    // This can fail only when it failed to create a congctl
    // which only may happen when the congctl list is extended 
    // with user-supplied congctl modules, not a case so far.
    SRT_ATR_NODISCARD
    SRT_REJECT_REASON setupCC();

    // for updateCC it's ok to discard the value. This returns false only if
    // the congctl isn't created, and this can be prevented from.
    bool updateCC(ETransmissionEvent, const EventVariant arg);

    // Failure to create the crypter means that an encrypted
    // connection should be rejected if ENFORCEDENCRYPTION is on.
    SRT_ATR_NODISCARD
    bool createCrypter(HandshakeSide side, bool bidi);

private: // Generation and processing of packets
    void sendCtrl(UDTMessageType pkttype, const int32_t* lparam = NULL, void* rparam = NULL, int size = 0);

    void processCtrl(const CPacket& ctrlpkt);
    void sendLossReport(const std::vector< std::pair<int32_t, int32_t> >& losslist);
    void processCtrlAck(const CPacket& ctrlpkt, const time_point &currtime);
    void processCtrlLossReport(const CPacket& ctrlpkt);

    ///
    /// @param ackdata_seqno    sequence number of a data packet being acknowledged
    void updateSndLossListOnACK(int32_t ackdata_seqno);

    /// Pack a packet from a list of lost packets.
    ///
    /// @param packet [in, out] a packet structure to fill
    /// @param origintime [in, out] origin timestamp of the packet
    ///
    /// @return payload size on success, <=0 on failure
    int packLostData(CPacket &packet, time_point &origintime);

    /// Pack in CPacket the next data to be send.
    ///
    /// @param packet [in, out] a CPacket structure to fill
    ///
    /// @return A pair of values is returned (payload, timestamp).
    ///         The payload tells the size of the payload, packed in CPacket.
    ///         The timestamp is the full source/origin timestamp of the data.
    ///         If payload is <= 0, consider the timestamp value invalid.
    std::pair<int, time_point> packData(CPacket& packet);

    int processData(CUnit* unit);
    void processClose();

    /// Process the request after receiving the handshake from caller.
    /// The @a packet param is passed here as non-const because this function
    /// will need to make a temporary back-and-forth endian swap; it doesn't intend to
    /// modify the object permanently.
    /// @param addr source address from where the request came
    /// @param packet contents of the packet
    /// @return URQ code, possibly containing reject reason
    int processConnectRequest(const sockaddr_any& addr, CPacket& packet);
    static void addLossRecord(std::vector<int32_t>& lossrecord, int32_t lo, int32_t hi);
    int32_t bake(const sockaddr_any& addr, int32_t previous_cookie = 0, int correction = 0);
    int32_t ackDataUpTo(int32_t seq);
    void handleKeepalive(const char* data, size_t lenghth);

private: // Trace
    struct CoreStats
    {
        time_point tsStartTime;                 // timestamp when the UDT entity is started
        int64_t sentTotal;                  // total number of sent data packets, including retransmissions
        int64_t sentUniqTotal;              // total number of sent data packets, excluding rexmit and filter control
        int64_t recvTotal;                  // total number of received packets
        int64_t recvUniqTotal;              // total number of received and delivered packets
        int sndLossTotal;                   // total number of lost packets (sender side)
        int rcvLossTotal;                   // total number of lost packets (receiver side)
        int retransTotal;                   // total number of retransmitted packets
        int sentACKTotal;                   // total number of sent ACK packets
        int recvACKTotal;                   // total number of received ACK packets
        int sentNAKTotal;                   // total number of sent NAK packets
        int recvNAKTotal;                   // total number of received NAK packets
        int sndDropTotal;
        int rcvDropTotal;
        uint64_t bytesSentTotal;            // total number of bytes sent,  including retransmissions
        uint64_t bytesSentUniqTotal;        // total number of bytes sent,  including retransmissions
        uint64_t bytesRecvTotal;            // total number of received bytes
        uint64_t bytesRecvUniqTotal;        // total number of received bytes
        uint64_t rcvBytesLossTotal;         // total number of loss bytes (estimate)
        uint64_t bytesRetransTotal;         // total number of retransmitted bytes
        uint64_t sndBytesDropTotal;
        uint64_t rcvBytesDropTotal;
        int m_rcvUndecryptTotal;
        uint64_t m_rcvBytesUndecryptTotal;

        int sndFilterExtraTotal;
        int rcvFilterExtraTotal;
        int rcvFilterSupplyTotal;
        int rcvFilterLossTotal;

        int64_t m_sndDurationTotal;         // total real time for sending

        time_point tsLastSampleTime;            // last performance sample time
        int64_t traceSent;                  // number of packets sent in the last trace interval
        int64_t traceSentUniq;              // number of original packets sent in the last trace interval
        int64_t traceRecv;                  // number of packets received in the last trace interval
        int64_t traceRecvUniq;              // number of packets received AND DELIVERED in the last trace interval
        int traceSndLoss;                   // number of lost packets in the last trace interval (sender side)
        int traceRcvLoss;                   // number of lost packets in the last trace interval (receiver side)
        int traceRetrans;                   // number of retransmitted packets in the last trace interval
        int sentACK;                        // number of ACKs sent in the last trace interval
        int recvACK;                        // number of ACKs received in the last trace interval
        int sentNAK;                        // number of NAKs sent in the last trace interval
        int recvNAK;                        // number of NAKs received in the last trace interval
        int traceSndDrop;
        int traceRcvDrop;
        int traceRcvRetrans;
        int traceReorderDistance;
        double traceBelatedTime;
        int64_t traceRcvBelated;
        uint64_t traceBytesSent;            // number of bytes sent in the last trace interval
        uint64_t traceBytesSentUniq;        // number of bytes sent in the last trace interval
        uint64_t traceBytesRecv;            // number of bytes sent in the last trace interval
        uint64_t traceBytesRecvUniq;        // number of bytes sent in the last trace interval
        uint64_t traceRcvBytesLoss;         // number of bytes bytes lost in the last trace interval (estimate)
        uint64_t traceBytesRetrans;         // number of bytes retransmitted in the last trace interval
        uint64_t traceSndBytesDrop;
        uint64_t traceRcvBytesDrop;
        int traceRcvUndecrypt;
        uint64_t traceRcvBytesUndecrypt;

        int sndFilterExtra;
        int rcvFilterExtra;
        int rcvFilterSupply;
        int rcvFilterLoss;

        int64_t sndDuration;                // real time for sending
        time_point sndDurationCounter;         // timers to record the sending Duration

        AverageMetricUsage<duration> tdAverageResponseTime;
        MaxMetricUsage<duration> tdMaxResponseTime;
    } m_stats;

    /// This function records the passed current time as the last response time.
    /// Before doing it, however, it checks if there exist any previous such time
    /// and updates statistics accordingly.
    void calculateResponseTime(const time_point& now)
    {
        using namespace srt::sync;

        if (!is_zero(m_tsLastRspTime))
        {
            duration td = now - m_tsLastRspTime;
            enterCS(m_StatsLock);
            m_stats.tdAverageResponseTime.Update(td);
            m_stats.tdMaxResponseTime.Update(td);
            leaveCS(m_StatsLock);
        }

        m_tsLastRspTime = now;
    }

public:
    static const int SELF_CLOCK_INTERVAL = 64;  // ACK interval for self-clocking
    static const int SEND_LITE_ACK = sizeof(int32_t); // special size for ack containing only ack seq
    static const int PACKETPAIR_MASK = 0xF;

    static const size_t MAX_SID_LENGTH = 512;

private: // Timers functions
    time_point m_tsTmpActiveTime;  // time since temporary activated, or 0 if not temporary activated
    time_point m_tsUnstableSince;  // time since unexpected ACK delay experienced, or 0 if link seems healthy
    
    static const int BECAUSE_NO_REASON = 0, // NO BITS
                     BECAUSE_ACK       = 1 << 0,
                     BECAUSE_LITEACK   = 1 << 1,
                     BECAUSE_NAKREPORT = 1 << 2,
                     LAST_BECAUSE_BIT  =      3;

    void checkTimers();
    void considerLegacySrtHandshake(const time_point &timebase);
    int checkACKTimer (const time_point& currtime);
    int checkNAKTimer(const time_point& currtime);
    bool checkExpTimer (const time_point& currtime, int check_reason);  // returns true if the connection is expired
    void checkRexmitTimer(const time_point& currtime);

public: // For the use of CCryptoControl
    // HaiCrypt configuration
    unsigned int m_uKmRefreshRatePkt;
    unsigned int m_uKmPreAnnouncePkt;


private: // for UDP multiplexer
    CSndQueue* m_pSndQueue;         // packet sending queue
    CRcvQueue* m_pRcvQueue;         // packet receiving queue
    sockaddr_any m_PeerAddr;        // peer address
    uint32_t m_piSelfIP[4];         // local UDP IP address
    CSNode* m_pSNode;               // node information for UDT list used in snd queue
    CRNode* m_pRNode;               // node information for UDT list used in rcv queue

public: // For SrtCongestion
    const CSndQueue* sndQueue() { return m_pSndQueue; }
    const CRcvQueue* rcvQueue() { return m_pRcvQueue; }

private: // for epoll
    std::set<int> m_sPollID;                     // set of epoll ID to trigger
    void addEPoll(const int eid);
    void removeEPollEvents(const int eid);
    void removeEPollID(const int eid);
};


#endif<|MERGE_RESOLUTION|>--- conflicted
+++ resolved
@@ -138,7 +138,7 @@
     SEQ_BEGIN = 0, SEQ_END = 1, SEQ_SIZE = 2
 };
 
-<<<<<<< HEAD
+#if ENABLE_EXPERIMENTAL_BONDING
 template <class METRIC_TYPE>
 struct AverageMetricUsage: public MetricUsage<METRIC_TYPE>
 {
@@ -185,9 +185,6 @@
 };
 
 
-=======
-#if ENABLE_EXPERIMENTAL_BONDING
->>>>>>> 724b8410
 
 struct SRT_SocketOptionObject
 {
