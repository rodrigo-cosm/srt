--- conflicted
+++ resolved
@@ -199,11 +199,7 @@
     // be received). After a while when the current active link is confirmed broken, it turns
     // into broken state.
 
-<<<<<<< HEAD
-    static std::string StateStr(GroupState);
-=======
     static const char* StateStr(GroupState);
->>>>>>> 2e25c452
 
     struct SocketData
     {
