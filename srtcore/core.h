--- conflicted
+++ resolved
@@ -330,8 +330,8 @@
     SRTU_PROPERTY_RO(CRcvBuffer*, rcvBuffer, m_pRcvBuffer);
     SRTU_PROPERTY_RO(bool, isTLPktDrop, m_bTLPktDrop);
     SRTU_PROPERTY_RO(bool, isSynReceiving, m_bSynRecving);
-    SRTU_PROPERTY_RR(pthread_cond_t*, recvDataCond, &m_RecvDataCond);
-    SRTU_PROPERTY_RR(pthread_cond_t*, recvTsbPdCond, &m_RcvTsbPdCond);
+    SRTU_PROPERTY_RR(srt::sync::CCondition*, recvDataCond, &m_RecvDataCond);
+    SRTU_PROPERTY_RR(srt::sync::CCondition*, recvTsbPdCond, &m_RcvTsbPdCond);
 
     void ConnectSignal(ETransmissionEvent tev, EventSlot sl);
     void DisconnectSignal(ETransmissionEvent tev);
@@ -773,11 +773,7 @@
 
     bool m_bTsbPd;                               // Peer sends TimeStamp-Based Packet Delivery Packets 
     pthread_t m_RcvTsbPdThread;                  // Rcv TsbPD Thread handle
-<<<<<<< HEAD
-    srt::sync::CCondition m_RcvTsbPdCond;
-=======
-    pthread_cond_t m_RcvTsbPdCond;               // TSBPD signals if reading is ready
->>>>>>> 3923aa24
+    srt::sync::CCondition m_RcvTsbPdCond;        // TSBPD signals if reading is ready
     bool m_bTsbPdAckWakeup;                      // Signal TsbPd thread on Ack sent
 
     CallbackHolder<srt_listen_callback_fn> m_cbAcceptHook;
@@ -793,46 +789,22 @@
 
 
 private: // synchronization: mutexes and conditions
-<<<<<<< HEAD
-    srt::sync::CMutex m_ConnectionLock;            // used to synchronize connection operation
+    srt::sync::Mutex m_ConnectionLock;           // used to synchronize connection operation
 
     srt::sync::CCondition m_SendBlockCond;              // used to block "send" call
-    srt::sync::CMutex m_SendBlockLock;             // lock associated to m_SendBlockCond
-
-    srt::sync::CMutex m_RcvBufferLock;             // Protects the state of the m_pRcvBuffer
-=======
-    srt::sync::Mutex m_ConnectionLock;           // used to synchronize connection operation
-
-    pthread_cond_t m_SendBlockCond;              // used to block "send" call
     srt::sync::Mutex m_SendBlockLock;            // lock associated to m_SendBlockCond
->>>>>>> 3923aa24
 
     srt::sync::Mutex m_RcvBufferLock;            // Protects the state of the m_pRcvBuffer
     // Protects access to m_iSndCurrSeqNo, m_iSndLastAck
-<<<<<<< HEAD
-    srt::sync::CMutex m_RecvAckLock;               // Protects the state changes while processing incomming ACK (UDT_EPOLL_OUT)
-
+    srt::sync::Mutex m_RecvAckLock;              // Protects the state changes while processing incomming ACK (SRT_EPOLL_OUT)
 
     srt::sync::CCondition m_RecvDataCond;               // used to block "recv" when there is no data
-    srt::sync::CMutex m_RecvDataLock;              // lock associated to m_RecvDataCond
-
-    srt::sync::CMutex m_SendLock;                  // used to synchronize "send" call
-    srt::sync::CMutex m_RecvLock;                  // used to synchronize "recv" call
-
-    srt::sync::CMutex m_RcvLossLock;               // Protects the receiver loss list (access: CRcvQueue::worker, CUDT::tsbpd)
-
-    srt::sync::CMutex m_StatsLock;                 // used to synchronize access to trace statistics
-=======
-    srt::sync::Mutex m_RecvAckLock;              // Protects the state changes while processing incomming ACK (SRT_EPOLL_OUT)
-
-    pthread_cond_t m_RecvDataCond;               // used to block "recv" when there is no data
     srt::sync::Mutex m_RecvDataLock;             // lock associated to m_RecvDataCond
 
     srt::sync::Mutex m_SendLock;                 // used to synchronize "send" call
     srt::sync::Mutex m_RecvLock;                 // used to synchronize "recv" call
     srt::sync::Mutex m_RcvLossLock;              // Protects the receiver loss list (access: CRcvQueue::worker, CUDT::tsbpd)
     srt::sync::Mutex m_StatsLock;                // used to synchronize access to trace statistics
->>>>>>> 3923aa24
 
     void initSynch();
     void destroySynch();
