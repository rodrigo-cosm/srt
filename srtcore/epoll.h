--- conflicted
+++ resolved
@@ -346,10 +346,6 @@
       /// @param [out] fdsSet array of user socket events (SRT_EPOLL_IN | SRT_EPOLL_OUT | SRT_EPOLL_ERR).
       /// @param [int] fdsSize of fds array
       /// @param [in] msTimeOut timeout threshold, in milliseconds.
-<<<<<<< HEAD
-      /// @param [bool] edgeMode if true the events returned in fdsSet are then erased
-=======
->>>>>>> 808a1fe2
       /// @return total of available events in the epoll system (can be greater than fdsSize)
 
    int uwait(const int eid, SRT_EPOLL_EVENT* fdsSet, int fdsSize, int64_t msTimeOut);
