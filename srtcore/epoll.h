--- conflicted
+++ resolved
@@ -474,24 +474,17 @@
 
    int update_events(const SRTSOCKET& uid, std::set<int>& eids, int events, bool enable);
 
-<<<<<<< HEAD
+   int setflags(const int eid, int32_t flags);
    void interrupt();
-=======
-   int setflags(const int eid, int32_t flags);
->>>>>>> 0e2201af
 
 private:
    int m_iIDSeed;                            // seed to generate a new ID
    srt::sync::Mutex m_SeedLock;
 
    std::map<int, CEPollDesc> m_mPolls;       // all epolls
-<<<<<<< HEAD
-   pthread_mutex_t m_EPollLock;
+   srt::sync::Mutex m_EPollLock;
    volatile bool m_bWaiting;
    volatile bool m_bInterruptRequested;
-=======
-   srt::sync::Mutex m_EPollLock;
->>>>>>> 0e2201af
 };
 
 #if ENABLE_HEAVY_LOGGING
