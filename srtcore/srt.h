--- conflicted
+++ resolved
@@ -161,24 +161,16 @@
     SRTO_RCVLATENCY,      // TsbPd receiver delay (mSec) to absorb burst of missed packet retransmission
     SRTO_PEERLATENCY,     // Minimum value of the TsbPd receiver delay (mSec) for the opposite side (peer)
     SRTO_MINVERSION,      // Minimum SRT version needed for the peer (peers with less version will get connection reject)
-<<<<<<< HEAD
-    SRTO_STREAMID,        // A string set to a socket and passed to the listener's accepted socket
-    SRTO_SMOOTHER,        // Smoother selection (congestion control algorithm)
+    SRTO_STREAMID,         // A string set to a socket and passed to the listener's accepted socket
+    SRTO_SMOOTHER,         // Smoother selection (congestion control algorithm)
     SRTO_MESSAGEAPI,      // Message (not Stream) sending mode should be used
     SRTO_PAYLOADSIZE,     // Maximum size of a single sending or receiving operation
     SRTO_TRANSTYPE,       // Transmission type [live or file] (set of options required for given transmission type)
+    SRTO_KMREFRESHRATE,
+    SRTO_KMPREANNOUNCE,
     SRTO_FASTDRIFT,       // Use fast drift tracking (instead of steady, ACKACK-based drift tracking)
 
     SRTO__LAST
-=======
-    SRTO_STREAMID,         // A string set to a socket and passed to the listener's accepted socket
-    SRTO_SMOOTHER,         // Smoother selection (congestion control algorithm)
-    SRTO_MESSAGEAPI,
-    SRTO_PAYLOADSIZE,
-    SRTO_TRANSTYPE,         // Transmission type (set of options required for given transmission type)
-    SRTO_KMREFRESHRATE,
-    SRTO_KMPREANNOUNCE
->>>>>>> 64184c37
 } SRT_SOCKOPT;
 
 // DEPRECATED OPTIONS:
