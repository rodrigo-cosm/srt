--- conflicted
+++ resolved
@@ -754,15 +754,9 @@
                                     const struct sockaddr* remote_name, int remote_namelen);
 
 SRT_API SRT_SOCKGROUPDATA srt_prepare_endpoint(const struct sockaddr* adr, int namelen);
-<<<<<<< HEAD
-SRT_API int srt_connect_group(SRTSOCKET group,
-        const struct sockaddr* source /*nullable*/, int sourcelen,
-        SRT_SOCKGROUPDATA name [], int arraysize);
-=======
 SRT_API       int srt_connect_group(SRTSOCKET group,
                                     const struct sockaddr* source /*nullable*/, int sourcelen,
                                     SRT_SOCKGROUPDATA name [], int arraysize);
->>>>>>> b41749d6
 
 
 SRT_API       int srt_close        (SRTSOCKET u);
