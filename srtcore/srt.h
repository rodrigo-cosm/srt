/*
 * SRT - Secure, Reliable, Transport
 * Copyright (c) 2018 Haivision Systems Inc.
 * 
 * This Source Code Form is subject to the terms of the Mozilla Public
 * License, v. 2.0. If a copy of the MPL was not distributed with this
 * file, You can obtain one at http://mozilla.org/MPL/2.0/.
 * 
 */

/*****************************************************************************
written by
   Haivision Systems Inc.
 *****************************************************************************/

#ifndef INC__SRTC_H
#define INC__SRTC_H

#include "version.h"

#include "platform_sys.h"

#include <string.h>
#include <stdlib.h>

#include "srt4udt.h"
#include "logging_api.h"

////////////////////////////////////////////////////////////////////////////////

//if compiling on VC6.0 or pre-WindowsXP systems
//use -DLEGACY_WIN32

//if compiling with MinGW, it only works on XP or above
//use -D_WIN32_WINNT=0x0501


#ifdef _WIN32
   #ifndef __MINGW__
      // Explicitly define 32-bit and 64-bit numbers
      typedef __int32 int32_t;
      typedef __int64 int64_t;
      typedef unsigned __int32 uint32_t;
      #ifndef LEGACY_WIN32
         typedef unsigned __int64 uint64_t;
      #else
         // VC 6.0 does not support unsigned __int64: may cause potential problems.
         typedef __int64 uint64_t;
      #endif

      #ifdef SRT_DYNAMIC
         #ifdef SRT_EXPORTS
            #define SRT_API __declspec(dllexport)
         #else
            #define SRT_API __declspec(dllimport)
         #endif
      #else
         #define SRT_API
      #endif
   #else // __MINGW__
      #define SRT_API
   #endif
#else
   #define SRT_API __attribute__ ((visibility("default")))
#endif


// For feature tests if you need.
// You can use these constants with SRTO_MINVERSION option.
#define SRT_VERSION_FEAT_HSv5 0x010300

// When compiling in C++17 mode, use the standard C++17 attributes
// (out of these, only [[deprecated]] is supported in C++14, so
// for all lesser standard use compiler-specific attributes).
#if defined(__cplusplus) && __cplusplus > 201406
#define SRT_ATR_UNUSED [[maybe_unused]]
#define SRT_ATR_DEPRECATED [[deprecated]]
#define SRT_ATR_NODISCARD [[nodiscard]]

// GNUG is GNU C++; this syntax is also supported by Clang
#elif defined( __GNUG__)
#define SRT_ATR_UNUSED __attribute__((unused))
#define SRT_ATR_DEPRECATED __attribute__((deprecated))
#define SRT_ATR_NODISCARD __attribute__((warn_unused_result))
#elif defined(_MSC_VER)
#define SRT_ATR_UNUSED __pragma(warning(suppress: 4100 4101))
#define SRT_ATR_DEPRECATED __declspec((deprecated))
#define SRT_ATR_NODISCARD _Check_return_
#else
#define SRT_ATR_UNUSED
#define SRT_ATR_DEPRECATED
#define SRT_ATR_NODISCARD
#endif

#ifdef __cplusplus
extern "C" {
#endif

typedef int32_t SRTSOCKET;

// The most significant bit 31 (sign bit actually) is left unused,
// so that all people who check the value for < 0 instead of -1
// still get what they want. The bit 30 is reserved for marking
// the "socket group". Most of the API functions should work
// transparently with the socket descriptor designating a single
// socket or a socket group.
static const int32_t SRTGROUP_MASK = (1 << 30);

#ifdef _WIN32
   #ifndef __MINGW__
      typedef SOCKET SYSSOCKET;
   #else
      typedef int SYSSOCKET;
   #endif
#else
   typedef int SYSSOCKET;
#endif

typedef SYSSOCKET UDPSOCKET;


// Values returned by srt_getsockstate()
typedef enum SRT_SOCKSTATUS {
   SRTS_INIT = 1,
   SRTS_OPENED,
   SRTS_LISTENING,
   SRTS_CONNECTING,
   SRTS_CONNECTED,
   SRTS_BROKEN,
   SRTS_CLOSING,
   SRTS_CLOSED,
   SRTS_NONEXIST
} SRT_SOCKSTATUS;

// This is a duplicate enum. Must be kept in sync with the original UDT enum for
// backward compatibility until all compat is destroyed.
typedef enum SRT_SOCKOPT {

   SRTO_MSS = 0,             // the Maximum Transfer Unit
   SRTO_SNDSYN = 1,          // if sending is blocking
   SRTO_RCVSYN = 2,          // if receiving is blocking
   SRTO_ISN = 3,             // Initial Sequence Number (valid only after srt_connect or srt_accept-ed sockets)
   SRTO_FC = 4,              // Flight flag size (window size)
   SRTO_SNDBUF = 5,          // maximum buffer in sending queue
   SRTO_RCVBUF = 6,          // UDT receiving buffer size
   SRTO_LINGER = 7,          // waiting for unsent data when closing
   SRTO_UDP_SNDBUF = 8,      // UDP sending buffer size
   SRTO_UDP_RCVBUF = 9,      // UDP receiving buffer size
   // XXX Free space for 2 options
   // after deprecated ones are removed
   SRTO_RENDEZVOUS = 12,     // rendezvous connection mode
   SRTO_SNDTIMEO = 13,       // send() timeout
   SRTO_RCVTIMEO = 14,       // recv() timeout
   SRTO_REUSEADDR = 15,      // reuse an existing port or create a new one
   SRTO_MAXBW = 16,          // maximum bandwidth (bytes per second) that the connection can use
   SRTO_STATE = 17,          // current socket state, see UDTSTATUS, read only
   SRTO_EVENT = 18,          // current available events associated with the socket
   SRTO_SNDDATA = 19,        // size of data in the sending buffer
   SRTO_RCVDATA = 20,        // size of data available for recv
   SRTO_SENDER = 21,         // Sender mode (independent of conn mode), for encryption, tsbpd handshake.
   SRTO_TSBPDMODE = 22,      // Enable/Disable TsbPd. Enable -> Tx set origin timestamp, Rx deliver packet at origin time + delay
   SRTO_LATENCY = 23,        // NOT RECOMMENDED. SET: to both SRTO_RCVLATENCY and SRTO_PEERLATENCY. GET: same as SRTO_RCVLATENCY.
   SRTO_TSBPDDELAY = 23,     // DEPRECATED. ALIAS: SRTO_LATENCY
   SRTO_INPUTBW = 24,        // Estimated input stream rate.
   SRTO_OHEADBW,             // MaxBW ceiling based on % over input stream rate. Applies when UDT_MAXBW=0 (auto).
   SRTO_PASSPHRASE = 26,     // Crypto PBKDF2 Passphrase size[0,10..64] 0:disable crypto
   SRTO_PBKEYLEN,            // Crypto key len in bytes {16,24,32} Default: 16 (128-bit)
   SRTO_KMSTATE,             // Key Material exchange status (UDT_SRTKmState)
   SRTO_IPTTL = 29,          // IP Time To Live (passthru for system sockopt IPPROTO_IP/IP_TTL)
   SRTO_IPTOS,               // IP Type of Service (passthru for system sockopt IPPROTO_IP/IP_TOS)
   SRTO_TLPKTDROP = 31,      // Enable receiver pkt drop
   SRTO_SNDDROPDELAY = 32,   // Extra delay towards latency for sender TLPKTDROP decision (-1 to off)
   SRTO_NAKREPORT = 33,      // Enable receiver to send periodic NAK reports
   SRTO_VERSION = 34,        // Local SRT Version
   SRTO_PEERVERSION,         // Peer SRT Version (from SRT Handshake)
   SRTO_CONNTIMEO = 36,      // Connect timeout in msec. Ccaller default: 3000, rendezvous (x 10)
   // deprecated: SRTO_TWOWAYDATA, SRTO_SNDPBKEYLEN, SRTO_RCVPBKEYLEN (@c below)
   _DEPRECATED_SRTO_SNDPBKEYLEN = 38, // (needed to use inside the code without generating -Wswitch)
   //
   SRTO_SNDKMSTATE = 40,     // (GET) the current state of the encryption at the peer side
   SRTO_RCVKMSTATE,          // (GET) the current state of the encryption at the agent side
   SRTO_LOSSMAXTTL,          // Maximum possible packet reorder tolerance (number of packets to receive after loss to send lossreport)
   SRTO_RCVLATENCY,          // TsbPd receiver delay (mSec) to absorb burst of missed packet retransmission
   SRTO_PEERLATENCY,         // Minimum value of the TsbPd receiver delay (mSec) for the opposite side (peer)
   SRTO_MINVERSION,          // Minimum SRT version needed for the peer (peers with less version will get connection reject)
   SRTO_STREAMID,            // A string set to a socket and passed to the listener's accepted socket
   SRTO_CONGESTION,          // Congestion controller type selection
   SRTO_MESSAGEAPI,          // In File mode, use message API (portions of data with boundaries)
   SRTO_PAYLOADSIZE,         // Maximum payload size sent in one UDP packet (0 if unlimited)
   SRTO_TRANSTYPE = 50,      // Transmission type (set of options required for given transmission type)
   SRTO_KMREFRESHRATE,       // After sending how many packets the encryption key should be flipped to the new key
   SRTO_KMPREANNOUNCE,       // How many packets before key flip the new key is annnounced and after key flip the old one decommissioned
   SRTO_ENFORCEDENCRYPTION,  // Connection to be rejected or quickly broken when one side encryption set or bad password
   SRTO_IPV6ONLY,            // IPV6_V6ONLY mode
   SRTO_PEERIDLETIMEO,       // Peer-idle timeout (max time of silence heard from peer) in [ms]
   SRTO_GROUPCONNECT,        // Set on a listener to allow group connection
   // (some space left)
   SRTO_PACKETFILTER = 60          // Add and configure a packet filter
} SRT_SOCKOPT;

// DEPRECATED OPTIONS:

// SRTO_TWOWAYDATA: not to be used. SRT connection is always bidirectional if
// both clients support HSv5 - that is, since version 1.3.0. This flag was
// introducted around 1.2.0 version when full bidirectional support was added,
// but the bidirectional feature was decided no to be enabled due to huge
// differences between bidirectional support (especially concerning encryption)
// with HSv4 and HSv5 (that is, HSv4 was decided to remain unidirectional only,
// even though partial support is already provided in this version).
static const SRT_SOCKOPT SRTO_TWOWAYDATA SRT_ATR_DEPRECATED = (SRT_SOCKOPT)37;

// This has been deprecated a long time ago, treat this as never implemented.
// The value is also already reused for another option.
static const SRT_SOCKOPT SRTO_TSBPDMAXLAG SRT_ATR_DEPRECATED = (SRT_SOCKOPT)32;

// This option is a derivative from UDT; the mechanism that uses it is now
// settable by SRTO_CONGESTION, or more generally by SRTO_TRANSTYPE. The freed
// number has been reused for a read-only option SRTO_ISN. This option should
// have never been used anywhere, just for safety this is temporarily declared
// as deprecated.
static const SRT_SOCKOPT SRTO_CC SRT_ATR_DEPRECATED = (SRT_SOCKOPT)3;

// These two flags were derived from UDT, but they were never used.
// Probably it didn't make sense anyway. The maximum size of the message
// in File/Message mode is defined by SRTO_SNDBUF, and the MSGTTL is
// a parameter used in `srt_sendmsg` and `srt_sendmsg2`.
static const SRT_SOCKOPT SRTO_MAXMSG SRT_ATR_DEPRECATED = (SRT_SOCKOPT)10;
static const SRT_SOCKOPT SRTO_MSGTTL SRT_ATR_DEPRECATED = (SRT_SOCKOPT)11;

// These flags come from an older experimental implementation of bidirectional
// encryption support, which were used two different SEKs, KEKs and passphrases
// per direction. The current implementation uses just one in both directions,
// so SRTO_PBKEYLEN should be used for both cases.
static const SRT_SOCKOPT SRTO_SNDPBKEYLEN SRT_ATR_DEPRECATED = (SRT_SOCKOPT)38;
static const SRT_SOCKOPT SRTO_RCVPBKEYLEN SRT_ATR_DEPRECATED = (SRT_SOCKOPT)39;

// Keeping old name for compatibility (deprecated)
static const SRT_SOCKOPT SRTO_SMOOTHER SRT_ATR_DEPRECATED = SRTO_CONGESTION;
static const SRT_SOCKOPT SRTO_STRICTENC SRT_ATR_DEPRECATED = SRTO_ENFORCEDENCRYPTION;

typedef enum SRT_TRANSTYPE
{
    SRTT_LIVE,
    SRTT_FILE,
    SRTT_INVALID
} SRT_TRANSTYPE;

// These sizes should be used for Live mode. In Live mode you should not
// exceed the size that fits in a single MTU.

// This is for MPEG TS and it's a default SRTO_PAYLOADSIZE for SRTT_LIVE.
static const int SRT_LIVE_DEF_PLSIZE = 1316; // = 188*7, recommended for MPEG TS

// This is the maximum payload size for Live mode, should you have a different
// payload type than MPEG TS.
static const int SRT_LIVE_MAX_PLSIZE = 1456; // MTU(1500) - UDP.hdr(28) - SRT.hdr(16)

// Latency for Live transmission: default is 120
static const int SRT_LIVE_DEF_LATENCY_MS = 120;


struct CBytePerfMon
{
   // global measurements
   int64_t  msTimeStamp;                // time since the UDT entity is started, in milliseconds
   int64_t  pktSentTotal;               // total number of sent data packets, including retransmissions
   int64_t  pktRecvTotal;               // total number of received packets
   int      pktSndLossTotal;            // total number of lost packets (sender side)
   int      pktRcvLossTotal;            // total number of lost packets (receiver side)
   int      pktRetransTotal;            // total number of retransmitted packets
   int      pktSentACKTotal;            // total number of sent ACK packets
   int      pktRecvACKTotal;            // total number of received ACK packets
   int      pktSentNAKTotal;            // total number of sent NAK packets
   int      pktRecvNAKTotal;            // total number of received NAK packets
   int64_t  usSndDurationTotal;         // total time duration when UDT is sending data (idle time exclusive)
   //>new
   int      pktSndDropTotal;            // number of too-late-to-send dropped packets
   int      pktRcvDropTotal;            // number of too-late-to play missing packets
   int      pktRcvUndecryptTotal;       // number of undecrypted packets

   int      pktSndFilterExtraTotal;     // number of control packets supplied by packet filter
   int      pktRcvFilterExtraTotal;     // number of control packets received and not supplied back
   int      pktRcvFilterSupplyTotal;    // number of packets that the filter supplied extra (e.g. FEC rebuilt)
   int      pktRcvFilterLossTotal;      // number of packet loss not coverable by filter

   uint64_t byteSentTotal;              // total number of sent data bytes, including retransmissions
   uint64_t byteRecvTotal;              // total number of received bytes
#ifdef SRT_ENABLE_LOSTBYTESCOUNT
   uint64_t byteRcvLossTotal;           // total number of lost bytes
#endif
   uint64_t byteRetransTotal;           // total number of retransmitted bytes
   uint64_t byteSndDropTotal;           // number of too-late-to-send dropped bytes
   uint64_t byteRcvDropTotal;           // number of too-late-to play missing bytes (estimate based on average packet size)
   uint64_t byteRcvUndecryptTotal;      // number of undecrypted bytes
   //<

   // local measurements
   int64_t  pktSent;                    // number of sent data packets, including retransmissions
   int64_t  pktRecv;                    // number of received packets
   int      pktSndLoss;                 // number of lost packets (sender side)
   int      pktRcvLoss;                 // number of lost packets (receiver side)
   int      pktRetrans;                 // number of retransmitted packets
   int      pktRcvRetrans;              // number of retransmitted packets received
   int      pktSentACK;                 // number of sent ACK packets
   int      pktRecvACK;                 // number of received ACK packets
   int      pktSentNAK;                 // number of sent NAK packets
   int      pktRecvNAK;                 // number of received NAK packets
   int      pktSndFilterExtra;          // number of control packets supplied by packet filter
   int      pktRcvFilterExtra;          // number of control packets received and not supplied back
   int      pktRcvFilterSupply;         // number of packets that the filter supplied extra (e.g. FEC rebuilt)
   int      pktRcvFilterLoss;           // number of packet loss not coverable by filter
   double   mbpsSendRate;               // sending rate in Mb/s
   double   mbpsRecvRate;               // receiving rate in Mb/s
   int64_t  usSndDuration;              // busy sending time (i.e., idle time exclusive)
   int      pktReorderDistance;         // size of order discrepancy in received sequences
   double   pktRcvAvgBelatedTime;       // average time of packet delay for belated packets (packets with sequence past the ACK)
   int64_t  pktRcvBelated;              // number of received AND IGNORED packets due to having come too late
   //>new
   int      pktSndDrop;                 // number of too-late-to-send dropped packets
   int      pktRcvDrop;                 // number of too-late-to play missing packets
   int      pktRcvUndecrypt;            // number of undecrypted packets
   uint64_t byteSent;                   // number of sent data bytes, including retransmissions
   uint64_t byteRecv;                   // number of received bytes
#ifdef SRT_ENABLE_LOSTBYTESCOUNT
   uint64_t byteRcvLoss;                // number of retransmitted bytes
#endif
   uint64_t byteRetrans;                // number of retransmitted bytes
   uint64_t byteSndDrop;                // number of too-late-to-send dropped bytes
   uint64_t byteRcvDrop;                // number of too-late-to play missing bytes (estimate based on average packet size)
   uint64_t byteRcvUndecrypt;           // number of undecrypted bytes
   //<

   // instant measurements
   double   usPktSndPeriod;             // packet sending period, in microseconds
   int      pktFlowWindow;              // flow window size, in number of packets
   int      pktCongestionWindow;        // congestion window size, in number of packets
   int      pktFlightSize;              // number of packets on flight
   double   msRTT;                      // RTT, in milliseconds
   double   mbpsBandwidth;              // estimated bandwidth, in Mb/s
   int      byteAvailSndBuf;            // available UDT sender buffer size
   int      byteAvailRcvBuf;            // available UDT receiver buffer size
   //>new
   double   mbpsMaxBW;                  // Transmit Bandwidth ceiling (Mbps)
   int      byteMSS;                    // MTU

   int      pktSndBuf;                  // UnACKed packets in UDT sender
   int      byteSndBuf;                 // UnACKed bytes in UDT sender
   int      msSndBuf;                   // UnACKed timespan (msec) of UDT sender
   int      msSndTsbPdDelay;            // Timestamp-based Packet Delivery Delay

   int      pktRcvBuf;                  // Undelivered packets in UDT receiver
   int      byteRcvBuf;                 // Undelivered bytes of UDT receiver
   int      msRcvBuf;                   // Undelivered timespan (msec) of UDT receiver
   int      msRcvTsbPdDelay;            // Timestamp-based Packet Delivery Delay
   //<
};

////////////////////////////////////////////////////////////////////////////////

// Error codes - define outside the CUDTException class
// because otherwise you'd have to use CUDTException::MJ_SUCCESS etc.
// in all throw CUDTException expressions.
enum CodeMajor
{
    MJ_UNKNOWN    = -1,
    MJ_SUCCESS    =  0,
    MJ_SETUP      =  1,
    MJ_CONNECTION =  2,
    MJ_SYSTEMRES  =  3,
    MJ_FILESYSTEM =  4,
    MJ_NOTSUP     =  5,
    MJ_AGAIN      =  6,
    MJ_PEERERROR  =  7
};

enum CodeMinor
{
    // These are "minor" error codes from various "major" categories
    // MJ_SETUP
    MN_NONE            =  0,
    MN_TIMEOUT         =  1,
    MN_REJECTED        =  2,
    MN_NORES           =  3,
    MN_SECURITY        =  4,
    // MJ_CONNECTION
    MN_CONNLOST        =  1,
    MN_NOCONN          =  2,
    // MJ_SYSTEMRES
    MN_THREAD          =  1,
    MN_MEMORY          =  2,
    // MJ_FILESYSTEM
    MN_SEEKGFAIL       =  1,
    MN_READFAIL        =  2,
    MN_SEEKPFAIL       =  3,
    MN_WRITEFAIL       =  4,
    // MJ_NOTSUP
    MN_ISBOUND         =  1,
    MN_ISCONNECTED     =  2,
    MN_INVAL           =  3,
    MN_SIDINVAL        =  4,
    MN_ISUNBOUND       =  5,
    MN_NOLISTEN        =  6,
    MN_ISRENDEZVOUS    =  7,
    MN_ISRENDUNBOUND   =  8,
    MN_INVALMSGAPI     =  9,
    MN_INVALBUFFERAPI  = 10,
    MN_BUSY            = 11,
    MN_XSIZE           = 12,
    MN_EIDINVAL        = 13,
    MN_EEMPTY = 14,
    // MJ_AGAIN
    MN_WRAVAIL         =  1,
    MN_RDAVAIL         =  2,
    MN_XMTIMEOUT       =  3,
    MN_CONGESTION      =  4
};

static const enum CodeMinor MN_ISSTREAM SRT_ATR_DEPRECATED = (enum CodeMinor)(9);
static const enum CodeMinor MN_ISDGRAM SRT_ATR_DEPRECATED = (enum CodeMinor)(10);

// Stupid, but effective. This will be #undefined, so don't worry.
#define MJ(major) (1000 * MJ_##major)
#define MN(major, minor) (1000 * MJ_##major + MN_##minor)

// Some better way to define it, and better for C language.
typedef enum SRT_ERRNO
{
    SRT_EUNKNOWN        = -1,
    SRT_SUCCESS         = MJ_SUCCESS,

    SRT_ECONNSETUP      = MJ(SETUP),
    SRT_ENOSERVER       = MN(SETUP, TIMEOUT),
    SRT_ECONNREJ        = MN(SETUP, REJECTED),
    SRT_ESOCKFAIL       = MN(SETUP, NORES),
    SRT_ESECFAIL        = MN(SETUP, SECURITY),

    SRT_ECONNFAIL       = MJ(CONNECTION),
    SRT_ECONNLOST       = MN(CONNECTION, CONNLOST),
    SRT_ENOCONN         = MN(CONNECTION, NOCONN),

    SRT_ERESOURCE       = MJ(SYSTEMRES),
    SRT_ETHREAD         = MN(SYSTEMRES, THREAD),
    SRT_ENOBUF          = MN(SYSTEMRES, MEMORY),

    SRT_EFILE           = MJ(FILESYSTEM),
    SRT_EINVRDOFF       = MN(FILESYSTEM, SEEKGFAIL),
    SRT_ERDPERM         = MN(FILESYSTEM, READFAIL),
    SRT_EINVWROFF       = MN(FILESYSTEM, SEEKPFAIL),
    SRT_EWRPERM         = MN(FILESYSTEM, WRITEFAIL),

    SRT_EINVOP          = MJ(NOTSUP),
    SRT_EBOUNDSOCK      = MN(NOTSUP, ISBOUND),
    SRT_ECONNSOCK       = MN(NOTSUP, ISCONNECTED),
    SRT_EINVPARAM       = MN(NOTSUP, INVAL),
    SRT_EINVSOCK        = MN(NOTSUP, SIDINVAL),
    SRT_EUNBOUNDSOCK    = MN(NOTSUP, ISUNBOUND),
    SRT_ENOLISTEN       = MN(NOTSUP, NOLISTEN),
    SRT_ERDVNOSERV      = MN(NOTSUP, ISRENDEZVOUS),
    SRT_ERDVUNBOUND     = MN(NOTSUP, ISRENDUNBOUND),
    SRT_EINVALMSGAPI    = MN(NOTSUP, INVALMSGAPI),
    SRT_EINVALBUFFERAPI = MN(NOTSUP, INVALBUFFERAPI),
    SRT_EDUPLISTEN      = MN(NOTSUP, BUSY),
    SRT_ELARGEMSG       = MN(NOTSUP, XSIZE),
    SRT_EINVPOLLID      = MN(NOTSUP, EIDINVAL),
    SRT_EPOLLEMPTY =   MN(NOTSUP, EEMPTY),

    SRT_EASYNCFAIL      = MJ(AGAIN),
    SRT_EASYNCSND       = MN(AGAIN, WRAVAIL),
    SRT_EASYNCRCV       = MN(AGAIN, RDAVAIL),
    SRT_ETIMEOUT        = MN(AGAIN, XMTIMEOUT),
    SRT_ECONGEST        = MN(AGAIN, CONGESTION),

    SRT_EPEERERR        = MJ(PEERERROR)
} SRT_ERRNO;

static const SRT_ERRNO SRT_EISSTREAM SRT_ATR_DEPRECATED = (SRT_ERRNO) MN(NOTSUP, INVALMSGAPI);
static const SRT_ERRNO SRT_EISDGRAM  SRT_ATR_DEPRECATED = (SRT_ERRNO) MN(NOTSUP, INVALBUFFERAPI);

#undef MJ
#undef MN

enum SRT_REJECT_REASON
{
    SRT_REJ_UNKNOWN,     // initial set when in progress
    SRT_REJ_SYSTEM,      // broken due to system function error
    SRT_REJ_PEER,        // connection was rejected by peer
    SRT_REJ_RESOURCE,    // internal problem with resource allocation
    SRT_REJ_ROGUE,       // incorrect data in handshake messages
    SRT_REJ_BACKLOG,     // listener's backlog exceeded
    SRT_REJ_IPE,         // internal program error
    SRT_REJ_CLOSE,       // socket is closing
    SRT_REJ_VERSION,     // peer is older version than agent's minimum set
    SRT_REJ_RDVCOOKIE,   // rendezvous cookie collision
    SRT_REJ_BADSECRET,   // wrong password
    SRT_REJ_UNSECURE,    // password required or unexpected
    SRT_REJ_MESSAGEAPI,  // streamapi/messageapi collision
    SRT_REJ_CONGESTION,  // incompatible congestion-controller type
    SRT_REJ_FILTER,      // incompatible packet filter
    SRT_REJ_GROUP,       // incompatible group

    SRT_REJ__SIZE,
};

// Logging API - specialization for SRT.

// Define logging functional areas for log selection.
// Use values greater than 0. Value 0 is reserved for LOGFA_GENERAL,
// which is considered always enabled.

// Logger Functional Areas
// Note that 0 is "general".

// Made by #define so that it's available also for C API.
#define SRT_LOGFA_GENERAL   0
#define SRT_LOGFA_BSTATS    1
#define SRT_LOGFA_CONTROL   2
#define SRT_LOGFA_DATA      3
#define SRT_LOGFA_TSBPD     4
#define SRT_LOGFA_REXMIT    5
#define SRT_LOGFA_HAICRYPT  6

// To make a typical int32_t size, although still use std::bitset.
// C API will carry it over.
#define SRT_LOGFA_LASTNONE 31

enum SRT_KM_STATE
{
    SRT_KM_S_UNSECURED = 0,      //No encryption
    SRT_KM_S_SECURING  = 1,      //Stream encrypted, exchanging Keying Material
    SRT_KM_S_SECURED   = 2,      //Stream encrypted, keying Material exchanged, decrypting ok.
    SRT_KM_S_NOSECRET  = 3,      //Stream encrypted and no secret to decrypt Keying Material
    SRT_KM_S_BADSECRET = 4       //Stream encrypted and wrong secret, cannot decrypt Keying Material
};

enum SRT_EPOLL_OPT
{
   SRT_EPOLL_OPT_NONE = 0x0, // fallback
   // this values are defined same as linux epoll.h
   // so that if system values are used by mistake, they should have the same effect
   SRT_EPOLL_IN       = 0x1,
   SRT_EPOLL_OUT      = 0x4,
   SRT_EPOLL_ERR      = 0x8,
<<<<<<< HEAD
   // Repeat these values to avoid confusion;
   // This actually is a kinda "dumb reusing" of
   // the signals that do not come in the same order,
   // but this exists also in all system select/epoll,
   // so there's actually no choice here. But at least
   // some new names can be added to improve clarity.
   SRT_EPOLL_CONNECT = SRT_EPOLL_OUT,
   SRT_EPOLL_ACCEPT = SRT_EPOLL_IN,
=======
   SRT_EPOLL_ET       = 1u << 31
};
// These are actually flags - use a bit container:
typedef int32_t SRT_EPOLL_T;

enum SRT_EPOLL_FLAGS
{
    /// This allows the EID container to be empty when calling the waiting
    /// function with infinite time. This means an infinite hangup, although
    /// a socket can be added to this EID from a separate thread.
    SRT_EPOLL_ENABLE_EMPTY = 1,

    /// This makes the waiting function check if there is output container
    /// passed to it, and report an error if it isn't. By default it is allowed
    /// that the output container is 0 size or NULL and therefore the readiness
    /// state is reported only as a number of ready sockets from return value.
    SRT_EPOLL_ENABLE_OUTPUTCHECK = 2
>>>>>>> 2cf052b2
};

#ifdef __cplusplus
// In C++ these enums cannot be treated as int and glued by operator |.
// Unless this operator is defined.
inline SRT_EPOLL_OPT operator|(SRT_EPOLL_OPT a1, SRT_EPOLL_OPT a2)
{
    return SRT_EPOLL_OPT( (int)a1 | (int)a2 );
}

inline bool operator&(int flags, SRT_EPOLL_OPT eflg)
{
    // Using an enum prevents treating int automatically as enum,
    // requires explicit enum to be passed here, and minimizes the
    // risk that the right side value will contain multiple flags.
    return (flags & int(eflg)) != 0;
}
#endif



typedef struct CPerfMon SRT_TRACEINFO;
typedef struct CBytePerfMon SRT_TRACEBSTATS;

static const SRTSOCKET SRT_INVALID_SOCK = -1;
static const int SRT_ERROR = -1;

typedef enum SRT_GROUP_TYPE
{
    SRT_GTYPE_UNDEFINED,
    SRT_GTYPE_REDUNDANT,
    // ...
    SRT_GTYPE__END
} SRT_GROUP_TYPE;

// library initialization
SRT_API extern int srt_startup(void);
SRT_API extern int srt_cleanup(void);

//
// Socket operations
//
// DEPRECATED: srt_socket with 3 arguments. All these arguments are ignored
// and socket creation doesn't need any arguments. Use srt_create_socket().
SRT_API SRTSOCKET srt_socket       (int, int, int) SRT_ATR_DEPRECATED;
SRT_API SRTSOCKET srt_create_socket();

// Group management
typedef struct SRT_SocketGroupData_
{
    SRTSOCKET id;
    SRT_SOCKSTATUS status;
    int result;
    struct sockaddr_storage peeraddr; // Don't want to expose sockaddr_any to public API
} SRT_SOCKGROUPDATA;

SRT_API SRTSOCKET srt_create_group (SRT_GROUP_TYPE);
SRT_API       int srt_include      (SRTSOCKET socket, SRTSOCKET group);
SRT_API       int srt_exclude      (SRTSOCKET socket);
SRT_API SRTSOCKET srt_groupof      (SRTSOCKET socket);
SRT_API       int srt_group_data   (SRTSOCKET socketgroup, SRT_SOCKGROUPDATA* output, size_t* inoutlen);

SRT_API       int srt_bind         (SRTSOCKET u, const struct sockaddr* name, int namelen);
SRT_API       int srt_bind_acquire (SRTSOCKET u, int sys_udp_sock);
// Old name of srt_bind_acquire(), please don't use
static inline int srt_bind_peerof  (SRTSOCKET u, int sys_udp_sock) SRT_ATR_DEPRECATED;
static inline int srt_bind_peerof  (SRTSOCKET u, int sys_udp_sock) { return srt_bind_acquire(u, sys_udp_sock); }
SRT_API       int srt_listen       (SRTSOCKET u, int backlog);
SRT_API SRTSOCKET srt_accept       (SRTSOCKET u, struct sockaddr* addr, int* addrlen);
typedef int srt_listen_callback_fn   (void* opaq, SRTSOCKET ns, int hsversion, const struct sockaddr* peeraddr, const char* streamid);
SRT_API       int srt_listen_callback(SRTSOCKET lsn, srt_listen_callback_fn* hook_fn, void* hook_opaque);
SRT_API       int srt_connect      (SRTSOCKET u, const struct sockaddr* name, int namelen);
SRT_API       int srt_connect_debug(SRTSOCKET u, const struct sockaddr* name, int namelen, int forced_isn);
SRT_API       int srt_rendezvous   (SRTSOCKET u, const struct sockaddr* local_name, int local_namelen,
                                    const struct sockaddr* remote_name, int remote_namelen);
SRT_API       int srt_connect_bind (SRTSOCKET u,
                                    const struct sockaddr* source, int source_len,
                                    const struct sockaddr* target, int target_len);
SRT_API       int srt_rendezvous   (SRTSOCKET u, const struct sockaddr* local_name, int local_namelen,
                                    const struct sockaddr* remote_name, int remote_namelen);
                                    
SRT_API SRT_SOCKGROUPDATA srt_prepare_endpoint(const struct sockaddr* adr, int namelen);
SRT_API int srt_connect_group(SRTSOCKET group,
        const struct sockaddr* source /*nullable*/, int sourcelen,
        SRT_SOCKGROUPDATA name [], int arraysize);


SRT_API       int srt_close        (SRTSOCKET u);
SRT_API       int srt_getpeername  (SRTSOCKET u, struct sockaddr* name, int* namelen);
SRT_API       int srt_getsockname  (SRTSOCKET u, struct sockaddr* name, int* namelen);
SRT_API       int srt_getsockopt   (SRTSOCKET u, int level /*ignored*/, SRT_SOCKOPT optname, void* optval, int* optlen);
SRT_API       int srt_setsockopt   (SRTSOCKET u, int level /*ignored*/, SRT_SOCKOPT optname, const void* optval, int optlen);
SRT_API       int srt_getsockflag  (SRTSOCKET u, SRT_SOCKOPT opt, void* optval, int* optlen);
SRT_API       int srt_setsockflag  (SRTSOCKET u, SRT_SOCKOPT opt, const void* optval, int optlen);

// XXX Note that the srctime functionality doesn't work yet and needs fixing.
typedef struct SRT_MsgCtrl_
{
   int flags;            // Left for future
   int msgttl;           // TTL for a message, default -1 (no TTL limitation)
   int inorder;          // Whether a message is allowed to supersede partially lost one. Unused in stream and live mode.
   int boundary;         // 0:mid pkt, 1(01b):end of frame, 2(11b):complete frame, 3(10b): start of frame
   uint64_t srctime;     // source timestamp (usec), 0: use internal time     
   int32_t pktseq;       // sequence number of the first packet in received message (unused for sending)
   int32_t msgno;        // message number (output value for both sending and receiving)
   SRT_SOCKGROUPDATA* grpdata;
   size_t grpdata_size;
} SRT_MSGCTRL;

static const int SRTF_ASYNC = 1,    // Don't wait until every operation completes
                 SRTF_PARTIAL = 2,  // Accept that only part of the buffer can be sent
                 SRTF_FULL = 4;

// You are free to use either of these two methods to set SRT_MSGCTRL object
// to default values: either call srt_msgctrl_init(&obj) or obj = srt_msgctrl_default.
SRT_API void srt_msgctrl_init(SRT_MSGCTRL* mctrl);
SRT_API extern const SRT_MSGCTRL srt_msgctrl_default;

// The send/receive functions.
// These functions have different names due to different sets of parameters
// to be supplied. Not all of them are needed or make sense in all modes:

// Plain: supply only the buffer and its size.
// Msg: supply additionally
// - TTL (message is not delivered when exceeded) and
// - INORDER (when false, the message is allowed to be delivered in different
// order than when it was sent, when the later message is earlier ready to
// deliver)
// Msg2: Supply extra parameters in SRT_MSGCTRL. When receiving, these
// parameters will be filled, as needed. NULL is acceptable, in which case
// the defaults are used.

// NOTE: srt_send and srt_recv have the last "..." left to allow ignore a
// deprecated and unused "flags" parameter. After confirming that all
// compat applications that pass useless 0 there are fixed, this will be
// removed.

//
// Sending functions
//
SRT_API int srt_send    (SRTSOCKET u, const char* buf, int len);
SRT_API int srt_sendmsg (SRTSOCKET u, const char* buf, int len, int ttl/* = -1*/, int inorder/* = false*/);
SRT_API int srt_sendmsg2(SRTSOCKET u, const char* buf, int len, SRT_MSGCTRL *mctrl);

//
// Receiving functions
//
SRT_API int srt_recv    (SRTSOCKET u, char* buf, int len);

// srt_recvmsg is actually an alias to srt_recv, it stays under the old name for compat reasons.
SRT_API int srt_recvmsg (SRTSOCKET u, char* buf, int len);
SRT_API int srt_recvmsg2(SRTSOCKET u, char *buf, int len, SRT_MSGCTRL *mctrl);


// Special send/receive functions for files only.
#define SRT_DEFAULT_SENDFILE_BLOCK 364000
#define SRT_DEFAULT_RECVFILE_BLOCK 7280000
SRT_API int64_t srt_sendfile(SRTSOCKET u, const char* path, int64_t* offset, int64_t size, int block);
SRT_API int64_t srt_recvfile(SRTSOCKET u, const char* path, int64_t* offset, int64_t size, int block);


// last error detection
SRT_API const char* srt_getlasterror_str(void);
SRT_API        int  srt_getlasterror(int* errno_loc);
SRT_API const char* srt_strerror(int code, int errnoval);
SRT_API       void  srt_clearlasterror(void);

// performance track
// perfmon with Byte counters for better bitrate estimation.
SRT_API int srt_bstats(SRTSOCKET u, SRT_TRACEBSTATS * perf, int clear);
// permon with Byte counters and instantaneous stats instead of moving averages for Snd/Rcvbuffer sizes.
SRT_API int srt_bistats(SRTSOCKET u, SRT_TRACEBSTATS * perf, int clear, int instantaneous);

// Socket Status (for problem tracking)
SRT_API SRT_SOCKSTATUS srt_getsockstate(SRTSOCKET u);

SRT_API int srt_epoll_create(void);
SRT_API extern int srt_epoll_clear_usocks(int eid);
SRT_API int srt_epoll_add_usock(int eid, SRTSOCKET u, const int* events);
SRT_API int srt_epoll_add_ssock(int eid, SYSSOCKET s, const int* events);
SRT_API int srt_epoll_remove_usock(int eid, SRTSOCKET u);
SRT_API int srt_epoll_remove_ssock(int eid, SYSSOCKET s);
SRT_API int srt_epoll_update_usock(int eid, SRTSOCKET u, const int* events);
SRT_API int srt_epoll_update_ssock(int eid, SYSSOCKET s, const int* events);

SRT_API int srt_epoll_wait(int eid, SRTSOCKET* readfds, int* rnum, SRTSOCKET* writefds, int* wnum, int64_t msTimeOut,
                           SYSSOCKET* lrfds, int* lrnum, SYSSOCKET* lwfds, int* lwnum);
typedef struct SRT_EPOLL_EVENT_
{
    SRTSOCKET fd;
    int       events; // SRT_EPOLL_IN | SRT_EPOLL_OUT | SRT_EPOLL_ERR
} SRT_EPOLL_EVENT;
SRT_API int srt_epoll_uwait(int eid, SRT_EPOLL_EVENT* fdsSet, int fdsSize, int64_t msTimeOut);

SRT_API int32_t srt_epoll_set(int eid, int32_t flags);
SRT_API int srt_epoll_release(int eid);

// Logging control

SRT_API void srt_setloglevel(int ll);
SRT_API void srt_addlogfa(int fa);
SRT_API void srt_dellogfa(int fa);
SRT_API void srt_resetlogfa(const int* fara, size_t fara_size);
// This isn't predicted, will be only available in SRT C++ API.
// For the time being, until this API is ready, use UDT::setlogstream.
// SRT_API void srt_setlogstream(std::ostream& stream);
SRT_API void srt_setloghandler(void* opaque, SRT_LOG_HANDLER_FN* handler);
SRT_API void srt_setlogflags(int flags);


SRT_API int srt_getsndbuffer(SRTSOCKET sock, size_t* blocks, size_t* bytes);

SRT_API enum SRT_REJECT_REASON srt_getrejectreason(SRTSOCKET sock);
SRT_API extern const char* const srt_rejectreason_msg [];
const char* srt_rejectreason_str(enum SRT_REJECT_REASON id);

#ifdef __cplusplus
}
#endif

#endif<|MERGE_RESOLUTION|>--- conflicted
+++ resolved
@@ -462,7 +462,7 @@
     SRT_EDUPLISTEN      = MN(NOTSUP, BUSY),
     SRT_ELARGEMSG       = MN(NOTSUP, XSIZE),
     SRT_EINVPOLLID      = MN(NOTSUP, EIDINVAL),
-    SRT_EPOLLEMPTY =   MN(NOTSUP, EEMPTY),
+    SRT_EPOLLEMPTY      = MN(NOTSUP, EEMPTY),
 
     SRT_EASYNCFAIL      = MJ(AGAIN),
     SRT_EASYNCSND       = MN(AGAIN, WRAVAIL),
@@ -540,7 +540,6 @@
    SRT_EPOLL_IN       = 0x1,
    SRT_EPOLL_OUT      = 0x4,
    SRT_EPOLL_ERR      = 0x8,
-<<<<<<< HEAD
    // Repeat these values to avoid confusion;
    // This actually is a kinda "dumb reusing" of
    // the signals that do not come in the same order,
@@ -549,11 +548,13 @@
    // some new names can be added to improve clarity.
    SRT_EPOLL_CONNECT = SRT_EPOLL_OUT,
    SRT_EPOLL_ACCEPT = SRT_EPOLL_IN,
-=======
    SRT_EPOLL_ET       = 1u << 31
 };
 // These are actually flags - use a bit container:
 typedef int32_t SRT_EPOLL_T;
+
+// Define which epoll flags determine events. All others are special flags.
+#define SRT_EPOLL_EVENTTYPES (SRT_EPOLL_IN | SRT_EPOLL_OUT | SRT_EPOLL_ERR)
 
 enum SRT_EPOLL_FLAGS
 {
@@ -567,7 +568,6 @@
     /// that the output container is 0 size or NULL and therefore the readiness
     /// state is reported only as a number of ready sockets from return value.
     SRT_EPOLL_ENABLE_OUTPUTCHECK = 2
->>>>>>> 2cf052b2
 };
 
 #ifdef __cplusplus
@@ -755,10 +755,14 @@
 
 SRT_API int srt_epoll_wait(int eid, SRTSOCKET* readfds, int* rnum, SRTSOCKET* writefds, int* wnum, int64_t msTimeOut,
                            SYSSOCKET* lrfds, int* lrnum, SYSSOCKET* lwfds, int* lwnum);
-typedef struct SRT_EPOLL_EVENT_
+typedef struct SRT_EPOLL_EVENT_STR
 {
     SRTSOCKET fd;
     int       events; // SRT_EPOLL_IN | SRT_EPOLL_OUT | SRT_EPOLL_ERR
+#ifdef __cplusplus
+    SRT_EPOLL_EVENT_STR(SRTSOCKET s, int ev): fd(s), events(ev) {}
+    SRT_EPOLL_EVENT_STR() {} // NOTE: allows singular values, no init.
+#endif
 } SRT_EPOLL_EVENT;
 SRT_API int srt_epoll_uwait(int eid, SRT_EPOLL_EVENT* fdsSet, int fdsSize, int64_t msTimeOut);
 
