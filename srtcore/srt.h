--- conflicted
+++ resolved
@@ -577,14 +577,6 @@
     SRT_REJ_E_SIZE,
 };
 
-<<<<<<< HEAD
-// Reject category codes:
-
-#define SRT_REJC_VALUE(code) (1000 * (code/1000))
-#define SRT_REJC_SYSTEM 0     // Codes from above SRT_REJECT_REASON enum
-#define SRT_REJC_SERVER 1000  // Standard server error codes
-#define SRT_REJC_USER 2000    // User defined error codes
-=======
 // XXX This value remains for some time, but it's deprecated
 #define SRT_REJ__SIZE SRT_REJ_E_SIZE
 
@@ -594,7 +586,6 @@
 #define SRT_REJC_INTERNAL 0     // Codes from above SRT_REJECT_REASON enum
 #define SRT_REJC_PREDEFINED 1000  // Standard server error codes
 #define SRT_REJC_USERDEFINED 2000    // User defined error codes
->>>>>>> 9b6b1244
 
 
 // Logging API - specialization for SRT.
