--- conflicted
+++ resolved
@@ -125,63 +125,6 @@
 // backward compatibility until all compat is destroyed.
 typedef enum SRT_SOCKOPT {
 
-<<<<<<< HEAD
-	SRTO_MSS = 0,             // the Maximum Transfer Unit
-	SRTO_SNDSYN = 1,          // if sending is blocking
-	SRTO_RCVSYN = 2,          // if receiving is blocking
-	SRTO_ISN = 3,             // Initial Sequence Number (valid only after srt_connect or srt_accept-ed sockets)
-	SRTO_FC = 4,              // Flight flag size (window size)
-	SRTO_SNDBUF = 5,          // maximum buffer in sending queue
-	SRTO_RCVBUF = 6,          // UDT receiving buffer size
-	SRTO_LINGER = 7,          // waiting for unsent data when closing
-	SRTO_UDP_SNDBUF = 8,      // UDP sending buffer size
-	SRTO_UDP_RCVBUF = 9,      // UDP receiving buffer size
-    // XXX Here space free for 2 options
-    // after deprecated ones are removed
-	SRTO_RENDEZVOUS = 12,      // rendezvous connection mode
-	SRTO_SNDTIMEO = 13,        // send() timeout
-	SRTO_RCVTIMEO = 14,        // recv() timeout
-	SRTO_REUSEADDR = 15,       // reuse an existing port or create a new one
-	SRTO_MAXBW = 16,           // maximum bandwidth (bytes per second) that the connection can use
-	SRTO_STATE = 17,           // current socket state, see UDTSTATUS, read only
-	SRTO_EVENT = 18,           // current available events associated with the socket
-	SRTO_SNDDATA = 19,         // size of data in the sending buffer
-	SRTO_RCVDATA = 20,         // size of data available for recv
-	SRTO_SENDER = 21,     // Sender mode (independent of conn mode), for encryption, tsbpd handshake.
-	SRTO_TSBPDMODE = 22,  // Enable/Disable TsbPd. Enable -> Tx set origin timestamp, Rx deliver packet at origin time + delay
-    SRTO_LATENCY = 23,    // DEPRECATED. SET: to both SRTO_RCVLATENCY and SRTO_PEERLATENCY. GET: same as SRTO_RCVLATENCY.
-	SRTO_TSBPDDELAY = 23, // ALIAS: SRTO_LATENCY
-	SRTO_INPUTBW = 24,    // Estimated input stream rate.
-	SRTO_OHEADBW,         // MaxBW ceiling based on % over input stream rate. Applies when UDT_MAXBW=0 (auto).
-	SRTO_PASSPHRASE = 26, // Crypto PBKDF2 Passphrase size[0,10..64] 0:disable crypto
-	SRTO_PBKEYLEN,        // Crypto key len in bytes {16,24,32} Default: 16 (128-bit)
-	SRTO_KMSTATE,         // Key Material exchange status (UDT_SRTKmState)
-	SRTO_IPTTL = 29,      // IP Time To Live (passthru for system sockopt IPPROTO_IP/IP_TTL)
-	SRTO_IPTOS,           // IP Type of Service (passthru for system sockopt IPPROTO_IP/IP_TOS)
-	SRTO_TLPKTDROP = 31,  // Enable receiver pkt drop
-	SRTO_SNDDROPDELAY = 32, // Extra delay towards latency for sender TLPKTDROP decision (-1 to off)
-	SRTO_NAKREPORT = 33,  // Enable receiver to send periodic NAK reports
-	SRTO_VERSION = 34,    // Local SRT Version
-	SRTO_PEERVERSION,     // Peer SRT Version (from SRT Handshake)
-	SRTO_CONNTIMEO = 36,   // Connect timeout in msec. Ccaller default: 3000, rendezvous (x 10)
-    // deprecated: SRTO_TWOWAYDATA, SRTO_SNDPBKEYLEN, SRTO_RCVPBKEYLEN (@c below)
-    _DEPRECATED_SRTO_SNDPBKEYLEN = 38, // (needed to use inside the code without generating -Wswitch)
-    //
-    SRTO_SNDKMSTATE = 40,  // (GET) the current state of the encryption at the peer side
-    SRTO_RCVKMSTATE,      // (GET) the current state of the encryption at the agent side
-    SRTO_LOSSMAXTTL,      // Maximum possible packet reorder tolerance (number of packets to receive after loss to send lossreport)
-    SRTO_RCVLATENCY,      // TsbPd receiver delay (mSec) to absorb burst of missed packet retransmission
-    SRTO_PEERLATENCY,     // Minimum value of the TsbPd receiver delay (mSec) for the opposite side (peer)
-    SRTO_MINVERSION,      // Minimum SRT version needed for the peer (peers with less version will get connection reject)
-    SRTO_STREAMID,        // A string set to a socket and passed to the listener's accepted socket
-    SRTO_SMOOTHER,        // Smoother selection (congestion control algorithm)
-    SRTO_MESSAGEAPI,      // In File mode, use message API (portions of data with boundaries)
-    SRTO_PAYLOADSIZE,     // Maximum payload size sent in one UDP packet (0 if unlimited)
-    SRTO_TRANSTYPE,       // Transmission type (set of options required for given transmission type)
-    SRTO_KMREFRESHRATE,   // After sending how many packets the encryption key should be flipped to the new key
-    SRTO_KMPREANNOUNCE,   // How many packets before key flip the new key is annnounced and after key flip the old one decommissioned
-    SRTO_STRICTENC,       // Connection to be rejected or quickly broken when one side encryption set or bad password
-=======
    SRTO_MSS = 0,             // the Maximum Transfer Unit
    SRTO_SNDSYN = 1,          // if sending is blocking
    SRTO_RCVSYN = 2,          // if receiving is blocking
@@ -238,7 +181,6 @@
    SRTO_KMPREANNOUNCE,       // How many packets before key flip the new key is annnounced and after key flip the old one decommissioned
    SRTO_STRICTENC,           // Connection to be rejected or quickly broken when one side encryption set or bad password
    SRTO_IPV6ONLY,            // IPV6_V6ONLY mode
->>>>>>> 3d159f01
 } SRT_SOCKOPT;
 
 // DEPRECATED OPTIONS:
