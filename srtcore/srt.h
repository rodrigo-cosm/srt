--- conflicted
+++ resolved
@@ -466,18 +466,11 @@
     MN_EIDINVAL        = 13,
     MN_EEMPTY          = 14,
     // MJ_AGAIN
-<<<<<<< HEAD
-    MN_WRAVAIL = 1,
-    MN_RDAVAIL = 2,
-    MN_XMTIMEOUT = 3,
-    MN_CONGESTION = 4,
-    MN_INTREQ = 5
-=======
     MN_WRAVAIL         =  1,
     MN_RDAVAIL         =  2,
     MN_XMTIMEOUT       =  3,
-    MN_CONGESTION      =  4
->>>>>>> 0e2201af
+    MN_CONGESTION = 4,
+    MN_INTREQ = 5
 };
 
 
@@ -522,20 +515,6 @@
     SRT_ERDVUNBOUND     = MN(NOTSUP, ISRENDUNBOUND),
     SRT_EINVALMSGAPI    = MN(NOTSUP, INVALMSGAPI),
     SRT_EINVALBUFFERAPI = MN(NOTSUP, INVALBUFFERAPI),
-<<<<<<< HEAD
-    SRT_EDUPLISTEN =   MN(NOTSUP, BUSY),
-    SRT_ELARGEMSG =    MN(NOTSUP, XSIZE),
-    SRT_EINVPOLLID =   MN(NOTSUP, EIDINVAL),
-
-    SRT_EASYNCFAIL = MJ(AGAIN),
-    SRT_EASYNCSND =  MN(AGAIN, WRAVAIL),
-    SRT_EASYNCRCV =  MN(AGAIN, RDAVAIL),
-    SRT_ETIMEOUT =   MN(AGAIN, XMTIMEOUT),
-    SRT_ECONGEST =   MN(AGAIN, CONGESTION),
-    SRT_EINTREQ  =   MN(AGAIN, INTREQ),
-
-    SRT_EPEERERR = MJ(PEERERROR)
-=======
     SRT_EDUPLISTEN      = MN(NOTSUP, BUSY),
     SRT_ELARGEMSG       = MN(NOTSUP, XSIZE),
     SRT_EINVPOLLID      = MN(NOTSUP, EIDINVAL),
@@ -546,9 +525,9 @@
     SRT_EASYNCRCV       = MN(AGAIN, RDAVAIL),
     SRT_ETIMEOUT        = MN(AGAIN, XMTIMEOUT),
     SRT_ECONGEST        = MN(AGAIN, CONGESTION),
+    SRT_EINTREQ  =   MN(AGAIN, INTREQ),
 
     SRT_EPEERERR        = MJ(PEERERROR)
->>>>>>> 0e2201af
 } SRT_ERRNO;
 
 
@@ -956,7 +935,6 @@
 
 SRT_API int srt_getsndbuffer(SRTSOCKET sock, size_t* blocks, size_t* bytes);
 
-<<<<<<< HEAD
 // These functions are meant to interrupt current operation in SRT.
 // The srt_interrupt_all() interrupts operations being done on all sockets,
 // srt_interrupt() allows to interrupt operations only on selected sockets.
@@ -965,7 +943,8 @@
 // this socket may continue (in contrast to closing the socket).
 SRT_API int srt_interrupt_all();
 SRT_API int srt_interrupt(SRTSOCKET sock);
-=======
+
+// Reject reason
 SRT_API int srt_getrejectreason(SRTSOCKET sock);
 SRT_API int srt_setrejectreason(SRTSOCKET sock, int value);
 SRT_API extern const char* const srt_rejectreason_msg [];
@@ -976,7 +955,6 @@
 SRT_API int64_t srt_time_now();
 
 SRT_API int64_t srt_connection_time(SRTSOCKET sock);
->>>>>>> 0e2201af
 
 #ifdef __cplusplus
 }
