--- conflicted
+++ resolved
@@ -558,12 +558,8 @@
    ///
    /// - For listener sockets, this means that there is a new connection
    /// waiting for pickup through the `srt_accept()` call, that is,
-<<<<<<< HEAD
-   /// the next call to `srt_accept()` will succeed without blocking.
-=======
    /// the next call to `srt_accept()` will succeed without blocking
    /// (see an alias SRT_EPOLL_ACCEPT below).
->>>>>>> 4c9ab1c0
    SRT_EPOLL_IN       = 0x1,
 
    /// Ready for 'send' operation.
@@ -578,17 +574,10 @@
    /// pick up updates as the free space in the sender buffer grows.
    ///
    /// - For live mode it means that there's a free space for at least
-<<<<<<< HEAD
-   /// one UDP packet, but no WRITE readiness usually means an
-   /// extraordinary congestion on the link meaning that you should
-   /// immediately slow down the sending rate or you may get a connection
-   /// break sonn.
-=======
    /// one UDP packet. On the other hand, no readiness for OUT usually
    /// means an extraordinary congestion on the link, meaning also that
    /// you should immediately slow down the sending rate or you may get
    /// a connection break soon.
->>>>>>> 4c9ab1c0
    ///
    /// - For non-blocking sockets used with `srt_connect*` operation,
    /// this flag simply means that the connection was established.
