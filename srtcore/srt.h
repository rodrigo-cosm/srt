--- conflicted
+++ resolved
@@ -194,12 +194,9 @@
    SRTO_IPV6ONLY,            // IPV6_V6ONLY mode
    SRTO_PEERIDLETIMEO,       // Peer-idle timeout (max time of silence heard from peer) in [ms]
    SRTO_GROUPCONNECT,        // Set on a listener to allow group connection
-<<<<<<< HEAD
    SRTO_GROUPSTABTIMEO,      // Stability timeout (backup groups) in [ms]
-=======
    // (some space left)
    SRTO_PACKETFILTER = 60          // Add and configure a packet filter
->>>>>>> 5df02701
 } SRT_SOCKOPT;
 
 // DEPRECATED OPTIONS:
@@ -552,18 +549,16 @@
    // some new names can be added to improve clarity.
    SRT_EPOLL_CONNECT = SRT_EPOLL_OUT,
    SRT_EPOLL_ACCEPT = SRT_EPOLL_IN,
-<<<<<<< HEAD
 
    // INTERNAL USE ONLY! DO NOT USE!
-   SRT_EPOLL_SPECIAL = 0x10
-=======
+   SRT_EPOLL_SPECIAL = 0x10,
    SRT_EPOLL_ET       = 1u << 31
 };
 // These are actually flags - use a bit container:
 typedef int32_t SRT_EPOLL_T;
 
 // Define which epoll flags determine events. All others are special flags.
-#define SRT_EPOLL_EVENTTYPES (SRT_EPOLL_IN | SRT_EPOLL_OUT | SRT_EPOLL_ERR)
+#define SRT_EPOLL_EVENTTYPES (SRT_EPOLL_IN | SRT_EPOLL_OUT | SRT_EPOLL_SPECIAL | SRT_EPOLL_ERR)
 
 enum SRT_EPOLL_FLAGS
 {
@@ -577,7 +572,6 @@
     /// that the output container is 0 size or NULL and therefore the readiness
     /// state is reported only as a number of ready sockets from return value.
     SRT_EPOLL_ENABLE_OUTPUTCHECK = 2
->>>>>>> 5df02701
 };
 
 #ifdef __cplusplus
