--- conflicted
+++ resolved
@@ -659,9 +659,8 @@
 //
 // DEPRECATED: srt_socket with 3 arguments. All these arguments are ignored
 // and socket creation doesn't need any arguments. Use srt_create_socket().
-<<<<<<< HEAD
-SRT_API SRTSOCKET srt_socket       (int, int, int) SRT_ATR_DEPRECATED;
-SRT_API SRTSOCKET srt_create_socket();
+SRT_ATR_DEPRECATED_PX SRT_API SRTSOCKET srt_socket(int, int, int) SRT_ATR_DEPRECATED;
+SRT_API       SRTSOCKET srt_create_socket();
 
 // Group management
 typedef struct SRT_SocketGroupData_
@@ -678,10 +677,6 @@
 SRT_API SRTSOCKET srt_groupof      (SRTSOCKET socket);
 SRT_API       int srt_group_data   (SRTSOCKET socketgroup, SRT_SOCKGROUPDATA* output, size_t* inoutlen);
 
-=======
-SRT_ATR_DEPRECATED_PX SRT_API SRTSOCKET srt_socket(int, int, int) SRT_ATR_DEPRECATED;
-SRT_API       SRTSOCKET srt_create_socket();
->>>>>>> c05ebde2
 SRT_API       int srt_bind         (SRTSOCKET u, const struct sockaddr* name, int namelen);
 SRT_API       int srt_bind_acquire (SRTSOCKET u, UDPSOCKET sys_udp_sock);
 // Old name of srt_bind_acquire(), please don't use
