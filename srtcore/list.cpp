--- conflicted
+++ resolved
@@ -86,22 +86,17 @@
    }
 
    // sender list needs mutex protection
-<<<<<<< HEAD
-   createMutex(m_ListLock, "LossList");
-=======
    setupMutex(m_ListLock, "LossList");
->>>>>>> 3a696ecc
 }
 
 CSndLossList::~CSndLossList()
 {
     delete [] m_caSeq;
-    releaseMutex(m_ListLock);
 }
 
 int CSndLossList::insert(int32_t seqno1, int32_t seqno2)
 {
-   CGuard listguard (m_ListLock);
+   CGuard listguard(m_ListLock);
 
    if (m_iLength == 0)
    {
@@ -182,7 +177,7 @@
 
 void CSndLossList::remove(int32_t seqno)
 {
-   CGuard listguard (m_ListLock);
+   CGuard listguard(m_ListLock);
 
    if (0 == m_iLength)
       return;
@@ -294,14 +289,14 @@
 
 int CSndLossList::getLossLength() const
 {
-   CGuard listguard (m_ListLock);
+   CGuard listguard(m_ListLock);
 
    return m_iLength;
 }
 
 int32_t CSndLossList::popLostSeq()
 {
-   CGuard listguard (m_ListLock);
+   CGuard listguard(m_ListLock);
 
    if (0 == m_iLength)
    {
