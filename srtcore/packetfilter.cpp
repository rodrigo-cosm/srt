/*
 * SRT - Secure, Reliable, Transport
 * Copyright (c) 2018 Haivision Systems Inc.
 * 
 * This Source Code Form is subject to the terms of the Mozilla Public
 * License, v. 2.0. If a copy of the MPL was not distributed with this
 * file, You can obtain one at http://mozilla.org/MPL/2.0/.
 * 
 */


#include <string>
#include <map>
#include <vector>
#include <deque>

#include "packetfilter.h"
#include "packetfilter_builtin.h"
#include "core.h"
#include "packet.h"
#include "logging.h"

using namespace std;
using namespace srt_logging;

bool ParseFilterConfig(std::string s, SrtFilterConfig& out)
{
    vector<string> parts;
    Split(s, ',', back_inserter(parts));

    out.type = parts[0];
    if (!PacketFilter::exists(out.type))
        return false;

    for (vector<string>::iterator i = parts.begin()+1; i != parts.end(); ++i)
    {
        vector<string> keyval;
        Split(*i, ':', back_inserter(keyval));
        if (keyval.size() != 2)
            return false;
        out.parameters[keyval[0]] = keyval[1];
    }

    return true;
}

struct SortBySequence
{
    bool operator()(const CUnit* u1, const CUnit* u2)
    {
        int32_t s1 = u1->m_Packet.getSeqNo();
        int32_t s2 = u2->m_Packet.getSeqNo();

        return CSeqNo::seqcmp(s1, s2) < 0;
    }
};

void PacketFilter::receive(CUnit* unit, ref_t< std::vector<CUnit*> > r_incoming, ref_t<loss_seqs_t> r_loss_seqs)
{
    const CPacket& rpkt = unit->m_Packet;

    if (m_filter->receive(rpkt, *r_loss_seqs))
    {
        // For the sake of rebuilding MARK THIS UNIT GOOD, otherwise the
        // unit factory will supply it from getNextAvailUnit() as if it were not in use.
        unit->m_iFlag = CUnit::GOOD;
        HLOGC(mglog.Debug, log << "FILTER: PASSTHRU current packet %" << unit->m_Packet.getSeqNo());
        r_incoming.get().push_back(unit);
    }
    else
    {
        // Packet not to be passthru, update stats
<<<<<<< HEAD
		CGuard lg(m_parent->m_StatsLock);
        ++m_parent->m_stats.m_iRcvFilterExtra;
        ++m_parent->m_stats.m_iRcvFilterExtraTotal;
=======
        CGuard lg(m_parent->m_StatsLock);
        ++m_parent->m_stats.rcvFilterExtra;
        ++m_parent->m_stats.rcvFilterExtraTotal;
>>>>>>> c4c6cbc5
    }

    // r_loss_seqs enters empty into this function and can be only filled here.
    for (loss_seqs_t::iterator i = r_loss_seqs.get().begin();
            i != r_loss_seqs.get().end(); ++i)
    {
        // Sequences here are low-high, if there happens any negative distance
        // here, simply skip and report IPE.
        int dist = CSeqNo::seqoff(i->first, i->second) + 1;
        if (dist > 0)
        {
<<<<<<< HEAD
			CGuard lg(m_parent->m_StatsLock);
			m_parent->m_stats.m_iRcvFilterLoss += dist;
            m_parent->m_stats.m_iRcvFilterLossTotal += dist;
=======
            CGuard lg(m_parent->m_StatsLock);
            m_parent->m_stats.rcvFilterLoss += dist;
            m_parent->m_stats.rcvFilterLossTotal += dist;
>>>>>>> c4c6cbc5
        }
        else
        {
            LOGC(mglog.Error, log << "FILTER: IPE: loss record: invalid loss: %"
                    << i->first << " - %" << i->second);
        }
    }

    // Pack first recovered packets, if any.
    if (!m_provided.empty())
    {
        HLOGC(mglog.Debug, log << "FILTER: inserting REBUILT packets (" << m_provided.size() << "):");

<<<<<<< HEAD
		{
			CGuard lg(m_parent->m_StatsLock);
			m_parent->m_stats.m_iRcvFilterSupply += m_provided.size();
			m_parent->m_stats.m_iRcvFilterSupplyTotal += m_provided.size();
		}

=======
        size_t nsupply = m_provided.size();
>>>>>>> c4c6cbc5
        InsertRebuilt(*r_incoming, m_unitq);

        CGuard lg(m_parent->m_StatsLock);
        m_parent->m_stats.rcvFilterSupply += nsupply;
        m_parent->m_stats.rcvFilterSupplyTotal += nsupply;
    }

    // Now that all units have been filled as they should be,
    // SET THEM ALL FREE. This is because now it's up to the 
    // buffer to decide as to whether it wants them or not.
    // Wanted units will be set GOOD flag, unwanted will remain
    // with FREE and therefore will be returned at the next
    // call to getNextAvailUnit().
    unit->m_iFlag = CUnit::FREE;
    vector<CUnit*>& inco = *r_incoming;
    for (vector<CUnit*>::iterator i = inco.begin(); i != inco.end(); ++i)
    {
        CUnit* u = *i;
        u->m_iFlag = CUnit::FREE;
    }

    // Packets must be sorted by sequence number, ascending, in order
    // not to challenge the SRT's contiguity checker.
    sort(inco.begin(), inco.end(), SortBySequence());

    // For now, report immediately the irrecoverable packets
    // from the row.

    // Later, the `irrecover_row` or `irrecover_col` will be
    // reported only, depending on level settings. For example,
    // with default LATELY level, packets will be reported as
    // irrecoverable only when they are irrecoverable in the
    // vertical group.

    // With "always", do not report any losses, SRT will simply check
    // them itself.

    return;

}

bool PacketFilter::packControlPacket(ref_t<CPacket> r_packet, int32_t seq, int kflg)
{
    bool have = m_filter->packControlPacket(*m_sndctlpkt, seq);
    if (!have)
        return false;

    // Now this should be repacked back to CPacket.
    // The header must be copied, it's always part of CPacket.
    uint32_t* hdr = r_packet.get().getHeader();
    memcpy(hdr, m_sndctlpkt->hdr, SRT_PH__SIZE * sizeof(*hdr));

    // The buffer can be assigned.
    r_packet.get().m_pcData = m_sndctlpkt->buffer;
    r_packet.get().setLength(m_sndctlpkt->length);

    // This sets only the Packet Boundary flags, while all other things:
    // - Order
    // - Rexmit
    // - Crypto
    // - Message Number
    // will be set to 0/false
    r_packet.get().m_iMsgNo = MSGNO_PACKET_BOUNDARY::wrap(PB_SOLO);

    // ... and then fix only the Crypto flags
    r_packet.get().setMsgCryptoFlags(EncryptionKeySpec(kflg));

    // Don't set the ID, it will be later set for any kind of packet.
    // Write the timestamp clip into the timestamp field.
    return true;
}


void PacketFilter::InsertRebuilt(vector<CUnit*>& incoming, CUnitQueue* uq)
{
    if (m_provided.empty())
        return;

    for (vector<SrtPacket>::iterator i = m_provided.begin(); i != m_provided.end(); ++i)
    {
        CUnit* u = uq->getNextAvailUnit();
        if (!u)
        {
            LOGC(mglog.Error, log << "FILTER: LOCAL STORAGE DEPLETED. Can't return rebuilt packets.");
            break;
        }

        // LOCK the unit as GOOD because otherwise the next
        // call to getNextAvailUnit will return THE SAME UNIT.
        u->m_iFlag = CUnit::GOOD;
        // After returning from this function, all units will be
        // set back to FREE so that the buffer can decide whether
        // it wants them or not.

        CPacket& packet = u->m_Packet;

        memcpy(packet.getHeader(), i->hdr, CPacket::HDR_SIZE);
        memcpy(packet.m_pcData, i->buffer, i->length);
        packet.setLength(i->length);

        HLOGC(mglog.Debug, log << "FILTER: PROVIDING rebuilt packet %" << packet.getSeqNo());

        incoming.push_back(u);
    }

    m_provided.clear();
}

bool PacketFilter::IsBuiltin(const string& s)
{
    return builtin_filters.count(s);
}

std::set<std::string> PacketFilter::builtin_filters;
PacketFilter::filters_map_t PacketFilter::filters;

void PacketFilter::globalInit()
{
	// Add here builtin packet filters and mark them
	// as builtin. This will disallow users to register
	// external filters with the same name.

    filters["fec"] = &Creator<FECFilterBuiltin>::Create;
    builtin_filters.insert("fec");
}

bool PacketFilter::configure(CUDT* parent, CUnitQueue* uq, const std::string& confstr)
{
    m_parent = parent;

    SrtFilterConfig cfg;
    if (!ParseFilterConfig(confstr, cfg))
        return false;

    // Extract the "type" key from parameters, or use
    // builtin if lacking.
    filters_map_t::iterator selector = filters.find(cfg.type);
    if (selector == filters.end())
        return false;

    SrtFilterInitializer init;
    init.socket_id = parent->socketID();
    init.snd_isn = parent->sndSeqNo();
    init.rcv_isn = parent->rcvSeqNo();
    init.payload_size = parent->OPT_PayloadSize();


    // Found a corrector, so call the creation function
    m_filter = (*selector->second)(init, m_provided, confstr);
    if (!m_filter)
        return false;

    m_sndctlpkt = new SrtPacket(0); // This only sets the 'length'.

    m_unitq = uq;

    // The corrector should have pinned in all events
    // that are of its interest. It's stated that
    // it's ready after creation.
    return true;
}

bool PacketFilter::correctConfig(const SrtFilterConfig& conf)
{
    const string* pname = map_getp(conf.parameters, "type");

    if (!pname)
        return true; // default, parameters ignored

    if (*pname == "adaptive")
        return true;

    filters_map_t::iterator x = filters.find(*pname);
    if (x == filters.end())
        return false;

    return true;
}

PacketFilter::~PacketFilter()
{
    delete m_sndctlpkt;
    delete m_filter;
}
<|MERGE_RESOLUTION|>--- conflicted
+++ resolved
@@ -70,15 +70,9 @@
     else
     {
         // Packet not to be passthru, update stats
-<<<<<<< HEAD
-		CGuard lg(m_parent->m_StatsLock);
-        ++m_parent->m_stats.m_iRcvFilterExtra;
-        ++m_parent->m_stats.m_iRcvFilterExtraTotal;
-=======
         CGuard lg(m_parent->m_StatsLock);
         ++m_parent->m_stats.rcvFilterExtra;
         ++m_parent->m_stats.rcvFilterExtraTotal;
->>>>>>> c4c6cbc5
     }
 
     // r_loss_seqs enters empty into this function and can be only filled here.
@@ -90,15 +84,9 @@
         int dist = CSeqNo::seqoff(i->first, i->second) + 1;
         if (dist > 0)
         {
-<<<<<<< HEAD
-			CGuard lg(m_parent->m_StatsLock);
-			m_parent->m_stats.m_iRcvFilterLoss += dist;
-            m_parent->m_stats.m_iRcvFilterLossTotal += dist;
-=======
             CGuard lg(m_parent->m_StatsLock);
             m_parent->m_stats.rcvFilterLoss += dist;
             m_parent->m_stats.rcvFilterLossTotal += dist;
->>>>>>> c4c6cbc5
         }
         else
         {
@@ -112,16 +100,7 @@
     {
         HLOGC(mglog.Debug, log << "FILTER: inserting REBUILT packets (" << m_provided.size() << "):");
 
-<<<<<<< HEAD
-		{
-			CGuard lg(m_parent->m_StatsLock);
-			m_parent->m_stats.m_iRcvFilterSupply += m_provided.size();
-			m_parent->m_stats.m_iRcvFilterSupplyTotal += m_provided.size();
-		}
-
-=======
         size_t nsupply = m_provided.size();
->>>>>>> c4c6cbc5
         InsertRebuilt(*r_incoming, m_unitq);
 
         CGuard lg(m_parent->m_StatsLock);
