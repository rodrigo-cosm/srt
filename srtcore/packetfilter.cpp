/*
 * SRT - Secure, Reliable, Transport
 * Copyright (c) 2019 Haivision Systems Inc.
 * 
 * This Source Code Form is subject to the terms of the Mozilla Public
 * License, v. 2.0. If a copy of the MPL was not distributed with this
 * file, You can obtain one at http://mozilla.org/MPL/2.0/.
 * 
 */


#include <string>
#include <map>
#include <vector>
#include <deque>
#include <iterator>

#include "packetfilter.h"
#include "packetfilter_builtin.h"
#include "core.h"
#include "packet.h"
#include "logging.h"

using namespace std;
using namespace srt_logging;

bool ParseFilterConfig(std::string s, SrtFilterConfig& out)
{
    vector<string> parts;
    Split(s, ',', back_inserter(parts));

    out.type = parts[0];
    PacketFilter::Factory* fac = PacketFilter::find(out.type);
    if (!fac)
        return false;

    for (vector<string>::iterator i = parts.begin()+1; i != parts.end(); ++i)
    {
        vector<string> keyval;
        Split(*i, ':', back_inserter(keyval));
        if (keyval.size() != 2)
            return false;
        out.parameters[keyval[0]] = keyval[1];
    }

    // Extract characteristic data
    out.extra_size = fac->ExtraSize();

    return true;
}

struct SortBySequence
{
    bool operator()(const CUnit* u1, const CUnit* u2)
    {
        int32_t s1 = u1->m_Packet.getSeqNo();
        int32_t s2 = u2->m_Packet.getSeqNo();

        return CSeqNo::seqcmp(s1, s2) < 0;
    }
};

void PacketFilter::receive(CUnit* unit, ref_t< std::vector<CUnit*> > r_incoming, ref_t<loss_seqs_t> r_loss_seqs)
{
    const CPacket& rpkt = unit->m_Packet;

    if (m_filter->receive(rpkt, *r_loss_seqs))
    {
        // For the sake of rebuilding MARK THIS UNIT GOOD, otherwise the
        // unit factory will supply it from getNextAvailUnit() as if it were not in use.
        unit->m_iFlag = CUnit::GOOD;
        HLOGC(mglog.Debug, log << "FILTER: PASSTHRU current packet %" << unit->m_Packet.getSeqNo());
        r_incoming.get().push_back(unit);
    }
    else
    {
        // Packet not to be passthru, update stats
        CGuard lg(m_parent->m_StatsLock);
        ++m_parent->m_stats.rcvFilterExtra;
        ++m_parent->m_stats.rcvFilterExtraTotal;
    }

    // r_loss_seqs enters empty into this function and can be only filled here.
    for (loss_seqs_t::iterator i = r_loss_seqs.get().begin();
            i != r_loss_seqs.get().end(); ++i)
    {
        // Sequences here are low-high, if there happens any negative distance
        // here, simply skip and report IPE.
        int dist = CSeqNo::seqoff(i->first, i->second) + 1;
        if (dist > 0)
        {
            CGuard lg(m_parent->m_StatsLock);
            m_parent->m_stats.rcvFilterLoss += dist;
            m_parent->m_stats.rcvFilterLossTotal += dist;
        }
        else
        {
            LOGC(mglog.Error, log << "FILTER: IPE: loss record: invalid loss: %"
                    << i->first << " - %" << i->second);
        }
    }

    // Pack first recovered packets, if any.
    if (!m_provided.empty())
    {
        HLOGC(mglog.Debug, log << "FILTER: inserting REBUILT packets (" << m_provided.size() << "):");

        size_t nsupply = m_provided.size();
        InsertRebuilt(*r_incoming, m_unitq);

        CGuard lg(m_parent->m_StatsLock);
        m_parent->m_stats.rcvFilterSupply += nsupply;
        m_parent->m_stats.rcvFilterSupplyTotal += nsupply;
    }

    // Now that all units have been filled as they should be,
    // SET THEM ALL FREE. This is because now it's up to the 
    // buffer to decide as to whether it wants them or not.
    // Wanted units will be set GOOD flag, unwanted will remain
    // with FREE and therefore will be returned at the next
    // call to getNextAvailUnit().
    unit->m_iFlag = CUnit::FREE;
    vector<CUnit*>& inco = *r_incoming;
    for (vector<CUnit*>::iterator i = inco.begin(); i != inco.end(); ++i)
    {
        CUnit* u = *i;
        u->m_iFlag = CUnit::FREE;
    }

    // Packets must be sorted by sequence number, ascending, in order
    // not to challenge the SRT's contiguity checker.
    sort(inco.begin(), inco.end(), SortBySequence());

    // For now, report immediately the irrecoverable packets
    // from the row.

    // Later, the `irrecover_row` or `irrecover_col` will be
    // reported only, depending on level settings. For example,
    // with default LATELY level, packets will be reported as
    // irrecoverable only when they are irrecoverable in the
    // vertical group.

    // With "always", do not report any losses, SRT will simply check
    // them itself.

    return;

}

bool PacketFilter::packControlPacket(ref_t<CPacket> r_packet, int32_t seq, int kflg)
{
    bool have = m_filter->packControlPacket(m_sndctlpkt, seq);
    if (!have)
        return false;

    // Now this should be repacked back to CPacket.
    // The header must be copied, it's always part of CPacket.
    uint32_t* hdr = r_packet.get().getHeader();
    memcpy(hdr, m_sndctlpkt.hdr, SRT_PH__SIZE * sizeof(*hdr));

    // The buffer can be assigned.
    r_packet.get().m_pcData = m_sndctlpkt.buffer;
    r_packet.get().setLength(m_sndctlpkt.length);

    // This sets only the Packet Boundary flags, while all other things:
    // - Order
    // - Rexmit
    // - Crypto
    // - Message Number
    // will be set to 0/false
    r_packet.get().m_iMsgNo = MSGNO_PACKET_BOUNDARY::wrap(PB_SOLO);

    // ... and then fix only the Crypto flags
    r_packet.get().setMsgCryptoFlags(EncryptionKeySpec(kflg));

    // Don't set the ID, it will be later set for any kind of packet.
    // Write the timestamp clip into the timestamp field.
    return true;
}


void PacketFilter::InsertRebuilt(vector<CUnit*>& incoming, CUnitQueue* uq)
{
    if (m_provided.empty())
        return;

    for (vector<SrtPacket>::iterator i = m_provided.begin(); i != m_provided.end(); ++i)
    {
        CUnit* u = uq->getNextAvailUnit();
        if (!u)
        {
            LOGC(mglog.Error, log << "FILTER: LOCAL STORAGE DEPLETED. Can't return rebuilt packets.");
            break;
        }

        // LOCK the unit as GOOD because otherwise the next
        // call to getNextAvailUnit will return THE SAME UNIT.
        u->m_iFlag = CUnit::GOOD;
        // After returning from this function, all units will be
        // set back to FREE so that the buffer can decide whether
        // it wants them or not.

        CPacket& packet = u->m_Packet;

        memcpy(packet.getHeader(), i->hdr, CPacket::HDR_SIZE);
        memcpy(packet.m_pcData, i->buffer, i->length);
        packet.setLength(i->length);

        HLOGC(mglog.Debug, log << "FILTER: PROVIDING rebuilt packet %" << packet.getSeqNo());

        incoming.push_back(u);
    }

    m_provided.clear();
}

bool PacketFilter::IsBuiltin(const string& s)
{
    return builtin_filters.count(s);
}

std::set<std::string> PacketFilter::builtin_filters;
PacketFilter::filters_map_t PacketFilter::filters;

PacketFilter::Factory::~Factory()
{
}

void PacketFilter::globalInit()
{
    // Add here builtin packet filters and mark them
    // as builtin. This will disallow users to register
    // external filters with the same name.

<<<<<<< HEAD
    ManagedPtr c = new Creator<FECFilterBuiltin>;
    filters["fec"] = c;
=======
    filters["fec"] = new Creator<FECFilterBuiltin>;
>>>>>>> 7bdde669
    builtin_filters.insert("fec");
}

bool PacketFilter::configure(CUDT* parent, CUnitQueue* uq, const std::string& confstr)
{
    m_parent = parent;

    SrtFilterConfig cfg;
    if (!ParseFilterConfig(confstr, cfg))
        return false;

    // Extract the "type" key from parameters, or use
    // builtin if lacking.
    filters_map_t::iterator selector = filters.find(cfg.type);
    if (selector == filters.end())
        return false;

    SrtFilterInitializer init;
    init.socket_id = parent->socketID();
    init.snd_isn = parent->sndSeqNo();
    init.rcv_isn = parent->rcvSeqNo();
    init.payload_size = parent->OPT_PayloadSize();


    // Found a filter, so call the creation function
    m_filter = selector->second->Create(init, m_provided, confstr);
    if (!m_filter)
        return false;

    m_unitq = uq;

    // The filter should have pinned in all events
    // that are of its interest. It's stated that
    // it's ready after creation.
    return true;
}

bool PacketFilter::correctConfig(const SrtFilterConfig& conf)
{
    const string* pname = map_getp(conf.parameters, "type");

    if (!pname)
        return true; // default, parameters ignored

    if (*pname == "adaptive")
        return true;

    filters_map_t::iterator x = filters.find(*pname);
    if (x == filters.end())
        return false;

    return true;
}

PacketFilter::~PacketFilter()
{
    delete m_filter;
}
<|MERGE_RESOLUTION|>--- conflicted
+++ resolved
@@ -232,12 +232,9 @@
     // as builtin. This will disallow users to register
     // external filters with the same name.
 
-<<<<<<< HEAD
+
     ManagedPtr c = new Creator<FECFilterBuiltin>;
     filters["fec"] = c;
-=======
-    filters["fec"] = new Creator<FECFilterBuiltin>;
->>>>>>> 7bdde669
     builtin_filters.insert("fec");
 }
 
