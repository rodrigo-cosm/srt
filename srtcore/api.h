/*
 * SRT - Secure, Reliable, Transport
 * Copyright (c) 2018 Haivision Systems Inc.
 * 
 * This Source Code Form is subject to the terms of the Mozilla Public
 * License, v. 2.0. If a copy of the MPL was not distributed with this
 * file, You can obtain one at http://mozilla.org/MPL/2.0/.
 * 
 */

/*****************************************************************************
Copyright (c) 2001 - 2010, The Board of Trustees of the University of Illinois.
All rights reserved.

Redistribution and use in source and binary forms, with or without
modification, are permitted provided that the following conditions are
met:

* Redistributions of source code must retain the above
  copyright notice, this list of conditions and the
  following disclaimer.

* Redistributions in binary form must reproduce the
  above copyright notice, this list of conditions
  and the following disclaimer in the documentation
  and/or other materials provided with the distribution.

* Neither the name of the University of Illinois
  nor the names of its contributors may be used to
  endorse or promote products derived from this
  software without specific prior written permission.

THIS SOFTWARE IS PROVIDED BY THE COPYRIGHT HOLDERS AND CONTRIBUTORS "AS
IS" AND ANY EXPRESS OR IMPLIED WARRANTIES, INCLUDING, BUT NOT LIMITED TO,
THE IMPLIED WARRANTIES OF MERCHANTABILITY AND FITNESS FOR A PARTICULAR
PURPOSE ARE DISCLAIMED. IN NO EVENT SHALL THE COPYRIGHT OWNER OR
CONTRIBUTORS BE LIABLE FOR ANY DIRECT, INDIRECT, INCIDENTAL, SPECIAL,
EXEMPLARY, OR CONSEQUENTIAL DAMAGES (INCLUDING, BUT NOT LIMITED TO,
PROCUREMENT OF SUBSTITUTE GOODS OR SERVICES; LOSS OF USE, DATA, OR
PROFITS; OR BUSINESS INTERRUPTION) HOWEVER CAUSED AND ON ANY THEORY OF
LIABILITY, WHETHER IN CONTRACT, STRICT LIABILITY, OR TORT (INCLUDING
NEGLIGENCE OR OTHERWISE) ARISING IN ANY WAY OUT OF THE USE OF THIS
SOFTWARE, EVEN IF ADVISED OF THE POSSIBILITY OF SUCH DAMAGE.
*****************************************************************************/

/*****************************************************************************
written by
   Yunhong Gu, last updated 09/28/2010
modified by
   Haivision Systems Inc.
*****************************************************************************/

#ifndef __UDT_API_H__
#define __UDT_API_H__


#include <map>
#include <vector>
#include <string>
#include "netinet_any.h"
#include "udt.h"
#include "packet.h"
#include "queue.h"
#include "cache.h"
#include "epoll.h"
#include "handshake.h"

class CUDT;

class CUDTSocket
{
public:
   CUDTSocket()
       : m_Status(SRTS_INIT)
       , m_SocketID(0)
       , m_ListenSocket(0)
       , m_PeerID(0)
       , m_iISN(0)
       , m_pUDT(NULL)
       , m_pQueuedSockets(NULL)
       , m_pAcceptSockets(NULL)
       , m_AcceptCond()
       , m_AcceptLock()
       , m_uiBackLog(0)
       , m_iMuxID(-1)
   {
       construct();
   }

   ~CUDTSocket();

   void construct();

   SRT_SOCKSTATUS m_Status;                  //< current socket state

   /// Time when the socket is closed.
   /// When the socket is closed, it is not removed immediately from the list
   /// of sockets in order to prevent other methods from accessing invalid address.
   /// A timer is started and the socket will be removed after approximately
   /// 1 second (see CUDTUnited::checkBrokenSockets()).
   srt::sync::steady_clock::time_point m_tsClosureTimeStamp;

   sockaddr_any m_SelfAddr;                    //< local address of the socket
   sockaddr_any m_PeerAddr;                    //< peer address of the socket

   SRTSOCKET m_SocketID;                     //< socket ID
   SRTSOCKET m_ListenSocket;                 //< ID of the listener socket; 0 means this is an independent socket

   SRTSOCKET m_PeerID;                       //< peer socket ID
   int32_t m_iISN;                           //< initial sequence number, used to tell different connection from same IP:port

   CUDT* m_pUDT;                             //< pointer to the UDT entity

   std::set<SRTSOCKET>* m_pQueuedSockets;    //< set of connections waiting for accept()
   std::set<SRTSOCKET>* m_pAcceptSockets;    //< set of accept()ed connections

   srt::sync::CCondition m_AcceptCond;              //< used to block "accept" call
   srt::sync::Mutex m_AcceptLock;            //< mutex associated to m_AcceptCond

   unsigned int m_uiBackLog;                 //< maximum number of connections in queue

   int m_iMuxID;                             //< multiplexer ID

   srt::sync::Mutex m_ControlLock;           //< lock this socket exclusively for control APIs: bind/listen/connect

   static int64_t getPeerSpec(SRTSOCKET id, int32_t isn)
   {
       return (id << 30) + isn;
   }
   int64_t getPeerSpec()
   {
       return getPeerSpec(m_PeerID, m_iISN);
   }

   SRT_SOCKSTATUS getStatus();

   // This function shall be called always wherever
   // you'd like to call cudtsocket->m_pUDT->close().
   void makeClosed();

    // Instrumentally used by select() and also required for non-blocking
    // mode check in groups
    bool readReady();
    bool writeReady();
    bool broken();

private:
   CUDTSocket(const CUDTSocket&);
   CUDTSocket& operator=(const CUDTSocket&);
};

////////////////////////////////////////////////////////////////////////////////

class CUDTUnited
{
friend class CUDT;
friend class CRendezvousQueue;

public:
   CUDTUnited();
   ~CUDTUnited();

public:

   enum ErrorHandling { ERH_RETURN, ERH_THROW, ERH_ABORT };
   static std::string CONID(SRTSOCKET sock);

      /// initialize the UDT library.
      /// @return 0 if success, otherwise -1 is returned.

   int startup();

      /// release the UDT library.
      /// @return 0 if success, otherwise -1 is returned.

   int cleanup();

      /// Create a new UDT socket.
      /// @return The new UDT socket ID, or INVALID_SOCK.

   SRTSOCKET newSocket();

      /// Create a new UDT connection.
      /// @param [in] listen the listening UDT socket;
      /// @param [in] peer peer address.
      /// @param [in,out] hs handshake information from peer side (in), negotiated value (out);
      /// @return If the new connection is successfully created: 1 success, 0 already exist, -1 error.

   int newConnection(const SRTSOCKET listen, const sockaddr_any& peer, const CPacket& hspkt,
           CHandShake& w_hs, SRT_REJECT_REASON& w_error);

   int installAcceptHook(const SRTSOCKET lsn, srt_listen_callback_fn* hook, void* opaq);

      /// Check the status of the UDT socket.
      /// @param [in] u the UDT socket ID.
      /// @return UDT socket status, or NONEXIST if not found.

   SRT_SOCKSTATUS getStatus(const SRTSOCKET u);

      // socket APIs

<<<<<<< HEAD
   int bind(const SRTSOCKET u, const sockaddr_any& name);
   int bind(const SRTSOCKET u, UDPSOCKET udpsock);
=======
   int bind(CUDTSocket* u, const sockaddr_any& name);
   int bind(CUDTSocket* u, UDPSOCKET udpsock);
>>>>>>> 5e5eaf43
   int listen(const SRTSOCKET u, int backlog);
   SRTSOCKET accept(const SRTSOCKET listen, sockaddr* addr, int* addrlen);
   int connect(const SRTSOCKET u, const sockaddr* name, int namelen, int32_t forced_isn);
   int close(const SRTSOCKET u);
<<<<<<< HEAD
=======
   int close(CUDTSocket* s);
>>>>>>> 5e5eaf43
   void getpeername(const SRTSOCKET u, sockaddr* name, int* namelen);
   void getsockname(const SRTSOCKET u, sockaddr* name, int* namelen);
   int select(ud_set* readfds, ud_set* writefds, ud_set* exceptfds, const timeval* timeout);
   int selectEx(const std::vector<SRTSOCKET>& fds, std::vector<SRTSOCKET>* readfds, std::vector<SRTSOCKET>* writefds, std::vector<SRTSOCKET>* exceptfds, int64_t msTimeOut);
   int epoll_create();
   int epoll_add_usock(const int eid, const SRTSOCKET u, const int* events = NULL);
   int epoll_add_ssock(const int eid, const SYSSOCKET s, const int* events = NULL);
   int epoll_remove_usock(const int eid, const SRTSOCKET u);
   int epoll_remove_ssock(const int eid, const SYSSOCKET s);
   int epoll_update_usock(const int eid, const SRTSOCKET u, const int* events = NULL);
   int epoll_update_ssock(const int eid, const SYSSOCKET s, const int* events = NULL);
   int epoll_wait(const int eid, std::set<SRTSOCKET>* readfds, std::set<SRTSOCKET>* writefds, int64_t msTimeOut, std::set<SYSSOCKET>* lrfds = NULL, std::set<SYSSOCKET>* lwfds = NULL);
   int epoll_uwait(const int eid, SRT_EPOLL_EVENT* fdsSet, int fdsSize, int64_t msTimeOut);
   int32_t epoll_set(const int eid, int32_t flags);
   int epoll_release(const int eid);

      /// record the UDT exception.
      /// @param [in] e pointer to a UDT exception instance.

   void setError(CUDTException* e);

      /// look up the most recent UDT exception.
      /// @return pointer to a UDT exception instance.

   CUDTException* getError();

private:
//   void init();

private:
   typedef std::map<SRTSOCKET, CUDTSocket*> sockets_t;       // stores all the socket structures
   sockets_t m_Sockets;
   srt::sync::Mutex m_GlobControlLock;               // used to synchronize UDT API

   srt::sync::Mutex m_IDLock;                        // used to synchronize ID generation
   SRTSOCKET m_SocketIDGenerator;                    // seed to generate a new unique socket ID

   std::map<int64_t, std::set<SRTSOCKET> > m_PeerRec;// record sockets from peers to avoid repeated connection request, int64_t = (socker_id << 30) + isn

private:
   pthread_key_t m_TLSError;                         // thread local error record (last error)
   static void TLSDestroy(void* e) {if (NULL != e) delete (CUDTException*)e;}

private:
<<<<<<< HEAD
   CUDTSocket* locateSocket(const SRTSOCKET u);
=======
   CUDTSocket* locateSocket(SRTSOCKET u, ErrorHandling erh = ERH_RETURN);
>>>>>>> 5e5eaf43
   CUDTSocket* locatePeer(const sockaddr_any& peer, const SRTSOCKET id, int32_t isn);
   void updateMux(CUDTSocket* s, const sockaddr_any& addr, const UDPSOCKET* = NULL);
   void updateListenerMux(CUDTSocket* s, const CUDTSocket* ls);

private:
   std::map<int, CMultiplexer> m_mMultiplexer;		// UDP multiplexer
   srt::sync::Mutex            m_MultiplexerLock;

private:
   CCache<CInfoBlock>* m_pCache;			// UDT network information cache

private:
   volatile bool m_bClosing;
   srt::sync::Mutex m_GCStopLock;
   srt::sync::CCondition m_GCStopCond;

   srt::sync::Mutex m_InitLock;
   int m_iInstanceCount;				// number of startup() called by application
   bool m_bGCStatus;					// if the GC thread is working (true)

   pthread_t m_GCThread;
   static void* garbageCollect(void*);

   sockets_t m_ClosedSockets;   // temporarily store closed sockets

   void checkBrokenSockets();
   void removeSocket(const SRTSOCKET u);

   CEPoll m_EPoll;                                     // handling epoll data structures and events

private:
   CUDTUnited(const CUDTUnited&);
   CUDTUnited& operator=(const CUDTUnited&);
};

// Debug support
inline std::string SockaddrToString(const sockaddr_any& sadr)
{
    if (sadr.family() != AF_INET && sadr.family() != AF_INET6)
        return "unknown:0";

    std::ostringstream output;
    char hostbuf[1024];
    int flags;

#if ENABLE_GETNAMEINFO
    flags = NI_NAMEREQD;
#else
    flags = NI_NUMERICHOST | NI_NUMERICSERV;
#endif

    if (!getnameinfo(sadr.get(), sadr.size(), hostbuf, 1024, NULL, 0, flags))
    {
        output << hostbuf;
    }

    output << ":" << sadr.hport();
    return output.str();
}


#endif<|MERGE_RESOLUTION|>--- conflicted
+++ resolved
@@ -199,21 +199,13 @@
 
       // socket APIs
 
-<<<<<<< HEAD
-   int bind(const SRTSOCKET u, const sockaddr_any& name);
-   int bind(const SRTSOCKET u, UDPSOCKET udpsock);
-=======
    int bind(CUDTSocket* u, const sockaddr_any& name);
    int bind(CUDTSocket* u, UDPSOCKET udpsock);
->>>>>>> 5e5eaf43
    int listen(const SRTSOCKET u, int backlog);
    SRTSOCKET accept(const SRTSOCKET listen, sockaddr* addr, int* addrlen);
    int connect(const SRTSOCKET u, const sockaddr* name, int namelen, int32_t forced_isn);
    int close(const SRTSOCKET u);
-<<<<<<< HEAD
-=======
    int close(CUDTSocket* s);
->>>>>>> 5e5eaf43
    void getpeername(const SRTSOCKET u, sockaddr* name, int* namelen);
    void getsockname(const SRTSOCKET u, sockaddr* name, int* namelen);
    int select(ud_set* readfds, ud_set* writefds, ud_set* exceptfds, const timeval* timeout);
@@ -258,11 +250,7 @@
    static void TLSDestroy(void* e) {if (NULL != e) delete (CUDTException*)e;}
 
 private:
-<<<<<<< HEAD
-   CUDTSocket* locateSocket(const SRTSOCKET u);
-=======
    CUDTSocket* locateSocket(SRTSOCKET u, ErrorHandling erh = ERH_RETURN);
->>>>>>> 5e5eaf43
    CUDTSocket* locatePeer(const sockaddr_any& peer, const SRTSOCKET id, int32_t isn);
    void updateMux(CUDTSocket* s, const sockaddr_any& addr, const UDPSOCKET* = NULL);
    void updateListenerMux(CUDTSocket* s, const CUDTSocket* ls);
