--- conflicted
+++ resolved
@@ -245,17 +245,12 @@
 
    srt::sync::CMutex m_GlobControlLock;                // used to synchronize UDT API
 
-<<<<<<< HEAD
-   pthread_mutex_t m_IDLock;                         // used to synchronize ID generation
+   srt::sync::CMutex m_IDLock;                         // used to synchronize ID generation
 
    static const int32_t MAX_SOCKET_VAL = 1 << 29;    // maximum value for a regular socket
 
    SRTSOCKET m_SocketIDGenerator;                    // seed to generate a new unique socket ID
    SRTSOCKET m_SocketIDGenerator_init;               // Keeps track of the very first one
-=======
-   srt::sync::CMutex m_IDLock;                         // used to synchronize ID generation
-   SRTSOCKET m_SocketIDGenerator;                             // seed to generate a new unique socket ID
->>>>>>> 6ece7513
 
    std::map<int64_t, std::set<SRTSOCKET> > m_PeerRec;// record sockets from peers to avoid repeated connection request, int64_t = (socker_id << 30) + isn
 
