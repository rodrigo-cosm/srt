--- conflicted
+++ resolved
@@ -216,10 +216,7 @@
    int connect(SRTSOCKET u, const sockaddr* srcname, int srclen, const sockaddr* tarname, int tarlen);
    int connect(const SRTSOCKET u, const sockaddr* name, int namelen, int32_t forced_isn);
    int connectIn(CUDTSocket* s, const sockaddr_any& target, int32_t forced_isn);
-<<<<<<< HEAD
    int groupConnect(CUDTGroup* g, const sockaddr_any& source, SRT_SOCKGROUPDATA targets [], int arraysize);
-=======
->>>>>>> 0bb830e3
    int close(const SRTSOCKET u);
    int close(CUDTSocket* s);
    void getpeername(const SRTSOCKET u, sockaddr* name, int* namelen);
