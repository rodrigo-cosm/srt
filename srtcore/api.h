--- conflicted
+++ resolved
@@ -70,21 +70,6 @@
 class CUDTSocket
 {
 public:
-<<<<<<< HEAD
-   CUDTSocket():
-       m_Status(SRTS_INIT),
-       m_SocketID(0),
-       m_ListenSocket(0),
-       m_PeerID(0),
-       m_iISN(0),
-       m_pUDT(NULL),
-       m_pQueuedSockets(NULL),
-       m_pAcceptSockets(NULL),
-       m_AcceptCond(),
-       m_AcceptLock(),
-       m_uiBackLog(0),
-       m_iMuxID(-1)
-=======
    CUDTSocket()
        : m_Status(SRTS_INIT)
        , m_SocketID(0)
@@ -98,7 +83,6 @@
        , m_AcceptLock()
        , m_uiBackLog(0)
        , m_iMuxID(-1)
->>>>>>> 12e27a29
    {
        construct();
    }
@@ -258,22 +242,14 @@
 private:
    typedef std::map<SRTSOCKET, CUDTSocket*> sockets_t;       // stores all the socket structures
    sockets_t m_Sockets;
-<<<<<<< HEAD
-
-   srt::sync::CMutex m_GlobControlLock;                // used to synchronize UDT API
-
-   srt::sync::CMutex m_IDLock;                         // used to synchronize ID generation
+   srt::sync::Mutex m_GlobControlLock;               // used to synchronize UDT API
+
+   srt::sync::Mutex m_IDLock;                        // used to synchronize ID generation
 
    static const int32_t MAX_SOCKET_VAL = 1 << 29;    // maximum value for a regular socket
 
    SRTSOCKET m_SocketIDGenerator;                    // seed to generate a new unique socket ID
    SRTSOCKET m_SocketIDGenerator_init;               // Keeps track of the very first one
-=======
-   srt::sync::Mutex m_GlobControlLock;               // used to synchronize UDT API
-
-   srt::sync::Mutex m_IDLock;                        // used to synchronize ID generation
-   SRTSOCKET m_SocketIDGenerator;                    // seed to generate a new unique socket ID
->>>>>>> 12e27a29
 
    std::map<int64_t, std::set<SRTSOCKET> > m_PeerRec;// record sockets from peers to avoid repeated connection request, int64_t = (socker_id << 30) + isn
 
