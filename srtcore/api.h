/*
 * SRT - Secure, Reliable, Transport
 * Copyright (c) 2018 Haivision Systems Inc.
 * 
 * This Source Code Form is subject to the terms of the Mozilla Public
 * License, v. 2.0. If a copy of the MPL was not distributed with this
 * file, You can obtain one at http://mozilla.org/MPL/2.0/.
 * 
 */

/*****************************************************************************
Copyright (c) 2001 - 2010, The Board of Trustees of the University of Illinois.
All rights reserved.

Redistribution and use in source and binary forms, with or without
modification, are permitted provided that the following conditions are
met:

* Redistributions of source code must retain the above
  copyright notice, this list of conditions and the
  following disclaimer.

* Redistributions in binary form must reproduce the
  above copyright notice, this list of conditions
  and the following disclaimer in the documentation
  and/or other materials provided with the distribution.

* Neither the name of the University of Illinois
  nor the names of its contributors may be used to
  endorse or promote products derived from this
  software without specific prior written permission.

THIS SOFTWARE IS PROVIDED BY THE COPYRIGHT HOLDERS AND CONTRIBUTORS "AS
IS" AND ANY EXPRESS OR IMPLIED WARRANTIES, INCLUDING, BUT NOT LIMITED TO,
THE IMPLIED WARRANTIES OF MERCHANTABILITY AND FITNESS FOR A PARTICULAR
PURPOSE ARE DISCLAIMED. IN NO EVENT SHALL THE COPYRIGHT OWNER OR
CONTRIBUTORS BE LIABLE FOR ANY DIRECT, INDIRECT, INCIDENTAL, SPECIAL,
EXEMPLARY, OR CONSEQUENTIAL DAMAGES (INCLUDING, BUT NOT LIMITED TO,
PROCUREMENT OF SUBSTITUTE GOODS OR SERVICES; LOSS OF USE, DATA, OR
PROFITS; OR BUSINESS INTERRUPTION) HOWEVER CAUSED AND ON ANY THEORY OF
LIABILITY, WHETHER IN CONTRACT, STRICT LIABILITY, OR TORT (INCLUDING
NEGLIGENCE OR OTHERWISE) ARISING IN ANY WAY OUT OF THE USE OF THIS
SOFTWARE, EVEN IF ADVISED OF THE POSSIBILITY OF SUCH DAMAGE.
*****************************************************************************/

/*****************************************************************************
written by
   Yunhong Gu, last updated 09/28/2010
modified by
   Haivision Systems Inc.
*****************************************************************************/

#ifndef __UDT_API_H__
#define __UDT_API_H__


#include <map>
#include <vector>
#include <string>
#include "netinet_any.h"
#include "udt.h"
#include "packet.h"
#include "queue.h"
#include "cache.h"
#include "epoll.h"
#include "handshake.h"

class CUDT;

class CUDTSocket
{
public:
   CUDTSocket()
       : m_Status(SRTS_INIT)
       , m_SocketID(0)
       , m_ListenSocket(0)
       , m_PeerID(0)
       , m_iISN(0)
       , m_pUDT(NULL)
       , m_pQueuedSockets(NULL)
       , m_pAcceptSockets(NULL)
       , m_AcceptCond()
       , m_AcceptLock()
       , m_uiBackLog(0)
       , m_iMuxID(-1)
   {
       construct();
   }

   ~CUDTSocket();

   void construct();

   SRT_SOCKSTATUS m_Status;                  //< current socket state

   /// Time when the socket is closed.
   /// When the socket is closed, it is not removed immediately from the list
   /// of sockets in order to prevent other methods from accessing invalid address.
   /// A timer is started and the socket will be removed after approximately
   /// 1 second (see CUDTUnited::checkBrokenSockets()).
   srt::sync::steady_clock::time_point m_tsClosureTimeStamp;

   sockaddr_any m_SelfAddr;                    //< local address of the socket
   sockaddr_any m_PeerAddr;                    //< peer address of the socket

   SRTSOCKET m_SocketID;                     //< socket ID
   SRTSOCKET m_ListenSocket;                 //< ID of the listener socket; 0 means this is an independent socket

   SRTSOCKET m_PeerID;                       //< peer socket ID
   int32_t m_iISN;                           //< initial sequence number, used to tell different connection from same IP:port

   CUDT* m_pUDT;                             //< pointer to the UDT entity

   std::set<SRTSOCKET>* m_pQueuedSockets;    //< set of connections waiting for accept()
   std::set<SRTSOCKET>* m_pAcceptSockets;    //< set of accept()ed connections

<<<<<<< HEAD
   srt::sync::CCondition m_AcceptCond;              //< used to block "accept" call
   srt::sync::CMutex m_AcceptLock;             //< mutex associated to m_AcceptCond
=======
   pthread_cond_t m_AcceptCond;              //< used to block "accept" call
   srt::sync::Mutex m_AcceptLock;            //< mutex associated to m_AcceptCond
>>>>>>> 3923aa24

   unsigned int m_uiBackLog;                 //< maximum number of connections in queue

   int m_iMuxID;                             //< multiplexer ID

<<<<<<< HEAD
   srt::sync::CMutex m_ControlLock;            //< lock this socket exclusively for control APIs: bind/listen/connect
=======
   srt::sync::Mutex m_ControlLock;           //< lock this socket exclusively for control APIs: bind/listen/connect
>>>>>>> 3923aa24

   static int64_t getPeerSpec(SRTSOCKET id, int32_t isn)
   {
       return (id << 30) + isn;
   }
   int64_t getPeerSpec()
   {
       return getPeerSpec(m_PeerID, m_iISN);
   }

   SRT_SOCKSTATUS getStatus();

   // This function shall be called always wherever
   // you'd like to call cudtsocket->m_pUDT->close().
   void makeClosed();

    // Instrumentally used by select() and also required for non-blocking
    // mode check in groups
    bool readReady();
    bool writeReady();
    bool broken();

private:
   CUDTSocket(const CUDTSocket&);
   CUDTSocket& operator=(const CUDTSocket&);
};

////////////////////////////////////////////////////////////////////////////////

class CUDTUnited
{
friend class CUDT;
friend class CRendezvousQueue;

public:
   CUDTUnited();
   ~CUDTUnited();

public:

   enum ErrorHandling { ERH_RETURN, ERH_THROW, ERH_ABORT };
   static std::string CONID(SRTSOCKET sock);

      /// initialize the UDT library.
      /// @return 0 if success, otherwise -1 is returned.

   int startup();

      /// release the UDT library.
      /// @return 0 if success, otherwise -1 is returned.

   int cleanup();

      /// Create a new UDT socket.
      /// @return The new UDT socket ID, or INVALID_SOCK.

   SRTSOCKET newSocket();

      /// Create a new UDT connection.
      /// @param [in] listen the listening UDT socket;
      /// @param [in] peer peer address.
      /// @param [in,out] hs handshake information from peer side (in), negotiated value (out);
      /// @return If the new connection is successfully created: 1 success, 0 already exist, -1 error.

   int newConnection(const SRTSOCKET listen, const sockaddr_any& peer, const CPacket& hspkt,
           CHandShake& w_hs, SRT_REJECT_REASON& w_error);

   int installAcceptHook(const SRTSOCKET lsn, srt_listen_callback_fn* hook, void* opaq);

      /// Check the status of the UDT socket.
      /// @param [in] u the UDT socket ID.
      /// @return UDT socket status, or NONEXIST if not found.

   SRT_SOCKSTATUS getStatus(const SRTSOCKET u);

      // socket APIs

   int bind(CUDTSocket* u, const sockaddr_any& name);
   int bind(CUDTSocket* u, UDPSOCKET udpsock);
   int listen(const SRTSOCKET u, int backlog);
   SRTSOCKET accept(const SRTSOCKET listen, sockaddr* addr, int* addrlen);
   int connect(const SRTSOCKET u, const sockaddr* name, int namelen, int32_t forced_isn);
   int close(const SRTSOCKET u);
   int close(CUDTSocket* s);
   void getpeername(const SRTSOCKET u, sockaddr* name, int* namelen);
   void getsockname(const SRTSOCKET u, sockaddr* name, int* namelen);
   int select(ud_set* readfds, ud_set* writefds, ud_set* exceptfds, const timeval* timeout);
   int selectEx(const std::vector<SRTSOCKET>& fds, std::vector<SRTSOCKET>* readfds, std::vector<SRTSOCKET>* writefds, std::vector<SRTSOCKET>* exceptfds, int64_t msTimeOut);
   int epoll_create();
   int epoll_add_usock(const int eid, const SRTSOCKET u, const int* events = NULL);
   int epoll_add_ssock(const int eid, const SYSSOCKET s, const int* events = NULL);
   int epoll_remove_usock(const int eid, const SRTSOCKET u);
   int epoll_remove_ssock(const int eid, const SYSSOCKET s);
   int epoll_update_usock(const int eid, const SRTSOCKET u, const int* events = NULL);
   int epoll_update_ssock(const int eid, const SYSSOCKET s, const int* events = NULL);
   int epoll_wait(const int eid, std::set<SRTSOCKET>* readfds, std::set<SRTSOCKET>* writefds, int64_t msTimeOut, std::set<SYSSOCKET>* lrfds = NULL, std::set<SYSSOCKET>* lwfds = NULL);
   int epoll_uwait(const int eid, SRT_EPOLL_EVENT* fdsSet, int fdsSize, int64_t msTimeOut);
   int32_t epoll_set(const int eid, int32_t flags);
   int epoll_release(const int eid);

      /// record the UDT exception.
      /// @param [in] e pointer to a UDT exception instance.

   void setError(CUDTException* e);

      /// look up the most recent UDT exception.
      /// @return pointer to a UDT exception instance.

   CUDTException* getError();

private:
//   void init();

private:
<<<<<<< HEAD
   std::map<SRTSOCKET, CUDTSocket*> m_Sockets;       // stores all the socket structures

   srt::sync::CMutex m_GlobControlLock;                // used to synchronize UDT API

   srt::sync::CMutex m_IDLock;                         // used to synchronize ID generation
   SRTSOCKET m_SocketIDGenerator;                             // seed to generate a new unique socket ID
=======
   typedef std::map<SRTSOCKET, CUDTSocket*> sockets_t;       // stores all the socket structures
   sockets_t m_Sockets;
   srt::sync::Mutex m_GlobControlLock;               // used to synchronize UDT API

   srt::sync::Mutex m_IDLock;                        // used to synchronize ID generation
   SRTSOCKET m_SocketIDGenerator;                    // seed to generate a new unique socket ID
>>>>>>> 3923aa24

   std::map<int64_t, std::set<SRTSOCKET> > m_PeerRec;// record sockets from peers to avoid repeated connection request, int64_t = (socker_id << 30) + isn

private:
   pthread_key_t m_TLSError;                         // thread local error record (last error)
   static void TLSDestroy(void* e) {if (NULL != e) delete (CUDTException*)e;}

private:
   CUDTSocket* locateSocket(SRTSOCKET u, ErrorHandling erh = ERH_RETURN);
   CUDTSocket* locatePeer(const sockaddr_any& peer, const SRTSOCKET id, int32_t isn);
   void updateMux(CUDTSocket* s, const sockaddr_any& addr, const UDPSOCKET* = NULL);
   void updateListenerMux(CUDTSocket* s, const CUDTSocket* ls);

private:
   std::map<int, CMultiplexer> m_mMultiplexer;		// UDP multiplexer
<<<<<<< HEAD
   srt::sync::CMutex m_MultiplexerLock;
=======
   srt::sync::Mutex            m_MultiplexerLock;
>>>>>>> 3923aa24

private:
   CCache<CInfoBlock>* m_pCache;			// UDT network information cache

private:
   volatile bool m_bClosing;
<<<<<<< HEAD
   srt::sync::CMutex m_GCStopLock;
   srt::sync::CCondition m_GCStopCond;

   srt::sync::CMutex m_InitLock;
=======
   srt::sync::Mutex m_GCStopLock;
   pthread_cond_t m_GCStopCond;

   srt::sync::Mutex m_InitLock;
>>>>>>> 3923aa24
   int m_iInstanceCount;				// number of startup() called by application
   bool m_bGCStatus;					// if the GC thread is working (true)

   pthread_t m_GCThread;
   static void* garbageCollect(void*);

   sockets_t m_ClosedSockets;   // temporarily store closed sockets

   void checkBrokenSockets();
   void removeSocket(const SRTSOCKET u);

   CEPoll m_EPoll;                                     // handling epoll data structures and events

private:
   CUDTUnited(const CUDTUnited&);
   CUDTUnited& operator=(const CUDTUnited&);
};

// Debug support
inline std::string SockaddrToString(const sockaddr_any& sadr)
{
    if (sadr.family() != AF_INET && sadr.family() != AF_INET6)
        return "unknown:0";

    std::ostringstream output;
    char hostbuf[1024];
    int flags;

#if ENABLE_GETNAMEINFO
    flags = NI_NAMEREQD;
#else
    flags = NI_NUMERICHOST | NI_NUMERICSERV;
#endif

    if (!getnameinfo(sadr.get(), sadr.size(), hostbuf, 1024, NULL, 0, flags))
    {
        output << hostbuf;
    }

    output << ":" << sadr.hport();
    return output.str();
}


#endif<|MERGE_RESOLUTION|>--- conflicted
+++ resolved
@@ -114,23 +114,14 @@
    std::set<SRTSOCKET>* m_pQueuedSockets;    //< set of connections waiting for accept()
    std::set<SRTSOCKET>* m_pAcceptSockets;    //< set of accept()ed connections
 
-<<<<<<< HEAD
    srt::sync::CCondition m_AcceptCond;              //< used to block "accept" call
-   srt::sync::CMutex m_AcceptLock;             //< mutex associated to m_AcceptCond
-=======
-   pthread_cond_t m_AcceptCond;              //< used to block "accept" call
    srt::sync::Mutex m_AcceptLock;            //< mutex associated to m_AcceptCond
->>>>>>> 3923aa24
 
    unsigned int m_uiBackLog;                 //< maximum number of connections in queue
 
    int m_iMuxID;                             //< multiplexer ID
 
-<<<<<<< HEAD
-   srt::sync::CMutex m_ControlLock;            //< lock this socket exclusively for control APIs: bind/listen/connect
-=======
    srt::sync::Mutex m_ControlLock;           //< lock this socket exclusively for control APIs: bind/listen/connect
->>>>>>> 3923aa24
 
    static int64_t getPeerSpec(SRTSOCKET id, int32_t isn)
    {
@@ -245,21 +236,12 @@
 //   void init();
 
 private:
-<<<<<<< HEAD
-   std::map<SRTSOCKET, CUDTSocket*> m_Sockets;       // stores all the socket structures
-
-   srt::sync::CMutex m_GlobControlLock;                // used to synchronize UDT API
-
-   srt::sync::CMutex m_IDLock;                         // used to synchronize ID generation
-   SRTSOCKET m_SocketIDGenerator;                             // seed to generate a new unique socket ID
-=======
    typedef std::map<SRTSOCKET, CUDTSocket*> sockets_t;       // stores all the socket structures
    sockets_t m_Sockets;
    srt::sync::Mutex m_GlobControlLock;               // used to synchronize UDT API
 
    srt::sync::Mutex m_IDLock;                        // used to synchronize ID generation
    SRTSOCKET m_SocketIDGenerator;                    // seed to generate a new unique socket ID
->>>>>>> 3923aa24
 
    std::map<int64_t, std::set<SRTSOCKET> > m_PeerRec;// record sockets from peers to avoid repeated connection request, int64_t = (socker_id << 30) + isn
 
@@ -275,28 +257,17 @@
 
 private:
    std::map<int, CMultiplexer> m_mMultiplexer;		// UDP multiplexer
-<<<<<<< HEAD
-   srt::sync::CMutex m_MultiplexerLock;
-=======
    srt::sync::Mutex            m_MultiplexerLock;
->>>>>>> 3923aa24
 
 private:
    CCache<CInfoBlock>* m_pCache;			// UDT network information cache
 
 private:
    volatile bool m_bClosing;
-<<<<<<< HEAD
-   srt::sync::CMutex m_GCStopLock;
+   srt::sync::Mutex m_GCStopLock;
    srt::sync::CCondition m_GCStopCond;
 
-   srt::sync::CMutex m_InitLock;
-=======
-   srt::sync::Mutex m_GCStopLock;
-   pthread_cond_t m_GCStopCond;
-
    srt::sync::Mutex m_InitLock;
->>>>>>> 3923aa24
    int m_iInstanceCount;				// number of startup() called by application
    bool m_bGCStatus;					// if the GC thread is working (true)
 
