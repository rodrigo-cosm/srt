/*
 * SRT - Secure, Reliable, Transport
 * Copyright (c) 2018 Haivision Systems Inc.
 * 
 * This Source Code Form is subject to the terms of the Mozilla Public
 * License, v. 2.0. If a copy of the MPL was not distributed with this
 * file, You can obtain one at http://mozilla.org/MPL/2.0/.
 * 
 */

/*****************************************************************************
Copyright (c) 2001 - 2010, The Board of Trustees of the University of Illinois.
All rights reserved.

Redistribution and use in source and binary forms, with or without
modification, are permitted provided that the following conditions are
met:

* Redistributions of source code must retain the above
  copyright notice, this list of conditions and the
  following disclaimer.

* Redistributions in binary form must reproduce the
  above copyright notice, this list of conditions
  and the following disclaimer in the documentation
  and/or other materials provided with the distribution.

* Neither the name of the University of Illinois
  nor the names of its contributors may be used to
  endorse or promote products derived from this
  software without specific prior written permission.

THIS SOFTWARE IS PROVIDED BY THE COPYRIGHT HOLDERS AND CONTRIBUTORS "AS
IS" AND ANY EXPRESS OR IMPLIED WARRANTIES, INCLUDING, BUT NOT LIMITED TO,
THE IMPLIED WARRANTIES OF MERCHANTABILITY AND FITNESS FOR A PARTICULAR
PURPOSE ARE DISCLAIMED. IN NO EVENT SHALL THE COPYRIGHT OWNER OR
CONTRIBUTORS BE LIABLE FOR ANY DIRECT, INDIRECT, INCIDENTAL, SPECIAL,
EXEMPLARY, OR CONSEQUENTIAL DAMAGES (INCLUDING, BUT NOT LIMITED TO,
PROCUREMENT OF SUBSTITUTE GOODS OR SERVICES; LOSS OF USE, DATA, OR
PROFITS; OR BUSINESS INTERRUPTION) HOWEVER CAUSED AND ON ANY THEORY OF
LIABILITY, WHETHER IN CONTRACT, STRICT LIABILITY, OR TORT (INCLUDING
NEGLIGENCE OR OTHERWISE) ARISING IN ANY WAY OUT OF THE USE OF THIS
SOFTWARE, EVEN IF ADVISED OF THE POSSIBILITY OF SUCH DAMAGE.
*****************************************************************************/

/*****************************************************************************
written by
   Yunhong Gu, last updated 09/28/2010
modified by
   Haivision Systems Inc.
*****************************************************************************/

#ifndef __UDT_API_H__
#define __UDT_API_H__


#include <map>
#include <vector>
#include <string>
#include "netinet_any.h"
#include "udt.h"
#include "packet.h"
#include "queue.h"
#include "cache.h"
#include "epoll.h"
#include "handshake.h"

class CUDT;

class CUDTSocket
{
public:
   CUDTSocket();
   ~CUDTSocket();

   SRT_SOCKSTATUS m_Status;                  //< current socket state

   /// Time when the socket is closed.
   /// When the socket is closed, it is not removed immediately from the list
   /// of sockets in order to prevent other methods from accessing invalid address.
   /// A timer is started and the socket will be removed after approximately
   /// 1 second (see CUDTUnited::checkBrokenSockets()).
   srt::sync::steady_clock::time_point m_tsClosureTimeStamp;

   int m_iIPversion;                         //< IP version
   sockaddr* m_pSelfAddr;                    //< pointer to the local address of the socket
   sockaddr* m_pPeerAddr;                    //< pointer to the peer address of the socket

   SRTSOCKET m_SocketID;                     //< socket ID
   SRTSOCKET m_ListenSocket;                 //< ID of the listener socket; 0 means this is an independent socket

   SRTSOCKET m_PeerID;                       //< peer socket ID
   int32_t m_iISN;                           //< initial sequence number, used to tell different connection from same IP:port

   CUDT* m_pUDT;                             //< pointer to the UDT entity

   std::set<SRTSOCKET>* m_pQueuedSockets;    //< set of connections waiting for accept()
   std::set<SRTSOCKET>* m_pAcceptSockets;    //< set of accept()ed connections

   pthread_cond_t m_AcceptCond;              //< used to block "accept" call
   pthread_mutex_t m_AcceptLock;             //< mutex associated to m_AcceptCond

   unsigned int m_uiBackLog;                 //< maximum number of connections in queue

   int m_iMuxID;                             //< multiplexer ID

   pthread_mutex_t m_ControlLock;            //< lock this socket exclusively for control APIs: bind/listen/connect

   static int64_t getPeerSpec(SRTSOCKET id, int32_t isn)
   {
       return (id << 30) + isn;
   }
   int64_t getPeerSpec()
   {
       return getPeerSpec(m_PeerID, m_iISN);
   }

private:
   CUDTSocket(const CUDTSocket&);
   CUDTSocket& operator=(const CUDTSocket&);
};

////////////////////////////////////////////////////////////////////////////////

class CUDTUnited
{
friend class CUDT;
friend class CRendezvousQueue;

public:
   CUDTUnited();
   ~CUDTUnited();

public:

   static std::string CONID(SRTSOCKET sock);

      /// initialize the UDT library.
      /// @return 0 if success, otherwise -1 is returned.

   int startup();

      /// release the UDT library.
      /// @return 0 if success, otherwise -1 is returned.

   int cleanup();

      /// Create a new UDT socket.
      /// @param [in] af IP version, IPv4 (AF_INET) or IPv6 (AF_INET6).
      /// @param [in] type (ignored)
      /// @return The new UDT socket ID, or INVALID_SOCK.

   SRTSOCKET newSocket(int af, int );

      /// Create a new UDT connection.
      /// @param [in] listen the listening UDT socket;
      /// @param [in] peer peer address.
      /// @param [in,out] hs handshake information from peer side (in), negotiated value (out);
      /// @return If the new connection is successfully created: 1 success, 0 already exist, -1 error.

   int newConnection(const SRTSOCKET listen, const sockaddr* peer, CHandShake* hs, const CPacket& hspkt,
           ref_t<SRT_REJECT_REASON> r_error);

   int installAcceptHook(const SRTSOCKET lsn, srt_listen_callback_fn* hook, void* opaq);

      /// look up the UDT entity according to its ID.
      /// @param [in] u the UDT socket ID.
      /// @return Pointer to the UDT entity.

   CUDT* lookup(const SRTSOCKET u);

      /// Check the status of the UDT socket.
      /// @param [in] u the UDT socket ID.
      /// @return UDT socket status, or NONEXIST if not found.

   SRT_SOCKSTATUS getStatus(const SRTSOCKET u);

      // socket APIs

   int bind(const SRTSOCKET u, const sockaddr* name, int namelen);
   int bind(const SRTSOCKET u, UDPSOCKET udpsock);
   int listen(const SRTSOCKET u, int backlog);
   SRTSOCKET accept(const SRTSOCKET listen, sockaddr* addr, int* addrlen);
   int connect(const SRTSOCKET u, const sockaddr* name, int namelen, int32_t forced_isn);
   int close(const SRTSOCKET u);
   int getpeername(const SRTSOCKET u, sockaddr* name, int* namelen);
   int getsockname(const SRTSOCKET u, sockaddr* name, int* namelen);
   int select(ud_set* readfds, ud_set* writefds, ud_set* exceptfds, const timeval* timeout);
   int selectEx(const std::vector<SRTSOCKET>& fds, std::vector<SRTSOCKET>* readfds, std::vector<SRTSOCKET>* writefds, std::vector<SRTSOCKET>* exceptfds, int64_t msTimeOut);
   int epoll_create();
   int epoll_add_usock(const int eid, const SRTSOCKET u, const int* events = NULL);
   int epoll_add_ssock(const int eid, const SYSSOCKET s, const int* events = NULL);
   int epoll_remove_usock(const int eid, const SRTSOCKET u);
   int epoll_remove_ssock(const int eid, const SYSSOCKET s);
   int epoll_update_usock(const int eid, const SRTSOCKET u, const int* events = NULL);
   int epoll_update_ssock(const int eid, const SYSSOCKET s, const int* events = NULL);
   int epoll_wait(const int eid, std::set<SRTSOCKET>* readfds, std::set<SRTSOCKET>* writefds, int64_t msTimeOut, std::set<SYSSOCKET>* lrfds = NULL, std::set<SYSSOCKET>* lwfds = NULL);
   int epoll_uwait(const int eid, SRT_EPOLL_EVENT* fdsSet, int fdsSize, int64_t msTimeOut);
   int32_t epoll_set(const int eid, int32_t flags);
   int epoll_release(const int eid);

      /// record the UDT exception.
      /// @param [in] e pointer to a UDT exception instance.

   void setError(CUDTException* e);

      /// look up the most recent UDT exception.
      /// @return pointer to a UDT exception instance.

   CUDTException* getError();

private:
//   void init();

private:
   std::map<SRTSOCKET, CUDTSocket*> m_Sockets;       // stores all the socket structures

<<<<<<< HEAD
   pthread_mutex_t m_GlobControlLock;              // used to synchronize UDT API
=======
   pthread_mutex_t m_GlobControlLock;                // used to synchronize UDT API
>>>>>>> 808d86bf

   pthread_mutex_t m_IDLock;                         // used to synchronize ID generation
   SRTSOCKET m_SocketIDGenerator;                             // seed to generate a new unique socket ID

   std::map<int64_t, std::set<SRTSOCKET> > m_PeerRec;// record sockets from peers to avoid repeated connection request, int64_t = (socker_id << 30) + isn

private:
   pthread_key_t m_TLSError;                         // thread local error record (last error)
   static void TLSDestroy(void* e) {if (NULL != e) delete (CUDTException*)e;}

private:
   CUDTSocket* locate(const SRTSOCKET u);
   CUDTSocket* locate(const sockaddr* peer, const SRTSOCKET id, int32_t isn);
   void updateMux(CUDTSocket* s, const sockaddr* addr = NULL, const UDPSOCKET* = NULL);
   void updateListenerMux(CUDTSocket* s, const CUDTSocket* ls);

private:
   std::map<int, CMultiplexer> m_mMultiplexer;		// UDP multiplexer
   pthread_mutex_t m_MultiplexerLock;

private:
   CCache<CInfoBlock>* m_pCache;			// UDT network information cache

private:
   volatile bool m_bClosing;
   pthread_mutex_t m_GCStopLock;
   pthread_cond_t m_GCStopCond;

   pthread_mutex_t m_InitLock;
   int m_iInstanceCount;				// number of startup() called by application
   bool m_bGCStatus;					// if the GC thread is working (true)

   pthread_t m_GCThread;
   static void* garbageCollect(void*);

   std::map<SRTSOCKET, CUDTSocket*> m_ClosedSockets;   // temporarily store closed sockets

   void checkBrokenSockets();
   void removeSocket(const SRTSOCKET u);

   CEPoll m_EPoll;                                     // handling epoll data structures and events

private:
   CUDTUnited(const CUDTUnited&);
   CUDTUnited& operator=(const CUDTUnited&);
};

// Debug support
inline std::string SockaddrToString(const sockaddr* sadr)
{
    void* addr =
        sadr->sa_family == AF_INET ?
        (void*)&((sockaddr_in*)sadr)->sin_addr
        : sadr->sa_family == AF_INET6 ?
        (void*)&((sockaddr_in6*)sadr)->sin6_addr
        : 0;
    // (cast to (void*) is required because otherwise the 2-3 arguments
    // of ?: operator would have different types, which isn't allowed in C++.
    if ( !addr )
        return "unknown:0";

    std::ostringstream output;
    char hostbuf[1024];
    int flags;

#if ENABLE_GETNAMEINFO
    flags = NI_NAMEREQD;
#else
    flags = NI_NUMERICHOST | NI_NUMERICSERV;
#endif

    if (!getnameinfo(sadr, sizeof(*sadr), hostbuf, 1024, NULL, 0, flags))
    {
        output << hostbuf;
    }

    output << ":" << ntohs(((sockaddr_in*)sadr)->sin_port); // TRICK: sin_port and sin6_port have the same offset and size
    return output.str();
}


#endif<|MERGE_RESOLUTION|>--- conflicted
+++ resolved
@@ -215,11 +215,7 @@
 private:
    std::map<SRTSOCKET, CUDTSocket*> m_Sockets;       // stores all the socket structures
 
-<<<<<<< HEAD
-   pthread_mutex_t m_GlobControlLock;              // used to synchronize UDT API
-=======
    pthread_mutex_t m_GlobControlLock;                // used to synchronize UDT API
->>>>>>> 808d86bf
 
    pthread_mutex_t m_IDLock;                         // used to synchronize ID generation
    SRTSOCKET m_SocketIDGenerator;                             // seed to generate a new unique socket ID
