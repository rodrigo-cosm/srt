/*****************************************************************************
 * SRT - Secure, Reliable, Transport
 * Copyright (c) 2017 Haivision Systems Inc.
 * 
 * This library is free software; you can redistribute it and/or
 * modify it under the terms of the GNU Lesser General Public
 * License as published by the Free Software Foundation; either
 * version 2.1 of the License, or (at your option) any later version.
 * 
 * This library is distributed in the hope that it will be useful,
 * but WITHOUT ANY WARRANTY; without even the implied warranty of
 * MERCHANTABILITY or FITNESS FOR A PARTICULAR PURPOSE.  See the GNU
 * Lesser General Public License for more details.
 * 
 * You should have received a copy of the GNU Lesser General Public
 * License along with this library; If not, see <http://www.gnu.org/licenses/>
 * 
 * Based on UDT4 SDK version 4.11
 *****************************************************************************/

/*****************************************************************************
Copyright (c) 2001 - 2010, The Board of Trustees of the University of Illinois.
All rights reserved.

Redistribution and use in source and binary forms, with or without
modification, are permitted provided that the following conditions are
met:

* Redistributions of source code must retain the above
  copyright notice, this list of conditions and the
  following disclaimer.

* Redistributions in binary form must reproduce the
  above copyright notice, this list of conditions
  and the following disclaimer in the documentation
  and/or other materials provided with the distribution.

* Neither the name of the University of Illinois
  nor the names of its contributors may be used to
  endorse or promote products derived from this
  software without specific prior written permission.

THIS SOFTWARE IS PROVIDED BY THE COPYRIGHT HOLDERS AND CONTRIBUTORS "AS
IS" AND ANY EXPRESS OR IMPLIED WARRANTIES, INCLUDING, BUT NOT LIMITED TO,
THE IMPLIED WARRANTIES OF MERCHANTABILITY AND FITNESS FOR A PARTICULAR
PURPOSE ARE DISCLAIMED. IN NO EVENT SHALL THE COPYRIGHT OWNER OR
CONTRIBUTORS BE LIABLE FOR ANY DIRECT, INDIRECT, INCIDENTAL, SPECIAL,
EXEMPLARY, OR CONSEQUENTIAL DAMAGES (INCLUDING, BUT NOT LIMITED TO,
PROCUREMENT OF SUBSTITUTE GOODS OR SERVICES; LOSS OF USE, DATA, OR
PROFITS; OR BUSINESS INTERRUPTION) HOWEVER CAUSED AND ON ANY THEORY OF
LIABILITY, WHETHER IN CONTRACT, STRICT LIABILITY, OR TORT (INCLUDING
NEGLIGENCE OR OTHERWISE) ARISING IN ANY WAY OUT OF THE USE OF THIS
SOFTWARE, EVEN IF ADVISED OF THE POSSIBILITY OF SUCH DAMAGE.
*****************************************************************************/

/*****************************************************************************
written by
   Yunhong Gu, last updated 09/28/2010
modified by
   Haivision Systems Inc.
*****************************************************************************/

#ifndef __UDT_API_H__
#define __UDT_API_H__


#include <map>
#include <vector>
#include <list>
#include <string>
#include "netinet_any.h"
#include "udt.h"
#include "packet.h"
#include "queue.h"
#include "cache.h"
#include "epoll.h"
#include "handshake.h"
#include "core.h"

class CUDTSocket;

class CUDTGroup
{
public:
    enum GroupState
    {
        GST_IDLE,
        GST_RUNNING,
        GST_BROKEN
    };

    enum GroupType
    {
        GTYPE_UNDEFINED,
        GTYPE_REDUNDANT,
    };

    struct SocketData
    {
        SRTSOCKET id;
        CUDTSocket* ps;
        SRT_SOCKSTATUS laststatus;
        GroupState sndstate;
        GroupState rcvstate;
        sockaddr_any agent;
        sockaddr_any peer;
    };

    typedef std::list<SocketData> group_t;
    typedef group_t::iterator gli_t;
    CUDTGroup(): m_GroupID(-1), m_selfManaged(true), m_type(GTYPE_UNDEFINED)
    {
        pthread_mutex_init(&m_GroupLock, 0);
    }

    ~CUDTGroup()
    {
        pthread_mutex_destroy(&m_GroupLock);
    }

    static SocketData prepareData(CUDTSocket* s);

    gli_t add(SocketData data)
    {
        CGuard g(m_GroupLock);
        m_Group.push_back(data);
        gli_t end = m_Group.end();
        return --end;
    }

    struct HaveID
    {
        SRTSOCKET id;
        HaveID(SRTSOCKET sid): id(sid) {}
        bool operator()(const SocketData& s) { return s.id == id; }
    };

    gli_t find(SRTSOCKET id)
    {
        CGuard g(m_GroupLock);
        gli_t f = std::find_if(m_Group.begin(), m_Group.end(), HaveID(id));
        if (f == m_Group.end())
        {
            return gli_NULL();
        }
        return f;
    }

    // REMEMBER: the group spec should be taken from the socket
    // (set m_IncludedGroup to NULL and m_IncludedIter to grp->gli_NULL())
    // PRIOR TO calling this function.
    bool remove(SRTSOCKET id)
    {
        CGuard g(m_GroupLock);
        gli_t f = std::find_if(m_Group.begin(), m_Group.end(), HaveID(id));
        if (f != m_Group.end())
        {
            m_Group.erase(f);
        }

        return false;
    }

    bool empty()
    {
        CGuard g(m_GroupLock);
        return m_Group.empty();
    }

    static gli_t gli_NULL() { return s_NoGroup.end(); }

    int send(const char* buf, int len, ref_t<SRT_MSGCTRL> mc);


private:

    pthread_mutex_t m_GroupLock;

    SRTSOCKET m_GroupID;
    std::list<SocketData> m_Group;
    static std::list<SocketData> s_NoGroup; // This is to have a predictable "null iterator".
    bool m_selfManaged;
    GroupType m_type;

public:

    // Property accessors
    SRTU_PROPERTY_RW_CHAIN(CUDTGroup, SRTSOCKET, id, m_GroupID);
    SRTU_PROPERTY_RW_CHAIN(CUDTGroup, bool, managed, m_selfManaged);
    SRTU_PROPERTY_RW_CHAIN(CUDTGroup, GroupType, type, m_type);
};

class CUDT;

class CUDTSocket
{
public:
   CUDTSocket():
       m_Status(SRTS_INIT),
       m_TimeStamp(0),
       m_SocketID(0),
       m_ListenSocket(0),
       m_IncludedGroup(),
       m_PeerID(0),
       m_iISN(0),
       m_Core(this),
       m_AcceptCond(),
       m_AcceptLock(),
       m_uiBackLog(0),
       m_iMuxID(-1)
   {
       construct();
   }

   CUDTSocket(const CUDT& listener_core):
       m_Status(SRTS_INIT),
       m_TimeStamp(0),
       m_SocketID(0),
       m_ListenSocket(0),
       m_IncludedGroup(),
       m_PeerID(0),
       m_iISN(0),
       m_Core(this, listener_core),
       m_AcceptCond(),
       m_AcceptLock(),
       m_uiBackLog(0),
       m_iMuxID(-1)
   {
       construct();
   }
   ~CUDTSocket();

   void construct();

   SRT_SOCKSTATUS m_Status;                       //< current socket state

   uint64_t m_TimeStamp;                     //< time when the socket is closed

   sockaddr_any m_SelfAddr;                    //< pointer to the local address of the socket
   sockaddr_any m_PeerAddr;                    //< pointer to the peer address of the socket

   SRTSOCKET m_SocketID;                     //< socket ID
   SRTSOCKET m_ListenSocket;                 //< ID of the listener socket; 0 means this is an independent socket

   CUDTGroup::gli_t m_IncludedIter;
   CUDTGroup* m_IncludedGroup;

   SRTSOCKET m_PeerID;                       //< peer socket ID
   int32_t m_iISN;                           //< initial sequence number, used to tell different connection from same IP:port

   CUDT m_Core;                             //< pointer to the UDT entity

   std::set<SRTSOCKET> m_QueuedSockets;    //< set of connections waiting for accept()
   std::set<SRTSOCKET> m_AcceptSockets;    //< set of accept()ed connections

   pthread_cond_t m_AcceptCond;              //< used to block "accept" call
   pthread_mutex_t m_AcceptLock;             //< mutex associated to m_AcceptCond

   unsigned int m_uiBackLog;                 //< maximum number of connections in queue

   int m_iMuxID;                             //< multiplexer ID

   pthread_mutex_t m_ControlLock;            //< lock this socket exclusively for control APIs: bind/listen/connect

   CUDT& core() { return m_Core; }

   static int64_t getPeerSpec(SRTSOCKET id, int32_t isn)
   {
       return (id << 30) + isn;
   }
   int64_t getPeerSpec()
   {
       return getPeerSpec(m_PeerID, m_iISN);
   }

   SRT_SOCKSTATUS getStatus();

private:
   CUDTSocket(const CUDTSocket&);
   CUDTSocket& operator=(const CUDTSocket&);
};


inline CUDTGroup::SocketData CUDTGroup::prepareData(CUDTSocket* s)
{
    // This uses default GST_BROKEN because when the group operation is done,
    // then the GST_IDLE state automatically turns into GST_RUNNING. This is
    // recognized as an initial state of the fresh added socket to the group,
    // so some "initial configuration" must be done on it, after which it's
    // turned into GST_RUNNING, that is, it's treated as all others. When
    // set to GST_BROKEN, this socket is disregarded. This socket isn't cleaned
    // up, however, unless the status is simultaneously SRTS_BROKEN.

    // The order of operations is then:
    // - add the socket to the group in this "broken" initial state
    // - connect the socket (or get it extracted from accept)
    // - update the socket state (should be SRTS_CONNECTED)
    // - once the connection is established (may take time with connect), set GST_IDLE
    // - the next operation of send/recv will automatically turn it into GST_RUNNING
    SocketData sd = {s->m_SocketID, s, SRTS_INIT, GST_BROKEN, GST_BROKEN, sockaddr_any(), sockaddr_any() };
    return sd;
}


////////////////////////////////////////////////////////////////////////////////

class CUDTUnited
{
friend class CUDT;
friend class CRendezvousQueue;

public:
   CUDTUnited();
   ~CUDTUnited();

public:

   enum ErrorHandling { ERH_RETURN, ERH_THROW, ERH_ABORT };

   std::string CONID(SRTSOCKET sock) const;

      /// initialize the UDT library.
      /// @return 0 if success, otherwise -1 is returned.

   int startup();

      /// release the UDT library.
      /// @return 0 if success, otherwise -1 is returned.

   int cleanup();

      /// Create a new UDT socket.
<<<<<<< HEAD
      /// @param [out] pps Variable (optional) to which the new socket will be written, if succeeded
      /// @return The new UDT socket ID, or INVALID_SOCK.

   SRTSOCKET newSocket(CUDTSocket** pps = NULL);
=======
      /// @param [in] af IP version, IPv4 (AF_INET) or IPv6 (AF_INET6).
      /// @param [in] type (ignored)
      /// @return The new UDT socket ID, or INVALID_SOCK.

   SRTSOCKET newSocket(int af, int );
>>>>>>> 84a42024

      /// Create a new UDT connection.
      /// @param [in] listen the listening UDT socket;
      /// @param [in] peer peer address.
      /// @param [in,out] hs handshake information from peer side (in), negotiated value (out);
      /// @return If the new connection is successfully created: 1 success, 0 already exist, -1 error.

   int newConnection(const SRTSOCKET listen, const sockaddr_any& peer, CHandShake* hs, const CPacket& hspkt);

      /// Check the status of the UDT socket.
      /// @param [in] u the UDT socket ID.
      /// @return UDT socket status, or NONEXIST if not found.

   SRT_SOCKSTATUS getStatus(const SRTSOCKET u);

      // socket APIs

   int bind(CUDTSocket* u, const sockaddr_any& name);
   int bind(CUDTSocket* u, int udpsock);
   int listen(const SRTSOCKET u, int backlog);
   SRTSOCKET accept(const SRTSOCKET listen, sockaddr* addr, int* addrlen);
   int connect(SRTSOCKET u, const sockaddr* srcname, int srclen, const sockaddr* tarname, int tarlen);
   int connect(SRTSOCKET u, const sockaddr* name, int namelen, int32_t forced_isn);
   int connectIn(ref_t<CUDTSocket> s, const sockaddr_any& target, int32_t forced_isn);
   int groupConnect(ref_t<CUDTGroup> g, const sockaddr_any& source, const sockaddr_any& target);
   int close(const SRTSOCKET u);
   int close(CUDTSocket* s);
   void getpeername(const SRTSOCKET u, sockaddr* name, int* namelen);
   void getsockname(const SRTSOCKET u, sockaddr* name, int* namelen);
   int select(ud_set* readfds, ud_set* writefds, ud_set* exceptfds, const timeval* timeout);
   int selectEx(const std::vector<SRTSOCKET>& fds, std::vector<SRTSOCKET>* readfds, std::vector<SRTSOCKET>* writefds, std::vector<SRTSOCKET>* exceptfds, int64_t msTimeOut);
   int epoll_create();
   int epoll_add_usock(const int eid, const SRTSOCKET u, const int* events = NULL);
   int epoll_add_ssock(const int eid, const SYSSOCKET s, const int* events = NULL);
   int epoll_remove_usock(const int eid, const SRTSOCKET u);
   int epoll_remove_ssock(const int eid, const SYSSOCKET s);
   int epoll_update_usock(const int eid, const SRTSOCKET u, const int* events = NULL);
   int epoll_update_ssock(const int eid, const SYSSOCKET s, const int* events = NULL);
   int epoll_wait(const int eid, std::set<SRTSOCKET>* readfds, std::set<SRTSOCKET>* writefds, int64_t msTimeOut, std::set<SYSSOCKET>* lrfds = NULL, std::set<SYSSOCKET>* lwfds = NULL);
   int epoll_release(const int eid);

      /// record the UDT exception.
      /// @param [in] e pointer to a UDT exception instance.

   void setError(CUDTException* e);

      /// look up the most recent UDT exception.
      /// @return pointer to a UDT exception instance.

   CUDTException* getError();

   CUDTGroup& addGroup(SRTSOCKET id)
   {
       // This only ensures that the element exists.
       return m_Groups[id];
   }

private:
//   void init();

   SRTSOCKET generateSocketID(bool group = false);

private:
   std::map<SRTSOCKET, CUDTSocket*> m_Sockets;       // stores all the socket structures
   std::map<SRTSOCKET, CUDTGroup> m_Groups;

   pthread_mutex_t m_ControlLock;                    // used to synchronize UDT API

   pthread_mutex_t m_IDLock;                         // used to synchronize ID generation

   static const int32_t MAX_SOCKET_VAL = 1 << 29;    // maximum value for a regular socket

   SRTSOCKET m_SocketIDGenerator;                    // seed to generate a new unique socket ID
   SRTSOCKET m_SocketIDGenerator_init;               // Keeps track of the very first one

   std::map<int64_t, std::set<SRTSOCKET> > m_PeerRec;// record sockets from peers to avoid repeated connection request, int64_t = (socker_id << 30) + isn

private:
   pthread_key_t m_TLSError;                         // thread local error record (last error)
   static void TLSDestroy(void* e) {if (NULL != e) delete (CUDTException*)e;}

private:
   void connect_complete(SRTSOCKET u);
   CUDTSocket* locateSocket(SRTSOCKET u, ErrorHandling erh = ERH_RETURN);
   CUDTSocket* locatePeer(const sockaddr_any& peer, const SRTSOCKET id, int32_t isn);
   CUDTGroup* locateGroup(SRTSOCKET u, ErrorHandling erh = ERH_RETURN);
   void updateMux(CUDTSocket* s, const sockaddr_any& addr, const int* udp_sockets = NULL);
   void updateListenerMux(CUDTSocket* s, const CUDTSocket* ls);

private:
   std::map<int, CMultiplexer> m_mMultiplexer;		// UDP multiplexer
   pthread_mutex_t m_MultiplexerLock;

private:
   CCache<CInfoBlock>* m_pCache;			// UDT network information cache

private:
   volatile bool m_bClosing;
   pthread_mutex_t m_GCStopLock;
   pthread_cond_t m_GCStopCond;

   pthread_mutex_t m_InitLock;
   int m_iInstanceCount;				// number of startup() called by application
   bool m_bGCStatus;					// if the GC thread is working (true)

   pthread_t m_GCThread;
   static void* garbageCollect(void*);

   std::map<SRTSOCKET, CUDTSocket*> m_ClosedSockets;   // temporarily store closed sockets

   void checkBrokenSockets();
   void removeSocket(const SRTSOCKET u);

   CEPoll m_EPoll;                                     // handling epoll data structures and events

private:
   CUDTUnited(const CUDTUnited&);
   CUDTUnited& operator=(const CUDTUnited&);
};

// Debug support
inline std::string SockaddrToString(const sockaddr_any& sadr)
{
	void* addr =
        sadr.family() == AF_INET ?
            (void*)&sadr.sin.sin_addr
        : sadr.family() == AF_INET6 ?
            (void*)&sadr.sin6.sin6_addr
        : 0;
	// (cast to (void*) is required because otherwise the 2-3 arguments
	// of ?: operator would have different types, which isn't allowed in C++.
    if ( !addr )
        return "unknown:0";

	std::ostringstream output;
	char hostbuf[1024];
	if (inet_ntop(sadr.family(), addr, hostbuf, 1024))
	{
		output << hostbuf;
	}
	else
	{
		output << "unknown";
	}

	output << ":" << sadr.hport(); // TRICK: sin_port and sin6_port have the same offset and size
	return output.str();
}


#endif<|MERGE_RESOLUTION|>--- conflicted
+++ resolved
@@ -77,118 +77,6 @@
 #include "handshake.h"
 #include "core.h"
 
-class CUDTSocket;
-
-class CUDTGroup
-{
-public:
-    enum GroupState
-    {
-        GST_IDLE,
-        GST_RUNNING,
-        GST_BROKEN
-    };
-
-    enum GroupType
-    {
-        GTYPE_UNDEFINED,
-        GTYPE_REDUNDANT,
-    };
-
-    struct SocketData
-    {
-        SRTSOCKET id;
-        CUDTSocket* ps;
-        SRT_SOCKSTATUS laststatus;
-        GroupState sndstate;
-        GroupState rcvstate;
-        sockaddr_any agent;
-        sockaddr_any peer;
-    };
-
-    typedef std::list<SocketData> group_t;
-    typedef group_t::iterator gli_t;
-    CUDTGroup(): m_GroupID(-1), m_selfManaged(true), m_type(GTYPE_UNDEFINED)
-    {
-        pthread_mutex_init(&m_GroupLock, 0);
-    }
-
-    ~CUDTGroup()
-    {
-        pthread_mutex_destroy(&m_GroupLock);
-    }
-
-    static SocketData prepareData(CUDTSocket* s);
-
-    gli_t add(SocketData data)
-    {
-        CGuard g(m_GroupLock);
-        m_Group.push_back(data);
-        gli_t end = m_Group.end();
-        return --end;
-    }
-
-    struct HaveID
-    {
-        SRTSOCKET id;
-        HaveID(SRTSOCKET sid): id(sid) {}
-        bool operator()(const SocketData& s) { return s.id == id; }
-    };
-
-    gli_t find(SRTSOCKET id)
-    {
-        CGuard g(m_GroupLock);
-        gli_t f = std::find_if(m_Group.begin(), m_Group.end(), HaveID(id));
-        if (f == m_Group.end())
-        {
-            return gli_NULL();
-        }
-        return f;
-    }
-
-    // REMEMBER: the group spec should be taken from the socket
-    // (set m_IncludedGroup to NULL and m_IncludedIter to grp->gli_NULL())
-    // PRIOR TO calling this function.
-    bool remove(SRTSOCKET id)
-    {
-        CGuard g(m_GroupLock);
-        gli_t f = std::find_if(m_Group.begin(), m_Group.end(), HaveID(id));
-        if (f != m_Group.end())
-        {
-            m_Group.erase(f);
-        }
-
-        return false;
-    }
-
-    bool empty()
-    {
-        CGuard g(m_GroupLock);
-        return m_Group.empty();
-    }
-
-    static gli_t gli_NULL() { return s_NoGroup.end(); }
-
-    int send(const char* buf, int len, ref_t<SRT_MSGCTRL> mc);
-
-
-private:
-
-    pthread_mutex_t m_GroupLock;
-
-    SRTSOCKET m_GroupID;
-    std::list<SocketData> m_Group;
-    static std::list<SocketData> s_NoGroup; // This is to have a predictable "null iterator".
-    bool m_selfManaged;
-    GroupType m_type;
-
-public:
-
-    // Property accessors
-    SRTU_PROPERTY_RW_CHAIN(CUDTGroup, SRTSOCKET, id, m_GroupID);
-    SRTU_PROPERTY_RW_CHAIN(CUDTGroup, bool, managed, m_selfManaged);
-    SRTU_PROPERTY_RW_CHAIN(CUDTGroup, GroupType, type, m_type);
-};
 
 class CUDT;
 
@@ -281,26 +169,6 @@
 };
 
 
-inline CUDTGroup::SocketData CUDTGroup::prepareData(CUDTSocket* s)
-{
-    // This uses default GST_BROKEN because when the group operation is done,
-    // then the GST_IDLE state automatically turns into GST_RUNNING. This is
-    // recognized as an initial state of the fresh added socket to the group,
-    // so some "initial configuration" must be done on it, after which it's
-    // turned into GST_RUNNING, that is, it's treated as all others. When
-    // set to GST_BROKEN, this socket is disregarded. This socket isn't cleaned
-    // up, however, unless the status is simultaneously SRTS_BROKEN.
-
-    // The order of operations is then:
-    // - add the socket to the group in this "broken" initial state
-    // - connect the socket (or get it extracted from accept)
-    // - update the socket state (should be SRTS_CONNECTED)
-    // - once the connection is established (may take time with connect), set GST_IDLE
-    // - the next operation of send/recv will automatically turn it into GST_RUNNING
-    SocketData sd = {s->m_SocketID, s, SRTS_INIT, GST_BROKEN, GST_BROKEN, sockaddr_any(), sockaddr_any() };
-    return sd;
-}
-
 
 ////////////////////////////////////////////////////////////////////////////////
 
@@ -330,18 +198,10 @@
    int cleanup();
 
       /// Create a new UDT socket.
-<<<<<<< HEAD
       /// @param [out] pps Variable (optional) to which the new socket will be written, if succeeded
       /// @return The new UDT socket ID, or INVALID_SOCK.
 
    SRTSOCKET newSocket(CUDTSocket** pps = NULL);
-=======
-      /// @param [in] af IP version, IPv4 (AF_INET) or IPv6 (AF_INET6).
-      /// @param [in] type (ignored)
-      /// @return The new UDT socket ID, or INVALID_SOCK.
-
-   SRTSOCKET newSocket(int af, int );
->>>>>>> 84a42024
 
       /// Create a new UDT connection.
       /// @param [in] listen the listening UDT socket;
@@ -396,7 +256,25 @@
    CUDTGroup& addGroup(SRTSOCKET id)
    {
        // This only ensures that the element exists.
-       return m_Groups[id];
+       CUDTGroup& g = m_Groups[id];
+       g.m_pGlobal = this;
+       return g;
+   }
+
+   void deleteGroup(CUDTGroup* g)
+   {
+       m_Groups.erase(g->m_GroupID);
+   }
+
+   CUDTGroup* findPeerGroup(SRTSOCKET peergroup)
+   {
+       for (groups_t::iterator i = m_Groups.begin();
+               i != m_Groups.end(); ++i)
+       {
+           if (i->second.peerid() == peergroup)
+               return &i->second;
+       }
+       return NULL;
    }
 
 private:
@@ -405,8 +283,11 @@
    SRTSOCKET generateSocketID(bool group = false);
 
 private:
-   std::map<SRTSOCKET, CUDTSocket*> m_Sockets;       // stores all the socket structures
-   std::map<SRTSOCKET, CUDTGroup> m_Groups;
+   typedef std::map<SRTSOCKET, CUDTSocket*> sockets_t;       // stores all the socket structures
+   typedef std::map<SRTSOCKET, CUDTGroup> groups_t;
+
+   sockets_t m_Sockets;
+   groups_t m_Groups;
 
    pthread_mutex_t m_ControlLock;                    // used to synchronize UDT API
 
@@ -450,7 +331,7 @@
    pthread_t m_GCThread;
    static void* garbageCollect(void*);
 
-   std::map<SRTSOCKET, CUDTSocket*> m_ClosedSockets;   // temporarily store closed sockets
+   sockets_t m_ClosedSockets;   // temporarily store closed sockets
 
    void checkBrokenSockets();
    void removeSocket(const SRTSOCKET u);
