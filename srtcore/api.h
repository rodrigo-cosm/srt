/*
 * SRT - Secure, Reliable, Transport
 * Copyright (c) 2018 Haivision Systems Inc.
 * 
 * This Source Code Form is subject to the terms of the Mozilla Public
 * License, v. 2.0. If a copy of the MPL was not distributed with this
 * file, You can obtain one at http://mozilla.org/MPL/2.0/.
 * 
 */

/*****************************************************************************
Copyright (c) 2001 - 2010, The Board of Trustees of the University of Illinois.
All rights reserved.

Redistribution and use in source and binary forms, with or without
modification, are permitted provided that the following conditions are
met:

* Redistributions of source code must retain the above
  copyright notice, this list of conditions and the
  following disclaimer.

* Redistributions in binary form must reproduce the
  above copyright notice, this list of conditions
  and the following disclaimer in the documentation
  and/or other materials provided with the distribution.

* Neither the name of the University of Illinois
  nor the names of its contributors may be used to
  endorse or promote products derived from this
  software without specific prior written permission.

THIS SOFTWARE IS PROVIDED BY THE COPYRIGHT HOLDERS AND CONTRIBUTORS "AS
IS" AND ANY EXPRESS OR IMPLIED WARRANTIES, INCLUDING, BUT NOT LIMITED TO,
THE IMPLIED WARRANTIES OF MERCHANTABILITY AND FITNESS FOR A PARTICULAR
PURPOSE ARE DISCLAIMED. IN NO EVENT SHALL THE COPYRIGHT OWNER OR
CONTRIBUTORS BE LIABLE FOR ANY DIRECT, INDIRECT, INCIDENTAL, SPECIAL,
EXEMPLARY, OR CONSEQUENTIAL DAMAGES (INCLUDING, BUT NOT LIMITED TO,
PROCUREMENT OF SUBSTITUTE GOODS OR SERVICES; LOSS OF USE, DATA, OR
PROFITS; OR BUSINESS INTERRUPTION) HOWEVER CAUSED AND ON ANY THEORY OF
LIABILITY, WHETHER IN CONTRACT, STRICT LIABILITY, OR TORT (INCLUDING
NEGLIGENCE OR OTHERWISE) ARISING IN ANY WAY OUT OF THE USE OF THIS
SOFTWARE, EVEN IF ADVISED OF THE POSSIBILITY OF SUCH DAMAGE.
*****************************************************************************/

/*****************************************************************************
written by
   Yunhong Gu, last updated 09/28/2010
modified by
   Haivision Systems Inc.
*****************************************************************************/

#ifndef __UDT_API_H__
#define __UDT_API_H__


#include <map>
#include <vector>
#include <string>
#include "netinet_any.h"
#include "udt.h"
#include "packet.h"
#include "queue.h"
#include "cache.h"
#include "epoll.h"
#include "handshake.h"

class CUDT;

class CUDTSocket
{
public:
   CUDTSocket();
   ~CUDTSocket();

   SRT_SOCKSTATUS m_Status;                  //< current socket state

   /// Time when the socket is closed.
   /// When the socket is closed, it is not removed immediately from the list
   /// of sockets in order to prevent other methods from accessing invalid address.
   /// A timer is started and the socket will be removed after approximately
   /// 1 second (see CUDTUnited::checkBrokenSockets()).
   uint64_t m_ClosureTimeStamp;

   sockaddr_any m_SelfAddr;                    //< local address of the socket
   sockaddr_any m_PeerAddr;                    //< peer address of the socket

   SRTSOCKET m_SocketID;                     //< socket ID
   SRTSOCKET m_ListenSocket;                 //< ID of the listener socket; 0 means this is an independent socket

   SRTSOCKET m_PeerID;                       //< peer socket ID
   int32_t m_iISN;                           //< initial sequence number, used to tell different connection from same IP:port

   CUDT* m_pUDT;                             //< pointer to the UDT entity

   std::set<SRTSOCKET>* m_pQueuedSockets;    //< set of connections waiting for accept()
   std::set<SRTSOCKET>* m_pAcceptSockets;    //< set of accept()ed connections

   pthread_cond_t m_AcceptCond;              //< used to block "accept" call
   pthread_mutex_t m_AcceptLock;             //< mutex associated to m_AcceptCond

   unsigned int m_uiBackLog;                 //< maximum number of connections in queue

   int m_iMuxID;                             //< multiplexer ID

   pthread_mutex_t m_ControlLock;            //< lock this socket exclusively for control APIs: bind/listen/connect

   static int64_t getPeerSpec(SRTSOCKET id, int32_t isn)
   {
       return (id << 30) + isn;
   }
   int64_t getPeerSpec()
   {
       return getPeerSpec(m_PeerID, m_iISN);
   }

private:
   CUDTSocket(const CUDTSocket&);
   CUDTSocket& operator=(const CUDTSocket&);
};

////////////////////////////////////////////////////////////////////////////////

class CUDTUnited
{
friend class CUDT;
friend class CRendezvousQueue;

public:
   CUDTUnited();
   ~CUDTUnited();

public:

   static std::string CONID(SRTSOCKET sock);

      /// initialize the UDT library.
      /// @return 0 if success, otherwise -1 is returned.

   int startup();

      /// release the UDT library.
      /// @return 0 if success, otherwise -1 is returned.

   int cleanup();

      /// Create a new UDT socket.
      /// @return The new UDT socket ID, or INVALID_SOCK.

   SRTSOCKET newSocket();

      /// Create a new UDT connection.
      /// @param [in] listen the listening UDT socket;
      /// @param [in] peer peer address.
      /// @param [in,out] hs handshake information from peer side (in), negotiated value (out);
      /// @return If the new connection is successfully created: 1 success, 0 already exist, -1 error.

   int newConnection(const SRTSOCKET listen, const sockaddr_any& peer, CHandShake* hs, const CPacket& hspkt,
           ref_t<SRT_REJECT_REASON> r_error);

   int installAcceptHook(const SRTSOCKET lsn, srt_listen_callback_fn* hook, void* opaq);

      /// look up the UDT entity according to its ID.
      /// @param [in] u the UDT socket ID.
      /// @return Pointer to the UDT entity.

   CUDT* lookup(const SRTSOCKET u);

      /// Check the status of the UDT socket.
      /// @param [in] u the UDT socket ID.
      /// @return UDT socket status, or NONEXIST if not found.

   SRT_SOCKSTATUS getStatus(const SRTSOCKET u);

      // socket APIs

   int bind(const SRTSOCKET u, const sockaddr_any& name);
   int bind(const SRTSOCKET u, UDPSOCKET udpsock);
   int listen(const SRTSOCKET u, int backlog);
   SRTSOCKET accept(const SRTSOCKET listen, sockaddr* addr, int* addrlen);
   int connect(const SRTSOCKET u, const sockaddr* name, int namelen, int32_t forced_isn);
   int close(const SRTSOCKET u);
   void getpeername(const SRTSOCKET u, sockaddr* name, int* namelen);
   void getsockname(const SRTSOCKET u, sockaddr* name, int* namelen);
   int select(ud_set* readfds, ud_set* writefds, ud_set* exceptfds, const timeval* timeout);
   int selectEx(const std::vector<SRTSOCKET>& fds, std::vector<SRTSOCKET>* readfds, std::vector<SRTSOCKET>* writefds, std::vector<SRTSOCKET>* exceptfds, int64_t msTimeOut);
   int epoll_create();
   int epoll_add_usock(const int eid, const SRTSOCKET u, const int* events = NULL);
   int epoll_add_ssock(const int eid, const SYSSOCKET s, const int* events = NULL);
   int epoll_remove_usock(const int eid, const SRTSOCKET u);
   int epoll_remove_ssock(const int eid, const SYSSOCKET s);
   int epoll_update_usock(const int eid, const SRTSOCKET u, const int* events = NULL);
   int epoll_update_ssock(const int eid, const SYSSOCKET s, const int* events = NULL);
   int epoll_wait(const int eid, std::set<SRTSOCKET>* readfds, std::set<SRTSOCKET>* writefds, int64_t msTimeOut, std::set<SYSSOCKET>* lrfds = NULL, std::set<SYSSOCKET>* lwfds = NULL);
   int epoll_uwait(const int eid, SRT_EPOLL_EVENT* fdsSet, int fdsSize, int64_t msTimeOut);
   int32_t epoll_set(const int eid, int32_t flags);
   int epoll_release(const int eid);

      /// record the UDT exception.
      /// @param [in] e pointer to a UDT exception instance.

   void setError(CUDTException* e);

      /// look up the most recent UDT exception.
      /// @return pointer to a UDT exception instance.

   CUDTException* getError();

private:
//   void init();

private:
   std::map<SRTSOCKET, CUDTSocket*> m_Sockets;       // stores all the socket structures

   pthread_mutex_t m_GlobControlLock;              // used to synchronize UDT API

   pthread_mutex_t m_IDLock;                         // used to synchronize ID generation
   SRTSOCKET m_SocketIDGenerator;                             // seed to generate a new unique socket ID

   std::map<int64_t, std::set<SRTSOCKET> > m_PeerRec;// record sockets from peers to avoid repeated connection request, int64_t = (socker_id << 30) + isn

private:
   pthread_key_t m_TLSError;                         // thread local error record (last error)
   static void TLSDestroy(void* e) {if (NULL != e) delete (CUDTException*)e;}

private:
<<<<<<< HEAD
   void connect_complete(const SRTSOCKET u);
   CUDTSocket* locateSocket(const SRTSOCKET u);
   CUDTSocket* locatePeer(const sockaddr_any& peer, const SRTSOCKET id, int32_t isn);
   void updateMux(CUDTSocket* s, const sockaddr_any& addr, const int* udp_sockets = NULL);
=======
   CUDTSocket* locate(const SRTSOCKET u);
   CUDTSocket* locate(const sockaddr* peer, const SRTSOCKET id, int32_t isn);
   void updateMux(CUDTSocket* s, const sockaddr* addr = NULL, const UDPSOCKET* = NULL);
>>>>>>> be54cd6e
   void updateListenerMux(CUDTSocket* s, const CUDTSocket* ls);

private:
   std::map<int, CMultiplexer> m_mMultiplexer;		// UDP multiplexer
   pthread_mutex_t m_MultiplexerLock;

private:
   CCache<CInfoBlock>* m_pCache;			// UDT network information cache

private:
   volatile bool m_bClosing;
   pthread_mutex_t m_GCStopLock;
   pthread_cond_t m_GCStopCond;

   pthread_mutex_t m_InitLock;
   int m_iInstanceCount;				// number of startup() called by application
   bool m_bGCStatus;					// if the GC thread is working (true)

   pthread_t m_GCThread;
   static void* garbageCollect(void*);

   std::map<SRTSOCKET, CUDTSocket*> m_ClosedSockets;   // temporarily store closed sockets

   void checkBrokenSockets();
   void removeSocket(const SRTSOCKET u);

   CEPoll m_EPoll;                                     // handling epoll data structures and events

private:
   CUDTUnited(const CUDTUnited&);
   CUDTUnited& operator=(const CUDTUnited&);
};

// Debug support
inline std::string SockaddrToString(const sockaddr_any& sadr)
{
    void* addr =
        sadr.family() == AF_INET ?
            (void*)&sadr.sin.sin_addr
        : sadr.family() == AF_INET6 ?
            (void*)&sadr.sin6.sin6_addr
        : 0;
    // (cast to (void*) is required because otherwise the 2-3 arguments
    // of ?: operator would have different types, which isn't allowed in C++.
    if ( !addr )
        return "unknown:0";

    std::ostringstream output;
    char hostbuf[1024];
    int flags;

#if ENABLE_GETNAMEINFO
    flags = NI_NAMEREQD;
#else
    flags = NI_NUMERICHOST | NI_NUMERICSERV;
#endif

    if (!getnameinfo(sadr.get(), sadr.size(), hostbuf, 1024, NULL, 0, flags))
    {
        output << hostbuf;
    }

    output << ":" << sadr.hport();
    return output.str();
}


#endif<|MERGE_RESOLUTION|>--- conflicted
+++ resolved
@@ -224,16 +224,9 @@
    static void TLSDestroy(void* e) {if (NULL != e) delete (CUDTException*)e;}
 
 private:
-<<<<<<< HEAD
-   void connect_complete(const SRTSOCKET u);
    CUDTSocket* locateSocket(const SRTSOCKET u);
    CUDTSocket* locatePeer(const sockaddr_any& peer, const SRTSOCKET id, int32_t isn);
    void updateMux(CUDTSocket* s, const sockaddr_any& addr, const int* udp_sockets = NULL);
-=======
-   CUDTSocket* locate(const SRTSOCKET u);
-   CUDTSocket* locate(const sockaddr* peer, const SRTSOCKET id, int32_t isn);
-   void updateMux(CUDTSocket* s, const sockaddr* addr = NULL, const UDPSOCKET* = NULL);
->>>>>>> be54cd6e
    void updateListenerMux(CUDTSocket* s, const CUDTSocket* ls);
 
 private:
