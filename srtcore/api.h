--- conflicted
+++ resolved
@@ -103,20 +103,15 @@
    /// 1 second (see CUDTUnited::checkBrokenSockets()).
    srt::sync::steady_clock::time_point m_tsClosureTimeStamp;
 
-   sockaddr_any m_SelfAddr;                  //< local address of the socket
-   sockaddr_any m_PeerAddr;                  //< peer address of the socket
+   sockaddr_any m_SelfAddr;                    //< local address of the socket
+   sockaddr_any m_PeerAddr;                    //< peer address of the socket
 
    SRTSOCKET m_SocketID;                     //< socket ID
    SRTSOCKET m_ListenSocket;                 //< ID of the listener socket; 0 means this is an independent socket
 
    SRTSOCKET m_PeerID;                       //< peer socket ID
-<<<<<<< HEAD
-   CUDTGroup::gli_t m_IncludedIter;
-   CUDTGroup* m_IncludedGroup;
-=======
    CUDTGroup::gli_t m_IncludedIter;          //< Container's iterator of the group to which it belongs, or gli_NULL() if it isn't
    CUDTGroup* m_IncludedGroup;               //< Group this socket is a member of, or NULL if it isn't
->>>>>>> 6fa2545d
 
    int32_t m_iISN;                           //< initial sequence number, used to tell different connection from same IP:port
 
@@ -125,11 +120,7 @@
    std::set<SRTSOCKET>* m_pQueuedSockets;    //< set of connections waiting for accept()
    std::set<SRTSOCKET>* m_pAcceptSockets;    //< set of accept()ed connections
 
-<<<<<<< HEAD
-   srt::sync::Condition m_AcceptCond;              //< used to block "accept" call
-=======
    srt::sync::Condition m_AcceptCond;        //< used to block "accept" call
->>>>>>> 6fa2545d
    srt::sync::Mutex m_AcceptLock;            //< mutex associated to m_AcceptCond
 
    unsigned int m_uiBackLog;                 //< maximum number of connections in queue
@@ -223,17 +214,10 @@
    int bind(CUDTSocket* u, UDPSOCKET udpsock);
    int listen(const SRTSOCKET u, int backlog);
    SRTSOCKET accept(const SRTSOCKET listen, sockaddr* addr, int* addrlen);
-<<<<<<< HEAD
-   int connect(SRTSOCKET u, const sockaddr* srcname, int srclen, const sockaddr* tarname, int tarlen);
-   int connect(SRTSOCKET u, const sockaddr* name, int namelen, int32_t forced_isn);
-   int connectIn(CUDTSocket* s, const sockaddr_any& target, int32_t forced_isn);
-   int groupConnect(CUDTGroup* g, const sockaddr_any& source, SRT_SOCKGROUPDATA targets [], int arraysize);
-=======
    int connect(SRTSOCKET u, const sockaddr* srcname, const sockaddr* tarname, int tarlen);
    int connect(const SRTSOCKET u, const sockaddr* name, int namelen, int32_t forced_isn);
    int connectIn(CUDTSocket* s, const sockaddr_any& target, int32_t forced_isn);
    int groupConnect(CUDTGroup* g, SRT_SOCKGROUPDATA targets [], int arraysize);
->>>>>>> 6fa2545d
    int close(const SRTSOCKET u);
    int close(CUDTSocket* s);
    void getpeername(const SRTSOCKET u, sockaddr* name, int* namelen);
@@ -289,17 +273,6 @@
 
        CUDTGroup* pg = map_get(m_Groups, g->m_GroupID, NULL);
        if (pg)
-<<<<<<< HEAD
-           delete pg;
-       else
-       {
-           LOGC(mglog.Error, log << "IPE: the group id=" << g->m_GroupID << " not found in the map!");
-           // still delete it.
-           delete g;
-       }
-
-       m_Groups.erase(g->m_GroupID);
-=======
        {
            // Everything ok, group was found, delete it, and its
            // associated entry.
@@ -315,7 +288,6 @@
        LOGC(mglog.Error, log << "IPE: the group id=" << g->m_GroupID << " not found in the map!");
        delete g; // still delete it.
        // Do not remove anything from the map - it's not found, anyway
->>>>>>> 6fa2545d
    }
 
    CUDTGroup* findPeerGroup(SRTSOCKET peergroup)
@@ -331,17 +303,11 @@
        return NULL;
    }
 
-<<<<<<< HEAD
-   CEPoll& epollmg() { return m_EPoll; }
-=======
    CEPoll& epoll_ref() { return m_EPoll; }
->>>>>>> 6fa2545d
 
 private:
 //   void init();
 
-<<<<<<< HEAD
-=======
    /// Generates a new socket ID. This function starts from a randomly
    /// generated value (at initialization time) and goes backward with
    /// with next calls. The possible values come from the range without
@@ -352,7 +318,6 @@
    /// @param group The socket id should be for socket group.
    /// @return The new socket ID.
    /// @throw CUDTException if after rolling over all possible ID values nothing can be returned
->>>>>>> 6fa2545d
    SRTSOCKET generateSocketID(bool group = false);
 
 private:
@@ -396,11 +361,8 @@
    volatile bool m_bClosing;
    srt::sync::Mutex m_GCStopLock;
    srt::sync::ConditionMonotonic m_GCStopCond;
-<<<<<<< HEAD
-=======
-
-
->>>>>>> 6fa2545d
+
+
 
    srt::sync::Mutex m_InitLock;
    int m_iInstanceCount;				// number of startup() called by application
