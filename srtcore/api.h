--- conflicted
+++ resolved
@@ -394,13 +394,9 @@
 
     sync::Mutex m_GlobControlLock; // used to synchronize UDT API
 
-<<<<<<< HEAD
+    sync::Mutex m_UpdateConnStatusLock;          // used to synchronize Garbage Collector and UpdateConnectionStatus
+
     sync::Mutex m_IDLock; // used to synchronize ID generation
-=======
-   sync::Mutex m_UpdateConnStatusLock;          // used to synchronize Garbage Collector and UpdateConnectionStatus
-
-   sync::Mutex m_IDLock;                        // used to synchronize ID generation
->>>>>>> 1bb92a05
 
     SRTSOCKET m_SocketIDGenerator;      // seed to generate a new unique socket ID
     SRTSOCKET m_SocketIDGenerator_init; // Keeps track of the very first one
@@ -488,19 +484,12 @@
 #if ENABLE_BONDING
     groups_t m_ClosedGroups;
 #endif
-<<<<<<< HEAD
-
-    void checkBrokenSockets();
-    void removeSocket(const SRTSOCKET u);
-
+    typedef std::pair<std::map<int, CMultiplexer>::iterator, SRTSOCKET> MuxerDestroyItem;
+    typedef std::list<MuxerDestroyItem> MuxerDestroyList;
+    void checkBrokenSockets(MuxerDestroyList& toDestroy);
+    void removeSocket(const SRTSOCKET u, MuxerDestroyList& toDestroy);
+    void tryDestroyMuxer(MuxerDestroyList& toDestroy);
     CEPoll m_EPoll; // handling epoll data structures and events
-=======
-   typedef std::list<std::map<int, CMultiplexer>::iterator> PlexerList;
-   void checkBrokenSockets(PlexerList& toDestroy);
-   void removeSocket(const SRTSOCKET u, PlexerList& toDestroy);
-   void tryDestroyMuxer(PlexerList& toDestroy);
-   CEPoll m_EPoll;                                     // handling epoll data structures and events
->>>>>>> 1bb92a05
 
 private:
     CUDTUnited(const CUDTUnited&);
