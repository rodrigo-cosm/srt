/*
 * SRT - Secure, Reliable, Transport
 * Copyright (c) 2018 Haivision Systems Inc.
 * 
 * This Source Code Form is subject to the terms of the Mozilla Public
 * License, v. 2.0. If a copy of the MPL was not distributed with this
 * file, You can obtain one at http://mozilla.org/MPL/2.0/.
 * 
 */

/*****************************************************************************
Copyright (c) 2001 - 2010, The Board of Trustees of the University of Illinois.
All rights reserved.

Redistribution and use in source and binary forms, with or without
modification, are permitted provided that the following conditions are
met:

* Redistributions of source code must retain the above
  copyright notice, this list of conditions and the
  following disclaimer.

* Redistributions in binary form must reproduce the
  above copyright notice, this list of conditions
  and the following disclaimer in the documentation
  and/or other materials provided with the distribution.

* Neither the name of the University of Illinois
  nor the names of its contributors may be used to
  endorse or promote products derived from this
  software without specific prior written permission.

THIS SOFTWARE IS PROVIDED BY THE COPYRIGHT HOLDERS AND CONTRIBUTORS "AS
IS" AND ANY EXPRESS OR IMPLIED WARRANTIES, INCLUDING, BUT NOT LIMITED TO,
THE IMPLIED WARRANTIES OF MERCHANTABILITY AND FITNESS FOR A PARTICULAR
PURPOSE ARE DISCLAIMED. IN NO EVENT SHALL THE COPYRIGHT OWNER OR
CONTRIBUTORS BE LIABLE FOR ANY DIRECT, INDIRECT, INCIDENTAL, SPECIAL,
EXEMPLARY, OR CONSEQUENTIAL DAMAGES (INCLUDING, BUT NOT LIMITED TO,
PROCUREMENT OF SUBSTITUTE GOODS OR SERVICES; LOSS OF USE, DATA, OR
PROFITS; OR BUSINESS INTERRUPTION) HOWEVER CAUSED AND ON ANY THEORY OF
LIABILITY, WHETHER IN CONTRACT, STRICT LIABILITY, OR TORT (INCLUDING
NEGLIGENCE OR OTHERWISE) ARISING IN ANY WAY OUT OF THE USE OF THIS
SOFTWARE, EVEN IF ADVISED OF THE POSSIBILITY OF SUCH DAMAGE.
*****************************************************************************/

/*****************************************************************************
written by
   Yunhong Gu, last updated 09/28/2010
modified by
   Haivision Systems Inc.
*****************************************************************************/

#ifndef __UDT_API_H__
#define __UDT_API_H__


#include <map>
#include <vector>
#include <list>
#include <string>
#include "netinet_any.h"
#include "udt.h"
#include "packet.h"
#include "queue.h"
#include "cache.h"
#include "epoll.h"
#include "handshake.h"
#include "core.h"


class CUDT;

class CUDTSocket
{
public:
   CUDTSocket():
       m_Status(SRTS_INIT),
       m_TimeStamp(0),
       m_SocketID(0),
       m_ListenSocket(0),
       m_IncludedGroup(),
       m_iISN(0),
       m_Core(this),
       m_AcceptCond(),
       m_AcceptLock(),
       m_uiBackLog(0),
       m_iMuxID(-1)
   {
       construct();
   }

   CUDTSocket(const CUDT& listener_core):
       m_Status(SRTS_INIT),
       m_TimeStamp(0),
       m_SocketID(0),
       m_ListenSocket(0),
       m_IncludedGroup(),
       m_iISN(0),
       m_Core(this, listener_core),
       m_AcceptCond(),
       m_AcceptLock(),
       m_uiBackLog(0),
       m_iMuxID(-1)
   {
       construct();
   }
   ~CUDTSocket();

   void construct();

   SRT_SOCKSTATUS m_Status;                       //< current socket state

   uint64_t m_TimeStamp;                     //< time when the socket is closed

   sockaddr_any m_SelfAddr;                    //< pointer to the local address of the socket
   sockaddr_any m_PeerAddr;                    //< pointer to the peer address of the socket

   SRTSOCKET m_SocketID;                     //< socket ID
   SRTSOCKET m_ListenSocket;                 //< ID of the listener socket; 0 means this is an independent socket

   CUDTGroup::gli_t m_IncludedIter;
   CUDTGroup* m_IncludedGroup;

   int32_t m_iISN;                           //< initial sequence number, used to tell different connection from same IP:port

   CUDT m_Core;                             //< pointer to the UDT entity

   std::set<SRTSOCKET> m_QueuedSockets;    //< set of connections waiting for accept()
   std::set<SRTSOCKET> m_AcceptSockets;    //< set of accept()ed connections

   pthread_cond_t m_AcceptCond;              //< used to block "accept" call
   pthread_mutex_t m_AcceptLock;             //< mutex associated to m_AcceptCond

   unsigned int m_uiBackLog;                 //< maximum number of connections in queue

   int m_iMuxID;                             //< multiplexer ID

   pthread_mutex_t m_ControlLock;            //< lock this socket exclusively for control APIs: bind/listen/connect

   CUDT& core() { return m_Core; }

   static int64_t getPeerSpec(SRTSOCKET id, int32_t isn)
   {
       return (id << 30) + isn;
   }
   int64_t getPeerSpec()
   {
       return getPeerSpec(m_Core.m_PeerID, m_iISN);
   }

   SRT_SOCKSTATUS getStatus();

private:
   CUDTSocket(const CUDTSocket&);
   CUDTSocket& operator=(const CUDTSocket&);
};



////////////////////////////////////////////////////////////////////////////////

class CUDTUnited
{
friend class CUDT;
friend class CUDTGroup;
friend class CRendezvousQueue;

public:
   CUDTUnited();
   ~CUDTUnited();

public:

<<<<<<< HEAD
   enum ErrorHandling { ERH_RETURN, ERH_THROW, ERH_ABORT };
   static std::string CONID(SRTSOCKET sock);

=======
   static std::string CONID(SRTSOCKET sock);
>>>>>>> ce246431

      /// initialize the UDT library.
      /// @return 0 if success, otherwise -1 is returned.

   int startup();

      /// release the UDT library.
      /// @return 0 if success, otherwise -1 is returned.

   int cleanup();

      /// Create a new UDT socket.
      /// @param [out] pps Variable (optional) to which the new socket will be written, if succeeded
      /// @return The new UDT socket ID, or INVALID_SOCK.

   SRTSOCKET newSocket(CUDTSocket** pps = NULL);

      /// Create a new UDT connection.
      /// @param [in] listen the listening UDT socket;
      /// @param [in] peer peer address.
      /// @param [in,out] hs handshake information from peer side (in), negotiated value (out);
      /// @return If the new connection is successfully created: 1 success, 0 already exist, -1 error.

   int newConnection(const SRTSOCKET listen, const sockaddr_any& peer, CHandShake* hs, const CPacket& hspkt);

      /// Check the status of the UDT socket.
      /// @param [in] u the UDT socket ID.
      /// @return UDT socket status, or NONEXIST if not found.

   SRT_SOCKSTATUS getStatus(const SRTSOCKET u);

      // socket APIs

   int bind(CUDTSocket* u, const sockaddr_any& name);
   int bind(CUDTSocket* u, int udpsock);
   int listen(const SRTSOCKET u, int backlog);
   SRTSOCKET accept(const SRTSOCKET listen, sockaddr* addr, int* addrlen);
   int connect(SRTSOCKET u, const sockaddr* srcname, int srclen, const sockaddr* tarname, int tarlen);
   int connect(SRTSOCKET u, const sockaddr* name, int namelen, int32_t forced_isn);
   int connectIn(ref_t<CUDTSocket> s, const sockaddr_any& target, int32_t forced_isn, CUDTGroup* pg);
   int groupConnect(ref_t<CUDTGroup> g, const sockaddr_any& source, const sockaddr_any& target);
   int close(const SRTSOCKET u);
   int close(CUDTSocket* s);
   void getpeername(const SRTSOCKET u, sockaddr* name, int* namelen);
   void getsockname(const SRTSOCKET u, sockaddr* name, int* namelen);
   int select(ud_set* readfds, ud_set* writefds, ud_set* exceptfds, const timeval* timeout);
   int selectEx(const std::vector<SRTSOCKET>& fds, std::vector<SRTSOCKET>* readfds, std::vector<SRTSOCKET>* writefds, std::vector<SRTSOCKET>* exceptfds, int64_t msTimeOut);
   int epoll_create();
   int epoll_add_usock(const int eid, const SRTSOCKET u, const int* events = NULL);
   int epoll_add_ssock(const int eid, const SYSSOCKET s, const int* events = NULL);
   int epoll_remove_usock(const int eid, const SRTSOCKET u);
   int epoll_remove_ssock(const int eid, const SYSSOCKET s);
   int epoll_update_usock(const int eid, const SRTSOCKET u, const int* events = NULL);
   int epoll_update_ssock(const int eid, const SYSSOCKET s, const int* events = NULL);
   int epoll_wait(const int eid, std::set<SRTSOCKET>* readfds, std::set<SRTSOCKET>* writefds, int64_t msTimeOut, std::set<SYSSOCKET>* lrfds = NULL, std::set<SYSSOCKET>* lwfds = NULL);
   int epoll_release(const int eid);

      /// record the UDT exception.
      /// @param [in] e pointer to a UDT exception instance.

   void setError(CUDTException* e);

      /// look up the most recent UDT exception.
      /// @return pointer to a UDT exception instance.

   CUDTException* getError();

   CUDTGroup& addGroup(SRTSOCKET id)
   {
       CGuard cg(m_ControlLock);
       // This only ensures that the element exists.
       CUDTGroup& g = m_Groups[id];
       g.m_pGlobal = this;
       return g;
   }

   void deleteGroup(CUDTGroup* g)
   {
       CGuard cg(m_ControlLock);
       m_Groups.erase(g->m_GroupID);
   }

   CUDTGroup* findPeerGroup(SRTSOCKET peergroup)
   {
       CGuard cg(m_ControlLock);

       for (groups_t::iterator i = m_Groups.begin();
               i != m_Groups.end(); ++i)
       {
           if (i->second.peerid() == peergroup)
               return &i->second;
       }
       return NULL;
   }

   CEPoll& epolmg() { return m_EPoll; }

private:
//   void init();

   SRTSOCKET generateSocketID(bool group = false);

private:
   typedef std::map<SRTSOCKET, CUDTSocket*> sockets_t;       // stores all the socket structures
   typedef std::map<SRTSOCKET, CUDTGroup> groups_t;

   sockets_t m_Sockets;
   groups_t m_Groups;

   pthread_mutex_t m_ControlLock;                    // used to synchronize UDT API

   pthread_mutex_t m_IDLock;                         // used to synchronize ID generation

   static const int32_t MAX_SOCKET_VAL = 1 << 29;    // maximum value for a regular socket

   SRTSOCKET m_SocketIDGenerator;                    // seed to generate a new unique socket ID
   SRTSOCKET m_SocketIDGenerator_init;               // Keeps track of the very first one

   std::map<int64_t, std::set<SRTSOCKET> > m_PeerRec;// record sockets from peers to avoid repeated connection request, int64_t = (socker_id << 30) + isn

private:
   pthread_key_t m_TLSError;                         // thread local error record (last error)
   static void TLSDestroy(void* e) {if (NULL != e) delete (CUDTException*)e;}

private:
   void connect_complete(SRTSOCKET u);
   CUDTSocket* locateSocket(SRTSOCKET u, ErrorHandling erh = ERH_RETURN);
   CUDTSocket* locatePeer(const sockaddr_any& peer, const SRTSOCKET id, int32_t isn);
   CUDTGroup* locateGroup(SRTSOCKET u, ErrorHandling erh = ERH_RETURN);
   void updateMux(CUDTSocket* s, const sockaddr_any& addr, const int* udp_sockets = NULL);
   void updateListenerMux(CUDTSocket* s, const CUDTSocket* ls);

private:
   std::map<int, CMultiplexer> m_mMultiplexer;		// UDP multiplexer
   pthread_mutex_t m_MultiplexerLock;

private:
   CCache<CInfoBlock>* m_pCache;			// UDT network information cache

private:
   volatile bool m_bClosing;
   pthread_mutex_t m_GCStopLock;
   pthread_cond_t m_GCStopCond;

   pthread_mutex_t m_InitLock;
   int m_iInstanceCount;				// number of startup() called by application
   bool m_bGCStatus;					// if the GC thread is working (true)

   pthread_t m_GCThread;
   static void* garbageCollect(void*);

   sockets_t m_ClosedSockets;   // temporarily store closed sockets

   void checkBrokenSockets();
   void removeSocket(const SRTSOCKET u);

   CEPoll m_EPoll;                                     // handling epoll data structures and events

private:
   CUDTUnited(const CUDTUnited&);
   CUDTUnited& operator=(const CUDTUnited&);
};

// Debug support
inline std::string SockaddrToString(const sockaddr_any& sadr)
{
    void* addr =
        sadr.family() == AF_INET ?
            (void*)&sadr.sin.sin_addr
        : sadr.family() == AF_INET6 ?
            (void*)&sadr.sin6.sin6_addr
        : 0;
    // (cast to (void*) is required because otherwise the 2-3 arguments
    // of ?: operator would have different types, which isn't allowed in C++.
    if ( !addr )
        return "unknown:0";

    std::ostringstream output;
    char hostbuf[1024];
    int flags;

#if ENABLE_GETNAMEINFO
<<<<<<< HEAD
    if (!getnameinfo(sadr.get(), sadr.size(), hostbuf, 1024, NULL, 0, NI_NAMEREQD))
    {
        output << hostbuf;
    }
    else
=======
    flags = NI_NAMEREQD;
#else
    flags = NI_NUMERICHOST | NI_NUMERICSERV;
>>>>>>> ce246431
#endif

    if (!getnameinfo(sadr, sizeof(*sadr), hostbuf, 1024, NULL, 0, flags))
    {
<<<<<<< HEAD
        if (inet_ntop(sadr.family(), addr, hostbuf, 1024) == NULL)
        {
            strcpy(hostbuf, "unknown");
        }
=======
>>>>>>> ce246431
        output << hostbuf;
    }

    output << ":" << sadr.hport();
    return output.str();
}


#endif<|MERGE_RESOLUTION|>--- conflicted
+++ resolved
@@ -171,13 +171,9 @@
 
 public:
 
-<<<<<<< HEAD
    enum ErrorHandling { ERH_RETURN, ERH_THROW, ERH_ABORT };
    static std::string CONID(SRTSOCKET sock);
 
-=======
-   static std::string CONID(SRTSOCKET sock);
->>>>>>> ce246431
 
       /// initialize the UDT library.
       /// @return 0 if success, otherwise -1 is returned.
@@ -360,30 +356,15 @@
     int flags;
 
 #if ENABLE_GETNAMEINFO
-<<<<<<< HEAD
-    if (!getnameinfo(sadr.get(), sadr.size(), hostbuf, 1024, NULL, 0, NI_NAMEREQD))
+    flags = NI_NAMEREQD;
+#else
+    flags = NI_NUMERICHOST | NI_NUMERICSERV;
+#endif
+
+    if (!getnameinfo(sadr.get(), sadr.size(), hostbuf, 1024, NULL, 0, flags))
     {
         output << hostbuf;
     }
-    else
-=======
-    flags = NI_NAMEREQD;
-#else
-    flags = NI_NUMERICHOST | NI_NUMERICSERV;
->>>>>>> ce246431
-#endif
-
-    if (!getnameinfo(sadr, sizeof(*sadr), hostbuf, 1024, NULL, 0, flags))
-    {
-<<<<<<< HEAD
-        if (inet_ntop(sadr.family(), addr, hostbuf, 1024) == NULL)
-        {
-            strcpy(hostbuf, "unknown");
-        }
-=======
->>>>>>> ce246431
-        output << hostbuf;
-    }
 
     output << ":" << sadr.hport();
     return output.str();
