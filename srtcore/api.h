/*
 * SRT - Secure, Reliable, Transport
 * Copyright (c) 2018 Haivision Systems Inc.
 * 
 * This Source Code Form is subject to the terms of the Mozilla Public
 * License, v. 2.0. If a copy of the MPL was not distributed with this
 * file, You can obtain one at http://mozilla.org/MPL/2.0/.
 * 
 */

/*****************************************************************************
Copyright (c) 2001 - 2010, The Board of Trustees of the University of Illinois.
All rights reserved.

Redistribution and use in source and binary forms, with or without
modification, are permitted provided that the following conditions are
met:

* Redistributions of source code must retain the above
  copyright notice, this list of conditions and the
  following disclaimer.

* Redistributions in binary form must reproduce the
  above copyright notice, this list of conditions
  and the following disclaimer in the documentation
  and/or other materials provided with the distribution.

* Neither the name of the University of Illinois
  nor the names of its contributors may be used to
  endorse or promote products derived from this
  software without specific prior written permission.

THIS SOFTWARE IS PROVIDED BY THE COPYRIGHT HOLDERS AND CONTRIBUTORS "AS
IS" AND ANY EXPRESS OR IMPLIED WARRANTIES, INCLUDING, BUT NOT LIMITED TO,
THE IMPLIED WARRANTIES OF MERCHANTABILITY AND FITNESS FOR A PARTICULAR
PURPOSE ARE DISCLAIMED. IN NO EVENT SHALL THE COPYRIGHT OWNER OR
CONTRIBUTORS BE LIABLE FOR ANY DIRECT, INDIRECT, INCIDENTAL, SPECIAL,
EXEMPLARY, OR CONSEQUENTIAL DAMAGES (INCLUDING, BUT NOT LIMITED TO,
PROCUREMENT OF SUBSTITUTE GOODS OR SERVICES; LOSS OF USE, DATA, OR
PROFITS; OR BUSINESS INTERRUPTION) HOWEVER CAUSED AND ON ANY THEORY OF
LIABILITY, WHETHER IN CONTRACT, STRICT LIABILITY, OR TORT (INCLUDING
NEGLIGENCE OR OTHERWISE) ARISING IN ANY WAY OUT OF THE USE OF THIS
SOFTWARE, EVEN IF ADVISED OF THE POSSIBILITY OF SUCH DAMAGE.
*****************************************************************************/

/*****************************************************************************
written by
   Yunhong Gu, last updated 09/28/2010
modified by
   Haivision Systems Inc.
*****************************************************************************/

#ifndef __UDT_API_H__
#define __UDT_API_H__


#include <map>
#include <vector>
#include <string>
#include "netinet_any.h"
#include "udt.h"
#include "packet.h"
#include "queue.h"
#include "cache.h"
#include "epoll.h"
#include "handshake.h"

class CUDT;

class CUDTSocket
{
public:
   CUDTSocket():
       m_Status(SRTS_INIT),
       m_TimeStamp(0),
       m_SocketID(0),
       m_ListenSocket(0),
       m_PeerID(0),
       m_iISN(0),
       m_pUDT(NULL),
       m_pQueuedSockets(NULL),
       m_pAcceptSockets(NULL),
       m_AcceptCond(),
       m_AcceptLock(),
       m_uiBackLog(0),
       m_iMuxID(-1)
   {
       construct();
   }

   ~CUDTSocket();

<<<<<<< HEAD
   void construct();

   SRT_SOCKSTATUS m_Status;                       //< current socket state
=======
   SRT_SOCKSTATUS m_Status;                  //< current socket state
>>>>>>> 6a131691

   uint64_t m_TimeStamp;                     //< time when the socket is closed

   sockaddr_any m_SelfAddr;                    //< local address of the socket
   sockaddr_any m_PeerAddr;                    //< peer address of the socket

   SRTSOCKET m_SocketID;                     //< socket ID
   SRTSOCKET m_ListenSocket;                 //< ID of the listener socket; 0 means this is an independent socket

   SRTSOCKET m_PeerID;                       //< peer socket ID
   int32_t m_iISN;                           //< initial sequence number, used to tell different connection from same IP:port

   CUDT* m_pUDT;                             //< pointer to the UDT entity

   std::set<SRTSOCKET>* m_pQueuedSockets;    //< set of connections waiting for accept()
   std::set<SRTSOCKET>* m_pAcceptSockets;    //< set of accept()ed connections

   pthread_cond_t m_AcceptCond;              //< used to block "accept" call
   pthread_mutex_t m_AcceptLock;             //< mutex associated to m_AcceptCond

   unsigned int m_uiBackLog;                 //< maximum number of connections in queue

   int m_iMuxID;                             //< multiplexer ID

   pthread_mutex_t m_ControlLock;            //< lock this socket exclusively for control APIs: bind/listen/connect

   static int64_t getPeerSpec(SRTSOCKET id, int32_t isn)
   {
       return (id << 30) + isn;
   }
   int64_t getPeerSpec()
   {
       return getPeerSpec(m_PeerID, m_iISN);
   }

   SRT_SOCKSTATUS getStatus();

   // This function shall be called always wherever
   // you'd like to call cudtsocket->m_pUDT->close().
   void makeClosed();

    // Instrumentally used by select() and also required for non-blocking
    // mode check in groups
    bool readReady();
    bool writeReady();
    bool broken();

private:
   CUDTSocket(const CUDTSocket&);
   CUDTSocket& operator=(const CUDTSocket&);
};

////////////////////////////////////////////////////////////////////////////////

class CUDTUnited
{
friend class CUDT;
friend class CRendezvousQueue;

public:
   CUDTUnited();
   ~CUDTUnited();

public:

   enum ErrorHandling { ERH_RETURN, ERH_THROW, ERH_ABORT };
   static std::string CONID(SRTSOCKET sock);

      /// initialize the UDT library.
      /// @return 0 if success, otherwise -1 is returned.

   int startup();

      /// release the UDT library.
      /// @return 0 if success, otherwise -1 is returned.

   int cleanup();

      /// Create a new UDT socket.
      /// @return The new UDT socket ID, or INVALID_SOCK.

   SRTSOCKET newSocket();

      /// Create a new UDT connection.
      /// @param [in] listen the listening UDT socket;
      /// @param [in] peer peer address.
      /// @param [in,out] hs handshake information from peer side (in), negotiated value (out);
      /// @return If the new connection is successfully created: 1 success, 0 already exist, -1 error.

   int newConnection(const SRTSOCKET listen, const sockaddr_any& peer, CHandShake* hs, const CPacket& hspkt);

      /// Check the status of the UDT socket.
      /// @param [in] u the UDT socket ID.
      /// @return UDT socket status, or NONEXIST if not found.

   SRT_SOCKSTATUS getStatus(const SRTSOCKET u);

      // socket APIs

   int bind(CUDTSocket* u, const sockaddr_any& name);
   int bind(CUDTSocket* u, int udpsock);
   int listen(const SRTSOCKET u, int backlog);
   SRTSOCKET accept(const SRTSOCKET listen, sockaddr* addr, int* addrlen);
   int connect(SRTSOCKET u, const sockaddr* srcname, int srclen, const sockaddr* tarname, int tarlen);
   int connect(const SRTSOCKET u, const sockaddr* name, int namelen, int32_t forced_isn);
   int connectIn(CUDTSocket* s, const sockaddr_any& target, int32_t forced_isn);
   int close(const SRTSOCKET u);
   int close(CUDTSocket* s);
   void getpeername(const SRTSOCKET u, sockaddr* name, int* namelen);
   void getsockname(const SRTSOCKET u, sockaddr* name, int* namelen);
   int select(ud_set* readfds, ud_set* writefds, ud_set* exceptfds, const timeval* timeout);
   int selectEx(const std::vector<SRTSOCKET>& fds, std::vector<SRTSOCKET>* readfds, std::vector<SRTSOCKET>* writefds, std::vector<SRTSOCKET>* exceptfds, int64_t msTimeOut);
   int epoll_create();
   int epoll_add_usock(const int eid, const SRTSOCKET u, const int* events = NULL);
   int epoll_add_ssock(const int eid, const SYSSOCKET s, const int* events = NULL);
   int epoll_remove_usock(const int eid, const SRTSOCKET u);
   int epoll_remove_ssock(const int eid, const SYSSOCKET s);
   int epoll_update_usock(const int eid, const SRTSOCKET u, const int* events = NULL);
   int epoll_update_ssock(const int eid, const SYSSOCKET s, const int* events = NULL);
   int epoll_wait(const int eid, std::set<SRTSOCKET>* readfds, std::set<SRTSOCKET>* writefds, int64_t msTimeOut, std::set<SYSSOCKET>* lrfds = NULL, std::set<SYSSOCKET>* lwfds = NULL);
   int epoll_release(const int eid);

      /// record the UDT exception.
      /// @param [in] e pointer to a UDT exception instance.

   void setError(CUDTException* e);

      /// look up the most recent UDT exception.
      /// @return pointer to a UDT exception instance.

   CUDTException* getError();

private:
//   void init();

   SRTSOCKET generateSocketID();

private:
   typedef std::map<SRTSOCKET, CUDTSocket*> sockets_t;       // stores all the socket structures
   sockets_t m_Sockets;

   pthread_mutex_t m_GlobControlLock;              // used to synchronize UDT API

   pthread_mutex_t m_IDLock;                         // used to synchronize ID generation

   static const int32_t MAX_SOCKET_VAL = 1 << 29;    // maximum value for a regular socket

   SRTSOCKET m_SocketIDGenerator;                    // seed to generate a new unique socket ID
   SRTSOCKET m_SocketIDGenerator_init;               // Keeps track of the very first one

   std::map<int64_t, std::set<SRTSOCKET> > m_PeerRec;// record sockets from peers to avoid repeated connection request, int64_t = (socker_id << 30) + isn

private:
   pthread_key_t m_TLSError;                         // thread local error record (last error)
   static void TLSDestroy(void* e) {if (NULL != e) delete (CUDTException*)e;}

private:
   void connect_complete(SRTSOCKET u);
   CUDTSocket* locateSocket(SRTSOCKET u, ErrorHandling erh = ERH_RETURN);
   CUDTSocket* locatePeer(const sockaddr_any& peer, const SRTSOCKET id, int32_t isn);
   void updateMux(CUDTSocket* s, const sockaddr_any& addr, const int* udp_sockets = NULL);
   void updateListenerMux(CUDTSocket* s, const CUDTSocket* ls);

private:
   std::map<int, CMultiplexer> m_mMultiplexer;		// UDP multiplexer
   pthread_mutex_t m_MultiplexerLock;

private:
   CCache<CInfoBlock>* m_pCache;			// UDT network information cache

private:
   volatile bool m_bClosing;
   pthread_mutex_t m_GCStopLock;
   pthread_cond_t m_GCStopCond;

   pthread_mutex_t m_InitLock;
   int m_iInstanceCount;				// number of startup() called by application
   bool m_bGCStatus;					// if the GC thread is working (true)

   pthread_t m_GCThread;
   static void* garbageCollect(void*);

   sockets_t m_ClosedSockets;   // temporarily store closed sockets

   void checkBrokenSockets();
   void removeSocket(const SRTSOCKET u);

   CEPoll m_EPoll;                                     // handling epoll data structures and events

private:
   CUDTUnited(const CUDTUnited&);
   CUDTUnited& operator=(const CUDTUnited&);
};

// Debug support
inline std::string SockaddrToString(const sockaddr_any& sadr)
{
    void* addr =
        sadr.family() == AF_INET ?
            (void*)&sadr.sin.sin_addr
        : sadr.family() == AF_INET6 ?
            (void*)&sadr.sin6.sin6_addr
        : 0;
    // (cast to (void*) is required because otherwise the 2-3 arguments
    // of ?: operator would have different types, which isn't allowed in C++.
    if ( !addr )
        return "unknown:0";

    std::ostringstream output;
    char hostbuf[1024];
    int flags;

#if ENABLE_GETNAMEINFO
    flags = NI_NAMEREQD;
#else
    flags = NI_NUMERICHOST | NI_NUMERICSERV;
#endif

    if (!getnameinfo(sadr.get(), sadr.size(), hostbuf, 1024, NULL, 0, flags))
    {
        output << hostbuf;
    }

    output << ":" << sadr.hport();
    return output.str();
}


#endif<|MERGE_RESOLUTION|>--- conflicted
+++ resolved
@@ -90,13 +90,9 @@
 
    ~CUDTSocket();
 
-<<<<<<< HEAD
    void construct();
 
-   SRT_SOCKSTATUS m_Status;                       //< current socket state
-=======
    SRT_SOCKSTATUS m_Status;                  //< current socket state
->>>>>>> 6a131691
 
    uint64_t m_TimeStamp;                     //< time when the socket is closed
 
