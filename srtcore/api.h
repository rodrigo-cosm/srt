--- conflicted
+++ resolved
@@ -72,27 +72,12 @@
 class CUDTSocket
 {
 public:
-<<<<<<< HEAD
-   CUDTSocket():
-       m_Status(SRTS_INIT),
-       m_SocketID(0),
-       m_ListenSocket(0),
-       m_PeerID(0),
-       m_IncludedGroup(),
-       m_iISN(0),
-       m_pUDT(NULL),
-       m_pQueuedSockets(NULL),
-       m_pAcceptSockets(NULL),
-       m_AcceptCond(),
-       m_AcceptLock(),
-       m_uiBackLog(0),
-       m_iMuxID(-1)
-=======
    CUDTSocket()
        : m_Status(SRTS_INIT)
        , m_SocketID(0)
        , m_ListenSocket(0)
        , m_PeerID(0)
+       , m_IncludedGroup()
        , m_iISN(0)
        , m_pUDT(NULL)
        , m_pQueuedSockets(NULL)
@@ -101,7 +86,6 @@
        , m_AcceptLock()
        , m_uiBackLog(0)
        , m_iMuxID(-1)
->>>>>>> ccdaaba4
    {
        construct();
    }
@@ -325,11 +309,8 @@
    typedef std::map<SRTSOCKET, CUDTGroup*> groups_t;
 
    sockets_t m_Sockets;
-<<<<<<< HEAD
    groups_t m_Groups;
-=======
    srt::sync::Mutex m_GlobControlLock;               // used to synchronize UDT API
->>>>>>> ccdaaba4
 
    srt::sync::Mutex m_IDLock;                        // used to synchronize ID generation
 
