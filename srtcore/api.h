--- conflicted
+++ resolved
@@ -119,21 +119,14 @@
    std::set<SRTSOCKET>* m_pQueuedSockets;    //< set of connections waiting for accept()
    std::set<SRTSOCKET>* m_pAcceptSockets;    //< set of accept()ed connections
 
-<<<<<<< HEAD
-   srt::sync::CCondition m_AcceptCond;              //< used to block "accept" call
-   srt::sync::Mutex m_AcceptLock;             //< mutex associated to m_AcceptCond
-=======
    srt::sync::Condition m_AcceptCond;        //< used to block "accept" call
    srt::sync::Mutex m_AcceptLock;            //< mutex associated to m_AcceptCond
->>>>>>> 3a696ecc
 
    unsigned int m_uiBackLog;                 //< maximum number of connections in queue
 
    int m_iMuxID;                             //< multiplexer ID
 
-   srt::sync::Mutex m_ControlLock;            //< lock this socket exclusively for control APIs: bind/listen/connect
-
-   CUDT& core() { return *m_pUDT; }
+   srt::sync::Mutex m_ControlLock;           //< lock this socket exclusively for control APIs: bind/listen/connect
 
    CUDT& core() { return *m_pUDT; }
 
@@ -342,7 +335,7 @@
 
 private:
    std::map<int, CMultiplexer> m_mMultiplexer;		// UDP multiplexer
-   srt::sync::Mutex m_MultiplexerLock;
+   srt::sync::Mutex            m_MultiplexerLock;
 
 private:
    CCache<CInfoBlock>* m_pCache;			// UDT network information cache
@@ -350,13 +343,9 @@
 private:
    volatile bool m_bClosing;
    srt::sync::Mutex m_GCStopLock;
-<<<<<<< HEAD
-   srt::sync::CCondition m_GCStopCond;
-=======
    srt::sync::ConditionMonotonic m_GCStopCond;
 
 
->>>>>>> 3a696ecc
 
    srt::sync::Mutex m_InitLock;
    int m_iInstanceCount;				// number of startup() called by application
