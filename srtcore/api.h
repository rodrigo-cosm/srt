--- conflicted
+++ resolved
@@ -228,12 +228,8 @@
    int epoll_remove_ssock(const int eid, const SYSSOCKET s);
    int epoll_update_usock(const int eid, const SRTSOCKET u, const int* events = NULL);
    int epoll_update_ssock(const int eid, const SYSSOCKET s, const int* events = NULL);
-<<<<<<< HEAD
-=======
-   int epoll_wait(const int eid, std::set<SRTSOCKET>* readfds, std::set<SRTSOCKET>* writefds, int64_t msTimeOut, std::set<SYSSOCKET>* lrfds = NULL, std::set<SYSSOCKET>* lwfds = NULL);
    int epoll_uwait(const int eid, SRT_EPOLL_EVENT* fdsSet, int fdsSize, int64_t msTimeOut);
    int32_t epoll_set(const int eid, int32_t flags);
->>>>>>> 2cf052b2
    int epoll_release(const int eid);
 
       /// record the UDT exception.
@@ -327,7 +323,7 @@
    static void TLSDestroy(void* e) {if (NULL != e) delete (CUDTException*)e;}
 
 private:
-   friend struct FLookupSocket;
+   friend struct FLookupSocketWithEvent;
 
    void connect_complete(SRTSOCKET u);
    CUDTSocket* locateSocket(SRTSOCKET u, ErrorHandling erh = ERH_RETURN);
