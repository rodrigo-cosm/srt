/*
 * SRT - Secure, Reliable, Transport
 * Copyright (c) 2018 Haivision Systems Inc.
 * 
 * This Source Code Form is subject to the terms of the Mozilla Public
 * License, v. 2.0. If a copy of the MPL was not distributed with this
 * file, You can obtain one at http://mozilla.org/MPL/2.0/.
 * 
 */

/*****************************************************************************
Copyright (c) 2001 - 2010, The Board of Trustees of the University of Illinois.
All rights reserved.

Redistribution and use in source and binary forms, with or without
modification, are permitted provided that the following conditions are
met:

* Redistributions of source code must retain the above
  copyright notice, this list of conditions and the
  following disclaimer.

* Redistributions in binary form must reproduce the
  above copyright notice, this list of conditions
  and the following disclaimer in the documentation
  and/or other materials provided with the distribution.

* Neither the name of the University of Illinois
  nor the names of its contributors may be used to
  endorse or promote products derived from this
  software without specific prior written permission.

THIS SOFTWARE IS PROVIDED BY THE COPYRIGHT HOLDERS AND CONTRIBUTORS "AS
IS" AND ANY EXPRESS OR IMPLIED WARRANTIES, INCLUDING, BUT NOT LIMITED TO,
THE IMPLIED WARRANTIES OF MERCHANTABILITY AND FITNESS FOR A PARTICULAR
PURPOSE ARE DISCLAIMED. IN NO EVENT SHALL THE COPYRIGHT OWNER OR
CONTRIBUTORS BE LIABLE FOR ANY DIRECT, INDIRECT, INCIDENTAL, SPECIAL,
EXEMPLARY, OR CONSEQUENTIAL DAMAGES (INCLUDING, BUT NOT LIMITED TO,
PROCUREMENT OF SUBSTITUTE GOODS OR SERVICES; LOSS OF USE, DATA, OR
PROFITS; OR BUSINESS INTERRUPTION) HOWEVER CAUSED AND ON ANY THEORY OF
LIABILITY, WHETHER IN CONTRACT, STRICT LIABILITY, OR TORT (INCLUDING
NEGLIGENCE OR OTHERWISE) ARISING IN ANY WAY OUT OF THE USE OF THIS
SOFTWARE, EVEN IF ADVISED OF THE POSSIBILITY OF SUCH DAMAGE.
*****************************************************************************/

/*****************************************************************************
written by
   Yunhong Gu, last updated 09/28/2010
modified by
   Haivision Systems Inc.
*****************************************************************************/

#ifndef INC_SRT_API_H
#define INC_SRT_API_H


#include <map>
#include <vector>
#include <string>
#include "netinet_any.h"
#include "udt.h"
#include "packet.h"
#include "queue.h"
#include "cache.h"
#include "epoll.h"
#include "handshake.h"
#include "core.h"
#if ENABLE_EXPERIMENTAL_BONDING
#include "group.h"
#endif

<<<<<<< HEAD
// IMPORTANT INFORMATION ABOUT LOCKING.
//
// The overall structure of the object database, involving sockets and groups
// is as follows:
//
// CUDTUnited (singleton) {
//      CONTAINER<CUDTSocket> m_Sockets;
//      CONTAINER<CUDTSocket> m_ClosedSockets;
//      CONTAINER<CUDTGroup> m_Groups;
//      CONTAINER<CUDTGroup> m_ClosedGroups;
// }
//
// CUDTGroup {
//      type SocketData { CUDTSocket* ps; SRTSOCKET id; int state; ... }
//      CONTAINER<SocketData> m_Group;
// }
//
// Dead sockets (either closed manually or broken after connection) are
// moved first from m_Sockets to m_ClosedSockets. The GC thread will take
// care to delete them physically after making sure all inside facilities
// do not contain any remaining data of interest.
//
// Groups may only be manually closed, however a closed group is moved
// to m_ClosedGroups. The GC thread will take care to delete them, as long
// as their usage counter is 0. Every call to an API function (as well as
// TSBPD thread) increases the usage counter in the beginning and decreases
// upon exit. A group may be closed in one thread and still being used in
// another. The group will persist up to the time when the current API function
// using it exits and decreases the usage counter back to 0.
//
// Containers and contents guarded by mutex:
//
// CUDTUnited::m_GlobControlLock - guards all containers in CUDTUnited.
//
// CUDTSocket::m_ControlLock - guards internal operation performed on particular socket, with its existence assumed
// (this is because a socket will always exist until it's deleted while being in m_ClosedSockets, and when
// the socket is in m_ClosedSockets it will not be deleted until it's free from any operation, while the socket
// is assumed nonexistent for any newly called API function even if it exists physically, but is moved to m_ClosedSockets).
//
// CUDTGroup::m_GroupLock - guards the m_Group container inside a group that collects member sockets.
//
// There are unfortunately many situations when multiple locks have to be applied at a time. This
// is then the hierarchy of the mutexes that must be preserved everywhere in the code.
//
// As mutexes cannot be really ordered unanimously, below are two trees, with also
// some possible branches inside. The mutex marked with (T) is terminal, that is, no
// other locks shall be allowed in the section where this mutex is locked.
//
// Note that the list isn't exactly complete, but it should contain all
// mutexes for which the locking order must be preserved.
//
//  - CUDTSocket::m_ControlLock
//
//      - CRendezvousQueue::m_RIDVectorLock ??? (AFTER m_ConnectionLock?)
//
//  - CUDTUnited::m_GlobControlLock
//
//  - CUDTGroup::m_GroupLock
// 
//     - CUDT::m_RecvAckLock  || CEPoll::m_EPollLock(T)
//
// ----------------
//  - CUDTUnited::m_GlobControlLock
//
//         - CUDTGroup::m_GroupLock  || CSndUList::m_ListLock(T)
//
//      - CUDT::m_ConnectionLock
//           
//               - CRendezvousQueue::m_RIDVectorLock
//
//  - CUDT::m_SendLock
//
//     - CUDT::m_RecvLock

//        - CUDT::m_RecvBufferLock
//
//  - CUDT::m_RecvAckLock || CUDT::m_SendBlockLock
//
=======
// Please refer to structure and locking information provided in the
// LowLevelInfo.md document.
>>>>>>> 81146208

class CUDT;

class CUDTSocket
{
public:
   CUDTSocket()
       : m_Status(SRTS_INIT)
       , m_SocketID(0)
       , m_ListenSocket(0)
       , m_PeerID(0)
#if ENABLE_EXPERIMENTAL_BONDING
       , m_IncludedGroup()
#endif
       , m_iISN(0)
       , m_pUDT(NULL)
       , m_pQueuedSockets(NULL)
       , m_pAcceptSockets(NULL)
       , m_AcceptCond()
       , m_AcceptLock()
       , m_uiBackLog(0)
       , m_iMuxID(-1)
   {
       construct();
   }

   ~CUDTSocket();

   void construct();

   SRT_SOCKSTATUS m_Status;                  //< current socket state

   /// Time when the socket is closed.
   /// When the socket is closed, it is not removed immediately from the list
   /// of sockets in order to prevent other methods from accessing invalid address.
   /// A timer is started and the socket will be removed after approximately
   /// 1 second (see CUDTUnited::checkBrokenSockets()).
   srt::sync::steady_clock::time_point m_tsClosureTimeStamp;

   sockaddr_any m_SelfAddr;                    //< local address of the socket
   sockaddr_any m_PeerAddr;                    //< peer address of the socket

   SRTSOCKET m_SocketID;                     //< socket ID
   SRTSOCKET m_ListenSocket;                 //< ID of the listener socket; 0 means this is an independent socket

   SRTSOCKET m_PeerID;                       //< peer socket ID
#if ENABLE_EXPERIMENTAL_BONDING
   CUDTGroup::gli_t m_IncludedIter;          //< Container's iterator of the group to which it belongs, or gli_NULL() if it isn't
   CUDTGroup* m_IncludedGroup;               //< Group this socket is a member of, or NULL if it isn't
#endif

   int32_t m_iISN;                           //< initial sequence number, used to tell different connection from same IP:port

   CUDT* m_pUDT;                             //< pointer to the UDT entity

   std::set<SRTSOCKET>* m_pQueuedSockets;    //< set of connections waiting for accept()
   std::set<SRTSOCKET>* m_pAcceptSockets;    //< set of accept()ed connections

   srt::sync::Condition m_AcceptCond;        //< used to block "accept" call
   srt::sync::Mutex m_AcceptLock;            //< mutex associated to m_AcceptCond

   unsigned int m_uiBackLog;                 //< maximum number of connections in queue

   // XXX A refactoring might be needed here.

   // There are no reasons found why the socket can't contain a list iterator to a
   // multiplexer INSTEAD of m_iMuxID. There's no danger in this solution because
   // the multiplexer is never deleted until there's at least one socket using it.
   //
   // The multiplexer may even physically be contained in the CUDTUnited object,
   // just track the multiple users of it (the listener and the accepted sockets).
   // When deleting, you simply "unsubscribe" yourself from the multiplexer, which
   // will unref it and remove the list element by the iterator kept by the
   // socket.
   int m_iMuxID;                             //< multiplexer ID

   /// lock this socket exclusively for control APIs: bind/listen/connect/close
   srt::sync::Mutex m_ControlLock;

   CUDT& core() { return *m_pUDT; }

   static int64_t getPeerSpec(SRTSOCKET id, int32_t isn)
   {
       return (int64_t(id) << 30) + isn;
   }
   int64_t getPeerSpec()
   {
       return getPeerSpec(m_PeerID, m_iISN);
   }

   SRT_SOCKSTATUS getStatus();

   /// This function shall be called always wherever
   /// you'd like to call cudtsocket->m_pUDT->close(),
   /// from within the GC thread only (that is, only when
   /// the socket should be no longer visible in the
   /// connection, including for sending remaining data).
   void breakSocket_LOCKED();


   /// This makes the socket no longer capable of performing any transmission
   /// operation, but continues to be responsive in the connection in order
   /// to finish sending the data that were scheduled for sending so far.
   void setClosed();

   /// This does the same as setClosed, plus sets the m_bBroken to true.
   /// Such a socket can still be read from so that remaining data from
   /// the receiver buffer can be read, but no longer sends anything.
   void setBrokenClosed();
   void removeFromGroup(bool broken);

   // Instrumentally used by select() and also required for non-blocking
   // mode check in groups
   bool readReady();
   bool writeReady();
   bool broken();

private:
   CUDTSocket(const CUDTSocket&);
   CUDTSocket& operator=(const CUDTSocket&);
};

////////////////////////////////////////////////////////////////////////////////

class CUDTUnited
{
friend class CUDT;
friend class CUDTGroup;
friend class CRendezvousQueue;

public:
   CUDTUnited();
   ~CUDTUnited();

public:

   enum ErrorHandling { ERH_RETURN, ERH_THROW, ERH_ABORT };
   static std::string CONID(SRTSOCKET sock);

      /// initialize the UDT library.
      /// @return 0 if success, otherwise -1 is returned.

   int startup();

      /// release the UDT library.
      /// @return 0 if success, otherwise -1 is returned.

   int cleanup();

      /// Create a new UDT socket.
      /// @param [out] pps Variable (optional) to which the new socket will be written, if succeeded
      /// @return The new UDT socket ID, or INVALID_SOCK.

   SRTSOCKET newSocket(CUDTSocket** pps = NULL);

      /// Create a new UDT connection.
      /// @param [in] listen the listening UDT socket;
      /// @param [in] peer peer address.
      /// @param [in,out] hs handshake information from peer side (in), negotiated value (out);
      /// @return If the new connection is successfully created: 1 success, 0 already exist, -1 error.

   int newConnection(const SRTSOCKET listen, const sockaddr_any& peer, const CPacket& hspkt,
           CHandShake& w_hs, int& w_error);

   int installAcceptHook(const SRTSOCKET lsn, srt_listen_callback_fn* hook, void* opaq);
   int installConnectHook(const SRTSOCKET lsn, srt_connect_callback_fn* hook, void* opaq);

      /// Check the status of the UDT socket.
      /// @param [in] u the UDT socket ID.
      /// @return UDT socket status, or NONEXIST if not found.

   SRT_SOCKSTATUS getStatus(const SRTSOCKET u);

      // socket APIs

   int bind(CUDTSocket* u, const sockaddr_any& name);
   int bind(CUDTSocket* u, UDPSOCKET udpsock);
   int listen(const SRTSOCKET u, int backlog);
   SRTSOCKET accept(const SRTSOCKET listen, sockaddr* addr, int* addrlen);
   SRTSOCKET accept_bond(const SRTSOCKET listeners [], int lsize, int64_t msTimeOut);
   int connect(SRTSOCKET u, const sockaddr* srcname, const sockaddr* tarname, int tarlen);
   int connect(const SRTSOCKET u, const sockaddr* name, int namelen, int32_t forced_isn);
   int connectIn(CUDTSocket* s, const sockaddr_any& target, int32_t forced_isn);
#if ENABLE_EXPERIMENTAL_BONDING
   int groupConnect(CUDTGroup* g, SRT_SOCKGROUPCONFIG targets [], int arraysize);
   int singleMemberConnect(CUDTGroup* g, SRT_SOCKGROUPCONFIG* target);
#endif
   int close(const SRTSOCKET u);
   int close(CUDTSocket* s);
   void getpeername(const SRTSOCKET u, sockaddr* name, int* namelen);
   void getsockname(const SRTSOCKET u, sockaddr* name, int* namelen);
   int select(UDT::UDSET* readfds, UDT::UDSET* writefds, UDT::UDSET* exceptfds, const timeval* timeout);
   int selectEx(const std::vector<SRTSOCKET>& fds, std::vector<SRTSOCKET>* readfds, std::vector<SRTSOCKET>* writefds, std::vector<SRTSOCKET>* exceptfds, int64_t msTimeOut);
   int epoll_create();
   int epoll_clear_usocks(int eid);
   int epoll_add_usock(const int eid, const SRTSOCKET u, const int* events = NULL);
   int epoll_add_usock_INTERNAL(const int eid, CUDTSocket* s, const int* events);
   int epoll_add_ssock(const int eid, const SYSSOCKET s, const int* events = NULL);
   int epoll_remove_usock(const int eid, const SRTSOCKET u);
   template <class EntityType>
   int epoll_remove_entity(const int eid, EntityType* ent);
   int epoll_remove_socket_INTERNAL(const int eid, CUDTSocket* ent);
#if ENABLE_EXPERIMENTAL_BONDING
   int epoll_remove_group_INTERNAL(const int eid, CUDTGroup* ent);
#endif
   int epoll_remove_ssock(const int eid, const SYSSOCKET s);
   int epoll_update_ssock(const int eid, const SYSSOCKET s, const int* events = NULL);
   int epoll_uwait(const int eid, SRT_EPOLL_EVENT* fdsSet, int fdsSize, int64_t msTimeOut);
   int32_t epoll_set(const int eid, int32_t flags);
   int epoll_release(const int eid);

#if ENABLE_EXPERIMENTAL_BONDING
   // [[using locked(m_GlobControlLock)]]
   CUDTGroup& addGroup(SRTSOCKET id, SRT_GROUP_TYPE type)
       SRTSYNC_REQUIRES(m_GlobControlLock)
   {
       // This only ensures that the element exists.
       // If the element was newly added, it will be NULL.
       CUDTGroup*& g = m_Groups[id];
       if (!g)
       {
           // This is a reference to the cell, so it will
           // rewrite it into the map.
           g = new CUDTGroup(type);
       }

       // Now we are sure that g is not NULL,
       // and persistence of this object is in the map.
       // The reference to the object can be safely returned here.
       return *g;
   }

   void deleteGroup(CUDTGroup* g);

   // [[using locked(m_GlobControlLock)]]
   CUDTGroup* findPeerGroup_LOCKED(SRTSOCKET peergroup)
<<<<<<< HEAD
       SRTSYNC_REQUIRES(m_GlobControlLock)
=======
>>>>>>> 81146208
   {
       for (groups_t::iterator i = m_Groups.begin();
               i != m_Groups.end(); ++i)
       {
           if (i->second->peerid() == peergroup)
               return i->second;
       }
       return NULL;
   }
#endif

   CEPoll& epoll_ref() { return m_EPoll; }

private:
//   void init();

   /// Generates a new socket ID. This function starts from a randomly
   /// generated value (at initialization time) and goes backward with
   /// with next calls. The possible values come from the range without
   /// the SRTGROUP_MASK bit, and the group bit is set when the ID is
   /// generated for groups. It is also internally checked if the
   /// newly generated ID isn't already used by an existing socket or group.
   ///
   /// @param group The socket id should be for socket group.
   /// @return The new socket ID.
   /// @throw CUDTException if after rolling over all possible ID values nothing can be returned
   SRTSOCKET generateSocketID(bool group = false);

private:
   typedef std::map<SRTSOCKET, CUDTSocket*> sockets_t;       // stores all the socket structures
   sockets_t m_Sockets SRTSYNC_GUARDED_BY(m_GlobControlLock);

#if ENABLE_EXPERIMENTAL_BONDING
   typedef std::map<SRTSOCKET, CUDTGroup*> groups_t;
   groups_t m_Groups SRTSYNC_GUARDED_BY(m_GlobControlLock);
#endif

   srt::sync::Mutex m_GlobControlLock;               // used to synchronize UDT API

   srt::sync::Mutex m_IDLock;                        // used to synchronize ID generation

   static const int32_t MAX_SOCKET_VAL = 1 << 29;    // maximum value for a regular socket

   SRTSOCKET m_SocketIDGenerator SRTSYNC_GUARDED_BY(m_IDLock);// seed to generate a new unique socket ID
   SRTSOCKET m_SocketIDGenerator_init;               // Keeps track of the very first one

   std::map<int64_t, std::set<SRTSOCKET> > m_PeerRec;// record sockets from peers to avoid repeated connection request, int64_t = (socker_id << 30) + isn

private:
   friend struct FLookupSocketWithEvent_LOCKED;

   CUDTSocket* locateSocket(SRTSOCKET u, ErrorHandling erh = ERH_RETURN);
   // This function does the same as locateSocket, except that:
   // - lock on m_GlobControlLock is expected (so that you don't unlock between finding and using)
   // - only return NULL if not found
<<<<<<< HEAD
   CUDTSocket* locateSocket_LOCKED(SRTSOCKET u) SRTSYNC_REQUIRES(m_GlobControlLock);
=======
   CUDTSocket* locateSocket_LOCKED(SRTSOCKET u);
>>>>>>> 81146208
   CUDTSocket* locatePeer(const sockaddr_any& peer, const SRTSOCKET id, int32_t isn);

#if ENABLE_EXPERIMENTAL_BONDING
   CUDTGroup* locateAcquireGroup(SRTSOCKET u, ErrorHandling erh = ERH_RETURN);
   CUDTGroup* acquireSocketsGroup(CUDTSocket* s);

   struct GroupKeeper
   {
       CUDTGroup* group;

       // This is intended for API functions to lock the group's existence
       // for the lifetime of their call.
       GroupKeeper(CUDTUnited& glob, SRTSOCKET id, ErrorHandling erh)
       {
           group = glob.locateAcquireGroup(id, erh);
       }

       // This is intended for TSBPD thread that should lock the group's
       // existence until it exits.
       GroupKeeper(CUDTUnited& glob, CUDTSocket* s)
       {
           group = glob.acquireSocketsGroup(s);
       }

       ~GroupKeeper()
       {
           if (group)
           {
               // We have a guarantee that if `group` was set
               // as non-NULL here, it is also acquired and will not
               // be deleted until this busy flag is set back to false.
               srt::sync::ScopedLock cgroup (*group->exp_groupLock());
               group->apiRelease();
               // Only now that the group lock is lifted, can the
               // group be now deleted and this pointer potentially dangling
           }
       }
   };

#endif
   void updateMux(CUDTSocket* s, const sockaddr_any& addr, const UDPSOCKET* = NULL);
   bool updateListenerMux(CUDTSocket* s, const CUDTSocket* ls);

private:
   std::map<int, CMultiplexer> m_mMultiplexer;		// UDP multiplexer
   srt::sync::Mutex            m_MultiplexerLock;

private:
   CCache<CInfoBlock>* m_pCache;			// UDT network information cache

private:
   volatile bool m_bClosing;
   srt::sync::Mutex m_GCStopLock;
   srt::sync::Condition m_GCStopCond;

   srt::sync::Mutex m_InitLock;
   int m_iInstanceCount;				// number of startup() called by application
   bool m_bGCStatus;					// if the GC thread is working (true)

   srt::sync::CThread m_GCThread;
   static void* garbageCollect(void*);

   sockets_t m_ClosedSockets;   // temporarily store closed sockets
#if ENABLE_EXPERIMENTAL_BONDING
   groups_t m_ClosedGroups;
#endif

   void checkBrokenSockets();
   void removeSocket(const SRTSOCKET u);

   CEPoll m_EPoll;                                     // handling epoll data structures and events

private:
   CUDTUnited(const CUDTUnited&);
   CUDTUnited& operator=(const CUDTUnited&);
};

#endif<|MERGE_RESOLUTION|>--- conflicted
+++ resolved
@@ -69,89 +69,8 @@
 #include "group.h"
 #endif
 
-<<<<<<< HEAD
-// IMPORTANT INFORMATION ABOUT LOCKING.
-//
-// The overall structure of the object database, involving sockets and groups
-// is as follows:
-//
-// CUDTUnited (singleton) {
-//      CONTAINER<CUDTSocket> m_Sockets;
-//      CONTAINER<CUDTSocket> m_ClosedSockets;
-//      CONTAINER<CUDTGroup> m_Groups;
-//      CONTAINER<CUDTGroup> m_ClosedGroups;
-// }
-//
-// CUDTGroup {
-//      type SocketData { CUDTSocket* ps; SRTSOCKET id; int state; ... }
-//      CONTAINER<SocketData> m_Group;
-// }
-//
-// Dead sockets (either closed manually or broken after connection) are
-// moved first from m_Sockets to m_ClosedSockets. The GC thread will take
-// care to delete them physically after making sure all inside facilities
-// do not contain any remaining data of interest.
-//
-// Groups may only be manually closed, however a closed group is moved
-// to m_ClosedGroups. The GC thread will take care to delete them, as long
-// as their usage counter is 0. Every call to an API function (as well as
-// TSBPD thread) increases the usage counter in the beginning and decreases
-// upon exit. A group may be closed in one thread and still being used in
-// another. The group will persist up to the time when the current API function
-// using it exits and decreases the usage counter back to 0.
-//
-// Containers and contents guarded by mutex:
-//
-// CUDTUnited::m_GlobControlLock - guards all containers in CUDTUnited.
-//
-// CUDTSocket::m_ControlLock - guards internal operation performed on particular socket, with its existence assumed
-// (this is because a socket will always exist until it's deleted while being in m_ClosedSockets, and when
-// the socket is in m_ClosedSockets it will not be deleted until it's free from any operation, while the socket
-// is assumed nonexistent for any newly called API function even if it exists physically, but is moved to m_ClosedSockets).
-//
-// CUDTGroup::m_GroupLock - guards the m_Group container inside a group that collects member sockets.
-//
-// There are unfortunately many situations when multiple locks have to be applied at a time. This
-// is then the hierarchy of the mutexes that must be preserved everywhere in the code.
-//
-// As mutexes cannot be really ordered unanimously, below are two trees, with also
-// some possible branches inside. The mutex marked with (T) is terminal, that is, no
-// other locks shall be allowed in the section where this mutex is locked.
-//
-// Note that the list isn't exactly complete, but it should contain all
-// mutexes for which the locking order must be preserved.
-//
-//  - CUDTSocket::m_ControlLock
-//
-//      - CRendezvousQueue::m_RIDVectorLock ??? (AFTER m_ConnectionLock?)
-//
-//  - CUDTUnited::m_GlobControlLock
-//
-//  - CUDTGroup::m_GroupLock
-// 
-//     - CUDT::m_RecvAckLock  || CEPoll::m_EPollLock(T)
-//
-// ----------------
-//  - CUDTUnited::m_GlobControlLock
-//
-//         - CUDTGroup::m_GroupLock  || CSndUList::m_ListLock(T)
-//
-//      - CUDT::m_ConnectionLock
-//           
-//               - CRendezvousQueue::m_RIDVectorLock
-//
-//  - CUDT::m_SendLock
-//
-//     - CUDT::m_RecvLock
-
-//        - CUDT::m_RecvBufferLock
-//
-//  - CUDT::m_RecvAckLock || CUDT::m_SendBlockLock
-//
-=======
 // Please refer to structure and locking information provided in the
 // LowLevelInfo.md document.
->>>>>>> 81146208
 
 class CUDT;
 
@@ -229,7 +148,7 @@
    int m_iMuxID;                             //< multiplexer ID
 
    /// lock this socket exclusively for control APIs: bind/listen/connect/close
-   srt::sync::Mutex m_ControlLock;
+   srt::sync::Mutex m_ControlLock; // XXX SRTSYNC_ACQUIRED_BEFORE(s_UDTUnited::m_GlobControlLock)
 
    CUDT& core() { return *m_pUDT; }
 
@@ -388,10 +307,7 @@
 
    // [[using locked(m_GlobControlLock)]]
    CUDTGroup* findPeerGroup_LOCKED(SRTSOCKET peergroup)
-<<<<<<< HEAD
        SRTSYNC_REQUIRES(m_GlobControlLock)
-=======
->>>>>>> 81146208
    {
        for (groups_t::iterator i = m_Groups.begin();
                i != m_Groups.end(); ++i)
@@ -447,11 +363,7 @@
    // This function does the same as locateSocket, except that:
    // - lock on m_GlobControlLock is expected (so that you don't unlock between finding and using)
    // - only return NULL if not found
-<<<<<<< HEAD
    CUDTSocket* locateSocket_LOCKED(SRTSOCKET u) SRTSYNC_REQUIRES(m_GlobControlLock);
-=======
-   CUDTSocket* locateSocket_LOCKED(SRTSOCKET u);
->>>>>>> 81146208
    CUDTSocket* locatePeer(const sockaddr_any& peer, const SRTSOCKET id, int32_t isn);
 
 #if ENABLE_EXPERIMENTAL_BONDING
