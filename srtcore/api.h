/*
 * SRT - Secure, Reliable, Transport
 * Copyright (c) 2018 Haivision Systems Inc.
 * 
 * This Source Code Form is subject to the terms of the Mozilla Public
 * License, v. 2.0. If a copy of the MPL was not distributed with this
 * file, You can obtain one at http://mozilla.org/MPL/2.0/.
 * 
 */

/*****************************************************************************
Copyright (c) 2001 - 2010, The Board of Trustees of the University of Illinois.
All rights reserved.

Redistribution and use in source and binary forms, with or without
modification, are permitted provided that the following conditions are
met:

* Redistributions of source code must retain the above
  copyright notice, this list of conditions and the
  following disclaimer.

* Redistributions in binary form must reproduce the
  above copyright notice, this list of conditions
  and the following disclaimer in the documentation
  and/or other materials provided with the distribution.

* Neither the name of the University of Illinois
  nor the names of its contributors may be used to
  endorse or promote products derived from this
  software without specific prior written permission.

THIS SOFTWARE IS PROVIDED BY THE COPYRIGHT HOLDERS AND CONTRIBUTORS "AS
IS" AND ANY EXPRESS OR IMPLIED WARRANTIES, INCLUDING, BUT NOT LIMITED TO,
THE IMPLIED WARRANTIES OF MERCHANTABILITY AND FITNESS FOR A PARTICULAR
PURPOSE ARE DISCLAIMED. IN NO EVENT SHALL THE COPYRIGHT OWNER OR
CONTRIBUTORS BE LIABLE FOR ANY DIRECT, INDIRECT, INCIDENTAL, SPECIAL,
EXEMPLARY, OR CONSEQUENTIAL DAMAGES (INCLUDING, BUT NOT LIMITED TO,
PROCUREMENT OF SUBSTITUTE GOODS OR SERVICES; LOSS OF USE, DATA, OR
PROFITS; OR BUSINESS INTERRUPTION) HOWEVER CAUSED AND ON ANY THEORY OF
LIABILITY, WHETHER IN CONTRACT, STRICT LIABILITY, OR TORT (INCLUDING
NEGLIGENCE OR OTHERWISE) ARISING IN ANY WAY OUT OF THE USE OF THIS
SOFTWARE, EVEN IF ADVISED OF THE POSSIBILITY OF SUCH DAMAGE.
*****************************************************************************/

/*****************************************************************************
written by
   Yunhong Gu, last updated 09/28/2010
modified by
   Haivision Systems Inc.
*****************************************************************************/

#ifndef __UDT_API_H__
#define __UDT_API_H__


#include <map>
#include <vector>
#include <string>
#include "netinet_any.h"
#include "udt.h"
#include "packet.h"
#include "queue.h"
#include "cache.h"
#include "epoll.h"
#include "handshake.h"

class CUDT;

class CUDTSocket
{
public:
   CUDTSocket():
       m_Status(SRTS_INIT),
       m_SocketID(0),
       m_ListenSocket(0),
       m_PeerID(0),
       m_iISN(0),
       m_pUDT(NULL),
       m_pQueuedSockets(NULL),
       m_pAcceptSockets(NULL),
       m_AcceptCond(),
       m_AcceptLock(),
       m_uiBackLog(0),
       m_iMuxID(-1)
   {
       construct();
   }

   ~CUDTSocket();

   void construct();

   SRT_SOCKSTATUS m_Status;                  //< current socket state

   /// Time when the socket is closed.
   /// When the socket is closed, it is not removed immediately from the list
   /// of sockets in order to prevent other methods from accessing invalid address.
   /// A timer is started and the socket will be removed after approximately
   /// 1 second (see CUDTUnited::checkBrokenSockets()).
   srt::sync::steady_clock::time_point m_tsClosureTimeStamp;

   sockaddr_any m_SelfAddr;                    //< local address of the socket
   sockaddr_any m_PeerAddr;                    //< peer address of the socket

   SRTSOCKET m_SocketID;                     //< socket ID
   SRTSOCKET m_ListenSocket;                 //< ID of the listener socket; 0 means this is an independent socket

   SRTSOCKET m_PeerID;                       //< peer socket ID
   int32_t m_iISN;                           //< initial sequence number, used to tell different connection from same IP:port

   CUDT* m_pUDT;                             //< pointer to the UDT entity

   std::set<SRTSOCKET>* m_pQueuedSockets;    //< set of connections waiting for accept()
   std::set<SRTSOCKET>* m_pAcceptSockets;    //< set of accept()ed connections

   pthread_cond_t m_AcceptCond;              //< used to block "accept" call
   srt::sync::Mutex m_AcceptLock;            //< mutex associated to m_AcceptCond

   unsigned int m_uiBackLog;                 //< maximum number of connections in queue

   int m_iMuxID;                             //< multiplexer ID

   srt::sync::Mutex m_ControlLock;           //< lock this socket exclusively for control APIs: bind/listen/connect

   static int64_t getPeerSpec(SRTSOCKET id, int32_t isn)
   {
       return (id << 30) + isn;
   }
   int64_t getPeerSpec()
   {
       return getPeerSpec(m_PeerID, m_iISN);
   }

   SRT_SOCKSTATUS getStatus();

   // This function shall be called always wherever
   // you'd like to call cudtsocket->m_pUDT->close().
   void makeClosed();

    // Instrumentally used by select() and also required for non-blocking
    // mode check in groups
    bool readReady();
    bool writeReady();
    bool broken();

private:
   CUDTSocket(const CUDTSocket&);
   CUDTSocket& operator=(const CUDTSocket&);
};

////////////////////////////////////////////////////////////////////////////////

class CUDTUnited
{
friend class CUDT;
friend class CRendezvousQueue;

public:
   CUDTUnited();
   ~CUDTUnited();

public:

   enum ErrorHandling { ERH_RETURN, ERH_THROW, ERH_ABORT };
   static std::string CONID(SRTSOCKET sock);

      /// initialize the UDT library.
      /// @return 0 if success, otherwise -1 is returned.

   int startup();

      /// release the UDT library.
      /// @return 0 if success, otherwise -1 is returned.

   int cleanup();

      /// Create a new UDT socket.
      /// @return The new UDT socket ID, or INVALID_SOCK.

   SRTSOCKET newSocket();

      /// Create a new UDT connection.
      /// @param [in] listen the listening UDT socket;
      /// @param [in] peer peer address.
      /// @param [in,out] hs handshake information from peer side (in), negotiated value (out);
      /// @return If the new connection is successfully created: 1 success, 0 already exist, -1 error.

   int newConnection(const SRTSOCKET listen, const sockaddr_any& peer, const CPacket& hspkt,
           CHandShake& w_hs, SRT_REJECT_REASON& w_error);

   int installAcceptHook(const SRTSOCKET lsn, srt_listen_callback_fn* hook, void* opaq);

      /// Check the status of the UDT socket.
      /// @param [in] u the UDT socket ID.
      /// @return UDT socket status, or NONEXIST if not found.

   SRT_SOCKSTATUS getStatus(const SRTSOCKET u);

      // socket APIs

   int bind(CUDTSocket* u, const sockaddr_any& name);
   int bind(CUDTSocket* u, UDPSOCKET udpsock);
   int listen(const SRTSOCKET u, int backlog);
   SRTSOCKET accept(const SRTSOCKET listen, sockaddr* addr, int* addrlen);
   int connect(SRTSOCKET u, const sockaddr* srcname, int srclen, const sockaddr* tarname, int tarlen);
   int connect(const SRTSOCKET u, const sockaddr* name, int namelen, int32_t forced_isn);
   int connectIn(CUDTSocket* s, const sockaddr_any& target, int32_t forced_isn);
   int close(const SRTSOCKET u);
   int close(CUDTSocket* s);
   void getpeername(const SRTSOCKET u, sockaddr* name, int* namelen);
   void getsockname(const SRTSOCKET u, sockaddr* name, int* namelen);
   int select(ud_set* readfds, ud_set* writefds, ud_set* exceptfds, const timeval* timeout);
   int selectEx(const std::vector<SRTSOCKET>& fds, std::vector<SRTSOCKET>* readfds, std::vector<SRTSOCKET>* writefds, std::vector<SRTSOCKET>* exceptfds, int64_t msTimeOut);
   int epoll_create();
   int epoll_add_usock(const int eid, const SRTSOCKET u, const int* events = NULL);
   int epoll_add_ssock(const int eid, const SYSSOCKET s, const int* events = NULL);
   int epoll_remove_usock(const int eid, const SRTSOCKET u);
   int epoll_remove_ssock(const int eid, const SYSSOCKET s);
   int epoll_update_usock(const int eid, const SRTSOCKET u, const int* events = NULL);
   int epoll_update_ssock(const int eid, const SYSSOCKET s, const int* events = NULL);
   int epoll_wait(const int eid, std::set<SRTSOCKET>* readfds, std::set<SRTSOCKET>* writefds, int64_t msTimeOut, std::set<SYSSOCKET>* lrfds = NULL, std::set<SYSSOCKET>* lwfds = NULL);
   int epoll_uwait(const int eid, SRT_EPOLL_EVENT* fdsSet, int fdsSize, int64_t msTimeOut);
   int32_t epoll_set(const int eid, int32_t flags);
   int epoll_release(const int eid);

      /// record the UDT exception.
      /// @param [in] e pointer to a UDT exception instance.

   void setError(CUDTException* e);

      /// look up the most recent UDT exception.
      /// @return pointer to a UDT exception instance.

   CUDTException* getError();

private:
//   void init();

   SRTSOCKET generateSocketID();

private:
   typedef std::map<SRTSOCKET, CUDTSocket*> sockets_t;       // stores all the socket structures
   sockets_t m_Sockets;

   srt::sync::Mutex m_GlobControlLock;               // used to synchronize UDT API

<<<<<<< HEAD
   pthread_mutex_t m_IDLock;                         // used to synchronize ID generation

   static const int32_t MAX_SOCKET_VAL = 1 << 29;    // maximum value for a regular socket

   SRTSOCKET m_SocketIDGenerator;                    // seed to generate a new unique socket ID
   SRTSOCKET m_SocketIDGenerator_init;               // Keeps track of the very first one
=======
   srt::sync::Mutex m_IDLock;                        // used to synchronize ID generation
   SRTSOCKET m_SocketIDGenerator;                    // seed to generate a new unique socket ID
>>>>>>> 7845bc40

   std::map<int64_t, std::set<SRTSOCKET> > m_PeerRec;// record sockets from peers to avoid repeated connection request, int64_t = (socker_id << 30) + isn

private:
   pthread_key_t m_TLSError;                         // thread local error record (last error)
   static void TLSDestroy(void* e) {if (NULL != e) delete (CUDTException*)e;}

private:
   CUDTSocket* locateSocket(SRTSOCKET u, ErrorHandling erh = ERH_RETURN);
   CUDTSocket* locatePeer(const sockaddr_any& peer, const SRTSOCKET id, int32_t isn);
   void updateMux(CUDTSocket* s, const sockaddr_any& addr, const UDPSOCKET* = NULL);
   void updateListenerMux(CUDTSocket* s, const CUDTSocket* ls);

private:
   std::map<int, CMultiplexer> m_mMultiplexer;		// UDP multiplexer
   srt::sync::Mutex            m_MultiplexerLock;

private:
   CCache<CInfoBlock>* m_pCache;			// UDT network information cache

private:
   volatile bool m_bClosing;
   srt::sync::Mutex m_GCStopLock;
   pthread_cond_t m_GCStopCond;

   srt::sync::Mutex m_InitLock;
   int m_iInstanceCount;				// number of startup() called by application
   bool m_bGCStatus;					// if the GC thread is working (true)

   pthread_t m_GCThread;
   static void* garbageCollect(void*);

   sockets_t m_ClosedSockets;   // temporarily store closed sockets

   void checkBrokenSockets();
   void removeSocket(const SRTSOCKET u);

   CEPoll m_EPoll;                                     // handling epoll data structures and events

private:
   CUDTUnited(const CUDTUnited&);
   CUDTUnited& operator=(const CUDTUnited&);
};

// Debug support
inline std::string SockaddrToString(const sockaddr_any& sadr)
{
    if (sadr.family() != AF_INET && sadr.family() != AF_INET6)
        return "unknown:0";

    std::ostringstream output;
    char hostbuf[1024];
    int flags;

#if ENABLE_GETNAMEINFO
    flags = NI_NAMEREQD;
#else
    flags = NI_NUMERICHOST | NI_NUMERICSERV;
#endif

    if (!getnameinfo(sadr.get(), sadr.size(), hostbuf, 1024, NULL, 0, flags))
    {
        output << hostbuf;
    }

    output << ":" << sadr.hport();
    return output.str();
}


#endif<|MERGE_RESOLUTION|>--- conflicted
+++ resolved
@@ -242,20 +242,14 @@
 private:
    typedef std::map<SRTSOCKET, CUDTSocket*> sockets_t;       // stores all the socket structures
    sockets_t m_Sockets;
-
    srt::sync::Mutex m_GlobControlLock;               // used to synchronize UDT API
 
-<<<<<<< HEAD
-   pthread_mutex_t m_IDLock;                         // used to synchronize ID generation
+   srt::sync::Mutex m_IDLock;                        // used to synchronize ID generation
 
    static const int32_t MAX_SOCKET_VAL = 1 << 29;    // maximum value for a regular socket
 
    SRTSOCKET m_SocketIDGenerator;                    // seed to generate a new unique socket ID
    SRTSOCKET m_SocketIDGenerator_init;               // Keeps track of the very first one
-=======
-   srt::sync::Mutex m_IDLock;                        // used to synchronize ID generation
-   SRTSOCKET m_SocketIDGenerator;                    // seed to generate a new unique socket ID
->>>>>>> 7845bc40
 
    std::map<int64_t, std::set<SRTSOCKET> > m_PeerRec;// record sockets from peers to avoid repeated connection request, int64_t = (socker_id << 30) + isn
 
