--- conflicted
+++ resolved
@@ -7767,7 +7767,6 @@
 {
     if (!m_pRcvBuffer)
     {
-<<<<<<< HEAD
         LOGP(cnlog.Error, "IPE: ack can't be sent, buffer doesn't exist and no group membership");
         return false;
     }
@@ -7775,15 +7774,6 @@
         ScopedLock buflock (m_RcvBufferLock);
         bool has_followers = m_pRcvBuffer->getContiguousEnd((w_seq));
         if (has_followers)
-=======
-        ScopedLock losslock (m_RcvLossLock);
-        const int32_t seq = m_pRcvLossList->getFirstLostSeq();
-        if (seq != SRT_SEQNO_NONE)
-        {
-            HLOGC(xtlog.Debug, log << "NONCONT-SEQUENCE: first loss %" << seq << " (loss len=" <<
-                    m_pRcvLossList->getLossLength() << ")");
-            w_seq = seq;
->>>>>>> d0a0c300
             w_log_reason = "first lost";
         else
             w_log_reason = "expected next";
@@ -7913,21 +7903,12 @@
             }
         }
 #endif
-<<<<<<< HEAD
-        IF_HEAVY_LOGGING(int32_t oldack = m_iRcvLastAck);
-
         // Signalling m_RecvDataCond is not dane when TSBPD is on.
         // This signalling is done in file mode in order to keep the
         // API reader thread sleeping until there is a "bigger portion"
         // of data to read. In TSBPD mode this isn't done because every
         // packet has its individual delivery time and its readiness is signed
         // off by the TSBPD thread.
-=======
-        // If TSBPD is enabled, then INSTEAD OF signaling m_RecvDataCond,
-        // signal m_RcvTsbPdCond. This will kick in the tsbpd thread, which
-        // will signal m_RecvDataCond when there's time to play for particular
-        // data packet.
->>>>>>> d0a0c300
         HLOGC(xtlog.Debug,
               log << CONID() << "ACK: clip %" << m_iRcvLastAck << "-%" << ack << ", REVOKED "
                   << CSeqNo::seqoff(ack, m_iRcvLastAck) << " from RCV buffer");
