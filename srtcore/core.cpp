--- conflicted
+++ resolved
@@ -6011,11 +6011,7 @@
     // Do not block forever, check connection status each 1 sec.
     const steady_clock::duration recv_timeout = m_iRcvTimeOut < 0 ? seconds_from(1) : milliseconds_from(m_iRcvTimeOut);
 
-<<<<<<< HEAD
-    CCondDelegate recv_cond(m_RecvDataCond, recvguard, "RecvDataCond");
-=======
     CSync recv_cond(m_RecvDataCond, recvguard);
->>>>>>> 884b4e77
 
     do
     {
@@ -7695,7 +7691,7 @@
             if (m_bTsbPd)
             {
                 HLOGP(mglog.Debug, "DROPREQ: signal TSBPD");
-                CCondDelegate cc(m_RcvTsbPdCond, rlock, "RcvTsbPdCond");
+                CSync cc(m_RcvTsbPdCond, rlock);
                 cc.signal_locked(rlock);
             }
         }
