--- conflicted
+++ resolved
@@ -952,95 +952,93 @@
     }
 }
 
-void CUDT::getOpt(SRT_SOCKOPT optName, void* optval, ref_t<int> r_optlen)
-{
-    int& optlen = *r_optlen;
-
+void CUDT::getOpt(SRT_SOCKOPT optName, void* pw_optval, int& w_optlen)
+{
     CGuard cg (m_ConnectionLock);
 
     switch (optName)
     {
     case SRTO_MSS:
-        *(int*)optval = m_iMSS;
-        optlen        = sizeof(int);
+        *(int*)pw_optval = m_iMSS;
+        w_optlen        = sizeof(int);
         break;
 
     case SRTO_SNDSYN:
-        *(bool*)optval = m_bSynSending;
-        optlen         = sizeof(bool);
+        *(bool*)pw_optval = m_bSynSending;
+        w_optlen         = sizeof(bool);
         break;
 
     case SRTO_RCVSYN:
-        *(bool*)optval = m_bSynRecving;
-        optlen         = sizeof(bool);
+        *(bool*)pw_optval = m_bSynRecving;
+        w_optlen         = sizeof(bool);
         break;
 
     case SRTO_ISN:
-        *(int*)optval = m_iISN;
-        optlen        = sizeof(int);
+        *(int*)pw_optval = m_iISN;
+        w_optlen        = sizeof(int);
         break;
 
     case SRTO_FC:
-        *(int*)optval = m_iFlightFlagSize;
-        optlen        = sizeof(int);
+        *(int*)pw_optval = m_iFlightFlagSize;
+        w_optlen        = sizeof(int);
         break;
 
     case SRTO_SNDBUF:
-        *(int*)optval = m_iSndBufSize * (m_iMSS - CPacket::UDP_HDR_SIZE);
-        optlen        = sizeof(int);
+        *(int*)pw_optval = m_iSndBufSize * (m_iMSS - CPacket::UDP_HDR_SIZE);
+        w_optlen        = sizeof(int);
         break;
 
     case SRTO_RCVBUF:
-        *(int*)optval = m_iRcvBufSize * (m_iMSS - CPacket::UDP_HDR_SIZE);
-        optlen        = sizeof(int);
+        *(int*)pw_optval = m_iRcvBufSize * (m_iMSS - CPacket::UDP_HDR_SIZE);
+        w_optlen        = sizeof(int);
         break;
 
     case SRTO_LINGER:
-        if (optlen < (int)(sizeof(linger)))
+        if (w_optlen < (int)(sizeof(linger)))
             throw CUDTException(MJ_NOTSUP, MN_INVAL, 0);
 
-        *(linger*)optval = m_Linger;
-        optlen           = sizeof(linger);
+        *(linger*)pw_optval = m_Linger;
+        w_optlen           = sizeof(linger);
         break;
 
     case SRTO_UDP_SNDBUF:
-        *(int*)optval = m_iUDPSndBufSize;
-        optlen        = sizeof(int);
+        *(int*)pw_optval = m_iUDPSndBufSize;
+        w_optlen        = sizeof(int);
         break;
 
     case SRTO_UDP_RCVBUF:
-        *(int*)optval = m_iUDPRcvBufSize;
-        optlen        = sizeof(int);
+        *(int*)pw_optval = m_iUDPRcvBufSize;
+        w_optlen        = sizeof(int);
         break;
 
     case SRTO_RENDEZVOUS:
-        *(bool*)optval = m_bRendezvous;
-        optlen         = sizeof(bool);
+        *(bool*)pw_optval = m_bRendezvous;
+        w_optlen         = sizeof(bool);
         break;
 
     case SRTO_SNDTIMEO:
-        *(int*)optval = m_iSndTimeOut;
-        optlen        = sizeof(int);
+        *(int*)pw_optval = m_iSndTimeOut;
+        w_optlen        = sizeof(int);
         break;
 
     case SRTO_RCVTIMEO:
-        *(int*)optval = m_iRcvTimeOut;
-        optlen        = sizeof(int);
+        *(int*)pw_optval = m_iRcvTimeOut;
+        w_optlen        = sizeof(int);
         break;
 
     case SRTO_REUSEADDR:
-        *(bool*)optval = m_bReuseAddr;
-        optlen         = sizeof(bool);
+        *(bool*)pw_optval = m_bReuseAddr;
+        w_optlen         = sizeof(bool);
         break;
 
     case SRTO_MAXBW:
-        *(int64_t*)optval = m_llMaxBW;
-        optlen            = sizeof(int64_t);
+        *(int64_t*)pw_optval = m_llMaxBW;
+        w_optlen            = sizeof(int64_t);
         break;
 
     case SRTO_STATE:
-        *(int32_t*)optval = s_UDTUnited.getStatus(m_SocketID);
-        optlen            = sizeof(int32_t);
+        *(int32_t*)pw_optval = s_UDTUnited.getStatus(m_SocketID);
+        w_optlen            = sizeof(int32_t);
         break;
 
     case SRTO_EVENT:
@@ -1057,193 +1055,193 @@
             if (m_pSndBuffer && (m_iSndBufSize > m_pSndBuffer->getCurrBufSize()))
                 event |= SRT_EPOLL_OUT;
         }
-        *(int32_t*)optval = event;
-        optlen            = sizeof(int32_t);
+        *(int32_t*)pw_optval = event;
+        w_optlen            = sizeof(int32_t);
         break;
     }
 
     case SRTO_SNDDATA:
         if (m_pSndBuffer)
-            *(int32_t*)optval = m_pSndBuffer->getCurrBufSize();
+            *(int32_t*)pw_optval = m_pSndBuffer->getCurrBufSize();
         else
-            *(int32_t*)optval = 0;
-        optlen = sizeof(int32_t);
+            *(int32_t*)pw_optval = 0;
+        w_optlen = sizeof(int32_t);
         break;
 
     case SRTO_RCVDATA:
         if (m_pRcvBuffer)
         {
             CGuard::enterCS(m_RecvLock);
-            *(int32_t*)optval = m_pRcvBuffer->getRcvDataSize();
+            *(int32_t*)pw_optval = m_pRcvBuffer->getRcvDataSize();
             CGuard::leaveCS(m_RecvLock);
         }
         else
-            *(int32_t*)optval = 0;
-        optlen = sizeof(int32_t);
+            *(int32_t*)pw_optval = 0;
+        w_optlen = sizeof(int32_t);
         break;
 
 #ifdef SRT_ENABLE_IPOPTS
     case SRTO_IPTTL:
         if (m_bOpened)
-            *(int32_t*)optval = m_pSndQueue->getIpTTL();
+            *(int32_t*)pw_optval = m_pSndQueue->getIpTTL();
         else
-            *(int32_t*)optval = m_iIpTTL;
-        optlen = sizeof(int32_t);
+            *(int32_t*)pw_optval = m_iIpTTL;
+        w_optlen = sizeof(int32_t);
         break;
 
     case SRTO_IPTOS:
         if (m_bOpened)
-            *(int32_t*)optval = m_pSndQueue->getIpToS();
+            *(int32_t*)pw_optval = m_pSndQueue->getIpToS();
         else
-            *(int32_t*)optval = m_iIpToS;
-        optlen = sizeof(int32_t);
+            *(int32_t*)pw_optval = m_iIpToS;
+        w_optlen = sizeof(int32_t);
         break;
 #endif
 
     case SRTO_SENDER:
-        *(int32_t*)optval = m_bDataSender;
-        optlen            = sizeof(int32_t);
+        *(int32_t*)pw_optval = m_bDataSender;
+        w_optlen            = sizeof(int32_t);
         break;
 
     case SRTO_TSBPDMODE:
-        *(int32_t*)optval = m_bOPT_TsbPd;
-        optlen            = sizeof(int32_t);
+        *(int32_t*)pw_optval = m_bOPT_TsbPd;
+        w_optlen            = sizeof(int32_t);
         break;
 
     case SRTO_LATENCY:
     case SRTO_RCVLATENCY:
-        *(int32_t*)optval = m_iTsbPdDelay_ms;
-        optlen            = sizeof(int32_t);
+        *(int32_t*)pw_optval = m_iTsbPdDelay_ms;
+        w_optlen            = sizeof(int32_t);
         break;
 
     case SRTO_PEERLATENCY:
-        *(int32_t*)optval = m_iPeerTsbPdDelay_ms;
-        optlen            = sizeof(int32_t);
+        *(int32_t*)pw_optval = m_iPeerTsbPdDelay_ms;
+        w_optlen            = sizeof(int32_t);
         break;
 
     case SRTO_TLPKTDROP:
-        *(int32_t*)optval = m_bTLPktDrop;
-        optlen            = sizeof(int32_t);
+        *(int32_t*)pw_optval = m_bTLPktDrop;
+        w_optlen            = sizeof(int32_t);
         break;
 
     case SRTO_SNDDROPDELAY:
-        *(int32_t*)optval = m_iOPT_SndDropDelay;
-        optlen            = sizeof(int32_t);
+        *(int32_t*)pw_optval = m_iOPT_SndDropDelay;
+        w_optlen            = sizeof(int32_t);
         break;
 
     case SRTO_PBKEYLEN:
         if (m_pCryptoControl)
-            *(int32_t*)optval = m_pCryptoControl->KeyLen(); // Running Key length.
+            *(int32_t*)pw_optval = m_pCryptoControl->KeyLen(); // Running Key length.
         else
-            *(int32_t*)optval = m_iSndCryptoKeyLen; // May be 0.
-        optlen = sizeof(int32_t);
+            *(int32_t*)pw_optval = m_iSndCryptoKeyLen; // May be 0.
+        w_optlen = sizeof(int32_t);
         break;
 
     case SRTO_KMSTATE:
         if (!m_pCryptoControl)
-            *(int32_t*)optval = SRT_KM_S_UNSECURED;
+            *(int32_t*)pw_optval = SRT_KM_S_UNSECURED;
         else if (m_bDataSender)
-            *(int32_t*)optval = m_pCryptoControl->m_SndKmState;
+            *(int32_t*)pw_optval = m_pCryptoControl->m_SndKmState;
         else
-            *(int32_t*)optval = m_pCryptoControl->m_RcvKmState;
-        optlen = sizeof(int32_t);
+            *(int32_t*)pw_optval = m_pCryptoControl->m_RcvKmState;
+        w_optlen = sizeof(int32_t);
         break;
 
     case SRTO_SNDKMSTATE: // State imposed by Agent depending on PW and KMX
         if (m_pCryptoControl)
-            *(int32_t*)optval = m_pCryptoControl->m_SndKmState;
+            *(int32_t*)pw_optval = m_pCryptoControl->m_SndKmState;
         else
-            *(int32_t*)optval = SRT_KM_S_UNSECURED;
-        optlen = sizeof(int32_t);
+            *(int32_t*)pw_optval = SRT_KM_S_UNSECURED;
+        w_optlen = sizeof(int32_t);
         break;
 
     case SRTO_RCVKMSTATE: // State returned by Peer as informed during KMX
         if (m_pCryptoControl)
-            *(int32_t*)optval = m_pCryptoControl->m_RcvKmState;
+            *(int32_t*)pw_optval = m_pCryptoControl->m_RcvKmState;
         else
-            *(int32_t*)optval = SRT_KM_S_UNSECURED;
-        optlen = sizeof(int32_t);
+            *(int32_t*)pw_optval = SRT_KM_S_UNSECURED;
+        w_optlen = sizeof(int32_t);
         break;
 
     case SRTO_LOSSMAXTTL:
-        *(int32_t*)optval = m_iMaxReorderTolerance;
-        optlen = sizeof(int32_t);
+        *(int32_t*)pw_optval = m_iMaxReorderTolerance;
+        w_optlen = sizeof(int32_t);
         break;
 
     case SRTO_NAKREPORT:
-        *(bool*)optval = m_bRcvNakReport;
-        optlen         = sizeof(bool);
+        *(bool*)pw_optval = m_bRcvNakReport;
+        w_optlen         = sizeof(bool);
         break;
 
     case SRTO_VERSION:
-        *(int32_t*)optval = m_lSrtVersion;
-        optlen            = sizeof(int32_t);
+        *(int32_t*)pw_optval = m_lSrtVersion;
+        w_optlen            = sizeof(int32_t);
         break;
 
     case SRTO_PEERVERSION:
-        *(int32_t*)optval = m_lPeerSrtVersion;
-        optlen            = sizeof(int32_t);
+        *(int32_t*)pw_optval = m_lPeerSrtVersion;
+        w_optlen            = sizeof(int32_t);
         break;
 
 #ifdef SRT_ENABLE_CONNTIMEO
     case SRTO_CONNTIMEO:
-        *(int*)optval = count_milliseconds(m_tdConnTimeOut);
-        optlen        = sizeof(int);
+        *(int*)pw_optval = count_milliseconds(m_tdConnTimeOut);
+        w_optlen        = sizeof(int);
         break;
 #endif
 
     case SRTO_MINVERSION:
-        *(uint32_t*)optval = m_lMinimumPeerSrtVersion;
-        optlen             = sizeof(uint32_t);
+        *(uint32_t*)pw_optval = m_lMinimumPeerSrtVersion;
+        w_optlen             = sizeof(uint32_t);
         break;
 
     case SRTO_STREAMID:
-        if (size_t(optlen) < m_sStreamName.size() + 1)
+        if (size_t(w_optlen) < m_sStreamName.size() + 1)
             throw CUDTException(MJ_NOTSUP, MN_INVAL, 0);
 
-        strcpy((char*)optval, m_sStreamName.c_str());
-        optlen = m_sStreamName.size();
+        strcpy(((char*)pw_optval), m_sStreamName.c_str());
+        w_optlen = m_sStreamName.size();
         break;
 
     case SRTO_CONGESTION:
     {
         string tt = m_CongCtl.selected_name();
-        strcpy((char*)optval, tt.c_str());
-        optlen = tt.size();
+        strcpy(((char*)pw_optval), tt.c_str());
+        w_optlen = tt.size();
     }
     break;
 
     case SRTO_MESSAGEAPI:
-        optlen         = sizeof(bool);
-        *(bool*)optval = m_bMessageAPI;
+        w_optlen         = sizeof(bool);
+        *(bool*)pw_optval = m_bMessageAPI;
         break;
 
     case SRTO_PAYLOADSIZE:
-        optlen        = sizeof(int);
-        *(int*)optval = m_zOPT_ExpPayloadSize;
+        w_optlen        = sizeof(int);
+        *(int*)pw_optval = m_zOPT_ExpPayloadSize;
         break;
 
     case SRTO_ENFORCEDENCRYPTION:
-        optlen            = sizeof(int32_t); // also with TSBPDMODE and SENDER
-        *(int32_t*)optval = m_bOPT_StrictEncryption;
+        w_optlen            = sizeof(int32_t); // also with TSBPDMODE and SENDER
+        *(int32_t*)pw_optval = m_bOPT_StrictEncryption;
         break;
 
     case SRTO_IPV6ONLY:
-        optlen        = sizeof(int);
-        *(int*)optval = m_iIpV6Only;
+        w_optlen        = sizeof(int);
+        *(int*)pw_optval = m_iIpV6Only;
         break;
 
     case SRTO_PEERIDLETIMEO:
-        *(int*)optval = m_iOPT_PeerIdleTimeout;
-        optlen        = sizeof(int);
+        *(int*)pw_optval = m_iOPT_PeerIdleTimeout;
+        w_optlen        = sizeof(int);
         break;
 
     case SRTO_PACKETFILTER:
-        if (size_t(optlen) < m_OPT_PktFilterConfigString.size() + 1)
+        if (size_t(w_optlen) < m_OPT_PktFilterConfigString.size() + 1)
             throw CUDTException(MJ_NOTSUP, MN_INVAL, 0);
 
-        strcpy((char*)optval, m_OPT_PktFilterConfigString.c_str());
-        optlen = m_OPT_PktFilterConfigString.size();
+        strcpy(((char*)pw_optval), m_OPT_PktFilterConfigString.c_str());
+        w_optlen = m_OPT_PktFilterConfigString.size();
         break;
 
     default:
@@ -1885,20 +1883,16 @@
         logext += ",KMX";
     }
 
-<<<<<<< HEAD
     if (m_parent->m_IncludedGroup)
     {
         // Whatever group this socket belongs to, the information about
         // the group is always sent the same way with the handshake.
         have_group = true;
-        hs.m_iType |= CHandShake::HS_EXT_CONFIG;
+        w_hs.m_iType |= CHandShake::HS_EXT_CONFIG;
         logext += ",GROUP";
     }
 
-    HLOGC(mglog.Debug, log << "createSrtHandshake: (ext: " << logext << ") data: " << hs.show());
-=======
     HLOGC(mglog.Debug, log << "createSrtHandshake: (ext: " << logext << ") data: " << w_hs.show());
->>>>>>> 13a3a23a
 
     // NOTE: The HSREQ is practically always required, although may happen
     // in future that CONCLUSION can be sent multiple times for a separate
@@ -2052,7 +2046,7 @@
         // "Master" is the first found running connection. Will be false, if
         // there's no other connection yet. When any connection is found, specify this
         // as a determined master connection, and extract its id.
-        if ( !m_parent->m_IncludedGroup->getMasterData(m_SocketID, Ref(master_peerid), Ref(master_st)) )
+        if ( !m_parent->m_IncludedGroup->getMasterData(m_SocketID, (master_peerid), (master_st)) )
         {
             master_peerid = -1;
             IF_HEAVY_LOGGING(master_tdiff = steady_clock::duration());
@@ -3492,7 +3486,7 @@
     }
 }
 
-bool CUDTGroup::getMasterData(SRTSOCKET slave, ref_t<SRTSOCKET> r_mpeer, ref_t<steady_clock::time_point> r_st)
+bool CUDTGroup::getMasterData(SRTSOCKET slave, SRTSOCKET& w_mpeer, steady_clock::time_point& w_st)
 {
     // Find at least one connection, which is running. Note that this function is called
     // from within a handshake process, so the socket that undergoes this process is at best
@@ -3507,11 +3501,11 @@
             // Found it. Get the socket's peer's ID and this socket's
             // Start Time. Once it's delivered, this can be used to calculate
             // the Master-to-Slave start time difference.
-            *r_mpeer = gi->ps->m_PeerID;
-            *r_st = gi->ps->core().socketStartTime();
+            w_mpeer = gi->ps->m_PeerID;
+            w_st = gi->ps->core().socketStartTime();
             HLOGC(mglog.Debug, log << "getMasterData: found RUNNING master @" << gi->id
-                << " - reporting master's peer $" << *r_mpeer << " starting at "
-                << FormatTime(*r_st));
+                << " - reporting master's peer $" << w_mpeer << " starting at "
+                << FormatTime(w_st));
             return true;
         }
     }
@@ -3530,11 +3524,11 @@
         // Found it. Get the socket's peer's ID and this socket's
         // Start Time. Once it's delivered, this can be used to calculate
         // the Master-to-Slave start time difference.
-        *r_mpeer = gi->ps->core().m_PeerID;
-        *r_st = gi->ps->core().socketStartTime();
+        w_mpeer = gi->ps->core().m_PeerID;
+        w_st = gi->ps->core().socketStartTime();
         HLOGC(mglog.Debug, log << "getMasterData: found IDLE/PENDING master @" << gi->id
-            << " - reporting master's peer @" << *r_mpeer << " starting at "
-            << FormatTime(*r_st));
+            << " - reporting master's peer @" << w_mpeer << " starting at "
+            << FormatTime(w_st));
         return true;
     }
 
@@ -6319,21 +6313,20 @@
     {
         CGuard recvAckLock(m_RecvAckLock);
         // insert the user buffer into the sending list
-<<<<<<< HEAD
 
     int32_t seqno = m_iSndNextSeqNo;
 #if ENABLE_HEAVY_LOGGING
     int32_t orig_seqno = seqno;
-    steady_clock::time_point ts_srctime = steady_clock::time_point(mctrl.srctime);
+    steady_clock::time_point ts_srctime = steady_clock::time_point(w_mctrl.srctime);
 #endif
 
     // Set this predicted next sequence to the control information.
     // It's the sequence of the FIRST (!) packet from all packets used to send
     // this buffer. Values from this field will be monotonic only if you always
     // have one packet per buffer (as it's in live mode).
-    mctrl.pktseq = seqno;
-
-    // XXX Conversion from mctrl.srctime -> steady_clock::time_point need not be accurrate.
+    w_mctrl.pktseq = seqno;
+
+    // XXX Conversion from w_mctrl.srctime -> steady_clock::time_point need not be accurrate.
     HLOGC(dlog.Debug, log << CONID() << "sock:SENDING (BEFORE) srctime:" << FormatTime(ts_srctime)
         << " DATA SIZE: " << size << " sched-SEQUENCE: " << seqno
         << " STAMP: " << BufferStamp(data, size));
@@ -6341,17 +6334,12 @@
     // seqno is INPUT-OUTPUT value:
     // - INPUT: the current sequence number to be placed for the next scheduled packet
     // - OUTPUT: value of the sequence number to be put on the first packet at the next sendmsg2 call.
-    m_pSndBuffer->addBuffer(data, size, mctrl.msgttl, mctrl.inorder, mctrl.srctime, Ref(seqno), Ref(mctrl.msgno));
+    m_pSndBuffer->addBuffer(data, size, w_mctrl.msgttl, w_mctrl.inorder, w_mctrl.srctime, (seqno), (w_mctrl.msgno));
     m_iSndNextSeqNo = seqno;
 
     HLOGC(dlog.Debug, log << CONID() << "sock:SENDING srctime:" << FormatTime(ts_srctime)
         << " DATA SIZE: " << size << " sched-SEQUENCE: " << orig_seqno << "(>>" << seqno << ")"
         << " STAMP: " << BufferStamp(data, size));
-=======
-        // This should be protected by a mutex. m_SendLock does this.
-        m_pSndBuffer->addBuffer(data, size, w_mctrl.msgttl, w_mctrl.inorder, w_mctrl.srctime, (w_mctrl.msgno));
-        HLOGC(dlog.Debug, log << CONID() << "sock:SENDING srctime: " << w_mctrl.srctime << "us DATA SIZE: " << size);
->>>>>>> 13a3a23a
 
         if (sndBuffersLeft() < 1) // XXX Not sure if it should test if any space in the buffer, or as requried.
         {
@@ -6558,7 +6546,7 @@
     {
         steady_clock::time_point tstime SRT_ATR_UNUSED;
         int32_t seqno;
-        if (stillConnected() && !timeout && (!m_pRcvBuffer->isRcvDataReady(Ref(tstime), Ref(seqno))))
+        if (stillConnected() && !timeout && (!m_pRcvBuffer->isRcvDataReady((tstime), (seqno))))
         {
             /* Kick TsbPd thread to schedule next wakeup (if running) */
             if (m_bTsbPd)
@@ -8428,26 +8416,15 @@
     }
 }
 
-<<<<<<< HEAD
-int CUDT::packLostData(ref_t<CPacket> r_packet, ref_t<steady_clock::time_point> r_origintime)
-=======
 int CUDT::packLostData(CPacket& w_packet, steady_clock::time_point& w_origintime)
->>>>>>> 13a3a23a
-{
-    CPacket& packet = *r_packet;
-    steady_clock::time_point& origintime = *r_origintime;
-
+{
     // protect m_iSndLastDataAck from updating by ACK processing
     CGuard ackguard (m_RecvAckLock);
 
     while ((w_packet.m_iSeqNo = m_pSndLossList->popLostSeq()) >= 0)
     {
-<<<<<<< HEAD
         // XXX See comment at m_iSndLastDataAck field.
-        const int offset = CSeqNo::seqoff(m_iSndLastDataAck, packet.m_iSeqNo);
-=======
         const int offset = CSeqNo::seqoff(m_iSndLastDataAck, w_packet.m_iSeqNo);
->>>>>>> 13a3a23a
         if (offset < 0)
         {
             // XXX Likely that this will never be executed because if the upper
@@ -8475,11 +8452,7 @@
 
         int msglen;
 
-<<<<<<< HEAD
-        const int payload = m_pSndBuffer->readData(offset, r_packet, Ref(origintime), Ref(msglen));
-=======
-        const int payload = m_pSndBuffer->readData(&(w_packet.m_pcData), offset, (w_packet.m_iMsgNo), (w_origintime), (msglen));
->>>>>>> 13a3a23a
+        const int payload = m_pSndBuffer->readData(offset, (w_packet), (w_origintime), (msglen));
         SRT_ASSERT(payload != 0);
         if (payload == -1)
         {
@@ -8557,21 +8530,13 @@
 
     string reason = "reXmit";
 
-<<<<<<< HEAD
-    payload = packLostData(Ref(w_packet), Ref(origintime));
-=======
     payload = packLostData((w_packet), (origintime));
->>>>>>> 13a3a23a
     if (payload > 0)
     {
         reason = "reXmit";
     }
     else if (m_PacketFilter &&
-<<<<<<< HEAD
-             m_PacketFilter.packControlPacket(Ref(w_packet), m_iSndCurrSeqNo, m_pCryptoControl->getSndCryptoFlags()))
-=======
              m_PacketFilter.packControlPacket(m_iSndCurrSeqNo, m_pCryptoControl->getSndCryptoFlags(), (w_packet)))
->>>>>>> 13a3a23a
     {
         HLOGC(mglog.Debug, log << "filter: filter/CTL packet ready - packing instead of data.");
         payload        = w_packet.getLength();
@@ -8600,8 +8565,7 @@
             // It would be nice to research as to whether CSndBuffer::Block::m_iMsgNoBitset field
             // isn't a useless redundant state copy. If it is, then taking the flags here can be removed.
             kflg    = m_pCryptoControl->getSndCryptoFlags();
-<<<<<<< HEAD
-            payload = m_pSndBuffer->readData(Ref(w_packet), Ref(origintime), kflg);
+            payload = m_pSndBuffer->readData((w_packet), (origintime), kflg);
             if (payload)
             {
              // A CHANGE. The sequence number is currently added to the packet
@@ -8659,15 +8623,6 @@
                 // Do this always when not in a group, 
                 w_packet.m_iSeqNo = m_iSndCurrSeqNo;
              }
-=======
-            payload = m_pSndBuffer->readData((&w_packet.m_pcData), (w_packet.m_iMsgNo), (origintime), kflg);
-            if (payload)
-            {
-                m_iSndCurrSeqNo = CSeqNo::incseq(m_iSndCurrSeqNo);
-                // m_pCryptoControl->m_iSndCurrSeqNo = m_iSndCurrSeqNo;
-
-                w_packet.m_iSeqNo = m_iSndCurrSeqNo;
->>>>>>> 13a3a23a
 
                 // every 16 (0xF) packets, a packet pair is sent
                 if ((w_packet.m_iSeqNo & PUMASK_SEQNO_PROBE) == 0)
@@ -8730,25 +8685,17 @@
     }
 
     w_packet.m_iID = m_PeerID;
-<<<<<<< HEAD
 
    // Redundant. This is now properly set in both rexmit and normal
    // cases just after setting the m_pcData field.
    //w_packet.setLength(payload);
-=======
-    w_packet.setLength(payload);
->>>>>>> 13a3a23a
 
     /* Encrypt if 1st time this packet is sent and crypto is enabled */
     if (kflg)
     {
         // XXX Encryption flags are already set on the packet before calling this.
         // See readData() above.
-<<<<<<< HEAD
-        if (m_pCryptoControl->encrypt(Ref(w_packet)))
-=======
         if (m_pCryptoControl->encrypt((w_packet)))
->>>>>>> 13a3a23a
         {
             // Encryption failed
             //>>Add stats for crypto failure
@@ -8763,11 +8710,7 @@
     if (new_packet_packed && m_PacketFilter)
     {
         HLOGC(mglog.Debug, log << "filter: Feeding packet for source clip");
-<<<<<<< HEAD
-        m_PacketFilter.feedSource(Ref(w_packet));
-=======
         m_PacketFilter.feedSource((w_packet));
->>>>>>> 13a3a23a
     }
 
 #if ENABLE_HEAVY_LOGGING // Required because of referring to MessageFlagStr()
@@ -10526,12 +10469,7 @@
 
     return s->m_pUDT->m_RejectReason;
 }
-<<<<<<< HEAD
-bool CUDT::runAcceptHook(CUDT* acore, const sockaddr* peer, const CHandShake* hs, const CPacket& hspkt)
-=======
-
 bool CUDT::runAcceptHook(CUDT* acore, const sockaddr* peer, const CHandShake& hs, const CPacket& hspkt)
->>>>>>> 13a3a23a
 {
     // Prepare the information for the hook.
 
@@ -10718,15 +10656,13 @@
     }
 }
 
-void CUDTGroup::getOpt(SRT_SOCKOPT optname, void* optval, ref_t<int> r_optlen)
-{
-    int& optlen = *r_optlen;
-
+void CUDTGroup::getOpt(SRT_SOCKOPT optname, void* pw_optval, int& w_optlen)
+{
     switch (optname)
     {
     case SRTO_RCVSYN:
-        *(bool*)optval = m_bSynRecving;
-        optlen = sizeof(bool);
+        *(bool*)pw_optval = m_bSynRecving;
+        w_optlen = sizeof(bool);
         break;
 
     default:
@@ -10738,18 +10674,18 @@
             {
                 if (i->so == optname)
                 {
-                    if (optlen >= int(i->value.size()))
+                    if (w_optlen >= int(i->value.size()))
                     {
-                        copy(i->value.begin(), i->value.end(), (unsigned char*)optval);
+                        copy(i->value.begin(), i->value.end(), ((unsigned char*)pw_optval));
                     }
-                    optlen = i->value.size();
+                    w_optlen = i->value.size();
                     return;
                 }
             }
 
             // Not set before, simply fill in zeros
             // XXX This is just a stub implementation!
-            memset(optval, 0, optlen);
+            memset((pw_optval), 0, w_optlen);
             return;
         }
     }
@@ -10850,18 +10786,17 @@
 }
 
 
-int CUDTGroup::send(const char* buf, int len, ref_t<SRT_MSGCTRL> r_mc)
+int CUDTGroup::send(const char* buf, int len, SRT_MSGCTRL& w_mc)
 {
     vector<gli_t> wipeme;
     vector<gli_t> idlers;
-    SRT_MSGCTRL& mc = *r_mc;
 
     int32_t curseq = 0;
 
     int rstat = -1;
 
-        int stat = 0;
-        SRT_ATR_UNUSED CUDTException cx (MJ_SUCCESS, MN_NONE, 0);
+    int stat = 0;
+    SRT_ATR_UNUSED CUDTException cx (MJ_SUCCESS, MN_NONE, 0);
 
     CGuard guard(m_GroupLock);
 
@@ -10909,7 +10844,7 @@
             // Possible return values are only 0, in case of some stupid error, or a positive
             // >0 value that defines the size of the data that it has sent, that is, in case
             // of Live mode, equal to 'len'.
-            stat = d->ps->core().sendmsg2(buf, len, r_mc);
+            stat = d->ps->core().sendmsg2(buf, len, (w_mc));
         }
         catch (CUDTException& e)
         {
@@ -10933,7 +10868,7 @@
             // However don't delete the socket right now.
             continue;
         }
-        curseq = mc.pktseq;
+        curseq = w_mc.pktseq;
 
         HLOGC(dlog.Debug, log << "... sending SUCCESSFUL, seq=" << curseq);
 
@@ -11004,7 +10939,7 @@
 
         try
         {
-            stat = d->ps->core().sendmsg2(buf, len, r_mc);
+            stat = d->ps->core().sendmsg2(buf, len, (w_mc));
         }
         catch (CUDTException& e)
         {
@@ -11038,7 +10973,7 @@
         // should that be still unset.
         if (curseq == 0)
         {
-            curseq = mc.pktseq;
+            curseq = w_mc.pktseq;
             // This will cause overriding ISN in every next
             // socket processed in this loop.
         }
@@ -11070,10 +11005,10 @@
     // impossibility of using that many of them grows exponentally.
     size_t grpsize = m_Group.size();
 
-    if (mc.grpdata_size < grpsize)
-    {
-        mc.grpdata_size = grpsize;
-        mc.grpdata = NULL;
+    if (w_mc.grpdata_size < grpsize)
+    {
+        w_mc.grpdata_size = grpsize;
+        w_mc.grpdata = NULL;
         return rstat;
     }
 
@@ -11081,19 +11016,19 @@
     size_t i = 0;
     for (gli_t d = m_Group.begin(); d != m_Group.end(); ++d, ++i)
     {
-        mc.grpdata[i].id = d->id;
-        mc.grpdata[i].status = d->laststatus;
+        w_mc.grpdata[i].id = d->id;
+        w_mc.grpdata[i].status = d->laststatus;
 
         if (d->sndstate == GST_RUNNING)
-            mc.grpdata[i].result = rstat; // The same result for all sockets, if running
+            w_mc.grpdata[i].result = rstat; // The same result for all sockets, if running
         else if (d->sndstate == GST_IDLE)
-            mc.grpdata[i].result = 0;
+            w_mc.grpdata[i].result = 0;
         else
-            mc.grpdata[i].result = -1;
-
-        memcpy(&mc.grpdata[i].peeraddr, &d->peer, d->peer.size());
-    }
-    mc.grpdata_size = i;
+            w_mc.grpdata[i].result = -1;
+
+        memcpy(&w_mc.grpdata[i].peeraddr, &d->peer, d->peer.size());
+    }
+    w_mc.grpdata_size = i;
     return rstat;
 }
 
@@ -11377,7 +11312,7 @@
 }
 */
 
-void CUDTGroup::getGroupCount(ref_t<size_t> r_size, ref_t<bool> r_still_alive)
+void CUDTGroup::getGroupCount(size_t& w_size, bool& w_still_alive)
 {
     CGuard gg (m_GroupLock);
 
@@ -11402,14 +11337,12 @@
     }
 
     // If no socket is found connected, don't update any status.
-    *r_size = group_list_size;
-    *r_still_alive = still_alive;
-}
-
-void CUDTGroup::getMemberStatus(ref_t< vector<SRT_SOCKGROUPDATA> > r_gd, SRTSOCKET wasread, int result, bool again)
-{
-    vector<SRT_SOCKGROUPDATA>& gd = *r_gd;
-
+    w_size = group_list_size;
+    w_still_alive = still_alive;
+}
+
+void CUDTGroup::getMemberStatus(std::vector<SRT_SOCKGROUPDATA>& w_gd, SRTSOCKET wasread, int result, bool again)
+{
     CGuard gg (m_GroupLock);
 
     for (gli_t ig = m_Group.begin(); ig != m_Group.end(); ++ig)
@@ -11435,11 +11368,11 @@
             // 0 simply means "nothing was done, but no error occurred"
             grpdata.result = 0;
         }
-        gd.push_back(grpdata);
-    }
-}
-
-int CUDTGroup::recv(char* buf, int len, ref_t<SRT_MSGCTRL> r_mc)
+        w_gd.push_back(grpdata);
+    }
+}
+
+int CUDTGroup::recv(char* buf, int len, SRT_MSGCTRL& w_mc)
 {
     /* Leaving empty body, to be implemented */
     return -1;
