/*
 * SRT - Secure, Reliable, Transport
 * Copyright (c) 2018 Haivision Systems Inc.
 * 
 * This Source Code Form is subject to the terms of the Mozilla Public
 * License, v. 2.0. If a copy of the MPL was not distributed with this
 * file, You can obtain one at http://mozilla.org/MPL/2.0/.
 * 
 */

/*****************************************************************************
Copyright (c) 2001 - 2011, The Board of Trustees of the University of Illinois.
All rights reserved.

Redistribution and use in source and binary forms, with or without
modification, are permitted provided that the following conditions are
met:

* Redistributions of source code must retain the above
  copyright notice, this list of conditions and the
  following disclaimer.

* Redistributions in binary form must reproduce the
  above copyright notice, this list of conditions
  and the following disclaimer in the documentation
  and/or other materials provided with the distribution.

* Neither the name of the University of Illinois
  nor the names of its contributors may be used to
  endorse or promote products derived from this
  software without specific prior written permission.

THIS SOFTWARE IS PROVIDED BY THE COPYRIGHT HOLDERS AND CONTRIBUTORS "AS
IS" AND ANY EXPRESS OR IMPLIED WARRANTIES, INCLUDING, BUT NOT LIMITED TO,
THE IMPLIED WARRANTIES OF MERCHANTABILITY AND FITNESS FOR A PARTICULAR
PURPOSE ARE DISCLAIMED. IN NO EVENT SHALL THE COPYRIGHT OWNER OR
CONTRIBUTORS BE LIABLE FOR ANY DIRECT, INDIRECT, INCIDENTAL, SPECIAL,
EXEMPLARY, OR CONSEQUENTIAL DAMAGES (INCLUDING, BUT NOT LIMITED TO,
PROCUREMENT OF SUBSTITUTE GOODS OR SERVICES; LOSS OF USE, DATA, OR
PROFITS; OR BUSINESS INTERRUPTION) HOWEVER CAUSED AND ON ANY THEORY OF
LIABILITY, WHETHER IN CONTRACT, STRICT LIABILITY, OR TORT (INCLUDING
NEGLIGENCE OR OTHERWISE) ARISING IN ANY WAY OUT OF THE USE OF THIS
SOFTWARE, EVEN IF ADVISED OF THE POSSIBILITY OF SUCH DAMAGE.
*****************************************************************************/

/*****************************************************************************
written by
   Yunhong Gu, last updated 02/28/2012
modified by
   Haivision Systems Inc.
*****************************************************************************/

#include "platform_sys.h"


// For crash-asserts
#if ENABLE_THREAD_LOGGING
#include <stdexcept>
#endif

#include <cmath>
#include <sstream>
#include "srt.h"
#include "queue.h"
#include "core.h"
#include "logging.h"
#include "crypto.h"
#include "logging_api.h" // Required due to containing extern srt_logger_config

// Again, just in case when some "smart guy" provided such a global macro
#ifdef min
#undef min
#endif
#ifdef max
#undef max
#endif

using namespace std;

#if ENABLE_HEAVY_LOGGING
#define IF_HEAVY_LOGGING(instr) instr
#else 
#define IF_HEAVY_LOGGING(instr) (void)0
#endif 


namespace srt_logging
{

struct AllFaOn
{
    LogConfig::fa_bitset_t allfa;

    AllFaOn()
    {
//        allfa.set(SRT_LOGFA_BSTATS, true);
        allfa.set(SRT_LOGFA_CONTROL, true);
        allfa.set(SRT_LOGFA_DATA, true);
        allfa.set(SRT_LOGFA_TSBPD, true);
        allfa.set(SRT_LOGFA_REXMIT, true);
#if ENABLE_HAICRYPT_LOGGING
        allfa.set(SRT_LOGFA_HAICRYPT, true);
#endif
    }
} logger_fa_all;

}

// We need it outside the namespace to preserve the global name.
// It's a part of "hidden API" (used by applications)
SRT_API srt_logging::LogConfig srt_logger_config (srt_logging::logger_fa_all.allfa);

namespace srt_logging
{

Logger glog(SRT_LOGFA_GENERAL, srt_logger_config, "SRT.g");
// Unused. If not found useful, maybe reuse for another FA.
//Logger blog(SRT_LOGFA_BSTATS, srt_logger_config, "SRT.b");
Logger mglog(SRT_LOGFA_CONTROL, srt_logger_config, "SRT.c");
Logger dlog(SRT_LOGFA_DATA, srt_logger_config, "SRT.d");
Logger tslog(SRT_LOGFA_TSBPD, srt_logger_config, "SRT.t");
Logger rxlog(SRT_LOGFA_REXMIT, srt_logger_config, "SRT.r");

}

using namespace srt_logging;

CUDTUnited CUDT::s_UDTUnited;

const SRTSOCKET UDT::INVALID_SOCK = CUDT::INVALID_SOCK;
const int UDT::ERROR = CUDT::ERROR;

// SRT Version constants
#define SRT_VERSION_UNK     0
#define SRT_VERSION_MAJ1    0x010000            /* Version 1 major */


#define SRT_VERSION_MAJ(v) (0xFF0000 & (v))     /* Major number ensuring backward compatibility */
#define SRT_VERSION_MIN(v) (0x00FF00 & (v))
#define SRT_VERSION_PCH(v) (0x0000FF & (v))

// NOTE: SRT_VERSION is primarily defined in the build file.
const int32_t SRT_DEF_VERSION = SrtParseVersion(SRT_VERSION);


//#define SRT_CMD_HSREQ       1           /* SRT Handshake Request (sender) */
#define SRT_CMD_HSREQ_MINSZ 8           /* Minumum Compatible (1.x.x) packet size (bytes) */
#define SRT_CMD_HSREQ_SZ    12          /* Current version packet size */
#if     SRT_CMD_HSREQ_SZ > SRT_CMD_MAXSZ
#error  SRT_CMD_MAXSZ too small
#endif
/*      Handshake Request (Network Order)
        0[31..0]:   SRT version     SRT_DEF_VERSION
        1[31..0]:   Options         0 [ | SRT_OPT_TSBPDSND ][ | SRT_OPT_HAICRYPT ]
        2[31..16]:  TsbPD resv      0
        2[15..0]:   TsbPD delay     [0..60000] msec
*/

//#define SRT_CMD_HSRSP       2           /* SRT Handshake Response (receiver) */
#define SRT_CMD_HSRSP_MINSZ 8           /* Minumum Compatible (1.x.x) packet size (bytes) */
#define SRT_CMD_HSRSP_SZ    12          /* Current version packet size */
#if     SRT_CMD_HSRSP_SZ > SRT_CMD_MAXSZ
#error  SRT_CMD_MAXSZ too small
#endif
/*      Handshake Response (Network Order)
        0[31..0]:   SRT version     SRT_DEF_VERSION
        1[31..0]:   Options         0 [ | SRT_OPT_TSBPDRCV [| SRT_OPT_TLPKTDROP ]][ | SRT_OPT_HAICRYPT]
                                      [ | SRT_OPT_NAKREPORT ] [ | SRT_OPT_REXMITFLG ]
        2[31..16]:  TsbPD resv      0
        2[15..0]:   TsbPD delay     [0..60000] msec
*/


void CUDT::construct()
{
    m_pSndBuffer = NULL;
    m_pRcvBuffer = NULL;
    m_pSndLossList = NULL;
    m_pRcvLossList = NULL;
    m_iReorderTolerance = 0;
    m_iMaxReorderTolerance = 0; // Sensible optimal value is 10, 0 preserves old behavior
    m_iConsecEarlyDelivery = 0; // how many times so far the packet considered lost has been received before TTL expires
    m_iConsecOrderedDelivery = 0;

    m_pSndQueue = NULL;
    m_pRcvQueue = NULL;
    m_pSNode = NULL;
    m_pRNode = NULL;

    m_ullSndHsLastTime_us = 0;
    m_iSndHsRetryCnt = SRT_MAX_HSRETRY+1; // Will be reset to 0 for HSv5, this value is important for HSv4

    // Initial status
    m_bOpened = false;
    m_bListening = false;
    m_bConnecting = false;
    m_bConnected = false;
    m_bClosing = false;
    m_bShutdown = false;
    m_bBroken = false;
    m_bPeerHealth = true;
    m_RejectReason = SRT_REJ_UNKNOWN;
    m_ullLingerExpiration = 0;
    m_llLastReqTime = 0;

    m_lSrtVersion = SRT_DEF_VERSION;
    m_lPeerSrtVersion = 0; // not defined until connected.
    m_lMinimumPeerSrtVersion = SRT_VERSION_MAJ1;

    m_iTsbPdDelay_ms = 0;
    m_iPeerTsbPdDelay_ms = 0;

    m_bPeerTsbPd = false;
    m_iPeerTsbPdDelay_ms = 0;
    m_bTsbPd = false;
    m_bTsbPdAckWakeup = false;
    m_bPeerTLPktDrop = false;

    m_uKmRefreshRatePkt = 0;
    m_uKmPreAnnouncePkt = 0;

    // Initilize mutex and condition variables
    initSynch();

    // Default: 
    m_cbPacketArrival.set(this, &CUDT::defaultPacketArrival);
}

CUDT::CUDT()
{
   construct();

   (void)SRT_DEF_VERSION;

   // Default UDT configurations
   m_iMSS = DEF_MSS;
   m_bSynSending = true;
   m_bSynRecving = true;
   m_iFlightFlagSize = DEF_FLIGHT_SIZE;
   m_iSndBufSize = DEF_BUFFER_SIZE;
   m_iRcvBufSize = DEF_BUFFER_SIZE;
   m_iUDPSndBufSize = DEF_UDP_BUFFER_SIZE;
   
   // Linger: LIVE mode defaults, please refer to `SRTO_TRANSTYPE` option
   // for other modes.
   m_Linger.l_onoff = 0;
   m_Linger.l_linger = 0;
   m_iUDPRcvBufSize = m_iRcvBufSize * m_iMSS;
   m_bRendezvous = false;
#ifdef SRT_ENABLE_CONNTIMEO
   m_iConnTimeOut = DEF_CONNTIMEO;
#endif
   m_iSndTimeOut = -1;
   m_iRcvTimeOut = -1;
   m_bReuseAddr = true;
   m_llMaxBW = -1;
#ifdef SRT_ENABLE_IPOPTS
   m_iIpTTL = -1;
   m_iIpToS = -1;
#endif
   m_CryptoSecret.len = 0;
   m_iSndCryptoKeyLen = 0;
   //Cfg
   m_bDataSender = false;       //Sender only if true: does not recv data
   m_bOPT_TsbPd = true;        //Enable TsbPd on sender
   m_iOPT_TsbPdDelay = SRT_LIVE_DEF_LATENCY_MS;
   m_iOPT_PeerTsbPdDelay = 0;       //Peer's TsbPd delay as receiver (here is its minimum value, if used)
   m_bOPT_TLPktDrop = true;
   m_iOPT_SndDropDelay = 0;
   m_bOPT_StrictEncryption = true;
   m_iOPT_PeerIdleTimeout = COMM_RESPONSE_TIMEOUT_MS;
   m_bTLPktDrop = true;         //Too-late Packet Drop
   m_bMessageAPI = true;
   m_zOPT_ExpPayloadSize = SRT_LIVE_DEF_PLSIZE;
   m_iIpV6Only = -1;
   //Runtime
   m_bRcvNakReport = true;      //Receiver's Periodic NAK Reports
   m_llInputBW = 0;             // Application provided input bandwidth (internal input rate sampling == 0)
   m_iOverheadBW = 25;          // Percent above input stream rate (applies if m_llMaxBW == 0)
   m_OPT_PktFilterConfigString = "";

   m_pCache = NULL;

   // Default congctl is "live".
   // Available builtin congctl: "file".
   // Other congctls can be registerred.

   // Note that 'select' returns false if there's no such congctl.
   // If so, congctl becomes unselected. Calling 'configure' on an
   // unselected congctl results in exception.
   m_CongCtl.select("live");
}

CUDT::CUDT(const CUDT& ancestor)
{
   construct();

   // XXX Consider all below fields (except m_bReuseAddr) to be put
   // into a separate class for easier copying.

   // Default UDT configurations
   m_iMSS = ancestor.m_iMSS;
   m_bSynSending = ancestor.m_bSynSending;
   m_bSynRecving = ancestor.m_bSynRecving;
   m_iFlightFlagSize = ancestor.m_iFlightFlagSize;
   m_iSndBufSize = ancestor.m_iSndBufSize;
   m_iRcvBufSize = ancestor.m_iRcvBufSize;
   m_Linger = ancestor.m_Linger;
   m_iUDPSndBufSize = ancestor.m_iUDPSndBufSize;
   m_iUDPRcvBufSize = ancestor.m_iUDPRcvBufSize;
   m_bRendezvous = ancestor.m_bRendezvous;
#ifdef SRT_ENABLE_CONNTIMEO
   m_iConnTimeOut = ancestor.m_iConnTimeOut;
#endif
   m_iSndTimeOut = ancestor.m_iSndTimeOut;
   m_iRcvTimeOut = ancestor.m_iRcvTimeOut;
   m_bReuseAddr = true; // this must be true, because all accepted sockets share the same port with the listener
   m_llMaxBW = ancestor.m_llMaxBW;
#ifdef SRT_ENABLE_IPOPTS
   m_iIpTTL = ancestor.m_iIpTTL;
   m_iIpToS = ancestor.m_iIpToS;
#endif
   m_llInputBW = ancestor.m_llInputBW;
   m_iOverheadBW = ancestor.m_iOverheadBW;
   m_bDataSender = ancestor.m_bDataSender;
   m_bOPT_TsbPd = ancestor.m_bOPT_TsbPd;
   m_iOPT_TsbPdDelay = ancestor.m_iOPT_TsbPdDelay;
   m_iOPT_PeerTsbPdDelay = ancestor.m_iOPT_PeerTsbPdDelay;
   m_bOPT_TLPktDrop = ancestor.m_bOPT_TLPktDrop;
   m_iOPT_SndDropDelay = ancestor.m_iOPT_SndDropDelay;
   m_bOPT_StrictEncryption = ancestor.m_bOPT_StrictEncryption;
   m_iOPT_PeerIdleTimeout = ancestor.m_iOPT_PeerIdleTimeout;
   m_zOPT_ExpPayloadSize = ancestor.m_zOPT_ExpPayloadSize;
   m_bTLPktDrop = ancestor.m_bTLPktDrop;
   m_bMessageAPI = ancestor.m_bMessageAPI;
   m_iIpV6Only = ancestor.m_iIpV6Only;
   m_iMaxReorderTolerance = ancestor.m_iMaxReorderTolerance;
   //Runtime
   m_bRcvNakReport = ancestor.m_bRcvNakReport;
   m_OPT_PktFilterConfigString = ancestor.m_OPT_PktFilterConfigString;

   m_CryptoSecret = ancestor.m_CryptoSecret;
   m_iSndCryptoKeyLen = ancestor.m_iSndCryptoKeyLen;

   m_uKmRefreshRatePkt = ancestor.m_uKmRefreshRatePkt;
   m_uKmPreAnnouncePkt = ancestor.m_uKmPreAnnouncePkt;

   m_pCache = ancestor.m_pCache;

   // SrtCongestion's copy constructor copies the selection,
   // but not the underlying congctl object. After
   // copy-constructed, the 'configure' must be called on it again.
   m_CongCtl = ancestor.m_CongCtl;
}

CUDT::~CUDT()
{
   // release mutex/condtion variables
   destroySynch();

   //Wipeout critical data
   memset(&m_CryptoSecret, 0, sizeof(m_CryptoSecret));

   // destroy the data structures
   delete m_pSndBuffer;
   delete m_pRcvBuffer;
   delete m_pSndLossList;
   delete m_pRcvLossList;
   delete m_pSNode;
   delete m_pRNode;
}

// This function is to make it possible for both C and C++
// API to accept both bool and int types for boolean options.
// (it's not that C couldn't use <stdbool.h>, it's that people
// often forget to use correct type).
static bool bool_int_value(const void* optval, int optlen)
{
    if ( optlen == sizeof(bool) )
    {
        return *(bool*)optval;
    }

    if ( optlen == sizeof(int) )
    {
        return 0!=  *(int*)optval; // 0!= is a windows warning-killer int-to-bool conversion
    }
    return false;
}

void CUDT::setOpt(SRT_SOCKOPT optName, const void* optval, int optlen)
{
    if (m_bBroken || m_bClosing)
        throw CUDTException(MJ_CONNECTION, MN_CONNLOST, 0);

    CGuard cg(m_ConnectionLock, "conn");
    CGuard sendguard(m_SendLock, "send");
    CGuard recvguard(m_RecvLock, "recv");

    HLOGC(mglog.Debug, log << CONID() << "OPTION: #" << optName
            << " value:" << FormatBinaryString((uint8_t*)optval, optlen));

    switch (optName)
    {
    case SRTO_MSS:
        if (m_bOpened)
            throw CUDTException(MJ_NOTSUP, MN_ISBOUND, 0);

        if (*(int*)optval < int(CPacket::UDP_HDR_SIZE + CHandShake::m_iContentSize))
            throw CUDTException(MJ_NOTSUP, MN_INVAL, 0);

        m_iMSS = *(int*)optval;

        // Packet size cannot be greater than UDP buffer size
        if (m_iMSS > m_iUDPSndBufSize)
            m_iMSS = m_iUDPSndBufSize;
        if (m_iMSS > m_iUDPRcvBufSize)
            m_iMSS = m_iUDPRcvBufSize;

        break;

    case SRTO_SNDSYN:
        m_bSynSending = bool_int_value(optval, optlen);
        break;

    case SRTO_RCVSYN:
        m_bSynRecving = bool_int_value(optval, optlen);
        break;

    case SRTO_FC:
        if (m_bConnecting || m_bConnected)
            throw CUDTException(MJ_NOTSUP, MN_ISCONNECTED, 0);

        if (*(int*)optval < 1)
            throw CUDTException(MJ_NOTSUP, MN_INVAL);

        // Mimimum recv flight flag size is 32 packets
        if (*(int*)optval > 32)
            m_iFlightFlagSize = *(int*)optval;
        else
            m_iFlightFlagSize = 32;

        break;

    case SRTO_SNDBUF:
        if (m_bOpened)
            throw CUDTException(MJ_NOTSUP, MN_ISBOUND, 0);

        if (*(int*)optval <= 0)
            throw CUDTException(MJ_NOTSUP, MN_INVAL, 0);

        m_iSndBufSize = *(int*)optval / (m_iMSS - CPacket::UDP_HDR_SIZE);

        break;

    case SRTO_RCVBUF:
        if (m_bOpened)
            throw CUDTException(MJ_NOTSUP, MN_ISBOUND, 0);

        if (*(int*)optval <= 0)
            throw CUDTException(MJ_NOTSUP, MN_INVAL, 0);

        {
            // This weird cast through int is required because
            // API requires 'int', and internals require 'size_t';
            // their size is different on 64-bit systems.
            size_t val = size_t(*(int*)optval);

            // Mimimum recv buffer size is 32 packets
            size_t mssin_size = m_iMSS - CPacket::UDP_HDR_SIZE;

            // XXX This magic 32 deserves some constant
            if (val > mssin_size * 32)
                m_iRcvBufSize = val / mssin_size;
            else
                m_iRcvBufSize = 32;

            // recv buffer MUST not be greater than FC size
            if (m_iRcvBufSize > m_iFlightFlagSize)
                m_iRcvBufSize = m_iFlightFlagSize;
        }

        break;

    case SRTO_LINGER:
        m_Linger = *(linger*)optval;
        break;

    case SRTO_UDP_SNDBUF:
        if (m_bOpened)
            throw CUDTException(MJ_NOTSUP, MN_ISBOUND, 0);

        m_iUDPSndBufSize = *(int*)optval;

        if (m_iUDPSndBufSize < m_iMSS)
            m_iUDPSndBufSize = m_iMSS;

        break;

    case SRTO_UDP_RCVBUF:
        if (m_bOpened)
            throw CUDTException(MJ_NOTSUP, MN_ISBOUND, 0);

        m_iUDPRcvBufSize = *(int*)optval;

        if (m_iUDPRcvBufSize < m_iMSS)
            m_iUDPRcvBufSize = m_iMSS;

        break;

    case SRTO_RENDEZVOUS:
        if (m_bConnecting || m_bConnected)
            throw CUDTException(MJ_NOTSUP, MN_ISBOUND, 0);
        m_bRendezvous = bool_int_value(optval, optlen);
        break;

    case SRTO_SNDTIMEO:
        m_iSndTimeOut = *(int*)optval;
        break;

    case SRTO_RCVTIMEO:
        m_iRcvTimeOut = *(int*)optval;
        break;

    case SRTO_REUSEADDR:
        if (m_bOpened)
            throw CUDTException(MJ_NOTSUP, MN_ISBOUND, 0);
        m_bReuseAddr = bool_int_value(optval, optlen);
        break;

    case SRTO_MAXBW:
        m_llMaxBW = *(int64_t*)optval;

        // This can be done on both connected and unconnected socket.
        // When not connected, this will do nothing, however this
        // event will be repeated just after connecting anyway.
        if (m_bConnected)
            updateCC(TEV_INIT, TEV_INIT_RESET);
        break;

#ifdef SRT_ENABLE_IPOPTS
    case SRTO_IPTTL:
        if (m_bOpened)
            throw CUDTException(MJ_NOTSUP, MN_ISBOUND, 0);
        if (!(*(int*)optval == -1)
                &&  !((*(int*)optval >= 1) && (*(int*)optval <= 255)))
            throw CUDTException(MJ_NOTSUP, MN_INVAL, 0);
        m_iIpTTL = *(int*)optval;
        break;

    case SRTO_IPTOS:
        if (m_bOpened)
            throw CUDTException(MJ_NOTSUP, MN_ISBOUND, 0);
        m_iIpToS = *(int*)optval;
        break;
#endif

    case SRTO_INPUTBW:
        m_llInputBW = *(int64_t*)optval;
        // (only if connected; if not, then the value
        // from m_iOverheadBW will be used initially)
        if (m_bConnected)
            updateCC(TEV_INIT, TEV_INIT_INPUTBW);
        break;

    case SRTO_OHEADBW:
        if ((*(int*)optval < 5)
                ||  (*(int*)optval > 100))
            throw CUDTException(MJ_NOTSUP, MN_INVAL, 0);
        m_iOverheadBW = *(int*)optval;

        // Changed overhead BW, so spread the change
        // (only if connected; if not, then the value
        // from m_iOverheadBW will be used initially)
        if (m_bConnected)
            updateCC(TEV_INIT, TEV_INIT_OHEADBW);
        break;

    case SRTO_SENDER:
        if (m_bConnected)
            throw CUDTException(MJ_NOTSUP, MN_ISCONNECTED, 0);
        m_bDataSender = bool_int_value(optval, optlen);
        break;

    case SRTO_TSBPDMODE:
        if (m_bConnected)
            throw CUDTException(MJ_NOTSUP, MN_ISCONNECTED, 0);
        m_bOPT_TsbPd = bool_int_value(optval, optlen);
        break;

    case SRTO_LATENCY:
        if (m_bConnected)
            throw CUDTException(MJ_NOTSUP, MN_ISCONNECTED, 0);
        m_iOPT_TsbPdDelay = *(int*)optval;
        m_iOPT_PeerTsbPdDelay = *(int*)optval;
        break;

    case SRTO_RCVLATENCY:
        if (m_bConnected)
            throw CUDTException(MJ_NOTSUP, MN_ISCONNECTED, 0);
        m_iOPT_TsbPdDelay = *(int*)optval;
        break;

    case SRTO_PEERLATENCY:
        if (m_bConnected)
            throw CUDTException(MJ_NOTSUP, MN_ISCONNECTED, 0);
        m_iOPT_PeerTsbPdDelay = *(int*)optval;
        break;

    case SRTO_TLPKTDROP:
        if (m_bConnected)
            throw CUDTException(MJ_NOTSUP, MN_ISCONNECTED, 0);
        m_bOPT_TLPktDrop = bool_int_value(optval, optlen);
        break;

    case SRTO_SNDDROPDELAY:
        // Surprise: you may be connected to alter this option.
        // The application may manipulate this option on sender while transmitting.
        m_iOPT_SndDropDelay = *(int*)optval;
        break;

    case SRTO_PASSPHRASE:
        // For consistency, throw exception when connected,
        // no matter if otherwise the password can be set.
        if (m_bConnected)
            throw CUDTException(MJ_NOTSUP, MN_ISCONNECTED, 0);

#ifdef SRT_ENABLE_ENCRYPTION
        // Password must be 10-80 characters.
        // Or it can be empty to clear the password.
        if ( (optlen != 0) && (optlen < 10 || optlen > HAICRYPT_SECRET_MAX_SZ) )
            throw CUDTException(MJ_NOTSUP, MN_INVAL, 0);

        memset(&m_CryptoSecret, 0, sizeof(m_CryptoSecret));
        m_CryptoSecret.typ = HAICRYPT_SECTYP_PASSPHRASE;
        m_CryptoSecret.len = (optlen <= (int)sizeof(m_CryptoSecret.str) ? optlen : (int)sizeof(m_CryptoSecret.str));
        memcpy(m_CryptoSecret.str, optval, m_CryptoSecret.len);
#else
        if (optlen == 0)
            break;

        LOGC(mglog.Error, log << "SRTO_PASSPHRASE: encryption not enabled at compile time");
        throw CUDTException(MJ_NOTSUP, MN_INVAL, 0);
#endif
        break;

    case SRTO_PBKEYLEN:
    case _DEPRECATED_SRTO_SNDPBKEYLEN:
        if (m_bConnected)
            throw CUDTException(MJ_NOTSUP, MN_ISCONNECTED, 0);
#ifdef SRT_ENABLE_ENCRYPTION
        {
            int v = *(int*)optval;
            int allowed [4] = {
                0,   // Default value, if this results for initiator, defaults to 16. See below.
                16, // AES-128
                24, // AES-192
                32  // AES-256
            };
            int* allowed_end = allowed+4;
            if (find(allowed, allowed_end, v) == allowed_end)
            {
                LOGC(mglog.Error, log << "Invalid value for option SRTO_PBKEYLEN: " << v
                        << "; allowed are: 0, 16, 24, 32");
                throw CUDTException(MJ_NOTSUP, MN_INVAL, 0);
            }

            // Note: This works a little different in HSv4 and HSv5.

            // HSv4:
            // The party that is set SRTO_SENDER will send KMREQ, and it will
            // use default value 16, if SRTO_PBKEYLEN is the default value 0.
            // The responder that receives KMRSP has nothing to say about
            // PBKEYLEN anyway and it will take the length of the key from
            // the initiator (sender) as a good deal.
            //
            // HSv5:
            // The initiator (independently on the sender) will send KMREQ,
            // and as it should be the sender to decide about the PBKEYLEN.
            // Your application should do the following then:
            // 1. The sender should set PBKEYLEN to the required value.
            // 2. If the sender is initiator, it will create the key using
            //    its preset PBKEYLEN (or default 16, if not set) and the
            //    receiver-responder will take it as a good deal.
            // 3. Leave the PBKEYLEN value on the receiver as default 0.
            // 4. If sender is responder, it should then advertise the PBKEYLEN
            //    value in the initial handshake messages (URQ_INDUCTION if
            //    listener, and both URQ_WAVEAHAND and URQ_CONCLUSION in case
            //    of rendezvous, as it is the matter of luck who of them will
            //    eventually become the initiator). This way the receiver
            //    being an initiator will set m_iSndCryptoKeyLen before setting
            //    up KMREQ for sending to the sender-responder.
            //
            // Note that in HSv5 if both sides set PBKEYLEN, the responder
            // wins, unless the initiator is a sender (the effective PBKEYLEN
            // will be the one advertised by the responder). If none sets,
            // PBKEYLEN will default to 16.

            m_iSndCryptoKeyLen = v;
        }
#else
        LOGC(mglog.Error, log << "SRTO_PBKEYLEN: encryption not enabled at compile time");
        throw CUDTException(MJ_NOTSUP, MN_INVAL, 0);
#endif
        break;

    case SRTO_NAKREPORT:
        if (m_bConnected)
            throw CUDTException(MJ_NOTSUP, MN_ISCONNECTED, 0);
        m_bRcvNakReport = bool_int_value(optval, optlen);
        break;

#ifdef SRT_ENABLE_CONNTIMEO
    case SRTO_CONNTIMEO:
        m_iConnTimeOut = *(int*)optval;
        break;
#endif

    case SRTO_LOSSMAXTTL:
        m_iMaxReorderTolerance = *(int*)optval;
        break;

    case SRTO_VERSION:
        if (m_bConnected)
            throw CUDTException(MJ_NOTSUP, MN_ISCONNECTED, 0);
        m_lSrtVersion = *(uint32_t*)optval;
        break;

    case SRTO_MINVERSION:
        if (m_bConnected)
            throw CUDTException(MJ_NOTSUP, MN_ISCONNECTED, 0);
        m_lMinimumPeerSrtVersion = *(uint32_t*)optval;
        break;

    case SRTO_STREAMID:
        if (m_bConnected)
            throw CUDTException(MJ_NOTSUP, MN_ISCONNECTED, 0);

        if (size_t(optlen) > MAX_SID_LENGTH)
            throw CUDTException(MJ_NOTSUP, MN_INVAL, 0);

        m_sStreamName.assign((const char*)optval, optlen);
        break;

    case SRTO_CONGESTION:
        if (m_bConnected)
            throw CUDTException(MJ_NOTSUP, MN_ISCONNECTED, 0);

        {
            string val;
            if ( optlen == -1 )
                val = (const char*)optval;
            else
                val.assign((const char*)optval, optlen);

            // Translate alias
            if (val == "vod")
                val = "file";

            bool res = m_CongCtl.select(val);
            if (!res)
                throw CUDTException(MJ_NOTSUP, MN_INVAL, 0);
        }
        break;

   case SRTO_MESSAGEAPI:
        if (m_bConnected)
            throw CUDTException(MJ_NOTSUP, MN_ISCONNECTED, 0);

        m_bMessageAPI = bool_int_value(optval, optlen);
        break;

   case SRTO_PAYLOADSIZE:
        if (m_bConnected)
            throw CUDTException(MJ_NOTSUP, MN_ISCONNECTED, 0);

        if (*(int*)optval > SRT_LIVE_MAX_PLSIZE)
        {
            LOGC(mglog.Error, log << "SRTO_PAYLOADSIZE: value exceeds SRT_LIVE_MAX_PLSIZE, maximum payload per MTU.");
            throw CUDTException(MJ_NOTSUP, MN_INVAL, 0);
        }

        if (m_OPT_PktFilterConfigString != "")
        {
            // This means that the filter might have been installed before,
            // and the fix to the maximum payload size was already applied.
            // This needs to be checked now.
            SrtFilterConfig fc;
            if (!ParseFilterConfig(m_OPT_PktFilterConfigString, fc))
            {
                // Break silently. This should not happen
                LOGC(mglog.Error,
                        log << "SRTO_PAYLOADSIZE: IPE: failing filter configuration installed");
                throw CUDTException(MJ_NOTSUP, MN_INVAL, 0);
            }

            size_t efc_max_payload_size = SRT_LIVE_MAX_PLSIZE - fc.extra_size;
            if (m_zOPT_ExpPayloadSize > efc_max_payload_size)
            {
                LOGC(mglog.Error, log << "SRTO_PAYLOADSIZE: value exceeds SRT_LIVE_MAX_PLSIZE decreased by "
                        << fc.extra_size << " required for packet filter header");
                throw CUDTException(MJ_NOTSUP, MN_INVAL, 0);
            }
        }

        m_zOPT_ExpPayloadSize = *(int*)optval;
        break;

   case SRTO_TRANSTYPE:
        if (m_bConnected)
            throw CUDTException(MJ_NOTSUP, MN_ISCONNECTED, 0);

      // XXX Note that here the configuration for SRTT_LIVE
      // is the same as DEFAULT VALUES for these fields set
      // in CUDT::CUDT. 
      switch (*(SRT_TRANSTYPE*)optval)
      {
      case SRTT_LIVE:
          // Default live options:
          // - tsbpd: on
          // - latency: 120ms
          // - linger: off
          // - congctl: live
          // - extraction method: message (reading call extracts one message)
          m_bOPT_TsbPd = true;
          m_iOPT_TsbPdDelay = SRT_LIVE_DEF_LATENCY_MS;
          m_iOPT_PeerTsbPdDelay = 0;
          m_bOPT_TLPktDrop = true;
          m_iOPT_SndDropDelay = 0;
          m_bMessageAPI = true;
          m_bRcvNakReport = true;
          m_zOPT_ExpPayloadSize = SRT_LIVE_DEF_PLSIZE;
          m_Linger.l_onoff = 0;
          m_Linger.l_linger = 0;
          m_CongCtl.select("live");
          break;

      case SRTT_FILE:
          // File transfer mode:
          // - tsbpd: off
          // - latency: 0
          // - linger: 2 minutes (180s)
          // - congctl: file (original UDT congestion control)
          // - extraction method: stream (reading call extracts as many bytes as available and fits in buffer)
          m_bOPT_TsbPd = false;
          m_iOPT_TsbPdDelay = 0;
          m_iOPT_PeerTsbPdDelay = 0;
          m_bOPT_TLPktDrop = false;
          m_iOPT_SndDropDelay = -1;
          m_bMessageAPI = false;
          m_bRcvNakReport = false;
          m_zOPT_ExpPayloadSize = 0; // use maximum
          m_Linger.l_onoff = 1;
          m_Linger.l_linger = DEF_LINGER;
          m_CongCtl.select("file");
          break;

      default:
          throw CUDTException(MJ_NOTSUP, MN_INVAL, 0);
      }
      break;

   case SRTO_KMREFRESHRATE:
      if (m_bConnected)
          throw CUDTException(MJ_NOTSUP, MN_ISCONNECTED, 0);

      // If you first change the KMREFRESHRATE, KMPREANNOUNCE
      // will be set to the maximum allowed value
      m_uKmRefreshRatePkt = *(int*)optval;
      if (m_uKmPreAnnouncePkt == 0 || m_uKmPreAnnouncePkt > (m_uKmRefreshRatePkt-1)/2)
      {
          m_uKmPreAnnouncePkt = (m_uKmRefreshRatePkt-1)/2;
          LOGC(mglog.Warn, log << "SRTO_KMREFRESHRATE=0x"
                  << hex << m_uKmRefreshRatePkt << ": setting SRTO_KMPREANNOUNCE=0x"
                  << hex << m_uKmPreAnnouncePkt);
      }
      break;

   case SRTO_KMPREANNOUNCE:
      if (m_bConnected)
          throw CUDTException(MJ_NOTSUP, MN_ISCONNECTED, 0);
      {
          int val = *(int*)optval;
          int kmref = m_uKmRefreshRatePkt == 0 ? HAICRYPT_DEF_KM_REFRESH_RATE : m_uKmRefreshRatePkt;
          if (val > (kmref-1)/2)
          {
              LOGC(mglog.Error, log << "SRTO_KMPREANNOUNCE=0x" << hex << val
                      << " exceeds KmRefresh/2, 0x" << ((kmref-1)/2) << " - OPTION REJECTED.");
              throw CUDTException(MJ_NOTSUP, MN_INVAL, 0);
          }

          m_uKmPreAnnouncePkt = val;
      }
      break;

   case SRTO_ENFORCEDENCRYPTION:
      if (m_bConnected)
          throw CUDTException(MJ_NOTSUP, MN_ISCONNECTED, 0);

        m_bOPT_StrictEncryption = bool_int_value(optval, optlen);
        break;

   case SRTO_PEERIDLETIMEO:

        if (m_bConnected)
            throw CUDTException(MJ_NOTSUP, MN_ISCONNECTED, 0);
        m_iOPT_PeerIdleTimeout = *(int*)optval;
        break;

   case SRTO_IPV6ONLY:
      if (m_bConnected)
         throw CUDTException(MJ_NOTSUP, MN_ISCONNECTED, 0);
      
      m_iIpV6Only = *(int*)optval;
      break;

   case SRTO_PACKETFILTER:
      if (m_bConnected)
          throw CUDTException(MJ_NOTSUP, MN_ISCONNECTED, 0);

      {
          string arg ((char*)optval, optlen);
          // Parse the configuration string prematurely
          SrtFilterConfig fc;
          if (!ParseFilterConfig(arg, fc))
          {
              LOGC(mglog.Error,
                      log << "SRTO_FILTER: Incorrect syntax. Use: FILTERTYPE[,KEY:VALUE...]. "
                      "FILTERTYPE (" << fc.type << ") must be installed (or builtin)");
              throw CUDTException(MJ_NOTSUP, MN_INVAL, 0);
          }

          size_t efc_max_payload_size = SRT_LIVE_MAX_PLSIZE - fc.extra_size;
          if (m_zOPT_ExpPayloadSize > efc_max_payload_size)
          {
              LOGC(mglog.Warn, log << "Due to filter-required extra " << fc.extra_size
                      << " bytes, SRTO_PAYLOADSIZE fixed to " << efc_max_payload_size << " bytes");
              m_zOPT_ExpPayloadSize = efc_max_payload_size;
          }

          m_OPT_PktFilterConfigString = arg;
      }
      break;

    default:
        throw CUDTException(MJ_NOTSUP, MN_INVAL, 0);
    }
}

void CUDT::getOpt(SRT_SOCKOPT optName, void* optval, int& optlen)
{
   CGuard cg(m_ConnectionLock, "conn");

   switch (optName)
   {
   case SRTO_MSS:
      *(int*)optval = m_iMSS;
      optlen = sizeof(int);
      break;

   case SRTO_SNDSYN:
      *(bool*)optval = m_bSynSending;
      optlen = sizeof(bool);
      break;

   case SRTO_RCVSYN:
      *(bool*)optval = m_bSynRecving;
      optlen = sizeof(bool);
      break;

   case SRTO_ISN:
      *(int*)optval = m_iISN;
      optlen = sizeof(int);
      break;

   case SRTO_FC:
      *(int*)optval = m_iFlightFlagSize;
      optlen = sizeof(int);
      break;

   case SRTO_SNDBUF:
      *(int*)optval = m_iSndBufSize * (m_iMSS - CPacket::UDP_HDR_SIZE);
      optlen = sizeof(int);
      break;

   case SRTO_RCVBUF:
      *(int*)optval = m_iRcvBufSize * (m_iMSS - CPacket::UDP_HDR_SIZE);
      optlen = sizeof(int);
      break;

   case SRTO_LINGER:
      if (optlen < (int)(sizeof(linger)))
         throw CUDTException(MJ_NOTSUP, MN_INVAL, 0);

      *(linger*)optval = m_Linger;
      optlen = sizeof(linger);
      break;

   case SRTO_UDP_SNDBUF:
      *(int*)optval = m_iUDPSndBufSize;
      optlen = sizeof(int);
      break;

   case SRTO_UDP_RCVBUF:
      *(int*)optval = m_iUDPRcvBufSize;
      optlen = sizeof(int);
      break;

   case SRTO_RENDEZVOUS:
      *(bool *)optval = m_bRendezvous;
      optlen = sizeof(bool);
      break;

   case SRTO_SNDTIMEO:
      *(int*)optval = m_iSndTimeOut;
      optlen = sizeof(int);
      break;

   case SRTO_RCVTIMEO:
      *(int*)optval = m_iRcvTimeOut;
      optlen = sizeof(int);
      break;

   case SRTO_REUSEADDR:
      *(bool *)optval = m_bReuseAddr;
      optlen = sizeof(bool);
      break;

   case SRTO_MAXBW:
      *(int64_t*)optval = m_llMaxBW;
      optlen = sizeof(int64_t);
      break;

   case SRTO_STATE:
      *(int32_t*)optval = s_UDTUnited.getStatus(m_SocketID);
      optlen = sizeof(int32_t);
      break;

   case SRTO_EVENT:
   {
      int32_t event = 0;
      if (m_bBroken)
         event |= SRT_EPOLL_ERR;
      else
      {
         CGuard::enterCS(m_RecvLock, "recv");
         if (m_pRcvBuffer && m_pRcvBuffer->isRcvDataReady())
            event |= SRT_EPOLL_IN;
         CGuard::leaveCS(m_RecvLock, "recv");
         if (m_pSndBuffer && (m_iSndBufSize > m_pSndBuffer->getCurrBufSize()))
            event |= SRT_EPOLL_OUT;
      }
      *(int32_t*)optval = event;
      optlen = sizeof(int32_t);
      break;
   }

   case SRTO_SNDDATA:
      if (m_pSndBuffer)
         *(int32_t*)optval = m_pSndBuffer->getCurrBufSize();
      else
         *(int32_t*)optval = 0;
      optlen = sizeof(int32_t);
      break;

   case SRTO_RCVDATA:
      if (m_pRcvBuffer)
      {
         CGuard::enterCS(m_RecvLock, "recv");
         *(int32_t*)optval = m_pRcvBuffer->getRcvDataSize();
         CGuard::leaveCS(m_RecvLock, "recv");
      }
      else
         *(int32_t*)optval = 0;
      optlen = sizeof(int32_t);
      break;

#ifdef SRT_ENABLE_IPOPTS
   case SRTO_IPTTL:
      if (m_bOpened)
         *(int32_t*)optval = m_pSndQueue->getIpTTL();
      else
         *(int32_t*)optval = m_iIpTTL;
      break;

   case SRTO_IPTOS:
      if (m_bOpened)
         *(int32_t*)optval = m_pSndQueue->getIpToS();
      else
         *(int32_t*)optval = m_iIpToS;
      break;
#endif

   case SRTO_SENDER:
      *(int32_t*)optval = m_bDataSender;
      optlen = sizeof(int32_t);
      break;


   case SRTO_TSBPDMODE:
      *(int32_t*)optval = m_bOPT_TsbPd;
      optlen = sizeof(int32_t);
      break;

   case SRTO_LATENCY:
   case SRTO_RCVLATENCY:
      *(int32_t*)optval = m_iTsbPdDelay_ms;
      optlen = sizeof(int32_t);
      break;

   case SRTO_PEERLATENCY:
      *(int32_t*)optval = m_iPeerTsbPdDelay_ms;
      optlen = sizeof(int32_t);
      break;

   case SRTO_TLPKTDROP:
      *(int32_t*)optval = m_bTLPktDrop;
      optlen = sizeof(int32_t);
      break;

   case SRTO_SNDDROPDELAY:
      *(int32_t*)optval = m_iOPT_SndDropDelay;
      optlen = sizeof(int32_t);
      break;

   case SRTO_PBKEYLEN:
      if (m_pCryptoControl)
         *(int32_t*)optval = m_pCryptoControl->KeyLen(); // Running Key length.
      else
         *(int32_t*)optval = m_iSndCryptoKeyLen; // May be 0.
      optlen = sizeof(int32_t);
      break;

   case SRTO_KMSTATE:
      if (!m_pCryptoControl)
          *(int32_t*)optval = SRT_KM_S_UNSECURED;
      else if (m_bDataSender)
          *(int32_t*)optval = m_pCryptoControl->m_SndKmState;
      else
          *(int32_t*)optval = m_pCryptoControl->m_RcvKmState;
      break;

   case SRTO_SNDKMSTATE: // State imposed by Agent depending on PW and KMX
      if (m_pCryptoControl)
         *(int32_t*)optval = m_pCryptoControl->m_SndKmState;
      else
         *(int32_t*)optval = SRT_KM_S_UNSECURED;
      optlen = sizeof(int32_t);
      break;

   case SRTO_RCVKMSTATE: // State returned by Peer as informed during KMX
      if (m_pCryptoControl)
         *(int32_t*)optval = m_pCryptoControl->m_RcvKmState;
      else
         *(int32_t*)optval = SRT_KM_S_UNSECURED;
      optlen = sizeof(int32_t);
      break;

   case SRTO_NAKREPORT:
      *(bool*)optval = m_bRcvNakReport;
      optlen = sizeof(bool);
      break;

   case SRTO_VERSION:
      *(int32_t*)optval = m_lSrtVersion;
      optlen = sizeof(int32_t);
      break;

   case SRTO_PEERVERSION:
      *(int32_t*)optval = m_lPeerSrtVersion;
      optlen = sizeof(int32_t);
      break;

#ifdef SRT_ENABLE_CONNTIMEO
   case SRTO_CONNTIMEO:
      *(int*)optval = m_iConnTimeOut;
      optlen = sizeof(int);
      break;
#endif

   case SRTO_MINVERSION:
      *(uint32_t*)optval = m_lMinimumPeerSrtVersion;
      optlen = sizeof(uint32_t);
      break;

   case SRTO_STREAMID:
      if (size_t(optlen) < m_sStreamName.size()+1)
          throw CUDTException(MJ_NOTSUP, MN_INVAL, 0);

      strcpy((char*)optval, m_sStreamName.c_str());
      optlen = m_sStreamName.size();
      break;

   case SRTO_CONGESTION:
      {
          string tt = m_CongCtl.selected_name();
          strcpy((char*)optval, tt.c_str());
          optlen = tt.size();
      }
      break;

   case SRTO_MESSAGEAPI:
      optlen = sizeof (bool);
      *(bool*)optval = m_bMessageAPI;
      break;

   case SRTO_PAYLOADSIZE:
      optlen = sizeof (int);
      *(int*)optval = m_zOPT_ExpPayloadSize;
      break;

   case SRTO_ENFORCEDENCRYPTION:
      optlen = sizeof (int32_t); // also with TSBPDMODE and SENDER
      *(int32_t*)optval = m_bOPT_StrictEncryption;
      break;

   case SRTO_IPV6ONLY:
      optlen = sizeof(int);
      *(int*)optval = m_iIpV6Only;
      break;

   case SRTO_PEERIDLETIMEO:
      *(int*)optval = m_iOPT_PeerIdleTimeout;
      optlen = sizeof(int);
      break;

      
   case SRTO_PACKETFILTER:
      if (size_t(optlen) < m_OPT_PktFilterConfigString.size()+1)
          throw CUDTException(MJ_NOTSUP, MN_INVAL, 0);

      strcpy((char*)optval, m_OPT_PktFilterConfigString.c_str());
      optlen = m_OPT_PktFilterConfigString.size();
      break;
      
   default:
      throw CUDTException(MJ_NOTSUP, MN_NONE, 0);
   }
}

bool CUDT::setstreamid(SRTSOCKET u, const std::string& sid)
{
    CUDT* that = getUDTHandle(u);
    if (!that)
        return false;

    if (sid.size() > MAX_SID_LENGTH)
        return false;

    if (that->m_bConnected)
        return false;

    that->m_sStreamName = sid;
    return true;
}

std::string CUDT::getstreamid(SRTSOCKET u)
{
    CUDT* that = getUDTHandle(u);
    if (!that)
        return "";

    return that->m_sStreamName;
}

// XXX REFACTOR: Make common code for CUDT constructor and clearData,
// possibly using CUDT::construct.
void CUDT::clearData()
{
   // Initial sequence number, loss, acknowledgement, etc.
   int udpsize = m_iMSS - CPacket::UDP_HDR_SIZE;

   m_iMaxSRTPayloadSize = udpsize - CPacket::HDR_SIZE;

   HLOGC(mglog.Debug, log << "clearData: PAYLOAD SIZE: " << m_iMaxSRTPayloadSize);

   m_iEXPCount = 1;
   m_iBandwidth = 1;    //pkts/sec
   // XXX use some constant for this 16
   m_iDeliveryRate = 16;
   m_iByteDeliveryRate = 16 * m_iMaxSRTPayloadSize;
   m_iAckSeqNo = 0;
   m_ullLastAckTime_tk = 0;

   // trace information
   CGuard::enterCS(m_StatsLock);
   m_stats.startTime = CTimer::getTime();
   m_stats.sentTotal = m_stats.recvTotal = m_stats.sndLossTotal = m_stats.rcvLossTotal = m_stats.retransTotal = m_stats.sentACKTotal = m_stats.recvACKTotal = m_stats.sentNAKTotal = m_stats.recvNAKTotal = 0;
   m_stats.lastSampleTime = CTimer::getTime();
   m_stats.traceSent = m_stats.traceRecv = m_stats.traceSndLoss = m_stats.traceRcvLoss = m_stats.traceRetrans = m_stats.sentACK = m_stats.recvACK = m_stats.sentNAK = m_stats.recvNAK = 0;
   m_stats.traceRcvRetrans = 0;
   m_stats.traceReorderDistance = 0;
   m_stats.traceBelatedTime = 0.0;
   m_stats.traceRcvBelated          = 0;

   m_stats.sndDropTotal             = 0;
   m_stats.traceSndDrop             = 0;
   m_stats.rcvDropTotal             = 0;
   m_stats.traceRcvDrop             = 0;

   m_stats.m_rcvUndecryptTotal      = 0;
   m_stats.traceRcvUndecrypt        = 0;

   m_stats.bytesSentTotal           = 0;
   m_stats.bytesRecvTotal           = 0;
   m_stats.bytesRetransTotal        = 0;
   m_stats.traceBytesSent           = 0;
   m_stats.traceBytesRecv           = 0;
   m_stats.sndFilterExtra = 0;
   m_stats.rcvFilterExtra = 0;
   m_stats.rcvFilterSupply = 0;
   m_stats.rcvFilterLoss = 0;

   m_stats.traceBytesRetrans        = 0;
#ifdef SRT_ENABLE_LOSTBYTESCOUNT
   m_stats.traceRcvBytesLoss        = 0;
#endif
   m_stats.sndBytesDropTotal        = 0;
   m_stats.rcvBytesDropTotal        = 0;
   m_stats.traceSndBytesDrop        = 0;
   m_stats.traceRcvBytesDrop        = 0;
   m_stats.m_rcvBytesUndecryptTotal = 0;
   m_stats.traceRcvBytesUndecrypt   = 0;

   m_stats.sndDuration = m_stats.m_sndDurationTotal = 0;
   CGuard::leaveCS(m_StatsLock);


   // Resetting these data because this happens when agent isn't connected.
   m_bPeerTsbPd = false;
   m_iPeerTsbPdDelay_ms = 0;

   m_bTsbPd = m_bOPT_TsbPd; // Take the values from user-configurable options
   m_iTsbPdDelay_ms = m_iOPT_TsbPdDelay;
   m_bTLPktDrop = m_bOPT_TLPktDrop;
   m_bPeerTLPktDrop = false;

   m_bPeerNakReport = false;

   m_bPeerRexmitFlag = false;


   m_RdvState = CHandShake::RDV_INVALID;
   m_ullRcvPeerStartTime = 0;
}

void CUDT::open()
{
   CGuard cg(m_ConnectionLock, "conn");

   clearData();

   // structures for queue
   if (m_pSNode == NULL)
      m_pSNode = new CSNode;
   m_pSNode->m_pUDT = this;
   m_pSNode->m_llTimeStamp_tk = 1;
   m_pSNode->m_iHeapLoc = -1;

   if (m_pRNode == NULL)
      m_pRNode = new CRNode;
   m_pRNode->m_pUDT = this;
   m_pRNode->m_llTimeStamp_tk = 1;
   m_pRNode->m_pPrev = m_pRNode->m_pNext = NULL;
   m_pRNode->m_bOnList = false;

   m_iRTT = 10 * COMM_SYN_INTERVAL_US;
   m_iRTTVar = m_iRTT >> 1;
   m_ullCPUFrequency = CTimer::getCPUFrequency();


   // set minimum NAK and EXP timeout to 300ms
   /*
      XXX This code is blocked because the value of
      m_ullMinNakInt_tk will be overwritten again in setupCC.
      And in setupCC it will have an opportunity to make the
      value overridden according to the statements in the SrtCongestion.

#ifdef SRT_ENABLE_NAKREPORT
   if (m_bRcvNakReport)
      m_ullMinNakInt_tk = m_iMinNakInterval_us * m_ullCPUFrequency;
   else
#endif
*/
   // Set up timers
   m_ullMinNakInt_tk = 300000 * m_ullCPUFrequency;
   m_ullMinExpInt_tk = 300000 * m_ullCPUFrequency;

   m_ullACKInt_tk = COMM_SYN_INTERVAL_US * m_ullCPUFrequency;
   m_ullNAKInt_tk = m_ullMinNakInt_tk;

   uint64_t currtime_tk;
   CTimer::rdtsc(currtime_tk);
   m_ullLastRspTime_tk    = currtime_tk;
   m_ullNextACKTime_tk    = currtime_tk + m_ullACKInt_tk;
   m_ullNextNAKTime_tk    = currtime_tk + m_ullNAKInt_tk;
   m_ullLastRspAckTime_tk = currtime_tk;
   m_ullLastSndTime_tk    = currtime_tk;
   m_iReXmitCount = 1;

   m_iPktCount = 0;
   m_iLightACKCount = 1;

   m_ullTargetTime_tk = 0;
   m_ullTimeDiff_tk = 0;

   // Now UDT is opened.
   m_bOpened = true;
}

void CUDT::setListenState()
{
   CGuard cg(m_ConnectionLock, "conn");

   if (!m_bOpened)
      throw CUDTException(MJ_NOTSUP, MN_NONE, 0);

   if (m_bConnecting || m_bConnected)
      throw CUDTException(MJ_NOTSUP, MN_ISCONNECTED, 0);

   // listen can be called more than once
   if (m_bListening)
      return;

   // if there is already another socket listening on the same port
   if (m_pRcvQueue->setListener(this) < 0)
      throw CUDTException(MJ_NOTSUP, MN_BUSY, 0);

   m_bListening = true;
}

size_t CUDT::fillSrtHandshake(uint32_t* srtdata, size_t srtlen, int msgtype, int hs_version)
{
    if ( srtlen < SRT_HS__SIZE )
    {
        LOGC(mglog.Fatal, log << "IPE: fillSrtHandshake: buffer too small: " << srtlen << " (expected: " << SRT_HS__SIZE << ")");
        return 0;
    }

    srtlen = SRT_HS__SIZE; // We use only that much space.

    memset(srtdata, 0, sizeof(uint32_t)*srtlen);
    /* Current version (1.x.x) SRT handshake */
    srtdata[SRT_HS_VERSION] = m_lSrtVersion;  /* Required version */
    srtdata[SRT_HS_FLAGS] |= SrtVersionCapabilities();

    switch (msgtype)
    {
    case SRT_CMD_HSREQ: return fillSrtHandshake_HSREQ(srtdata, srtlen, hs_version);
    case SRT_CMD_HSRSP: return fillSrtHandshake_HSRSP(srtdata, srtlen, hs_version);
    default: LOGC(mglog.Fatal, log << "IPE: fillSrtHandshake/sendSrtMsg called with value " << msgtype); return 0;
    }
}

size_t CUDT::fillSrtHandshake_HSREQ(uint32_t* srtdata, size_t /* srtlen - unused */, int hs_version)
{
    // INITIATOR sends HSREQ.

    // The TSBPD(SND|RCV) options are being set only if the TSBPD is set in the current agent.
    // The agent has a decisive power only in the range of RECEIVING the data, however it can
    // also influence the peer's latency. If agent doesn't set TSBPD mode, it doesn't send any
    // latency flags, although the peer might still want to do Rx with TSBPD. When agent sets
    // TsbPd mode, it defines latency values for Rx (itself) and Tx (peer's Rx). If peer does
    // not set TsbPd mode, it will simply ignore the proposed latency (PeerTsbPdDelay), although
    // if it has received the Rx latency as well, it must honor it and respond accordingly
    // (the latter is only in case of HSv5 and bidirectional connection).
    if (m_bOPT_TsbPd)
    {
        m_iTsbPdDelay_ms = m_iOPT_TsbPdDelay;
        m_iPeerTsbPdDelay_ms = m_iOPT_PeerTsbPdDelay;
        /*
         * Sent data is real-time, use Time-based Packet Delivery,
         * set option bit and configured delay
         */
        srtdata[SRT_HS_FLAGS] |= SRT_OPT_TSBPDSND;

        if ( hs_version < CUDT::HS_VERSION_SRT1 )
        {
            // HSv4 - this uses only one value.
            srtdata[SRT_HS_LATENCY] = SRT_HS_LATENCY_LEG::wrap(m_iPeerTsbPdDelay_ms);
        }
        else
        {
            // HSv5 - this will be understood only since this version when this exists.
            srtdata[SRT_HS_LATENCY] = SRT_HS_LATENCY_SND::wrap(m_iPeerTsbPdDelay_ms);

            m_bTsbPd = true;
            // And in the reverse direction.
            srtdata[SRT_HS_FLAGS] |= SRT_OPT_TSBPDRCV;
            srtdata[SRT_HS_LATENCY] |= SRT_HS_LATENCY_RCV::wrap(m_iTsbPdDelay_ms);

            // This wasn't there for HSv4, this setting is only for the receiver.
            // HSv5 is bidirectional, so every party is a receiver.

            if (m_bTLPktDrop)
                srtdata[SRT_HS_FLAGS] |= SRT_OPT_TLPKTDROP;
        }
    }

    if (m_bRcvNakReport)
        srtdata[SRT_HS_FLAGS] |= SRT_OPT_NAKREPORT;

    // I support SRT_OPT_REXMITFLG. Do you?
    srtdata[SRT_HS_FLAGS] |= SRT_OPT_REXMITFLG;

    // Declare the API used. The flag is set for "stream" API because
    // the older versions will never set this flag, but all old SRT versions use message API.
    if (!m_bMessageAPI)
        srtdata[SRT_HS_FLAGS] |= SRT_OPT_STREAM;

    HLOGC(mglog.Debug, log << "HSREQ/snd: LATENCY[SND:" << SRT_HS_LATENCY_SND::unwrap(srtdata[SRT_HS_LATENCY])
            << " RCV:" << SRT_HS_LATENCY_RCV::unwrap(srtdata[SRT_HS_LATENCY]) << "] FLAGS["
            << SrtFlagString(srtdata[SRT_HS_FLAGS]) << "]");

    return 3;
}

size_t CUDT::fillSrtHandshake_HSRSP(uint32_t* srtdata, size_t /* srtlen - unused */, int hs_version)
{
    // Setting m_ullRcvPeerStartTime is done in processSrtMsg_HSREQ(), so
    // this condition will be skipped only if this function is called without
    // getting first received HSREQ. Doesn't look possible in both HSv4 and HSv5.
    if (m_ullRcvPeerStartTime != 0)
    {
        // If Agent doesn't set TSBPD, it will not set the TSBPD flag back to the Peer.
        // The peer doesn't have be disturbed by it anyway.
        if (m_bTsbPd)
        {
            /* 
             * We got and transposed peer start time (HandShake request timestamp),
             * we can support Timestamp-based Packet Delivery
             */
            srtdata[SRT_HS_FLAGS] |= SRT_OPT_TSBPDRCV;

            if ( hs_version < HS_VERSION_SRT1 )
            {
                // HSv4 - this uses only one value
                srtdata[SRT_HS_LATENCY] = SRT_HS_LATENCY_LEG::wrap(m_iTsbPdDelay_ms);
            }
            else
            {
                // HSv5 - this puts "agent's" latency into RCV field and "peer's" -
                // into SND field.
                srtdata[SRT_HS_LATENCY] = SRT_HS_LATENCY_RCV::wrap(m_iTsbPdDelay_ms);
            }
        }
        else
        {
            HLOGC(mglog.Debug, log << "HSRSP/snd: TSBPD off, NOT responding TSBPDRCV flag.");
        }

        // Hsv5, only when peer has declared TSBPD mode.
        // The flag was already set, and the value already "maximized" in processSrtMsg_HSREQ().
        if (m_bPeerTsbPd && hs_version >= HS_VERSION_SRT1 )
        {
            // HSv5 is bidirectional - so send the TSBPDSND flag, and place also the
            // peer's latency into SND field.
            srtdata[SRT_HS_FLAGS] |= SRT_OPT_TSBPDSND;
            srtdata[SRT_HS_LATENCY] |= SRT_HS_LATENCY_SND::wrap(m_iPeerTsbPdDelay_ms);

            HLOGC(mglog.Debug, log << "HSRSP/snd: HSv5 peer uses TSBPD, responding TSBPDSND latency=" << m_iPeerTsbPdDelay_ms);
        }
        else
        {
            HLOGC(mglog.Debug, log << "HSRSP/snd: HSv" << (hs_version == CUDT::HS_VERSION_UDT4 ? 4 : 5)
                << " with peer TSBPD=" << (m_bPeerTsbPd ? "on" : "off") << " - NOT responding TSBPDSND");
        }

        if (m_bTLPktDrop)
            srtdata[SRT_HS_FLAGS] |= SRT_OPT_TLPKTDROP;
    }
    else
    {
        LOGC(mglog.Fatal, log << "IPE: fillSrtHandshake_HSRSP: m_ullRcvPeerStartTime NOT SET!");
        return 0;
    }


    if (m_bRcvNakReport)
    {
        // HSv5: Note that this setting is independent on the value of
        // m_bPeerNakReport, which represent this setting in the peer.

        srtdata[SRT_HS_FLAGS] |= SRT_OPT_NAKREPORT;
        /*
         * NAK Report is so efficient at controlling bandwidth that sender TLPktDrop
         * is not needed. SRT 1.0.5 to 1.0.7 sender TLPktDrop combined with SRT 1.0
         * Timestamp-Based Packet Delivery was not well implemented and could drop
         * big I-Frame tail before sending once on low latency setups.
         * Disabling TLPktDrop in the receiver SRT Handshake Reply prevents the sender
         * from enabling Too-Late Packet Drop.
         */
        if (m_lPeerSrtVersion <= SrtVersion(1, 0, 7))
            srtdata[SRT_HS_FLAGS] &= ~SRT_OPT_TLPKTDROP;
    }

    if ( m_lSrtVersion >= SrtVersion(1, 2, 0) )
    {
        if (!m_bPeerRexmitFlag)
        {
            // Peer does not request to use rexmit flag, if so,
            // we won't use as well.
            HLOGC(mglog.Debug, log << "HSRSP/snd: AGENT understands REXMIT flag, but PEER DOES NOT. NOT setting.");
        }
        else
        {
            // Request that the rexmit bit be used as a part of msgno.
            srtdata[SRT_HS_FLAGS] |= SRT_OPT_REXMITFLG;
            HLOGF(mglog.Debug, "HSRSP/snd: AGENT UNDERSTANDS REXMIT flag and PEER reported that it does, too." );
        }
    }
    else
    {
        // Since this is now in the code, it can occur only in case when you change the 
        // version specification in the build configuration.
        HLOGF(mglog.Debug, "HSRSP/snd: AGENT DOES NOT UNDERSTAND REXMIT flag" );
    }

    HLOGC(mglog.Debug, log << "HSRSP/snd: LATENCY[SND:" << SRT_HS_LATENCY_SND::unwrap(srtdata[SRT_HS_LATENCY])
        << " RCV:" << SRT_HS_LATENCY_RCV::unwrap(srtdata[SRT_HS_LATENCY]) << "] FLAGS["
        << SrtFlagString(srtdata[SRT_HS_FLAGS]) << "]");

    return 3;
}

size_t CUDT::prepareSrtHsMsg(int cmd, uint32_t* srtdata, size_t size)
{
    size_t srtlen = fillSrtHandshake(srtdata, size, cmd, handshakeVersion());
    HLOGF(mglog.Debug, "CMD:%s(%d) Len:%d Version: %s Flags: %08X (%s) sdelay:%d",
            MessageTypeStr(UMSG_EXT, cmd).c_str(), cmd, (int)(srtlen * sizeof(int32_t)),
            SrtVersionString(srtdata[SRT_HS_VERSION]).c_str(),
            srtdata[SRT_HS_FLAGS],
            SrtFlagString(srtdata[SRT_HS_FLAGS]).c_str(),
            srtdata[SRT_HS_LATENCY]);

    return srtlen;
}

void CUDT::sendSrtMsg(int cmd, uint32_t *srtdata_in, int srtlen_in)
{
    CPacket srtpkt;
    int32_t srtcmd = (int32_t)cmd;

    static const size_t SRTDATA_MAXSIZE = SRT_CMD_MAXSZ/sizeof(int32_t);

    // This is in order to issue a compile error if the SRT_CMD_MAXSZ is
    // too small to keep all the data. As this is "static const", declaring
    // an array of such specified size in C++ isn't considered VLA.
    static const int SRTDATA_SIZE = SRTDATA_MAXSIZE >= SRT_HS__SIZE ? SRTDATA_MAXSIZE : -1;

    // This will be effectively larger than SRT_HS__SIZE, but it will be also used
    // for incoming data. We have a guarantee that it won't be larger than SRTDATA_MAXSIZE.
    uint32_t srtdata[SRTDATA_SIZE];

    int srtlen = 0;

    if ( cmd == SRT_CMD_REJECT )
    {
        // This is a value returned by processSrtMsg underlying layer, potentially
        // to be reported here. Should this happen, just send a rejection message.
        cmd = SRT_CMD_HSRSP;
        srtdata[SRT_HS_VERSION] = 0;
    }

    switch(cmd){
    case SRT_CMD_HSREQ:
    case SRT_CMD_HSRSP:
        srtlen = prepareSrtHsMsg(cmd, srtdata, SRTDATA_SIZE);
        break;

    case SRT_CMD_KMREQ: //Sender
    case SRT_CMD_KMRSP: //Receiver
        srtlen = srtlen_in;
        /* Msg already in network order
         * But CChannel:sendto will swap again (assuming 32-bit fields)
         * Pre-swap to cancel it.
         */
        HtoNLA(srtdata, srtdata_in, srtlen);
        m_pCryptoControl->updateKmState(cmd, srtlen); // <-- THIS function can't be moved to CUDT

        break;

    default:
        LOGF(mglog.Error,  "sndSrtMsg: cmd=%d unsupported", cmd);
        break;
    }

    if (srtlen > 0)
    {
        /* srtpkt.pack will set message data in network order */
        srtpkt.pack(UMSG_EXT, &srtcmd, srtdata, srtlen * sizeof(int32_t));
        addressAndSend(srtpkt);
    }
}



// PREREQUISITE:
// pkt must be set the buffer and configured for UMSG_HANDSHAKE.
// Note that this function replaces also serialization for the HSv4.
bool CUDT::createSrtHandshake(ref_t<CPacket> r_pkt, ref_t<CHandShake> r_hs,
        int srths_cmd, int srtkm_cmd,
        const uint32_t* kmdata, size_t kmdata_wordsize /* IN WORDS, NOT BYTES!!! */)
{
    CPacket& pkt = *r_pkt;
    CHandShake& hs = *r_hs;

    // This function might be called before the opposite version was recognized.
    // Check if the version is exactly 4 because this means that the peer has already
    // sent something - asynchronously, and usually in rendezvous - and we already know
    // that the peer is version 4. In this case, agent must behave as HSv4, til the end.
    if (m_ConnRes.m_iVersion == HS_VERSION_UDT4)
    {
        hs.m_iVersion = HS_VERSION_UDT4;
        hs.m_iType = UDT_DGRAM;
        if (hs.m_extension)
        {
            // Should be impossible
            LOGC(mglog.Error, log << "createSrtHandshake: IPE: EXTENSION SET WHEN peer reports version 4 - fixing...");
            hs.m_extension = false;
        }
    }
    else
    {
        hs.m_iType = 0; // Prepare it for flags
    }

    HLOGC(mglog.Debug, log << "createSrtHandshake: buf size=" << pkt.getLength()
            << " hsx=" << MessageTypeStr(UMSG_EXT, srths_cmd)
            << " kmx=" << MessageTypeStr(UMSG_EXT, srtkm_cmd)
            << " kmdata_wordsize=" << kmdata_wordsize << " version=" << hs.m_iVersion);

    // Once you are certain that the version is HSv5, set the enc type flags
    // to advertise pbkeylen. Otherwise make sure that the old interpretation
    // will correctly pick up the type field. PBKEYLEN should be advertized
    // regardless of what URQ stage the handshake is (note that in case of rendezvous
    // CONCLUSION might be the FIRST MESSAGE EVER RECEIVED by a party).
    if (hs.m_iVersion > HS_VERSION_UDT4)
    {
        // Check if there was a failure to receie HSREQ before trying to craft HSRSP.
        // If fillSrtHandshake_HSRSP catches the condition of m_ullRcvPeerStartTime == 0,
        // it will return size 0, which will mess up with further extension procedures;
        // PREVENT THIS HERE.
        if (hs.m_iReqType == URQ_CONCLUSION && srths_cmd == SRT_CMD_HSRSP && m_ullRcvPeerStartTime == 0)
        {
            LOGC(mglog.Error, log << "createSrtHandshake: IPE (non-fatal): Attempting to craft HSRSP without received HSREQ. BLOCKING extensions.");
            hs.m_extension = false;
        }

        // The situation when this function is called without requested extensions
        // is URQ_CONCLUSION in rendezvous mode in some of the transitions.
        // In this case for version 5 just clear the m_iType field, as it has
        // different meaning in HSv5 and contains extension flags.
        //
        // Keep 0 in the SRT_HSTYPE_HSFLAGS field, but still advertise PBKEYLEN
        // in the SRT_HSTYPE_ENCFLAGS field.
        hs.m_iType = SrtHSRequest::wrapFlags(false /*no magic in HSFLAGS*/, m_iSndCryptoKeyLen);
        bool whether SRT_ATR_UNUSED = m_iSndCryptoKeyLen != 0;
        HLOGC(mglog.Debug, log << "createSrtHandshake: " << (whether ? "" : "NOT ") << " Advertising PBKEYLEN - value = " << m_iSndCryptoKeyLen);

        // Note: This is required only when sending a HS message without SRT extensions.
        // When this is to be sent with SRT extensions, then KMREQ will be attached here
        // and the PBKEYLEN will be extracted from it. If this is going to attach KMRSP
        // here, it's already too late (it should've been advertised before getting the first
        // handshake message with KMREQ).
    }
    else
    {
        hs.m_iType = UDT_DGRAM;
    }

    // values > URQ_CONCLUSION include also error types
    // if (hs.m_iVersion == HS_VERSION_UDT4 || hs.m_iReqType > URQ_CONCLUSION) <--- This condition was checked b4 and it's only valid for caller-listener mode
    if (!hs.m_extension)
    {
        // Serialize only the basic handshake, if this is predicted for
        // Hsv4 peer or this is URQ_INDUCTION or URQ_WAVEAHAND.
        size_t hs_size = pkt.getLength();
        hs.store_to(pkt.m_pcData, Ref(hs_size));
        pkt.setLength(hs_size);
        HLOGC(mglog.Debug, log << "createSrtHandshake: (no ext) size=" << hs_size << " data: " << hs.show());
        return true;
    }

    // Sanity check, applies to HSv5 only cases.
    if (srths_cmd == SRT_CMD_HSREQ && m_SrtHsSide == HSD_RESPONDER)
    {
        m_RejectReason = SRT_REJ_IPE;
        LOGC(mglog.Fatal, log << "IPE: SRT_CMD_HSREQ was requested to be sent in HSv5 by an INITIATOR side!");
        return false; // should cause rejection
    }

    string logext = "HSX";

    bool have_kmreq = false;
    bool have_sid = false;
    bool have_congctl = false;
    bool have_filter = false;

    // Install the SRT extensions
    hs.m_iType |= CHandShake::HS_EXT_HSREQ;

    if ( srths_cmd == SRT_CMD_HSREQ )
    {
        if ( m_sStreamName != "" )
        {
            have_sid = true;
            hs.m_iType |= CHandShake::HS_EXT_CONFIG;
            logext += ",SID";
        }

    }

    // If this is a response, we have also information
    // on the peer. If Peer is NOT filter capable, don't
    // put filter config, even if agent is capable.
    bool peer_filter_capable = true;
    if (srths_cmd == SRT_CMD_HSRSP)
    {
        if (m_sPeerPktFilterConfigString != "")
        {
            peer_filter_capable = true;
        }
        else if (IsSet(m_lPeerSrtFlags, SRT_OPT_FILTERCAP))
        {
            peer_filter_capable = true;
        }
        else
        {
            peer_filter_capable = false;
        }
    }

    // Now, if this is INITIATOR, then it has its
    // filter config already set, if configured, otherwise
    // it should not attach the filter config extension.

    // If this is a RESPONDER, then it has already received
    // the filter config string from the peer and therefore
    // possibly confronted with the contents of m_OPT_FECConfigString,
    // and if it decided to go with filter, it will be nonempty.
    if (peer_filter_capable && m_OPT_PktFilterConfigString != "")
    {
        have_filter = true;
        hs.m_iType |= CHandShake::HS_EXT_CONFIG;
        logext += ",filter";
    }

    string sm = m_CongCtl.selected_name();
    if (sm != "" && sm != "live")
    {
        have_congctl = true;
        hs.m_iType |= CHandShake::HS_EXT_CONFIG;
        logext += ",CONGCTL";
    }

    // Prevent adding KMRSP only in case when BOTH:
    // - Agent has set no password
    // - no KMREQ has arrived from Peer
    // KMRSP must be always sent when:
    // - Agent set a password, Peer did not send KMREQ: Agent sets snd=NOSECRET.
    // - Agent set no password, but Peer sent KMREQ: Ageng sets rcv=NOSECRET.
    if (m_CryptoSecret.len > 0 || kmdata_wordsize > 0)
    {
        have_kmreq = true;
        hs.m_iType |= CHandShake::HS_EXT_KMREQ;
        logext += ",KMX";
    }

    HLOGC(mglog.Debug, log << "createSrtHandshake: (ext: " << logext << ") data: " << hs.show());

    // NOTE: The HSREQ is practically always required, although may happen
    // in future that CONCLUSION can be sent multiple times for a separate
    // stream encryption support, and this way it won't enclose HSREQ.
    // Also, KMREQ may occur multiple times.

    // So, initially store the UDT legacy handshake.
    size_t hs_size = pkt.getLength(), total_ra_size = (hs_size/sizeof(uint32_t)); // Maximum size of data
    hs.store_to(pkt.m_pcData, Ref(hs_size)); // hs_size is updated

    size_t ra_size = hs_size/sizeof(int32_t);

    // Now attach the SRT handshake for HSREQ
    size_t offset = ra_size;
    uint32_t* p = reinterpret_cast<uint32_t*>(pkt.m_pcData);
    // NOTE: since this point, ra_size has a size in int32_t elements, NOT BYTES.

    // The first 4-byte item is the CMD/LENGTH spec.
    uint32_t* pcmdspec = p+offset; // Remember the location to be filled later, when we know the length
    ++offset;

    // Now use the original function to store the actual SRT_HS data
    // ra_size after that
    // NOTE: so far, ra_size is m_iMaxSRTPayloadSize expressed in number of elements.
    // WILL BE CHANGED HERE.
    ra_size = fillSrtHandshake(p+offset, total_ra_size - offset, srths_cmd, HS_VERSION_SRT1);
    *pcmdspec = HS_CMDSPEC_CMD::wrap(srths_cmd) | HS_CMDSPEC_SIZE::wrap(ra_size);

    HLOGC(mglog.Debug, log << "createSrtHandshake: after HSREQ: offset=" << offset << " HSREQ size=" << ra_size << " space left: " << (total_ra_size - offset));

    if (have_sid)
    {
        // Use only in REQ phase and only if stream name is set
        offset += ra_size;
        pcmdspec = p+offset;
        ++offset;

        // Now prepare the string with 4-byte alignment. The string size is limited
        // to half the payload size. Just a sanity check to not pack too much into
        // the conclusion packet.
        size_t size_limit = m_iMaxSRTPayloadSize/2;

        if ( m_sStreamName.size() >= size_limit )
        {
            m_RejectReason = SRT_REJ_ROGUE;
            LOGC(mglog.Error, log << "createSrtHandshake: stream id too long, limited to " << (size_limit-1) << " bytes");
            return false;
        }

        size_t wordsize = (m_sStreamName.size() + 3) / 4;
        size_t aligned_bytesize = wordsize * 4;

        memset(p+offset, 0, aligned_bytesize);
        memcpy(p+offset, m_sStreamName.data(), m_sStreamName.size());
        // Preswap to little endian (in place due to possible padding zeros)
        HtoILA((uint32_t*)(p+offset), (uint32_t*)(p+offset), wordsize);

        ra_size = wordsize;
        *pcmdspec = HS_CMDSPEC_CMD::wrap(SRT_CMD_SID) | HS_CMDSPEC_SIZE::wrap(ra_size);

        HLOGC(mglog.Debug, log << "createSrtHandshake: after SID [" << m_sStreamName << "] length=" << m_sStreamName.size() << " alignedln=" << aligned_bytesize
            << ": offset=" << offset << " SID size=" << ra_size << " space left: " << (total_ra_size - offset));
    }

    if (have_congctl)
    {
        // Pass the congctl to the other side as informational.
        // The other side should reject connection if it uses a different congctl.
        // The other side should also respond with the congctl it uses, if its non-default (for backward compatibility).

        // XXX Consider change the congctl settings in the listener socket to "adaptive"
        // congctl and also "adaptive" value of CUDT::m_bMessageAPI so that the caller
        // may ask for whatever kind of transmission it wants, or select transmission
        // type differently for different connections, however with the same listener.

        offset += ra_size;
        pcmdspec = p+offset;
        ++offset;

        size_t wordsize = (sm.size() + 3) / 4;
        size_t aligned_bytesize = wordsize * 4;

        memset(p+offset, 0, aligned_bytesize);

        memcpy(p+offset, sm.data(), sm.size());
        // Preswap to little endian (in place due to possible padding zeros)
        HtoILA((uint32_t*)(p+offset), (uint32_t*)(p+offset), wordsize);

        ra_size = wordsize;
        *pcmdspec = HS_CMDSPEC_CMD::wrap(SRT_CMD_CONGESTION) | HS_CMDSPEC_SIZE::wrap(ra_size);

        HLOGC(mglog.Debug, log << "createSrtHandshake: after CONGCTL [" << sm << "] length=" << sm.size() << " alignedln=" << aligned_bytesize
            << ": offset=" << offset << " CONGCTL size=" << ra_size << " space left: " << (total_ra_size - offset));
    }

    if (have_filter)
    {
        offset += ra_size;
        pcmdspec = p+offset;
        ++offset;

        size_t wordsize = (m_OPT_PktFilterConfigString.size() + 3) / 4;
        size_t aligned_bytesize = wordsize * 4;

        memset(p+offset, 0, aligned_bytesize);
        memcpy(p+offset, m_OPT_PktFilterConfigString.data(), m_OPT_PktFilterConfigString.size());

        ra_size = wordsize;
        *pcmdspec = HS_CMDSPEC_CMD::wrap(SRT_CMD_FILTER) | HS_CMDSPEC_SIZE::wrap(ra_size);

        HLOGC(mglog.Debug, log << "createSrtHandshake: after filter ["
                << m_OPT_PktFilterConfigString
                << "] length=" << m_OPT_PktFilterConfigString.size()
                << " alignedln=" << aligned_bytesize
                << ": offset=" << offset << " filter size=" << ra_size
                << " space left: " << (total_ra_size - offset));
    }

    // When encryption turned on
    if (have_kmreq)
    {
        HLOGC(mglog.Debug, log << "createSrtHandshake: "
                << (m_CryptoSecret.len > 0 ? "Agent uses ENCRYPTION" : "Peer requires ENCRYPTION"));
        if ( srtkm_cmd == SRT_CMD_KMREQ )
        {
            bool have_any_keys = false;
            for (size_t ki = 0; ki < 2; ++ki)
            {
                // Skip those that have expired
                if ( !m_pCryptoControl->getKmMsg_needSend(ki, false) )
                    continue;

                m_pCryptoControl->getKmMsg_markSent(ki, false);

                offset += ra_size;

                size_t msglen = m_pCryptoControl->getKmMsg_size(ki);
                // Make ra_size back in element unit
                // Add one extra word if the size isn't aligned to 32-bit.
                ra_size = (msglen / sizeof(uint32_t)) + (msglen % sizeof(uint32_t) ? 1 : 0);

                // Store the CMD + SIZE in the next field
                *(p + offset) = HS_CMDSPEC_CMD::wrap(srtkm_cmd) | HS_CMDSPEC_SIZE::wrap(ra_size);
                ++offset;

                // Copy the key - do the endian inversion because another endian inversion
                // will be done for every control message before sending, and this KM message
                // is ALREADY in network order.
                const uint32_t* keydata = reinterpret_cast<const uint32_t*>(m_pCryptoControl->getKmMsg_data(ki));

                HLOGC(mglog.Debug, log << "createSrtHandshake: KMREQ: adding key #" << ki
                    << " length=" << ra_size << " words (KmMsg_size=" << msglen << ")");
                    // XXX INSECURE ": [" << FormatBinaryString((uint8_t*)keydata, msglen) << "]";

                // Yes, I know HtoNLA and NtoHLA do exactly the same operation, but I want
                // to be clear about the true intention.
                NtoHLA(p + offset, keydata, ra_size);
                have_any_keys = true;
            }

            if ( !have_any_keys )
            {
                m_RejectReason = SRT_REJ_IPE;
                LOGC(mglog.Error, log << "createSrtHandshake: IPE: all keys have expired, no KM to send.");
                return false;
            }
        }
        else if ( srtkm_cmd == SRT_CMD_KMRSP )
        {
            uint32_t failure_kmrsp[] = { SRT_KM_S_UNSECURED };
            const uint32_t* keydata = 0;

            // Shift the starting point with the value of previously added block,
            // to start with the new one.
            offset += ra_size;

            if (kmdata_wordsize == 0)
            {
                LOGC(mglog.Error, log << "createSrtHandshake: Agent has PW, but Peer sent no KMREQ. Sending error KMRSP response");
                ra_size = 1;
                keydata = failure_kmrsp;

                // Update the KM state as well
                m_pCryptoControl->m_SndKmState = SRT_KM_S_NOSECRET; // Agent has PW, but Peer won't decrypt
                m_pCryptoControl->m_RcvKmState = SRT_KM_S_UNSECURED; // Peer won't encrypt as well.
            }
            else
            {
                if (!kmdata)
                {
                    m_RejectReason = SRT_REJ_IPE;
                    LOGC(mglog.Fatal, log << "createSrtHandshake: IPE: srtkm_cmd=SRT_CMD_KMRSP and no kmdata!");
                    return false;
                }
                ra_size = kmdata_wordsize;
                keydata = reinterpret_cast<const uint32_t*>(kmdata);
            }

            *(p + offset) = HS_CMDSPEC_CMD::wrap(srtkm_cmd) | HS_CMDSPEC_SIZE::wrap(ra_size);
            ++offset; // Once cell, containting CMD spec and size
            HLOGC(mglog.Debug, log << "createSrtHandshake: KMRSP: applying returned key length="
                    << ra_size); // XXX INSECURE << " words: [" << FormatBinaryString((uint8_t*)kmdata, kmdata_wordsize*sizeof(uint32_t)) << "]";

            NtoHLA(p + offset, keydata, ra_size);
        }
        else
        {
            m_RejectReason = SRT_REJ_IPE;
            LOGC(mglog.Fatal, log << "createSrtHandshake: IPE: wrong value of srtkm_cmd: " << srtkm_cmd);
            return false;
        }
    }

    // ra_size + offset has a value in element unit.
    // Switch it again to byte unit.
    pkt.setLength((ra_size + offset) * sizeof(int32_t));

    HLOGC(mglog.Debug, log << "createSrtHandshake: filled HSv5 handshake flags: "
        << CHandShake::ExtensionFlagStr(hs.m_iType) << " length: " << pkt.getLength() << " bytes");

    return true;
}

static int FindExtensionBlock(uint32_t* begin, size_t total_length,
        ref_t<size_t> r_out_len, ref_t<uint32_t*> r_next_block)
{
    // Check if there's anything to process
    if (total_length == 0)
    {
        *r_next_block = NULL;
        *r_out_len = 0;
        return SRT_CMD_NONE;
    }

    size_t& out_len = *r_out_len;
    uint32_t*& next_block = *r_next_block;
    // This function extracts the block command from the block and its length.
    // The command value is returned as a function result.
    // The size of that command block is stored into out_len.
    // The beginning of the prospective next block is stored in next_block.

    // The caller must be aware that:
    // - exactly one element holds the block header (cmd+size), so the actual data are after this one.
    // - the returned size is the number of uint32_t elements since that first data element
    // - the remaining size should be manually calculated as total_length - 1 - out_len, or
    // simply, as next_block - begin.

    // Note that if the total_length is too short to extract the whole block, it will return
    // SRT_CMD_NONE. Note that total_length includes this first CMDSPEC word.
    //
    // When SRT_CMD_NONE is returned, it means that nothing has been extracted and nothing else
    // can be further extracted from this block.

    int cmd = HS_CMDSPEC_CMD::unwrap(*begin);
    size_t size = HS_CMDSPEC_SIZE::unwrap(*begin);

    if ( size + 1 > total_length )
        return SRT_CMD_NONE;

    out_len = size;

    if ( total_length == size + 1 )
        next_block = NULL;
    else
        next_block = begin + 1 + size;

    return cmd;
}

static inline bool NextExtensionBlock(ref_t<uint32_t*> begin, uint32_t* next, ref_t<size_t> length)
{
    if (!next)
        return false;

    *length = *length - (next - *begin);
    *begin = next;
    return true;
}

bool CUDT::processSrtMsg(const CPacket *ctrlpkt)
{
    uint32_t *srtdata = (uint32_t *)ctrlpkt->m_pcData;
    size_t len = ctrlpkt->getLength();
    int etype = ctrlpkt->getExtendedType();
    uint32_t ts = ctrlpkt->m_iTimeStamp;

    int res = SRT_CMD_NONE;

    HLOGC(mglog.Debug, log << "Dispatching message type=" << etype << " data length=" << (len/sizeof(int32_t)));
    switch (etype)
    {
    case SRT_CMD_HSREQ:
        {
            res = processSrtMsg_HSREQ(srtdata, len, ts, CUDT::HS_VERSION_UDT4);
            break;
        }
    case SRT_CMD_HSRSP:
        {
            res = processSrtMsg_HSRSP(srtdata, len, ts, CUDT::HS_VERSION_UDT4);
            break;
        }
    case SRT_CMD_KMREQ:
        // Special case when the data need to be processed here
        // and the appropriate message must be constructed for sending.
        // No further processing required
        {
            uint32_t srtdata_out[SRTDATA_MAXSIZE];
            size_t len_out = 0;
            res = m_pCryptoControl->processSrtMsg_KMREQ(srtdata, len, srtdata_out, Ref(len_out), CUDT::HS_VERSION_UDT4);
            if ( res == SRT_CMD_KMRSP )
            {
                if (len_out == 1)
                {
                    if (m_bOPT_StrictEncryption)
                    {
                        LOGC(mglog.Error, log << "KMREQ FAILURE: " << KmStateStr(SRT_KM_STATE(srtdata_out[0]))
                                << " - rejecting per strict encryption");
                        return false;
                    }
                    HLOGC(mglog.Debug, log << "MKREQ -> KMRSP FAILURE state: " << KmStateStr(SRT_KM_STATE(srtdata_out[0])));
                }
                else
                {
                    HLOGC(mglog.Debug, log << "KMREQ -> requested to send KMRSP length=" << len_out);
                }
                sendSrtMsg(SRT_CMD_KMRSP, srtdata_out, len_out);
            }
            // XXX Dead code. processSrtMsg_KMREQ now doesn't return any other value now.
            // Please review later.
            else
            {
                LOGC(mglog.Error, log << "KMREQ failed to process the request - ignoring");
            }

            return true; // already done what's necessary
        }

    case SRT_CMD_KMRSP:
        {
            // KMRSP doesn't expect any following action
            m_pCryptoControl->processSrtMsg_KMRSP(srtdata, len, CUDT::HS_VERSION_UDT4);
            return true; // nothing to do
        }

    default:
        return false;
    }

    if ( res == SRT_CMD_NONE )
        return true;

    // Send the message that the message handler requested.
    sendSrtMsg(res);

    return true;
}

int CUDT::processSrtMsg_HSREQ(const uint32_t* srtdata, size_t len, uint32_t ts, int hsv)
{
    // Set this start time in the beginning, regardless as to whether TSBPD is being
    // used or not. This must be done in the Initiator as well as Responder.

    /*
     * Compute peer StartTime in our time reference
     * This takes time zone, time drift into account.
     * Also includes current packet transit time (rtt/2)
     */
#if 0                   //Debug PeerStartTime if not 1st HS packet
    {
        uint64_t oldPeerStartTime = m_ullRcvPeerStartTime;
        m_ullRcvPeerStartTime = CTimer::getTime() - (uint64_t)((uint32_t)ts);
        if (oldPeerStartTime) {
            LOGC(mglog.Note, log << "rcvSrtMsg: 2nd PeerStartTime diff=" <<  
                    (m_ullRcvPeerStartTime - oldPeerStartTime) << " usec");

        }
    }
#else
    m_ullRcvPeerStartTime = CTimer::getTime() - (uint64_t)((uint32_t)ts);
#endif

    // Prepare the initial runtime values of latency basing on the option values.
    // They are going to get the value fixed HERE.
    m_iTsbPdDelay_ms = m_iOPT_TsbPdDelay;
    m_iPeerTsbPdDelay_ms = m_iOPT_PeerTsbPdDelay;

    if (len < SRT_CMD_HSREQ_MINSZ)
    {
        m_RejectReason = SRT_REJ_ROGUE;
        /* Packet smaller than minimum compatible packet size */
        LOGF(mglog.Error,  "HSREQ/rcv: cmd=%d(HSREQ) len=%" PRIzu " invalid", SRT_CMD_HSREQ, len);
        return SRT_CMD_NONE;
    }

    LOGF(mglog.Note,  "HSREQ/rcv: cmd=%d(HSREQ) len=%" PRIzu " vers=0x%x opts=0x%x delay=%d", 
            SRT_CMD_HSREQ, len, srtdata[SRT_HS_VERSION], srtdata[SRT_HS_FLAGS],
            SRT_HS_LATENCY_RCV::unwrap(srtdata[SRT_HS_LATENCY]));

    m_lPeerSrtVersion = srtdata[SRT_HS_VERSION];
    m_lPeerSrtFlags = srtdata[SRT_HS_FLAGS];

    if ( hsv == CUDT::HS_VERSION_UDT4 )
    {
        if ( m_lPeerSrtVersion >= SRT_VERSION_FEAT_HSv5 )
        {
            m_RejectReason = SRT_REJ_ROGUE;
            LOGC(mglog.Error, log << "HSREQ/rcv: With HSv4 version >= "
                << SrtVersionString(SRT_VERSION_FEAT_HSv5) << " is not acceptable.");
            return SRT_CMD_REJECT;
        }
    }
    else
    {
        if ( m_lPeerSrtVersion < SRT_VERSION_FEAT_HSv5 )
        {
            m_RejectReason = SRT_REJ_ROGUE;
            LOGC(mglog.Error, log << "HSREQ/rcv: With HSv5 version must be >= "
                << SrtVersionString(SRT_VERSION_FEAT_HSv5) << " .");
            return SRT_CMD_REJECT;
        }
    }

    // Check also if the version satisfies the minimum required version
    if ( m_lPeerSrtVersion < m_lMinimumPeerSrtVersion )
    {
        m_RejectReason = SRT_REJ_VERSION;
        LOGC(mglog.Error, log << "HSREQ/rcv: Peer version: " << SrtVersionString(m_lPeerSrtVersion)
                << " is too old for requested: " << SrtVersionString(m_lMinimumPeerSrtVersion) << " - REJECTING");
        return SRT_CMD_REJECT;
    }

    HLOGC(mglog.Debug, log << "HSREQ/rcv: PEER Version: "
            << SrtVersionString(m_lPeerSrtVersion)
            << " Flags: " << m_lPeerSrtFlags
            << "(" << SrtFlagString(m_lPeerSrtFlags) << ")");

    m_bPeerRexmitFlag = IsSet(m_lPeerSrtFlags, SRT_OPT_REXMITFLG);
    HLOGF(mglog.Debug, "HSREQ/rcv: peer %s REXMIT flag", m_bPeerRexmitFlag ? "UNDERSTANDS" : "DOES NOT UNDERSTAND" );

    // Check if both use the same API type. Reject if not.
    bool peer_message_api = !IsSet(m_lPeerSrtFlags, SRT_OPT_STREAM);
    if ( peer_message_api != m_bMessageAPI )
    {
        m_RejectReason = SRT_REJ_MESSAGEAPI;
        LOGC(mglog.Error, log << "HSREQ/rcv: Agent uses "
            << (m_bMessageAPI ? "MESSAGE" : "STREAM") << " API, but the Peer declares "
            << (peer_message_api ? "MESSAGE" : "STREAM") << " API. Not compatible transmission type, rejecting.");
        return SRT_CMD_REJECT;
    }

    if ( len < SRT_HS_LATENCY+1 )
    {
        // 3 is the size when containing VERSION, FLAGS and LATENCY. Less size
        // makes it contain only the first two. Let's make it acceptable, as long
        // as the latency flags aren't set.
        if ( IsSet(m_lPeerSrtFlags, SRT_OPT_TSBPDSND) || IsSet(m_lPeerSrtFlags, SRT_OPT_TSBPDRCV) )
        {
            m_RejectReason = SRT_REJ_ROGUE;
            LOGC(mglog.Error, log << "HSREQ/rcv: Peer sent only VERSION + FLAGS HSREQ, but TSBPD flags are set. Rejecting.");
            return SRT_CMD_REJECT;
        }

        LOGC(mglog.Warn, log << "HSREQ/rcv: Peer sent only VERSION + FLAGS HSREQ, not getting any TSBPD settings.");
        // Don't process any further settings in this case. Turn off TSBPD, just for a case.
        m_bTsbPd = false;
        m_bPeerTsbPd = false;
        return SRT_CMD_HSRSP;
    }

    uint32_t latencystr = srtdata[SRT_HS_LATENCY];

    if ( IsSet(m_lPeerSrtFlags, SRT_OPT_TSBPDSND) )
    {
        //TimeStamp-based Packet Delivery feature enabled
        if ( !m_bTsbPd )
        {
            LOGC(mglog.Warn, log << "HSREQ/rcv: Agent did not set rcv-TSBPD - ignoring proposed latency from peer");

            // Note: also don't set the peer TSBPD flag HERE because
            // - in HSv4 it will be a sender, so it doesn't matter anyway
            // - in HSv5 if it's going to receive, the TSBPDRCV flag will define it.
        }
        else
        {
            int peer_decl_latency;
            if ( hsv < CUDT::HS_VERSION_SRT1 )
            {
                // In HSv4 there is only one value and this is the latency
                // that the sender peer proposes for the agent.
                peer_decl_latency = SRT_HS_LATENCY_LEG::unwrap(latencystr);
            }
            else
            {
                // In HSv5 there are latency declared for sending and receiving separately.

                // SRT_HS_LATENCY_SND is the value that the peer proposes to be the
                // value used by agent when receiving data. We take this as a local latency value.
                peer_decl_latency = SRT_HS_LATENCY_SND::unwrap(srtdata[SRT_HS_LATENCY]);
            }


            // Use the maximum latency out of latency from our settings and the latency
            // "proposed" by the peer.
            int maxdelay = std::max(m_iTsbPdDelay_ms, peer_decl_latency);
            HLOGC(mglog.Debug, log << "HSREQ/rcv: LOCAL/RCV LATENCY: Agent:" << m_iTsbPdDelay_ms
                << " Peer:" << peer_decl_latency << "  Selecting:" << maxdelay);
            m_iTsbPdDelay_ms = maxdelay;
        }
    }
    else
    {
        std::string how_about_agent = m_bTsbPd ? "BUT AGENT DOES" : "and nor does Agent";
        HLOGC(mglog.Debug, log << "HSREQ/rcv: Peer DOES NOT USE latency for sending - " << how_about_agent);
    }

    // This happens when the HSv5 RESPONDER receives the HSREQ message; it declares
    // that the peer INITIATOR will receive the data and informs about its predefined
    // latency. We need to maximize this with our setting of the peer's latency and
    // record as peer's latency, which will be then sent back with HSRSP.
    if ( hsv > CUDT::HS_VERSION_UDT4 && IsSet(m_lPeerSrtFlags, SRT_OPT_TSBPDRCV) )
    {
        // So, PEER uses TSBPD, set the flag.
        // NOTE: it doesn't matter, if AGENT uses TSBPD.
        m_bPeerTsbPd = true;

        // SRT_HS_LATENCY_RCV is the value that the peer declares as to be
        // used by it when receiving data. We take this as a peer's value,
        // and select the maximum of this one and our proposed latency for the peer.
        int peer_decl_latency = SRT_HS_LATENCY_RCV::unwrap(latencystr);
        int maxdelay = std::max(m_iPeerTsbPdDelay_ms, peer_decl_latency);
        HLOGC(mglog.Debug, log << "HSREQ/rcv: PEER/RCV LATENCY: Agent:" << m_iPeerTsbPdDelay_ms
            << " Peer:" << peer_decl_latency << " Selecting:" << maxdelay);
        m_iPeerTsbPdDelay_ms = maxdelay;
    }
    else
    {
        std::string how_about_agent = m_bTsbPd ? "BUT AGENT DOES" : "and nor does Agent";
        HLOGC(mglog.Debug, log << "HSREQ/rcv: Peer DOES NOT USE latency for receiving - " << how_about_agent);
    }

    if ( hsv > CUDT::HS_VERSION_UDT4 )
    {
        // This is HSv5, do the same things as required for the sending party in HSv4,
        // as in HSv5 this can also be a sender.
        if (IsSet(m_lPeerSrtFlags, SRT_OPT_TLPKTDROP))
        {
            //Too late packets dropping feature supported
            m_bPeerTLPktDrop = true;
        }
        if (IsSet(m_lPeerSrtFlags, SRT_OPT_NAKREPORT))
        {
            //Peer will send Periodic NAK Reports
            m_bPeerNakReport = true;
        }
    }


    return SRT_CMD_HSRSP;
}

int CUDT::processSrtMsg_HSRSP(const uint32_t* srtdata, size_t len, uint32_t ts, int hsv)
{
    // XXX Check for mis-version
    // With HSv4 we accept only version less than 1.2.0
    if ( hsv == CUDT::HS_VERSION_UDT4 && srtdata[SRT_HS_VERSION] >= SRT_VERSION_FEAT_HSv5 )
    {
        LOGC(mglog.Error, log << "HSRSP/rcv: With HSv4 version >= 1.2.0 is not acceptable.");
        return SRT_CMD_NONE;
    }

    if (len < SRT_CMD_HSRSP_MINSZ)
    {
        /* Packet smaller than minimum compatible packet size */
        LOGF(mglog.Error,  "HSRSP/rcv: cmd=%d(HSRSP) len=%" PRIzu " invalid", SRT_CMD_HSRSP, len);
        return SRT_CMD_NONE;
    }

    // Set this start time in the beginning, regardless as to whether TSBPD is being
    // used or not. This must be done in the Initiator as well as Responder. In case when
    // agent is sender only (HSv4) this value simply won't be used.

    /*
     * Compute peer StartTime in our time reference
     * This takes time zone, time drift into account.
     * Also includes current packet transit time (rtt/2)
     */
#if 0                   //Debug PeerStartTime if not 1st HS packet
    {
        uint64_t oldPeerStartTime = m_ullRcvPeerStartTime;
        m_ullRcvPeerStartTime = CTimer::getTime() - (uint64_t)((uint32_t)ts);
        if (oldPeerStartTime) {
            LOGC(mglog.Note, log << "rcvSrtMsg: 2nd PeerStartTime diff=" <<  
                    (m_ullRcvPeerStartTime - oldPeerStartTime) << " usec");

        }
    }
#else
    m_ullRcvPeerStartTime = CTimer::getTime() - (uint64_t)((uint32_t)ts);
#endif

    m_lPeerSrtVersion = srtdata[SRT_HS_VERSION];
    m_lPeerSrtFlags = srtdata[SRT_HS_FLAGS];

    HLOGF(mglog.Debug, "HSRSP/rcv: Version: %s Flags: SND:%08X (%s)",
            SrtVersionString(m_lPeerSrtVersion).c_str(),
            m_lPeerSrtFlags,
            SrtFlagString(m_lPeerSrtFlags).c_str());


    if ( hsv == CUDT::HS_VERSION_UDT4 )
    {
        // The old HSv4 way: extract just one value and put it under peer.
        if (IsSet(m_lPeerSrtFlags, SRT_OPT_TSBPDRCV))
        {
            //TsbPd feature enabled
            m_bPeerTsbPd = true;
            m_iPeerTsbPdDelay_ms = SRT_HS_LATENCY_LEG::unwrap(srtdata[SRT_HS_LATENCY]);
            HLOGC(mglog.Debug, log << "HSRSP/rcv: LATENCY: Peer/snd:" << m_iPeerTsbPdDelay_ms
                << " (Agent: declared:" << m_iTsbPdDelay_ms << " rcv:" << m_iTsbPdDelay_ms << ")");
        }
        // TSBPDSND isn't set in HSv4 by the RESPONDER, because HSv4 RESPONDER is always RECEIVER.
    }
    else
    {
        // HSv5 way: extract the receiver latency and sender latency, if used.

        if (IsSet(m_lPeerSrtFlags, SRT_OPT_TSBPDRCV))
        {
            //TsbPd feature enabled
            m_bPeerTsbPd = true;
            m_iPeerTsbPdDelay_ms = SRT_HS_LATENCY_RCV::unwrap(srtdata[SRT_HS_LATENCY]);
            HLOGC(mglog.Debug, log << "HSRSP/rcv: LATENCY: Peer/snd:" << m_iPeerTsbPdDelay_ms << "ms");
        }
        else
        {
            HLOGC(mglog.Debug, log << "HSRSP/rcv: Peer (responder) DOES NOT USE latency");
        }

        if (IsSet(m_lPeerSrtFlags, SRT_OPT_TSBPDSND))
        {
            if (!m_bTsbPd)
            {
                LOGC(mglog.Warn, log << "HSRSP/rcv: BUG? Peer (responder) declares sending latency, but Agent turned off TSBPD.");
            }
            else
            {
                // Take this value as a good deal. In case when the Peer did not "correct" the latency
                // because it has TSBPD turned off, just stay with the present value defined in options.
                m_iTsbPdDelay_ms = SRT_HS_LATENCY_SND::unwrap(srtdata[SRT_HS_LATENCY]);
                HLOGC(mglog.Debug, log << "HSRSP/rcv: LATENCY Agent/rcv: " << m_iTsbPdDelay_ms << "ms");
            }
        }
    }

    if ((m_lSrtVersion >= SrtVersion(1, 0, 5)) && IsSet(m_lPeerSrtFlags, SRT_OPT_TLPKTDROP))
    {
        //Too late packets dropping feature supported
        m_bPeerTLPktDrop = true;
    }

    if ((m_lSrtVersion >= SrtVersion(1, 1, 0)) && IsSet(m_lPeerSrtFlags, SRT_OPT_NAKREPORT))
    {
        //Peer will send Periodic NAK Reports
        m_bPeerNakReport = true;
    }

    if ( m_lSrtVersion >= SrtVersion(1, 2, 0) )
    {
        if ( IsSet(m_lPeerSrtFlags, SRT_OPT_REXMITFLG) )
        {
            //Peer will use REXMIT flag in packet retransmission.
            m_bPeerRexmitFlag = true;
            HLOGP(mglog.Debug, "HSRSP/rcv: 1.2.0+ Agent understands REXMIT flag and so does peer.");
        }
        else
        {
            HLOGP(mglog.Debug, "HSRSP/rcv: Agent understands REXMIT flag, but PEER DOES NOT");
        }
    }
    else
    {
        HLOGF(mglog.Debug, "HSRSP/rcv: <1.2.0 Agent DOESN'T understand REXMIT flag");
    }

    handshakeDone();

    return SRT_CMD_NONE;
}

// This function is called only when the URQ_CONCLUSION handshake has been received from the peer.
bool CUDT::interpretSrtHandshake(const CHandShake& hs, const CPacket& hspkt, uint32_t* out_data SRT_ATR_UNUSED, size_t* out_len)
{
    // Initialize out_len to 0 to handle the unencrypted case
    if ( out_len )
        *out_len = 0;

    // The version=0 statement as rejection is used only since HSv5.
    // The HSv4 sends the AGREEMENT handshake message with version=0, do not misinterpret it.
    if ( m_ConnRes.m_iVersion > HS_VERSION_UDT4 && hs.m_iVersion == 0 )
    {
        m_RejectReason = SRT_REJ_PEER;
        LOGC(mglog.Error, log << "HS VERSION = 0, meaning the handshake has been rejected.");
        return false;
    }

    if ( hs.m_iVersion < HS_VERSION_SRT1 )
        return true; // do nothing

    // Anyway, check if the handshake contains any extra data.
    if ( hspkt.getLength() <= CHandShake::m_iContentSize )
    {
        m_RejectReason = SRT_REJ_ROGUE;
        // This would mean that the handshake was at least HSv5, but somehow no extras were added.
        // Dismiss it then, however this has to be logged.
        LOGC(mglog.Error, log << "HS VERSION=" << hs.m_iVersion << " but no handshake extension found!");
        return false;
    }

    // We still believe it should work, let's check the flags.
    int ext_flags = SrtHSRequest::SRT_HSTYPE_HSFLAGS::unwrap(hs.m_iType);
    if ( ext_flags == 0 )
    {
        m_RejectReason = SRT_REJ_ROGUE;
        LOGC(mglog.Error, log << "HS VERSION=" << hs.m_iVersion << " but no handshake extension flags are set!");
        return false;
    }

    HLOGC(mglog.Debug, log << "HS VERSION=" << hs.m_iVersion << " EXTENSIONS: " << CHandShake::ExtensionFlagStr(ext_flags));

    // Ok, now find the beginning of an int32_t array that follows the UDT handshake.
    uint32_t* p = reinterpret_cast<uint32_t*>(hspkt.m_pcData + CHandShake::m_iContentSize);
    size_t size = hspkt.getLength() - CHandShake::m_iContentSize; // Due to previous cond check we grant it's >0

    if ( IsSet(ext_flags, CHandShake::HS_EXT_HSREQ) )
    {
        HLOGC(mglog.Debug, log << "interpretSrtHandshake: extracting HSREQ/RSP type extension");
        uint32_t* begin = p;
        uint32_t* next = 0;
        size_t length = size / sizeof(uint32_t);
        size_t blocklen = 0;

        for(;;) // this is ONE SHOT LOOP
        {
            int cmd = FindExtensionBlock(begin, length, Ref(blocklen), Ref(next));

            size_t bytelen = blocklen*sizeof(uint32_t);

            if ( cmd == SRT_CMD_HSREQ )
            {
                // Set is the size as it should, then give it for interpretation for
                // the proper function.
                if ( blocklen < SRT_HS__SIZE )
                {
                    m_RejectReason = SRT_REJ_ROGUE;
                    LOGC(mglog.Error, log << "HS-ext HSREQ found but invalid size: " << bytelen
                        << " (expected: " << SRT_HS__SIZE << ")");
                    return false; // don't interpret
                }

                int rescmd = processSrtMsg_HSREQ(begin+1, bytelen, hspkt.m_iTimeStamp, HS_VERSION_SRT1);
                // Interpreted? Then it should be responded with SRT_CMD_HSRSP.
                if ( rescmd != SRT_CMD_HSRSP )
                {
                    // m_RejectReason already set
                    LOGC(mglog.Error, log << "interpretSrtHandshake: process HSREQ returned unexpected value " << rescmd);
                    return false;
                }
                handshakeDone();
                updateAfterSrtHandshake(SRT_CMD_HSREQ, HS_VERSION_SRT1);
            }
            else if ( cmd == SRT_CMD_HSRSP )
            {
                // Set is the size as it should, then give it for interpretation for
                // the proper function.
                if ( blocklen < SRT_HS__SIZE )
                {
                    m_RejectReason = SRT_REJ_ROGUE;
                    LOGC(mglog.Error, log << "HS-ext HSRSP found but invalid size: " << bytelen
                        << " (expected: " << SRT_HS__SIZE << ")");

                    return false; // don't interpret
                }

                int rescmd = processSrtMsg_HSRSP(begin+1, bytelen, hspkt.m_iTimeStamp, HS_VERSION_SRT1);
                // Interpreted? Then it should be responded with SRT_CMD_NONE.
                // (nothing to be responded for HSRSP, unless there was some kinda problem)
                if ( rescmd != SRT_CMD_NONE )
                {
                    // Just formally; the current code doesn't seem to return anything else.
                    m_RejectReason = SRT_REJ_ROGUE;
                    LOGC(mglog.Error, log << "interpretSrtHandshake: process HSRSP returned unexpected value " << rescmd);
                    return false;
                }
                handshakeDone();
                updateAfterSrtHandshake(SRT_CMD_HSRSP, HS_VERSION_SRT1);
            }
            else if ( cmd == SRT_CMD_NONE )
            {
                m_RejectReason = SRT_REJ_ROGUE;
                LOGC(mglog.Error, log << "interpretSrtHandshake: no HSREQ/HSRSP block found in the handshake msg!");
                // This means that there can be no more processing done by FindExtensionBlock().
                // And we haven't found what we need - otherwise one of the above cases would pass
                // and lead to exit this loop immediately.
                return false;
            }
            else
            {
                // Any other kind of message extracted. Search on.
                length -= (next - begin);
                begin = next;
                if (begin)
                    continue;
            }

            break;
        }
    }

    HLOGC(mglog.Debug, log << "interpretSrtHandshake: HSREQ done, checking KMREQ");

    // Now check the encrypted

    bool encrypted = false;

    if ( IsSet(ext_flags, CHandShake::HS_EXT_KMREQ) )
    {
        HLOGC(mglog.Debug, log << "interpretSrtHandshake: extracting KMREQ/RSP type extension");

#ifdef SRT_ENABLE_ENCRYPTION
        if (!m_pCryptoControl->hasPassphrase())
        {
            if (m_bOPT_StrictEncryption)
            {
                m_RejectReason = SRT_REJ_UNSECURE;
                LOGC(mglog.Error, log << "HS KMREQ: Peer declares encryption, but agent does not - rejecting per strict requirement");
                return false;
            }

            LOGC(mglog.Error, log << "HS KMREQ: Peer declares encryption, but agent does not - still allowing connection.");

            // Still allow for connection, and allow Agent to send unencrypted stream to the peer.
            // Also normally allow the key to be processed; worst case it will send the failure response.
        }

        uint32_t* begin = p;
        uint32_t* next = 0;
        size_t length = size / sizeof(uint32_t);
        size_t blocklen = 0;

        for(;;) // This is one shot loop, unless REPEATED by 'continue'.
        {
            int cmd = FindExtensionBlock(begin, length, Ref(blocklen), Ref(next));

            HLOGC(mglog.Debug, log << "interpretSrtHandshake: found extension: (" << cmd << ") " << MessageTypeStr(UMSG_EXT, cmd));

            size_t bytelen = blocklen*sizeof(uint32_t);
            if ( cmd == SRT_CMD_KMREQ )
            {
                if ( !out_data || !out_len )
                {
                    m_RejectReason = SRT_REJ_IPE;
                    LOGC(mglog.Fatal, log << "IPE: HS/KMREQ extracted without passing target buffer!");
                    return false;
                }

                int res = m_pCryptoControl->processSrtMsg_KMREQ(begin+1, bytelen, out_data, Ref(*out_len), HS_VERSION_SRT1);
                if ( res != SRT_CMD_KMRSP )
                {
                    m_RejectReason = SRT_REJ_IPE;
                    // Something went wrong.
                    HLOGC(mglog.Debug, log << "interpretSrtHandshake: IPE/EPE KMREQ processing failed - returned " << res);
                    return false;
                }
                if (*out_len == 1)
                {
                    // This means that there was an abnormal encryption situation occurred.
                    // This is inacceptable in case of strict encryption.
                    if (m_bOPT_StrictEncryption)
                    {
                        if (m_pCryptoControl->m_RcvKmState == SRT_KM_S_BADSECRET)
                        {
                            m_RejectReason = SRT_REJ_BADSECRET;
                        }
                        else
                        {
                            m_RejectReason = SRT_REJ_UNSECURE;
                        }
                        LOGC(mglog.Error, log << "interpretSrtHandshake: KMREQ result abnornal - rejecting per strict encryption");
                        return false;
                    }
                }
                encrypted = true;
            }
            else if ( cmd == SRT_CMD_KMRSP )
            {
                int res = m_pCryptoControl->processSrtMsg_KMRSP(begin+1, bytelen, HS_VERSION_SRT1);
                if (m_bOPT_StrictEncryption && res == -1)
                {
                    m_RejectReason = SRT_REJ_UNSECURE;
                    LOGC(mglog.Error, log << "KMRSP failed - rejecting connection as per strict encryption.");
                    return false;
                }
                encrypted = true;
            }
            else if ( cmd == SRT_CMD_NONE )
            {
                m_RejectReason = SRT_REJ_ROGUE;
                LOGC(mglog.Error, log << "HS KMREQ expected - none found!");
                return false;
            }
            else
            {
                HLOGC(mglog.Debug, log << "interpretSrtHandshake: ... skipping " << MessageTypeStr(UMSG_EXT, cmd));
                if (NextExtensionBlock(Ref(begin), next, Ref(length)))
                    continue;
            }

            break;
        }
#else
        // When encryption is not enabled at compile time, behave as if encryption wasn't set,
        // so accordingly to StrictEncryption flag.

        if (m_bOPT_StrictEncryption)
        {
            m_RejectReason = SRT_REJ_UNSECURE;
            LOGC(mglog.Error, log << "HS KMREQ: Peer declares encryption, but agent didn't enable it at compile time - rejecting per strict requirement");
            return false;
        }

        LOGC(mglog.Error, log << "HS KMREQ: Peer declares encryption, but agent didn't enable it at compile time - still allowing connection.");
        encrypted = true;
#endif
    }

    bool have_congctl = false;
    bool have_filter = false;
    string agsm = m_CongCtl.selected_name();
    if (agsm == "")
    {
        agsm = "live";
        m_CongCtl.select("live");
    }

    if ( IsSet(ext_flags, CHandShake::HS_EXT_CONFIG) )
    {
        HLOGC(mglog.Debug, log << "interpretSrtHandshake: extracting various CONFIG extensions");

        uint32_t* begin = p;
        uint32_t* next = 0;
        size_t length = size / sizeof(uint32_t);
        size_t blocklen = 0;

        for(;;) // This is one shot loop, unless REPEATED by 'continue'.
        {
            int cmd = FindExtensionBlock(begin, length, Ref(blocklen), Ref(next));

            HLOGC(mglog.Debug, log << "interpretSrtHandshake: found extension: (" << cmd << ") " << MessageTypeStr(UMSG_EXT, cmd));

            const size_t bytelen = blocklen*sizeof(uint32_t);
            if (cmd == SRT_CMD_SID)
            {
                if (!bytelen || bytelen > MAX_SID_LENGTH)
                {
                    LOGC(mglog.Error, log << "interpretSrtHandshake: STREAMID length " << bytelen
                           << " is 0 or > " << +MAX_SID_LENGTH << " - PROTOCOL ERROR, REJECTING");
                    return false;
                }
                // Copied through a cleared array. This is because the length is aligned to 4
                // where the padding is filled by zero bytes. For the case when the string is
                // exactly of a 4-divisible length, we make a big array with maximum allowed size
                // filled with zeros. Copying to this array should then copy either only the valid
                // characters of the string (if the lenght is divisible by 4), or the string with
                // padding zeros. In all these cases in the resulting array we should have all
                // subsequent characters of the string plus at least one '\0' at the end. This will
                // make it a perfect NUL-terminated string, to be used to initialize a string.
                char target[MAX_SID_LENGTH+1];
                memset(target, 0, MAX_SID_LENGTH+1);
                memcpy(target, begin+1, bytelen);

                // Un-swap on big endian machines
                ItoHLA((uint32_t*)target, (uint32_t*)target, blocklen);

                m_sStreamName = target;
                HLOGC(mglog.Debug, log << "CONNECTOR'S REQUESTED SID [" << m_sStreamName << "] (bytelen=" << bytelen << " blocklen=" << blocklen << ")");
            }
            else if (cmd == SRT_CMD_CONGESTION)
            {
                if (have_congctl)
                {
                    m_RejectReason = SRT_REJ_ROGUE;
                    LOGC(mglog.Error, log << "CONGCTL BLOCK REPEATED!");
                    return false;
                }

                if (!bytelen || bytelen > MAX_SID_LENGTH)
                {
                    LOGC(mglog.Error, log << "interpretSrtHandshake: CONGESTION-control type length " << bytelen
                           << " is 0 or > " << +MAX_SID_LENGTH << " - PROTOCOL ERROR, REJECTING");
                    return false;
                }
                // Declare that congctl has been received
                have_congctl = true;

                char target[MAX_SID_LENGTH+1];
                memset(target, 0, MAX_SID_LENGTH+1);
                memcpy(target, begin+1, bytelen);
                // Un-swap on big endian machines
                ItoHLA((uint32_t*)target, (uint32_t*)target, blocklen);

                string sm = target;

                // As the congctl has been declared by the peer,
                // check if your congctl is compatible.
                // sm cannot be empty, but the agent's sm can be empty meaning live.
                if (sm != agsm)
                {
                    m_RejectReason = SRT_REJ_CONGESTION;
                    LOGC(mglog.Error, log << "PEER'S CONGCTL '" << sm << "' does not match AGENT'S CONGCTL '" << agsm << "'");
                    return false;
                }

                HLOGC(mglog.Debug, log << "CONNECTOR'S CONGCTL [" << sm << "] (bytelen=" << bytelen << " blocklen=" << blocklen << ")");
            }
            else if ( cmd == SRT_CMD_FILTER )
            {
                if (have_filter)
                {
                    m_RejectReason = SRT_REJ_FILTER;
                    LOGC(mglog.Error, log << "FILTER BLOCK REPEATED!");
                    return false;
                }
                // Declare that filter has been received
                have_filter = true;

                // XXX This is the maximum string, but filter config
                // shall be normally limited somehow, especially if used
                // together with SID!
                char target[MAX_SID_LENGTH+1];
                memset(target, 0, MAX_SID_LENGTH+1);
                memcpy(target, begin+1, bytelen);
                string fltcfg = target;

                HLOGC(mglog.Debug, log << "PEER'S FILTER CONFIG [" << fltcfg << "] (bytelen=" << bytelen << " blocklen=" << blocklen << ")");

                if (!checkApplyFilterConfig(fltcfg))
                {
                    LOGC(mglog.Error, log << "PEER'S FILTER CONFIG [" << fltcfg << "] has been rejected");
                    return false;
                }

            }
            else if (cmd == SRT_CMD_NONE)
            {
                break;
            }
            else
            {
                // Found some block that is not interesting here. Skip this and get the next one.
                HLOGC(mglog.Debug, log << "interpretSrtHandshake: ... skipping " << MessageTypeStr(UMSG_EXT, cmd));
            }

            if ( !NextExtensionBlock(Ref(begin), next, Ref(length)) )
                break;
        }
    }

    // Post-checks
    // Check if peer declared encryption
    if (!encrypted && m_CryptoSecret.len > 0)
    {
        if (m_bOPT_StrictEncryption)
        {
            m_RejectReason = SRT_REJ_UNSECURE;
            LOGC(mglog.Error, log << "HS EXT: Agent declares encryption, but Peer does not - rejecting connection per strict requirement.");
            return false;
        }

        LOGC(mglog.Error, log << "HS EXT: Agent declares encryption, but Peer does not (Agent can still receive unencrypted packets from Peer).");

        // This is required so that the sender is still allowed to send data, when encryption is required,
        // just this will be for waste because the receiver won't decrypt them anyway.
        m_pCryptoControl->createFakeSndContext();
        m_pCryptoControl->m_SndKmState = SRT_KM_S_NOSECRET; // Because Peer did not send KMX, though Agent has pw
        m_pCryptoControl->m_RcvKmState = SRT_KM_S_UNSECURED; // Because Peer has no PW, as has sent no KMREQ.
        return true;
    }

    // If agent has set some nondefault congctl, then congctl is expected from the peer.
    if (agsm != "live" && !have_congctl)
    {
        m_RejectReason = SRT_REJ_CONGESTION;
        LOGC(mglog.Error, log << "HS EXT: Agent uses '" << agsm << "' congctl, but peer DID NOT DECLARE congctl (assuming 'live').");
        return false;
    }

    // Ok, finished, for now.
    return true;
}

bool CUDT::checkApplyFilterConfig(const std::string& confstr)
{
    SrtFilterConfig cfg;
    if (!ParseFilterConfig(confstr, cfg))
        return false;

    // Now extract the type, if present, and
    // check if you have this type of corrector available.
    if (!PacketFilter::correctConfig(cfg))
        return false;

    // Now parse your own string, if you have it.
    if (m_OPT_PktFilterConfigString != "")
    {
        // - for rendezvous, both must be exactly the same, or only one side specified.
        if (m_bRendezvous && m_OPT_PktFilterConfigString != confstr)
        {
            return false;
        }

        SrtFilterConfig mycfg;
        if (!ParseFilterConfig(m_OPT_PktFilterConfigString, mycfg))
            return false;

        // Check only if both have set a filter of the same type.
        if (mycfg.type != cfg.type)
            return false;

        // If so, then:
        // - for caller-listener configuration, accept the listener version.
        if (m_SrtHsSide == HSD_INITIATOR)
        {
            // This is a caller, this should apply all parameters received
            // from the listener, forcefully.
            for (map<string,string>::iterator x = cfg.parameters.begin();
                    x != cfg.parameters.end(); ++x)
            {
                mycfg.parameters[x->first] = x->second;
            }
        }
        else
        {
            // On a listener, only apply those that you haven't set
            for (map<string,string>::iterator x = cfg.parameters.begin();
                    x != cfg.parameters.end(); ++x)
            {
                if (!mycfg.parameters.count(x->first))
                    mycfg.parameters[x->first] = x->second;
            }
        }

        HLOGC(mglog.Debug, log << "checkApplyFilterConfig: param: LOCAL: "
                << Printable(mycfg.parameters) << " FORGN: " << Printable(cfg.parameters));

        ostringstream myos;
        myos << mycfg.type;
        for (map<string,string>::iterator x = mycfg.parameters.begin();
                x != mycfg.parameters.end(); ++x)
        {
            myos << "," << x->first << ":" << x->second;
        }

        m_OPT_PktFilterConfigString = myos.str();

        HLOGC(mglog.Debug, log << "checkApplyFilterConfig: Effective config: " << m_OPT_PktFilterConfigString);
    }
    else
    {
        // Take the foreign configuration as a good deal.
        HLOGC(mglog.Debug, log << "checkApplyFilterConfig: Good deal config: " << m_OPT_PktFilterConfigString);
        m_OPT_PktFilterConfigString = confstr;
    }

    size_t efc_max_payload_size = SRT_LIVE_MAX_PLSIZE - cfg.extra_size;
    if (m_zOPT_ExpPayloadSize > efc_max_payload_size)
    {
        LOGC(mglog.Warn, log << "Due to filter-required extra " << cfg.extra_size
                << " bytes, SRTO_PAYLOADSIZE fixed to " << efc_max_payload_size << " bytes");
        m_zOPT_ExpPayloadSize = efc_max_payload_size;
    }

    return true;
}

void CUDT::startConnect(const sockaddr_any& serv_addr, int32_t forced_isn)
{
    CGuard cg(m_ConnectionLock, "conn");

    HLOGC(mglog.Debug, log << CONID() << "startConnect: -> " << SockaddrToString(serv_addr)
            << (m_bSynRecving ? " (SYNCHRONOUS)" : " (ASYNCHRONOUS)") << "...");

    if (!m_bOpened)
        throw CUDTException(MJ_NOTSUP, MN_NONE, 0);

    if (m_bListening)
        throw CUDTException(MJ_NOTSUP, MN_ISCONNECTED, 0);

    if (m_bConnecting || m_bConnected)
        throw CUDTException(MJ_NOTSUP, MN_ISCONNECTED, 0);

    // record peer/server address
    m_PeerAddr = sockaddr_any(serv_addr);

    // register this socket in the rendezvous queue
    // RendezevousQueue is used to temporarily store incoming handshake, non-rendezvous connections also require this function
#ifdef SRT_ENABLE_CONNTIMEO
    uint64_t ttl = m_iConnTimeOut * uint64_t(1000);
#else
    uint64_t ttl = 3000000;
#endif
    // XXX DEBUG
    //ttl = 0x1000000000000000;
    // XXX
    if (m_bRendezvous)
        ttl *= 10;
    ttl += CTimer::getTime();
    m_pRcvQueue->registerConnector(m_SocketID, this, serv_addr, ttl);

    // The m_iType is used in the INDUCTION for nothing. This value is only regarded
    // in CONCLUSION handshake, however this must be created after the handshake version
    // is already known. UDT_DGRAM is the value that was the only valid in the old SRT 
    // with HSv4 (it supported only live transmission), for HSv5 it will be changed to
    // handle handshake extension flags.
    m_ConnReq.m_iType = UDT_DGRAM;

    // This is my current configuration
    if (m_bRendezvous)
    {
        // For rendezvous, use version 5 in the waveahand and the cookie.
        // In case when you get the version 4 waveahand, simply switch to
        // the legacy HSv4 rendezvous and this time send version 4 CONCLUSION.

        // The HSv4 client simply won't check the version nor the cookie and it
        // will be sending its waveahands with version 4. Only when the party
        // has sent version 5 waveahand should the agent continue with HSv5
        // rendezvous.
        m_ConnReq.m_iVersion = HS_VERSION_SRT1;
        //m_ConnReq.m_iVersion = HS_VERSION_UDT4; // <--- Change in order to do regression test.
        m_ConnReq.m_iReqType = URQ_WAVEAHAND;
        m_ConnReq.m_iCookie = bake(serv_addr);

        // This will be also passed to a HSv4 rendezvous, but fortunately the old
        // SRT didn't read this field from URQ_WAVEAHAND message, only URQ_CONCLUSION.
        m_ConnReq.m_iType = SrtHSRequest::wrapFlags(false /* no MAGIC here */, m_iSndCryptoKeyLen);
        bool whether SRT_ATR_UNUSED = m_iSndCryptoKeyLen != 0;
        HLOGC(mglog.Debug, log << "startConnect (rnd): " << (whether ? "" : "NOT ") << " Advertising PBKEYLEN - value = " << m_iSndCryptoKeyLen);
        m_RdvState = CHandShake::RDV_WAVING;
        m_SrtHsSide = HSD_DRAW; // initially not resolved.
    }
    else
    {
        // For caller-listener configuration, set the version 4 for INDUCTION
        // due to a serious problem in UDT code being also in the older SRT versions:
        // the listener peer simply sents the EXACT COPY of the caller's induction
        // handshake, except the cookie, which means that when the caller sents version 5,
        // the listener will respond with version 5, which is a false information. Therefore
        // HSv5 clients MUST send HS_VERSION_UDT4 from the caller, regardless of currently
        // supported handshake version.
        //
        // The HSv5 listener should only respond with INDUCTION with m_iVersion == HS_VERSION_SRT1.
        m_ConnReq.m_iVersion = HS_VERSION_UDT4;
        m_ConnReq.m_iReqType = URQ_INDUCTION;
        m_ConnReq.m_iCookie = 0;
        m_RdvState = CHandShake::RDV_INVALID;
    }

    m_ConnReq.m_iMSS = m_iMSS;
    m_ConnReq.m_iFlightFlagSize = (m_iRcvBufSize < m_iFlightFlagSize)? m_iRcvBufSize : m_iFlightFlagSize;
    m_ConnReq.m_iID = m_SocketID;
    CIPAddress::ntop(serv_addr, m_ConnReq.m_piPeerIP);

    if ( forced_isn == 0 )
    {
        // Random Initial Sequence Number (normal mode)
        srand((unsigned int)CTimer::getTime());
        m_iISN = m_ConnReq.m_iISN = (int32_t)(CSeqNo::m_iMaxSeqNo * (double(rand()) / RAND_MAX));
    }
    else
    {
        // Predefined ISN (for debug purposes)
        m_iISN = m_ConnReq.m_iISN = forced_isn;
    }

    setInitialSndSeq(m_iISN);
    m_ullSndLastAck2Time = CTimer::getTime();

    // Inform the server my configurations.
    CPacket reqpkt;
    reqpkt.setControl(UMSG_HANDSHAKE);
    reqpkt.allocate(m_iMaxSRTPayloadSize);
    // XXX NOTE: Now the memory for the payload part is allocated automatically,
    // and such allocated memory is also automatically deallocated in the
    // destructor. If you use CPacket::allocate, remember that you must not:
    // - delete this memory
    // - assign to m_pcData.
    // If you use only manual assignment to m_pCData, this is then manual
    // allocation and so it won't be deallocated in the destructor.
    //
    // (Desired would be to disallow modification of m_pcData outside the
    // control of methods.)

    // ID = 0, connection request
    reqpkt.m_iID = 0;

    size_t hs_size = m_iMaxSRTPayloadSize;
    m_ConnReq.store_to(reqpkt.m_pcData, Ref(hs_size));

    // Note that CPacket::allocate() sets also the size
    // to the size of the allocated buffer, which not
    // necessarily is to be the size of the data.
    reqpkt.setLength(hs_size);

    uint64_t now = CTimer::getTime();
    setPacketTS(reqpkt, now);

    HLOGC(mglog.Debug, log << CONID() << "CUDT::startConnect: REQ-TIME set HIGH (" << now << "). SENDING HS: " << m_ConnReq.show());

    /*
     * Race condition if non-block connect response thread scheduled before we set m_bConnecting to true?
     * Connect response will be ignored and connecting will wait until timeout.
     * Maybe m_ConnectionLock handling problem? Not used in CUDT::connect(const CPacket& response)
     */
    m_llLastReqTime = now;
    m_bConnecting = true;

    // At this point m_SourceAddr is probably default-any, but this function
    // now requires that the address be specified here because there will be
    // no possibility to do it at any next stage of sending.
    m_pSndQueue->sendto(serv_addr, reqpkt, m_SourceAddr);

    //
    ///
    ////  ---> CONTINUE TO: <PEER>.CUDT::processConnectRequest()
    ///        (Take the part under condition: hs.m_iReqType == URQ_INDUCTION)
    ////  <--- RETURN WHEN: m_pSndQueue->sendto() is called.
    ////  .... SKIP UNTIL m_pRcvQueue->recvfrom() HERE....
    ////       (the first "sendto" will not be called due to being too early)
    ///
    //

    //////////////////////////////////////////////////////
    // SYNCHRO BAR
    //////////////////////////////////////////////////////
    if (!m_bSynRecving)
    {
        HLOGC(mglog.Debug, log << CONID() << "startConnect: ASYNC MODE DETECTED. Deferring the process to RcvQ:worker");
        return;
    }

    // Below this bar, rest of function maintains only and exclusively
    // the SYNCHRONOUS (blocking) connection process. 

    // Wait for the negotiated configurations from the peer side.

    // This packet only prepares the storage where we will read the
    // next incoming packet.
    CPacket response;
    response.setControl(UMSG_HANDSHAKE);
    response.allocate(m_iMaxSRTPayloadSize);

    CUDTException e;
    EConnectStatus cst = CONN_CONTINUE;
    // This is a temporary place to store the DESTINATION IP from the incoming packet.
    // We can't record this address yet until the cookie-confirmation is done, for safety reasons.
    sockaddr_any use_source_adr(m_PeerAddr.family());

    while (!m_bClosing)
    {
        int64_t tdiff = CTimer::getTime() - m_llLastReqTime;
        // avoid sending too many requests, at most 1 request per 250ms

        // SHORT VERSION: 
        // The immediate first run of this loop WILL SKIP THIS PART, so
        // the processing really begins AFTER THIS CONDITION.
        //
        // Note that some procedures inside may set m_llLastReqTime to 0,
        // which will result of this condition to trigger immediately in
        // the next iteration.
        if (tdiff > 250000)
        {
            HLOGC(mglog.Debug, log << "startConnect: LOOP: time to send (" << tdiff << " > 250000). size=" << reqpkt.getLength());

            if (m_bRendezvous)
                reqpkt.m_iID = m_ConnRes.m_iID;

            now = CTimer::getTime();
#if ENABLE_HEAVY_LOGGING
            {
                CHandShake debughs;
                debughs.load_from(reqpkt.m_pcData, reqpkt.getLength());
                HLOGC(mglog.Debug, log << CONID() << "startConnect: REQ-TIME HIGH (" << now << "). cont/sending HS to peer: " << debughs.show());
            }
#endif

            m_llLastReqTime = now;
            setPacketTS(reqpkt, now);
            m_pSndQueue->sendto(serv_addr, reqpkt, use_source_adr);
        }
        else
        {
            HLOGC(mglog.Debug, log << "startConnect: LOOP: too early to send - " << tdiff << " < 250000");
        }

        cst = CONN_CONTINUE;
        response.setLength(m_iMaxSRTPayloadSize);
        if (m_pRcvQueue->recvfrom(m_SocketID, Ref(response)) > 0)
        {
            use_source_adr = response.udpDestAddr();

            HLOGC(mglog.Debug, log << CONID() << "startConnect: got response for connect request");
            cst = processConnectResponse(response, &e, COM_SYNCHRO);

            HLOGC(mglog.Debug, log << CONID() << "startConnect: response processing result: " << ConnectStatusStr(cst));

            // Expected is that:
            // - the peer responded with URQ_INDUCTION + cookie. This above function
            //   should check that and craft the URQ_CONCLUSION handshake, in which
            //   case this function returns CONN_CONTINUE. As an extra action taken
            //   for that case, we set the SECURING mode if encryption requested,
            //   and serialize again the handshake, possibly together with HS extension
            //   blocks, if HSv5 peer responded. The serialized handshake will be then
            //   sent again, as the loop is repeated.
            // - the peer responded with URQ_CONCLUSION. This handshake was accepted
            //   as a connection, and for >= HSv5 the HS extension blocks have been
            //   also read and interpreted. In this case this function returns:
            //   - CONN_ACCEPT, if everything was correct - break this loop and return normally
            //   - CONN_REJECT in case of any problems with the delivered handshake
            //     (incorrect data or data conflict) - throw error exception
            // - the peer responded with any of URQ_ERROR_*.  - throw error exception
            //
            // The error exception should make the API connect() function fail, if blocking
            // or mark the failure for that socket in epoll, if non-blocking.

            if ( cst == CONN_RENDEZVOUS )
            {
                // When this function returned CONN_RENDEZVOUS, this requires
                // very special processing for the Rendezvous-v5 algorithm. This MAY
                // involve also preparing a new handshake form, also interpreting the
                // SRT handshake extension and crafting SRT handshake extension for the
                // peer, which should be next sent. When this function returns CONN_CONTINUE,
                // it means that it has done all that was required, however none of the below
                // things has to be done (this function will do it by itself if needed).
                // Otherwise the handshake rolling can be interrupted and considered complete.
                cst = processRendezvous(Ref(reqpkt), response, serv_addr, true /*synchro*/, RST_OK);
                if (cst == CONN_CONTINUE)
                    continue;
                break;
            }

            if (cst == CONN_REJECT)
                sendCtrl(UMSG_SHUTDOWN);

            if (cst != CONN_CONTINUE && cst != CONN_CONFUSED)
                break; // --> OUTSIDE-LOOP

            // IMPORTANT
            // [[using assert(m_pCryptoControl != nullptr)]];

            // new request/response should be sent out immediately on receving a response
            HLOGC(mglog.Debug, log << "startConnect: SYNC CONNECTION STATUS:" << ConnectStatusStr(cst) << ", REQ-TIME: LOW.");
            m_llLastReqTime = 0;

            // Now serialize the handshake again to the existing buffer so that it's
            // then sent later in this loop.

            // First, set the size back to the original size, m_iMaxSRTPayloadSize because
            // this is the size of the originally allocated space. It might have been
            // shrunk by serializing the INDUCTION handshake (which was required before
            // sending this packet to the output queue) and therefore be too
            // small to store the CONCLUSION handshake (with HSv5 extensions).
            reqpkt.setLength(m_iMaxSRTPayloadSize);

            HLOGC(mglog.Debug, log << "startConnect: creating HS CONCLUSION: buffer size=" << reqpkt.getLength());

            // NOTE: BUGFIX: SERIALIZE AGAIN.
            // The original UDT code didn't do it, so it was theoretically
            // turned into conclusion, but was sending still the original
            // induction handshake challenge message. It was working only
            // thanks to that simultaneously there were being sent handshake
            // messages from a separate thread (CSndQueue::worker) from
            // RendezvousQueue, this time serialized properly, which caused
            // that with blocking mode there was a kinda initial "drunk
            // passenger with taxi driver talk" until the RendezvousQueue sends
            // (when "the time comes") the right CONCLUSION handshake
            // challenge message.
            //
            // Now that this is fixed, the handshake messages from RendezvousQueue
            // are sent only when there is a rendezvous mode or non-blocking mode.
            if ( !createSrtHandshake(Ref(reqpkt), Ref(m_ConnReq), SRT_CMD_HSREQ, SRT_CMD_KMREQ, 0, 0))
            {
                LOGC(mglog.Error, log << "createSrtHandshake failed - REJECTING.");
                cst = CONN_REJECT;
                break;
            }
            // These last 2 parameters designate the buffer, which is in use only for SRT_CMD_KMRSP.
            // If m_ConnReq.m_iVersion == HS_VERSION_UDT4, this function will do nothing,
            // except just serializing the UDT handshake.
            // The trick is that the HS challenge is with version HS_VERSION_UDT4, but the
            // listener should respond with HS_VERSION_SRT1, if it is HSv5 capable.
        }

        HLOGC(mglog.Debug, log << "startConnect: timeout from Q:recvfrom, looping again; cst=" << ConnectStatusStr(cst));

#if ENABLE_HEAVY_LOGGING
        // Non-fatal assertion
        if (cst == CONN_REJECT) // Might be returned by processRendezvous
        {
            LOGC(mglog.Error, log << "startConnect: IPE: cst=REJECT NOT EXPECTED HERE, the loop should've been interrupted!");
            break;
        }
#endif

        if (CTimer::getTime() > ttl)
        {
            // timeout
            e = CUDTException(MJ_SETUP, MN_TIMEOUT, 0);
            break;
        }
    }

    // <--- OUTSIDE-LOOP
    // Here will fall the break when not CONN_CONTINUE.
    // CONN_RENDEZVOUS is handled by processRendezvous.
    // CONN_ACCEPT will skip this and pass on.
    if ( cst == CONN_REJECT )
    {
        e = CUDTException(MJ_SETUP, MN_REJECTED, 0);
    }

    if (e.getErrorCode() == 0)
    {
        if (m_bClosing)                                                 // if the socket is closed before connection...
            e = CUDTException(MJ_SETUP); // XXX NO MN ?
        else if (m_ConnRes.m_iReqType > URQ_FAILURE_TYPES)                          // connection request rejected
        {
            m_RejectReason = RejectReasonForURQ(m_ConnRes.m_iReqType);
            e = CUDTException(MJ_SETUP, MN_REJECTED, 0);
        }
        else if ((!m_bRendezvous) && (m_ConnRes.m_iISN != m_iISN))      // secuity check
            e = CUDTException(MJ_SETUP, MN_SECURITY, 0);
    }

    if (e.getErrorCode() != 0)
    {
        m_bConnecting = false;
        // The process is to be abnormally terminated, remove the connector
        // now because most likely no other processing part has done anything with it.
        m_pRcvQueue->removeConnector(m_SocketID);
        throw e;
    }

    HLOGC(mglog.Debug, log << CONID() << "startConnect: handshake exchange succeeded. sourceIP=" << SockaddrToString(m_SourceAddr));

    // Parameters at the end.
    HLOGC(mglog.Debug, log << "startConnect: END. Parameters:"
        " mss=" << m_iMSS <<
        " max-cwnd-size=" << m_CongCtl->cgWindowMaxSize() <<
        " cwnd-size=" << m_CongCtl->cgWindowSize() <<
        " rtt=" << m_iRTT <<
        " bw=" << m_iBandwidth);
}

// Asynchronous connection
EConnectStatus CUDT::processAsyncConnectResponse(const CPacket& pkt) ATR_NOEXCEPT
{
    EConnectStatus cst = CONN_CONTINUE;
    CUDTException e;

    CGuard cg(m_ConnectionLock, "conn"); // FIX
    HLOGC(mglog.Debug, log << CONID() << "processAsyncConnectResponse: got response for connect request, processing");
    cst = processConnectResponse(pkt, &e, COM_ASYNCHRO);

    HLOGC(mglog.Debug, log << CONID() << "processAsyncConnectResponse: response processing result: "
        << ConnectStatusStr(cst) << "REQ-TIME LOW to enforce immediate response");
    m_llLastReqTime = 0;

    return cst;
}

bool CUDT::processAsyncConnectRequest(EReadStatus rst, EConnectStatus cst, const CPacket& response, const sockaddr_any& serv_addr)
{
    // IMPORTANT!

    // This function is called, still asynchronously, but in the order
    // of call just after the call to the above processAsyncConnectResponse.
    // This should have got the original value returned from
    // processConnectResponse through processAsyncConnectResponse.

    CPacket request;
    request.setControl(UMSG_HANDSHAKE);
    request.allocate(m_iMaxSRTPayloadSize);
    uint64_t now = CTimer::getTime();
    setPacketTS(request, now);

    HLOGC(mglog.Debug, log << "processAsyncConnectRequest: REQ-TIME: HIGH (" << now << "). Should prevent too quick responses.");
    m_llLastReqTime = now;
    // ID = 0, connection request
    request.m_iID = !m_bRendezvous ? 0 : m_ConnRes.m_iID;

    bool status = true;

    if ( cst == CONN_RENDEZVOUS )
    {
        HLOGC(mglog.Debug, log << "processAsyncConnectRequest: passing to processRendezvous");
        cst = processRendezvous(Ref(request), response, serv_addr, false /*asynchro*/, rst);
        if (cst == CONN_ACCEPT)
        {
            HLOGC(mglog.Debug, log << "processAsyncConnectRequest: processRendezvous completed the process and responded by itself. Done.");
            return true;
        }

        if (cst != CONN_CONTINUE)
        {
            // processRendezvous already set the reject reason
            LOGC(mglog.Error, log << "processAsyncConnectRequest: REJECT reported from processRendezvous, not processing further.");
            status = false;
        }
    }
    else if (cst == CONN_REJECT)
    {
        // m_RejectReason already set at worker_ProcessAddressedPacket.
        LOGC(mglog.Error, log << "processAsyncConnectRequest: REJECT reported from HS processing, not processing further.");
        return false;
    }
    else
    {
        // (this procedure will be also run for HSv4 rendezvous)
        HLOGC(mglog.Debug, log << "processAsyncConnectRequest: serializing HS: buffer size=" << request.getLength());
        if (!createSrtHandshake(Ref(request), Ref(m_ConnReq), SRT_CMD_HSREQ, SRT_CMD_KMREQ, 0, 0))
        {
            // All 'false' returns from here are IPE-type, mostly "invalid argument" plus "all keys expired".
            LOGC(mglog.Error, log << "IPE: processAsyncConnectRequest: createSrtHandshake failed, dismissing.");
            status = false;
        }
        else
        {
            HLOGC(mglog.Debug, log << "processAsyncConnectRequest: sending HS reqtype=" << RequestTypeStr(m_ConnReq.m_iReqType)
                    << " to socket " << request.m_iID << " size=" << request.getLength());
        }
    }

    if (!status)
    {
        return false;
        /* XXX Shouldn't it send a single response packet for the rejection?
        // Set the version to 0 as "handshake rejection" status and serialize it 
        CHandShake zhs;
        size_t size = request.getLength();
        zhs.store_to(request.m_pcData, Ref(size));
        request.setLength(size);
        */
    }

    HLOGC(mglog.Debug, log << "processAsyncConnectRequest: sending request packet, setting REQ-TIME HIGH.");
    m_llLastReqTime = CTimer::getTime();
    m_pSndQueue->sendto(serv_addr, request, m_SourceAddr);
    return status;
}

void CUDT::cookieContest()
{
    if (m_SrtHsSide != HSD_DRAW)
        return;

    HLOGC(mglog.Debug, log << "cookieContest: agent=" << m_ConnReq.m_iCookie << " peer=" << m_ConnRes.m_iCookie);

    if ( m_ConnReq.m_iCookie == 0 || m_ConnRes.m_iCookie == 0 )
    {
        // Note that it's virtually impossible that Agent's cookie is not ready, this
        // shall be considered IPE.
        // Not all cookies are ready, don't start the contest.
        return;
    }

    // INITIATOR/RESPONDER role is resolved by COOKIE CONTEST.
    //
    // The cookie contest must be repeated every time because it
    // may change the state at some point.
    int better_cookie = m_ConnReq.m_iCookie - m_ConnRes.m_iCookie;

    if ( better_cookie > 0 )
    {
        m_SrtHsSide = HSD_INITIATOR;
        return;
    }

    if ( better_cookie < 0 )
    {
        m_SrtHsSide = HSD_RESPONDER;
        return;
    }

    // DRAW! The only way to continue would be to force the
    // cookies to be regenerated and to start over. But it's
    // not worth a shot - this is an extremely rare case.
    // This can simply do reject so that it can be started again.

    // Pretend then that the cookie contest wasn't done so that
    // it's done again. Cookies are baked every time anew, however
    // the successful initial contest remains valid no matter how
    // cookies will change.

    m_SrtHsSide = HSD_DRAW;
}

EConnectStatus CUDT::processRendezvous(ref_t<CPacket> reqpkt, const CPacket& response, const sockaddr_any& serv_addr, bool synchro, EReadStatus rst)
{
    if ( m_RdvState == CHandShake::RDV_CONNECTED )
    {
        HLOGC(mglog.Debug, log << "processRendezvous: already in CONNECTED state.");
        return CONN_ACCEPT;
    }

    uint32_t kmdata[SRTDATA_MAXSIZE];
    size_t kmdatasize = SRTDATA_MAXSIZE;
    CPacket& rpkt = *reqpkt;

    cookieContest();

    // We know that the other side was contacted and the other side has sent
    // the handshake message - we know then both cookies. If it's a draw, it's
    // a very rare case of creating identical cookies.
    if (m_SrtHsSide == HSD_DRAW)
    {
        m_RejectReason = SRT_REJ_RDVCOOKIE;
        LOGC(mglog.Error, log << "COOKIE CONTEST UNRESOLVED: can't assign connection roles, please wait another minute.");
        return CONN_REJECT;
    }

    UDTRequestType rsp_type = URQ_FAILURE_TYPES; // just to track uninitialized errors

    // We can assume that the Handshake packet received here as 'response'
    // is already serialized in m_ConnRes. Check extra flags that are meaningful
    // for further processing here.

    int ext_flags = SrtHSRequest::SRT_HSTYPE_HSFLAGS::unwrap(m_ConnRes.m_iType);
    bool needs_extension = ext_flags != 0; // Initial value: received HS has extensions.
    bool needs_hsrsp;
    rendezvousSwitchState(Ref(rsp_type), Ref(needs_extension), Ref(needs_hsrsp));
    if (rsp_type > URQ_FAILURE_TYPES)
    {
        m_RejectReason = RejectReasonForURQ(rsp_type);
        HLOGC(mglog.Debug, log << "processRendezvous: rejecting due to switch-state response: " << RequestTypeStr(rsp_type));
        return CONN_REJECT;
    }
    checkUpdateCryptoKeyLen("processRendezvous", m_ConnRes.m_iType);

    // We have three possibilities here as it comes to HSREQ extensions:

    // 1. The agent is loser in attention state, it sends EMPTY conclusion (without extensions)
    // 2. The agent is loser in initiated state, it interprets incoming HSREQ and creates HSRSP
    // 3. The agent is winner in attention or fine state, it sends HSREQ extension
    m_ConnReq.m_iReqType = rsp_type;
    m_ConnReq.m_extension = needs_extension;

    // This must be done before prepareConnectionObjects().
    applyResponseSettings(response);

    // This must be done before interpreting and creating HSv5 extensions.
    if ( !prepareConnectionObjects(m_ConnRes, m_SrtHsSide, 0))
    {
        // m_RejectReason already handled
        HLOGC(mglog.Debug, log << "processRendezvous: rejecting due to problems in prepareConnectionObjects.");
        return CONN_REJECT;
    }

    // Case 2.
    if ( needs_hsrsp )
    {
        // This means that we have received HSREQ extension with the handshake, so we need to interpret
        // it and craft the response.
        if (rst == RST_OK)
        {
            // We have JUST RECEIVED packet in this session (not that this is called as periodic update).
            // Sanity check
            m_llLastReqTime = 0;
            if (response.getLength() == size_t(-1))
            {
                m_RejectReason = SRT_REJ_IPE;
                LOGC(mglog.Fatal, log << "IPE: rst=RST_OK, but the packet has set -1 length - REJECTING (REQ-TIME: LOW)");
                return CONN_REJECT;
            }

            if ( !interpretSrtHandshake(m_ConnRes, response, kmdata, &kmdatasize) )
            {
                HLOGC(mglog.Debug, log << "processRendezvous: rejecting due to problems in interpretSrtHandshake REQ-TIME: LOW.");
                return CONN_REJECT;
            }

            // Pass on, inform about the shortened response-waiting period.
            HLOGC(mglog.Debug, log << "processRendezvous: setting REQ-TIME: LOW. Forced to respond immediately.");
        }
        else
        {
            // If the last CONCLUSION message didn't contain the KMX extension, there's
            // no key recorded yet, so it can't be extracted. Mark this kmdatasize empty though.
            int hs_flags = SrtHSRequest::SRT_HSTYPE_HSFLAGS::unwrap(m_ConnRes.m_iType);
            if (IsSet(hs_flags, CHandShake::HS_EXT_KMREQ))
            {
                // This is a periodic handshake update, so you need to extract the KM data from the
                // first message, provided that it is there.
                size_t msgsize = m_pCryptoControl->getKmMsg_size(0);
                if (msgsize == 0)
                {
                    switch (m_pCryptoControl->m_RcvKmState)
                    {
                        // If the KMX process ended up with a failure, the KMX is not recorded.
                        // In this case as the KMRSP answer the "failure status" should be crafted.
                    case SRT_KM_S_NOSECRET:
                    case SRT_KM_S_BADSECRET:
                        {
                            HLOGC(mglog.Debug, log << "processRendezvous: No KMX recorded, status = NOSECRET. Respond with NOSECRET.");

                            // Just do the same thing as in CCryptoControl::processSrtMsg_KMREQ for that case,
                            // that is, copy the NOSECRET code into KMX message.
                            memcpy(kmdata, &m_pCryptoControl->m_RcvKmState, sizeof(int32_t));
                            kmdatasize = 1;
                        }
                        break;

                    default:
                        // Remaining values:
                        // UNSECURED: should not fall here at alll
                        // SECURING: should not happen in HSv5
                        // SECURED: should have received the recorded KMX correctly (getKmMsg_size(0) > 0)
                        {
                            m_RejectReason = SRT_REJ_IPE;
                            // Remaining situations:
                            // - password only on this site: shouldn't be considered to be sent to a no-password site
                            LOGC(mglog.Error, log << "processRendezvous: IPE: PERIODIC HS: NO KMREQ RECORDED KMSTATE: RCV="
                                    << KmStateStr(m_pCryptoControl->m_RcvKmState) << " SND="
                                    << KmStateStr(m_pCryptoControl->m_SndKmState));
                            return CONN_REJECT;
                        }
                        break;
                    }
                }
                else
                {
                    kmdatasize = msgsize/4;
                    if (msgsize > kmdatasize*4)
                    {
                        // Sanity check
                        LOGC(mglog.Error, log << "IPE: KMX data not aligned to 4 bytes! size=" << msgsize);
                        memset(kmdata+(kmdatasize*4), 0, msgsize - (kmdatasize*4));
                        ++kmdatasize;
                    }

                    HLOGC(mglog.Debug, log << "processRendezvous: getting KM DATA from the fore-recorded KMX from KMREQ, size=" << kmdatasize);
                    memcpy(kmdata, m_pCryptoControl->getKmMsg_data(0), msgsize);
                }
            }
            else
            {
                HLOGC(mglog.Debug, log << "processRendezvous: no KMX flag - not extracting KM data for KMRSP");
                kmdatasize = 0;
            }
        }

        // No matter the value of needs_extension, the extension is always needed
        // when HSREQ was interpreted (to store HSRSP extension).
        m_ConnReq.m_extension = true;

        HLOGC(mglog.Debug, log << "processRendezvous: HSREQ extension ok, creating HSRSP response. kmdatasize=" << kmdatasize);

        rpkt.setLength(m_iMaxSRTPayloadSize);
        if (!createSrtHandshake(reqpkt, Ref(m_ConnReq), SRT_CMD_HSRSP, SRT_CMD_KMRSP, kmdata, kmdatasize))
        {
            HLOGC(mglog.Debug, log << "processRendezvous: rejecting due to problems in createSrtHandshake. REQ-TIME: LOW");
            m_llLastReqTime = 0;
            return CONN_REJECT;
        }

        // This means that it has received URQ_CONCLUSION with HSREQ, agent is then in RDV_FINE
        // state, it sends here URQ_CONCLUSION with HSREQ/KMREQ extensions and it awaits URQ_AGREEMENT.
        return CONN_CONTINUE;
    }

    // Special case: if URQ_AGREEMENT is to be sent, when this side is INITIATOR,
    // then it must have received HSRSP, so it must interpret it. Otherwise it would
    // end up with URQ_DONE, which means that it is the other side to interpret HSRSP.
    if ( m_SrtHsSide == HSD_INITIATOR && m_ConnReq.m_iReqType == URQ_AGREEMENT )
    {
        // The same is done in CUDT::postConnect(), however this section will
        // not be done in case of rendezvous. The section in postConnect() is
        // predicted to run only in regular CALLER handling.

        if (rst != RST_OK || response.getLength() == size_t(-1))
        {
            // Actually the -1 length would be an IPE, but it's likely that this was reported already.
            HLOGC(mglog.Debug, log << "processRendezvous: no INCOMING packet, NOT interpreting extensions (relying on exising data)");
        }
        else
        {
            HLOGC(mglog.Debug, log << "processRendezvous: INITIATOR, will send AGREEMENT - interpreting HSRSP extension");
            if ( !interpretSrtHandshake(m_ConnRes, response, 0, 0) )
            {
                // m_RejectReason is already set, so set the reqtype accordingly
                m_ConnReq.m_iReqType = URQFailure(m_RejectReason);
            }
        }
        // This should be false, make a kinda assert here.
        if ( needs_extension )
        {
            LOGC(mglog.Fatal, log << "IPE: INITIATOR responding AGREEMENT should declare no extensions to HS");
            m_ConnReq.m_extension = false;
        }
    }

    HLOGC(mglog.Debug, log << CONID() << "processRendezvous: COOKIES Agent/Peer: "
        << m_ConnReq.m_iCookie << "/" << m_ConnRes.m_iCookie
        << " HSD:" << (m_SrtHsSide == HSD_INITIATOR ? "initiator" : "responder")
        << " STATE:" << CHandShake::RdvStateStr(m_RdvState) << " ...");

    if ( rsp_type == URQ_DONE )
    {
        HLOGC(mglog.Debug, log << "... WON'T SEND any response, both sides considered connected");
    }
    else
    {
        HLOGC(mglog.Debug, log << "... WILL SEND " << RequestTypeStr(rsp_type) << " "
        << (m_ConnReq.m_extension ? "with" : "without") << " SRT HS extensions");
    }

    // This marks the information for the serializer that
    // the SRT handshake extension is required.
    // Rest of the data will be filled together with
    // serialization.
    m_ConnReq.m_extension = needs_extension;

    rpkt.setLength(m_iMaxSRTPayloadSize);
    if ( m_RdvState == CHandShake::RDV_CONNECTED )
    {
        // When synchro=false, don't lock a mutex for rendezvous queue.
        // This is required when this function is called in the
        // receive queue worker thread - it would lock itself.
        int cst = postConnect(response, true, 0, synchro);
        if ( cst == CONN_REJECT )
        {
            // m_RejectReason already set
            HLOGC(mglog.Debug, log << "processRendezvous: rejecting due to problems in postConnect.");
            return CONN_REJECT;
        }
    }

    // URQ_DONE or URQ_AGREEMENT can be the result if the state is RDV_CONNECTED.
    // If URQ_DONE, then there's nothing to be done, when URQ_AGREEMENT then return
    // CONN_CONTINUE to make the caller send again the contents if the packet buffer,
    // this time with URQ_AGREEMENT message, but still consider yourself connected.
    if ( rsp_type == URQ_DONE )
    {
        HLOGC(mglog.Debug, log << "processRendezvous: rsp=DONE, reporting ACCEPT (nothing to respond)");
        return CONN_ACCEPT;
    }

    // createSrtHandshake moved here because if the above conditions are satisfied,
    // no response is going to be send, so nothing needs to be "created".

    // needs_extension here distinguishes between cases 1 and 3.
    // NOTE: in case when interpretSrtHandshake was run under the conditions above (to interpret HSRSP),
    // then createSrtHandshake below will create only empty AGREEMENT message.
    if ( !createSrtHandshake(reqpkt, Ref(m_ConnReq), SRT_CMD_HSREQ, SRT_CMD_KMREQ, 0, 0))
    {
        // m_RejectReason already set
        LOGC(mglog.Error, log << "createSrtHandshake failed (IPE?), connection rejected. REQ-TIME: LOW");
        m_llLastReqTime = 0;
        return CONN_REJECT;
    }

    if ( rsp_type == URQ_AGREEMENT && m_RdvState == CHandShake::RDV_CONNECTED )
    {
        // We are using our own serialization method (not the one called after
        // processConnectResponse, this is skipped in case when this function
        // is called), so we can also send this immediately. Agreement must be
        // sent just once and the party must switch into CONNECTED state - in
        // contrast to CONCLUSION messages, which should be sent in loop repeatedly.
        //
        // Even though in theory the AGREEMENT message sent just once may miss
        // the target (as normal thing in UDP), this is little probable to happen,
        // and this doesn't matter much because even if the other party doesn't
        // get AGREEMENT, but will get payload or KEEPALIVE messages, it will
        // turn into connected state as well. The AGREEMENT is rather kinda
        // catalyzer here and may turn the entity on the right track faster. When
        // AGREEMENT is missed, it may have kinda initial tearing.

        const uint64_t now = CTimer::getTime();
        m_llLastReqTime = now;
        setPacketTS(rpkt, now);
        HLOGC(mglog.Debug, log << "processRendezvous: rsp=AGREEMENT, reporting ACCEPT and sending just this one, REQ-TIME HIGH (" << now << ").");
        m_pSndQueue->sendto(serv_addr, rpkt, m_SourceAddr);


        return CONN_ACCEPT;
    }

    if (rst == RST_OK)
    {
        // the request time must be updated so that the next handshake can be sent out immediately
        HLOGC(mglog.Debug, log << "processRendezvous: rsp=" << RequestTypeStr(m_ConnReq.m_iReqType)
                << " REQ-TIME: LOW to send immediately, consider yourself conencted");
        m_llLastReqTime = 0;
    }
    else
    {
        HLOGC(mglog.Debug, log << "processRendezvous: REQ-TIME: remains previous value, consider yourself connected");
    }
    return CONN_CONTINUE;
}

EConnectStatus CUDT::processConnectResponse(const CPacket& response, CUDTException* eout, EConnectMethod synchro) ATR_NOEXCEPT
{
    // NOTE: ASSUMED LOCK ON: m_ConnectionLock.

    // this is the 2nd half of a connection request. If the connection is setup successfully this returns 0.
    // Returned values:
    // - CONN_REJECT: there was some error when processing the response, connection should be rejected
    // - CONN_ACCEPT: the handshake is done and finished correctly
    // - CONN_CONTINUE: the induction handshake has been processed correctly, and expects CONCLUSION handshake

   if (!m_bConnecting)
      return CONN_REJECT;

   // This is required in HSv5 rendezvous, in which it should send the URQ_AGREEMENT message to
   // the peer, however switch to connected state. 
   HLOGC(mglog.Debug, log << "processConnectResponse: TYPE:" <<
           (response.isControl() ?  MessageTypeStr(response.getType(), response.getExtendedType())
            : string("DATA")));
   //ConnectStatus res = CONN_REJECT; // used later for status - must be declared here due to goto POST_CONNECT.

   // For HSv4, the data sender is INITIATOR, and the data receiver is RESPONDER,
   // regardless of the connecting side affiliation. This will be changed for HSv5.
   bool bidirectional = false;
   HandshakeSide hsd = m_bDataSender ? HSD_INITIATOR : HSD_RESPONDER;
   // (defined here due to 'goto' below).

   // SRT peer may send the SRT handshake private message (type 0x7fff) before a keep-alive.

   // This condition is checked when the current agent is trying to do connect() in rendezvous mode,
   // but the peer was faster to send a handshake packet earlier. This makes it continue with connecting
   // process if the peer is already behaving as if the connection was already established.
   
   // This value will check either the initial value, which is less than SRT1, or
   // the value previously loaded to m_ConnReq during the previous handshake response.
   // For the initial form this value should not be checked.
   bool hsv5 = m_ConnRes.m_iVersion >= HS_VERSION_SRT1;

   if (m_bRendezvous
           && (
               m_RdvState == CHandShake::RDV_CONNECTED // somehow Rendezvous-v5 switched it to CONNECTED.
               || !response.isControl()                         // WAS A PAYLOAD PACKET.
               || (response.getType() == UMSG_KEEPALIVE)    // OR WAS A UMSG_KEEPALIVE message.
               || (response.getType() == UMSG_EXT)          // OR WAS a CONTROL packet of some extended type (i.e. any SRT specific)
              )
           // This may happen if this is an initial state in which the socket type was not yet set.
           // If this is a field that holds the response handshake record from the peer, this means that it wasn't received yet.
           // HSv5: added version check because in HSv5 the m_iType field has different meaning
           // and it may be 0 in case when the handshake does not carry SRT extensions.
           && ( hsv5 || m_ConnRes.m_iType != UDT_UNDEFINED))
   {
       //a data packet or a keep-alive packet comes, which means the peer side is already connected
       // in this situation, the previously recorded response will be used
       // In HSv5 this situation is theoretically possible if this party has missed the URQ_AGREEMENT message.
       HLOGC(mglog.Debug, log << CONID() << "processConnectResponse: already connected - pinning in");
       if (hsv5)
       {
           m_RdvState = CHandShake::RDV_CONNECTED;
       }

       return postConnect(response, hsv5, eout, synchro);
   }

   if (!response.isControl(UMSG_HANDSHAKE))
   {
       m_RejectReason = SRT_REJ_ROGUE;
       if (!response.isControl())
       {
           LOGC(mglog.Error, log << CONID() << "processConnectResponse: received DATA while HANDSHAKE expected");
       }
       else
       {
           LOGC(mglog.Error, log << CONID()
                   << "processConnectResponse: CONFUSED: expected UMSG_HANDSHAKE as connection not yet established, got: "
                   << MessageTypeStr(response.getType(), response.getExtendedType()));
       }
       return CONN_CONFUSED;
   }

   if (m_bRendezvous)
   {
       m_SourceAddr = response.udpDestAddr();
   }

   if ( m_ConnRes.load_from(response.m_pcData, response.getLength()) == -1 )
   {
       m_RejectReason = SRT_REJ_ROGUE;
       // Handshake data were too small to reach the Handshake structure. Reject.
       LOGC(mglog.Error, log << CONID() << "processConnectResponse: HANDSHAKE data buffer too small - possible blueboxing. Rejecting.");
       return CONN_REJECT;
   }

   HLOGC(mglog.Debug, log << CONID() << "processConnectResponse: HS RECEIVED: " << m_ConnRes.show());
   if ( m_ConnRes.m_iReqType > URQ_FAILURE_TYPES )
   {
       m_RejectReason = RejectReasonForURQ(m_ConnRes.m_iReqType);
       return CONN_REJECT;
   }

   if ( size_t(m_ConnRes.m_iMSS) > CPacket::ETH_MAX_MTU_SIZE )
   {
       // Yes, we do abort to prevent buffer overrun. Set your MSS correctly
       // and you'll avoid problems.
       m_RejectReason = SRT_REJ_ROGUE;
       LOGC(mglog.Fatal, log << "MSS size " << m_iMSS << "exceeds MTU size!");
       return CONN_REJECT;
   }

   // (see createCrypter() call below)
   //
   // The CCryptoControl attached object must be created early
   // because it will be required to create a conclusion handshake in HSv5
   // 
   if (m_bRendezvous)
   {
       // SANITY CHECK: A rendezvous socket should reject any caller requests (it's not a listener)
       if (m_ConnRes.m_iReqType == URQ_INDUCTION)
       {
           m_RejectReason = SRT_REJ_ROGUE;
           LOGC(mglog.Error, log << CONID() << "processConnectResponse: Rendezvous-point received INDUCTION handshake (expected WAVEAHAND). Rejecting.");
           return CONN_REJECT;
       }

       // The procedure for version 5 is completely different and changes the states
       // differently, so the old code will still maintain HSv4 the old way.

       if ( m_ConnRes.m_iVersion > HS_VERSION_UDT4 )
       {
           HLOGC(mglog.Debug, log << CONID() << "processConnectResponse: Rendezvous HSv5 DETECTED.");
           return CONN_RENDEZVOUS; // --> will continue in CUDT::processRendezvous().
       }

       HLOGC(mglog.Debug, log << CONID() << "processConnectResponse: Rendsezvous HSv4 DETECTED.");
       // So, here it has either received URQ_WAVEAHAND handshake message (while it should be in URQ_WAVEAHAND itself)
       // or it has received URQ_CONCLUSION/URQ_AGREEMENT message while this box has already sent URQ_WAVEAHAND to the peer,
       // and DID NOT send the URQ_CONCLUSION yet.

       if ( m_ConnReq.m_iReqType == URQ_WAVEAHAND
               || m_ConnRes.m_iReqType == URQ_WAVEAHAND )
       {
           HLOGC(mglog.Debug, log << CONID() << "processConnectResponse: REQ-TIME LOW. got HS RDV. Agent state:" << RequestTypeStr(m_ConnReq.m_iReqType)
               << " Peer HS:" << m_ConnRes.show());

           // Here we could have received WAVEAHAND or CONCLUSION.
           // For HSv4 simply switch to CONCLUSION for the sake of further handshake rolling.
           // For HSv5, make the cookie contest and basing on this decide, which party
           // should provide the HSREQ/KMREQ attachment.


           if (!createCrypter(hsd, false /* unidirectional */))
           {
               m_RejectReason = SRT_REJ_RESOURCE;
               m_ConnReq.m_iReqType = URQFailure(SRT_REJ_RESOURCE);
               // the request time must be updated so that the next handshake can be sent out immediately.
               m_llLastReqTime = 0;
               return CONN_REJECT;
           }

           m_ConnReq.m_iReqType = URQ_CONCLUSION;
           // the request time must be updated so that the next handshake can be sent out immediately.
           m_llLastReqTime = 0;
           return CONN_CONTINUE;
       }
       else
       {
           HLOGC(mglog.Debug, log << CONID() << "processConnectResponse: Rendezvous HSv4 PAST waveahand");
       }
   }
   else
   {
      // set cookie
      if (m_ConnRes.m_iReqType == URQ_INDUCTION)
      {
         HLOGC(mglog.Debug, log << CONID() << "processConnectResponse: REQ-TIME LOW; got INDUCTION HS response (cookie:"
             << hex << m_ConnRes.m_iCookie << " version:" << dec << m_ConnRes.m_iVersion << "), sending CONCLUSION HS with this cookie");

         m_ConnReq.m_iCookie = m_ConnRes.m_iCookie;
         m_ConnReq.m_iReqType = URQ_CONCLUSION;

         // Here test if the LISTENER has responded with version HS_VERSION_SRT1,
         // it means that it is HSv5 capable. It can still accept the HSv4 handshake.
         if ( m_ConnRes.m_iVersion > HS_VERSION_UDT4 )
         {
             int hs_flags = SrtHSRequest::SRT_HSTYPE_HSFLAGS::unwrap(m_ConnRes.m_iType);

             if (hs_flags != SrtHSRequest::SRT_MAGIC_CODE)
             {
                 LOGC(mglog.Warn, log << "processConnectResponse: Listener HSv5 did not set the SRT_MAGIC_CODE");
             }

             checkUpdateCryptoKeyLen("processConnectResponse", m_ConnRes.m_iType);

             // This will catch HS_VERSION_SRT1 and any newer.
             // Set your highest version.
             m_ConnReq.m_iVersion = HS_VERSION_SRT1;
             // CONTROVERSIAL: use 0 as m_iType according to the meaning in HSv5.
             // The HSv4 client might not understand it, which means that agent
             // must switch itself to HSv4 rendezvous, and this time iType sould
             // be set to UDT_DGRAM value.
             m_ConnReq.m_iType = 0;

             // This marks the information for the serializer that
             // the SRT handshake extension is required.
             // Rest of the data will be filled together with
             // serialization.
             m_ConnReq.m_extension = true;

             // For HSv5, the caller is INITIATOR and the listener is RESPONDER.
             // The m_bDataSender value should be completely ignored and the
             // connection is always bidirectional.
             bidirectional = true;
             hsd = HSD_INITIATOR;
         }
         m_llLastReqTime = 0;
         if (!createCrypter(hsd, bidirectional))
         {
             m_RejectReason = SRT_REJ_RESOURCE;
             return CONN_REJECT;
         }
         // NOTE: This setup sets URQ_CONCLUSION and appropriate data in the handshake structure.
         // The full handshake to be sent will be filled back in the caller function -- CUDT::startConnect().
         return CONN_CONTINUE;
      }
   }

   return postConnect(response, false, eout, synchro);
}

void CUDT::applyResponseSettings(const CPacket& hspkt)
{
    // Re-configure according to the negotiated values.
    m_iMSS = m_ConnRes.m_iMSS;
    m_iFlowWindowSize = m_ConnRes.m_iFlightFlagSize;
    int udpsize = m_iMSS - CPacket::UDP_HDR_SIZE;
    m_iMaxSRTPayloadSize = udpsize - CPacket::HDR_SIZE;
    m_iPeerISN = m_ConnRes.m_iISN;

    setInitialRcvSeq(m_iPeerISN);

    m_iRcvCurrPhySeqNo = m_ConnRes.m_iISN - 1;
    m_PeerID = m_ConnRes.m_iID;
    memcpy(m_piSelfIP, m_ConnRes.m_piPeerIP, 16);
    m_SourceAddr = hspkt.udpDestAddr();

    HLOGC(mglog.Debug, log << CONID() << "applyResponseSettings: HANSHAKE CONCLUDED. SETTING: payload-size=" << m_iMaxSRTPayloadSize
        << " mss=" << m_ConnRes.m_iMSS
        << " flw=" << m_ConnRes.m_iFlightFlagSize
        << " isn=" << m_ConnRes.m_iISN
        << " peerID=" << m_ConnRes.m_iID
        << " sourceIP=" << SockaddrToString(m_SourceAddr));
}

EConnectStatus CUDT::postConnect(const CPacket& response, bool rendezvous, CUDTException* eout, bool synchro)
{
    if (m_ConnRes.m_iVersion < HS_VERSION_SRT1 )
        m_ullRcvPeerStartTime = 0; // will be set correctly in SRT HS.

    // This procedure isn't being executed in rendezvous because
    // in rendezvous it's completed before calling this function.
    if ( !rendezvous )
    {
        // NOTE: THIS function must be called before calling prepareConnectionObjects.
        // The reason why it's not part of prepareConnectionObjects is that the activities
        // done there are done SIMILAR way in acceptAndRespond, which also calls this
        // function. In fact, prepareConnectionObjects() represents the code that was
        // done separately in processConnectResponse() and acceptAndRespond(), so this way
        // this code is now common. Now acceptAndRespond() does "manually" something similar
        // to applyResponseSettings(), just a little bit differently. This SHOULD be made
        // common as a part of refactoring job, just needs a bit more time.
        //
        // Currently just this function must be called always BEFORE prepareConnectionObjects
        // everywhere except acceptAndRespond().
        applyResponseSettings(response);

        // This will actually be done also in rendezvous HSv4,
        // however in this case the HSREQ extension will not be attached,
        // so it will simply go the "old way".
        bool ok = prepareConnectionObjects(m_ConnRes, m_SrtHsSide, eout);
        // May happen that 'response' contains a data packet that was sent in rendezvous mode.
        // In this situation the interpretation of handshake was already done earlier.
        if (ok && response.isControl())
        {
            ok = interpretSrtHandshake(m_ConnRes, response, 0, 0);
            if (!ok && eout)
            {
                *eout = CUDTException(MJ_SETUP, MN_REJECTED, 0);
            }
        }
        if ( !ok ) // m_RejectReason already set
            return CONN_REJECT;
    }

    CInfoBlock ib;
    ib.m_iFamily = m_PeerAddr.family();
    CInfoBlock::convert(m_PeerAddr, ib.m_piIP);
    if (m_pCache->lookup(&ib) >= 0)
    {
        m_iRTT = ib.m_iRTT;
        m_iBandwidth = ib.m_iBandwidth;
    }

    SRT_REJECT_REASON rr = setupCC();
    if (rr != SRT_REJ_UNKNOWN)
    {
        m_RejectReason = rr;
        return CONN_REJECT;
    }

    // And, I am connected too.
    m_bConnecting = false;
    m_bConnected = true;

    // register this socket for receiving data packets
    m_pRNode->m_bOnList = true;
    m_pRcvQueue->setNewEntry(this);

    // XXX Problem around CONN_CONFUSED!
    // If some too-eager packets were received from a listener
    // that thinks it's connected, but his last handshake was missed,
    // they are collected by CRcvQueue::storePkt. The removeConnector
    // function will want to delete them all, so it would be nice
    // if these packets can be re-delivered. Of course the listener
    // should be prepared to resend them (as every packet can be lost
    // on UDP), but it's kinda overkill when we have them already and
    // can dispatch them.

    // Remove from rendezvous queue (in this particular case it's
    // actually removing the socket that undergoes asynchronous HS processing).
    // Removing at THIS point because since when setNewEntry is called,
    // the next iteration in the CRcvQueue::worker loop will be dispatching
    // packets normally, as within-connection, so the "connector" won't
    // play any role since this time.
    // The connector, however, must stay alive until the setNewEntry is called
    // because otherwise the packets that are coming for this socket before the
    // connection process is complete will be rejected as "attack", instead of
    // being enqueued for later pickup from the queue.
    m_pRcvQueue->removeConnector(m_SocketID, synchro);

    // acknowledge the management module.
    s_UDTUnited.connect_complete(m_SocketID);

    // acknowledde any waiting epolls to write
    s_UDTUnited.m_EPoll.update_events(m_SocketID, m_sPollID, SRT_EPOLL_OUT, true);

    LOGC(mglog.Note, log << "Connection established to: " << SockaddrToString(m_PeerAddr));

    return CONN_ACCEPT;
}

void CUDT::checkUpdateCryptoKeyLen(const char* loghdr SRT_ATR_UNUSED, int32_t typefield)
{
    int enc_flags = SrtHSRequest::SRT_HSTYPE_ENCFLAGS::unwrap(typefield);

    // potentially 0-7 values are possible.
    // When 0, don't change anything - it should rely on the value 0.
    // When 1, 5, 6, 7, this is kinda internal error - ignore.
    if (enc_flags >= 2 && enc_flags <= 4) // 2 = 128, 3 = 192, 4 = 256
    {
        int rcv_pbkeylen = SrtHSRequest::SRT_PBKEYLEN_BITS::wrap(enc_flags);
        if (m_iSndCryptoKeyLen == 0)
        {
            m_iSndCryptoKeyLen = rcv_pbkeylen;
            HLOGC(mglog.Debug, log << loghdr << ": PBKEYLEN adopted from advertised value: " << m_iSndCryptoKeyLen);
        }
        else if (m_iSndCryptoKeyLen != rcv_pbkeylen)
        {
            // Conflict. Use SRTO_SENDER flag to check if this side should accept
            // the enforcement, otherwise simply let it win.
            if (!m_bDataSender)
            {
                LOGC(mglog.Warn, log << loghdr << ": PBKEYLEN conflict - OVERRIDDEN " << m_iSndCryptoKeyLen
                       << " by " << rcv_pbkeylen << " from PEER (as AGENT is not SRTO_SENDER)");
                m_iSndCryptoKeyLen = rcv_pbkeylen;
            }
            else
            {
                LOGC(mglog.Warn, log << loghdr << ": PBKEYLEN conflict - keep " << m_iSndCryptoKeyLen << "; peer-advertised PBKEYLEN "
                        << rcv_pbkeylen << " rejected because Agent is SRTO_SENDER");
            }
        }
    }
    else if (enc_flags != 0)
    {
        LOGC(mglog.Error, log << loghdr << ": IPE: enc_flags outside allowed 2, 3, 4: " << enc_flags);
    }
    else
    {
        HLOGC(mglog.Debug, log << loghdr << ": No encryption flags found in type field: " << typefield);
    }
}

// Rendezvous
void CUDT::rendezvousSwitchState(ref_t<UDTRequestType> rsptype, ref_t<bool> needs_extension, ref_t<bool> needs_hsrsp)
{
    UDTRequestType req = m_ConnRes.m_iReqType;
    int hs_flags = SrtHSRequest::SRT_HSTYPE_HSFLAGS::unwrap(m_ConnRes.m_iType);
    bool has_extension = !!hs_flags; // it holds flags, if no flags, there are no extensions.

    const HandshakeSide& hsd = m_SrtHsSide;
    // Note important possibilities that are considered here:

    // 1. The serial arrangement. This happens when one party has missed the
    // URQ_WAVEAHAND message, it sent its own URQ_WAVEAHAND message, and then the
    // firstmost message it received from the peer is URQ_CONCLUSION, as a response
    // for agent's URQ_WAVEAHAND.
    //
    // In this case, Agent switches to RDV_FINE state and Peer switches to RDV_ATTENTION state.
    //
    // 2. The parallel arrangement. This happens when the URQ_WAVEAHAND message sent
    // by both parties are almost in a perfect synch (a rare, but possible case). In this
    // case, both parties receive one another's URQ_WAVEAHAND message and both switch to
    // RDV_ATTENTION state.
    //
    // It's not possible to predict neither which arrangement will happen, or which
    // party will be RDV_FINE in case when the serial arrangement has happened. What
    // will actually happen will depend on random conditions.
    //
    // No matter this randomity, we have a limited number of possible conditions:
    //
    // Stating that "agent" is the party that has received the URQ_WAVEAHAND in whatever
    // arrangement, we are certain, that "agent" switched to RDV_ATTENTION, and peer:
    //
    // - switched to RDV_ATTENTION state (so, both are in the same state independently)
    // - switched to RDV_FINE state (so, the message interchange is actually more-less sequenced)
    //
    // In particular, there's no possibility of a situation that both are in RDV_FINE state
    // because the agent can switch to RDV_FINE state only if it received URQ_CONCLUSION from
    // the peer, while the peer could not send URQ_CONCLUSION without switching off RDV_WAVING
    // (actually to RDV_ATTENTION). There's also no exit to RDV_FINE from RDV_ATTENTION.

    // DEFAULT STATEMENT: don't attach extensions to URQ_CONCLUSION, neither HSREQ nor HSRSP.
    *needs_extension = false;
    *needs_hsrsp = false;

    string reason;

#if ENABLE_HEAVY_LOGGING

    HLOGC(mglog.Debug, log << "rendezvousSwitchState: HS: " << m_ConnRes.show());

    struct LogAtTheEnd
    {
        CHandShake::RendezvousState ost;
        UDTRequestType orq;
        const CHandShake::RendezvousState& nst;
        const UDTRequestType& nrq;
        bool& needext;
        bool& needrsp;
        string& reason;

        ~LogAtTheEnd()
        {
            HLOGC(mglog.Debug, log << "rendezvousSwitchState: STATE["
                << CHandShake::RdvStateStr(ost) << "->" << CHandShake::RdvStateStr(nst) << "] REQTYPE["
                << RequestTypeStr(orq) << "->" << RequestTypeStr(nrq) << "] "
                << "ext:" << (needext ? (needrsp ? "HSRSP" : "HSREQ") : "NONE")
                << (reason == "" ? string() : "reason:" + reason));
        }
      } l_logend = {m_RdvState, req, m_RdvState, *rsptype, *needs_extension, *needs_hsrsp, reason};

#endif

    switch (m_RdvState)
    {
    case CHandShake::RDV_INVALID: return;

    case CHandShake::RDV_WAVING:
        {
            if ( req == URQ_WAVEAHAND )
            {
                m_RdvState = CHandShake::RDV_ATTENTION;

                // NOTE: if this->isWinner(), attach HSREQ
                *rsptype = URQ_CONCLUSION;
                if ( hsd == HSD_INITIATOR )
                    *needs_extension = true;
                return;
            }

            if ( req == URQ_CONCLUSION )
            {
                m_RdvState = CHandShake::RDV_FINE;
                *rsptype = URQ_CONCLUSION;

                *needs_extension = true; // (see below - this needs to craft either HSREQ or HSRSP)
                // if this->isWinner(), then craft HSREQ for that response.
                // if this->isLoser(), then this packet should bring HSREQ, so craft HSRSP for the response.
                if ( hsd == HSD_RESPONDER )
                    *needs_hsrsp = true;
                return;
            }

        }
        reason = "WAVING -> WAVEAHAND or CONCLUSION";
        break;

    case CHandShake::RDV_ATTENTION:
        {
            if ( req == URQ_WAVEAHAND )
            {
                // This is only possible if the URQ_CONCLUSION sent to the peer
                // was lost on track. The peer is then simply unaware that the
                // agent has switched to ATTENTION state and continues sending
                // waveahands. In this case, just remain in ATTENTION state and
                // retry with URQ_CONCLUSION, as normally.
                *rsptype = URQ_CONCLUSION;
                if ( hsd == HSD_INITIATOR )
                    *needs_extension = true;
                return;
            }

            if ( req == URQ_CONCLUSION )
            {
                // We have two possibilities here:
                //
                // WINNER (HSD_INITIATOR): send URQ_AGREEMENT
                if ( hsd == HSD_INITIATOR )
                {
                    // WINNER should get a response with HSRSP, otherwise this is kinda empty conclusion.
                    // If no HSRSP attached, stay in this state.
                    if (hs_flags == 0)
                    {
                        HLOGC(mglog.Debug, log << "rendezvousSwitchState: "
                            "{INITIATOR}[ATTENTION] awaits CONCLUSION+HSRSP, got CONCLUSION, remain in [ATTENTION]");
                        *rsptype = URQ_CONCLUSION;
                        *needs_extension = true; // If you expect to receive HSRSP, continue sending HSREQ
                        return;
                    }
                    m_RdvState = CHandShake::RDV_CONNECTED;
                    *rsptype = URQ_AGREEMENT;
                    return;
                }

                // LOSER (HSD_RESPONDER): send URQ_CONCLUSION and attach HSRSP extension, then expect URQ_AGREEMENT
                if ( hsd == HSD_RESPONDER )
                {
                    // If no HSREQ attached, stay in this state.
                    // (Although this seems completely impossible).
                    if (hs_flags == 0)
                    {
                        LOGC(mglog.Warn, log << "rendezvousSwitchState: (IPE!)"
                            "{RESPONDER}[ATTENTION] awaits CONCLUSION+HSREQ, got CONCLUSION, remain in [ATTENTION]");
                        *rsptype = URQ_CONCLUSION;
                        *needs_extension = false; // If you received WITHOUT extensions, respond WITHOUT extensions (wait for the right message)
                        return;
                    }
                    m_RdvState = CHandShake::RDV_INITIATED;
                    *rsptype = URQ_CONCLUSION;
                    *needs_extension = true;
                    *needs_hsrsp = true;
                    return;
                }

                LOGC(mglog.Error, log << "RENDEZVOUS COOKIE DRAW! Cannot resolve to a valid state.");
                // Fallback for cookie draw
                m_RdvState = CHandShake::RDV_INVALID;
                *rsptype = URQFailure(SRT_REJ_RDVCOOKIE);
                return;
            }

            if ( req == URQ_AGREEMENT )
            {
                // This means that the peer has received our URQ_CONCLUSION, but
                // the agent missed the peer's URQ_CONCLUSION (received only initial
                // URQ_WAVEAHAND).
                if ( hsd == HSD_INITIATOR )
                {
                    // In this case the missed URQ_CONCLUSION was sent without extensions,
                    // whereas the peer received our URQ_CONCLUSION with HSREQ, and therefore
                    // it sent URQ_AGREEMENT already with HSRSP. This isn't a problem for
                    // us, we can go on with it, especially that the peer is already switched
                    // into CHandShake::RDV_CONNECTED state.
                    m_RdvState = CHandShake::RDV_CONNECTED;

                    // Both sides are connected, no need to send anything anymore.
                    *rsptype = URQ_DONE;
                    return;
                }

                if ( hsd == HSD_RESPONDER )
                {
                    // In this case the missed URQ_CONCLUSION was sent with extensions, so
                    // we have to request this once again. Send URQ_CONCLUSION in order to
                    // inform the other party that we need the conclusion message once again.
                    // The ATTENTION state should be maintained.
                    *rsptype = URQ_CONCLUSION;
                    *needs_extension = true;
                    *needs_hsrsp = true;
                    return;
                }
            }

        }
        reason = "ATTENTION -> WAVEAHAND(conclusion), CONCLUSION(agreement/conclusion), AGREEMENT (done/conclusion)";
        break;

    case CHandShake::RDV_FINE:
        {
            // In FINE state we can't receive URQ_WAVEAHAND because if the peer has already
            // sent URQ_CONCLUSION, it's already in CHandShake::RDV_ATTENTION, and in this state it can
            // only send URQ_CONCLUSION, whereas when it isn't in CHandShake::RDV_ATTENTION, it couldn't
            // have sent URQ_CONCLUSION, and if it didn't, the agent wouldn't be in CHandShake::RDV_FINE state.

            if ( req == URQ_CONCLUSION )
            {
                // There's only one case when it should receive CONCLUSION in FINE state:
                // When it's the winner. If so, it should then contain HSREQ extension.
                // In case of loser, it shouldn't receive CONCLUSION at all - it should
                // receive AGREEMENT.

                // The winner case, received CONCLUSION + HSRSP - switch to CONNECTED and send AGREEMENT.
                // So, check first if HAS EXTENSION

                bool correct_switch = false;
                if ( hsd == HSD_INITIATOR && !has_extension )
                {
                    // Received REPEATED empty conclusion that has initially switched it into FINE state.
                    // To exit FINE state we need the CONCLUSION message with HSRSP.
                    HLOGC(mglog.Debug, log << "rendezvousSwitchState: {INITIATOR}[FINE] <CONCLUSION without HSRSP. Stay in [FINE], await CONCLUSION+HSRSP");
                }
                else if ( hsd == HSD_RESPONDER )
                {
                    // In FINE state the RESPONDER expects only to be sent AGREEMENT.
                    // It has previously received CONCLUSION in WAVING state and this has switched
                    // it to FINE state. That CONCLUSION message should have contained extension,
                    // so if this is a repeated CONCLUSION+HSREQ, it should be responded with
                    // CONCLUSION+HSRSP.
                    HLOGC(mglog.Debug, log << "rendezvousSwitchState: {RESPONDER}[FINE] <CONCLUSION. Stay in [FINE], await AGREEMENT");
                }
                else
                {
                    correct_switch = true;
                }

                if ( !correct_switch )
                {
                    *rsptype = URQ_CONCLUSION;
                    // initiator should send HSREQ, responder HSRSP,
                    // in both cases extension is needed
                    *needs_extension = true;
                    *needs_hsrsp = hsd == HSD_RESPONDER;
                    return;
                }

                m_RdvState = CHandShake::RDV_CONNECTED;
                *rsptype = URQ_AGREEMENT;
                return;
            }

            if ( req == URQ_AGREEMENT )
            {
                // The loser case, the agreement was sent in response to conclusion that
                // already carried over the HSRSP extension.

                // There's a theoretical case when URQ_AGREEMENT can be received in case of
                // parallel arrangement, while the agent is already in CHandShake::RDV_CONNECTED state.
                // This will be dispatched in the main loop and discarded.

                m_RdvState = CHandShake::RDV_CONNECTED;
                *rsptype = URQ_DONE;
                return;
            }

        }

        reason = "FINE -> CONCLUSION(agreement), AGREEMENT(done)";
        break;
    case CHandShake::RDV_INITIATED:
        {
            // In this state we just wait for URQ_AGREEMENT, which should cause it to
            // switch to CONNECTED. No response required.
            if ( req == URQ_AGREEMENT )
            {
                // No matter in which state we'd be, just switch to connected.
                if (m_RdvState == CHandShake::RDV_CONNECTED)
                {
                    HLOGC(mglog.Debug, log << "<-- AGREEMENT: already connected");
                }
                else
                {
                    HLOGC(mglog.Debug, log << "<-- AGREEMENT: switched to connected");
                }
                m_RdvState = CHandShake::RDV_CONNECTED;
                *rsptype = URQ_DONE;
                return;
            }

            if ( req == URQ_CONCLUSION )
            {
                // Receiving conclusion in this state means that the other party
                // didn't get our conclusion, so send it again, the same as when
                // exiting the ATTENTION state.
                *rsptype = URQ_CONCLUSION;
                if ( hsd == HSD_RESPONDER )
                {
                    HLOGC(mglog.Debug, log << "rendezvousSwitchState: "
                        "{RESPONDER}[INITIATED] awaits AGREEMENT, "
                        "got CONCLUSION, sending CONCLUSION+HSRSP");
                    *needs_extension = true;
                    *needs_hsrsp = true;
                    return;
                }

                // Loser, initiated? This may only happen in parallel arrangement, where
                // the agent exchanges empty conclusion messages with the peer, simultaneously
                // exchanging HSREQ-HSRSP conclusion messages. Check if THIS message contained
                // HSREQ, and set responding HSRSP in that case.
                if ( hs_flags == 0 )
                {
                    HLOGC(mglog.Debug, log << "rendezvousSwitchState: "
                        "{INITIATOR}[INITIATED] awaits AGREEMENT, "
                        "got empty CONCLUSION, STILL RESPONDING CONCLUSION+HSRSP");
                }
                else
                {

                    HLOGC(mglog.Debug, log << "rendezvousSwitchState: "
                            "{INITIATOR}[INITIATED] awaits AGREEMENT, "
                            "got CONCLUSION+HSREQ, responding CONCLUSION+HSRSP");
                }
                *needs_extension = true;
                *needs_hsrsp = true;
                return;
            }
        }

        reason = "INITIATED -> AGREEMENT(done)";
        break;

    case CHandShake::RDV_CONNECTED:
        // Do nothing. This theoretically should never happen.
        *rsptype = URQ_DONE;
        return;
    }

    HLOGC(mglog.Debug, log << "rendezvousSwitchState: INVALID STATE TRANSITION, result: INVALID");
    // All others are treated as errors
    m_RdvState = CHandShake::RDV_WAVING;
    *rsptype = URQFailure(SRT_REJ_ROGUE);
}

/*
* Timestamp-based Packet Delivery (TsbPd) thread
* This thread runs only if TsbPd mode is enabled
* Hold received packets until its time to 'play' them, at PktTimeStamp + TsbPdDelay.
*/
void* CUDT::tsbpd(void* param)
{
   CUDT* self = (CUDT*)param;

   THREAD_STATE_INIT("SRT:TsbPd");

   CGuard recv_gl(self->m_RecvLock, "recv");
   CCondDelegate recvdata_cc(self->m_RecvDataCond, recv_gl, "RecvDataCond");
   CCondDelegate tsbpd_cc(self->m_RcvTsbPdCond, recv_gl, "RcvTsbPdCond");

   self->m_bTsbPdAckWakeup = true;
   while (!self->m_bClosing)
   {
      int32_t current_pkt_seq = 0;
      uint64_t tsbpdtime = 0;
      bool rxready = false;

      CGuard::enterCS(self->m_AckLock, "ack");

#ifdef SRT_ENABLE_RCVBUFSZ_MAVG
      self->m_pRcvBuffer->updRcvAvgDataSize(CTimer::getTime());
#endif

      if (self->m_bTLPktDrop)
      {
          int32_t skiptoseqno = -1;
          bool passack = true; //Get next packet to wait for even if not acked

          rxready = self->m_pRcvBuffer->getRcvFirstMsg(Ref(tsbpdtime), Ref(passack), Ref(skiptoseqno), Ref(current_pkt_seq));

          HLOGC(tslog.Debug, log << boolalpha
                  << "NEXT PKT CHECK: rdy=" << rxready
                  << " passack=" << passack
                  << " skipto=%" << skiptoseqno
                  << " current=%" << current_pkt_seq
                  << " buf-base=%" << self->m_iRcvLastSkipAck);
          /*
           * VALUES RETURNED:
           *
           * rxready:     if true, packet at head of queue ready to play
           * tsbpdtime:   timestamp of packet at head of queue, ready or not. 0 if none.
           * passack:     if true, ready head of queue not yet acknowledged
           * skiptoseqno: sequence number of packet at head of queue if ready to play but
           *              some preceeding packets are missing (need to be skipped). -1 if none. 
           */
          if (rxready)
          {
             /* Packet ready to play according to time stamp but... */
             int seqlen = CSeqNo::seqoff(self->m_iRcvLastSkipAck, skiptoseqno);

             if (skiptoseqno != -1 && seqlen > 0)
             {
                /* 
                * skiptoseqno != -1,
                * packet ready to play but preceeded by missing packets (hole).
                */

                self->updateForgotten(seqlen, self->m_iRcvLastSkipAck, skiptoseqno);
                self->m_pRcvBuffer->skipData(seqlen);

                self->m_iRcvLastSkipAck = skiptoseqno;

#if ENABLE_LOGGING
                int64_t timediff = 0;
                if ( tsbpdtime )
                     timediff = int64_t(tsbpdtime) - int64_t(CTimer::getTime());
#if ENABLE_HEAVY_LOGGING
                HLOGC(tslog.Debug, log << self->CONID() << "tsbpd: DROPSEQ: up to seq=" << CSeqNo::decseq(skiptoseqno)
                    << " (" << seqlen << " packets) playable at " << FormatTime(tsbpdtime) << " delayed "
                    << (timediff/1000) << "." << (timediff%1000) << " ms");
#endif
                LOGC(dlog.Warn, log << "RCV-DROPPED packet delay=" << (timediff/1000) << "ms");
#endif

                tsbpdtime = 0; //Next sent ack will unblock
                rxready = false;
             }
             else if (passack)
             {
                /* Packets ready to play but not yet acknowledged (should happen within 10ms) */
                rxready = false;
                tsbpdtime = 0; //Next sent ack will unblock
             } /* else packet ready to play */
          } /* else packets not ready to play */
      }
      else
      {
          rxready = self->m_pRcvBuffer->isRcvDataReady(Ref(tsbpdtime), Ref(current_pkt_seq));
      }
      CGuard::leaveCS(self->m_AckLock, "ack");

      if (rxready)
      {
          HLOGC(tslog.Debug, log << self->CONID() << "tsbpd: PLAYING PACKET seq=" << current_pkt_seq
              << " (belated " << ((CTimer::getTime() - tsbpdtime)/1000.0) << "ms)");
         /*
         * There are packets ready to be delivered
         * signal a waiting "recv" call if there is any data available
         */
         if (self->m_bSynRecving)
         {
             recvdata_cc.signal_locked(recv_gl);
         }
         /*
         * Set EPOLL_IN to wakeup any thread waiting on epoll
         */
         self->s_UDTUnited.m_EPoll.update_events(self->m_SocketID, self->m_sPollID, SRT_EPOLL_IN, true);
         CTimer::triggerEvent();
         tsbpdtime = 0;
      }

      if (tsbpdtime != 0)
      {
         int64_t timediff = int64_t(tsbpdtime) - int64_t(CTimer::getTime());
         /*
         * Buffer at head of queue is not ready to play.
         * Schedule wakeup when it will be.
         */
          self->m_bTsbPdAckWakeup = false;
          THREAD_PAUSED();
          HLOGC(tslog.Debug, log << self->CONID() << "tsbpd: FUTURE PACKET seq=" << current_pkt_seq
              << " T=" << FormatTime(tsbpdtime) << " - waiting " << (timediff/1000.0) << "ms");
          tsbpd_cc.wait_for(timediff);
          THREAD_RESUMED();
      }
      else
      {
         /*
         * We have just signaled epoll; or
         * receive queue is empty; or
         * next buffer to deliver is not in receive queue (missing packet in sequence).
         *
         * Block until woken up by one of the following event:
         * - All ready-to-play packets have been pulled and EPOLL_IN cleared (then loop to block until next pkt time if any)
         * - New buffers ACKed
         * - Closing the connection
         */
         HLOGC(tslog.Debug, log << self->CONID() << "tsbpd: no data, scheduling wakeup at ack");
         self->m_bTsbPdAckWakeup = true;
         THREAD_PAUSED();
         tsbpd_cc.wait();
         THREAD_RESUMED();
      }

      HLOGC(tslog.Debug, log << self->CONID() << "tsbpd: WAKE UP!!!");
   }
   // m_RecvLock will be unlocked in ~CGuard.
   THREAD_EXIT();
   HLOGC(tslog.Debug, log << self->CONID() << "tsbpd: EXITING");
   return NULL;
}

void CUDT::updateForgotten(int seqlen, int32_t lastack, int32_t skiptoseqno)
{
    /* Update drop/skip stats */
    CGuard::enterCS(m_StatsLock);
    m_stats.rcvDropTotal += seqlen;
    m_stats.traceRcvDrop += seqlen;
    /* Estimate dropped/skipped bytes from average payload */
    int avgpayloadsz = m_pRcvBuffer->getRcvAvgPayloadSize();
    m_stats.rcvBytesDropTotal += seqlen * avgpayloadsz;
    m_stats.traceRcvBytesDrop += seqlen * avgpayloadsz;
    CGuard::leaveCS(m_StatsLock);

    unlose(lastack, CSeqNo::decseq(skiptoseqno)); //remove(from,to-inclusive)
}

bool CUDT::prepareConnectionObjects(const CHandShake& hs, HandshakeSide hsd, CUDTException* eout)
{
    // This will be lazily created due to being the common
    // code with HSv5 rendezvous, in which this will be run
    // in a little bit "randomly selected" moment, but must
    // be run once in the whole connection process.
    if (m_pSndBuffer)
    {
        HLOGC(mglog.Debug, log << "prepareConnectionObjects: (lazy) already created.");
        return true;
    }

    bool bidirectional = false;
    if ( hs.m_iVersion > HS_VERSION_UDT4 )
    {
        bidirectional = true; // HSv5 is always bidirectional
    }

    // HSD_DRAW is received only if this side is listener.
    // If this side is caller with HSv5, HSD_INITIATOR should be passed.
    // If this is a rendezvous connection with HSv5, the handshake role
    // is taken from m_SrtHsSide field.
    if ( hsd == HSD_DRAW )
    {
        if ( bidirectional )
        {
            hsd = HSD_RESPONDER;   // In HSv5, listener is always RESPONDER and caller always INITIATOR.
        }
        else
        {
            hsd = m_bDataSender ? HSD_INITIATOR : HSD_RESPONDER;
        }
    }

    try
    {
        m_pSndBuffer = new CSndBuffer(32, m_iMaxSRTPayloadSize);
        m_pRcvBuffer = new CRcvBuffer(&(m_pRcvQueue->m_UnitQueue), m_iRcvBufSize);
        // after introducing lite ACK, the sndlosslist may not be cleared in time, so it requires twice space.
        m_pSndLossList = new CSndLossList(m_iFlowWindowSize * 2);
        m_pRcvLossList = new CRcvLossList(m_iFlightFlagSize);
    }
    catch (...)
    {
        // Simply reject. 
        if ( eout )
        {
            *eout = CUDTException(MJ_SYSTEMRES, MN_MEMORY, 0);
        }
        m_RejectReason = SRT_REJ_RESOURCE;
        return false;
    }

    if (!createCrypter(hsd, bidirectional)) // Make sure CC is created (lazy)
    {
        m_RejectReason = SRT_REJ_RESOURCE;
        return false;
    }

    return true;
}

void CUDT::acceptAndRespond(const sockaddr_any& peer, CHandShake* hs, const CPacket& hspkt)
{
   HLOGC(mglog.Debug, log << "acceptAndRespond: setting up data according to handshake");

   CGuard cg(m_ConnectionLock, "conn");

   m_ullRcvPeerStartTime = 0; // will be set correctly at SRT HS

   // Uses the smaller MSS between the peers
   if (hs->m_iMSS > m_iMSS)
      hs->m_iMSS = m_iMSS;
   else
      m_iMSS = hs->m_iMSS;

   // exchange info for maximum flow window size
   m_iFlowWindowSize = hs->m_iFlightFlagSize;
   hs->m_iFlightFlagSize = (m_iRcvBufSize < m_iFlightFlagSize)? m_iRcvBufSize : m_iFlightFlagSize;

   m_iPeerISN = hs->m_iISN;

   setInitialRcvSeq(m_iPeerISN);
   m_iRcvCurrPhySeqNo = hs->m_iISN - 1;

   m_PeerID = hs->m_iID;
   hs->m_iID = m_SocketID;

   // use peer's ISN and send it back for security check
   m_iISN = hs->m_iISN;

   setInitialSndSeq(m_iISN);
   m_ullSndLastAck2Time = CTimer::getTime();

   // this is a reponse handshake
   hs->m_iReqType = URQ_CONCLUSION;

   if ( hs->m_iVersion > HS_VERSION_UDT4 )
   {
       // The version is agreed; this code is executed only in case
       // when AGENT is listener. In this case, conclusion response
       // must always contain HSv5 handshake extensions.
       hs->m_extension = true;
   }

   // get local IP address and send the peer its IP address (because UDP cannot get local IP address)
   memcpy(m_piSelfIP, hs->m_piPeerIP, sizeof m_piSelfIP);
   CIPAddress::ntop(peer, hs->m_piPeerIP);

   int udpsize = m_iMSS - CPacket::UDP_HDR_SIZE;
   m_iMaxSRTPayloadSize = udpsize - CPacket::HDR_SIZE;
   HLOGC(mglog.Debug, log << "acceptAndRespond: PAYLOAD SIZE: " << m_iMaxSRTPayloadSize);

   // Prepare all structures
   if (!prepareConnectionObjects(*hs, HSD_DRAW, 0))
   {
       HLOGC(mglog.Debug, log << "acceptAndRespond: prepareConnectionObjects failed - responding with REJECT.");
       // If the SRT Handshake extension was provided and wasn't interpreted
       // correctly, the connection should be rejected.
       //
       // Respond with the rejection message and exit with exception
       // so that the caller will know that this new socket should be deleted.
       hs->m_iReqType = URQFailure(m_RejectReason);
       throw CUDTException(MJ_SETUP, MN_REJECTED, 0);
   }
   // Since now you can use m_pCryptoControl

   CInfoBlock ib;
   ib.m_iFamily = peer.family();
   CInfoBlock::convert(peer, ib.m_piIP);
   if (m_pCache->lookup(&ib) >= 0)
   {
      m_iRTT = ib.m_iRTT;
      m_iBandwidth = ib.m_iBandwidth;
   }

   // This should extract the HSREQ and KMREQ portion in the handshake packet.
   // This could still be a HSv4 packet and contain no such parts, which will leave
   // this entity as "non-SRT-handshaken", and await further HSREQ and KMREQ sent
   // as UMSG_EXT.
   uint32_t kmdata[SRTDATA_MAXSIZE];
   size_t kmdatasize = SRTDATA_MAXSIZE;
   if ( !interpretSrtHandshake(*hs, hspkt, kmdata, &kmdatasize) )
   {
       HLOGC(mglog.Debug, log << "acceptAndRespond: interpretSrtHandshake failed - responding with REJECT.");
       // If the SRT Handshake extension was provided and wasn't interpreted
       // correctly, the connection should be rejected.
       //
       // Respond with the rejection message and return false from
       // this function so that the caller will know that this new
       // socket should be deleted.
       hs->m_iReqType = URQFailure(m_RejectReason);
       throw CUDTException(MJ_SETUP, MN_REJECTED, 0);
   }

   SRT_REJECT_REASON rr = setupCC();
   // UNKNOWN used as a "no error" value
   if (rr != SRT_REJ_UNKNOWN)
   {
       hs->m_iReqType = URQFailure(rr);
       m_RejectReason = rr;
       throw CUDTException(MJ_SETUP, MN_REJECTED, 0);
   }

   m_PeerAddr = peer;

   // And of course, it is connected.
   m_bConnected = true;

   // register this socket for receiving data packets
   m_pRNode->m_bOnList = true;
   m_pRcvQueue->setNewEntry(this);

   //send the response to the peer, see listen() for more discussions about this
   // XXX Here create CONCLUSION RESPONSE with:
   // - just the UDT handshake, if HS_VERSION_UDT4,
   // - if higher, the UDT handshake, the SRT HSRSP, the SRT KMRSP
   size_t size = m_iMaxSRTPayloadSize;
   // Allocate the maximum possible memory for an SRT payload.
   // This is a maximum you can send once.
   CPacket response;
   response.setControl(UMSG_HANDSHAKE);
   response.allocate(size);

   // This will serialize the handshake according to its current form.
   HLOGC(mglog.Debug, log << "acceptAndRespond: creating CONCLUSION response (HSv5: with HSRSP/KMRSP) buffer size=" << size);
   if (!createSrtHandshake(Ref(response), Ref(*hs), SRT_CMD_HSRSP, SRT_CMD_KMRSP, kmdata, kmdatasize))
   {
       LOGC(mglog.Error, log << "acceptAndRespond: error creating handshake response");
       throw CUDTException(MJ_SETUP, MN_REJECTED, 0);
   }

   // Set target socket ID to the value from received handshake's source ID.
   response.m_iID = m_PeerID;

   // We can safely assign it here stating that this has passed the cookie test.
   m_SourceAddr = hspkt.udpDestAddr();

#if ENABLE_HEAVY_LOGGING
   {
       // To make sure what REALLY is being sent, parse back the handshake
       // data that have been just written into the buffer.
       CHandShake debughs;
       debughs.load_from(response.m_pcData, response.getLength());
       HLOGC(mglog.Debug, log << CONID() << "acceptAndRespond: sending HS from agent @"
               << debughs.m_iID << " to peer @" << response.m_iID
               << "HS:" << debughs.show() << " sourceIP=" << SockaddrToString(m_SourceAddr));
   }
#endif

   // NOTE: BLOCK THIS instruction in order to cause the final
   // handshake to be missed and cause the problem solved in PR #417.
   // When missed this message, the caller should not accept packets
   // coming as connected, but continue repeated handshake until finally
   // received the listener's handshake.
   m_pSndQueue->sendto(peer, response, m_SourceAddr);
}


// This function is required to be called when a caller receives an INDUCTION
// response from the listener and would like to create a CONCLUSION that includes
// the SRT handshake extension. This extension requires that the crypter object
// be created, but it's still too early for it to be completely configured.
// This function then precreates the object so that the handshake extension can
// be created, as this happens before the completion of the connection (and
// therefore configuration of the crypter object), which can only take place upon
// reception of CONCLUSION response from the listener.
bool CUDT::createCrypter(HandshakeSide side, bool bidirectional)
{
    // Lazy initialization
    if ( m_pCryptoControl )
        return true;

    // Write back this value, when it was just determined.
    m_SrtHsSide = side;

    m_pCryptoControl.reset(new CCryptoControl(this, m_SocketID));

    // XXX These below are a little bit controversial.
    // These data should probably be filled only upon
    // reception of the conclusion handshake - otherwise
    // they have outdated values.
    m_pCryptoControl->setCryptoSecret(m_CryptoSecret);

    if ( bidirectional || m_bDataSender )
    {
        HLOGC(mglog.Debug, log << "createCrypter: setting RCV/SND KeyLen=" << m_iSndCryptoKeyLen);
        m_pCryptoControl->setCryptoKeylen(m_iSndCryptoKeyLen);
    }

    return m_pCryptoControl->init(side, bidirectional);
}

SRT_REJECT_REASON CUDT::setupCC()
{
    // Prepare configuration object,
    // Create the CCC object and configure it.

    // UDT also sets back the congestion window: ???
    // m_dCongestionWindow = m_pCC->m_dCWndSize;

    // XXX Not sure about that. May happen that AGENT wants
    // tsbpd mode, but PEER doesn't, even in bidirectional mode.
    // This way, the reception side should get precedense.
    //if (bidirectional || m_bDataSender || m_bTwoWayData)
    //    m_bPeerTsbPd = m_bOPT_TsbPd;

    // SrtCongestion will retrieve whatever parameters it needs
    // from *this.
    if ( !m_CongCtl.configure(this))
    {
        return SRT_REJ_CONGESTION;
    }

    // Configure filter module
    if (m_OPT_PktFilterConfigString != "")
    {
        // This string, when nonempty, defines that the corrector shall be
        // configured. Otherwise it's left uninitialized.

        // At this point we state everything is checked and the appropriate
        // corrector type is already selected, so now create it.
        HLOGC(mglog.Debug, log << "filter: Configuring Corrector: " << m_OPT_PktFilterConfigString);
        if (!m_PacketFilter.configure(this, m_pRcvBuffer->getUnitQueue(), m_OPT_PktFilterConfigString))
        {
            return SRT_REJ_FILTER;
        }

        m_PktFilterRexmitLevel = m_PacketFilter.arqLevel();
    }
    else
    {
        // When we have no filter, ARQ should work in ALWAYS mode.
        m_PktFilterRexmitLevel = SRT_ARQ_ALWAYS;
    }

    // Override the value of minimum NAK interval, per SrtCongestion's wish.
    // When default 0 value is returned, the current value set by CUDT
    // is preserved.
    uint64_t min_nak_tk = m_CongCtl->minNAKInterval();
    if ( min_nak_tk )
        m_ullMinNakInt_tk = min_nak_tk;

    // Update timers 
    uint64_t currtime_tk;
    CTimer::rdtsc(currtime_tk);
    m_ullLastRspTime_tk    = currtime_tk;
    m_ullNextACKTime_tk    = currtime_tk + m_ullACKInt_tk;
    m_ullNextNAKTime_tk    = currtime_tk + m_ullNAKInt_tk;
    m_ullLastRspAckTime_tk = currtime_tk;
    m_ullLastSndTime_tk    = currtime_tk;


    HLOGC(mglog.Debug, log << "setupCC: setting parameters: mss=" << m_iMSS
        << " maxCWNDSize/FlowWindowSize=" << m_iFlowWindowSize
        << " rcvrate=" << m_iDeliveryRate << "p/s (" << m_iByteDeliveryRate << "B/S)"
        << " rtt=" << m_iRTT
        << " bw=" << m_iBandwidth);

    updateCC(TEV_INIT, TEV_INIT_RESET);
    return SRT_REJ_UNKNOWN;
}

void CUDT::considerLegacySrtHandshake(uint64_t timebase)
{
    // Do a fast pre-check first - this simply declares that agent uses HSv5
    // and the legacy SRT Handshake is not to be done. Second check is whether
    // agent is sender (=initiator in HSv4).
    if ( !isTsbPd() || !m_bDataSender )
        return;

    if (m_iSndHsRetryCnt <= 0)
    {
        HLOGC(mglog.Debug, log << "Legacy HSREQ: not needed, expire counter=" << m_iSndHsRetryCnt);
        return;
    }

    uint64_t now = CTimer::getTime();
    if (timebase != 0)
    {
        // Then this should be done only if it's the right time,
        // the TSBPD mode is on, and when the counter is "still rolling".
        /*
         * SRT Handshake with peer:
         * If...
         * - we want TsbPd mode; and
         * - we have not tried more than CSRTCC_MAXRETRY times (peer may not be SRT); and
         * - and did not get answer back from peer
         * - last sent handshake req should have been replied (RTT*1.5 elapsed); and
         * then (re-)send handshake request.
         */
        if ( timebase > now ) // too early
        {
            HLOGC(mglog.Debug, log << "Legacy HSREQ: TOO EARLY, will still retry " << m_iSndHsRetryCnt << " times");
            return;
        }
    }
    // If 0 timebase, it means that this is the initial sending with the very first
    // payload packet sent. Send only if this is still set to maximum+1 value.
    else if (m_iSndHsRetryCnt < SRT_MAX_HSRETRY+1)
    {
        HLOGC(mglog.Debug, log << "Legacy HSREQ: INITIAL, REPEATED, so not to be done. Will repeat on sending " << m_iSndHsRetryCnt << " times");
        return;
    }

    HLOGC(mglog.Debug, log << "Legacy HSREQ: SENDING, will repeat " << m_iSndHsRetryCnt << " times if no response");
    m_iSndHsRetryCnt--;
    m_ullSndHsLastTime_us = now;
    sendSrtMsg(SRT_CMD_HSREQ);
}

void CUDT::checkSndTimers(Whether2RegenKm regen)
{
    if (m_SrtHsSide == HSD_INITIATOR)
    {
        HLOGC(mglog.Debug, log << "checkSndTimers: HS SIDE: INITIATOR, considering legacy handshake with timebase");
        // Legacy method for HSREQ, only if initiator.
        considerLegacySrtHandshake(m_ullSndHsLastTime_us + m_iRTT*3/2);
    }
    else
    {
        HLOGC(mglog.Debug, log << "checkSndTimers: HS SIDE: " << (m_SrtHsSide == HSD_RESPONDER ? "RESPONDER" : "DRAW (IPE?)")
                << " - not considering legacy handshake");
    }

    // This must be done always on sender, regardless of HS side.
    // When regen == DONT_REGEN_KM, it's a handshake call, so do
    // it only for initiator.
    if (regen || m_SrtHsSide == HSD_INITIATOR)
    {
        // Don't call this function in "non-regen mode" (sending only),
        // if this side is RESPONDER. This shall be called only with
        // regeneration request, which is required by the sender.
        if (m_pCryptoControl)
            m_pCryptoControl->sendKeysToPeer(regen);
    }
}

void CUDT::addressAndSend(CPacket& pkt)
{
    pkt.m_iID = m_PeerID;
    setPacketTS(pkt, CTimer::getTime());
    m_pSndQueue->sendto(m_PeerAddr, pkt, m_SourceAddr);
}


bool CUDT::close()
{
   // NOTE: this function is called from within the garbage collector thread.

   if (!m_bOpened)
   {
      return false;
   }

   HLOGC(mglog.Debug, log << CONID() << " - closing socket:");

   if (m_Linger.l_onoff != 0)
   {
      uint64_t entertime = CTimer::getTime();

      HLOGC(mglog.Debug, log << CONID() << " ... (linger)");
      while (!m_bBroken && m_bConnected && (m_pSndBuffer->getCurrBufSize() > 0)
              && (CTimer::getTime() - entertime < m_Linger.l_linger * uint64_t(1000000)))
      {
         // linger has been checked by previous close() call and has expired
         if (m_ullLingerExpiration >= entertime)
            break;

         if (!m_bSynSending)
         {
            // if this socket enables asynchronous sending, return immediately and let GC to close it later
            if (m_ullLingerExpiration == 0)
               m_ullLingerExpiration = entertime + m_Linger.l_linger * uint64_t(1000000);

            HLOGC(mglog.Debug, log << "CUDT::close: linger-nonblocking, setting expire time T="
                    << FormatTime(m_ullLingerExpiration));

            return false;
         }

         #ifndef _WIN32
            timespec ts;
            ts.tv_sec = 0;
            ts.tv_nsec = 1000000;
            nanosleep(&ts, NULL);
         #else
            Sleep(1);
         #endif
      }
   }

   // remove this socket from the snd queue
   if (m_bConnected)
      m_pSndQueue->m_pSndUList->remove(this);

   /*
    * update_events below useless
    * removing usock for EPolls right after (remove_usocks) clears it (in other HAI patch).
    *
    * What is in EPoll shall be the responsibility of the application, if it want local close event,
    * it would remove the socket from the EPoll after close.
    */
   // trigger any pending IO events.
   s_UDTUnited.m_EPoll.update_events(m_SocketID, m_sPollID, SRT_EPOLL_ERR, true);
   // then remove itself from all epoll monitoring
   try
   {
      for (set<int>::iterator i = m_sPollID.begin(); i != m_sPollID.end(); ++ i)
         s_UDTUnited.m_EPoll.remove_usock(*i, m_SocketID);
   }
   catch (...)
   {
   }

   // XXX What's this, could any of the above actions make it !m_bOpened?
   if (!m_bOpened)
   {
      return true;
   }

   // Inform the threads handler to stop.
   m_bClosing = true;

   HLOGC(mglog.Debug, log << CONID() << "CLOSING STATE. Acquiring connection lock");

   CGuard cg(m_ConnectionLock, "conn");

   // Signal the sender and recver if they are waiting for data.
   releaseSynch();

   HLOGC(mglog.Debug, log << CONID() << "CLOSING, removing from listener/connector");

   if (m_bListening)
   {
      m_bListening = false;
      m_pRcvQueue->removeListener(this);
   }
   else if (m_bConnecting)
   {
       m_pRcvQueue->removeConnector(m_SocketID);
   }

   if (m_bConnected)
   {
      if (!m_bShutdown)
      {
          HLOGC(mglog.Debug, log << CONID() << "CLOSING - sending SHUTDOWN to the peer");
          sendCtrl(UMSG_SHUTDOWN);
      }

      // Store current connection information.
      CInfoBlock ib;
       ib.m_iFamily = m_PeerAddr.family();
       CInfoBlock::convert(m_PeerAddr, ib.m_piIP);
      ib.m_iRTT = m_iRTT;
      ib.m_iBandwidth = m_iBandwidth;
      m_pCache->update(&ib);

      m_bConnected = false;
   }

   if (m_pCryptoControl)
       m_pCryptoControl->close();

   if (m_bTsbPd && CGuard::isthread(m_RcvTsbPdThread))
   {
       HLOGC(mglog.Debug, log << "CLOSING, joining TSBPD thread...");
       // void* retval; used?
       bool ret SRT_ATR_UNUSED = CGuard::join(m_RcvTsbPdThread);
       HLOGC(mglog.Debug, log << "... " << (ret ? "SUCCEEDED" : "FAILED"));
   }

   HLOGC(mglog.Debug, log << "CLOSING, joining send/receive threads");

   // waiting all send and recv calls to stop
   CGuard sendguard(m_SendLock, "send");
   CGuard recvguard(m_RecvLock, "recv");

   CGuard::enterCS(m_AckLock, "ack");
   /* Release CCryptoControl internals (crypto context) under AckLock in case decrypt is in progress */
   m_pCryptoControl.reset();
   CGuard::leaveCS(m_AckLock, "ack");

   m_lSrtVersion = SRT_DEF_VERSION;
   m_lPeerSrtVersion = SRT_VERSION_UNK;
   m_lMinimumPeerSrtVersion = SRT_VERSION_MAJ1;
   m_ullRcvPeerStartTime = 0;

   m_bOpened = false;

   return true;
}

/*
 Old, mostly original UDT based version of CUDT::send.
 Left for historical reasons.

int CUDT::send(const char* data, int len)
{
   // throw an exception if not connected
   if (m_bBroken || m_bClosing)
      throw CUDTException(MJ_CONNECTION, MN_CONNLOST, 0);
   else if (!m_bConnected || !m_CongCtl.ready())
      throw CUDTException(MJ_CONNECTION, MN_NOCONN, 0);

   if (len <= 0)
      return 0;

   // Check if the current congctl accepts the call with given parameters.
   if (!m_CongCtl->checkTransArgs(SrtCongestion::STA_BUFFER, SrtCongestion::STAD_SEND, data, len, -1, false))
      throw CUDTException(MJ_NOTSUP, MN_INVALBUFFERAPI, 0);

   CGuard sendguard(m_SendLock, "send");

   if (m_pSndBuffer->getCurrBufSize() == 0)
   {
      // delay the EXP timer to avoid mis-fired timeout
      uint64_t currtime_tk;
      CTimer::rdtsc(currtime_tk);
      // (fix keepalive) m_ullLastRspTime_tk = currtime_tk;
      m_ullLastRspAckTime_tk = currtime_tk;
      m_iReXmitCount = 1;
   }
   if (sndBuffersLeft() <= 0)
   {
      if (!m_bSynSending)
         throw CUDTException(MJ_AGAIN, MN_WRAVAIL, 0);
      else
      {
          {
              // wait here during a blocking sending
              CGuard sendblock_lock(m_SendBlockLock, "sendblock");
              if (m_iSndTimeOut < 0)
              {
                  while (stillConnected() && (sndBuffersLeft() <= 0) && m_bPeerHealth)
                      pthread_cond_wait(&m_SendBlockCond, &m_SendBlockLock);
              }
              else
              {
                  uint64_t exptime = CTimer::getTime() + m_iSndTimeOut * uint64_t(1000);
                  timespec locktime;

                  locktime.tv_sec = exptime / 1000000;
                  locktime.tv_nsec = (exptime % 1000000) * 1000;

                  while (stillConnected() && (sndBuffersLeft() <= 0) && m_bPeerHealth && (CTimer::getTime() < exptime))
                      pthread_cond_timedwait(&m_SendBlockCond, &m_SendBlockLock, &locktime);
              }
          }

         // check the connection status
         if (m_bBroken || m_bClosing)
            throw CUDTException(MJ_CONNECTION, MN_CONNLOST, 0);
         else if (!m_bConnected)
            throw CUDTException(MJ_CONNECTION, MN_NOCONN, 0);
         else if (!m_bPeerHealth)
         {
            m_bPeerHealth = true;
            throw CUDTException(MJ_PEERERROR);
         }
      }
   }

   if (sndBuffersLeft() <= 0)
   {
      if (m_iSndTimeOut >= 0)
         throw CUDTException(MJ_AGAIN, MN_XMTIMEOUT, 0);

      return 0;
   }

   int size = min(len, sndBuffersLeft() * m_iMaxSRTPayloadSize);

   // record total time used for sending
   if (m_pSndBuffer->getCurrBufSize() == 0)
      m_llSndDurationCounter = CTimer::getTime();

   // insert the user buffer into the sending list
   m_pSndBuffer->addBuffer(data, size); // inorder=false, ttl=-1

   // insert this socket to snd list if it is not on the list yet
   m_pSndQueue->m_pSndUList->update(this, CSndUList::DONT_RESCHEDULE);

   if (sndBuffersLeft() <= 0)
   {
      // write is not available any more
      s_UDTUnited.m_EPoll.update_events(m_SocketID, m_sPollID, SRT_EPOLL_OUT, false);
   }

   return size;
}
*/

int CUDT::receiveBuffer(char* data, int len)
{
    if (!m_CongCtl->checkTransArgs(SrtCongestion::STA_BUFFER, SrtCongestion::STAD_RECV, data, len, -1, false))
        throw CUDTException(MJ_NOTSUP, MN_INVALBUFFERAPI, 0);

    CGuard recvguard(m_RecvLock, "recv");

    if ((m_bBroken || m_bClosing) && !m_pRcvBuffer->isRcvDataReady())
    {
        if (m_bShutdown)
        {
            // For stream API, return 0 as a sign of EOF for transmission.
            // That's a bit controversial because theoretically the
            // UMSG_SHUTDOWN message may be lost as every UDP packet, although
            // another theory states that this will never happen because this
            // packet has a total size of 42 bytes and such packets are
            // declared as never dropped - but still, this is UDP so there's no
            // guarantee.

            // The most reliable way to inform the party that the transmission
            // has ended would be to send a single empty packet (that is,
            // a data packet that contains only an SRT header in the UDP
            // payload), which is a normal data packet that can undergo
            // normal sequence check and retransmission rules, so it's ensured
            // that this packet will be received. Receiving such a packet should
            // make this function return 0, potentially also without breaking
            // the connection and potentially also with losing no ability to
            // send some larger portion of data next time.
            HLOGC(mglog.Debug, log << "STREAM API, SHUTDOWN: marking as EOF");
            return 0;
        }
        HLOGC(mglog.Debug, log << (m_bMessageAPI ? "MESSAGE" : "STREAM") << " API, " << (m_bShutdown?"":"no") << " SHUTDOWN. Reporting as BROKEN.");
        throw CUDTException(MJ_CONNECTION, MN_CONNLOST, 0);
    }

    CCondDelegate rcond(m_RecvDataCond, recvguard, "RecvDataCond");
    CCondDelegate tscond(m_RcvTsbPdCond, recvguard, "RcvTsbPdCond");

    if (!m_pRcvBuffer->isRcvDataReady())
    {
        if (!m_bSynRecving)
        {
            throw CUDTException(MJ_AGAIN, MN_RDAVAIL, 0);
        }
        else
        {
            /* Kick TsbPd thread to schedule next wakeup (if running) */
            if (m_iRcvTimeOut < 0)
            {
                while (stillConnected() && !m_pRcvBuffer->isRcvDataReady())
                {
                    //Do not block forever, check connection status each 1 sec.
                    rcond.wait_for(1000000);
                }
            }
            else
            {
                uint64_t exptime = CTimer::getTime() + m_iRcvTimeOut * 1000;
                while (stillConnected() && !m_pRcvBuffer->isRcvDataReady())
                {
                    rcond.wait_until(exptime);
                    if (CTimer::getTime() >= exptime)
                        break;
                }
            }
        }
    }

    // throw an exception if not connected
    if (!m_bConnected)
        throw CUDTException(MJ_CONNECTION, MN_NOCONN, 0);

    if ((m_bBroken || m_bClosing) && !m_pRcvBuffer->isRcvDataReady())
    {
        // See at the beginning
        if (!m_bMessageAPI && m_bShutdown)
        {
            HLOGC(mglog.Debug, log << "STREAM API, SHUTDOWN: marking as EOF");
            return 0;
        }
        HLOGC(mglog.Debug, log << (m_bMessageAPI ? "MESSAGE" : "STREAM") << " API, " << (m_bShutdown?"":"no") << " SHUTDOWN. Reporting as BROKEN.");

        throw CUDTException(MJ_CONNECTION, MN_CONNLOST, 0);
    }

    const int res = m_pRcvBuffer->readBuffer(data, len);

    /* Kick TsbPd thread to schedule next wakeup (if running) */
    if (m_bTsbPd)
    {
        HLOGP(tslog.Debug, "Ping TSBPD thread to schedule wakeup");
        tscond.signal_locked(recvguard);
    }


    if (!m_pRcvBuffer->isRcvDataReady())
    {
        // read is not available any more
        s_UDTUnited.m_EPoll.update_events(m_SocketID, m_sPollID, SRT_EPOLL_IN, false);
    }

    if ((res <= 0) && (m_iRcvTimeOut >= 0))
        throw CUDTException(MJ_AGAIN, MN_XMTIMEOUT, 0);

    return res;
}


void CUDT::checkNeedDrop(ref_t<bool> bCongestion)
{
    if (!m_bPeerTLPktDrop)
        return;

    if (!m_bMessageAPI)
    {
        LOGC(dlog.Error, log << "The SRTO_TLPKTDROP flag can only be used with message API.");
        throw CUDTException(MJ_NOTSUP, MN_INVALBUFFERAPI, 0);
    }

    int bytes, timespan_ms;
    // (returns buffer size in buffer units, ignored)
    m_pSndBuffer->getCurrBufSize(Ref(bytes), Ref(timespan_ms));

    // high threshold (msec) at tsbpd_delay plus sender/receiver reaction time (2 * 10ms)
    // Minimum value must accomodate an I-Frame (~8 x average frame size)
    // >>need picture rate or app to set min treshold
    // >>using 1 sec for worse case 1 frame using all bit budget.
    // picture rate would be useful in auto SRT setting for min latency
    // XXX Make SRT_TLPKTDROP_MINTHRESHOLD_MS option-configurable
    int threshold_ms = 0;
    if (m_iOPT_SndDropDelay >= 0)
    {
        threshold_ms = std::max(m_iPeerTsbPdDelay_ms + m_iOPT_SndDropDelay, +SRT_TLPKTDROP_MINTHRESHOLD_MS) + (2*COMM_SYN_INTERVAL_US/1000);
    }

    if (threshold_ms && timespan_ms > threshold_ms)
    {
        // protect packet retransmission
        CGuard::enterCS(m_AckLock, "ack");
        int dbytes;
        int dpkts = m_pSndBuffer->dropLateData(dbytes,  CTimer::getTime() - (threshold_ms * 1000));
        if (dpkts > 0)
        {
            CGuard::enterCS(m_StatsLock);
            m_stats.traceSndDrop        += dpkts;
            m_stats.sndDropTotal        += dpkts;
            m_stats.traceSndBytesDrop += dbytes;
            m_stats.sndBytesDropTotal += dbytes;
            CGuard::leaveCS(m_StatsLock);

#if ENABLE_HEAVY_LOGGING
            int32_t realack = m_iSndLastDataAck;
#endif
            int32_t fakeack = CSeqNo::incseq(m_iSndLastDataAck, dpkts);

            m_iSndLastAck = fakeack;
            m_iSndLastDataAck = fakeack;

            int32_t minlastack = CSeqNo::decseq(m_iSndLastDataAck);
            m_pSndLossList->remove(minlastack);
            /* If we dropped packets not yet sent, advance current position */
            // THIS MEANS: m_iSndCurrSeqNo = MAX(m_iSndCurrSeqNo, m_iSndLastDataAck-1)
            if (CSeqNo::seqcmp(m_iSndCurrSeqNo, minlastack) < 0)
            {
                m_iSndCurrSeqNo = minlastack;
            }
            LOGC(dlog.Error, log << "SND-DROPPED " << dpkts << " packets - lost delaying for " << timespan_ms << "ms");

            HLOGC(dlog.Debug, log << "drop,now " <<
                    CTimer::getTime() << "us," <<
                    realack << "-" <<  m_iSndCurrSeqNo << " seqs," <<
                    dpkts << " pkts," <<  dbytes << " bytes," <<  timespan_ms << " ms");

        }
        *bCongestion = true;
        CGuard::leaveCS(m_AckLock, "ack");
    }
    else if (timespan_ms > (m_iPeerTsbPdDelay_ms/2))
    {
        HLOGC(mglog.Debug, log << "cong, NOW: " << CTimer::getTime() << "us, BYTES " <<  bytes << ", TMSPAN " <<  timespan_ms << "ms");

        *bCongestion = true;
    }
}


int CUDT::sendmsg(const char* data, int len, int msttl, bool inorder, uint64_t srctime)
{
    SRT_MSGCTRL mctrl = srt_msgctrl_default;
    mctrl.msgttl = msttl;
    mctrl.inorder = inorder;
    mctrl.srctime = srctime;
    return this->sendmsg2(data, len, Ref(mctrl));
}

int CUDT::sendmsg2(const char* data, int len, ref_t<SRT_MSGCTRL> r_mctrl)
{
    SRT_MSGCTRL& mctrl = *r_mctrl;
    bool bCongestion = false;

    // throw an exception if not connected
    if (m_bBroken || m_bClosing)
        throw CUDTException(MJ_CONNECTION, MN_CONNLOST, 0);
    else if (!m_bConnected || !m_CongCtl.ready())
        throw CUDTException(MJ_CONNECTION, MN_NOCONN, 0);

    if (len <= 0)
    {
        LOGC(dlog.Error, log << "INVALID: Data size for sending declared with length: " << len);
        return 0;
    }

    int msttl = mctrl.msgttl;
    bool inorder = mctrl.inorder;

    // Sendmsg isn't restricted to the congctl type, however the congctl
    // may want to have something to say here.
    // NOTE: SrtCongestion is also allowed to throw CUDTException() by itself!
    {
        SrtCongestion::TransAPI api = SrtCongestion::STA_MESSAGE;
        CodeMinor mn = MN_INVALMSGAPI;
        if ( !m_bMessageAPI )
        {
            api = SrtCongestion::STA_BUFFER;
            mn = MN_INVALBUFFERAPI;
        }

        if (!m_CongCtl->checkTransArgs(api, SrtCongestion::STAD_SEND, data, len, msttl, inorder))
            throw CUDTException(MJ_NOTSUP, mn, 0);
    }

    // NOTE: the length restrictions differ in STREAM API and in MESSAGE API:

    // - STREAM API:
    //   At least 1 byte free sending buffer space is needed
    //   (in practice, one unit buffer of 1456 bytes).
    //   This function will send as much as possible, and return
    //   how much was actually sent.

    // - MESSAGE API:
    //   At least so many bytes free in the sending buffer is needed,
    //   as the length of the data, otherwise this function will block
    //   or return MJ_AGAIN until this condition is satisfied. The EXACTLY
    //   such number of data will be then written out, and this function
    //   will effectively return either -1 (error) or the value of 'len'.
    //   This call will be also rejected from upside when trying to send
    //   out a message of a length that exceeds the total size of the sending
    //   buffer (configurable by SRTO_SNDBUF).

    if (m_bMessageAPI && len > int(m_iSndBufSize * m_iMaxSRTPayloadSize))
    {
        LOGC(dlog.Error, log << "Message length (" << len << ") exceeds the size of sending buffer: "
            << (m_iSndBufSize * m_iMaxSRTPayloadSize) << ". Use SRTO_SNDBUF if needed.");
        throw CUDTException(MJ_NOTSUP, MN_XSIZE, 0);
    }

    /* XXX
       This might be worth preserving for several occasions, but it
       must be at least conditional because it breaks backward compat.
    if (!m_pCryptoControl || !m_pCryptoControl->isSndEncryptionOK())
    {
        LOGC(dlog.Error, log << "Encryption is required, but the peer did not supply correct credentials. Sending rejected.");
        throw CUDTException(MJ_SETUP, MN_SECURITY, 0);
    }
    */

    CGuard sendguard(m_SendLock, "send");

    if (m_pSndBuffer->getCurrBufSize() == 0)
    {
        // delay the EXP timer to avoid mis-fired timeout
        uint64_t currtime_tk;
        CTimer::rdtsc(currtime_tk);
        // (fix keepalive) m_ullLastRspTime_tk = currtime_tk;
        m_ullLastRspAckTime_tk = currtime_tk;
        m_iReXmitCount = 1;
    }

    checkNeedDrop(Ref(bCongestion));

    int minlen = 1; // Minimum sender buffer space required for STREAM API
    if (m_bMessageAPI)
    {
        // For MESSAGE API the minimum outgoing buffer space required is
        // the size that can carry over the whole message as passed here.
        minlen = (len+m_iMaxSRTPayloadSize-1)/m_iMaxSRTPayloadSize;
    }

    if (sndBuffersLeft() < minlen)
    {
        //>>We should not get here if SRT_ENABLE_TLPKTDROP
        // XXX Check if this needs to be removed, or put to an 'else' condition for m_bTLPktDrop.
        if (!m_bSynSending)
            throw CUDTException(MJ_AGAIN, MN_WRAVAIL, 0);
        else
        {
            {
                // wait here during a blocking sending
                CGuard sendblock_lock(m_SendBlockLock, "sendblock");
                CCondDelegate sendcond(m_SendBlockCond, sendblock_lock, "SendBlockCond");

                if (m_iSndTimeOut < 0)
                {
                    while (stillConnected()
                            && sndBuffersLeft() < minlen
                            && m_bPeerHealth)
                        sendcond.wait();
                }
                else
                {
                    uint64_t exptime = CTimer::getTime() + m_iSndTimeOut * uint64_t(1000);

                    while (stillConnected()
                            && sndBuffersLeft() < minlen
                            && m_bPeerHealth
                            && exptime > CTimer::getTime())
                        sendcond.wait_until(exptime);
                }
            }

            // check the connection status
            if (m_bBroken || m_bClosing)
                throw CUDTException(MJ_CONNECTION, MN_CONNLOST, 0);
            else if (!m_bConnected)
                throw CUDTException(MJ_CONNECTION, MN_NOCONN, 0);
            else if (!m_bPeerHealth)
            {
                m_bPeerHealth = true;
                throw CUDTException(MJ_PEERERROR);
            }
        }

        /* 
         * The code below is to return ETIMEOUT when blocking mode could not get free buffer in time.
         * If no free buffer available in non-blocking mode, we alredy returned. If buffer availaible,
         * we test twice if this code is outside the else section.
         * This fix move it in the else (blocking-mode) section
         */
        if (sndBuffersLeft() < minlen)
        {
            if (m_iSndTimeOut >= 0)
                throw CUDTException(MJ_AGAIN, MN_XMTIMEOUT, 0);

            // XXX This looks very weird here, however most likely
            // this will happen only in the following case, when
            // the above loop has been interrupted, which happens when:
            // 1. The buffers left gets enough for minlen - but this is excluded
            //    in the first condition here.
            // 2. In the case of sending timeout, the above loop was interrupted
            //    due to reaching timeout, but this is excluded by the second
            //    condition here
            // 3. The 'stillConnected()' or m_bPeerHealth condition is false, of which:
            //    - broken/closing status is checked and responded with CONNECTION/CONNLOST
            //    - not connected status is checked and responded with CONNECTION/NOCONN
            //    - m_bPeerHealth condition is checked and responded with PEERERROR
            //
            // ERGO: never happens?
            LOGC(mglog.Fatal, log << "IPE: sendmsg: the loop exited, while not enough size, still connected, peer healthy. Impossible.");

            return 0;
        }
    }

    // record total time used for sending
    if (m_pSndBuffer->getCurrBufSize() == 0)
    {
        CGuard::enterCS(m_StatsLock);
        m_stats.sndDurationCounter = CTimer::getTime();
        CGuard::leaveCS(m_StatsLock);
    }

    int size = len;
    if (!m_bMessageAPI)
    {
        // For STREAM API it's allowed to send less bytes than the given buffer.
        // Just return how many bytes were actually scheduled for writing.
        // XXX May be reasonable to add a flag that requires that the function
        // not return until the buffer is sent completely.
        size = min(len, sndBuffersLeft() * m_iMaxSRTPayloadSize);
    }

    // insert the user buffer into the sending list
    m_pSndBuffer->addBuffer(data, size, mctrl.msgttl, mctrl.inorder, mctrl.srctime, Ref(mctrl.msgno));
    HLOGC(dlog.Debug, log << CONID() << "sock:SENDING srctime: " << mctrl.srctime << "us DATA SIZE: " << size);

    // insert this socket to the snd list if it is not on the list yet
    m_pSndQueue->m_pSndUList->update(this, CSndUList::rescheduleIf(bCongestion));

    if (sndBuffersLeft() < 1) // XXX Not sure if it should test if any space in the buffer, or as requried.
    {
        // write is not available any more
        s_UDTUnited.m_EPoll.update_events(m_SocketID, m_sPollID, SRT_EPOLL_OUT, false);
    }

#ifdef SRT_ENABLE_ECN
    if (bCongestion)
        throw CUDTException(MJ_AGAIN, MN_CONGESTION, 0);
#endif /* SRT_ENABLE_ECN */
    return size;
}

int CUDT::recv(char* data, int len)
{
    if (!m_bConnected || !m_CongCtl.ready())
        throw CUDTException(MJ_CONNECTION, MN_NOCONN, 0);

    if (len <= 0)
    {
        LOGC(dlog.Error, log << "Length of '" << len << "' supplied to srt_recv.");
        throw CUDTException(MJ_NOTSUP, MN_INVAL, 0);
    }

    if (m_bMessageAPI)
    {
        SRT_MSGCTRL mctrl = srt_msgctrl_default;
        return receiveMessage(data, len, Ref(mctrl));
    }

    return receiveBuffer(data, len);
}

int CUDT::recvmsg(char* data, int len, uint64_t& srctime)
{
    if (!m_bConnected || !m_CongCtl.ready())
        throw CUDTException(MJ_CONNECTION, MN_NOCONN, 0);

    if (len <= 0)
    {
        LOGC(dlog.Error, log << "Length of '" << len << "' supplied to srt_recvmsg.");
        throw CUDTException(MJ_NOTSUP, MN_INVAL, 0);
    }

    if (m_bMessageAPI)
    {
        SRT_MSGCTRL mctrl = srt_msgctrl_default;
        int ret = receiveMessage(data, len, Ref(mctrl));
        srctime = mctrl.srctime;
        return ret;
    }

    return receiveBuffer(data, len);
}

int CUDT::recvmsg2(char* data, int len, ref_t<SRT_MSGCTRL> mctrl)
{
    if (!m_bConnected || !m_CongCtl.ready())
        throw CUDTException(MJ_CONNECTION, MN_NOCONN, 0);

    if (len <= 0)
    {
        LOGC(dlog.Error, log << "Length of '" << len << "' supplied to srt_recvmsg.");
        throw CUDTException(MJ_NOTSUP, MN_INVAL, 0);
    }

    if (m_bMessageAPI)
        return receiveMessage(data, len, mctrl);

    return receiveBuffer(data, len);
}

int CUDT::receiveMessage(char* data, int len, ref_t<SRT_MSGCTRL> r_mctrl)
{
    SRT_MSGCTRL& mctrl = *r_mctrl;
    // Recvmsg isn't restricted to the congctl type, it's the most
    // basic method of passing the data. You can retrieve data as
    // they come in, however you need to match the size of the buffer.
    if (!m_CongCtl->checkTransArgs(SrtCongestion::STA_MESSAGE, SrtCongestion::STAD_RECV, data, len, -1, false))
        throw CUDTException(MJ_NOTSUP, MN_INVALMSGAPI, 0);

    CGuard recvguard(m_RecvLock, "recv");
    CCondDelegate tscond(m_RcvTsbPdCond, recvguard, "RcvTsbPdCond");

    /* XXX DEBUG STUFF - enable when required
       char charbool[2] = {'0', '1'};
       char ptrn [] = "RECVMSG/BEGIN BROKEN 1 CONN 1 CLOSING 1 SYNCR 1 NMSG                                ";
       int pos [] = {21, 28, 38, 46, 53};
       ptrn[pos[0]] = charbool[m_bBroken];
       ptrn[pos[1]] = charbool[m_bConnected];
       ptrn[pos[2]] = charbool[m_bClosing];
       ptrn[pos[3]] = charbool[m_bSynRecving];
       int wrtlen = sprintf(ptrn + pos[4], "%d", m_pRcvBuffer->getRcvMsgNum());
       strcpy(ptrn + pos[4] + wrtlen, "\n");
       fputs(ptrn, stderr);
    // */

    if (m_bBroken || m_bClosing)
    {
        HLOGC(mglog.Debug, log << CONID() << "receiveMessage: CONNECTION BROKEN - reading from recv buffer just for formality");
        int res = m_pRcvBuffer->readMsg(data, len);
        mctrl.srctime = 0;

        // Kick TsbPd thread to schedule next wakeup (if running)
        if (m_bTsbPd)
        {
            HLOGP(tslog.Debug, "Ping TSBPD thread to schedule wakeup");
            tscond.signal_locked(recvguard);
        }
        else
        {
            HLOGP(tslog.Debug, "NOT pinging TSBPD - not set");
        }

        if (!m_pRcvBuffer->isRcvDataReady())
        {
            // read is not available any more
            s_UDTUnited.m_EPoll.update_events(m_SocketID, m_sPollID, SRT_EPOLL_IN, false);
        }

        if (res == 0)
        {
            if (!m_bMessageAPI && m_bShutdown)
                return 0;
            throw CUDTException(MJ_CONNECTION, MN_CONNLOST, 0);
        }
        else
            return res;
    }

    if (!m_bSynRecving)
    {
        HLOGC(dlog.Debug, log << CONID() << "receiveMessage: BEGIN ASYNC MODE. Going to extract payload size=" << len);

        int res = m_pRcvBuffer->readMsg(data, len, r_mctrl);
        if (res == 0)
        {
            // read is not available any more
            // Kick TsbPd thread to schedule next wakeup (if running)
            if (m_bTsbPd)
            {
                HLOGP(dlog.Debug, "receiveMessage: nothing to read, kicking TSBPD, return AGAIN");
                tscond.signal_locked(recvguard);
            }
            else
            {
                HLOGP(dlog.Debug, "receiveMessage: nothing to read, return AGAIN");
            }

            // Shut up EPoll if no more messages in non-blocking mode
            s_UDTUnited.m_EPoll.update_events(m_SocketID, m_sPollID, SRT_EPOLL_IN, false);
            throw CUDTException(MJ_AGAIN, MN_RDAVAIL, 0);
        }

        if (!m_pRcvBuffer->isRcvDataReady())
        {
            // Kick TsbPd thread to schedule next wakeup (if running)
            if (m_bTsbPd)
            {
                HLOGP(dlog.Debug, "receiveMessage: DATA READ, but nothing more - kicking TSBPD.");
                tscond.signal_locked(recvguard);
            }
            else
            {
                HLOGP(dlog.Debug, "receiveMessage: DATA READ, but nothing more");
            }

            // Shut up EPoll if no more messages in non-blocking mode
            s_UDTUnited.m_EPoll.update_events(m_SocketID, m_sPollID, SRT_EPOLL_IN, false);

            // After signaling the tsbpd for ready data, report the bandwidth.
#if ENABLE_HEAVY_LOGGING
            double bw = Bps2Mbps( m_iBandwidth * m_iMaxSRTPayloadSize );
            HLOGC(mglog.Debug, log << CONID() << "CURRENT BANDWIDTH: " << bw << "Mbps (" << m_iBandwidth << " buffers per second)");
#endif
        }
        return res;
    }

    HLOGC(dlog.Debug, log << "receiveMessage: BEGIN SYNC MODE. Going to extract payload size=" << len);

    int res = 0;
    bool timeout = false;
    //Do not block forever, check connection status each 1 sec.
    uint64_t recvtmo = m_iRcvTimeOut < 0 ? 1000 : m_iRcvTimeOut;

    CCondDelegate recv_cond(m_RecvDataCond, recvguard, "RecvDataCond");

    do
    {
        if (stillConnected() && !timeout && (!m_pRcvBuffer->isRcvDataReady()))
        {
            /* Kick TsbPd thread to schedule next wakeup (if running) */
            if (m_bTsbPd)
            {
                HLOGC(tslog.Debug, log << "receiveMessage: KICK tsbpd");
                tscond.signal_locked(recvguard);
            }

            do
            {
                uint64_t exptime = CTimer::getTime() + (recvtmo * uint64_t(1000));

                HLOGC(tslog.Debug, log << CONID() << "receiveMessage: fall asleep up to TS="
                    << FormatTime(exptime) << " lock=" << (&m_RecvLock) << " cond=" << (&m_RecvDataCond));

                if (!recv_cond.wait_until(exptime))
                {
                    if (!(m_iRcvTimeOut < 0))
                        timeout = true;
                    HLOGP(tslog.Debug, "receiveMessage: DATA COND: EXPIRED -- checking connection conditions and rolling again");
                }
                else
                {
                    HLOGP(tslog.Debug, "receiveMessage: DATA COND: KICKED.");
                }
            } while (stillConnected() && !timeout && (!m_pRcvBuffer->isRcvDataReady()));

            HLOGC(tslog.Debug, log << CONID() << "receiveMessage: lock-waiting loop exited: stillConntected=" << stillConnected()
                << " timeout=" << timeout << " data-ready=" << m_pRcvBuffer->isRcvDataReady());
        }

        /* XXX DEBUG STUFF - enable when required
        LOGC(dlog.Debug, "RECVMSG/GO-ON BROKEN " << m_bBroken << " CONN " << m_bConnected
                << " CLOSING " << m_bClosing << " TMOUT " << timeout
                << " NMSG " << m_pRcvBuffer->getRcvMsgNum());
                */

        res = m_pRcvBuffer->readMsg(data, len, r_mctrl);

        if (m_bBroken || m_bClosing)
        {
            if (!m_bMessageAPI && m_bShutdown)
                return 0;
            throw CUDTException(MJ_CONNECTION, MN_CONNLOST, 0);
        }
        else if (!m_bConnected)
            throw CUDTException(MJ_CONNECTION, MN_NOCONN, 0);
    } while ((res == 0) && !timeout);

    if (!m_pRcvBuffer->isRcvDataReady())
    {
        // Falling here means usually that res == 0 && timeout == true.
        // res == 0 would repeat the above loop, unless there was also a timeout.
        // timeout has interrupted the above loop, but with res > 0 this condition
        // wouldn't be satisfied.

        // read is not available any more

        // Kick TsbPd thread to schedule next wakeup (if running)
        if (m_bTsbPd)
        {
            HLOGP(tslog.Debug, "recvmsg: KICK tsbpd() (buffer empty)");
            tscond.signal_locked(recvguard);
        }

        // Shut up EPoll if no more messages in non-blocking mode
        s_UDTUnited.m_EPoll.update_events(m_SocketID, m_sPollID, SRT_EPOLL_IN, false);
    }

    // Unblock when required
    //LOGC(tslog.Debug, "RECVMSG/EXIT RES " << res << " RCVTIMEOUT");

    if ((res <= 0) && (m_iRcvTimeOut >= 0))
        throw CUDTException(MJ_AGAIN, MN_XMTIMEOUT, 0);

    return res;
}

int64_t CUDT::sendfile(fstream& ifs, int64_t& offset, int64_t size, int block)
{
    if (m_bBroken || m_bClosing)
        throw CUDTException(MJ_CONNECTION, MN_CONNLOST, 0);
    else if (!m_bConnected || !m_CongCtl.ready())
        throw CUDTException(MJ_CONNECTION, MN_NOCONN, 0);

    if (size <= 0 && size != -1)
        return 0;

    if (!m_CongCtl->checkTransArgs(SrtCongestion::STA_FILE, SrtCongestion::STAD_SEND, 0, size, -1, false))
        throw CUDTException(MJ_NOTSUP, MN_INVALBUFFERAPI, 0);

    if (!m_pCryptoControl || !m_pCryptoControl->isSndEncryptionOK())
    {
        LOGC(dlog.Error, log << "Encryption is required, but the peer did not supply correct credentials. Sending rejected.");
        throw CUDTException(MJ_SETUP, MN_SECURITY, 0);
    }

    CGuard sendguard(m_SendLock, "send");

    if (m_pSndBuffer->getCurrBufSize() == 0)
    {
        // delay the EXP timer to avoid mis-fired timeout
        uint64_t currtime_tk;
        CTimer::rdtsc(currtime_tk);
        // (fix keepalive) m_ullLastRspTime_tk = currtime_tk;
        m_ullLastRspAckTime_tk = currtime_tk;
        m_iReXmitCount = 1;
    }

    // positioning...
    try
    {
        if (size == -1)
        {
            ifs.seekg(0, std::ios::end);
            size = ifs.tellg();
            if (offset > size)
                throw 0; // let it be caught below
        }

        // This will also set the position back to the beginning
        // in case when it was moved to the end for measuring the size.
        // This will also fail if the offset exceeds size, so measuring
        // the size can be skipped if not needed.
        ifs.seekg((streamoff)offset);
        if (!ifs.good())
            throw 0;
    }
    catch (...)
    {
        // XXX It would be nice to note that this is reported
        // by exception only if explicitly requested by setting
        // the exception flags in the stream. Here it's fixed so
        // that when this isn't set, the exception is "thrown manually".
        throw CUDTException(MJ_FILESYSTEM, MN_SEEKGFAIL);
    }

    int64_t tosend = size;
    int unitsize;

    // sending block by block
    while (tosend > 0)
    {
        if (ifs.fail())
            throw CUDTException(MJ_FILESYSTEM, MN_WRITEFAIL);

        if (ifs.eof())
            break;

        unitsize = int((tosend >= block) ? block : tosend);

        {
            CGuard lk(m_SendBlockLock, "sendblock");
            CCondDelegate sendcond(m_SendBlockCond, lk, "SendBlockCond");

            while (stillConnected() && (sndBuffersLeft() <= 0) && m_bPeerHealth)
                sendcond.wait();
        }

        if (m_bBroken || m_bClosing)
            throw CUDTException(MJ_CONNECTION, MN_CONNLOST, 0);
        else if (!m_bConnected)
            throw CUDTException(MJ_CONNECTION, MN_NOCONN, 0);
        else if (!m_bPeerHealth)
        {
            // reset peer health status, once this error returns, the app should handle the situation at the peer side
            m_bPeerHealth = true;
            throw CUDTException(MJ_PEERERROR);
        }

        // record total time used for sending
        if (m_pSndBuffer->getCurrBufSize() == 0)
        {
            CGuard::enterCS(m_StatsLock);
            m_stats.sndDurationCounter = CTimer::getTime();
            CGuard::leaveCS(m_StatsLock);
        }

        int64_t sentsize = m_pSndBuffer->addBufferFromFile(ifs, unitsize);

        if (sentsize > 0)
        {
            tosend -= sentsize;
            offset += sentsize;
        }

        // insert this socket to snd list if it is not on the list yet
        m_pSndQueue->m_pSndUList->update(this, CSndUList::DONT_RESCHEDULE);
    }

    if (sndBuffersLeft() <= 0)
    {
        // write is not available any more
        s_UDTUnited.m_EPoll.update_events(m_SocketID, m_sPollID, SRT_EPOLL_OUT, false);
    }

    return size - tosend;
}

int64_t CUDT::recvfile(fstream& ofs, int64_t& offset, int64_t size, int block)
{
    if (!m_bConnected || !m_CongCtl.ready())
        throw CUDTException(MJ_CONNECTION, MN_NOCONN, 0);
    else if ((m_bBroken || m_bClosing) && !m_pRcvBuffer->isRcvDataReady())
    {
        if (!m_bMessageAPI && m_bShutdown)
            return 0;
        throw CUDTException(MJ_CONNECTION, MN_CONNLOST, 0);
    }

    if (size <= 0)
        return 0;

    if (!m_CongCtl->checkTransArgs(SrtCongestion::STA_FILE, SrtCongestion::STAD_RECV, 0, size, -1, false))
        throw CUDTException(MJ_NOTSUP, MN_INVALBUFFERAPI, 0);

    if (m_bTsbPd)
    {
        LOGC(dlog.Error, log << "Reading from file is incompatible with TSBPD mode and would cause a deadlock\n");
        throw CUDTException(MJ_NOTSUP, MN_INVALBUFFERAPI, 0);
    }

    CGuard recvguard(m_RecvLock, "recv");

    // Well, actually as this works over a FILE (fstream), not just a stream,
    // the size can be measured anyway and predicted if setting the offset might
    // have a chance to work or not.

    // positioning...
    try
    {
        if (offset > 0)
        {
            // Don't do anything around here if the offset == 0, as this
            // is the default offset after opening. Whether this operation
            // is performed correctly, it highly depends on how the file
            // has been open. For example, if you want to overwrite parts
            // of an existing file, the file must exist, and the ios::trunc
            // flag must not be set. If the file is open for only ios::out,
            // then the file will be truncated since the offset position on
            // at the time when first written; if ios::in|ios::out, then
            // it won't be truncated, just overwritten.

            // What is required here is that if offset is 0, don't try to
            // change the offset because this might be impossible with
            // the current flag set anyway.

            // Also check the status and CAUSE exception manually because
            // you don't know, as well, whether the user has set exception
            // flags.

            ofs.seekp((streamoff)offset);
            if (!ofs.good())
                throw 0; // just to get caught :)
        }
    }
    catch (...)
    {
        // XXX It would be nice to note that this is reported
        // by exception only if explicitly requested by setting
        // the exception flags in the stream. For a case, when it's not,
        // an additional explicit throwing happens when failbit is set.
        throw CUDTException(MJ_FILESYSTEM, MN_SEEKPFAIL);
    }

    int64_t torecv = size;
    int unitsize = block;
    int recvsize;

    // receiving... "recvfile" is always blocking
    while (torecv > 0)
    {
        if (ofs.fail())
        {
            // send the sender a signal so it will not be blocked forever
            int32_t err_code = CUDTException::EFILE;
            sendCtrl(UMSG_PEERERROR, &err_code);

            throw CUDTException(MJ_FILESYSTEM, MN_WRITEFAIL);
        }

        {
            CGuard gl(m_RecvDataLock, "recvdata");
            CCondDelegate rcond(m_RecvDataCond, gl, "RecvDataCond");

            while (stillConnected() && !m_pRcvBuffer->isRcvDataReady())
                rcond.wait();
        }

        if (!m_bConnected)
            throw CUDTException(MJ_CONNECTION, MN_NOCONN, 0);
        else if ((m_bBroken || m_bClosing) && !m_pRcvBuffer->isRcvDataReady())
        {

            if (!m_bMessageAPI && m_bShutdown)
                return 0;
            throw CUDTException(MJ_CONNECTION, MN_CONNLOST, 0);
        }

        unitsize = int((torecv == -1 || torecv >= block) ? block : torecv);
        recvsize = m_pRcvBuffer->readBufferToFile(ofs, unitsize);

        if (recvsize > 0)
        {
            torecv -= recvsize;
            offset += recvsize;
        }
    }

    if (!m_pRcvBuffer->isRcvDataReady())
    {
        // read is not available any more
        s_UDTUnited.m_EPoll.update_events(m_SocketID, m_sPollID, SRT_EPOLL_IN, false);
    }

    return size - torecv;
}

void CUDT::sample(CPerfMon* perf, bool clear)
{
   if (!m_bConnected)
      throw CUDTException(MJ_CONNECTION, MN_NOCONN, 0);
   if (m_bBroken || m_bClosing)
      throw CUDTException(MJ_CONNECTION, MN_CONNLOST, 0);

   CGuard statsLock(m_StatsLock, "stats");
   uint64_t currtime = CTimer::getTime();
   perf->msTimeStamp = (currtime - m_stats.startTime) / 1000;

   perf->pktSent = m_stats.traceSent;
   perf->pktRecv = m_stats.traceRecv;
   perf->pktSndLoss = m_stats.traceSndLoss;
   perf->pktRcvLoss = m_stats.traceRcvLoss;
   perf->pktRetrans = m_stats.traceRetrans;
   perf->pktRcvRetrans = m_stats.traceRcvRetrans;
   perf->pktSentACK = m_stats.sentACK;
   perf->pktRecvACK = m_stats.recvACK;
   perf->pktSentNAK = m_stats.sentNAK;
   perf->pktRecvNAK = m_stats.recvNAK;
   perf->usSndDuration = m_stats.sndDuration;
   perf->pktReorderDistance = m_stats.traceReorderDistance;
   perf->pktRcvAvgBelatedTime = m_stats.traceBelatedTime;
   perf->pktRcvBelated = m_stats.traceRcvBelated;

   perf->pktSentTotal = m_stats.sentTotal;
   perf->pktRecvTotal = m_stats.recvTotal;
   perf->pktSndLossTotal = m_stats.sndLossTotal;
   perf->pktRcvLossTotal = m_stats.rcvLossTotal;
   perf->pktRetransTotal = m_stats.retransTotal;
   perf->pktSentACKTotal = m_stats.sentACKTotal;
   perf->pktRecvACKTotal = m_stats.recvACKTotal;
   perf->pktSentNAKTotal = m_stats.sentNAKTotal;
   perf->pktRecvNAKTotal = m_stats.recvNAKTotal;
   perf->usSndDurationTotal = m_stats.m_sndDurationTotal;

   double interval = double(currtime - m_stats.lastSampleTime);

   perf->mbpsSendRate = double(m_stats.traceSent) * m_iMaxSRTPayloadSize * 8.0 / interval;
   perf->mbpsRecvRate = double(m_stats.traceRecv) * m_iMaxSRTPayloadSize * 8.0 / interval;

   perf->usPktSndPeriod = m_ullInterval_tk / double(m_ullCPUFrequency);
   perf->pktFlowWindow = m_iFlowWindowSize;
   perf->pktCongestionWindow = (int)m_dCongestionWindow;
   perf->pktFlightSize = CSeqNo::seqlen(m_iSndLastAck, CSeqNo::incseq(m_iSndCurrSeqNo)) - 1;
   perf->msRTT = m_iRTT/1000.0;
   perf->mbpsBandwidth = Bps2Mbps( m_iBandwidth * m_iMaxSRTPayloadSize );

   if (CGuard::enterCS(m_ConnectionLock, "conn", false) == 0)
   {
      perf->byteAvailSndBuf = (m_pSndBuffer == NULL) ? 0 
          : sndBuffersLeft() * m_iMSS;
      perf->byteAvailRcvBuf = (m_pRcvBuffer == NULL) ? 0 
          : m_pRcvBuffer->getAvailBufSize() * m_iMSS;

      CGuard::leaveCS(m_ConnectionLock, "conn");
   }
   else
   {
      perf->byteAvailSndBuf = 0;
      perf->byteAvailRcvBuf = 0;
   }

   if (clear)
   {
      m_stats.traceSndDrop        = 0;
      m_stats.traceRcvDrop        = 0;
      m_stats.traceSndBytesDrop = 0;
      m_stats.traceRcvBytesDrop = 0;
      m_stats.traceRcvUndecrypt        = 0;
      m_stats.traceRcvBytesUndecrypt = 0;
      //new>
      m_stats.traceBytesSent = m_stats.traceBytesRecv = m_stats.traceBytesRetrans = 0;
      //<
      m_stats.traceSent = m_stats.traceRecv = m_stats.traceSndLoss = m_stats.traceRcvLoss = m_stats.traceRetrans = m_stats.sentACK = m_stats.recvACK = m_stats.sentNAK = m_stats.recvNAK = 0;
      m_stats.sndDuration = 0;
      m_stats.traceRcvRetrans = 0;
      m_stats.traceRcvBelated = 0;
#ifdef SRT_ENABLE_LOSTBYTESCOUNT
      m_stats.traceRcvBytesLoss = 0;
#endif

      m_stats.sndFilterExtra = 0;
      m_stats.rcvFilterExtra = 0;

      m_stats.rcvFilterSupply = 0;
      m_stats.rcvFilterLoss = 0;

      m_stats.lastSampleTime = currtime;
   }
}

void CUDT::bstats(CBytePerfMon* perf, bool clear, bool instantaneous)
{
   if (!m_bConnected)
      throw CUDTException(MJ_CONNECTION, MN_NOCONN, 0);
   if (m_bBroken || m_bClosing)
      throw CUDTException(MJ_CONNECTION, MN_CONNLOST, 0);

   CGuard statsguard(m_StatsLock, "stats");

   uint64_t currtime = CTimer::getTime();
   perf->msTimeStamp = (currtime - m_stats.startTime) / 1000;

   perf->pktSent = m_stats.traceSent;
   perf->pktRecv = m_stats.traceRecv;
   perf->pktSndLoss = m_stats.traceSndLoss;
   perf->pktRcvLoss = m_stats.traceRcvLoss;
   perf->pktRetrans = m_stats.traceRetrans;
   perf->pktRcvRetrans = m_stats.traceRcvRetrans;
   perf->pktSentACK = m_stats.sentACK;
   perf->pktRecvACK = m_stats.recvACK;
   perf->pktSentNAK = m_stats.sentNAK;
   perf->pktRecvNAK = m_stats.recvNAK;
   perf->usSndDuration = m_stats.sndDuration;
   perf->pktReorderDistance = m_stats.traceReorderDistance;
   perf->pktRcvAvgBelatedTime = m_stats.traceBelatedTime;
   perf->pktRcvBelated = m_stats.traceRcvBelated;

   perf->pktSndFilterExtra = m_stats.sndFilterExtra;
   perf->pktRcvFilterExtra = m_stats.rcvFilterExtra;
   perf->pktRcvFilterSupply = m_stats.rcvFilterSupply;
   perf->pktRcvFilterLoss = m_stats.rcvFilterLoss;

   /* perf byte counters include all headers (SRT+UDP+IP) */
   const int pktHdrSize = CPacket::HDR_SIZE + CPacket::UDP_HDR_SIZE;
   perf->byteSent = m_stats.traceBytesSent + (m_stats.traceSent * pktHdrSize);
   perf->byteRecv = m_stats.traceBytesRecv + (m_stats.traceRecv * pktHdrSize);
   perf->byteRetrans = m_stats.traceBytesRetrans + (m_stats.traceRetrans * pktHdrSize);
#ifdef SRT_ENABLE_LOSTBYTESCOUNT
   perf->byteRcvLoss = m_stats.traceRcvBytesLoss + (m_stats.traceRcvLoss * pktHdrSize);
#endif

   perf->pktSndDrop = m_stats.traceSndDrop;
   perf->pktRcvDrop = m_stats.traceRcvDrop + m_stats.traceRcvUndecrypt;
   perf->byteSndDrop = m_stats.traceSndBytesDrop + (m_stats.traceSndDrop * pktHdrSize);
   perf->byteRcvDrop = m_stats.traceRcvBytesDrop + (m_stats.traceRcvDrop * pktHdrSize) + m_stats.traceRcvBytesUndecrypt;
   perf->pktRcvUndecrypt = m_stats.traceRcvUndecrypt;
   perf->byteRcvUndecrypt = m_stats.traceRcvBytesUndecrypt;

   perf->pktSentTotal = m_stats.sentTotal;
   perf->pktRecvTotal = m_stats.recvTotal;
   perf->pktSndLossTotal = m_stats.sndLossTotal;
   perf->pktRcvLossTotal = m_stats.rcvLossTotal;
   perf->pktRetransTotal = m_stats.retransTotal;
   perf->pktSentACKTotal = m_stats.sentACKTotal;
   perf->pktRecvACKTotal = m_stats.recvACKTotal;
   perf->pktSentNAKTotal = m_stats.sentNAKTotal;
   perf->pktRecvNAKTotal = m_stats.recvNAKTotal;
   perf->usSndDurationTotal = m_stats.m_sndDurationTotal;

   perf->byteSentTotal = m_stats.bytesSentTotal + (m_stats.sentTotal * pktHdrSize);
   perf->byteRecvTotal = m_stats.bytesRecvTotal + (m_stats.recvTotal * pktHdrSize);
   perf->byteRetransTotal = m_stats.bytesRetransTotal + (m_stats.retransTotal * pktHdrSize);
   perf->pktSndFilterExtraTotal = m_stats.sndFilterExtraTotal;
   perf->pktRcvFilterExtraTotal = m_stats.rcvFilterExtraTotal;
   perf->pktRcvFilterSupplyTotal = m_stats.rcvFilterSupplyTotal;
   perf->pktRcvFilterLossTotal = m_stats.rcvFilterLossTotal;

#ifdef SRT_ENABLE_LOSTBYTESCOUNT
   perf->byteRcvLossTotal = m_stats.rcvBytesLossTotal + (m_stats.rcvLossTotal * pktHdrSize);
#endif
   perf->pktSndDropTotal = m_stats.sndDropTotal;
   perf->pktRcvDropTotal = m_stats.rcvDropTotal + m_stats.m_rcvUndecryptTotal;
   perf->byteSndDropTotal = m_stats.sndBytesDropTotal + (m_stats.sndDropTotal * pktHdrSize);
   perf->byteRcvDropTotal = m_stats.rcvBytesDropTotal + (m_stats.rcvDropTotal * pktHdrSize) + m_stats.m_rcvBytesUndecryptTotal;
   perf->pktRcvUndecryptTotal = m_stats.m_rcvUndecryptTotal;
   perf->byteRcvUndecryptTotal = m_stats.m_rcvBytesUndecryptTotal;
   //<

   double interval = double(currtime - m_stats.lastSampleTime);

   //>mod
   perf->mbpsSendRate = double(perf->byteSent) * 8.0 / interval;
   perf->mbpsRecvRate = double(perf->byteRecv) * 8.0 / interval;
   //<

   perf->usPktSndPeriod = m_ullInterval_tk / double(m_ullCPUFrequency);
   perf->pktFlowWindow = m_iFlowWindowSize;
   perf->pktCongestionWindow = (int)m_dCongestionWindow;
   perf->pktFlightSize = CSeqNo::seqlen(m_iSndLastAck, CSeqNo::incseq(m_iSndCurrSeqNo)) - 1;
   perf->msRTT = (double)m_iRTT/1000.0;
   //>new
   perf->msSndTsbPdDelay = m_bPeerTsbPd ? m_iPeerTsbPdDelay_ms : 0;
   perf->msRcvTsbPdDelay = m_bTsbPd ? m_iTsbPdDelay_ms : 0;
   perf->byteMSS = m_iMSS;

   perf->mbpsMaxBW = m_llMaxBW > 0 ? Bps2Mbps(m_llMaxBW)
       : m_CongCtl.ready() ? Bps2Mbps(m_CongCtl->sndBandwidth())
       : 0;

   //<
   uint32_t availbw = (uint64_t)(m_iBandwidth == 1 ? m_RcvTimeWindow.getBandwidth() : m_iBandwidth);

   perf->mbpsBandwidth = Bps2Mbps( availbw * (m_iMaxSRTPayloadSize + pktHdrSize) );

   if (CGuard::enterCS(m_ConnectionLock, "conn", false) == 0)
   {
      if (m_pSndBuffer)
      {
#ifdef SRT_ENABLE_SNDBUFSZ_MAVG
         if (instantaneous)
         {
             /* Get instant SndBuf instead of moving average for application-based Algorithm
                (such as NAE) in need of fast reaction to network condition changes. */
             perf->pktSndBuf = m_pSndBuffer->getCurrBufSize(Ref(perf->byteSndBuf), Ref(perf->msSndBuf));
         }
         else
         {
             perf->pktSndBuf = m_pSndBuffer->getAvgBufSize(Ref(perf->byteSndBuf), Ref(perf->msSndBuf));
         }
#else
         perf->pktSndBuf = m_pSndBuffer->getCurrBufSize(Ref(perf->byteSndBuf), Ref(perf->msSndBuf));
#endif
         perf->byteSndBuf += (perf->pktSndBuf * pktHdrSize);
         //<
         perf->byteAvailSndBuf = (m_iSndBufSize - perf->pktSndBuf) * m_iMSS;
      }
      else
      {
         perf->byteAvailSndBuf = 0;
         //new>
         perf->pktSndBuf = 0;
         perf->byteSndBuf = 0;
         perf->msSndBuf = 0;
         //<
      }

      if (m_pRcvBuffer)
      {
         perf->byteAvailRcvBuf = m_pRcvBuffer->getAvailBufSize() * m_iMSS;
         //new>
#ifdef SRT_ENABLE_RCVBUFSZ_MAVG
         if (instantaneous) //no need for historical API for Rcv side
         {
             perf->pktRcvBuf = m_pRcvBuffer->getRcvDataSize(perf->byteRcvBuf, perf->msRcvBuf);
         }
         else
         {
             perf->pktRcvBuf = m_pRcvBuffer->getRcvAvgDataSize(perf->byteRcvBuf, perf->msRcvBuf);
         }
#else
         perf->pktRcvBuf = m_pRcvBuffer->getRcvDataSize(perf->byteRcvBuf, perf->msRcvBuf);
#endif
         //<
      }
      else
      {
         perf->byteAvailRcvBuf = 0;
         //new>
         perf->pktRcvBuf = 0;
         perf->byteRcvBuf = 0;
         perf->msRcvBuf = 0;
         //<
      }

      CGuard::leaveCS(m_ConnectionLock, "conn");
   }
   else
   {
      perf->byteAvailSndBuf = 0;
      perf->byteAvailRcvBuf = 0;
      //new>
      perf->pktSndBuf = 0;
      perf->byteSndBuf = 0;
      perf->msSndBuf = 0;

      perf->byteRcvBuf = 0;
      perf->msRcvBuf = 0;
      //<
   }

   if (clear)
   {
      m_stats.traceSndDrop        = 0;
      m_stats.traceRcvDrop        = 0;
      m_stats.traceSndBytesDrop = 0;
      m_stats.traceRcvBytesDrop = 0;
      m_stats.traceRcvUndecrypt        = 0;
      m_stats.traceRcvBytesUndecrypt = 0;
      //new>
      m_stats.traceBytesSent = m_stats.traceBytesRecv = m_stats.traceBytesRetrans = 0;
      //<
      m_stats.traceSent = m_stats.traceRecv = m_stats.traceSndLoss = m_stats.traceRcvLoss = m_stats.traceRetrans = m_stats.sentACK = m_stats.recvACK = m_stats.sentNAK = m_stats.recvNAK = 0;
      m_stats.sndDuration = 0;
      m_stats.traceRcvRetrans = 0;
      m_stats.traceRcvBelated = 0;
#ifdef SRT_ENABLE_LOSTBYTESCOUNT
      m_stats.traceRcvBytesLoss = 0;
#endif

      m_stats.sndFilterExtra = 0;
      m_stats.rcvFilterExtra = 0;

      m_stats.rcvFilterSupply = 0;
      m_stats.rcvFilterLoss = 0;

      m_stats.lastSampleTime = currtime;
   }
}

bool CUDT::updateCC(ETransmissionEvent evt, EventVariant arg)
{
    // Special things that must be done HERE, not in SrtCongestion,
    // because it involves the input buffer in CUDT. It would be
    // slightly dangerous to give SrtCongestion access to it.

    // According to the rules, the congctl should be ready at the same
    // time when the sending buffer. For sanity check, check both first.
    if (!m_CongCtl.ready() || !m_pSndBuffer)
    {
        LOGC(mglog.Error, log << CONID() << "updateCC: CAN'T DO UPDATE - congctl "
            << (m_CongCtl.ready() ? "ready" : "NOT READY")
            << "; sending buffer "
            << (m_pSndBuffer ? "NOT CREATED" : "created"));

        return false;
    }

    HLOGC(mglog.Debug, log << "updateCC: EVENT:" << TransmissionEventStr(evt));

    if (evt == TEV_INIT)
    {
        // only_input uses:
        // 0: in the beginning and when SRTO_MAXBW was changed
        // 1: SRTO_INPUTBW was changed
        // 2: SRTO_OHEADBW was changed
        EInitEvent only_input = arg.get<EventVariant::INIT>();
        // false = TEV_INIT_RESET: in the beginning, or when MAXBW was changed.

        if (only_input && m_llMaxBW)
        {
            HLOGC(mglog.Debug, log << CONID() << "updateCC/TEV_INIT: non-RESET stage and m_llMaxBW already set to " << m_llMaxBW);
            // Don't change
        }
        else // either m_llMaxBW == 0 or only_input == TEV_INIT_RESET
        {
            // Use the values:
            // - if SRTO_MAXBW is >0, use it.
            // - if SRTO_MAXBW == 0, use SRTO_INPUTBW + SRTO_OHEADBW
            // - if SRTO_INPUTBW == 0, pass 0 to requst in-buffer sampling
            // Bytes/s
            int bw = m_llMaxBW != 0 ? m_llMaxBW : // When used SRTO_MAXBW
                m_llInputBW != 0 ? withOverhead(m_llInputBW) : // SRTO_INPUTBW + SRT_OHEADBW
                0; // When both MAXBW and INPUTBW are 0, request in-buffer sampling

            // Note: setting bw == 0 uses BW_INFINITE value in LiveCC
            m_CongCtl->updateBandwidth(m_llMaxBW, bw);

            if (only_input == TEV_INIT_OHEADBW)
            {
                // On updated SRTO_OHEADBW don't change input rate.
                // This only influences the call to withOverhead().
            }
            else
            {
                // No need to calculate input reate if the bandwidth is set
                const bool disable_in_rate_calc = (bw != 0);
                m_pSndBuffer->resetInputRateSmpPeriod(disable_in_rate_calc);
            }

            HLOGC(mglog.Debug, log << CONID() << "updateCC/TEV_INIT: updating BW=" << m_llMaxBW
                << (only_input == TEV_INIT_RESET ? " (UNCHANGED)"
                        : only_input == TEV_INIT_OHEADBW ? " (only Overhead)": " (updated sampling rate)"));
        }
    }

    // This part is also required only by LiveCC, however not
    // moved there due to that it needs access to CSndBuffer.
    if (evt == TEV_ACK || evt == TEV_LOSSREPORT || evt == TEV_CHECKTIMER)
    {
        // Specific part done when MaxBW is set to 0 (auto) and InputBW is 0.
        // This requests internal input rate sampling.
        if (m_llMaxBW == 0 && m_llInputBW == 0)
        {
            // Get auto-calculated input rate, Bytes per second
            const int64_t inputbw = m_pSndBuffer->getInputRate();

            /*
             * On blocked transmitter (tx full) and until connection closes,
             * auto input rate falls to 0 but there may be still lot of packet to retransmit
             * Calling updateBandwidth with 0 sets maxBW to default BW_INFINITE (1 Gbps)
             * and sendrate skyrockets for retransmission.
             * Keep previously set maximum in that case (inputbw == 0).
             */
            if (inputbw != 0)
                m_CongCtl->updateBandwidth(0, withOverhead(inputbw)); //Bytes/sec
        }
    }

    HLOGC(mglog.Debug, log << CONID() << "updateCC: emitting signal for EVENT:" << TransmissionEventStr(evt));

    // Now execute a congctl-defined action for that event.
    EmitSignal(evt, arg);

    // This should be done with every event except ACKACK and SEND/RECEIVE
    // After any action was done by the congctl, update the congestion window and sending interval.
    if (evt != TEV_ACKACK && evt != TEV_SEND && evt != TEV_RECEIVE)
    {
        // This part comes from original UDT.
        // NOTE: THESE things come from CCC class:
        // - m_dPktSndPeriod
        // - m_dCWndSize
        m_ullInterval_tk = (uint64_t)(m_CongCtl->pktSndPeriod_us() * m_ullCPUFrequency);
        m_dCongestionWindow = m_CongCtl->cgWindowSize();
#if ENABLE_HEAVY_LOGGING
        HLOGC(mglog.Debug, log << CONID() << "updateCC: updated values from congctl: interval=" << m_ullInterval_tk
            << "tk (" << m_CongCtl->pktSndPeriod_us() << "us) cgwindow="
            << std::fixed << std::setprecision(5) << m_dCongestionWindow);
#endif
    }

    HLOGC(mglog.Debug, log << "udpateCC: finished handling for EVENT:" << TransmissionEventStr(evt));

#if 0//debug
    static int callcnt = 0;
    if (!(callcnt++ % 250)) cerr << "SndPeriod=" << (m_ullInterval_tk/m_ullCPUFrequency) << "\n");

#endif

    return true;
}

void CUDT::initSynch()
{
      CGuard::createMutex(m_SendBlockLock);
      CGuard::createCond(m_SendBlockCond);
      CGuard::createMutex(m_RecvDataLock);
      CGuard::createCond(m_RecvDataCond);
      CGuard::createMutex(m_SendLock);
      CGuard::createMutex(m_RecvLock);
      CGuard::createMutex(m_RcvLossLock);
      CGuard::createMutex(m_AckLock);
      CGuard::createMutex(m_ConnectionLock);
      pthread_mutex_init(&m_StatsLock, NULL);

      memset(&m_RcvTsbPdThread, 0, sizeof m_RcvTsbPdThread);
      CGuard::createCond(m_RcvTsbPdCond);

}

void CUDT::destroySynch()
{
      CGuard::releaseMutex(m_SendBlockLock);
      CGuard::releaseCond(m_SendBlockCond);
      CGuard::releaseMutex(m_RecvDataLock);
      CGuard::releaseCond(m_RecvDataCond);
      CGuard::releaseMutex(m_SendLock);
      CGuard::releaseMutex(m_RecvLock);
      CGuard::releaseMutex(m_RcvLossLock);
      CGuard::releaseMutex(m_AckLock);
      CGuard::releaseMutex(m_ConnectionLock);
      CGuard::releaseMutex(m_StatsLock);
      CGuard::releaseCond(m_RcvTsbPdCond);

}

void CUDT::releaseSynch()
{
    // wake up user calls
    CCondDelegate sndblock(m_SendBlockCond, m_SendBlockLock, CCondDelegate::NOLOCK, "SendBlock", "SendBlock");
    sndblock.lock_signal();

    CGuard::enterCS(m_SendLock, "send");
    CGuard::leaveCS(m_SendLock, "send");

    CCondDelegate rdcond(m_RecvDataCond, m_RecvDataLock, CCondDelegate::NOLOCK, "RecvData", "RecvData");
    rdcond.lock_signal();

    CCondDelegate tscond(m_RcvTsbPdCond, m_RecvLock, CCondDelegate::NOLOCK, "RcvTsbPd", "Recv");
    tscond.lock_signal();

    CGuard::enterCS(m_RecvDataLock, "RecvDataLock");
    if (CGuard::isthread(m_RcvTsbPdThread))
    {
        CGuard::join(m_RcvTsbPdThread);
    }
    CGuard::leaveCS(m_RecvDataLock, "RecvDataLock");
    
    CGuard::enterCS(m_RecvLock, "recv");
    CGuard::leaveCS(m_RecvLock, "recv");
}

void CUDT::ackDataUpTo(int32_t ack)
{
    int acksize = CSeqNo::seqoff(m_iRcvLastSkipAck, ack);

    HLOGC(mglog.Debug, log << "ackDataUpTo: %" << ack << " vs. current %" << m_iRcvLastSkipAck
            << " (signing off " << acksize << " packets)");

    m_iRcvLastAck = ack;
    m_iRcvLastSkipAck = ack;

    // NOTE: This is new towards UDT and prevents spurious
    // wakeup of select/epoll functions when no new packets
    // were signed off for extraction.
    if (acksize > 0)
    {
        m_pRcvBuffer->ackData(acksize);

        // Signal threads waiting in CTimer::waitForEvent(),
        // which are select(), selectEx() and epoll_wait().
        CTimer::triggerEvent();
    }
}

#if ENABLE_HEAVY_LOGGING
static void DebugAck(string hdr, int prev, int ack)
{
    if ( !prev )
    {
        HLOGC(mglog.Debug, log << hdr << "ACK " << ack);
        return;
    }

    prev = CSeqNo::incseq(prev);
    int diff = CSeqNo::seqoff(prev, ack);
    if ( diff < 0 )
    {
        HLOGC(mglog.Debug, log << hdr << "ACK ERROR: " << prev << "-" << ack << "(diff " << diff << ")");
        return;
    }

    bool shorted = diff > 100; // sanity
    if ( shorted )
        ack = CSeqNo::incseq(prev, 100);

    ostringstream ackv;
    for (; prev != ack; prev = CSeqNo::incseq(prev))
        ackv << prev << " ";
    if ( shorted )
        ackv << "...";
    HLOGC(mglog.Debug, log << hdr << "ACK (" << (diff+1) << "): " << ackv.str() << ack);
}
#else
static inline void DebugAck(string, int, int) {}
#endif

void CUDT::sendCtrl(UDTMessageType pkttype, void* lparam, void* rparam, int size)
{
   CPacket ctrlpkt;
   uint64_t currtime_tk;
   CTimer::rdtsc(currtime_tk);

   setPacketTS(ctrlpkt, CTimer::getTime());

   int nbsent = 0;
   int local_prevack = 0;

#if ENABLE_HEAVY_LOGGING
   struct SaveBack
   {
       int& target;
       const int& source;

       ~SaveBack()
       {
           target = source;
       }
   } l_saveback = { m_iDebugPrevLastAck, m_iRcvLastAck };
   (void)l_saveback; //kill compiler warning: unused variable `l_saveback` [-Wunused-variable]

   local_prevack = m_iDebugPrevLastAck;
#endif

   switch (pkttype)
   {
   case UMSG_ACK: //010 - Acknowledgement
      {
      int32_t ack;

      // If there is no loss, the ACK is the current largest sequence number plus 1;
      // Otherwise it is the smallest sequence number in the receiver loss list.
      if (m_pRcvLossList->getLossLength() == 0)
         ack = CSeqNo::incseq(m_iRcvCurrSeqNo);
      else
         ack = m_pRcvLossList->getFirstLostSeq();

      if (m_iRcvLastAckAck == ack)
         break;

      // send out a lite ACK
      // to save time on buffer processing and bandwidth/AS measurement, a lite ACK only feeds back an ACK number
      if (size == SEND_LITE_ACK)
      {
         ctrlpkt.pack(pkttype, NULL, &ack, size);
         ctrlpkt.m_iID = m_PeerID;
         nbsent = m_pSndQueue->sendto(m_PeerAddr, ctrlpkt, m_SourceAddr);
         DebugAck("sendCtrl(lite):" + CONID(), local_prevack, ack);
         break;
      }

      // There are new received packets to acknowledge, update related information.
      /* tsbpd thread may also call ackData when skipping packet so protect code */
      CGuard::enterCS(m_AckLock, "ack");

      // IF ack > m_iRcvLastAck
      if (CSeqNo::seqcmp(ack, m_iRcvLastAck) > 0)
      {
         ackDataUpTo(ack);
         CGuard::leaveCS(m_AckLock, "ack");
         IF_HEAVY_LOGGING(int32_t oldack = m_iRcvLastSkipAck);

         // If TSBPD is enabled, then INSTEAD OF signaling m_RecvDataCond,
         // signal m_RcvTsbPdCond. This will kick in the tsbpd thread, which
         // will signal m_RecvDataCond when there's time to play for particular
         // data packet.
         HLOGC(dlog.Debug, log << "ACK: clip %" << oldack << "-%" << ack
                 << ", REVOKED " << CSeqNo::seqoff(ack, m_iRcvLastAck) << " from RCV buffer");

         if (m_bTsbPd)
         {
             /* Newly acknowledged data, signal TsbPD thread */
             CGuard rlock(m_RecvLock, "recv");
             CCondDelegate cc(m_RcvTsbPdCond, rlock, "RcvTsbPdCond");
             if (m_bTsbPdAckWakeup)
                 cc.signal_locked(rlock);
         }
         else
         {
             if (m_bSynRecving)
             {
                 // signal a waiting "recv" call if there is any data available
                 CGuard rlock(m_RecvDataLock, "recvdata");
                 CCondDelegate cc(m_RecvDataCond, rlock, "RecvDataCond");
                 cc.signal_locked(rlock);
             }
             // acknowledge any waiting epolls to read
             s_UDTUnited.m_EPoll.update_events(m_SocketID, m_sPollID, SRT_EPOLL_IN, true);
             CTimer::triggerEvent();
         }
         CGuard::enterCS(m_AckLock, "ack");
      }
      else if (ack == m_iRcvLastAck)
      {
         // If the ACK was just sent already AND elapsed time did not exceed RTT, 
         if ((currtime_tk - m_ullLastAckTime_tk) < ((m_iRTT + 4 * m_iRTTVar) * m_ullCPUFrequency))
         {
            HLOGC(mglog.Debug, log << "sendCtrl(UMSG_ACK): ACK %" << ack << " just sent - too early to repeat");
            CGuard::leaveCS(m_AckLock, "ack");
            break;
         }
      }
      else
      {
         // Not possible (m_iRcvCurrSeqNo+1 < m_iRcvLastAck ?)
          LOGC(mglog.Error, log << "sendCtrl(UMSG_ACK): IPE: curr %" << m_iRcvLastAck
                  << " <% last %" << m_iRcvLastAck);
         CGuard::leaveCS(m_AckLock, "ack");
         break;
      }

      // [[using assert( ack >= m_iRcvLastAck && is_periodic_ack ) ]]

      // Send out the ACK only if has not been received by the sender before
      if (CSeqNo::seqcmp(m_iRcvLastAck, m_iRcvLastAckAck) > 0)
      {
         // NOTE: The BSTATS feature turns on extra fields above size 6
         // also known as ACKD_TOTAL_SIZE_VER100. 
         int32_t data[ACKD_TOTAL_SIZE];

         // Case you care, CAckNo::incack does exactly the same thing as
         // CSeqNo::incseq. Logically the ACK number is a different thing
         // than sequence number (it's a "journal" for ACK request-response,
         // and starts from 0, unlike sequence, which starts from a random
         // number), but still the numbers are from exactly the same domain.
         m_iAckSeqNo = CAckNo::incack(m_iAckSeqNo);
         data[ACKD_RCVLASTACK] = m_iRcvLastAck;
         data[ACKD_RTT] = m_iRTT;
         data[ACKD_RTTVAR] = m_iRTTVar;
         data[ACKD_BUFFERLEFT] = m_pRcvBuffer->getAvailBufSize();
         // a minimum flow window of 2 is used, even if buffer is full, to break potential deadlock
         if (data[ACKD_BUFFERLEFT] < 2)
            data[ACKD_BUFFERLEFT] = 2;

         // NOTE: m_CongCtl->ACKTimeout_us() should be taken into account.
         if (currtime_tk - m_ullLastAckTime_tk > m_ullACKInt_tk)
         {
             int rcvRate;
             int ctrlsz = ACKD_TOTAL_SIZE_UDTBASE * ACKD_FIELD_SIZE; // Minimum required size

             data[ACKD_RCVSPEED] = m_RcvTimeWindow.getPktRcvSpeed(Ref(rcvRate));
             data[ACKD_BANDWIDTH] = m_RcvTimeWindow.getBandwidth();

             //>>Patch while incompatible (1.0.2) receiver floating around
             if (m_lPeerSrtVersion == SrtVersion(1, 0, 2))
             {
                 data[ACKD_RCVRATE] = rcvRate; //bytes/sec
                 data[ACKD_XMRATE] = data[ACKD_BANDWIDTH] * m_iMaxSRTPayloadSize; //bytes/sec
                 ctrlsz = ACKD_FIELD_SIZE * ACKD_TOTAL_SIZE_VER102;
             }
             else if (m_lPeerSrtVersion >= SrtVersion(1, 0, 3))
             {
                 // Normal, currently expected version.
                 data[ACKD_RCVRATE] = rcvRate; //bytes/sec
                 ctrlsz = ACKD_FIELD_SIZE * ACKD_TOTAL_SIZE_VER101;
             }
             // ELSE: leave the buffer with ...UDTBASE size.

             ctrlpkt.pack(pkttype, &m_iAckSeqNo, data, ctrlsz);
             CTimer::rdtsc(m_ullLastAckTime_tk);
         }
         else
         {
             ctrlpkt.pack(pkttype, &m_iAckSeqNo, data, ACKD_FIELD_SIZE * ACKD_TOTAL_SIZE_SMALL);
         }

         ctrlpkt.m_iID = m_PeerID;
         setPacketTS(ctrlpkt, CTimer::getTime());
         nbsent = m_pSndQueue->sendto(m_PeerAddr, ctrlpkt, m_SourceAddr);
         DebugAck("sendCtrl: " + CONID(), local_prevack, ack);

         m_ACKWindow.store(m_iAckSeqNo, m_iRcvLastAck);

         CGuard::enterCS(m_StatsLock);
         ++ m_stats.sentACK;
         ++ m_stats.sentACKTotal;
         CGuard::leaveCS(m_StatsLock);
      }
      else
      {
          HLOGC(mglog.Debug, log << "sendCtrl(UMSG_ACK): " << CONID() << "ACK %" << m_iRcvLastAck
                  << " <=%  ACKACK %" << m_iRcvLastAckAck << " - NOT SENDING ACK");
      }
      CGuard::leaveCS(m_AckLock, "ack");
      break;
      }

   case UMSG_ACKACK: //110 - Acknowledgement of Acknowledgement
      ctrlpkt.pack(pkttype, lparam);
      ctrlpkt.m_iID = m_PeerID;
      nbsent = m_pSndQueue->sendto(m_PeerAddr, ctrlpkt, m_SourceAddr);

      break;

   case UMSG_LOSSREPORT: //011 - Loss Report
      {
          // Explicitly defined lost sequences 
          if (rparam)
          {
              int32_t* lossdata = (int32_t*)rparam;

              size_t bytes = sizeof(*lossdata)*size;
              ctrlpkt.pack(pkttype, NULL, lossdata, bytes);

              ctrlpkt.m_iID = m_PeerID;
              nbsent = m_pSndQueue->sendto(m_PeerAddr, ctrlpkt, m_SourceAddr);

              CGuard::enterCS(m_StatsLock);
              ++ m_stats.sentNAK;
              ++ m_stats.sentNAKTotal;
              CGuard::leaveCS(m_StatsLock);
          }
          // Call with no arguments - get loss list from internal data.
          else if (m_pRcvLossList->getLossLength() > 0)
          {
              // this is periodically NAK report; make sure NAK cannot be sent back too often

              // read loss list from the local receiver loss list
              int32_t* data = new int32_t[m_iMaxSRTPayloadSize / 4];
              int losslen;
              m_pRcvLossList->getLossArray(data, losslen, m_iMaxSRTPayloadSize / 4);

              if (0 < losslen)
              {
                  ctrlpkt.pack(pkttype, NULL, data, losslen * 4);
                  ctrlpkt.m_iID = m_PeerID;
                  nbsent = m_pSndQueue->sendto(m_PeerAddr, ctrlpkt, m_SourceAddr);

                  CGuard::enterCS(m_StatsLock);
                  ++ m_stats.sentNAK;
                  ++ m_stats.sentNAKTotal;
                  CGuard::leaveCS(m_StatsLock);
              }

              delete [] data;
          }

          // update next NAK time, which should wait enough time for the retansmission, but not too long
          m_ullNAKInt_tk = (m_iRTT + 4 * m_iRTTVar) * m_ullCPUFrequency;

          // Fix the NAKreport period according to the congctl
          m_ullNAKInt_tk = m_CongCtl->updateNAKInterval(
                  m_ullNAKInt_tk,
                  m_RcvTimeWindow.getPktRcvSpeed(),
                  m_pRcvLossList->getLossLength()
          );

          // This is necessary because a congctl need not wish to define
          // its own minimum interval, in which case the default one is used.
          if (m_ullNAKInt_tk < m_ullMinNakInt_tk)
              m_ullNAKInt_tk = m_ullMinNakInt_tk;

          break;
      }

   case UMSG_CGWARNING: //100 - Congestion Warning
      ctrlpkt.pack(pkttype);
      ctrlpkt.m_iID = m_PeerID;
      nbsent = m_pSndQueue->sendto(m_PeerAddr, ctrlpkt, m_SourceAddr);

      CTimer::rdtsc(m_ullLastWarningTime);

      break;

   case UMSG_KEEPALIVE: //001 - Keep-alive
      ctrlpkt.pack(pkttype);
      ctrlpkt.m_iID = m_PeerID;
      nbsent = m_pSndQueue->sendto(m_PeerAddr, ctrlpkt, m_SourceAddr);

      break;

   case UMSG_HANDSHAKE: //000 - Handshake
      ctrlpkt.pack(pkttype, NULL, rparam, sizeof(CHandShake));
      ctrlpkt.m_iID = m_PeerID;
      nbsent = m_pSndQueue->sendto(m_PeerAddr, ctrlpkt, m_SourceAddr);

      break;

   case UMSG_SHUTDOWN: //101 - Shutdown
      ctrlpkt.pack(pkttype);
      ctrlpkt.m_iID = m_PeerID;
      nbsent = m_pSndQueue->sendto(m_PeerAddr, ctrlpkt, m_SourceAddr);

      break;

   case UMSG_DROPREQ: //111 - Msg drop request
      ctrlpkt.pack(pkttype, lparam, rparam, 8);
      ctrlpkt.m_iID = m_PeerID;
      nbsent = m_pSndQueue->sendto(m_PeerAddr, ctrlpkt, m_SourceAddr);

      break;

   case UMSG_PEERERROR: //1000 - acknowledge the peer side a special error
      ctrlpkt.pack(pkttype, lparam);
      ctrlpkt.m_iID = m_PeerID;
      nbsent = m_pSndQueue->sendto(m_PeerAddr, ctrlpkt, m_SourceAddr);

      break;

   case UMSG_EXT: //0x7FFF - Resevered for future use
      break;

   default:
      break;
   }

   // Fix keepalive
   if (nbsent)
      m_ullLastSndTime_tk = currtime_tk;
}

void CUDT::processCtrl(CPacket& ctrlpkt)
{
   // Just heard from the peer, reset the expiration count.
   m_iEXPCount = 1;
   uint64_t currtime_tk;
   CTimer::rdtsc(currtime_tk);
   m_ullLastRspTime_tk = currtime_tk;
   bool using_rexmit_flag = m_bPeerRexmitFlag;

   HLOGC(mglog.Debug, log << CONID() << "incoming UMSG:" << ctrlpkt.getType() << " ("
       << MessageTypeStr(ctrlpkt.getType(), ctrlpkt.getExtendedType()) << ") socket=@" << ctrlpkt.m_iID);

   switch (ctrlpkt.getType())
   {
   case UMSG_ACK: //010 - Acknowledgement
      {
      int32_t ack;
      int32_t* ackdata = (int32_t*)ctrlpkt.m_pcData;

      // process a lite ACK
      if (ctrlpkt.getLength() == (size_t)SEND_LITE_ACK)
      {
         ack = *ackdata;
         if (CSeqNo::seqcmp(ack, m_iSndLastAck) >= 0)
         {
            m_iFlowWindowSize -= CSeqNo::seqoff(m_iSndLastAck, ack);
            HLOGC(mglog.Debug, log << CONID() << "ACK covers: " << m_iSndLastDataAck << " - " << ack << " [ACK=" << m_iSndLastAck << "] (FLW: " << m_iFlowWindowSize << ") [LITE]");

            m_iSndLastAck = ack;
            m_ullLastRspAckTime_tk = currtime_tk;
            m_iReXmitCount = 1;       // Reset re-transmit count since last ACK
         }

         break;
      }

       // read ACK seq. no.
      ack = ctrlpkt.getAckSeqNo();

      // send ACK acknowledgement
      // number of ACK2 can be much less than number of ACK
      uint64_t now = CTimer::getTime();
      if ((now - m_ullSndLastAck2Time > (uint64_t)COMM_SYN_INTERVAL_US) || (ack == m_iSndLastAck2))
      {
         sendCtrl(UMSG_ACKACK, &ack);
         m_iSndLastAck2 = ack;
         m_ullSndLastAck2Time = now;
      }

      // Got data ACK
      ack = ackdata[ACKD_RCVLASTACK];

      // New code, with TLPKTDROP

      // protect packet retransmission
      CGuard::enterCS(m_AckLock, "ack");

      // check the validation of the ack
      if (CSeqNo::seqcmp(ack, CSeqNo::incseq(m_iSndCurrSeqNo)) > 0)
      {
         CGuard::leaveCS(m_AckLock, "ack");
         //this should not happen: attack or bug
         LOGC(glog.Error, log << CONID() << "ATTACK/IPE: incoming ack seq " << ack << " exceeds current "
                 << m_iSndCurrSeqNo << " by " << (CSeqNo::seqoff(m_iSndCurrSeqNo, ack)-1) << "!");
         m_bBroken = true;
         m_iBrokenCounter = 0;
         break;
      }

      if (CSeqNo::seqcmp(ack, m_iSndLastAck) >= 0)
      {
         // Update Flow Window Size, must update before and together with m_iSndLastAck
         m_iFlowWindowSize = ackdata[ACKD_BUFFERLEFT];
         m_iSndLastAck = ack;
         m_ullLastRspAckTime_tk = currtime_tk;
         m_iReXmitCount = 1;       // Reset re-transmit count since last ACK
      }

      /* 
      * We must not ignore full ack received by peer
      * if data has been artificially acked by late packet drop.
      * Therefore, a distinct ack state is used for received Ack (iSndLastFullAck)
      * and ack position in send buffer (m_iSndLastDataAck).
      * Otherwise, when severe congestion causing packet drops (and m_iSndLastDataAck update)
      * occures, we drop received acks (as duplicates) and do not update stats like RTT,
      * which may go crazy and stay there, preventing proper stream recovery.
      */

      if (CSeqNo::seqoff(m_iSndLastFullAck, ack) <= 0)
      {
         // discard it if it is a repeated ACK
         CGuard::leaveCS(m_AckLock, "ack");
         break;
      }
      m_iSndLastFullAck = ack;

      int offset = CSeqNo::seqoff(m_iSndLastDataAck, ack);
      // IF distance between m_iSndLastDataAck and ack is nonempty...
      if (offset > 0) {
          // acknowledge the sending buffer (remove data that predate 'ack')
          m_pSndBuffer->ackData(offset);

          const int64_t currtime = CTimer::getTime();
          // record total time used for sending
          CGuard::enterCS(m_StatsLock);
          m_stats.sndDuration += currtime - m_stats.sndDurationCounter;
          m_stats.m_sndDurationTotal += currtime - m_stats.sndDurationCounter;
          m_stats.sndDurationCounter = currtime;
          CGuard::leaveCS(m_StatsLock);

          HLOGC(mglog.Debug, log << CONID() << "ACK covers: " << m_iSndLastDataAck << " - " << ack
              << " [ACK=" << m_iSndLastAck << "] BUFr=" << m_iFlowWindowSize
              << " RTT=" << ackdata[ACKD_RTT] << " RTT*=" << ackdata[ACKD_RTTVAR]
              << " BW=" << ackdata[ACKD_BANDWIDTH] << " Vrec=" << ackdata[ACKD_RCVSPEED]);
          // update sending variables
          m_iSndLastDataAck = ack;

          // remove any loss that predates 'ack' (not to be considered loss anymore)
          m_pSndLossList->remove(CSeqNo::decseq(m_iSndLastDataAck));
      }

/* OLD CODE without TLPKTDROP

      // check the validation of the ack
      if (CSeqNo::seqcmp(ack, CSeqNo::incseq(m_iSndCurrSeqNo)) > 0)
      {
         //this should not happen: attack or bug
         m_bBroken = true;
         m_iBrokenCounter = 0;
         break;
      }

      if (CSeqNo::seqcmp(ack, m_iSndLastAck) >= 0)
      {
         // Update Flow Window Size, must update before and together with m_iSndLastAck
         m_iFlowWindowSize = ackdata[ACKD_BUFFERLEFT];
         m_iSndLastAck = ack;
         m_ullLastRspAckTime_tk = currtime_tk;
         m_iReXmitCount = 1;       // Reset re-transmit count since last ACK
      }

      // protect packet retransmission
      CGuard::enterCS(m_AckLock, "ack");

      int offset = CSeqNo::seqoff(m_iSndLastDataAck, ack);
      if (offset <= 0)
      {
         // discard it if it is a repeated ACK
         CGuard::leaveCS(m_AckLock, "ack");
         break;
      }

      // acknowledge the sending buffer
      m_pSndBuffer->ackData(offset);

      // record total time used for sending
      int64_t currtime = currtime_tk/m_ullCPUFrequency;

      m_llSndDuration += currtime - m_llSndDurationCounter;
      m_llSndDurationTotal += currtime - m_llSndDurationCounter;
      m_llSndDurationCounter = currtime;

      // update sending variables
      m_iSndLastDataAck = ack;
      m_pSndLossList->remove(CSeqNo::decseq(m_iSndLastDataAck));

#endif  SRT_ENABLE_TLPKTDROP */

      CGuard::leaveCS(m_AckLock, "ack");
      if (m_bSynSending)
      {
          CCondDelegate sc(m_SendBlockCond, m_SendBlockLock, CCondDelegate::NOLOCK, "SendBlock", "SendBlock");
          sc.lock_signal();
      }

      // acknowledde any waiting epolls to write
      s_UDTUnited.m_EPoll.update_events(m_SocketID, m_sPollID, SRT_EPOLL_OUT, true);

      // insert this socket to snd list if it is not on the list yet
      m_pSndQueue->m_pSndUList->update(this, CSndUList::DONT_RESCHEDULE);

      size_t acksize = ctrlpkt.getLength(); // TEMPORARY VALUE FOR CHECKING
      bool wrongsize = 0 != (acksize % ACKD_FIELD_SIZE);
      acksize = acksize / ACKD_FIELD_SIZE;  // ACTUAL VALUE

      if ( wrongsize )
      {
          // Issue a log, but don't do anything but skipping the "odd" bytes from the payload.
          LOGC(mglog.Error, log << CONID() << "Received UMSG_ACK payload is not evened up to 4-byte based field size - cutting to " << acksize << " fields");
      }

      // Start with checking the base size.
      if ( acksize < ACKD_TOTAL_SIZE_SMALL )
      {
          LOGC(mglog.Error, log << CONID() << "Invalid ACK size " << acksize << " fields - less than minimum required!");
          // Ack is already interpreted, just skip further parts.
          break;
      }
      // This check covers fields up to ACKD_BUFFERLEFT.

      // Update RTT
      //m_iRTT = ackdata[ACKD_RTT];
      //m_iRTTVar = ackdata[ACKD_RTTVAR];
      // XXX These ^^^ commented-out were blocked in UDT;
      // the current RTT calculations are exactly the same as in UDT4.
      int rtt = ackdata[ACKD_RTT];

      m_iRTTVar = avg_iir<4>(m_iRTTVar, abs(rtt - m_iRTT));
      m_iRTT = avg_iir<8>(m_iRTT, rtt);

      /* Version-dependent fields:
       * Original UDT (total size: ACKD_TOTAL_SIZE_SMALL):
       *   ACKD_RCVLASTACK
       *   ACKD_RTT
       *   ACKD_RTTVAR
       *   ACKD_BUFFERLEFT
       * Additional UDT fields, not always attached:
       *   ACKD_RCVSPEED
       *   ACKD_BANDWIDTH
       * SRT extension version 1.0.2 (bstats):
       *   ACKD_RCVRATE
       * SRT extension version 1.0.4:
       *   ACKD_XMRATE
       */

      if (acksize > ACKD_TOTAL_SIZE_SMALL)
      {
          // This means that ACKD_RCVSPEED and ACKD_BANDWIDTH fields are available.
          int pktps = ackdata[ACKD_RCVSPEED];
          int bandwidth = ackdata[ACKD_BANDWIDTH];
          int bytesps;

          /* SRT v1.0.2 Bytes-based stats: bandwidth (pcData[ACKD_XMRATE]) and delivery rate (pcData[ACKD_RCVRATE]) in bytes/sec instead of pkts/sec */
          /* SRT v1.0.3 Bytes-based stats: only delivery rate (pcData[ACKD_RCVRATE]) in bytes/sec instead of pkts/sec */
          if (acksize > ACKD_TOTAL_SIZE_UDTBASE)
              bytesps = ackdata[ACKD_RCVRATE];
          else
              bytesps = pktps * m_iMaxSRTPayloadSize;

          m_iBandwidth = avg_iir<8>(m_iBandwidth, bandwidth);
          m_iDeliveryRate = avg_iir<8>(m_iDeliveryRate, pktps);
          m_iByteDeliveryRate = avg_iir<8>(m_iByteDeliveryRate, bytesps);
          // XXX not sure if ACKD_XMRATE is of any use. This is simply
          // calculated as ACKD_BANDWIDTH * m_iMaxSRTPayloadSize.

          // Update Estimated Bandwidth and packet delivery rate
          // m_iRcvRate = m_iDeliveryRate;
          // ^^ This has been removed because with the SrtCongestion class
          // instead of reading the m_iRcvRate local field this will read
          // cudt->deliveryRate() instead.
      }

      checkSndTimers(REGEN_KM);
      updateCC(TEV_ACK, ack);

      CGuard::enterCS(m_StatsLock);
      ++ m_stats.recvACK;
      ++ m_stats.recvACKTotal;
      CGuard::leaveCS(m_StatsLock);

      break;
      }

   case UMSG_ACKACK: //110 - Acknowledgement of Acknowledgement
      {
      int32_t ack = 0;
      int rtt = -1;

      // update RTT
      rtt = m_ACKWindow.acknowledge(ctrlpkt.getAckSeqNo(), ack);
      if (rtt <= 0)
      {
          LOGC(mglog.Error, log << CONID() << "IPE: ACK node overwritten when acknowledging " <<
              ctrlpkt.getAckSeqNo() << " (ack extracted: " << ack << ")");
          break;
      }

      //if increasing delay detected...
      //   sendCtrl(UMSG_CGWARNING);

      // RTT EWMA
      m_iRTTVar = avg_iir<4>(m_iRTTVar, abs(rtt - m_iRTT));
      m_iRTT = avg_iir<8>(m_iRTT, rtt);

      updateCC(TEV_ACKACK, ack);

      // This function will put a lock on m_RecvLock by itself, as needed.
      // It must be done inside because this function reads the current time
      // and if waiting for the lock has caused a delay, the time will be
      // inaccurate. Additionally it won't lock if TSBPD mode is off, and
      // won't update anything. Note that if you set TSBPD mode and use
      // srt_recvfile (which doesn't make any sense), you'll have e deadlock.
      m_pRcvBuffer->addRcvTsbPdDriftSample(ctrlpkt.getMsgTimeStamp(), m_RecvLock);

      // update last ACK that has been received by the sender
      if (CSeqNo::seqcmp(ack, m_iRcvLastAckAck) > 0)
         m_iRcvLastAckAck = ack;

      break;
      }

   case UMSG_LOSSREPORT: //011 - Loss Report
      {
      int32_t* losslist = (int32_t *)(ctrlpkt.m_pcData);
      size_t losslist_len = ctrlpkt.getLength() / 4;

      bool secure = true;

      // This variable is used in "normal" logs, so it may cause a warning
      // when logging is forcefully off.
      int32_t wrong_loss SRT_ATR_UNUSED = CSeqNo::m_iMaxSeqNo;

      // protect packet retransmission
      {
          CGuard ack_lock(m_AckLock, "ack");

          // decode loss list message and insert loss into the sender loss list
          for (int i = 0, n = (int)(ctrlpkt.getLength() / 4); i < n; ++ i)
          {
              if (IsSet(losslist[i], LOSSDATA_SEQNO_RANGE_FIRST))
              {
                  // Then it's this is a <lo, hi> specification with HI in a consecutive cell.
                  int32_t losslist_lo = SEQNO_VALUE::unwrap(losslist[i]);
                  int32_t losslist_hi = losslist[i+1];
                  // <lo, hi> specification means that the consecutive cell has been already interpreted.
                  ++ i;

                  HLOGF(mglog.Debug, "%sreceived UMSG_LOSSREPORT: %d-%d (%d packets)...",
                          CONID().c_str(),
                          losslist_lo, losslist_hi, CSeqNo::seqcmp(losslist_hi, losslist_lo)+1);

                  if ((CSeqNo::seqcmp(losslist_lo, losslist_hi) > 0) || (CSeqNo::seqcmp(losslist_hi, m_iSndCurrSeqNo) > 0))
                  {
                      LOGC(mglog.Error, log << CONID() << "rcv LOSSREPORT rng " << losslist_lo << " - " << losslist_hi
                              << " with last sent " << m_iSndCurrSeqNo << " - DISCARDING");
                      // seq_a must not be greater than seq_b; seq_b must not be greater than the most recent sent seq
                      secure = false;
                      wrong_loss = losslist_hi;
                      break;
                  }

                  int num = 0;
                  //   IF losslist_lo %>= m_iSndLastAck
                  if (CSeqNo::seqcmp(losslist_lo, m_iSndLastAck) >= 0)
                  {
                      HLOGC(mglog.Debug, log << CONID() << "LOSSREPORT: adding "
                              << losslist_lo << " - " << losslist_hi << " to loss list");
                      num = m_pSndLossList->insert(losslist_lo, losslist_hi);
                  }
                  // ELSE IF losslist_hi %>= m_iSndLastAck
                  else if (CSeqNo::seqcmp(losslist_hi, m_iSndLastAck) >= 0)
                  {
                      // This should be theoretically impossible because this would mean
                      // that the received packet loss report informs about the loss that predates
                      // the ACK sequence.
                      // However, this can happen if the packet reordering has caused the earlier sent
                      // LOSSREPORT will be delivered after later sent ACK. Whatever, ACK should be
                      // more important, so simply drop the part that predates ACK.
                      HLOGC(mglog.Debug, log << CONID() << "LOSSREPORT: adding "
                              << m_iSndLastAck << "[ACK] - " << losslist_hi << " to loss list");
                      num = m_pSndLossList->insert(m_iSndLastAck, losslist_hi);
                  }
                  else
                  {
                      // This should be treated as IPE, but this may happen in one situtation:
                      // - redundancy second link (ISN was screwed up initially, but late towards last sent)
                      // - initial DROPREQ was lost
                      // This just causes repeating DROPREQ as when the receiver continues sending
                      // LOSSREPORT it's probably UNAWARE OF THE SITUATION.
                      //
                      // When this DROPREQ gets lost in UDP again, the receiver will do one of these:
                      // - repeatedly send LOSSREPORT (as per NAKREPORT), so this will happen again
                      // - finally give up rexmit request as per TLPKTDROP (DROPREQ should make
                      //   TSBPD wake up should it still wait for new packets to get ACK-ed)

                      HLOGC(mglog.Debug, log << CONID() << "LOSSREPORT: IGNORED with SndLastAck=%"
                              << m_iSndLastAck << ": %" << losslist_lo << "-" << losslist_hi
                              << " - sending DROPREQ (IPE or DROPREQ lost with ISN screw)");

                      // This means that the loss touches upon a range that wasn't ever sent.
                      // Normally this should never happen, but this might be a case when the
                      // ISN FIX for redundant connection was missed.

                      // In distinction to losslist, DROPREQ has always a range
                      // always just one range, and the data are <LO, HI>, with no range bit.
                      int32_t seqpair[2] = {losslist_lo, losslist_hi};
                      int32_t no_msgno = 0; // We don't know - this wasn't ever sent
#ifndef SRT_TEST_DISABLE_KEY_CONTROL_PACKETS
                      sendCtrl(UMSG_DROPREQ, &no_msgno, seqpair, sizeof(seqpair));
#endif
                  }

            CGuard::enterCS(m_StatsLock);
            m_stats.traceSndLoss += num;
            m_stats.sndLossTotal += num;
            CGuard::leaveCS(m_StatsLock);

              }
              else if (CSeqNo::seqcmp(losslist[i], m_iSndLastAck) >= 0)
              {
                  if (CSeqNo::seqcmp(losslist[i], m_iSndCurrSeqNo) > 0)
                  {
                      LOGC(mglog.Error, log << CONID() << "rcv LOSSREPORT pkt " << losslist[i]
                              << " with last sent " << m_iSndCurrSeqNo << " - DISCARDING");
                      //seq_a must not be greater than the most recent sent seq
                      secure = false;
                      wrong_loss = losslist[i];
                      break;
                  }

                  HLOGC(mglog.Debug, log << CONID() << "received UMSG_LOSSREPORT: "
                          << losslist[i] << " (1 packet)");
                  int num = m_pSndLossList->insert(losslist[i], losslist[i]);

            CGuard::enterCS(m_StatsLock);
            m_stats.traceSndLoss += num;
            m_stats.sndLossTotal += num;
            CGuard::leaveCS(m_StatsLock);
              }
          }
      }

      updateCC(TEV_LOSSREPORT, EventVariant(losslist, losslist_len));

      if (!secure)
      {
         LOGC(mglog.Warn, log << CONID() << "out-of-band LOSSREPORT received; BUG or ATTACK - last sent %" << m_iSndCurrSeqNo << " vs loss %" << wrong_loss);
         //this should not happen: attack or bug
         m_bBroken = true;
         m_iBrokenCounter = 0;
         break;
      }

      // the lost packet (retransmission) should be sent out immediately
      m_pSndQueue->m_pSndUList->update(this, CSndUList::DO_RESCHEDULE);

      CGuard::enterCS(m_StatsLock);
      ++ m_stats.recvNAK;
      ++ m_stats.recvNAKTotal;
      CGuard::leaveCS(m_StatsLock);

      break;
      }

   case UMSG_CGWARNING: //100 - Delay Warning
      // One way packet delay is increasing, so decrease the sending rate
      m_ullInterval_tk = (uint64_t)ceil(m_ullInterval_tk * 1.125);
      // XXX The use of this field hasn't been found; a field with the
      // same name is found in FileSmoother (created after CUDTCC from UDT)
      // and it's updated with the value of m_iSndCurrSeqNo upon necessity.
      m_iLastDecSeq = m_iSndCurrSeqNo;
      // XXX Note as interesting fact: this is only prepared for handling,
      // but nothing in the code is sending this message. Probably predicted
      // for a custom congctl. There's a predicted place to call it under
      // UMSG_ACKACK handling, but it's commented out.

      break;

   case UMSG_KEEPALIVE: //001 - Keep-alive
      // The only purpose of keep-alive packet is to tell that the peer is still alive
      // nothing needs to be done.

      break;

   case UMSG_HANDSHAKE: //000 - Handshake
      {
      CHandShake req;
      req.load_from(ctrlpkt.m_pcData, ctrlpkt.getLength());

      HLOGC(mglog.Debug, log << CONID() << "processCtrl: got HS: " << req.show());

      if ((req.m_iReqType > URQ_INDUCTION_TYPES) // acually it catches URQ_INDUCTION and URQ_ERROR_* symbols...???
              || (m_bRendezvous && (req.m_iReqType != URQ_AGREEMENT))) // rnd sends AGREEMENT in rsp to CONCLUSION
      {
         // The peer side has not received the handshake message, so it keeps querying
         // resend the handshake packet

          // This condition embraces cases when:
          // - this is normal accept() and URQ_INDUCTION was received
          // - this is rendezvous accept() and there's coming any kind of URQ except AGREEMENT (should be RENDEZVOUS or CONCLUSION)
          // - this is any of URQ_ERROR_* - well...
         CHandShake initdata;
         initdata.m_iISN = m_iISN;
         initdata.m_iMSS = m_iMSS;
         initdata.m_iFlightFlagSize = m_iFlightFlagSize;

         // For rendezvous we do URQ_WAVEAHAND/URQ_CONCLUSION --> URQ_AGREEMENT.
         // For client-server we do URQ_INDUCTION --> URQ_CONCLUSION.
         initdata.m_iReqType = (!m_bRendezvous) ? URQ_CONCLUSION : URQ_AGREEMENT;
         initdata.m_iID = m_SocketID;

         uint32_t kmdata[SRTDATA_MAXSIZE];
         size_t kmdatasize = SRTDATA_MAXSIZE;
         bool have_hsreq = false;
         if ( req.m_iVersion > HS_VERSION_UDT4 )
         {
             initdata.m_iVersion = HS_VERSION_SRT1; // if I remember correctly, this is induction/listener...
             int hs_flags = SrtHSRequest::SRT_HSTYPE_HSFLAGS::unwrap(m_ConnRes.m_iType);
             if ( hs_flags != 0 ) // has SRT extensions
             {
                 HLOGC(mglog.Debug, log << CONID() << "processCtrl/HS: got HS reqtype=" << RequestTypeStr(req.m_iReqType) << " WITH SRT ext");
                 have_hsreq = interpretSrtHandshake(req, ctrlpkt, kmdata, &kmdatasize);
                 if ( !have_hsreq )
                 {
                     initdata.m_iVersion = 0;
                     m_RejectReason = SRT_REJ_ROGUE;
                     initdata.m_iReqType = URQFailure(m_RejectReason);
                 }
                 else
                 {
                     // Extensions are added only in case of CONCLUSION (not AGREEMENT).
                     // Actually what is expected here is that this may either process the
                     // belated-repeated handshake from a caller (and then it's CONCLUSION,
                     // and should be added with HSRSP/KMRSP), or it's a belated handshake
                     // of Rendezvous when it has already considered itself connected.
                     // Sanity check - according to the rules, there should be no such situation
                     if (m_bRendezvous && m_SrtHsSide == HSD_RESPONDER)
                     {
                         LOGC(mglog.Error, log << CONID() << "processCtrl/HS: IPE???: RESPONDER should receive all its handshakes in handshake phase.");
                     }

                     // The 'extension' flag will be set from this variable; set it to false
                     // in case when the AGREEMENT response is to be sent.
                     have_hsreq = initdata.m_iReqType == URQ_CONCLUSION;
                     HLOGC(mglog.Debug, log << CONID() << "processCtrl/HS: processing ok, reqtype="
                             << RequestTypeStr(initdata.m_iReqType) << " kmdatasize=" << kmdatasize);
                 }
             }
             else
             {
                 HLOGC(mglog.Debug, log << CONID() << "processCtrl/HS: got HS reqtype=" << RequestTypeStr(req.m_iReqType));
             }
         }
         else
         {
             initdata.m_iVersion = HS_VERSION_UDT4;
         }

         initdata.m_extension = have_hsreq;

         HLOGC(mglog.Debug, log << CONID() << "processCtrl: responding HS reqtype=" << RequestTypeStr(initdata.m_iReqType) << (have_hsreq ? " WITH SRT HS response extensions" : ""));

         // XXX here interpret SRT handshake extension
         CPacket response;
         response.setControl(UMSG_HANDSHAKE);
         response.allocate(m_iMaxSRTPayloadSize);

         // If createSrtHandshake failed, don't send anything. Actually it can only fail on IPE.
         // There is also no possible IPE condition in case of HSv4 - for this version it will always return true.
         if ( createSrtHandshake(Ref(response), Ref(initdata), SRT_CMD_HSRSP, SRT_CMD_KMRSP, kmdata, kmdatasize) )
         {
             response.m_iID = m_PeerID;
             setPacketTS(response, CTimer::getTime());
             int nbsent = m_pSndQueue->sendto(m_PeerAddr, response, m_SourceAddr);
             if (nbsent)
             {
                 uint64_t currtime_tk;
                 CTimer::rdtsc(currtime_tk);
                 m_ullLastSndTime_tk = currtime_tk;
             }
         }

      }
      else
      {
          HLOGC(mglog.Debug, log << CONID() << "processCtrl: ... not INDUCTION, not ERROR, not rendezvous - IGNORED.");
      }

      break;
      }

   case UMSG_SHUTDOWN: //101 - Shutdown
      m_bShutdown = true;
      m_bClosing = true;
      m_bBroken = true;
      m_iBrokenCounter = 60;

      // Signal the sender and recver if they are waiting for data.
      releaseSynch();
      // Unblock any call so they learn the connection_broken error
      s_UDTUnited.m_EPoll.update_events(m_SocketID, m_sPollID, SRT_EPOLL_ERR, true);

      CTimer::triggerEvent();

      break;

   case UMSG_DROPREQ: //111 - Msg drop request
      {
          CGuard rlock(m_RecvLock, "recv");
          m_pRcvBuffer->dropMsg(ctrlpkt.getMsgSeq(using_rexmit_flag), using_rexmit_flag);

          // When the drop request was received, it means that there are
          // packets for which there will never be ACK sent; if the TSBPD thread
          // is currently in the ACK-waiting state, it may never exit.
          if (m_bTsbPd)
          {
              HLOGP(mglog.Debug, "DROPREQ: signal TSBPD");
              CCondDelegate cc(m_RcvTsbPdCond, rlock, "RcvTsbPdCond");
              cc.signal_locked(rlock);
          }
      }

      {
          int32_t* dropdata = (int32_t*)ctrlpkt.m_pcData;

          unlose(dropdata[0], dropdata[1]);

          // move forward with current recv seq no.
          // SYMBOLIC:
          // if (dropdata[0]  <=%  1 +% m_iRcvCurrSeqNo
          //   && dropdata[1] >% m_iRcvCurrSeqNo )
          if ((CSeqNo::seqcmp(dropdata[0], CSeqNo::incseq(m_iRcvCurrSeqNo)) <= 0)
                  && (CSeqNo::seqcmp(dropdata[1], m_iRcvCurrSeqNo) > 0))
          {
              HLOGC(mglog.Debug, log << CONID() << "DROPREQ: dropping %"
                      << dropdata[0] << "-" << dropdata[1] << " <-- set as current seq");
              m_iRcvCurrSeqNo = dropdata[1];
          }
          else
          {
              HLOGC(mglog.Debug, log << CONID() << "DROPREQ: dropping %"
                      << dropdata[0] << "-" << dropdata[1] << " current %" << m_iRcvCurrSeqNo);
          }

      }

      break;

   case UMSG_PEERERROR: // 1000 - An error has happened to the peer side
      //int err_type = packet.getAddInfo();

      // currently only this error is signalled from the peer side
      // if recvfile() failes (e.g., due to disk fail), blcoked sendfile/send should return immediately
      // giving the app a chance to fix the issue

      m_bPeerHealth = false;

      break;

   case UMSG_EXT: //0x7FFF - reserved and user defined messages
      HLOGC(mglog.Debug, log << CONID() << "CONTROL EXT MSG RECEIVED:"
              << MessageTypeStr(ctrlpkt.getType(), ctrlpkt.getExtendedType())
              << ", value=" << ctrlpkt.getExtendedType());
      {
          // This has currently two roles in SRT:
          // - HSv4 (legacy) handshake
          // - refreshed KMX (initial KMX is done still in the HS process in HSv5)
          bool understood = processSrtMsg(&ctrlpkt);
          // CAREFUL HERE! This only means that this update comes from the UMSG_EXT
          // message received, REGARDLESS OF WHAT IT IS. This version doesn't mean
          // the handshake version, but the reason of calling this function.
          //
          // Fortunately, the only messages taken into account in this function
          // are HSREQ and HSRSP, which should *never* be interchanged when both
          // parties are HSv5.
          if ( understood )
          {
              updateAfterSrtHandshake(ctrlpkt.getExtendedType(), HS_VERSION_UDT4);
          }
          else
          {
              updateCC(TEV_CUSTOM, &ctrlpkt);
          }
      }
      break;

   default:
      break;
   }
}

void CUDT::updateSrtRcvSettings()
{
    if (m_bTsbPd)
    {
        /* We are TsbPd receiver */
        CGuard::enterCS(m_RecvLock, "recv");
        m_pRcvBuffer->setRcvTsbPdMode(m_ullRcvPeerStartTime, m_iTsbPdDelay_ms * 1000);
        CGuard::leaveCS(m_RecvLock, "recv");

        HLOGF(mglog.Debug,  "AFTER HS: Set Rcv TsbPd mode: delay=%u.%03u secs",
                m_iTsbPdDelay_ms/1000,
                m_iTsbPdDelay_ms%1000);
    }
    else
    {
        HLOGC(mglog.Debug, log << "AFTER HS: Rcv TsbPd mode not set");
    }
}

void CUDT::updateSrtSndSettings()
{
    if (m_bPeerTsbPd)
    {
        /* We are TsbPd sender */
        // XXX Check what happened here.
        //m_iPeerTsbPdDelay_ms = m_CongCtl->getSndPeerTsbPdDelay();// + ((m_iRTT + (4 * m_iRTTVar)) / 1000);
        /* 
         * For sender to apply Too-Late Packet Drop
         * option (m_bTLPktDrop) must be enabled and receiving peer shall support it
         */
        HLOGF(mglog.Debug,  "AFTER HS: Set Snd TsbPd mode %s TLPktDrop: delay=%d.%03ds START TIME: %s",
                m_bPeerTLPktDrop ? "with" : "without",
                m_iPeerTsbPdDelay_ms/1000, m_iPeerTsbPdDelay_ms%1000,
                FormatTime(m_stats.startTime).c_str());
    }
    else
    {
        HLOGC(mglog.Debug, log << "AFTER HS: Snd TsbPd mode not set");
    }
}

void CUDT::updateAfterSrtHandshake(int srt_cmd, int hsv)
{

    switch (srt_cmd)
    {
    case SRT_CMD_HSREQ:
    case SRT_CMD_HSRSP:
        break;
    default:
        return;
    }

    // The only possibility here is one of these two:
    // - Agent is RESPONDER and it receives HSREQ.
    // - Agent is INITIATOR and it receives HSRSP.
    //
    // In HSv4, INITIATOR is sender and RESPONDER is receiver.
    // In HSv5, both are sender AND receiver.
    //
    // This function will be called only ONCE in this
    // instance, through either HSREQ or HSRSP.

    if ( hsv > HS_VERSION_UDT4 )
    {
        updateSrtRcvSettings();
        updateSrtSndSettings();
    }
    else if ( srt_cmd == SRT_CMD_HSRSP )
    {
        // HSv4 INITIATOR is sender
        updateSrtSndSettings();
    }
    else
    {
        // HSv4 RESPONDER is receiver
        updateSrtRcvSettings();
    }
}

int CUDT::packLostData(CPacket& packet, uint64_t& origintime)
{
    // protect m_iSndLastDataAck from updating by ACK processing
    CGuard ackguard(m_AckLock, "ack");

    while ((packet.m_iSeqNo = m_pSndLossList->getLostSeq()) >= 0)
    {
        const int offset = CSeqNo::seqoff(m_iSndLastDataAck, packet.m_iSeqNo);
        if (offset < 0)
        {
            // XXX Likely that this will never be executed because if the upper
            // sequence is not in the sender buffer, then most likely the loss 
            // was completely ignored.
            LOGC(dlog.Error, log << "IPE/EPE: packLostData: LOST packet negative offset: seqoff(m_iSeqNo "
                << packet.m_iSeqNo << ", m_iSndLastDataAck " << m_iSndLastDataAck
                << ")=" << offset << ". Continue");

            // No matter whether this is right or not (maybe the attack case should be
            // considered, and some LOSSREPORT flood prevention), send the drop request
            // to the peer.
            int32_t seqpair[2];
            seqpair[0] = packet.m_iSeqNo;
            seqpair[1] = m_iSndLastDataAck;

            HLOGC(mglog.Debug, log << "PEER reported LOSS not from the sending buffer - requesting DROP: "
                    << "msg=" << MSGNO_SEQ::unwrap(packet.m_iMsgNo) << " SEQ:"
                    << seqpair[0] << " - " << seqpair[1] << "(" << (-offset) << " packets)");
#ifndef SRT_TEST_DISABLE_KEY_CONTROL_PACKETS
            sendCtrl(UMSG_DROPREQ, &packet.m_iMsgNo, seqpair, sizeof(seqpair));
#endif
            continue;
        }

        int msglen;

        const int payload = m_pSndBuffer->readData(&(packet.m_pcData), offset, packet.m_iMsgNo, origintime, msglen);
        SRT_ASSERT(payload != 0);
        if (payload == -1)
        {
            int32_t seqpair[2];
            seqpair[0] = packet.m_iSeqNo;
            seqpair[1] = CSeqNo::incseq(seqpair[0], msglen);

            HLOGC(mglog.Debug, log << "IPE: loss-reported packets not found in SndBuf - requesting DROP: "
                    << "msg=" << MSGNO_SEQ::unwrap(packet.m_iMsgNo) << " SEQ:"
                    << seqpair[0] << " - " << seqpair[1] << "(" << (-offset) << " packets)");
#ifndef SRT_TEST_DISABLE_KEY_CONTROL_PACKETS
            sendCtrl(UMSG_DROPREQ, &packet.m_iMsgNo, seqpair, sizeof(seqpair));
#endif
            // only one msg drop request is necessary
            m_pSndLossList->remove(seqpair[1]);

            // skip all dropped packets
            m_iSndCurrSeqNo = CSeqNo::maxseq(m_iSndCurrSeqNo, CSeqNo::incseq(seqpair[1]));

            continue;
        }
        // NOTE: This is just a sanity check. Returning 0 is impossible to happen
        // in case of retransmission. If the offset was a positive value, then the
        // block must exist in the old blocks because it wasn't yet cut off by ACK
        // and has been already recorded as sent (otherwise the peer wouldn't send
        // back the loss report). May something happen here in case when the send
        // loss record has been updated by the FASTREXMIT.
        else if (payload == 0)
            continue;

        // At this point we no longer need the ACK lock,
        // because we are going to return from the function.
        // Therefore unlocking in order not to block other threads.
        ackguard.forceUnlock();

        CGuard::enterCS(m_StatsLock);
        ++m_stats.traceRetrans;
        ++m_stats.retransTotal;
        m_stats.traceBytesRetrans += payload;
        m_stats.bytesRetransTotal += payload;
        CGuard::leaveCS(m_StatsLock);

        // Despite the contextual interpretation of packet.m_iMsgNo around
        // CSndBuffer::readData version 2 (version 1 doesn't return -1), in this particular
        // case we can be sure that this is exactly the value of PH_MSGNO as a bitset.
        // So, set here the rexmit flag if the peer understands it.
        if (m_bPeerRexmitFlag)
        {
            packet.m_iMsgNo |= PACKET_SND_REXMIT;
        }

        return payload;
    }

    return 0;
}


// [[using thread("SRT:SndQ:worker")]]
int CUDT::packData(ref_t<CPacket> r_packet, ref_t<uint64_t> r_ts_tk, ref_t<sockaddr_any> r_src_adr)
{
   /// XXX THREAD_CHECK_AFFINITY(m_pSndQueue->threadId());
   CPacket& packet = *r_packet;
   uint64_t& ts_tk = *r_ts_tk;
   int payload = 0;
   bool probe = false;
   uint64_t origintime = 0;
   bool new_packet_packed = false;
   bool filter_ctl_pkt = false;

   int kflg = EK_NOENC;

   uint64_t entertime_tk;
   CTimer::rdtsc(entertime_tk);

#if 0//debug: TimeDiff histogram
   static int lldiffhisto[23] = {0};
   static int llnodiff = 0;
   if (m_ullTargetTime_tk != 0)
   {
      int ofs = 11 + ((entertime_tk - m_ullTargetTime_tk)/(int64_t)m_ullCPUFrequency)/1000;
      if (ofs < 0) ofs = 0;
      else if (ofs > 22) ofs = 22;
      lldiffhisto[ofs]++;
   }
   else if(m_ullTargetTime_tk == 0)
   {
      llnodiff++;
   }
   static int callcnt = 0;
   if (!(callcnt++ % 5000)) {
      fprintf(stderr, "%6d %6d %6d %6d %6d %6d %6d %6d %6d %6d %6d %6d\n",
        lldiffhisto[0],lldiffhisto[1],lldiffhisto[2],lldiffhisto[3],lldiffhisto[4],lldiffhisto[5],
        lldiffhisto[6],lldiffhisto[7],lldiffhisto[8],lldiffhisto[9],lldiffhisto[10],lldiffhisto[11]);
      fprintf(stderr, "%6d %6d %6d %6d %6d %6d %6d %6d %6d %6d %6d %6d\n",
        lldiffhisto[12],lldiffhisto[13],lldiffhisto[14],lldiffhisto[15],lldiffhisto[16],lldiffhisto[17],
        lldiffhisto[18],lldiffhisto[19],lldiffhisto[20],lldiffhisto[21],lldiffhisto[21],llnodiff);
   }
#endif
   if ((0 != m_ullTargetTime_tk) && (entertime_tk > m_ullTargetTime_tk))
      m_ullTimeDiff_tk += entertime_tk - m_ullTargetTime_tk;

   string reason;

   payload = packLostData(packet, origintime);
   if (payload > 0)
   {
       reason = "reXmit";
   }
   else if (m_PacketFilter && m_PacketFilter.packControlPacket(
               Ref(packet), m_iSndCurrSeqNo,
               m_pCryptoControl->getSndCryptoFlags()))
   {
       HLOGC(mglog.Debug, log << "filter: filter/CTL packet ready - packing instead of data.");
       payload = packet.getLength();
       reason = "filter";
       filter_ctl_pkt = true; // Mark that this packet ALREADY HAS timestamp field and it should not be set

       // Stats

       {
           CGuard lg(m_StatsLock, "stats");
           ++m_stats.sndFilterExtra;
           ++m_stats.sndFilterExtraTotal;
       }
   }
   else
   {
      // If no loss, and no packetfilter control packet, pack a new packet.

      // check congestion/flow window limit
      int cwnd = std::min(int(m_iFlowWindowSize), int(m_dCongestionWindow));
      int seqdiff = CSeqNo::seqlen(m_iSndLastAck, CSeqNo::incseq(m_iSndCurrSeqNo));
      if (cwnd >= seqdiff)
      {
         // XXX Here it's needed to set kflg to msgno_bitset in the block stored in the
         // send buffer. This should be somehow avoided, the crypto flags should be set
         // together with encrypting, and the packet should be sent as is, when rexmitting.
         // It would be nice to research as to whether CSndBuffer::Block::m_iMsgNoBitset field
         // isn't a useless redundant state copy. If it is, then taking the flags here can be removed.
         kflg = m_pCryptoControl->getSndCryptoFlags();
         payload = m_pSndBuffer->readData(&(packet.m_pcData), packet.m_iMsgNo, origintime, kflg);
         if (payload)
         {
            m_iSndCurrSeqNo = CSeqNo::incseq(m_iSndCurrSeqNo);
            //m_pCryptoControl->m_iSndCurrSeqNo = m_iSndCurrSeqNo;

            packet.m_iSeqNo = m_iSndCurrSeqNo;

            // every 16 (0xF) packets, a packet pair is sent
            if ((packet.m_iSeqNo & PUMASK_SEQNO_PROBE) == 0)
               probe = true;

            new_packet_packed = true;
         }
         else
         {
            m_ullTargetTime_tk = 0;
            m_ullTimeDiff_tk = 0;
            ts_tk = 0;
            return 0;
         }
      }
      else
      {
          HLOGC(dlog.Debug, log << "packData: CONGESTED: cwnd=min(" << m_iFlowWindowSize << "," << m_dCongestionWindow
              << ")=" << cwnd << " seqlen=(" << m_iSndLastAck << "-" << m_iSndCurrSeqNo << ")=" << seqdiff);
         m_ullTargetTime_tk = 0;
         m_ullTimeDiff_tk = 0;
         ts_tk = 0;
         return 0;
      }

      reason = "normal";
   }

   // Normally packet.m_iTimeStamp field is set exactly here,
   // usually as taken from m_StartTime and current time, unless live
   // mode in which case it is based on 'origintime' as set during scheduling.
   // In case when this is a filter control packet, the m_iTimeStamp field already
   // contains the exactly needed value, and it's a timestamp clip, not a real
   // timestamp.
   if (!filter_ctl_pkt)
   {
       if (m_bPeerTsbPd)
       {
           /*
            * When timestamp is carried over in this sending stream from a received stream,
            * it may be older than the session start time causing a negative packet time
            * that may block the receiver's Timestamp-based Packet Delivery.
            * XXX Isn't it then better to not decrease it by m_stats.startTime? As long as it
            * doesn't screw up the start time on the other side.
            */
           if (origintime >= m_stats.startTime)
      {
          setPacketTS(packet, origintime);
      }
           else
      {
          setPacketTS(packet, CTimer::getTime());
          LOGC(dlog.Error, log << "packData: reference time=" << FormatTime(origintime)
              << " is in the past towards start time=" << FormatTime(m_stats.startTime)
              << " - setting NOW as reference time for the data packet");
      }
       }
       else
       {
       setPacketTS(packet, CTimer::getTime());
       }
   }

   packet.m_iID = m_PeerID;
   packet.setLength(payload);

   /* Encrypt if 1st time this packet is sent and crypto is enabled */
   if (kflg)
   {
       // XXX Encryption flags are already set on the packet before calling this.
       // See readData() above.
      if (m_pCryptoControl->encrypt(Ref(packet)))
      {
          // Encryption failed 
          //>>Add stats for crypto failure
          ts_tk = 0;
          LOGC(dlog.Error, log << "ENCRYPT FAILED - packet won't be sent, size=" << payload);
          return -1; //Encryption failed
      }
      payload = packet.getLength(); /* Cipher may change length */
      reason += " (encrypted)";
   }

   if (new_packet_packed && m_PacketFilter)
   {
       HLOGC(mglog.Debug, log << "filter: Feeding packet for source clip");
       m_PacketFilter.feedSource(Ref(packet));
   }

#if ENABLE_HEAVY_LOGGING // Required because of referring to MessageFlagStr()
   HLOGC(mglog.Debug, log << CONID() << "packData: " << reason << " packet seq=" << packet.m_iSeqNo
       << " (ACK=" << m_iSndLastAck << " ACKDATA=" << m_iSndLastDataAck
       << " MSG/FLAGS: " << packet.MessageFlagStr() << ")");
#endif

   // Fix keepalive
   m_ullLastSndTime_tk = entertime_tk;

   considerLegacySrtHandshake(0);

   // WARNING: TEV_SEND is the only event that is reported from
   // the CSndQueue::worker thread. All others are reported from
   // CRcvQueue::worker. If you connect to this signal, make sure
   // that you are aware of prospective simultaneous access.
   updateCC(TEV_SEND, &packet);

   // XXX This was a blocked code also originally in UDT. Probably not required.
   // Left untouched for historical reasons.
   // Might be possible that it was because of that this is send from
   // different thread than the rest of the signals.
   //m_pSndTimeWindow->onPktSent(packet.m_iTimeStamp);

   CGuard::enterCS(m_StatsLock);
   m_stats.traceBytesSent += payload;
   m_stats.bytesSentTotal += payload;
   ++ m_stats.traceSent;
   ++ m_stats.sentTotal;
   CGuard::leaveCS(m_StatsLock);

   if (probe)
   {
      // sends out probing packet pair
      ts_tk = entertime_tk;
      probe = false;
   }
   else
   {
#if USE_BUSY_WAITING
      ts_tk = entertime_tk + m_ullInterval_tk;
#else
      if (m_ullTimeDiff_tk >= m_ullInterval_tk)
      {
         ts_tk = entertime_tk;
         m_ullTimeDiff_tk -= m_ullInterval_tk;
      }
      else
      {
         ts_tk = entertime_tk + m_ullInterval_tk - m_ullTimeDiff_tk;
         m_ullTimeDiff_tk = 0;
      }
#endif
   }

   m_ullTargetTime_tk = ts_tk;

   HLOGC(mglog.Debug, log << "packData: Setting source address: " << SockaddrToString(m_SourceAddr));
   *r_src_adr = m_SourceAddr;

   return payload;
}

// This is a close request, but called from the 
void CUDT::processClose()
{
    sendCtrl(UMSG_SHUTDOWN);

    m_bShutdown = true;
    m_bClosing = true;
    m_bBroken = true;
    m_iBrokenCounter = 60;

    HLOGP(mglog.Debug, "processClose: sent message and set flags");

    if (m_bTsbPd)
    {
        HLOGP(mglog.Debug, "processClose: lock-and-signal TSBPD");
        CCondDelegate cc(m_RcvTsbPdCond, m_RecvLock, CCondDelegate::NOLOCK, "RcvTsbPd", "Recv");
        cc.lock_signal();
    }

    // Signal the sender and recver if they are waiting for data.
    releaseSynch();
    // Unblock any call so they learn the connection_broken error
    s_UDTUnited.m_EPoll.update_events(m_SocketID, m_sPollID, SRT_EPOLL_ERR, true);

    HLOGP(mglog.Debug, "processClose: triggering timer event to spread the bad news");
    CTimer::triggerEvent();

}

void CUDT::sendLossReport(const std::vector< std::pair<int32_t, int32_t> >& loss_seqs)
{
    typedef vector< pair<int32_t, int32_t> > loss_seqs_t;

    vector<int32_t> seqbuffer;
    seqbuffer.reserve(2 * loss_seqs.size()); // pessimistic
    for (loss_seqs_t::const_iterator i = loss_seqs.begin(); i != loss_seqs.end(); ++i)
    {
        if (i->first == i->second)
        {
            seqbuffer.push_back(i->first);
            HLOGF(mglog.Debug, "lost packet %d: sending LOSSREPORT", i->first);
        }
        else
        {
            seqbuffer.push_back(i->first | LOSSDATA_SEQNO_RANGE_FIRST);
            seqbuffer.push_back(i->second);
            HLOGF(mglog.Debug, "lost packets %d-%d (%d packets): sending LOSSREPORT",
                    i->first, i->second, 1+CSeqNo::seqcmp(i->second, i->first));
        }
    }

    if (!seqbuffer.empty())
    {
        sendCtrl(UMSG_LOSSREPORT, NULL, &seqbuffer[0], seqbuffer.size());
    }

}

inline void ThreadCheckAffinity(const char* function SRT_ATR_UNUSED, pthread_t thr SRT_ATR_UNUSED)
{
#if ENABLE_THREAD_LOGGING
    if (thr == pthread_self())
        return;

    LOGC(mglog.Fatal, log << "IPE: '" << function << "' should not be executed in this thread!");
    throw std::runtime_error("INTERNAL ERROR: incorrect function affinity");
#endif
}

#define THREAD_CHECK_AFFINITY(thr) ThreadCheckAffinity(__FUNCTION__, thr)

<<<<<<< HEAD
// [[using affinity(m_pRcvBuffer->workerThread())]];
vector<int32_t> CUDT::defaultPacketArrival(void* vself, CPacket& pkt)
{
    CUDT* self = (CUDT*)vself;
    vector<int32_t> output;

    int initial_loss_ttl = 0;
    if ( self->m_bPeerRexmitFlag )
        initial_loss_ttl = self->m_iReorderTolerance;

    int seqdiff = CSeqNo::seqcmp(pkt.m_iSeqNo, self->m_iRcvCurrSeqNo);

    HLOGC(mglog.Debug, log << "defaultPacketArrival: checking sequence " << pkt.m_iSeqNo
            << " against latest " << self->m_iRcvCurrSeqNo << " (distance: " << seqdiff << ")");

    // Loss detection.
    if (seqdiff > 1) // packet is later than the very subsequent packet
    {
        int32_t seqlo = CSeqNo::incseq(self->m_iRcvCurrSeqNo);
        int32_t seqhi = CSeqNo::decseq(pkt.m_iSeqNo);

        {
            // If loss found, insert them to the receiver loss list
            CGuard lg(self->m_RcvLossLock);
            self->m_pRcvLossList->insert(seqlo, seqhi);

            if ( initial_loss_ttl )
            {
                // pack loss list for (possibly belated) NAK
                // The LOSSREPORT will be sent in a while.
                self->m_FreshLoss.push_back(CRcvFreshLoss(seqlo, seqhi, initial_loss_ttl));
                HLOGF(mglog.Debug, "defaultPacketArrival: added loss sequence %d-%d (%d) with tolerance %d", seqlo, seqhi,
                        1+CSeqNo::seqcmp(seqhi, seqlo), initial_loss_ttl);
            }
        }

        if (!initial_loss_ttl)
        {
            // old code; run immediately when tolerance = 0
            // or this feature isn't used because of the peer
            if ( seqlo == seqhi )
            {
                output.push_back(seqlo);
                HLOGF(mglog.Debug, "defaultPacketArrival: lost 1 packet %d: sending LOSSREPORT", seqlo);
            }
            else
            {
                output.push_back(seqlo | LOSSDATA_SEQNO_RANGE_FIRST);
                output.push_back(seqhi);
                HLOGF(mglog.Debug, "defaultPacketArrival: lost %d packets %d-%d: sending LOSSREPORT",
                        1+CSeqNo::seqcmp(seqhi, seqlo), seqlo, seqhi);
            }
        }
    }

    return output;
}

#if ENABLE_HEAVY_LOGGING
std::string DisplayLossArray(const vector<int32_t>& a)
{
    std::ostringstream os;

    for (size_t i = 0; i < a.size(); ++i)
    {
        int32_t seq = a[i];
        if (IsSet(seq, LOSSDATA_SEQNO_RANGE_FIRST))
            os << (seq & ~LOSSDATA_SEQNO_RANGE_FIRST) << "-";
        else
            os << seq << ",";
    }

    std::string out = os.str();
    if (out[out.size()-1] != ',')
        return out + "???";
    return out.substr(0, out.size()-1);
}
#else
std::string DisplayLossArray(const vector<int32_t>&) { return std::string(); }
#endif

int CUDT::processData(CUnit* unit)
=======
int CUDT::processData(CUnit* in_unit)
>>>>>>> eb56308a
{
   THREAD_CHECK_AFFINITY(m_pRcvQueue->threadId());
   
   if (m_bClosing)
       return -1;
   
   CPacket& packet = in_unit->m_Packet;

   // XXX This should be called (exclusively) here:
   //m_pRcvBuffer->addLocalTsbPdDriftSample(packet.getMsgTimeStamp());
   // Just heard from the peer, reset the expiration count.
   m_iEXPCount = 1;
   uint64_t currtime_tk;
   CTimer::rdtsc(currtime_tk);
   m_ullLastRspTime_tk = currtime_tk;

   // We are receiving data, start tsbpd thread if TsbPd is enabled
   if (m_bTsbPd && !CGuard::isthread(m_RcvTsbPdThread))
   {
       HLOGP(mglog.Debug, "Spawning TSBPD thread");
       int st = 0;
       {
           ThreadName tn("SRT:TsbPd");
           st = pthread_create(&m_RcvTsbPdThread, NULL, CUDT::tsbpd, this);
       }
       if (st != 0)
       {
           LOGC(mglog.Error, log << "processData: PROBLEM SPAWNING TSBPD thread: " << st);
           return -1;
       }
   }

   const int pktrexmitflag = m_bPeerRexmitFlag ? (packet.getRexmitFlag() ? 1 : 0) : 2;
#if ENABLE_HEAVY_LOGGING
   static const char* const rexmitstat [] = {"ORIGINAL", "REXMITTED", "RXS-UNKNOWN"};
   string rexmit_reason;
#endif

   if (pktrexmitflag == 1)
   {
       // This packet was retransmitted
       CGuard::enterCS(m_StatsLock);
       m_stats.traceRcvRetrans++;
       CGuard::leaveCS(m_StatsLock);

#if ENABLE_HEAVY_LOGGING
       // Check if packet was retransmitted on request or on ack timeout
       // Search the sequence in the loss record.
       rexmit_reason = " by ";
       if (!m_pRcvLossList->find(packet.m_iSeqNo, packet.m_iSeqNo))
           rexmit_reason += "REQUEST";
       else
           rexmit_reason += "ACK-TMOUT";
#endif
   }

#if ENABLE_HEAVY_LOGGING
   {
       int tsbpddelay = m_iTsbPdDelay_ms*1000; // (value passed to CRcvBuffer::setRcvTsbPdMode)

       // It's easier to remove the latency factor from this value than to add a function
       // that exposes the details basing on which this value is calculated.
       uint64_t pts = m_pRcvBuffer->getPktTsbPdTime(packet.getMsgTimeStamp());
       uint64_t ets = pts - tsbpddelay;

       HLOGC(dlog.Debug, log << CONID() << "processData: RECEIVED DATA: size=" << packet.getLength()
           << " seq=" << packet.getSeqNo()
           << " OTS=" << FormatTime(packet.getMsgTimeStamp())
           << " ETS=" << FormatTime(ets)
           << " PTS=" << FormatTime(pts));
   }
#endif

   updateCC(TEV_RECEIVE, &packet);
   ++ m_iPktCount;

   const int pktsz = packet.getLength();
   // Update time information
   m_RcvTimeWindow.onPktArrival(pktsz);

   // Check if it is a probing packet pair
   if ((packet.m_iSeqNo & PUMASK_SEQNO_PROBE) == 0)
      m_RcvTimeWindow.probe1Arrival();
   else if ((packet.m_iSeqNo & PUMASK_SEQNO_PROBE) == 1)
      m_RcvTimeWindow.probe2Arrival(pktsz);

   CGuard::enterCS(m_StatsLock);
   m_stats.traceBytesRecv += pktsz;
   m_stats.bytesRecvTotal += pktsz;
   ++ m_stats.traceRecv;
   ++ m_stats.recvTotal;
   CGuard::leaveCS(m_StatsLock);

   typedef vector< pair<int32_t, int32_t> > loss_seqs_t;
   loss_seqs_t filter_loss_seqs;
   loss_seqs_t srt_loss_seqs;
   vector<CUnit*> incoming;
   bool was_sent_in_order = true;
   bool reorder_prevent_lossreport = false;

   // If the peer doesn't understand REXMIT flag, send rexmit request
   // always immediately.
   int initial_loss_ttl = 0;
   if ( m_bPeerRexmitFlag )
       initial_loss_ttl = m_iReorderTolerance;


   // After introduction of packet filtering, the "recordable loss detection"
   // does not exactly match the true loss detection. When a FEC filter is
   // working, for example, then getting one group filled with all packet but
   // the last one and the FEC control packet, in this special case this packet
   // won't be notified at all as lost because it will be recovered by the
   // filter immediately before anyone notices what happened (and the loss
   // detection for the further functionality is checked only afterwards,
   // and in this case the immediate recovery makes the loss to not be noticed
   // at all).
   //
   // Because of that the check for losses must happen BEFORE passing the packet
   // to the filter and before the filter could recover the packet before anyone
   // notices :)

   if (packet.getMsgSeq() != 0) // disregard filter-control packets, their seq may mean nothing
   {
       int diff = CSeqNo::seqoff(m_iRcvCurrPhySeqNo, packet.m_iSeqNo);
       if (diff > 1)
       {
           CGuard lg(m_StatsLock, "stats");
           int loss = diff - 1; // loss is all that is above diff == 1
           m_stats.traceRcvLoss += loss;
           m_stats.rcvLossTotal += loss;
           uint64_t lossbytes = loss * m_pRcvBuffer->getRcvAvgPayloadSize();
           m_stats.traceRcvBytesLoss += lossbytes;
           m_stats.rcvBytesLossTotal += lossbytes;
           HLOGC(mglog.Debug, log << "LOSS STATS: n=" << loss << " SEQ: ["
                   << CSeqNo::incseq(m_iRcvCurrPhySeqNo) << " " << CSeqNo::decseq(packet.m_iSeqNo) << "]");

       }

       if (diff > 0)
       {
           // Record if it was further than latest
           m_iRcvCurrPhySeqNo = packet.m_iSeqNo;
       }
   }

   {
      // Start of offset protected section
      // Prevent TsbPd thread from modifying Ack position while adding data
      // offset from RcvLastAck in RcvBuffer must remain valid between seqoff() and addData()
      CGuard recvbuf_acklock(m_AckLock, "ack");

<<<<<<< HEAD
      const int offset = CSeqNo::seqoff(m_iRcvLastSkipAck, packet.m_iSeqNo);

      // ##  packet.m_iSeqNo = m_iRcvLastSkipAck +% offset

      bool excessive = false;
#if ENABLE_HEAVY_LOGGING
      const char* exc_type = "EXPECTED";
#define IF_HEAVY_LOGGING(instr) instr
#else 
#define IF_HEAVY_LOGGING(instr) (void)0
#endif 

      if (offset < 0)
=======
      //vector<CUnit*> undec_units;
      if (m_PacketFilter)
>>>>>>> eb56308a
      {
          // Stuff this data into the filter
          m_PacketFilter.receive(in_unit, Ref(incoming), Ref(filter_loss_seqs));
          HLOGC(mglog.Debug, log << "(FILTER) fed data, received " << incoming.size() << " pkts, "
                  << Printable(filter_loss_seqs) << " loss to report, "
                  << (m_PktFilterRexmitLevel == SRT_ARQ_ALWAYS ? "FIND & REPORT LOSSES YOURSELF"
                      : "REPORT ONLY THOSE"));
      }
      else
      {
          // Stuff in just one packet that has come in.
          incoming.push_back(in_unit);
      }

      bool excessive = true; // stays true unless it was successfully added

      // Needed for possibly check for needsQuickACK.
      bool incoming_belated = ( CSeqNo::seqcmp(in_unit->m_Packet.m_iSeqNo, m_iRcvLastSkipAck) < 0 );

      // Loop over all incoming packets that were filtered out.
      // In case when there is no filter, there's just one packet in 'incoming',
      // the one that came in the input of this function.
      for (vector<CUnit*>::iterator i = incoming.begin(); i != incoming.end(); ++i)
      {
          CUnit* u = *i;
          CPacket& rpkt = u->m_Packet;

          // m_iRcvLastSkipAck is the base sequence number for the receiver buffer.
          // This is the offset in the buffer; if this is negative, it means that
          // this sequence is already in the past and the buffer is not interested.
          // Meaning, this packet will be rejected, even if it could potentially be
          // one of missing packets in the transmission.
          int32_t offset = CSeqNo::seqoff(m_iRcvLastSkipAck, rpkt.m_iSeqNo);

          IF_HEAVY_LOGGING(const char* exc_type = "EXPECTED");

          if (offset < 0)
          {
              IF_HEAVY_LOGGING(exc_type = "BELATED");
              uint64_t tsbpdtime = m_pRcvBuffer->getPktTsbPdTime(rpkt.getMsgTimeStamp());
              uint64_t bltime = CountIIR(
                      uint64_t(m_stats.traceBelatedTime) * 1000,
                      CTimer::getTime() - tsbpdtime, 0.2);

              CGuard::enterCS(m_StatsLock);
              m_stats.traceBelatedTime = double(bltime) / 1000.0;
              m_stats.traceRcvBelated++;
              CGuard::leaveCS(m_StatsLock);
              HLOGC(mglog.Debug, log << CONID() << "RECEIVED: seq=" << packet.m_iSeqNo
                      << " offset=" << offset << " (BELATED/" << rexmitstat[pktrexmitflag] << rexmit_reason
                      << ") FLAGS: " << packet.MessageFlagStr());
              continue;
          }

          const int avail_bufsize = m_pRcvBuffer->getAvailBufSize();
          if (offset >= avail_bufsize)
          {
              // This is already a sequence discrepancy. Probably there could be found
              // some way to make it continue reception by overriding the sequence and
              // make a kinda TLKPTDROP, but there has been found no reliable way to do this.
              if (m_bTsbPd && m_bTLPktDrop && m_pRcvBuffer->empty())
              {
                  // Only in live mode. In File mode this shall not be possible
                  // because the sender should stop sending in this situation.
                  // In Live mode this means that there is a gap between the
                  // lowest sequence in the empty buffer and the incoming sequence
                  // that exceeds the buffer size. Receiving data in this situation
                  // is no longer possible and this is a point of no return.

                  LOGC(mglog.Error, log << CONID() <<
                          "SEQUENCE DISCREPANCY. BREAKING CONNECTION."
                             " seq=" << rpkt.m_iSeqNo
                          << " buffer=(" << m_iRcvLastSkipAck
                          << ":" << m_iRcvCurrSeqNo                   // -1 = size to last index
                          << "+" << CSeqNo::incseq(m_iRcvLastSkipAck, m_pRcvBuffer->capacity()-1)
                          << "), " << (offset-avail_bufsize+1)
                          << " past max. Reception no longer possible. REQUESTING TO CLOSE.");

                  // This is a scoped lock with AckLock, but for the moment
                  // when processClose() is called this lock must be taken out,
                  // otherwise this will cause a deadlock. We don't need this
                  // lock anymore, and at 'return' it will be unlocked anyway.
                  recvbuf_acklock.forceUnlock();
                  processClose();
                  return -1;
              }
              else
              {
                  LOGC(mglog.Error, log << CONID() << "No room to store incoming packet: offset="
                          << offset << " avail=" << avail_bufsize
                          << " ack.seq=" << m_iRcvLastSkipAck << " pkt.seq=" << rpkt.m_iSeqNo
                          << " rcv-remain=" << m_pRcvBuffer->debugGetSize()
                      );
                  return -1;
              }

          }

          bool adding_successful = true;
          if (m_pRcvBuffer->addData(*i, offset) < 0)
          {
              // addData returns -1 if at the m_iLastAckPos+offset position there already is a packet.
              // So this packet is "redundant".
              IF_HEAVY_LOGGING(exc_type = "UNACKED");
              adding_successful = false;
          }
          else
          {
              IF_HEAVY_LOGGING(exc_type = "ACCEPTED");
              excessive = false;
              if (u->m_Packet.getMsgCryptoFlags())
              {
                  EncryptionStatus rc = m_pCryptoControl ? m_pCryptoControl->decrypt(Ref(u->m_Packet)) : ENCS_NOTSUP;
                  if ( rc != ENCS_CLEAR )
                  {
                      // Could not decrypt
                      // Keep packet in received buffer
                      // Crypto flags are still set
                      // It will be acknowledged
                      {
                          CGuard lg(m_StatsLock, "stats");
                          m_stats.traceRcvUndecrypt += 1;
                          m_stats.traceRcvBytesUndecrypt += pktsz;
                          m_stats.m_rcvUndecryptTotal += 1;
                          m_stats.m_rcvBytesUndecryptTotal += pktsz;
                      }

                      // Log message degraded to debug because it may happen very often
                      HLOGC(dlog.Debug, log << CONID() << "ERROR: packet not decrypted, dropping data.");
                      adding_successful = false;
                      IF_HEAVY_LOGGING(exc_type = "UNDECRYPTED");
                  }
              }
          }
#if ENABLE_HEAVY_LOGGING
      std::ostringstream timebufspec;
      if (m_bTsbPd)
      {
          int dsize = m_pRcvBuffer->getRcvDataSize();
          timebufspec << "(" << FormatTime(m_pRcvBuffer->debugGetDeliveryTime(0))
              << "-" << FormatTime(m_pRcvBuffer->debugGetDeliveryTime(dsize-1)) << ")";
      }

      std::ostringstream expectspec;
      if (excessive)
          expectspec << "EXCESSIVE(" << exc_type << rexmit_reason << ")";
      else
          expectspec << "ACCEPTED";
#endif

      HLOGC(mglog.Debug, log << CONID() << "RECEIVED: seq=" << rpkt.m_iSeqNo
              << " offset=" << offset
              << " avail=" << m_pRcvBuffer->getAvailBufSize()
              << " buffer=(" << m_iRcvLastSkipAck
              << ":" << m_iRcvCurrSeqNo                   // -1 = size to last index
              << "+" << CSeqNo::incseq(m_iRcvLastSkipAck, m_pRcvBuffer->capacity()-1)
              << ") "
              << " RSL=" << expectspec.str()
              << " SN=" << rexmitstat[pktrexmitflag]
              << " DLVTM=" << timebufspec.str()
              << " FLAGS: "
              << rpkt.MessageFlagStr());

          // Decryption should have made the crypto flags EK_NOENC.
          // Otherwise it's an error.
          if (adding_successful)
          {
              HLOGC(dlog.Debug, log << "CONTIGUITY CHECK: sequence distance: "
                      << CSeqNo::seqoff(m_iRcvCurrSeqNo, rpkt.m_iSeqNo));
              if (CSeqNo::seqcmp(rpkt.m_iSeqNo, CSeqNo::incseq(m_iRcvCurrSeqNo)) > 0)   // Loss detection.
              {
                  int32_t seqlo = CSeqNo::incseq(m_iRcvCurrSeqNo);
                  int32_t seqhi = CSeqNo::decseq(rpkt.m_iSeqNo);

                  srt_loss_seqs.push_back(make_pair(seqlo, seqhi));

                  if ( initial_loss_ttl )
                  {
                      // pack loss list for (possibly belated) NAK
                      // The LOSSREPORT will be sent in a while.

                      for (loss_seqs_t::iterator i = srt_loss_seqs.begin(); i != srt_loss_seqs.end(); ++i)
                      {
                          m_FreshLoss.push_back(CRcvFreshLoss(i->first, i->second, initial_loss_ttl));
                      }
                      HLOGC(mglog.Debug, log << "FreshLoss: added sequences: " << Printable(srt_loss_seqs) << " tolerance: " << initial_loss_ttl);
                      reorder_prevent_lossreport = true;
                  }
              }
          }

          // Update the current largest sequence number that has been received.
          // Or it is a retransmitted packet, remove it from receiver loss list.
          if (CSeqNo::seqcmp(rpkt.m_iSeqNo, m_iRcvCurrSeqNo) > 0)
          {
              m_iRcvCurrSeqNo = rpkt.m_iSeqNo; // Latest possible received
          }
          else
          {
              unlose(rpkt); // was BELATED or RETRANSMITTED
              was_sent_in_order &= 0!=  pktrexmitflag;
          }
      }

      // This is moved earlier after introducing filter because it shouldn't
      // be executed in case when the packet was rejected by the receiver buffer.
      // However now the 'excessive' condition may be true also in case when
      // a truly non-excessive packet has been received, just it has been temporarily
      // stored for better times by the filter module. This way 'excessive' is also true,
      // although the old condition that a packet with a newer sequence number has arrived
      // or arrived out of order may still be satisfied.
      if (!incoming_belated && was_sent_in_order)
      {
          // Basing on some special case in the packet, it might be required
          // to enforce sending ACK immediately (earlier than normally after
          // a given period).
          if (m_CongCtl->needsQuickACK(packet))
          {
              CTimer::rdtsc(m_ullNextACKTime_tk);
          }
      }

      if ( excessive )
      {
          return -1;
      }


   }  // End of recvbuf_acklock

   if (m_bClosing)
   {
      // RcvQueue worker thread can call processData while closing (or close while processData)
      // This race condition exists in the UDT design but the protection against TsbPd thread
      // (with AckLock) and decryption enlarged the probability window.
      // Application can crash deep in decrypt stack since crypto context is deleted in close.
      // RcvQueue worker thread will not necessarily be deleted with this connection as it can be
      // used by others (socket multiplexer).
      return -1;
   }

   if (incoming.empty())
   {
<<<<<<< HEAD
       // Crypto flags not cleared means that decryption failed
       // Do not ask for lost packets retransmission
       ;
       HLOGC(mglog.Debug, log << CONID() << "processData: ERROR: packet not decrypted, dropping data.");
       // NOTE: if the packet can't be decrypted, it won't cause retransmission.
       // We assume that this wouldn't be the only packet unable to decrypt, so
       // the transmission continues only for formality.
   }
   else
=======
       // Treat as excessive. This is when a filter cumulates packets
       // until the loss is rebuilt, or eats up a filter control packet
       return -1;
   }

   if (!srt_loss_seqs.empty())
>>>>>>> eb56308a
   {
       // DEFAULT: -->  CUDT::defaultPacketArrival(this, seqrange)
       vector<int32_t> lossarray = m_cbPacketArrival.call(packet);

       if (!lossarray.empty())
       {
<<<<<<< HEAD
           HLOGC(mglog.Debug, log << "LOSSREPORT: " << DisplayLossArray(lossarray));
           sendCtrl(UMSG_LOSSREPORT, NULL, &lossarray[0], lossarray.size());

           if (m_bTsbPd)
           {
               HLOGC(mglog.Debug, log << "loss: signaling TSBPD cond");
               CCondDelegate cond(m_RcvTsbPdCond, m_RecvLock, CCondDelegate::NOLOCK);
               cond.lock_signal();
           }
       }

       int loss = CSeqNo::seqoff(m_iRcvCurrSeqNo, packet.m_iSeqNo) - 1;
       // Difference between these two sequence numbers is expected to be:
       // 0 - duplicated last packet (theory only)
       // 1 - subsequent packet (alright)
       // <0 - belated or recovered packet
       // >1 - jump over a packet loss (loss = seqdiff-1)
       if (loss > 0)
       {
           // Even if there is some mechanism that makes a fake "no loss"
           // to be recorded, the statistics should represent the true packet
           // loss number. The above only provides ability to avoid unnecessary
           // retransmissions.
           CGuard::enterCS(m_StatsLock);
           m_stats.traceRcvLoss += loss;
           m_stats.rcvLossTotal += loss;
           uint64_t lossbytes = loss * m_pRcvBuffer->getRcvAvgPayloadSize();
           m_stats.traceRcvBytesLoss += lossbytes;
           m_stats.rcvBytesLossTotal += lossbytes;
           CGuard::leaveCS(m_StatsLock);
=======
           // TODO: Can unlock rcvloss after m_pRcvLossList->insert(...)?
           // And probably protect m_FreshLoss as well.

           HLOGC(mglog.Debug, log << "processData: LOSS DETECTED, %: " << Printable(srt_loss_seqs)
                   << " - RECORDING.");
           // if record_loss == false, nothing will be contained here
           // Insert lost sequence numbers to the receiver loss list
           CGuard lg(m_RcvLossLock, "RcvLoss");
           for (loss_seqs_t::iterator i = srt_loss_seqs.begin(); i != srt_loss_seqs.end(); ++i)
           {
               // If loss found, insert them to the receiver loss list
               m_pRcvLossList->insert(i->first, i->second);
           }
       }

       const bool report_recorded_loss = !m_PacketFilter || m_PktFilterRexmitLevel == SRT_ARQ_ALWAYS;
       if (!reorder_prevent_lossreport && report_recorded_loss)
       {
           HLOGC(mglog.Debug, log << "WILL REPORT LOSSES (SRT): " << Printable(srt_loss_seqs));
           sendLossReport(srt_loss_seqs);
       }

       if (m_bTsbPd)
       {
           pthread_mutex_lock(&m_RecvLock);
           pthread_cond_signal(&m_RcvTsbPdCond);
           pthread_mutex_unlock(&m_RecvLock);
>>>>>>> eb56308a
       }
   }

   // Separately report loss records of those reported by a filter.
   // ALWAYS report whatever has been reported back by a filter. Note that
   // the filter never reports anything when rexmit fallback level is ALWAYS or NEVER.
   // With ALWAYS only those are reported that were recorded here by SRT.
   // With NEVER, nothing is to be reported.
   if (!filter_loss_seqs.empty())
   {
       HLOGC(mglog.Debug, log << "WILL REPORT LOSSES (filter): " << Printable(filter_loss_seqs));
       sendLossReport(filter_loss_seqs);

   }

   // Now review the list of FreshLoss to see if there's any "old enough" to send UMSG_LOSSREPORT to it.

   // PERFORMANCE CONSIDERATIONS:
   // This list is quite inefficient as a data type and finding the candidate to send UMSG_LOSSREPORT
   // is linear time. On the other hand, there are some special cases that are important for performance:
   // - only the first (plus some following) could have had TTL drown to 0
   // - the only (little likely) possibility that the next-to-first record has TTL=0 is when there was
   //   a loss range split (due to unlose() of one sequence)
   // - first found record with TTL>0 means end of "ready to LOSSREPORT" records
   // So:
   // All you have to do is:
   //  - start with first element and continue with next elements, as long as they have TTL=0
   //    If so, send the loss report and remove this element.
   //  - Since the first element that has TTL>0, iterate until the end of container and decrease TTL.
   //
   // This will be efficient becase the loop to increment one field (without any condition check)
   // can be quite well optimized.

   vector<int32_t> lossdata;
   {
       CGuard lg(m_RcvLossLock, "rcvloss");

       // XXX There was a mysterious crash around m_FreshLoss. When the initial_loss_ttl is 0
       // (that is, "belated loss report" feature is off), don't even touch m_FreshLoss.
       if (initial_loss_ttl && !m_FreshLoss.empty())
       {
           deque<CRcvFreshLoss>::iterator i = m_FreshLoss.begin();

           // Phase 1: take while TTL <= 0.
           // There can be more than one record with the same TTL, if it has happened before
           // that there was an 'unlost' (@c unlose) sequence that has split one detected loss
           // into two records.
           for ( ; i != m_FreshLoss.end() && i->ttl <= 0; ++i)
           {
               HLOGF(mglog.Debug, "Packet seq %d-%d (%d packets) considered lost - sending LOSSREPORT",
                                      i->seq[0], i->seq[1], CSeqNo::seqoff(i->seq[0], i->seq[1])+1);
               addLossRecord(lossdata, i->seq[0], i->seq[1]);
           }

           // Remove elements that have been processed and prepared for lossreport.
           if (i != m_FreshLoss.begin())
           {
               m_FreshLoss.erase(m_FreshLoss.begin(), i);
               i = m_FreshLoss.begin();
           }

           if (m_FreshLoss.empty())
           {
               HLOGP(mglog.Debug, "NO MORE FRESH LOSS RECORDS.");
           }
           else
           {
               HLOGF(mglog.Debug, "STILL %" PRIzu " FRESH LOSS RECORDS, FIRST: %d-%d (%d) TTL: %d", m_FreshLoss.size(),
                       i->seq[0], i->seq[1], 1+CSeqNo::seqoff(i->seq[0], i->seq[1]),
                       i->ttl);
           }

           // Phase 2: rest of the records should have TTL decreased.
           for ( ; i != m_FreshLoss.end(); ++i)
               --i->ttl;
       }
   }
   if (!lossdata.empty())
   {
       sendCtrl(UMSG_LOSSREPORT, NULL, &lossdata[0], lossdata.size());
   }


   // was_sent_in_order means either of:
   // - packet was sent in order (first if branch above)
   // - packet was sent as old, but was a retransmitted packet

   if (m_bPeerRexmitFlag && was_sent_in_order)
   {
       ++m_iConsecOrderedDelivery;
       if (m_iConsecOrderedDelivery >= 50)
       {
           m_iConsecOrderedDelivery = 0;
           if (m_iReorderTolerance > 0)
           {
               m_iReorderTolerance--;
               CGuard::enterCS(m_StatsLock);
               m_stats.traceReorderDistance--;
               CGuard::leaveCS(m_StatsLock);
               HLOGF(mglog.Debug,  "ORDERED DELIVERY of 50 packets in a row - decreasing tolerance to %d", m_iReorderTolerance);
           }
       }
   }

   return 0;
}


/// This function is called when a packet has arrived, which was behind the current
/// received sequence - that is, belated or retransmitted. Try to remove the packet
/// from both loss records: the general loss record and the fresh loss record.
///
/// Additionally, check - if supported by the peer - whether the "latecoming" packet
/// has been sent due to retransmission or due to reordering, by checking the rexmit
/// support flag and rexmit flag itself. If this packet was surely ORIGINALLY SENT
/// it means that the current network connection suffers of packet reordering. This
/// way try to introduce a dynamic tolerance by calculating the difference between
/// the current packet reception sequence and this packet's sequence. This value
/// will be set to the tolerance value, which means that later packet retransmission
/// will not be required immediately, but only after receiving N next packets that
/// do not include the lacking packet.
/// The tolerance is not increased infinitely - it's bordered by m_iMaxReorderTolerance.
/// This value can be set in options - SRT_LOSSMAXTTL.
void CUDT::unlose(const CPacket& packet)
{
    CGuard lg(m_RcvLossLock, "rcvloss");
    int32_t sequence = packet.m_iSeqNo;
    m_pRcvLossList->remove(sequence);

    // Rest of this code concerns only the "belated lossreport" feature.

    bool has_increased_tolerance = false;
    bool was_reordered = false;

    if (m_bPeerRexmitFlag)
    {
        // If the peer understands the REXMIT flag, it means that the REXMIT flag is contained
        // in the PH_MSGNO field.

        // The packet is considered coming originally (just possibly out of order), if REXMIT
        // flag is NOT set.
        was_reordered = !packet.getRexmitFlag();
        if (was_reordered)
        {
            HLOGF(mglog.Debug, "received out-of-band packet seq %d", sequence);

            const int seqdiff = abs(CSeqNo::seqcmp(m_iRcvCurrSeqNo, packet.m_iSeqNo));
            CGuard::enterCS(m_StatsLock);
            m_stats.traceReorderDistance = max(seqdiff, m_stats.traceReorderDistance);
            CGuard::leaveCS(m_StatsLock);
            if (seqdiff > m_iReorderTolerance)
            {
                const int new_tolerance = min(seqdiff, m_iMaxReorderTolerance);
                HLOGF(mglog.Debug, "Belated by %d seqs - Reorder tolerance %s %d", seqdiff,
                        (new_tolerance == m_iReorderTolerance) ? "REMAINS with" : "increased to", new_tolerance);
                m_iReorderTolerance = new_tolerance;
                has_increased_tolerance = true; // Yes, even if reorder tolerance is already at maximum - this prevents decreasing tolerance.
            }
        }
        else
        {
            HLOGC(mglog.Debug, log << CONID() << "received reXmitted packet seq=" << sequence);
        }
    }
    else
    {
        HLOGF(mglog.Debug, "received reXmitted or belated packet seq %d (distinction not supported by peer)", sequence);
    }


    int initial_loss_ttl = 0;
    if (m_bPeerRexmitFlag)
        initial_loss_ttl = m_iReorderTolerance;

    // Don't do anything if "belated loss report" feature is not used.
    // In that case the FreshLoss list isn't being filled in at all, the
    // loss report is sent directly.

    // Note that this condition blocks two things being done in this function:
    // - remove given sequence from the fresh loss record
    //   (in this case it's empty anyway)
    // - decrease current reorder tolerance based on whether packets come in order
    //   (current reorder tolerance is 0 anyway)
    if (!initial_loss_ttl)
        return;

    size_t i = 0;
    int had_ttl = 0;
    for (i = 0; i < m_FreshLoss.size(); ++i)
    {
        had_ttl = m_FreshLoss[i].ttl;
        switch ( m_FreshLoss[i].revoke(sequence) )
        {
       case CRcvFreshLoss::NONE:
           continue; // Not found. Search again.

       case CRcvFreshLoss::STRIPPED:
           goto breakbreak; // Found and the modification is applied. We're done here.

       case CRcvFreshLoss::DELETE:
           // No more elements. Kill it.
           m_FreshLoss.erase(m_FreshLoss.begin() + i);
           // Every loss is unique. We're done here.
           goto breakbreak;

       case CRcvFreshLoss::SPLIT:
           // Oh, this will be more complicated. This means that it was in between.
           {
               // So create a new element that will hold the upper part of the range,
               // and this one modify to be the lower part of the range.

               // Keep the current end-of-sequence value for the second element
               int32_t next_end = m_FreshLoss[i].seq[1];

               // seq-1 set to the end of this element
               m_FreshLoss[i].seq[1] = CSeqNo::decseq(sequence);
               // seq+1 set to the begin of the next element
               int32_t next_begin = CSeqNo::incseq(sequence);

               // Use position of the NEXT element because insertion happens BEFORE pointed element.
               // Use the same TTL (will stay the same in the other one).
               m_FreshLoss.insert(m_FreshLoss.begin() + i + 1, CRcvFreshLoss(next_begin, next_end, m_FreshLoss[i].ttl));
           }
           goto breakbreak;
       }
    }

    // Could have made the "return" instruction instead of goto, but maybe there will be something
    // to add in future, so keeping that.
breakbreak: ;

    if (i != m_FreshLoss.size())
    {
        HLOGF(mglog.Debug, "sequence %d removed from belated lossreport record", sequence);
    }

    if (was_reordered)
    {
        m_iConsecOrderedDelivery = 0;
        if (has_increased_tolerance)
        {
            m_iConsecEarlyDelivery = 0; // reset counter
        }
        else if (had_ttl > 2)
        {
            ++m_iConsecEarlyDelivery; // otherwise, and if it arrived quite earlier, increase counter
            HLOGF(mglog.Debug, "... arrived at TTL %d case %d", had_ttl, m_iConsecEarlyDelivery);

            // After 10 consecutive 
            if ( m_iConsecEarlyDelivery >= 10 )
            {
                m_iConsecEarlyDelivery = 0;
                if ( m_iReorderTolerance > 0 )
                {
                    m_iReorderTolerance--;
                    CGuard::enterCS(m_StatsLock);
                    m_stats.traceReorderDistance--;
                    CGuard::leaveCS(m_StatsLock);
                    HLOGF(mglog.Debug, "... reached %d times - decreasing tolerance to %d", m_iConsecEarlyDelivery, m_iReorderTolerance);
                }
            }

        }
        // If hasn't increased tolerance, but the packet appeared at TTL less than 2, do nothing.
    }

}

void CUDT::unlose(int32_t from, int32_t to)
{
    CGuard lg(m_RcvLossLock, "rcvloss");
    m_pRcvLossList->remove(from, to);

    HLOGF(mglog.Debug, "TLPKTDROP seq %d-%d (%d packets)", from, to, CSeqNo::seqoff(from, to));

    // All code below concerns only "belated lossreport" feature.

    int initial_loss_ttl = 0;
    if ( m_bPeerRexmitFlag )
        initial_loss_ttl = m_iReorderTolerance;

    if ( !initial_loss_ttl )
        return;

    // It's highly unlikely that this is waiting to send a belated UMSG_LOSSREPORT,
    // so treat it rather as a sanity check.

    // It's enough to check if the first element of the list starts with a sequence older than 'to'.
    // If not, just do nothing.

    size_t delete_index = 0;
    for (size_t i = 0; i < m_FreshLoss.size(); ++i)
    {
        CRcvFreshLoss::Emod result = m_FreshLoss[i].revoke(from, to);
        switch ( result )
        {
        case CRcvFreshLoss::DELETE:
            delete_index = i+1; // PAST THE END
            continue; // There may be further ranges that are included in this one, so check on.

        case CRcvFreshLoss::NONE:
        case CRcvFreshLoss::STRIPPED:
            break; // THIS BREAKS ONLY 'switch', not 'for'!

        case CRcvFreshLoss::SPLIT: ; // This function never returns it. It's only a compiler shut-up.
        }

        break; // Now this breaks also FOR.
    }

    m_FreshLoss.erase(m_FreshLoss.begin(), m_FreshLoss.begin() + delete_index); // with delete_index == 0 will do nothing
}

// This function, as the name states, should bake a new cookie.
int32_t CUDT::bake(const sockaddr_any& addr, int32_t current_cookie, int correction)
{
    static unsigned int distractor = 0;
    unsigned int rollover = distractor+10;

    for(;;)
    {
        // SYN cookie
        char clienthost[NI_MAXHOST];
        char clientport[NI_MAXSERV];
        getnameinfo(&addr, addr.size(),
                clienthost, sizeof(clienthost), clientport, sizeof(clientport),
                NI_NUMERICHOST|NI_NUMERICSERV);
        int64_t timestamp = ((CTimer::getTime() - m_stats.startTime) / 60000000) + distractor - correction; // secret changes every one minute
        stringstream cookiestr;
        cookiestr << clienthost << ":" << clientport << ":" << timestamp;
        union
        {
            unsigned char cookie[16];
            int32_t cookie_val;
        };
        CMD5::compute(cookiestr.str().c_str(), cookie);

        if ( cookie_val != current_cookie )
            return cookie_val;

        ++distractor;

        // This is just to make the loop formally breakable,
        // but this is virtually impossible to happen.
        if ( distractor == rollover )
            return cookie_val;
    }
}

// XXX This is quite a mystery, why this function has a return value
// and what the purpose for it was. There's just one call of this
// function in the whole code and in that call the return value is
// ignored. Actually this call happens in the CRcvQueue::worker thread,
// where it makes a response for incoming UDP packet that might be
// a connection request. Should any error occur in this process, there
// is no way to "report error" that happened here. Basing on that
// these values in original UDT code were quite like the values
// for m_iReqType, they have been changed to URQ_* symbols, which
// may mean that the intent for the return value was to send this
// value back as a control packet back to the connector.
//
// This function is run when the CRcvQueue object is reading packets
// from the multiplexer (@c CRcvQueue::worker_RetrieveUnit) and the
// target socket ID is 0.
//
// XXX Make this function return EConnectStatus enum type (extend if needed),
// and this will be directly passed to the caller.
SRT_REJECT_REASON CUDT::processConnectRequest(const sockaddr_any& addr, CPacket& packet)
{
    // XXX ASSUMPTIONS:
    // [[using assert(packet.m_iID == 0)]]

   HLOGC(mglog.Debug, log << "processConnectRequest: received a connection request");

   if (m_bClosing)
   {
       m_RejectReason = SRT_REJ_CLOSE;
       HLOGC(mglog.Debug, log << "processConnectRequest: ... NOT. Rejecting because closing.");
       return m_RejectReason;
   }

   /*
   * Closing a listening socket only set bBroken
   * If a connect packet is received while closing it gets through
   * processing and crashes later.
   */
   if (m_bBroken)
   {
      m_RejectReason = SRT_REJ_CLOSE;
      HLOGC(mglog.Debug, log << "processConnectRequest: ... NOT. Rejecting because broken.");
      return m_RejectReason;
   }
   size_t exp_len = CHandShake::m_iContentSize; // When CHandShake::m_iContentSize is used in log, the file fails to link!

   // NOTE!!! Old version of SRT code checks if the size of the HS packet
   // is EQUAL to the above CHandShake::m_iContentSize.

   // Changed to < exp_len because we actually need that the packet
   // be at least of a size for handshake, although it may contain
   // more data, depending on what's inside.
   if (packet.getLength() < exp_len)
   {
      m_RejectReason = SRT_REJ_ROGUE;
      HLOGC(mglog.Debug, log << "processConnectRequest: ... NOT. Wrong size: " << packet.getLength() << " (expected: " << exp_len << ")");
      return m_RejectReason;
   }

   // Dunno why the original UDT4 code only MUCH LATER was checking if the packet was UMSG_HANDSHAKE.
   // It doesn't seem to make sense to deserialize it into the handshake structure if we are not
   // sure that the packet contains the handshake at all!
   if ( !packet.isControl(UMSG_HANDSHAKE) )
   {
       m_RejectReason = SRT_REJ_ROGUE;
       LOGC(mglog.Error, log << "processConnectRequest: the packet received as handshake is not a handshake message");
       return m_RejectReason;
   }

   CHandShake hs;
   hs.load_from(packet.m_pcData, packet.getLength());

   // XXX MOST LIKELY this hs should be now copied into m_ConnRes field, which holds
   // the handshake structure sent from the peer (no matter the role or mode).
   // This should simplify the createSrtHandshake() function which can this time
   // simply write the crafted handshake structure into m_ConnReq, which needs no
   // participation of the local handshake and passing it as a parameter through
   // newConnection() -> acceptAndRespond() -> createSrtHandshake(). This is also
   // required as a source of the peer's information used in processing in other
   // structures.

   int32_t cookie_val = bake(addr);

   HLOGC(mglog.Debug, log << "processConnectRequest: new cookie: " << hex << cookie_val);

   // Remember and use the incoming destination address here
   // and use it as a source address when responding. It's not possible
   // to record this address yet because this happens still in the frames
   // of the listener socket. Only when processing switches to the newly
   // spawned accepted socket can the address be recorded in its
   // m_SourceAddr field.
   sockaddr_any use_source_addr = packet.udpDestAddr();

   // REQUEST:INDUCTION.
   // Set a cookie, a target ID, and send back the same as
   // RESPONSE:INDUCTION.
   if (hs.m_iReqType == URQ_INDUCTION)
   {
       HLOGC(mglog.Debug, log << "processConnectRequest: received type=induction, sending back with cookie+socket");

       // XXX That looks weird - the calculated md5 sum out of the given host/port/timestamp
       // is 16 bytes long, but CHandShake::m_iCookie has 4 bytes. This then effectively copies
       // only the first 4 bytes. Moreover, it's dangerous on some platforms because the char
       // array need not be aligned to int32_t - changed to union in a hope that using int32_t
       // inside a union will enforce whole union to be aligned to int32_t.
      hs.m_iCookie = cookie_val;
      packet.m_iID = hs.m_iID;

      // Ok, now's the time. The listener sets here the version 5 handshake,
      // even though the request was 4. This is because the old client would
      // simply return THE SAME version, not even looking into it, giving the
      // listener false impression as if it supported version 5.
      //
      // If the caller was really HSv4, it will simply ignore the version 5 in INDUCTION;
      // it will respond with CONCLUSION, but with its own set version, which is version 4.
      //
      // If the caller was really HSv5, it will RECOGNIZE this version 5 in INDUCTION, so
      // it will respond with version 5 when sending CONCLUSION.

      hs.m_iVersion = HS_VERSION_SRT1;

      // Additionally, set this field to a MAGIC value. This field isn't used during INDUCTION
      // by HSv4 client, HSv5 client can use it to additionally verify that this is a HSv5 listener.
      // In this field we also advertise the PBKEYLEN value. When 0, it's considered not advertised.
      hs.m_iType = SrtHSRequest::wrapFlags(true /*put SRT_MAGIC_CODE in HSFLAGS*/, m_iSndCryptoKeyLen);
      bool whether SRT_ATR_UNUSED = m_iSndCryptoKeyLen != 0;
      HLOGC(mglog.Debug, log << "processConnectRequest: " << (whether ? "" : "NOT ") << " Advertising PBKEYLEN - value = " << m_iSndCryptoKeyLen);

      size_t size = packet.getLength();
      hs.store_to(packet.m_pcData, Ref(size));
      setPacketTS(packet, CTimer::getTime());
      m_pSndQueue->sendto(addr, packet, use_source_addr);
      return SRT_REJ_UNKNOWN; // EXCEPTION: this is a "no-error" code.
   }

   // Otherwise this should be REQUEST:CONCLUSION.
   // Should then come with the correct cookie that was
   // set in the above INDUCTION, in the HS_VERSION_SRT1
   // should also contain extra data.

   HLOGC(mglog.Debug, log << "processConnectRequest: received type=" << RequestTypeStr(hs.m_iReqType) << " - checking cookie...");
   if (hs.m_iCookie != cookie_val)
   {
       cookie_val = bake(addr, cookie_val, -1); // SHOULD generate an earlier, distracted cookie

       if (hs.m_iCookie != cookie_val)
       {
           m_RejectReason = SRT_REJ_RDVCOOKIE;
           HLOGC(mglog.Debug, log << "processConnectRequest: ...wrong cookie " << hex << cookie_val << ". Ignoring.");
           return m_RejectReason;
       }

       HLOGC(mglog.Debug, log << "processConnectRequest: ... correct (FIXED) cookie. Proceeding.");
   }
   else
   {
       HLOGC(mglog.Debug, log << "processConnectRequest: ... correct (ORIGINAL) cookie. Proceeding.");
   }

   int32_t id = hs.m_iID;

   // HANDSHAKE: The old client sees the version that does not match HS_VERSION_UDT4 (5).
   // In this case it will respond with URQ_ERROR_REJECT. Rest of the data are the same
   // as in the handshake request. When this message is received, the connector side should
   // switch itself to the version number HS_VERSION_UDT4 and continue the old way (that is,
   // continue sending URQ_INDUCTION, but this time with HS_VERSION_UDT4).

   bool accepted_hs = true;

   if (hs.m_iVersion == HS_VERSION_SRT1)
   {
       // No further check required.
       // The m_iType contains handshake extension flags.
   }
   else if (hs.m_iVersion == HS_VERSION_UDT4)
   {
       // In UDT, and so in older SRT version, the hs.m_iType field should contain
       // the socket type, although SRT only allowed this field to be UDT_DGRAM.
       // Older SRT version contained that value in a field, but now that this can
       // only contain UDT_DGRAM the field itself has been abandoned.
       // For the sake of any old client that reports version 4 handshake, interpret
       // this hs.m_iType field as a socket type and check if it's UDT_DGRAM.

       // Note that in HSv5 hs.m_iType contains extension flags.
       if (hs.m_iType != UDT_DGRAM)
       {
           m_RejectReason = SRT_REJ_ROGUE;
           accepted_hs = false;
       }
   }
   else
   {
       // Unsupported version
       // (NOTE: This includes "version=0" which is a rejection flag).
       m_RejectReason = SRT_REJ_VERSION;
       accepted_hs = false;
   }

   if (!accepted_hs)
   {
       HLOGC(mglog.Debug, log << "processConnectRequest: version/type mismatch. Sending REJECT code:" << m_RejectReason
               << " MSG: " << srt_rejectreason_str(m_RejectReason));
       // mismatch, reject the request
       hs.m_iReqType = URQFailure(m_RejectReason);
       size_t size = CHandShake::m_iContentSize;
       hs.store_to(packet.m_pcData, Ref(size));
       packet.m_iID = id;
       setPacketTS(packet, CTimer::getTime());
       m_pSndQueue->sendto(addr, packet, use_source_addr);
   }
   else
   {
       SRT_REJECT_REASON error = SRT_REJ_UNKNOWN;
       int result = s_UDTUnited.newConnection(m_SocketID, addr, &hs, packet, Ref(error));

       // This is listener - m_RejectReason need not be set
       // because listener has no functionality of giving the app
       // insight into rejected callers.

       // --->
       //        (global.) CUDTUnited::updateListenerMux
       //        (new Socket.) CUDT::acceptAndRespond
       if (result == -1)
       {
           hs.m_iReqType = URQFailure(error);
           LOGF(mglog.Error, "UU:newConnection: rsp(REJECT): %d - %s", hs.m_iReqType, srt_rejectreason_str(error));
       }

       // CONFUSION WARNING!
       //
       // The newConnection() will call acceptAndRespond() if the processing
       // was successful - IN WHICH CASE THIS PROCEDURE SHOULD DO NOTHING.
       // Ok, almost nothing - see update_events below.
       //
       // If newConnection() failed, acceptAndRespond() will not be called.
       // Ok, more precisely, the thing that acceptAndRespond() is expected to do
       // will not be done (this includes sending any response to the peer).
       //
       // Now read CAREFULLY. The newConnection() will return:
       //
       // - -1: The connection processing failed due to errors like:
       //       - memory alloation error
       //       - listen backlog exceeded
       //       - any error propagated from CUDT::open and CUDT::acceptAndRespond
       // - 0: The connection already exists
       // - 1: Connection accepted.
       //
       // So, update_events is called only if the connection is established.
       // Both 0 (repeated) and -1 (error) require that a response be sent.
       // The CPacket object that has arrived as a connection request is here
       // reused for the connection rejection response (see URQ_ERROR_REJECT set
       // as m_iReqType).

       // send back a response if connection failed or connection already existed
       // new connection response should be sent in acceptAndRespond()
       if (result != 1)
       {
           HLOGC(mglog.Debug, log << CONID() << "processConnectRequest: sending ABNORMAL handshake info req=" << RequestTypeStr(hs.m_iReqType));
           size_t size = CHandShake::m_iContentSize;
           hs.store_to(packet.m_pcData, Ref(size));
           packet.m_iID = id;
           setPacketTS(packet, CTimer::getTime());
           m_pSndQueue->sendto(addr, packet, use_source_addr);
       }
       else
       {
           // a new connection has been created, enable epoll for write
           s_UDTUnited.m_EPoll.update_events(m_SocketID, m_sPollID, SRT_EPOLL_OUT, true);
       }
   }
   LOGC(mglog.Note, log << "listen ret: " << hs.m_iReqType << " - " << RequestTypeStr(hs.m_iReqType));

   return RejectReasonForURQ(hs.m_iReqType);
}

void CUDT::addLossRecord(std::vector<int32_t>& lr, int32_t lo, int32_t hi)
{
    if ( lo == hi )
        lr.push_back(lo);
    else
    {
        lr.push_back(lo | LOSSDATA_SEQNO_RANGE_FIRST);
        lr.push_back(hi);
    }
}

void CUDT::checkACKTimer(uint64_t currtime_tk)
{
    if (currtime_tk > m_ullNextACKTime_tk  // ACK time has come
            // OR the number of sent packets since last ACK has reached
            // the congctl-defined value of ACK Interval
            // (note that none of the builtin congctls defines ACK Interval)
            || (m_CongCtl->ACKMaxPackets() > 0 && m_iPktCount >= m_CongCtl->ACKMaxPackets()))
    {
        // ACK timer expired or ACK interval is reached
        sendCtrl(UMSG_ACK);
        CTimer::rdtsc(currtime_tk);

        const int ack_interval_tk = m_CongCtl->ACKTimeout_us() > 0
            ? m_CongCtl->ACKTimeout_us() * m_ullCPUFrequency
            : m_ullACKInt_tk;
        m_ullNextACKTime_tk = currtime_tk + ack_interval_tk;

        m_iPktCount = 0;
        m_iLightACKCount = 1;
    }
    // Or the transfer rate is so high that the number of packets
    // have reached the value of SelfClockInterval * LightACKCount before
    // the time has come according to m_ullNextACKTime_tk. In this case a "lite ACK"
    // is sent, which doesn't contain statistical data and nothing more
    // than just the ACK number. The "fat ACK" packets will be still sent
    // normally according to the timely rules.
    else if (m_iPktCount >= SELF_CLOCK_INTERVAL * m_iLightACKCount)
    {
        //send a "light" ACK
        sendCtrl(UMSG_ACK, NULL, NULL, SEND_LITE_ACK);
        ++m_iLightACKCount;
    }
}


void CUDT::checkNAKTimer(uint64_t currtime_tk)
{
    // XXX The problem with working NAKREPORT with SRT_ARQ_ONREQ
    // is not that it would be inappropriate, but because it's not
    // implemented. The reason for it is that the structure of the
    // loss list container (m_pRcvLossList) is such that it is expected
    // that the loss records are ordered by sequence numbers (so
    // that two ranges sticking together are merged in place).
    // Unfortunately in case of SRT_ARQ_ONREQ losses must be recorded
    // as before, but they should not be reported, until confirmed
    // by the filter. By this reason they appear often out of order
    // and for adding them properly the loss list container wasn't
    // prepared. This then requires some more effort to implement.
    if (!m_bRcvNakReport || m_PktFilterRexmitLevel != SRT_ARQ_ALWAYS)
        return;

    /*
    * m_bRcvNakReport enables NAK reports for SRT.
    * Retransmission based on timeout is bandwidth consuming,
    * not knowing what to retransmit when the only NAK sent by receiver is lost,
    * all packets past last ACK are retransmitted (rexmitMethod() == SRM_FASTREXMIT).
    */
    if ((currtime_tk > m_ullNextNAKTime_tk) && (m_pRcvLossList->getLossLength() > 0))
    {
        // NAK timer expired, and there is loss to be reported.
        sendCtrl(UMSG_LOSSREPORT);

        CTimer::rdtsc(currtime_tk);
        m_ullNextNAKTime_tk = currtime_tk + m_ullNAKInt_tk;
    }
}

bool CUDT::checkExpTimer(uint64_t currtime_tk)
{
    // In UDT the m_bUserDefinedRTO and m_iRTO were in CCC class.
    // There's nothing in the original code that alters these values.

    uint64_t next_exp_time_tk;
    if (m_CongCtl->RTO())
    {
        next_exp_time_tk = m_ullLastRspTime_tk + m_CongCtl->RTO() * m_ullCPUFrequency;
    }
    else
    {
        uint64_t exp_int_tk = (m_iEXPCount * (m_iRTT + 4 * m_iRTTVar) + COMM_SYN_INTERVAL_US) * m_ullCPUFrequency;
        if (exp_int_tk < m_iEXPCount * m_ullMinExpInt_tk)
            exp_int_tk = m_iEXPCount * m_ullMinExpInt_tk;
        next_exp_time_tk = m_ullLastRspTime_tk + exp_int_tk;
    }

    if (currtime_tk <= next_exp_time_tk)
        return false;

    // ms -> us
    const int PEER_IDLE_TMO_US = m_iOPT_PeerIdleTimeout * 1000;
    // Haven't received any information from the peer, is it dead?!
    // timeout: at least 16 expirations and must be greater than 5 seconds
    if ((m_iEXPCount > COMM_RESPONSE_MAX_EXP)
        && (currtime_tk - m_ullLastRspTime_tk > PEER_IDLE_TMO_US * m_ullCPUFrequency))
    {
        //
        // Connection is broken.
        // UDT does not signal any information about this instead of to stop quietly.
        // Application will detect this when it calls any UDT methods next time.
        //
        HLOGC(mglog.Debug, log << "CONNECTION EXPIRED after " << ((currtime_tk - m_ullLastRspTime_tk) / m_ullCPUFrequency) << "ms");
        m_bClosing = true;
        m_bBroken  = true;
        m_iBrokenCounter = 30;

        // update snd U list to remove this socket
        m_pSndQueue->m_pSndUList->update(this, CSndUList::DO_RESCHEDULE);

        releaseSynch();

        // app can call any UDT API to learn the connection_broken error
        s_UDTUnited.m_EPoll.update_events(m_SocketID, m_sPollID, SRT_EPOLL_IN | SRT_EPOLL_OUT | SRT_EPOLL_ERR, true);

        CTimer::triggerEvent();

        return true;
    }

    HLOGC(mglog.Debug, log << "EXP TIMER: count=" << m_iEXPCount << "/" << (+COMM_RESPONSE_MAX_EXP)
        << " elapsed=" << ((currtime_tk - m_ullLastRspTime_tk) / m_ullCPUFrequency) << "/" << (+PEER_IDLE_TMO_US) << "us");

    ++m_iEXPCount;

    /*
     * (keepalive fix)
     * duB:
     * It seems there is confusion of the direction of the Response here.
     * LastRspTime is supposed to be when receiving (data/ctrl) from peer
     * as shown in processCtrl and processData,
     * Here we set because we sent something?
     *
     * Disabling this code that prevent quick reconnection when peer disappear
     */
    // Reset last response time since we've just sent a heart-beat.
    // (fixed) m_ullLastRspTime_tk = currtime_tk;

    return false;
}

void CUDT::checkRexmitTimer(uint64_t currtime_tk)
{
    /* There are two algorithms of blind packet retransmission: LATEREXMIT and FASTREXMIT.
     *
     * LATEREXMIT is only used with FileCC.
     * The mode is triggered when some time has passed since the last ACK from
     * the receiver, while there is still some unacknowledged data in the sender's buffer,
     * and the loss list is empty.
     *
     * FASTREXMIT is only used with LiveCC.
     * The mode is triggered if the receiver does not send periodic NAK reports,
     * when some time has passed since the last ACK from the receiver,
     * while there is still some unacknowledged data in the sender's buffer.
     *
     * In case the above conditions are met, the unacknowledged packets
     * in the sender's buffer will be added to loss list and retransmitted.
     */

    const uint64_t rtt_syn = (m_iRTT + 4 * m_iRTTVar + 2 * COMM_SYN_INTERVAL_US);
    const uint64_t exp_int = (m_iReXmitCount * rtt_syn + COMM_SYN_INTERVAL_US) * m_ullCPUFrequency;

    if (currtime_tk <= (m_ullLastRspAckTime_tk + exp_int))
        return;

    // If there is no unacknowledged data in the sending buffer,
    // then there is nothing to retransmit.
    if (m_pSndBuffer->getCurrBufSize() <= 0)
        return;

    const bool is_laterexmit = m_CongCtl->rexmitMethod() == SrtCongestion::SRM_LATEREXMIT;
    const bool is_fastrexmit = m_CongCtl->rexmitMethod() == SrtCongestion::SRM_FASTREXMIT;

    // If the receiver will send periodic NAK reports, then FASTREXMIT is inactive.
    // MIND that probably some method of "blind rexmit" MUST BE DONE, when TLPKTDROP is off.
    if (is_fastrexmit && m_bPeerNakReport)
        return;

    // We need to retransmit only when the data in the sender's buffer was already sent.
    // Otherwise it might still be sent regulary.
    bool retransmit = false;
    // - the sender loss list is empty (the receiver didn't send any LOSSREPORT, or LOSSREPORT was lost on track)
    if (is_laterexmit && (CSeqNo::incseq(m_iSndCurrSeqNo) != m_iSndLastAck) && m_pSndLossList->getLossLength() == 0)
        retransmit = true;

    if (is_fastrexmit && (CSeqNo::seqoff(m_iSndLastAck, CSeqNo::incseq(m_iSndCurrSeqNo)) > 0))
        retransmit = true;

    if (retransmit)
    {
        // Sender: Insert all the packets sent after last received acknowledgement into the sender loss list.
        CGuard acklock(m_AckLock, "ack");  // Protect packet retransmission
        // Resend all unacknowledged packets on timeout, but only if there is no packet in the loss list
        const int32_t csn = m_iSndCurrSeqNo;
        const int num = m_pSndLossList->insert(m_iSndLastAck, csn);
        if (num > 0)
        {
            CGuard::enterCS(m_StatsLock, "stats");
            m_stats.traceSndLoss += num;
            m_stats.sndLossTotal += num;
            CGuard::leaveCS(m_StatsLock, "stats");

            HLOGC(mglog.Debug, log << CONID() << "ENFORCED " << (is_laterexmit ? "LATEREXMIT" : "FASTREXMIT")
                << " by ACK-TMOUT (scheduling): " << CSeqNo::incseq(m_iSndLastAck) << "-" << csn
                << " (" << CSeqNo::seqoff(m_iSndLastAck, csn) << " packets)");
        }
    }

    ++m_iReXmitCount;

    checkSndTimers(DONT_REGEN_KM);
    const ECheckTimerStage stage = is_fastrexmit ? TEV_CHT_FASTREXMIT : TEV_CHT_REXMIT;
    updateCC(TEV_CHECKTIMER, stage);

    // immediately restart transmission
    m_pSndQueue->m_pSndUList->update(this, CSndUList::DO_RESCHEDULE);
}

void CUDT::checkTimers()
{
    // update CC parameters
    updateCC(TEV_CHECKTIMER, TEV_CHT_INIT);
    //uint64_t minint = (uint64_t)(m_ullCPUFrequency * m_pSndTimeWindow->getMinPktSndInt() * 0.9);
    //if (m_ullInterval_tk < minint)
    //   m_ullInterval_tk = minint;
    // NOTE: This commented-out ^^^ code was commented out in original UDT. Leaving for historical reasons

    uint64_t currtime_tk;
    CTimer::rdtsc(currtime_tk);

    // This is a very heavy log, unblock only for temporary debugging!
#if 0
    HLOGC(mglog.Debug, log << CONID() << "checkTimers: nextacktime=" << FormatTime(m_ullNextACKTime_tk)
        << " AckInterval=" << m_iACKInterval
        << " pkt-count=" << m_iPktCount << " liteack-count=" << m_iLightACKCount);
#endif

    // Check if it is time to send ACK
    checkACKTimer(currtime_tk);

    // Check if it is time to send a loss report
    checkNAKTimer(currtime_tk);

    // Check if the connection is expired
    if (checkExpTimer(currtime_tk))
        return;

    // Check if FAST or LATE packet retransmission is required
    checkRexmitTimer(currtime_tk);

    //   uint64_t exp_int = (m_iRTT + 4 * m_iRTTVar + COMM_SYN_INTERVAL_US) * m_ullCPUFrequency;
    if (currtime_tk > m_ullLastSndTime_tk + (COMM_KEEPALIVE_PERIOD_US * m_ullCPUFrequency))
    {
        sendCtrl(UMSG_KEEPALIVE);
        HLOGP(mglog.Debug, "KEEPALIVE");
    }
}

void CUDT::addEPoll(const int eid)
{
   CGuard::enterCS(s_UDTUnited.m_EPoll.m_EPollLock, "glob.epoll");
   m_sPollID.insert(eid);
   CGuard::leaveCS(s_UDTUnited.m_EPoll.m_EPollLock, "glob.epoll");

   if (!stillConnected())
       return;

   CGuard::enterCS(m_RecvLock, "recv");
   if (m_pRcvBuffer->isRcvDataReady())
   {
      s_UDTUnited.m_EPoll.update_events(m_SocketID, m_sPollID, SRT_EPOLL_IN, true);
   }
   CGuard::leaveCS(m_RecvLock, "recv");

   if (m_iSndBufSize > m_pSndBuffer->getCurrBufSize())
   {
      s_UDTUnited.m_EPoll.update_events(m_SocketID, m_sPollID, SRT_EPOLL_OUT, true);
   }
}

void CUDT::removeEPoll(const int eid)
{
   // clear IO events notifications;
   // since this happens after the epoll ID has been removed, they cannot be set again
   set<int> remove;
   remove.insert(eid);
   s_UDTUnited.m_EPoll.update_events(m_SocketID, remove, SRT_EPOLL_IN | SRT_EPOLL_OUT, false);

   CGuard::enterCS(s_UDTUnited.m_EPoll.m_EPollLock, "glob.epoll");
   m_sPollID.erase(eid);
   CGuard::leaveCS(s_UDTUnited.m_EPoll.m_EPollLock, "glob.epoll");
}

void CUDT::ConnectSignal(ETransmissionEvent evt, EventSlot sl)
{
    if (evt >= TEV__SIZE)
        return; // sanity check

    m_Slots[evt].push_back(sl);
}

void CUDT::DisconnectSignal(ETransmissionEvent evt)
{
    if (evt >= TEV__SIZE)
        return; // sanity check

    m_Slots[evt].clear();
}

void CUDT::EmitSignal(ETransmissionEvent tev, EventVariant var)
{
    for (std::vector<EventSlot>::iterator i = m_Slots[tev].begin();
            i != m_Slots[tev].end(); ++i)
    {
        i->emit(tev, var);
    }
}

int CUDT::getsndbuffer(SRTSOCKET u, size_t* blocks, size_t* bytes)
{
    CUDTSocket* s = s_UDTUnited.locateSocket(u);
    if (!s || !s->m_pUDT)
        return -1;

    CSndBuffer* b = s->m_pUDT->m_pSndBuffer;

    if (!b)
        return -1;

    int bytecount, timespan;
    int count = b->getCurrBufSize(Ref(bytecount), Ref(timespan));

    if (blocks)
        *blocks = count;

    if (bytes)
        *bytes = bytecount;

    return std::abs(timespan);
}

SRT_REJECT_REASON CUDT::rejectReason(SRTSOCKET u)
{
    CUDTSocket* s = s_UDTUnited.locateSocket(u);
    if (!s || !s->m_pUDT)
        return SRT_REJ_UNKNOWN;

    return s->m_pUDT->m_RejectReason;
}

bool CUDT::runAcceptHook(CUDT* acore, const sockaddr* peer, const CHandShake* hs, const CPacket& hspkt)
{
    // Prepare the information for the hook.

    // We need streamid.
    char target[MAX_SID_LENGTH+1];
    memset(target, 0, MAX_SID_LENGTH+1);

    // Just for a case, check the length.
    // This wasn't done before, and we could risk memory crash.
    // In case of error, this will remain unset and the empty
    // string will be passed as streamid.

    int ext_flags = SrtHSRequest::SRT_HSTYPE_HSFLAGS::unwrap(hs->m_iType);

    // This tests if there are any extensions.
    if (hspkt.getLength() > CHandShake::m_iContentSize + 4 && IsSet(ext_flags, CHandShake::HS_EXT_CONFIG))
    {
        uint32_t* begin = reinterpret_cast<uint32_t*>(hspkt.m_pcData + CHandShake::m_iContentSize);
        size_t size = hspkt.getLength() - CHandShake::m_iContentSize; // Due to previous cond check we grant it's >0
        uint32_t* next = 0;
        size_t length = size / sizeof(uint32_t);
        size_t blocklen = 0;

        for (;;) // ONE SHOT, but continuable loop
        {
            int cmd = FindExtensionBlock(begin, length, Ref(blocklen), Ref(next));

            const size_t bytelen = blocklen*sizeof(uint32_t);

            if (cmd == SRT_CMD_SID)
            {
                if (!bytelen || bytelen > MAX_SID_LENGTH)
                {
                    LOGC(mglog.Error, log << "interpretSrtHandshake: STREAMID length " << bytelen
                           << " is 0 or > " << +MAX_SID_LENGTH << " - PROTOCOL ERROR, REJECTING");
                    return false;
                }
                // See comment at CUDT::interpretSrtHandshake().
                memcpy(target, begin+1, bytelen);

                // Un-swap on big endian machines
                ItoHLA((uint32_t*)target, (uint32_t*)target, blocklen);

                // Nothing more expected from connection block.
                break;
            }
            else if (cmd == SRT_CMD_NONE)
            {
                // End of blocks
                break;
            }
            else
            {
                // Any other kind of message extracted. Search on.
                length -= (next - begin);
                begin = next;
                if (begin)
                    continue;
            }

            break;
        }
    }

    try
    {
        int result = CALLBACK_CALL(m_cbAcceptHook, acore->m_SocketID, hs->m_iVersion, peer, target);
        if (result == -1)
            return false;
    }
    catch (...)
    {
        LOGP(mglog.Error, "runAcceptHook: hook interrupted by exception");
        return false;
    }

    return true;
}
<|MERGE_RESOLUTION|>--- conflicted
+++ resolved
@@ -8350,7 +8350,6 @@
 
 #define THREAD_CHECK_AFFINITY(thr) ThreadCheckAffinity(__FUNCTION__, thr)
 
-<<<<<<< HEAD
 // [[using affinity(m_pRcvBuffer->workerThread())]];
 vector<int32_t> CUDT::defaultPacketArrival(void* vself, CPacket& pkt)
 {
@@ -8432,10 +8431,7 @@
 std::string DisplayLossArray(const vector<int32_t>&) { return std::string(); }
 #endif
 
-int CUDT::processData(CUnit* unit)
-=======
 int CUDT::processData(CUnit* in_unit)
->>>>>>> eb56308a
 {
    THREAD_CHECK_AFFINITY(m_pRcvQueue->threadId());
    
@@ -8560,6 +8556,11 @@
    if (packet.getMsgSeq() != 0) // disregard filter-control packets, their seq may mean nothing
    {
        int diff = CSeqNo::seqoff(m_iRcvCurrPhySeqNo, packet.m_iSeqNo);
+       // Difference between these two sequence numbers is expected to be:
+       // 0 - duplicated last packet (theory only)
+       // 1 - subsequent packet (alright)
+       // <0 - belated or recovered packet
+       // >1 - jump over a packet loss (loss = seqdiff-1)
        if (diff > 1)
        {
            CGuard lg(m_StatsLock, "stats");
@@ -8587,24 +8588,8 @@
       // offset from RcvLastAck in RcvBuffer must remain valid between seqoff() and addData()
       CGuard recvbuf_acklock(m_AckLock, "ack");
 
-<<<<<<< HEAD
-      const int offset = CSeqNo::seqoff(m_iRcvLastSkipAck, packet.m_iSeqNo);
-
-      // ##  packet.m_iSeqNo = m_iRcvLastSkipAck +% offset
-
-      bool excessive = false;
-#if ENABLE_HEAVY_LOGGING
-      const char* exc_type = "EXPECTED";
-#define IF_HEAVY_LOGGING(instr) instr
-#else 
-#define IF_HEAVY_LOGGING(instr) (void)0
-#endif 
-
-      if (offset < 0)
-=======
       //vector<CUnit*> undec_units;
       if (m_PacketFilter)
->>>>>>> eb56308a
       {
           // Stuff this data into the filter
           m_PacketFilter.receive(in_unit, Ref(incoming), Ref(filter_loss_seqs));
@@ -8848,62 +8833,15 @@
 
    if (incoming.empty())
    {
-<<<<<<< HEAD
-       // Crypto flags not cleared means that decryption failed
-       // Do not ask for lost packets retransmission
-       ;
-       HLOGC(mglog.Debug, log << CONID() << "processData: ERROR: packet not decrypted, dropping data.");
-       // NOTE: if the packet can't be decrypted, it won't cause retransmission.
-       // We assume that this wouldn't be the only packet unable to decrypt, so
-       // the transmission continues only for formality.
-   }
-   else
-=======
        // Treat as excessive. This is when a filter cumulates packets
        // until the loss is rebuilt, or eats up a filter control packet
        return -1;
    }
 
    if (!srt_loss_seqs.empty())
->>>>>>> eb56308a
    {
-       // DEFAULT: -->  CUDT::defaultPacketArrival(this, seqrange)
-       vector<int32_t> lossarray = m_cbPacketArrival.call(packet);
-
-       if (!lossarray.empty())
+       // A loss is detected
        {
-<<<<<<< HEAD
-           HLOGC(mglog.Debug, log << "LOSSREPORT: " << DisplayLossArray(lossarray));
-           sendCtrl(UMSG_LOSSREPORT, NULL, &lossarray[0], lossarray.size());
-
-           if (m_bTsbPd)
-           {
-               HLOGC(mglog.Debug, log << "loss: signaling TSBPD cond");
-               CCondDelegate cond(m_RcvTsbPdCond, m_RecvLock, CCondDelegate::NOLOCK);
-               cond.lock_signal();
-           }
-       }
-
-       int loss = CSeqNo::seqoff(m_iRcvCurrSeqNo, packet.m_iSeqNo) - 1;
-       // Difference between these two sequence numbers is expected to be:
-       // 0 - duplicated last packet (theory only)
-       // 1 - subsequent packet (alright)
-       // <0 - belated or recovered packet
-       // >1 - jump over a packet loss (loss = seqdiff-1)
-       if (loss > 0)
-       {
-           // Even if there is some mechanism that makes a fake "no loss"
-           // to be recorded, the statistics should represent the true packet
-           // loss number. The above only provides ability to avoid unnecessary
-           // retransmissions.
-           CGuard::enterCS(m_StatsLock);
-           m_stats.traceRcvLoss += loss;
-           m_stats.rcvLossTotal += loss;
-           uint64_t lossbytes = loss * m_pRcvBuffer->getRcvAvgPayloadSize();
-           m_stats.traceRcvBytesLoss += lossbytes;
-           m_stats.rcvBytesLossTotal += lossbytes;
-           CGuard::leaveCS(m_StatsLock);
-=======
            // TODO: Can unlock rcvloss after m_pRcvLossList->insert(...)?
            // And probably protect m_FreshLoss as well.
 
@@ -8928,10 +8866,9 @@
 
        if (m_bTsbPd)
        {
-           pthread_mutex_lock(&m_RecvLock);
-           pthread_cond_signal(&m_RcvTsbPdCond);
-           pthread_mutex_unlock(&m_RecvLock);
->>>>>>> eb56308a
+           HLOGC(mglog.Debug, log << "loss: signaling TSBPD cond");
+           CCondDelegate cond(m_RcvTsbPdCond, m_RecvLock, CCondDelegate::NOLOCK);
+           cond.lock_signal();
        }
    }
 
