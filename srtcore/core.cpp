/*
 * SRT - Secure, Reliable, Transport
 * Copyright (c) 2018 Haivision Systems Inc.
 * 
 * This Source Code Form is subject to the terms of the Mozilla Public
 * License, v. 2.0. If a copy of the MPL was not distributed with this
 * file, You can obtain one at http://mozilla.org/MPL/2.0/.
 * 
 */

/*****************************************************************************
Copyright (c) 2001 - 2011, The Board of Trustees of the University of Illinois.
All rights reserved.

Redistribution and use in source and binary forms, with or without
modification, are permitted provided that the following conditions are
met:

* Redistributions of source code must retain the above
  copyright notice, this list of conditions and the
  following disclaimer.

* Redistributions in binary form must reproduce the
  above copyright notice, this list of conditions
  and the following disclaimer in the documentation
  and/or other materials provided with the distribution.

* Neither the name of the University of Illinois
  nor the names of its contributors may be used to
  endorse or promote products derived from this
  software without specific prior written permission.

THIS SOFTWARE IS PROVIDED BY THE COPYRIGHT HOLDERS AND CONTRIBUTORS "AS
IS" AND ANY EXPRESS OR IMPLIED WARRANTIES, INCLUDING, BUT NOT LIMITED TO,
THE IMPLIED WARRANTIES OF MERCHANTABILITY AND FITNESS FOR A PARTICULAR
PURPOSE ARE DISCLAIMED. IN NO EVENT SHALL THE COPYRIGHT OWNER OR
CONTRIBUTORS BE LIABLE FOR ANY DIRECT, INDIRECT, INCIDENTAL, SPECIAL,
EXEMPLARY, OR CONSEQUENTIAL DAMAGES (INCLUDING, BUT NOT LIMITED TO,
PROCUREMENT OF SUBSTITUTE GOODS OR SERVICES; LOSS OF USE, DATA, OR
PROFITS; OR BUSINESS INTERRUPTION) HOWEVER CAUSED AND ON ANY THEORY OF
LIABILITY, WHETHER IN CONTRACT, STRICT LIABILITY, OR TORT (INCLUDING
NEGLIGENCE OR OTHERWISE) ARISING IN ANY WAY OUT OF THE USE OF THIS
SOFTWARE, EVEN IF ADVISED OF THE POSSIBILITY OF SUCH DAMAGE.
*****************************************************************************/

/*****************************************************************************
written by
   Yunhong Gu, last updated 02/28/2012
modified by
   Haivision Systems Inc.
*****************************************************************************/

<<<<<<< HEAD
#include "platform_sys.h"

=======
#ifndef _WIN32
   #include <unistd.h>
   #include <netdb.h>
   #include <arpa/inet.h>
   #include <cerrno>
   #include <cstring>
   #include <cstdlib>
#else
   #include <winsock2.h>
   #include <ws2tcpip.h>
#endif
>>>>>>> 6f6b76b3
#include <cmath>
#include <sstream>
#include "srt.h"
#include "queue.h"
#include "core.h"
#include "logging.h"
#include "crypto.h"
#include "logging_api.h" // Required due to containing extern srt_logger_config

// Again, just in case when some "smart guy" provided such a global macro
#ifdef min
#undef min
#endif
#ifdef max
#undef max
#endif

using namespace std;

namespace srt_logging
{

struct AllFaOn
{
    LogConfig::fa_bitset_t allfa;

    AllFaOn()
    {
//        allfa.set(SRT_LOGFA_BSTATS, true);
        allfa.set(SRT_LOGFA_CONTROL, true);
        allfa.set(SRT_LOGFA_DATA, true);
        allfa.set(SRT_LOGFA_TSBPD, true);
        allfa.set(SRT_LOGFA_REXMIT, true);
#if ENABLE_HAICRYPT_LOGGING
        allfa.set(SRT_LOGFA_HAICRYPT, true);
#endif
    }
} logger_fa_all;

}

// We need it outside the namespace to preserve the global name.
// It's a part of "hidden API" (used by applications)
SRT_API srt_logging::LogConfig srt_logger_config (srt_logging::logger_fa_all.allfa);

namespace srt_logging
{

Logger glog(SRT_LOGFA_GENERAL, srt_logger_config, "SRT.g");
// Unused. If not found useful, maybe reuse for another FA.
//Logger blog(SRT_LOGFA_BSTATS, srt_logger_config, "SRT.b");
Logger mglog(SRT_LOGFA_CONTROL, srt_logger_config, "SRT.c");
Logger dlog(SRT_LOGFA_DATA, srt_logger_config, "SRT.d");
Logger tslog(SRT_LOGFA_TSBPD, srt_logger_config, "SRT.t");
Logger rxlog(SRT_LOGFA_REXMIT, srt_logger_config, "SRT.r");

}

using namespace srt_logging;

CUDTUnited CUDT::s_UDTUnited;

const SRTSOCKET UDT::INVALID_SOCK = CUDT::INVALID_SOCK;
const int UDT::ERROR = CUDT::ERROR;

// SRT Version constants
#define SRT_VERSION_UNK     0
#define SRT_VERSION_MAJ1    0x010000            /* Version 1 major */


#define SRT_VERSION_MAJ(v) (0xFF0000 & (v))     /* Major number ensuring backward compatibility */
#define SRT_VERSION_MIN(v) (0x00FF00 & (v))
#define SRT_VERSION_PCH(v) (0x0000FF & (v))

// NOTE: HAISRT_VERSION is primarily defined in the build file.
const int32_t SRT_DEF_VERSION = SrtParseVersion(SRT_VERSION);


//#define SRT_CMD_HSREQ       1           /* SRT Handshake Request (sender) */
#define SRT_CMD_HSREQ_MINSZ 8           /* Minumum Compatible (1.x.x) packet size (bytes) */
#define SRT_CMD_HSREQ_SZ    12          /* Current version packet size */
#if     SRT_CMD_HSREQ_SZ > SRT_CMD_MAXSZ
#error  SRT_CMD_MAXSZ too small
#endif
/*      Handshake Request (Network Order)
        0[31..0]:   SRT version     SRT_DEF_VERSION
        1[31..0]:   Options         0 [ | SRT_OPT_TSBPDSND ][ | SRT_OPT_HAICRYPT ]
        2[31..16]:  TsbPD resv      0
        2[15..0]:   TsbPD delay     [0..60000] msec
*/

//#define SRT_CMD_HSRSP       2           /* SRT Handshake Response (receiver) */
#define SRT_CMD_HSRSP_MINSZ 8           /* Minumum Compatible (1.x.x) packet size (bytes) */
#define SRT_CMD_HSRSP_SZ    12          /* Current version packet size */
#if     SRT_CMD_HSRSP_SZ > SRT_CMD_MAXSZ
#error  SRT_CMD_MAXSZ too small
#endif
/*      Handshake Response (Network Order)
        0[31..0]:   SRT version     SRT_DEF_VERSION
        1[31..0]:   Options         0 [ | SRT_OPT_TSBPDRCV [| SRT_OPT_TLPKTDROP ]][ | SRT_OPT_HAICRYPT]
                                      [ | SRT_OPT_NAKREPORT ] [ | SRT_OPT_REXMITFLG ]
        2[31..16]:  TsbPD resv      0
        2[15..0]:   TsbPD delay     [0..60000] msec
*/


void CUDT::construct()
{
    m_pSndBuffer = NULL;
    m_pRcvBuffer = NULL;
    m_pSndLossList = NULL;
    m_pRcvLossList = NULL;
    m_iReorderTolerance = 0;
    m_iMaxReorderTolerance = 0; // Sensible optimal value is 10, 0 preserves old behavior
    m_iConsecEarlyDelivery = 0; // how many times so far the packet considered lost has been received before TTL expires
    m_iConsecOrderedDelivery = 0;

    m_pSndQueue = NULL;
    m_pRcvQueue = NULL;
    m_pPeerAddr = NULL;
    m_pSNode = NULL;
    m_pRNode = NULL;

    m_ullSndHsLastTime_us = 0;
    m_iSndHsRetryCnt = SRT_MAX_HSRETRY+1; // Will be reset to 0 for HSv5, this value is important for HSv4

    // Initial status
    m_bOpened = false;
    m_bListening = false;
    m_bConnecting = false;
    m_bConnected = false;
    m_bClosing = false;
    m_bShutdown = false;
    m_bBroken = false;
    m_bPeerHealth = true;
    m_ullLingerExpiration = 0;
    m_llLastReqTime = 0;

    m_lSrtVersion = SRT_DEF_VERSION;
    m_lPeerSrtVersion = 0; // not defined until connected.
    m_lMinimumPeerSrtVersion = SRT_VERSION_MAJ1;

    m_iTsbPdDelay_ms = 0;
    m_iPeerTsbPdDelay_ms = 0;

    m_bPeerTsbPd = false;
    m_iPeerTsbPdDelay_ms = 0;
    m_bTsbPd = false;
    m_bTsbPdAckWakeup = false;
    m_bPeerTLPktDrop = false;

    m_uKmRefreshRatePkt = 0;
    m_uKmPreAnnouncePkt = 0;

    // Initilize mutex and condition variables
    initSynch();
}

CUDT::CUDT()
{
   construct();

   (void)SRT_DEF_VERSION;

   // Default UDT configurations
   m_iMSS = 1500;
   m_bSynSending = true;
   m_bSynRecving = true;
   m_iFlightFlagSize = 25600;
   m_iSndBufSize = 8192;
   m_iRcvBufSize = 8192; //Rcv buffer MUST NOT be bigger than Flight Flag size
   m_Linger.l_onoff = 1;
   m_Linger.l_linger = 180;
   m_iUDPSndBufSize = 65536;
   m_iUDPRcvBufSize = m_iRcvBufSize * m_iMSS;
   m_iSockType = UDT_DGRAM;
   m_iIPversion = AF_INET;
   m_bRendezvous = false;
#ifdef SRT_ENABLE_CONNTIMEO
   m_iConnTimeOut = 3000;
#endif
   m_iSndTimeOut = -1;
   m_iRcvTimeOut = -1;
   m_bReuseAddr = true;
   m_llMaxBW = -1;
#ifdef SRT_ENABLE_IPOPTS
   m_iIpTTL = -1;
   m_iIpToS = -1;
#endif
   m_CryptoSecret.len = 0;
   m_iSndCryptoKeyLen = 0;
   //Cfg
   m_bDataSender = false;       //Sender only if true: does not recv data
   m_bTwoWayData = false;
   m_bOPT_TsbPd = true;        //Enable TsbPd on sender
   m_iOPT_TsbPdDelay = SRT_LIVE_DEF_LATENCY_MS;
   m_iOPT_PeerTsbPdDelay = 0;       //Peer's TsbPd delay as receiver (here is its minimum value, if used)
   m_bOPT_TLPktDrop = true;
   m_iOPT_SndDropDelay = 0;
   m_bOPT_StrictEncryption = true;
   m_bTLPktDrop = true;         //Too-late Packet Drop
   m_bMessageAPI = true;
   m_zOPT_ExpPayloadSize = SRT_LIVE_DEF_PLSIZE;
   m_iIpV6Only = -1;
   //Runtime
   m_bRcvNakReport = true;      //Receiver's Periodic NAK Reports
   m_llInputBW = 0;             // Application provided input bandwidth (internal input rate sampling == 0)
   m_iOverheadBW = 25;          // Percent above input stream rate (applies if m_llMaxBW == 0)
   m_bTwoWayData = false;

   m_pCache = NULL;

   // Default congctl is "live".
   // Available builtin congctl: "file".
   // Other congctls can be registerred.

   // Note that 'select' returns false if there's no such congctl.
   // If so, congctl becomes unselected. Calling 'configure' on an
   // unselected congctl results in exception.
   m_CongCtl.select("live");
}

CUDT::CUDT(const CUDT& ancestor)
{
   construct();

   // XXX Consider all below fields (except m_bReuseAddr) to be put
   // into a separate class for easier copying.

   // Default UDT configurations
   m_iMSS = ancestor.m_iMSS;
   m_bSynSending = ancestor.m_bSynSending;
   m_bSynRecving = ancestor.m_bSynRecving;
   m_iFlightFlagSize = ancestor.m_iFlightFlagSize;
   m_iSndBufSize = ancestor.m_iSndBufSize;
   m_iRcvBufSize = ancestor.m_iRcvBufSize;
   m_Linger = ancestor.m_Linger;
   m_iUDPSndBufSize = ancestor.m_iUDPSndBufSize;
   m_iUDPRcvBufSize = ancestor.m_iUDPRcvBufSize;
   m_iSockType = ancestor.m_iSockType;
   m_iIPversion = ancestor.m_iIPversion;
   m_bRendezvous = ancestor.m_bRendezvous;
#ifdef SRT_ENABLE_CONNTIMEO
   m_iConnTimeOut = ancestor.m_iConnTimeOut;
#endif
   m_iSndTimeOut = ancestor.m_iSndTimeOut;
   m_iRcvTimeOut = ancestor.m_iRcvTimeOut;
   m_bReuseAddr = true; // this must be true, because all accepted sockets share the same port with the listener
   m_llMaxBW = ancestor.m_llMaxBW;
#ifdef SRT_ENABLE_IPOPTS
   m_iIpTTL = ancestor.m_iIpTTL;
   m_iIpToS = ancestor.m_iIpToS;
#endif
   m_llInputBW = ancestor.m_llInputBW;
   m_iOverheadBW = ancestor.m_iOverheadBW;
   m_bDataSender = ancestor.m_bDataSender;
   m_bTwoWayData = ancestor.m_bTwoWayData;
   m_bOPT_TsbPd = ancestor.m_bOPT_TsbPd;
   m_iOPT_TsbPdDelay = ancestor.m_iOPT_TsbPdDelay;
   m_iOPT_PeerTsbPdDelay = ancestor.m_iOPT_PeerTsbPdDelay;
   m_bOPT_TLPktDrop = ancestor.m_bOPT_TLPktDrop;
   m_iOPT_SndDropDelay = ancestor.m_iOPT_SndDropDelay;
   m_bOPT_StrictEncryption = ancestor.m_bOPT_StrictEncryption;
   m_zOPT_ExpPayloadSize = ancestor.m_zOPT_ExpPayloadSize;
   m_bTLPktDrop = ancestor.m_bTLPktDrop;
   m_bMessageAPI = ancestor.m_bMessageAPI;
   m_iIpV6Only = ancestor.m_iIpV6Only;
   //Runtime
   m_bRcvNakReport = ancestor.m_bRcvNakReport;

   m_CryptoSecret = ancestor.m_CryptoSecret;
   m_iSndCryptoKeyLen = ancestor.m_iSndCryptoKeyLen;

   m_uKmRefreshRatePkt = ancestor.m_uKmRefreshRatePkt;
   m_uKmPreAnnouncePkt = ancestor.m_uKmPreAnnouncePkt;

   m_pCache = ancestor.m_pCache;

   // SrtCongestion's copy constructor copies the selection,
   // but not the underlying congctl object. After
   // copy-constructed, the 'configure' must be called on it again.
   m_CongCtl = ancestor.m_CongCtl;
}

CUDT::~CUDT()
{
   // release mutex/condtion variables
   destroySynch();

   //Wipeout critical data
   memset(&m_CryptoSecret, 0, sizeof(m_CryptoSecret));

   // destroy the data structures
   delete m_pSndBuffer;
   delete m_pRcvBuffer;
   delete m_pSndLossList;
   delete m_pRcvLossList;
   delete m_pPeerAddr;
   delete m_pSNode;
   delete m_pRNode;
}

// This function is to make it possible for both C and C++
// API to accept both bool and int types for boolean options.
// (it's not that C couldn't use <stdbool.h>, it's that people
// often forget to use correct type).
static bool bool_int_value(const void* optval, int optlen)
{
    if ( optlen == sizeof(bool) )
    {
        return *(bool*)optval;
    }

    if ( optlen == sizeof(int) )
    {
        return 0!=  *(int*)optval; // 0!= is a windows warning-killer int-to-bool conversion
    }
    return false;
}

void CUDT::setOpt(SRT_SOCKOPT optName, const void* optval, int optlen)
{
    if (m_bBroken || m_bClosing)
        throw CUDTException(MJ_CONNECTION, MN_CONNLOST, 0);

    CGuard cg(m_ConnectionLock);
    CGuard sendguard(m_SendLock);
    CGuard recvguard(m_RecvLock);

    switch (optName)
    {
    case SRTO_MSS:
        if (m_bOpened)
            throw CUDTException(MJ_NOTSUP, MN_ISBOUND, 0);

        if (*(int*)optval < int(CPacket::UDP_HDR_SIZE + CHandShake::m_iContentSize))
            throw CUDTException(MJ_NOTSUP, MN_INVAL, 0);

        m_iMSS = *(int*)optval;

        // Packet size cannot be greater than UDP buffer size
        if (m_iMSS > m_iUDPSndBufSize)
            m_iMSS = m_iUDPSndBufSize;
        if (m_iMSS > m_iUDPRcvBufSize)
            m_iMSS = m_iUDPRcvBufSize;

        break;

    case SRTO_SNDSYN:
        m_bSynSending = bool_int_value(optval, optlen);
        break;

    case SRTO_RCVSYN:
        m_bSynRecving = bool_int_value(optval, optlen);
        break;

    case SRTO_FC:
        if (m_bConnecting || m_bConnected)
            throw CUDTException(MJ_NOTSUP, MN_ISCONNECTED, 0);

        if (*(int*)optval < 1)
            throw CUDTException(MJ_NOTSUP, MN_INVAL);

        // Mimimum recv flight flag size is 32 packets
        if (*(int*)optval > 32)
            m_iFlightFlagSize = *(int*)optval;
        else
            m_iFlightFlagSize = 32;

        break;

    case SRTO_SNDBUF:
        if (m_bOpened)
            throw CUDTException(MJ_NOTSUP, MN_ISBOUND, 0);

        if (*(int*)optval <= 0)
            throw CUDTException(MJ_NOTSUP, MN_INVAL, 0);

        m_iSndBufSize = *(int*)optval / (m_iMSS - CPacket::UDP_HDR_SIZE);

        break;

    case SRTO_RCVBUF:
        if (m_bOpened)
            throw CUDTException(MJ_NOTSUP, MN_ISBOUND, 0);

        if (*(int*)optval <= 0)
            throw CUDTException(MJ_NOTSUP, MN_INVAL, 0);

        {
            // This weird cast through int is required because
            // API requires 'int', and internals require 'size_t';
            // their size is different on 64-bit systems.
            size_t val = size_t(*(int*)optval);

            // Mimimum recv buffer size is 32 packets
            size_t mssin_size = m_iMSS - CPacket::UDP_HDR_SIZE;

            // XXX This magic 32 deserves some constant
            if (val > mssin_size * 32)
                m_iRcvBufSize = val / mssin_size;
            else
                m_iRcvBufSize = 32;

            // recv buffer MUST not be greater than FC size
            if (m_iRcvBufSize > m_iFlightFlagSize)
                m_iRcvBufSize = m_iFlightFlagSize;
        }

        break;

    case SRTO_LINGER:
        m_Linger = *(linger*)optval;
        break;

    case SRTO_UDP_SNDBUF:
        if (m_bOpened)
            throw CUDTException(MJ_NOTSUP, MN_ISBOUND, 0);

        m_iUDPSndBufSize = *(int*)optval;

        if (m_iUDPSndBufSize < m_iMSS)
            m_iUDPSndBufSize = m_iMSS;

        break;

    case SRTO_UDP_RCVBUF:
        if (m_bOpened)
            throw CUDTException(MJ_NOTSUP, MN_ISBOUND, 0);

        m_iUDPRcvBufSize = *(int*)optval;

        if (m_iUDPRcvBufSize < m_iMSS)
            m_iUDPRcvBufSize = m_iMSS;

        break;

    case SRTO_RENDEZVOUS:
        if (m_bConnecting || m_bConnected)
            throw CUDTException(MJ_NOTSUP, MN_ISBOUND, 0);
        m_bRendezvous = bool_int_value(optval, optlen);
        break;

    case SRTO_SNDTIMEO:
        m_iSndTimeOut = *(int*)optval;
        break;

    case SRTO_RCVTIMEO:
        m_iRcvTimeOut = *(int*)optval;
        break;

    case SRTO_REUSEADDR:
        if (m_bOpened)
            throw CUDTException(MJ_NOTSUP, MN_ISBOUND, 0);
        m_bReuseAddr = bool_int_value(optval, optlen);
        break;

    case SRTO_MAXBW:
        m_llMaxBW = *(int64_t*)optval;

        // This can be done on both connected and unconnected socket.
        // When not connected, this will do nothing, however this
        // event will be repeated just after connecting anyway.
        if (m_bConnected)
            updateCC(TEV_INIT, TEV_INIT_RESET);
        break;

#ifdef SRT_ENABLE_IPOPTS
    case SRTO_IPTTL:
        if (m_bOpened)
            throw CUDTException(MJ_NOTSUP, MN_ISBOUND, 0);
        if (!(*(int*)optval == -1)
                &&  !((*(int*)optval >= 1) && (*(int*)optval <= 255)))
            throw CUDTException(MJ_NOTSUP, MN_INVAL, 0);
        m_iIpTTL = *(int*)optval;
        break;

    case SRTO_IPTOS:
        if (m_bOpened)
            throw CUDTException(MJ_NOTSUP, MN_ISBOUND, 0);
        m_iIpToS = *(int*)optval;
        break;
#endif

    case SRTO_INPUTBW:
        m_llInputBW = *(int64_t*)optval;
        // (only if connected; if not, then the value
        // from m_iOverheadBW will be used initially)
        if (m_bConnected)
            updateCC(TEV_INIT, TEV_INIT_INPUTBW);
        break;

    case SRTO_OHEADBW:
        if ((*(int*)optval < 5)
                ||  (*(int*)optval > 100))
            throw CUDTException(MJ_NOTSUP, MN_INVAL, 0);
        m_iOverheadBW = *(int*)optval;

        // Changed overhead BW, so spread the change
        // (only if connected; if not, then the value
        // from m_iOverheadBW will be used initially)
        if (m_bConnected)
            updateCC(TEV_INIT, TEV_INIT_OHEADBW);
        break;

    case SRTO_SENDER:
        if (m_bConnected)
            throw CUDTException(MJ_NOTSUP, MN_ISCONNECTED, 0);
        m_bDataSender = bool_int_value(optval, optlen);
        break;

    case SRTO_TSBPDMODE:
        if (m_bConnected)
            throw CUDTException(MJ_NOTSUP, MN_ISCONNECTED, 0);
        m_bOPT_TsbPd = bool_int_value(optval, optlen);
        break;

    case SRTO_TSBPDDELAY:
        if (m_bConnected)
            throw CUDTException(MJ_NOTSUP, MN_ISCONNECTED, 0);
        m_iOPT_TsbPdDelay = *(int*)optval;
        m_iOPT_PeerTsbPdDelay = *(int*)optval;
        break;

    case SRTO_RCVLATENCY:
        if (m_bConnected)
            throw CUDTException(MJ_NOTSUP, MN_ISCONNECTED, 0);
        m_iOPT_TsbPdDelay = *(int*)optval;
        break;

    case SRTO_PEERLATENCY:
        if (m_bConnected)
            throw CUDTException(MJ_NOTSUP, MN_ISCONNECTED, 0);
        m_iOPT_PeerTsbPdDelay = *(int*)optval;
        break;

    case SRTO_TLPKTDROP:
        if (m_bConnected)
            throw CUDTException(MJ_NOTSUP, MN_ISCONNECTED, 0);
        m_bOPT_TLPktDrop = bool_int_value(optval, optlen);
        break;

    case SRTO_SNDDROPDELAY:
        // Surprise: you may be connected to alter this option.
        // The application may manipulate this option on sender while transmitting.
        m_iOPT_SndDropDelay = *(int*)optval;
        break;

    case SRTO_PASSPHRASE:
        // For consistency, throw exception when connected,
        // no matter if otherwise the password can be set.
        if (m_bConnected)
            throw CUDTException(MJ_NOTSUP, MN_ISCONNECTED, 0);

#ifdef SRT_ENABLE_ENCRYPTION
        // Password must be 10-80 characters.
        // Or it can be empty to clear the password.
        if ( (optlen != 0) && (optlen < 10 || optlen > HAICRYPT_SECRET_MAX_SZ) )
            throw CUDTException(MJ_NOTSUP, MN_INVAL, 0);

        memset(&m_CryptoSecret, 0, sizeof(m_CryptoSecret));
        m_CryptoSecret.typ = HAICRYPT_SECTYP_PASSPHRASE;
        m_CryptoSecret.len = (optlen <= (int)sizeof(m_CryptoSecret.str) ? optlen : (int)sizeof(m_CryptoSecret.str));
        memcpy(m_CryptoSecret.str, optval, m_CryptoSecret.len);
#else
        if (optlen == 0)
            break;

        LOGC(mglog.Error, log << "SRTO_PASSPHRASE: encryption not enabled at compile time");
        throw CUDTException(MJ_NOTSUP, MN_INVAL, 0);
#endif
        break;

    case SRTO_PBKEYLEN:
    case _DEPRECATED_SRTO_SNDPBKEYLEN:
        if (m_bConnected)
            throw CUDTException(MJ_NOTSUP, MN_ISCONNECTED, 0);
#ifdef SRT_ENABLE_ENCRYPTION
        {
            int v = *(int*)optval;
            int allowed [4] = {
                0,   // Default value, if this results for initiator, defaults to 16. See below.
                16, // AES-128
                24, // AES-192
                32  // AES-256
            };
            int* allowed_end = allowed+4;
            if (find(allowed, allowed_end, v) == allowed_end)
            {
                LOGC(mglog.Error, log << "Invalid value for option SRTO_PBKEYLEN: " << v
                        << "; allowed are: 0, 16, 24, 32");
                throw CUDTException(MJ_NOTSUP, MN_INVAL, 0);
            }

            // Note: This works a little different in HSv4 and HSv5.

            // HSv4:
            // The party that is set SRTO_SENDER will send KMREQ, and it will
            // use default value 16, if SRTO_PBKEYLEN is the default value 0.
            // The responder that receives KMRSP has nothing to say about
            // PBKEYLEN anyway and it will take the length of the key from
            // the initiator (sender) as a good deal.
            //
            // HSv5:
            // The initiator (independently on the sender) will send KMREQ,
            // and as it should be the sender to decide about the PBKEYLEN.
            // Your application should do the following then:
            // 1. The sender should set PBKEYLEN to the required value.
            // 2. If the sender is initiator, it will create the key using
            //    its preset PBKEYLEN (or default 16, if not set) and the
            //    receiver-responder will take it as a good deal.
            // 3. Leave the PBKEYLEN value on the receiver as default 0.
            // 4. If sender is responder, it should then advertise the PBKEYLEN
            //    value in the initial handshake messages (URQ_INDUCTION if
            //    listener, and both URQ_WAVEAHAND and URQ_CONCLUSION in case
            //    of rendezvous, as it is the matter of luck who of them will
            //    eventually become the initiator). This way the receiver
            //    being an initiator will set m_iSndCryptoKeyLen before setting
            //    up KMREQ for sending to the sender-responder.
            //
            // Note that in HSv5 if both sides set PBKEYLEN, the responder
            // wins, unless the initiator is a sender (the effective PBKEYLEN
            // will be the one advertised by the responder). If none sets,
            // PBKEYLEN will default to 16.

            m_iSndCryptoKeyLen = v;
        }
#else
        LOGC(mglog.Error, log << "SRTO_PBKEYLEN: encryption not enabled at compile time");
        throw CUDTException(MJ_NOTSUP, MN_INVAL, 0);
#endif
        break;

    case SRTO_NAKREPORT:
        if (m_bConnected)
            throw CUDTException(MJ_NOTSUP, MN_ISCONNECTED, 0);
        m_bRcvNakReport = bool_int_value(optval, optlen);
        break;

#ifdef SRT_ENABLE_CONNTIMEO
    case SRTO_CONNTIMEO:
        m_iConnTimeOut = *(int*)optval;
        break;
#endif

    case SRTO_LOSSMAXTTL:
        m_iMaxReorderTolerance = *(int*)optval;
        break;

    case SRTO_VERSION:
        if (m_bConnected)
            throw CUDTException(MJ_NOTSUP, MN_ISCONNECTED, 0);
        m_lSrtVersion = *(uint32_t*)optval;
        break;

    case SRTO_MINVERSION:
        if (m_bConnected)
            throw CUDTException(MJ_NOTSUP, MN_ISCONNECTED, 0);
        m_lMinimumPeerSrtVersion = *(uint32_t*)optval;
        break;

    case SRTO_STREAMID:
        if (m_bConnected)
            throw CUDTException(MJ_NOTSUP, MN_ISCONNECTED, 0);

        if (size_t(optlen) > MAX_SID_LENGTH)
            throw CUDTException(MJ_NOTSUP, MN_INVAL, 0);

        m_sStreamName.assign((const char*)optval, optlen);
        break;

    case SRTO_CONGESTION:
        if (m_bConnected)
            throw CUDTException(MJ_NOTSUP, MN_ISCONNECTED, 0);

        {
            string val;
            if ( optlen == -1 )
                val = (const char*)optval;
            else
                val.assign((const char*)optval, optlen);

            // Translate alias
            if (val == "vod")
                val = "file";

            bool res = m_CongCtl.select(val);
            if (!res)
                throw CUDTException(MJ_NOTSUP, MN_INVAL, 0);
        }
        break;

   case SRTO_MESSAGEAPI:
        if (m_bConnected)
            throw CUDTException(MJ_NOTSUP, MN_ISCONNECTED, 0);

        m_bMessageAPI = bool_int_value(optval, optlen);
        break;

   case SRTO_PAYLOADSIZE:
        if (m_bConnected)
            throw CUDTException(MJ_NOTSUP, MN_ISCONNECTED, 0);

        if (*(int*)optval > SRT_LIVE_MAX_PLSIZE)
        {
            LOGC(mglog.Error, log << "SRTO_PAYLOADSIZE: value exceeds SRT_LIVE_MAX_PLSIZE, maximum payload per MTU.");
            throw CUDTException(MJ_NOTSUP, MN_INVAL, 0);
        }

        m_zOPT_ExpPayloadSize = *(int*)optval;
        break;

   case SRTO_TRANSTYPE:
        if (m_bConnected)
            throw CUDTException(MJ_NOTSUP, MN_ISCONNECTED, 0);

      // XXX Note that here the configuration for SRTT_LIVE
      // is the same as DEFAULT VALUES for these fields set
      // in CUDT::CUDT. 
      switch (*(SRT_TRANSTYPE*)optval)
      {
      case SRTT_LIVE:
          // Default live options:
          // - tsbpd: on
          // - latency: 120ms
          // - congctl: live
          // - extraction method: message (reading call extracts one message)
          m_bOPT_TsbPd = true;
          m_iOPT_TsbPdDelay = SRT_LIVE_DEF_LATENCY_MS;
          m_iOPT_PeerTsbPdDelay = 0;
          m_bOPT_TLPktDrop = true;
          m_iOPT_SndDropDelay = 0;
          m_bMessageAPI = true;
          m_bRcvNakReport = true;
          m_zOPT_ExpPayloadSize = SRT_LIVE_DEF_PLSIZE;
          m_CongCtl.select("live");
          break;

      case SRTT_FILE:
          // File transfer mode:
          // - tsbpd: off
          // - latency: 0
          // - congctl: file (original UDT congestion control)
          // - extraction method: stream (reading call extracts as many bytes as available and fits in buffer)
          m_bOPT_TsbPd = false;
          m_iOPT_TsbPdDelay = 0;
          m_iOPT_PeerTsbPdDelay = 0;
          m_bOPT_TLPktDrop = false;
          m_iOPT_SndDropDelay = -1;
          m_bMessageAPI = false;
          m_bRcvNakReport = false;
          m_zOPT_ExpPayloadSize = 0; // use maximum
          m_CongCtl.select("file");
          break;

      default:
          throw CUDTException(MJ_NOTSUP, MN_INVAL, 0);
      }
      break;

   case SRTO_KMREFRESHRATE:
      if (m_bConnected)
          throw CUDTException(MJ_NOTSUP, MN_ISCONNECTED, 0);

      // If you first change the KMREFRESHRATE, KMPREANNOUNCE
      // will be set to the maximum allowed value
      m_uKmRefreshRatePkt = *(int*)optval;
      if (m_uKmPreAnnouncePkt == 0 || m_uKmPreAnnouncePkt > (m_uKmRefreshRatePkt-1)/2)
      {
          m_uKmPreAnnouncePkt = (m_uKmRefreshRatePkt-1)/2;
          LOGC(mglog.Warn, log << "SRTO_KMREFRESHRATE=0x"
                  << hex << m_uKmRefreshRatePkt << ": setting SRTO_KMPREANNOUNCE=0x"
                  << hex << m_uKmPreAnnouncePkt);
      }
      break;

   case SRTO_KMPREANNOUNCE:
      if (m_bConnected)
          throw CUDTException(MJ_NOTSUP, MN_ISCONNECTED, 0);
      {
          int val = *(int*)optval;
          int kmref = m_uKmRefreshRatePkt == 0 ? HAICRYPT_DEF_KM_REFRESH_RATE : m_uKmRefreshRatePkt;
          if (val > (kmref-1)/2)
          {
              LOGC(mglog.Error, log << "SRTO_KMPREANNOUNCE=0x" << hex << val
                      << " exceeds KmRefresh/2, 0x" << ((kmref-1)/2) << " - OPTION REJECTED.");
              throw CUDTException(MJ_NOTSUP, MN_INVAL, 0);
          }

          m_uKmPreAnnouncePkt = val;
      }
      break;

   case SRTO_STRICTENC:
      if (m_bConnected)
          throw CUDTException(MJ_NOTSUP, MN_ISCONNECTED, 0);

        m_bOPT_StrictEncryption = bool_int_value(optval, optlen);
        break;

   case SRTO_IPV6ONLY:
      if (m_bConnected)
         throw CUDTException(MJ_NOTSUP, MN_ISCONNECTED, 0);
      
      m_iIpV6Only = *(int*)optval;
      break;

    default:
        throw CUDTException(MJ_NOTSUP, MN_INVAL, 0);
    }
}

void CUDT::getOpt(SRT_SOCKOPT optName, void* optval, int& optlen)
{
   CGuard cg(m_ConnectionLock);

   switch (optName)
   {
   case SRTO_MSS:
      *(int*)optval = m_iMSS;
      optlen = sizeof(int);
      break;

   case SRTO_SNDSYN:
      *(bool*)optval = m_bSynSending;
      optlen = sizeof(bool);
      break;

   case SRTO_RCVSYN:
      *(bool*)optval = m_bSynRecving;
      optlen = sizeof(bool);
      break;

   case SRTO_ISN:
      *(int*)optval = m_iISN;
      optlen = sizeof(int);
      break;

   case SRTO_FC:
      *(int*)optval = m_iFlightFlagSize;
      optlen = sizeof(int);
      break;

   case SRTO_SNDBUF:
      *(int*)optval = m_iSndBufSize * (m_iMSS - CPacket::UDP_HDR_SIZE);
      optlen = sizeof(int);
      break;

   case SRTO_RCVBUF:
      *(int*)optval = m_iRcvBufSize * (m_iMSS - CPacket::UDP_HDR_SIZE);
      optlen = sizeof(int);
      break;

   case SRTO_LINGER:
      if (optlen < (int)(sizeof(linger)))
         throw CUDTException(MJ_NOTSUP, MN_INVAL, 0);

      *(linger*)optval = m_Linger;
      optlen = sizeof(linger);
      break;

   case SRTO_UDP_SNDBUF:
      *(int*)optval = m_iUDPSndBufSize;
      optlen = sizeof(int);
      break;

   case SRTO_UDP_RCVBUF:
      *(int*)optval = m_iUDPRcvBufSize;
      optlen = sizeof(int);
      break;

   case SRTO_RENDEZVOUS:
      *(bool *)optval = m_bRendezvous;
      optlen = sizeof(bool);
      break;

   case SRTO_SNDTIMEO:
      *(int*)optval = m_iSndTimeOut;
      optlen = sizeof(int);
      break;

   case SRTO_RCVTIMEO:
      *(int*)optval = m_iRcvTimeOut;
      optlen = sizeof(int);
      break;

   case SRTO_REUSEADDR:
      *(bool *)optval = m_bReuseAddr;
      optlen = sizeof(bool);
      break;

   case SRTO_MAXBW:
      *(int64_t*)optval = m_llMaxBW;
      optlen = sizeof(int64_t);
      break;

   case SRTO_STATE:
      *(int32_t*)optval = s_UDTUnited.getStatus(m_SocketID);
      optlen = sizeof(int32_t);
      break;

   case SRTO_EVENT:
   {
      int32_t event = 0;
      if (m_bBroken)
         event |= UDT_EPOLL_ERR;
      else
      {
         CGuard::enterCS(m_RecvLock);
         if (m_pRcvBuffer && m_pRcvBuffer->isRcvDataReady())
            event |= UDT_EPOLL_IN;
         CGuard::leaveCS(m_RecvLock);
         if (m_pSndBuffer && (m_iSndBufSize > m_pSndBuffer->getCurrBufSize()))
            event |= UDT_EPOLL_OUT;
      }
      *(int32_t*)optval = event;
      optlen = sizeof(int32_t);
      break;
   }

   case SRTO_SNDDATA:
      if (m_pSndBuffer)
         *(int32_t*)optval = m_pSndBuffer->getCurrBufSize();
      else
         *(int32_t*)optval = 0;
      optlen = sizeof(int32_t);
      break;

   case SRTO_RCVDATA:
      if (m_pRcvBuffer)
      {
         CGuard::enterCS(m_RecvLock);
         *(int32_t*)optval = m_pRcvBuffer->getRcvDataSize();
         CGuard::leaveCS(m_RecvLock);
      }
      else
         *(int32_t*)optval = 0;
      optlen = sizeof(int32_t);
      break;

#ifdef SRT_ENABLE_IPOPTS
   case SRTO_IPTTL:
      if (m_bOpened)
         *(int32_t*)optval = m_pSndQueue->getIpTTL();
      else
         *(int32_t*)optval = m_iIpTTL;
      break;

   case SRTO_IPTOS:
      if (m_bOpened)
         *(int32_t*)optval = m_pSndQueue->getIpToS();
      else
         *(int32_t*)optval = m_iIpToS;
      break;
#endif

   case SRTO_SENDER:
      *(int32_t*)optval = m_bDataSender;
      optlen = sizeof(int32_t);
      break;


   case SRTO_TSBPDMODE:
      *(int32_t*)optval = m_bOPT_TsbPd;
      optlen = sizeof(int32_t);
      break;

   case SRTO_TSBPDDELAY:
   case SRTO_RCVLATENCY:
      *(int32_t*)optval = m_iTsbPdDelay_ms;
      optlen = sizeof(int32_t);
      break;

   case SRTO_PEERLATENCY:
      *(int32_t*)optval = m_iPeerTsbPdDelay_ms;
      optlen = sizeof(int32_t);
      break;

   case SRTO_TLPKTDROP:
      *(int32_t*)optval = m_bTLPktDrop;
      optlen = sizeof(int32_t);
      break;

   case SRTO_SNDDROPDELAY:
      *(int32_t*)optval = m_iOPT_SndDropDelay;
      optlen = sizeof(int32_t);
      break;

   case SRTO_PBKEYLEN:
      if (m_pCryptoControl)
         *(int32_t*)optval = m_pCryptoControl->KeyLen(); // Running Key length.
      else
         *(int32_t*)optval = m_iSndCryptoKeyLen; // May be 0.
      optlen = sizeof(int32_t);
      break;

   case SRTO_KMSTATE:
      if (!m_pCryptoControl)
          *(int32_t*)optval = SRT_KM_S_UNSECURED;
      else if (m_bDataSender)
          *(int32_t*)optval = m_pCryptoControl->m_SndKmState;
      else
          *(int32_t*)optval = m_pCryptoControl->m_RcvKmState;
      break;

   case SRTO_SNDKMSTATE: // State imposed by Agent depending on PW and KMX
      if (m_pCryptoControl)
         *(int32_t*)optval = m_pCryptoControl->m_SndKmState;
      else
         *(int32_t*)optval = SRT_KM_S_UNSECURED;
      optlen = sizeof(int32_t);
      break;

   case SRTO_RCVKMSTATE: // State returned by Peer as informed during KMX
      if (m_pCryptoControl)
         *(int32_t*)optval = m_pCryptoControl->m_RcvKmState;
      else
         *(int32_t*)optval = SRT_KM_S_UNSECURED;
      optlen = sizeof(int32_t);
      break;

   case SRTO_NAKREPORT:
      *(bool*)optval = m_bRcvNakReport;
      optlen = sizeof(bool);
      break;

   case SRTO_VERSION:
      *(int32_t*)optval = m_lSrtVersion;
      optlen = sizeof(int32_t);
      break;

   case SRTO_PEERVERSION:
      *(int32_t*)optval = m_lPeerSrtVersion;
      optlen = sizeof(int32_t);
      break;

#ifdef SRT_ENABLE_CONNTIMEO
   case SRTO_CONNTIMEO:
      *(int*)optval = m_iConnTimeOut;
      optlen = sizeof(int);
      break;
#endif

   case SRTO_MINVERSION:
      *(uint32_t*)optval = m_lMinimumPeerSrtVersion;
      optlen = sizeof(uint32_t);
      break;

   case SRTO_STREAMID:
      if (size_t(optlen) < m_sStreamName.size()+1)
          throw CUDTException(MJ_NOTSUP, MN_INVAL, 0);

      strcpy((char*)optval, m_sStreamName.c_str());
      optlen = m_sStreamName.size();
      break;

   case SRTO_CONGESTION:
      {
          string tt = m_CongCtl.selected_name();
          strcpy((char*)optval, tt.c_str());
          optlen = tt.size();
      }
      break;

   case SRTO_MESSAGEAPI:
      optlen = sizeof (bool);
      *(bool*)optval = m_bMessageAPI;
      break;

   case SRTO_PAYLOADSIZE:
      optlen = sizeof (int);
      *(int*)optval = m_zOPT_ExpPayloadSize;
      break;

   case SRTO_STRICTENC:
      optlen = sizeof (int32_t); // also with TSBPDMODE and SENDER
      *(int32_t*)optval = m_bOPT_StrictEncryption;
      break;

   case SRTO_IPV6ONLY:
      optlen = sizeof(int);
      *(int*)optval = m_iIpV6Only;
      break;

   default:
      throw CUDTException(MJ_NOTSUP, MN_NONE, 0);
   }
}

bool CUDT::setstreamid(SRTSOCKET u, const std::string& sid)
{
    CUDT* that = getUDTHandle(u);
    if (!that)
        return false;

    if (sid.size() >= MAX_SID_LENGTH)
        return false;

    if (that->m_bConnected)
        return false;

    that->m_sStreamName = sid;
    return true;
}

std::string CUDT::getstreamid(SRTSOCKET u)
{
    CUDT* that = getUDTHandle(u);
    if (!that)
        return "";

    return that->m_sStreamName;
}

// XXX REFACTOR: Make common code for CUDT constructor and clearData,
// possibly using CUDT::construct.
void CUDT::clearData()
{
   // Initial sequence number, loss, acknowledgement, etc.
   int udpsize = m_iMSS - CPacket::UDP_HDR_SIZE;

   m_iMaxSRTPayloadSize = udpsize - CPacket::HDR_SIZE;

   HLOGC(mglog.Debug, log << "clearData: PAYLOAD SIZE: " << m_iMaxSRTPayloadSize);

   m_iEXPCount = 1;
   m_iBandwidth = 1;    //pkts/sec
   // XXX use some constant for this 16
   m_iDeliveryRate = 16;
   m_iByteDeliveryRate = 16 * m_iMaxSRTPayloadSize;
   m_iAckSeqNo = 0;
   m_ullLastAckTime_tk = 0;

   // trace information
   CGuard::enterCS(m_StatsLock);
   m_stats.startTime = CTimer::getTime();
   m_stats.sentTotal = m_stats.recvTotal = m_stats.sndLossTotal = m_stats.rcvLossTotal = m_stats.retransTotal = m_stats.sentACKTotal = m_stats.recvACKTotal = m_stats.sentNAKTotal = m_stats.recvNAKTotal = 0;
   m_stats.lastSampleTime = CTimer::getTime();
   m_stats.traceSent = m_stats.traceRecv = m_stats.traceSndLoss = m_stats.traceRcvLoss = m_stats.traceRetrans = m_stats.sentACK = m_stats.recvACK = m_stats.sentNAK = m_stats.recvNAK = 0;
   m_stats.traceRcvRetrans = 0;
   m_stats.traceReorderDistance = 0;
   m_stats.traceBelatedTime = 0.0;
   m_stats.traceRcvBelated          = 0;

   m_stats.sndDropTotal             = 0;
   m_stats.traceSndDrop             = 0;
   m_stats.rcvDropTotal             = 0;
   m_stats.traceRcvDrop             = 0;

   m_stats.m_rcvUndecryptTotal      = 0;
   m_stats.traceRcvUndecrypt        = 0;

   m_stats.bytesSentTotal           = 0;
   m_stats.bytesRecvTotal           = 0;
   m_stats.bytesRetransTotal        = 0;
   m_stats.traceBytesSent           = 0;
   m_stats.traceBytesRecv           = 0;
   m_stats.traceBytesRetrans        = 0;
#ifdef SRT_ENABLE_LOSTBYTESCOUNT
   m_stats.traceRcvBytesLoss        = 0;
#endif
   m_stats.sndBytesDropTotal        = 0;
   m_stats.rcvBytesDropTotal        = 0;
   m_stats.traceSndBytesDrop        = 0;
   m_stats.traceRcvBytesDrop        = 0;
   m_stats.m_rcvBytesUndecryptTotal = 0;
   m_stats.traceRcvBytesUndecrypt   = 0;

   m_stats.sndDuration = m_stats.m_sndDurationTotal = 0;
   CGuard::leaveCS(m_StatsLock);


   // Resetting these data because this happens when agent isn't connected.
   m_bPeerTsbPd = false;
   m_iPeerTsbPdDelay_ms = 0;

   m_bTsbPd = m_bOPT_TsbPd; // Take the values from user-configurable options
   m_iTsbPdDelay_ms = m_iOPT_TsbPdDelay;
   m_bTLPktDrop = m_bOPT_TLPktDrop;
   m_bPeerTLPktDrop = false;

   m_bPeerNakReport = false;

   m_bPeerRexmitFlag = false;


   m_RdvState = CHandShake::RDV_INVALID;
   m_ullRcvPeerStartTime = 0;
}

void CUDT::open()
{
   CGuard cg(m_ConnectionLock);

   clearData();

   // structures for queue
   if (m_pSNode == NULL)
      m_pSNode = new CSNode;
   m_pSNode->m_pUDT = this;
   m_pSNode->m_llTimeStamp_tk = 1;
   m_pSNode->m_iHeapLoc = -1;

   if (m_pRNode == NULL)
      m_pRNode = new CRNode;
   m_pRNode->m_pUDT = this;
   m_pRNode->m_llTimeStamp_tk = 1;
   m_pRNode->m_pPrev = m_pRNode->m_pNext = NULL;
   m_pRNode->m_bOnList = false;

   m_iRTT = 10 * COMM_SYN_INTERVAL_US;
   m_iRTTVar = m_iRTT >> 1;
   m_ullCPUFrequency = CTimer::getCPUFrequency();

   // set up the timers
   m_ullSYNInt_tk = COMM_SYN_INTERVAL_US * m_ullCPUFrequency;

   // set minimum NAK and EXP timeout to 300ms
   /*
      XXX This code is blocked because the value of
      m_ullMinNakInt_tk will be overwritten again in setupCC.
      And in setupCC it will have an opportunity to make the
      value overridden according to the statements in the SrtCongestion.

#ifdef SRT_ENABLE_NAKREPORT
   if (m_bRcvNakReport)
      m_ullMinNakInt_tk = m_iMinNakInterval_us * m_ullCPUFrequency;
   else
#endif
*/
   m_ullMinNakInt_tk = 300000 * m_ullCPUFrequency;
   m_ullMinExpInt_tk = 300000 * m_ullCPUFrequency;

   m_ullACKInt_tk = m_ullSYNInt_tk;
   m_ullNAKInt_tk = m_ullMinNakInt_tk;

   uint64_t currtime_tk;
   CTimer::rdtsc(currtime_tk);
   m_ullLastRspTime_tk = currtime_tk;
   m_ullNextACKTime_tk = currtime_tk + m_ullSYNInt_tk;
   m_ullNextNAKTime_tk = currtime_tk + m_ullNAKInt_tk;
   m_ullLastRspAckTime_tk = currtime_tk;
   m_iReXmitCount = 1;
   // Fix keepalive
   m_ullLastSndTime_tk = currtime_tk;

   m_iPktCount = 0;
   m_iLightACKCount = 1;

   m_ullTargetTime_tk = 0;
   m_ullTimeDiff_tk = 0;

   // Now UDT is opened.
   m_bOpened = true;
}

void CUDT::setListenState()
{
   CGuard cg(m_ConnectionLock);

   if (!m_bOpened)
      throw CUDTException(MJ_NOTSUP, MN_NONE, 0);

   if (m_bConnecting || m_bConnected)
      throw CUDTException(MJ_NOTSUP, MN_ISCONNECTED, 0);

   // listen can be called more than once
   if (m_bListening)
      return;

   // if there is already another socket listening on the same port
   if (m_pRcvQueue->setListener(this) < 0)
      throw CUDTException(MJ_NOTSUP, MN_BUSY, 0);

   m_bListening = true;
}

size_t CUDT::fillSrtHandshake(uint32_t* srtdata, size_t srtlen, int msgtype, int hs_version)
{
    if ( srtlen < SRT_HS__SIZE )
    {
        LOGC(mglog.Fatal, log << "IPE: fillSrtHandshake: buffer too small: " << srtlen << " (expected: " << SRT_HS__SIZE << ")");
        return 0;
    }

    srtlen = SRT_HS__SIZE; // We use only that much space.

    memset(srtdata, 0, sizeof(uint32_t)*srtlen);
    /* Current version (1.x.x) SRT handshake */
    srtdata[SRT_HS_VERSION] = m_lSrtVersion;  /* Required version */
    srtdata[SRT_HS_FLAGS] |= SRT_OPT_HAICRYPT;

    switch (msgtype)
    {
    case SRT_CMD_HSREQ: return fillSrtHandshake_HSREQ(srtdata, srtlen, hs_version);
    case SRT_CMD_HSRSP: return fillSrtHandshake_HSRSP(srtdata, srtlen, hs_version);
    default: LOGC(mglog.Fatal, log << "IPE: createSrtHandshake/sendSrtMsg called with value " << msgtype); return 0;
    }
}

size_t CUDT::fillSrtHandshake_HSREQ(uint32_t* srtdata, size_t /* srtlen - unused */, int hs_version)
{
    // INITIATOR sends HSREQ.

    // The TSBPD(SND|RCV) options are being set only if the TSBPD is set in the current agent.
    // The agent has a decisive power only in the range of RECEIVING the data, however it can
    // also influence the peer's latency. If agent doesn't set TSBPD mode, it doesn't send any
    // latency flags, although the peer might still want to do Rx with TSBPD. When agent sets
    // TsbPd mode, it defines latency values for Rx (itself) and Tx (peer's Rx). If peer does
    // not set TsbPd mode, it will simply ignore the proposed latency (PeerTsbPdDelay), although
    // if it has received the Rx latency as well, it must honor it and respond accordingly
    // (the latter is only in case of HSv5 and bidirectional connection).
    if (m_bOPT_TsbPd)
    {
        m_iTsbPdDelay_ms = m_iOPT_TsbPdDelay;
        m_iPeerTsbPdDelay_ms = m_iOPT_PeerTsbPdDelay;
        /*
         * Sent data is real-time, use Time-based Packet Delivery,
         * set option bit and configured delay
         */
        srtdata[SRT_HS_FLAGS] |= SRT_OPT_TSBPDSND;

        if ( hs_version < CUDT::HS_VERSION_SRT1 )
        {
            // HSv4 - this uses only one value.
            srtdata[SRT_HS_LATENCY] = SRT_HS_LATENCY_LEG::wrap(m_iPeerTsbPdDelay_ms);
        }
        else
        {
            // HSv5 - this will be understood only since this version when this exists.
            srtdata[SRT_HS_LATENCY] = SRT_HS_LATENCY_SND::wrap(m_iPeerTsbPdDelay_ms);

            m_bTsbPd = true;
            // And in the reverse direction.
            srtdata[SRT_HS_FLAGS] |= SRT_OPT_TSBPDRCV;
            srtdata[SRT_HS_LATENCY] |= SRT_HS_LATENCY_RCV::wrap(m_iTsbPdDelay_ms);

            // This wasn't there for HSv4, this setting is only for the receiver.
            // HSv5 is bidirectional, so every party is a receiver.

            if (m_bTLPktDrop)
                srtdata[SRT_HS_FLAGS] |= SRT_OPT_TLPKTDROP;
        }
    }

    if (m_bRcvNakReport)
        srtdata[SRT_HS_FLAGS] |= SRT_OPT_NAKREPORT;

    // I support SRT_OPT_REXMITFLG. Do you?
    srtdata[SRT_HS_FLAGS] |= SRT_OPT_REXMITFLG;

    // Declare the API used. The flag is set for "stream" API because
    // the older versions will never set this flag, but all old SRT versions use message API.
    if (!m_bMessageAPI)
        srtdata[SRT_HS_FLAGS] |= SRT_OPT_STREAM;

    HLOGC(mglog.Debug, log << "HSREQ/snd: LATENCY[SND:" << SRT_HS_LATENCY_SND::unwrap(srtdata[SRT_HS_LATENCY])
            << " RCV:" << SRT_HS_LATENCY_RCV::unwrap(srtdata[SRT_HS_LATENCY]) << "] FLAGS["
            << SrtFlagString(srtdata[SRT_HS_FLAGS]) << "]");

    return 3;
}

size_t CUDT::fillSrtHandshake_HSRSP(uint32_t* srtdata, size_t /* srtlen - unused */, int hs_version)
{
    // Setting m_ullRcvPeerStartTime is done ine processSrtMsg_HSREQ(), so
    // this condition will be skipped only if this function is called without
    // getting first received HSREQ. Doesn't look possible in both HSv4 and HSv5.
    if (m_ullRcvPeerStartTime != 0)
    {
        // If Agent doesn't set TSBPD, it will not set the TSBPD flag back to the Peer.
        // The peer doesn't have be disturbed by it anyway.
        if (m_bTsbPd)
        {
            /* 
             * We got and transposed peer start time (HandShake request timestamp),
             * we can support Timestamp-based Packet Delivery
             */
            srtdata[SRT_HS_FLAGS] |= SRT_OPT_TSBPDRCV;

            if ( hs_version < HS_VERSION_SRT1 )
            {
                // HSv4 - this uses only one value
                srtdata[SRT_HS_LATENCY] = SRT_HS_LATENCY_LEG::wrap(m_iTsbPdDelay_ms);
            }
            else
            {
                // HSv5 - this puts "agent's" latency into RCV field and "peer's" -
                // into SND field.
                srtdata[SRT_HS_LATENCY] = SRT_HS_LATENCY_RCV::wrap(m_iTsbPdDelay_ms);
            }
        }
        else
        {
            HLOGC(mglog.Debug, log << "HSRSP/snd: TSBPD off, NOT responding TSBPDRCV flag.");
        }

        // Hsv5, only when peer has declared TSBPD mode.
        // The flag was already set, and the value already "maximized" in processSrtMsg_HSREQ().
        if (m_bPeerTsbPd && hs_version >= HS_VERSION_SRT1 )
        {
            // HSv5 is bidirectional - so send the TSBPDSND flag, and place also the
            // peer's latency into SND field.
            srtdata[SRT_HS_FLAGS] |= SRT_OPT_TSBPDSND;
            srtdata[SRT_HS_LATENCY] |= SRT_HS_LATENCY_SND::wrap(m_iPeerTsbPdDelay_ms);

            HLOGC(mglog.Debug, log << "HSRSP/snd: HSv5 peer uses TSBPD, responding TSBPDSND latency=" << m_iPeerTsbPdDelay_ms);
        }
        else
        {
            HLOGC(mglog.Debug, log << "HSRSP/snd: HSv" << (hs_version == CUDT::HS_VERSION_UDT4 ? 4 : 5)
                << " with peer TSBPD=" << (m_bPeerTsbPd ? "on" : "off") << " - NOT responding TSBPDSND");
        }

        if (m_bTLPktDrop)
            srtdata[SRT_HS_FLAGS] |= SRT_OPT_TLPKTDROP;
    }
    else
    {
        LOGC(mglog.Fatal, log << "IPE: fillSrtHandshake_HSRSP: m_ullRcvPeerStartTime NOT SET!");
        return 0;
    }


    if (m_bRcvNakReport)
    {
        // HSv5: Note that this setting is independent on the value of
        // m_bPeerNakReport, which represent this setting in the peer.

        srtdata[SRT_HS_FLAGS] |= SRT_OPT_NAKREPORT;
        /*
         * NAK Report is so efficient at controlling bandwidth that sender TLPktDrop
         * is not needed. SRT 1.0.5 to 1.0.7 sender TLPktDrop combined with SRT 1.0
         * Timestamp-Based Packet Delivery was not well implemented and could drop
         * big I-Frame tail before sending once on low latency setups.
         * Disabling TLPktDrop in the receiver SRT Handshake Reply prevents the sender
         * from enabling Too-Late Packet Drop.
         */
        if (m_lPeerSrtVersion <= SrtVersion(1, 0, 7))
            srtdata[SRT_HS_FLAGS] &= ~SRT_OPT_TLPKTDROP;
    }

    if ( m_lSrtVersion >= SrtVersion(1, 2, 0) )
    {
        if (!m_bPeerRexmitFlag)
        {
            // Peer does not request to use rexmit flag, if so,
            // we won't use as well.
            HLOGC(mglog.Debug, log << "HSRSP/snd: AGENT understands REXMIT flag, but PEER DOES NOT. NOT setting.");
        }
        else
        {
            // Request that the rexmit bit be used as a part of msgno.
            srtdata[SRT_HS_FLAGS] |= SRT_OPT_REXMITFLG;
            HLOGF(mglog.Debug, "HSRSP/snd: AGENT UNDERSTANDS REXMIT flag and PEER reported that it does, too." );
        }
    }
    else
    {
        // Since this is now in the code, it can occur only in case when you change the 
        // version specification in the build configuration.
        HLOGF(mglog.Debug, "HSRSP/snd: AGENT DOES NOT UNDERSTAND REXMIT flag" );
    }

    HLOGC(mglog.Debug, log << "HSRSP/snd: LATENCY[SND:" << SRT_HS_LATENCY_SND::unwrap(srtdata[SRT_HS_LATENCY])
        << " RCV:" << SRT_HS_LATENCY_RCV::unwrap(srtdata[SRT_HS_LATENCY]) << "] FLAGS["
        << SrtFlagString(srtdata[SRT_HS_FLAGS]) << "]");

    return 3;
}

size_t CUDT::prepareSrtHsMsg(int cmd, uint32_t* srtdata, size_t size)
{
    size_t srtlen = fillSrtHandshake(srtdata, size, cmd, handshakeVersion());
    HLOGF(mglog.Debug, "CMD:%s(%d) Len:%d Version: %s Flags: %08X (%s) sdelay:%d",
            MessageTypeStr(UMSG_EXT, cmd).c_str(), cmd, (int)(srtlen * sizeof(int32_t)),
            SrtVersionString(srtdata[SRT_HS_VERSION]).c_str(),
            srtdata[SRT_HS_FLAGS],
            SrtFlagString(srtdata[SRT_HS_FLAGS]).c_str(),
            srtdata[SRT_HS_LATENCY]);

    return srtlen;
}

void CUDT::sendSrtMsg(int cmd, uint32_t *srtdata_in, int srtlen_in)
{
    CPacket srtpkt;
    int32_t srtcmd = (int32_t)cmd;

    static const size_t SRTDATA_MAXSIZE = SRT_CMD_MAXSZ/sizeof(int32_t);

    // This is in order to issue a compile error if the SRT_CMD_MAXSZ is
    // too small to keep all the data. As this is "static const", declaring
    // an array of such specified size in C++ isn't considered VLA.
    static const int SRTDATA_SIZE = SRTDATA_MAXSIZE >= SRT_HS__SIZE ? SRTDATA_MAXSIZE : -1;

    // This will be effectively larger than SRT_HS__SIZE, but it will be also used
    // for incoming data. We have a guarantee that it won't be larger than SRTDATA_MAXSIZE.
    uint32_t srtdata[SRTDATA_SIZE];

    int srtlen = 0;

    if ( cmd == SRT_CMD_REJECT )
    {
        // This is a value returned by processSrtMsg underlying layer, potentially
        // to be reported here. Should this happen, just send a rejection message.
        cmd = SRT_CMD_HSRSP;
        srtdata[SRT_HS_VERSION] = 0;
    }

    switch(cmd){
    case SRT_CMD_HSREQ:
    case SRT_CMD_HSRSP:
        srtlen = prepareSrtHsMsg(cmd, srtdata, SRTDATA_SIZE);
        break;

    case SRT_CMD_KMREQ: //Sender
    case SRT_CMD_KMRSP: //Receiver
        srtlen = srtlen_in;
        /* Msg already in network order
         * But CChannel:sendto will swap again (assuming 32-bit fields)
         * Pre-swap to cancel it.
         */
        HtoNLA(srtdata, srtdata_in, srtlen);
        m_pCryptoControl->updateKmState(cmd, srtlen); // <-- THIS function can't be moved to CUDT

        break;

    default:
        LOGF(mglog.Error,  "sndSrtMsg: cmd=%d unsupported", cmd);
        break;
    }

    if (srtlen > 0)
    {
        /* srtpkt.pack will set message data in network order */
        srtpkt.pack(UMSG_EXT, &srtcmd, srtdata, srtlen * sizeof(int32_t));
        addressAndSend(srtpkt);
    }
}



// PREREQUISITE:
// pkt must be set the buffer and configured for UMSG_HANDSHAKE.
// Note that this function replaces also serialization for the HSv4.
bool CUDT::createSrtHandshake(ref_t<CPacket> r_pkt, ref_t<CHandShake> r_hs,
        int srths_cmd, int srtkm_cmd,
        const uint32_t* kmdata, size_t kmdata_wordsize /* IN WORDS, NOT BYTES!!! */)
{
    CPacket& pkt = *r_pkt;
    CHandShake& hs = *r_hs;

    // This function might be called before the opposite version was recognized.
    // Check if the version is exactly 4 because this means that the peer has already
    // sent something - asynchronously, and usually in rendezvous - and we already know
    // that the peer is version 4. In this case, agent must behave as HSv4, til the end.
    if (m_ConnRes.m_iVersion == HS_VERSION_UDT4)
    {
        hs.m_iVersion = HS_VERSION_UDT4;
        hs.m_iType = UDT_DGRAM;
        if (hs.m_extension)
        {
            // Should be impossible
            LOGC(mglog.Error, log << "createSrtHandshake: IPE: EXTENSION SET WHEN peer reports version 4 - fixing...");
            hs.m_extension = false;
        }
    }
    else
    {
        hs.m_iType = 0; // Prepare it for flags
    }

    HLOGC(mglog.Debug, log << "createSrtHandshake: buf size=" << pkt.getLength()
            << " hsx=" << MessageTypeStr(UMSG_EXT, srths_cmd)
            << " kmx=" << MessageTypeStr(UMSG_EXT, srtkm_cmd)
            << " kmdata_wordsize=" << kmdata_wordsize << " version=" << hs.m_iVersion);

    // Once you are certain that the version is HSv5, set the enc type flags
    // to advertise pbkeylen. Otherwise make sure that the old interpretation
    // will correctly pick up the type field. PBKEYLEN should be advertized
    // regardless of what URQ stage the handshake is (note that in case of rendezvous
    // CONCLUSION might be the FIRST MESSAGE EVER RECEIVED by a party).
    if (hs.m_iVersion > HS_VERSION_UDT4)
    {
        // Check if there was a failure to receie HSREQ before trying to craft HSRSP.
        // If fillSrtHandshake_HSRSP catches the condition of m_ullRcvPeerStartTime == 0,
        // it will return size 0, which will mess up with further extension procedures;
        // PREVENT THIS HERE.
        if (hs.m_iReqType == URQ_CONCLUSION && srths_cmd == SRT_CMD_HSRSP && m_ullRcvPeerStartTime == 0)
        {
            LOGC(mglog.Error, log << "createSrtHandshake: IPE (non-fatal): Attempting to craft HSRSP without received HSREQ. BLOCKING extensions.");
            hs.m_extension = false;
        }

        // The situation when this function is called without requested extensions
        // is URQ_CONCLUSION in rendezvous mode in some of the transitions.
        // In this case for version 5 just clear the m_iType field, as it has
        // different meaning in HSv5 and contains extension flags.
        //
        // Keep 0 in the SRT_HSTYPE_HSFLAGS field, but still advertise PBKEYLEN
        // in the SRT_HSTYPE_ENCFLAGS field.
        hs.m_iType = SrtHSRequest::wrapFlags(false /*no magic in HSFLAGS*/, m_iSndCryptoKeyLen);
        bool whether SRT_ATR_UNUSED = m_iSndCryptoKeyLen != 0;
        HLOGC(mglog.Debug, log << "createSrtHandshake: " << (whether ? "" : "NOT ") << " Advertising PBKEYLEN - value = " << m_iSndCryptoKeyLen);

        // Note: This is required only when sending a HS message without SRT extensions.
        // When this is to be sent with SRT extensions, then KMREQ will be attached here
        // and the PBKEYLEN will be extracted from it. If this is going to attach KMRSP
        // here, it's already too late (it should've been advertised before getting the first
        // handshake message with KMREQ).
    }
    else
    {
        hs.m_iType = UDT_DGRAM;
    }

    // values > URQ_CONCLUSION include also error types
    // if (hs.m_iVersion == HS_VERSION_UDT4 || hs.m_iReqType > URQ_CONCLUSION) <--- This condition was checked b4 and it's only valid for caller-listener mode
    if (!hs.m_extension)
    {
        // Serialize only the basic handshake, if this is predicted for
        // Hsv4 peer or this is URQ_INDUCTION or URQ_WAVEAHAND.
        size_t hs_size = pkt.getLength();
        hs.store_to(pkt.m_pcData, Ref(hs_size));
        pkt.setLength(hs_size);
        HLOGC(mglog.Debug, log << "createSrtHandshake: (no ext) size=" << hs_size << " data: " << hs.show());
        return true;
    }

    // Sanity check, applies to HSv5 only cases.
    if (srths_cmd == SRT_CMD_HSREQ && m_SrtHsSide == HSD_RESPONDER)
    {
        LOGC(mglog.Fatal, log << "IPE: SRT_CMD_HSREQ was requested to be sent in HSv5 by an INITIATOR side!");
        return false; // should cause rejection
    }

    string logext = "HSX";

    bool have_kmreq = false;
    bool have_sid = false;
    bool have_congctl = false;

    // Install the SRT extensions
    hs.m_iType |= CHandShake::HS_EXT_HSREQ;

    if ( srths_cmd == SRT_CMD_HSREQ )
    {
        if ( m_sStreamName != "" )
        {
            have_sid = true;
            hs.m_iType |= CHandShake::HS_EXT_CONFIG;
            logext += ",SID";
        }

    }

    string sm = m_CongCtl.selected_name();
    if (sm != "" && sm != "live")
    {
        have_congctl = true;
        hs.m_iType |= CHandShake::HS_EXT_CONFIG;
        logext += ",CONGCTL";
    }

    // Prevent adding KMRSP only in case when BOTH:
    // - Agent has set no password
    // - no KMREQ has arrived from Peer
    // KMRSP must be always sent when:
    // - Agent set a password, Peer did not send KMREQ: Agent sets snd=NOSECRET.
    // - Agent set no password, but Peer sent KMREQ: Ageng sets rcv=NOSECRET.
    if (m_CryptoSecret.len > 0 || kmdata_wordsize > 0)
    {
        have_kmreq = true;
        hs.m_iType |= CHandShake::HS_EXT_KMREQ;
        logext += ",KMX";
    }

    HLOGC(mglog.Debug, log << "createSrtHandshake: (ext: " << logext << ") data: " << hs.show());

    // NOTE: The HSREQ is practically always required, although may happen
    // in future that CONCLUSION can be sent multiple times for a separate
    // stream encryption support, and this way it won't enclose HSREQ.
    // Also, KMREQ may occur multiple times.

    // So, initially store the UDT legacy handshake.
    size_t hs_size = pkt.getLength(), total_ra_size = (hs_size/sizeof(uint32_t)); // Maximum size of data
    hs.store_to(pkt.m_pcData, Ref(hs_size)); // hs_size is updated

    size_t ra_size = hs_size/sizeof(int32_t);

    // Now attach the SRT handshake for HSREQ
    size_t offset = ra_size;
    uint32_t* p = reinterpret_cast<uint32_t*>(pkt.m_pcData);
    // NOTE: since this point, ra_size has a size in int32_t elements, NOT BYTES.

    // The first 4-byte item is the CMD/LENGTH spec.
    uint32_t* pcmdspec = p+offset; // Remember the location to be filled later, when we know the length
    ++offset;

    // Now use the original function to store the actual SRT_HS data
    // ra_size after that
    // NOTE: so far, ra_size is m_iMaxSRTPayloadSize expressed in number of elements.
    // WILL BE CHANGED HERE.
    ra_size = fillSrtHandshake(p+offset, total_ra_size - offset, srths_cmd, HS_VERSION_SRT1);
    *pcmdspec = HS_CMDSPEC_CMD::wrap(srths_cmd) | HS_CMDSPEC_SIZE::wrap(ra_size);

    HLOGC(mglog.Debug, log << "createSrtHandshake: after HSREQ: offset=" << offset << " HSREQ size=" << ra_size << " space left: " << (total_ra_size - offset));

    if (have_sid)
    {
        // Use only in REQ phase and only if stream name is set
        offset += ra_size;
        pcmdspec = p+offset;
        ++offset;

        // Now prepare the string with 4-byte alignment. The string size is limited
        // to half the payload size. Just a sanity check to not pack too much into
        // the conclusion packet.
        size_t size_limit = m_iMaxSRTPayloadSize/2;

        if ( m_sStreamName.size() >= size_limit )
        {
            LOGC(mglog.Error, log << "createSrtHandshake: stream id too long, limited to " << (size_limit-1) << " bytes");
            return false;
        }

        size_t wordsize = (m_sStreamName.size()+3)/4;
        size_t aligned_bytesize = wordsize*4;

        memset(p+offset, 0, aligned_bytesize);
        memcpy(p+offset, m_sStreamName.data(), m_sStreamName.size());
        // Preswap to little endian (in place due to possible padding zeros)
        HtoILA((uint32_t*)(p+offset), (uint32_t*)(p+offset), wordsize);

        ra_size = wordsize;
        *pcmdspec = HS_CMDSPEC_CMD::wrap(SRT_CMD_SID) | HS_CMDSPEC_SIZE::wrap(ra_size);

        HLOGC(mglog.Debug, log << "createSrtHandshake: after SID [" << m_sStreamName << "] length=" << m_sStreamName.size() << " alignedln=" << aligned_bytesize
            << ": offset=" << offset << " SID size=" << ra_size << " space left: " << (total_ra_size - offset));
    }

    if (have_congctl)
    {
        // Pass the congctl to the other side as informational.
        // The other side should reject connection if it uses a different congctl.
        // The other side should also respond with the congctl it uses, if its non-default (for backward compatibility).

        // XXX Consider change the congctl settings in the listener socket to "adaptive"
        // congctl and also "adaptive" value of CUDT::m_bMessageAPI so that the caller
        // may ask for whatever kind of transmission it wants, or select transmission
        // type differently for different connections, however with the same listener.

        offset += ra_size;
        pcmdspec = p+offset;
        ++offset;

        size_t wordsize = (sm.size()+3)/4;
        size_t aligned_bytesize = wordsize*4;

        memset(p+offset, 0, aligned_bytesize);

        memcpy(p+offset, sm.data(), sm.size());
        // Preswap to little endian (in place due to possible padding zeros)
        HtoILA((uint32_t*)(p+offset), (uint32_t*)(p+offset), wordsize);

        ra_size = wordsize;
        *pcmdspec = HS_CMDSPEC_CMD::wrap(SRT_CMD_CONGESTION) | HS_CMDSPEC_SIZE::wrap(ra_size);

        HLOGC(mglog.Debug, log << "createSrtHandshake: after CONGCTL [" << sm << "] length=" << sm.size() << " alignedln=" << aligned_bytesize
            << ": offset=" << offset << " CONGCTL size=" << ra_size << " space left: " << (total_ra_size - offset));
    }

    // When encryption turned on
    if (have_kmreq)
    {
        HLOGC(mglog.Debug, log << "createSrtHandshake: "
                << (m_CryptoSecret.len > 0 ? "Agent uses ENCRYPTION" : "Peer requires ENCRYPTION"));
        if ( srtkm_cmd == SRT_CMD_KMREQ )
        {
            bool have_any_keys = false;
            for (size_t ki = 0; ki < 2; ++ki)
            {
                // Skip those that have expired
                if ( !m_pCryptoControl->getKmMsg_needSend(ki, false) )
                    continue;

                m_pCryptoControl->getKmMsg_markSent(ki, false);

                offset += ra_size;

                size_t msglen = m_pCryptoControl->getKmMsg_size(ki);
                // Make ra_size back in element unit
                // Add one extra word if the size isn't aligned to 32-bit.
                ra_size = (msglen / sizeof(uint32_t)) + (msglen % sizeof(uint32_t) ? 1 : 0);

                // Store the CMD + SIZE in the next field
                *(p + offset) = HS_CMDSPEC_CMD::wrap(srtkm_cmd) | HS_CMDSPEC_SIZE::wrap(ra_size);
                ++offset;

                // Copy the key - do the endian inversion because another endian inversion
                // will be done for every control message before sending, and this KM message
                // is ALREADY in network order.
                const uint32_t* keydata = reinterpret_cast<const uint32_t*>(m_pCryptoControl->getKmMsg_data(ki));

                HLOGC(mglog.Debug, log << "createSrtHandshake: KMREQ: adding key #" << ki
                    << " length=" << ra_size << " words (KmMsg_size=" << msglen << ")");
                    // XXX INSECURE ": [" << FormatBinaryString((uint8_t*)keydata, msglen) << "]";

                // Yes, I know HtoNLA and NtoHLA do exactly the same operation, but I want
                // to be clear about the true intention.
                NtoHLA(p + offset, keydata, ra_size);
                have_any_keys = true;
            }

            if ( !have_any_keys )
            {
                LOGC(mglog.Error, log << "createSrtHandshake: IPE: all keys have expired, no KM to send.");
                return false;
            }
        }
        else if ( srtkm_cmd == SRT_CMD_KMRSP )
        {
            uint32_t failure_kmrsp[] = { SRT_KM_S_UNSECURED };
            const uint32_t* keydata = 0;

            // Shift the starting point with the value of previously added block,
            // to start with the new one.
            offset += ra_size;

            if (kmdata_wordsize == 0)
            {
                LOGC(mglog.Error, log << "createSrtHandshake: Agent has PW, but Peer sent no KMREQ. Sending error KMRSP response");
                ra_size = 1;
                keydata = failure_kmrsp;

                // Update the KM state as well
                m_pCryptoControl->m_SndKmState = SRT_KM_S_NOSECRET; // Agent has PW, but Peer won't decrypt
                m_pCryptoControl->m_RcvKmState = SRT_KM_S_UNSECURED; // Peer won't encrypt as well.
            }
            else
            {
                if (!kmdata)
                {
                    LOGC(mglog.Fatal, log << "createSrtHandshake: IPE: srtkm_cmd=SRT_CMD_KMRSP and no kmdata!");
                    return false;
                }
                ra_size = kmdata_wordsize;
                keydata = reinterpret_cast<const uint32_t*>(kmdata);
            }

            *(p + offset) = HS_CMDSPEC_CMD::wrap(srtkm_cmd) | HS_CMDSPEC_SIZE::wrap(ra_size);
            ++offset; // Once cell, containting CMD spec and size
            HLOGC(mglog.Debug, log << "createSrtHandshake: KMRSP: applying returned key length="
                    << ra_size); // XXX INSECURE << " words: [" << FormatBinaryString((uint8_t*)kmdata, kmdata_wordsize*sizeof(uint32_t)) << "]";

            NtoHLA(p + offset, keydata, ra_size);
        }
        else
        {
            LOGC(mglog.Fatal, log << "createSrtHandshake: IPE: wrong value of srtkm_cmd: " << srtkm_cmd);
            return false;
        }
    }

    // ra_size + offset has a value in element unit.
    // Switch it again to byte unit.
    pkt.setLength((ra_size + offset) * sizeof(int32_t));

    HLOGC(mglog.Debug, log << "createSrtHandshake: filled HSv5 handshake flags: "
        << CHandShake::ExtensionFlagStr(hs.m_iType) << " length: " << pkt.getLength() << " bytes");

    return true;
}

static int FindExtensionBlock(uint32_t* begin, size_t total_length,
        ref_t<size_t> r_out_len, ref_t<uint32_t*> r_next_block)
{
    // Check if there's anything to process
    if (total_length == 0)
    {
        *r_next_block = NULL;
        *r_out_len = 0;
        return SRT_CMD_NONE;
    }

    size_t& out_len = *r_out_len;
    uint32_t*& next_block = *r_next_block;
    // This function extracts the block command from the block and its length.
    // The command value is returned as a function result.
    // The size of that command block is stored into out_len.
    // The beginning of the prospective next block is stored in next_block.

    // The caller must be aware that:
    // - exactly one element holds the block header (cmd+size), so the actual data are after this one.
    // - the returned size is the number of uint32_t elements since that first data element
    // - the remaining size should be manually calculated as total_length - 1 - out_len, or
    // simply, as next_block - begin.

    // Note that if the total_length is too short to extract the whole block, it will return
    // SRT_CMD_NONE. Note that total_length includes this first CMDSPEC word.
    //
    // When SRT_CMD_NONE is returned, it means that nothing has been extracted and nothing else
    // can be further extracted from this block.

    int cmd = HS_CMDSPEC_CMD::unwrap(*begin);
    size_t size = HS_CMDSPEC_SIZE::unwrap(*begin);

    if ( size + 1 > total_length )
        return SRT_CMD_NONE;

    out_len = size;

    if ( total_length == size + 1 )
        next_block = NULL;
    else
        next_block = begin + 1 + size;

    return cmd;
}

static inline bool NextExtensionBlock(ref_t<uint32_t*> begin, uint32_t* next, ref_t<size_t> length)
{
    if (!next)
        return false;

    *length = *length - (next - *begin);
    *begin = next;
    return true;
}

bool CUDT::processSrtMsg(const CPacket *ctrlpkt)
{
    uint32_t *srtdata = (uint32_t *)ctrlpkt->m_pcData;
    size_t len = ctrlpkt->getLength();
    int etype = ctrlpkt->getExtendedType();
    uint32_t ts = ctrlpkt->m_iTimeStamp;

    int res = SRT_CMD_NONE;

    HLOGC(mglog.Debug, log << "Dispatching message type=" << etype << " data length=" << (len/sizeof(int32_t)));
    switch (etype)
    {
    case SRT_CMD_HSREQ:
        {
            res = processSrtMsg_HSREQ(srtdata, len, ts, CUDT::HS_VERSION_UDT4);
            break;
        }
    case SRT_CMD_HSRSP:
        {
            res = processSrtMsg_HSRSP(srtdata, len, ts, CUDT::HS_VERSION_UDT4);
            break;
        }
    case SRT_CMD_KMREQ:
        // Special case when the data need to be processed here
        // and the appropriate message must be constructed for sending.
        // No further processing required
        {
            uint32_t srtdata_out[SRTDATA_MAXSIZE];
            size_t len_out = 0;
            res = m_pCryptoControl->processSrtMsg_KMREQ(srtdata, len, srtdata_out, Ref(len_out), CUDT::HS_VERSION_UDT4);
            if ( res == SRT_CMD_KMRSP )
            {
                if (len_out == 1)
                {
                    if (m_bOPT_StrictEncryption)
                    {
                        LOGC(mglog.Error, log << "KMREQ FAILURE: " << KmStateStr(SRT_KM_STATE(srtdata_out[0]))
                                << " - rejecting per strict encryption");
                        return false;
                    }
                    HLOGC(mglog.Debug, log << "MKREQ -> KMRSP FAILURE state: " << KmStateStr(SRT_KM_STATE(srtdata_out[0])));
                }
                else
                {
                    HLOGC(mglog.Debug, log << "KMREQ -> requested to send KMRSP length=" << len_out);
                }
                sendSrtMsg(SRT_CMD_KMRSP, srtdata_out, len_out);
            }
            // XXX Dead code. processSrtMsg_KMREQ now doesn't return any other value now.
            // Please review later.
            else
            {
                LOGC(mglog.Error, log << "KMREQ failed to process the request - ignoring");
            }

            return true; // already done what's necessary
        }

    case SRT_CMD_KMRSP:
        {
            // KMRSP doesn't expect any following action
            m_pCryptoControl->processSrtMsg_KMRSP(srtdata, len, CUDT::HS_VERSION_UDT4);
            return true; // nothing to do
        }

    default:
        return false;
    }

    if ( res == SRT_CMD_NONE )
        return true;

    // Send the message that the message handler requested.
    sendSrtMsg(res);

    return true;
}

int CUDT::processSrtMsg_HSREQ(const uint32_t* srtdata, size_t len, uint32_t ts, int hsv)
{
    // Set this start time in the beginning, regardless as to whether TSBPD is being
    // used or not. This must be done in the Initiator as well as Responder.

    /*
     * Compute peer StartTime in our time reference
     * This takes time zone, time drift into account.
     * Also includes current packet transit time (rtt/2)
     */
#if 0                   //Debug PeerStartTime if not 1st HS packet
    {
        uint64_t oldPeerStartTime = m_ullRcvPeerStartTime;
        m_ullRcvPeerStartTime = CTimer::getTime() - (uint64_t)((uint32_t)ts);
        if (oldPeerStartTime) {
            LOGC(mglog.Note, log << "rcvSrtMsg: 2nd PeerStartTime diff=" <<  
                    (m_ullRcvPeerStartTime - oldPeerStartTime) << " usec");

        }
    }
#else
    m_ullRcvPeerStartTime = CTimer::getTime() - (uint64_t)((uint32_t)ts);
#endif

    // Prepare the initial runtime values of latency basing on the option values.
    // They are going to get the value fixed HERE.
    m_iTsbPdDelay_ms = m_iOPT_TsbPdDelay;
    m_iPeerTsbPdDelay_ms = m_iOPT_PeerTsbPdDelay;

    if (len < SRT_CMD_HSREQ_MINSZ)
    {
        /* Packet smaller than minimum compatible packet size */
        LOGF(mglog.Error,  "HSREQ/rcv: cmd=%d(HSREQ) len=%" PRIzu " invalid", SRT_CMD_HSREQ, len);
        return SRT_CMD_NONE;
    }

    LOGF(mglog.Note,  "HSREQ/rcv: cmd=%d(HSREQ) len=%" PRIzu " vers=0x%x opts=0x%x delay=%d", 
            SRT_CMD_HSREQ, len, srtdata[SRT_HS_VERSION], srtdata[SRT_HS_FLAGS],
            SRT_HS_LATENCY_RCV::unwrap(srtdata[SRT_HS_LATENCY]));

    m_lPeerSrtVersion = srtdata[SRT_HS_VERSION];
    uint32_t peer_srt_options = srtdata[SRT_HS_FLAGS];

    if ( hsv == CUDT::HS_VERSION_UDT4 )
    {
        if ( m_lPeerSrtVersion >= SRT_VERSION_FEAT_HSv5 )
        {
            LOGC(mglog.Error, log << "HSREQ/rcv: With HSv4 version >= "
                << SrtVersionString(SRT_VERSION_FEAT_HSv5) << " is not acceptable.");
            return SRT_CMD_REJECT;
        }
    }
    else
    {
        if ( m_lPeerSrtVersion < SRT_VERSION_FEAT_HSv5 )
        {
            LOGC(mglog.Error, log << "HSREQ/rcv: With HSv5 version must be >= "
                << SrtVersionString(SRT_VERSION_FEAT_HSv5) << " .");
            return SRT_CMD_REJECT;
        }
    }

    // Check also if the version satisfies the minimum required version
    if ( m_lPeerSrtVersion < m_lMinimumPeerSrtVersion )
    {
        LOGC(mglog.Error, log << "HSREQ/rcv: Peer version: " << SrtVersionString(m_lPeerSrtVersion)
            << " is too old for requested: " << SrtVersionString(m_lMinimumPeerSrtVersion) << " - REJECTING");
        return SRT_CMD_REJECT;
    }

    HLOGC(mglog.Debug, log << "HSREQ/rcv: PEER Version: "
        << SrtVersionString(m_lPeerSrtVersion)
        << " Flags: " << peer_srt_options
        << "(" << SrtFlagString(peer_srt_options) << ")");

    m_bPeerRexmitFlag = IsSet(peer_srt_options, SRT_OPT_REXMITFLG);
    HLOGF(mglog.Debug, "HSREQ/rcv: peer %s REXMIT flag", m_bPeerRexmitFlag ? "UNDERSTANDS" : "DOES NOT UNDERSTAND" );

    // Check if both use the same API type. Reject if not.
    bool peer_message_api = !IsSet(peer_srt_options, SRT_OPT_STREAM);
    if ( peer_message_api != m_bMessageAPI )
    {
        LOGC(mglog.Error, log << "HSREQ/rcv: Agent uses "
            << (m_bMessageAPI ? "MESSAGE" : "STREAM") << " API, but the Peer declares "
            << (peer_message_api ? "MESSAGE" : "STREAM") << " API. Not compatible transmission type, rejecting.");
        return SRT_CMD_REJECT;
    }

    if ( len < SRT_HS_LATENCY+1 )
    {
        // 3 is the size when containing VERSION, FLAGS and LATENCY. Less size
        // makes it contain only the first two. Let's make it acceptable, as long
        // as the latency flags aren't set.
        if ( IsSet(peer_srt_options, SRT_OPT_TSBPDSND) || IsSet(peer_srt_options, SRT_OPT_TSBPDRCV) )
        {
            LOGC(mglog.Error, log << "HSREQ/rcv: Peer sent only VERSION + FLAGS HSREQ, but TSBPD flags are set. Rejecting.");
            return SRT_CMD_REJECT;
        }

        LOGC(mglog.Warn, log << "HSREQ/rcv: Peer sent only VERSION + FLAGS HSREQ, not getting any TSBPD settings.");
        // Don't process any further settings in this case. Turn off TSBPD, just for a case.
        m_bTsbPd = false;
        m_bPeerTsbPd = false;
        return SRT_CMD_HSRSP;
    }

    uint32_t latencystr = srtdata[SRT_HS_LATENCY];

    if ( IsSet(peer_srt_options, SRT_OPT_TSBPDSND) )
    {
        //TimeStamp-based Packet Delivery feature enabled
        if ( !m_bTsbPd )
        {
            LOGC(mglog.Warn, log << "HSREQ/rcv: Agent did not set rcv-TSBPD - ignoring proposed latency from peer");

            // Note: also don't set the peer TSBPD flag HERE because
            // - in HSv4 it will be a sender, so it doesn't matter anyway
            // - in HSv5 if it's going to receive, the TSBPDRCV flag will define it.
        }
        else
        {
            int peer_decl_latency;
            if ( hsv < CUDT::HS_VERSION_SRT1 )
            {
                // In HSv4 there is only one value and this is the latency
                // that the sender peer proposes for the agent.
                peer_decl_latency = SRT_HS_LATENCY_LEG::unwrap(latencystr);
            }
            else
            {
                // In HSv5 there are latency declared for sending and receiving separately.

                // SRT_HS_LATENCY_SND is the value that the peer proposes to be the
                // value used by agent when receiving data. We take this as a local latency value.
                peer_decl_latency = SRT_HS_LATENCY_SND::unwrap(srtdata[SRT_HS_LATENCY]);
            }


            // Use the maximum latency out of latency from our settings and the latency
            // "proposed" by the peer.
            int maxdelay = std::max(m_iTsbPdDelay_ms, peer_decl_latency);
            HLOGC(mglog.Debug, log << "HSREQ/rcv: LOCAL/RCV LATENCY: Agent:" << m_iTsbPdDelay_ms
                << " Peer:" << peer_decl_latency << "  Selecting:" << maxdelay);
            m_iTsbPdDelay_ms = maxdelay;
        }
    }
    else
    {
        std::string how_about_agent = m_bTsbPd ? "BUT AGENT DOES" : "and nor does Agent";
        HLOGC(mglog.Debug, log << "HSREQ/rcv: Peer DOES NOT USE latency for sending - " << how_about_agent);
    }

    // This happens when the HSv5 RESPONDER receives the HSREQ message; it declares
    // that the peer INITIATOR will receive the data and informs about its predefined
    // latency. We need to maximize this with our setting of the peer's latency and
    // record as peer's latency, which will be then sent back with HSRSP.
    if ( hsv > CUDT::HS_VERSION_UDT4 && IsSet(peer_srt_options, SRT_OPT_TSBPDRCV) )
    {
        // So, PEER uses TSBPD, set the flag.
        // NOTE: it doesn't matter, if AGENT uses TSBPD.
        m_bPeerTsbPd = true;

        // SRT_HS_LATENCY_RCV is the value that the peer declares as to be
        // used by it when receiving data. We take this as a peer's value,
        // and select the maximum of this one and our proposed latency for the peer.
        int peer_decl_latency = SRT_HS_LATENCY_RCV::unwrap(latencystr);
        int maxdelay = std::max(m_iPeerTsbPdDelay_ms, peer_decl_latency);
        HLOGC(mglog.Debug, log << "HSREQ/rcv: PEER/RCV LATENCY: Agent:" << m_iPeerTsbPdDelay_ms
            << " Peer:" << peer_decl_latency << " Selecting:" << maxdelay);
        m_iPeerTsbPdDelay_ms = maxdelay;
    }
    else
    {
        std::string how_about_agent = m_bTsbPd ? "BUT AGENT DOES" : "and nor does Agent";
        HLOGC(mglog.Debug, log << "HSREQ/rcv: Peer DOES NOT USE latency for receiving - " << how_about_agent);
    }

    if ( hsv > CUDT::HS_VERSION_UDT4 )
    {
        // This is HSv5, do the same things as required for the sending party in HSv4,
        // as in HSv5 this can also be a sender.
        if (IsSet(peer_srt_options, SRT_OPT_TLPKTDROP))
        {
            //Too late packets dropping feature supported
            m_bPeerTLPktDrop = true;
        }
        if (IsSet(peer_srt_options, SRT_OPT_NAKREPORT))
        {
            //Peer will send Periodic NAK Reports
            m_bPeerNakReport = true;
        }
    }


    return SRT_CMD_HSRSP;
}

int CUDT::processSrtMsg_HSRSP(const uint32_t* srtdata, size_t len, uint32_t ts, int hsv)
{
    // XXX Check for mis-version
    // With HSv4 we accept only version less than 1.2.0
    if ( hsv == CUDT::HS_VERSION_UDT4 && srtdata[SRT_HS_VERSION] >= SRT_VERSION_FEAT_HSv5 )
    {
        LOGC(mglog.Error, log << "HSRSP/rcv: With HSv4 version >= 1.2.0 is not acceptable.");
        return SRT_CMD_NONE;
    }

    if (len < SRT_CMD_HSRSP_MINSZ)
    {
        /* Packet smaller than minimum compatible packet size */
        LOGF(mglog.Error,  "HSRSP/rcv: cmd=%d(HSRSP) len=%" PRIzu " invalid", SRT_CMD_HSRSP, len);
        return SRT_CMD_NONE;
    }

    // Set this start time in the beginning, regardless as to whether TSBPD is being
    // used or not. This must be done in the Initiator as well as Responder. In case when
    // agent is sender only (HSv4) this value simply won't be used.

    /*
     * Compute peer StartTime in our time reference
     * This takes time zone, time drift into account.
     * Also includes current packet transit time (rtt/2)
     */
#if 0                   //Debug PeerStartTime if not 1st HS packet
    {
        uint64_t oldPeerStartTime = m_ullRcvPeerStartTime;
        m_ullRcvPeerStartTime = CTimer::getTime() - (uint64_t)((uint32_t)ts);
        if (oldPeerStartTime) {
            LOGC(mglog.Note, log << "rcvSrtMsg: 2nd PeerStartTime diff=" <<  
                    (m_ullRcvPeerStartTime - oldPeerStartTime) << " usec");

        }
    }
#else
    m_ullRcvPeerStartTime = CTimer::getTime() - (uint64_t)((uint32_t)ts);
#endif

    m_lPeerSrtVersion = srtdata[SRT_HS_VERSION];
    uint32_t peer_srt_options = srtdata[SRT_HS_FLAGS];

    HLOGF(mglog.Debug, "HSRSP/rcv: Version: %s Flags: SND:%08X (%s)",
            SrtVersionString(m_lPeerSrtVersion).c_str(),
            peer_srt_options,
            SrtFlagString(peer_srt_options).c_str());


    if ( hsv == CUDT::HS_VERSION_UDT4 )
    {
        // The old HSv4 way: extract just one value and put it under peer.
        if (IsSet(peer_srt_options, SRT_OPT_TSBPDRCV))
        {
            //TsbPd feature enabled
            m_bPeerTsbPd = true;
            m_iPeerTsbPdDelay_ms = SRT_HS_LATENCY_LEG::unwrap(srtdata[SRT_HS_LATENCY]);
            HLOGC(mglog.Debug, log << "HSRSP/rcv: LATENCY: Peer/snd:" << m_iPeerTsbPdDelay_ms
                << " (Agent: declared:" << m_iTsbPdDelay_ms << " rcv:" << m_iTsbPdDelay_ms << ")");
        }
        // TSBPDSND isn't set in HSv4 by the RESPONDER, because HSv4 RESPONDER is always RECEIVER.
    }
    else
    {
        // HSv5 way: extract the receiver latency and sender latency, if used.

        if (IsSet(peer_srt_options, SRT_OPT_TSBPDRCV))
        {
            //TsbPd feature enabled
            m_bPeerTsbPd = true;
            m_iPeerTsbPdDelay_ms = SRT_HS_LATENCY_RCV::unwrap(srtdata[SRT_HS_LATENCY]);
            HLOGC(mglog.Debug, log << "HSRSP/rcv: LATENCY: Peer/snd:" << m_iPeerTsbPdDelay_ms << "ms");
        }
        else
        {
            HLOGC(mglog.Debug, log << "HSRSP/rcv: Peer (responder) DOES NOT USE latency");
        }

        if (IsSet(peer_srt_options, SRT_OPT_TSBPDSND))
        {
            if (!m_bTsbPd)
            {
                LOGC(mglog.Warn, log << "HSRSP/rcv: BUG? Peer (responder) declares sending latency, but Agent turned off TSBPD.");
            }
            else
            {
                // Take this value as a good deal. In case when the Peer did not "correct" the latency
                // because it has TSBPD turned off, just stay with the present value defined in options.
                m_iTsbPdDelay_ms = SRT_HS_LATENCY_SND::unwrap(srtdata[SRT_HS_LATENCY]);
                HLOGC(mglog.Debug, log << "HSRSP/rcv: LATENCY Agent/rcv: " << m_iTsbPdDelay_ms << "ms");
            }
        }
    }

    if ((m_lSrtVersion >= SrtVersion(1, 0, 5)) && IsSet(peer_srt_options, SRT_OPT_TLPKTDROP))
    {
        //Too late packets dropping feature supported
        m_bPeerTLPktDrop = true;
    }

    if ((m_lSrtVersion >= SrtVersion(1, 1, 0)) && IsSet(peer_srt_options, SRT_OPT_NAKREPORT))
    {
        //Peer will send Periodic NAK Reports
        m_bPeerNakReport = true;
    }

    if ( m_lSrtVersion >= SrtVersion(1, 2, 0) )
    {
        if ( IsSet(peer_srt_options, SRT_OPT_REXMITFLG) )
        {
            //Peer will use REXMIT flag in packet retransmission.
            m_bPeerRexmitFlag = true;
            HLOGP(mglog.Debug, "HSRSP/rcv: 1.2.0+ Agent understands REXMIT flag and so does peer.");
        }
        else
        {
            HLOGP(mglog.Debug, "HSRSP/rcv: Agent understands REXMIT flag, but PEER DOES NOT");
        }
    }
    else
    {
        HLOGF(mglog.Debug, "HSRSP/rcv: <1.2.0 Agent DOESN'T understand REXMIT flag");
    }

    handshakeDone();

    return SRT_CMD_NONE;
}

// This function is called only when the URQ_CONCLUSION handshake has been received from the peer.
bool CUDT::interpretSrtHandshake(const CHandShake& hs, const CPacket& hspkt, uint32_t* out_data SRT_ATR_UNUSED, size_t* out_len)
{
    // Initialize out_len to 0 to handle the unencrypted case
    if ( out_len )
        *out_len = 0;

    // The version=0 statement as rejection is used only since HSv5.
    // The HSv4 sends the AGREEMENT handshake message with version=0, do not misinterpret it.
    if ( m_ConnRes.m_iVersion > HS_VERSION_UDT4 && hs.m_iVersion == 0 )
    {
        LOGC(mglog.Error, log << "HS VERSION = 0, meaning the handshake has been rejected.");
        return false;
    }

    if ( hs.m_iVersion < HS_VERSION_SRT1 )
        return true; // do nothing

    // Anyway, check if the handshake contains any extra data.
    if ( hspkt.getLength() <= CHandShake::m_iContentSize )
    {
        // This would mean that the handshake was at least HSv5, but somehow no extras were added.
        // Dismiss it then, however this has to be logged.
        LOGC(mglog.Error, log << "HS VERSION=" << hs.m_iVersion << " but no handshake extension found!");
        return false;
    }

    // We still believe it should work, let's check the flags.
    int ext_flags = SrtHSRequest::SRT_HSTYPE_HSFLAGS::unwrap(hs.m_iType);
    if ( ext_flags == 0 )
    {
        LOGC(mglog.Error, log << "HS VERSION=" << hs.m_iVersion << " but no handshake extension flags are set!");
        return false;
    }

    HLOGC(mglog.Debug, log << "HS VERSION=" << hs.m_iVersion << " EXTENSIONS: " << CHandShake::ExtensionFlagStr(ext_flags));

    // Ok, now find the beginning of an int32_t array that follows the UDT handshake.
    uint32_t* p = reinterpret_cast<uint32_t*>(hspkt.m_pcData + CHandShake::m_iContentSize);
    size_t size = hspkt.getLength() - CHandShake::m_iContentSize; // Due to previous cond check we grant it's >0

    if ( IsSet(ext_flags, CHandShake::HS_EXT_HSREQ) )
    {
        HLOGC(mglog.Debug, log << "interpretSrtHandshake: extracting HSREQ/RSP type extension");
        uint32_t* begin = p;
        uint32_t* next = 0;
        size_t length = size / sizeof(uint32_t);
        size_t blocklen = 0;

        for(;;) // this is ONE SHOT LOOP
        {
            int cmd = FindExtensionBlock(begin, length, Ref(blocklen), Ref(next));

            size_t bytelen = blocklen*sizeof(uint32_t);

            if ( cmd == SRT_CMD_HSREQ )
            {
                // Set is the size as it should, then give it for interpretation for
                // the proper function.
                if ( blocklen < SRT_HS__SIZE )
                {
                    LOGC(mglog.Error, log << "HS-ext HSREQ found but invalid size: " << bytelen
                        << " (expected: " << SRT_HS__SIZE << ")");
                    return false; // don't interpret
                }

                int rescmd = processSrtMsg_HSREQ(begin+1, bytelen, hspkt.m_iTimeStamp, HS_VERSION_SRT1);
                // Interpreted? Then it should be responded with SRT_CMD_HSRSP.
                if ( rescmd != SRT_CMD_HSRSP )
                {
                    LOGC(mglog.Error, log << "interpretSrtHandshake: process HSREQ returned unexpected value " << rescmd);
                    return false;
                }
                handshakeDone();
                updateAfterSrtHandshake(SRT_CMD_HSREQ, HS_VERSION_SRT1);
            }
            else if ( cmd == SRT_CMD_HSRSP )
            {
                // Set is the size as it should, then give it for interpretation for
                // the proper function.
                if ( blocklen < SRT_HS__SIZE )
                {
                    LOGC(mglog.Error, log << "HS-ext HSRSP found but invalid size: " << bytelen
                        << " (expected: " << SRT_HS__SIZE << ")");

                    return false; // don't interpret
                }

                int rescmd = processSrtMsg_HSRSP(begin+1, bytelen, hspkt.m_iTimeStamp, HS_VERSION_SRT1);
                // Interpreted? Then it should be responded with SRT_CMD_NONE.
                // (nothing to be responded for HSRSP, unless there was some kinda problem)
                if ( rescmd != SRT_CMD_NONE )
                {
                    LOGC(mglog.Error, log << "interpretSrtHandshake: process HSRSP returned unexpected value " << rescmd);
                    return false;
                }
                handshakeDone();
                updateAfterSrtHandshake(SRT_CMD_HSRSP, HS_VERSION_SRT1);
            }
            else if ( cmd == SRT_CMD_NONE )
            {
                LOGC(mglog.Error, log << "interpretSrtHandshake: no HSREQ/HSRSP block found in the handshake msg!");
                // This means that there can be no more processing done by FindExtensionBlock().
                // And we haven't found what we need - otherwise one of the above cases would pass
                // and lead to exit this loop immediately.
                return false;
            }
            else
            {
                // Any other kind of message extracted. Search on.
                length -= (next - begin);
                begin = next;
                if (begin)
                    continue;
            }

            break;
        }
    }

    HLOGC(mglog.Debug, log << "interpretSrtHandshake: HSREQ done, checking KMREQ");

    // Now check the encrypted

    bool encrypted = false;

    if ( IsSet(ext_flags, CHandShake::HS_EXT_KMREQ) )
    {
        HLOGC(mglog.Debug, log << "interpretSrtHandshake: extracting KMREQ/RSP type extension");

#ifdef SRT_ENABLE_ENCRYPTION
        if (!m_pCryptoControl->hasPassphrase())
        {
            if (m_bOPT_StrictEncryption)
            {
                LOGC(mglog.Error, log << "HS KMREQ: Peer declares encryption, but agent does not - rejecting per strict requirement");
                return false;
            }

            LOGC(mglog.Error, log << "HS KMREQ: Peer declares encryption, but agent does not - still allowing connection.");

            // Still allow for connection, and allow Agent to send unencrypted stream to the peer.
            // Also normally allow the key to be processed; worst case it will send the failure response.
        }

        uint32_t* begin = p;
        uint32_t* next = 0;
        size_t length = size / sizeof(uint32_t);
        size_t blocklen = 0;

        for(;;) // This is one shot loop, unless REPEATED by 'continue'.
        {
            int cmd = FindExtensionBlock(begin, length, Ref(blocklen), Ref(next));

            HLOGC(mglog.Debug, log << "interpretSrtHandshake: found extension: (" << cmd << ") " << MessageTypeStr(UMSG_EXT, cmd));

            size_t bytelen = blocklen*sizeof(uint32_t);
            if ( cmd == SRT_CMD_KMREQ )
            {
                if ( !out_data || !out_len )
                {
                    LOGC(mglog.Fatal, log << "IPE: HS/KMREQ extracted without passing target buffer!");
                    return false;
                }

                int res = m_pCryptoControl->processSrtMsg_KMREQ(begin+1, bytelen, out_data, Ref(*out_len), HS_VERSION_SRT1);
                if ( res != SRT_CMD_KMRSP )
                {
                    // Something went wrong.
                    HLOGC(mglog.Debug, log << "interpretSrtHandshake: KMREQ processing failed - returned " << res);
                    return false;
                }
                if (*out_len == 1)
                {
                    // This means that there was an abnormal encryption situation occurred.
                    // This is inacceptable in case of strict encryption.
                    if (m_bOPT_StrictEncryption)
                    {
                        LOGC(mglog.Error, log << "interpretSrtHandshake: KMREQ result abnornal - rejecting per strict encryption");
                        return false;
                    }
                }
                encrypted = true;
            }
            else if ( cmd == SRT_CMD_KMRSP )
            {
                int res = m_pCryptoControl->processSrtMsg_KMRSP(begin+1, bytelen, HS_VERSION_SRT1);
                if (m_bOPT_StrictEncryption && res == -1)
                {
                    LOGC(mglog.Error, log << "KMRSP failed - rejecting connection as per strict encryption.");
                    return false;
                }
                encrypted = true;
            }
            else if ( cmd == SRT_CMD_NONE )
            {
                LOGC(mglog.Error, log << "HS KMREQ expected - none found!");
                return false;
            }
            else
            {
                HLOGC(mglog.Debug, log << "interpretSrtHandshake: ... skipping " << MessageTypeStr(UMSG_EXT, cmd));
                if (NextExtensionBlock(Ref(begin), next, Ref(length)))
                    continue;
            }

            break;
        }
#else
        // When encryption is not enabled at compile time, behave as if encryption wasn't set,
        // so accordingly to StrictEncryption flag.

        if (m_bOPT_StrictEncryption)
        {
            LOGC(mglog.Error, log << "HS KMREQ: Peer declares encryption, but agent didn't enable it at compile time - rejecting per strict requirement");
            return false;
        }

        LOGC(mglog.Error, log << "HS KMREQ: Peer declares encryption, but agent didn't enable it at compile time - still allowing connection.");
        encrypted = true;
#endif
    }

    bool have_congctl = false;
    string agsm = m_CongCtl.selected_name();
    if (agsm == "")
    {
        agsm = "live";
        m_CongCtl.select("live");
    }

    if ( IsSet(ext_flags, CHandShake::HS_EXT_CONFIG) )
    {
        HLOGC(mglog.Debug, log << "interpretSrtHandshake: extracting various CONFIG extensions");

        uint32_t* begin = p;
        uint32_t* next = 0;
        size_t length = size / sizeof(uint32_t);
        size_t blocklen = 0;

        for(;;) // This is one shot loop, unless REPEATED by 'continue'.
        {
            int cmd = FindExtensionBlock(begin, length, Ref(blocklen), Ref(next));

            HLOGC(mglog.Debug, log << "interpretSrtHandshake: found extension: (" << cmd << ") " << MessageTypeStr(UMSG_EXT, cmd));

            size_t bytelen = blocklen*sizeof(uint32_t);
            if ( cmd == SRT_CMD_SID )
            {
                // Copied through a cleared array. This is because the length is aligned to 4
                // where the padding is filled by zero bytes. For the case when the string is
                // exactly of a 4-divisible length, we make a big array with maximum allowed size
                // filled with zeros. Copying to this array should then copy either only the valid
                // characters of the string (if the lenght is divisible by 4), or the string with
                // padding zeros. In all these cases in the resulting array we should have all
                // subsequent characters of the string plus at least one '\0' at the end. This will
                // make it a perfect NUL-terminated string, to be used to initialize a string.
                char target[MAX_SID_LENGTH+1];
                memset(target, 0, MAX_SID_LENGTH+1);
                memcpy(target, begin+1, bytelen);

                // Un-swap on big endian machines
                ItoHLA((uint32_t*)target, (uint32_t*)target, bytelen/sizeof(uint32_t));

                m_sStreamName = target;
                HLOGC(mglog.Debug, log << "CONNECTOR'S REQUESTED SID [" << m_sStreamName << "] (bytelen=" << bytelen << " blocklen=" << blocklen << ")");
            }
            else if ( cmd == SRT_CMD_CONGESTION )
            {
                if (have_congctl)
                {
                    LOGC(mglog.Error, log << "CONGCTL BLOCK REPEATED!");
                    return false;
                }
                // Declare that congctl has been received
                have_congctl = true;

                char target[MAX_SID_LENGTH+1];
                memset(target, 0, MAX_SID_LENGTH+1);
                memcpy(target, begin+1, bytelen);
                // Un-swap on big endian machines
                ItoHLA((uint32_t*)target, (uint32_t*)target, bytelen/sizeof(uint32_t));

                string sm = target;

                // As the congctl has been declared by the peer,
                // check if your congctl is compatible.
                // sm cannot be empty, but the agent's sm can be empty meaning live.
                if (sm != agsm)
                {
                    LOGC(mglog.Error, log << "PEER'S CONGCTL '" << sm << "' does not match AGENT'S CONGCTL '" << agsm << "'");
                    return false;
                }

                HLOGC(mglog.Debug, log << "CONNECTOR'S CONGCTL [" << sm << "] (bytelen=" << bytelen << " blocklen=" << blocklen << ")");
            }
            else if ( cmd == SRT_CMD_NONE )
            {
                break;
            }
            else
            {
                // Found some block that is not interesting here. Skip this and get the next one.
                HLOGC(mglog.Debug, log << "interpretSrtHandshake: ... skipping " << MessageTypeStr(UMSG_EXT, cmd));
            }

            if ( !NextExtensionBlock(Ref(begin), next, Ref(length)) )
                break;
        }
    }

    // Post-checks
    // Check if peer declared encryption
    if (!encrypted && m_CryptoSecret.len > 0)
    {
        if (m_bOPT_StrictEncryption)
        {
            LOGC(mglog.Error, log << "HS EXT: Agent declares encryption, but Peer does not - rejecting connection per strict requirement.");
            return false;
        }

        LOGC(mglog.Error, log << "HS EXT: Agent declares encryption, but Peer does not (Agent can still receive unencrypted packets from Peer).");

        // This is required so that the sender is still allowed to send data, when encryption is required,
        // just this will be for waste because the receiver won't decrypt them anyway.
        m_pCryptoControl->createFakeSndContext();
        m_pCryptoControl->m_SndKmState = SRT_KM_S_NOSECRET; // Because Peer did not send KMX, though Agent has pw
        m_pCryptoControl->m_RcvKmState = SRT_KM_S_UNSECURED; // Because Peer has no PW, as has sent no KMREQ.
        return true;
    }

    // If agent has set some nondefault congctl, then congctl is expected from the peer.
    if (agsm != "live" && !have_congctl)
    {
        LOGC(mglog.Error, log << "HS EXT: Agent uses '" << agsm << "' congctl, but peer DID NOT DECLARE congctl (assuming 'live').");
        return false;
    }

    // Ok, finished, for now.
    return true;
}

void CUDT::startConnect(const sockaddr* serv_addr, int32_t forced_isn)
{
    CGuard cg(m_ConnectionLock);

    HLOGC(mglog.Debug, log << "startConnect: -> " << SockaddrToString(serv_addr) << "...");

    if (!m_bOpened)
        throw CUDTException(MJ_NOTSUP, MN_NONE, 0);

    if (m_bListening)
        throw CUDTException(MJ_NOTSUP, MN_ISCONNECTED, 0);

    if (m_bConnecting || m_bConnected)
        throw CUDTException(MJ_NOTSUP, MN_ISCONNECTED, 0);

    // record peer/server address
    delete m_pPeerAddr;
    m_pPeerAddr = (AF_INET == m_iIPversion) ? (sockaddr*)new sockaddr_in : (sockaddr*)new sockaddr_in6;
    memcpy(m_pPeerAddr, serv_addr, (AF_INET == m_iIPversion) ? sizeof(sockaddr_in) : sizeof(sockaddr_in6));

    // register this socket in the rendezvous queue
    // RendezevousQueue is used to temporarily store incoming handshake, non-rendezvous connections also require this function
#ifdef SRT_ENABLE_CONNTIMEO
    uint64_t ttl = m_iConnTimeOut * uint64_t(1000);
#else
    uint64_t ttl = 3000000;
#endif
    // XXX DEBUG
    //ttl = 0x1000000000000000;
    // XXX
    if (m_bRendezvous)
        ttl *= 10;
    ttl += CTimer::getTime();
    m_pRcvQueue->registerConnector(m_SocketID, this, m_iIPversion, serv_addr, ttl);

    // The m_iType is used in the INDUCTION for nothing. This value is only regarded
    // in CONCLUSION handshake, however this must be created after the handshake version
    // is already known. UDT_DGRAM is the value that was the only valid in the old SRT 
    // with HSv4 (it supported only live transmission), for HSv5 it will be changed to
    // handle handshake extension flags.
    m_ConnReq.m_iType = UDT_DGRAM;

    // This is my current configuration
    if (m_bRendezvous)
    {
        // For rendezvous, use version 5 in the waveahand and the cookie.
        // In case when you get the version 4 waveahand, simply switch to
        // the legacy HSv4 rendezvous and this time send version 4 CONCLUSION.

        // The HSv4 client simply won't check the version nor the cookie and it
        // will be sending its waveahands with version 4. Only when the party
        // has sent version 5 waveahand should the agent continue with HSv5
        // rendezvous.
        m_ConnReq.m_iVersion = HS_VERSION_SRT1;
        //m_ConnReq.m_iVersion = HS_VERSION_UDT4; // <--- Change in order to do regression test.
        m_ConnReq.m_iReqType = URQ_WAVEAHAND;
        m_ConnReq.m_iCookie = bake(serv_addr);

        // This will be also passed to a HSv4 rendezvous, but fortunately the old
        // SRT didn't read this field from URQ_WAVEAHAND message, only URQ_CONCLUSION.
        m_ConnReq.m_iType = SrtHSRequest::wrapFlags(false /* no MAGIC here */, m_iSndCryptoKeyLen);
        bool whether SRT_ATR_UNUSED = m_iSndCryptoKeyLen != 0;
        HLOGC(mglog.Debug, log << "startConnect (rnd): " << (whether ? "" : "NOT ") << " Advertising PBKEYLEN - value = " << m_iSndCryptoKeyLen);
        m_RdvState = CHandShake::RDV_WAVING;
        m_SrtHsSide = HSD_DRAW; // initially not resolved.
    }
    else
    {
        // For caller-listener configuration, set the version 4 for INDUCTION
        // due to a serious problem in UDT code being also in the older SRT versions:
        // the listener peer simply sents the EXACT COPY of the caller's induction
        // handshake, except the cookie, which means that when the caller sents version 5,
        // the listener will respond with version 5, which is a false information. Therefore
        // HSv5 clients MUST send HS_VERSION_UDT4 from the caller, regardless of currently
        // supported handshake version.
        //
        // The HSv5 listener should only respond with INDUCTION with m_iVersion == HS_VERSION_SRT1.
        m_ConnReq.m_iVersion = HS_VERSION_UDT4;
        m_ConnReq.m_iReqType = URQ_INDUCTION;
        m_ConnReq.m_iCookie = 0;
        m_RdvState = CHandShake::RDV_INVALID;
    }

    m_ConnReq.m_iMSS = m_iMSS;
    m_ConnReq.m_iFlightFlagSize = (m_iRcvBufSize < m_iFlightFlagSize)? m_iRcvBufSize : m_iFlightFlagSize;
    m_ConnReq.m_iID = m_SocketID;
    CIPAddress::ntop(serv_addr, m_ConnReq.m_piPeerIP, m_iIPversion);

    if ( forced_isn == 0 )
    {
        // Random Initial Sequence Number (normal mode)
        srand((unsigned int)CTimer::getTime());
        m_iISN = m_ConnReq.m_iISN = (int32_t)(CSeqNo::m_iMaxSeqNo * (double(rand()) / RAND_MAX));
    }
    else
    {
        // Predefined ISN (for debug purposes)
        m_iISN = m_ConnReq.m_iISN = forced_isn;
    }

    m_iLastDecSeq = m_iISN - 1;
    m_iSndLastAck = m_iISN;
    m_iSndLastDataAck = m_iISN;
    m_iSndLastFullAck = m_iISN;
    m_iSndCurrSeqNo = m_iISN - 1;
    m_iSndLastAck2 = m_iISN;
    m_ullSndLastAck2Time = CTimer::getTime();

    // Inform the server my configurations.
    CPacket reqpkt;
    reqpkt.setControl(UMSG_HANDSHAKE);
    reqpkt.allocate(m_iMaxSRTPayloadSize);
    // XXX NOTE: Now the memory for the payload part is allocated automatically,
    // and such allocated memory is also automatically deallocated in the
    // destructor. If you use CPacket::allocate, remember that you must not:
    // - delete this memory
    // - assign to m_pcData.
    // If you use only manual assignment to m_pCData, this is then manual
    // allocation and so it won't be deallocated in the destructor.
    //
    // (Desired would be to disallow modification of m_pcData outside the
    // control of methods.)

    // ID = 0, connection request
    reqpkt.m_iID = 0;

    size_t hs_size = m_iMaxSRTPayloadSize;
    m_ConnReq.store_to(reqpkt.m_pcData, Ref(hs_size));

    // Note that CPacket::allocate() sets also the size
    // to the size of the allocated buffer, which not
    // necessarily is to be the size of the data.
    reqpkt.setLength(hs_size);

    uint64_t now = CTimer::getTime();
    reqpkt.m_iTimeStamp = int32_t(now - m_stats.startTime);

    HLOGC(mglog.Debug, log << CONID() << "CUDT::startConnect: REQ-TIME set HIGH (" << now << "). SENDING HS: " << m_ConnReq.show());

    /*
     * Race condition if non-block connect response thread scheduled before we set m_bConnecting to true?
     * Connect response will be ignored and connecting will wait until timeout.
     * Maybe m_ConnectionLock handling problem? Not used in CUDT::connect(const CPacket& response)
     */
    m_llLastReqTime = now;
    m_bConnecting = true;

    // At this point m_SourceAddr is probably default-any, but this function
    // now requires that the address be specified here because there will be
    // no possibility to do it at any next stage of sending.
    m_pSndQueue->sendto(serv_addr, reqpkt, m_SourceAddr);

    //
    ///
    ////  ---> CONTINUE TO: <PEER>.CUDT::processConnectRequest()
    ///        (Take the part under condition: hs.m_iReqType == URQ_INDUCTION)
    ////  <--- RETURN WHEN: m_pSndQueue->sendto() is called.
    ////  .... SKIP UNTIL m_pRcvQueue->recvfrom() HERE....
    ////       (the first "sendto" will not be called due to being too early)
    ///
    //

    // asynchronous connect, return immediately
    if (!m_bSynRecving)
    {
        HLOGC(mglog.Debug, log << CONID() << "startConnect: ASYNC MODE DETECTED. Deferring the process to RcvQ:worker");
        return;
    }

    // Wait for the negotiated configurations from the peer side.

    // This packet only prepares the storage where we will read the
    // next incoming packet.
    CPacket response;
    response.setControl(UMSG_HANDSHAKE);
    response.allocate(m_iMaxSRTPayloadSize);

    CUDTException e;
    EConnectStatus cst = CONN_CONTINUE;
    // This is a temporary place to store the DESTINATION IP from the incoming packet.
    // We can't record this address yet until the cookie-confirmation is done, for safety reasons.
    sockaddr_any use_source_adr(m_iIPversion); // use BindAddress.family() after refactoring

    while (!m_bClosing)
    {
        int64_t tdiff = CTimer::getTime() - m_llLastReqTime;
        // avoid sending too many requests, at most 1 request per 250ms

        // SHORT VERSION: 
        // The immediate first run of this loop WILL SKIP THIS PART, so
        // the processing really begins AFTER THIS CONDITION.
        //
        // Note that some procedures inside may set m_llLastReqTime to 0,
        // which will result of this condition to trigger immediately in
        // the next iteration.
        if (tdiff > 250000)
        {
            HLOGC(mglog.Debug, log << "startConnect: LOOP: time to send (" << tdiff << " > 250000). size=" << reqpkt.getLength());

            if (m_bRendezvous)
                reqpkt.m_iID = m_ConnRes.m_iID;

            now = CTimer::getTime();
#if ENABLE_HEAVY_LOGGING
            {
                CHandShake debughs;
                debughs.load_from(reqpkt.m_pcData, reqpkt.getLength());
                HLOGC(mglog.Debug, log << CONID() << "startConnect: REQ-TIME HIGH (" << now << "). cont/sending HS to peer: " << debughs.show());
            }
#endif

            m_llLastReqTime = now;
<<<<<<< HEAD
            reqpkt.m_iTimeStamp = int32_t(now - m_StartTime);
            m_pSndQueue->sendto(serv_addr, reqpkt, use_source_adr);
=======
            reqpkt.m_iTimeStamp = int32_t(now - m_stats.startTime);
            m_pSndQueue->sendto(serv_addr, reqpkt);
>>>>>>> 6f6b76b3
        }
        else
        {
            HLOGC(mglog.Debug, log << "startConnect: LOOP: too early to send - " << tdiff << " < 250000");
        }

        cst = CONN_CONTINUE;
        response.setLength(m_iMaxSRTPayloadSize);
        if (m_pRcvQueue->recvfrom(m_SocketID, Ref(response)) > 0)
        {
            use_source_adr = response.udpDestAddr();

            HLOGC(mglog.Debug, log << CONID() << "startConnect: got response for connect request");
            cst = processConnectResponse(response, &e, true /*synchro*/);

            HLOGC(mglog.Debug, log << CONID() << "startConnect: response processing result: " << ConnectStatusStr(cst));

            // Expected is that:
            // - the peer responded with URQ_INDUCTION + cookie. This above function
            //   should check that and craft the URQ_CONCLUSION handshake, in which
            //   case this function returns CONN_CONTINUE. As an extra action taken
            //   for that case, we set the SECURING mode if encryption requested,
            //   and serialize again the handshake, possibly together with HS extension
            //   blocks, if HSv5 peer responded. The serialized handshake will be then
            //   sent again, as the loop is repeated.
            // - the peer responded with URQ_CONCLUSION. This handshake was accepted
            //   as a connection, and for >= HSv5 the HS extension blocks have been
            //   also read and interpreted. In this case this function returns:
            //   - CONN_ACCEPT, if everything was correct - break this loop and return normally
            //   - CONN_REJECT in case of any problems with the delivered handshake
            //     (incorrect data or data conflict) - throw error exception
            // - the peer responded with any of URQ_ERROR_*.  - throw error exception
            //
            // The error exception should make the API connect() function fail, if blocking
            // or mark the failure for that socket in epoll, if non-blocking.

            if ( cst == CONN_RENDEZVOUS )
            {
                // When this function returned CONN_RENDEZVOUS, this requires
                // very special processing for the Rendezvous-v5 algorithm. This MAY
                // involve also preparing a new handshake form, also interpreting the
                // SRT handshake extension and crafting SRT handshake extension for the
                // peer, which should be next sent. When this function returns CONN_CONTINUE,
                // it means that it has done all that was required, however none of the below
                // things has to be done (this function will do it by itself if needed).
                // Otherwise the handshake rolling can be interrupted and considered complete.
                cst = processRendezvous(Ref(reqpkt), response, serv_addr, true /*synchro*/, RST_OK);
                if (cst == CONN_CONTINUE)
                    continue;
                break;
            }

            if (cst == CONN_REJECT)
                sendCtrl(UMSG_SHUTDOWN);

            if ( cst != CONN_CONTINUE )
                break; // --> OUTSIDE-LOOP

            // IMPORTANT
            // [[using assert(m_pCryptoControl != nullptr)]];

            // new request/response should be sent out immediately on receving a response
            HLOGC(mglog.Debug, log << "startConnect: REQ-TIME: LOW, should resend request quickly.");
            m_llLastReqTime = 0;

            // Now serialize the handshake again to the existing buffer so that it's
            // then sent later in this loop.

            // First, set the size back to the original size, m_iMaxSRTPayloadSize because
            // this is the size of the originally allocated space. It might have been
            // shrunk by serializing the INDUCTION handshake (which was required before
            // sending this packet to the output queue) and therefore be too
            // small to store the CONCLUSION handshake (with HSv5 extensions).
            reqpkt.setLength(m_iMaxSRTPayloadSize);

            HLOGC(mglog.Debug, log << "startConnect: creating HS CONCLUSION: buffer size=" << reqpkt.getLength());

            // NOTE: BUGFIX: SERIALIZE AGAIN.
            // The original UDT code didn't do it, so it was theoretically
            // turned into conclusion, but was sending still the original
            // induction handshake challenge message. It was working only
            // thanks to that simultaneously there were being sent handshake
            // messages from a separate thread (CSndQueue::worker) from
            // RendezvousQueue, this time serialized properly, which caused
            // that with blocking mode there was a kinda initial "drunk
            // passenger with taxi driver talk" until the RendezvousQueue sends
            // (when "the time comes") the right CONCLUSION handshake
            // challenge message.
            //
            // Now that this is fixed, the handshake messages from RendezvousQueue
            // are sent only when there is a rendezvous mode or non-blocking mode.
            if ( !createSrtHandshake(Ref(reqpkt), Ref(m_ConnReq), SRT_CMD_HSREQ, SRT_CMD_KMREQ, 0, 0))
            {
                LOGC(mglog.Error, log << "createSrtHandshake failed - REJECTING.");
                cst = CONN_REJECT;
                break;
            }
            // These last 2 parameters designate the buffer, which is in use only for SRT_CMD_KMRSP.
            // If m_ConnReq.m_iVersion == HS_VERSION_UDT4, this function will do nothing,
            // except just serializing the UDT handshake.
            // The trick is that the HS challenge is with version HS_VERSION_UDT4, but the
            // listener should respond with HS_VERSION_SRT1, if it is HSv5 capable.
        }

#if ENABLE_HEAVY_LOGGING
        // Non-fatal assertion
        if (cst == CONN_REJECT) // Might be returned by processRendezvous
        {
            LOGC(mglog.Error, log << "startConnect: IPE: cst=REJECT NOT EXPECTED HERE, the loop should've been interrupted!");
            break;
        }
#endif

        if (CTimer::getTime() > ttl)
        {
            // timeout
            e = CUDTException(MJ_SETUP, MN_TIMEOUT, 0);
            break;
        }
    }

    // <--- OUTSIDE-LOOP
    // Here will fall the break when not CONN_CONTINUE.
    // CONN_RENDEZVOUS is handled by processRendezvous.
    // CONN_ACCEPT will skip this and pass on.
    if ( cst == CONN_REJECT )
    {
        e = CUDTException(MJ_SETUP, MN_REJECTED, 0);
    }

    if (e.getErrorCode() == 0)
    {
        if (m_bClosing)                                                 // if the socket is closed before connection...
            e = CUDTException(MJ_SETUP); // XXX NO MN ?
        else if (m_ConnRes.m_iReqType == URQ_ERROR_REJECT)                          // connection request rejected
            e = CUDTException(MJ_SETUP, MN_REJECTED, 0);
        else if ((!m_bRendezvous) && (m_ConnRes.m_iISN != m_iISN))      // secuity check
            e = CUDTException(MJ_SETUP, MN_SECURITY, 0);
    }

    if (e.getErrorCode() != 0)
    {
        // The process is to be abnormally terminated, remove the connector
        // now because most likely no other processing part has done anything with it.
        m_pRcvQueue->removeConnector(m_SocketID);
        throw e;
    }

    HLOGC(mglog.Debug, log << CONID() << "startConnect: handshake exchange succeeded. sourceIP=" << SockaddrToString(&m_SourceAddr));

    // Parameters at the end.
    HLOGC(mglog.Debug, log << "startConnect: END. Parameters:"
        " mss=" << m_iMSS <<
        " max-cwnd-size=" << m_CongCtl->cgWindowMaxSize() <<
        " cwnd-size=" << m_CongCtl->cgWindowSize() <<
        " rtt=" << m_iRTT <<
        " bw=" << m_iBandwidth);
}

// Asynchronous connection
EConnectStatus CUDT::processAsyncConnectResponse(const CPacket& pkt) ATR_NOEXCEPT
{
    EConnectStatus cst = CONN_CONTINUE;
    CUDTException e;

    CGuard cg(m_ConnectionLock); // FIX
    HLOGC(mglog.Debug, log << CONID() << "processAsyncConnectResponse: got response for connect request, processing");
    cst = processConnectResponse(pkt, &e, false);

    HLOGC(mglog.Debug, log << CONID() << "processAsyncConnectResponse: response processing result: "
        << ConnectStatusStr(cst) << "REQ-TIME LOW to enforce immediate response");
    m_llLastReqTime = 0;

    return cst;
}

bool CUDT::processAsyncConnectRequest(EReadStatus rst, EConnectStatus cst, const CPacket& response, const sockaddr* serv_addr)
{
    // IMPORTANT!

    // This function is called, still asynchronously, but in the order
    // of call just after the call to the above processAsyncConnectResponse.
    // This should have got the original value returned from
    // processConnectResponse through processAsyncConnectResponse.

    CPacket request;
    request.setControl(UMSG_HANDSHAKE);
    request.allocate(m_iMaxSRTPayloadSize);
    uint64_t now = CTimer::getTime();
    request.m_iTimeStamp = int(now - m_stats.startTime);

    HLOGC(mglog.Debug, log << "processAsyncConnectRequest: REQ-TIME: HIGH (" << now << "). Should prevent too quick responses.");
    m_llLastReqTime = now;
    // ID = 0, connection request
    request.m_iID = !m_bRendezvous ? 0 : m_ConnRes.m_iID;

    bool status = true;

    if ( cst == CONN_RENDEZVOUS )
    {
        HLOGC(mglog.Debug, log << "processAsyncConnectRequest: passing to processRendezvous");
        cst = processRendezvous(Ref(request), response, serv_addr, false /*asynchro*/, rst);
        if (cst == CONN_ACCEPT)
        {
            HLOGC(mglog.Debug, log << "processAsyncConnectRequest: processRendezvous completed the process and responded by itself. Done.");
            return true;
        }

        if (cst != CONN_CONTINUE)
        {
            LOGC(mglog.Error, log << "processAsyncConnectRequest: REJECT reported from processRendezvous, not processing further.");
            status = false;
        }
    }
    else if (cst == CONN_REJECT)
    {
            LOGC(mglog.Error, log << "processAsyncConnectRequest: REJECT reported from HS processing, not processing further.");
            return false;
    }
    else
    {
        // (this procedure will be also run for HSv4 rendezvous)
        HLOGC(mglog.Debug, log << "processAsyncConnectRequest: serializing HS: buffer size=" << request.getLength());
        if (!createSrtHandshake(Ref(request), Ref(m_ConnReq), SRT_CMD_HSREQ, SRT_CMD_KMREQ, 0, 0))
        {
            // All 'false' returns from here are IPE-type, mostly "invalid argument" plus "all keys expired".
            LOGC(mglog.Error, log << "IPE: processAsyncConnectRequest: createSrtHandshake failed, dismissing.");
            status = false;
        }
        else
        {
            HLOGC(mglog.Debug, log << "processAsyncConnectRequest: sending HS reqtype=" << RequestTypeStr(m_ConnReq.m_iReqType)
                    << " to socket " << request.m_iID << " size=" << request.getLength());
        }
    }

    if (!status)
    {
        return false;
        /* XXX Shouldn't it send a single response packet for the rejection?
        // Set the version to 0 as "handshake rejection" status and serialize it 
        CHandShake zhs;
        size_t size = request.getLength();
        zhs.store_to(request.m_pcData, Ref(size));
        request.setLength(size);
        */
    }

    HLOGC(mglog.Debug, log << "processAsyncConnectRequest: sending request packet, setting REQ-TIME HIGH.");
    m_llLastReqTime = CTimer::getTime();
    m_pSndQueue->sendto(serv_addr, request, m_SourceAddr);
    return status;
}

void CUDT::cookieContest()
{
    if (m_SrtHsSide != HSD_DRAW)
        return;

    HLOGC(mglog.Debug, log << "cookieContest: agent=" << m_ConnReq.m_iCookie << " peer=" << m_ConnRes.m_iCookie);

    if ( m_ConnReq.m_iCookie == 0 || m_ConnRes.m_iCookie == 0 )
    {
        // Note that it's virtually impossible that Agent's cookie is not ready, this
        // shall be considered IPE.
        // Not all cookies are ready, don't start the contest.
        return;
    }

    // INITIATOR/RESPONDER role is resolved by COOKIE CONTEST.
    //
    // The cookie contest must be repeated every time because it
    // may change the state at some point.
    int better_cookie = m_ConnReq.m_iCookie - m_ConnRes.m_iCookie;

    if ( better_cookie > 0 )
    {
        m_SrtHsSide = HSD_INITIATOR;
        return;
    }

    if ( better_cookie < 0 )
    {
        m_SrtHsSide = HSD_RESPONDER;
        return;
    }

    // DRAW! The only way to continue would be to force the
    // cookies to be regenerated and to start over. But it's
    // not worth a shot - this is an extremely rare case.
    // This can simply do reject so that it can be started again.

    // Pretend then that the cookie contest wasn't done so that
    // it's done again. Cookies are baked every time anew, however
    // the successful initial contest remains valid no matter how
    // cookies will change.

    m_SrtHsSide = HSD_DRAW;
}

EConnectStatus CUDT::processRendezvous(ref_t<CPacket> reqpkt, const CPacket& response, const sockaddr* serv_addr, bool synchro, EReadStatus rst)
{
    if ( m_RdvState == CHandShake::RDV_CONNECTED )
    {
        HLOGC(mglog.Debug, log << "processRendezvous: already in CONNECTED state.");
        return CONN_ACCEPT;
    }

    uint32_t kmdata[SRTDATA_MAXSIZE];
    size_t kmdatasize = SRTDATA_MAXSIZE;
    CPacket& rpkt = *reqpkt;

    cookieContest();

    // We know that the other side was contacted and the other side has sent
    // the handshake message - we know then both cookies. If it's a draw, it's
    // a very rare case of creating identical cookies.
    if (m_SrtHsSide == HSD_DRAW)
    {
        LOGC(mglog.Error, log << "COOKIE CONTEST UNRESOLVED: can't assign connection roles, please wait another minute.");
        return CONN_REJECT;
    }

    UDTRequestType rsp_type = URQ_ERROR_INVALID; // just to track uninitialized errors

    // We can assume that the Handshake packet received here as 'response'
    // is already serialized in m_ConnRes. Check extra flags that are meaningful
    // for further processing here.

    int ext_flags = SrtHSRequest::SRT_HSTYPE_HSFLAGS::unwrap(m_ConnRes.m_iType);
    bool needs_extension = ext_flags != 0; // Initial value: received HS has extensions.
    bool needs_hsrsp;
    rendezvousSwitchState(Ref(rsp_type), Ref(needs_extension), Ref(needs_hsrsp));
    if (rsp_type > URQ_FAILURE_TYPES)
    {
        HLOGC(mglog.Debug, log << "processRendezvous: rejecting due to switch-state response: " << RequestTypeStr(rsp_type));
        return CONN_REJECT;
    }
    checkUpdateCryptoKeyLen("processRendezvous", m_ConnRes.m_iType);

    // We have three possibilities here as it comes to HSREQ extensions:

    // 1. The agent is loser in attention state, it sends EMPTY conclusion (without extensions)
    // 2. The agent is loser in initiated state, it interprets incoming HSREQ and creates HSRSP
    // 3. The agent is winner in attention or fine state, it sends HSREQ extension
    m_ConnReq.m_iReqType = rsp_type;
    m_ConnReq.m_extension = needs_extension;

    if (rsp_type > URQ_FAILURE_TYPES)
    {
        HLOGC(mglog.Debug, log << "processRendezvous: rejecting due to switch-state response: " << RequestTypeStr(rsp_type));
        return CONN_REJECT;
    }

    // This must be done before prepareConnectionObjects().
    applyResponseSettings(response);

    // This must be done before interpreting and creating HSv5 extensions.
    if ( !prepareConnectionObjects(m_ConnRes, m_SrtHsSide, 0))
    {
        HLOGC(mglog.Debug, log << "processRendezvous: rejecting due to problems in prepareConnectionObjects.");
        return CONN_REJECT;
    }

    // Case 2.
    if ( needs_hsrsp )
    {
        // This means that we have received HSREQ extension with the handshake, so we need to interpret
        // it and craft the response.
        if (rst == RST_OK)
        {
            // We have JUST RECEIVED packet in this session (not that this is called as periodic update).
            // Sanity check
            m_llLastReqTime = 0;
            if (response.getLength() == size_t(-1))
            {
                LOGC(mglog.Fatal, log << "IPE: rst=RST_OK, but the packet has set -1 length - REJECTING (REQ-TIME: LOW)");
                return CONN_REJECT;
            }

            if ( !interpretSrtHandshake(m_ConnRes, response, kmdata, &kmdatasize) )
            {
                HLOGC(mglog.Debug, log << "processRendezvous: rejecting due to problems in interpretSrtHandshake REQ-TIME: LOW.");
                return CONN_REJECT;
            }

            // Pass on, inform about the shortened response-waiting period.
            HLOGC(mglog.Debug, log << "processRendezvous: setting REQ-TIME: LOW. Forced to respond immediately.");
        }
        else
        {
            // If the last CONCLUSION message didn't contain the KMX extension, there's
            // no key recorded yet, so it can't be extracted. Mark this kmdatasize empty though.
            int hs_flags = SrtHSRequest::SRT_HSTYPE_HSFLAGS::unwrap(m_ConnRes.m_iType);
            if (IsSet(hs_flags, CHandShake::HS_EXT_KMREQ))
            {
                // This is a periodic handshake update, so you need to extract the KM data from the
                // first message, provided that it is there.
                size_t msgsize = m_pCryptoControl->getKmMsg_size(0);
                if (msgsize == 0)
                {
                    switch (m_pCryptoControl->m_RcvKmState)
                    {
                        // If the KMX process ended up with a failure, the KMX is not recorded.
                        // In this case as the KMRSP answer the "failure status" should be crafted.
                    case SRT_KM_S_NOSECRET:
                    case SRT_KM_S_BADSECRET:
                        {
                            HLOGC(mglog.Debug, log << "processRendezvous: No KMX recorded, status = NOSECRET. Respond with NOSECRET.");

                            // Just do the same thing as in CCryptoControl::processSrtMsg_KMREQ for that case,
                            // that is, copy the NOSECRET code into KMX message.
                            memcpy(kmdata, &m_pCryptoControl->m_RcvKmState, sizeof(int32_t));
                            kmdatasize = 1;
                        }
                        break;

                    default:
                        // Remaining values:
                        // UNSECURED: should not fall here at alll
                        // SECURING: should not happen in HSv5
                        // SECURED: should have received the recorded KMX correctly (getKmMsg_size(0) > 0)
                        {
                            // Remaining situations:
                            // - password only on this site: shouldn't be considered to be sent to a no-password site
                            LOGC(mglog.Error, log << "processRendezvous: IPE: PERIODIC HS: NO KMREQ RECORDED KMSTATE: RCV="
                                    << KmStateStr(m_pCryptoControl->m_RcvKmState) << " SND="
                                    << KmStateStr(m_pCryptoControl->m_SndKmState));
                            return CONN_REJECT;
                        }
                        break;
                    }
                }
                else
                {
                    kmdatasize = msgsize/4;
                    if (msgsize > kmdatasize*4)
                    {
                        // Sanity check
                        LOGC(mglog.Error, log << "IPE: KMX data not aligned to 4 bytes! size=" << msgsize);
                        memset(kmdata+(kmdatasize*4), 0, msgsize - (kmdatasize*4));
                        ++kmdatasize;
                    }

                    HLOGC(mglog.Debug, log << "processRendezvous: getting KM DATA from the fore-recorded KMX from KMREQ, size=" << kmdatasize);
                    memcpy(kmdata, m_pCryptoControl->getKmMsg_data(0), msgsize);
                }
            }
            else
            {
                HLOGC(mglog.Debug, log << "processRendezvous: no KMX flag - not extracting KM data for KMRSP");
                kmdatasize = 0;
            }
        }

        // No matter the value of needs_extension, the extension is always needed
        // when HSREQ was interpreted (to store HSRSP extension).
        m_ConnReq.m_extension = true;

        HLOGC(mglog.Debug, log << "processConnectResponse: HSREQ extension ok, creating HSRSP response. kmdatasize=" << kmdatasize);

        rpkt.setLength(m_iMaxSRTPayloadSize);
        if (!createSrtHandshake(reqpkt, Ref(m_ConnReq), SRT_CMD_HSRSP, SRT_CMD_KMRSP, kmdata, kmdatasize))
        {
            HLOGC(mglog.Debug, log << "processRendezvous: rejecting due to problems in createSrtHandshake. REQ-TIME: LOW");
            m_llLastReqTime = 0;
            return CONN_REJECT;
        }

        // This means that it has received URQ_CONCLUSION with HSREQ, agent is then in RDV_FINE
        // state, it sends here URQ_CONCLUSION with HSREQ/KMREQ extensions and it awaits URQ_AGREEMENT.
        return CONN_CONTINUE;
    }

    // Special case: if URQ_AGREEMENT is to be sent, when this side is INITIATOR,
    // then it must have received HSRSP, so it must interpret it. Otherwise it would
    // end up with URQ_DONE, which means that it is the other side to interpret HSRSP.
    if ( m_SrtHsSide == HSD_INITIATOR && m_ConnReq.m_iReqType == URQ_AGREEMENT )
    {
        // The same is done in CUDT::postConnect(), however this section will
        // not be done in case of rendezvous. The section in postConnect() is
        // predicted to run only in regular CALLER handling.

        if (rst != RST_OK || response.getLength() == size_t(-1))
        {
            // Actually the -1 length would be an IPE, but it's likely that this was reported already.
            HLOGC(mglog.Debug, log << "processRendezvous: no INCOMING packet, NOT interpreting extensions (relying on exising data)");
        }
        else
        {
            HLOGC(mglog.Debug, log << "processRendezvous: INITIATOR, will send AGREEMENT - interpreting HSRSP extension");
            if ( !interpretSrtHandshake(m_ConnRes, response, 0, 0) )
            {
                m_ConnReq.m_iReqType = URQ_ERROR_REJECT;
            }
        }
        // This should be false, make a kinda assert here.
        if ( needs_extension )
        {
            LOGC(mglog.Fatal, log << "IPE: INITIATOR responding AGREEMENT should declare no extensions to HS");
            m_ConnReq.m_extension = false;
        }
    }

    HLOGC(mglog.Debug, log << CONID() << "processRendezvous: COOKIES Agent/Peer: "
        << m_ConnReq.m_iCookie << "/" << m_ConnRes.m_iCookie
        << " HSD:" << (m_SrtHsSide == HSD_INITIATOR ? "initiator" : "responder")
        << " STATE:" << CHandShake::RdvStateStr(m_RdvState) << " ...");

    if ( rsp_type == URQ_DONE )
    {
        HLOGC(mglog.Debug, log << "... WON'T SEND any response, both sides considered connected");
    }
    else
    {
        HLOGC(mglog.Debug, log << "... WILL SEND " << RequestTypeStr(rsp_type) << " "
        << (m_ConnReq.m_extension ? "with" : "without") << " SRT HS extensions");
    }

    // This marks the information for the serializer that
    // the SRT handshake extension is required.
    // Rest of the data will be filled together with
    // serialization.
    m_ConnReq.m_extension = needs_extension;

    rpkt.setLength(m_iMaxSRTPayloadSize);
    if ( m_RdvState == CHandShake::RDV_CONNECTED )
    {
        // When synchro=false, don't lock a mutex for rendezvous queue.
        // This is required when this function is called in the
        // receive queue worker thread - it would lock itself.
        int cst = postConnect(response, true, 0, synchro);
        if ( cst == CONN_REJECT )
        {
            HLOGC(mglog.Debug, log << "processRendezvous: rejecting due to problems in postConnect.");
            return CONN_REJECT;
        }
    }

    // URQ_DONE or URQ_AGREEMENT can be the result if the state is RDV_CONNECTED.
    // If URQ_DONE, then there's nothing to be done, when URQ_AGREEMENT then return
    // CONN_CONTINUE to make the caller send again the contents if the packet buffer,
    // this time with URQ_AGREEMENT message, but still consider yourself connected.
    if ( rsp_type == URQ_DONE )
    {
        HLOGC(mglog.Debug, log << "processRendezvous: rsp=DONE, reporting ACCEPT (nothing to respond)");
        return CONN_ACCEPT;
    }

    // createSrtHandshake moved here because if the above conditions are satisfied,
    // no response is going to be send, so nothing needs to be "created".

    // needs_extension here distinguishes between cases 1 and 3.
    // NOTE: in case when interpretSrtHandshake was run under the conditions above (to interpret HSRSP),
    // then createSrtHandshake below will create only empty AGREEMENT message.
    if ( !createSrtHandshake(reqpkt, Ref(m_ConnReq), SRT_CMD_HSREQ, SRT_CMD_KMREQ, 0, 0))
    {
        LOGC(mglog.Error, log << "createSrtHandshake failed (IPE?), connection rejected. REQ-TIME: LOW");
        m_llLastReqTime = 0;
        return CONN_REJECT;
    }

    if ( rsp_type == URQ_AGREEMENT && m_RdvState == CHandShake::RDV_CONNECTED )
    {
        // We are using our own serialization method (not the one called after
        // processConnectResponse, this is skipped in case when this function
        // is called), so we can also send this immediately. Agreement must be
        // sent just once and the party must switch into CONNECTED state - in
        // contrast to CONCLUSION messages, which should be sent in loop repeatedly.
        //
        // Even though in theory the AGREEMENT message sent just once may miss
        // the target (as normal thing in UDP), this is little probable to happen,
        // and this doesn't matter much because even if the other party doesn't
        // get AGREEMENT, but will get payload or KEEPALIVE messages, it will
        // turn into connected state as well. The AGREEMENT is rather kinda
        // catalyzer here and may turn the entity on the right track faster. When
        // AGREEMENT is missed, it may have kinda initial tearing.

        const uint64_t now = CTimer::getTime();
        m_llLastReqTime = now;
<<<<<<< HEAD
        rpkt.m_iTimeStamp = int32_t(now - m_StartTime);
        m_pSndQueue->sendto(serv_addr, rpkt, m_SourceAddr);
=======
        rpkt.m_iTimeStamp = int32_t(now - m_stats.startTime);
        HLOGC(mglog.Debug, log << "processRendezvous: rsp=AGREEMENT, reporting ACCEPT and sending just this one, REQ-TIME HIGH (" << now << ").");

        m_pSndQueue->sendto(serv_addr, rpkt);
>>>>>>> 6f6b76b3

        return CONN_ACCEPT;
    }

    if (rst == RST_OK)
    {
        // the request time must be updated so that the next handshake can be sent out immediately
        HLOGC(mglog.Debug, log << "processRendezvous: rsp=" << RequestTypeStr(m_ConnReq.m_iReqType)
                << " REQ-TIME: LOW to send immediately, consider yourself conencted");
        m_llLastReqTime = 0;
    }
    else
    {
        HLOGC(mglog.Debug, log << "processRendezvous: REQ-TIME: remains previous value, consider yourself connected");
    }
    return CONN_CONTINUE;
}

EConnectStatus CUDT::processConnectResponse(const CPacket& response, CUDTException* eout, bool synchro) ATR_NOEXCEPT
{
    // NOTE: ASSUMED LOCK ON: m_ConnectionLock.

    // this is the 2nd half of a connection request. If the connection is setup successfully this returns 0.
    // Returned values:
    // - CONN_REJECT: there was some error when processing the response, connection should be rejected
    // - CONN_ACCEPT: the handshake is done and finished correctly
    // - CONN_CONTINUE: the induction handshake has been processed correctly, and expects CONCLUSION handshake

   if (!m_bConnecting)
      return CONN_REJECT;

   // This is required in HSv5 rendezvous, in which it should send the URQ_AGREEMENT message to
   // the peer, however switch to connected state. 
   HLOGC(mglog.Debug, log << "processConnectResponse: TYPE:" <<
           (response.isControl() ?  MessageTypeStr(response.getType(), response.getExtendedType())
            : string("DATA")));
   //ConnectStatus res = CONN_REJECT; // used later for status - must be declared here due to goto POST_CONNECT.

   // For HSv4, the data sender is INITIATOR, and the data receiver is RESPONDER,
   // regardless of the connecting side affiliation. This will be changed for HSv5.
   bool bidirectional = false;
   HandshakeSide hsd = m_bDataSender ? HSD_INITIATOR : HSD_RESPONDER;
   // (defined here due to 'goto' below).

   // SRT peer may send the SRT handshake private message (type 0x7fff) before a keep-alive.

   // This condition is checked when the current agent is trying to do connect() in rendezvous mode,
   // but the peer was faster to send a handshake packet earlier. This makes it continue with connecting
   // process if the peer is already behaving as if the connection was already established.
   
   // This value will check either the initial value, which is less than SRT1, or
   // the value previously loaded to m_ConnReq during the previous handshake response.
   // For the initial form this value should not be checked.
   bool hsv5 = m_ConnRes.m_iVersion >= HS_VERSION_SRT1;

   if (m_bRendezvous
           && (
               m_RdvState == CHandShake::RDV_CONNECTED // somehow Rendezvous-v5 switched it to CONNECTED.
               || !response.isControl()                         // WAS A PAYLOAD PACKET.
               || (response.getType() == UMSG_KEEPALIVE)    // OR WAS A UMSG_KEEPALIVE message.
               || (response.getType() == UMSG_EXT)          // OR WAS a CONTROL packet of some extended type (i.e. any SRT specific)
              )
           // This may happen if this is an initial state in which the socket type was not yet set.
           // If this is a field that holds the response handshake record from the peer, this means that it wasn't received yet.
           // HSv5: added version check because in HSv5 the m_iType field has different meaning
           // and it may be 0 in case when the handshake does not carry SRT extensions.
           && ( hsv5 || m_ConnRes.m_iType != UDT_UNDEFINED))
   {
       //a data packet or a keep-alive packet comes, which means the peer side is already connected
       // in this situation, the previously recorded response will be used
       // In HSv5 this situation is theoretically possible if this party has missed the URQ_AGREEMENT message.
       HLOGC(mglog.Debug, log << CONID() << "processConnectResponse: already connected - pinning in");
       if (hsv5)
       {
           m_RdvState = CHandShake::RDV_CONNECTED;
       }

       return postConnect(response, hsv5, eout, synchro);
   }

   if ( !response.isControl(UMSG_HANDSHAKE) )
   {
       LOGC(mglog.Error, log << CONID() << "processConnectResponse: received non-addresed packet not UMSG_HANDSHAKE: "
           << MessageTypeStr(response.getType(), response.getExtendedType()));
       return CONN_REJECT;
   }

   if (m_bRendezvous)
   {
       m_SourceAddr = response.udpDestAddr();
   }

   if ( m_ConnRes.load_from(response.m_pcData, response.getLength()) == -1 )
   {
       // Handshake data were too small to reach the Handshake structure. Reject.
       LOGC(mglog.Error, log << CONID() << "processConnectResponse: HANDSHAKE data buffer too small - possible blueboxing. Rejecting.");
       return CONN_REJECT;
   }

   HLOGC(mglog.Debug, log << CONID() << "processConnectResponse: HS RECEIVED: " << m_ConnRes.show());
   if ( m_ConnRes.m_iReqType > URQ_FAILURE_TYPES )
   {
       return CONN_REJECT;
   }

   if ( size_t(m_ConnRes.m_iMSS) > CPacket::ETH_MAX_MTU_SIZE )
   {
       // Yes, we do abort to prevent buffer overrun. Set your MSS correctly
       // and you'll avoid problems.
       LOGC(mglog.Fatal, log << "MSS size " << m_iMSS << "exceeds MTU size!");
       return CONN_REJECT;
   }

   // (see createCrypter() call below)
   //
   // The CCryptoControl attached object must be created early
   // because it will be required to create a conclusion handshake in HSv5
   // 
   if (m_bRendezvous)
   {
       // SANITY CHECK: A rendezvous socket should reject any caller requests (it's not a listener)
       if (m_ConnRes.m_iReqType == URQ_INDUCTION)
       {
           LOGC(mglog.Error, log << CONID() << "processConnectResponse: Rendezvous-point received INDUCTION handshake (expected WAVEAHAND). Rejecting.");
           return CONN_REJECT;
       }

       // The procedure for version 5 is completely different and changes the states
       // differently, so the old code will still maintain HSv4 the old way.

       if ( m_ConnRes.m_iVersion > HS_VERSION_UDT4 )
       {
           HLOGC(mglog.Debug, log << CONID() << "processConnectResponse: Rendezvous HSv5 DETECTED.");
           return CONN_RENDEZVOUS; // --> will continue in CUDT::processRendezvous().
       }

       HLOGC(mglog.Debug, log << CONID() << "processConnectResponse: Rendsezvous HSv4 DETECTED.");
       // So, here it has either received URQ_WAVEAHAND handshake message (while it should be in URQ_WAVEAHAND itself)
       // or it has received URQ_CONCLUSION/URQ_AGREEMENT message while this box has already sent URQ_WAVEAHAND to the peer,
       // and DID NOT send the URQ_CONCLUSION yet.

       if ( m_ConnReq.m_iReqType == URQ_WAVEAHAND
               || m_ConnRes.m_iReqType == URQ_WAVEAHAND )
       {
           HLOGC(mglog.Debug, log << CONID() << "processConnectResponse: REQ-TIME LOW. got HS RDV. Agent state:" << RequestTypeStr(m_ConnReq.m_iReqType)
               << " Peer HS:" << m_ConnRes.show());

           // Here we could have received WAVEAHAND or CONCLUSION.
           // For HSv4 simply switch to CONCLUSION for the sake of further handshake rolling.
           // For HSv5, make the cookie contest and basing on this decide, which party
           // should provide the HSREQ/KMREQ attachment.

           createCrypter(hsd, false /* unidirectional */);

           m_ConnReq.m_iReqType = URQ_CONCLUSION;
           // the request time must be updated so that the next handshake can be sent out immediately.
           m_llLastReqTime = 0;
           return CONN_CONTINUE;
       }
       else
       {
           HLOGC(mglog.Debug, log << CONID() << "processConnectResponse: Rendezvous HSv4 PAST waveahand");
       }
   }
   else
   {
      // set cookie
      if (m_ConnRes.m_iReqType == URQ_INDUCTION)
      {
         HLOGC(mglog.Debug, log << CONID() << "processConnectResponse: REQ-TIME LOW; got INDUCTION HS response (cookie:"
             << hex << m_ConnRes.m_iCookie << " version:" << dec << m_ConnRes.m_iVersion << "), sending CONCLUSION HS with this cookie");

         m_ConnReq.m_iCookie = m_ConnRes.m_iCookie;
         m_ConnReq.m_iReqType = URQ_CONCLUSION;

         // Here test if the LISTENER has responded with version HS_VERSION_SRT1,
         // it means that it is HSv5 capable. It can still accept the HSv4 handshake.
         if ( m_ConnRes.m_iVersion > HS_VERSION_UDT4 )
         {
             int hs_flags = SrtHSRequest::SRT_HSTYPE_HSFLAGS::unwrap(m_ConnRes.m_iType);

             if (hs_flags != SrtHSRequest::SRT_MAGIC_CODE)
             {
                 LOGC(mglog.Warn, log << "processConnectResponse: Listener HSv5 did not set the SRT_MAGIC_CODE");
             }

             checkUpdateCryptoKeyLen("processConnectResponse", m_ConnRes.m_iType);

             // This will catch HS_VERSION_SRT1 and any newer.
             // Set your highest version.
             m_ConnReq.m_iVersion = HS_VERSION_SRT1;
             // CONTROVERSIAL: use 0 as m_iType according to the meaning in HSv5.
             // The HSv4 client might not understand it, which means that agent
             // must switch itself to HSv4 rendezvous, and this time iType sould
             // be set to UDT_DGRAM value.
             m_ConnReq.m_iType = 0;

             // This marks the information for the serializer that
             // the SRT handshake extension is required.
             // Rest of the data will be filled together with
             // serialization.
             m_ConnReq.m_extension = true;

             // For HSv5, the caller is INITIATOR and the listener is RESPONDER.
             // The m_bDataSender value should be completely ignored and the
             // connection is always bidirectional.
             bidirectional = true;
             hsd = HSD_INITIATOR;
         }
         m_llLastReqTime = 0;
         createCrypter(hsd, bidirectional);

         // NOTE: This setup sets URQ_CONCLUSION and appropriate data in the handshake structure.
         // The full handshake to be sent will be filled back in the caller function -- CUDT::startConnect().
         return CONN_CONTINUE;
      }
   }

   return postConnect(response, false, eout, synchro);
}

void CUDT::applyResponseSettings(const CPacket& hspkt)
{
    // Re-configure according to the negotiated values.
    m_iMSS = m_ConnRes.m_iMSS;
    m_iFlowWindowSize = m_ConnRes.m_iFlightFlagSize;
    int udpsize = m_iMSS - CPacket::UDP_HDR_SIZE;
    m_iMaxSRTPayloadSize = udpsize - CPacket::HDR_SIZE;
    m_iPeerISN = m_ConnRes.m_iISN;
    m_iRcvLastAck = m_ConnRes.m_iISN;
#ifdef ENABLE_LOGGING
    m_iDebugPrevLastAck = m_iRcvLastAck;
#endif
    m_iRcvLastSkipAck = m_iRcvLastAck;
    m_iRcvLastAckAck = m_ConnRes.m_iISN;
    m_iRcvCurrSeqNo = m_ConnRes.m_iISN - 1;
    m_PeerID = m_ConnRes.m_iID;
    memcpy(m_piSelfIP, m_ConnRes.m_piPeerIP, 16);
    m_SourceAddr = hspkt.udpDestAddr();

    HLOGC(mglog.Debug, log << CONID() << "applyResponseSettings: HANSHAKE CONCLUDED. SETTING: payload-size=" << m_iMaxSRTPayloadSize
        << " mss=" << m_ConnRes.m_iMSS
        << " flw=" << m_ConnRes.m_iFlightFlagSize
        << " isn=" << m_ConnRes.m_iISN
        << " peerID=" << m_ConnRes.m_iID
        << " sourceIP=" << SockaddrToString(&m_SourceAddr));
}

EConnectStatus CUDT::postConnect(const CPacket& response, bool rendezvous, CUDTException* eout, bool synchro)
{
    if (m_ConnRes.m_iVersion < HS_VERSION_SRT1 )
        m_ullRcvPeerStartTime = 0; // will be set correctly in SRT HS.

    // This procedure isn't being executed in rendezvous because
    // in rendezvous it's completed before calling this function.
    if ( !rendezvous )
    {
        // NOTE: THIS function must be called before calling prepareConnectionObjects.
        // The reason why it's not part of prepareConnectionObjects is that the activities
        // done there are done SIMILAR way in acceptAndRespond, which also calls this
        // function. In fact, prepareConnectionObjects() represents the code that was
        // done separately in processConnectResponse() and acceptAndRespond(), so this way
        // this code is now common. Now acceptAndRespond() does "manually" something similar
        // to applyResponseSettings(), just a little bit differently. This SHOULD be made
        // common as a part of refactoring job, just needs a bit more time.
        //
        // Currently just this function must be called always BEFORE prepareConnectionObjects
        // everywhere except acceptAndRespond().
        applyResponseSettings(response);

        // This will actually be done also in rendezvous HSv4,
        // however in this case the HSREQ extension will not be attached,
        // so it will simply go the "old way".
        bool ok = prepareConnectionObjects(m_ConnRes, m_SrtHsSide, eout);
        // May happen that 'response' contains a data packet that was sent in rendezvous mode.
        // In this situation the interpretation of handshake was already done earlier.
        if (ok && response.isControl())
        {
            ok = interpretSrtHandshake(m_ConnRes, response, 0, 0);
            if (!ok && eout)
            {
                *eout = CUDTException(MJ_SETUP, MN_REJECTED, 0);
            }
        }
        if ( !ok )
            return CONN_REJECT;
    }

    CInfoBlock ib;
    ib.m_iIPversion = m_iIPversion;
    CInfoBlock::convert(m_pPeerAddr, m_iIPversion, ib.m_piIP);
    if (m_pCache->lookup(&ib) >= 0)
    {
        m_iRTT = ib.m_iRTT;
        m_iBandwidth = ib.m_iBandwidth;
    }

    setupCC();

    // And, I am connected too.
    m_bConnecting = false;
    m_bConnected = true;

    // register this socket for receiving data packets
    m_pRNode->m_bOnList = true;
    m_pRcvQueue->setNewEntry(this);

    // Remove from rendezvous queue (in this particular case it's
    // actually removing the socket that undergoes asynchronous HS processing).
    // Removing at THIS point because since when setNewEntry is called,
    // the next iteration in the CRcvQueue::worker loop will be dispatching
    // packets normally, as within-connection, so the "connector" won't
    // play any role since this time.
    // The connector, however, must stay alive until the setNewEntry is called
    // because otherwise the packets that are coming for this socket before the
    // connection process is complete will be rejected as "attack", instead of
    // being enqueued for later pickup from the queue.
    m_pRcvQueue->removeConnector(m_SocketID, synchro);

    // acknowledge the management module.
    s_UDTUnited.connect_complete(m_SocketID);

    // acknowledde any waiting epolls to write
    s_UDTUnited.m_EPoll.update_events(m_SocketID, m_sPollID, UDT_EPOLL_OUT, true);

    LOGC(mglog.Note, log << "Connection established to: " << SockaddrToString(m_pPeerAddr));

    return CONN_ACCEPT;
}

void CUDT::checkUpdateCryptoKeyLen(const char* loghdr SRT_ATR_UNUSED, int32_t typefield)
{
    int enc_flags = SrtHSRequest::SRT_HSTYPE_ENCFLAGS::unwrap(typefield);

    // potentially 0-7 values are possible.
    // When 0, don't change anything - it should rely on the value 0.
    // When 1, 5, 6, 7, this is kinda internal error - ignore.
    if (enc_flags >= 2 && enc_flags <= 4) // 2 = 128, 3 = 192, 4 = 256
    {
        int rcv_pbkeylen = SrtHSRequest::SRT_PBKEYLEN_BITS::wrap(enc_flags);
        if (m_iSndCryptoKeyLen == 0)
        {
            m_iSndCryptoKeyLen = rcv_pbkeylen;
            HLOGC(mglog.Debug, log << loghdr << ": PBKEYLEN adopted from advertised value: " << m_iSndCryptoKeyLen);
        }
        else if (m_iSndCryptoKeyLen != rcv_pbkeylen)
        {
            // Conflict. Use SRTO_SENDER flag to check if this side should accept
            // the enforcement, otherwise simply let it win.
            if (!m_bDataSender)
            {
                LOGC(mglog.Warn, log << loghdr << ": PBKEYLEN conflict - OVERRIDDEN " << m_iSndCryptoKeyLen
                       << " by " << rcv_pbkeylen << " from PEER (as AGENT is not SRTO_SENDER)");
                m_iSndCryptoKeyLen = rcv_pbkeylen;
            }
            else
            {
                LOGC(mglog.Warn, log << loghdr << ": PBKEYLEN conflict - keep " << m_iSndCryptoKeyLen << "; peer-advertised PBKEYLEN "
                        << rcv_pbkeylen << " rejected because Agent is SRTO_SENDER");
            }
        }
    }
    else if (enc_flags != 0)
    {
        LOGC(mglog.Error, log << loghdr << ": IPE: enc_flags outside allowed 2, 3, 4: " << enc_flags);
    }
    else
    {
        HLOGC(mglog.Debug, log << loghdr << ": No encryption flags found in type field: " << typefield);
    }
}

// Rendezvous
void CUDT::rendezvousSwitchState(ref_t<UDTRequestType> rsptype, ref_t<bool> needs_extension, ref_t<bool> needs_hsrsp)
{
    UDTRequestType req = m_ConnRes.m_iReqType;
    int hs_flags = SrtHSRequest::SRT_HSTYPE_HSFLAGS::unwrap(m_ConnRes.m_iType);
    bool has_extension = !!hs_flags; // it holds flags, if no flags, there are no extensions.

    const HandshakeSide& hsd = m_SrtHsSide;
    // Note important possibilities that are considered here:

    // 1. The serial arrangement. This happens when one party has missed the
    // URQ_WAVEAHAND message, it sent its own URQ_WAVEAHAND message, and then the
    // firstmost message it received from the peer is URQ_CONCLUSION, as a response
    // for agent's URQ_WAVEAHAND.
    //
    // In this case, Agent switches to RDV_FINE state and Peer switches to RDV_ATTENTION state.
    //
    // 2. The parallel arrangement. This happens when the URQ_WAVEAHAND message sent
    // by both parties are almost in a perfect synch (a rare, but possible case). In this
    // case, both parties receive one another's URQ_WAVEAHAND message and both switch to
    // RDV_ATTENTION state.
    //
    // It's not possible to predict neither which arrangement will happen, or which
    // party will be RDV_FINE in case when the serial arrangement has happened. What
    // will actually happen will depend on random conditions.
    //
    // No matter this randomity, we have a limited number of possible conditions:
    //
    // Stating that "agent" is the party that has received the URQ_WAVEAHAND in whatever
    // arrangement, we are certain, that "agent" switched to RDV_ATTENTION, and peer:
    //
    // - switched to RDV_ATTENTION state (so, both are in the same state independently)
    // - switched to RDV_FINE state (so, the message interchange is actually more-less sequenced)
    //
    // In particular, there's no possibility of a situation that both are in RDV_FINE state
    // because the agent can switch to RDV_FINE state only if it received URQ_CONCLUSION from
    // the peer, while the peer could not send URQ_CONCLUSION without switching off RDV_WAVING
    // (actually to RDV_ATTENTION). There's also no exit to RDV_FINE from RDV_ATTENTION.

    // DEFAULT STATEMENT: don't attach extensions to URQ_CONCLUSION, neither HSREQ nor HSRSP.
    *needs_extension = false;
    *needs_hsrsp = false;

    string reason;

#if ENABLE_HEAVY_LOGGING

    HLOGC(mglog.Debug, log << "rendezvousSwitchState: HS: " << m_ConnRes.show());

    struct LogAtTheEnd
    {
        CHandShake::RendezvousState ost;
        UDTRequestType orq;
        const CHandShake::RendezvousState& nst;
        const UDTRequestType& nrq;
        bool& needext;
        bool& needrsp;
        string& reason;

        ~LogAtTheEnd()
        {
            HLOGC(mglog.Debug, log << "rendezvousSwitchState: STATE["
                << CHandShake::RdvStateStr(ost) << "->" << CHandShake::RdvStateStr(nst) << "] REQTYPE["
                << RequestTypeStr(orq) << "->" << RequestTypeStr(nrq) << "] "
                << "ext:" << (needext ? (needrsp ? "HSRSP" : "HSREQ") : "NONE")
                << (reason == "" ? string() : "reason:" + reason));
        }
      } l_logend = {m_RdvState, req, m_RdvState, *rsptype, *needs_extension, *needs_hsrsp, reason};

#endif

    switch (m_RdvState)
    {
    case CHandShake::RDV_INVALID: return;

    case CHandShake::RDV_WAVING:
        {
            if ( req == URQ_WAVEAHAND )
            {
                m_RdvState = CHandShake::RDV_ATTENTION;

                // NOTE: if this->isWinner(), attach HSREQ
                *rsptype = URQ_CONCLUSION;
                if ( hsd == HSD_INITIATOR )
                    *needs_extension = true;
                return;
            }

            if ( req == URQ_CONCLUSION )
            {
                m_RdvState = CHandShake::RDV_FINE;
                *rsptype = URQ_CONCLUSION;

                *needs_extension = true; // (see below - this needs to craft either HSREQ or HSRSP)
                // if this->isWinner(), then craft HSREQ for that response.
                // if this->isLoser(), then this packet should bring HSREQ, so craft HSRSP for the response.
                if ( hsd == HSD_RESPONDER )
                    *needs_hsrsp = true;
                return;
            }

        }
        reason = "WAVING -> WAVEAHAND or CONCLUSION";
        break;

    case CHandShake::RDV_ATTENTION:
        {
            if ( req == URQ_WAVEAHAND )
            {
                // This is only possible if the URQ_CONCLUSION sent to the peer
                // was lost on track. The peer is then simply unaware that the
                // agent has switched to ATTENTION state and continues sending
                // waveahands. In this case, just remain in ATTENTION state and
                // retry with URQ_CONCLUSION, as normally.
                *rsptype = URQ_CONCLUSION;
                if ( hsd == HSD_INITIATOR )
                    *needs_extension = true;
                return;
            }

            if ( req == URQ_CONCLUSION )
            {
                // We have two possibilities here:
                //
                // WINNER (HSD_INITIATOR): send URQ_AGREEMENT
                if ( hsd == HSD_INITIATOR )
                {
                    // WINNER should get a response with HSRSP, otherwise this is kinda empty conclusion.
                    // If no HSRSP attached, stay in this state.
                    if (hs_flags == 0)
                    {
                        HLOGC(mglog.Debug, log << "rendezvousSwitchState: "
                            "{INITIATOR}[ATTENTION] awaits CONCLUSION+HSRSP, got CONCLUSION, remain in [ATTENTION]");
                        *rsptype = URQ_CONCLUSION;
                        *needs_extension = true; // If you expect to receive HSRSP, continue sending HSREQ
                        return;
                    }
                    m_RdvState = CHandShake::RDV_CONNECTED;
                    *rsptype = URQ_AGREEMENT;
                    return;
                }

                // LOSER (HSD_RESPONDER): send URQ_CONCLUSION and attach HSRSP extension, then expect URQ_AGREEMENT
                if ( hsd == HSD_RESPONDER )
                {
                    // If no HSREQ attached, stay in this state.
                    // (Although this seems completely impossible).
                    if (hs_flags == 0)
                    {
                        LOGC(mglog.Warn, log << "rendezvousSwitchState: (IPE!)"
                            "{RESPONDER}[ATTENTION] awaits CONCLUSION+HSREQ, got CONCLUSION, remain in [ATTENTION]");
                        *rsptype = URQ_CONCLUSION;
                        *needs_extension = false; // If you received WITHOUT extensions, respond WITHOUT extensions (wait for the right message)
                        return;
                    }
                    m_RdvState = CHandShake::RDV_INITIATED;
                    *rsptype = URQ_CONCLUSION;
                    *needs_extension = true;
                    *needs_hsrsp = true;
                    return;
                }

                LOGC(mglog.Error, log << "RENDEZVOUS COOKIE DRAW! Cannot resolve to a valid state.");
                // Fallback for cookie draw
                m_RdvState = CHandShake::RDV_INVALID;
                *rsptype = URQ_ERROR_REJECT;
                return;
            }

            if ( req == URQ_AGREEMENT )
            {
                // This means that the peer has received our URQ_CONCLUSION, but
                // the agent missed the peer's URQ_CONCLUSION (received only initial
                // URQ_WAVEAHAND).
                if ( hsd == HSD_INITIATOR )
                {
                    // In this case the missed URQ_CONCLUSION was sent without extensions,
                    // whereas the peer received our URQ_CONCLUSION with HSREQ, and therefore
                    // it sent URQ_AGREEMENT already with HSRSP. This isn't a problem for
                    // us, we can go on with it, especially that the peer is already switched
                    // into CHandShake::RDV_CONNECTED state.
                    m_RdvState = CHandShake::RDV_CONNECTED;

                    // Both sides are connected, no need to send anything anymore.
                    *rsptype = URQ_DONE;
                    return;
                }

                if ( hsd == HSD_RESPONDER )
                {
                    // In this case the missed URQ_CONCLUSION was sent with extensions, so
                    // we have to request this once again. Send URQ_CONCLUSION in order to
                    // inform the other party that we need the conclusion message once again.
                    // The ATTENTION state should be maintained.
                    *rsptype = URQ_CONCLUSION;
                    *needs_extension = true;
                    *needs_hsrsp = true;
                    return;
                }
            }

        }
        reason = "ATTENTION -> WAVEAHAND(conclusion), CONCLUSION(agreement/conclusion), AGREEMENT (done/conclusion)";
        break;

    case CHandShake::RDV_FINE:
        {
            // In FINE state we can't receive URQ_WAVEAHAND because if the peer has already
            // sent URQ_CONCLUSION, it's already in CHandShake::RDV_ATTENTION, and in this state it can
            // only send URQ_CONCLUSION, whereas when it isn't in CHandShake::RDV_ATTENTION, it couldn't
            // have sent URQ_CONCLUSION, and if it didn't, the agent wouldn't be in CHandShake::RDV_FINE state.

            if ( req == URQ_CONCLUSION )
            {
                // There's only one case when it should receive CONCLUSION in FINE state:
                // When it's the winner. If so, it should then contain HSREQ extension.
                // In case of loser, it shouldn't receive CONCLUSION at all - it should
                // receive AGREEMENT.

                // The winner case, received CONCLUSION + HSRSP - switch to CONNECTED and send AGREEMENT.
                // So, check first if HAS EXTENSION

                bool correct_switch = false;
                if ( hsd == HSD_INITIATOR && !has_extension )
                {
                    // Received REPEATED empty conclusion that has initially switched it into FINE state.
                    // To exit FINE state we need the CONCLUSION message with HSRSP.
                    HLOGC(mglog.Debug, log << "rendezvousSwitchState: {INITIATOR}[FINE] <CONCLUSION without HSRSP. Stay in [FINE], await CONCLUSION+HSRSP");
                }
                else if ( hsd == HSD_RESPONDER )
                {
                    // In FINE state the RESPONDER expects only to be sent AGREEMENT.
                    // It has previously received CONCLUSION in WAVING state and this has switched
                    // it to FINE state. That CONCLUSION message should have contained extension,
                    // so if this is a repeated CONCLUSION+HSREQ, it should be responded with
                    // CONCLUSION+HSRSP.
                    HLOGC(mglog.Debug, log << "rendezvousSwitchState: {RESPONDER}[FINE] <CONCLUSION. Stay in [FINE], await AGREEMENT");
                }
                else
                {
                    correct_switch = true;
                }

                if ( !correct_switch )
                {
                    *rsptype = URQ_CONCLUSION;
                    // initiator should send HSREQ, responder HSRSP,
                    // in both cases extension is needed
                    *needs_extension = true;
                    *needs_hsrsp = hsd == HSD_RESPONDER;
                    return;
                }

                m_RdvState = CHandShake::RDV_CONNECTED;
                *rsptype = URQ_AGREEMENT;
                return;
            }

            if ( req == URQ_AGREEMENT )
            {
                // The loser case, the agreement was sent in response to conclusion that
                // already carried over the HSRSP extension.

                // There's a theoretical case when URQ_AGREEMENT can be received in case of
                // parallel arrangement, while the agent is already in CHandShake::RDV_CONNECTED state.
                // This will be dispatched in the main loop and discarded.

                m_RdvState = CHandShake::RDV_CONNECTED;
                *rsptype = URQ_DONE;
                return;
            }

        }

        reason = "FINE -> CONCLUSION(agreement), AGREEMENT(done)";
        break;
    case CHandShake::RDV_INITIATED:
        {
            // In this state we just wait for URQ_AGREEMENT, which should cause it to
            // switch to CONNECTED. No response required.
            if ( req == URQ_AGREEMENT )
            {
                // No matter in which state we'd be, just switch to connected.
                if (m_RdvState == CHandShake::RDV_CONNECTED)
                {
                    HLOGC(mglog.Debug, log << "<-- AGREEMENT: already connected");
                }
                else
                {
                    HLOGC(mglog.Debug, log << "<-- AGREEMENT: switched to connected");
                }
                m_RdvState = CHandShake::RDV_CONNECTED;
                *rsptype = URQ_DONE;
                return;
            }

            if ( req == URQ_CONCLUSION )
            {
                // Receiving conclusion in this state means that the other party
                // didn't get our conclusion, so send it again, the same as when
                // exiting the ATTENTION state.
                *rsptype = URQ_CONCLUSION;
                if ( hsd == HSD_RESPONDER )
                {
                    HLOGC(mglog.Debug, log << "rendezvousSwitchState: "
                        "{RESPONDER}[INITIATED] awaits AGREEMENT, "
                        "got CONCLUSION, sending CONCLUSION+HSRSP");
                    *needs_extension = true;
                    *needs_hsrsp = true;
                    return;
                }

                // Loser, initiated? This may only happen in parallel arrangement, where
                // the agent exchanges empty conclusion messages with the peer, simultaneously
                // exchanging HSREQ-HSRSP conclusion messages. Check if THIS message contained
                // HSREQ, and set responding HSRSP in that case.
                if ( hs_flags == 0 )
                {
                    HLOGC(mglog.Debug, log << "rendezvousSwitchState: "
                        "{INITIATOR}[INITIATED] awaits AGREEMENT, "
                        "got empty CONCLUSION, STILL RESPONDING CONCLUSION+HSRSP");
                }
                else
                {

                    HLOGC(mglog.Debug, log << "rendezvousSwitchState: "
                            "{INITIATOR}[INITIATED] awaits AGREEMENT, "
                            "got CONCLUSION+HSREQ, responding CONCLUSION+HSRSP");
                }
                *needs_extension = true;
                *needs_hsrsp = true;
                return;
            }
        }

        reason = "INITIATED -> AGREEMENT(done)";
        break;

    case CHandShake::RDV_CONNECTED:
        // Do nothing. This theoretically should never happen.
        *rsptype = URQ_DONE;
        return;
    }

    HLOGC(mglog.Debug, log << "rendezvousSwitchState: INVALID STATE TRANSITION, result: INVALID");
    // All others are treated as errors
    m_RdvState = CHandShake::RDV_WAVING;
    *rsptype = URQ_ERROR_INVALID;
}

/*
* Timestamp-based Packet Delivery (TsbPd) thread
* This thread runs only if TsbPd mode is enabled
* Hold received packets until its time to 'play' them, at PktTimeStamp + TsbPdDelay.
*/
void* CUDT::tsbpd(void* param)
{
   CUDT* self = (CUDT*)param;

   THREAD_STATE_INIT("SRT:TsbPd");

   CGuard::enterCS(self->m_RecvLock);
   self->m_bTsbPdAckWakeup = true;
   while (!self->m_bClosing)
   {
      int32_t current_pkt_seq = 0;
      uint64_t tsbpdtime = 0;
      bool rxready = false;

      CGuard::enterCS(self->m_AckLock);

#ifdef SRT_ENABLE_RCVBUFSZ_MAVG
      self->m_pRcvBuffer->updRcvAvgDataSize(CTimer::getTime());
#endif

      if (self->m_bTLPktDrop)
      {
          int32_t skiptoseqno = -1;
          bool passack = true; //Get next packet to wait for even if not acked

          rxready = self->m_pRcvBuffer->getRcvFirstMsg(Ref(tsbpdtime), Ref(passack), Ref(skiptoseqno), Ref(current_pkt_seq));
          /*
           * VALUES RETURNED:
           *
           * rxready:     if true, packet at head of queue ready to play
           * tsbpdtime:   timestamp of packet at head of queue, ready or not. 0 if none.
           * passack:     if true, ready head of queue not yet acknowledged
           * skiptoseqno: sequence number of packet at head of queue if ready to play but
           *              some preceeding packets are missing (need to be skipped). -1 if none. 
           */
          if (rxready)
          {
             /* Packet ready to play according to time stamp but... */
             int seqlen = CSeqNo::seqoff(self->m_iRcvLastSkipAck, skiptoseqno);

             if (skiptoseqno != -1 && seqlen > 0)
             {
                /* 
                * skiptoseqno != -1,
                * packet ready to play but preceeded by missing packets (hole).
                */

                /* Update drop/skip stats */
                CGuard::enterCS(self->m_StatsLock);
                self->m_stats.rcvDropTotal += seqlen;
                self->m_stats.traceRcvDrop += seqlen;
                /* Estimate dropped/skipped bytes from average payload */
                int avgpayloadsz = self->m_pRcvBuffer->getRcvAvgPayloadSize();
                self->m_stats.rcvBytesDropTotal += seqlen * avgpayloadsz;
                self->m_stats.traceRcvBytesDrop += seqlen * avgpayloadsz;
                CGuard::leaveCS(self->m_StatsLock);

                self->unlose(self->m_iRcvLastSkipAck, CSeqNo::decseq(skiptoseqno)); //remove(from,to-inclusive)
                self->m_pRcvBuffer->skipData(seqlen);

                self->m_iRcvLastSkipAck = skiptoseqno;

#if ENABLE_LOGGING
                int64_t timediff = 0;
                if ( tsbpdtime )
                     timediff = int64_t(tsbpdtime) - int64_t(CTimer::getTime());
#if ENABLE_HEAVY_LOGGING
                HLOGC(tslog.Debug, log << self->CONID() << "tsbpd: DROPSEQ: up to seq=" << CSeqNo::decseq(skiptoseqno)
                    << " (" << seqlen << " packets) playable at " << FormatTime(tsbpdtime) << " delayed "
                    << (timediff/1000) << "." << (timediff%1000) << " ms");
#endif
                LOGC(dlog.Debug, log << "RCV-DROPPED packet delay=" << (timediff/1000) << "ms");
#endif

                tsbpdtime = 0; //Next sent ack will unblock
                rxready = false;
             }
             else if (passack)
             {
                /* Packets ready to play but not yet acknowledged (should occurs withing 10ms) */
                rxready = false;
                tsbpdtime = 0; //Next sent ack will unblock
             } /* else packet ready to play */
          } /* else packets not ready to play */
      }
      else
      {
          rxready = self->m_pRcvBuffer->isRcvDataReady(Ref(tsbpdtime), Ref(current_pkt_seq));
      }
      CGuard::leaveCS(self->m_AckLock);

      if (rxready)
      {
          HLOGC(tslog.Debug, log << self->CONID() << "tsbpd: PLAYING PACKET seq=" << current_pkt_seq
              << " (belated " << ((CTimer::getTime() - tsbpdtime)/1000.0) << "ms)");
         /*
         * There are packets ready to be delivered
         * signal a waiting "recv" call if there is any data available
         */
         if (self->m_bSynRecving)
         {
             pthread_cond_signal(&self->m_RecvDataCond);
         }
         /*
         * Set EPOLL_IN to wakeup any thread waiting on epoll
         */
         self->s_UDTUnited.m_EPoll.update_events(self->m_SocketID, self->m_sPollID, UDT_EPOLL_IN, true);
         CTimer::triggerEvent();
         tsbpdtime = 0;
      }

      if (tsbpdtime != 0)
      {
         int64_t timediff = int64_t(tsbpdtime) - int64_t(CTimer::getTime());
         /*
         * Buffer at head of queue is not ready to play.
         * Schedule wakeup when it will be.
         */
          self->m_bTsbPdAckWakeup = false;
          THREAD_PAUSED();
          HLOGC(tslog.Debug, log << self->CONID() << "tsbpd: FUTURE PACKET seq=" << current_pkt_seq
              << " T=" << FormatTime(tsbpdtime) << " - waiting " << (timediff/1000.0) << "ms");
          CTimer::condTimedWaitUS(&self->m_RcvTsbPdCond, &self->m_RecvLock, timediff);
          THREAD_RESUMED();
      }
      else
      {
         /*
         * We have just signaled epoll; or
         * receive queue is empty; or
         * next buffer to deliver is not in receive queue (missing packet in sequence).
         *
         * Block until woken up by one of the following event:
         * - All ready-to-play packets have been pulled and EPOLL_IN cleared (then loop to block until next pkt time if any)
         * - New buffers ACKed
         * - Closing the connection
         */
         HLOGC(tslog.Debug, log << self->CONID() << "tsbpd: no data, scheduling wakeup at ack");
         self->m_bTsbPdAckWakeup = true;
         THREAD_PAUSED();
         pthread_cond_wait(&self->m_RcvTsbPdCond, &self->m_RecvLock);
         THREAD_RESUMED();
      }
   }
   CGuard::leaveCS(self->m_RecvLock);
   THREAD_EXIT();
   HLOGC(tslog.Debug, log << self->CONID() << "tsbpd: EXITING");
   return NULL;
}

bool CUDT::prepareConnectionObjects(const CHandShake& hs, HandshakeSide hsd, CUDTException* eout)
{
    // This will be lazily created due to being the common
    // code with HSv5 rendezvous, in which this will be run
    // in a little bit "randomly selected" moment, but must
    // be run once in the whole connection process.
    if (m_pSndBuffer)
    {
        HLOGC(mglog.Debug, log << "prepareConnectionObjects: (lazy) already created.");
        return true;
    }

    bool bidirectional = false;
    if ( hs.m_iVersion > HS_VERSION_UDT4 )
    {
        bidirectional = true; // HSv5 is always bidirectional
    }

    // HSD_DRAW is received only if this side is listener.
    // If this side is caller with HSv5, HSD_INITIATOR should be passed.
    // If this is a rendezvous connection with HSv5, the handshake role
    // is taken from m_SrtHsSide field.
    if ( hsd == HSD_DRAW )
    {
        if ( bidirectional )
        {
            hsd = HSD_RESPONDER;   // In HSv5, listener is always RESPONDER and caller always INITIATOR.
        }
        else
        {
            hsd = m_bDataSender ? HSD_INITIATOR : HSD_RESPONDER;
        }
    }

    try
    {
        m_pSndBuffer = new CSndBuffer(32, m_iMaxSRTPayloadSize);
        m_pRcvBuffer = new CRcvBuffer(&(m_pRcvQueue->m_UnitQueue), m_iRcvBufSize);
        // after introducing lite ACK, the sndlosslist may not be cleared in time, so it requires twice space.
        m_pSndLossList = new CSndLossList(m_iFlowWindowSize * 2);
        m_pRcvLossList = new CRcvLossList(m_iFlightFlagSize);
    }
    catch (...)
    {
        // Simply reject. 
        if ( eout )
        {
            *eout = CUDTException(MJ_SYSTEMRES, MN_MEMORY, 0);
        }
        return false;
    }

    if (!createCrypter(hsd, bidirectional)) // Make sure CC is created (lazy)
        return false;

    return true;
}

void CUDT::acceptAndRespond(const sockaddr* peer, CHandShake* hs, const CPacket& hspkt)
{
   HLOGC(mglog.Debug, log << "acceptAndRespond: setting up data according to handshake");

   CGuard cg(m_ConnectionLock);

   m_ullRcvPeerStartTime = 0; // will be set correctly at SRT HS

   // Uses the smaller MSS between the peers
   if (hs->m_iMSS > m_iMSS)
      hs->m_iMSS = m_iMSS;
   else
      m_iMSS = hs->m_iMSS;

   // exchange info for maximum flow window size
   m_iFlowWindowSize = hs->m_iFlightFlagSize;
   hs->m_iFlightFlagSize = (m_iRcvBufSize < m_iFlightFlagSize)? m_iRcvBufSize : m_iFlightFlagSize;

   m_iPeerISN = hs->m_iISN;

   m_iRcvLastAck = hs->m_iISN;
#ifdef ENABLE_LOGGING
   m_iDebugPrevLastAck = m_iRcvLastAck;
#endif
   m_iRcvLastSkipAck = m_iRcvLastAck;
   m_iRcvLastAckAck = hs->m_iISN;
   m_iRcvCurrSeqNo = hs->m_iISN - 1;

   m_PeerID = hs->m_iID;
   hs->m_iID = m_SocketID;

   // use peer's ISN and send it back for security check
   m_iISN = hs->m_iISN;

   m_iLastDecSeq = m_iISN - 1;
   m_iSndLastAck = m_iISN;
   m_iSndLastDataAck = m_iISN;
   m_iSndLastFullAck = m_iISN;
   m_iSndCurrSeqNo = m_iISN - 1;
   m_iSndLastAck2 = m_iISN;
   m_ullSndLastAck2Time = CTimer::getTime();

   // this is a reponse handshake
   hs->m_iReqType = URQ_CONCLUSION;

   if ( hs->m_iVersion > HS_VERSION_UDT4 )
   {
       // The version is agreed; this code is executed only in case
       // when AGENT is listener. In this case, conclusion response
       // must always contain HSv5 handshake extensions.
       hs->m_extension = true;
   }

   // get local IP address and send the peer its IP address (because UDP cannot get local IP address)
   memcpy(m_piSelfIP, hs->m_piPeerIP, 16);
   CIPAddress::ntop(peer, hs->m_piPeerIP, m_iIPversion);

   int udpsize = m_iMSS - CPacket::UDP_HDR_SIZE;
   m_iMaxSRTPayloadSize = udpsize - CPacket::HDR_SIZE;
   HLOGC(mglog.Debug, log << "acceptAndRespond: PAYLOAD SIZE: " << m_iMaxSRTPayloadSize);

   // Prepare all structures
   if (!prepareConnectionObjects(*hs, HSD_DRAW, 0))
   {
       HLOGC(mglog.Debug, log << "acceptAndRespond: prepareConnectionObjects failed - responding with REJECT.");
       // If the SRT Handshake extension was provided and wasn't interpreted
       // correctly, the connection should be rejected.
       //
       // Respond with the rejection message and exit with exception
       // so that the caller will know that this new socket should be deleted.
       hs->m_iReqType = URQ_ERROR_REJECT;
       throw CUDTException(MJ_SETUP, MN_REJECTED, 0);
   }
   // Since now you can use m_pCryptoControl

   CInfoBlock ib;
   ib.m_iIPversion = m_iIPversion;
   CInfoBlock::convert(peer, m_iIPversion, ib.m_piIP);
   if (m_pCache->lookup(&ib) >= 0)
   {
      m_iRTT = ib.m_iRTT;
      m_iBandwidth = ib.m_iBandwidth;
   }

   // This should extract the HSREQ and KMREQ portion in the handshake packet.
   // This could still be a HSv4 packet and contain no such parts, which will leave
   // this entity as "non-SRT-handshaken", and await further HSREQ and KMREQ sent
   // as UMSG_EXT.
   uint32_t kmdata[SRTDATA_MAXSIZE];
   size_t kmdatasize = SRTDATA_MAXSIZE;
   if ( !interpretSrtHandshake(*hs, hspkt, kmdata, &kmdatasize) )
   {
       HLOGC(mglog.Debug, log << "acceptAndRespond: interpretSrtHandshake failed - responding with REJECT.");
       // If the SRT Handshake extension was provided and wasn't interpreted
       // correctly, the connection should be rejected.
       //
       // Respond with the rejection message and return false from
       // this function so that the caller will know that this new
       // socket should be deleted.
       hs->m_iReqType = URQ_ERROR_REJECT;
       throw CUDTException(MJ_SETUP, MN_REJECTED, 0);
   }

   setupCC();

   m_pPeerAddr = (AF_INET == m_iIPversion) ? (sockaddr*)new sockaddr_in : (sockaddr*)new sockaddr_in6;
   memcpy(m_pPeerAddr, peer, (AF_INET == m_iIPversion) ? sizeof(sockaddr_in) : sizeof(sockaddr_in6));

   // And of course, it is connected.
   m_bConnected = true;

   // register this socket for receiving data packets
   m_pRNode->m_bOnList = true;
   m_pRcvQueue->setNewEntry(this);

   //send the response to the peer, see listen() for more discussions about this
   // XXX Here create CONCLUSION RESPONSE with:
   // - just the UDT handshake, if HS_VERSION_UDT4,
   // - if higher, the UDT handshake, the SRT HSRSP, the SRT KMRSP
   size_t size = m_iMaxSRTPayloadSize;
   // Allocate the maximum possible memory for an SRT payload.
   // This is a maximum you can send once.
   CPacket response;
   response.setControl(UMSG_HANDSHAKE);
   response.allocate(size);

   // This will serialize the handshake according to its current form.
   HLOGC(mglog.Debug, log << "acceptAndRespond: creating CONCLUSION response (HSv5: with HSRSP/KMRSP) buffer size=" << size);
   if (!createSrtHandshake(Ref(response), Ref(*hs), SRT_CMD_HSRSP, SRT_CMD_KMRSP, kmdata, kmdatasize))
   {
       LOGC(mglog.Error, log << "acceptAndRespond: error creating handshake response");
       throw CUDTException(MJ_SETUP, MN_REJECTED, 0);
   }

   // Set target socket ID to the value from received handshake's source ID.
   response.m_iID = m_PeerID;

   // We can safely assign it here stating that this has passed the cookie test.
   m_SourceAddr = hspkt.udpDestAddr();

#if ENABLE_HEAVY_LOGGING
   {
       // To make sure what REALLY is being sent, parse back the handshake
       // data that have been just written into the buffer.
       CHandShake debughs;
       debughs.load_from(response.m_pcData, response.getLength());
       HLOGC(mglog.Debug, log << CONID() << "acceptAndRespond: sending HS to peer, reqtype="
           << RequestTypeStr(debughs.m_iReqType) << " version=" << debughs.m_iVersion
           << " (connreq:" << RequestTypeStr(m_ConnReq.m_iReqType)
           << "), target_socket=" << response.m_iID << ", my_socket=" << debughs.m_iID
           << " sourceIP=" << SockaddrToString(&m_SourceAddr));
   }
#endif
   m_pSndQueue->sendto(peer, response, m_SourceAddr);
}


// This function is required to be called when a caller receives an INDUCTION
// response from the listener and would like to create a CONCLUSION that includes
// the SRT handshake extension. This extension requires that the crypter object
// be created, but it's still too early for it to be completely configured.
// This function then precreates the object so that the handshake extension can
// be created, as this happens before the completion of the connection (and
// therefore configuration of the crypter object), which can only take place upon
// reception of CONCLUSION response from the listener.
bool CUDT::createCrypter(HandshakeSide side, bool bidirectional)
{
    // Lazy initialization
    if ( m_pCryptoControl )
        return true;

    // Write back this value, when it was just determined.
    m_SrtHsSide = side;

    m_pCryptoControl.reset(new CCryptoControl(this, m_SocketID));

    // XXX These below are a little bit controversial.
    // These data should probably be filled only upon
    // reception of the conclusion handshake - otherwise
    // they have outdated values.
    if ( bidirectional )
        m_bTwoWayData = true;

    m_pCryptoControl->setCryptoSecret(m_CryptoSecret);

    if ( bidirectional || m_bDataSender )
    {
        HLOGC(mglog.Debug, log << "createCrypter: setting RCV/SND KeyLen=" << m_iSndCryptoKeyLen);
        m_pCryptoControl->setCryptoKeylen(m_iSndCryptoKeyLen);
    }

    return m_pCryptoControl->init(side, bidirectional);
}

void CUDT::setupCC()
{
    // Prepare configuration object,
    // Create the CCC object and configure it.

    // UDT also sets back the congestion window: ???
    // m_dCongestionWindow = m_pCC->m_dCWndSize;

    // XXX Not sure about that. May happen that AGENT wants
    // tsbpd mode, but PEER doesn't, even in bidirectional mode.
    // This way, the reception side should get precedense.
    //if (bidirectional || m_bDataSender || m_bTwoWayData)
    //    m_bPeerTsbPd = m_bOPT_TsbPd;

    // SrtCongestion will retrieve whatever parameters it needs
    // from *this.
    m_CongCtl.configure(this);

    // Override the value of minimum NAK interval, per SrtCongestion's wish.
    // When default 0 value is returned, the current value set by CUDT
    // is preserved.
    uint64_t min_nak_tk = m_CongCtl->minNAKInterval();
    if ( min_nak_tk )
        m_ullMinNakInt_tk = min_nak_tk;

    HLOGC(mglog.Debug, log << "setupCC: setting parameters: mss=" << m_iMSS
        << " maxCWNDSize/FlowWindowSize=" << m_iFlowWindowSize
        << " rcvrate=" << m_iDeliveryRate << "p/s (" << m_iByteDeliveryRate << "B/S)"
        << " rtt=" << m_iRTT
        << " bw=" << m_iBandwidth);

    updateCC(TEV_INIT, TEV_INIT_RESET);
}

void CUDT::considerLegacySrtHandshake(uint64_t timebase)
{
    // Do a fast pre-check first - this simply declares that agent uses HSv5
    // and the legacy SRT Handshake is not to be done. Second check is whether
    // agent is sender (=initiator in HSv4).
    if ( !isTsbPd() || !m_bDataSender )
        return;

    if (m_iSndHsRetryCnt <= 0)
    {
        HLOGC(mglog.Debug, log << "Legacy HSREQ: not needed, expire counter=" << m_iSndHsRetryCnt);
        return;
    }

    uint64_t now = CTimer::getTime();
    if (timebase != 0)
    {
        // Then this should be done only if it's the right time,
        // the TSBPD mode is on, and when the counter is "still rolling".
        /*
         * SRT Handshake with peer:
         * If...
         * - we want TsbPd mode; and
         * - we have not tried more than CSRTCC_MAXRETRY times (peer may not be SRT); and
         * - and did not get answer back from peer
         * - last sent handshake req should have been replied (RTT*1.5 elapsed); and
         * then (re-)send handshake request.
         */
        if ( timebase > now ) // too early
        {
            HLOGC(mglog.Debug, log << "Legacy HSREQ: TOO EARLY, will still retry " << m_iSndHsRetryCnt << " times");
            return;
        }
    }
    // If 0 timebase, it means that this is the initial sending with the very first
    // payload packet sent. Send only if this is still set to maximum+1 value.
    else if (m_iSndHsRetryCnt < SRT_MAX_HSRETRY+1)
    {
        HLOGC(mglog.Debug, log << "Legacy HSREQ: INITIAL, REPEATED, so not to be done. Will repeat on sending " << m_iSndHsRetryCnt << " times");
        return;
    }

    HLOGC(mglog.Debug, log << "Legacy HSREQ: SENDING, will repeat " << m_iSndHsRetryCnt << " times if no response");
    m_iSndHsRetryCnt--;
    m_ullSndHsLastTime_us = now;
    sendSrtMsg(SRT_CMD_HSREQ);
}

void CUDT::checkSndTimers(Whether2RegenKm regen)
{
    if (m_SrtHsSide == HSD_INITIATOR)
    {
        HLOGC(mglog.Debug, log << "checkSndTimers: HS SIDE: INITIATOR, considering legacy handshake with timebase");
        // Legacy method for HSREQ, only if initiator.
        considerLegacySrtHandshake(m_ullSndHsLastTime_us + m_iRTT*3/2);
    }
    else
    {
        HLOGC(mglog.Debug, log << "checkSndTimers: HS SIDE: " << (m_SrtHsSide == HSD_RESPONDER ? "RESPONDER" : "DRAW (IPE?)")
                << " - not considering legacy handshake");
    }

    // This must be done always on sender, regardless of HS side.
    // When regen == DONT_REGEN_KM, it's a handshake call, so do
    // it only for initiator.
    if (regen || m_SrtHsSide == HSD_INITIATOR)
    {
        // Don't call this function in "non-regen mode" (sending only),
        // if this side is RESPONDER. This shall be called only with
        // regeneration request, which is required by the sender.
        if (m_pCryptoControl)
            m_pCryptoControl->sendKeysToPeer(regen);
    }
}

void CUDT::addressAndSend(CPacket& pkt)
{
    pkt.m_iID = m_PeerID;
<<<<<<< HEAD
    pkt.m_iTimeStamp = int(CTimer::getTime() - m_StartTime);
    m_pSndQueue->sendto(m_pPeerAddr, pkt, m_SourceAddr);
=======
    pkt.m_iTimeStamp = int(CTimer::getTime() - m_stats.startTime);

    m_pSndQueue->sendto(m_pPeerAddr, pkt);
>>>>>>> 6f6b76b3
}


bool CUDT::close()
{
   // NOTE: this function is called from within the garbage collector thread.

   if (!m_bOpened)
   {
      return false;
   }

   HLOGC(mglog.Debug, log << CONID() << " - closing socket:");

   if (m_Linger.l_onoff != 0)
   {
      uint64_t entertime = CTimer::getTime();

      HLOGC(mglog.Debug, log << CONID() << " ... (linger)");
      while (!m_bBroken && m_bConnected && (m_pSndBuffer->getCurrBufSize() > 0)
              && (CTimer::getTime() - entertime < m_Linger.l_linger * uint64_t(1000000)))
      {
         // linger has been checked by previous close() call and has expired
         if (m_ullLingerExpiration >= entertime)
            break;

         if (!m_bSynSending)
         {
            // if this socket enables asynchronous sending, return immediately and let GC to close it later
            if (m_ullLingerExpiration == 0)
               m_ullLingerExpiration = entertime + m_Linger.l_linger * uint64_t(1000000);

            HLOGC(mglog.Debug, log << "CUDT::close: linger-nonblocking, setting expire time T="
                    << FormatTime(m_ullLingerExpiration));

            return false;
         }

         #ifndef _WIN32
            timespec ts;
            ts.tv_sec = 0;
            ts.tv_nsec = 1000000;
            nanosleep(&ts, NULL);
         #else
            Sleep(1);
         #endif
      }
   }

   // remove this socket from the snd queue
   if (m_bConnected)
      m_pSndQueue->m_pSndUList->remove(this);

   /*
    * update_events below useless
    * removing usock for EPolls right after (remove_usocks) clears it (in other HAI patch).
    *
    * What is in EPoll shall be the responsibility of the application, if it want local close event,
    * it would remove the socket from the EPoll after close.
    */
   // trigger any pending IO events.
   s_UDTUnited.m_EPoll.update_events(m_SocketID, m_sPollID, UDT_EPOLL_ERR, true);
   // then remove itself from all epoll monitoring
   try
   {
      for (set<int>::iterator i = m_sPollID.begin(); i != m_sPollID.end(); ++ i)
         s_UDTUnited.m_EPoll.remove_usock(*i, m_SocketID);
   }
   catch (...)
   {
   }

   // XXX What's this, could any of the above actions make it !m_bOpened?
   if (!m_bOpened)
   {
      return true;
   }

   // Inform the threads handler to stop.
   m_bClosing = true;

   HLOGC(mglog.Debug, log << CONID() << "CLOSING STATE. Acquiring connection lock");

   CGuard cg(m_ConnectionLock);

   // Signal the sender and recver if they are waiting for data.
   releaseSynch();

   HLOGC(mglog.Debug, log << CONID() << "CLOSING, removing from listener/connector");

   if (m_bListening)
   {
      m_bListening = false;
      m_pRcvQueue->removeListener(this);
   }
   else if (m_bConnecting)
   {
       m_pRcvQueue->removeConnector(m_SocketID);
   }

   if (m_bConnected)
   {
      if (!m_bShutdown)
      {
          HLOGC(mglog.Debug, log << CONID() << "CLOSING - sending SHUTDOWN to the peer");
          sendCtrl(UMSG_SHUTDOWN);
      }

      m_pCryptoControl->close();

      // Store current connection information.
      CInfoBlock ib;
      ib.m_iIPversion = m_iIPversion;
      CInfoBlock::convert(m_pPeerAddr, m_iIPversion, ib.m_piIP);
      ib.m_iRTT = m_iRTT;
      ib.m_iBandwidth = m_iBandwidth;
      m_pCache->update(&ib);

      m_bConnected = false;
   }

   if ( m_bTsbPd  && !pthread_equal(m_RcvTsbPdThread, pthread_t()))
   {
       HLOGC(mglog.Debug, log << "CLOSING, joining TSBPD thread...");
       void* retval;
       int ret SRT_ATR_UNUSED = pthread_join(m_RcvTsbPdThread, &retval);
       HLOGC(mglog.Debug, log << "... " << (ret == 0 ? "SUCCEEDED" : "FAILED"));
   }

   HLOGC(mglog.Debug, log << "CLOSING, joining send/receive threads");

   // waiting all send and recv calls to stop
   CGuard sendguard(m_SendLock);
   CGuard recvguard(m_RecvLock);

   CGuard::enterCS(m_AckLock);
   /* Release CCryptoControl internals (crypto context) under AckLock in case decrypt is in progress */
   m_pCryptoControl.reset();
   CGuard::leaveCS(m_AckLock);

   m_lSrtVersion = SRT_DEF_VERSION;
   m_lPeerSrtVersion = SRT_VERSION_UNK;
   m_lMinimumPeerSrtVersion = SRT_VERSION_MAJ1;
   m_ullRcvPeerStartTime = 0;

   m_bOpened = false;

   return true;
}

/*
 Old, mostly original UDT based version of CUDT::send.
 Left for historical reasons.

int CUDT::send(const char* data, int len)
{
   // throw an exception if not connected
   if (m_bBroken || m_bClosing)
      throw CUDTException(MJ_CONNECTION, MN_CONNLOST, 0);
   else if (!m_bConnected || !m_CongCtl.ready())
      throw CUDTException(MJ_CONNECTION, MN_NOCONN, 0);

   if (len <= 0)
      return 0;

   // Check if the current congctl accepts the call with given parameters.
   if (!m_CongCtl->checkTransArgs(SrtCongestion::STA_BUFFER, SrtCongestion::STAD_SEND, data, len, -1, false))
      throw CUDTException(MJ_NOTSUP, MN_INVALBUFFERAPI, 0);

   CGuard sendguard(m_SendLock);

   if (m_pSndBuffer->getCurrBufSize() == 0)
   {
      // delay the EXP timer to avoid mis-fired timeout
      uint64_t currtime_tk;
      CTimer::rdtsc(currtime_tk);
      // (fix keepalive) m_ullLastRspTime_tk = currtime_tk;
      m_ullLastRspAckTime_tk = currtime_tk;
      m_iReXmitCount = 1;
   }
   if (sndBuffersLeft() <= 0)
   {
      if (!m_bSynSending)
         throw CUDTException(MJ_AGAIN, MN_WRAVAIL, 0);
      else
      {
          {
              // wait here during a blocking sending
              CGuard sendblock_lock(m_SendBlockLock);
              if (m_iSndTimeOut < 0)
              {
                  while (stillConnected() && (sndBuffersLeft() <= 0) && m_bPeerHealth)
                      pthread_cond_wait(&m_SendBlockCond, &m_SendBlockLock);
              }
              else
              {
                  uint64_t exptime = CTimer::getTime() + m_iSndTimeOut * uint64_t(1000);
                  timespec locktime;

                  locktime.tv_sec = exptime / 1000000;
                  locktime.tv_nsec = (exptime % 1000000) * 1000;

                  while (stillConnected() && (sndBuffersLeft() <= 0) && m_bPeerHealth && (CTimer::getTime() < exptime))
                      pthread_cond_timedwait(&m_SendBlockCond, &m_SendBlockLock, &locktime);
              }
          }

         // check the connection status
         if (m_bBroken || m_bClosing)
            throw CUDTException(MJ_CONNECTION, MN_CONNLOST, 0);
         else if (!m_bConnected)
            throw CUDTException(MJ_CONNECTION, MN_NOCONN, 0);
         else if (!m_bPeerHealth)
         {
            m_bPeerHealth = true;
            throw CUDTException(MJ_PEERERROR);
         }
      }
   }

   if (sndBuffersLeft() <= 0)
   {
      if (m_iSndTimeOut >= 0)
         throw CUDTException(MJ_AGAIN, MN_XMTIMEOUT, 0);

      return 0;
   }

   int size = min(len, sndBuffersLeft() * m_iMaxSRTPayloadSize);

   // record total time used for sending
   if (m_pSndBuffer->getCurrBufSize() == 0)
      m_llSndDurationCounter = CTimer::getTime();

   // insert the user buffer into the sending list
   m_pSndBuffer->addBuffer(data, size); // inorder=false, ttl=-1

   // insert this socket to snd list if it is not on the list yet
   m_pSndQueue->m_pSndUList->update(this, CSndUList::DONT_RESCHEDULE);

   if (sndBuffersLeft() <= 0)
   {
      // write is not available any more
      s_UDTUnited.m_EPoll.update_events(m_SocketID, m_sPollID, UDT_EPOLL_OUT, false);
   }

   return size;
}
*/

int CUDT::receiveBuffer(char* data, int len)
{
    if (!m_CongCtl->checkTransArgs(SrtCongestion::STA_BUFFER, SrtCongestion::STAD_RECV, data, len, -1, false))
        throw CUDTException(MJ_NOTSUP, MN_INVALBUFFERAPI, 0);

    CGuard recvguard(m_RecvLock);

    if ((m_bBroken || m_bClosing) && !m_pRcvBuffer->isRcvDataReady())
    {
        if (m_bShutdown)
        {
            // For stream API, return 0 as a sign of EOF for transmission.
            // That's a bit controversial because theoretically the
            // UMSG_SHUTDOWN message may be lost as every UDP packet, although
            // another theory states that this will never happen because this
            // packet has a total size of 42 bytes and such packets are
            // declared as never dropped - but still, this is UDP so there's no
            // guarantee.

            // The most reliable way to inform the party that the transmission
            // has ended would be to send a single empty packet (that is,
            // a data packet that contains only an SRT header in the UDP
            // payload), which is a normal data packet that can undergo
            // normal sequence check and retransmission rules, so it's ensured
            // that this packet will be received. Receiving such a packet should
            // make this function return 0, potentially also without breaking
            // the connection and potentially also with losing no ability to
            // send some larger portion of data next time.
            HLOGC(mglog.Debug, log << "STREAM API, SHUTDOWN: marking as EOF");
            return 0;
        }
        HLOGC(mglog.Debug, log << (m_bMessageAPI ? "MESSAGE" : "STREAM") << " API, " << (m_bShutdown?"":"no") << " SHUTDOWN. Reporting as BROKEN.");
        throw CUDTException(MJ_CONNECTION, MN_CONNLOST, 0);
    }


    if (!m_pRcvBuffer->isRcvDataReady())
    {
        if (!m_bSynRecving)
        {
            throw CUDTException(MJ_AGAIN, MN_RDAVAIL, 0);
        }
        else
        {
            /* Kick TsbPd thread to schedule next wakeup (if running) */
            if (m_iRcvTimeOut < 0)
            {
                while (stillConnected() && !m_pRcvBuffer->isRcvDataReady())
                {
                    //Do not block forever, check connection status each 1 sec.
                    CTimer::condTimedWaitUS(&m_RecvDataCond, &m_RecvLock, 1000000);
                }
            }
            else
            {
                uint64_t exptime = CTimer::getTime() + m_iRcvTimeOut * 1000;
                while (stillConnected() && !m_pRcvBuffer->isRcvDataReady())
                {
                    CTimer::condTimedWaitUS(&m_RecvDataCond, &m_RecvLock, m_iRcvTimeOut * 1000);
                    if (CTimer::getTime() >= exptime)
                        break;
                }
            }
        }
    }

    // throw an exception if not connected
    if (!m_bConnected)
        throw CUDTException(MJ_CONNECTION, MN_NOCONN, 0);

    if ((m_bBroken || m_bClosing) && !m_pRcvBuffer->isRcvDataReady())
    {
        // See at the beginning
        if (!m_bMessageAPI && m_bShutdown)
        {
            HLOGC(mglog.Debug, log << "STREAM API, SHUTDOWN: marking as EOF");
            return 0;
        }
        HLOGC(mglog.Debug, log << (m_bMessageAPI ? "MESSAGE" : "STREAM") << " API, " << (m_bShutdown?"":"no") << " SHUTDOWN. Reporting as BROKEN.");

        throw CUDTException(MJ_CONNECTION, MN_CONNLOST, 0);
    }

    int res = m_pRcvBuffer->readBuffer(data, len);

    /* Kick TsbPd thread to schedule next wakeup (if running) */
    if (m_bTsbPd)
    {
        HLOGP(tslog.Debug, "Ping TSBPD thread to schedule wakeup");
        pthread_cond_signal(&m_RcvTsbPdCond);
    }


    if (!m_pRcvBuffer->isRcvDataReady())
    {
        // read is not available any more
        s_UDTUnited.m_EPoll.update_events(m_SocketID, m_sPollID, UDT_EPOLL_IN, false);
    }

    if ((res <= 0) && (m_iRcvTimeOut >= 0))
        throw CUDTException(MJ_AGAIN, MN_XMTIMEOUT, 0);

    return res;
}


void CUDT::checkNeedDrop(ref_t<bool> bCongestion)
{
    if (!m_bPeerTLPktDrop)
        return;

    if (!m_bMessageAPI)
    {
        LOGC(dlog.Error, log << "The SRTO_TLPKTDROP flag can only be used with message API.");
        throw CUDTException(MJ_NOTSUP, MN_INVALBUFFERAPI, 0);
    }

    int bytes, timespan_ms;
    // (returns buffer size in buffer units, ignored)
    m_pSndBuffer->getCurrBufSize(Ref(bytes), Ref(timespan_ms));

    // high threshold (msec) at tsbpd_delay plus sender/receiver reaction time (2 * 10ms)
    // Minimum value must accomodate an I-Frame (~8 x average frame size)
    // >>need picture rate or app to set min treshold
    // >>using 1 sec for worse case 1 frame using all bit budget.
    // picture rate would be useful in auto SRT setting for min latency
    // XXX Make SRT_TLPKTDROP_MINTHRESHOLD_MS option-configurable
    int threshold_ms = 0;
    if (m_iOPT_SndDropDelay >= 0)
    {
        threshold_ms = std::max(m_iPeerTsbPdDelay_ms + m_iOPT_SndDropDelay, +SRT_TLPKTDROP_MINTHRESHOLD_MS) + (2*COMM_SYN_INTERVAL_US/1000);
    }

    if (threshold_ms && timespan_ms > threshold_ms)
    {
        // protect packet retransmission
        CGuard::enterCS(m_AckLock);
        int dbytes;
        int dpkts = m_pSndBuffer->dropLateData(dbytes,  CTimer::getTime() - (threshold_ms * 1000));
        if (dpkts > 0)
        {
            CGuard::enterCS(m_StatsLock);
            m_stats.traceSndDrop        += dpkts;
            m_stats.sndDropTotal        += dpkts;
            m_stats.traceSndBytesDrop += dbytes;
            m_stats.sndBytesDropTotal += dbytes;
            CGuard::leaveCS(m_StatsLock);

#if ENABLE_HEAVY_LOGGING
            int32_t realack = m_iSndLastDataAck;
#endif
            int32_t fakeack = CSeqNo::incseq(m_iSndLastDataAck, dpkts);

            m_iSndLastAck = fakeack;
            m_iSndLastDataAck = fakeack;

            int32_t minlastack = CSeqNo::decseq(m_iSndLastDataAck);
            m_pSndLossList->remove(minlastack);
            /* If we dropped packets not yet sent, advance current position */
            // THIS MEANS: m_iSndCurrSeqNo = MAX(m_iSndCurrSeqNo, m_iSndLastDataAck-1)
            if (CSeqNo::seqcmp(m_iSndCurrSeqNo, minlastack) < 0)
            {
                m_iSndCurrSeqNo = minlastack;
            }
            LOGC(dlog.Error, log << "SND-DROPPED " << dpkts << " packets - lost delaying for " << timespan_ms << "ms");

            HLOGC(dlog.Debug, log << "drop,now " <<
                    CTimer::getTime() << "us," <<
                    realack << "-" <<  m_iSndCurrSeqNo << " seqs," <<
                    dpkts << " pkts," <<  dbytes << " bytes," <<  timespan_ms << " ms");

        }
        *bCongestion = true;
        CGuard::leaveCS(m_AckLock);
    }
    else if (timespan_ms > (m_iPeerTsbPdDelay_ms/2))
    {
        HLOGC(mglog.Debug, log << "cong, NOW: " << CTimer::getTime() << "us, BYTES " <<  bytes << ", TMSPAN " <<  timespan_ms << "ms");

        *bCongestion = true;
    }
}


int CUDT::sendmsg(const char* data, int len, int msttl, bool inorder, uint64_t srctime)
{
    SRT_MSGCTRL mctrl = srt_msgctrl_default;
    mctrl.msgttl = msttl;
    mctrl.inorder = inorder;
    mctrl.srctime = srctime;
    return this->sendmsg2(data, len, Ref(mctrl));
}

int CUDT::sendmsg2(const char* data, int len, ref_t<SRT_MSGCTRL> r_mctrl)
{
    SRT_MSGCTRL& mctrl = *r_mctrl;
    bool bCongestion = false;

    // throw an exception if not connected
    if (m_bBroken || m_bClosing)
        throw CUDTException(MJ_CONNECTION, MN_CONNLOST, 0);
    else if (!m_bConnected || !m_CongCtl.ready())
        throw CUDTException(MJ_CONNECTION, MN_NOCONN, 0);

    if (len <= 0)
    {
        LOGC(dlog.Error, log << "INVALID: Data size for sending declared with length: " << len);
        return 0;
    }

    int msttl = mctrl.msgttl;
    bool inorder = mctrl.inorder;

    // Sendmsg isn't restricted to the congctl type, however the congctl
    // may want to have something to say here.
    // NOTE: SrtCongestion is also allowed to throw CUDTException() by itself!
    {
        SrtCongestion::TransAPI api = SrtCongestion::STA_MESSAGE;
        CodeMinor mn = MN_INVALMSGAPI;
        if ( !m_bMessageAPI )
        {
            api = SrtCongestion::STA_BUFFER;
            mn = MN_INVALBUFFERAPI;
        }

        if (!m_CongCtl->checkTransArgs(api, SrtCongestion::STAD_SEND, data, len, msttl, inorder))
            throw CUDTException(MJ_NOTSUP, mn, 0);
    }

    // NOTE: the length restrictions differ in STREAM API and in MESSAGE API:

    // - STREAM API:
    //   At least 1 byte free sending buffer space is needed
    //   (in practice, one unit buffer of 1456 bytes).
    //   This function will send as much as possible, and return
    //   how much was actually sent.

    // - MESSAGE API:
    //   At least so many bytes free in the sending buffer is needed,
    //   as the length of the data, otherwise this function will block
    //   or return MJ_AGAIN until this condition is satisfied. The EXACTLY
    //   such number of data will be then written out, and this function
    //   will effectively return either -1 (error) or the value of 'len'.
    //   This call will be also rejected from upside when trying to send
    //   out a message of a length that exceeds the total size of the sending
    //   buffer (configurable by SRTO_SNDBUF).

    if (m_bMessageAPI && len > int(m_iSndBufSize * m_iMaxSRTPayloadSize))
    {
        LOGC(dlog.Error, log << "Message length (" << len << ") exceeds the size of sending buffer: "
            << (m_iSndBufSize * m_iMaxSRTPayloadSize) << ". Use SRTO_SNDBUF if needed.");
        throw CUDTException(MJ_NOTSUP, MN_XSIZE, 0);
    }

    /* XXX
       This might be worth preserving for several occasions, but it
       must be at least conditional because it breaks backward compat.
    if (!m_pCryptoControl || !m_pCryptoControl->isSndEncryptionOK())
    {
        LOGC(dlog.Error, log << "Encryption is required, but the peer did not supply correct credentials. Sending rejected.");
        throw CUDTException(MJ_SETUP, MN_SECURITY, 0);
    }
    */

    CGuard sendguard(m_SendLock);

    if (m_pSndBuffer->getCurrBufSize() == 0)
    {
        // delay the EXP timer to avoid mis-fired timeout
        uint64_t currtime_tk;
        CTimer::rdtsc(currtime_tk);
        // (fix keepalive) m_ullLastRspTime_tk = currtime_tk;
        m_ullLastRspAckTime_tk = currtime_tk;
        m_iReXmitCount = 1;
    }

    checkNeedDrop(Ref(bCongestion));

    int minlen = 1; // Minimum sender buffer space required for STREAM API
    if (m_bMessageAPI)
    {
        // For MESSAGE API the minimum outgoing buffer space required is
        // the size that can carry over the whole message as passed here.
        minlen = (len+m_iMaxSRTPayloadSize-1)/m_iMaxSRTPayloadSize;
    }

    if (sndBuffersLeft() < minlen)
    {
        //>>We should not get here if SRT_ENABLE_TLPKTDROP
        // XXX Check if this needs to be removed, or put to an 'else' condition for m_bTLPktDrop.
        if (!m_bSynSending)
            throw CUDTException(MJ_AGAIN, MN_WRAVAIL, 0);
        else
        {
            {
                // wait here during a blocking sending
                CGuard sendblock_lock(m_SendBlockLock);

                if (m_iSndTimeOut < 0)
                {
                    while (stillConnected()
                            && sndBuffersLeft() < minlen
                            && m_bPeerHealth)
                        pthread_cond_wait(&m_SendBlockCond, &m_SendBlockLock);
                }
                else
                {
                    uint64_t exptime = CTimer::getTime() + m_iSndTimeOut * uint64_t(1000);

                    while (stillConnected()
                            && sndBuffersLeft() < minlen
                            && m_bPeerHealth
                            && exptime > CTimer::getTime())
                        CTimer::condTimedWaitUS(&m_SendBlockCond, &m_SendBlockLock, m_iSndTimeOut * uint64_t(1000));
                }
            }

            // check the connection status
            if (m_bBroken || m_bClosing)
                throw CUDTException(MJ_CONNECTION, MN_CONNLOST, 0);
            else if (!m_bConnected)
                throw CUDTException(MJ_CONNECTION, MN_NOCONN, 0);
            else if (!m_bPeerHealth)
            {
                m_bPeerHealth = true;
                throw CUDTException(MJ_PEERERROR);
            }
        }

        /* 
         * The code below is to return ETIMEOUT when blocking mode could not get free buffer in time.
         * If no free buffer available in non-blocking mode, we alredy returned. If buffer availaible,
         * we test twice if this code is outside the else section.
         * This fix move it in the else (blocking-mode) section
         */
        if (sndBuffersLeft() < minlen)
        {
            if (m_iSndTimeOut >= 0)
                throw CUDTException(MJ_AGAIN, MN_XMTIMEOUT, 0);

            // XXX This looks very weird here, however most likely
            // this will happen only in the following case, when
            // the above loop has been interrupted, which happens when:
            // 1. The buffers left gets enough for minlen - but this is excluded
            //    in the first condition here.
            // 2. In the case of sending timeout, the above loop was interrupted
            //    due to reaching timeout, but this is excluded by the second
            //    condition here
            // 3. The 'stillConnected()' or m_bPeerHealth condition is false, of which:
            //    - broken/closing status is checked and responded with CONNECTION/CONNLOST
            //    - not connected status is checked and responded with CONNECTION/NOCONN
            //    - m_bPeerHealth condition is checked and responded with PEERERROR
            //
            // ERGO: never happens?
            LOGC(mglog.Fatal, log << "IPE: sendmsg: the loop exited, while not enough size, still connected, peer healthy. Impossible.");

            return 0;
        }
    }

    // record total time used for sending
    if (m_pSndBuffer->getCurrBufSize() == 0)
    {
        CGuard::enterCS(m_StatsLock);
        m_stats.sndDurationCounter = CTimer::getTime();
        CGuard::leaveCS(m_StatsLock);
    }

    int size = len;
    if (!m_bMessageAPI)
    {
        // For STREAM API it's allowed to send less bytes than the given buffer.
        // Just return how many bytes were actually scheduled for writing.
        // XXX May be reasonable to add a flag that requires that the function
        // not return until the buffer is sent completely.
        size = min(len, sndBuffersLeft() * m_iMaxSRTPayloadSize);
    }

    // insert the user buffer into the sending list
    m_pSndBuffer->addBuffer(data, size, mctrl.msgttl, mctrl.inorder, mctrl.srctime, Ref(mctrl.msgno));
    HLOGC(dlog.Debug, log << CONID() << "sock:SENDING srctime: " << mctrl.srctime << "us DATA SIZE: " << size);

    // insert this socket to the snd list if it is not on the list yet
    m_pSndQueue->m_pSndUList->update(this, CSndUList::rescheduleIf(bCongestion));

    if (sndBuffersLeft() < 1) // XXX Not sure if it should test if any space in the buffer, or as requried.
    {
        // write is not available any more
        s_UDTUnited.m_EPoll.update_events(m_SocketID, m_sPollID, UDT_EPOLL_OUT, false);
    }

#ifdef SRT_ENABLE_ECN
    if (bCongestion)
        throw CUDTException(MJ_AGAIN, MN_CONGESTION, 0);
#endif /* SRT_ENABLE_ECN */
    return size;
}

int CUDT::recv(char* data, int len)
{
    if (!m_bConnected || !m_CongCtl.ready())
        throw CUDTException(MJ_CONNECTION, MN_NOCONN, 0);

    if (len <= 0)
    {
        LOGC(dlog.Error, log << "Length of '" << len << "' supplied to srt_recv.");
        throw CUDTException(MJ_NOTSUP, MN_INVAL, 0);
    }

    if (m_bMessageAPI)
    {
        SRT_MSGCTRL mctrl = srt_msgctrl_default;
        return receiveMessage(data, len, Ref(mctrl));
    }

    return receiveBuffer(data, len);
}

int CUDT::recvmsg(char* data, int len, uint64_t& srctime)
{
    if (!m_bConnected || !m_CongCtl.ready())
        throw CUDTException(MJ_CONNECTION, MN_NOCONN, 0);

    if (len <= 0)
    {
        LOGC(dlog.Error, log << "Length of '" << len << "' supplied to srt_recvmsg.");
        throw CUDTException(MJ_NOTSUP, MN_INVAL, 0);
    }

    if (m_bMessageAPI)
    {
        SRT_MSGCTRL mctrl = srt_msgctrl_default;
        int ret = receiveMessage(data, len, Ref(mctrl));
        srctime = mctrl.srctime;
        return ret;
    }

    return receiveBuffer(data, len);
}

int CUDT::recvmsg2(char* data, int len, ref_t<SRT_MSGCTRL> mctrl)
{
    if (!m_bConnected || !m_CongCtl.ready())
        throw CUDTException(MJ_CONNECTION, MN_NOCONN, 0);

    if (len <= 0)
    {
        LOGC(dlog.Error, log << "Length of '" << len << "' supplied to srt_recvmsg.");
        throw CUDTException(MJ_NOTSUP, MN_INVAL, 0);
    }

    if (m_bMessageAPI)
        return receiveMessage(data, len, mctrl);

    return receiveBuffer(data, len);
}

int CUDT::receiveMessage(char* data, int len, ref_t<SRT_MSGCTRL> r_mctrl)
{
    SRT_MSGCTRL& mctrl = *r_mctrl;
    // Recvmsg isn't restricted to the congctl type, it's the most
    // basic method of passing the data. You can retrieve data as
    // they come in, however you need to match the size of the buffer.
    if (!m_CongCtl->checkTransArgs(SrtCongestion::STA_MESSAGE, SrtCongestion::STAD_RECV, data, len, -1, false))
        throw CUDTException(MJ_NOTSUP, MN_INVALMSGAPI, 0);

    CGuard recvguard(m_RecvLock);

    /* XXX DEBUG STUFF - enable when required
       char charbool[2] = {'0', '1'};
       char ptrn [] = "RECVMSG/BEGIN BROKEN 1 CONN 1 CLOSING 1 SYNCR 1 NMSG                                ";
       int pos [] = {21, 28, 38, 46, 53};
       ptrn[pos[0]] = charbool[m_bBroken];
       ptrn[pos[1]] = charbool[m_bConnected];
       ptrn[pos[2]] = charbool[m_bClosing];
       ptrn[pos[3]] = charbool[m_bSynRecving];
       int wrtlen = sprintf(ptrn + pos[4], "%d", m_pRcvBuffer->getRcvMsgNum());
       strcpy(ptrn + pos[4] + wrtlen, "\n");
       fputs(ptrn, stderr);
    // */

    if (m_bBroken || m_bClosing)
    {
        int res = m_pRcvBuffer->readMsg(data, len);
        mctrl.srctime = 0;

        /* Kick TsbPd thread to schedule next wakeup (if running) */
        if (m_bTsbPd)
            pthread_cond_signal(&m_RcvTsbPdCond);

        if (!m_pRcvBuffer->isRcvDataReady())
        {
            // read is not available any more
            s_UDTUnited.m_EPoll.update_events(m_SocketID, m_sPollID, UDT_EPOLL_IN, false);
        }

        if (res == 0)
        {
            if (!m_bMessageAPI && m_bShutdown)
                return 0;
            throw CUDTException(MJ_CONNECTION, MN_CONNLOST, 0);
        }
        else
            return res;
    }

    if (!m_bSynRecving)
    {

        int res = m_pRcvBuffer->readMsg(data, len, r_mctrl);
        if (res == 0)
        {
            // read is not available any more

            // Kick TsbPd thread to schedule next wakeup (if running)
            if (m_bTsbPd)
                pthread_cond_signal(&m_RcvTsbPdCond);

            // Shut up EPoll if no more messages in non-blocking mode
            s_UDTUnited.m_EPoll.update_events(m_SocketID, m_sPollID, UDT_EPOLL_IN, false);
            throw CUDTException(MJ_AGAIN, MN_RDAVAIL, 0);
        }
        else
        {
            if (!m_pRcvBuffer->isRcvDataReady())
            {
                // Kick TsbPd thread to schedule next wakeup (if running)
                if (m_bTsbPd)
                    pthread_cond_signal(&m_RcvTsbPdCond);

                // Shut up EPoll if no more messages in non-blocking mode
                s_UDTUnited.m_EPoll.update_events(m_SocketID, m_sPollID, UDT_EPOLL_IN, false);

                // After signaling the tsbpd for ready data, report the bandwidth.
                double bw SRT_ATR_UNUSED = Bps2Mbps( m_iBandwidth * m_iMaxSRTPayloadSize );
                HLOGC(mglog.Debug, log << CONID() << "CURRENT BANDWIDTH: " << bw << "Mbps (" << m_iBandwidth << " buffers per second)");
            }
            return res;
        }
    }

    int res = 0;
    bool timeout = false;
    //Do not block forever, check connection status each 1 sec.
    uint64_t recvtmo = m_iRcvTimeOut < 0 ? 1000 : m_iRcvTimeOut;

    do
    {
        if (stillConnected() && !timeout && (!m_pRcvBuffer->isRcvDataReady()))
        {
            /* Kick TsbPd thread to schedule next wakeup (if running) */
            if (m_bTsbPd)
            {
                HLOGP(tslog.Debug, "recvmsg: KICK tsbpd()");
                pthread_cond_signal(&m_RcvTsbPdCond);
            }

            do
            {
                if (CTimer::condTimedWaitUS(&m_RecvDataCond, &m_RecvLock, recvtmo * 1000) == ETIMEDOUT)
                {
                    if (!(m_iRcvTimeOut < 0))
                        timeout = true;
                    HLOGP(tslog.Debug, "recvmsg: DATA COND: EXPIRED -- trying to get data anyway");
                }
                else
                {
                    HLOGP(tslog.Debug, "recvmsg: DATA COND: KICKED.");
                }
            } while (stillConnected() && !timeout && (!m_pRcvBuffer->isRcvDataReady()));
        }

        /* XXX DEBUG STUFF - enable when required
        LOGC(dlog.Debug, "RECVMSG/GO-ON BROKEN " << m_bBroken << " CONN " << m_bConnected
                << " CLOSING " << m_bClosing << " TMOUT " << timeout
                << " NMSG " << m_pRcvBuffer->getRcvMsgNum());
                */

        res = m_pRcvBuffer->readMsg(data, len, r_mctrl);

        if (m_bBroken || m_bClosing)
        {
            if (!m_bMessageAPI && m_bShutdown)
                return 0;
            throw CUDTException(MJ_CONNECTION, MN_CONNLOST, 0);
        }
        else if (!m_bConnected)
            throw CUDTException(MJ_CONNECTION, MN_NOCONN, 0);
    } while ((res == 0) && !timeout);

    if (!m_pRcvBuffer->isRcvDataReady())
    {
        // Falling here means usually that res == 0 && timeout == true.
        // res == 0 would repeat the above loop, unless there was also a timeout.
        // timeout has interrupted the above loop, but with res > 0 this condition
        // wouldn't be satisfied.

        // read is not available any more

        // Kick TsbPd thread to schedule next wakeup (if running)
        if (m_bTsbPd)
        {
            HLOGP(tslog.Debug, "recvmsg: KICK tsbpd() (buffer empty)");
            pthread_cond_signal(&m_RcvTsbPdCond);
        }

        // Shut up EPoll if no more messages in non-blocking mode
        s_UDTUnited.m_EPoll.update_events(m_SocketID, m_sPollID, UDT_EPOLL_IN, false);
    }

    // Unblock when required
    //LOGC(tslog.Debug, "RECVMSG/EXIT RES " << res << " RCVTIMEOUT");

    if ((res <= 0) && (m_iRcvTimeOut >= 0))
        throw CUDTException(MJ_AGAIN, MN_XMTIMEOUT, 0);

    return res;
}

int64_t CUDT::sendfile(fstream& ifs, int64_t& offset, int64_t size, int block)
{
    if (m_bBroken || m_bClosing)
        throw CUDTException(MJ_CONNECTION, MN_CONNLOST, 0);
    else if (!m_bConnected || !m_CongCtl.ready())
        throw CUDTException(MJ_CONNECTION, MN_NOCONN, 0);

    if (size <= 0 && size != -1)
        return 0;

    if (!m_CongCtl->checkTransArgs(SrtCongestion::STA_FILE, SrtCongestion::STAD_SEND, 0, size, -1, false))
        throw CUDTException(MJ_NOTSUP, MN_INVALBUFFERAPI, 0);

    if (!m_pCryptoControl || !m_pCryptoControl->isSndEncryptionOK())
    {
        LOGC(dlog.Error, log << "Encryption is required, but the peer did not supply correct credentials. Sending rejected.");
        throw CUDTException(MJ_SETUP, MN_SECURITY, 0);
    }

    CGuard sendguard(m_SendLock);

    if (m_pSndBuffer->getCurrBufSize() == 0)
    {
        // delay the EXP timer to avoid mis-fired timeout
        uint64_t currtime_tk;
        CTimer::rdtsc(currtime_tk);
        // (fix keepalive) m_ullLastRspTime_tk = currtime_tk;
        m_ullLastRspAckTime_tk = currtime_tk;
        m_iReXmitCount = 1;
    }

    // positioning...
    try
    {
        if (size == -1)
        {
            ifs.seekg(0, std::ios::end);
            size = ifs.tellg();
            if (offset > size)
                throw 0; // let it be caught below
        }

        // This will also set the position back to the beginning
        // in case when it was moved to the end for measuring the size.
        // This will also fail if the offset exceeds size, so measuring
        // the size can be skipped if not needed.
        ifs.seekg((streamoff)offset);
        if (!ifs.good())
            throw 0;
    }
    catch (...)
    {
        // XXX It would be nice to note that this is reported
        // by exception only if explicitly requested by setting
        // the exception flags in the stream. Here it's fixed so
        // that when this isn't set, the exception is "thrown manually".
        throw CUDTException(MJ_FILESYSTEM, MN_SEEKGFAIL);
    }

    int64_t tosend = size;
    int unitsize;

    // sending block by block
    while (tosend > 0)
    {
        if (ifs.fail())
            throw CUDTException(MJ_FILESYSTEM, MN_WRITEFAIL);

        if (ifs.eof())
            break;

        unitsize = int((tosend >= block) ? block : tosend);

        {
            CGuard lk(m_SendBlockLock);

            while (stillConnected() && (sndBuffersLeft() <= 0) && m_bPeerHealth)
                pthread_cond_wait(&m_SendBlockCond, &m_SendBlockLock);
        }

        if (m_bBroken || m_bClosing)
            throw CUDTException(MJ_CONNECTION, MN_CONNLOST, 0);
        else if (!m_bConnected)
            throw CUDTException(MJ_CONNECTION, MN_NOCONN, 0);
        else if (!m_bPeerHealth)
        {
            // reset peer health status, once this error returns, the app should handle the situation at the peer side
            m_bPeerHealth = true;
            throw CUDTException(MJ_PEERERROR);
        }

        // record total time used for sending
        if (m_pSndBuffer->getCurrBufSize() == 0)
        {
            CGuard::enterCS(m_StatsLock);
            m_stats.sndDurationCounter = CTimer::getTime();
            CGuard::leaveCS(m_StatsLock);
        }

        int64_t sentsize = m_pSndBuffer->addBufferFromFile(ifs, unitsize);

        if (sentsize > 0)
        {
            tosend -= sentsize;
            offset += sentsize;
        }

        // insert this socket to snd list if it is not on the list yet
        m_pSndQueue->m_pSndUList->update(this, CSndUList::DONT_RESCHEDULE);
    }

    if (sndBuffersLeft() <= 0)
    {
        // write is not available any more
        s_UDTUnited.m_EPoll.update_events(m_SocketID, m_sPollID, UDT_EPOLL_OUT, false);
    }

    return size - tosend;
}

int64_t CUDT::recvfile(fstream& ofs, int64_t& offset, int64_t size, int block)
{
    if (!m_bConnected || !m_CongCtl.ready())
        throw CUDTException(MJ_CONNECTION, MN_NOCONN, 0);
    else if ((m_bBroken || m_bClosing) && !m_pRcvBuffer->isRcvDataReady())
    {
        if (!m_bMessageAPI && m_bShutdown)
            return 0;
        throw CUDTException(MJ_CONNECTION, MN_CONNLOST, 0);
    }

    if (size <= 0)
        return 0;

    if (!m_CongCtl->checkTransArgs(SrtCongestion::STA_FILE, SrtCongestion::STAD_RECV, 0, size, -1, false))
        throw CUDTException(MJ_NOTSUP, MN_INVALBUFFERAPI, 0);

    if (m_bTsbPd)
    {
        LOGC(dlog.Error, log << "Reading from file is incompatible with TSBPD mode and would cause a deadlock\n");
        throw CUDTException(MJ_NOTSUP, MN_INVALBUFFERAPI, 0);
    }

    CGuard recvguard(m_RecvLock);

    // Well, actually as this works over a FILE (fstream), not just a stream,
    // the size can be measured anyway and predicted if setting the offset might
    // have a chance to work or not.

    // positioning...
    try
    {
        if (offset > 0)
        {
            // Don't do anything around here if the offset == 0, as this
            // is the default offset after opening. Whether this operation
            // is performed correctly, it highly depends on how the file
            // has been open. For example, if you want to overwrite parts
            // of an existing file, the file must exist, and the ios::trunc
            // flag must not be set. If the file is open for only ios::out,
            // then the file will be truncated since the offset position on
            // at the time when first written; if ios::in|ios::out, then
            // it won't be truncated, just overwritten.

            // What is required here is that if offset is 0, don't try to
            // change the offset because this might be impossible with
            // the current flag set anyway.

            // Also check the status and CAUSE exception manually because
            // you don't know, as well, whether the user has set exception
            // flags.

            ofs.seekp((streamoff)offset);
            if (!ofs.good())
                throw 0; // just to get caught :)
        }
    }
    catch (...)
    {
        // XXX It would be nice to note that this is reported
        // by exception only if explicitly requested by setting
        // the exception flags in the stream. For a case, when it's not,
        // an additional explicit throwing happens when failbit is set.
        throw CUDTException(MJ_FILESYSTEM, MN_SEEKPFAIL);
    }

    int64_t torecv = size;
    int unitsize = block;
    int recvsize;

    // receiving... "recvfile" is always blocking
    while (torecv > 0)
    {
        if (ofs.fail())
        {
            // send the sender a signal so it will not be blocked forever
            int32_t err_code = CUDTException::EFILE;
            sendCtrl(UMSG_PEERERROR, &err_code);

            throw CUDTException(MJ_FILESYSTEM, MN_WRITEFAIL);
        }

        pthread_mutex_lock(&m_RecvDataLock);
        while (stillConnected() && !m_pRcvBuffer->isRcvDataReady())
            pthread_cond_wait(&m_RecvDataCond, &m_RecvDataLock);
        pthread_mutex_unlock(&m_RecvDataLock);

        if (!m_bConnected)
            throw CUDTException(MJ_CONNECTION, MN_NOCONN, 0);
        else if ((m_bBroken || m_bClosing) && !m_pRcvBuffer->isRcvDataReady())
        {

            if (!m_bMessageAPI && m_bShutdown)
                return 0;
            throw CUDTException(MJ_CONNECTION, MN_CONNLOST, 0);
        }

        unitsize = int((torecv == -1 || torecv >= block) ? block : torecv);
        recvsize = m_pRcvBuffer->readBufferToFile(ofs, unitsize);

        if (recvsize > 0)
        {
            torecv -= recvsize;
            offset += recvsize;
        }
    }

    if (!m_pRcvBuffer->isRcvDataReady())
    {
        // read is not available any more
        s_UDTUnited.m_EPoll.update_events(m_SocketID, m_sPollID, UDT_EPOLL_IN, false);
    }

    return size - torecv;
}

void CUDT::sample(CPerfMon* perf, bool clear)
{
   if (!m_bConnected)
      throw CUDTException(MJ_CONNECTION, MN_NOCONN, 0);
   if (m_bBroken || m_bClosing)
      throw CUDTException(MJ_CONNECTION, MN_CONNLOST, 0);

   CGuard statsLock(m_StatsLock);
   uint64_t currtime = CTimer::getTime();
   perf->msTimeStamp = (currtime - m_stats.startTime) / 1000;

   perf->pktSent = m_stats.traceSent;
   perf->pktRecv = m_stats.traceRecv;
   perf->pktSndLoss = m_stats.traceSndLoss;
   perf->pktRcvLoss = m_stats.traceRcvLoss;
   perf->pktRetrans = m_stats.traceRetrans;
   perf->pktRcvRetrans = m_stats.traceRcvRetrans;
   perf->pktSentACK = m_stats.sentACK;
   perf->pktRecvACK = m_stats.recvACK;
   perf->pktSentNAK = m_stats.sentNAK;
   perf->pktRecvNAK = m_stats.recvNAK;
   perf->usSndDuration = m_stats.sndDuration;
   perf->pktReorderDistance = m_stats.traceReorderDistance;
   perf->pktRcvAvgBelatedTime = m_stats.traceBelatedTime;
   perf->pktRcvBelated = m_stats.traceRcvBelated;

   perf->pktSentTotal = m_stats.sentTotal;
   perf->pktRecvTotal = m_stats.recvTotal;
   perf->pktSndLossTotal = m_stats.sndLossTotal;
   perf->pktRcvLossTotal = m_stats.rcvLossTotal;
   perf->pktRetransTotal = m_stats.retransTotal;
   perf->pktSentACKTotal = m_stats.sentACKTotal;
   perf->pktRecvACKTotal = m_stats.recvACKTotal;
   perf->pktSentNAKTotal = m_stats.sentNAKTotal;
   perf->pktRecvNAKTotal = m_stats.recvNAKTotal;
   perf->usSndDurationTotal = m_stats.m_sndDurationTotal;

   double interval = double(currtime - m_stats.lastSampleTime);

   perf->mbpsSendRate = double(m_stats.traceSent) * m_iMaxSRTPayloadSize * 8.0 / interval;
   perf->mbpsRecvRate = double(m_stats.traceRecv) * m_iMaxSRTPayloadSize * 8.0 / interval;

   perf->usPktSndPeriod = m_ullInterval_tk / double(m_ullCPUFrequency);
   perf->pktFlowWindow = m_iFlowWindowSize;
   perf->pktCongestionWindow = (int)m_dCongestionWindow;
   perf->pktFlightSize = CSeqNo::seqlen(m_iSndLastAck, CSeqNo::incseq(m_iSndCurrSeqNo)) - 1;
   perf->msRTT = m_iRTT/1000.0;
   perf->mbpsBandwidth = Bps2Mbps( m_iBandwidth * m_iMaxSRTPayloadSize );

   if (pthread_mutex_trylock(&m_ConnectionLock) == 0)
   {
      perf->byteAvailSndBuf = (m_pSndBuffer == NULL) ? 0 
          : sndBuffersLeft() * m_iMSS;
      perf->byteAvailRcvBuf = (m_pRcvBuffer == NULL) ? 0 
          : m_pRcvBuffer->getAvailBufSize() * m_iMSS;

      pthread_mutex_unlock(&m_ConnectionLock);
   }
   else
   {
      perf->byteAvailSndBuf = 0;
      perf->byteAvailRcvBuf = 0;
   }

   if (clear)
   {
      m_stats.traceSndDrop        = 0;
      m_stats.traceRcvDrop        = 0;
      m_stats.traceSndBytesDrop = 0;
      m_stats.traceRcvBytesDrop = 0;
      m_stats.traceRcvUndecrypt        = 0;
      m_stats.traceRcvBytesUndecrypt = 0;
      //new>
      m_stats.traceBytesSent = m_stats.traceBytesRecv = m_stats.traceBytesRetrans = 0;
      //<
      m_stats.traceSent = m_stats.traceRecv = m_stats.traceSndLoss = m_stats.traceRcvLoss = m_stats.traceRetrans = m_stats.sentACK = m_stats.recvACK = m_stats.sentNAK = m_stats.recvNAK = 0;
      m_stats.sndDuration = 0;
      m_stats.traceRcvRetrans = 0;
      m_stats.traceRcvBelated = 0;
#ifdef SRT_ENABLE_LOSTBYTESCOUNT
      m_stats.traceRcvBytesLoss = 0;
#endif
      m_stats.lastSampleTime = currtime;
   }
}

void CUDT::bstats(CBytePerfMon* perf, bool clear, bool instantaneous)
{
   if (!m_bConnected)
      throw CUDTException(MJ_CONNECTION, MN_NOCONN, 0);
   if (m_bBroken || m_bClosing)
      throw CUDTException(MJ_CONNECTION, MN_CONNLOST, 0);

   CGuard statsguard(m_StatsLock);

   uint64_t currtime = CTimer::getTime();
   perf->msTimeStamp = (currtime - m_stats.startTime) / 1000;

   perf->pktSent = m_stats.traceSent;
   perf->pktRecv = m_stats.traceRecv;
   perf->pktSndLoss = m_stats.traceSndLoss;
   perf->pktRcvLoss = m_stats.traceRcvLoss;
   perf->pktRetrans = m_stats.traceRetrans;
   perf->pktRcvRetrans = m_stats.traceRcvRetrans;
   perf->pktSentACK = m_stats.sentACK;
   perf->pktRecvACK = m_stats.recvACK;
   perf->pktSentNAK = m_stats.sentNAK;
   perf->pktRecvNAK = m_stats.recvNAK;
   perf->usSndDuration = m_stats.sndDuration;
   perf->pktReorderDistance = m_stats.traceReorderDistance;
   perf->pktRcvAvgBelatedTime = m_stats.traceBelatedTime;
   perf->pktRcvBelated = m_stats.traceRcvBelated;
   //>new
   /* perf byte counters include all headers (SRT+UDP+IP) */
   const int pktHdrSize = CPacket::HDR_SIZE + CPacket::UDP_HDR_SIZE;
   perf->byteSent = m_stats.traceBytesSent + (m_stats.traceSent * pktHdrSize);
   perf->byteRecv = m_stats.traceBytesRecv + (m_stats.traceRecv * pktHdrSize);
   perf->byteRetrans = m_stats.traceBytesRetrans + (m_stats.traceRetrans * pktHdrSize);
#ifdef SRT_ENABLE_LOSTBYTESCOUNT
   perf->byteRcvLoss = m_stats.traceRcvBytesLoss + (m_stats.traceRcvLoss * pktHdrSize);
#endif

   perf->pktSndDrop = m_stats.traceSndDrop;
   perf->pktRcvDrop = m_stats.traceRcvDrop + m_stats.traceRcvUndecrypt;
   perf->byteSndDrop = m_stats.traceSndBytesDrop + (m_stats.traceSndDrop * pktHdrSize);
   perf->byteRcvDrop = m_stats.traceRcvBytesDrop + (m_stats.traceRcvDrop * pktHdrSize) + m_stats.traceRcvBytesUndecrypt;
   perf->pktRcvUndecrypt = m_stats.traceRcvUndecrypt;
   perf->byteRcvUndecrypt = m_stats.traceRcvBytesUndecrypt;

   //<

   perf->pktSentTotal = m_stats.sentTotal;
   perf->pktRecvTotal = m_stats.recvTotal;
   perf->pktSndLossTotal = m_stats.sndLossTotal;
   perf->pktRcvLossTotal = m_stats.rcvLossTotal;
   perf->pktRetransTotal = m_stats.retransTotal;
   perf->pktSentACKTotal = m_stats.sentACKTotal;
   perf->pktRecvACKTotal = m_stats.recvACKTotal;
   perf->pktSentNAKTotal = m_stats.sentNAKTotal;
   perf->pktRecvNAKTotal = m_stats.recvNAKTotal;
   perf->usSndDurationTotal = m_stats.m_sndDurationTotal;
   //>new
   perf->byteSentTotal = m_stats.bytesSentTotal + (m_stats.sentTotal * pktHdrSize);
   perf->byteRecvTotal = m_stats.bytesRecvTotal + (m_stats.recvTotal * pktHdrSize);
   perf->byteRetransTotal = m_stats.bytesRetransTotal + (m_stats.retransTotal * pktHdrSize);
#ifdef SRT_ENABLE_LOSTBYTESCOUNT
   perf->byteRcvLossTotal = m_stats.rcvBytesLossTotal + (m_stats.rcvLossTotal * pktHdrSize);
#endif
   perf->pktSndDropTotal = m_stats.sndDropTotal;
   perf->pktRcvDropTotal = m_stats.rcvDropTotal + m_stats.m_rcvUndecryptTotal;
   perf->byteSndDropTotal = m_stats.sndBytesDropTotal + (m_stats.sndDropTotal * pktHdrSize);
   perf->byteRcvDropTotal = m_stats.rcvBytesDropTotal + (m_stats.rcvDropTotal * pktHdrSize) + m_stats.m_rcvBytesUndecryptTotal;
   perf->pktRcvUndecryptTotal = m_stats.m_rcvUndecryptTotal;
   perf->byteRcvUndecryptTotal = m_stats.m_rcvBytesUndecryptTotal;
   //<

   double interval = double(currtime - m_stats.lastSampleTime);

   //>mod
   perf->mbpsSendRate = double(perf->byteSent) * 8.0 / interval;
   perf->mbpsRecvRate = double(perf->byteRecv) * 8.0 / interval;
   //<

   perf->usPktSndPeriod = m_ullInterval_tk / double(m_ullCPUFrequency);
   perf->pktFlowWindow = m_iFlowWindowSize;
   perf->pktCongestionWindow = (int)m_dCongestionWindow;
   perf->pktFlightSize = CSeqNo::seqlen(m_iSndLastAck, CSeqNo::incseq(m_iSndCurrSeqNo)) - 1;
   perf->msRTT = (double)m_iRTT/1000.0;
   //>new
   perf->msSndTsbPdDelay = m_bPeerTsbPd ? m_iPeerTsbPdDelay_ms : 0;
   perf->msRcvTsbPdDelay = m_bTsbPd ? m_iTsbPdDelay_ms : 0;
   perf->byteMSS = m_iMSS;

   perf->mbpsMaxBW = m_llMaxBW > 0 ? Bps2Mbps(m_llMaxBW)
       : m_CongCtl.ready() ? Bps2Mbps(m_CongCtl->sndBandwidth())
       : 0;

   //<
   uint32_t availbw = (uint64_t)(m_iBandwidth == 1 ? m_RcvTimeWindow.getBandwidth() : m_iBandwidth);

   perf->mbpsBandwidth = Bps2Mbps( availbw * (m_iMaxSRTPayloadSize + pktHdrSize) );

   if (pthread_mutex_trylock(&m_ConnectionLock) == 0)
   {
      if (m_pSndBuffer)
      {
#ifdef SRT_ENABLE_SNDBUFSZ_MAVG
         if (instantaneous)
         {
             /* Get instant SndBuf instead of moving average for application-based Algorithm
                (such as NAE) in need of fast reaction to network condition changes. */
             perf->pktSndBuf = m_pSndBuffer->getCurrBufSize(Ref(perf->byteSndBuf), Ref(perf->msSndBuf));
         }
         else
         {
             perf->pktSndBuf = m_pSndBuffer->getAvgBufSize(Ref(perf->byteSndBuf), Ref(perf->msSndBuf));
         }
#else
         perf->pktSndBuf = m_pSndBuffer->getCurrBufSize(Ref(perf->byteSndBuf), Ref(perf->msSndBuf));
#endif
         perf->byteSndBuf += (perf->pktSndBuf * pktHdrSize);
         //<
         perf->byteAvailSndBuf = (m_iSndBufSize - perf->pktSndBuf) * m_iMSS;
      }
      else
      {
         perf->byteAvailSndBuf = 0;
         //new>
         perf->pktSndBuf = 0;
         perf->byteSndBuf = 0;
         perf->msSndBuf = 0;
         //<
      }

      if (m_pRcvBuffer)
      {
         perf->byteAvailRcvBuf = m_pRcvBuffer->getAvailBufSize() * m_iMSS;
         //new>
#ifdef SRT_ENABLE_RCVBUFSZ_MAVG
         if (instantaneous) //no need for historical API for Rcv side
         {
             perf->pktRcvBuf = m_pRcvBuffer->getRcvDataSize(perf->byteRcvBuf, perf->msRcvBuf);
         }
         else
         {
             perf->pktRcvBuf = m_pRcvBuffer->getRcvAvgDataSize(perf->byteRcvBuf, perf->msRcvBuf);
         }
#else
         perf->pktRcvBuf = m_pRcvBuffer->getRcvDataSize(perf->byteRcvBuf, perf->msRcvBuf);
#endif
         //<
      }
      else
      {
         perf->byteAvailRcvBuf = 0;
         //new>
         perf->pktRcvBuf = 0;
         perf->byteRcvBuf = 0;
         perf->msRcvBuf = 0;
         //<
      }

      pthread_mutex_unlock(&m_ConnectionLock);
   }
   else
   {
      perf->byteAvailSndBuf = 0;
      perf->byteAvailRcvBuf = 0;
      //new>
      perf->pktSndBuf = 0;
      perf->byteSndBuf = 0;
      perf->msSndBuf = 0;

      perf->byteRcvBuf = 0;
      perf->msRcvBuf = 0;
      //<
   }

   if (clear)
   {
      m_stats.traceSndDrop        = 0;
      m_stats.traceRcvDrop        = 0;
      m_stats.traceSndBytesDrop = 0;
      m_stats.traceRcvBytesDrop = 0;
      m_stats.traceRcvUndecrypt        = 0;
      m_stats.traceRcvBytesUndecrypt = 0;
      //new>
      m_stats.traceBytesSent = m_stats.traceBytesRecv = m_stats.traceBytesRetrans = 0;
      //<
      m_stats.traceSent = m_stats.traceRecv = m_stats.traceSndLoss = m_stats.traceRcvLoss = m_stats.traceRetrans = m_stats.sentACK = m_stats.recvACK = m_stats.sentNAK = m_stats.recvNAK = 0;
      m_stats.sndDuration = 0;
      m_stats.traceRcvRetrans = 0;
      m_stats.traceRcvBelated = 0;
#ifdef SRT_ENABLE_LOSTBYTESCOUNT
      m_stats.traceRcvBytesLoss = 0;
#endif
      m_stats.lastSampleTime = currtime;
   }
}

void CUDT::updateCC(ETransmissionEvent evt, EventVariant arg)
{
    // Special things that must be done HERE, not in SrtCongestion,
    // because it involves the input buffer in CUDT. It would be
    // slightly dangerous to give SrtCongestion access to it.

    // According to the rules, the congctl should be ready at the same
    // time when the sending buffer. For sanity check, check both first.
    if (!m_CongCtl.ready() || !m_pSndBuffer)
    {
        LOGC(mglog.Error, log << "updateCC: CAN'T DO UPDATE - congctl "
            << (m_CongCtl.ready() ? "ready" : "NOT READY")
            << "; sending buffer "
            << (m_pSndBuffer ? "NOT CREATED" : "created"));

        return;
    }

    HLOGC(mglog.Debug, log << "updateCC: EVENT:" << TransmissionEventStr(evt));

    if (evt == TEV_INIT)
    {
        // only_input uses:
        // 0: in the beginning and when SRTO_MAXBW was changed
        // 1: SRTO_INPUTBW was changed
        // 2: SRTO_OHEADBW was changed
        EInitEvent only_input = arg.get<EventVariant::INIT>();
        // false = TEV_INIT_RESET: in the beginning, or when MAXBW was changed.

        if (only_input && m_llMaxBW)
        {
            HLOGC(mglog.Debug, log << "updateCC/TEV_INIT: non-RESET stage and m_llMaxBW already set to " << m_llMaxBW);
            // Don't change
        }
        else // either m_llMaxBW == 0 or only_input == TEV_INIT_RESET
        {
            // Use the values:
            // - if SRTO_MAXBW is >0, use it.
            // - if SRTO_MAXBW == 0, use SRTO_INPUTBW + SRTO_OHEADBW
            // - if SRTO_INPUTBW == 0, pass 0 to requst in-buffer sampling
            // Bytes/s
            int bw = m_llMaxBW != 0 ? m_llMaxBW : // When used SRTO_MAXBW
                m_llInputBW != 0 ? withOverhead(m_llInputBW) : // SRTO_INPUTBW + SRT_OHEADBW
                0; // When both MAXBW and INPUTBW are 0, request in-buffer sampling

            // Note: setting bw == 0 uses BW_INFINITE value in LiveCC
            m_CongCtl->updateBandwidth(m_llMaxBW, bw);

            if (only_input == TEV_INIT_OHEADBW)
            {
                // On updated SRTO_OHEADBW don't change input rate.
                // This only influences the call to withOverhead().
            }
            else
            {
                m_pSndBuffer->setInputRateSmpPeriod(bw == 0 ? SND_INPUTRATE_FAST_START_US: 0);
            }

            HLOGC(mglog.Debug, log << "updateCC/TEV_INIT: updating BW=" << m_llMaxBW
                << (only_input == TEV_INIT_RESET ? " (UNCHANGED)"
                        : only_input == TEV_INIT_OHEADBW ? " (only Overhead)": " (updated sampling rate)"));
        }
    }

    // This part is also required only by LiveCC, however not
    // moved there due to that it needs access to CSndBuffer.
    if (evt == TEV_ACK || evt == TEV_LOSSREPORT || evt == TEV_CHECKTIMER)
    {
        // Specific part done when MaxBW is set to 0 (auto) and InputBW is 0.
        // This requests internal input rate sampling.
        if (m_llMaxBW == 0 && m_llInputBW == 0)
        {
            uint64_t period;
            int payloadsz; //CC will use its own average payload size
            int64_t inputbw = m_pSndBuffer->getInputRate(Ref(payloadsz), Ref(period)); //Auto input rate

            // NOTE:
            // 'period' here is set to the value that was previously set by
            // m_pSndBuffer->setInputRateSmpPeriod(). 

            /*
             * On blocked transmitter (tx full) and until connection closes,
             * auto input rate falls to 0 but there may be still lot of packet to retransmit
             * Calling updateBandwidth with 0 sets maxBW to default BW_INFINITE (30Mbps)
             * and sendrate skyrockets for retransmission.
             * Keep previously set maximum in that case (inputbw == 0).
             */
            if (inputbw != 0)
                m_CongCtl->updateBandwidth(0, withOverhead(inputbw)); //Bytes/sec

            CGuard::enterCS(m_StatsLock);
            if ((m_stats.sentTotal > SND_INPUTRATE_MAX_PACKETS) && (period < SND_INPUTRATE_RUNNING_US))
                m_pSndBuffer->setInputRateSmpPeriod(SND_INPUTRATE_RUNNING_US); //1 sec period after fast start
            CGuard::leaveCS(m_StatsLock);
        }
    }

    HLOGC(mglog.Debug, log << "udpateCC: emitting signal for EVENT:" << TransmissionEventStr(evt));

    // Now execute a congctl-defined action for that event.
    EmitSignal(evt, arg);

    // This should be done with every event except ACKACK and SEND/RECEIVE
    // After any action was done by the congctl, update the congestion window and sending interval.
    if (evt != TEV_ACKACK && evt != TEV_SEND && evt != TEV_RECEIVE)
    {
        // This part comes from original UDT.
        // NOTE: THESE things come from CCC class:
        // - m_dPktSndPeriod
        // - m_dCWndSize
        m_ullInterval_tk = (uint64_t)(m_CongCtl->pktSndPeriod_us() * m_ullCPUFrequency);
        m_dCongestionWindow = m_CongCtl->cgWindowSize();
#if ENABLE_HEAVY_LOGGING
        HLOGC(mglog.Debug, log << "updateCC: updated values from congctl: interval=" << m_ullInterval_tk
            << "tk (" << m_CongCtl->pktSndPeriod_us() << "us) cgwindow="
            << std::setprecision(3) << m_dCongestionWindow);
#endif
    }

    HLOGC(mglog.Debug, log << "udpateCC: finished handling for EVENT:" << TransmissionEventStr(evt));

#if 0//debug
    static int callcnt = 0;
    if (!(callcnt++ % 250)) cerr << "SndPeriod=" << (m_ullInterval_tk/m_ullCPUFrequency) << "\n");

#endif
}

void CUDT::initSynch()
{
      pthread_mutex_init(&m_SendBlockLock, NULL);
      pthread_cond_init(&m_SendBlockCond, NULL);
      pthread_mutex_init(&m_RecvDataLock, NULL);
      pthread_cond_init(&m_RecvDataCond, NULL);
      pthread_mutex_init(&m_SendLock, NULL);
      pthread_mutex_init(&m_RecvLock, NULL);
      pthread_mutex_init(&m_RcvLossLock, NULL);
      pthread_mutex_init(&m_AckLock, NULL);
      pthread_mutex_init(&m_ConnectionLock, NULL);
      pthread_mutex_init(&m_StatsLock, NULL);

      memset(&m_RcvTsbPdThread, 0, sizeof m_RcvTsbPdThread);
      pthread_cond_init(&m_RcvTsbPdCond, NULL);

}

void CUDT::destroySynch()
{
      pthread_mutex_destroy(&m_SendBlockLock);
      pthread_cond_destroy(&m_SendBlockCond);
      pthread_mutex_destroy(&m_RecvDataLock);
      pthread_cond_destroy(&m_RecvDataCond);
      pthread_mutex_destroy(&m_SendLock);
      pthread_mutex_destroy(&m_RecvLock);
      pthread_mutex_destroy(&m_RcvLossLock);
      pthread_mutex_destroy(&m_AckLock);
      pthread_mutex_destroy(&m_ConnectionLock);
      pthread_mutex_destroy(&m_StatsLock);
      pthread_cond_destroy(&m_RcvTsbPdCond);

}

void CUDT::releaseSynch()
{
    // wake up user calls
    pthread_mutex_lock(&m_SendBlockLock);
    pthread_cond_signal(&m_SendBlockCond);
    pthread_mutex_unlock(&m_SendBlockLock);

    pthread_mutex_lock(&m_SendLock);
    pthread_mutex_unlock(&m_SendLock);

    pthread_mutex_lock(&m_RecvDataLock);
    pthread_cond_signal(&m_RecvDataCond);
    pthread_mutex_unlock(&m_RecvDataLock);

    pthread_mutex_lock(&m_RecvLock);
    pthread_cond_signal(&m_RcvTsbPdCond);
    pthread_mutex_unlock(&m_RecvLock);
    if (!pthread_equal(m_RcvTsbPdThread, pthread_t())) 
    {
        pthread_join(m_RcvTsbPdThread, NULL);
        m_RcvTsbPdThread = pthread_t();
    }
    pthread_mutex_lock(&m_RecvLock);
    pthread_mutex_unlock(&m_RecvLock);
}

#if ENABLE_HEAVY_LOGGING
static void DebugAck(string hdr, int prev, int ack)
{
    if ( !prev )
    {
        HLOGC(mglog.Debug, log << hdr << "ACK " << ack);
        return;
    }

    prev = CSeqNo::incseq(prev);
    int diff = CSeqNo::seqoff(prev, ack);
    if ( diff < 0 )
    {
        HLOGC(mglog.Debug, log << hdr << "ACK ERROR: " << prev << "-" << ack << "(diff " << diff << ")");
        return;
    }

    bool shorted = diff > 100; // sanity
    if ( shorted )
        ack = CSeqNo::incseq(prev, 100);

    ostringstream ackv;
    for (; prev != ack; prev = CSeqNo::incseq(prev))
        ackv << prev << " ";
    if ( shorted )
        ackv << "...";
    HLOGC(mglog.Debug, log << hdr << "ACK (" << (diff+1) << "): " << ackv.str() << ack);
}
#else
static inline void DebugAck(string, int, int) {}
#endif

void CUDT::sendCtrl(UDTMessageType pkttype, void* lparam, void* rparam, int size)
{
   CPacket ctrlpkt;
   uint64_t currtime_tk;
   CTimer::rdtsc(currtime_tk);

   ctrlpkt.m_iTimeStamp = int(CTimer::getTime() - m_stats.startTime);

   int nbsent = 0;
   int local_prevack = 0;

#if ENABLE_HEAVY_LOGGING
   struct SaveBack
   {
       int& target;
       const int& source;

       ~SaveBack()
       {
           target = source;
       }
   } l_saveback = { m_iDebugPrevLastAck, m_iRcvLastAck };
   (void)l_saveback; //kill compiler warning: unused variable `l_saveback` [-Wunused-variable]

   local_prevack = m_iDebugPrevLastAck;
#endif

   switch (pkttype)
   {
   case UMSG_ACK: //010 - Acknowledgement
      {
      int32_t ack;

      // If there is no loss, the ACK is the current largest sequence number plus 1;
      // Otherwise it is the smallest sequence number in the receiver loss list.
      if (m_pRcvLossList->getLossLength() == 0)
         ack = CSeqNo::incseq(m_iRcvCurrSeqNo);
      else
         ack = m_pRcvLossList->getFirstLostSeq();

      if (m_iRcvLastAckAck == ack)
         break;

      // send out a lite ACK
      // to save time on buffer processing and bandwidth/AS measurement, a lite ACK only feeds back an ACK number
      if (size == SEND_LITE_ACK)
      {
         ctrlpkt.pack(pkttype, NULL, &ack, size);
         ctrlpkt.m_iID = m_PeerID;
         nbsent = m_pSndQueue->sendto(m_pPeerAddr, ctrlpkt, m_SourceAddr);
         DebugAck("sendCtrl(lite):" + CONID(), local_prevack, ack);
         break;
      }

      // There are new received packets to acknowledge, update related information.
      /* tsbpd thread may also call ackData when skipping packet so protect code */
      CGuard::enterCS(m_AckLock);

      // IF ack > m_iRcvLastAck
      if (CSeqNo::seqcmp(ack, m_iRcvLastAck) > 0)
      {
         int acksize = CSeqNo::seqoff(m_iRcvLastSkipAck, ack);

         m_iRcvLastAck = ack;
         m_iRcvLastSkipAck = ack;

         // XXX Unknown as to whether it matters.
         // This if (acksize) causes that ackData() won't be called.
         // With size == 0 it wouldn't do anything except calling CTimer::triggerEvent().
         // This, again, signals the condition, CTimer::m_EventCond.
         // This releases CTimer::waitForEvent() call used in CUDTUnited::selectEx().
         // Preventing to call this on zero size makes sense, if it prevents false alerts.
         if (acksize > 0)
             m_pRcvBuffer->ackData(acksize);
         CGuard::leaveCS(m_AckLock);

         // If TSBPD is enabled, then INSTEAD OF signaling m_RecvDataCond,
         // signal m_RcvTsbPdCond. This will kick in the tsbpd thread, which
         // will signal m_RecvDataCond when there's time to play for particular
         // data packet.

         if (m_bTsbPd)
         {
             /* Newly acknowledged data, signal TsbPD thread */
             pthread_mutex_lock(&m_RecvLock);
             if (m_bTsbPdAckWakeup)
                pthread_cond_signal(&m_RcvTsbPdCond);
             pthread_mutex_unlock(&m_RecvLock);
         }
         else
         {
             if (m_bSynRecving)
             {
                 // signal a waiting "recv" call if there is any data available
                 pthread_mutex_lock(&m_RecvDataLock);
                 pthread_cond_signal(&m_RecvDataCond);
                 pthread_mutex_unlock(&m_RecvDataLock);
             }
             // acknowledge any waiting epolls to read
             s_UDTUnited.m_EPoll.update_events(m_SocketID, m_sPollID, UDT_EPOLL_IN, true);
             CTimer::triggerEvent();
         }
         CGuard::enterCS(m_AckLock);
      }
      else if (ack == m_iRcvLastAck)
      {
         // If the ACK was just sent already AND elapsed time did not exceed RTT, 
         if ((currtime_tk - m_ullLastAckTime_tk) < ((m_iRTT + 4 * m_iRTTVar) * m_ullCPUFrequency))
         {
            CGuard::leaveCS(m_AckLock);
            break;
         }
      }
      else
      {
         // Not possible (m_iRcvCurrSeqNo+1 < m_iRcvLastAck ?)
         CGuard::leaveCS(m_AckLock);
         break;
      }

      // [[using assert( ack >= m_iRcvLastAck && is_periodic_ack ) ]]

      // Send out the ACK only if has not been received by the sender before
      if (CSeqNo::seqcmp(m_iRcvLastAck, m_iRcvLastAckAck) > 0)
      {
         // NOTE: The BSTATS feature turns on extra fields above size 6
         // also known as ACKD_TOTAL_SIZE_VER100. 
         int32_t data[ACKD_TOTAL_SIZE];

         // Case you care, CAckNo::incack does exactly the same thing as
         // CSeqNo::incseq. Logically the ACK number is a different thing
         // than sequence number (it's a "journal" for ACK request-response,
         // and starts from 0, unlike sequence, which starts from a random
         // number), but still the numbers are from exactly the same domain.
         m_iAckSeqNo = CAckNo::incack(m_iAckSeqNo);
         data[ACKD_RCVLASTACK] = m_iRcvLastAck;
         data[ACKD_RTT] = m_iRTT;
         data[ACKD_RTTVAR] = m_iRTTVar;
         data[ACKD_BUFFERLEFT] = m_pRcvBuffer->getAvailBufSize();
         // a minimum flow window of 2 is used, even if buffer is full, to break potential deadlock
         if (data[ACKD_BUFFERLEFT] < 2)
            data[ACKD_BUFFERLEFT] = 2;

         if (currtime_tk - m_ullLastAckTime_tk > m_ullSYNInt_tk)
         {
             int rcvRate;
             int ctrlsz = ACKD_TOTAL_SIZE_UDTBASE * ACKD_FIELD_SIZE; // Minimum required size

             data[ACKD_RCVSPEED] = m_RcvTimeWindow.getPktRcvSpeed(Ref(rcvRate));
             data[ACKD_BANDWIDTH] = m_RcvTimeWindow.getBandwidth();

             //>>Patch while incompatible (1.0.2) receiver floating around
             if (m_lPeerSrtVersion == SrtVersion(1, 0, 2))
             {
                 data[ACKD_RCVRATE] = rcvRate; //bytes/sec
                 data[ACKD_XMRATE] = data[ACKD_BANDWIDTH] * m_iMaxSRTPayloadSize; //bytes/sec
                 ctrlsz = ACKD_FIELD_SIZE * ACKD_TOTAL_SIZE_VER102;
             }
             else if (m_lPeerSrtVersion >= SrtVersion(1, 0, 3))
             {
                 // Normal, currently expected version.
                 data[ACKD_RCVRATE] = rcvRate; //bytes/sec
                 ctrlsz = ACKD_FIELD_SIZE * ACKD_TOTAL_SIZE_VER101;

             }
             // ELSE: leave the buffer with ...UDTBASE size.

             ctrlpkt.pack(pkttype, &m_iAckSeqNo, data, ctrlsz);
             CTimer::rdtsc(m_ullLastAckTime_tk);
         }
         else
         {
             ctrlpkt.pack(pkttype, &m_iAckSeqNo, data, ACKD_FIELD_SIZE * ACKD_TOTAL_SIZE_SMALL);
         }

         ctrlpkt.m_iID = m_PeerID;
<<<<<<< HEAD
         ctrlpkt.m_iTimeStamp = int(CTimer::getTime() - m_StartTime);
         nbsent = m_pSndQueue->sendto(m_pPeerAddr, ctrlpkt, m_SourceAddr);
=======
         ctrlpkt.m_iTimeStamp = int(CTimer::getTime() - m_stats.startTime);
         nbsent = m_pSndQueue->sendto(m_pPeerAddr, ctrlpkt);
>>>>>>> 6f6b76b3
         DebugAck("sendCtrl: " + CONID(), local_prevack, ack);

         m_ACKWindow.store(m_iAckSeqNo, m_iRcvLastAck);

         CGuard::enterCS(m_StatsLock);
         ++ m_stats.sentACK;
         ++ m_stats.sentACKTotal;
         CGuard::leaveCS(m_StatsLock);
      }
      CGuard::leaveCS(m_AckLock);
      break;
      }

   case UMSG_ACKACK: //110 - Acknowledgement of Acknowledgement
      ctrlpkt.pack(pkttype, lparam);
      ctrlpkt.m_iID = m_PeerID;
      nbsent = m_pSndQueue->sendto(m_pPeerAddr, ctrlpkt, m_SourceAddr);

      break;

   case UMSG_LOSSREPORT: //011 - Loss Report
      {
          // Explicitly defined lost sequences 
          if (rparam)
          {
              int32_t* lossdata = (int32_t*)rparam;

              size_t bytes = sizeof(*lossdata)*size;
              ctrlpkt.pack(pkttype, NULL, lossdata, bytes);

              ctrlpkt.m_iID = m_PeerID;
              nbsent = m_pSndQueue->sendto(m_pPeerAddr, ctrlpkt, m_SourceAddr);

              CGuard::enterCS(m_StatsLock);
              ++ m_stats.sentNAK;
              ++ m_stats.sentNAKTotal;
              CGuard::leaveCS(m_StatsLock);
          }
          // Call with no arguments - get loss list from internal data.
          else if (m_pRcvLossList->getLossLength() > 0)
          {
              // this is periodically NAK report; make sure NAK cannot be sent back too often

              // read loss list from the local receiver loss list
              int32_t* data = new int32_t[m_iMaxSRTPayloadSize / 4];
              int losslen;
              m_pRcvLossList->getLossArray(data, losslen, m_iMaxSRTPayloadSize / 4);

              if (0 < losslen)
              {
                  ctrlpkt.pack(pkttype, NULL, data, losslen * 4);
                  ctrlpkt.m_iID = m_PeerID;
                  nbsent = m_pSndQueue->sendto(m_pPeerAddr, ctrlpkt, m_SourceAddr);

                  CGuard::enterCS(m_StatsLock);
                  ++ m_stats.sentNAK;
                  ++ m_stats.sentNAKTotal;
                  CGuard::leaveCS(m_StatsLock);
              }

              delete [] data;
          }

          // update next NAK time, which should wait enough time for the retansmission, but not too long
          m_ullNAKInt_tk = (m_iRTT + 4 * m_iRTTVar) * m_ullCPUFrequency;

          // Fix the NAKreport period according to the congctl
          m_ullNAKInt_tk = m_CongCtl->updateNAKInterval(
                  m_ullNAKInt_tk,
                  m_RcvTimeWindow.getPktRcvSpeed(),
                  m_pRcvLossList->getLossLength()
          );

          // This is necessary because a congctl need not wish to define
          // its own minimum interval, in which case the default one is used.
          if (m_ullNAKInt_tk < m_ullMinNakInt_tk)
              m_ullNAKInt_tk = m_ullMinNakInt_tk;

          break;
      }

   case UMSG_CGWARNING: //100 - Congestion Warning
      ctrlpkt.pack(pkttype);
      ctrlpkt.m_iID = m_PeerID;
      nbsent = m_pSndQueue->sendto(m_pPeerAddr, ctrlpkt, m_SourceAddr);

      CTimer::rdtsc(m_ullLastWarningTime);

      break;

   case UMSG_KEEPALIVE: //001 - Keep-alive
      ctrlpkt.pack(pkttype);
      ctrlpkt.m_iID = m_PeerID;
      nbsent = m_pSndQueue->sendto(m_pPeerAddr, ctrlpkt, m_SourceAddr);

      break;

   case UMSG_HANDSHAKE: //000 - Handshake
      ctrlpkt.pack(pkttype, NULL, rparam, sizeof(CHandShake));
      ctrlpkt.m_iID = m_PeerID;
      nbsent = m_pSndQueue->sendto(m_pPeerAddr, ctrlpkt, m_SourceAddr);

      break;

   case UMSG_SHUTDOWN: //101 - Shutdown
      ctrlpkt.pack(pkttype);
      ctrlpkt.m_iID = m_PeerID;
      nbsent = m_pSndQueue->sendto(m_pPeerAddr, ctrlpkt, m_SourceAddr);

      break;

   case UMSG_DROPREQ: //111 - Msg drop request
      ctrlpkt.pack(pkttype, lparam, rparam, 8);
      ctrlpkt.m_iID = m_PeerID;
      nbsent = m_pSndQueue->sendto(m_pPeerAddr, ctrlpkt, m_SourceAddr);

      break;

   case UMSG_PEERERROR: //1000 - acknowledge the peer side a special error
      ctrlpkt.pack(pkttype, lparam);
      ctrlpkt.m_iID = m_PeerID;
      nbsent = m_pSndQueue->sendto(m_pPeerAddr, ctrlpkt, m_SourceAddr);

      break;

   case UMSG_EXT: //0x7FFF - Resevered for future use
      break;

   default:
      break;
   }

   // Fix keepalive
   if (nbsent)
      m_ullLastSndTime_tk = currtime_tk;
}

void CUDT::processCtrl(CPacket& ctrlpkt)
{
   // Just heard from the peer, reset the expiration count.
   m_iEXPCount = 1;
   uint64_t currtime_tk;
   CTimer::rdtsc(currtime_tk);
   m_ullLastRspTime_tk = currtime_tk;
   bool using_rexmit_flag = m_bPeerRexmitFlag;

   HLOGC(mglog.Debug, log << CONID() << "incoming UMSG:" << ctrlpkt.getType() << " ("
       << MessageTypeStr(ctrlpkt.getType(), ctrlpkt.getExtendedType()) << ") socket=%" << ctrlpkt.m_iID);

   switch (ctrlpkt.getType())
   {
   case UMSG_ACK: //010 - Acknowledgement
      {
      int32_t ack;
      int32_t* ackdata = (int32_t*)ctrlpkt.m_pcData;

      // process a lite ACK
      if (ctrlpkt.getLength() == (size_t)SEND_LITE_ACK)
      {
         ack = *ackdata;
         if (CSeqNo::seqcmp(ack, m_iSndLastAck) >= 0)
         {
            m_iFlowWindowSize -= CSeqNo::seqoff(m_iSndLastAck, ack);
            HLOGC(mglog.Debug, log << CONID() << "ACK covers: " << m_iSndLastDataAck << " - " << ack << " [ACK=" << m_iSndLastAck << "] (FLW: " << m_iFlowWindowSize << ") [LITE]");

            m_iSndLastAck = ack;
            m_ullLastRspAckTime_tk = currtime_tk;
            m_iReXmitCount = 1;       // Reset re-transmit count since last ACK
         }

         break;
      }

       // read ACK seq. no.
      ack = ctrlpkt.getAckSeqNo();

      // send ACK acknowledgement
      // number of ACK2 can be much less than number of ACK
      uint64_t now = CTimer::getTime();
      if ((now - m_ullSndLastAck2Time > (uint64_t)COMM_SYN_INTERVAL_US) || (ack == m_iSndLastAck2))
      {
         sendCtrl(UMSG_ACKACK, &ack);
         m_iSndLastAck2 = ack;
         m_ullSndLastAck2Time = now;
      }

      // Got data ACK
      ack = ackdata[ACKD_RCVLASTACK];

      // New code, with TLPKTDROP

      // protect packet retransmission
      CGuard::enterCS(m_AckLock);

      // check the validation of the ack
      if (CSeqNo::seqcmp(ack, CSeqNo::incseq(m_iSndCurrSeqNo)) > 0)
      {
         CGuard::leaveCS(m_AckLock);
         //this should not happen: attack or bug
         LOGC(glog.Error, log << CONID() << "ATTACK/IPE: incoming ack seq " << ack << " exceeds current "
                 << m_iSndCurrSeqNo << " by " << (CSeqNo::seqoff(m_iSndCurrSeqNo, ack)-1) << "!");
         m_bBroken = true;
         m_iBrokenCounter = 0;
         break;
      }

      if (CSeqNo::seqcmp(ack, m_iSndLastAck) >= 0)
      {
         // Update Flow Window Size, must update before and together with m_iSndLastAck
         m_iFlowWindowSize = ackdata[ACKD_BUFFERLEFT];
         m_iSndLastAck = ack;
         m_ullLastRspAckTime_tk = currtime_tk;
         m_iReXmitCount = 1;       // Reset re-transmit count since last ACK
      }

      /* 
      * We must not ignore full ack received by peer
      * if data has been artificially acked by late packet drop.
      * Therefore, a distinct ack state is used for received Ack (iSndLastFullAck)
      * and ack position in send buffer (m_iSndLastDataAck).
      * Otherwise, when severe congestion causing packet drops (and m_iSndLastDataAck update)
      * occures, we drop received acks (as duplicates) and do not update stats like RTT,
      * which may go crazy and stay there, preventing proper stream recovery.
      */

      if (CSeqNo::seqoff(m_iSndLastFullAck, ack) <= 0)
      {
         // discard it if it is a repeated ACK
         CGuard::leaveCS(m_AckLock);
         break;
      }
      m_iSndLastFullAck = ack;

      int offset = CSeqNo::seqoff(m_iSndLastDataAck, ack);
      // IF distance between m_iSndLastDataAck and ack is nonempty...
      if (offset > 0) {
          // acknowledge the sending buffer (remove data that predate 'ack')
          m_pSndBuffer->ackData(offset);

          const int64_t currtime = CTimer::getTime();
          // record total time used for sending
          CGuard::enterCS(m_StatsLock);
          m_stats.sndDuration += currtime - m_stats.sndDurationCounter;
          m_stats.m_sndDurationTotal += currtime - m_stats.sndDurationCounter;
          m_stats.sndDurationCounter = currtime;
          CGuard::leaveCS(m_StatsLock);

          HLOGC(mglog.Debug, log << CONID() << "ACK covers: " << m_iSndLastDataAck << " - " << ack
              << " [ACK=" << m_iSndLastAck << "] BUFr=" << m_iFlowWindowSize
              << " RTT=" << ackdata[ACKD_RTT] << " RTT*=" << ackdata[ACKD_RTTVAR]
              << " BW=" << ackdata[ACKD_BANDWIDTH] << " Vrec=" << ackdata[ACKD_RCVSPEED]);
          // update sending variables
          m_iSndLastDataAck = ack;

          // remove any loss that predates 'ack' (not to be considered loss anymore)
          m_pSndLossList->remove(CSeqNo::decseq(m_iSndLastDataAck));
      }

/* OLD CODE without TLPKTDROP

      // check the validation of the ack
      if (CSeqNo::seqcmp(ack, CSeqNo::incseq(m_iSndCurrSeqNo)) > 0)
      {
         //this should not happen: attack or bug
         m_bBroken = true;
         m_iBrokenCounter = 0;
         break;
      }

      if (CSeqNo::seqcmp(ack, m_iSndLastAck) >= 0)
      {
         // Update Flow Window Size, must update before and together with m_iSndLastAck
         m_iFlowWindowSize = ackdata[ACKD_BUFFERLEFT];
         m_iSndLastAck = ack;
         m_ullLastRspAckTime_tk = currtime_tk;
         m_iReXmitCount = 1;       // Reset re-transmit count since last ACK
      }

      // protect packet retransmission
      CGuard::enterCS(m_AckLock);

      int offset = CSeqNo::seqoff(m_iSndLastDataAck, ack);
      if (offset <= 0)
      {
         // discard it if it is a repeated ACK
         CGuard::leaveCS(m_AckLock);
         break;
      }

      // acknowledge the sending buffer
      m_pSndBuffer->ackData(offset);

      // record total time used for sending
      int64_t currtime = currtime_tk/m_ullCPUFrequency;

      m_llSndDuration += currtime - m_llSndDurationCounter;
      m_llSndDurationTotal += currtime - m_llSndDurationCounter;
      m_llSndDurationCounter = currtime;

      // update sending variables
      m_iSndLastDataAck = ack;
      m_pSndLossList->remove(CSeqNo::decseq(m_iSndLastDataAck));

#endif  SRT_ENABLE_TLPKTDROP */

      CGuard::leaveCS(m_AckLock);
      if (m_bSynSending)
      {
          CGuard lk(m_SendBlockLock);
          pthread_cond_signal(&m_SendBlockCond);
      }

      // acknowledde any waiting epolls to write
      s_UDTUnited.m_EPoll.update_events(m_SocketID, m_sPollID, UDT_EPOLL_OUT, true);

      // insert this socket to snd list if it is not on the list yet
      m_pSndQueue->m_pSndUList->update(this, CSndUList::DONT_RESCHEDULE);

      size_t acksize = ctrlpkt.getLength(); // TEMPORARY VALUE FOR CHECKING
      bool wrongsize = 0 != (acksize % ACKD_FIELD_SIZE);
      acksize = acksize / ACKD_FIELD_SIZE;  // ACTUAL VALUE

      if ( wrongsize )
      {
          // Issue a log, but don't do anything but skipping the "odd" bytes from the payload.
          LOGC(mglog.Error, log << CONID() << "Received UMSG_ACK payload is not evened up to 4-byte based field size - cutting to " << acksize << " fields");
      }

      // Start with checking the base size.
      if ( acksize < ACKD_TOTAL_SIZE_SMALL )
      {
          LOGC(mglog.Error, log << CONID() << "Invalid ACK size " << acksize << " fields - less than minimum required!");
          // Ack is already interpreted, just skip further parts.
          break;
      }
      // This check covers fields up to ACKD_BUFFERLEFT.

      // Update RTT
      //m_iRTT = ackdata[ACKD_RTT];
      //m_iRTTVar = ackdata[ACKD_RTTVAR];
      // XXX These ^^^ commented-out were blocked in UDT;
      // the current RTT calculations are exactly the same as in UDT4.
      int rtt = ackdata[ACKD_RTT];

      m_iRTTVar = avg_iir<4>(m_iRTTVar, abs(rtt - m_iRTT));
      m_iRTT = avg_iir<8>(m_iRTT, rtt);

      /* Version-dependent fields:
       * Original UDT (total size: ACKD_TOTAL_SIZE_SMALL):
       *   ACKD_RCVLASTACK
       *   ACKD_RTT
       *   ACKD_RTTVAR
       *   ACKD_BUFFERLEFT
       * Additional UDT fields, not always attached:
       *   ACKD_RCVSPEED
       *   ACKD_BANDWIDTH
       * SRT extension version 1.0.2 (bstats):
       *   ACKD_RCVRATE
       * SRT extension version 1.0.4:
       *   ACKD_XMRATE
       */

      if (acksize > ACKD_TOTAL_SIZE_SMALL)
      {
          // This means that ACKD_RCVSPEED and ACKD_BANDWIDTH fields are available.
          int pktps = ackdata[ACKD_RCVSPEED];
          int bandwidth = ackdata[ACKD_BANDWIDTH];
          int bytesps;

          /* SRT v1.0.2 Bytes-based stats: bandwidth (pcData[ACKD_XMRATE]) and delivery rate (pcData[ACKD_RCVRATE]) in bytes/sec instead of pkts/sec */
          /* SRT v1.0.3 Bytes-based stats: only delivery rate (pcData[ACKD_RCVRATE]) in bytes/sec instead of pkts/sec */
          if (acksize > ACKD_TOTAL_SIZE_UDTBASE)
              bytesps = ackdata[ACKD_RCVRATE];
          else
              bytesps = pktps * m_iMaxSRTPayloadSize;

          m_iBandwidth = avg_iir<8>(m_iBandwidth, bandwidth);
          m_iDeliveryRate = avg_iir<8>(m_iDeliveryRate, pktps);
          m_iByteDeliveryRate = avg_iir<8>(m_iByteDeliveryRate, bytesps);
          // XXX not sure if ACKD_XMRATE is of any use. This is simply
          // calculated as ACKD_BANDWIDTH * m_iMaxSRTPayloadSize.

          // Update Estimated Bandwidth and packet delivery rate
          // m_iRcvRate = m_iDeliveryRate;
          // ^^ This has been removed because with the SrtCongestion class
          // instead of reading the m_iRcvRate local field this will read
          // cudt->deliveryRate() instead.
      }

      checkSndTimers(REGEN_KM);
      updateCC(TEV_ACK, ack);

      CGuard::enterCS(m_StatsLock);
      ++ m_stats.recvACK;
      ++ m_stats.recvACKTotal;
      CGuard::leaveCS(m_StatsLock);

      break;
      }

   case UMSG_ACKACK: //110 - Acknowledgement of Acknowledgement
      {
      int32_t ack = 0;
      int rtt = -1;

      // update RTT
      rtt = m_ACKWindow.acknowledge(ctrlpkt.getAckSeqNo(), ack);
      if (rtt <= 0)
      {
          LOGC(mglog.Error, log << "IPE: ACK node overwritten when acknowledging " <<
              ctrlpkt.getAckSeqNo() << " (ack extracted: " << ack << ")");
          break;
      }

      //if increasing delay detected...
      //   sendCtrl(UMSG_CGWARNING);

      // RTT EWMA
      m_iRTTVar = (m_iRTTVar * 3 + abs(rtt - m_iRTT)) >> 2;
      m_iRTT = (m_iRTT * 7 + rtt) >> 3;

      updateCC(TEV_ACKACK, ack);

      // This function will put a lock on m_RecvLock by itself, as needed.
      // It must be done inside because this function reads the current time
      // and if waiting for the lock has caused a delay, the time will be
      // inaccurate. Additionally it won't lock if TSBPD mode is off, and
      // won't update anything. Note that if you set TSBPD mode and use
      // srt_recvfile (which doesn't make any sense), you'll have e deadlock.
      m_pRcvBuffer->addRcvTsbPdDriftSample(ctrlpkt.getMsgTimeStamp(), m_RecvLock);

      // update last ACK that has been received by the sender
      if (CSeqNo::seqcmp(ack, m_iRcvLastAckAck) > 0)
         m_iRcvLastAckAck = ack;

      break;
      }

   case UMSG_LOSSREPORT: //011 - Loss Report
      {
      int32_t* losslist = (int32_t *)(ctrlpkt.m_pcData);
      size_t losslist_len = ctrlpkt.getLength() / 4;
      updateCC(TEV_LOSSREPORT, EventVariant(losslist, losslist_len));

      bool secure = true;

      // protect packet retransmission
      CGuard::enterCS(m_AckLock);

      // decode loss list message and insert loss into the sender loss list
      for (int i = 0, n = (int)(ctrlpkt.getLength() / 4); i < n; ++ i)
      {
         if (IsSet(losslist[i], LOSSDATA_SEQNO_RANGE_FIRST))
         {
             // Then it's this is a <lo, hi> specification with HI in a consecutive cell.
            int32_t losslist_lo = SEQNO_VALUE::unwrap(losslist[i]);
            int32_t losslist_hi = losslist[i+1];
            // <lo, hi> specification means that the consecutive cell has been already interpreted.
            ++ i;

            HLOGF(mglog.Debug, "received UMSG_LOSSREPORT: %d-%d (%d packets)...",
                    losslist_lo, losslist_hi, CSeqNo::seqoff(losslist_lo, losslist_hi)+1);

            if ((CSeqNo::seqcmp(losslist_lo, losslist_hi) > 0) || (CSeqNo::seqcmp(losslist_hi, m_iSndCurrSeqNo) > 0))
            {
               // seq_a must not be greater than seq_b; seq_b must not be greater than the most recent sent seq
               secure = false;
               // XXX leaveCS: really necessary? 'break' will break the 'for' loop, not the 'switch' statement.
               // and the leaveCS is done again next to the 'for' loop end.
               CGuard::leaveCS(m_AckLock);
               break;
            }

            int num = 0;
            if (CSeqNo::seqcmp(losslist_lo, m_iSndLastAck) >= 0)
               num = m_pSndLossList->insert(losslist_lo, losslist_hi);
            else if (CSeqNo::seqcmp(losslist_hi, m_iSndLastAck) >= 0)
            {
                // This should be theoretically impossible because this would mean
                // that the received packet loss report informs about the loss that predates
                // the ACK sequence.
                // However, this can happen if the packet reordering has caused the earlier sent
                // LOSSREPORT will be delivered after later sent ACK. Whatever, ACK should be
                // more important, so simply drop the part that predates ACK.
               num = m_pSndLossList->insert(m_iSndLastAck, losslist_hi);
            }

            CGuard::enterCS(m_StatsLock);
            m_stats.traceSndLoss += num;
            m_stats.sndLossTotal += num;
            CGuard::leaveCS(m_StatsLock);

         }
         else if (CSeqNo::seqcmp(losslist[i], m_iSndLastAck) >= 0)
         {
            HLOGF(mglog.Debug, "received UMSG_LOSSREPORT: %d (1 packet)...", losslist[i]);

            if (CSeqNo::seqcmp(losslist[i], m_iSndCurrSeqNo) > 0)
            {
               //seq_a must not be greater than the most recent sent seq
               secure = false;
               CGuard::leaveCS(m_AckLock);
               break;
            }

            int num = m_pSndLossList->insert(losslist[i], losslist[i]);

            CGuard::enterCS(m_StatsLock);
            m_stats.traceSndLoss += num;
            m_stats.sndLossTotal += num;
            CGuard::leaveCS(m_StatsLock);
         }
      }
      CGuard::leaveCS(m_AckLock);

      if (!secure)
      {
         HLOGF(mglog.Debug, "WARNING: out-of-band LOSSREPORT received; considered bug or attack");
         //this should not happen: attack or bug
         m_bBroken = true;
         m_iBrokenCounter = 0;
         break;
      }

      // the lost packet (retransmission) should be sent out immediately
      m_pSndQueue->m_pSndUList->update(this, CSndUList::DO_RESCHEDULE);

      CGuard::enterCS(m_StatsLock);
      ++ m_stats.recvNAK;
      ++ m_stats.recvNAKTotal;
      CGuard::leaveCS(m_StatsLock);

      break;
      }

   case UMSG_CGWARNING: //100 - Delay Warning
      // One way packet delay is increasing, so decrease the sending rate
      m_ullInterval_tk = (uint64_t)ceil(m_ullInterval_tk * 1.125);
      m_iLastDecSeq = m_iSndCurrSeqNo;
      // XXX Note as interesting fact: this is only prepared for handling,
      // but nothing in the code is sending this message. Probably predicted
      // for a custom congctl. There's a predicted place to call it under
      // UMSG_ACKACK handling, but it's commented out.

      break;

   case UMSG_KEEPALIVE: //001 - Keep-alive
      // The only purpose of keep-alive packet is to tell that the peer is still alive
      // nothing needs to be done.

      break;

   case UMSG_HANDSHAKE: //000 - Handshake
      {
      CHandShake req;
      req.load_from(ctrlpkt.m_pcData, ctrlpkt.getLength());

      HLOGC(mglog.Debug, log << "processCtrl: got HS: " << req.show());

      if ((req.m_iReqType > URQ_INDUCTION_TYPES) // acually it catches URQ_INDUCTION and URQ_ERROR_* symbols...???
              || (m_bRendezvous && (req.m_iReqType != URQ_AGREEMENT))) // rnd sends AGREEMENT in rsp to CONCLUSION
      {
         // The peer side has not received the handshake message, so it keeps querying
         // resend the handshake packet

          // This condition embraces cases when:
          // - this is normal accept() and URQ_INDUCTION was received
          // - this is rendezvous accept() and there's coming any kind of URQ except AGREEMENT (should be RENDEZVOUS or CONCLUSION)
          // - this is any of URQ_ERROR_* - well...
         CHandShake initdata;
         initdata.m_iISN = m_iISN;
         initdata.m_iMSS = m_iMSS;
         initdata.m_iFlightFlagSize = m_iFlightFlagSize;

         // For rendezvous we do URQ_WAVEAHAND/URQ_CONCLUSION --> URQ_AGREEMENT.
         // For client-server we do URQ_INDUCTION --> URQ_CONCLUSION.
         initdata.m_iReqType = (!m_bRendezvous) ? URQ_CONCLUSION : URQ_AGREEMENT;
         initdata.m_iID = m_SocketID;

         uint32_t kmdata[SRTDATA_MAXSIZE];
         size_t kmdatasize = SRTDATA_MAXSIZE;
         bool have_hsreq = false;
         if ( req.m_iVersion > HS_VERSION_UDT4 )
         {
             initdata.m_iVersion = HS_VERSION_SRT1; // if I remember correctly, this is induction/listener...
             int hs_flags = SrtHSRequest::SRT_HSTYPE_HSFLAGS::unwrap(m_ConnRes.m_iType);
             if ( hs_flags != 0 ) // has SRT extensions
             {
                 HLOGC(mglog.Debug, log << "processCtrl/HS: got HS reqtype=" << RequestTypeStr(req.m_iReqType) << " WITH SRT ext");
                 have_hsreq = interpretSrtHandshake(req, ctrlpkt, kmdata, &kmdatasize);
                 if ( !have_hsreq )
                 {
                     initdata.m_iVersion = 0;
                     initdata.m_iReqType = URQ_ERROR_INVALID;
                 }
                 else
                 {
                     // Extensions are added only in case of CONCLUSION (not AGREEMENT).
                     // Actually what is expected here is that this may either process the
                     // belated-repeated handshake from a caller (and then it's CONCLUSION,
                     // and should be added with HSRSP/KMRSP), or it's a belated handshake
                     // of Rendezvous when it has already considered itself connected.
                     // Sanity check - according to the rules, there should be no such situation
                     if (m_bRendezvous && m_SrtHsSide == HSD_RESPONDER)
                     {
                         LOGC(mglog.Error, log << "processCtrl/HS: IPE???: RESPONDER should receive all its handshakes in handshake phase.");
                     }

                     // The 'extension' flag will be set from this variable; set it to false
                     // in case when the AGREEMENT response is to be sent.
                     have_hsreq = initdata.m_iReqType == URQ_CONCLUSION;
                     HLOGC(mglog.Debug, log << "processCtrl/HS: processing ok, reqtype="
                             << RequestTypeStr(initdata.m_iReqType) << " kmdatasize=" << kmdatasize);
                 }
             }
             else
             {
                 HLOGC(mglog.Debug, log << "processCtrl/HS: got HS reqtype=" << RequestTypeStr(req.m_iReqType));
             }
         }
         else
         {
             initdata.m_iVersion = HS_VERSION_UDT4;
         }

         initdata.m_extension = have_hsreq;

         HLOGC(mglog.Debug, log << CONID() << "processCtrl: responding HS reqtype=" << RequestTypeStr(initdata.m_iReqType) << (have_hsreq ? " WITH SRT HS response extensions" : ""));

         // XXX here interpret SRT handshake extension
         CPacket response;
         response.setControl(UMSG_HANDSHAKE);
         response.allocate(m_iMaxSRTPayloadSize);

         // If createSrtHandshake failed, don't send anything. Actually it can only fail on IPE.
         // There is also no possible IPE condition in case of HSv4 - for this version it will always return true.
         if ( createSrtHandshake(Ref(response), Ref(initdata), SRT_CMD_HSRSP, SRT_CMD_KMRSP, kmdata, kmdatasize) )
         {
             response.m_iID = m_PeerID;
             uint64_t currtime_tk;
             CTimer::rdtsc(currtime_tk);
<<<<<<< HEAD
             response.m_iTimeStamp = int(currtime_tk/m_ullCPUFrequency - m_StartTime);
             int nbsent = m_pSndQueue->sendto(m_pPeerAddr, response, m_SourceAddr);
=======
             response.m_iTimeStamp = int(currtime_tk/m_ullCPUFrequency - m_stats.startTime);
             int nbsent = m_pSndQueue->sendto(m_pPeerAddr, response);
>>>>>>> 6f6b76b3
             if (nbsent)
             {
                 uint64_t currtime_tk;
                 CTimer::rdtsc(currtime_tk);
                 m_ullLastSndTime_tk = currtime_tk;
             }
         }

      }
      else
      {
          HLOGC(mglog.Debug, log << "processCtrl: ... not INDUCTION, not ERROR, not rendezvous - IGNORED.");
      }

      break;
      }

   case UMSG_SHUTDOWN: //101 - Shutdown
      m_bShutdown = true;
      m_bClosing = true;
      m_bBroken = true;
      m_iBrokenCounter = 60;

      // Signal the sender and recver if they are waiting for data.
      releaseSynch();
      // Unblock any call so they learn the connection_broken error
      s_UDTUnited.m_EPoll.update_events(m_SocketID, m_sPollID, UDT_EPOLL_ERR, true);

      CTimer::triggerEvent();

      break;

   case UMSG_DROPREQ: //111 - Msg drop request
      CGuard::enterCS(m_RecvLock);
      m_pRcvBuffer->dropMsg(ctrlpkt.getMsgSeq(using_rexmit_flag), using_rexmit_flag);
      CGuard::leaveCS(m_RecvLock);

      unlose(*(int32_t*)ctrlpkt.m_pcData, *(int32_t*)(ctrlpkt.m_pcData + 4));

      // move forward with current recv seq no.
      if ((CSeqNo::seqcmp(*(int32_t*)ctrlpkt.m_pcData, CSeqNo::incseq(m_iRcvCurrSeqNo)) <= 0)
         && (CSeqNo::seqcmp(*(int32_t*)(ctrlpkt.m_pcData + 4), m_iRcvCurrSeqNo) > 0))
      {
         m_iRcvCurrSeqNo = *(int32_t*)(ctrlpkt.m_pcData + 4);
      }

      break;

   case UMSG_PEERERROR: // 1000 - An error has happened to the peer side
      //int err_type = packet.getAddInfo();

      // currently only this error is signalled from the peer side
      // if recvfile() failes (e.g., due to disk fail), blcoked sendfile/send should return immediately
      // giving the app a chance to fix the issue

      m_bPeerHealth = false;

      break;

   case UMSG_EXT: //0x7FFF - reserved and user defined messages
      HLOGF(mglog.Debug, "CONTROL EXT MSG RECEIVED: %08X\n", ctrlpkt.getExtendedType());
      {
          // This has currently two roles in SRT:
          // - HSv4 (legacy) handshake
          // - refreshed KMX (initial KMX is done still in the HS process in HSv5)
          bool understood = processSrtMsg(&ctrlpkt);
          // CAREFUL HERE! This only means that this update comes from the UMSG_EXT
          // message received, REGARDLESS OF WHAT IT IS. This version doesn't mean
          // the handshake version, but the reason of calling this function.
          //
          // Fortunately, the only messages taken into account in this function
          // are HSREQ and HSRSP, which should *never* be interchanged when both
          // parties are HSv5.
          if ( understood )
          {
              updateAfterSrtHandshake(ctrlpkt.getExtendedType(), HS_VERSION_UDT4);
          }
          else
          {
              updateCC(TEV_CUSTOM, &ctrlpkt);
          }
      }
      break;

   default:
      break;
   }
}

void CUDT::updateSrtRcvSettings()
{
    if (m_bTsbPd)
    {
        /* We are TsbPd receiver */
        CGuard::enterCS(m_RecvLock);
        m_pRcvBuffer->setRcvTsbPdMode(m_ullRcvPeerStartTime, m_iTsbPdDelay_ms * 1000);
        CGuard::leaveCS(m_RecvLock);

        HLOGF(mglog.Debug,  "AFTER HS: Set Rcv TsbPd mode: delay=%u.%03u secs",
                m_iTsbPdDelay_ms/1000,
                m_iTsbPdDelay_ms%1000);
    }
    else
    {
        HLOGC(mglog.Debug, log << "AFTER HS: Rcv TsbPd mode not set");
    }
}

void CUDT::updateSrtSndSettings()
{
    if (m_bPeerTsbPd)
    {
        /* We are TsbPd sender */
        // XXX Check what happened here.
        //m_iPeerTsbPdDelay_ms = m_CongCtl->getSndPeerTsbPdDelay();// + ((m_iRTT + (4 * m_iRTTVar)) / 1000);
        /* 
         * For sender to apply Too-Late Packet Drop
         * option (m_bTLPktDrop) must be enabled and receiving peer shall support it
         */
        HLOGF(mglog.Debug,  "AFTER HS: Set Snd TsbPd mode %s: delay=%d.%03d secs",
                m_bPeerTLPktDrop ? "with TLPktDrop" : "without TLPktDrop",
                m_iPeerTsbPdDelay_ms/1000, m_iPeerTsbPdDelay_ms%1000);
    }
    else
    {
        HLOGC(mglog.Debug, log << "AFTER HS: Snd TsbPd mode not set");
    }
}

void CUDT::updateAfterSrtHandshake(int srt_cmd, int hsv)
{

    switch (srt_cmd)
    {
    case SRT_CMD_HSREQ:
    case SRT_CMD_HSRSP:
        break;
    default:
        return;
    }

    // The only possibility here is one of these two:
    // - Agent is RESPONDER and it receives HSREQ.
    // - Agent is INITIATOR and it receives HSRSP.
    //
    // In HSv4, INITIATOR is sender and RESPONDER is receiver.
    // In HSv5, both are sender AND receiver.
    //
    // This function will be called only ONCE in this
    // instance, through either HSREQ or HSRSP.

    if ( hsv > HS_VERSION_UDT4 )
    {
        updateSrtRcvSettings();
        updateSrtSndSettings();
    }
    else if ( srt_cmd == SRT_CMD_HSRSP )
    {
        // HSv4 INITIATOR is sender
        updateSrtSndSettings();
    }
    else
    {
        // HSv4 RESPONDER is receiver
        updateSrtRcvSettings();
    }
}

<<<<<<< HEAD
int CUDT::packData(ref_t<CPacket> r_packet, ref_t<uint64_t> r_ts_tk, ref_t<sockaddr_any> r_src_adr)
=======

int CUDT::packLostData(CPacket& packet, uint64_t& origintime)
{
    // protect m_iSndLastDataAck from updating by ACK processing
    CGuard ackguard(m_AckLock);

    while ((packet.m_iSeqNo = m_pSndLossList->getLostSeq()) >= 0)
    {
        const int offset = CSeqNo::seqoff(m_iSndLastDataAck, packet.m_iSeqNo);
        if (offset < 0)
        {
            LOGC(dlog.Error, log << "IPE: packLostData: LOST packet negative offset: seqoff(m_iSeqNo "
                << packet.m_iSeqNo << ", m_iSndLastDataAck " << m_iSndLastDataAck
                << ")=" << offset << ". Continue");
            continue;
        }

        int msglen;

        const int payload = m_pSndBuffer->readData(&(packet.m_pcData), offset, packet.m_iMsgNo, origintime, msglen);
        SRT_ASSERT(payload != 0);
        if (payload == -1)
        {
            int32_t seqpair[2];
            seqpair[0] = packet.m_iSeqNo;
            seqpair[1] = CSeqNo::incseq(seqpair[0], msglen);
            sendCtrl(UMSG_DROPREQ, &packet.m_iMsgNo, seqpair, 8);

            // only one msg drop request is necessary
            m_pSndLossList->remove(seqpair[1]);

            // skip all dropped packets
            if (CSeqNo::seqcmp(m_iSndCurrSeqNo, CSeqNo::incseq(seqpair[1])) < 0)
                m_iSndCurrSeqNo = CSeqNo::incseq(seqpair[1]);

            continue;
        }
        // NOTE: This is just a sanity check. Returning 0 is impossible to happen
        // in case of retransmission. If the offset was a positive value, then the
        // block must exist in the old blocks because it wasn't yet cut off by ACK
        // and has been already recorded as sent (otherwise the peer wouldn't send
        // back the loss report). May something happen here in case when the send
        // loss record has been updated by the FASTREXMIT.
        else if (payload == 0)
            continue;

        // At this point we no longer need the ACK lock,
        // because we are going to return from the function.
        // Therefore unlocking in order not to block other threads.
        ackguard.forceUnlock();

        CGuard::enterCS(m_StatsLock);
        ++m_stats.traceRetrans;
        ++m_stats.retransTotal;
        m_stats.traceBytesRetrans += payload;
        m_stats.bytesRetransTotal += payload;
        CGuard::leaveCS(m_StatsLock);

        // Despite the contextual interpretation of packet.m_iMsgNo around
        // CSndBuffer::readData version 2 (version 1 doesn't return -1), in this particular
        // case we can be sure that this is exactly the value of PH_MSGNO as a bitset.
        // So, set here the rexmit flag if the peer understands it.
        if (m_bPeerRexmitFlag)
        {
            packet.m_iMsgNo |= PACKET_SND_REXMIT;
        }

        return payload;
    }

    return 0;
}


int CUDT::packData(CPacket& packet, uint64_t& ts_tk)
>>>>>>> 6f6b76b3
{
   CPacket& packet = *r_packet;
   uint64_t& ts_tk = *r_ts_tk;
   int payload = 0;
   bool probe = false;
   uint64_t origintime = 0;

   int kflg = EK_NOENC;

   uint64_t entertime_tk;
   CTimer::rdtsc(entertime_tk);

#if 0//debug: TimeDiff histogram
   static int lldiffhisto[23] = {0};
   static int llnodiff = 0;
   if (m_ullTargetTime_tk != 0)
   {
      int ofs = 11 + ((entertime_tk - m_ullTargetTime_tk)/(int64_t)m_ullCPUFrequency)/1000;
      if (ofs < 0) ofs = 0;
      else if (ofs > 22) ofs = 22;
      lldiffhisto[ofs]++;
   }
   else if(m_ullTargetTime_tk == 0)
   {
      llnodiff++;
   }
   static int callcnt = 0;
   if (!(callcnt++ % 5000)) {
      fprintf(stderr, "%6d %6d %6d %6d %6d %6d %6d %6d %6d %6d %6d %6d\n",
        lldiffhisto[0],lldiffhisto[1],lldiffhisto[2],lldiffhisto[3],lldiffhisto[4],lldiffhisto[5],
        lldiffhisto[6],lldiffhisto[7],lldiffhisto[8],lldiffhisto[9],lldiffhisto[10],lldiffhisto[11]);
      fprintf(stderr, "%6d %6d %6d %6d %6d %6d %6d %6d %6d %6d %6d %6d\n",
        lldiffhisto[12],lldiffhisto[13],lldiffhisto[14],lldiffhisto[15],lldiffhisto[16],lldiffhisto[17],
        lldiffhisto[18],lldiffhisto[19],lldiffhisto[20],lldiffhisto[21],lldiffhisto[21],llnodiff);
   }
#endif
   if ((0 != m_ullTargetTime_tk) && (entertime_tk > m_ullTargetTime_tk))
      m_ullTimeDiff_tk += entertime_tk - m_ullTargetTime_tk;

   string reason;

   payload = packLostData(packet, origintime);
   if (payload > 0)
   {
       reason = "reXmit";
   }
   else
   {
      // If no loss, pack a new packet.

      // check congestion/flow window limit
      int cwnd = std::min(int(m_iFlowWindowSize), int(m_dCongestionWindow));
      int seqdiff = CSeqNo::seqlen(m_iSndLastAck, CSeqNo::incseq(m_iSndCurrSeqNo));
      if (cwnd >= seqdiff)
      {
         // XXX Here it's needed to set kflg to msgno_bitset in the block stored in the
         // send buffer. This should be somehow avoided, the crypto flags should be set
         // together with encrypting, and the packet should be sent as is, when rexmitting.
         // It would be nice to research as to whether CSndBuffer::Block::m_iMsgNoBitset field
         // isn't a useless redundant state copy. If it is, then taking the flags here can be removed.
         kflg = m_pCryptoControl->getSndCryptoFlags();
         if (0 != (payload = m_pSndBuffer->readData(&(packet.m_pcData), packet.m_iMsgNo, origintime, kflg)))
         {
            m_iSndCurrSeqNo = CSeqNo::incseq(m_iSndCurrSeqNo);
            //m_pCryptoControl->m_iSndCurrSeqNo = m_iSndCurrSeqNo;

            packet.m_iSeqNo = m_iSndCurrSeqNo;

            // every 16 (0xF) packets, a packet pair is sent
            if ((packet.m_iSeqNo & PUMASK_SEQNO_PROBE) == 0)
               probe = true;
         }
         else
         {
            m_ullTargetTime_tk = 0;
            m_ullTimeDiff_tk = 0;
            ts_tk = 0;
            return 0;
         }
      }
      else
      {
          HLOGC(dlog.Debug, log << "packData: CONGESTED: cwnd=min(" << m_iFlowWindowSize << "," << m_dCongestionWindow
              << ")=" << cwnd << " seqlen=(" << m_iSndLastAck << "-" << m_iSndCurrSeqNo << ")=" << seqdiff);
         m_ullTargetTime_tk = 0;
         m_ullTimeDiff_tk = 0;
         ts_tk = 0;
         return 0;
      }

      reason = "normal";
   }

   if (m_bPeerTsbPd)
   {
       /*
       * When timestamp is carried over in this sending stream from a received stream,
       * it may be older than the session start time causing a negative packet time
       * that may block the receiver's Timestamp-based Packet Delivery.
       * XXX Isn't it then better to not decrease it by m_StartTime? As long as it
       * doesn't screw up the start time on the other side.
       */
      if (origintime >= m_stats.startTime)
         packet.m_iTimeStamp = int(origintime - m_stats.startTime);
      else
         packet.m_iTimeStamp = int(CTimer::getTime() - m_stats.startTime);
   }
   else
   {
       packet.m_iTimeStamp = int(CTimer::getTime() - m_stats.startTime);
   }

   packet.m_iID = m_PeerID;
   packet.setLength(payload);

   /* Encrypt if 1st time this packet is sent and crypto is enabled */
   if (kflg)
   {
       // XXX Encryption flags are already set on the packet before calling this.
       // See readData() above.
      if (m_pCryptoControl->encrypt(Ref(packet)))
      {
          // Encryption failed 
          //>>Add stats for crypto failure
          ts_tk = 0;
          LOGC(dlog.Error, log << "ENCRYPT FAILED - packet won't be sent, size=" << payload);
          return -1; //Encryption failed
      }
      payload = packet.getLength(); /* Cipher may change length */
      reason += " (encrypted)";
   }

#if ENABLE_HEAVY_LOGGING // Required because of referring to MessageFlagStr()
   HLOGC(mglog.Debug, log << CONID() << "packData: " << reason << " packet seq=" << packet.m_iSeqNo
       << " (ACK=" << m_iSndLastAck << " ACKDATA=" << m_iSndLastDataAck
       << " MSG/FLAGS: " << packet.MessageFlagStr() << ")");
#endif

   // Fix keepalive
   m_ullLastSndTime_tk = entertime_tk;

   considerLegacySrtHandshake(0);

   // WARNING: TEV_SEND is the only event that is reported from
   // the CSndQueue::worker thread. All others are reported from
   // CRcvQueue::worker. If you connect to this signal, make sure
   // that you are aware of prospective simultaneous access.
   updateCC(TEV_SEND, &packet);

   // XXX This was a blocked code also originally in UDT. Probably not required.
   // Left untouched for historical reasons.
   // Might be possible that it was because of that this is send from
   // different thread than the rest of the signals.
   //m_pSndTimeWindow->onPktSent(packet.m_iTimeStamp);

   CGuard::enterCS(m_StatsLock);
   m_stats.traceBytesSent += payload;
   m_stats.bytesSentTotal += payload;
   ++ m_stats.traceSent;
   ++ m_stats.sentTotal;
   CGuard::leaveCS(m_StatsLock);

   if (probe)
   {
      // sends out probing packet pair
      ts_tk = entertime_tk;
      probe = false;
   }
   else
   {
      #ifndef NO_BUSY_WAITING
         ts_tk = entertime_tk + m_ullInterval_tk;
      #else
         if (m_ullTimeDiff_tk >= m_ullInterval_tk)
         {
            ts_tk = entertime_tk;
            m_ullTimeDiff_tk -= m_ullInterval_tk;
         }
         else
         {
            ts_tk = entertime_tk + m_ullInterval_tk - m_ullTimeDiff_tk;
            m_ullTimeDiff_tk = 0;
         }
      #endif
   }

   m_ullTargetTime_tk = ts_tk;

   HLOGC(mglog.Debug, log << "packData: Setting source address: " << SockaddrToString(&m_SourceAddr));
   *r_src_adr = m_SourceAddr;

   return payload;
}

// This is a close request, but called from the 
void CUDT::processClose()
{
    sendCtrl(UMSG_SHUTDOWN);

    m_bShutdown = true;
    m_bClosing = true;
    m_bBroken = true;
    m_iBrokenCounter = 60;

    HLOGP(mglog.Debug, "processClose: sent message and set flags");

    if (m_bTsbPd)
    {
        HLOGP(mglog.Debug, "processClose: lock-and-signal TSBPD");
        CGuard rl(m_RecvLock);
        pthread_cond_signal(&m_RcvTsbPdCond);
    }

    // Signal the sender and recver if they are waiting for data.
    releaseSynch();
    // Unblock any call so they learn the connection_broken error
    s_UDTUnited.m_EPoll.update_events(m_SocketID, m_sPollID, UDT_EPOLL_ERR, true);

    HLOGP(mglog.Debug, "processClose: triggering timer event to spread the bad news");
    CTimer::triggerEvent();

}

int CUDT::processData(CUnit* unit)
{
   CPacket& packet = unit->m_Packet;

   // XXX This should be called (exclusively) here:
   //m_pRcvBuffer->addLocalTsbPdDriftSample(packet.getMsgTimeStamp());
   // Just heard from the peer, reset the expiration count.
   m_iEXPCount = 1;
   uint64_t currtime_tk;
   CTimer::rdtsc(currtime_tk);
   m_ullLastRspTime_tk = currtime_tk;

   /* We are receiver, start tsbpd thread if TsbPd is enabled */
   if (m_bTsbPd && pthread_equal(m_RcvTsbPdThread, pthread_t()))
   {
       HLOGP(mglog.Debug, "Spawning TSBPD thread");
       int st = 0;
       {
           ThreadName tn("SRT:TsbPd");
           st = pthread_create(&m_RcvTsbPdThread, NULL, CUDT::tsbpd, this);
       }
       if ( st != 0 )
           return -1;
   }

   int pktrexmitflag = m_bPeerRexmitFlag ? (int)packet.getRexmitFlag() : 2;
#if ENABLE_HEAVY_LOGGING
   static const char* const rexmitstat [] = {"ORIGINAL", "REXMITTED", "RXS-UNKNOWN"};
#endif
   string rexmit_reason;


   if ( pktrexmitflag == 1 ) // rexmitted
   {
       CGuard::enterCS(m_StatsLock);
       m_stats.traceRcvRetrans++;
       CGuard::leaveCS(m_StatsLock);

#if ENABLE_HEAVY_LOGGING
       // Check if packet was retransmitted on request or on ack timeout
       // Search the sequence in the loss record.
       rexmit_reason = " by ";
       if ( !m_pRcvLossList->find(packet.m_iSeqNo, packet.m_iSeqNo) )
       //if ( m_DebugLossRecords.find(packet.m_iSeqNo) ) // m_DebugLossRecords not turned on
           rexmit_reason += "REQUEST";
       else
       {
           rexmit_reason += "ACK-TMOUT";
           /*
           if ( !m_DebugLossRecords.exists(packet.m_iSeqNo) )
           {
               rexmit_reason += "(seems/";
               char buf[100] = "empty";
               int32_t base = m_DebugLossRecords.base();
               if ( base != -1 )
                   sprintf(buf, "%d", base);
               rexmit_reason += buf;
               rexmit_reason += ")";
           }
           */
       }
#endif
   }


   HLOGC(dlog.Debug, log << CONID() << "processData: RECEIVED DATA: size=" << packet.getLength() << " seq=" << packet.getSeqNo());
   //    << "(" << rexmitstat[pktrexmitflag] << rexmit_reason << ")";

   updateCC(TEV_RECEIVE, &packet);
   ++ m_iPktCount;

   int pktsz = packet.getLength();
   // update time information
   m_RcvTimeWindow.onPktArrival(pktsz);

   // check if it is probing packet pair
   if ((packet.m_iSeqNo & PUMASK_SEQNO_PROBE) == 0)
      m_RcvTimeWindow.probe1Arrival();
   else if ((packet.m_iSeqNo & PUMASK_SEQNO_PROBE) == 1)
      m_RcvTimeWindow.probe2Arrival(pktsz);

   CGuard::enterCS(m_StatsLock);
   m_stats.traceBytesRecv += pktsz;
   m_stats.bytesRecvTotal += pktsz;
   ++ m_stats.traceRecv;
   ++ m_stats.recvTotal;
   CGuard::leaveCS(m_StatsLock);

   {
      /*
      * Start of offset protected section
      * Prevent TsbPd thread from modifying Ack position while adding data
      * offset from RcvLastAck in RcvBuffer must remain valid between seqoff() and addData()
      */
      CGuard recvbuf_acklock(m_AckLock);

      int32_t offset = CSeqNo::seqoff(m_iRcvLastSkipAck, packet.m_iSeqNo);

      bool excessive = false;
      string exc_type = "EXPECTED";
      if ((offset < 0))
      {
          CGuard::enterCS(m_StatsLock);
          exc_type = "BELATED";
          excessive = true;
          m_stats.traceRcvBelated++;
          uint64_t tsbpdtime = m_pRcvBuffer->getPktTsbPdTime(packet.getMsgTimeStamp());
          uint64_t bltime = CountIIR(
                  uint64_t(m_stats.traceBelatedTime)*1000,
                  CTimer::getTime() - tsbpdtime, 0.2);
          m_stats.traceBelatedTime = double(bltime)/1000.0;
          CGuard::leaveCS(m_StatsLock);
      }
      else
      {

          int avail_bufsize = m_pRcvBuffer->getAvailBufSize();
          if (offset >= avail_bufsize)
          {
              // This is already a sequence discrepancy. Probably there could be found
              // some way to make it continue reception by overriding the sequence and
              // make a kinda TLKPTDROP, but there has been found no reliable way to do this.
              if (m_bTsbPd && m_bTLPktDrop && m_pRcvBuffer->empty())
              {
                  // Only in live mode. In File mode this shall not be possible
                  // because the sender should stop sending in this situation.
                  // In Live mode this means that there is a gap between the
                  // lowest sequence in the empty buffer and the incoming sequence
                  // that exceeds the buffer size. Receiving data in this situation
                  // is no longer possible and this is a point of no return.

                  LOGC(mglog.Error,
                          log << CONID() <<
                          "SEQUENCE DISCREPANCY, reception no longer possible. REQUESTING TO CLOSE.");

                  // This is a scoped lock with AckLock, but for the moment
                  // when processClose() is called this lock must be taken out,
                  // otherwise this will cause a deadlock. We don't need this
                  // lock anymore, and at 'return' it will be unlocked anyway.
                  recvbuf_acklock.forceUnlock();
                  processClose();
                  return -1;
              }
              else
              {
                  LOGC(mglog.Error, log << CONID() << "No room to store incoming packet: offset="
                          << offset << " avail=" << avail_bufsize
                          << " ack.seq=" << m_iRcvLastSkipAck << " pkt.seq=" << packet.m_iSeqNo
                          << " rcv-remain=" << m_pRcvBuffer->debugGetSize()
                          );
                  return -1;
              }

          }

          if (m_pRcvBuffer->addData(unit, offset) < 0)
          {
              // addData returns -1 if at the m_iLastAckPos+offset position there already is a packet.
              // So this packet is "redundant".
              exc_type = "UNACKED";
              excessive = true;
          }
      }

      HLOGC(mglog.Debug, log << CONID() << "RECEIVED: seq=" << packet.m_iSeqNo << " offset=" << offset
          << (excessive ? " EXCESSIVE" : " ACCEPTED")
          << " (" << exc_type << "/" << rexmitstat[pktrexmitflag] << rexmit_reason << ") FLAGS: "
          << packet.MessageFlagStr());

      if ( excessive )
      {
          return -1;
      }

      if (packet.getMsgCryptoFlags())
      {
          // Crypto should be already created during connection process,
          // this is rather a kinda sanity check.
          EncryptionStatus rc = m_pCryptoControl ? m_pCryptoControl->decrypt(Ref(packet)) : ENCS_NOTSUP;
          if ( rc != ENCS_CLEAR )
          {
              /*
               * Could not decrypt
               * Keep packet in received buffer
               * Crypto flags are still set
               * It will be acknowledged
               */
              CGuard::enterCS(m_StatsLock);
              m_stats.traceRcvUndecrypt += 1;
              m_stats.traceRcvBytesUndecrypt += pktsz;
              m_stats.m_rcvUndecryptTotal += 1;
              m_stats.m_rcvBytesUndecryptTotal += pktsz;
              CGuard::leaveCS(m_StatsLock);
          }
      }
      else
      {
          HLOGC(dlog.Debug, log << "crypter: data not encrypted, returning as plain");
      }

   }  /* End of recvbuf_acklock*/

   if (m_bClosing) {
      /*
      * RcvQueue worker thread can call processData while closing (or close while processData)
      * This race condition exists in the UDT design but the protection against TsbPd thread
      * (with AckLock) and decryption enlarged the probability window.
      * Application can crash deep in decrypt stack since crypto context is deleted in close.
      * RcvQueue worker thread will not necessarily be deleted with this connection as it can be
      * used by others (socket multiplexer).
      */
      return(-1);
   }

   // If the peer doesn't understand REXMIT flag, send rexmit request
   // always immediately.
   int initial_loss_ttl = 0;
   if ( m_bPeerRexmitFlag )
       initial_loss_ttl = m_iReorderTolerance;

   if  (packet.getMsgCryptoFlags())
   {
       /*
       * Crypto flags not cleared means that decryption failed
       * Do no ask loss packets retransmission
       */
       ;
       HLOGC(mglog.Debug, log << CONID() << "ERROR: packet not decrypted, dropping data.");
   }
   else
   // Loss detection.
   if (CSeqNo::seqcmp(packet.m_iSeqNo, CSeqNo::incseq(m_iRcvCurrSeqNo)) > 0)
   {
       {
           CGuard lg(m_RcvLossLock);
           int32_t seqlo = CSeqNo::incseq(m_iRcvCurrSeqNo);
           int32_t seqhi = CSeqNo::decseq(packet.m_iSeqNo);
           // If loss found, insert them to the receiver loss list
           m_pRcvLossList->insert(seqlo, seqhi);

           if ( initial_loss_ttl )
           {
               // pack loss list for (possibly belated) NAK
               // The LOSSREPORT will be sent in a while.
               m_FreshLoss.push_back(CRcvFreshLoss(seqlo, seqhi, initial_loss_ttl));
               HLOGF(mglog.Debug, "added loss sequence %d-%d (%d) with tolerance %d", seqlo, seqhi,
                       1+CSeqNo::seqoff(seqlo, seqhi), initial_loss_ttl);
           }
           else
           {
               // old code; run immediately when tolerance = 0
               // or this feature isn't used because of the peer
               int32_t seq[2] = { seqlo, seqhi };
               if ( seqlo == seqhi )
                   sendCtrl(UMSG_LOSSREPORT, NULL, &seq[1], 1);
               else
               {
                   seq[0] |= LOSSDATA_SEQNO_RANGE_FIRST;
                   sendCtrl(UMSG_LOSSREPORT, NULL, seq, 2);
               }
               HLOGF(mglog.Debug, "lost packets %d-%d (%d packets): sending LOSSREPORT", seqlo, seqhi, 1+CSeqNo::seqoff(seqlo, seqhi));
           }

           CGuard::enterCS(m_StatsLock);
           int loss = CSeqNo::seqlen(m_iRcvCurrSeqNo, packet.m_iSeqNo) - 2;
           m_stats.traceRcvLoss += loss;
           m_stats.rcvLossTotal += loss;
           uint64_t lossbytes = loss * m_pRcvBuffer->getRcvAvgPayloadSize();
           m_stats.traceRcvBytesLoss += lossbytes;
           m_stats.rcvBytesLossTotal += lossbytes;
           CGuard::leaveCS(m_StatsLock);
       }

       if (m_bTsbPd)
       {
           pthread_mutex_lock(&m_RecvLock);
           pthread_cond_signal(&m_RcvTsbPdCond);
           pthread_mutex_unlock(&m_RecvLock);
       }
   }

   // Now review the list of FreshLoss to see if there's any "old enough" to send UMSG_LOSSREPORT to it.

   // PERFORMANCE CONSIDERATIONS:
   // This list is quite inefficient as a data type and finding the candidate to send UMSG_LOSSREPORT
   // is linear time. On the other hand, there are some special cases that are important for performance:
   // - only the first (plus some following) could have had TTL drown to 0
   // - the only (little likely) possibility that the next-to-first record has TTL=0 is when there was
   //   a loss range split (due to unlose() of one sequence)
   // - first found record with TTL>0 means end of "ready to LOSSREPORT" records
   // So:
   // All you have to do is:
   //  - start with first element and continue with next elements, as long as they have TTL=0
   //    If so, send the loss report and remove this element.
   //  - Since the first element that has TTL>0, iterate until the end of container and decrease TTL.
   //
   // This will be efficient becase the loop to increment one field (without any condition check)
   // can be quite well optimized.

   vector<int32_t> lossdata;
   {
       CGuard lg(m_RcvLossLock);

       // XXX There was a mysterious crash around m_FreshLoss. When the initial_loss_ttl is 0
       // (that is, "belated loss report" feature is off), don't even touch m_FreshLoss.
       if ( initial_loss_ttl && !m_FreshLoss.empty() )
       {
           deque<CRcvFreshLoss>::iterator i = m_FreshLoss.begin();

           // Phase 1: take while TTL <= 0.
           // There can be more than one record with the same TTL, if it has happened before
           // that there was an 'unlost' (@c unlose) sequence that has split one detected loss
           // into two records.
           for( ; i != m_FreshLoss.end() && i->ttl <= 0; ++i )
           {
               HLOGF(mglog.Debug, "Packet seq %d-%d (%d packets) considered lost - sending LOSSREPORT",
                                      i->seq[0], i->seq[1], CSeqNo::seqoff(i->seq[0], i->seq[1])+1);
               addLossRecord(lossdata, i->seq[0], i->seq[1]);
           }

           // Remove elements that have been processed and prepared for lossreport.
           if ( i != m_FreshLoss.begin() )
           {
               m_FreshLoss.erase(m_FreshLoss.begin(), i);
               i = m_FreshLoss.begin();
           }

           if ( m_FreshLoss.empty() )
           {
               HLOGP(mglog.Debug, "NO MORE FRESH LOSS RECORDS.");
           }
           else
           {
               HLOGF(mglog.Debug, "STILL %" PRIzu " FRESH LOSS RECORDS, FIRST: %d-%d (%d) TTL: %d", m_FreshLoss.size(),
                       i->seq[0], i->seq[1], 1+CSeqNo::seqoff(i->seq[0], i->seq[1]),
                       i->ttl);
           }

           // Phase 2: rest of the records should have TTL decreased.
           for ( ; i != m_FreshLoss.end(); ++i )
               --i->ttl;
       }

   }
   if ( !lossdata.empty() )
   {
       sendCtrl(UMSG_LOSSREPORT, NULL, &lossdata[0], lossdata.size());
   }

   // This is not a regular fixed size packet...
   // an irregular sized packet usually indicates the end of a message, so send an ACK immediately
   // (if the congctl says so).
   if (m_CongCtl->needsQuickACK(packet))
   {
       CTimer::rdtsc(m_ullNextACKTime_tk);
   }

   // Update the current largest sequence number that has been received.
   // Or it is a retransmitted packet, remove it from receiver loss list.
   bool was_orderly_sent = true;
   if (CSeqNo::seqcmp(packet.m_iSeqNo, m_iRcvCurrSeqNo) > 0)
   {
      m_iRcvCurrSeqNo = packet.m_iSeqNo; // Latest possible received
   }
   else
   {
      unlose(packet); // was BELATED or RETRANSMITTED packet.
      was_orderly_sent = 0!=  pktrexmitflag;
   }

   // was_orderly_sent means either of:
   // - packet was sent in order (first if branch above)
   // - packet was sent as old, but was a retransmitted packet

   if ( m_bPeerRexmitFlag && was_orderly_sent )
   {
       ++m_iConsecOrderedDelivery;
       if ( m_iConsecOrderedDelivery >= 50 )
       {
           m_iConsecOrderedDelivery = 0;
           if ( m_iReorderTolerance > 0 )
           {
               m_iReorderTolerance--;
               CGuard::enterCS(m_StatsLock);
               m_stats.traceReorderDistance--;
               CGuard::leaveCS(m_StatsLock);
               HLOGF(mglog.Debug,  "ORDERED DELIVERY of 50 packets in a row - decreasing tolerance to %d", m_iReorderTolerance);
           }
       }
   }

   return 0;
}

/// This function is called when a packet has arrived, which was behind the current
/// received sequence - that is, belated or retransmitted. Try to remove the packet
/// from both loss records: the general loss record and the fresh loss record.
///
/// Additionally, check - if supported by the peer - whether the "latecoming" packet
/// has been sent due to retransmission or due to reordering, by checking the rexmit
/// support flag and rexmit flag itself. If this packet was surely ORIGINALLY SENT
/// it means that the current network connection suffers of packet reordering. This
/// way try to introduce a dynamic tolerance by calculating the difference between
/// the current packet reception sequence and this packet's sequence. This value
/// will be set to the tolerance value, which means that later packet retransmission
/// will not be required immediately, but only after receiving N next packets that
/// do not include the lacking packet.
/// The tolerance is not increased infinitely - it's bordered by m_iMaxReorderTolerance.
/// This value can be set in options - SRT_LOSSMAXTTL.
void CUDT::unlose(const CPacket& packet)
{
    CGuard lg(m_RcvLossLock);
    int32_t sequence = packet.m_iSeqNo;
    m_pRcvLossList->remove(sequence);

    // Rest of this code concerns only the "belated lossreport" feature.

    bool has_increased_tolerance = false;
    bool was_reordered = false;

    if ( m_bPeerRexmitFlag )
    {
        // If the peer understands the REXMIT flag, it means that the REXMIT flag is contained
        // in the PH_MSGNO field.

        // The packet is considered coming originally (just possibly out of order), if REXMIT
        // flag is NOT set.
        was_reordered = !packet.getRexmitFlag();
        if ( was_reordered )
        {
            HLOGF(mglog.Debug, "received out-of-band packet seq %d", sequence);

            int seqdiff = abs(CSeqNo::seqcmp(m_iRcvCurrSeqNo, packet.m_iSeqNo));
            CGuard::enterCS(m_StatsLock);
            m_stats.traceReorderDistance = max(seqdiff, m_stats.traceReorderDistance);
            CGuard::leaveCS(m_StatsLock);
            if ( seqdiff > m_iReorderTolerance )
            {
                int prev SRT_ATR_UNUSED = m_iReorderTolerance;
                m_iReorderTolerance = min(seqdiff, m_iMaxReorderTolerance);
                HLOGF(mglog.Debug, "Belated by %d seqs - Reorder tolerance %s %d", seqdiff,
                        (prev == m_iReorderTolerance) ? "REMAINS with" : "increased to", m_iReorderTolerance);
                has_increased_tolerance = true; // Yes, even if reorder tolerance is already at maximum - this prevents decreasing tolerance.
            }
        }
        else
        {
            HLOGC(mglog.Debug, log << CONID() << "received reXmitted packet seq=" << sequence);
        }
    }
    else
    {
        HLOGF(mglog.Debug, "received reXmitted or belated packet seq %d (distinction not supported by peer)", sequence);
    }


    int initial_loss_ttl = 0;
    if ( m_bPeerRexmitFlag )
        initial_loss_ttl = m_iReorderTolerance;

    // Don't do anything if "belated loss report" feature is not used.
    // In that case the FreshLoss list isn't being filled in at all, the
    // loss report is sent directly.

    // Note that this condition blocks two things being done in this function:
    // - remove given sequence from the fresh loss record
    //   (in this case it's empty anyway)
    // - decrease current reorder tolerance based on whether packets come in order
    //   (current reorder tolerance is 0 anyway)
    if ( !initial_loss_ttl )
        return;

    size_t i = 0;
    int had_ttl = 0;
    for (i = 0; i < m_FreshLoss.size(); ++i)
    {
        had_ttl = m_FreshLoss[i].ttl;
        switch ( m_FreshLoss[i].revoke(sequence) )
        {
       case CRcvFreshLoss::NONE:
           continue; // Not found. Search again.

       case CRcvFreshLoss::STRIPPED:
           goto breakbreak; // Found and the modification is applied. We're done here.

       case CRcvFreshLoss::DELETE:
           // No more elements. Kill it.
           m_FreshLoss.erase(m_FreshLoss.begin() + i);
           // Every loss is unique. We're done here.
           goto breakbreak;

       case CRcvFreshLoss::SPLIT:
           // Oh, this will be more complicated. This means that it was in between.
           {
               // So create a new element that will hold the upper part of the range,
               // and this one modify to be the lower part of the range.

               // Keep the current end-of-sequence value for the second element
               int32_t next_end = m_FreshLoss[i].seq[1];

               // seq-1 set to the end of this element
               m_FreshLoss[i].seq[1] = CSeqNo::decseq(sequence);
               // seq+1 set to the begin of the next element
               int32_t next_begin = CSeqNo::incseq(sequence);

               // Use position of the NEXT element because insertion happens BEFORE pointed element.
               // Use the same TTL (will stay the same in the other one).
               m_FreshLoss.insert(m_FreshLoss.begin() + i + 1, CRcvFreshLoss(next_begin, next_end, m_FreshLoss[i].ttl));
           }
           goto breakbreak;
       }
    }

    // Could have made the "return" instruction instead of goto, but maybe there will be something
    // to add in future, so keeping that.
breakbreak: ;

    if (i != m_FreshLoss.size())
    {
        HLOGF(mglog.Debug, "sequence %d removed from belated lossreport record", sequence);
    }

    if ( was_reordered )
    {
        m_iConsecOrderedDelivery = 0;
        if ( has_increased_tolerance )
        {
            m_iConsecEarlyDelivery = 0; // reset counter
        }
        else if ( had_ttl > 2 )
        {
            ++m_iConsecEarlyDelivery; // otherwise, and if it arrived quite earlier, increase counter
            HLOGF(mglog.Debug, "... arrived at TTL %d case %d", had_ttl, m_iConsecEarlyDelivery);

            // After 10 consecutive 
            if ( m_iConsecEarlyDelivery >= 10 )
            {
                m_iConsecEarlyDelivery = 0;
                if ( m_iReorderTolerance > 0 )
                {
                    m_iReorderTolerance--;
                    CGuard::enterCS(m_StatsLock);
                    m_stats.traceReorderDistance--;
                    CGuard::leaveCS(m_StatsLock);
                    HLOGF(mglog.Debug, "... reached %d times - decreasing tolerance to %d", m_iConsecEarlyDelivery, m_iReorderTolerance);
                }
            }

        }
        // If hasn't increased tolerance, but the packet appeared at TTL less than 2, do nothing.
    }

}

void CUDT::unlose(int32_t from, int32_t to)
{
    CGuard lg(m_RcvLossLock);
    m_pRcvLossList->remove(from, to);

    HLOGF(mglog.Debug, "TLPKTDROP seq %d-%d (%d packets)", from, to, CSeqNo::seqoff(from, to));

    // All code below concerns only "belated lossreport" feature.

    int initial_loss_ttl = 0;
    if ( m_bPeerRexmitFlag )
        initial_loss_ttl = m_iReorderTolerance;

    if ( !initial_loss_ttl )
        return;

    // It's highly unlikely that this is waiting to send a belated UMSG_LOSSREPORT,
    // so treat it rather as a sanity check.

    // It's enough to check if the first element of the list starts with a sequence older than 'to'.
    // If not, just do nothing.

    size_t delete_index = 0;
    for (size_t i = 0; i < m_FreshLoss.size(); ++i)
    {
        CRcvFreshLoss::Emod result = m_FreshLoss[i].revoke(from, to);
        switch ( result )
        {
        case CRcvFreshLoss::DELETE:
            delete_index = i+1; // PAST THE END
            continue; // There may be further ranges that are included in this one, so check on.

        case CRcvFreshLoss::NONE:
        case CRcvFreshLoss::STRIPPED:
            break; // THIS BREAKS ONLY 'switch', not 'for'!

        case CRcvFreshLoss::SPLIT: ; // This function never returns it. It's only a compiler shut-up.
        }

        break; // Now this breaks also FOR.
    }

    m_FreshLoss.erase(m_FreshLoss.begin(), m_FreshLoss.begin() + delete_index); // with delete_index == 0 will do nothing
}

// This function, as the name states, should bake a new cookie.
int32_t CUDT::bake(const sockaddr* addr, int32_t current_cookie, int correction)
{
    static unsigned int distractor = 0;
    unsigned int rollover = distractor+10;

    for(;;)
    {
        // SYN cookie
        char clienthost[NI_MAXHOST];
        char clientport[NI_MAXSERV];
        getnameinfo(addr,
                (m_iIPversion == AF_INET) ? sizeof(sockaddr_in) : sizeof(sockaddr_in6),
                clienthost, sizeof(clienthost), clientport, sizeof(clientport),
                NI_NUMERICHOST|NI_NUMERICSERV);
        int64_t timestamp = ((CTimer::getTime() - m_stats.startTime) / 60000000) + distractor - correction; // secret changes every one minute
        stringstream cookiestr;
        cookiestr << clienthost << ":" << clientport << ":" << timestamp;
        union
        {
            unsigned char cookie[16];
            int32_t cookie_val;
        };
        CMD5::compute(cookiestr.str().c_str(), cookie);

        if ( cookie_val != current_cookie )
            return cookie_val;

        ++distractor;

        // This is just to make the loop formally breakable,
        // but this is virtually impossible to happen.
        if ( distractor == rollover )
            return cookie_val;
    }
}

// XXX This is quite a mystery, why this function has a return value
// and what the purpose for it was. There's just one call of this
// function in the whole code and in that call the return value is
// ignored. Actually this call happens in the CRcvQueue::worker thread,
// where it makes a response for incoming UDP packet that might be
// a connection request. Should any error occur in this process, there
// is no way to "report error" that happened here. Basing on that
// these values in original UDT code were quite like the values
// for m_iReqType, they have been changed to URQ_* symbols, which
// may mean that the intent for the return value was to send this
// value back as a control packet back to the connector.
//
// This function is run when the CRcvQueue object is reading packets
// from the multiplexer (@c CRcvQueue::worker_RetrieveUnit) and the
// target socket ID is 0.
//
// XXX Make this function return EConnectStatus enum type (extend if needed),
// and this will be directly passed to the caller.
int CUDT::processConnectRequest(const sockaddr* addr, CPacket& packet)
{
    // XXX ASSUMPTIONS:
    // [[using assert(packet.m_iID == 0)]]

   HLOGC(mglog.Debug, log << "processConnectRequest: received a connection request");

   if (m_bClosing)
   {
       HLOGC(mglog.Debug, log << "processConnectRequest: ... NOT. Rejecting because closing.");
       return int(URQ_ERROR_REJECT);
   }

   /*
   * Closing a listening socket only set bBroken
   * If a connect packet is received while closing it gets through
   * processing and crashes later.
   */
   if (m_bBroken)
   {
      HLOGC(mglog.Debug, log << "processConnectRequest: ... NOT. Rejecting because broken.");
      return int(URQ_ERROR_REJECT);
   }
   size_t exp_len = CHandShake::m_iContentSize; // When CHandShake::m_iContentSize is used in log, the file fails to link!

   // NOTE!!! Old version of SRT code checks if the size of the HS packet
   // is EQUAL to the above CHandShake::m_iContentSize.

   // Changed to < exp_len because we actually need that the packet
   // be at least of a size for handshake, although it may contain
   // more data, depending on what's inside.
   if (packet.getLength() < exp_len)
   {
      HLOGC(mglog.Debug, log << "processConnectRequest: ... NOT. Wrong size: " << packet.getLength() << " (expected: " << exp_len << ")");
      return int(URQ_ERROR_INVALID);
   }

   // Dunno why the original UDT4 code only MUCH LATER was checking if the packet was UMSG_HANDSHAKE.
   // It doesn't seem to make sense to deserialize it into the handshake structure if we are not
   // sure that the packet contains the handshake at all!
   if ( !packet.isControl(UMSG_HANDSHAKE) )
   {
       LOGC(mglog.Error, log << "processConnectRequest: the packet received as handshake is not a handshake message");
       return int(URQ_ERROR_INVALID);
   }

   CHandShake hs;
   hs.load_from(packet.m_pcData, packet.getLength());

   // XXX MOST LIKELY this hs should be now copied into m_ConnRes field, which holds
   // the handshake structure sent from the peer (no matter the role or mode).
   // This should simplify the createSrtHandshake() function which can this time
   // simply write the crafted handshake structure into m_ConnReq, which needs no
   // participation of the local handshake and passing it as a parameter through
   // newConnection() -> acceptAndRespond() -> createSrtHandshake(). This is also
   // required as a source of the peer's information used in processing in other
   // structures.

   int32_t cookie_val = bake(addr);

   HLOGC(mglog.Debug, log << "processConnectRequest: new cookie: " << hex << cookie_val);

   // Remember and use the incoming destination address here
   // and use it as a source address when responding. It's not possible
   // to record this address yet because this happens still in the frames
   // of the listener socket. Only when processing switches to the newly
   // spawned accepted socket can the address be recorded in its
   // m_SourceAddr field.
   sockaddr_any use_source_addr = packet.udpDestAddr();

   // REQUEST:INDUCTION.
   // Set a cookie, a target ID, and send back the same as
   // RESPONSE:INDUCTION.
   if (hs.m_iReqType == URQ_INDUCTION)
   {
       HLOGC(mglog.Debug, log << "processConnectRequest: received type=induction, sending back with cookie+socket");

       // XXX That looks weird - the calculated md5 sum out of the given host/port/timestamp
       // is 16 bytes long, but CHandShake::m_iCookie has 4 bytes. This then effectively copies
       // only the first 4 bytes. Moreover, it's dangerous on some platforms because the char
       // array need not be aligned to int32_t - changed to union in a hope that using int32_t
       // inside a union will enforce whole union to be aligned to int32_t.
      hs.m_iCookie = cookie_val;
      packet.m_iID = hs.m_iID;

      // Ok, now's the time. The listener sets here the version 5 handshake,
      // even though the request was 4. This is because the old client would
      // simply return THE SAME version, not even looking into it, giving the
      // listener false impression as if it supported version 5.
      //
      // If the caller was really HSv4, it will simply ignore the version 5 in INDUCTION;
      // it will respond with CONCLUSION, but with its own set version, which is version 4.
      //
      // If the caller was really HSv5, it will RECOGNIZE this version 5 in INDUCTION, so
      // it will respond with version 5 when sending CONCLUSION.

      hs.m_iVersion = HS_VERSION_SRT1;

      // Additionally, set this field to a MAGIC value. This field isn't used during INDUCTION
      // by HSv4 client, HSv5 client can use it to additionally verify that this is a HSv5 listener.
      // In this field we also advertise the PBKEYLEN value. When 0, it's considered not advertised.
      hs.m_iType = SrtHSRequest::wrapFlags(true /*put SRT_MAGIC_CODE in HSFLAGS*/, m_iSndCryptoKeyLen);
      bool whether SRT_ATR_UNUSED = m_iSndCryptoKeyLen != 0;
      HLOGC(mglog.Debug, log << "processConnectRequest: " << (whether ? "" : "NOT ") << " Advertising PBKEYLEN - value = " << m_iSndCryptoKeyLen);

      size_t size = packet.getLength();
      hs.store_to(packet.m_pcData, Ref(size));
<<<<<<< HEAD
      packet.m_iTimeStamp = int(CTimer::getTime() - m_StartTime);
      m_pSndQueue->sendto(addr, packet, use_source_addr);
=======
      packet.m_iTimeStamp = int(CTimer::getTime() - m_stats.startTime);
      m_pSndQueue->sendto(addr, packet);
>>>>>>> 6f6b76b3
      return URQ_INDUCTION;
   }

   // Otherwise this should be REQUEST:CONCLUSION.
   // Should then come with the correct cookie that was
   // set in the above INDUCTION, in the HS_VERSION_SRT1
   // should also contain extra data.

   HLOGC(mglog.Debug, log << "processConnectRequest: received type=" << RequestTypeStr(hs.m_iReqType) << " - checking cookie...");
   if (hs.m_iCookie != cookie_val)
   {
       cookie_val = bake(addr, cookie_val, -1); // SHOULD generate an earlier, distracted cookie

       if (hs.m_iCookie != cookie_val)
       {
           HLOGC(mglog.Debug, log << "processConnectRequest: ...wrong cookie " << hex << cookie_val << ". Ignoring.");
           return int(URQ_CONCLUSION); // Don't look at me, I just change integers to symbols!
       }

       HLOGC(mglog.Debug, log << "processConnectRequest: ... correct (FIXED) cookie. Proceeding.");
   }
   else
   {
       HLOGC(mglog.Debug, log << "processConnectRequest: ... correct (ORIGINAL) cookie. Proceeding.");
   }

   int32_t id = hs.m_iID;

   // HANDSHAKE: The old client sees the version that does not match HS_VERSION_UDT4 (5).
   // In this case it will respond with URQ_ERROR_REJECT. Rest of the data are the same
   // as in the handshake request. When this message is received, the connector side should
   // switch itself to the version number HS_VERSION_UDT4 and continue the old way (that is,
   // continue sending URQ_INDUCTION, but this time with HS_VERSION_UDT4).

   bool accepted_hs = true;

   if (hs.m_iVersion == HS_VERSION_SRT1)
   {
       // No further check required.
       // The m_iType contains handshake extension flags.
   }
   else if (hs.m_iVersion == HS_VERSION_UDT4)
   {
       // In UDT, and so in older SRT version, the hs.m_iType field should contain
       // the socket type, although SRT only allowed this field to be UDT_DGRAM.
       // Older SRT version contained that value in a field, but now that this can
       // only contain UDT_DGRAM the field itself has been abandoned.
       // For the sake of any old client that reports version 4 handshake, interpret
       // this hs.m_iType field as a socket type and check if it's UDT_DGRAM.

       // Note that in HSv5 hs.m_iType contains extension flags.
       if (hs.m_iType != UDT_DGRAM)
           accepted_hs = false;
   }
   else
   {
       // Unsupported version
       // (NOTE: This includes "version=0" which is a rejection flag).
       accepted_hs = false;
   }

   if (!accepted_hs)
   {
       HLOGC(mglog.Debug, log << "processConnectRequest: version/type mismatch. Sending URQ_ERROR_REJECT.");
       // mismatch, reject the request
       hs.m_iReqType = URQ_ERROR_REJECT;
       size_t size = CHandShake::m_iContentSize;
       hs.store_to(packet.m_pcData, Ref(size));
       packet.m_iID = id;
<<<<<<< HEAD
       packet.m_iTimeStamp = int(CTimer::getTime() - m_StartTime);
       m_pSndQueue->sendto(addr, packet, use_source_addr);
=======
       packet.m_iTimeStamp = int(CTimer::getTime() - m_stats.startTime);
       m_pSndQueue->sendto(addr, packet);
>>>>>>> 6f6b76b3
   }
   else
   {
       int result = s_UDTUnited.newConnection(m_SocketID, addr, &hs, packet);
       // --->
       //        (global.) CUDTUnited::updateListenerMux
       //        (new Socket.) CUDT::acceptAndRespond
       if (result == -1)
       {
           hs.m_iReqType = URQ_ERROR_REJECT;
           LOGF(mglog.Error, "UU:newConnection: rsp(REJECT): %d", URQ_ERROR_REJECT);
       }

       // CONFUSION WARNING!
       //
       // The newConnection() will call acceptAndRespond() if the processing
       // was successful - IN WHICH CASE THIS PROCEDURE SHOULD DO NOTHING.
       // Ok, almost nothing - see update_events below.
       //
       // If newConnection() failed, acceptAndRespond() will not be called.
       // Ok, more precisely, the thing that acceptAndRespond() is expected to do
       // will not be done (this includes sending any response to the peer).
       //
       // Now read CAREFULLY. The newConnection() will return:
       //
       // - -1: The connection processing failed due to errors like:
       //       - memory alloation error
       //       - listen backlog exceeded
       //       - any error propagated from CUDT::open and CUDT::acceptAndRespond
       // - 0: The connection already exists
       // - 1: Connection accepted.
       //
       // So, update_events is called only if the connection is established.
       // Both 0 (repeated) and -1 (error) require that a response be sent.
       // The CPacket object that has arrived as a connection request is here
       // reused for the connection rejection response (see URQ_ERROR_REJECT set
       // as m_iReqType).

       // send back a response if connection failed or connection already existed
       // new connection response should be sent in acceptAndRespond()
       if (result != 1)
       {
           HLOGC(mglog.Debug, log << CONID() << "processConnectRequest: sending ABNORMAL handshake info req=" << RequestTypeStr(hs.m_iReqType));
           size_t size = CHandShake::m_iContentSize;
           hs.store_to(packet.m_pcData, Ref(size));
           packet.m_iID = id;
<<<<<<< HEAD
           packet.m_iTimeStamp = int(CTimer::getTime() - m_StartTime);
           m_pSndQueue->sendto(addr, packet, use_source_addr);
=======
           packet.m_iTimeStamp = int(CTimer::getTime() - m_stats.startTime);
           m_pSndQueue->sendto(addr, packet);
>>>>>>> 6f6b76b3
       }
       else
       {
           // a new connection has been created, enable epoll for write
           s_UDTUnited.m_EPoll.update_events(m_SocketID, m_sPollID, UDT_EPOLL_OUT, true);
       }
   }
   LOGC(mglog.Note, log << "listen ret: " << hs.m_iReqType << " - " << RequestTypeStr(hs.m_iReqType));

   return hs.m_iReqType;
}

void CUDT::addLossRecord(std::vector<int32_t>& lr, int32_t lo, int32_t hi)
{
    if ( lo == hi )
        lr.push_back(lo);
    else
    {
        lr.push_back(lo | LOSSDATA_SEQNO_RANGE_FIRST);
        lr.push_back(hi);
    }
}

void CUDT::checkTimers()
{
    // update CC parameters
    updateCC(TEV_CHECKTIMER, TEV_CHT_INIT);
    //uint64_t minint = (uint64_t)(m_ullCPUFrequency * m_pSndTimeWindow->getMinPktSndInt() * 0.9);
    //if (m_ullInterval_tk < minint)
    //   m_ullInterval_tk = minint;
    // NOTE: This commented-out ^^^ code was commented out in original UDT. Leaving for historical reasons

    uint64_t currtime_tk;
    CTimer::rdtsc(currtime_tk);

    // This is a very heavy log, unblock only for temporary debugging!
#if 0
    HLOGC(mglog.Debug, log << CONID() << "checkTimers: nextacktime=" << FormatTime(m_ullNextACKTime_tk)
        << " AckInterval=" << m_iACKInterval
        << " pkt-count=" << m_iPktCount << " liteack-count=" << m_iLightACKCount);
#endif

    if (currtime_tk > m_ullNextACKTime_tk  // ACK time has come
            // OR the number of sent packets since last ACK has reached
            // the congctl-defined value of ACK Interval
            // (note that none of the builtin congctls defines ACK Interval)
            || (m_CongCtl->ACKInterval() > 0 && m_iPktCount >= m_CongCtl->ACKInterval()))
    {
        // ACK timer expired or ACK interval is reached

        sendCtrl(UMSG_ACK);
        CTimer::rdtsc(currtime_tk);

        int ack_interval_tk = m_CongCtl->ACKPeriod() > 0 ? m_CongCtl->ACKPeriod() * m_ullCPUFrequency : m_ullACKInt_tk;
        m_ullNextACKTime_tk = currtime_tk + ack_interval_tk;

        m_iPktCount = 0;
        m_iLightACKCount = 1;
    }
    // Or the transfer rate is so high that the number of packets
    // have reached the value of SelfClockInterval * LightACKCount before
    // the time has come according to m_ullNextACKTime_tk. In this case a "lite ACK"
    // is sent, which doesn't contain statistical data and nothing more
    // than just the ACK number. The "fat ACK" packets will be still sent
    // normally according to the timely rules.
    else if (m_iPktCount >= SELF_CLOCK_INTERVAL * m_iLightACKCount)
    {
        //send a "light" ACK
        sendCtrl(UMSG_ACK, NULL, NULL, SEND_LITE_ACK);
        ++ m_iLightACKCount;
    }


    if (m_bRcvNakReport)
    {
        /*
         * Enable NAK reports for SRT.
         * Retransmission based on timeout is bandwidth consuming,
         * not knowing what to retransmit when the only NAK sent by receiver is lost,
         * all packets past last ACK are retransmitted (rexmitMethod() == SRM_FASTREXMIT).
         */
        if ((currtime_tk > m_ullNextNAKTime_tk) && (m_pRcvLossList->getLossLength() > 0))
        {
            // NAK timer expired, and there is loss to be reported.
            sendCtrl(UMSG_LOSSREPORT);

            CTimer::rdtsc(currtime_tk);
            m_ullNextNAKTime_tk = currtime_tk + m_ullNAKInt_tk;
        }
    } // ELSE {
    // we are not sending back repeated NAK anymore and rely on the sender's EXP for retransmission
    //if ((m_pRcvLossList->getLossLength() > 0) && (currtime_tk > m_ullNextNAKTime_tk))
    //{
    //   // NAK timer expired, and there is loss to be reported.
    //   sendCtrl(UMSG_LOSSREPORT);
    //
    //   CTimer::rdtsc(currtime_tk);
    //   m_ullNextNAKTime_tk = currtime_tk + m_ullNAKInt_tk;
    //}
    //}

    // In UDT the m_bUserDefinedRTO and m_iRTO were in CCC class.
    // There's nothing in the original code that alters these values.

    uint64_t next_exp_time_tk;
    if (m_CongCtl->RTO())
    {
        next_exp_time_tk = m_ullLastRspTime_tk + m_CongCtl->RTO() * m_ullCPUFrequency;
    }
    else
    {
        uint64_t exp_int_tk = (m_iEXPCount * (m_iRTT + 4 * m_iRTTVar) + COMM_SYN_INTERVAL_US) * m_ullCPUFrequency;
        if (exp_int_tk < m_iEXPCount * m_ullMinExpInt_tk)
            exp_int_tk = m_iEXPCount * m_ullMinExpInt_tk;
        next_exp_time_tk = m_ullLastRspTime_tk + exp_int_tk;
    }

    if (currtime_tk > next_exp_time_tk)
    {
        // Haven't received any information from the peer, is it dead?!
        // timeout: at least 16 expirations and must be greater than 5 seconds
        if ((m_iEXPCount > COMM_RESPONSE_MAX_EXP)
                && (currtime_tk - m_ullLastRspTime_tk > COMM_RESPONSE_TIMEOUT_US * m_ullCPUFrequency))
        {
            //
            // Connection is broken.
            // UDT does not signal any information about this instead of to stop quietly.
            // Application will detect this when it calls any UDT methods next time.
            //
            HLOGC(mglog.Debug, log << "CONNECTION EXPIRED after " << ((currtime_tk - m_ullLastRspTime_tk)/m_ullCPUFrequency) << "ms");
            m_bClosing = true;
            m_bBroken = true;
            m_iBrokenCounter = 30;

            // update snd U list to remove this socket
            m_pSndQueue->m_pSndUList->update(this, CSndUList::DO_RESCHEDULE);

            releaseSynch();

            // app can call any UDT API to learn the connection_broken error
            s_UDTUnited.m_EPoll.update_events(m_SocketID, m_sPollID, UDT_EPOLL_IN | UDT_EPOLL_OUT | UDT_EPOLL_ERR, true);

            CTimer::triggerEvent();

            return;
        }

        HLOGC(mglog.Debug, log << "EXP TIMER: count=" << m_iEXPCount << "/" << (+COMM_RESPONSE_MAX_EXP)
            << " elapsed=" << ((currtime_tk - m_ullLastRspTime_tk) / m_ullCPUFrequency) << "/" << (+COMM_RESPONSE_TIMEOUT_US) << "us");

        /* 
         * This part is only used with FileCC. This retransmits
         * unacknowledged packet only when nothing in the loss list.
         * This does not work well for real-time data that is delayed too much.
         * For LiveCC, see the case of SRM_FASTREXMIT later in function.
         */
        if (m_CongCtl->rexmitMethod() == SrtCongestion::SRM_LATEREXMIT)
        {
            // sender: Insert all the packets sent after last received acknowledgement into the sender loss list.
            // recver: Send out a keep-alive packet
            if (m_pSndBuffer->getCurrBufSize() > 0)
            {
                // protect packet retransmission
                CGuard::enterCS(m_AckLock);

                // LATEREXMIT works only under the following conditions:
                // - the "ACK window" is nonempty (there are some packets sent, but not ACK-ed)
                // - the sender loss list is empty (the receiver didn't send any LOSSREPORT, or LOSSREPORT was lost on track)
                // Otherwise the rexmit will be done EXCLUSIVELY basing on the received LOSSREPORTs.
                if ((CSeqNo::incseq(m_iSndCurrSeqNo) != m_iSndLastAck) && (m_pSndLossList->getLossLength() == 0))
                {
                    // resend all unacknowledged packets on timeout, but only if there is no packet in the loss list
                    int32_t csn = m_iSndCurrSeqNo;
                    int num = m_pSndLossList->insert(m_iSndLastAck, csn);
                    if (num > 0) {
                        CGuard::enterCS(m_StatsLock);
                        m_stats.traceSndLoss += 1; // num;
                        m_stats.sndLossTotal += 1; // num;
                        CGuard::leaveCS(m_StatsLock);

                        HLOGC(mglog.Debug, log << CONID() << "ENFORCED LATEREXMIT by ACK-TMOUT (scheduling): " << CSeqNo::incseq(m_iSndLastAck) << "-" << csn
                            << " (" << CSeqNo::seqoff(m_iSndLastAck, csn) << " packets)");
                    }
                }
                // protect packet retransmission
                CGuard::leaveCS(m_AckLock);

                checkSndTimers(DONT_REGEN_KM);
                updateCC(TEV_CHECKTIMER, TEV_CHT_REXMIT);

                // immediately restart transmission
                m_pSndQueue->m_pSndUList->update(this, CSndUList::DO_RESCHEDULE);
            }
            else
            {
                // (fix keepalive)
                // XXX (the fix was for Live transmission; this is used in file transmission. Restore?)
                //sendCtrl(UMSG_KEEPALIVE);
            }
        }
        ++ m_iEXPCount;

        /*
         * (keepalive fix)
         * duB:
         * It seems there is confusion of the direction of the Response here.
         * LastRspTime is supposed to be when receiving (data/ctrl) from peer
         * as shown in processCtrl and processData,
         * Here we set because we sent something?
         *
         * Disabling this code that prevent quick reconnection when peer disappear
         */
        // Reset last response time since we just sent a heart-beat.
        // (fixed) m_ullLastRspTime_tk = currtime_tk;

    }
    // sender: Insert some packets sent after last received acknowledgement into the sender loss list.
    //         This handles retransmission on timeout for lost NAK for peer sending only one NAK when loss detected.
    //         Not required if peer send Periodic NAK Reports.
    if (m_CongCtl->rexmitMethod() == SrtCongestion::SRM_FASTREXMIT
            // XXX Still, if neither FASTREXMIT nor LATEREXMIT part is executed, then
            // there's no "blind rexmit" done at all. The only other rexmit method
            // than LOSSREPORT-based is then NAKREPORT (the receiver sends LOSSREPORT
            // again after it didn't get a "response" for the previous one). MIND that
            // probably some method of "blind rexmit" MUST BE DONE, when TLPKTDROP is off.
            &&  !m_bPeerNakReport
            &&  m_pSndBuffer->getCurrBufSize() > 0)
    {
        uint64_t exp_int = (m_iReXmitCount * (m_iRTT + 4 * m_iRTTVar + 2 * COMM_SYN_INTERVAL_US) + COMM_SYN_INTERVAL_US) * m_ullCPUFrequency;

        if (currtime_tk > (m_ullLastRspAckTime_tk + exp_int))
        {
            // protect packet retransmission
            CGuard::enterCS(m_AckLock);
            if ((CSeqNo::seqoff(m_iSndLastAck, CSeqNo::incseq(m_iSndCurrSeqNo)) > 0))
            {
                // resend all unacknowledged packets on timeout
                int32_t csn = m_iSndCurrSeqNo;
                int num = m_pSndLossList->insert(m_iSndLastAck, csn);
                HLOGC(mglog.Debug, log << CONID() << "ENFORCED FASTREXMIT by ACK-TMOUT PREPARED: " << m_iSndLastAck << "-" << csn
                    << " (" << CSeqNo::seqoff(m_iSndLastAck, csn) << " packets)");

                HLOGC(mglog.Debug, log << "timeout lost: pkts=" <<  num << " rtt+4*var=" <<
                        m_iRTT + 4 * m_iRTTVar << " cnt=" <<  m_iReXmitCount << " diff="
                        << (currtime_tk - (m_ullLastRspAckTime_tk + exp_int)) << "");

                if (num > 0) {
                    CGuard::enterCS(m_StatsLock);
                    m_stats.traceSndLoss += 1; // num;
                    m_stats.sndLossTotal += 1; // num;
                    CGuard::leaveCS(m_StatsLock);
                }
            }
            // protect packet retransmission
            CGuard::leaveCS(m_AckLock);

            ++m_iReXmitCount;

            checkSndTimers(DONT_REGEN_KM);
            updateCC(TEV_CHECKTIMER, TEV_CHT_FASTREXMIT);

            // immediately restart transmission
            m_pSndQueue->m_pSndUList->update(this, CSndUList::DO_RESCHEDULE);
        }
    }

    //   uint64_t exp_int = (m_iRTT + 4 * m_iRTTVar + COMM_SYN_INTERVAL_US) * m_ullCPUFrequency;
    if (currtime_tk > m_ullLastSndTime_tk + (COMM_KEEPALIVE_PERIOD_US * m_ullCPUFrequency))
    {
        sendCtrl(UMSG_KEEPALIVE);
        HLOGP(mglog.Debug, "KEEPALIVE");
    }
}

void CUDT::addEPoll(const int eid)
{
   CGuard::enterCS(s_UDTUnited.m_EPoll.m_EPollLock);
   m_sPollID.insert(eid);
   CGuard::leaveCS(s_UDTUnited.m_EPoll.m_EPollLock);

   if (!stillConnected())
       return;

   CGuard::enterCS(m_RecvLock);
   if (m_pRcvBuffer->isRcvDataReady())
   {
      s_UDTUnited.m_EPoll.update_events(m_SocketID, m_sPollID, UDT_EPOLL_IN, true);
   }
   CGuard::leaveCS(m_RecvLock);

   if (m_iSndBufSize > m_pSndBuffer->getCurrBufSize())
   {
      s_UDTUnited.m_EPoll.update_events(m_SocketID, m_sPollID, UDT_EPOLL_OUT, true);
   }
}

void CUDT::removeEPoll(const int eid)
{
   // clear IO events notifications;
   // since this happens after the epoll ID has been removed, they cannot be set again
   set<int> remove;
   remove.insert(eid);
   s_UDTUnited.m_EPoll.update_events(m_SocketID, remove, UDT_EPOLL_IN | UDT_EPOLL_OUT, false);

   CGuard::enterCS(s_UDTUnited.m_EPoll.m_EPollLock);
   m_sPollID.erase(eid);
   CGuard::leaveCS(s_UDTUnited.m_EPoll.m_EPollLock);
}

void CUDT::ConnectSignal(ETransmissionEvent evt, EventSlot sl)
{
    if (evt >= TEV__SIZE)
        return; // sanity check

    m_Slots[evt].push_back(sl);
}

void CUDT::DisconnectSignal(ETransmissionEvent evt)
{
    if (evt >= TEV__SIZE)
        return; // sanity check

    m_Slots[evt].clear();
}

void CUDT::EmitSignal(ETransmissionEvent tev, EventVariant var)
{
    for (std::vector<EventSlot>::iterator i = m_Slots[tev].begin();
            i != m_Slots[tev].end(); ++i)
    {
        i->emit(tev, var);
    }
}

int CUDT::getsndbuffer(SRTSOCKET u, size_t* blocks, size_t* bytes)
{
    CUDTSocket* s = s_UDTUnited.locate(u);
    if (!s || !s->m_pUDT)
        return -1;

    CSndBuffer* b = s->m_pUDT->m_pSndBuffer;

    if (!b)
        return -1;

    int bytecount, timespan;
    int count = b->getCurrBufSize(Ref(bytecount), Ref(timespan));

    if (blocks)
        *blocks = count;

    if (bytes)
        *bytes = bytecount;

    return std::abs(timespan);
}<|MERGE_RESOLUTION|>--- conflicted
+++ resolved
@@ -50,22 +50,8 @@
    Haivision Systems Inc.
 *****************************************************************************/
 
-<<<<<<< HEAD
 #include "platform_sys.h"
 
-=======
-#ifndef _WIN32
-   #include <unistd.h>
-   #include <netdb.h>
-   #include <arpa/inet.h>
-   #include <cerrno>
-   #include <cstring>
-   #include <cstdlib>
-#else
-   #include <winsock2.h>
-   #include <ws2tcpip.h>
-#endif
->>>>>>> 6f6b76b3
 #include <cmath>
 #include <sstream>
 #include "srt.h"
@@ -2955,13 +2941,8 @@
 #endif
 
             m_llLastReqTime = now;
-<<<<<<< HEAD
-            reqpkt.m_iTimeStamp = int32_t(now - m_StartTime);
+            reqpkt.m_iTimeStamp = int32_t(now - m_stats.startTime);
             m_pSndQueue->sendto(serv_addr, reqpkt, use_source_adr);
-=======
-            reqpkt.m_iTimeStamp = int32_t(now - m_stats.startTime);
-            m_pSndQueue->sendto(serv_addr, reqpkt);
->>>>>>> 6f6b76b3
         }
         else
         {
@@ -3542,15 +3523,10 @@
 
         const uint64_t now = CTimer::getTime();
         m_llLastReqTime = now;
-<<<<<<< HEAD
-        rpkt.m_iTimeStamp = int32_t(now - m_StartTime);
-        m_pSndQueue->sendto(serv_addr, rpkt, m_SourceAddr);
-=======
         rpkt.m_iTimeStamp = int32_t(now - m_stats.startTime);
         HLOGC(mglog.Debug, log << "processRendezvous: rsp=AGREEMENT, reporting ACCEPT and sending just this one, REQ-TIME HIGH (" << now << ").");
-
-        m_pSndQueue->sendto(serv_addr, rpkt);
->>>>>>> 6f6b76b3
+        m_pSndQueue->sendto(serv_addr, rpkt, m_SourceAddr);
+
 
         return CONN_ACCEPT;
     }
@@ -4792,14 +4768,9 @@
 void CUDT::addressAndSend(CPacket& pkt)
 {
     pkt.m_iID = m_PeerID;
-<<<<<<< HEAD
-    pkt.m_iTimeStamp = int(CTimer::getTime() - m_StartTime);
+    pkt.m_iTimeStamp = int(CTimer::getTime() - m_stats.startTime);
+
     m_pSndQueue->sendto(m_pPeerAddr, pkt, m_SourceAddr);
-=======
-    pkt.m_iTimeStamp = int(CTimer::getTime() - m_stats.startTime);
-
-    m_pSndQueue->sendto(m_pPeerAddr, pkt);
->>>>>>> 6f6b76b3
 }
 
 
@@ -6581,13 +6552,8 @@
          }
 
          ctrlpkt.m_iID = m_PeerID;
-<<<<<<< HEAD
-         ctrlpkt.m_iTimeStamp = int(CTimer::getTime() - m_StartTime);
+         ctrlpkt.m_iTimeStamp = int(CTimer::getTime() - m_stats.startTime);
          nbsent = m_pSndQueue->sendto(m_pPeerAddr, ctrlpkt, m_SourceAddr);
-=======
-         ctrlpkt.m_iTimeStamp = int(CTimer::getTime() - m_stats.startTime);
-         nbsent = m_pSndQueue->sendto(m_pPeerAddr, ctrlpkt);
->>>>>>> 6f6b76b3
          DebugAck("sendCtrl: " + CONID(), local_prevack, ack);
 
          m_ACKWindow.store(m_iAckSeqNo, m_iRcvLastAck);
@@ -7229,13 +7195,8 @@
              response.m_iID = m_PeerID;
              uint64_t currtime_tk;
              CTimer::rdtsc(currtime_tk);
-<<<<<<< HEAD
-             response.m_iTimeStamp = int(currtime_tk/m_ullCPUFrequency - m_StartTime);
+             response.m_iTimeStamp = int(currtime_tk/m_ullCPUFrequency - m_stats.startTime);
              int nbsent = m_pSndQueue->sendto(m_pPeerAddr, response, m_SourceAddr);
-=======
-             response.m_iTimeStamp = int(currtime_tk/m_ullCPUFrequency - m_stats.startTime);
-             int nbsent = m_pSndQueue->sendto(m_pPeerAddr, response);
->>>>>>> 6f6b76b3
              if (nbsent)
              {
                  uint64_t currtime_tk;
@@ -7404,9 +7365,6 @@
     }
 }
 
-<<<<<<< HEAD
-int CUDT::packData(ref_t<CPacket> r_packet, ref_t<uint64_t> r_ts_tk, ref_t<sockaddr_any> r_src_adr)
-=======
 
 int CUDT::packLostData(CPacket& packet, uint64_t& origintime)
 {
@@ -7481,8 +7439,7 @@
 }
 
 
-int CUDT::packData(CPacket& packet, uint64_t& ts_tk)
->>>>>>> 6f6b76b3
+int CUDT::packData(ref_t<CPacket> r_packet, ref_t<uint64_t> r_ts_tk, ref_t<sockaddr_any> r_src_adr)
 {
    CPacket& packet = *r_packet;
    uint64_t& ts_tk = *r_ts_tk;
@@ -8467,13 +8424,8 @@
 
       size_t size = packet.getLength();
       hs.store_to(packet.m_pcData, Ref(size));
-<<<<<<< HEAD
-      packet.m_iTimeStamp = int(CTimer::getTime() - m_StartTime);
+      packet.m_iTimeStamp = int(CTimer::getTime() - m_stats.startTime);
       m_pSndQueue->sendto(addr, packet, use_source_addr);
-=======
-      packet.m_iTimeStamp = int(CTimer::getTime() - m_stats.startTime);
-      m_pSndQueue->sendto(addr, packet);
->>>>>>> 6f6b76b3
       return URQ_INDUCTION;
    }
 
@@ -8543,13 +8495,8 @@
        size_t size = CHandShake::m_iContentSize;
        hs.store_to(packet.m_pcData, Ref(size));
        packet.m_iID = id;
-<<<<<<< HEAD
-       packet.m_iTimeStamp = int(CTimer::getTime() - m_StartTime);
+       packet.m_iTimeStamp = int(CTimer::getTime() - m_stats.startTime);
        m_pSndQueue->sendto(addr, packet, use_source_addr);
-=======
-       packet.m_iTimeStamp = int(CTimer::getTime() - m_stats.startTime);
-       m_pSndQueue->sendto(addr, packet);
->>>>>>> 6f6b76b3
    }
    else
    {
@@ -8596,13 +8543,8 @@
            size_t size = CHandShake::m_iContentSize;
            hs.store_to(packet.m_pcData, Ref(size));
            packet.m_iID = id;
-<<<<<<< HEAD
-           packet.m_iTimeStamp = int(CTimer::getTime() - m_StartTime);
+           packet.m_iTimeStamp = int(CTimer::getTime() - m_stats.startTime);
            m_pSndQueue->sendto(addr, packet, use_source_addr);
-=======
-           packet.m_iTimeStamp = int(CTimer::getTime() - m_stats.startTime);
-           m_pSndQueue->sendto(addr, packet);
->>>>>>> 6f6b76b3
        }
        else
        {
