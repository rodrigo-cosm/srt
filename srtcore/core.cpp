--- conflicted
+++ resolved
@@ -5746,33 +5746,8 @@
         }
         else
         {
-<<<<<<< HEAD
-            // XXX Use constant for this 500000
-            m_pSndBuffer->setInputRateSmpPeriod(bw == 0 ? 500000 : 0);
-        }
-=======
-            // Use the values:
-            // - if SRTO_MAXBW is >0, use it.
-            // - if SRTO_MAXBW == 0, use SRTO_INPUTBW + SRTO_OHEADBW
-            // - if SRTO_INPUTBW == 0, pass 0 to requst in-buffer sampling
-            // Bytes/s
-            int bw = m_llMaxBW != 0 ? m_llMaxBW : // When used SRTO_MAXBW
-                m_llInputBW != 0 ? withOverhead(m_llInputBW) : // SRTO_INPUTBW + SRT_OHEADBW
-                0; // When both MAXBW and INPUTBW are 0, request in-buffer sampling
-
-            // Note: setting bw == 0 uses BW_INFINITE value in LiveSmoother
-            m_Smoother->updateBandwidth(m_llMaxBW, bw);
-
-            if (only_input == TEV_INIT_OHEADBW)
-            {
-                // On updated SRTO_OHEADBW don't change input rate.
-                // This only influences the call to withOverhead().
-            }
-            else
-            {
-                m_pSndBuffer->setInputRateSmpPeriod(bw == 0 ? SND_INPUTRATE_FAST_START_US: 0);
-            }
->>>>>>> acc0ae80
+            m_pSndBuffer->setInputRateSmpPeriod(bw == 0 ? SND_INPUTRATE_FAST_START_US: 0);
+        }
 
         HLOGC(mglog.Debug, log << "updateCC/TEV_INIT: updating BW=" << m_llMaxBW
                 << (only_input == TEV_INIT_RESET ? " (UNCHANGED)"
@@ -5788,42 +5763,13 @@
     // This requests internal input rate sampling.
     if (m_llMaxBW == 0 && m_llInputBW == 0)
     {
-<<<<<<< HEAD
-        int period;
+        uint64_t period;
         int payloadsz; //CC will use its own average payload size
         int64_t inputbw = m_pSndBuffer->getInputRate(Ref(payloadsz), Ref(period)); //Auto input rate
 
         // NOTE:
         // 'period' here is set to the value that was previously set by
         // m_pSndBuffer->setInputRateSmpPeriod(). 
-=======
-        // Specific part done when MaxBW is set to 0 (auto) and InputBW is 0.
-        // This requests internal input rate sampling.
-        if (m_llMaxBW == 0 && m_llInputBW == 0)
-        {
-            uint64_t period;
-            int payloadsz; //CC will use its own average payload size
-            int64_t inputbw = m_pSndBuffer->getInputRate(Ref(payloadsz), Ref(period)); //Auto input rate
-
-            // NOTE:
-            // 'period' here is set to the value that was previously set by
-            // m_pSndBuffer->setInputRateSmpPeriod(). 
-
-            /*
-             * On blocked transmitter (tx full) and until connection closes,
-             * auto input rate falls to 0 but there may be still lot of packet to retransmit
-             * Calling updateBandwidth with 0 sets maxBW to default BW_INFINITE (30Mbps)
-             * and sendrate skyrockets for retransmission.
-             * Keep previously set maximum in that case (inputbw == 0).
-             */
-            if (inputbw != 0)
-                m_Smoother->updateBandwidth(0, withOverhead(inputbw)); //Bytes/sec
-
-            if ((m_llSentTotal > SND_INPUTRATE_MAX_PACKETS) && (period < SND_INPUTRATE_RUNNING_US))
-                m_pSndBuffer->setInputRateSmpPeriod(SND_INPUTRATE_RUNNING_US); //1 sec period after fast start
-        }
-    }
->>>>>>> acc0ae80
 
         /*
          * On blocked transmitter (tx full) and until connection closes,
@@ -5835,8 +5781,8 @@
         if (inputbw != 0)
             m_Smoother->updateBandwidth(0, withOverhead(inputbw)); //Bytes/sec
 
-        if ((m_llSentTotal > 2000) && (period < 5000000))
-            m_pSndBuffer->setInputRateSmpPeriod(5000000); //5 sec period after fast start
+        if ((m_llSentTotal > SND_INPUTRATE_MAX_PACKETS) && (period < SND_INPUTRATE_RUNNING_US))
+            m_pSndBuffer->setInputRateSmpPeriod(SND_INPUTRATE_RUNNING_US); //1 sec period after fast start
     }
 }
 
