--- conflicted
+++ resolved
@@ -9331,11 +9331,7 @@
     return true;
 }
 
-<<<<<<< HEAD
-bool srt::CUDT::packData(CPacket& w_packet, steady_clock::time_point& w_nexttime)
-=======
 bool srt::CUDT::packData(CPacket& w_packet, steady_clock::time_point& w_nexttime, sockaddr_any& w_src_addr)
->>>>>>> c83c31ba
 {
     int payload = 0;
     bool probe = false;
@@ -9472,11 +9468,6 @@
     w_src_addr = m_SourceAddr;
     w_nexttime = m_tsNextSendTime;
 
-<<<<<<< HEAD
-    w_nexttime = m_tsNextSendTime;
-
-=======
->>>>>>> c83c31ba
     return payload >= 0; // XXX shouldn't be > 0 ? == 0 is only when buffer range exceeded.
 }
 
