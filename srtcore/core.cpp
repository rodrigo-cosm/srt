/*
 * SRT - Secure, Reliable, Transport
 * Copyright (c) 2018 Haivision Systems Inc.
 *
 * This Source Code Form is subject to the terms of the Mozilla Public
 * License, v. 2.0. If a copy of the MPL was not distributed with this
 * file, You can obtain one at http://mozilla.org/MPL/2.0/.
 *
 */

/*****************************************************************************
Copyright (c) 2001 - 2011, The Board of Trustees of the University of Illinois.
All rights reserved.

Redistribution and use in source and binary forms, with or without
modification, are permitted provided that the following conditions are
met:

* Redistributions of source code must retain the above
  copyright notice, this list of conditions and the
  following disclaimer.

* Redistributions in binary form must reproduce the
  above copyright notice, this list of conditions
  and the following disclaimer in the documentation
  and/or other materials provided with the distribution.

* Neither the name of the University of Illinois
  nor the names of its contributors may be used to
  endorse or promote products derived from this
  software without specific prior written permission.

THIS SOFTWARE IS PROVIDED BY THE COPYRIGHT HOLDERS AND CONTRIBUTORS "AS
IS" AND ANY EXPRESS OR IMPLIED WARRANTIES, INCLUDING, BUT NOT LIMITED TO,
THE IMPLIED WARRANTIES OF MERCHANTABILITY AND FITNESS FOR A PARTICULAR
PURPOSE ARE DISCLAIMED. IN NO EVENT SHALL THE COPYRIGHT OWNER OR
CONTRIBUTORS BE LIABLE FOR ANY DIRECT, INDIRECT, INCIDENTAL, SPECIAL,
EXEMPLARY, OR CONSEQUENTIAL DAMAGES (INCLUDING, BUT NOT LIMITED TO,
PROCUREMENT OF SUBSTITUTE GOODS OR SERVICES; LOSS OF USE, DATA, OR
PROFITS; OR BUSINESS INTERRUPTION) HOWEVER CAUSED AND ON ANY THEORY OF
LIABILITY, WHETHER IN CONTRACT, STRICT LIABILITY, OR TORT (INCLUDING
NEGLIGENCE OR OTHERWISE) ARISING IN ANY WAY OUT OF THE USE OF THIS
SOFTWARE, EVEN IF ADVISED OF THE POSSIBILITY OF SUCH DAMAGE.
*****************************************************************************/

/*****************************************************************************
written by
   Yunhong Gu, last updated 02/28/2012
modified by
   Haivision Systems Inc.
*****************************************************************************/

#ifndef _WIN32
#include <unistd.h>
#include <netdb.h>
#include <arpa/inet.h>
#include <cerrno>
#include <cstring>
#include <cstdlib>
#else
#include <winsock2.h>
#include <ws2tcpip.h>
#endif
#include <cmath>
#include <sstream>
#include "srt.h"
#include "queue.h"
#include "core.h"
#include "logging.h"
#include "crypto.h"
#include "logging_api.h" // Required due to containing extern srt_logger_config

// Again, just in case when some "smart guy" provided such a global macro
#ifdef min
#undef min
#endif
#ifdef max
#undef max
#endif

using namespace std;

namespace srt_logging
{

struct AllFaOn
{
    LogConfig::fa_bitset_t allfa;

    AllFaOn()
    {
        //        allfa.set(SRT_LOGFA_BSTATS, true);
        allfa.set(SRT_LOGFA_CONTROL, true);
        allfa.set(SRT_LOGFA_DATA, true);
        allfa.set(SRT_LOGFA_TSBPD, true);
        allfa.set(SRT_LOGFA_REXMIT, true);
#if ENABLE_HAICRYPT_LOGGING
        allfa.set(SRT_LOGFA_HAICRYPT, true);
#endif
    }
} logger_fa_all;

} // namespace srt_logging

// We need it outside the namespace to preserve the global name.
// It's a part of "hidden API" (used by applications)
SRT_API srt_logging::LogConfig srt_logger_config(srt_logging::logger_fa_all.allfa);

namespace srt_logging
{

Logger glog(SRT_LOGFA_GENERAL, srt_logger_config, "SRT.g");
// Unused. If not found useful, maybe reuse for another FA.
// Logger blog(SRT_LOGFA_BSTATS, srt_logger_config, "SRT.b");
Logger mglog(SRT_LOGFA_CONTROL, srt_logger_config, "SRT.c");
Logger dlog(SRT_LOGFA_DATA, srt_logger_config, "SRT.d");
Logger tslog(SRT_LOGFA_TSBPD, srt_logger_config, "SRT.t");
Logger rxlog(SRT_LOGFA_REXMIT, srt_logger_config, "SRT.r");

} // namespace srt_logging

using namespace srt_logging;

CUDTUnited CUDT::s_UDTUnited;

const SRTSOCKET UDT::INVALID_SOCK = CUDT::INVALID_SOCK;
const int       UDT::ERROR        = CUDT::ERROR;

// SRT Version constants
#define SRT_VERSION_UNK     0
#define SRT_VERSION_MAJ1    0x010000            /* Version 1 major */
#define SRT_VERSION_MAJ(v) (0xFF0000 & (v))     /* Major number ensuring backward compatibility */
#define SRT_VERSION_MIN(v) (0x00FF00 & (v))
#define SRT_VERSION_PCH(v) (0x0000FF & (v))

// NOTE: SRT_VERSION is primarily defined in the build file.
const int32_t SRT_DEF_VERSION = SrtParseVersion(SRT_VERSION);

//#define SRT_CMD_HSREQ       1           /* SRT Handshake Request (sender) */
#define SRT_CMD_HSREQ_MINSZ 8 /* Minumum Compatible (1.x.x) packet size (bytes) */
#define SRT_CMD_HSREQ_SZ 12   /* Current version packet size */
#if SRT_CMD_HSREQ_SZ > SRT_CMD_MAXSZ
#error SRT_CMD_MAXSZ too small
#endif
/*      Handshake Request (Network Order)
        0[31..0]:   SRT version     SRT_DEF_VERSION
        1[31..0]:   Options         0 [ | SRT_OPT_TSBPDSND ][ | SRT_OPT_HAICRYPT ]
        2[31..16]:  TsbPD resv      0
        2[15..0]:   TsbPD delay     [0..60000] msec
*/

//#define SRT_CMD_HSRSP       2           /* SRT Handshake Response (receiver) */
#define SRT_CMD_HSRSP_MINSZ 8 /* Minumum Compatible (1.x.x) packet size (bytes) */
#define SRT_CMD_HSRSP_SZ 12   /* Current version packet size */
#if SRT_CMD_HSRSP_SZ > SRT_CMD_MAXSZ
#error SRT_CMD_MAXSZ too small
#endif
/*      Handshake Response (Network Order)
        0[31..0]:   SRT version     SRT_DEF_VERSION
        1[31..0]:   Options         0 [ | SRT_OPT_TSBPDRCV [| SRT_OPT_TLPKTDROP ]][ | SRT_OPT_HAICRYPT]
                                      [ | SRT_OPT_NAKREPORT ] [ | SRT_OPT_REXMITFLG ]
        2[31..16]:  TsbPD resv      0
        2[15..0]:   TsbPD delay     [0..60000] msec
*/

void CUDT::construct()
{
    m_pSndBuffer           = NULL;
    m_pRcvBuffer           = NULL;
    m_pSndLossList         = NULL;
    m_pRcvLossList         = NULL;
    m_iReorderTolerance    = 0;
    m_iMaxReorderTolerance = 0; // Sensible optimal value is 10, 0 preserves old behavior
    m_iConsecEarlyDelivery = 0; // how many times so far the packet considered lost has been received before TTL expires
    m_iConsecOrderedDelivery = 0;

    m_pSndQueue = NULL;
    m_pRcvQueue = NULL;
    m_pPeerAddr = NULL;
    m_pSNode    = NULL;
    m_pRNode    = NULL;

    m_ullSndHsLastTime_us = 0;
    m_iSndHsRetryCnt      = SRT_MAX_HSRETRY + 1; // Will be reset to 0 for HSv5, this value is important for HSv4

    // Initial status
    m_bOpened             = false;
    m_bListening          = false;
    m_bConnecting         = false;
    m_bConnected          = false;
    m_bClosing            = false;
    m_bShutdown           = false;
    m_bBroken             = false;
    m_bPeerHealth         = true;
    m_RejectReason        = SRT_REJ_UNKNOWN;
    m_ullLingerExpiration = 0;
    m_llLastReqTime       = 0;

    m_lSrtVersion            = SRT_DEF_VERSION;
    m_lPeerSrtVersion        = 0; // not defined until connected.
    m_lMinimumPeerSrtVersion = SRT_VERSION_MAJ1;

    m_iTsbPdDelay_ms     = 0;
    m_iPeerTsbPdDelay_ms = 0;

    m_bPeerTsbPd         = false;
    m_iPeerTsbPdDelay_ms = 0;
    m_bTsbPd             = false;
    m_bTsbPdAckWakeup    = false;
    m_bPeerTLPktDrop     = false;

    m_uKmRefreshRatePkt = 0;
    m_uKmPreAnnouncePkt = 0;

    // Initilize mutex and condition variables
    initSynch();
}

CUDT::CUDT()
{
    construct();

    (void)SRT_DEF_VERSION;

    // Default UDT configurations
    m_iMSS            = 1500;
    m_bSynSending     = true;
    m_bSynRecving     = true;
    m_iFlightFlagSize = 25600;
    m_iSndBufSize     = 8192;
    m_iRcvBufSize = 8192; // Rcv buffer MUST NOT be bigger than Flight Flag size

    // Linger: LIVE mode defaults, please refer to `SRTO_TRANSTYPE` option
    // for other modes.
    m_Linger.l_onoff  = 0;
    m_Linger.l_linger = 0;
    m_iUDPSndBufSize  = 65536;
    m_iUDPRcvBufSize  = m_iRcvBufSize * m_iMSS;
    m_iSockType       = UDT_DGRAM;
    m_iIPversion      = AF_INET;
    m_bRendezvous     = false;
#ifdef SRT_ENABLE_CONNTIMEO
    m_iConnTimeOut = 3000;
#endif
    m_iSndTimeOut = -1;
    m_iRcvTimeOut = -1;
    m_bReuseAddr  = true;
    m_llMaxBW     = -1;
#ifdef SRT_ENABLE_IPOPTS
    m_iIpTTL = -1;
    m_iIpToS = -1;
#endif
    m_CryptoSecret.len = 0;
    m_iSndCryptoKeyLen = 0;
    // Cfg
    m_bDataSender           = false; // Sender only if true: does not recv data
    m_bOPT_TsbPd            = true;  // Enable TsbPd on sender
    m_iOPT_TsbPdDelay       = SRT_LIVE_DEF_LATENCY_MS;
    m_iOPT_PeerTsbPdDelay   = 0; // Peer's TsbPd delay as receiver (here is its minimum value, if used)
    m_bOPT_TLPktDrop        = true;
    m_iOPT_SndDropDelay     = 0;
    m_bOPT_StrictEncryption = true;
    m_iOPT_PeerIdleTimeout  = COMM_RESPONSE_TIMEOUT_MS;
    m_bTLPktDrop            = true; // Too-late Packet Drop
    m_bMessageAPI           = true;
    m_zOPT_ExpPayloadSize   = SRT_LIVE_DEF_PLSIZE;
    m_iIpV6Only             = -1;
    // Runtime
    m_bRcvNakReport             = true; // Receiver's Periodic NAK Reports
    m_llInputBW                 = 0;    // Application provided input bandwidth (internal input rate sampling == 0)
    m_iOverheadBW               = 25;   // Percent above input stream rate (applies if m_llMaxBW == 0)
    m_OPT_PktFilterConfigString = "";

    m_pCache = NULL;

    // Default congctl is "live".
    // Available builtin congctl: "file".
    // Other congctls can be registerred.

    // Note that 'select' returns false if there's no such congctl.
    // If so, congctl becomes unselected. Calling 'configure' on an
    // unselected congctl results in exception.
    m_CongCtl.select("live");
}

CUDT::CUDT(const CUDT &ancestor)
{
    construct();

    // XXX Consider all below fields (except m_bReuseAddr) to be put
    // into a separate class for easier copying.

    // Default UDT configurations
    m_iMSS            = ancestor.m_iMSS;
    m_bSynSending     = ancestor.m_bSynSending;
    m_bSynRecving     = ancestor.m_bSynRecving;
    m_iFlightFlagSize = ancestor.m_iFlightFlagSize;
    m_iSndBufSize     = ancestor.m_iSndBufSize;
    m_iRcvBufSize     = ancestor.m_iRcvBufSize;
    m_Linger          = ancestor.m_Linger;
    m_iUDPSndBufSize  = ancestor.m_iUDPSndBufSize;
    m_iUDPRcvBufSize  = ancestor.m_iUDPRcvBufSize;
    m_iSockType       = ancestor.m_iSockType;
    m_iIPversion      = ancestor.m_iIPversion;
    m_bRendezvous     = ancestor.m_bRendezvous;
#ifdef SRT_ENABLE_CONNTIMEO
    m_iConnTimeOut = ancestor.m_iConnTimeOut;
#endif
    m_iSndTimeOut = ancestor.m_iSndTimeOut;
    m_iRcvTimeOut = ancestor.m_iRcvTimeOut;
    m_bReuseAddr  = true; // this must be true, because all accepted sockets share the same port with the listener
    m_llMaxBW     = ancestor.m_llMaxBW;
#ifdef SRT_ENABLE_IPOPTS
    m_iIpTTL = ancestor.m_iIpTTL;
    m_iIpToS = ancestor.m_iIpToS;
#endif
    m_llInputBW             = ancestor.m_llInputBW;
    m_iOverheadBW           = ancestor.m_iOverheadBW;
    m_bDataSender           = ancestor.m_bDataSender;
    m_bOPT_TsbPd            = ancestor.m_bOPT_TsbPd;
    m_iOPT_TsbPdDelay       = ancestor.m_iOPT_TsbPdDelay;
    m_iOPT_PeerTsbPdDelay   = ancestor.m_iOPT_PeerTsbPdDelay;
    m_bOPT_TLPktDrop        = ancestor.m_bOPT_TLPktDrop;
    m_iOPT_SndDropDelay     = ancestor.m_iOPT_SndDropDelay;
    m_bOPT_StrictEncryption = ancestor.m_bOPT_StrictEncryption;
    m_iOPT_PeerIdleTimeout  = ancestor.m_iOPT_PeerIdleTimeout;
    m_zOPT_ExpPayloadSize   = ancestor.m_zOPT_ExpPayloadSize;
    m_bTLPktDrop            = ancestor.m_bTLPktDrop;
    m_bMessageAPI           = ancestor.m_bMessageAPI;
    m_iIpV6Only             = ancestor.m_iIpV6Only;
    m_iReorderTolerance     = ancestor.m_iMaxReorderTolerance;  // Initialize with maximum value
    m_iMaxReorderTolerance  = ancestor.m_iMaxReorderTolerance;
    // Runtime
    m_bRcvNakReport             = ancestor.m_bRcvNakReport;
    m_OPT_PktFilterConfigString = ancestor.m_OPT_PktFilterConfigString;

    m_CryptoSecret     = ancestor.m_CryptoSecret;
    m_iSndCryptoKeyLen = ancestor.m_iSndCryptoKeyLen;

    m_uKmRefreshRatePkt = ancestor.m_uKmRefreshRatePkt;
    m_uKmPreAnnouncePkt = ancestor.m_uKmPreAnnouncePkt;

    m_pCache = ancestor.m_pCache;

    // SrtCongestion's copy constructor copies the selection,
    // but not the underlying congctl object. After
    // copy-constructed, the 'configure' must be called on it again.
    m_CongCtl = ancestor.m_CongCtl;
}

CUDT::~CUDT()
{
    // release mutex/condtion variables
    destroySynch();

    // Wipeout critical data
    memset(&m_CryptoSecret, 0, sizeof(m_CryptoSecret));

    // destroy the data structures
    delete m_pSndBuffer;
    delete m_pRcvBuffer;
    delete m_pSndLossList;
    delete m_pRcvLossList;
    delete m_pPeerAddr;
    delete m_pSNode;
    delete m_pRNode;
}

// This function is to make it possible for both C and C++
// API to accept both bool and int types for boolean options.
// (it's not that C couldn't use <stdbool.h>, it's that people
// often forget to use correct type).
static bool bool_int_value(const void *optval, int optlen)
{
    if (optlen == sizeof(bool))
    {
        return *(bool *)optval;
    }

    if (optlen == sizeof(int))
    {
        return 0 != *(int *)optval; // 0!= is a windows warning-killer int-to-bool conversion
    }
    return false;
}

void CUDT::setOpt(SRT_SOCKOPT optName, const void *optval, int optlen)
{
    if (m_bBroken || m_bClosing)
        throw CUDTException(MJ_CONNECTION, MN_CONNLOST, 0);

    CGuard cg(m_ConnectionLock);
    CGuard sendguard(m_SendLock);
    CGuard recvguard(m_RecvLock);

    switch (optName)
    {
    case SRTO_MSS:
        if (m_bOpened)
            throw CUDTException(MJ_NOTSUP, MN_ISBOUND, 0);

        if (*(int *)optval < int(CPacket::UDP_HDR_SIZE + CHandShake::m_iContentSize))
            throw CUDTException(MJ_NOTSUP, MN_INVAL, 0);

        m_iMSS = *(int *)optval;

        // Packet size cannot be greater than UDP buffer size
        if (m_iMSS > m_iUDPSndBufSize)
            m_iMSS = m_iUDPSndBufSize;
        if (m_iMSS > m_iUDPRcvBufSize)
            m_iMSS = m_iUDPRcvBufSize;

        break;

    case SRTO_SNDSYN:
        m_bSynSending = bool_int_value(optval, optlen);
        break;

    case SRTO_RCVSYN:
        m_bSynRecving = bool_int_value(optval, optlen);
        break;

    case SRTO_FC:
        if (m_bConnecting || m_bConnected)
            throw CUDTException(MJ_NOTSUP, MN_ISCONNECTED, 0);

        if (*(int *)optval < 1)
            throw CUDTException(MJ_NOTSUP, MN_INVAL);

        // Mimimum recv flight flag size is 32 packets
        if (*(int *)optval > 32)
            m_iFlightFlagSize = *(int *)optval;
        else
            m_iFlightFlagSize = 32;

        break;

    case SRTO_SNDBUF:
        if (m_bOpened)
            throw CUDTException(MJ_NOTSUP, MN_ISBOUND, 0);

        if (*(int *)optval <= 0)
            throw CUDTException(MJ_NOTSUP, MN_INVAL, 0);

        m_iSndBufSize = *(int *)optval / (m_iMSS - CPacket::UDP_HDR_SIZE);

        break;

    case SRTO_RCVBUF:
        if (m_bOpened)
            throw CUDTException(MJ_NOTSUP, MN_ISBOUND, 0);

        if (*(int *)optval <= 0)
            throw CUDTException(MJ_NOTSUP, MN_INVAL, 0);

        {
            // This weird cast through int is required because
            // API requires 'int', and internals require 'size_t';
            // their size is different on 64-bit systems.
            size_t val = size_t(*(int *)optval);

            // Mimimum recv buffer size is 32 packets
            size_t mssin_size = m_iMSS - CPacket::UDP_HDR_SIZE;

            // XXX This magic 32 deserves some constant
            if (val > mssin_size * 32)
                m_iRcvBufSize = val / mssin_size;
            else
                m_iRcvBufSize = 32;

            // recv buffer MUST not be greater than FC size
            if (m_iRcvBufSize > m_iFlightFlagSize)
                m_iRcvBufSize = m_iFlightFlagSize;
        }

        break;

    case SRTO_LINGER:
        m_Linger = *(linger *)optval;
        break;

    case SRTO_UDP_SNDBUF:
        if (m_bOpened)
            throw CUDTException(MJ_NOTSUP, MN_ISBOUND, 0);

        m_iUDPSndBufSize = *(int *)optval;

        if (m_iUDPSndBufSize < m_iMSS)
            m_iUDPSndBufSize = m_iMSS;

        break;

    case SRTO_UDP_RCVBUF:
        if (m_bOpened)
            throw CUDTException(MJ_NOTSUP, MN_ISBOUND, 0);

        m_iUDPRcvBufSize = *(int *)optval;

        if (m_iUDPRcvBufSize < m_iMSS)
            m_iUDPRcvBufSize = m_iMSS;

        break;

    case SRTO_RENDEZVOUS:
        if (m_bConnecting || m_bConnected)
            throw CUDTException(MJ_NOTSUP, MN_ISBOUND, 0);
        m_bRendezvous = bool_int_value(optval, optlen);
        break;

    case SRTO_SNDTIMEO:
        m_iSndTimeOut = *(int *)optval;
        break;

    case SRTO_RCVTIMEO:
        m_iRcvTimeOut = *(int *)optval;
        break;

    case SRTO_REUSEADDR:
        if (m_bOpened)
            throw CUDTException(MJ_NOTSUP, MN_ISBOUND, 0);
        m_bReuseAddr = bool_int_value(optval, optlen);
        break;

    case SRTO_MAXBW:
        m_llMaxBW = *(int64_t *)optval;

        // This can be done on both connected and unconnected socket.
        // When not connected, this will do nothing, however this
        // event will be repeated just after connecting anyway.
        if (m_bConnected)
            updateCC<TEV_INIT>(TEV_INIT_RESET);
        break;

#ifdef SRT_ENABLE_IPOPTS
    case SRTO_IPTTL:
        if (m_bOpened)
            throw CUDTException(MJ_NOTSUP, MN_ISBOUND, 0);
        if (!(*(int *)optval == -1) && !((*(int *)optval >= 1) && (*(int *)optval <= 255)))
            throw CUDTException(MJ_NOTSUP, MN_INVAL, 0);
        m_iIpTTL = *(int *)optval;
        break;

    case SRTO_IPTOS:
        if (m_bOpened)
            throw CUDTException(MJ_NOTSUP, MN_ISBOUND, 0);
        m_iIpToS = *(int *)optval;
        break;
#endif

    case SRTO_INPUTBW:
        m_llInputBW = *(int64_t *)optval;
        // (only if connected; if not, then the value
        // from m_iOverheadBW will be used initially)
        if (m_bConnected)
            updateCC<TEV_INIT>(TEV_INIT_INPUTBW);
        break;

    case SRTO_OHEADBW:
        if ((*(int *)optval < 5) || (*(int *)optval > 100))
            throw CUDTException(MJ_NOTSUP, MN_INVAL, 0);
        m_iOverheadBW = *(int *)optval;

        // Changed overhead BW, so spread the change
        // (only if connected; if not, then the value
        // from m_iOverheadBW will be used initially)
        if (m_bConnected)
            updateCC<TEV_INIT>(TEV_INIT_OHEADBW);
        break;

    case SRTO_SENDER:
        if (m_bConnected)
            throw CUDTException(MJ_NOTSUP, MN_ISCONNECTED, 0);
        m_bDataSender = bool_int_value(optval, optlen);
        break;

    case SRTO_TSBPDMODE:
        if (m_bConnected)
            throw CUDTException(MJ_NOTSUP, MN_ISCONNECTED, 0);
        m_bOPT_TsbPd = bool_int_value(optval, optlen);
        break;

    case SRTO_LATENCY:
        if (m_bConnected)
            throw CUDTException(MJ_NOTSUP, MN_ISCONNECTED, 0);
        m_iOPT_TsbPdDelay     = *(int *)optval;
        m_iOPT_PeerTsbPdDelay = *(int *)optval;
        break;

    case SRTO_RCVLATENCY:
        if (m_bConnected)
            throw CUDTException(MJ_NOTSUP, MN_ISCONNECTED, 0);
        m_iOPT_TsbPdDelay = *(int *)optval;
        break;

    case SRTO_PEERLATENCY:
        if (m_bConnected)
            throw CUDTException(MJ_NOTSUP, MN_ISCONNECTED, 0);
        m_iOPT_PeerTsbPdDelay = *(int *)optval;
        break;

    case SRTO_TLPKTDROP:
        if (m_bConnected)
            throw CUDTException(MJ_NOTSUP, MN_ISCONNECTED, 0);
        m_bOPT_TLPktDrop = bool_int_value(optval, optlen);
        break;

    case SRTO_SNDDROPDELAY:
        // Surprise: you may be connected to alter this option.
        // The application may manipulate this option on sender while transmitting.
        m_iOPT_SndDropDelay = *(int *)optval;
        break;

    case SRTO_PASSPHRASE:
        // For consistency, throw exception when connected,
        // no matter if otherwise the password can be set.
        if (m_bConnected)
            throw CUDTException(MJ_NOTSUP, MN_ISCONNECTED, 0);

#ifdef SRT_ENABLE_ENCRYPTION
        // Password must be 10-80 characters.
        // Or it can be empty to clear the password.
        if ((optlen != 0) && (optlen < 10 || optlen > HAICRYPT_SECRET_MAX_SZ))
            throw CUDTException(MJ_NOTSUP, MN_INVAL, 0);

        memset(&m_CryptoSecret, 0, sizeof(m_CryptoSecret));
        m_CryptoSecret.typ = HAICRYPT_SECTYP_PASSPHRASE;
        m_CryptoSecret.len = (optlen <= (int)sizeof(m_CryptoSecret.str) ? optlen : (int)sizeof(m_CryptoSecret.str));
        memcpy(m_CryptoSecret.str, optval, m_CryptoSecret.len);
#else
        if (optlen == 0)
            break;

        LOGC(mglog.Error, log << "SRTO_PASSPHRASE: encryption not enabled at compile time");
        throw CUDTException(MJ_NOTSUP, MN_INVAL, 0);
#endif
        break;

    case SRTO_PBKEYLEN:
    case _DEPRECATED_SRTO_SNDPBKEYLEN:
        if (m_bConnected)
            throw CUDTException(MJ_NOTSUP, MN_ISCONNECTED, 0);
#ifdef SRT_ENABLE_ENCRYPTION
        {
            int v          = *(int *)optval;
            int allowed[4] = {
                0,  // Default value, if this results for initiator, defaults to 16. See below.
                16, // AES-128
                24, // AES-192
                32  // AES-256
            };
            int *allowed_end = allowed + 4;
            if (find(allowed, allowed_end, v) == allowed_end)
            {
                LOGC(mglog.Error,
                     log << "Invalid value for option SRTO_PBKEYLEN: " << v << "; allowed are: 0, 16, 24, 32");
                throw CUDTException(MJ_NOTSUP, MN_INVAL, 0);
            }

            // Note: This works a little different in HSv4 and HSv5.

            // HSv4:
            // The party that is set SRTO_SENDER will send KMREQ, and it will
            // use default value 16, if SRTO_PBKEYLEN is the default value 0.
            // The responder that receives KMRSP has nothing to say about
            // PBKEYLEN anyway and it will take the length of the key from
            // the initiator (sender) as a good deal.
            //
            // HSv5:
            // The initiator (independently on the sender) will send KMREQ,
            // and as it should be the sender to decide about the PBKEYLEN.
            // Your application should do the following then:
            // 1. The sender should set PBKEYLEN to the required value.
            // 2. If the sender is initiator, it will create the key using
            //    its preset PBKEYLEN (or default 16, if not set) and the
            //    receiver-responder will take it as a good deal.
            // 3. Leave the PBKEYLEN value on the receiver as default 0.
            // 4. If sender is responder, it should then advertise the PBKEYLEN
            //    value in the initial handshake messages (URQ_INDUCTION if
            //    listener, and both URQ_WAVEAHAND and URQ_CONCLUSION in case
            //    of rendezvous, as it is the matter of luck who of them will
            //    eventually become the initiator). This way the receiver
            //    being an initiator will set m_iSndCryptoKeyLen before setting
            //    up KMREQ for sending to the sender-responder.
            //
            // Note that in HSv5 if both sides set PBKEYLEN, the responder
            // wins, unless the initiator is a sender (the effective PBKEYLEN
            // will be the one advertised by the responder). If none sets,
            // PBKEYLEN will default to 16.

            m_iSndCryptoKeyLen = v;
        }
#else
        LOGC(mglog.Error, log << "SRTO_PBKEYLEN: encryption not enabled at compile time");
        throw CUDTException(MJ_NOTSUP, MN_INVAL, 0);
#endif
        break;

    case SRTO_NAKREPORT:
        if (m_bConnected)
            throw CUDTException(MJ_NOTSUP, MN_ISCONNECTED, 0);
        m_bRcvNakReport = bool_int_value(optval, optlen);
        break;

#ifdef SRT_ENABLE_CONNTIMEO
    case SRTO_CONNTIMEO:
        m_iConnTimeOut = *(int *)optval;
        break;
#endif

    case SRTO_LOSSMAXTTL:
        m_iMaxReorderTolerance = *(int *)optval;
        if (!m_bConnected)
            m_iReorderTolerance = m_iMaxReorderTolerance;
        break;

    case SRTO_VERSION:
        if (m_bConnected)
            throw CUDTException(MJ_NOTSUP, MN_ISCONNECTED, 0);
        m_lSrtVersion = *(uint32_t *)optval;
        break;

    case SRTO_MINVERSION:
        if (m_bConnected)
            throw CUDTException(MJ_NOTSUP, MN_ISCONNECTED, 0);
        m_lMinimumPeerSrtVersion = *(uint32_t *)optval;
        break;

    case SRTO_STREAMID:
        if (m_bConnected)
            throw CUDTException(MJ_NOTSUP, MN_ISCONNECTED, 0);

        if (size_t(optlen) > MAX_SID_LENGTH)
            throw CUDTException(MJ_NOTSUP, MN_INVAL, 0);

        m_sStreamName.assign((const char *)optval, optlen);
        break;

    case SRTO_CONGESTION:
        if (m_bConnected)
            throw CUDTException(MJ_NOTSUP, MN_ISCONNECTED, 0);

        {
            string val;
            if (optlen == -1)
                val = (const char *)optval;
            else
                val.assign((const char *)optval, optlen);

            // Translate alias
            if (val == "vod")
                val = "file";

            bool res = m_CongCtl.select(val);
            if (!res)
                throw CUDTException(MJ_NOTSUP, MN_INVAL, 0);
        }
        break;

    case SRTO_MESSAGEAPI:
        if (m_bConnected)
            throw CUDTException(MJ_NOTSUP, MN_ISCONNECTED, 0);

        m_bMessageAPI = bool_int_value(optval, optlen);
        break;

    case SRTO_PAYLOADSIZE:
        if (m_bConnected)
            throw CUDTException(MJ_NOTSUP, MN_ISCONNECTED, 0);

        if (*(int *)optval > SRT_LIVE_MAX_PLSIZE)
        {
            LOGC(mglog.Error, log << "SRTO_PAYLOADSIZE: value exceeds SRT_LIVE_MAX_PLSIZE, maximum payload per MTU.");
            throw CUDTException(MJ_NOTSUP, MN_INVAL, 0);
        }

        if (m_OPT_PktFilterConfigString != "")
        {
            // This means that the filter might have been installed before,
            // and the fix to the maximum payload size was already applied.
            // This needs to be checked now.
            SrtFilterConfig fc;
            if (!ParseFilterConfig(m_OPT_PktFilterConfigString, fc))
            {
                // Break silently. This should not happen
                LOGC(mglog.Error, log << "SRTO_PAYLOADSIZE: IPE: failing filter configuration installed");
                throw CUDTException(MJ_NOTSUP, MN_INVAL, 0);
            }

            size_t efc_max_payload_size = SRT_LIVE_MAX_PLSIZE - fc.extra_size;
            if (m_zOPT_ExpPayloadSize > efc_max_payload_size)
            {
                LOGC(mglog.Error,
                     log << "SRTO_PAYLOADSIZE: value exceeds SRT_LIVE_MAX_PLSIZE decreased by " << fc.extra_size
                         << " required for packet filter header");
                throw CUDTException(MJ_NOTSUP, MN_INVAL, 0);
            }
        }

        m_zOPT_ExpPayloadSize = *(int *)optval;
        break;

    case SRTO_TRANSTYPE:
        if (m_bConnected)
            throw CUDTException(MJ_NOTSUP, MN_ISCONNECTED, 0);

        // XXX Note that here the configuration for SRTT_LIVE
        // is the same as DEFAULT VALUES for these fields set
        // in CUDT::CUDT.
        switch (*(SRT_TRANSTYPE *)optval)
        {
        case SRTT_LIVE:
            // Default live options:
            // - tsbpd: on
            // - latency: 120ms
            // - linger: off
            // - congctl: live
            // - extraction method: message (reading call extracts one message)
            m_bOPT_TsbPd          = true;
            m_iOPT_TsbPdDelay     = SRT_LIVE_DEF_LATENCY_MS;
            m_iOPT_PeerTsbPdDelay = 0;
            m_bOPT_TLPktDrop      = true;
            m_iOPT_SndDropDelay   = 0;
            m_bMessageAPI         = true;
            m_bRcvNakReport       = true;
            m_zOPT_ExpPayloadSize = SRT_LIVE_DEF_PLSIZE;
            m_Linger.l_onoff      = 0;
            m_Linger.l_linger     = 0;
            m_CongCtl.select("live");
            break;

        case SRTT_FILE:
            // File transfer mode:
            // - tsbpd: off
            // - latency: 0
            // - linger: 2 minutes (180s)
            // - congctl: file (original UDT congestion control)
            // - extraction method: stream (reading call extracts as many bytes as available and fits in buffer)
            m_bOPT_TsbPd          = false;
            m_iOPT_TsbPdDelay     = 0;
            m_iOPT_PeerTsbPdDelay = 0;
            m_bOPT_TLPktDrop      = false;
            m_iOPT_SndDropDelay   = -1;
            m_bMessageAPI         = false;
            m_bRcvNakReport       = false;
            m_zOPT_ExpPayloadSize = 0; // use maximum
            m_Linger.l_onoff      = 1;
            m_Linger.l_linger     = 180; // 2 minutes
            m_CongCtl.select("file");
            break;

        default:
            throw CUDTException(MJ_NOTSUP, MN_INVAL, 0);
        }
        break;

    case SRTO_KMREFRESHRATE:
        if (m_bConnected)
            throw CUDTException(MJ_NOTSUP, MN_ISCONNECTED, 0);

        // If you first change the KMREFRESHRATE, KMPREANNOUNCE
        // will be set to the maximum allowed value
        m_uKmRefreshRatePkt = *(int *)optval;
        if (m_uKmPreAnnouncePkt == 0 || m_uKmPreAnnouncePkt > (m_uKmRefreshRatePkt - 1) / 2)
        {
            m_uKmPreAnnouncePkt = (m_uKmRefreshRatePkt - 1) / 2;
            LOGC(mglog.Warn,
                 log << "SRTO_KMREFRESHRATE=0x" << hex << m_uKmRefreshRatePkt << ": setting SRTO_KMPREANNOUNCE=0x"
                     << hex << m_uKmPreAnnouncePkt);
        }
        break;

    case SRTO_KMPREANNOUNCE:
        if (m_bConnected)
            throw CUDTException(MJ_NOTSUP, MN_ISCONNECTED, 0);
        {
            int val   = *(int *)optval;
            int kmref = m_uKmRefreshRatePkt == 0 ? HAICRYPT_DEF_KM_REFRESH_RATE : m_uKmRefreshRatePkt;
            if (val > (kmref - 1) / 2)
            {
                LOGC(mglog.Error,
                     log << "SRTO_KMPREANNOUNCE=0x" << hex << val << " exceeds KmRefresh/2, 0x" << ((kmref - 1) / 2)
                         << " - OPTION REJECTED.");
                throw CUDTException(MJ_NOTSUP, MN_INVAL, 0);
            }

            m_uKmPreAnnouncePkt = val;
        }
        break;

    case SRTO_ENFORCEDENCRYPTION:
        if (m_bConnected)
            throw CUDTException(MJ_NOTSUP, MN_ISCONNECTED, 0);

        m_bOPT_StrictEncryption = bool_int_value(optval, optlen);
        break;

    case SRTO_PEERIDLETIMEO:

        if (m_bConnected)
            throw CUDTException(MJ_NOTSUP, MN_ISCONNECTED, 0);
        m_iOPT_PeerIdleTimeout = *(int *)optval;
        break;

    case SRTO_IPV6ONLY:
        if (m_bConnected)
            throw CUDTException(MJ_NOTSUP, MN_ISCONNECTED, 0);

        m_iIpV6Only = *(int *)optval;
        break;

    case SRTO_PACKETFILTER:
        if (m_bConnected)
            throw CUDTException(MJ_NOTSUP, MN_ISCONNECTED, 0);

        {
            string arg((char *)optval, optlen);
            // Parse the configuration string prematurely
            SrtFilterConfig fc;
            if (!ParseFilterConfig(arg, fc))
            {
                LOGC(mglog.Error,
                     log << "SRTO_FILTER: Incorrect syntax. Use: FILTERTYPE[,KEY:VALUE...]. "
                            "FILTERTYPE ("
                         << fc.type << ") must be installed (or builtin)");
                throw CUDTException(MJ_NOTSUP, MN_INVAL, 0);
            }

            size_t efc_max_payload_size = SRT_LIVE_MAX_PLSIZE - fc.extra_size;
            if (m_zOPT_ExpPayloadSize > efc_max_payload_size)
            {
                LOGC(mglog.Warn,
                     log << "Due to filter-required extra " << fc.extra_size << " bytes, SRTO_PAYLOADSIZE fixed to "
                         << efc_max_payload_size << " bytes");
                m_zOPT_ExpPayloadSize = efc_max_payload_size;
            }

            m_OPT_PktFilterConfigString = arg;
        }
        break;

    default:
        throw CUDTException(MJ_NOTSUP, MN_INVAL, 0);
    }
}

void CUDT::getOpt(SRT_SOCKOPT optName, void *optval, int &optlen)
{
    CGuard cg(m_ConnectionLock);

    switch (optName)
    {
    case SRTO_MSS:
        *(int *)optval = m_iMSS;
        optlen         = sizeof(int);
        break;

    case SRTO_SNDSYN:
        *(bool *)optval = m_bSynSending;
        optlen          = sizeof(bool);
        break;

    case SRTO_RCVSYN:
        *(bool *)optval = m_bSynRecving;
        optlen          = sizeof(bool);
        break;

    case SRTO_ISN:
        *(int *)optval = m_iISN;
        optlen         = sizeof(int);
        break;

    case SRTO_FC:
        *(int *)optval = m_iFlightFlagSize;
        optlen         = sizeof(int);
        break;

    case SRTO_SNDBUF:
        *(int *)optval = m_iSndBufSize * (m_iMSS - CPacket::UDP_HDR_SIZE);
        optlen         = sizeof(int);
        break;

    case SRTO_RCVBUF:
        *(int *)optval = m_iRcvBufSize * (m_iMSS - CPacket::UDP_HDR_SIZE);
        optlen         = sizeof(int);
        break;

    case SRTO_LINGER:
        if (optlen < (int)(sizeof(linger)))
            throw CUDTException(MJ_NOTSUP, MN_INVAL, 0);

        *(linger *)optval = m_Linger;
        optlen            = sizeof(linger);
        break;

    case SRTO_UDP_SNDBUF:
        *(int *)optval = m_iUDPSndBufSize;
        optlen         = sizeof(int);
        break;

    case SRTO_UDP_RCVBUF:
        *(int *)optval = m_iUDPRcvBufSize;
        optlen         = sizeof(int);
        break;

    case SRTO_RENDEZVOUS:
        *(bool *)optval = m_bRendezvous;
        optlen          = sizeof(bool);
        break;

    case SRTO_SNDTIMEO:
        *(int *)optval = m_iSndTimeOut;
        optlen         = sizeof(int);
        break;

    case SRTO_RCVTIMEO:
        *(int *)optval = m_iRcvTimeOut;
        optlen         = sizeof(int);
        break;

    case SRTO_REUSEADDR:
        *(bool *)optval = m_bReuseAddr;
        optlen          = sizeof(bool);
        break;

    case SRTO_MAXBW:
        *(int64_t *)optval = m_llMaxBW;
        optlen             = sizeof(int64_t);
        break;

    case SRTO_STATE:
        *(int32_t *)optval = s_UDTUnited.getStatus(m_SocketID);
        optlen             = sizeof(int32_t);
        break;

    case SRTO_EVENT:
    {
        int32_t event = 0;
        if (m_bBroken)
            event |= UDT_EPOLL_ERR;
        else
        {
            CGuard::enterCS(m_RecvLock);
            if (m_pRcvBuffer && m_pRcvBuffer->isRcvDataReady())
                event |= UDT_EPOLL_IN;
            CGuard::leaveCS(m_RecvLock);
            if (m_pSndBuffer && (m_iSndBufSize > m_pSndBuffer->getCurrBufSize()))
                event |= UDT_EPOLL_OUT;
        }
        *(int32_t *)optval = event;
        optlen             = sizeof(int32_t);
        break;
    }

    case SRTO_SNDDATA:
        if (m_pSndBuffer)
            *(int32_t *)optval = m_pSndBuffer->getCurrBufSize();
        else
            *(int32_t *)optval = 0;
        optlen = sizeof(int32_t);
        break;

    case SRTO_RCVDATA:
        if (m_pRcvBuffer)
        {
            CGuard::enterCS(m_RecvLock);
            *(int32_t *)optval = m_pRcvBuffer->getRcvDataSize();
            CGuard::leaveCS(m_RecvLock);
        }
        else
            *(int32_t *)optval = 0;
        optlen = sizeof(int32_t);
        break;

#ifdef SRT_ENABLE_IPOPTS
    case SRTO_IPTTL:
        if (m_bOpened)
            *(int32_t *)optval = m_pSndQueue->getIpTTL();
        else
            *(int32_t *)optval = m_iIpTTL;
        optlen = sizeof(int32_t);
        break;

    case SRTO_IPTOS:
        if (m_bOpened)
            *(int32_t *)optval = m_pSndQueue->getIpToS();
        else
            *(int32_t *)optval = m_iIpToS;
        optlen = sizeof(int32_t);
        break;
#endif

    case SRTO_SENDER:
        *(int32_t *)optval = m_bDataSender;
        optlen             = sizeof(int32_t);
        break;

    case SRTO_TSBPDMODE:
        *(int32_t *)optval = m_bOPT_TsbPd;
        optlen             = sizeof(int32_t);
        break;

    case SRTO_LATENCY:
    case SRTO_RCVLATENCY:
        *(int32_t *)optval = m_iTsbPdDelay_ms;
        optlen             = sizeof(int32_t);
        break;

    case SRTO_PEERLATENCY:
        *(int32_t *)optval = m_iPeerTsbPdDelay_ms;
        optlen             = sizeof(int32_t);
        break;

    case SRTO_TLPKTDROP:
        *(int32_t *)optval = m_bTLPktDrop;
        optlen             = sizeof(int32_t);
        break;

    case SRTO_SNDDROPDELAY:
        *(int32_t *)optval = m_iOPT_SndDropDelay;
        optlen             = sizeof(int32_t);
        break;

    case SRTO_PBKEYLEN:
        if (m_pCryptoControl)
            *(int32_t *)optval = m_pCryptoControl->KeyLen(); // Running Key length.
        else
            *(int32_t *)optval = m_iSndCryptoKeyLen; // May be 0.
        optlen = sizeof(int32_t);
        break;

    case SRTO_KMSTATE:
        if (!m_pCryptoControl)
            *(int32_t *)optval = SRT_KM_S_UNSECURED;
        else if (m_bDataSender)
            *(int32_t *)optval = m_pCryptoControl->m_SndKmState;
        else
            *(int32_t *)optval = m_pCryptoControl->m_RcvKmState;
        optlen = sizeof(int32_t);
        break;

    case SRTO_SNDKMSTATE: // State imposed by Agent depending on PW and KMX
        if (m_pCryptoControl)
            *(int32_t *)optval = m_pCryptoControl->m_SndKmState;
        else
            *(int32_t *)optval = SRT_KM_S_UNSECURED;
        optlen = sizeof(int32_t);
        break;

    case SRTO_RCVKMSTATE: // State returned by Peer as informed during KMX
        if (m_pCryptoControl)
            *(int32_t *)optval = m_pCryptoControl->m_RcvKmState;
        else
            *(int32_t *)optval = SRT_KM_S_UNSECURED;
        optlen = sizeof(int32_t);
        break;

    case SRTO_LOSSMAXTTL:
        *(int32_t*)optval = m_iMaxReorderTolerance;
        optlen = sizeof(int32_t);
        break;

    case SRTO_NAKREPORT:
        *(bool *)optval = m_bRcvNakReport;
        optlen          = sizeof(bool);
        break;

    case SRTO_VERSION:
        *(int32_t *)optval = m_lSrtVersion;
        optlen             = sizeof(int32_t);
        break;

    case SRTO_PEERVERSION:
        *(int32_t *)optval = m_lPeerSrtVersion;
        optlen             = sizeof(int32_t);
        break;

#ifdef SRT_ENABLE_CONNTIMEO
    case SRTO_CONNTIMEO:
        *(int *)optval = m_iConnTimeOut;
        optlen         = sizeof(int);
        break;
#endif

    case SRTO_MINVERSION:
        *(uint32_t *)optval = m_lMinimumPeerSrtVersion;
        optlen              = sizeof(uint32_t);
        break;

    case SRTO_STREAMID:
        if (size_t(optlen) < m_sStreamName.size() + 1)
            throw CUDTException(MJ_NOTSUP, MN_INVAL, 0);

        strcpy((char *)optval, m_sStreamName.c_str());
        optlen = m_sStreamName.size();
        break;

    case SRTO_CONGESTION:
    {
        string tt = m_CongCtl.selected_name();
        strcpy((char *)optval, tt.c_str());
        optlen = tt.size();
    }
    break;

    case SRTO_MESSAGEAPI:
        optlen          = sizeof(bool);
        *(bool *)optval = m_bMessageAPI;
        break;

    case SRTO_PAYLOADSIZE:
        optlen         = sizeof(int);
        *(int *)optval = m_zOPT_ExpPayloadSize;
        break;

    case SRTO_ENFORCEDENCRYPTION:
        optlen             = sizeof(int32_t); // also with TSBPDMODE and SENDER
        *(int32_t *)optval = m_bOPT_StrictEncryption;
        break;

    case SRTO_IPV6ONLY:
        optlen         = sizeof(int);
        *(int *)optval = m_iIpV6Only;
        break;

    case SRTO_PEERIDLETIMEO:
        *(int *)optval = m_iOPT_PeerIdleTimeout;
        optlen         = sizeof(int);
        break;

    case SRTO_PACKETFILTER:
        if (size_t(optlen) < m_OPT_PktFilterConfigString.size() + 1)
            throw CUDTException(MJ_NOTSUP, MN_INVAL, 0);

        strcpy((char *)optval, m_OPT_PktFilterConfigString.c_str());
        optlen = m_OPT_PktFilterConfigString.size();
        break;

    default:
        throw CUDTException(MJ_NOTSUP, MN_NONE, 0);
    }
}

bool CUDT::setstreamid(SRTSOCKET u, const std::string &sid)
{
    CUDT *that = getUDTHandle(u);
    if (!that)
        return false;

    if (sid.size() > MAX_SID_LENGTH)
        return false;

    if (that->m_bConnected)
        return false;

    that->m_sStreamName = sid;
    return true;
}

std::string CUDT::getstreamid(SRTSOCKET u)
{
    CUDT *that = getUDTHandle(u);
    if (!that)
        return "";

    return that->m_sStreamName;
}

// XXX REFACTOR: Make common code for CUDT constructor and clearData,
// possibly using CUDT::construct.
void CUDT::clearData()
{
<<<<<<< HEAD
   // Initial sequence number, loss, acknowledgement, etc.
   int udpsize = m_iMSS - CPacket::UDP_HDR_SIZE;

   m_iMaxSRTPayloadSize = udpsize - CPacket::HDR_SIZE;

   HLOGC(mglog.Debug, log << "clearData: PAYLOAD SIZE: " << m_iMaxSRTPayloadSize);

   m_iEXPCount = 1;
   m_iBandwidth = 1;    //pkts/sec
   // XXX use some constant for this 16
   m_iDeliveryRate = 16;
   m_iByteDeliveryRate = 16 * m_iMaxSRTPayloadSize;
   m_iAckSeqNo = 0;
   m_ullLastAckTime_tk = 0;

   // trace information
   CGuard::enterCS(m_StatsLock);
   m_stats.startTime = CTimer::getTime();
   m_stats.sentTotal = m_stats.recvTotal = m_stats.sndLossTotal = m_stats.rcvLossTotal = m_stats.retransTotal = m_stats.sentACKTotal = m_stats.recvACKTotal = m_stats.sentNAKTotal = m_stats.recvNAKTotal = 0;
   m_stats.lastSampleTime = CTimer::getTime();
   m_stats.traceSent = m_stats.traceRecv = m_stats.traceSndLoss = m_stats.traceRcvLoss = m_stats.traceRetrans = m_stats.sentACK = m_stats.recvACK = m_stats.sentNAK = m_stats.recvNAK = 0;
   m_stats.traceRcvRetrans = 0;
   m_stats.traceReorderDistance = 0;
#ifdef SRT_ENABLE_BELATEDTIMECOUNT
   m_stats.traceBelatedTime = 0.0;
   m_stats.traceRcvBelated          = 0;
#endif

   m_stats.sndDropTotal             = 0;
   m_stats.traceSndDrop             = 0;
   m_stats.rcvDropTotal             = 0;
   m_stats.traceRcvDrop             = 0;

   m_stats.m_rcvUndecryptTotal      = 0;
   m_stats.traceRcvUndecrypt        = 0;

   m_stats.bytesSentTotal           = 0;
   m_stats.bytesRecvTotal           = 0;
   m_stats.bytesRetransTotal        = 0;
   m_stats.traceBytesSent           = 0;
   m_stats.traceBytesRecv           = 0;
   m_stats.sndFilterExtra = 0;
   m_stats.rcvFilterExtra = 0;
   m_stats.rcvFilterSupply = 0;
   m_stats.rcvFilterLoss = 0;

   m_stats.traceBytesRetrans        = 0;
#ifdef SRT_ENABLE_LOSTBYTESCOUNT
   m_stats.traceRcvBytesLoss        = 0;
#endif
   m_stats.sndBytesDropTotal        = 0;
   m_stats.rcvBytesDropTotal        = 0;
   m_stats.traceSndBytesDrop        = 0;
   m_stats.traceRcvBytesDrop        = 0;
   m_stats.m_rcvBytesUndecryptTotal = 0;
   m_stats.traceRcvBytesUndecrypt   = 0;

   m_stats.sndDuration = m_stats.m_sndDurationTotal = 0;
   CGuard::leaveCS(m_StatsLock);

=======
    // Initial sequence number, loss, acknowledgement, etc.
    int udpsize = m_iMSS - CPacket::UDP_HDR_SIZE;
>>>>>>> 325dc3fe

    m_iMaxSRTPayloadSize = udpsize - CPacket::HDR_SIZE;

    HLOGC(mglog.Debug, log << "clearData: PAYLOAD SIZE: " << m_iMaxSRTPayloadSize);

    m_iEXPCount  = 1;
    m_iBandwidth = 1; // pkts/sec
    // XXX use some constant for this 16
    m_iDeliveryRate     = 16;
    m_iByteDeliveryRate = 16 * m_iMaxSRTPayloadSize;
    m_iAckSeqNo         = 0;
    m_ullLastAckTime_tk = 0;

    // trace information
    CGuard::enterCS(m_StatsLock);
    m_stats.startTime = CTimer::getTime();
    m_stats.sentTotal = m_stats.recvTotal = m_stats.sndLossTotal = m_stats.rcvLossTotal = m_stats.retransTotal =
        m_stats.sentACKTotal = m_stats.recvACKTotal = m_stats.sentNAKTotal = m_stats.recvNAKTotal = 0;
    m_stats.lastSampleTime                                                                        = CTimer::getTime();
    m_stats.traceSent = m_stats.traceRecv = m_stats.traceSndLoss = m_stats.traceRcvLoss = m_stats.traceRetrans =
        m_stats.sentACK = m_stats.recvACK = m_stats.sentNAK = m_stats.recvNAK = 0;
    m_stats.traceRcvRetrans                                                   = 0;
    m_stats.traceReorderDistance                                              = 0;
    m_stats.traceBelatedTime                                                  = 0.0;
    m_stats.traceRcvBelated                                                   = 0;

    m_stats.sndDropTotal = 0;
    m_stats.traceSndDrop = 0;
    m_stats.rcvDropTotal = 0;
    m_stats.traceRcvDrop = 0;

    m_stats.m_rcvUndecryptTotal = 0;
    m_stats.traceRcvUndecrypt   = 0;

    m_stats.bytesSentTotal    = 0;
    m_stats.bytesRecvTotal    = 0;
    m_stats.bytesRetransTotal = 0;
    m_stats.traceBytesSent    = 0;
    m_stats.traceBytesRecv    = 0;
    m_stats.sndFilterExtra    = 0;
    m_stats.rcvFilterExtra    = 0;
    m_stats.rcvFilterSupply   = 0;
    m_stats.rcvFilterLoss     = 0;

    m_stats.traceBytesRetrans = 0;
#ifdef SRT_ENABLE_LOSTBYTESCOUNT
    m_stats.traceRcvBytesLoss = 0;
#endif
    m_stats.sndBytesDropTotal        = 0;
    m_stats.rcvBytesDropTotal        = 0;
    m_stats.traceSndBytesDrop        = 0;
    m_stats.traceRcvBytesDrop        = 0;
    m_stats.m_rcvBytesUndecryptTotal = 0;
    m_stats.traceRcvBytesUndecrypt   = 0;

    m_stats.sndDuration = m_stats.m_sndDurationTotal = 0;
    CGuard::leaveCS(m_StatsLock);

    // Resetting these data because this happens when agent isn't connected.
    m_bPeerTsbPd         = false;
    m_iPeerTsbPdDelay_ms = 0;

    m_bTsbPd         = m_bOPT_TsbPd; // Take the values from user-configurable options
    m_iTsbPdDelay_ms = m_iOPT_TsbPdDelay;
    m_bTLPktDrop     = m_bOPT_TLPktDrop;
    m_bPeerTLPktDrop = false;

    m_bPeerNakReport = false;

    m_bPeerRexmitFlag = false;

    m_RdvState            = CHandShake::RDV_INVALID;
    m_ullRcvPeerStartTime = 0;
}

void CUDT::open()
{
    CGuard cg(m_ConnectionLock);

    clearData();

    // structures for queue
    if (m_pSNode == NULL)
        m_pSNode = new CSNode;
    m_pSNode->m_pUDT           = this;
    m_pSNode->m_llTimeStamp_tk = 1;
    m_pSNode->m_iHeapLoc       = -1;

    if (m_pRNode == NULL)
        m_pRNode = new CRNode;
    m_pRNode->m_pUDT           = this;
    m_pRNode->m_llTimeStamp_tk = 1;
    m_pRNode->m_pPrev = m_pRNode->m_pNext = NULL;
    m_pRNode->m_bOnList                   = false;

    m_iRTT            = 10 * COMM_SYN_INTERVAL_US;
    m_iRTTVar         = m_iRTT >> 1;
    m_ullCPUFrequency = CTimer::getCPUFrequency();

    // set minimum NAK and EXP timeout to 300ms
    /*
       XXX This code is blocked because the value of
       m_ullMinNakInt_tk will be overwritten again in setupCC.
       And in setupCC it will have an opportunity to make the
       value overridden according to the statements in the SrtCongestion.

 #ifdef SRT_ENABLE_NAKREPORT
    if (m_bRcvNakReport)
       m_ullMinNakInt_tk = m_iMinNakInterval_us * m_ullCPUFrequency;
    else
 #endif
 */
    // Set up timers
    m_ullMinNakInt_tk = 300000 * m_ullCPUFrequency;
    m_ullMinExpInt_tk = 300000 * m_ullCPUFrequency;

    m_ullACKInt_tk = COMM_SYN_INTERVAL_US * m_ullCPUFrequency;
    m_ullNAKInt_tk = m_ullMinNakInt_tk;

    uint64_t currtime_tk;
    CTimer::rdtsc(currtime_tk);
    m_ullLastRspTime_tk    = currtime_tk;
    m_ullNextACKTime_tk    = currtime_tk + m_ullACKInt_tk;
    m_ullNextNAKTime_tk    = currtime_tk + m_ullNAKInt_tk;
    m_ullLastRspAckTime_tk = currtime_tk;
    m_ullLastSndTime_tk    = currtime_tk;
    m_iReXmitCount         = 1;

    m_iPktCount      = 0;
    m_iLightACKCount = 1;

    m_ullTargetTime_tk = 0;
    m_ullTimeDiff_tk   = 0;

    // Now UDT is opened.
    m_bOpened = true;
}

void CUDT::setListenState()
{
    CGuard cg(m_ConnectionLock);

    if (!m_bOpened)
        throw CUDTException(MJ_NOTSUP, MN_NONE, 0);

    if (m_bConnecting || m_bConnected)
        throw CUDTException(MJ_NOTSUP, MN_ISCONNECTED, 0);

    // listen can be called more than once
    if (m_bListening)
        return;

    // if there is already another socket listening on the same port
    if (m_pRcvQueue->setListener(this) < 0)
        throw CUDTException(MJ_NOTSUP, MN_BUSY, 0);

    m_bListening = true;
}

size_t CUDT::fillSrtHandshake(uint32_t *srtdata, size_t srtlen, int msgtype, int hs_version)
{
    if (srtlen < SRT_HS__SIZE)
    {
        LOGC(mglog.Fatal,
             log << "IPE: fillSrtHandshake: buffer too small: " << srtlen << " (expected: " << SRT_HS__SIZE << ")");
        return 0;
    }

    srtlen = SRT_HS__SIZE; // We use only that much space.

    memset(srtdata, 0, sizeof(uint32_t) * srtlen);
    /* Current version (1.x.x) SRT handshake */
    srtdata[SRT_HS_VERSION] = m_lSrtVersion; /* Required version */
    srtdata[SRT_HS_FLAGS] |= SrtVersionCapabilities();

    switch (msgtype)
    {
    case SRT_CMD_HSREQ:
        return fillSrtHandshake_HSREQ(srtdata, srtlen, hs_version);
    case SRT_CMD_HSRSP:
        return fillSrtHandshake_HSRSP(srtdata, srtlen, hs_version);
    default:
        LOGC(mglog.Fatal, log << "IPE: createSrtHandshake/sendSrtMsg called with value " << msgtype);
        return 0;
    }
}

size_t CUDT::fillSrtHandshake_HSREQ(uint32_t *srtdata, size_t /* srtlen - unused */, int hs_version)
{
    // INITIATOR sends HSREQ.

    // The TSBPD(SND|RCV) options are being set only if the TSBPD is set in the current agent.
    // The agent has a decisive power only in the range of RECEIVING the data, however it can
    // also influence the peer's latency. If agent doesn't set TSBPD mode, it doesn't send any
    // latency flags, although the peer might still want to do Rx with TSBPD. When agent sets
    // TsbPd mode, it defines latency values for Rx (itself) and Tx (peer's Rx). If peer does
    // not set TsbPd mode, it will simply ignore the proposed latency (PeerTsbPdDelay), although
    // if it has received the Rx latency as well, it must honor it and respond accordingly
    // (the latter is only in case of HSv5 and bidirectional connection).
    if (m_bOPT_TsbPd)
    {
        m_iTsbPdDelay_ms     = m_iOPT_TsbPdDelay;
        m_iPeerTsbPdDelay_ms = m_iOPT_PeerTsbPdDelay;
        /*
         * Sent data is real-time, use Time-based Packet Delivery,
         * set option bit and configured delay
         */
        srtdata[SRT_HS_FLAGS] |= SRT_OPT_TSBPDSND;

        if (hs_version < CUDT::HS_VERSION_SRT1)
        {
            // HSv4 - this uses only one value.
            srtdata[SRT_HS_LATENCY] = SRT_HS_LATENCY_LEG::wrap(m_iPeerTsbPdDelay_ms);
        }
        else
        {
            // HSv5 - this will be understood only since this version when this exists.
            srtdata[SRT_HS_LATENCY] = SRT_HS_LATENCY_SND::wrap(m_iPeerTsbPdDelay_ms);

            m_bTsbPd = true;
            // And in the reverse direction.
            srtdata[SRT_HS_FLAGS] |= SRT_OPT_TSBPDRCV;
            srtdata[SRT_HS_LATENCY] |= SRT_HS_LATENCY_RCV::wrap(m_iTsbPdDelay_ms);

            // This wasn't there for HSv4, this setting is only for the receiver.
            // HSv5 is bidirectional, so every party is a receiver.

            if (m_bTLPktDrop)
                srtdata[SRT_HS_FLAGS] |= SRT_OPT_TLPKTDROP;
        }
    }

    if (m_bRcvNakReport)
        srtdata[SRT_HS_FLAGS] |= SRT_OPT_NAKREPORT;

    // I support SRT_OPT_REXMITFLG. Do you?
    srtdata[SRT_HS_FLAGS] |= SRT_OPT_REXMITFLG;

    // Declare the API used. The flag is set for "stream" API because
    // the older versions will never set this flag, but all old SRT versions use message API.
    if (!m_bMessageAPI)
        srtdata[SRT_HS_FLAGS] |= SRT_OPT_STREAM;

    HLOGC(mglog.Debug,
          log << "HSREQ/snd: LATENCY[SND:" << SRT_HS_LATENCY_SND::unwrap(srtdata[SRT_HS_LATENCY])
              << " RCV:" << SRT_HS_LATENCY_RCV::unwrap(srtdata[SRT_HS_LATENCY]) << "] FLAGS["
              << SrtFlagString(srtdata[SRT_HS_FLAGS]) << "]");

    return 3;
}

size_t CUDT::fillSrtHandshake_HSRSP(uint32_t *srtdata, size_t /* srtlen - unused */, int hs_version)
{
    // Setting m_ullRcvPeerStartTime is done in processSrtMsg_HSREQ(), so
    // this condition will be skipped only if this function is called without
    // getting first received HSREQ. Doesn't look possible in both HSv4 and HSv5.
    if (m_ullRcvPeerStartTime != 0)
    {
        // If Agent doesn't set TSBPD, it will not set the TSBPD flag back to the Peer.
        // The peer doesn't have be disturbed by it anyway.
        if (m_bTsbPd)
        {
            /*
             * We got and transposed peer start time (HandShake request timestamp),
             * we can support Timestamp-based Packet Delivery
             */
            srtdata[SRT_HS_FLAGS] |= SRT_OPT_TSBPDRCV;

            if (hs_version < HS_VERSION_SRT1)
            {
                // HSv4 - this uses only one value
                srtdata[SRT_HS_LATENCY] = SRT_HS_LATENCY_LEG::wrap(m_iTsbPdDelay_ms);
            }
            else
            {
                // HSv5 - this puts "agent's" latency into RCV field and "peer's" -
                // into SND field.
                srtdata[SRT_HS_LATENCY] = SRT_HS_LATENCY_RCV::wrap(m_iTsbPdDelay_ms);
            }
        }
        else
        {
            HLOGC(mglog.Debug, log << "HSRSP/snd: TSBPD off, NOT responding TSBPDRCV flag.");
        }

        // Hsv5, only when peer has declared TSBPD mode.
        // The flag was already set, and the value already "maximized" in processSrtMsg_HSREQ().
        if (m_bPeerTsbPd && hs_version >= HS_VERSION_SRT1)
        {
            // HSv5 is bidirectional - so send the TSBPDSND flag, and place also the
            // peer's latency into SND field.
            srtdata[SRT_HS_FLAGS] |= SRT_OPT_TSBPDSND;
            srtdata[SRT_HS_LATENCY] |= SRT_HS_LATENCY_SND::wrap(m_iPeerTsbPdDelay_ms);

            HLOGC(mglog.Debug,
                  log << "HSRSP/snd: HSv5 peer uses TSBPD, responding TSBPDSND latency=" << m_iPeerTsbPdDelay_ms);
        }
        else
        {
            HLOGC(mglog.Debug,
                  log << "HSRSP/snd: HSv" << (hs_version == CUDT::HS_VERSION_UDT4 ? 4 : 5)
                      << " with peer TSBPD=" << (m_bPeerTsbPd ? "on" : "off") << " - NOT responding TSBPDSND");
        }

        if (m_bTLPktDrop)
            srtdata[SRT_HS_FLAGS] |= SRT_OPT_TLPKTDROP;
    }
    else
    {
        LOGC(mglog.Fatal, log << "IPE: fillSrtHandshake_HSRSP: m_ullRcvPeerStartTime NOT SET!");
        return 0;
    }

    if (m_bRcvNakReport)
    {
        // HSv5: Note that this setting is independent on the value of
        // m_bPeerNakReport, which represent this setting in the peer.

        srtdata[SRT_HS_FLAGS] |= SRT_OPT_NAKREPORT;
        /*
         * NAK Report is so efficient at controlling bandwidth that sender TLPktDrop
         * is not needed. SRT 1.0.5 to 1.0.7 sender TLPktDrop combined with SRT 1.0
         * Timestamp-Based Packet Delivery was not well implemented and could drop
         * big I-Frame tail before sending once on low latency setups.
         * Disabling TLPktDrop in the receiver SRT Handshake Reply prevents the sender
         * from enabling Too-Late Packet Drop.
         */
        if (m_lPeerSrtVersion <= SrtVersion(1, 0, 7))
            srtdata[SRT_HS_FLAGS] &= ~SRT_OPT_TLPKTDROP;
    }

    if (m_lSrtVersion >= SrtVersion(1, 2, 0))
    {
        if (!m_bPeerRexmitFlag)
        {
            // Peer does not request to use rexmit flag, if so,
            // we won't use as well.
            HLOGC(mglog.Debug, log << "HSRSP/snd: AGENT understands REXMIT flag, but PEER DOES NOT. NOT setting.");
        }
        else
        {
            // Request that the rexmit bit be used as a part of msgno.
            srtdata[SRT_HS_FLAGS] |= SRT_OPT_REXMITFLG;
            HLOGF(mglog.Debug, "HSRSP/snd: AGENT UNDERSTANDS REXMIT flag and PEER reported that it does, too.");
        }
    }
    else
    {
        // Since this is now in the code, it can occur only in case when you change the
        // version specification in the build configuration.
        HLOGF(mglog.Debug, "HSRSP/snd: AGENT DOES NOT UNDERSTAND REXMIT flag");
    }

    HLOGC(mglog.Debug,
          log << "HSRSP/snd: LATENCY[SND:" << SRT_HS_LATENCY_SND::unwrap(srtdata[SRT_HS_LATENCY])
              << " RCV:" << SRT_HS_LATENCY_RCV::unwrap(srtdata[SRT_HS_LATENCY]) << "] FLAGS["
              << SrtFlagString(srtdata[SRT_HS_FLAGS]) << "]");

    return 3;
}

size_t CUDT::prepareSrtHsMsg(int cmd, uint32_t *srtdata, size_t size)
{
    size_t srtlen = fillSrtHandshake(srtdata, size, cmd, handshakeVersion());
    HLOGF(mglog.Debug,
          "CMD:%s(%d) Len:%d Version: %s Flags: %08X (%s) sdelay:%d",
          MessageTypeStr(UMSG_EXT, cmd).c_str(),
          cmd,
          (int)(srtlen * sizeof(int32_t)),
          SrtVersionString(srtdata[SRT_HS_VERSION]).c_str(),
          srtdata[SRT_HS_FLAGS],
          SrtFlagString(srtdata[SRT_HS_FLAGS]).c_str(),
          srtdata[SRT_HS_LATENCY]);

    return srtlen;
}

void CUDT::sendSrtMsg(int cmd, uint32_t *srtdata_in, int srtlen_in)
{
    CPacket srtpkt;
    int32_t srtcmd = (int32_t)cmd;

    static const size_t SRTDATA_MAXSIZE = SRT_CMD_MAXSZ / sizeof(int32_t);

    // This is in order to issue a compile error if the SRT_CMD_MAXSZ is
    // too small to keep all the data. As this is "static const", declaring
    // an array of such specified size in C++ isn't considered VLA.
    static const int SRTDATA_SIZE = SRTDATA_MAXSIZE >= SRT_HS__SIZE ? int(SRTDATA_MAXSIZE) : -1;

    // This will be effectively larger than SRT_HS__SIZE, but it will be also used
    // for incoming data. We have a guarantee that it won't be larger than SRTDATA_MAXSIZE.
    uint32_t srtdata[SRTDATA_SIZE];

    int srtlen = 0;

    if (cmd == SRT_CMD_REJECT)
    {
        // This is a value returned by processSrtMsg underlying layer, potentially
        // to be reported here. Should this happen, just send a rejection message.
        cmd                     = SRT_CMD_HSRSP;
        srtdata[SRT_HS_VERSION] = 0;
    }

    switch (cmd)
    {
    case SRT_CMD_HSREQ:
    case SRT_CMD_HSRSP:
        srtlen = prepareSrtHsMsg(cmd, srtdata, SRTDATA_SIZE);
        break;

    case SRT_CMD_KMREQ: // Sender
    case SRT_CMD_KMRSP: // Receiver
        srtlen = srtlen_in;
        /* Msg already in network order
         * But CChannel:sendto will swap again (assuming 32-bit fields)
         * Pre-swap to cancel it.
         */
        HtoNLA(srtdata, srtdata_in, srtlen);
        m_pCryptoControl->updateKmState(cmd, srtlen); // <-- THIS function can't be moved to CUDT

        break;

    default:
        LOGF(mglog.Error, "sndSrtMsg: cmd=%d unsupported", cmd);
        break;
    }

    if (srtlen > 0)
    {
        /* srtpkt.pack will set message data in network order */
        srtpkt.pack(UMSG_EXT, &srtcmd, srtdata, srtlen * sizeof(int32_t));
        addressAndSend(srtpkt);
    }
}

// PREREQUISITE:
// pkt must be set the buffer and configured for UMSG_HANDSHAKE.
// Note that this function replaces also serialization for the HSv4.
bool CUDT::createSrtHandshake(ref_t<CPacket>    r_pkt,
                              ref_t<CHandShake> r_hs,
                              int               srths_cmd,
                              int               srtkm_cmd,
                              const uint32_t *  kmdata,
                              size_t            kmdata_wordsize /* IN WORDS, NOT BYTES!!! */)
{
    CPacket &   pkt = *r_pkt;
    CHandShake &hs  = *r_hs;

    // This function might be called before the opposite version was recognized.
    // Check if the version is exactly 4 because this means that the peer has already
    // sent something - asynchronously, and usually in rendezvous - and we already know
    // that the peer is version 4. In this case, agent must behave as HSv4, til the end.
    if (m_ConnRes.m_iVersion == HS_VERSION_UDT4)
    {
        hs.m_iVersion = HS_VERSION_UDT4;
        hs.m_iType    = UDT_DGRAM;
        if (hs.m_extension)
        {
            // Should be impossible
            LOGC(mglog.Error, log << "createSrtHandshake: IPE: EXTENSION SET WHEN peer reports version 4 - fixing...");
            hs.m_extension = false;
        }
    }
    else
    {
        hs.m_iType = 0; // Prepare it for flags
    }

    HLOGC(mglog.Debug,
          log << "createSrtHandshake: buf size=" << pkt.getLength() << " hsx=" << MessageTypeStr(UMSG_EXT, srths_cmd)
              << " kmx=" << MessageTypeStr(UMSG_EXT, srtkm_cmd) << " kmdata_wordsize=" << kmdata_wordsize
              << " version=" << hs.m_iVersion);

    // Once you are certain that the version is HSv5, set the enc type flags
    // to advertise pbkeylen. Otherwise make sure that the old interpretation
    // will correctly pick up the type field. PBKEYLEN should be advertized
    // regardless of what URQ stage the handshake is (note that in case of rendezvous
    // CONCLUSION might be the FIRST MESSAGE EVER RECEIVED by a party).
    if (hs.m_iVersion > HS_VERSION_UDT4)
    {
        // Check if there was a failure to receie HSREQ before trying to craft HSRSP.
        // If fillSrtHandshake_HSRSP catches the condition of m_ullRcvPeerStartTime == 0,
        // it will return size 0, which will mess up with further extension procedures;
        // PREVENT THIS HERE.
        if (hs.m_iReqType == URQ_CONCLUSION && srths_cmd == SRT_CMD_HSRSP && m_ullRcvPeerStartTime == 0)
        {
            LOGC(mglog.Error,
                 log << "createSrtHandshake: IPE (non-fatal): Attempting to craft HSRSP without received HSREQ. "
                        "BLOCKING extensions.");
            hs.m_extension = false;
        }

        // The situation when this function is called without requested extensions
        // is URQ_CONCLUSION in rendezvous mode in some of the transitions.
        // In this case for version 5 just clear the m_iType field, as it has
        // different meaning in HSv5 and contains extension flags.
        //
        // Keep 0 in the SRT_HSTYPE_HSFLAGS field, but still advertise PBKEYLEN
        // in the SRT_HSTYPE_ENCFLAGS field.
        hs.m_iType                  = SrtHSRequest::wrapFlags(false /*no magic in HSFLAGS*/, m_iSndCryptoKeyLen);
        bool whether SRT_ATR_UNUSED = m_iSndCryptoKeyLen != 0;
        HLOGC(mglog.Debug,
              log << "createSrtHandshake: " << (whether ? "" : "NOT ")
                  << " Advertising PBKEYLEN - value = " << m_iSndCryptoKeyLen);

        // Note: This is required only when sending a HS message without SRT extensions.
        // When this is to be sent with SRT extensions, then KMREQ will be attached here
        // and the PBKEYLEN will be extracted from it. If this is going to attach KMRSP
        // here, it's already too late (it should've been advertised before getting the first
        // handshake message with KMREQ).
    }
    else
    {
        hs.m_iType = UDT_DGRAM;
    }

    // values > URQ_CONCLUSION include also error types
    // if (hs.m_iVersion == HS_VERSION_UDT4 || hs.m_iReqType > URQ_CONCLUSION) <--- This condition was checked b4 and
    // it's only valid for caller-listener mode
    if (!hs.m_extension)
    {
        // Serialize only the basic handshake, if this is predicted for
        // Hsv4 peer or this is URQ_INDUCTION or URQ_WAVEAHAND.
        size_t hs_size = pkt.getLength();
        hs.store_to(pkt.m_pcData, Ref(hs_size));
        pkt.setLength(hs_size);
        HLOGC(mglog.Debug, log << "createSrtHandshake: (no ext) size=" << hs_size << " data: " << hs.show());
        return true;
    }

    // Sanity check, applies to HSv5 only cases.
    if (srths_cmd == SRT_CMD_HSREQ && m_SrtHsSide == HSD_RESPONDER)
    {
        m_RejectReason = SRT_REJ_IPE;
        LOGC(mglog.Fatal, log << "IPE: SRT_CMD_HSREQ was requested to be sent in HSv5 by an INITIATOR side!");
        return false; // should cause rejection
    }

    string logext = "HSX";

    bool have_kmreq   = false;
    bool have_sid     = false;
    bool have_congctl = false;
    bool have_filter  = false;

    // Install the SRT extensions
    hs.m_iType |= CHandShake::HS_EXT_HSREQ;

    if (srths_cmd == SRT_CMD_HSREQ)
    {
        if (m_sStreamName != "")
        {
            have_sid = true;
            hs.m_iType |= CHandShake::HS_EXT_CONFIG;
            logext += ",SID";
        }
    }

    // If this is a response, we have also information
    // on the peer. If Peer is NOT filter capable, don't
    // put filter config, even if agent is capable.
    bool peer_filter_capable = true;
    if (srths_cmd == SRT_CMD_HSRSP)
    {
        if (m_sPeerPktFilterConfigString != "")
        {
            peer_filter_capable = true;
        }
        else if (IsSet(m_lPeerSrtFlags, SRT_OPT_FILTERCAP))
        {
            peer_filter_capable = true;
        }
        else
        {
            peer_filter_capable = false;
        }
    }

    // Now, if this is INITIATOR, then it has its
    // filter config already set, if configured, otherwise
    // it should not attach the filter config extension.

    // If this is a RESPONDER, then it has already received
    // the filter config string from the peer and therefore
    // possibly confronted with the contents of m_OPT_FECConfigString,
    // and if it decided to go with filter, it will be nonempty.
    if (peer_filter_capable && m_OPT_PktFilterConfigString != "")
    {
        have_filter = true;
        hs.m_iType |= CHandShake::HS_EXT_CONFIG;
        logext += ",filter";
    }

    string sm = m_CongCtl.selected_name();
    if (sm != "" && sm != "live")
    {
        have_congctl = true;
        hs.m_iType |= CHandShake::HS_EXT_CONFIG;
        logext += ",CONGCTL";
    }

    // Prevent adding KMRSP only in case when BOTH:
    // - Agent has set no password
    // - no KMREQ has arrived from Peer
    // KMRSP must be always sent when:
    // - Agent set a password, Peer did not send KMREQ: Agent sets snd=NOSECRET.
    // - Agent set no password, but Peer sent KMREQ: Ageng sets rcv=NOSECRET.
    if (m_CryptoSecret.len > 0 || kmdata_wordsize > 0)
    {
        have_kmreq = true;
        hs.m_iType |= CHandShake::HS_EXT_KMREQ;
        logext += ",KMX";
    }

    HLOGC(mglog.Debug, log << "createSrtHandshake: (ext: " << logext << ") data: " << hs.show());

    // NOTE: The HSREQ is practically always required, although may happen
    // in future that CONCLUSION can be sent multiple times for a separate
    // stream encryption support, and this way it won't enclose HSREQ.
    // Also, KMREQ may occur multiple times.

    // So, initially store the UDT legacy handshake.
    size_t hs_size = pkt.getLength(), total_ra_size = (hs_size / sizeof(uint32_t)); // Maximum size of data
    hs.store_to(pkt.m_pcData, Ref(hs_size));                                        // hs_size is updated

    size_t ra_size = hs_size / sizeof(int32_t);

    // Now attach the SRT handshake for HSREQ
    size_t    offset = ra_size;
    uint32_t *p      = reinterpret_cast<uint32_t *>(pkt.m_pcData);
    // NOTE: since this point, ra_size has a size in int32_t elements, NOT BYTES.

    // The first 4-byte item is the CMD/LENGTH spec.
    uint32_t *pcmdspec = p + offset; // Remember the location to be filled later, when we know the length
    ++offset;

    // Now use the original function to store the actual SRT_HS data
    // ra_size after that
    // NOTE: so far, ra_size is m_iMaxSRTPayloadSize expressed in number of elements.
    // WILL BE CHANGED HERE.
    ra_size   = fillSrtHandshake(p + offset, total_ra_size - offset, srths_cmd, HS_VERSION_SRT1);
    *pcmdspec = HS_CMDSPEC_CMD::wrap(srths_cmd) | HS_CMDSPEC_SIZE::wrap(ra_size);

    HLOGC(mglog.Debug,
          log << "createSrtHandshake: after HSREQ: offset=" << offset << " HSREQ size=" << ra_size
              << " space left: " << (total_ra_size - offset));

    if (have_sid)
    {
        // Use only in REQ phase and only if stream name is set
        offset += ra_size;
        pcmdspec = p + offset;
        ++offset;

        // Now prepare the string with 4-byte alignment. The string size is limited
        // to half the payload size. Just a sanity check to not pack too much into
        // the conclusion packet.
        size_t size_limit = m_iMaxSRTPayloadSize / 2;

        if (m_sStreamName.size() >= size_limit)
        {
            m_RejectReason = SRT_REJ_ROGUE;
            LOGC(mglog.Error,
                 log << "createSrtHandshake: stream id too long, limited to " << (size_limit - 1) << " bytes");
            return false;
        }

        size_t wordsize         = (m_sStreamName.size() + 3) / 4;
        size_t aligned_bytesize = wordsize * 4;

        memset(p + offset, 0, aligned_bytesize);
        memcpy(p + offset, m_sStreamName.data(), m_sStreamName.size());
        // Preswap to little endian (in place due to possible padding zeros)
        HtoILA((uint32_t *)(p + offset), (uint32_t *)(p + offset), wordsize);

        ra_size   = wordsize;
        *pcmdspec = HS_CMDSPEC_CMD::wrap(SRT_CMD_SID) | HS_CMDSPEC_SIZE::wrap(ra_size);

        HLOGC(mglog.Debug,
              log << "createSrtHandshake: after SID [" << m_sStreamName << "] length=" << m_sStreamName.size()
                  << " alignedln=" << aligned_bytesize << ": offset=" << offset << " SID size=" << ra_size
                  << " space left: " << (total_ra_size - offset));
    }

    if (have_congctl)
    {
        // Pass the congctl to the other side as informational.
        // The other side should reject connection if it uses a different congctl.
        // The other side should also respond with the congctl it uses, if its non-default (for backward compatibility).

        // XXX Consider change the congctl settings in the listener socket to "adaptive"
        // congctl and also "adaptive" value of CUDT::m_bMessageAPI so that the caller
        // may ask for whatever kind of transmission it wants, or select transmission
        // type differently for different connections, however with the same listener.

        offset += ra_size;
        pcmdspec = p + offset;
        ++offset;

        size_t wordsize         = (sm.size() + 3) / 4;
        size_t aligned_bytesize = wordsize * 4;

        memset(p + offset, 0, aligned_bytesize);

        memcpy(p + offset, sm.data(), sm.size());
        // Preswap to little endian (in place due to possible padding zeros)
        HtoILA((uint32_t *)(p + offset), (uint32_t *)(p + offset), wordsize);

        ra_size   = wordsize;
        *pcmdspec = HS_CMDSPEC_CMD::wrap(SRT_CMD_CONGESTION) | HS_CMDSPEC_SIZE::wrap(ra_size);

        HLOGC(mglog.Debug,
              log << "createSrtHandshake: after CONGCTL [" << sm << "] length=" << sm.size()
                  << " alignedln=" << aligned_bytesize << ": offset=" << offset << " CONGCTL size=" << ra_size
                  << " space left: " << (total_ra_size - offset));
    }

    if (have_filter)
    {
        offset += ra_size;
        pcmdspec = p + offset;
        ++offset;

        size_t wordsize         = (m_OPT_PktFilterConfigString.size() + 3) / 4;
        size_t aligned_bytesize = wordsize * 4;

        memset(p + offset, 0, aligned_bytesize);
        memcpy(p + offset, m_OPT_PktFilterConfigString.data(), m_OPT_PktFilterConfigString.size());

        ra_size   = wordsize;
        *pcmdspec = HS_CMDSPEC_CMD::wrap(SRT_CMD_FILTER) | HS_CMDSPEC_SIZE::wrap(ra_size);

        HLOGC(mglog.Debug,
              log << "createSrtHandshake: after filter [" << m_OPT_PktFilterConfigString << "] length="
                  << m_OPT_PktFilterConfigString.size() << " alignedln=" << aligned_bytesize << ": offset=" << offset
                  << " filter size=" << ra_size << " space left: " << (total_ra_size - offset));
    }

    // When encryption turned on
    if (have_kmreq)
    {
        HLOGC(mglog.Debug,
              log << "createSrtHandshake: "
                  << (m_CryptoSecret.len > 0 ? "Agent uses ENCRYPTION" : "Peer requires ENCRYPTION"));
        if (srtkm_cmd == SRT_CMD_KMREQ)
        {
            bool have_any_keys = false;
            for (size_t ki = 0; ki < 2; ++ki)
            {
                // Skip those that have expired
                if (!m_pCryptoControl->getKmMsg_needSend(ki, false))
                    continue;

                m_pCryptoControl->getKmMsg_markSent(ki, false);

                offset += ra_size;

                size_t msglen = m_pCryptoControl->getKmMsg_size(ki);
                // Make ra_size back in element unit
                // Add one extra word if the size isn't aligned to 32-bit.
                ra_size = (msglen / sizeof(uint32_t)) + (msglen % sizeof(uint32_t) ? 1 : 0);

                // Store the CMD + SIZE in the next field
                *(p + offset) = HS_CMDSPEC_CMD::wrap(srtkm_cmd) | HS_CMDSPEC_SIZE::wrap(ra_size);
                ++offset;

                // Copy the key - do the endian inversion because another endian inversion
                // will be done for every control message before sending, and this KM message
                // is ALREADY in network order.
                const uint32_t *keydata = reinterpret_cast<const uint32_t *>(m_pCryptoControl->getKmMsg_data(ki));

                HLOGC(mglog.Debug,
                      log << "createSrtHandshake: KMREQ: adding key #" << ki << " length=" << ra_size
                          << " words (KmMsg_size=" << msglen << ")");
                // XXX INSECURE ": [" << FormatBinaryString((uint8_t*)keydata, msglen) << "]";

                // Yes, I know HtoNLA and NtoHLA do exactly the same operation, but I want
                // to be clear about the true intention.
                NtoHLA(p + offset, keydata, ra_size);
                have_any_keys = true;
            }

            if (!have_any_keys)
            {
                m_RejectReason = SRT_REJ_IPE;
                LOGC(mglog.Error, log << "createSrtHandshake: IPE: all keys have expired, no KM to send.");
                return false;
            }
        }
        else if (srtkm_cmd == SRT_CMD_KMRSP)
        {
            uint32_t        failure_kmrsp[] = {SRT_KM_S_UNSECURED};
            const uint32_t *keydata         = 0;

            // Shift the starting point with the value of previously added block,
            // to start with the new one.
            offset += ra_size;

            if (kmdata_wordsize == 0)
            {
                LOGC(mglog.Error,
                     log << "createSrtHandshake: Agent has PW, but Peer sent no KMREQ. Sending error KMRSP response");
                ra_size = 1;
                keydata = failure_kmrsp;

                // Update the KM state as well
                m_pCryptoControl->m_SndKmState = SRT_KM_S_NOSECRET;  // Agent has PW, but Peer won't decrypt
                m_pCryptoControl->m_RcvKmState = SRT_KM_S_UNSECURED; // Peer won't encrypt as well.
            }
            else
            {
                if (!kmdata)
                {
                    m_RejectReason = SRT_REJ_IPE;
                    LOGC(mglog.Fatal, log << "createSrtHandshake: IPE: srtkm_cmd=SRT_CMD_KMRSP and no kmdata!");
                    return false;
                }
                ra_size = kmdata_wordsize;
                keydata = reinterpret_cast<const uint32_t *>(kmdata);
            }

            *(p + offset) = HS_CMDSPEC_CMD::wrap(srtkm_cmd) | HS_CMDSPEC_SIZE::wrap(ra_size);
            ++offset; // Once cell, containting CMD spec and size
            HLOGC(mglog.Debug,
                  log << "createSrtHandshake: KMRSP: applying returned key length="
                      << ra_size); // XXX INSECURE << " words: [" << FormatBinaryString((uint8_t*)kmdata,
                                   // kmdata_wordsize*sizeof(uint32_t)) << "]";

            NtoHLA(p + offset, keydata, ra_size);
        }
        else
        {
            m_RejectReason = SRT_REJ_IPE;
            LOGC(mglog.Fatal, log << "createSrtHandshake: IPE: wrong value of srtkm_cmd: " << srtkm_cmd);
            return false;
        }
    }

    // ra_size + offset has a value in element unit.
    // Switch it again to byte unit.
    pkt.setLength((ra_size + offset) * sizeof(int32_t));

    HLOGC(mglog.Debug,
          log << "createSrtHandshake: filled HSv5 handshake flags: " << CHandShake::ExtensionFlagStr(hs.m_iType)
              << " length: " << pkt.getLength() << " bytes");

    return true;
}

static int
FindExtensionBlock(uint32_t *begin, size_t total_length, ref_t<size_t> r_out_len, ref_t<uint32_t *> r_next_block)
{
    // Check if there's anything to process
    if (total_length == 0)
    {
        *r_next_block = NULL;
        *r_out_len    = 0;
        return SRT_CMD_NONE;
    }

    size_t &   out_len    = *r_out_len;
    uint32_t *&next_block = *r_next_block;
    // This function extracts the block command from the block and its length.
    // The command value is returned as a function result.
    // The size of that command block is stored into out_len.
    // The beginning of the prospective next block is stored in next_block.

    // The caller must be aware that:
    // - exactly one element holds the block header (cmd+size), so the actual data are after this one.
    // - the returned size is the number of uint32_t elements since that first data element
    // - the remaining size should be manually calculated as total_length - 1 - out_len, or
    // simply, as next_block - begin.

    // Note that if the total_length is too short to extract the whole block, it will return
    // SRT_CMD_NONE. Note that total_length includes this first CMDSPEC word.
    //
    // When SRT_CMD_NONE is returned, it means that nothing has been extracted and nothing else
    // can be further extracted from this block.

    int    cmd  = HS_CMDSPEC_CMD::unwrap(*begin);
    size_t size = HS_CMDSPEC_SIZE::unwrap(*begin);

    if (size + 1 > total_length)
        return SRT_CMD_NONE;

    out_len = size;

    if (total_length == size + 1)
        next_block = NULL;
    else
        next_block = begin + 1 + size;

    return cmd;
}

static inline bool NextExtensionBlock(ref_t<uint32_t *> begin, uint32_t *next, ref_t<size_t> length)
{
    if (!next)
        return false;

    *length = *length - (next - *begin);
    *begin  = next;
    return true;
}

bool CUDT::processSrtMsg(const CPacket *ctrlpkt)
{
    uint32_t *srtdata = (uint32_t *)ctrlpkt->m_pcData;
    size_t    len     = ctrlpkt->getLength();
    int       etype   = ctrlpkt->getExtendedType();
    uint32_t  ts      = ctrlpkt->m_iTimeStamp;

    int res = SRT_CMD_NONE;

    HLOGC(mglog.Debug, log << "Dispatching message type=" << etype << " data length=" << (len / sizeof(int32_t)));
    switch (etype)
    {
    case SRT_CMD_HSREQ:
    {
        res = processSrtMsg_HSREQ(srtdata, len, ts, CUDT::HS_VERSION_UDT4);
        break;
    }
    case SRT_CMD_HSRSP:
    {
        res = processSrtMsg_HSRSP(srtdata, len, ts, CUDT::HS_VERSION_UDT4);
        break;
    }
    case SRT_CMD_KMREQ:
        // Special case when the data need to be processed here
        // and the appropriate message must be constructed for sending.
        // No further processing required
        {
            uint32_t srtdata_out[SRTDATA_MAXSIZE];
            size_t   len_out = 0;
            res = m_pCryptoControl->processSrtMsg_KMREQ(srtdata, len, srtdata_out, Ref(len_out), CUDT::HS_VERSION_UDT4);
            if (res == SRT_CMD_KMRSP)
            {
                if (len_out == 1)
                {
                    if (m_bOPT_StrictEncryption)
                    {
                        LOGC(mglog.Error,
                             log << "KMREQ FAILURE: " << KmStateStr(SRT_KM_STATE(srtdata_out[0]))
                                 << " - rejecting per strict encryption");
                        return false;
                    }
                    HLOGC(mglog.Debug,
                          log << "MKREQ -> KMRSP FAILURE state: " << KmStateStr(SRT_KM_STATE(srtdata_out[0])));
                }
                else
                {
                    HLOGC(mglog.Debug, log << "KMREQ -> requested to send KMRSP length=" << len_out);
                }
                sendSrtMsg(SRT_CMD_KMRSP, srtdata_out, len_out);
            }
            // XXX Dead code. processSrtMsg_KMREQ now doesn't return any other value now.
            // Please review later.
            else
            {
                LOGC(mglog.Error, log << "KMREQ failed to process the request - ignoring");
            }

            return true; // already done what's necessary
        }

    case SRT_CMD_KMRSP:
    {
        // KMRSP doesn't expect any following action
        m_pCryptoControl->processSrtMsg_KMRSP(srtdata, len, CUDT::HS_VERSION_UDT4);
        return true; // nothing to do
    }

    default:
        return false;
    }

    if (res == SRT_CMD_NONE)
        return true;

    // Send the message that the message handler requested.
    sendSrtMsg(res);

    return true;
}

int CUDT::processSrtMsg_HSREQ(const uint32_t *srtdata, size_t len, uint32_t ts, int hsv)
{
    // Set this start time in the beginning, regardless as to whether TSBPD is being
    // used or not. This must be done in the Initiator as well as Responder.

    /*
     * Compute peer StartTime in our time reference
     * This takes time zone, time drift into account.
     * Also includes current packet transit time (rtt/2)
     */
#if 0 // Debug PeerStartTime if not 1st HS packet
    {
        uint64_t oldPeerStartTime = m_ullRcvPeerStartTime;
        m_ullRcvPeerStartTime = CTimer::getTime() - (uint64_t)((uint32_t)ts);
        if (oldPeerStartTime) {
            LOGC(mglog.Note, log << "rcvSrtMsg: 2nd PeerStartTime diff=" <<  
                    (m_ullRcvPeerStartTime - oldPeerStartTime) << " usec");

        }
    }
#else
    m_ullRcvPeerStartTime = CTimer::getTime() - (uint64_t)((uint32_t)ts);
#endif

    // Prepare the initial runtime values of latency basing on the option values.
    // They are going to get the value fixed HERE.
    m_iTsbPdDelay_ms     = m_iOPT_TsbPdDelay;
    m_iPeerTsbPdDelay_ms = m_iOPT_PeerTsbPdDelay;

    if (len < SRT_CMD_HSREQ_MINSZ)
    {
        m_RejectReason = SRT_REJ_ROGUE;
        /* Packet smaller than minimum compatible packet size */
        LOGF(mglog.Error, "HSREQ/rcv: cmd=%d(HSREQ) len=%" PRIzu " invalid", SRT_CMD_HSREQ, len);
        return SRT_CMD_NONE;
    }

    LOGF(mglog.Note,
         "HSREQ/rcv: cmd=%d(HSREQ) len=%" PRIzu " vers=0x%x opts=0x%x delay=%d",
         SRT_CMD_HSREQ,
         len,
         srtdata[SRT_HS_VERSION],
         srtdata[SRT_HS_FLAGS],
         SRT_HS_LATENCY_RCV::unwrap(srtdata[SRT_HS_LATENCY]));

    m_lPeerSrtVersion = srtdata[SRT_HS_VERSION];
    m_lPeerSrtFlags   = srtdata[SRT_HS_FLAGS];

    if (hsv == CUDT::HS_VERSION_UDT4)
    {
        if (m_lPeerSrtVersion >= SRT_VERSION_FEAT_HSv5)
        {
            m_RejectReason = SRT_REJ_ROGUE;
            LOGC(mglog.Error,
                 log << "HSREQ/rcv: With HSv4 version >= " << SrtVersionString(SRT_VERSION_FEAT_HSv5)
                     << " is not acceptable.");
            return SRT_CMD_REJECT;
        }
    }
    else
    {
        if (m_lPeerSrtVersion < SRT_VERSION_FEAT_HSv5)
        {
            m_RejectReason = SRT_REJ_ROGUE;
            LOGC(mglog.Error,
                 log << "HSREQ/rcv: With HSv5 version must be >= " << SrtVersionString(SRT_VERSION_FEAT_HSv5) << " .");
            return SRT_CMD_REJECT;
        }
    }

    // Check also if the version satisfies the minimum required version
    if (m_lPeerSrtVersion < m_lMinimumPeerSrtVersion)
    {
        m_RejectReason = SRT_REJ_VERSION;
        LOGC(mglog.Error,
             log << "HSREQ/rcv: Peer version: " << SrtVersionString(m_lPeerSrtVersion)
                 << " is too old for requested: " << SrtVersionString(m_lMinimumPeerSrtVersion) << " - REJECTING");
        return SRT_CMD_REJECT;
    }

    HLOGC(mglog.Debug,
          log << "HSREQ/rcv: PEER Version: " << SrtVersionString(m_lPeerSrtVersion) << " Flags: " << m_lPeerSrtFlags
              << "(" << SrtFlagString(m_lPeerSrtFlags) << ")");

    m_bPeerRexmitFlag = IsSet(m_lPeerSrtFlags, SRT_OPT_REXMITFLG);
    HLOGF(mglog.Debug, "HSREQ/rcv: peer %s REXMIT flag", m_bPeerRexmitFlag ? "UNDERSTANDS" : "DOES NOT UNDERSTAND");

    // Check if both use the same API type. Reject if not.
    bool peer_message_api = !IsSet(m_lPeerSrtFlags, SRT_OPT_STREAM);
    if (peer_message_api != m_bMessageAPI)
    {
        m_RejectReason = SRT_REJ_MESSAGEAPI;
        LOGC(mglog.Error,
             log << "HSREQ/rcv: Agent uses " << (m_bMessageAPI ? "MESSAGE" : "STREAM") << " API, but the Peer declares "
                 << (peer_message_api ? "MESSAGE" : "STREAM") << " API. Not compatible transmission type, rejecting.");
        return SRT_CMD_REJECT;
    }

    if (len < SRT_HS_LATENCY + 1)
    {
        // 3 is the size when containing VERSION, FLAGS and LATENCY. Less size
        // makes it contain only the first two. Let's make it acceptable, as long
        // as the latency flags aren't set.
        if (IsSet(m_lPeerSrtFlags, SRT_OPT_TSBPDSND) || IsSet(m_lPeerSrtFlags, SRT_OPT_TSBPDRCV))
        {
            m_RejectReason = SRT_REJ_ROGUE;
            LOGC(mglog.Error,
                 log << "HSREQ/rcv: Peer sent only VERSION + FLAGS HSREQ, but TSBPD flags are set. Rejecting.");
            return SRT_CMD_REJECT;
        }

        LOGC(mglog.Warn, log << "HSREQ/rcv: Peer sent only VERSION + FLAGS HSREQ, not getting any TSBPD settings.");
        // Don't process any further settings in this case. Turn off TSBPD, just for a case.
        m_bTsbPd     = false;
        m_bPeerTsbPd = false;
        return SRT_CMD_HSRSP;
    }

    uint32_t latencystr = srtdata[SRT_HS_LATENCY];

    if (IsSet(m_lPeerSrtFlags, SRT_OPT_TSBPDSND))
    {
        // TimeStamp-based Packet Delivery feature enabled
        if (!m_bTsbPd)
        {
            LOGC(mglog.Warn, log << "HSREQ/rcv: Agent did not set rcv-TSBPD - ignoring proposed latency from peer");

            // Note: also don't set the peer TSBPD flag HERE because
            // - in HSv4 it will be a sender, so it doesn't matter anyway
            // - in HSv5 if it's going to receive, the TSBPDRCV flag will define it.
        }
        else
        {
            int peer_decl_latency;
            if (hsv < CUDT::HS_VERSION_SRT1)
            {
                // In HSv4 there is only one value and this is the latency
                // that the sender peer proposes for the agent.
                peer_decl_latency = SRT_HS_LATENCY_LEG::unwrap(latencystr);
            }
            else
            {
                // In HSv5 there are latency declared for sending and receiving separately.

                // SRT_HS_LATENCY_SND is the value that the peer proposes to be the
                // value used by agent when receiving data. We take this as a local latency value.
                peer_decl_latency = SRT_HS_LATENCY_SND::unwrap(srtdata[SRT_HS_LATENCY]);
            }

            // Use the maximum latency out of latency from our settings and the latency
            // "proposed" by the peer.
            int maxdelay = std::max(m_iTsbPdDelay_ms, peer_decl_latency);
            HLOGC(mglog.Debug,
                  log << "HSREQ/rcv: LOCAL/RCV LATENCY: Agent:" << m_iTsbPdDelay_ms << " Peer:" << peer_decl_latency
                      << "  Selecting:" << maxdelay);
            m_iTsbPdDelay_ms = maxdelay;
        }
    }
    else
    {
        std::string how_about_agent = m_bTsbPd ? "BUT AGENT DOES" : "and nor does Agent";
        HLOGC(mglog.Debug, log << "HSREQ/rcv: Peer DOES NOT USE latency for sending - " << how_about_agent);
    }

    // This happens when the HSv5 RESPONDER receives the HSREQ message; it declares
    // that the peer INITIATOR will receive the data and informs about its predefined
    // latency. We need to maximize this with our setting of the peer's latency and
    // record as peer's latency, which will be then sent back with HSRSP.
    if (hsv > CUDT::HS_VERSION_UDT4 && IsSet(m_lPeerSrtFlags, SRT_OPT_TSBPDRCV))
    {
        // So, PEER uses TSBPD, set the flag.
        // NOTE: it doesn't matter, if AGENT uses TSBPD.
        m_bPeerTsbPd = true;

        // SRT_HS_LATENCY_RCV is the value that the peer declares as to be
        // used by it when receiving data. We take this as a peer's value,
        // and select the maximum of this one and our proposed latency for the peer.
        int peer_decl_latency = SRT_HS_LATENCY_RCV::unwrap(latencystr);
        int maxdelay          = std::max(m_iPeerTsbPdDelay_ms, peer_decl_latency);
        HLOGC(mglog.Debug,
              log << "HSREQ/rcv: PEER/RCV LATENCY: Agent:" << m_iPeerTsbPdDelay_ms << " Peer:" << peer_decl_latency
                  << " Selecting:" << maxdelay);
        m_iPeerTsbPdDelay_ms = maxdelay;
    }
    else
    {
        std::string how_about_agent = m_bTsbPd ? "BUT AGENT DOES" : "and nor does Agent";
        HLOGC(mglog.Debug, log << "HSREQ/rcv: Peer DOES NOT USE latency for receiving - " << how_about_agent);
    }

    if (hsv > CUDT::HS_VERSION_UDT4)
    {
        // This is HSv5, do the same things as required for the sending party in HSv4,
        // as in HSv5 this can also be a sender.
        if (IsSet(m_lPeerSrtFlags, SRT_OPT_TLPKTDROP))
        {
            // Too late packets dropping feature supported
            m_bPeerTLPktDrop = true;
        }
        if (IsSet(m_lPeerSrtFlags, SRT_OPT_NAKREPORT))
        {
            // Peer will send Periodic NAK Reports
            m_bPeerNakReport = true;
        }
    }

    return SRT_CMD_HSRSP;
}

int CUDT::processSrtMsg_HSRSP(const uint32_t *srtdata, size_t len, uint32_t ts, int hsv)
{
    // XXX Check for mis-version
    // With HSv4 we accept only version less than 1.2.0
    if (hsv == CUDT::HS_VERSION_UDT4 && srtdata[SRT_HS_VERSION] >= SRT_VERSION_FEAT_HSv5)
    {
        LOGC(mglog.Error, log << "HSRSP/rcv: With HSv4 version >= 1.2.0 is not acceptable.");
        return SRT_CMD_NONE;
    }

    if (len < SRT_CMD_HSRSP_MINSZ)
    {
        /* Packet smaller than minimum compatible packet size */
        LOGF(mglog.Error, "HSRSP/rcv: cmd=%d(HSRSP) len=%" PRIzu " invalid", SRT_CMD_HSRSP, len);
        return SRT_CMD_NONE;
    }

    // Set this start time in the beginning, regardless as to whether TSBPD is being
    // used or not. This must be done in the Initiator as well as Responder. In case when
    // agent is sender only (HSv4) this value simply won't be used.

    /*
     * Compute peer StartTime in our time reference
     * This takes time zone, time drift into account.
     * Also includes current packet transit time (rtt/2)
     */
#if 0 // Debug PeerStartTime if not 1st HS packet
    {
        uint64_t oldPeerStartTime = m_ullRcvPeerStartTime;
        m_ullRcvPeerStartTime = CTimer::getTime() - (uint64_t)((uint32_t)ts);
        if (oldPeerStartTime) {
            LOGC(mglog.Note, log << "rcvSrtMsg: 2nd PeerStartTime diff=" <<  
                    (m_ullRcvPeerStartTime - oldPeerStartTime) << " usec");

        }
    }
#else
    m_ullRcvPeerStartTime = CTimer::getTime() - (uint64_t)((uint32_t)ts);
#endif

    m_lPeerSrtVersion = srtdata[SRT_HS_VERSION];
    m_lPeerSrtFlags   = srtdata[SRT_HS_FLAGS];

    HLOGF(mglog.Debug,
          "HSRSP/rcv: Version: %s Flags: SND:%08X (%s)",
          SrtVersionString(m_lPeerSrtVersion).c_str(),
          m_lPeerSrtFlags,
          SrtFlagString(m_lPeerSrtFlags).c_str());

    if (hsv == CUDT::HS_VERSION_UDT4)
    {
        // The old HSv4 way: extract just one value and put it under peer.
        if (IsSet(m_lPeerSrtFlags, SRT_OPT_TSBPDRCV))
        {
            // TsbPd feature enabled
            m_bPeerTsbPd         = true;
            m_iPeerTsbPdDelay_ms = SRT_HS_LATENCY_LEG::unwrap(srtdata[SRT_HS_LATENCY]);
            HLOGC(mglog.Debug,
                  log << "HSRSP/rcv: LATENCY: Peer/snd:" << m_iPeerTsbPdDelay_ms
                      << " (Agent: declared:" << m_iTsbPdDelay_ms << " rcv:" << m_iTsbPdDelay_ms << ")");
        }
        // TSBPDSND isn't set in HSv4 by the RESPONDER, because HSv4 RESPONDER is always RECEIVER.
    }
    else
    {
        // HSv5 way: extract the receiver latency and sender latency, if used.

        if (IsSet(m_lPeerSrtFlags, SRT_OPT_TSBPDRCV))
        {
            // TsbPd feature enabled
            m_bPeerTsbPd         = true;
            m_iPeerTsbPdDelay_ms = SRT_HS_LATENCY_RCV::unwrap(srtdata[SRT_HS_LATENCY]);
            HLOGC(mglog.Debug, log << "HSRSP/rcv: LATENCY: Peer/snd:" << m_iPeerTsbPdDelay_ms << "ms");
        }
        else
        {
            HLOGC(mglog.Debug, log << "HSRSP/rcv: Peer (responder) DOES NOT USE latency");
        }

        if (IsSet(m_lPeerSrtFlags, SRT_OPT_TSBPDSND))
        {
            if (!m_bTsbPd)
            {
                LOGC(mglog.Warn,
                     log << "HSRSP/rcv: BUG? Peer (responder) declares sending latency, but Agent turned off TSBPD.");
            }
            else
            {
                // Take this value as a good deal. In case when the Peer did not "correct" the latency
                // because it has TSBPD turned off, just stay with the present value defined in options.
                m_iTsbPdDelay_ms = SRT_HS_LATENCY_SND::unwrap(srtdata[SRT_HS_LATENCY]);
                HLOGC(mglog.Debug, log << "HSRSP/rcv: LATENCY Agent/rcv: " << m_iTsbPdDelay_ms << "ms");
            }
        }
    }

    if ((m_lSrtVersion >= SrtVersion(1, 0, 5)) && IsSet(m_lPeerSrtFlags, SRT_OPT_TLPKTDROP))
    {
        // Too late packets dropping feature supported
        m_bPeerTLPktDrop = true;
    }

    if ((m_lSrtVersion >= SrtVersion(1, 1, 0)) && IsSet(m_lPeerSrtFlags, SRT_OPT_NAKREPORT))
    {
        // Peer will send Periodic NAK Reports
        m_bPeerNakReport = true;
    }

    if (m_lSrtVersion >= SrtVersion(1, 2, 0))
    {
        if (IsSet(m_lPeerSrtFlags, SRT_OPT_REXMITFLG))
        {
            // Peer will use REXMIT flag in packet retransmission.
            m_bPeerRexmitFlag = true;
            HLOGP(mglog.Debug, "HSRSP/rcv: 1.2.0+ Agent understands REXMIT flag and so does peer.");
        }
        else
        {
            HLOGP(mglog.Debug, "HSRSP/rcv: Agent understands REXMIT flag, but PEER DOES NOT");
        }
    }
    else
    {
        HLOGF(mglog.Debug, "HSRSP/rcv: <1.2.0 Agent DOESN'T understand REXMIT flag");
    }

    handshakeDone();

    return SRT_CMD_NONE;
}

// This function is called only when the URQ_CONCLUSION handshake has been received from the peer.
bool CUDT::interpretSrtHandshake(const CHandShake &hs,
                                 const CPacket &   hspkt,
                                 uint32_t *out_data SRT_ATR_UNUSED,
                                 size_t *           out_len)
{
    // Initialize out_len to 0 to handle the unencrypted case
    if (out_len)
        *out_len = 0;

    // The version=0 statement as rejection is used only since HSv5.
    // The HSv4 sends the AGREEMENT handshake message with version=0, do not misinterpret it.
    if (m_ConnRes.m_iVersion > HS_VERSION_UDT4 && hs.m_iVersion == 0)
    {
        m_RejectReason = SRT_REJ_PEER;
        LOGC(mglog.Error, log << "HS VERSION = 0, meaning the handshake has been rejected.");
        return false;
    }

    if (hs.m_iVersion < HS_VERSION_SRT1)
        return true; // do nothing

    // Anyway, check if the handshake contains any extra data.
    if (hspkt.getLength() <= CHandShake::m_iContentSize)
    {
        m_RejectReason = SRT_REJ_ROGUE;
        // This would mean that the handshake was at least HSv5, but somehow no extras were added.
        // Dismiss it then, however this has to be logged.
        LOGC(mglog.Error, log << "HS VERSION=" << hs.m_iVersion << " but no handshake extension found!");
        return false;
    }

    // We still believe it should work, let's check the flags.
    int ext_flags = SrtHSRequest::SRT_HSTYPE_HSFLAGS::unwrap(hs.m_iType);
    if (ext_flags == 0)
    {
        m_RejectReason = SRT_REJ_ROGUE;
        LOGC(mglog.Error, log << "HS VERSION=" << hs.m_iVersion << " but no handshake extension flags are set!");
        return false;
    }

    HLOGC(mglog.Debug,
          log << "HS VERSION=" << hs.m_iVersion << " EXTENSIONS: " << CHandShake::ExtensionFlagStr(ext_flags));

    // Ok, now find the beginning of an int32_t array that follows the UDT handshake.
    uint32_t *p    = reinterpret_cast<uint32_t *>(hspkt.m_pcData + CHandShake::m_iContentSize);
    size_t    size = hspkt.getLength() - CHandShake::m_iContentSize; // Due to previous cond check we grant it's >0

    if (IsSet(ext_flags, CHandShake::HS_EXT_HSREQ))
    {
        HLOGC(mglog.Debug, log << "interpretSrtHandshake: extracting HSREQ/RSP type extension");
        uint32_t *begin    = p;
        uint32_t *next     = 0;
        size_t    length   = size / sizeof(uint32_t);
        size_t    blocklen = 0;

        for (;;) // this is ONE SHOT LOOP
        {
            int cmd = FindExtensionBlock(begin, length, Ref(blocklen), Ref(next));

            size_t bytelen = blocklen * sizeof(uint32_t);

            if (cmd == SRT_CMD_HSREQ)
            {
                // Set is the size as it should, then give it for interpretation for
                // the proper function.
                if (blocklen < SRT_HS__SIZE)
                {
                    m_RejectReason = SRT_REJ_ROGUE;
                    LOGC(mglog.Error,
                         log << "HS-ext HSREQ found but invalid size: " << bytelen << " (expected: " << SRT_HS__SIZE
                             << ")");
                    return false; // don't interpret
                }

                int rescmd = processSrtMsg_HSREQ(begin + 1, bytelen, hspkt.m_iTimeStamp, HS_VERSION_SRT1);
                // Interpreted? Then it should be responded with SRT_CMD_HSRSP.
                if (rescmd != SRT_CMD_HSRSP)
                {
                    // m_RejectReason already set
                    LOGC(mglog.Error,
                         log << "interpretSrtHandshake: process HSREQ returned unexpected value " << rescmd);
                    return false;
                }
                handshakeDone();
                updateAfterSrtHandshake(SRT_CMD_HSREQ, HS_VERSION_SRT1);
            }
            else if (cmd == SRT_CMD_HSRSP)
            {
                // Set is the size as it should, then give it for interpretation for
                // the proper function.
                if (blocklen < SRT_HS__SIZE)
                {
                    m_RejectReason = SRT_REJ_ROGUE;
                    LOGC(mglog.Error,
                         log << "HS-ext HSRSP found but invalid size: " << bytelen << " (expected: " << SRT_HS__SIZE
                             << ")");

                    return false; // don't interpret
                }

                int rescmd = processSrtMsg_HSRSP(begin + 1, bytelen, hspkt.m_iTimeStamp, HS_VERSION_SRT1);
                // Interpreted? Then it should be responded with SRT_CMD_NONE.
                // (nothing to be responded for HSRSP, unless there was some kinda problem)
                if (rescmd != SRT_CMD_NONE)
                {
                    // Just formally; the current code doesn't seem to return anything else.
                    m_RejectReason = SRT_REJ_ROGUE;
                    LOGC(mglog.Error,
                         log << "interpretSrtHandshake: process HSRSP returned unexpected value " << rescmd);
                    return false;
                }
                handshakeDone();
                updateAfterSrtHandshake(SRT_CMD_HSRSP, HS_VERSION_SRT1);
            }
            else if (cmd == SRT_CMD_NONE)
            {
                m_RejectReason = SRT_REJ_ROGUE;
                LOGC(mglog.Error, log << "interpretSrtHandshake: no HSREQ/HSRSP block found in the handshake msg!");
                // This means that there can be no more processing done by FindExtensionBlock().
                // And we haven't found what we need - otherwise one of the above cases would pass
                // and lead to exit this loop immediately.
                return false;
            }
            else
            {
                // Any other kind of message extracted. Search on.
                length -= (next - begin);
                begin = next;
                if (begin)
                    continue;
            }

            break;
        }
    }

    HLOGC(mglog.Debug, log << "interpretSrtHandshake: HSREQ done, checking KMREQ");

    // Now check the encrypted

    bool encrypted = false;

    if (IsSet(ext_flags, CHandShake::HS_EXT_KMREQ))
    {
        HLOGC(mglog.Debug, log << "interpretSrtHandshake: extracting KMREQ/RSP type extension");

#ifdef SRT_ENABLE_ENCRYPTION
        if (!m_pCryptoControl->hasPassphrase())
        {
            if (m_bOPT_StrictEncryption)
            {
                m_RejectReason = SRT_REJ_UNSECURE;
                LOGC(
                    mglog.Error,
                    log << "HS KMREQ: Peer declares encryption, but agent does not - rejecting per strict requirement");
                return false;
            }

            LOGC(mglog.Error,
                 log << "HS KMREQ: Peer declares encryption, but agent does not - still allowing connection.");

            // Still allow for connection, and allow Agent to send unencrypted stream to the peer.
            // Also normally allow the key to be processed; worst case it will send the failure response.
        }

        uint32_t *begin    = p;
        uint32_t *next     = 0;
        size_t    length   = size / sizeof(uint32_t);
        size_t    blocklen = 0;

        for (;;) // This is one shot loop, unless REPEATED by 'continue'.
        {
            int cmd = FindExtensionBlock(begin, length, Ref(blocklen), Ref(next));

            HLOGC(mglog.Debug,
                  log << "interpretSrtHandshake: found extension: (" << cmd << ") " << MessageTypeStr(UMSG_EXT, cmd));

            size_t bytelen = blocklen * sizeof(uint32_t);
            if (cmd == SRT_CMD_KMREQ)
            {
                if (!out_data || !out_len)
                {
                    m_RejectReason = SRT_REJ_IPE;
                    LOGC(mglog.Fatal, log << "IPE: HS/KMREQ extracted without passing target buffer!");
                    return false;
                }

                int res =
                    m_pCryptoControl->processSrtMsg_KMREQ(begin + 1, bytelen, out_data, Ref(*out_len), HS_VERSION_SRT1);
                if (res != SRT_CMD_KMRSP)
                {
                    m_RejectReason = SRT_REJ_IPE;
                    // Something went wrong.
                    HLOGC(mglog.Debug,
                          log << "interpretSrtHandshake: IPE/EPE KMREQ processing failed - returned " << res);
                    return false;
                }
                if (*out_len == 1)
                {
                    // This means that there was an abnormal encryption situation occurred.
                    // This is inacceptable in case of strict encryption.
                    if (m_bOPT_StrictEncryption)
                    {
                        if (m_pCryptoControl->m_RcvKmState == SRT_KM_S_BADSECRET)
                        {
                            m_RejectReason = SRT_REJ_BADSECRET;
                        }
                        else
                        {
                            m_RejectReason = SRT_REJ_UNSECURE;
                        }
                        LOGC(mglog.Error,
                             log << "interpretSrtHandshake: KMREQ result abnornal - rejecting per strict encryption");
                        return false;
                    }
                }
                encrypted = true;
            }
            else if (cmd == SRT_CMD_KMRSP)
            {
                int res = m_pCryptoControl->processSrtMsg_KMRSP(begin + 1, bytelen, HS_VERSION_SRT1);
                if (m_bOPT_StrictEncryption && res == -1)
                {
                    m_RejectReason = SRT_REJ_UNSECURE;
                    LOGC(mglog.Error, log << "KMRSP failed - rejecting connection as per strict encryption.");
                    return false;
                }
                encrypted = true;
            }
            else if (cmd == SRT_CMD_NONE)
            {
                m_RejectReason = SRT_REJ_ROGUE;
                LOGC(mglog.Error, log << "HS KMREQ expected - none found!");
                return false;
            }
            else
            {
                HLOGC(mglog.Debug, log << "interpretSrtHandshake: ... skipping " << MessageTypeStr(UMSG_EXT, cmd));
                if (NextExtensionBlock(Ref(begin), next, Ref(length)))
                    continue;
            }

            break;
        }
#else
        // When encryption is not enabled at compile time, behave as if encryption wasn't set,
        // so accordingly to StrictEncryption flag.

        if (m_bOPT_StrictEncryption)
        {
            m_RejectReason = SRT_REJ_UNSECURE;
            LOGC(mglog.Error,
                 log << "HS KMREQ: Peer declares encryption, but agent didn't enable it at compile time - rejecting "
                        "per strict requirement");
            return false;
        }

        LOGC(mglog.Error,
             log << "HS KMREQ: Peer declares encryption, but agent didn't enable it at compile time - still allowing "
                    "connection.");
        encrypted = true;
#endif
    }

    bool   have_congctl = false;
    bool   have_filter  = false;
    string agsm         = m_CongCtl.selected_name();
    if (agsm == "")
    {
        agsm = "live";
        m_CongCtl.select("live");
    }

    if (IsSet(ext_flags, CHandShake::HS_EXT_CONFIG))
    {
        HLOGC(mglog.Debug, log << "interpretSrtHandshake: extracting various CONFIG extensions");

        uint32_t *begin    = p;
        uint32_t *next     = 0;
        size_t    length   = size / sizeof(uint32_t);
        size_t    blocklen = 0;

        for (;;) // This is one shot loop, unless REPEATED by 'continue'.
        {
            int cmd = FindExtensionBlock(begin, length, Ref(blocklen), Ref(next));

            HLOGC(mglog.Debug,
                  log << "interpretSrtHandshake: found extension: (" << cmd << ") " << MessageTypeStr(UMSG_EXT, cmd));

            const size_t bytelen = blocklen * sizeof(uint32_t);
            if (cmd == SRT_CMD_SID)
            {
                if (!bytelen || bytelen > MAX_SID_LENGTH)
                {
                    LOGC(mglog.Error,
                         log << "interpretSrtHandshake: STREAMID length " << bytelen << " is 0 or > " << +MAX_SID_LENGTH
                             << " - PROTOCOL ERROR, REJECTING");
                    return false;
                }
                // Copied through a cleared array. This is because the length is aligned to 4
                // where the padding is filled by zero bytes. For the case when the string is
                // exactly of a 4-divisible length, we make a big array with maximum allowed size
                // filled with zeros. Copying to this array should then copy either only the valid
                // characters of the string (if the lenght is divisible by 4), or the string with
                // padding zeros. In all these cases in the resulting array we should have all
                // subsequent characters of the string plus at least one '\0' at the end. This will
                // make it a perfect NUL-terminated string, to be used to initialize a string.
                char target[MAX_SID_LENGTH + 1];
                memset(target, 0, MAX_SID_LENGTH + 1);
                memcpy(target, begin + 1, bytelen);

                // Un-swap on big endian machines
                ItoHLA((uint32_t *)target, (uint32_t *)target, blocklen);

                m_sStreamName = target;
                HLOGC(mglog.Debug,
                      log << "CONNECTOR'S REQUESTED SID [" << m_sStreamName << "] (bytelen=" << bytelen
                          << " blocklen=" << blocklen << ")");
            }
            else if (cmd == SRT_CMD_CONGESTION)
            {
                if (have_congctl)
                {
                    m_RejectReason = SRT_REJ_ROGUE;
                    LOGC(mglog.Error, log << "CONGCTL BLOCK REPEATED!");
                    return false;
                }

                if (!bytelen || bytelen > MAX_SID_LENGTH)
                {
                    LOGC(mglog.Error,
                         log << "interpretSrtHandshake: CONGESTION-control type length " << bytelen << " is 0 or > "
                             << +MAX_SID_LENGTH << " - PROTOCOL ERROR, REJECTING");
                    return false;
                }
                // Declare that congctl has been received
                have_congctl = true;

                char target[MAX_SID_LENGTH + 1];
                memset(target, 0, MAX_SID_LENGTH + 1);
                memcpy(target, begin + 1, bytelen);
                // Un-swap on big endian machines
                ItoHLA((uint32_t *)target, (uint32_t *)target, blocklen);

                string sm = target;

                // As the congctl has been declared by the peer,
                // check if your congctl is compatible.
                // sm cannot be empty, but the agent's sm can be empty meaning live.
                if (sm != agsm)
                {
                    m_RejectReason = SRT_REJ_CONGESTION;
                    LOGC(mglog.Error,
                         log << "PEER'S CONGCTL '" << sm << "' does not match AGENT'S CONGCTL '" << agsm << "'");
                    return false;
                }

                HLOGC(mglog.Debug,
                      log << "CONNECTOR'S CONGCTL [" << sm << "] (bytelen=" << bytelen << " blocklen=" << blocklen
                          << ")");
            }
            else if (cmd == SRT_CMD_FILTER)
            {
                if (have_filter)
                {
                    m_RejectReason = SRT_REJ_FILTER;
                    LOGC(mglog.Error, log << "FILTER BLOCK REPEATED!");
                    return false;
                }
                // Declare that filter has been received
                have_filter = true;

                // XXX This is the maximum string, but filter config
                // shall be normally limited somehow, especially if used
                // together with SID!
                char target[MAX_SID_LENGTH + 1];
                memset(target, 0, MAX_SID_LENGTH + 1);
                memcpy(target, begin + 1, bytelen);
                string fltcfg = target;

                HLOGC(mglog.Debug,
                      log << "PEER'S FILTER CONFIG [" << fltcfg << "] (bytelen=" << bytelen << " blocklen=" << blocklen
                          << ")");

                if (!checkApplyFilterConfig(fltcfg))
                {
                    LOGC(mglog.Error, log << "PEER'S FILTER CONFIG [" << fltcfg << "] has been rejected");
                    return false;
                }
            }
            else if (cmd == SRT_CMD_NONE)
            {
                break;
            }
            else
            {
                // Found some block that is not interesting here. Skip this and get the next one.
                HLOGC(mglog.Debug, log << "interpretSrtHandshake: ... skipping " << MessageTypeStr(UMSG_EXT, cmd));
            }

            if (!NextExtensionBlock(Ref(begin), next, Ref(length)))
                break;
        }
    }

    // Post-checks
    // Check if peer declared encryption
    if (!encrypted && m_CryptoSecret.len > 0)
    {
        if (m_bOPT_StrictEncryption)
        {
            m_RejectReason = SRT_REJ_UNSECURE;
            LOGC(mglog.Error,
                 log << "HS EXT: Agent declares encryption, but Peer does not - rejecting connection per strict "
                        "requirement.");
            return false;
        }

        LOGC(mglog.Error,
             log << "HS EXT: Agent declares encryption, but Peer does not (Agent can still receive unencrypted packets "
                    "from Peer).");

        // This is required so that the sender is still allowed to send data, when encryption is required,
        // just this will be for waste because the receiver won't decrypt them anyway.
        m_pCryptoControl->createFakeSndContext();
        m_pCryptoControl->m_SndKmState = SRT_KM_S_NOSECRET;  // Because Peer did not send KMX, though Agent has pw
        m_pCryptoControl->m_RcvKmState = SRT_KM_S_UNSECURED; // Because Peer has no PW, as has sent no KMREQ.
        return true;
    }

    // If agent has set some nondefault congctl, then congctl is expected from the peer.
    if (agsm != "live" && !have_congctl)
    {
        m_RejectReason = SRT_REJ_CONGESTION;
        LOGC(mglog.Error,
             log << "HS EXT: Agent uses '" << agsm << "' congctl, but peer DID NOT DECLARE congctl (assuming 'live').");
        return false;
    }

    // Ok, finished, for now.
    return true;
}

bool CUDT::checkApplyFilterConfig(const std::string &confstr)
{
    SrtFilterConfig cfg;
    if (!ParseFilterConfig(confstr, cfg))
        return false;

    // Now extract the type, if present, and
    // check if you have this type of corrector available.
    if (!PacketFilter::correctConfig(cfg))
        return false;

    // Now parse your own string, if you have it.
    if (m_OPT_PktFilterConfigString != "")
    {
        // - for rendezvous, both must be exactly the same, or only one side specified.
        if (m_bRendezvous && m_OPT_PktFilterConfigString != confstr)
        {
            return false;
        }

        SrtFilterConfig mycfg;
        if (!ParseFilterConfig(m_OPT_PktFilterConfigString, mycfg))
            return false;

        // Check only if both have set a filter of the same type.
        if (mycfg.type != cfg.type)
            return false;

        // If so, then:
        // - for caller-listener configuration, accept the listener version.
        if (m_SrtHsSide == HSD_INITIATOR)
        {
            // This is a caller, this should apply all parameters received
            // from the listener, forcefully.
            for (map<string, string>::iterator x = cfg.parameters.begin(); x != cfg.parameters.end(); ++x)
            {
                mycfg.parameters[x->first] = x->second;
            }
        }
        else
        {
            // On a listener, only apply those that you haven't set
            for (map<string, string>::iterator x = cfg.parameters.begin(); x != cfg.parameters.end(); ++x)
            {
                if (!mycfg.parameters.count(x->first))
                    mycfg.parameters[x->first] = x->second;
            }
        }

        HLOGC(mglog.Debug,
              log << "checkApplyFilterConfig: param: LOCAL: " << Printable(mycfg.parameters)
                  << " FORGN: " << Printable(cfg.parameters));

        ostringstream myos;
        myos << mycfg.type;
        for (map<string, string>::iterator x = mycfg.parameters.begin(); x != mycfg.parameters.end(); ++x)
        {
            myos << "," << x->first << ":" << x->second;
        }

        m_OPT_PktFilterConfigString = myos.str();

        HLOGC(mglog.Debug, log << "checkApplyFilterConfig: Effective config: " << m_OPT_PktFilterConfigString);
    }
    else
    {
        // Take the foreign configuration as a good deal.
        HLOGC(mglog.Debug, log << "checkApplyFilterConfig: Good deal config: " << m_OPT_PktFilterConfigString);
        m_OPT_PktFilterConfigString = confstr;
    }

    size_t efc_max_payload_size = SRT_LIVE_MAX_PLSIZE - cfg.extra_size;
    if (m_zOPT_ExpPayloadSize > efc_max_payload_size)
    {
        LOGC(mglog.Warn,
             log << "Due to filter-required extra " << cfg.extra_size << " bytes, SRTO_PAYLOADSIZE fixed to "
                 << efc_max_payload_size << " bytes");
        m_zOPT_ExpPayloadSize = efc_max_payload_size;
    }

    return true;
}

void CUDT::startConnect(const sockaddr *serv_addr, int32_t forced_isn)
{
    CGuard cg(m_ConnectionLock);

    HLOGC(mglog.Debug, log << "startConnect: -> " << SockaddrToString(serv_addr) << "...");

    if (!m_bOpened)
        throw CUDTException(MJ_NOTSUP, MN_NONE, 0);

    if (m_bListening)
        throw CUDTException(MJ_NOTSUP, MN_ISCONNECTED, 0);

    if (m_bConnecting || m_bConnected)
        throw CUDTException(MJ_NOTSUP, MN_ISCONNECTED, 0);

    // record peer/server address
    delete m_pPeerAddr;
    m_pPeerAddr = (AF_INET == m_iIPversion) ? (sockaddr *)new sockaddr_in : (sockaddr *)new sockaddr_in6;
    memcpy(m_pPeerAddr, serv_addr, (AF_INET == m_iIPversion) ? sizeof(sockaddr_in) : sizeof(sockaddr_in6));

    // register this socket in the rendezvous queue
    // RendezevousQueue is used to temporarily store incoming handshake, non-rendezvous connections also require this
    // function
#ifdef SRT_ENABLE_CONNTIMEO
    uint64_t ttl = m_iConnTimeOut * uint64_t(1000);
#else
    uint64_t ttl = 3000000;
#endif
    // XXX DEBUG
    // ttl = 0x1000000000000000;
    // XXX
    if (m_bRendezvous)
        ttl *= 10;
    ttl += CTimer::getTime();
    m_pRcvQueue->registerConnector(m_SocketID, this, m_iIPversion, serv_addr, ttl);

    // The m_iType is used in the INDUCTION for nothing. This value is only regarded
    // in CONCLUSION handshake, however this must be created after the handshake version
    // is already known. UDT_DGRAM is the value that was the only valid in the old SRT
    // with HSv4 (it supported only live transmission), for HSv5 it will be changed to
    // handle handshake extension flags.
    m_ConnReq.m_iType = UDT_DGRAM;

    // This is my current configuration
    if (m_bRendezvous)
    {
        // For rendezvous, use version 5 in the waveahand and the cookie.
        // In case when you get the version 4 waveahand, simply switch to
        // the legacy HSv4 rendezvous and this time send version 4 CONCLUSION.

        // The HSv4 client simply won't check the version nor the cookie and it
        // will be sending its waveahands with version 4. Only when the party
        // has sent version 5 waveahand should the agent continue with HSv5
        // rendezvous.
        m_ConnReq.m_iVersion = HS_VERSION_SRT1;
        // m_ConnReq.m_iVersion = HS_VERSION_UDT4; // <--- Change in order to do regression test.
        m_ConnReq.m_iReqType = URQ_WAVEAHAND;
        m_ConnReq.m_iCookie  = bake(serv_addr);

        // This will be also passed to a HSv4 rendezvous, but fortunately the old
        // SRT didn't read this field from URQ_WAVEAHAND message, only URQ_CONCLUSION.
        m_ConnReq.m_iType           = SrtHSRequest::wrapFlags(false /* no MAGIC here */, m_iSndCryptoKeyLen);
        bool whether SRT_ATR_UNUSED = m_iSndCryptoKeyLen != 0;
        HLOGC(mglog.Debug,
              log << "startConnect (rnd): " << (whether ? "" : "NOT ")
                  << " Advertising PBKEYLEN - value = " << m_iSndCryptoKeyLen);
        m_RdvState  = CHandShake::RDV_WAVING;
        m_SrtHsSide = HSD_DRAW; // initially not resolved.
    }
    else
    {
        // For caller-listener configuration, set the version 4 for INDUCTION
        // due to a serious problem in UDT code being also in the older SRT versions:
        // the listener peer simply sents the EXACT COPY of the caller's induction
        // handshake, except the cookie, which means that when the caller sents version 5,
        // the listener will respond with version 5, which is a false information. Therefore
        // HSv5 clients MUST send HS_VERSION_UDT4 from the caller, regardless of currently
        // supported handshake version.
        //
        // The HSv5 listener should only respond with INDUCTION with m_iVersion == HS_VERSION_SRT1.
        m_ConnReq.m_iVersion = HS_VERSION_UDT4;
        m_ConnReq.m_iReqType = URQ_INDUCTION;
        m_ConnReq.m_iCookie  = 0;
        m_RdvState           = CHandShake::RDV_INVALID;
    }

    m_ConnReq.m_iMSS            = m_iMSS;
    m_ConnReq.m_iFlightFlagSize = (m_iRcvBufSize < m_iFlightFlagSize) ? m_iRcvBufSize : m_iFlightFlagSize;
    m_ConnReq.m_iID             = m_SocketID;
    CIPAddress::ntop(serv_addr, m_ConnReq.m_piPeerIP, m_iIPversion);

    if (forced_isn == 0)
    {
        // Random Initial Sequence Number (normal mode)
        srand((unsigned int)CTimer::getTime());
        m_iISN = m_ConnReq.m_iISN = (int32_t)(CSeqNo::m_iMaxSeqNo * (double(rand()) / RAND_MAX));
    }
    else
    {
        // Predefined ISN (for debug purposes)
        m_iISN = m_ConnReq.m_iISN = forced_isn;
    }

    m_iLastDecSeq        = m_iISN - 1;
    m_iSndLastAck        = m_iISN;
    m_iSndLastDataAck    = m_iISN;
    m_iSndLastFullAck    = m_iISN;
    m_iSndCurrSeqNo      = m_iISN - 1;
    m_iSndLastAck2       = m_iISN;
    m_ullSndLastAck2Time = CTimer::getTime();

    // Inform the server my configurations.
    CPacket reqpkt;
    reqpkt.setControl(UMSG_HANDSHAKE);
    reqpkt.allocate(m_iMaxSRTPayloadSize);
    // XXX NOTE: Now the memory for the payload part is allocated automatically,
    // and such allocated memory is also automatically deallocated in the
    // destructor. If you use CPacket::allocate, remember that you must not:
    // - delete this memory
    // - assign to m_pcData.
    // If you use only manual assignment to m_pCData, this is then manual
    // allocation and so it won't be deallocated in the destructor.
    //
    // (Desired would be to disallow modification of m_pcData outside the
    // control of methods.)

    // ID = 0, connection request
    reqpkt.m_iID = 0;

    size_t hs_size = m_iMaxSRTPayloadSize;
    m_ConnReq.store_to(reqpkt.m_pcData, Ref(hs_size));

    // Note that CPacket::allocate() sets also the size
    // to the size of the allocated buffer, which not
    // necessarily is to be the size of the data.
    reqpkt.setLength(hs_size);

    uint64_t now        = CTimer::getTime();
    reqpkt.m_iTimeStamp = int32_t(now - m_stats.startTime);

    HLOGC(mglog.Debug,
          log << CONID() << "CUDT::startConnect: REQ-TIME set HIGH (" << now << "). SENDING HS: " << m_ConnReq.show());

    /*
     * Race condition if non-block connect response thread scheduled before we set m_bConnecting to true?
     * Connect response will be ignored and connecting will wait until timeout.
     * Maybe m_ConnectionLock handling problem? Not used in CUDT::connect(const CPacket& response)
     */
    m_llLastReqTime = now;
    m_bConnecting   = true;
    m_pSndQueue->sendto(serv_addr, reqpkt);

    //
    ///
    ////  ---> CONTINUE TO: <PEER>.CUDT::processConnectRequest()
    ///        (Take the part under condition: hs.m_iReqType == URQ_INDUCTION)
    ////  <--- RETURN WHEN: m_pSndQueue->sendto() is called.
    ////  .... SKIP UNTIL m_pRcvQueue->recvfrom() HERE....
    ////       (the first "sendto" will not be called due to being too early)
    ///
    //

    // asynchronous connect, return immediately
    if (!m_bSynRecving)
    {
        HLOGC(mglog.Debug, log << CONID() << "startConnect: ASYNC MODE DETECTED. Deferring the process to RcvQ:worker");
        return;
    }

    // Wait for the negotiated configurations from the peer side.

    // This packet only prepares the storage where we will read the
    // next incoming packet.
    CPacket response;
    response.setControl(UMSG_HANDSHAKE);
    response.allocate(m_iMaxSRTPayloadSize);

    CUDTException  e;
    EConnectStatus cst = CONN_CONTINUE;

    while (!m_bClosing)
    {
        int64_t tdiff = CTimer::getTime() - m_llLastReqTime;
        // avoid sending too many requests, at most 1 request per 250ms

        // SHORT VERSION:
        // The immediate first run of this loop WILL SKIP THIS PART, so
        // the processing really begins AFTER THIS CONDITION.
        //
        // Note that some procedures inside may set m_llLastReqTime to 0,
        // which will result of this condition to trigger immediately in
        // the next iteration.
        if (tdiff > 250000)
        {
            HLOGC(mglog.Debug,
                  log << "startConnect: LOOP: time to send (" << tdiff << " > 250000). size=" << reqpkt.getLength());

            if (m_bRendezvous)
                reqpkt.m_iID = m_ConnRes.m_iID;

            now = CTimer::getTime();
#if ENABLE_HEAVY_LOGGING
            {
                CHandShake debughs;
                debughs.load_from(reqpkt.m_pcData, reqpkt.getLength());
                HLOGC(mglog.Debug,
                      log << CONID() << "startConnect: REQ-TIME HIGH (" << now
                          << "). cont/sending HS to peer: " << debughs.show());
            }
#endif

            m_llLastReqTime     = now;
            reqpkt.m_iTimeStamp = int32_t(now - m_stats.startTime);
            m_pSndQueue->sendto(serv_addr, reqpkt);
        }
        else
        {
            HLOGC(mglog.Debug, log << "startConnect: LOOP: too early to send - " << tdiff << " < 250000");
        }

        cst = CONN_CONTINUE;
        response.setLength(m_iMaxSRTPayloadSize);
        if (m_pRcvQueue->recvfrom(m_SocketID, Ref(response)) > 0)
        {
            HLOGC(mglog.Debug, log << CONID() << "startConnect: got response for connect request");
            cst = processConnectResponse(response, &e, true /*synchro*/);

            HLOGC(mglog.Debug, log << CONID() << "startConnect: response processing result: " << ConnectStatusStr(cst));

            // Expected is that:
            // - the peer responded with URQ_INDUCTION + cookie. This above function
            //   should check that and craft the URQ_CONCLUSION handshake, in which
            //   case this function returns CONN_CONTINUE. As an extra action taken
            //   for that case, we set the SECURING mode if encryption requested,
            //   and serialize again the handshake, possibly together with HS extension
            //   blocks, if HSv5 peer responded. The serialized handshake will be then
            //   sent again, as the loop is repeated.
            // - the peer responded with URQ_CONCLUSION. This handshake was accepted
            //   as a connection, and for >= HSv5 the HS extension blocks have been
            //   also read and interpreted. In this case this function returns:
            //   - CONN_ACCEPT, if everything was correct - break this loop and return normally
            //   - CONN_REJECT in case of any problems with the delivered handshake
            //     (incorrect data or data conflict) - throw error exception
            // - the peer responded with any of URQ_ERROR_*.  - throw error exception
            //
            // The error exception should make the API connect() function fail, if blocking
            // or mark the failure for that socket in epoll, if non-blocking.

            if (cst == CONN_RENDEZVOUS)
            {
                // When this function returned CONN_RENDEZVOUS, this requires
                // very special processing for the Rendezvous-v5 algorithm. This MAY
                // involve also preparing a new handshake form, also interpreting the
                // SRT handshake extension and crafting SRT handshake extension for the
                // peer, which should be next sent. When this function returns CONN_CONTINUE,
                // it means that it has done all that was required, however none of the below
                // things has to be done (this function will do it by itself if needed).
                // Otherwise the handshake rolling can be interrupted and considered complete.
                cst = processRendezvous(Ref(reqpkt), response, serv_addr, true /*synchro*/, RST_OK);
                if (cst == CONN_CONTINUE)
                    continue;
                break;
            }

            if (cst == CONN_REJECT)
                sendCtrl(UMSG_SHUTDOWN);

            if (cst != CONN_CONTINUE && cst != CONN_CONFUSED)
                break; // --> OUTSIDE-LOOP

            // IMPORTANT
            // [[using assert(m_pCryptoControl != nullptr)]];

            // new request/response should be sent out immediately on receving a response
            HLOGC(mglog.Debug,
                  log << "startConnect: SYNC CONNECTION STATUS:" << ConnectStatusStr(cst) << ", REQ-TIME: LOW.");
            m_llLastReqTime = 0;

            // Now serialize the handshake again to the existing buffer so that it's
            // then sent later in this loop.

            // First, set the size back to the original size, m_iMaxSRTPayloadSize because
            // this is the size of the originally allocated space. It might have been
            // shrunk by serializing the INDUCTION handshake (which was required before
            // sending this packet to the output queue) and therefore be too
            // small to store the CONCLUSION handshake (with HSv5 extensions).
            reqpkt.setLength(m_iMaxSRTPayloadSize);

            HLOGC(mglog.Debug, log << "startConnect: creating HS CONCLUSION: buffer size=" << reqpkt.getLength());

            // NOTE: BUGFIX: SERIALIZE AGAIN.
            // The original UDT code didn't do it, so it was theoretically
            // turned into conclusion, but was sending still the original
            // induction handshake challenge message. It was working only
            // thanks to that simultaneously there were being sent handshake
            // messages from a separate thread (CSndQueue::worker) from
            // RendezvousQueue, this time serialized properly, which caused
            // that with blocking mode there was a kinda initial "drunk
            // passenger with taxi driver talk" until the RendezvousQueue sends
            // (when "the time comes") the right CONCLUSION handshake
            // challenge message.
            //
            // Now that this is fixed, the handshake messages from RendezvousQueue
            // are sent only when there is a rendezvous mode or non-blocking mode.
            if (!createSrtHandshake(Ref(reqpkt), Ref(m_ConnReq), SRT_CMD_HSREQ, SRT_CMD_KMREQ, 0, 0))
            {
                LOGC(mglog.Error, log << "createSrtHandshake failed - REJECTING.");
                cst = CONN_REJECT;
                break;
            }
            // These last 2 parameters designate the buffer, which is in use only for SRT_CMD_KMRSP.
            // If m_ConnReq.m_iVersion == HS_VERSION_UDT4, this function will do nothing,
            // except just serializing the UDT handshake.
            // The trick is that the HS challenge is with version HS_VERSION_UDT4, but the
            // listener should respond with HS_VERSION_SRT1, if it is HSv5 capable.
        }

        HLOGC(mglog.Debug,
              log << "startConnect: timeout from Q:recvfrom, looping again; cst=" << ConnectStatusStr(cst));

#if ENABLE_HEAVY_LOGGING
        // Non-fatal assertion
        if (cst == CONN_REJECT) // Might be returned by processRendezvous
        {
            LOGC(mglog.Error,
                 log << "startConnect: IPE: cst=REJECT NOT EXPECTED HERE, the loop should've been interrupted!");
            break;
        }
#endif

        if (CTimer::getTime() > ttl)
        {
            // timeout
            e = CUDTException(MJ_SETUP, MN_TIMEOUT, 0);
            break;
        }
    }

    // <--- OUTSIDE-LOOP
    // Here will fall the break when not CONN_CONTINUE.
    // CONN_RENDEZVOUS is handled by processRendezvous.
    // CONN_ACCEPT will skip this and pass on.
    if (cst == CONN_REJECT)
    {
        e = CUDTException(MJ_SETUP, MN_REJECTED, 0);
    }

    if (e.getErrorCode() == 0)
    {
        if (m_bClosing)                                    // if the socket is closed before connection...
            e = CUDTException(MJ_SETUP);                   // XXX NO MN ?
        else if (m_ConnRes.m_iReqType > URQ_FAILURE_TYPES) // connection request rejected
        {
            m_RejectReason = RejectReasonForURQ(m_ConnRes.m_iReqType);
            e              = CUDTException(MJ_SETUP, MN_REJECTED, 0);
        }
        else if ((!m_bRendezvous) && (m_ConnRes.m_iISN != m_iISN)) // secuity check
            e = CUDTException(MJ_SETUP, MN_SECURITY, 0);
    }

    if (e.getErrorCode() != 0)
    {
        m_bConnecting = false;
        // The process is to be abnormally terminated, remove the connector
        // now because most likely no other processing part has done anything with it.
        m_pRcvQueue->removeConnector(m_SocketID);
        throw e;
    }

    HLOGC(mglog.Debug, log << CONID() << "startConnect: handshake exchange succeeded");

    // Parameters at the end.
    HLOGC(mglog.Debug,
          log << "startConnect: END. Parameters:"
                 " mss="
              << m_iMSS << " max-cwnd-size=" << m_CongCtl->cgWindowMaxSize()
              << " cwnd-size=" << m_CongCtl->cgWindowSize() << " rtt=" << m_iRTT << " bw=" << m_iBandwidth);
}

// Asynchronous connection
EConnectStatus CUDT::processAsyncConnectResponse(const CPacket &pkt) ATR_NOEXCEPT
{
    EConnectStatus cst = CONN_CONTINUE;
    CUDTException  e;

    CGuard cg(m_ConnectionLock); // FIX
    HLOGC(mglog.Debug, log << CONID() << "processAsyncConnectResponse: got response for connect request, processing");
    cst = processConnectResponse(pkt, &e, false);

    HLOGC(mglog.Debug,
          log << CONID() << "processAsyncConnectResponse: response processing result: " << ConnectStatusStr(cst)
              << "REQ-TIME LOW to enforce immediate response");
    m_llLastReqTime = 0;

    return cst;
}

bool CUDT::processAsyncConnectRequest(EReadStatus     rst,
                                      EConnectStatus  cst,
                                      const CPacket & response,
                                      const sockaddr *serv_addr)
{
    // IMPORTANT!

    // This function is called, still asynchronously, but in the order
    // of call just after the call to the above processAsyncConnectResponse.
    // This should have got the original value returned from
    // processConnectResponse through processAsyncConnectResponse.

    CPacket request;
    request.setControl(UMSG_HANDSHAKE);
    request.allocate(m_iMaxSRTPayloadSize);
    uint64_t now         = CTimer::getTime();
    request.m_iTimeStamp = int(now - m_stats.startTime);

    HLOGC(mglog.Debug,
          log << "processAsyncConnectRequest: REQ-TIME: HIGH (" << now << "). Should prevent too quick responses.");
    m_llLastReqTime = now;
    // ID = 0, connection request
    request.m_iID = !m_bRendezvous ? 0 : m_ConnRes.m_iID;

    bool status = true;

    if (cst == CONN_RENDEZVOUS)
    {
        HLOGC(mglog.Debug, log << "processAsyncConnectRequest: passing to processRendezvous");
        cst = processRendezvous(Ref(request), response, serv_addr, false /*asynchro*/, rst);
        if (cst == CONN_ACCEPT)
        {
            HLOGC(mglog.Debug,
                  log << "processAsyncConnectRequest: processRendezvous completed the process and responded by itself. "
                         "Done.");
            return true;
        }

        if (cst != CONN_CONTINUE)
        {
            // processRendezvous already set the reject reason
            LOGC(mglog.Error,
                 log << "processAsyncConnectRequest: REJECT reported from processRendezvous, not processing further.");
            status = false;
        }
    }
    else if (cst == CONN_REJECT)
    {
        // m_RejectReason already set at worker_ProcessAddressedPacket.
        LOGC(mglog.Error,
             log << "processAsyncConnectRequest: REJECT reported from HS processing, not processing further.");
        return false;
    }
    else
    {
        // (this procedure will be also run for HSv4 rendezvous)
        HLOGC(mglog.Debug, log << "processAsyncConnectRequest: serializing HS: buffer size=" << request.getLength());
        if (!createSrtHandshake(Ref(request), Ref(m_ConnReq), SRT_CMD_HSREQ, SRT_CMD_KMREQ, 0, 0))
        {
            // All 'false' returns from here are IPE-type, mostly "invalid argument" plus "all keys expired".
            LOGC(mglog.Error, log << "IPE: processAsyncConnectRequest: createSrtHandshake failed, dismissing.");
            status = false;
        }
        else
        {
            HLOGC(mglog.Debug,
                  log << "processAsyncConnectRequest: sending HS reqtype=" << RequestTypeStr(m_ConnReq.m_iReqType)
                      << " to socket " << request.m_iID << " size=" << request.getLength());
        }
    }

    if (!status)
    {
        return false;
        /* XXX Shouldn't it send a single response packet for the rejection?
        // Set the version to 0 as "handshake rejection" status and serialize it
        CHandShake zhs;
        size_t size = request.getLength();
        zhs.store_to(request.m_pcData, Ref(size));
        request.setLength(size);
        */
    }

    HLOGC(mglog.Debug, log << "processAsyncConnectRequest: sending request packet, setting REQ-TIME HIGH.");
    m_llLastReqTime = CTimer::getTime();
    m_pSndQueue->sendto(serv_addr, request);
    return status;
}

void CUDT::cookieContest()
{
    if (m_SrtHsSide != HSD_DRAW)
        return;

    HLOGC(mglog.Debug, log << "cookieContest: agent=" << m_ConnReq.m_iCookie << " peer=" << m_ConnRes.m_iCookie);

    if (m_ConnReq.m_iCookie == 0 || m_ConnRes.m_iCookie == 0)
    {
        // Note that it's virtually impossible that Agent's cookie is not ready, this
        // shall be considered IPE.
        // Not all cookies are ready, don't start the contest.
        return;
    }

    // INITIATOR/RESPONDER role is resolved by COOKIE CONTEST.
    //
    // The cookie contest must be repeated every time because it
    // may change the state at some point.
    int better_cookie = m_ConnReq.m_iCookie - m_ConnRes.m_iCookie;

    if (better_cookie > 0)
    {
        m_SrtHsSide = HSD_INITIATOR;
        return;
    }

    if (better_cookie < 0)
    {
        m_SrtHsSide = HSD_RESPONDER;
        return;
    }

    // DRAW! The only way to continue would be to force the
    // cookies to be regenerated and to start over. But it's
    // not worth a shot - this is an extremely rare case.
    // This can simply do reject so that it can be started again.

    // Pretend then that the cookie contest wasn't done so that
    // it's done again. Cookies are baked every time anew, however
    // the successful initial contest remains valid no matter how
    // cookies will change.

    m_SrtHsSide = HSD_DRAW;
}

EConnectStatus CUDT::processRendezvous(
    ref_t<CPacket> reqpkt, const CPacket &response, const sockaddr *serv_addr, bool synchro, EReadStatus rst)
{
    if (m_RdvState == CHandShake::RDV_CONNECTED)
    {
        HLOGC(mglog.Debug, log << "processRendezvous: already in CONNECTED state.");
        return CONN_ACCEPT;
    }

    uint32_t kmdata[SRTDATA_MAXSIZE];
    size_t   kmdatasize = SRTDATA_MAXSIZE;
    CPacket &rpkt       = *reqpkt;

    cookieContest();

    // We know that the other side was contacted and the other side has sent
    // the handshake message - we know then both cookies. If it's a draw, it's
    // a very rare case of creating identical cookies.
    if (m_SrtHsSide == HSD_DRAW)
    {
        m_RejectReason = SRT_REJ_RDVCOOKIE;
        LOGC(mglog.Error,
             log << "COOKIE CONTEST UNRESOLVED: can't assign connection roles, please wait another minute.");
        return CONN_REJECT;
    }

    UDTRequestType rsp_type = URQ_FAILURE_TYPES; // just to track uninitialized errors

    // We can assume that the Handshake packet received here as 'response'
    // is already serialized in m_ConnRes. Check extra flags that are meaningful
    // for further processing here.

    int  ext_flags       = SrtHSRequest::SRT_HSTYPE_HSFLAGS::unwrap(m_ConnRes.m_iType);
    bool needs_extension = ext_flags != 0; // Initial value: received HS has extensions.
    bool needs_hsrsp;
    rendezvousSwitchState(Ref(rsp_type), Ref(needs_extension), Ref(needs_hsrsp));
    if (rsp_type > URQ_FAILURE_TYPES)
    {
        m_RejectReason = RejectReasonForURQ(rsp_type);
        HLOGC(mglog.Debug,
              log << "processRendezvous: rejecting due to switch-state response: " << RequestTypeStr(rsp_type));
        return CONN_REJECT;
    }
    checkUpdateCryptoKeyLen("processRendezvous", m_ConnRes.m_iType);

    // We have three possibilities here as it comes to HSREQ extensions:

    // 1. The agent is loser in attention state, it sends EMPTY conclusion (without extensions)
    // 2. The agent is loser in initiated state, it interprets incoming HSREQ and creates HSRSP
    // 3. The agent is winner in attention or fine state, it sends HSREQ extension
    m_ConnReq.m_iReqType  = rsp_type;
    m_ConnReq.m_extension = needs_extension;

    // This must be done before prepareConnectionObjects().
    applyResponseSettings();

    // This must be done before interpreting and creating HSv5 extensions.
    if (!prepareConnectionObjects(m_ConnRes, m_SrtHsSide, 0))
    {
        // m_RejectReason already handled
        HLOGC(mglog.Debug, log << "processRendezvous: rejecting due to problems in prepareConnectionObjects.");
        return CONN_REJECT;
    }

    // Case 2.
    if (needs_hsrsp)
    {
        // This means that we have received HSREQ extension with the handshake, so we need to interpret
        // it and craft the response.
        if (rst == RST_OK)
        {
            // We have JUST RECEIVED packet in this session (not that this is called as periodic update).
            // Sanity check
            m_llLastReqTime = 0;
            if (response.getLength() == size_t(-1))
            {
                m_RejectReason = SRT_REJ_IPE;
                LOGC(mglog.Fatal,
                     log << "IPE: rst=RST_OK, but the packet has set -1 length - REJECTING (REQ-TIME: LOW)");
                return CONN_REJECT;
            }

            if (!interpretSrtHandshake(m_ConnRes, response, kmdata, &kmdatasize))
            {
                HLOGC(mglog.Debug,
                      log << "processRendezvous: rejecting due to problems in interpretSrtHandshake REQ-TIME: LOW.");
                return CONN_REJECT;
            }

            // Pass on, inform about the shortened response-waiting period.
            HLOGC(mglog.Debug, log << "processRendezvous: setting REQ-TIME: LOW. Forced to respond immediately.");
        }
        else
        {
            // If the last CONCLUSION message didn't contain the KMX extension, there's
            // no key recorded yet, so it can't be extracted. Mark this kmdatasize empty though.
            int hs_flags = SrtHSRequest::SRT_HSTYPE_HSFLAGS::unwrap(m_ConnRes.m_iType);
            if (IsSet(hs_flags, CHandShake::HS_EXT_KMREQ))
            {
                // This is a periodic handshake update, so you need to extract the KM data from the
                // first message, provided that it is there.
                size_t msgsize = m_pCryptoControl->getKmMsg_size(0);
                if (msgsize == 0)
                {
                    switch (m_pCryptoControl->m_RcvKmState)
                    {
                        // If the KMX process ended up with a failure, the KMX is not recorded.
                        // In this case as the KMRSP answer the "failure status" should be crafted.
                    case SRT_KM_S_NOSECRET:
                    case SRT_KM_S_BADSECRET:
                    {
                        HLOGC(mglog.Debug,
                              log << "processRendezvous: No KMX recorded, status = NOSECRET. Respond with NOSECRET.");

                        // Just do the same thing as in CCryptoControl::processSrtMsg_KMREQ for that case,
                        // that is, copy the NOSECRET code into KMX message.
                        memcpy(kmdata, &m_pCryptoControl->m_RcvKmState, sizeof(int32_t));
                        kmdatasize = 1;
                    }
                    break;

                    default:
                        // Remaining values:
                        // UNSECURED: should not fall here at alll
                        // SECURING: should not happen in HSv5
                        // SECURED: should have received the recorded KMX correctly (getKmMsg_size(0) > 0)
                        {
                            m_RejectReason = SRT_REJ_IPE;
                            // Remaining situations:
                            // - password only on this site: shouldn't be considered to be sent to a no-password site
                            LOGC(mglog.Error,
                                 log << "processRendezvous: IPE: PERIODIC HS: NO KMREQ RECORDED KMSTATE: RCV="
                                     << KmStateStr(m_pCryptoControl->m_RcvKmState)
                                     << " SND=" << KmStateStr(m_pCryptoControl->m_SndKmState));
                            return CONN_REJECT;
                        }
                        break;
                    }
                }
                else
                {
                    kmdatasize = msgsize / 4;
                    if (msgsize > kmdatasize * 4)
                    {
                        // Sanity check
                        LOGC(mglog.Error, log << "IPE: KMX data not aligned to 4 bytes! size=" << msgsize);
                        memset(kmdata + (kmdatasize * 4), 0, msgsize - (kmdatasize * 4));
                        ++kmdatasize;
                    }

                    HLOGC(mglog.Debug,
                          log << "processRendezvous: getting KM DATA from the fore-recorded KMX from KMREQ, size="
                              << kmdatasize);
                    memcpy(kmdata, m_pCryptoControl->getKmMsg_data(0), msgsize);
                }
            }
            else
            {
                HLOGC(mglog.Debug, log << "processRendezvous: no KMX flag - not extracting KM data for KMRSP");
                kmdatasize = 0;
            }
        }

        // No matter the value of needs_extension, the extension is always needed
        // when HSREQ was interpreted (to store HSRSP extension).
        m_ConnReq.m_extension = true;

        HLOGC(mglog.Debug,
              log << "processRendezvous: HSREQ extension ok, creating HSRSP response. kmdatasize=" << kmdatasize);

        rpkt.setLength(m_iMaxSRTPayloadSize);
        if (!createSrtHandshake(reqpkt, Ref(m_ConnReq), SRT_CMD_HSRSP, SRT_CMD_KMRSP, kmdata, kmdatasize))
        {
            HLOGC(mglog.Debug,
                  log << "processRendezvous: rejecting due to problems in createSrtHandshake. REQ-TIME: LOW");
            m_llLastReqTime = 0;
            return CONN_REJECT;
        }

        // This means that it has received URQ_CONCLUSION with HSREQ, agent is then in RDV_FINE
        // state, it sends here URQ_CONCLUSION with HSREQ/KMREQ extensions and it awaits URQ_AGREEMENT.
        return CONN_CONTINUE;
    }

    // Special case: if URQ_AGREEMENT is to be sent, when this side is INITIATOR,
    // then it must have received HSRSP, so it must interpret it. Otherwise it would
    // end up with URQ_DONE, which means that it is the other side to interpret HSRSP.
    if (m_SrtHsSide == HSD_INITIATOR && m_ConnReq.m_iReqType == URQ_AGREEMENT)
    {
        // The same is done in CUDT::postConnect(), however this section will
        // not be done in case of rendezvous. The section in postConnect() is
        // predicted to run only in regular CALLER handling.

        if (rst != RST_OK || response.getLength() == size_t(-1))
        {
            // Actually the -1 length would be an IPE, but it's likely that this was reported already.
            HLOGC(
                mglog.Debug,
                log << "processRendezvous: no INCOMING packet, NOT interpreting extensions (relying on exising data)");
        }
        else
        {
            HLOGC(mglog.Debug,
                  log << "processRendezvous: INITIATOR, will send AGREEMENT - interpreting HSRSP extension");
            if (!interpretSrtHandshake(m_ConnRes, response, 0, 0))
            {
                // m_RejectReason is already set, so set the reqtype accordingly
                m_ConnReq.m_iReqType = URQFailure(m_RejectReason);
            }
        }
        // This should be false, make a kinda assert here.
        if (needs_extension)
        {
            LOGC(mglog.Fatal, log << "IPE: INITIATOR responding AGREEMENT should declare no extensions to HS");
            m_ConnReq.m_extension = false;
        }
    }

    HLOGC(mglog.Debug,
          log << CONID() << "processRendezvous: COOKIES Agent/Peer: " << m_ConnReq.m_iCookie << "/"
              << m_ConnRes.m_iCookie << " HSD:" << (m_SrtHsSide == HSD_INITIATOR ? "initiator" : "responder")
              << " STATE:" << CHandShake::RdvStateStr(m_RdvState) << " ...");

    if (rsp_type == URQ_DONE)
    {
        HLOGC(mglog.Debug, log << "... WON'T SEND any response, both sides considered connected");
    }
    else
    {
        HLOGC(mglog.Debug,
              log << "... WILL SEND " << RequestTypeStr(rsp_type) << " " << (m_ConnReq.m_extension ? "with" : "without")
                  << " SRT HS extensions");
    }

    // This marks the information for the serializer that
    // the SRT handshake extension is required.
    // Rest of the data will be filled together with
    // serialization.
    m_ConnReq.m_extension = needs_extension;

    rpkt.setLength(m_iMaxSRTPayloadSize);
    if (m_RdvState == CHandShake::RDV_CONNECTED)
    {
        // When synchro=false, don't lock a mutex for rendezvous queue.
        // This is required when this function is called in the
        // receive queue worker thread - it would lock itself.
        int cst = postConnect(response, true, 0, synchro);
        if (cst == CONN_REJECT)
        {
            // m_RejectReason already set
            HLOGC(mglog.Debug, log << "processRendezvous: rejecting due to problems in postConnect.");
            return CONN_REJECT;
        }
    }

    // URQ_DONE or URQ_AGREEMENT can be the result if the state is RDV_CONNECTED.
    // If URQ_DONE, then there's nothing to be done, when URQ_AGREEMENT then return
    // CONN_CONTINUE to make the caller send again the contents if the packet buffer,
    // this time with URQ_AGREEMENT message, but still consider yourself connected.
    if (rsp_type == URQ_DONE)
    {
        HLOGC(mglog.Debug, log << "processRendezvous: rsp=DONE, reporting ACCEPT (nothing to respond)");
        return CONN_ACCEPT;
    }

    // createSrtHandshake moved here because if the above conditions are satisfied,
    // no response is going to be send, so nothing needs to be "created".

    // needs_extension here distinguishes between cases 1 and 3.
    // NOTE: in case when interpretSrtHandshake was run under the conditions above (to interpret HSRSP),
    // then createSrtHandshake below will create only empty AGREEMENT message.
    if (!createSrtHandshake(reqpkt, Ref(m_ConnReq), SRT_CMD_HSREQ, SRT_CMD_KMREQ, 0, 0))
    {
        // m_RejectReason already set
        LOGC(mglog.Error, log << "createSrtHandshake failed (IPE?), connection rejected. REQ-TIME: LOW");
        m_llLastReqTime = 0;
        return CONN_REJECT;
    }

    if (rsp_type == URQ_AGREEMENT && m_RdvState == CHandShake::RDV_CONNECTED)
    {
        // We are using our own serialization method (not the one called after
        // processConnectResponse, this is skipped in case when this function
        // is called), so we can also send this immediately. Agreement must be
        // sent just once and the party must switch into CONNECTED state - in
        // contrast to CONCLUSION messages, which should be sent in loop repeatedly.
        //
        // Even though in theory the AGREEMENT message sent just once may miss
        // the target (as normal thing in UDP), this is little probable to happen,
        // and this doesn't matter much because even if the other party doesn't
        // get AGREEMENT, but will get payload or KEEPALIVE messages, it will
        // turn into connected state as well. The AGREEMENT is rather kinda
        // catalyzer here and may turn the entity on the right track faster. When
        // AGREEMENT is missed, it may have kinda initial tearing.

        const uint64_t now = CTimer::getTime();
        m_llLastReqTime    = now;
        rpkt.m_iTimeStamp  = int32_t(now - m_stats.startTime);
        HLOGC(mglog.Debug,
              log << "processRendezvous: rsp=AGREEMENT, reporting ACCEPT and sending just this one, REQ-TIME HIGH ("
                  << now << ").");

        m_pSndQueue->sendto(serv_addr, rpkt);

        return CONN_ACCEPT;
    }

    if (rst == RST_OK)
    {
        // the request time must be updated so that the next handshake can be sent out immediately
        HLOGC(mglog.Debug,
              log << "processRendezvous: rsp=" << RequestTypeStr(m_ConnReq.m_iReqType)
                  << " REQ-TIME: LOW to send immediately, consider yourself conencted");
        m_llLastReqTime = 0;
    }
    else
    {
        HLOGC(mglog.Debug, log << "processRendezvous: REQ-TIME: remains previous value, consider yourself connected");
    }
    return CONN_CONTINUE;
}

EConnectStatus CUDT::processConnectResponse(const CPacket &response, CUDTException *eout, bool synchro) ATR_NOEXCEPT
{
    // NOTE: ASSUMED LOCK ON: m_ConnectionLock.

    // this is the 2nd half of a connection request. If the connection is setup successfully this returns 0.
    // Returned values:
    // - CONN_REJECT: there was some error when processing the response, connection should be rejected
    // - CONN_ACCEPT: the handshake is done and finished correctly
    // - CONN_CONTINUE: the induction handshake has been processed correctly, and expects CONCLUSION handshake

    if (!m_bConnecting)
        return CONN_REJECT;

    // This is required in HSv5 rendezvous, in which it should send the URQ_AGREEMENT message to
    // the peer, however switch to connected state.
    HLOGC(mglog.Debug,
          log << "processConnectResponse: TYPE:"
              << (response.isControl() ? MessageTypeStr(response.getType(), response.getExtendedType())
                                       : string("DATA")));
    // ConnectStatus res = CONN_REJECT; // used later for status - must be declared here due to goto POST_CONNECT.

    // For HSv4, the data sender is INITIATOR, and the data receiver is RESPONDER,
    // regardless of the connecting side affiliation. This will be changed for HSv5.
    bool          bidirectional = false;
    HandshakeSide hsd           = m_bDataSender ? HSD_INITIATOR : HSD_RESPONDER;
    // (defined here due to 'goto' below).

    // SRT peer may send the SRT handshake private message (type 0x7fff) before a keep-alive.

    // This condition is checked when the current agent is trying to do connect() in rendezvous mode,
    // but the peer was faster to send a handshake packet earlier. This makes it continue with connecting
    // process if the peer is already behaving as if the connection was already established.

    // This value will check either the initial value, which is less than SRT1, or
    // the value previously loaded to m_ConnReq during the previous handshake response.
    // For the initial form this value should not be checked.
    bool hsv5 = m_ConnRes.m_iVersion >= HS_VERSION_SRT1;

    if (m_bRendezvous &&
        (m_RdvState == CHandShake::RDV_CONNECTED   // somehow Rendezvous-v5 switched it to CONNECTED.
         || !response.isControl()                  // WAS A PAYLOAD PACKET.
         || (response.getType() == UMSG_KEEPALIVE) // OR WAS A UMSG_KEEPALIVE message.
         || (response.getType() == UMSG_EXT) // OR WAS a CONTROL packet of some extended type (i.e. any SRT specific)
         )
        // This may happen if this is an initial state in which the socket type was not yet set.
        // If this is a field that holds the response handshake record from the peer, this means that it wasn't received
        // yet. HSv5: added version check because in HSv5 the m_iType field has different meaning and it may be 0 in
        // case when the handshake does not carry SRT extensions.
        && (hsv5 || m_ConnRes.m_iType != UDT_UNDEFINED))
    {
        // a data packet or a keep-alive packet comes, which means the peer side is already connected
        // in this situation, the previously recorded response will be used
        // In HSv5 this situation is theoretically possible if this party has missed the URQ_AGREEMENT message.
        HLOGC(mglog.Debug, log << CONID() << "processConnectResponse: already connected - pinning in");
        if (hsv5)
        {
            m_RdvState = CHandShake::RDV_CONNECTED;
        }

        return postConnect(response, hsv5, eout, synchro);
    }

    if (!response.isControl(UMSG_HANDSHAKE))
    {
        m_RejectReason = SRT_REJ_ROGUE;
        if (!response.isControl())
        {
            LOGC(mglog.Error, log << CONID() << "processConnectResponse: received DATA while HANDSHAKE expected");
        }
        else
        {
            LOGC(mglog.Error,
                 log << CONID()
                     << "processConnectResponse: CONFUSED: expected UMSG_HANDSHAKE as connection not yet established, "
                        "got: "
                     << MessageTypeStr(response.getType(), response.getExtendedType()));
        }
        return CONN_CONFUSED;
    }

    if (m_ConnRes.load_from(response.m_pcData, response.getLength()) == -1)
    {
        m_RejectReason = SRT_REJ_ROGUE;
        // Handshake data were too small to reach the Handshake structure. Reject.
        LOGC(mglog.Error,
             log << CONID()
                 << "processConnectResponse: HANDSHAKE data buffer too small - possible blueboxing. Rejecting.");
        return CONN_REJECT;
    }

    HLOGC(mglog.Debug, log << CONID() << "processConnectResponse: HS RECEIVED: " << m_ConnRes.show());
    if (m_ConnRes.m_iReqType > URQ_FAILURE_TYPES)
    {
        m_RejectReason = RejectReasonForURQ(m_ConnRes.m_iReqType);
        return CONN_REJECT;
    }

    if (size_t(m_ConnRes.m_iMSS) > CPacket::ETH_MAX_MTU_SIZE)
    {
        // Yes, we do abort to prevent buffer overrun. Set your MSS correctly
        // and you'll avoid problems.
        m_RejectReason = SRT_REJ_ROGUE;
        LOGC(mglog.Fatal, log << "MSS size " << m_iMSS << "exceeds MTU size!");
        return CONN_REJECT;
    }

    // (see createCrypter() call below)
    //
    // The CCryptoControl attached object must be created early
    // because it will be required to create a conclusion handshake in HSv5
    //
    if (m_bRendezvous)
    {
        // SANITY CHECK: A rendezvous socket should reject any caller requests (it's not a listener)
        if (m_ConnRes.m_iReqType == URQ_INDUCTION)
        {
            m_RejectReason = SRT_REJ_ROGUE;
            LOGC(mglog.Error,
                 log << CONID()
                     << "processConnectResponse: Rendezvous-point received INDUCTION handshake (expected WAVEAHAND). "
                        "Rejecting.");
            return CONN_REJECT;
        }

        // The procedure for version 5 is completely different and changes the states
        // differently, so the old code will still maintain HSv4 the old way.

        if (m_ConnRes.m_iVersion > HS_VERSION_UDT4)
        {
            HLOGC(mglog.Debug, log << CONID() << "processConnectResponse: Rendezvous HSv5 DETECTED.");
            return CONN_RENDEZVOUS; // --> will continue in CUDT::processRendezvous().
        }

        HLOGC(mglog.Debug, log << CONID() << "processConnectResponse: Rendsezvous HSv4 DETECTED.");
        // So, here it has either received URQ_WAVEAHAND handshake message (while it should be in URQ_WAVEAHAND itself)
        // or it has received URQ_CONCLUSION/URQ_AGREEMENT message while this box has already sent URQ_WAVEAHAND to the
        // peer, and DID NOT send the URQ_CONCLUSION yet.

        if (m_ConnReq.m_iReqType == URQ_WAVEAHAND || m_ConnRes.m_iReqType == URQ_WAVEAHAND)
        {
            HLOGC(mglog.Debug,
                  log << CONID() << "processConnectResponse: REQ-TIME LOW. got HS RDV. Agent state:"
                      << RequestTypeStr(m_ConnReq.m_iReqType) << " Peer HS:" << m_ConnRes.show());

            // Here we could have received WAVEAHAND or CONCLUSION.
            // For HSv4 simply switch to CONCLUSION for the sake of further handshake rolling.
            // For HSv5, make the cookie contest and basing on this decide, which party
            // should provide the HSREQ/KMREQ attachment.

            if (!createCrypter(hsd, false /* unidirectional */))
            {
                m_RejectReason       = SRT_REJ_RESOURCE;
                m_ConnReq.m_iReqType = URQFailure(SRT_REJ_RESOURCE);
                // the request time must be updated so that the next handshake can be sent out immediately.
                m_llLastReqTime = 0;
                return CONN_REJECT;
            }

            m_ConnReq.m_iReqType = URQ_CONCLUSION;
            // the request time must be updated so that the next handshake can be sent out immediately.
            m_llLastReqTime = 0;
            return CONN_CONTINUE;
        }
        else
        {
            HLOGC(mglog.Debug, log << CONID() << "processConnectResponse: Rendezvous HSv4 PAST waveahand");
        }
    }
    else
    {
        // set cookie
        if (m_ConnRes.m_iReqType == URQ_INDUCTION)
        {
            HLOGC(mglog.Debug,
                  log << CONID() << "processConnectResponse: REQ-TIME LOW; got INDUCTION HS response (cookie:" << hex
                      << m_ConnRes.m_iCookie << " version:" << dec << m_ConnRes.m_iVersion
                      << "), sending CONCLUSION HS with this cookie");

            m_ConnReq.m_iCookie  = m_ConnRes.m_iCookie;
            m_ConnReq.m_iReqType = URQ_CONCLUSION;

            // Here test if the LISTENER has responded with version HS_VERSION_SRT1,
            // it means that it is HSv5 capable. It can still accept the HSv4 handshake.
            if (m_ConnRes.m_iVersion > HS_VERSION_UDT4)
            {
                int hs_flags = SrtHSRequest::SRT_HSTYPE_HSFLAGS::unwrap(m_ConnRes.m_iType);

                if (hs_flags != SrtHSRequest::SRT_MAGIC_CODE)
                {
                    LOGC(mglog.Warn, log << "processConnectResponse: Listener HSv5 did not set the SRT_MAGIC_CODE");
                }

                checkUpdateCryptoKeyLen("processConnectResponse", m_ConnRes.m_iType);

                // This will catch HS_VERSION_SRT1 and any newer.
                // Set your highest version.
                m_ConnReq.m_iVersion = HS_VERSION_SRT1;
                // CONTROVERSIAL: use 0 as m_iType according to the meaning in HSv5.
                // The HSv4 client might not understand it, which means that agent
                // must switch itself to HSv4 rendezvous, and this time iType sould
                // be set to UDT_DGRAM value.
                m_ConnReq.m_iType = 0;

                // This marks the information for the serializer that
                // the SRT handshake extension is required.
                // Rest of the data will be filled together with
                // serialization.
                m_ConnReq.m_extension = true;

                // For HSv5, the caller is INITIATOR and the listener is RESPONDER.
                // The m_bDataSender value should be completely ignored and the
                // connection is always bidirectional.
                bidirectional = true;
                hsd           = HSD_INITIATOR;
            }
            m_llLastReqTime = 0;
            if (!createCrypter(hsd, bidirectional))
            {
                m_RejectReason = SRT_REJ_RESOURCE;
                return CONN_REJECT;
            }
            // NOTE: This setup sets URQ_CONCLUSION and appropriate data in the handshake structure.
            // The full handshake to be sent will be filled back in the caller function -- CUDT::startConnect().
            return CONN_CONTINUE;
        }
    }

    return postConnect(response, false, eout, synchro);
}

void CUDT::applyResponseSettings()
{
    // Re-configure according to the negotiated values.
    m_iMSS               = m_ConnRes.m_iMSS;
    m_iFlowWindowSize    = m_ConnRes.m_iFlightFlagSize;
    int udpsize          = m_iMSS - CPacket::UDP_HDR_SIZE;
    m_iMaxSRTPayloadSize = udpsize - CPacket::HDR_SIZE;
    m_iPeerISN           = m_ConnRes.m_iISN;
    m_iRcvLastAck        = m_ConnRes.m_iISN;
#ifdef ENABLE_LOGGING
    m_iDebugPrevLastAck = m_iRcvLastAck;
#endif
    m_iRcvLastSkipAck  = m_iRcvLastAck;
    m_iRcvLastAckAck   = m_ConnRes.m_iISN;
    m_iRcvCurrSeqNo    = m_ConnRes.m_iISN - 1;
    m_iRcvCurrPhySeqNo = m_ConnRes.m_iISN - 1;
    m_PeerID           = m_ConnRes.m_iID;
    memcpy(m_piSelfIP, m_ConnRes.m_piPeerIP, 16);

    HLOGC(mglog.Debug,
          log << CONID() << "applyResponseSettings: HANSHAKE CONCLUDED. SETTING: payload-size=" << m_iMaxSRTPayloadSize
              << " mss=" << m_ConnRes.m_iMSS << " flw=" << m_ConnRes.m_iFlightFlagSize << " isn=" << m_ConnRes.m_iISN
              << " peerID=" << m_ConnRes.m_iID);
}

EConnectStatus CUDT::postConnect(const CPacket &response, bool rendezvous, CUDTException *eout, bool synchro)
{
    if (m_ConnRes.m_iVersion < HS_VERSION_SRT1)
        m_ullRcvPeerStartTime = 0; // will be set correctly in SRT HS.

    // This procedure isn't being executed in rendezvous because
    // in rendezvous it's completed before calling this function.
    if (!rendezvous)
    {
        // NOTE: THIS function must be called before calling prepareConnectionObjects.
        // The reason why it's not part of prepareConnectionObjects is that the activities
        // done there are done SIMILAR way in acceptAndRespond, which also calls this
        // function. In fact, prepareConnectionObjects() represents the code that was
        // done separately in processConnectResponse() and acceptAndRespond(), so this way
        // this code is now common. Now acceptAndRespond() does "manually" something similar
        // to applyResponseSettings(), just a little bit differently. This SHOULD be made
        // common as a part of refactoring job, just needs a bit more time.
        //
        // Currently just this function must be called always BEFORE prepareConnectionObjects
        // everywhere except acceptAndRespond().
        applyResponseSettings();

        // This will actually be done also in rendezvous HSv4,
        // however in this case the HSREQ extension will not be attached,
        // so it will simply go the "old way".
        bool ok = prepareConnectionObjects(m_ConnRes, m_SrtHsSide, eout);
        // May happen that 'response' contains a data packet that was sent in rendezvous mode.
        // In this situation the interpretation of handshake was already done earlier.
        if (ok && response.isControl())
        {
            ok = interpretSrtHandshake(m_ConnRes, response, 0, 0);
            if (!ok && eout)
            {
                *eout = CUDTException(MJ_SETUP, MN_REJECTED, 0);
            }
        }
        if (!ok) // m_RejectReason already set
            return CONN_REJECT;
    }

    CInfoBlock ib;
    ib.m_iIPversion = m_iIPversion;
    CInfoBlock::convert(m_pPeerAddr, m_iIPversion, ib.m_piIP);
    if (m_pCache->lookup(&ib) >= 0)
    {
        m_iRTT       = ib.m_iRTT;
        m_iBandwidth = ib.m_iBandwidth;
    }

    SRT_REJECT_REASON rr = setupCC();
    if (rr != SRT_REJ_UNKNOWN)
    {
        m_RejectReason = rr;
        return CONN_REJECT;
    }

    // And, I am connected too.
    m_bConnecting = false;
    m_bConnected  = true;

    // register this socket for receiving data packets
    m_pRNode->m_bOnList = true;
    m_pRcvQueue->setNewEntry(this);

    // XXX Problem around CONN_CONFUSED!
    // If some too-eager packets were received from a listener
    // that thinks it's connected, but his last handshake was missed,
    // they are collected by CRcvQueue::storePkt. The removeConnector
    // function will want to delete them all, so it would be nice
    // if these packets can be re-delivered. Of course the listener
    // should be prepared to resend them (as every packet can be lost
    // on UDP), but it's kinda overkill when we have them already and
    // can dispatch them.

    // Remove from rendezvous queue (in this particular case it's
    // actually removing the socket that undergoes asynchronous HS processing).
    // Removing at THIS point because since when setNewEntry is called,
    // the next iteration in the CRcvQueue::worker loop will be dispatching
    // packets normally, as within-connection, so the "connector" won't
    // play any role since this time.
    // The connector, however, must stay alive until the setNewEntry is called
    // because otherwise the packets that are coming for this socket before the
    // connection process is complete will be rejected as "attack", instead of
    // being enqueued for later pickup from the queue.
    m_pRcvQueue->removeConnector(m_SocketID, synchro);

    // acknowledge the management module.
    s_UDTUnited.connect_complete(m_SocketID);

    // acknowledde any waiting epolls to write
    s_UDTUnited.m_EPoll.update_events(m_SocketID, m_sPollID, UDT_EPOLL_OUT, true);

    LOGC(mglog.Note, log << "Connection established to: " << SockaddrToString(m_pPeerAddr));

    return CONN_ACCEPT;
}

void CUDT::checkUpdateCryptoKeyLen(const char *loghdr SRT_ATR_UNUSED, int32_t typefield)
{
    int enc_flags = SrtHSRequest::SRT_HSTYPE_ENCFLAGS::unwrap(typefield);

    // potentially 0-7 values are possible.
    // When 0, don't change anything - it should rely on the value 0.
    // When 1, 5, 6, 7, this is kinda internal error - ignore.
    if (enc_flags >= 2 && enc_flags <= 4) // 2 = 128, 3 = 192, 4 = 256
    {
        int rcv_pbkeylen = SrtHSRequest::SRT_PBKEYLEN_BITS::wrap(enc_flags);
        if (m_iSndCryptoKeyLen == 0)
        {
            m_iSndCryptoKeyLen = rcv_pbkeylen;
            HLOGC(mglog.Debug, log << loghdr << ": PBKEYLEN adopted from advertised value: " << m_iSndCryptoKeyLen);
        }
        else if (m_iSndCryptoKeyLen != rcv_pbkeylen)
        {
            // Conflict. Use SRTO_SENDER flag to check if this side should accept
            // the enforcement, otherwise simply let it win.
            if (!m_bDataSender)
            {
                LOGC(mglog.Warn,
                     log << loghdr << ": PBKEYLEN conflict - OVERRIDDEN " << m_iSndCryptoKeyLen << " by "
                         << rcv_pbkeylen << " from PEER (as AGENT is not SRTO_SENDER)");
                m_iSndCryptoKeyLen = rcv_pbkeylen;
            }
            else
            {
                LOGC(mglog.Warn,
                     log << loghdr << ": PBKEYLEN conflict - keep " << m_iSndCryptoKeyLen
                         << "; peer-advertised PBKEYLEN " << rcv_pbkeylen << " rejected because Agent is SRTO_SENDER");
            }
        }
    }
    else if (enc_flags != 0)
    {
        LOGC(mglog.Error, log << loghdr << ": IPE: enc_flags outside allowed 2, 3, 4: " << enc_flags);
    }
    else
    {
        HLOGC(mglog.Debug, log << loghdr << ": No encryption flags found in type field: " << typefield);
    }
}

// Rendezvous
void CUDT::rendezvousSwitchState(ref_t<UDTRequestType> rsptype, ref_t<bool> needs_extension, ref_t<bool> needs_hsrsp)
{
    UDTRequestType req           = m_ConnRes.m_iReqType;
    int            hs_flags      = SrtHSRequest::SRT_HSTYPE_HSFLAGS::unwrap(m_ConnRes.m_iType);
    bool           has_extension = !!hs_flags; // it holds flags, if no flags, there are no extensions.

    const HandshakeSide &hsd = m_SrtHsSide;
    // Note important possibilities that are considered here:

    // 1. The serial arrangement. This happens when one party has missed the
    // URQ_WAVEAHAND message, it sent its own URQ_WAVEAHAND message, and then the
    // firstmost message it received from the peer is URQ_CONCLUSION, as a response
    // for agent's URQ_WAVEAHAND.
    //
    // In this case, Agent switches to RDV_FINE state and Peer switches to RDV_ATTENTION state.
    //
    // 2. The parallel arrangement. This happens when the URQ_WAVEAHAND message sent
    // by both parties are almost in a perfect synch (a rare, but possible case). In this
    // case, both parties receive one another's URQ_WAVEAHAND message and both switch to
    // RDV_ATTENTION state.
    //
    // It's not possible to predict neither which arrangement will happen, or which
    // party will be RDV_FINE in case when the serial arrangement has happened. What
    // will actually happen will depend on random conditions.
    //
    // No matter this randomity, we have a limited number of possible conditions:
    //
    // Stating that "agent" is the party that has received the URQ_WAVEAHAND in whatever
    // arrangement, we are certain, that "agent" switched to RDV_ATTENTION, and peer:
    //
    // - switched to RDV_ATTENTION state (so, both are in the same state independently)
    // - switched to RDV_FINE state (so, the message interchange is actually more-less sequenced)
    //
    // In particular, there's no possibility of a situation that both are in RDV_FINE state
    // because the agent can switch to RDV_FINE state only if it received URQ_CONCLUSION from
    // the peer, while the peer could not send URQ_CONCLUSION without switching off RDV_WAVING
    // (actually to RDV_ATTENTION). There's also no exit to RDV_FINE from RDV_ATTENTION.

    // DEFAULT STATEMENT: don't attach extensions to URQ_CONCLUSION, neither HSREQ nor HSRSP.
    *needs_extension = false;
    *needs_hsrsp     = false;

    string reason;

#if ENABLE_HEAVY_LOGGING

    HLOGC(mglog.Debug, log << "rendezvousSwitchState: HS: " << m_ConnRes.show());

    struct LogAtTheEnd
    {
        CHandShake::RendezvousState        ost;
        UDTRequestType                     orq;
        const CHandShake::RendezvousState &nst;
        const UDTRequestType &             nrq;
        bool &                             needext;
        bool &                             needrsp;
        string &                           reason;

        ~LogAtTheEnd()
        {
            HLOGC(mglog.Debug,
                  log << "rendezvousSwitchState: STATE[" << CHandShake::RdvStateStr(ost) << "->"
                      << CHandShake::RdvStateStr(nst) << "] REQTYPE[" << RequestTypeStr(orq) << "->"
                      << RequestTypeStr(nrq) << "] "
                      << "ext:" << (needext ? (needrsp ? "HSRSP" : "HSREQ") : "NONE")
                      << (reason == "" ? string() : "reason:" + reason));
        }
    } l_logend = {m_RdvState, req, m_RdvState, *rsptype, *needs_extension, *needs_hsrsp, reason};

#endif

    switch (m_RdvState)
    {
    case CHandShake::RDV_INVALID:
        return;

    case CHandShake::RDV_WAVING:
    {
        if (req == URQ_WAVEAHAND)
        {
            m_RdvState = CHandShake::RDV_ATTENTION;

            // NOTE: if this->isWinner(), attach HSREQ
            *rsptype = URQ_CONCLUSION;
            if (hsd == HSD_INITIATOR)
                *needs_extension = true;
            return;
        }

        if (req == URQ_CONCLUSION)
        {
            m_RdvState = CHandShake::RDV_FINE;
            *rsptype   = URQ_CONCLUSION;

            *needs_extension = true; // (see below - this needs to craft either HSREQ or HSRSP)
            // if this->isWinner(), then craft HSREQ for that response.
            // if this->isLoser(), then this packet should bring HSREQ, so craft HSRSP for the response.
            if (hsd == HSD_RESPONDER)
                *needs_hsrsp = true;
            return;
        }
    }
        reason = "WAVING -> WAVEAHAND or CONCLUSION";
        break;

    case CHandShake::RDV_ATTENTION:
    {
        if (req == URQ_WAVEAHAND)
        {
            // This is only possible if the URQ_CONCLUSION sent to the peer
            // was lost on track. The peer is then simply unaware that the
            // agent has switched to ATTENTION state and continues sending
            // waveahands. In this case, just remain in ATTENTION state and
            // retry with URQ_CONCLUSION, as normally.
            *rsptype = URQ_CONCLUSION;
            if (hsd == HSD_INITIATOR)
                *needs_extension = true;
            return;
        }

        if (req == URQ_CONCLUSION)
        {
            // We have two possibilities here:
            //
            // WINNER (HSD_INITIATOR): send URQ_AGREEMENT
            if (hsd == HSD_INITIATOR)
            {
                // WINNER should get a response with HSRSP, otherwise this is kinda empty conclusion.
                // If no HSRSP attached, stay in this state.
                if (hs_flags == 0)
                {
                    HLOGC(
                        mglog.Debug,
                        log << "rendezvousSwitchState: "
                               "{INITIATOR}[ATTENTION] awaits CONCLUSION+HSRSP, got CONCLUSION, remain in [ATTENTION]");
                    *rsptype         = URQ_CONCLUSION;
                    *needs_extension = true; // If you expect to receive HSRSP, continue sending HSREQ
                    return;
                }
                m_RdvState = CHandShake::RDV_CONNECTED;
                *rsptype   = URQ_AGREEMENT;
                return;
            }

            // LOSER (HSD_RESPONDER): send URQ_CONCLUSION and attach HSRSP extension, then expect URQ_AGREEMENT
            if (hsd == HSD_RESPONDER)
            {
                // If no HSREQ attached, stay in this state.
                // (Although this seems completely impossible).
                if (hs_flags == 0)
                {
                    LOGC(
                        mglog.Warn,
                        log << "rendezvousSwitchState: (IPE!)"
                               "{RESPONDER}[ATTENTION] awaits CONCLUSION+HSREQ, got CONCLUSION, remain in [ATTENTION]");
                    *rsptype         = URQ_CONCLUSION;
                    *needs_extension = false; // If you received WITHOUT extensions, respond WITHOUT extensions (wait
                                              // for the right message)
                    return;
                }
                m_RdvState       = CHandShake::RDV_INITIATED;
                *rsptype         = URQ_CONCLUSION;
                *needs_extension = true;
                *needs_hsrsp     = true;
                return;
            }

            LOGC(mglog.Error, log << "RENDEZVOUS COOKIE DRAW! Cannot resolve to a valid state.");
            // Fallback for cookie draw
            m_RdvState = CHandShake::RDV_INVALID;
            *rsptype   = URQFailure(SRT_REJ_RDVCOOKIE);
            return;
        }

        if (req == URQ_AGREEMENT)
        {
            // This means that the peer has received our URQ_CONCLUSION, but
            // the agent missed the peer's URQ_CONCLUSION (received only initial
            // URQ_WAVEAHAND).
            if (hsd == HSD_INITIATOR)
            {
                // In this case the missed URQ_CONCLUSION was sent without extensions,
                // whereas the peer received our URQ_CONCLUSION with HSREQ, and therefore
                // it sent URQ_AGREEMENT already with HSRSP. This isn't a problem for
                // us, we can go on with it, especially that the peer is already switched
                // into CHandShake::RDV_CONNECTED state.
                m_RdvState = CHandShake::RDV_CONNECTED;

                // Both sides are connected, no need to send anything anymore.
                *rsptype = URQ_DONE;
                return;
            }

            if (hsd == HSD_RESPONDER)
            {
                // In this case the missed URQ_CONCLUSION was sent with extensions, so
                // we have to request this once again. Send URQ_CONCLUSION in order to
                // inform the other party that we need the conclusion message once again.
                // The ATTENTION state should be maintained.
                *rsptype         = URQ_CONCLUSION;
                *needs_extension = true;
                *needs_hsrsp     = true;
                return;
            }
        }
    }
        reason = "ATTENTION -> WAVEAHAND(conclusion), CONCLUSION(agreement/conclusion), AGREEMENT (done/conclusion)";
        break;

    case CHandShake::RDV_FINE:
    {
        // In FINE state we can't receive URQ_WAVEAHAND because if the peer has already
        // sent URQ_CONCLUSION, it's already in CHandShake::RDV_ATTENTION, and in this state it can
        // only send URQ_CONCLUSION, whereas when it isn't in CHandShake::RDV_ATTENTION, it couldn't
        // have sent URQ_CONCLUSION, and if it didn't, the agent wouldn't be in CHandShake::RDV_FINE state.

        if (req == URQ_CONCLUSION)
        {
            // There's only one case when it should receive CONCLUSION in FINE state:
            // When it's the winner. If so, it should then contain HSREQ extension.
            // In case of loser, it shouldn't receive CONCLUSION at all - it should
            // receive AGREEMENT.

            // The winner case, received CONCLUSION + HSRSP - switch to CONNECTED and send AGREEMENT.
            // So, check first if HAS EXTENSION

            bool correct_switch = false;
            if (hsd == HSD_INITIATOR && !has_extension)
            {
                // Received REPEATED empty conclusion that has initially switched it into FINE state.
                // To exit FINE state we need the CONCLUSION message with HSRSP.
                HLOGC(mglog.Debug,
                      log << "rendezvousSwitchState: {INITIATOR}[FINE] <CONCLUSION without HSRSP. Stay in [FINE], "
                             "await CONCLUSION+HSRSP");
            }
            else if (hsd == HSD_RESPONDER)
            {
                // In FINE state the RESPONDER expects only to be sent AGREEMENT.
                // It has previously received CONCLUSION in WAVING state and this has switched
                // it to FINE state. That CONCLUSION message should have contained extension,
                // so if this is a repeated CONCLUSION+HSREQ, it should be responded with
                // CONCLUSION+HSRSP.
                HLOGC(mglog.Debug,
                      log << "rendezvousSwitchState: {RESPONDER}[FINE] <CONCLUSION. Stay in [FINE], await AGREEMENT");
            }
            else
            {
                correct_switch = true;
            }

            if (!correct_switch)
            {
                *rsptype = URQ_CONCLUSION;
                // initiator should send HSREQ, responder HSRSP,
                // in both cases extension is needed
                *needs_extension = true;
                *needs_hsrsp     = hsd == HSD_RESPONDER;
                return;
            }

            m_RdvState = CHandShake::RDV_CONNECTED;
            *rsptype   = URQ_AGREEMENT;
            return;
        }

        if (req == URQ_AGREEMENT)
        {
            // The loser case, the agreement was sent in response to conclusion that
            // already carried over the HSRSP extension.

            // There's a theoretical case when URQ_AGREEMENT can be received in case of
            // parallel arrangement, while the agent is already in CHandShake::RDV_CONNECTED state.
            // This will be dispatched in the main loop and discarded.

            m_RdvState = CHandShake::RDV_CONNECTED;
            *rsptype   = URQ_DONE;
            return;
        }
    }

        reason = "FINE -> CONCLUSION(agreement), AGREEMENT(done)";
        break;
    case CHandShake::RDV_INITIATED:
    {
        // In this state we just wait for URQ_AGREEMENT, which should cause it to
        // switch to CONNECTED. No response required.
        if (req == URQ_AGREEMENT)
        {
            // No matter in which state we'd be, just switch to connected.
            if (m_RdvState == CHandShake::RDV_CONNECTED)
            {
                HLOGC(mglog.Debug, log << "<-- AGREEMENT: already connected");
            }
            else
            {
                HLOGC(mglog.Debug, log << "<-- AGREEMENT: switched to connected");
            }
            m_RdvState = CHandShake::RDV_CONNECTED;
            *rsptype   = URQ_DONE;
            return;
        }

        if (req == URQ_CONCLUSION)
        {
            // Receiving conclusion in this state means that the other party
            // didn't get our conclusion, so send it again, the same as when
            // exiting the ATTENTION state.
            *rsptype = URQ_CONCLUSION;
            if (hsd == HSD_RESPONDER)
            {
                HLOGC(mglog.Debug,
                      log << "rendezvousSwitchState: "
                             "{RESPONDER}[INITIATED] awaits AGREEMENT, "
                             "got CONCLUSION, sending CONCLUSION+HSRSP");
                *needs_extension = true;
                *needs_hsrsp     = true;
                return;
            }

            // Loser, initiated? This may only happen in parallel arrangement, where
            // the agent exchanges empty conclusion messages with the peer, simultaneously
            // exchanging HSREQ-HSRSP conclusion messages. Check if THIS message contained
            // HSREQ, and set responding HSRSP in that case.
            if (hs_flags == 0)
            {
                HLOGC(mglog.Debug,
                      log << "rendezvousSwitchState: "
                             "{INITIATOR}[INITIATED] awaits AGREEMENT, "
                             "got empty CONCLUSION, STILL RESPONDING CONCLUSION+HSRSP");
            }
            else
            {

                HLOGC(mglog.Debug,
                      log << "rendezvousSwitchState: "
                             "{INITIATOR}[INITIATED] awaits AGREEMENT, "
                             "got CONCLUSION+HSREQ, responding CONCLUSION+HSRSP");
            }
            *needs_extension = true;
            *needs_hsrsp     = true;
            return;
        }
    }

        reason = "INITIATED -> AGREEMENT(done)";
        break;

    case CHandShake::RDV_CONNECTED:
        // Do nothing. This theoretically should never happen.
        *rsptype = URQ_DONE;
        return;
    }

    HLOGC(mglog.Debug, log << "rendezvousSwitchState: INVALID STATE TRANSITION, result: INVALID");
    // All others are treated as errors
    m_RdvState = CHandShake::RDV_WAVING;
    *rsptype   = URQFailure(SRT_REJ_ROGUE);
}

/*
 * Timestamp-based Packet Delivery (TsbPd) thread
 * This thread runs only if TsbPd mode is enabled
 * Hold received packets until its time to 'play' them, at PktTimeStamp + TsbPdDelay.
 */
void *CUDT::tsbpd(void *param)
{
    CUDT *self = (CUDT *)param;

    THREAD_STATE_INIT("SRT:TsbPd");

    CGuard::enterCS(self->m_RecvLock);
    self->m_bTsbPdAckWakeup = true;
    while (!self->m_bClosing)
    {
        int32_t  current_pkt_seq = 0;
        uint64_t tsbpdtime       = 0;
        bool     rxready         = false;

        CGuard::enterCS(self->m_RcvBufferLock);

#ifdef SRT_ENABLE_RCVBUFSZ_MAVG
        self->m_pRcvBuffer->updRcvAvgDataSize(CTimer::getTime());
#endif

        if (self->m_bTLPktDrop)
        {
            int32_t skiptoseqno = -1;
            bool passack = true; // Get next packet to wait for even if not acked

            rxready = self->m_pRcvBuffer->getRcvFirstMsg(
                Ref(tsbpdtime), Ref(passack), Ref(skiptoseqno), Ref(current_pkt_seq));

            HLOGC(tslog.Debug,
                  log << boolalpha << "NEXT PKT CHECK: rdy=" << rxready << " passack=" << passack << " skipto=%"
                      << skiptoseqno << " current=%" << current_pkt_seq << " buf-base=%" << self->m_iRcvLastSkipAck);
            /*
             * VALUES RETURNED:
             *
             * rxready:     if true, packet at head of queue ready to play
             * tsbpdtime:   timestamp of packet at head of queue, ready or not. 0 if none.
             * passack:     if true, ready head of queue not yet acknowledged
             * skiptoseqno: sequence number of packet at head of queue if ready to play but
             *              some preceeding packets are missing (need to be skipped). -1 if none.
             */
            if (rxready)
            {
                /* Packet ready to play according to time stamp but... */
                int seqlen = CSeqNo::seqoff(self->m_iRcvLastSkipAck, skiptoseqno);

                if (skiptoseqno != -1 && seqlen > 0)
                {
                    /*
                     * skiptoseqno != -1,
                     * packet ready to play but preceeded by missing packets (hole).
                     */

                    /* Update drop/skip stats */
                    CGuard::enterCS(self->m_StatsLock);
                    self->m_stats.rcvDropTotal += seqlen;
                    self->m_stats.traceRcvDrop += seqlen;
                    /* Estimate dropped/skipped bytes from average payload */
                    int avgpayloadsz = self->m_pRcvBuffer->getRcvAvgPayloadSize();
                    self->m_stats.rcvBytesDropTotal += seqlen * avgpayloadsz;
                    self->m_stats.traceRcvBytesDrop += seqlen * avgpayloadsz;
                    CGuard::leaveCS(self->m_StatsLock);

                    self->dropFromLossLists(self->m_iRcvLastSkipAck,
                                            CSeqNo::decseq(skiptoseqno)); // remove(from,to-inclusive)
                    self->m_pRcvBuffer->skipData(seqlen);

                    self->m_iRcvLastSkipAck = skiptoseqno;

#if ENABLE_LOGGING
                    int64_t timediff = 0;
                    if (tsbpdtime)
                        timediff = int64_t(tsbpdtime) - int64_t(CTimer::getTime());
#if ENABLE_HEAVY_LOGGING
                    HLOGC(tslog.Debug,
                          log << self->CONID() << "tsbpd: DROPSEQ: up to seq=" << CSeqNo::decseq(skiptoseqno) << " ("
                              << seqlen << " packets) playable at " << FormatTime(tsbpdtime) << " delayed "
                              << (timediff / 1000) << "." << (timediff % 1000) << " ms");
#endif
                    LOGC(dlog.Debug, log << "RCV-DROPPED packet delay=" << (timediff / 1000) << "ms");
#endif

                    tsbpdtime = 0; // Next sent ack will unblock
                    rxready   = false;
                }
                else if (passack)
                {
                    /* Packets ready to play but not yet acknowledged (should happen within 10ms) */
                    rxready   = false;
                    tsbpdtime = 0; // Next sent ack will unblock
                }                  /* else packet ready to play */
            }                      /* else packets not ready to play */
        }
        else
        {
            rxready = self->m_pRcvBuffer->isRcvDataReady(Ref(tsbpdtime), Ref(current_pkt_seq));
        }
        CGuard::leaveCS(self->m_RcvBufferLock);

        if (rxready)
        {
            HLOGC(tslog.Debug,
                  log << self->CONID() << "tsbpd: PLAYING PACKET seq=" << current_pkt_seq << " (belated "
                      << ((CTimer::getTime() - tsbpdtime) / 1000.0) << "ms)");
            /*
             * There are packets ready to be delivered
             * signal a waiting "recv" call if there is any data available
             */
            if (self->m_bSynRecving)
            {
                pthread_cond_signal(&self->m_RecvDataCond);
            }
            /*
             * Set EPOLL_IN to wakeup any thread waiting on epoll
             */
            self->s_UDTUnited.m_EPoll.update_events(self->m_SocketID, self->m_sPollID, UDT_EPOLL_IN, true);
            CTimer::triggerEvent();
            tsbpdtime = 0;
        }

        if (tsbpdtime != 0)
        {
            int64_t timediff = int64_t(tsbpdtime) - int64_t(CTimer::getTime());
            /*
             * Buffer at head of queue is not ready to play.
             * Schedule wakeup when it will be.
             */
            self->m_bTsbPdAckWakeup = false;
            THREAD_PAUSED();
            HLOGC(tslog.Debug,
                  log << self->CONID() << "tsbpd: FUTURE PACKET seq=" << current_pkt_seq
                      << " T=" << FormatTime(tsbpdtime) << " - waiting " << (timediff / 1000.0) << "ms");
            CTimer::condTimedWaitUS(&self->m_RcvTsbPdCond, &self->m_RecvLock, timediff);
            THREAD_RESUMED();
        }
        else
        {
            /*
             * We have just signaled epoll; or
             * receive queue is empty; or
             * next buffer to deliver is not in receive queue (missing packet in sequence).
             *
             * Block until woken up by one of the following event:
             * - All ready-to-play packets have been pulled and EPOLL_IN cleared (then loop to block until next pkt time
             * if any)
             * - New buffers ACKed
             * - Closing the connection
             */
            HLOGC(tslog.Debug, log << self->CONID() << "tsbpd: no data, scheduling wakeup at ack");
            self->m_bTsbPdAckWakeup = true;
            THREAD_PAUSED();
            pthread_cond_wait(&self->m_RcvTsbPdCond, &self->m_RecvLock);
            THREAD_RESUMED();
        }
    }
    CGuard::leaveCS(self->m_RecvLock);
    THREAD_EXIT();
    HLOGC(tslog.Debug, log << self->CONID() << "tsbpd: EXITING");
    return NULL;
}

bool CUDT::prepareConnectionObjects(const CHandShake &hs, HandshakeSide hsd, CUDTException *eout)
{
    // This will be lazily created due to being the common
    // code with HSv5 rendezvous, in which this will be run
    // in a little bit "randomly selected" moment, but must
    // be run once in the whole connection process.
    if (m_pSndBuffer)
    {
        HLOGC(mglog.Debug, log << "prepareConnectionObjects: (lazy) already created.");
        return true;
    }

    bool bidirectional = false;
    if (hs.m_iVersion > HS_VERSION_UDT4)
    {
        bidirectional = true; // HSv5 is always bidirectional
    }

    // HSD_DRAW is received only if this side is listener.
    // If this side is caller with HSv5, HSD_INITIATOR should be passed.
    // If this is a rendezvous connection with HSv5, the handshake role
    // is taken from m_SrtHsSide field.
    if (hsd == HSD_DRAW)
    {
        if (bidirectional)
        {
            hsd = HSD_RESPONDER; // In HSv5, listener is always RESPONDER and caller always INITIATOR.
        }
        else
        {
            hsd = m_bDataSender ? HSD_INITIATOR : HSD_RESPONDER;
        }
    }

    try
    {
        m_pSndBuffer = new CSndBuffer(32, m_iMaxSRTPayloadSize);
        m_pRcvBuffer = new CRcvBuffer(&(m_pRcvQueue->m_UnitQueue), m_iRcvBufSize);
        // after introducing lite ACK, the sndlosslist may not be cleared in time, so it requires twice space.
        m_pSndLossList = new CSndLossList(m_iFlowWindowSize * 2);
        m_pRcvLossList = new CRcvLossList(m_iFlightFlagSize);
    }
    catch (...)
    {
        // Simply reject.
        if (eout)
        {
            *eout = CUDTException(MJ_SYSTEMRES, MN_MEMORY, 0);
        }
        m_RejectReason = SRT_REJ_RESOURCE;
        return false;
    }

    if (!createCrypter(hsd, bidirectional)) // Make sure CC is created (lazy)
    {
        m_RejectReason = SRT_REJ_RESOURCE;
        return false;
    }

    return true;
}

void CUDT::acceptAndRespond(const sockaddr *peer, CHandShake *hs, const CPacket &hspkt)
{
    HLOGC(mglog.Debug, log << "acceptAndRespond: setting up data according to handshake");

    CGuard cg(m_ConnectionLock);

    m_ullRcvPeerStartTime = 0; // will be set correctly at SRT HS

    // Uses the smaller MSS between the peers
    if (hs->m_iMSS > m_iMSS)
        hs->m_iMSS = m_iMSS;
    else
        m_iMSS = hs->m_iMSS;

    // exchange info for maximum flow window size
    m_iFlowWindowSize     = hs->m_iFlightFlagSize;
    hs->m_iFlightFlagSize = (m_iRcvBufSize < m_iFlightFlagSize) ? m_iRcvBufSize : m_iFlightFlagSize;

    m_iPeerISN = hs->m_iISN;

    m_iRcvLastAck = hs->m_iISN;
#ifdef ENABLE_LOGGING
    m_iDebugPrevLastAck = m_iRcvLastAck;
#endif
    m_iRcvLastSkipAck  = m_iRcvLastAck;
    m_iRcvLastAckAck   = hs->m_iISN;
    m_iRcvCurrSeqNo    = hs->m_iISN - 1;
    m_iRcvCurrPhySeqNo = hs->m_iISN - 1;

    m_PeerID  = hs->m_iID;
    hs->m_iID = m_SocketID;

    // use peer's ISN and send it back for security check
    m_iISN = hs->m_iISN;

    m_iLastDecSeq        = m_iISN - 1;
    m_iSndLastAck        = m_iISN;
    m_iSndLastDataAck    = m_iISN;
    m_iSndLastFullAck    = m_iISN;
    m_iSndCurrSeqNo      = m_iISN - 1;
    m_iSndLastAck2       = m_iISN;
    m_ullSndLastAck2Time = CTimer::getTime();

    // this is a reponse handshake
    hs->m_iReqType = URQ_CONCLUSION;

    if (hs->m_iVersion > HS_VERSION_UDT4)
    {
        // The version is agreed; this code is executed only in case
        // when AGENT is listener. In this case, conclusion response
        // must always contain HSv5 handshake extensions.
        hs->m_extension = true;
    }

    // get local IP address and send the peer its IP address (because UDP cannot get local IP address)
    memcpy(m_piSelfIP, hs->m_piPeerIP, 16);
    CIPAddress::ntop(peer, hs->m_piPeerIP, m_iIPversion);

    int udpsize          = m_iMSS - CPacket::UDP_HDR_SIZE;
    m_iMaxSRTPayloadSize = udpsize - CPacket::HDR_SIZE;
    HLOGC(mglog.Debug, log << "acceptAndRespond: PAYLOAD SIZE: " << m_iMaxSRTPayloadSize);

    // Prepare all structures
    if (!prepareConnectionObjects(*hs, HSD_DRAW, 0))
    {
        HLOGC(mglog.Debug, log << "acceptAndRespond: prepareConnectionObjects failed - responding with REJECT.");
        // If the SRT Handshake extension was provided and wasn't interpreted
        // correctly, the connection should be rejected.
        //
        // Respond with the rejection message and exit with exception
        // so that the caller will know that this new socket should be deleted.
        hs->m_iReqType = URQFailure(m_RejectReason);
        throw CUDTException(MJ_SETUP, MN_REJECTED, 0);
    }
    // Since now you can use m_pCryptoControl

    CInfoBlock ib;
    ib.m_iIPversion = m_iIPversion;
    CInfoBlock::convert(peer, m_iIPversion, ib.m_piIP);
    if (m_pCache->lookup(&ib) >= 0)
    {
        m_iRTT       = ib.m_iRTT;
        m_iBandwidth = ib.m_iBandwidth;
    }

    // This should extract the HSREQ and KMREQ portion in the handshake packet.
    // This could still be a HSv4 packet and contain no such parts, which will leave
    // this entity as "non-SRT-handshaken", and await further HSREQ and KMREQ sent
    // as UMSG_EXT.
    uint32_t kmdata[SRTDATA_MAXSIZE];
    size_t   kmdatasize = SRTDATA_MAXSIZE;
    if (!interpretSrtHandshake(*hs, hspkt, kmdata, &kmdatasize))
    {
        HLOGC(mglog.Debug, log << "acceptAndRespond: interpretSrtHandshake failed - responding with REJECT.");
        // If the SRT Handshake extension was provided and wasn't interpreted
        // correctly, the connection should be rejected.
        //
        // Respond with the rejection message and return false from
        // this function so that the caller will know that this new
        // socket should be deleted.
        hs->m_iReqType = URQFailure(m_RejectReason);
        throw CUDTException(MJ_SETUP, MN_REJECTED, 0);
    }

    SRT_REJECT_REASON rr = setupCC();
    // UNKNOWN used as a "no error" value
    if (rr != SRT_REJ_UNKNOWN)
    {
        hs->m_iReqType = URQFailure(rr);
        m_RejectReason = rr;
        throw CUDTException(MJ_SETUP, MN_REJECTED, 0);
    }

    m_pPeerAddr = (AF_INET == m_iIPversion) ? (sockaddr *)new sockaddr_in : (sockaddr *)new sockaddr_in6;
    memcpy(m_pPeerAddr, peer, (AF_INET == m_iIPversion) ? sizeof(sockaddr_in) : sizeof(sockaddr_in6));

    // And of course, it is connected.
    m_bConnected = true;

    // register this socket for receiving data packets
    m_pRNode->m_bOnList = true;
    m_pRcvQueue->setNewEntry(this);

    // send the response to the peer, see listen() for more discussions about this
    // XXX Here create CONCLUSION RESPONSE with:
    // - just the UDT handshake, if HS_VERSION_UDT4,
    // - if higher, the UDT handshake, the SRT HSRSP, the SRT KMRSP
    size_t size = m_iMaxSRTPayloadSize;
    // Allocate the maximum possible memory for an SRT payload.
    // This is a maximum you can send once.
    CPacket response;
    response.setControl(UMSG_HANDSHAKE);
    response.allocate(size);

    // This will serialize the handshake according to its current form.
    HLOGC(mglog.Debug,
          log << "acceptAndRespond: creating CONCLUSION response (HSv5: with HSRSP/KMRSP) buffer size=" << size);
    if (!createSrtHandshake(Ref(response), Ref(*hs), SRT_CMD_HSRSP, SRT_CMD_KMRSP, kmdata, kmdatasize))
    {
        LOGC(mglog.Error, log << "acceptAndRespond: error creating handshake response");
        throw CUDTException(MJ_SETUP, MN_REJECTED, 0);
    }

    // Set target socket ID to the value from received handshake's source ID.
    response.m_iID = m_PeerID;

#if ENABLE_HEAVY_LOGGING
    {
        // To make sure what REALLY is being sent, parse back the handshake
        // data that have been just written into the buffer.
        CHandShake debughs;
        debughs.load_from(response.m_pcData, response.getLength());
        HLOGC(mglog.Debug,
              log << CONID() << "acceptAndRespond: sending HS to peer, reqtype=" << RequestTypeStr(debughs.m_iReqType)
                  << " version=" << debughs.m_iVersion << " (connreq:" << RequestTypeStr(m_ConnReq.m_iReqType)
                  << "), target_socket=" << response.m_iID << ", my_socket=" << debughs.m_iID);
    }
#endif

    // NOTE: BLOCK THIS instruction in order to cause the final
    // handshake to be missed and cause the problem solved in PR #417.
    // When missed this message, the caller should not accept packets
    // coming as connected, but continue repeated handshake until finally
    // received the listener's handshake.
    m_pSndQueue->sendto(peer, response);
}

// This function is required to be called when a caller receives an INDUCTION
// response from the listener and would like to create a CONCLUSION that includes
// the SRT handshake extension. This extension requires that the crypter object
// be created, but it's still too early for it to be completely configured.
// This function then precreates the object so that the handshake extension can
// be created, as this happens before the completion of the connection (and
// therefore configuration of the crypter object), which can only take place upon
// reception of CONCLUSION response from the listener.
bool CUDT::createCrypter(HandshakeSide side, bool bidirectional)
{
    // Lazy initialization
    if (m_pCryptoControl)
        return true;

    // Write back this value, when it was just determined.
    m_SrtHsSide = side;

    m_pCryptoControl.reset(new CCryptoControl(this, m_SocketID));

    // XXX These below are a little bit controversial.
    // These data should probably be filled only upon
    // reception of the conclusion handshake - otherwise
    // they have outdated values.
    m_pCryptoControl->setCryptoSecret(m_CryptoSecret);

    if (bidirectional || m_bDataSender)
    {
        HLOGC(mglog.Debug, log << "createCrypter: setting RCV/SND KeyLen=" << m_iSndCryptoKeyLen);
        m_pCryptoControl->setCryptoKeylen(m_iSndCryptoKeyLen);
    }

    return m_pCryptoControl->init(side, bidirectional);
}

SRT_REJECT_REASON CUDT::setupCC()
{
    // Prepare configuration object,
    // Create the CCC object and configure it.

    // UDT also sets back the congestion window: ???
    // m_dCongestionWindow = m_pCC->m_dCWndSize;

    // XXX Not sure about that. May happen that AGENT wants
    // tsbpd mode, but PEER doesn't, even in bidirectional mode.
    // This way, the reception side should get precedense.
    // if (bidirectional || m_bDataSender || m_bTwoWayData)
    //    m_bPeerTsbPd = m_bOPT_TsbPd;

    // SrtCongestion will retrieve whatever parameters it needs
    // from *this.
    if (!m_CongCtl.configure(this))
    {
        return SRT_REJ_CONGESTION;
    }

    // Configure filter module
    if (m_OPT_PktFilterConfigString != "")
    {
        // This string, when nonempty, defines that the corrector shall be
        // configured. Otherwise it's left uninitialized.

        // At this point we state everything is checked and the appropriate
        // corrector type is already selected, so now create it.
        HLOGC(mglog.Debug, log << "filter: Configuring Corrector: " << m_OPT_PktFilterConfigString);
        if (!m_PacketFilter.configure(this, m_pRcvBuffer->getUnitQueue(), m_OPT_PktFilterConfigString))
        {
            return SRT_REJ_FILTER;
        }

        m_PktFilterRexmitLevel = m_PacketFilter.arqLevel();
    }
    else
    {
        // When we have no filter, ARQ should work in ALWAYS mode.
        m_PktFilterRexmitLevel = SRT_ARQ_ALWAYS;
    }

    // Override the value of minimum NAK interval, per SrtCongestion's wish.
    // When default 0 value is returned, the current value set by CUDT
    // is preserved.
    uint64_t min_nak_tk = m_CongCtl->minNAKInterval();
    if (min_nak_tk)
        m_ullMinNakInt_tk = min_nak_tk;

    // Update timers
    uint64_t currtime_tk;
    CTimer::rdtsc(currtime_tk);
    m_ullLastRspTime_tk    = currtime_tk;
    m_ullNextACKTime_tk    = currtime_tk + m_ullACKInt_tk;
    m_ullNextNAKTime_tk    = currtime_tk + m_ullNAKInt_tk;
    m_ullLastRspAckTime_tk = currtime_tk;
    m_ullLastSndTime_tk    = currtime_tk;

    HLOGC(mglog.Debug,
          log << "setupCC: setting parameters: mss=" << m_iMSS << " maxCWNDSize/FlowWindowSize=" << m_iFlowWindowSize
              << " rcvrate=" << m_iDeliveryRate << "p/s (" << m_iByteDeliveryRate << "B/S)"
              << " rtt=" << m_iRTT << " bw=" << m_iBandwidth);

    updateCC<TEV_INIT>(TEV_INIT_RESET);
    return SRT_REJ_UNKNOWN;
}

void CUDT::considerLegacySrtHandshake(uint64_t timebase)
{
    // Do a fast pre-check first - this simply declares that agent uses HSv5
    // and the legacy SRT Handshake is not to be done. Second check is whether
    // agent is sender (=initiator in HSv4).
    if (!isTsbPd() || !m_bDataSender)
        return;

    if (m_iSndHsRetryCnt <= 0)
    {
        HLOGC(mglog.Debug, log << "Legacy HSREQ: not needed, expire counter=" << m_iSndHsRetryCnt);
        return;
    }

    uint64_t now = CTimer::getTime();
    if (timebase != 0)
    {
        // Then this should be done only if it's the right time,
        // the TSBPD mode is on, and when the counter is "still rolling".
        /*
         * SRT Handshake with peer:
         * If...
         * - we want TsbPd mode; and
         * - we have not tried more than CSRTCC_MAXRETRY times (peer may not be SRT); and
         * - and did not get answer back from peer
         * - last sent handshake req should have been replied (RTT*1.5 elapsed); and
         * then (re-)send handshake request.
         */
        if (timebase > now) // too early
        {
            HLOGC(mglog.Debug, log << "Legacy HSREQ: TOO EARLY, will still retry " << m_iSndHsRetryCnt << " times");
            return;
        }
    }
    // If 0 timebase, it means that this is the initial sending with the very first
    // payload packet sent. Send only if this is still set to maximum+1 value.
    else if (m_iSndHsRetryCnt < SRT_MAX_HSRETRY + 1)
    {
        HLOGC(mglog.Debug,
              log << "Legacy HSREQ: INITIAL, REPEATED, so not to be done. Will repeat on sending " << m_iSndHsRetryCnt
                  << " times");
        return;
    }

    HLOGC(mglog.Debug, log << "Legacy HSREQ: SENDING, will repeat " << m_iSndHsRetryCnt << " times if no response");
    m_iSndHsRetryCnt--;
    m_ullSndHsLastTime_us = now;
    sendSrtMsg(SRT_CMD_HSREQ);
}

void CUDT::checkSndTimers(Whether2RegenKm regen)
{
    if (m_SrtHsSide == HSD_INITIATOR)
    {
        HLOGC(mglog.Debug, log << "checkSndTimers: HS SIDE: INITIATOR, considering legacy handshake with timebase");
        // Legacy method for HSREQ, only if initiator.
        considerLegacySrtHandshake(m_ullSndHsLastTime_us + m_iRTT * 3 / 2);
    }
    else
    {
        HLOGC(mglog.Debug,
              log << "checkSndTimers: HS SIDE: " << (m_SrtHsSide == HSD_RESPONDER ? "RESPONDER" : "DRAW (IPE?)")
                  << " - not considering legacy handshake");
    }

    // This must be done always on sender, regardless of HS side.
    // When regen == DONT_REGEN_KM, it's a handshake call, so do
    // it only for initiator.
    if (regen || m_SrtHsSide == HSD_INITIATOR)
    {
        // Don't call this function in "non-regen mode" (sending only),
        // if this side is RESPONDER. This shall be called only with
        // regeneration request, which is required by the sender.
        if (m_pCryptoControl)
            m_pCryptoControl->sendKeysToPeer(regen);
    }
}

void CUDT::addressAndSend(CPacket &pkt)
{
    pkt.m_iID        = m_PeerID;
    pkt.m_iTimeStamp = int(CTimer::getTime() - m_stats.startTime);

    m_pSndQueue->sendto(m_pPeerAddr, pkt);
}

bool CUDT::close()
{
    // NOTE: this function is called from within the garbage collector thread.

    if (!m_bOpened)
    {
        return false;
    }

    HLOGC(mglog.Debug, log << CONID() << " - closing socket:");

    if (m_Linger.l_onoff != 0)
    {
        uint64_t entertime = CTimer::getTime();

        HLOGC(mglog.Debug, log << CONID() << " ... (linger)");
        while (!m_bBroken && m_bConnected && (m_pSndBuffer->getCurrBufSize() > 0) &&
               (CTimer::getTime() - entertime < m_Linger.l_linger * uint64_t(1000000)))
        {
            // linger has been checked by previous close() call and has expired
            if (m_ullLingerExpiration >= entertime)
                break;

            if (!m_bSynSending)
            {
                // if this socket enables asynchronous sending, return immediately and let GC to close it later
                if (m_ullLingerExpiration == 0)
                    m_ullLingerExpiration = entertime + m_Linger.l_linger * uint64_t(1000000);

                HLOGC(mglog.Debug,
                      log << "CUDT::close: linger-nonblocking, setting expire time T="
                          << FormatTime(m_ullLingerExpiration));

                return false;
            }

#ifndef _WIN32
            timespec ts;
            ts.tv_sec  = 0;
            ts.tv_nsec = 1000000;
            nanosleep(&ts, NULL);
#else
            Sleep(1);
#endif
        }
    }

    // remove this socket from the snd queue
    if (m_bConnected)
        m_pSndQueue->m_pSndUList->remove(this);

    /*
     * update_events below useless
     * removing usock for EPolls right after (remove_usocks) clears it (in other HAI patch).
     *
     * What is in EPoll shall be the responsibility of the application, if it want local close event,
     * it would remove the socket from the EPoll after close.
     */
    // trigger any pending IO events.
    s_UDTUnited.m_EPoll.update_events(m_SocketID, m_sPollID, UDT_EPOLL_ERR, true);
    // then remove itself from all epoll monitoring
    try
    {
        for (set<int>::iterator i = m_sPollID.begin(); i != m_sPollID.end(); ++i)
            s_UDTUnited.m_EPoll.remove_usock(*i, m_SocketID);
    }
    catch (...)
    {
    }

    // XXX What's this, could any of the above actions make it !m_bOpened?
    if (!m_bOpened)
    {
        return true;
    }

    // Inform the threads handler to stop.
    m_bClosing = true;

    HLOGC(mglog.Debug, log << CONID() << "CLOSING STATE. Acquiring connection lock");

    CGuard cg(m_ConnectionLock);

    // Signal the sender and recver if they are waiting for data.
    releaseSynch();

    HLOGC(mglog.Debug, log << CONID() << "CLOSING, removing from listener/connector");

    if (m_bListening)
    {
        m_bListening = false;
        m_pRcvQueue->removeListener(this);
    }
    else if (m_bConnecting)
    {
        m_pRcvQueue->removeConnector(m_SocketID);
    }

    if (m_bConnected)
    {
        if (!m_bShutdown)
        {
            HLOGC(mglog.Debug, log << CONID() << "CLOSING - sending SHUTDOWN to the peer");
            sendCtrl(UMSG_SHUTDOWN);
        }

        m_pCryptoControl->close();

        // Store current connection information.
        CInfoBlock ib;
        ib.m_iIPversion = m_iIPversion;
        CInfoBlock::convert(m_pPeerAddr, m_iIPversion, ib.m_piIP);
        ib.m_iRTT       = m_iRTT;
        ib.m_iBandwidth = m_iBandwidth;
        m_pCache->update(&ib);

        m_bConnected = false;
    }

    if (m_bTsbPd && !pthread_equal(m_RcvTsbPdThread, pthread_t()))
    {
        HLOGC(mglog.Debug, log << "CLOSING, joining TSBPD thread...");
        void *retval;
        int ret SRT_ATR_UNUSED = pthread_join(m_RcvTsbPdThread, &retval);
        HLOGC(mglog.Debug, log << "... " << (ret == 0 ? "SUCCEEDED" : "FAILED"));
    }

    HLOGC(mglog.Debug, log << "CLOSING, joining send/receive threads");

    // waiting all send and recv calls to stop
    CGuard sendguard(m_SendLock);
    CGuard recvguard(m_RecvLock);

    // Locking m_RcvBufferLock to protect calling to m_pCryptoControl->decrypt(Ref(packet))
    // from the processData(...) function while resetting Crypto Control.
    CGuard::enterCS(m_RcvBufferLock);
    m_pCryptoControl.reset();
    CGuard::leaveCS(m_RcvBufferLock);

    m_lSrtVersion            = SRT_DEF_VERSION;
    m_lPeerSrtVersion        = SRT_VERSION_UNK;
    m_lMinimumPeerSrtVersion = SRT_VERSION_MAJ1;
    m_ullRcvPeerStartTime    = 0;

    m_bOpened = false;

    return true;
}

/*
 Old, mostly original UDT based version of CUDT::send.
 Left for historical reasons.

int CUDT::send(const char* data, int len)
{
   // throw an exception if not connected
   if (m_bBroken || m_bClosing)
      throw CUDTException(MJ_CONNECTION, MN_CONNLOST, 0);
   else if (!m_bConnected || !m_CongCtl.ready())
      throw CUDTException(MJ_CONNECTION, MN_NOCONN, 0);

   if (len <= 0)
      return 0;

   // Check if the current congctl accepts the call with given parameters.
   if (!m_CongCtl->checkTransArgs(SrtCongestion::STA_BUFFER, SrtCongestion::STAD_SEND, data, len, -1, false))
      throw CUDTException(MJ_NOTSUP, MN_INVALBUFFERAPI, 0);

   CGuard sendguard(m_SendLock);

   if (m_pSndBuffer->getCurrBufSize() == 0)
   {
      // delay the EXP timer to avoid mis-fired timeout
      uint64_t currtime_tk;
      CTimer::rdtsc(currtime_tk);
      // (fix keepalive) m_ullLastRspTime_tk = currtime_tk;
      m_ullLastRspAckTime_tk = currtime_tk;
      m_iReXmitCount = 1;
   }
   if (sndBuffersLeft() <= 0)
   {
      if (!m_bSynSending)
         throw CUDTException(MJ_AGAIN, MN_WRAVAIL, 0);
      else
      {
          {
              // wait here during a blocking sending
              CGuard sendblock_lock(m_SendBlockLock);
              if (m_iSndTimeOut < 0)
              {
                  while (stillConnected() && (sndBuffersLeft() <= 0) && m_bPeerHealth)
                      pthread_cond_wait(&m_SendBlockCond, &m_SendBlockLock);
              }
              else
              {
                  uint64_t exptime = CTimer::getTime() + m_iSndTimeOut * uint64_t(1000);
                  timespec locktime;

                  locktime.tv_sec = exptime / 1000000;
                  locktime.tv_nsec = (exptime % 1000000) * 1000;

                  while (stillConnected() && (sndBuffersLeft() <= 0) && m_bPeerHealth && (CTimer::getTime() < exptime))
                      pthread_cond_timedwait(&m_SendBlockCond, &m_SendBlockLock, &locktime);
              }
          }

         // check the connection status
         if (m_bBroken || m_bClosing)
            throw CUDTException(MJ_CONNECTION, MN_CONNLOST, 0);
         else if (!m_bConnected)
            throw CUDTException(MJ_CONNECTION, MN_NOCONN, 0);
         else if (!m_bPeerHealth)
         {
            m_bPeerHealth = true;
            throw CUDTException(MJ_PEERERROR);
         }
      }
   }

   if (sndBuffersLeft() <= 0)
   {
      if (m_iSndTimeOut >= 0)
         throw CUDTException(MJ_AGAIN, MN_XMTIMEOUT, 0);

      return 0;
   }

   int size = min(len, sndBuffersLeft() * m_iMaxSRTPayloadSize);

   // record total time used for sending
   if (m_pSndBuffer->getCurrBufSize() == 0)
      m_llSndDurationCounter = CTimer::getTime();

   // insert the user buffer into the sending list
   m_pSndBuffer->addBuffer(data, size); // inorder=false, ttl=-1

   // insert this socket to snd list if it is not on the list yet
   m_pSndQueue->m_pSndUList->update(this, CSndUList::DONT_RESCHEDULE);

   if (sndBuffersLeft() <= 0)
   {
      // write is not available any more
      s_UDTUnited.m_EPoll.update_events(m_SocketID, m_sPollID, UDT_EPOLL_OUT, false);
   }

   return size;
}
*/

int CUDT::receiveBuffer(char *data, int len)
{
    if (!m_CongCtl->checkTransArgs(SrtCongestion::STA_BUFFER, SrtCongestion::STAD_RECV, data, len, -1, false))
        throw CUDTException(MJ_NOTSUP, MN_INVALBUFFERAPI, 0);

    CGuard recvguard(m_RecvLock);

    if ((m_bBroken || m_bClosing) && !m_pRcvBuffer->isRcvDataReady())
    {
        if (m_bShutdown)
        {
            // For stream API, return 0 as a sign of EOF for transmission.
            // That's a bit controversial because theoretically the
            // UMSG_SHUTDOWN message may be lost as every UDP packet, although
            // another theory states that this will never happen because this
            // packet has a total size of 42 bytes and such packets are
            // declared as never dropped - but still, this is UDP so there's no
            // guarantee.

            // The most reliable way to inform the party that the transmission
            // has ended would be to send a single empty packet (that is,
            // a data packet that contains only an SRT header in the UDP
            // payload), which is a normal data packet that can undergo
            // normal sequence check and retransmission rules, so it's ensured
            // that this packet will be received. Receiving such a packet should
            // make this function return 0, potentially also without breaking
            // the connection and potentially also with losing no ability to
            // send some larger portion of data next time.
            HLOGC(mglog.Debug, log << "STREAM API, SHUTDOWN: marking as EOF");
            return 0;
        }
        HLOGC(mglog.Debug,
              log << (m_bMessageAPI ? "MESSAGE" : "STREAM") << " API, " << (m_bShutdown ? "" : "no")
                  << " SHUTDOWN. Reporting as BROKEN.");
        throw CUDTException(MJ_CONNECTION, MN_CONNLOST, 0);
    }

    if (!m_pRcvBuffer->isRcvDataReady())
    {
        if (!m_bSynRecving)
        {
            throw CUDTException(MJ_AGAIN, MN_RDAVAIL, 0);
        }
        else
        {
            /* Kick TsbPd thread to schedule next wakeup (if running) */
            if (m_iRcvTimeOut < 0)
            {
                while (stillConnected() && !m_pRcvBuffer->isRcvDataReady())
                {
                    // Do not block forever, check connection status each 1 sec.
                    CTimer::condTimedWaitUS(&m_RecvDataCond, &m_RecvLock, 1000000);
                }
            }
            else
            {
                uint64_t exptime = CTimer::getTime() + m_iRcvTimeOut * 1000;
                while (stillConnected() && !m_pRcvBuffer->isRcvDataReady())
                {
                    CTimer::condTimedWaitUS(&m_RecvDataCond, &m_RecvLock, m_iRcvTimeOut * 1000);
                    if (CTimer::getTime() >= exptime)
                        break;
                }
            }
        }
    }

    // throw an exception if not connected
    if (!m_bConnected)
        throw CUDTException(MJ_CONNECTION, MN_NOCONN, 0);

    if ((m_bBroken || m_bClosing) && !m_pRcvBuffer->isRcvDataReady())
    {
        // See at the beginning
        if (!m_bMessageAPI && m_bShutdown)
        {
            HLOGC(mglog.Debug, log << "STREAM API, SHUTDOWN: marking as EOF");
            return 0;
        }
        HLOGC(mglog.Debug,
              log << (m_bMessageAPI ? "MESSAGE" : "STREAM") << " API, " << (m_bShutdown ? "" : "no")
                  << " SHUTDOWN. Reporting as BROKEN.");

        throw CUDTException(MJ_CONNECTION, MN_CONNLOST, 0);
    }

    const int res = m_pRcvBuffer->readBuffer(data, len);

    /* Kick TsbPd thread to schedule next wakeup (if running) */
    if (m_bTsbPd)
    {
        HLOGP(tslog.Debug, "Ping TSBPD thread to schedule wakeup");
        pthread_cond_signal(&m_RcvTsbPdCond);
    }

    if (!m_pRcvBuffer->isRcvDataReady())
    {
        // read is not available any more
        s_UDTUnited.m_EPoll.update_events(m_SocketID, m_sPollID, UDT_EPOLL_IN, false);
    }

    if ((res <= 0) && (m_iRcvTimeOut >= 0))
        throw CUDTException(MJ_AGAIN, MN_XMTIMEOUT, 0);

    return res;
}

void CUDT::checkNeedDrop(ref_t<bool> bCongestion)
{
    if (!m_bPeerTLPktDrop)
        return;

    if (!m_bMessageAPI)
    {
        LOGC(dlog.Error, log << "The SRTO_TLPKTDROP flag can only be used with message API.");
        throw CUDTException(MJ_NOTSUP, MN_INVALBUFFERAPI, 0);
    }

    int bytes, timespan_ms;
    // (returns buffer size in buffer units, ignored)
    m_pSndBuffer->getCurrBufSize(Ref(bytes), Ref(timespan_ms));

    // high threshold (msec) at tsbpd_delay plus sender/receiver reaction time (2 * 10ms)
    // Minimum value must accomodate an I-Frame (~8 x average frame size)
    // >>need picture rate or app to set min treshold
    // >>using 1 sec for worse case 1 frame using all bit budget.
    // picture rate would be useful in auto SRT setting for min latency
    // XXX Make SRT_TLPKTDROP_MINTHRESHOLD_MS option-configurable
    int threshold_ms = 0;
    if (m_iOPT_SndDropDelay >= 0)
    {
        threshold_ms = std::max(m_iPeerTsbPdDelay_ms + m_iOPT_SndDropDelay, +SRT_TLPKTDROP_MINTHRESHOLD_MS) +
                       (2 * COMM_SYN_INTERVAL_US / 1000);
    }

    if (threshold_ms && timespan_ms > threshold_ms)
    {
        // protect packet retransmission
        CGuard::enterCS(m_RecvAckLock);
        int dbytes;
        int dpkts = m_pSndBuffer->dropLateData(dbytes, CTimer::getTime() - (threshold_ms * 1000));
        if (dpkts > 0)
        {
            CGuard::enterCS(m_StatsLock);
            m_stats.traceSndDrop += dpkts;
            m_stats.sndDropTotal += dpkts;
            m_stats.traceSndBytesDrop += dbytes;
            m_stats.sndBytesDropTotal += dbytes;
            CGuard::leaveCS(m_StatsLock);

#if ENABLE_HEAVY_LOGGING
            int32_t realack = m_iSndLastDataAck;
#endif
            int32_t fakeack = CSeqNo::incseq(m_iSndLastDataAck, dpkts);

            m_iSndLastAck     = fakeack;
            m_iSndLastDataAck = fakeack;

            int32_t minlastack = CSeqNo::decseq(m_iSndLastDataAck);
            m_pSndLossList->remove(minlastack);
            /* If we dropped packets not yet sent, advance current position */
            // THIS MEANS: m_iSndCurrSeqNo = MAX(m_iSndCurrSeqNo, m_iSndLastDataAck-1)
            if (CSeqNo::seqcmp(m_iSndCurrSeqNo, minlastack) < 0)
            {
                m_iSndCurrSeqNo = minlastack;
            }
            LOGC(dlog.Error, log << "SND-DROPPED " << dpkts << " packets - lost delaying for " << timespan_ms << "ms");

            HLOGC(dlog.Debug,
                  log << "drop,now " << CTimer::getTime() << "us," << realack << "-" << m_iSndCurrSeqNo << " seqs,"
                      << dpkts << " pkts," << dbytes << " bytes," << timespan_ms << " ms");
        }
        *bCongestion = true;
        CGuard::leaveCS(m_RecvAckLock);
    }
    else if (timespan_ms > (m_iPeerTsbPdDelay_ms / 2))
    {
        HLOGC(mglog.Debug,
              log << "cong, NOW: " << CTimer::getTime() << "us, BYTES " << bytes << ", TMSPAN " << timespan_ms << "ms");

        *bCongestion = true;
    }
}

int CUDT::sendmsg(const char *data, int len, int msttl, bool inorder, uint64_t srctime)
{
    SRT_MSGCTRL mctrl = srt_msgctrl_default;
    mctrl.msgttl      = msttl;
    mctrl.inorder     = inorder;
    mctrl.srctime     = srctime;
    return this->sendmsg2(data, len, Ref(mctrl));
}

int CUDT::sendmsg2(const char *data, int len, ref_t<SRT_MSGCTRL> r_mctrl)
{
    SRT_MSGCTRL &mctrl       = *r_mctrl;
    bool         bCongestion = false;

    // throw an exception if not connected
    if (m_bBroken || m_bClosing)
        throw CUDTException(MJ_CONNECTION, MN_CONNLOST, 0);
    else if (!m_bConnected || !m_CongCtl.ready())
        throw CUDTException(MJ_CONNECTION, MN_NOCONN, 0);

    if (len <= 0)
    {
        LOGC(dlog.Error, log << "INVALID: Data size for sending declared with length: " << len);
        return 0;
    }

    int  msttl   = mctrl.msgttl;
    bool inorder = mctrl.inorder;

    // Sendmsg isn't restricted to the congctl type, however the congctl
    // may want to have something to say here.
    // NOTE: SrtCongestion is also allowed to throw CUDTException() by itself!
    {
        SrtCongestion::TransAPI api = SrtCongestion::STA_MESSAGE;
        CodeMinor               mn  = MN_INVALMSGAPI;
        if (!m_bMessageAPI)
        {
            api = SrtCongestion::STA_BUFFER;
            mn  = MN_INVALBUFFERAPI;
        }

        if (!m_CongCtl->checkTransArgs(api, SrtCongestion::STAD_SEND, data, len, msttl, inorder))
            throw CUDTException(MJ_NOTSUP, mn, 0);
    }

    // NOTE: the length restrictions differ in STREAM API and in MESSAGE API:

    // - STREAM API:
    //   At least 1 byte free sending buffer space is needed
    //   (in practice, one unit buffer of 1456 bytes).
    //   This function will send as much as possible, and return
    //   how much was actually sent.

    // - MESSAGE API:
    //   At least so many bytes free in the sending buffer is needed,
    //   as the length of the data, otherwise this function will block
    //   or return MJ_AGAIN until this condition is satisfied. The EXACTLY
    //   such number of data will be then written out, and this function
    //   will effectively return either -1 (error) or the value of 'len'.
    //   This call will be also rejected from upside when trying to send
    //   out a message of a length that exceeds the total size of the sending
    //   buffer (configurable by SRTO_SNDBUF).

    if (m_bMessageAPI && len > int(m_iSndBufSize * m_iMaxSRTPayloadSize))
    {
        LOGC(dlog.Error,
             log << "Message length (" << len << ") exceeds the size of sending buffer: "
                 << (m_iSndBufSize * m_iMaxSRTPayloadSize) << ". Use SRTO_SNDBUF if needed.");
        throw CUDTException(MJ_NOTSUP, MN_XSIZE, 0);
    }

    /* XXX
       This might be worth preserving for several occasions, but it
       must be at least conditional because it breaks backward compat.
    if (!m_pCryptoControl || !m_pCryptoControl->isSndEncryptionOK())
    {
        LOGC(dlog.Error, log << "Encryption is required, but the peer did not supply correct credentials. Sending
    rejected."); throw CUDTException(MJ_SETUP, MN_SECURITY, 0);
    }
    */

    CGuard sendguard(m_SendLock);

    if (m_pSndBuffer->getCurrBufSize() == 0)
    {
        // delay the EXP timer to avoid mis-fired timeout
        uint64_t currtime_tk;
        CTimer::rdtsc(currtime_tk);

        CGuard ack_lock(m_RecvAckLock);
        m_ullLastRspAckTime_tk = currtime_tk; // (fix keepalive)
        m_iReXmitCount         = 1; // can be modified in checkRexmitTimer and processCtrlAck (receiver's thread)
    }

    // checkNeedDrop(...) may lock m_RecvAckLock
    // to modify m_pSndBuffer and m_pSndLossList
    checkNeedDrop(Ref(bCongestion));

    int minlen = 1; // Minimum sender buffer space required for STREAM API
    if (m_bMessageAPI)
    {
        // For MESSAGE API the minimum outgoing buffer space required is
        // the size that can carry over the whole message as passed here.
        minlen = (len + m_iMaxSRTPayloadSize - 1) / m_iMaxSRTPayloadSize;
    }

    if (sndBuffersLeft() < minlen)
    {
        //>>We should not get here if SRT_ENABLE_TLPKTDROP
        // XXX Check if this needs to be removed, or put to an 'else' condition for m_bTLPktDrop.
        if (!m_bSynSending)
            throw CUDTException(MJ_AGAIN, MN_WRAVAIL, 0);

        {
            // wait here during a blocking sending
            CGuard sendblock_lock(m_SendBlockLock);

            if (m_iSndTimeOut < 0)
            {
                while (stillConnected() && sndBuffersLeft() < minlen && m_bPeerHealth)
                    pthread_cond_wait(&m_SendBlockCond, &m_SendBlockLock);
            }
            else
            {
                const uint64_t exptime = CTimer::getTime() + m_iSndTimeOut * uint64_t(1000);

                while (stillConnected() && sndBuffersLeft() < minlen && m_bPeerHealth && exptime > CTimer::getTime())
                    CTimer::condTimedWaitUS(&m_SendBlockCond, &m_SendBlockLock, m_iSndTimeOut * uint64_t(1000));
            }
        }

        // check the connection status
        if (m_bBroken || m_bClosing)
            throw CUDTException(MJ_CONNECTION, MN_CONNLOST, 0);
        else if (!m_bConnected)
            throw CUDTException(MJ_CONNECTION, MN_NOCONN, 0);
        else if (!m_bPeerHealth)
        {
            m_bPeerHealth = true;
            throw CUDTException(MJ_PEERERROR);
        }

        /*
         * The code below is to return ETIMEOUT when blocking mode could not get free buffer in time.
         * If no free buffer available in non-blocking mode, we alredy returned. If buffer availaible,
         * we test twice if this code is outside the else section.
         * This fix move it in the else (blocking-mode) section
         */
        if (sndBuffersLeft() < minlen)
        {
            if (m_iSndTimeOut >= 0)
                throw CUDTException(MJ_AGAIN, MN_XMTIMEOUT, 0);

            // XXX This looks very weird here, however most likely
            // this will happen only in the following case, when
            // the above loop has been interrupted, which happens when:
            // 1. The buffers left gets enough for minlen - but this is excluded
            //    in the first condition here.
            // 2. In the case of sending timeout, the above loop was interrupted
            //    due to reaching timeout, but this is excluded by the second
            //    condition here
            // 3. The 'stillConnected()' or m_bPeerHealth condition is false, of which:
            //    - broken/closing status is checked and responded with CONNECTION/CONNLOST
            //    - not connected status is checked and responded with CONNECTION/NOCONN
            //    - m_bPeerHealth condition is checked and responded with PEERERROR
            //
            // ERGO: never happens?
            LOGC(mglog.Fatal,
                 log << "IPE: sendmsg: the loop exited, while not enough size, still connected, peer healthy. "
                        "Impossible.");

            return 0;
        }
    }

    // If the sender's buffer is empty,
    // record total time used for sending
    if (m_pSndBuffer->getCurrBufSize() == 0)
    {
        CGuard::enterCS(m_StatsLock);
        m_stats.sndDurationCounter = CTimer::getTime();
        CGuard::leaveCS(m_StatsLock);
    }

    int size = len;
    if (!m_bMessageAPI)
    {
        // For STREAM API it's allowed to send less bytes than the given buffer.
        // Just return how many bytes were actually scheduled for writing.
        // XXX May be reasonable to add a flag that requires that the function
        // not return until the buffer is sent completely.
        size = min(len, sndBuffersLeft() * m_iMaxSRTPayloadSize);
    }

    {
        CGuard recvAckLock(m_RecvAckLock);
        // insert the user buffer into the sending list
        // This should be protected by a mutex. m_SendLock does this.
        m_pSndBuffer->addBuffer(data, size, mctrl.msgttl, mctrl.inorder, mctrl.srctime, Ref(mctrl.msgno));
        HLOGC(dlog.Debug, log << CONID() << "sock:SENDING srctime: " << mctrl.srctime << "us DATA SIZE: " << size);

        if (sndBuffersLeft() < 1) // XXX Not sure if it should test if any space in the buffer, or as requried.
        {
            // write is not available any more
            s_UDTUnited.m_EPoll.update_events(m_SocketID, m_sPollID, UDT_EPOLL_OUT, false);
        }
    }

    // insert this socket to the snd list if it is not on the list yet
    // m_pSndUList->pop may lock CSndUList::m_ListLock and then m_RecvAckLock
    m_pSndQueue->m_pSndUList->update(this, CSndUList::rescheduleIf(bCongestion));

#ifdef SRT_ENABLE_ECN
    if (bCongestion)
        throw CUDTException(MJ_AGAIN, MN_CONGESTION, 0);
#endif /* SRT_ENABLE_ECN */
    return size;
}

int CUDT::recv(char *data, int len)
{
    if (!m_bConnected || !m_CongCtl.ready())
        throw CUDTException(MJ_CONNECTION, MN_NOCONN, 0);

    if (len <= 0)
    {
        LOGC(dlog.Error, log << "Length of '" << len << "' supplied to srt_recv.");
        throw CUDTException(MJ_NOTSUP, MN_INVAL, 0);
    }

    if (m_bMessageAPI)
    {
        SRT_MSGCTRL mctrl = srt_msgctrl_default;
        return receiveMessage(data, len, Ref(mctrl));
    }

    return receiveBuffer(data, len);
}

int CUDT::recvmsg(char *data, int len, uint64_t &srctime)
{
    if (!m_bConnected || !m_CongCtl.ready())
        throw CUDTException(MJ_CONNECTION, MN_NOCONN, 0);

    if (len <= 0)
    {
        LOGC(dlog.Error, log << "Length of '" << len << "' supplied to srt_recvmsg.");
        throw CUDTException(MJ_NOTSUP, MN_INVAL, 0);
    }

    if (m_bMessageAPI)
    {
        SRT_MSGCTRL mctrl = srt_msgctrl_default;
        int         ret   = receiveMessage(data, len, Ref(mctrl));
        srctime           = mctrl.srctime;
        return ret;
    }

    return receiveBuffer(data, len);
}

int CUDT::recvmsg2(char *data, int len, ref_t<SRT_MSGCTRL> mctrl)
{
    if (!m_bConnected || !m_CongCtl.ready())
        throw CUDTException(MJ_CONNECTION, MN_NOCONN, 0);

    if (len <= 0)
    {
        LOGC(dlog.Error, log << "Length of '" << len << "' supplied to srt_recvmsg.");
        throw CUDTException(MJ_NOTSUP, MN_INVAL, 0);
    }

    if (m_bMessageAPI)
        return receiveMessage(data, len, mctrl);

    return receiveBuffer(data, len);
}

int CUDT::receiveMessage(char *data, int len, ref_t<SRT_MSGCTRL> r_mctrl)
{
    SRT_MSGCTRL &mctrl = *r_mctrl;
    // Recvmsg isn't restricted to the congctl type, it's the most
    // basic method of passing the data. You can retrieve data as
    // they come in, however you need to match the size of the buffer.
    if (!m_CongCtl->checkTransArgs(SrtCongestion::STA_MESSAGE, SrtCongestion::STAD_RECV, data, len, -1, false))
        throw CUDTException(MJ_NOTSUP, MN_INVALMSGAPI, 0);

#if ENABLE_HEAVY_LOGGING
    struct PerfStats
    {
        int iterations;
        bool found;
        PerfStats(): iterations(0), found(true)
        {
        }

        ~PerfStats()
        {
            LOGC(mglog.Debug, log << "receiveMessage: PROF: Ready packet "
                    << (found ? "" : "NOT ") << "found; done " << iterations << " iterations");
        }
    } l_perf_stats;
#endif

    CGuard recvguard(m_RecvLock);

    /* XXX DEBUG STUFF - enable when required
       char charbool[2] = {'0', '1'};
       char ptrn [] = "RECVMSG/BEGIN BROKEN 1 CONN 1 CLOSING 1 SYNCR 1 NMSG                                ";
       int pos [] = {21, 28, 38, 46, 53};
       ptrn[pos[0]] = charbool[m_bBroken];
       ptrn[pos[1]] = charbool[m_bConnected];
       ptrn[pos[2]] = charbool[m_bClosing];
       ptrn[pos[3]] = charbool[m_bSynRecving];
       int wrtlen = sprintf(ptrn + pos[4], "%d", m_pRcvBuffer->getRcvMsgNum());
       strcpy(ptrn + pos[4] + wrtlen, "\n");
       fputs(ptrn, stderr);
    // */

    if (m_bBroken || m_bClosing)
    {
        int res       = m_pRcvBuffer->readMsg(data, len);
        mctrl.srctime = 0;

        /* Kick TsbPd thread to schedule next wakeup (if running) */
        if (m_bTsbPd)
            pthread_cond_signal(&m_RcvTsbPdCond);

        if (!m_pRcvBuffer->isRcvDataReady())
        {
            // read is not available any more
            s_UDTUnited.m_EPoll.update_events(m_SocketID, m_sPollID, UDT_EPOLL_IN, false);
        }

        if (res == 0)
        {
            if (!m_bMessageAPI && m_bShutdown)
                return 0;
            throw CUDTException(MJ_CONNECTION, MN_CONNLOST, 0);
        }
        else
            return res;
    }

    if (!m_bSynRecving)
    {

        int res = m_pRcvBuffer->readMsg(data, len, r_mctrl);
        if (res == 0)
        {
            // read is not available any more

            // Kick TsbPd thread to schedule next wakeup (if running)
            if (m_bTsbPd)
                pthread_cond_signal(&m_RcvTsbPdCond);

            // Shut up EPoll if no more messages in non-blocking mode
            s_UDTUnited.m_EPoll.update_events(m_SocketID, m_sPollID, UDT_EPOLL_IN, false);
            throw CUDTException(MJ_AGAIN, MN_RDAVAIL, 0);
        }
        else
        {
            if (!m_pRcvBuffer->isRcvDataReady())
            {
                // Kick TsbPd thread to schedule next wakeup (if running)
                if (m_bTsbPd)
                    pthread_cond_signal(&m_RcvTsbPdCond);

                // Shut up EPoll if no more messages in non-blocking mode
                s_UDTUnited.m_EPoll.update_events(m_SocketID, m_sPollID, UDT_EPOLL_IN, false);

                // After signaling the tsbpd for ready data, report the bandwidth.
                double bw SRT_ATR_UNUSED = Bps2Mbps(m_iBandwidth * m_iMaxSRTPayloadSize);
                HLOGC(mglog.Debug,
                      log << CONID() << "CURRENT BANDWIDTH: " << bw << "Mbps (" << m_iBandwidth
                          << " buffers per second)");
            }
            return res;
        }
    }

    int  res     = 0;
    bool timeout = false;
    // Do not block forever, check connection status each 1 sec.
    uint64_t recvtmo = m_iRcvTimeOut < 0 ? 1000 : m_iRcvTimeOut;

    do
    {
        if (stillConnected() && !timeout && (!m_pRcvBuffer->isRcvDataReady()))
        {
            /* Kick TsbPd thread to schedule next wakeup (if running) */
            if (m_bTsbPd)
            {
                HLOGP(tslog.Debug, "recvmsg: KICK tsbpd()");
                pthread_cond_signal(&m_RcvTsbPdCond);
            }

            do
            {
#if ENABLE_HEAVY_LOGGING
                l_perf_stats.iterations++;
#endif
                if (CTimer::condTimedWaitUS(&m_RecvDataCond, &m_RecvLock, recvtmo * 1000ULL) == ETIMEDOUT)
                {
                    if (!(m_iRcvTimeOut < 0))
                        timeout = true;
                    HLOGP(tslog.Debug, "recvmsg: DATA COND: EXPIRED -- trying to get data anyway");
                }
                else
                {
                    HLOGP(tslog.Debug, "recvmsg: DATA COND: KICKED.");
                }
            } while (stillConnected() && !timeout && (!m_pRcvBuffer->isRcvDataReady()));
        }

        /* XXX DEBUG STUFF - enable when required
        LOGC(dlog.Debug, "RECVMSG/GO-ON BROKEN " << m_bBroken << " CONN " << m_bConnected
                << " CLOSING " << m_bClosing << " TMOUT " << timeout
                << " NMSG " << m_pRcvBuffer->getRcvMsgNum());
                */

        res = m_pRcvBuffer->readMsg(data, len, r_mctrl);

        if (m_bBroken || m_bClosing)
        {
            if (!m_bMessageAPI && m_bShutdown)
                return 0;
            throw CUDTException(MJ_CONNECTION, MN_CONNLOST, 0);
        }
        else if (!m_bConnected)
            throw CUDTException(MJ_CONNECTION, MN_NOCONN, 0);
    } while ((res == 0) && !timeout);

    if (!m_pRcvBuffer->isRcvDataReady())
    {
        // Falling here means usually that res == 0 && timeout == true.
        // res == 0 would repeat the above loop, unless there was also a timeout.
        // timeout has interrupted the above loop, but with res > 0 this condition
        // wouldn't be satisfied.

        // read is not available any more

        // Kick TsbPd thread to schedule next wakeup (if running)
        if (m_bTsbPd)
        {
            HLOGP(tslog.Debug, "recvmsg: KICK tsbpd() (buffer empty)");
            pthread_cond_signal(&m_RcvTsbPdCond);
        }

        // Shut up EPoll if no more messages in non-blocking mode
        s_UDTUnited.m_EPoll.update_events(m_SocketID, m_sPollID, UDT_EPOLL_IN, false);
    }

    // Unblock when required
    // LOGC(tslog.Debug, "RECVMSG/EXIT RES " << res << " RCVTIMEOUT");

    if ((res <= 0) && (m_iRcvTimeOut >= 0))
        throw CUDTException(MJ_AGAIN, MN_XMTIMEOUT, 0);

    return res;
}

int64_t CUDT::sendfile(fstream &ifs, int64_t &offset, int64_t size, int block)
{
    if (m_bBroken || m_bClosing)
        throw CUDTException(MJ_CONNECTION, MN_CONNLOST, 0);
    else if (!m_bConnected || !m_CongCtl.ready())
        throw CUDTException(MJ_CONNECTION, MN_NOCONN, 0);

    if (size <= 0 && size != -1)
        return 0;

    if (!m_CongCtl->checkTransArgs(SrtCongestion::STA_FILE, SrtCongestion::STAD_SEND, 0, size, -1, false))
        throw CUDTException(MJ_NOTSUP, MN_INVALBUFFERAPI, 0);

    if (!m_pCryptoControl || !m_pCryptoControl->isSndEncryptionOK())
    {
        LOGC(dlog.Error,
             log << "Encryption is required, but the peer did not supply correct credentials. Sending rejected.");
        throw CUDTException(MJ_SETUP, MN_SECURITY, 0);
    }

    CGuard sendguard(m_SendLock);

    if (m_pSndBuffer->getCurrBufSize() == 0)
    {
        // delay the EXP timer to avoid mis-fired timeout
        uint64_t currtime_tk;
        CTimer::rdtsc(currtime_tk);
        // (fix keepalive) m_ullLastRspTime_tk = currtime_tk;
        m_ullLastRspAckTime_tk = currtime_tk;
        m_iReXmitCount         = 1;
    }

    // positioning...
    try
    {
        if (size == -1)
        {
            ifs.seekg(0, std::ios::end);
            size = ifs.tellg();
            if (offset > size)
                throw 0; // let it be caught below
        }

        // This will also set the position back to the beginning
        // in case when it was moved to the end for measuring the size.
        // This will also fail if the offset exceeds size, so measuring
        // the size can be skipped if not needed.
        ifs.seekg((streamoff)offset);
        if (!ifs.good())
            throw 0;
    }
    catch (...)
    {
        // XXX It would be nice to note that this is reported
        // by exception only if explicitly requested by setting
        // the exception flags in the stream. Here it's fixed so
        // that when this isn't set, the exception is "thrown manually".
        throw CUDTException(MJ_FILESYSTEM, MN_SEEKGFAIL);
    }

    int64_t tosend = size;
    int     unitsize;

    // sending block by block
    while (tosend > 0)
    {
        if (ifs.fail())
            throw CUDTException(MJ_FILESYSTEM, MN_WRITEFAIL);

        if (ifs.eof())
            break;

        unitsize = int((tosend >= block) ? block : tosend);

        {
            CGuard lk(m_SendBlockLock);

            while (stillConnected() && (sndBuffersLeft() <= 0) && m_bPeerHealth)
                pthread_cond_wait(&m_SendBlockCond, &m_SendBlockLock);
        }

        if (m_bBroken || m_bClosing)
            throw CUDTException(MJ_CONNECTION, MN_CONNLOST, 0);
        else if (!m_bConnected)
            throw CUDTException(MJ_CONNECTION, MN_NOCONN, 0);
        else if (!m_bPeerHealth)
        {
            // reset peer health status, once this error returns, the app should handle the situation at the peer side
            m_bPeerHealth = true;
            throw CUDTException(MJ_PEERERROR);
        }

        // record total time used for sending
        if (m_pSndBuffer->getCurrBufSize() == 0)
        {
            CGuard::enterCS(m_StatsLock);
            m_stats.sndDurationCounter = CTimer::getTime();
            CGuard::leaveCS(m_StatsLock);
        }

        {
            CGuard        recvAckLock(m_RecvAckLock);
            const int64_t sentsize = m_pSndBuffer->addBufferFromFile(ifs, unitsize);

            if (sentsize > 0)
            {
                tosend -= sentsize;
                offset += sentsize;
            }

            if (sndBuffersLeft() <= 0)
            {
                // write is not available any more
                s_UDTUnited.m_EPoll.update_events(m_SocketID, m_sPollID, UDT_EPOLL_OUT, false);
            }
        }

        // insert this socket to snd list if it is not on the list yet
        m_pSndQueue->m_pSndUList->update(this, CSndUList::DONT_RESCHEDULE);
    }

    return size - tosend;
}

int64_t CUDT::recvfile(fstream &ofs, int64_t &offset, int64_t size, int block)
{
    if (!m_bConnected || !m_CongCtl.ready())
        throw CUDTException(MJ_CONNECTION, MN_NOCONN, 0);
    else if ((m_bBroken || m_bClosing) && !m_pRcvBuffer->isRcvDataReady())
    {
        if (!m_bMessageAPI && m_bShutdown)
            return 0;
        throw CUDTException(MJ_CONNECTION, MN_CONNLOST, 0);
    }

    if (size <= 0)
        return 0;

    if (!m_CongCtl->checkTransArgs(SrtCongestion::STA_FILE, SrtCongestion::STAD_RECV, 0, size, -1, false))
        throw CUDTException(MJ_NOTSUP, MN_INVALBUFFERAPI, 0);

    if (m_bTsbPd)
    {
        LOGC(dlog.Error, log << "Reading from file is incompatible with TSBPD mode and would cause a deadlock\n");
        throw CUDTException(MJ_NOTSUP, MN_INVALBUFFERAPI, 0);
    }

    CGuard recvguard(m_RecvLock);

    // Well, actually as this works over a FILE (fstream), not just a stream,
    // the size can be measured anyway and predicted if setting the offset might
    // have a chance to work or not.

    // positioning...
    try
    {
        if (offset > 0)
        {
            // Don't do anything around here if the offset == 0, as this
            // is the default offset after opening. Whether this operation
            // is performed correctly, it highly depends on how the file
            // has been open. For example, if you want to overwrite parts
            // of an existing file, the file must exist, and the ios::trunc
            // flag must not be set. If the file is open for only ios::out,
            // then the file will be truncated since the offset position on
            // at the time when first written; if ios::in|ios::out, then
            // it won't be truncated, just overwritten.

            // What is required here is that if offset is 0, don't try to
            // change the offset because this might be impossible with
            // the current flag set anyway.

            // Also check the status and CAUSE exception manually because
            // you don't know, as well, whether the user has set exception
            // flags.

            ofs.seekp((streamoff)offset);
            if (!ofs.good())
                throw 0; // just to get caught :)
        }
    }
    catch (...)
    {
        // XXX It would be nice to note that this is reported
        // by exception only if explicitly requested by setting
        // the exception flags in the stream. For a case, when it's not,
        // an additional explicit throwing happens when failbit is set.
        throw CUDTException(MJ_FILESYSTEM, MN_SEEKPFAIL);
    }

    int64_t torecv   = size;
    int     unitsize = block;
    int     recvsize;

    // receiving... "recvfile" is always blocking
    while (torecv > 0)
    {
        if (ofs.fail())
        {
            // send the sender a signal so it will not be blocked forever
            int32_t err_code = CUDTException::EFILE;
            sendCtrl(UMSG_PEERERROR, &err_code);

            throw CUDTException(MJ_FILESYSTEM, MN_WRITEFAIL);
        }

        pthread_mutex_lock(&m_RecvDataLock);
        while (stillConnected() && !m_pRcvBuffer->isRcvDataReady())
            pthread_cond_wait(&m_RecvDataCond, &m_RecvDataLock);
        pthread_mutex_unlock(&m_RecvDataLock);

        if (!m_bConnected)
            throw CUDTException(MJ_CONNECTION, MN_NOCONN, 0);
        else if ((m_bBroken || m_bClosing) && !m_pRcvBuffer->isRcvDataReady())
        {

            if (!m_bMessageAPI && m_bShutdown)
                return 0;
            throw CUDTException(MJ_CONNECTION, MN_CONNLOST, 0);
        }

        unitsize = int((torecv == -1 || torecv >= block) ? block : torecv);
        recvsize = m_pRcvBuffer->readBufferToFile(ofs, unitsize);

        if (recvsize > 0)
        {
            torecv -= recvsize;
            offset += recvsize;
        }
    }

    if (!m_pRcvBuffer->isRcvDataReady())
    {
        // read is not available any more
        s_UDTUnited.m_EPoll.update_events(m_SocketID, m_sPollID, UDT_EPOLL_IN, false);
    }

    return size - torecv;
}

<<<<<<< HEAD
void CUDT::sample(CPerfMon* perf, bool clear)
{
   if (!m_bConnected)
      throw CUDTException(MJ_CONNECTION, MN_NOCONN, 0);
   if (m_bBroken || m_bClosing)
      throw CUDTException(MJ_CONNECTION, MN_CONNLOST, 0);

   CGuard statsLock(m_StatsLock);
   uint64_t currtime = CTimer::getTime();
   perf->msTimeStamp = (currtime - m_stats.startTime) / 1000;

   perf->pktSent = m_stats.traceSent;
   perf->pktRecv = m_stats.traceRecv;
   perf->pktSndLoss = m_stats.traceSndLoss;
   perf->pktRcvLoss = m_stats.traceRcvLoss;
   perf->pktRetrans = m_stats.traceRetrans;
   perf->pktRcvRetrans = m_stats.traceRcvRetrans;
   perf->pktSentACK = m_stats.sentACK;
   perf->pktRecvACK = m_stats.recvACK;
   perf->pktSentNAK = m_stats.sentNAK;
   perf->pktRecvNAK = m_stats.recvNAK;
   perf->usSndDuration = m_stats.sndDuration;
   perf->pktReorderDistance = m_stats.traceReorderDistance;
#ifdef SRT_ENABLE_BELATEDTIMECOUNT
   perf->pktRcvAvgBelatedTime = m_stats.traceBelatedTime;
   perf->pktRcvBelated = m_stats.traceRcvBelated;
#endif
   perf->pktSentTotal = m_stats.sentTotal;
   perf->pktRecvTotal = m_stats.recvTotal;
   perf->pktSndLossTotal = m_stats.sndLossTotal;
   perf->pktRcvLossTotal = m_stats.rcvLossTotal;
   perf->pktRetransTotal = m_stats.retransTotal;
   perf->pktSentACKTotal = m_stats.sentACKTotal;
   perf->pktRecvACKTotal = m_stats.recvACKTotal;
   perf->pktSentNAKTotal = m_stats.sentNAKTotal;
   perf->pktRecvNAKTotal = m_stats.recvNAKTotal;
   perf->usSndDurationTotal = m_stats.m_sndDurationTotal;

   double interval = double(currtime - m_stats.lastSampleTime);

   perf->mbpsSendRate = double(m_stats.traceSent) * m_iMaxSRTPayloadSize * 8.0 / interval;
   perf->mbpsRecvRate = double(m_stats.traceRecv) * m_iMaxSRTPayloadSize * 8.0 / interval;

   perf->usPktSndPeriod = m_ullInterval_tk / double(m_ullCPUFrequency);
   perf->pktFlowWindow = m_iFlowWindowSize;
   perf->pktCongestionWindow = (int)m_dCongestionWindow;
   perf->pktFlightSize = CSeqNo::seqlen(m_iSndLastAck, CSeqNo::incseq(m_iSndCurrSeqNo)) - 1;
   perf->msRTT = m_iRTT/1000.0;
   perf->mbpsBandwidth = Bps2Mbps( m_iBandwidth * m_iMaxSRTPayloadSize );

   if (pthread_mutex_trylock(&m_ConnectionLock) == 0)
   {
      perf->byteAvailSndBuf = (m_pSndBuffer == NULL) ? 0 
          : sndBuffersLeft() * m_iMSS;
      perf->byteAvailRcvBuf = (m_pRcvBuffer == NULL) ? 0 
          : m_pRcvBuffer->getAvailBufSize() * m_iMSS;

      pthread_mutex_unlock(&m_ConnectionLock);
   }
   else
   {
      perf->byteAvailSndBuf = 0;
      perf->byteAvailRcvBuf = 0;
   }

   if (clear)
   {
      m_stats.traceSndDrop        = 0;
      m_stats.traceRcvDrop        = 0;
      m_stats.traceSndBytesDrop = 0;
      m_stats.traceRcvBytesDrop = 0;
      m_stats.traceRcvUndecrypt        = 0;
      m_stats.traceRcvBytesUndecrypt = 0;
      //new>
      m_stats.traceBytesSent = m_stats.traceBytesRecv = m_stats.traceBytesRetrans = 0;
      //<
      m_stats.traceSent = m_stats.traceRecv = m_stats.traceSndLoss = m_stats.traceRcvLoss = m_stats.traceRetrans = m_stats.sentACK = m_stats.recvACK = m_stats.sentNAK = m_stats.recvNAK = 0;
      m_stats.sndDuration = 0;
      m_stats.traceRcvRetrans = 0;
#ifdef SRT_ENABLE_BELATEDTIMECOUNT
      m_stats.traceRcvBelated = 0;
      m_fTraceBelatedTime = 0;
#endif
#ifdef SRT_ENABLE_LOSTBYTESCOUNT
      m_stats.traceRcvBytesLoss = 0;
#endif

      m_stats.sndFilterExtra = 0;
      m_stats.rcvFilterExtra = 0;

      m_stats.rcvFilterSupply = 0;
      m_stats.rcvFilterLoss = 0;

      m_stats.lastSampleTime = currtime;
   }
}

void CUDT::bstats(CBytePerfMon* perf, bool clear, bool instantaneous)
=======
void CUDT::bstats(CBytePerfMon *perf, bool clear, bool instantaneous)
>>>>>>> 325dc3fe
{
    if (!m_bConnected)
        throw CUDTException(MJ_CONNECTION, MN_NOCONN, 0);
    if (m_bBroken || m_bClosing)
        throw CUDTException(MJ_CONNECTION, MN_CONNLOST, 0);

<<<<<<< HEAD
   CGuard statsguard(m_StatsLock);

   uint64_t currtime = CTimer::getTime();
   perf->msTimeStamp = (currtime - m_stats.startTime) / 1000;

   perf->pktSent = m_stats.traceSent;
   perf->pktRecv = m_stats.traceRecv;
   perf->pktSndLoss = m_stats.traceSndLoss;
   perf->pktRcvLoss = m_stats.traceRcvLoss;
   perf->pktRetrans = m_stats.traceRetrans;
   perf->pktRcvRetrans = m_stats.traceRcvRetrans;
   perf->pktSentACK = m_stats.sentACK;
   perf->pktRecvACK = m_stats.recvACK;
   perf->pktSentNAK = m_stats.sentNAK;
   perf->pktRecvNAK = m_stats.recvNAK;
   perf->usSndDuration = m_stats.sndDuration;
   perf->pktReorderDistance = m_stats.traceReorderDistance;
#ifdef SRT_ENABLE_BELATEDTIMECOUNT
   perf->pktRcvAvgBelatedTime = m_stats.traceBelatedTime;
   perf->pktRcvBelated = m_stats.traceRcvBelated;
#endif

   perf->pktSndFilterExtra = m_stats.sndFilterExtra;
   perf->pktRcvFilterExtra = m_stats.rcvFilterExtra;
   perf->pktRcvFilterSupply = m_stats.rcvFilterSupply;
   perf->pktRcvFilterLoss = m_stats.rcvFilterLoss;

   /* perf byte counters include all headers (SRT+UDP+IP) */
   const int pktHdrSize = CPacket::HDR_SIZE + CPacket::UDP_HDR_SIZE;
   perf->byteSent = m_stats.traceBytesSent + (m_stats.traceSent * pktHdrSize);
   perf->byteRecv = m_stats.traceBytesRecv + (m_stats.traceRecv * pktHdrSize);
   perf->byteRetrans = m_stats.traceBytesRetrans + (m_stats.traceRetrans * pktHdrSize);
=======
    CGuard statsguard(m_StatsLock);

    uint64_t currtime = CTimer::getTime();
    perf->msTimeStamp = (currtime - m_stats.startTime) / 1000;

    perf->pktSent              = m_stats.traceSent;
    perf->pktRecv              = m_stats.traceRecv;
    perf->pktSndLoss           = m_stats.traceSndLoss;
    perf->pktRcvLoss           = m_stats.traceRcvLoss;
    perf->pktRetrans           = m_stats.traceRetrans;
    perf->pktRcvRetrans        = m_stats.traceRcvRetrans;
    perf->pktSentACK           = m_stats.sentACK;
    perf->pktRecvACK           = m_stats.recvACK;
    perf->pktSentNAK           = m_stats.sentNAK;
    perf->pktRecvNAK           = m_stats.recvNAK;
    perf->usSndDuration        = m_stats.sndDuration;
    perf->pktReorderDistance   = m_stats.traceReorderDistance;
    perf->pktReorderTolerance  = m_iReorderTolerance;
    perf->pktRcvAvgBelatedTime = m_stats.traceBelatedTime;
    perf->pktRcvBelated        = m_stats.traceRcvBelated;

    perf->pktSndFilterExtra  = m_stats.sndFilterExtra;
    perf->pktRcvFilterExtra  = m_stats.rcvFilterExtra;
    perf->pktRcvFilterSupply = m_stats.rcvFilterSupply;
    perf->pktRcvFilterLoss   = m_stats.rcvFilterLoss;

    /* perf byte counters include all headers (SRT+UDP+IP) */
    const int pktHdrSize = CPacket::HDR_SIZE + CPacket::UDP_HDR_SIZE;
    perf->byteSent       = m_stats.traceBytesSent + (m_stats.traceSent * pktHdrSize);
    perf->byteRecv       = m_stats.traceBytesRecv + (m_stats.traceRecv * pktHdrSize);
    perf->byteRetrans    = m_stats.traceBytesRetrans + (m_stats.traceRetrans * pktHdrSize);
>>>>>>> 325dc3fe
#ifdef SRT_ENABLE_LOSTBYTESCOUNT
    perf->byteRcvLoss = m_stats.traceRcvBytesLoss + (m_stats.traceRcvLoss * pktHdrSize);
#endif

    perf->pktSndDrop  = m_stats.traceSndDrop;
    perf->pktRcvDrop  = m_stats.traceRcvDrop + m_stats.traceRcvUndecrypt;
    perf->byteSndDrop = m_stats.traceSndBytesDrop + (m_stats.traceSndDrop * pktHdrSize);
    perf->byteRcvDrop =
        m_stats.traceRcvBytesDrop + (m_stats.traceRcvDrop * pktHdrSize) + m_stats.traceRcvBytesUndecrypt;
    perf->pktRcvUndecrypt  = m_stats.traceRcvUndecrypt;
    perf->byteRcvUndecrypt = m_stats.traceRcvBytesUndecrypt;

    perf->pktSentTotal       = m_stats.sentTotal;
    perf->pktRecvTotal       = m_stats.recvTotal;
    perf->pktSndLossTotal    = m_stats.sndLossTotal;
    perf->pktRcvLossTotal    = m_stats.rcvLossTotal;
    perf->pktRetransTotal    = m_stats.retransTotal;
    perf->pktSentACKTotal    = m_stats.sentACKTotal;
    perf->pktRecvACKTotal    = m_stats.recvACKTotal;
    perf->pktSentNAKTotal    = m_stats.sentNAKTotal;
    perf->pktRecvNAKTotal    = m_stats.recvNAKTotal;
    perf->usSndDurationTotal = m_stats.m_sndDurationTotal;

    perf->byteSentTotal           = m_stats.bytesSentTotal + (m_stats.sentTotal * pktHdrSize);
    perf->byteRecvTotal           = m_stats.bytesRecvTotal + (m_stats.recvTotal * pktHdrSize);
    perf->byteRetransTotal        = m_stats.bytesRetransTotal + (m_stats.retransTotal * pktHdrSize);
    perf->pktSndFilterExtraTotal  = m_stats.sndFilterExtraTotal;
    perf->pktRcvFilterExtraTotal  = m_stats.rcvFilterExtraTotal;
    perf->pktRcvFilterSupplyTotal = m_stats.rcvFilterSupplyTotal;
    perf->pktRcvFilterLossTotal   = m_stats.rcvFilterLossTotal;

#ifdef SRT_ENABLE_LOSTBYTESCOUNT
    perf->byteRcvLossTotal = m_stats.rcvBytesLossTotal + (m_stats.rcvLossTotal * pktHdrSize);
#endif
    perf->pktSndDropTotal  = m_stats.sndDropTotal;
    perf->pktRcvDropTotal  = m_stats.rcvDropTotal + m_stats.m_rcvUndecryptTotal;
    perf->byteSndDropTotal = m_stats.sndBytesDropTotal + (m_stats.sndDropTotal * pktHdrSize);
    perf->byteRcvDropTotal =
        m_stats.rcvBytesDropTotal + (m_stats.rcvDropTotal * pktHdrSize) + m_stats.m_rcvBytesUndecryptTotal;
    perf->pktRcvUndecryptTotal  = m_stats.m_rcvUndecryptTotal;
    perf->byteRcvUndecryptTotal = m_stats.m_rcvBytesUndecryptTotal;
    //<

    double interval = double(currtime - m_stats.lastSampleTime);

    //>mod
    perf->mbpsSendRate = double(perf->byteSent) * 8.0 / interval;
    perf->mbpsRecvRate = double(perf->byteRecv) * 8.0 / interval;
    //<

    perf->usPktSndPeriod      = m_ullInterval_tk / double(m_ullCPUFrequency);
    perf->pktFlowWindow       = m_iFlowWindowSize;
    perf->pktCongestionWindow = (int)m_dCongestionWindow;
    perf->pktFlightSize       = CSeqNo::seqlen(m_iSndLastAck, CSeqNo::incseq(m_iSndCurrSeqNo)) - 1;
    perf->msRTT               = (double)m_iRTT / 1000.0;
    //>new
    perf->msSndTsbPdDelay = m_bPeerTsbPd ? m_iPeerTsbPdDelay_ms : 0;
    perf->msRcvTsbPdDelay = m_bTsbPd ? m_iTsbPdDelay_ms : 0;
    perf->byteMSS         = m_iMSS;

    perf->mbpsMaxBW = m_llMaxBW > 0 ? Bps2Mbps(m_llMaxBW) : m_CongCtl.ready() ? Bps2Mbps(m_CongCtl->sndBandwidth()) : 0;

    //<
    uint32_t availbw = (uint64_t)(m_iBandwidth == 1 ? m_RcvTimeWindow.getBandwidth() : m_iBandwidth);

    perf->mbpsBandwidth = Bps2Mbps(availbw * (m_iMaxSRTPayloadSize + pktHdrSize));

    if (pthread_mutex_trylock(&m_ConnectionLock) == 0)
    {
        if (m_pSndBuffer)
        {
#ifdef SRT_ENABLE_SNDBUFSZ_MAVG
            if (instantaneous)
            {
                /* Get instant SndBuf instead of moving average for application-based Algorithm
                   (such as NAE) in need of fast reaction to network condition changes. */
                perf->pktSndBuf = m_pSndBuffer->getCurrBufSize(Ref(perf->byteSndBuf), Ref(perf->msSndBuf));
            }
            else
            {
                perf->pktSndBuf = m_pSndBuffer->getAvgBufSize(Ref(perf->byteSndBuf), Ref(perf->msSndBuf));
            }
#else
            perf->pktSndBuf = m_pSndBuffer->getCurrBufSize(Ref(perf->byteSndBuf), Ref(perf->msSndBuf));
#endif
            perf->byteSndBuf += (perf->pktSndBuf * pktHdrSize);
            //<
            perf->byteAvailSndBuf = (m_iSndBufSize - perf->pktSndBuf) * m_iMSS;
        }
        else
        {
            perf->byteAvailSndBuf = 0;
            // new>
            perf->pktSndBuf  = 0;
            perf->byteSndBuf = 0;
            perf->msSndBuf   = 0;
            //<
        }

        if (m_pRcvBuffer)
        {
            perf->byteAvailRcvBuf = m_pRcvBuffer->getAvailBufSize() * m_iMSS;
            // new>
#ifdef SRT_ENABLE_RCVBUFSZ_MAVG
            if (instantaneous) // no need for historical API for Rcv side
            {
                perf->pktRcvBuf = m_pRcvBuffer->getRcvDataSize(perf->byteRcvBuf, perf->msRcvBuf);
            }
            else
            {
                perf->pktRcvBuf = m_pRcvBuffer->getRcvAvgDataSize(perf->byteRcvBuf, perf->msRcvBuf);
            }
#else
            perf->pktRcvBuf = m_pRcvBuffer->getRcvDataSize(perf->byteRcvBuf, perf->msRcvBuf);
#endif
            //<
        }
        else
        {
            perf->byteAvailRcvBuf = 0;
            // new>
            perf->pktRcvBuf  = 0;
            perf->byteRcvBuf = 0;
            perf->msRcvBuf   = 0;
            //<
        }

<<<<<<< HEAD
   if (clear)
   {
      m_stats.traceSndDrop        = 0;
      m_stats.traceRcvDrop        = 0;
      m_stats.traceSndBytesDrop = 0;
      m_stats.traceRcvBytesDrop = 0;
      m_stats.traceRcvUndecrypt        = 0;
      m_stats.traceRcvBytesUndecrypt = 0;
      //new>
      m_stats.traceBytesSent = m_stats.traceBytesRecv = m_stats.traceBytesRetrans = 0;
      //<
      m_stats.traceSent = m_stats.traceRecv = m_stats.traceSndLoss = m_stats.traceRcvLoss = m_stats.traceRetrans = m_stats.sentACK = m_stats.recvACK = m_stats.sentNAK = m_stats.recvNAK = 0;
      m_stats.sndDuration = 0;
      m_stats.traceRcvRetrans = 0;
#ifdef SRT_ENABLE_BELATEDTIMECOUNT
      m_stats.traceRcvBelated = 0;
      m_fTraceBelatedTime = 0;
#endif
=======
        pthread_mutex_unlock(&m_ConnectionLock);
    }
    else
    {
        perf->byteAvailSndBuf = 0;
        perf->byteAvailRcvBuf = 0;
        // new>
        perf->pktSndBuf  = 0;
        perf->byteSndBuf = 0;
        perf->msSndBuf   = 0;

        perf->byteRcvBuf = 0;
        perf->msRcvBuf   = 0;
        //<
    }

    if (clear)
    {
        m_stats.traceSndDrop           = 0;
        m_stats.traceRcvDrop           = 0;
        m_stats.traceSndBytesDrop      = 0;
        m_stats.traceRcvBytesDrop      = 0;
        m_stats.traceRcvUndecrypt      = 0;
        m_stats.traceRcvBytesUndecrypt = 0;
        // new>
        m_stats.traceBytesSent = m_stats.traceBytesRecv = m_stats.traceBytesRetrans = 0;
        //<
        m_stats.traceSent = m_stats.traceRecv = m_stats.traceSndLoss = m_stats.traceRcvLoss = m_stats.traceRetrans =
            m_stats.sentACK = m_stats.recvACK = m_stats.sentNAK = m_stats.recvNAK = 0;
        m_stats.sndDuration                                                       = 0;
        m_stats.traceRcvRetrans                                                   = 0;
        m_stats.traceRcvBelated                                                   = 0;
>>>>>>> 325dc3fe
#ifdef SRT_ENABLE_LOSTBYTESCOUNT
        m_stats.traceRcvBytesLoss = 0;
#endif

        m_stats.sndFilterExtra = 0;
        m_stats.rcvFilterExtra = 0;

        m_stats.rcvFilterSupply = 0;
        m_stats.rcvFilterLoss   = 0;

        m_stats.lastSampleTime = currtime;
    }
}

bool CUDT::updateCC_Checks()
{
    // According to the rules, the congctl should be ready at the same
    // time when the sending buffer. For sanity check, check both first.
    if (!m_CongCtl.ready() || !m_pSndBuffer)
    {
        LOGC(mglog.Error,
             log << "updateCC: CAN'T DO UPDATE - congctl " << (m_CongCtl.ready() ? "ready" : "NOT READY")
                 << "; sending buffer " << (m_pSndBuffer ? "NOT CREATED" : "created"));

        return false;
    }

    return true;
}

void CUDT::updateCC_INIT(EInitEvent only_input)
{
    // only_input uses:
    // 0: in the beginning and when SRTO_MAXBW was changed
    // 1: SRTO_INPUTBW was changed
    // 2: SRTO_OHEADBW was changed

<<<<<<< HEAD
    // false = TEV_INIT_RESET: in the beginning, or when MAXBW was changed.

    if (only_input && m_llMaxBW)
    {
        HLOGC(mglog.Debug, log << "updateCC/TEV_INIT: non-RESET stage and m_llMaxBW already set to " << m_llMaxBW);
        // Don't change
    }
    else // either m_llMaxBW == 0 or only_input == TEV_INIT_RESET
    {
        // Use the values:
        // - if SRTO_MAXBW is >0, use it.
        // - if SRTO_MAXBW == 0, use SRTO_INPUTBW + SRTO_OHEADBW
        // - if SRTO_INPUTBW == 0, pass 0 to requst in-buffer sampling
        // Bytes/s
        int bw = m_llMaxBW != 0 ? m_llMaxBW : // When used SRTO_MAXBW
            m_llInputBW != 0 ? withOverhead(m_llInputBW) : // SRTO_INPUTBW + SRT_OHEADBW
            0; // When both MAXBW and INPUTBW are 0, request in-buffer sampling
=======
        if (only_input && m_llMaxBW)
        {
            HLOGC(mglog.Debug, log << "updateCC/TEV_INIT: non-RESET stage and m_llMaxBW already set to " << m_llMaxBW);
            // Don't change
        }
        else // either m_llMaxBW == 0 or only_input == TEV_INIT_RESET
        {
            // Use the values:
            // - if SRTO_MAXBW is >0, use it.
            // - if SRTO_MAXBW == 0, use SRTO_INPUTBW + SRTO_OHEADBW
            // - if SRTO_INPUTBW == 0, pass 0 to requst in-buffer sampling
            // Bytes/s
            int bw = m_llMaxBW != 0 ? m_llMaxBW :                       // When used SRTO_MAXBW
                         m_llInputBW != 0 ? withOverhead(m_llInputBW) : // SRTO_INPUTBW + SRT_OHEADBW
                             0; // When both MAXBW and INPUTBW are 0, request in-buffer sampling
>>>>>>> 325dc3fe

            // Note: setting bw == 0 uses BW_INFINITE value in LiveCC
            m_CongCtl->updateBandwidth(m_llMaxBW, bw);

        if (only_input == TEV_INIT_OHEADBW)
        {
            // On updated SRTO_OHEADBW don't change input rate.
            // This only influences the call to withOverhead().
        }
        else
        {
                // No need to calculate input reate if the bandwidth is set
                const bool disable_in_rate_calc = (bw != 0);
                m_pSndBuffer->resetInputRateSmpPeriod(disable_in_rate_calc);
        }

<<<<<<< HEAD
        HLOGC(mglog.Debug, log << "updateCC/TEV_INIT: updating BW=" << m_llMaxBW
                << (only_input == TEV_INIT_RESET ? " (UNCHANGED)"
                    : only_input == TEV_INIT_OHEADBW ? " (only Overhead)": " (updated sampling rate)"));
=======
            HLOGC(mglog.Debug,
                  log << "updateCC/TEV_INIT: updating BW=" << m_llMaxBW
                      << (only_input == TEV_INIT_RESET
                              ? " (UNCHANGED)"
                              : only_input == TEV_INIT_OHEADBW ? " (only Overhead)" : " (updated sampling rate)"));
        }
>>>>>>> 325dc3fe
    }
}

    // This part is also required only by LiveCC, however not
// moved there due to that it needs access to CSndBuffer.
void CUDT::updateCC_GETRATE()
{
    // Specific part done when MaxBW is set to 0 (auto) and InputBW is 0.
    // This requests internal input rate sampling.
    if (m_llMaxBW == 0 && m_llInputBW == 0)
    {
            // Get auto-calculated input rate, Bytes per second
            const int64_t inputbw = m_pSndBuffer->getInputRate();

        /*
         * On blocked transmitter (tx full) and until connection closes,
         * auto input rate falls to 0 but there may be still lot of packet to retransmit
             * Calling updateBandwidth with 0 sets maxBW to default BW_INFINITE (1 Gbps)
<<<<<<< HEAD
         * and sendrate skyrockets for retransmission.
         * Keep previously set maximum in that case (inputbw == 0).
         */
        if (inputbw != 0)
                m_CongCtl->updateBandwidth(0, withOverhead(inputbw)); //Bytes/sec
=======
             * and sendrate skyrockets for retransmission.
             * Keep previously set maximum in that case (inputbw == 0).
             */
            if (inputbw != 0)
                m_CongCtl->updateBandwidth(0, withOverhead(inputbw)); // Bytes/sec
        }
>>>>>>> 325dc3fe
    }
}

<<<<<<< HEAD
void CUDT::updateCC_UPDATE()
{
    // This part comes from original UDT.
    // NOTE: THESE things come from CCC class:
    // - m_dPktSndPeriod
    // - m_dCWndSize
        m_ullInterval_tk = (uint64_t)(m_CongCtl->pktSndPeriod_us() * m_ullCPUFrequency);
=======
    HLOGC(mglog.Debug, log << "udpateCC: emitting signal for EVENT:" << TransmissionEventStr(evt));

    // Now execute a congctl-defined action for that event.
    EmitSignal(evt, arg);

    // This should be done with every event except ACKACK and SEND/RECEIVE
    // After any action was done by the congctl, update the congestion window and sending interval.
    if (evt != TEV_ACKACK && evt != TEV_SEND && evt != TEV_RECEIVE)
    {
        // This part comes from original UDT.
        // NOTE: THESE things come from CCC class:
        // - m_dPktSndPeriod
        // - m_dCWndSize
        m_ullInterval_tk    = (uint64_t)(m_CongCtl->pktSndPeriod_us() * m_ullCPUFrequency);
>>>>>>> 325dc3fe
        m_dCongestionWindow = m_CongCtl->cgWindowSize();
#if ENABLE_HEAVY_LOGGING
        HLOGC(mglog.Debug,
              log << "updateCC: updated values from congctl: interval=" << m_ullInterval_tk << "tk ("
                  << m_CongCtl->pktSndPeriod_us() << "us) cgwindow=" << std::setprecision(3) << m_dCongestionWindow);
#endif
<<<<<<< HEAD
=======
    }

    HLOGC(mglog.Debug, log << "udpateCC: finished handling for EVENT:" << TransmissionEventStr(evt));

#if 0 // debug
    static int callcnt = 0;
    if (!(callcnt++ % 250)) cerr << "SndPeriod=" << (m_ullInterval_tk/m_ullCPUFrequency) << "\n");

#endif
>>>>>>> 325dc3fe
}


void CUDT::initSynch()
{
    pthread_mutex_init(&m_SendBlockLock, NULL);
    pthread_cond_init(&m_SendBlockCond, NULL);
    pthread_mutex_init(&m_RecvDataLock, NULL);
    pthread_cond_init(&m_RecvDataCond, NULL);
    pthread_mutex_init(&m_SendLock, NULL);
    pthread_mutex_init(&m_RecvLock, NULL);
    pthread_mutex_init(&m_RcvLossLock, NULL);
    pthread_mutex_init(&m_RecvAckLock, NULL);
    pthread_mutex_init(&m_RcvBufferLock, NULL);
    pthread_mutex_init(&m_ConnectionLock, NULL);
    pthread_mutex_init(&m_StatsLock, NULL);

    memset(&m_RcvTsbPdThread, 0, sizeof m_RcvTsbPdThread);
    pthread_cond_init(&m_RcvTsbPdCond, NULL);
}

void CUDT::destroySynch()
{
    pthread_mutex_destroy(&m_SendBlockLock);
    pthread_cond_destroy(&m_SendBlockCond);
    pthread_mutex_destroy(&m_RecvDataLock);
    pthread_cond_destroy(&m_RecvDataCond);
    pthread_mutex_destroy(&m_SendLock);
    pthread_mutex_destroy(&m_RecvLock);
    pthread_mutex_destroy(&m_RcvLossLock);
    pthread_mutex_destroy(&m_RecvAckLock);
    pthread_mutex_destroy(&m_RcvBufferLock);
    pthread_mutex_destroy(&m_ConnectionLock);
    pthread_mutex_destroy(&m_StatsLock);
    pthread_cond_destroy(&m_RcvTsbPdCond);
}

void CUDT::releaseSynch()
{
    // wake up user calls
    pthread_mutex_lock(&m_SendBlockLock);
    pthread_cond_signal(&m_SendBlockCond);
    pthread_mutex_unlock(&m_SendBlockLock);

    pthread_mutex_lock(&m_SendLock);
    pthread_mutex_unlock(&m_SendLock);

    pthread_mutex_lock(&m_RecvDataLock);
    pthread_cond_signal(&m_RecvDataCond);
    pthread_mutex_unlock(&m_RecvDataLock);

    pthread_mutex_lock(&m_RecvLock);
    pthread_cond_signal(&m_RcvTsbPdCond);
    pthread_mutex_unlock(&m_RecvLock);

    pthread_mutex_lock(&m_RecvDataLock);
    if (!pthread_equal(m_RcvTsbPdThread, pthread_t()))
    {
        pthread_join(m_RcvTsbPdThread, NULL);
        m_RcvTsbPdThread = pthread_t();
    }
    pthread_mutex_unlock(&m_RecvDataLock);

    pthread_mutex_lock(&m_RecvLock);
    pthread_mutex_unlock(&m_RecvLock);
}

#if ENABLE_HEAVY_LOGGING
static void DebugAck(const char* hdr, SRTSOCKET sock, int prev, int ack)
{
    if (!prev)
    {
        LOGC(mglog.Debug, log << hdr << ": @" << sock << ": ACK " << ack);
        return;
    }

    prev     = CSeqNo::incseq(prev);
    int diff = CSeqNo::seqoff(prev, ack);
    if (diff < 0)
    {
        LOGC(mglog.Debug, log << hdr << ": @" << sock << ": ACK ERROR: " << prev << "-" << ack << "(diff " << diff << ")");
        return;
    }

    bool shorted = diff > 100; // sanity
    if (shorted)
        ack = CSeqNo::incseq(prev, 100);

    ostringstream ackv;
    for (; prev != ack; prev = CSeqNo::incseq(prev))
        ackv << prev << " ";
    if (shorted)
        ackv << "...";
<<<<<<< HEAD
    LOGC(mglog.Debug, log << hdr << ": @" << sock << ": ACK (" << (diff+1) << "): " << ackv.str() << ack);
=======
    HLOGC(mglog.Debug, log << hdr << "ACK (" << (diff + 1) << "): " << ackv.str() << ack);
>>>>>>> 325dc3fe
}
#else
static inline void DebugAck(const char*, SRTSOCKET, int, int) {}
#endif

void CUDT::sendCtrl(UDTMessageType pkttype, const void *lparam, void *rparam, int size)
{
    CPacket  ctrlpkt;
    uint64_t currtime_tk;
    CTimer::rdtsc(currtime_tk);

    ctrlpkt.m_iTimeStamp = int(CTimer::getTime() - m_stats.startTime);

    int nbsent        = 0;
    int local_prevack = 0;

#if ENABLE_HEAVY_LOGGING
    struct SaveBack
    {
        int &      target;
        const int &source;

        ~SaveBack() { target = source; }
    } l_saveback = {m_iDebugPrevLastAck, m_iRcvLastAck};
    (void)l_saveback; // kill compiler warning: unused variable `l_saveback` [-Wunused-variable]

    local_prevack = m_iDebugPrevLastAck;
#endif

    switch (pkttype)
    {
    case UMSG_ACK: // 010 - Acknowledgement
    {
        int32_t ack;

        // If there is no loss, the ACK is the current largest sequence number plus 1;
        // Otherwise it is the smallest sequence number in the receiver loss list.
        if (m_pRcvLossList->getLossLength() == 0)
            ack = CSeqNo::incseq(m_iRcvCurrSeqNo);
        else
            ack = m_pRcvLossList->getFirstLostSeq();

        if (m_iRcvLastAckAck == ack)
            break;

<<<<<<< HEAD
      // send out a lite ACK
      // to save time on buffer processing and bandwidth/AS measurement, a lite ACK only feeds back an ACK number
      if (size == SEND_LITE_ACK)
      {
         ctrlpkt.pack(pkttype, NULL, &ack, size);
         ctrlpkt.m_iID = m_PeerID;
         nbsent = m_pSndQueue->sendto(m_pPeerAddr, ctrlpkt);
         DebugAck("sendCtrl(lite)", m_SocketID, local_prevack, ack);
         break;
      }
=======
        // send out a lite ACK
        // to save time on buffer processing and bandwidth/AS measurement, a lite ACK only feeds back an ACK number
        if (size == SEND_LITE_ACK)
        {
            ctrlpkt.pack(pkttype, NULL, &ack, size);
            ctrlpkt.m_iID = m_PeerID;
            nbsent        = m_pSndQueue->sendto(m_pPeerAddr, ctrlpkt);
            DebugAck("sendCtrl(lite):" + CONID(), local_prevack, ack);
            break;
        }
>>>>>>> 325dc3fe

        // There are new received packets to acknowledge, update related information.
        /* tsbpd thread may also call ackData when skipping packet so protect code */
        CGuard::enterCS(m_RcvBufferLock);

        // IF ack > m_iRcvLastAck
        if (CSeqNo::seqcmp(ack, m_iRcvLastAck) > 0)
        {
            int acksize = CSeqNo::seqoff(m_iRcvLastSkipAck, ack);

            IF_HEAVY_LOGGING(int32_t oldack = m_iRcvLastSkipAck);
            m_iRcvLastAck     = ack;
            m_iRcvLastSkipAck = ack;

            // XXX Unknown as to whether it matters.
            // This if (acksize) causes that ackData() won't be called.
            // With size == 0 it wouldn't do anything except calling CTimer::triggerEvent().
            // This, again, signals the condition, CTimer::m_EventCond.
            // This releases CTimer::waitForEvent() call used in CUDTUnited::selectEx().
            // Preventing to call this on zero size makes sense, if it prevents false alerts.
            if (acksize > 0)
                m_pRcvBuffer->ackData(acksize);
            CGuard::leaveCS(m_RcvBufferLock);

            // If TSBPD is enabled, then INSTEAD OF signaling m_RecvDataCond,
            // signal m_RcvTsbPdCond. This will kick in the tsbpd thread, which
            // will signal m_RecvDataCond when there's time to play for particular
            // data packet.
            HLOGC(dlog.Debug,
                  log << "ACK: clip %" << oldack << "-%" << ack << ", REVOKED " << acksize << " from RCV buffer");

            if (m_bTsbPd)
            {
                /* Newly acknowledged data, signal TsbPD thread */
                pthread_mutex_lock(&m_RecvLock);
                if (m_bTsbPdAckWakeup)
                    pthread_cond_signal(&m_RcvTsbPdCond);
                pthread_mutex_unlock(&m_RecvLock);
            }
            else
            {
                if (m_bSynRecving)
                {
                    // signal a waiting "recv" call if there is any data available
                    pthread_mutex_lock(&m_RecvDataLock);
                    pthread_cond_signal(&m_RecvDataCond);
                    pthread_mutex_unlock(&m_RecvDataLock);
                }
                // acknowledge any waiting epolls to read
                s_UDTUnited.m_EPoll.update_events(m_SocketID, m_sPollID, UDT_EPOLL_IN, true);
                CTimer::triggerEvent();
            }
            CGuard::enterCS(m_RcvBufferLock);
        }
        else if (ack == m_iRcvLastAck)
        {
            // If the ACK was just sent already AND elapsed time did not exceed RTT,
            if ((currtime_tk - m_ullLastAckTime_tk) < ((m_iRTT + 4 * m_iRTTVar) * m_ullCPUFrequency))
            {
                CGuard::leaveCS(m_RcvBufferLock);
                break;
            }
        }
        else
        {
            // Not possible (m_iRcvCurrSeqNo+1 < m_iRcvLastAck ?)
            CGuard::leaveCS(m_RcvBufferLock);
            break;
        }

        // [[using assert( ack >= m_iRcvLastAck && is_periodic_ack ) ]]

        // Send out the ACK only if has not been received by the sender before
        if (CSeqNo::seqcmp(m_iRcvLastAck, m_iRcvLastAckAck) > 0)
        {
            // NOTE: The BSTATS feature turns on extra fields above size 6
            // also known as ACKD_TOTAL_SIZE_VER100.
            int32_t data[ACKD_TOTAL_SIZE];

            // Case you care, CAckNo::incack does exactly the same thing as
            // CSeqNo::incseq. Logically the ACK number is a different thing
            // than sequence number (it's a "journal" for ACK request-response,
            // and starts from 0, unlike sequence, which starts from a random
            // number), but still the numbers are from exactly the same domain.
            m_iAckSeqNo           = CAckNo::incack(m_iAckSeqNo);
            data[ACKD_RCVLASTACK] = m_iRcvLastAck;
            data[ACKD_RTT]        = m_iRTT;
            data[ACKD_RTTVAR]     = m_iRTTVar;
            data[ACKD_BUFFERLEFT] = m_pRcvBuffer->getAvailBufSize();
            // a minimum flow window of 2 is used, even if buffer is full, to break potential deadlock
            if (data[ACKD_BUFFERLEFT] < 2)
                data[ACKD_BUFFERLEFT] = 2;

            // NOTE: m_CongCtl->ACKTimeout_us() should be taken into account.
            if (currtime_tk - m_ullLastAckTime_tk > m_ullACKInt_tk)
            {
                int rcvRate;
                int ctrlsz = ACKD_TOTAL_SIZE_UDTBASE * ACKD_FIELD_SIZE; // Minimum required size

<<<<<<< HEAD
         ctrlpkt.m_iID = m_PeerID;
         ctrlpkt.m_iTimeStamp = int(CTimer::getTime() - m_stats.startTime);
         nbsent = m_pSndQueue->sendto(m_pPeerAddr, ctrlpkt);
         DebugAck("sendCtrl", m_SocketID, local_prevack, ack);
=======
                data[ACKD_RCVSPEED]  = m_RcvTimeWindow.getPktRcvSpeed(Ref(rcvRate));
                data[ACKD_BANDWIDTH] = m_RcvTimeWindow.getBandwidth();
>>>>>>> 325dc3fe

                //>>Patch while incompatible (1.0.2) receiver floating around
                if (m_lPeerSrtVersion == SrtVersion(1, 0, 2))
                {
                    data[ACKD_RCVRATE] = rcvRate;                                     // bytes/sec
                    data[ACKD_XMRATE]  = data[ACKD_BANDWIDTH] * m_iMaxSRTPayloadSize; // bytes/sec
                    ctrlsz             = ACKD_FIELD_SIZE * ACKD_TOTAL_SIZE_VER102;
                }
                else if (m_lPeerSrtVersion >= SrtVersion(1, 0, 3))
                {
                    // Normal, currently expected version.
                    data[ACKD_RCVRATE] = rcvRate; // bytes/sec
                    ctrlsz             = ACKD_FIELD_SIZE * ACKD_TOTAL_SIZE_VER101;
                }
                // ELSE: leave the buffer with ...UDTBASE size.

                ctrlpkt.pack(pkttype, &m_iAckSeqNo, data, ctrlsz);
                CTimer::rdtsc(m_ullLastAckTime_tk);
            }
            else
            {
                ctrlpkt.pack(pkttype, &m_iAckSeqNo, data, ACKD_FIELD_SIZE * ACKD_TOTAL_SIZE_SMALL);
            }

            ctrlpkt.m_iID        = m_PeerID;
            ctrlpkt.m_iTimeStamp = int(CTimer::getTime() - m_stats.startTime);
            nbsent               = m_pSndQueue->sendto(m_pPeerAddr, ctrlpkt);
            DebugAck("sendCtrl: " + CONID(), local_prevack, ack);

            m_ACKWindow.store(m_iAckSeqNo, m_iRcvLastAck);

            CGuard::enterCS(m_StatsLock);
            ++m_stats.sentACK;
            ++m_stats.sentACKTotal;
            CGuard::leaveCS(m_StatsLock);
        }
        CGuard::leaveCS(m_RcvBufferLock);
        break;
    }

    case UMSG_ACKACK: // 110 - Acknowledgement of Acknowledgement
        ctrlpkt.pack(pkttype, lparam);
        ctrlpkt.m_iID = m_PeerID;
        nbsent        = m_pSndQueue->sendto(m_pPeerAddr, ctrlpkt);

        break;

    case UMSG_LOSSREPORT: // 011 - Loss Report
    {
        // Explicitly defined lost sequences
        if (rparam)
        {
            int32_t *lossdata = (int32_t *)rparam;

            size_t bytes = sizeof(*lossdata) * size;
            ctrlpkt.pack(pkttype, NULL, lossdata, bytes);

            ctrlpkt.m_iID = m_PeerID;
            nbsent        = m_pSndQueue->sendto(m_pPeerAddr, ctrlpkt);

            CGuard::enterCS(m_StatsLock);
            ++m_stats.sentNAK;
            ++m_stats.sentNAKTotal;
            CGuard::leaveCS(m_StatsLock);
        }
        // Call with no arguments - get loss list from internal data.
        else if (m_pRcvLossList->getLossLength() > 0)
        {
            // this is periodically NAK report; make sure NAK cannot be sent back too often

            // read loss list from the local receiver loss list
            int32_t *data = new int32_t[m_iMaxSRTPayloadSize / 4];
            int      losslen;
            m_pRcvLossList->getLossArray(data, losslen, m_iMaxSRTPayloadSize / 4);

            if (0 < losslen)
            {
                ctrlpkt.pack(pkttype, NULL, data, losslen * 4);
                ctrlpkt.m_iID = m_PeerID;
                nbsent        = m_pSndQueue->sendto(m_pPeerAddr, ctrlpkt);

                CGuard::enterCS(m_StatsLock);
                ++m_stats.sentNAK;
                ++m_stats.sentNAKTotal;
                CGuard::leaveCS(m_StatsLock);
            }

            delete[] data;
        }

        // update next NAK time, which should wait enough time for the retansmission, but not too long
        m_ullNAKInt_tk = (m_iRTT + 4 * m_iRTTVar) * m_ullCPUFrequency;

        // Fix the NAKreport period according to the congctl
        m_ullNAKInt_tk = m_CongCtl->updateNAKInterval(
            m_ullNAKInt_tk, m_RcvTimeWindow.getPktRcvSpeed(), m_pRcvLossList->getLossLength());

        // This is necessary because a congctl need not wish to define
        // its own minimum interval, in which case the default one is used.
        if (m_ullNAKInt_tk < m_ullMinNakInt_tk)
            m_ullNAKInt_tk = m_ullMinNakInt_tk;

        break;
    }

    case UMSG_CGWARNING: // 100 - Congestion Warning
        ctrlpkt.pack(pkttype);
        ctrlpkt.m_iID = m_PeerID;
        nbsent        = m_pSndQueue->sendto(m_pPeerAddr, ctrlpkt);

        CTimer::rdtsc(m_ullLastWarningTime);

        break;

    case UMSG_KEEPALIVE: // 001 - Keep-alive
        ctrlpkt.pack(pkttype);
        ctrlpkt.m_iID = m_PeerID;
        nbsent        = m_pSndQueue->sendto(m_pPeerAddr, ctrlpkt);

        break;

    case UMSG_HANDSHAKE: // 000 - Handshake
        ctrlpkt.pack(pkttype, NULL, rparam, sizeof(CHandShake));
        ctrlpkt.m_iID = m_PeerID;
        nbsent        = m_pSndQueue->sendto(m_pPeerAddr, ctrlpkt);

        break;

    case UMSG_SHUTDOWN: // 101 - Shutdown
        ctrlpkt.pack(pkttype);
        ctrlpkt.m_iID = m_PeerID;
        nbsent        = m_pSndQueue->sendto(m_pPeerAddr, ctrlpkt);

        break;

    case UMSG_DROPREQ: // 111 - Msg drop request
        ctrlpkt.pack(pkttype, lparam, rparam, 8);
        ctrlpkt.m_iID = m_PeerID;
        nbsent        = m_pSndQueue->sendto(m_pPeerAddr, ctrlpkt);

        break;

    case UMSG_PEERERROR: // 1000 - acknowledge the peer side a special error
        ctrlpkt.pack(pkttype, lparam);
        ctrlpkt.m_iID = m_PeerID;
        nbsent        = m_pSndQueue->sendto(m_pPeerAddr, ctrlpkt);

        break;

    case UMSG_EXT: // 0x7FFF - Resevered for future use
        break;

    default:
        break;
    }

    // Fix keepalive
    if (nbsent)
        m_ullLastSndTime_tk = currtime_tk;
}

void CUDT::updateSndLossListOnACK(int32_t ackdata_seqno)
{
    // Update sender's loss list and acknowledge packets in the sender's buffer
    {
        // m_RecvAckLock protects sender's loss list and epoll
        CGuard ack_lock(m_RecvAckLock);

        const int offset = CSeqNo::seqoff(m_iSndLastDataAck, ackdata_seqno);
        // IF distance between m_iSndLastDataAck and ack is nonempty...
        if (offset <= 0)
            return;

        // update sending variables
        m_iSndLastDataAck = ackdata_seqno;

        // remove any loss that predates 'ack' (not to be considered loss anymore)
        m_pSndLossList->remove(CSeqNo::decseq(m_iSndLastDataAck));

        // acknowledge the sending buffer (remove data that predate 'ack')
        m_pSndBuffer->ackData(offset);

        // acknowledde any waiting epolls to write
        s_UDTUnited.m_EPoll.update_events(m_SocketID, m_sPollID, UDT_EPOLL_OUT, true);
    }

    // insert this socket to snd list if it is not on the list yet
    m_pSndQueue->m_pSndUList->update(this, CSndUList::DONT_RESCHEDULE);

    if (m_bSynSending)
    {
        CGuard lk(m_SendBlockLock);
        pthread_cond_signal(&m_SendBlockCond);
    }

    const int64_t currtime = CTimer::getTime();
    // record total time used for sending
    CGuard::enterCS(m_StatsLock);
    m_stats.sndDuration += currtime - m_stats.sndDurationCounter;
    m_stats.m_sndDurationTotal += currtime - m_stats.sndDurationCounter;
    m_stats.sndDurationCounter = currtime;
    CGuard::leaveCS(m_StatsLock);
}

void CUDT::processCtrlAck(const CPacket &ctrlpkt, const uint64_t currtime_tk)
{
    const int32_t *ackdata       = (const int32_t *)ctrlpkt.m_pcData;
    const int32_t  ackdata_seqno = ackdata[ACKD_RCVLASTACK];

    const bool isLiteAck = ctrlpkt.getLength() == (size_t)SEND_LITE_ACK;
    HLOGC(mglog.Debug,
          log << CONID() << "ACK covers: " << m_iSndLastDataAck << " - " << ackdata_seqno << " [ACK=" << m_iSndLastAck
              << "]" << (isLiteAck ? "[LITE]" : "[FULL]"));

    updateSndLossListOnACK(ackdata_seqno);

    // Process a lite ACK
    if (isLiteAck)
    {
        if (CSeqNo::seqcmp(ackdata_seqno, m_iSndLastAck) >= 0)
        {
            CGuard ack_lock(m_RecvAckLock);
            m_iFlowWindowSize -= CSeqNo::seqoff(m_iSndLastAck, ackdata_seqno);
            m_iSndLastAck = ackdata_seqno;

            // TODO: m_ullLastRspAckTime_tk should be protected with m_RecvAckLock
            // because the sendmsg2 may want to change it at the same time.
            m_ullLastRspAckTime_tk = currtime_tk;
            m_iReXmitCount         = 1; // Reset re-transmit count since last ACK
        }

        return;
    }

    // Decide to send ACKACK or not
    {
        // Sequence number of the ACK packet
        const int32_t ack_seqno = ctrlpkt.getAckSeqNo();

        // Send ACK acknowledgement (UMSG_ACKACK).
        // There can be less ACKACK packets in the stream, than the number of ACK packets.
        // Only send ACKACK every syn interval or if ACK packet with the sequence number
        // already acknowledged (with ACKACK) has come again, which probably means ACKACK was lost.
        const uint64_t now = CTimer::getTime();
        if ((now - m_ullSndLastAck2Time > (uint64_t)COMM_SYN_INTERVAL_US) || (ack_seqno == m_iSndLastAck2))
        {
            sendCtrl(UMSG_ACKACK, &ack_seqno);
            m_iSndLastAck2       = ack_seqno;
            m_ullSndLastAck2Time = now;
        }
    }

    //
    // Begin of the new code with TLPKTDROP.
    //

    // Protect packet retransmission
    CGuard::enterCS(m_RecvAckLock);

    // Check the validation of the ack
    if (CSeqNo::seqcmp(ackdata_seqno, CSeqNo::incseq(m_iSndCurrSeqNo)) > 0)
    {
        CGuard::leaveCS(m_RecvAckLock);
        // this should not happen: attack or bug
        LOGC(glog.Error,
             log << CONID() << "ATTACK/IPE: incoming ack seq " << ackdata_seqno << " exceeds current "
                 << m_iSndCurrSeqNo << " by " << (CSeqNo::seqoff(m_iSndCurrSeqNo, ackdata_seqno) - 1) << "!");
        m_bBroken        = true;
        m_iBrokenCounter = 0;
        return;
    }

    if (CSeqNo::seqcmp(ackdata_seqno, m_iSndLastAck) >= 0)
    {
        // Update Flow Window Size, must update before and together with m_iSndLastAck
        m_iFlowWindowSize      = ackdata[ACKD_BUFFERLEFT];
        m_iSndLastAck          = ackdata_seqno;
        m_ullLastRspAckTime_tk = currtime_tk; // Should be protected with m_RecvAckLock
        m_iReXmitCount         = 1;           // Reset re-transmit count since last ACK
    }

    /*
     * We must not ignore full ack received by peer
     * if data has been artificially acked by late packet drop.
     * Therefore, a distinct ack state is used for received Ack (iSndLastFullAck)
     * and ack position in send buffer (m_iSndLastDataAck).
     * Otherwise, when severe congestion causing packet drops (and m_iSndLastDataAck update)
     * occures, we drop received acks (as duplicates) and do not update stats like RTT,
     * which may go crazy and stay there, preventing proper stream recovery.
     */

    if (CSeqNo::seqoff(m_iSndLastFullAck, ackdata_seqno) <= 0)
    {
        // discard it if it is a repeated ACK
        CGuard::leaveCS(m_RecvAckLock);
        return;
    }
    m_iSndLastFullAck = ackdata_seqno;

    //
    // END of the new code with TLPKTDROP
    //
    CGuard::leaveCS(m_RecvAckLock);

    size_t acksize   = ctrlpkt.getLength(); // TEMPORARY VALUE FOR CHECKING
    bool   wrongsize = 0 != (acksize % ACKD_FIELD_SIZE);
    acksize          = acksize / ACKD_FIELD_SIZE; // ACTUAL VALUE

    if (wrongsize)
    {
        // Issue a log, but don't do anything but skipping the "odd" bytes from the payload.
        LOGC(mglog.Error,
             log << CONID() << "Received UMSG_ACK payload is not evened up to 4-byte based field size - cutting to "
                 << acksize << " fields");
    }

    // Start with checking the base size.
    if (acksize < ACKD_TOTAL_SIZE_SMALL)
    {
        LOGC(mglog.Error, log << CONID() << "Invalid ACK size " << acksize << " fields - less than minimum required!");
        // Ack is already interpreted, just skip further parts.
        return;
    }
    // This check covers fields up to ACKD_BUFFERLEFT.

    // Update RTT
    // m_iRTT = ackdata[ACKD_RTT];
    // m_iRTTVar = ackdata[ACKD_RTTVAR];
    // XXX These ^^^ commented-out were blocked in UDT;
    // the current RTT calculations are exactly the same as in UDT4.
    const int rtt = ackdata[ACKD_RTT];

    m_iRTTVar = avg_iir<4>(m_iRTTVar, abs(rtt - m_iRTT));
    m_iRTT    = avg_iir<8>(m_iRTT, rtt);

    /* Version-dependent fields:
     * Original UDT (total size: ACKD_TOTAL_SIZE_SMALL):
     *   ACKD_RCVLASTACK
     *   ACKD_RTT
     *   ACKD_RTTVAR
     *   ACKD_BUFFERLEFT
     * Additional UDT fields, not always attached:
     *   ACKD_RCVSPEED
     *   ACKD_BANDWIDTH
     * SRT extension version 1.0.2 (bstats):
     *   ACKD_RCVRATE
     * SRT extension version 1.0.4:
     *   ACKD_XMRATE
     */

<<<<<<< HEAD
      checkSndTimers(REGEN_KM);
      updateCC<TEV_ACK>(ack);
=======
    if (acksize > ACKD_TOTAL_SIZE_SMALL)
    {
        // This means that ACKD_RCVSPEED and ACKD_BANDWIDTH fields are available.
        int pktps     = ackdata[ACKD_RCVSPEED];
        int bandwidth = ackdata[ACKD_BANDWIDTH];
        int bytesps;
>>>>>>> 325dc3fe

        /* SRT v1.0.2 Bytes-based stats: bandwidth (pcData[ACKD_XMRATE]) and delivery rate (pcData[ACKD_RCVRATE]) in
         * bytes/sec instead of pkts/sec */
        /* SRT v1.0.3 Bytes-based stats: only delivery rate (pcData[ACKD_RCVRATE]) in bytes/sec instead of pkts/sec */
        if (acksize > ACKD_TOTAL_SIZE_UDTBASE)
            bytesps = ackdata[ACKD_RCVRATE];
        else
            bytesps = pktps * m_iMaxSRTPayloadSize;

        m_iBandwidth        = avg_iir<8>(m_iBandwidth, bandwidth);
        m_iDeliveryRate     = avg_iir<8>(m_iDeliveryRate, pktps);
        m_iByteDeliveryRate = avg_iir<8>(m_iByteDeliveryRate, bytesps);
        // XXX not sure if ACKD_XMRATE is of any use. This is simply
        // calculated as ACKD_BANDWIDTH * m_iMaxSRTPayloadSize.

        // Update Estimated Bandwidth and packet delivery rate
        // m_iRcvRate = m_iDeliveryRate;
        // ^^ This has been removed because with the SrtCongestion class
        // instead of reading the m_iRcvRate local field this will read
        // cudt->deliveryRate() instead.
    }

    checkSndTimers(REGEN_KM);
    updateCC(TEV_ACK, ackdata_seqno);

    CGuard::enterCS(m_StatsLock);
    ++m_stats.recvACK;
    ++m_stats.recvACKTotal;
    CGuard::leaveCS(m_StatsLock);
}

void CUDT::processCtrl(CPacket &ctrlpkt)
{
    // Just heard from the peer, reset the expiration count.
    m_iEXPCount = 1;
    uint64_t currtime_tk;
    CTimer::rdtsc(currtime_tk);
    m_ullLastRspTime_tk    = currtime_tk;
    bool using_rexmit_flag = m_bPeerRexmitFlag;

<<<<<<< HEAD
      updateCC<TEV_ACKACK>(ack);
=======
    HLOGC(mglog.Debug,
          log << CONID() << "incoming UMSG:" << ctrlpkt.getType() << " ("
              << MessageTypeStr(ctrlpkt.getType(), ctrlpkt.getExtendedType()) << ") socket=%" << ctrlpkt.m_iID);
>>>>>>> 325dc3fe

    switch (ctrlpkt.getType())
    {
    case UMSG_ACK: // 010 - Acknowledgement
        processCtrlAck(ctrlpkt, currtime_tk);
        break;

    case UMSG_ACKACK: // 110 - Acknowledgement of Acknowledgement
    {
        int32_t ack = 0;
        int     rtt = -1;

        // update RTT
        rtt = m_ACKWindow.acknowledge(ctrlpkt.getAckSeqNo(), ack);
        if (rtt <= 0)
        {
            LOGC(mglog.Error,
                 log << "IPE: ACK node overwritten when acknowledging " << ctrlpkt.getAckSeqNo()
                     << " (ack extracted: " << ack << ")");
            break;
        }

        // if increasing delay detected...
        //   sendCtrl(UMSG_CGWARNING);

        // RTT EWMA
        m_iRTTVar = (m_iRTTVar * 3 + abs(rtt - m_iRTT)) >> 2;
        m_iRTT    = (m_iRTT * 7 + rtt) >> 3;

        updateCC(TEV_ACKACK, ack);

        // This function will put a lock on m_RecvLock by itself, as needed.
        // It must be done inside because this function reads the current time
        // and if waiting for the lock has caused a delay, the time will be
        // inaccurate. Additionally it won't lock if TSBPD mode is off, and
        // won't update anything. Note that if you set TSBPD mode and use
        // srt_recvfile (which doesn't make any sense), you'll have a deadlock.
        m_pRcvBuffer->addRcvTsbPdDriftSample(ctrlpkt.getMsgTimeStamp(), m_RecvLock);

        // update last ACK that has been received by the sender
        if (CSeqNo::seqcmp(ack, m_iRcvLastAckAck) > 0)
            m_iRcvLastAckAck = ack;

        break;
    }

    case UMSG_LOSSREPORT: // 011 - Loss Report
    {
        int32_t *losslist     = (int32_t *)(ctrlpkt.m_pcData);
        size_t   losslist_len = ctrlpkt.getLength() / 4;

        bool secure = true;

        // protect packet retransmission
        CGuard::enterCS(m_RecvAckLock);

        // This variable is used in "normal" logs, so it may cause a warning
        // when logging is forcefully off.
        int32_t wrong_loss SRT_ATR_UNUSED = CSeqNo::m_iMaxSeqNo;

        // decode loss list message and insert loss into the sender loss list
        for (int i = 0, n = (int)(ctrlpkt.getLength() / 4); i < n; ++i)
        {
            if (IsSet(losslist[i], LOSSDATA_SEQNO_RANGE_FIRST))
            {
                // Then it's this is a <lo, hi> specification with HI in a consecutive cell.
                int32_t losslist_lo = SEQNO_VALUE::unwrap(losslist[i]);
                int32_t losslist_hi = losslist[i + 1];
                // <lo, hi> specification means that the consecutive cell has been already interpreted.
                ++i;

                HLOGF(mglog.Debug,
                      "received UMSG_LOSSREPORT: %d-%d (%d packets)...",
                      losslist_lo,
                      losslist_hi,
                      CSeqNo::seqoff(losslist_lo, losslist_hi) + 1);

                if ((CSeqNo::seqcmp(losslist_lo, losslist_hi) > 0) ||
                    (CSeqNo::seqcmp(losslist_hi, m_iSndCurrSeqNo) > 0))
                {
                    // seq_a must not be greater than seq_b; seq_b must not be greater than the most recent sent seq
                    secure     = false;
                    wrong_loss = losslist_hi;
                    // XXX leaveCS: really necessary? 'break' will break the 'for' loop, not the 'switch' statement.
                    // and the leaveCS is done again next to the 'for' loop end.
                    CGuard::leaveCS(m_RecvAckLock);
                    break;
                }

                int num = 0;
                if (CSeqNo::seqcmp(losslist_lo, m_iSndLastAck) >= 0)
                    num = m_pSndLossList->insert(losslist_lo, losslist_hi);
                else if (CSeqNo::seqcmp(losslist_hi, m_iSndLastAck) >= 0)
                {
                    // This should be theoretically impossible because this would mean
                    // that the received packet loss report informs about the loss that predates
                    // the ACK sequence.
                    // However, this can happen if the packet reordering has caused the earlier sent
                    // LOSSREPORT will be delivered after later sent ACK. Whatever, ACK should be
                    // more important, so simply drop the part that predates ACK.
                    num = m_pSndLossList->insert(m_iSndLastAck, losslist_hi);
                }

                CGuard::enterCS(m_StatsLock);
                m_stats.traceSndLoss += num;
                m_stats.sndLossTotal += num;
                CGuard::leaveCS(m_StatsLock);
            }
            else if (CSeqNo::seqcmp(losslist[i], m_iSndLastAck) >= 0)
            {
                HLOGF(mglog.Debug, "received UMSG_LOSSREPORT: %d (1 packet)...", losslist[i]);

                if (CSeqNo::seqcmp(losslist[i], m_iSndCurrSeqNo) > 0)
                {
                    // seq_a must not be greater than the most recent sent seq
                    secure     = false;
                    wrong_loss = losslist[i];
                    CGuard::leaveCS(m_RecvAckLock);
                    break;
                }

                int num = m_pSndLossList->insert(losslist[i], losslist[i]);

<<<<<<< HEAD
      updateCC<TEV_LOSSREPORT>(make_pair(losslist, losslist_len));
      
      if (!secure)
      {
         LOGC(mglog.Warn, log << "out-of-band LOSSREPORT received; BUG or ATTACK - last sent %" << m_iSndCurrSeqNo << " vs loss %" << wrong_loss);
         //this should not happen: attack or bug
         m_bBroken = true;
         m_iBrokenCounter = 0;
         break;
      }
=======
                CGuard::enterCS(m_StatsLock);
                m_stats.traceSndLoss += num;
                m_stats.sndLossTotal += num;
                CGuard::leaveCS(m_StatsLock);
            }
        }
        CGuard::leaveCS(m_RecvAckLock);

        updateCC(TEV_LOSSREPORT, EventVariant(losslist, losslist_len));
>>>>>>> 325dc3fe

        if (!secure)
        {
            LOGC(mglog.Warn,
                 log << "out-of-band LOSSREPORT received; BUG or ATTACK - last sent %" << m_iSndCurrSeqNo
                     << " vs loss %" << wrong_loss);
            // this should not happen: attack or bug
            m_bBroken        = true;
            m_iBrokenCounter = 0;
            break;
        }

        // the lost packet (retransmission) should be sent out immediately
        m_pSndQueue->m_pSndUList->update(this, CSndUList::DO_RESCHEDULE);

        CGuard::enterCS(m_StatsLock);
        ++m_stats.recvNAK;
        ++m_stats.recvNAKTotal;
        CGuard::leaveCS(m_StatsLock);

        break;
    }

    case UMSG_CGWARNING: // 100 - Delay Warning
        // One way packet delay is increasing, so decrease the sending rate
        m_ullInterval_tk = (uint64_t)ceil(m_ullInterval_tk * 1.125);
        m_iLastDecSeq    = m_iSndCurrSeqNo;
        // XXX Note as interesting fact: this is only prepared for handling,
        // but nothing in the code is sending this message. Probably predicted
        // for a custom congctl. There's a predicted place to call it under
        // UMSG_ACKACK handling, but it's commented out.

        break;

    case UMSG_KEEPALIVE: // 001 - Keep-alive
        // The only purpose of keep-alive packet is to tell that the peer is still alive
        // nothing needs to be done.

        break;

    case UMSG_HANDSHAKE: // 000 - Handshake
    {
        CHandShake req;
        req.load_from(ctrlpkt.m_pcData, ctrlpkt.getLength());

        HLOGC(mglog.Debug, log << "processCtrl: got HS: " << req.show());

        if ((req.m_iReqType > URQ_INDUCTION_TYPES) // acually it catches URQ_INDUCTION and URQ_ERROR_* symbols...???
            || (m_bRendezvous && (req.m_iReqType != URQ_AGREEMENT))) // rnd sends AGREEMENT in rsp to CONCLUSION
        {
            // The peer side has not received the handshake message, so it keeps querying
            // resend the handshake packet

            // This condition embraces cases when:
            // - this is normal accept() and URQ_INDUCTION was received
            // - this is rendezvous accept() and there's coming any kind of URQ except AGREEMENT (should be RENDEZVOUS
            // or CONCLUSION)
            // - this is any of URQ_ERROR_* - well...
            CHandShake initdata;
            initdata.m_iISN            = m_iISN;
            initdata.m_iMSS            = m_iMSS;
            initdata.m_iFlightFlagSize = m_iFlightFlagSize;

            // For rendezvous we do URQ_WAVEAHAND/URQ_CONCLUSION --> URQ_AGREEMENT.
            // For client-server we do URQ_INDUCTION --> URQ_CONCLUSION.
            initdata.m_iReqType = (!m_bRendezvous) ? URQ_CONCLUSION : URQ_AGREEMENT;
            initdata.m_iID      = m_SocketID;

            uint32_t kmdata[SRTDATA_MAXSIZE];
            size_t   kmdatasize = SRTDATA_MAXSIZE;
            bool     have_hsreq = false;
            if (req.m_iVersion > HS_VERSION_UDT4)
            {
                initdata.m_iVersion = HS_VERSION_SRT1; // if I remember correctly, this is induction/listener...
                int hs_flags        = SrtHSRequest::SRT_HSTYPE_HSFLAGS::unwrap(m_ConnRes.m_iType);
                if (hs_flags != 0) // has SRT extensions
                {
                    HLOGC(mglog.Debug,
                          log << "processCtrl/HS: got HS reqtype=" << RequestTypeStr(req.m_iReqType)
                              << " WITH SRT ext");
                    have_hsreq = interpretSrtHandshake(req, ctrlpkt, kmdata, &kmdatasize);
                    if (!have_hsreq)
                    {
                        initdata.m_iVersion = 0;
                        m_RejectReason      = SRT_REJ_ROGUE;
                        initdata.m_iReqType = URQFailure(m_RejectReason);
                    }
                    else
                    {
                        // Extensions are added only in case of CONCLUSION (not AGREEMENT).
                        // Actually what is expected here is that this may either process the
                        // belated-repeated handshake from a caller (and then it's CONCLUSION,
                        // and should be added with HSRSP/KMRSP), or it's a belated handshake
                        // of Rendezvous when it has already considered itself connected.
                        // Sanity check - according to the rules, there should be no such situation
                        if (m_bRendezvous && m_SrtHsSide == HSD_RESPONDER)
                        {
                            LOGC(mglog.Error,
                                 log << "processCtrl/HS: IPE???: RESPONDER should receive all its handshakes in "
                                        "handshake phase.");
                        }

                        // The 'extension' flag will be set from this variable; set it to false
                        // in case when the AGREEMENT response is to be sent.
                        have_hsreq = initdata.m_iReqType == URQ_CONCLUSION;
                        HLOGC(mglog.Debug,
                              log << "processCtrl/HS: processing ok, reqtype=" << RequestTypeStr(initdata.m_iReqType)
                                  << " kmdatasize=" << kmdatasize);
                    }
                }
                else
                {
                    HLOGC(mglog.Debug, log << "processCtrl/HS: got HS reqtype=" << RequestTypeStr(req.m_iReqType));
                }
            }
            else
            {
                initdata.m_iVersion = HS_VERSION_UDT4;
            }

            initdata.m_extension = have_hsreq;

            HLOGC(mglog.Debug,
                  log << CONID() << "processCtrl: responding HS reqtype=" << RequestTypeStr(initdata.m_iReqType)
                      << (have_hsreq ? " WITH SRT HS response extensions" : ""));

            // XXX here interpret SRT handshake extension
            CPacket response;
            response.setControl(UMSG_HANDSHAKE);
            response.allocate(m_iMaxSRTPayloadSize);

            // If createSrtHandshake failed, don't send anything. Actually it can only fail on IPE.
            // There is also no possible IPE condition in case of HSv4 - for this version it will always return true.
            if (createSrtHandshake(Ref(response), Ref(initdata), SRT_CMD_HSRSP, SRT_CMD_KMRSP, kmdata, kmdatasize))
            {
                response.m_iID        = m_PeerID;
                response.m_iTimeStamp = int(CTimer::getTime() - m_stats.startTime);
                int nbsent            = m_pSndQueue->sendto(m_pPeerAddr, response);
                if (nbsent)
                {
                    uint64_t currtime_tk;
                    CTimer::rdtsc(currtime_tk);
                    m_ullLastSndTime_tk = currtime_tk;
                }
            }
        }
        else
        {
            HLOGC(mglog.Debug, log << "processCtrl: ... not INDUCTION, not ERROR, not rendezvous - IGNORED.");
        }

        break;
    }

    case UMSG_SHUTDOWN: // 101 - Shutdown
        m_bShutdown      = true;
        m_bClosing       = true;
        m_bBroken        = true;
        m_iBrokenCounter = 60;

        // Signal the sender and recver if they are waiting for data.
        releaseSynch();
        // Unblock any call so they learn the connection_broken error
        s_UDTUnited.m_EPoll.update_events(m_SocketID, m_sPollID, UDT_EPOLL_ERR, true);

        CTimer::triggerEvent();

        break;

    case UMSG_DROPREQ: // 111 - Msg drop request
        CGuard::enterCS(m_RecvLock);
        m_pRcvBuffer->dropMsg(ctrlpkt.getMsgSeq(using_rexmit_flag), using_rexmit_flag);
        CGuard::leaveCS(m_RecvLock);

        dropFromLossLists(*(int32_t *)ctrlpkt.m_pcData, *(int32_t *)(ctrlpkt.m_pcData + 4));

        // move forward with current recv seq no.
        if ((CSeqNo::seqcmp(*(int32_t *)ctrlpkt.m_pcData, CSeqNo::incseq(m_iRcvCurrSeqNo)) <= 0) &&
            (CSeqNo::seqcmp(*(int32_t *)(ctrlpkt.m_pcData + 4), m_iRcvCurrSeqNo) > 0))
        {
            m_iRcvCurrSeqNo = *(int32_t *)(ctrlpkt.m_pcData + 4);
        }

        break;

    case UMSG_PEERERROR: // 1000 - An error has happened to the peer side
        // int err_type = packet.getAddInfo();

        // currently only this error is signalled from the peer side
        // if recvfile() failes (e.g., due to disk fail), blcoked sendfile/send should return immediately
        // giving the app a chance to fix the issue

        m_bPeerHealth = false;

<<<<<<< HEAD
   case UMSG_EXT: //0x7FFF - reserved and user defined messages
      HLOGF(mglog.Debug, "CONTROL EXT MSG RECEIVED: %08X\n", ctrlpkt.getExtendedType());
      {
          // This has currently two roles in SRT:
          // - HSv4 (legacy) handshake
          // - refreshed KMX (initial KMX is done still in the HS process in HSv5)
          bool understood = processSrtMsg(&ctrlpkt);
          // CAREFUL HERE! This only means that this update comes from the UMSG_EXT
          // message received, REGARDLESS OF WHAT IT IS. This version doesn't mean
          // the handshake version, but the reason of calling this function.
          //
          // Fortunately, the only messages taken into account in this function
          // are HSREQ and HSRSP, which should *never* be interchanged when both
          // parties are HSv5.
          if ( understood )
          {
              updateAfterSrtHandshake(ctrlpkt.getExtendedType(), HS_VERSION_UDT4);
          }
          else
          {
              updateCC<TEV_CUSTOM>(&ctrlpkt);
          }
      }
      break;
=======
        break;
>>>>>>> 325dc3fe

    case UMSG_EXT: // 0x7FFF - reserved and user defined messages
        HLOGF(mglog.Debug, "CONTROL EXT MSG RECEIVED: %08X\n", ctrlpkt.getExtendedType());
        {
            // This has currently two roles in SRT:
            // - HSv4 (legacy) handshake
            // - refreshed KMX (initial KMX is done still in the HS process in HSv5)
            bool understood = processSrtMsg(&ctrlpkt);
            // CAREFUL HERE! This only means that this update comes from the UMSG_EXT
            // message received, REGARDLESS OF WHAT IT IS. This version doesn't mean
            // the handshake version, but the reason of calling this function.
            //
            // Fortunately, the only messages taken into account in this function
            // are HSREQ and HSRSP, which should *never* be interchanged when both
            // parties are HSv5.
            if (understood)
            {
                updateAfterSrtHandshake(ctrlpkt.getExtendedType(), HS_VERSION_UDT4);
            }
            else
            {
                updateCC(TEV_CUSTOM, &ctrlpkt);
            }
        }
        break;

    default:
        break;
    }
}

void CUDT::updateSrtRcvSettings()
{
    if (m_bTsbPd)
    {
        /* We are TsbPd receiver */
        CGuard::enterCS(m_RecvLock);
        m_pRcvBuffer->setRcvTsbPdMode(m_ullRcvPeerStartTime, m_iTsbPdDelay_ms * 1000);
        CGuard::leaveCS(m_RecvLock);

        HLOGF(mglog.Debug,
              "AFTER HS: Set Rcv TsbPd mode: delay=%u.%03u secs",
              m_iTsbPdDelay_ms / 1000,
              m_iTsbPdDelay_ms % 1000);
    }
    else
    {
        HLOGC(mglog.Debug, log << "AFTER HS: Rcv TsbPd mode not set");
    }
}

void CUDT::updateSrtSndSettings()
{
    if (m_bPeerTsbPd)
    {
        /* We are TsbPd sender */
        // XXX Check what happened here.
        // m_iPeerTsbPdDelay_ms = m_CongCtl->getSndPeerTsbPdDelay();// + ((m_iRTT + (4 * m_iRTTVar)) / 1000);
        /*
         * For sender to apply Too-Late Packet Drop
         * option (m_bTLPktDrop) must be enabled and receiving peer shall support it
         */
        HLOGF(mglog.Debug,
              "AFTER HS: Set Snd TsbPd mode %s: delay=%d.%03d secs",
              m_bPeerTLPktDrop ? "with TLPktDrop" : "without TLPktDrop",
              m_iPeerTsbPdDelay_ms / 1000,
              m_iPeerTsbPdDelay_ms % 1000);
    }
    else
    {
        HLOGC(mglog.Debug, log << "AFTER HS: Snd TsbPd mode not set");
    }
}

void CUDT::updateAfterSrtHandshake(int srt_cmd, int hsv)
{

    switch (srt_cmd)
    {
    case SRT_CMD_HSREQ:
    case SRT_CMD_HSRSP:
        break;
    default:
        return;
    }

    // The only possibility here is one of these two:
    // - Agent is RESPONDER and it receives HSREQ.
    // - Agent is INITIATOR and it receives HSRSP.
    //
    // In HSv4, INITIATOR is sender and RESPONDER is receiver.
    // In HSv5, both are sender AND receiver.
    //
    // This function will be called only ONCE in this
    // instance, through either HSREQ or HSRSP.

    if (hsv > HS_VERSION_UDT4)
    {
        updateSrtRcvSettings();
        updateSrtSndSettings();
    }
    else if (srt_cmd == SRT_CMD_HSRSP)
    {
        // HSv4 INITIATOR is sender
        updateSrtSndSettings();
    }
    else
    {
        // HSv4 RESPONDER is receiver
        updateSrtRcvSettings();
    }
}

int CUDT::packLostData(CPacket &packet, uint64_t &origintime)
{
    // protect m_iSndLastDataAck from updating by ACK processing
    CGuard ackguard(m_RecvAckLock);

    while ((packet.m_iSeqNo = m_pSndLossList->getLostSeq()) >= 0)
    {
        const int offset = CSeqNo::seqoff(m_iSndLastDataAck, packet.m_iSeqNo);
        if (offset < 0)
        {
            LOGC(dlog.Error,
                 log << "IPE: packLostData: LOST packet negative offset: seqoff(m_iSeqNo " << packet.m_iSeqNo
                     << ", m_iSndLastDataAck " << m_iSndLastDataAck << ")=" << offset << ". Continue");
            continue;
        }

        int msglen;

        const int payload = m_pSndBuffer->readData(&(packet.m_pcData), offset, packet.m_iMsgNo, origintime, msglen);
        SRT_ASSERT(payload != 0);
        if (payload == -1)
        {
            int32_t seqpair[2];
            seqpair[0] = packet.m_iSeqNo;
            seqpair[1] = CSeqNo::incseq(seqpair[0], msglen);
            sendCtrl(UMSG_DROPREQ, &packet.m_iMsgNo, seqpair, 8);

            // only one msg drop request is necessary
            m_pSndLossList->remove(seqpair[1]);

            // skip all dropped packets
            if (CSeqNo::seqcmp(m_iSndCurrSeqNo, CSeqNo::incseq(seqpair[1])) < 0)
                m_iSndCurrSeqNo = CSeqNo::incseq(seqpair[1]);

            continue;
        }
        // NOTE: This is just a sanity check. Returning 0 is impossible to happen
        // in case of retransmission. If the offset was a positive value, then the
        // block must exist in the old blocks because it wasn't yet cut off by ACK
        // and has been already recorded as sent (otherwise the peer wouldn't send
        // back the loss report). May something happen here in case when the send
        // loss record has been updated by the FASTREXMIT.
        else if (payload == 0)
            continue;

        // At this point we no longer need the ACK lock,
        // because we are going to return from the function.
        // Therefore unlocking in order not to block other threads.
        ackguard.forceUnlock();

        CGuard::enterCS(m_StatsLock);
        ++m_stats.traceRetrans;
        ++m_stats.retransTotal;
        m_stats.traceBytesRetrans += payload;
        m_stats.bytesRetransTotal += payload;
        CGuard::leaveCS(m_StatsLock);

        // Despite the contextual interpretation of packet.m_iMsgNo around
        // CSndBuffer::readData version 2 (version 1 doesn't return -1), in this particular
        // case we can be sure that this is exactly the value of PH_MSGNO as a bitset.
        // So, set here the rexmit flag if the peer understands it.
        if (m_bPeerRexmitFlag)
        {
            packet.m_iMsgNo |= PACKET_SND_REXMIT;
        }

        return payload;
    }

    return 0;
}

int CUDT::packData(CPacket &packet, uint64_t &ts_tk)
{
    int      payload           = 0;
    bool     probe             = false;
    uint64_t origintime        = 0;
    bool     new_packet_packed = false;
    bool     filter_ctl_pkt    = false;

    int kflg = EK_NOENC;

    uint64_t entertime_tk;
    CTimer::rdtsc(entertime_tk);

#if 0 // debug: TimeDiff histogram
   static int lldiffhisto[23] = {0};
   static int llnodiff = 0;
   if (m_ullTargetTime_tk != 0)
   {
      int ofs = 11 + ((entertime_tk - m_ullTargetTime_tk)/(int64_t)m_ullCPUFrequency)/1000;
      if (ofs < 0) ofs = 0;
      else if (ofs > 22) ofs = 22;
      lldiffhisto[ofs]++;
   }
   else if(m_ullTargetTime_tk == 0)
   {
      llnodiff++;
   }
   static int callcnt = 0;
   if (!(callcnt++ % 5000)) {
      fprintf(stderr, "%6d %6d %6d %6d %6d %6d %6d %6d %6d %6d %6d %6d\n",
        lldiffhisto[0],lldiffhisto[1],lldiffhisto[2],lldiffhisto[3],lldiffhisto[4],lldiffhisto[5],
        lldiffhisto[6],lldiffhisto[7],lldiffhisto[8],lldiffhisto[9],lldiffhisto[10],lldiffhisto[11]);
      fprintf(stderr, "%6d %6d %6d %6d %6d %6d %6d %6d %6d %6d %6d %6d\n",
        lldiffhisto[12],lldiffhisto[13],lldiffhisto[14],lldiffhisto[15],lldiffhisto[16],lldiffhisto[17],
        lldiffhisto[18],lldiffhisto[19],lldiffhisto[20],lldiffhisto[21],lldiffhisto[21],llnodiff);
   }
#endif
    if ((0 != m_ullTargetTime_tk) && (entertime_tk > m_ullTargetTime_tk))
        m_ullTimeDiff_tk += entertime_tk - m_ullTargetTime_tk;

    string reason;

    payload = packLostData(packet, origintime);
    if (payload > 0)
    {
        reason = "reXmit";
    }
    else if (m_PacketFilter &&
             m_PacketFilter.packControlPacket(Ref(packet), m_iSndCurrSeqNo, m_pCryptoControl->getSndCryptoFlags()))
    {
        HLOGC(mglog.Debug, log << "filter: filter/CTL packet ready - packing instead of data.");
        payload        = packet.getLength();
        reason         = "filter";
        filter_ctl_pkt = true; // Mark that this packet ALREADY HAS timestamp field and it should not be set

        // Stats

        {
            CGuard lg(m_StatsLock);
            ++m_stats.sndFilterExtra;
            ++m_stats.sndFilterExtraTotal;
        }
    }
    else
    {
        // If no loss, and no packetfilter control packet, pack a new packet.

        // check congestion/flow window limit
        int cwnd    = std::min(int(m_iFlowWindowSize), int(m_dCongestionWindow));
        int seqdiff = CSeqNo::seqlen(m_iSndLastAck, CSeqNo::incseq(m_iSndCurrSeqNo));
        if (cwnd >= seqdiff)
        {
            // XXX Here it's needed to set kflg to msgno_bitset in the block stored in the
            // send buffer. This should be somehow avoided, the crypto flags should be set
            // together with encrypting, and the packet should be sent as is, when rexmitting.
            // It would be nice to research as to whether CSndBuffer::Block::m_iMsgNoBitset field
            // isn't a useless redundant state copy. If it is, then taking the flags here can be removed.
            kflg    = m_pCryptoControl->getSndCryptoFlags();
            payload = m_pSndBuffer->readData(&(packet.m_pcData), packet.m_iMsgNo, origintime, kflg);
            if (payload)
            {
                m_iSndCurrSeqNo = CSeqNo::incseq(m_iSndCurrSeqNo);
                // m_pCryptoControl->m_iSndCurrSeqNo = m_iSndCurrSeqNo;

                packet.m_iSeqNo = m_iSndCurrSeqNo;

                // every 16 (0xF) packets, a packet pair is sent
                if ((packet.m_iSeqNo & PUMASK_SEQNO_PROBE) == 0)
                    probe = true;

                new_packet_packed = true;
            }
            else
            {
                m_ullTargetTime_tk = 0;
                m_ullTimeDiff_tk   = 0;
                ts_tk              = 0;
                return 0;
            }
        }
        else
        {
            HLOGC(dlog.Debug,
                  log << "packData: CONGESTED: cwnd=min(" << m_iFlowWindowSize << "," << m_dCongestionWindow
                      << ")=" << cwnd << " seqlen=(" << m_iSndLastAck << "-" << m_iSndCurrSeqNo << ")=" << seqdiff);
            m_ullTargetTime_tk = 0;
            m_ullTimeDiff_tk   = 0;
            ts_tk              = 0;
            return 0;
        }

        reason = "normal";
    }

    // Normally packet.m_iTimeStamp field is set exactly here,
    // usually as taken from m_StartTime and current time, unless live
    // mode in which case it is based on 'origintime' as set during scheduling.
    // In case when this is a filter control packet, the m_iTimeStamp field already
    // contains the exactly needed value, and it's a timestamp clip, not a real
    // timestamp.
    if (!filter_ctl_pkt)
    {
        if (m_bPeerTsbPd)
        {
            /*
             * When timestamp is carried over in this sending stream from a received stream,
             * it may be older than the session start time causing a negative packet time
             * that may block the receiver's Timestamp-based Packet Delivery.
             * XXX Isn't it then better to not decrease it by m_StartTime? As long as it
             * doesn't screw up the start time on the other side.
             */
            if (origintime >= m_stats.startTime)
                packet.m_iTimeStamp = int(origintime - m_stats.startTime);
            else
                packet.m_iTimeStamp = int(CTimer::getTime() - m_stats.startTime);
        }
        else
        {
            packet.m_iTimeStamp = int(CTimer::getTime() - m_stats.startTime);
        }
    }

    packet.m_iID = m_PeerID;
    packet.setLength(payload);

    /* Encrypt if 1st time this packet is sent and crypto is enabled */
    if (kflg)
    {
        // XXX Encryption flags are already set on the packet before calling this.
        // See readData() above.
        if (m_pCryptoControl->encrypt(Ref(packet)))
        {
            // Encryption failed
            //>>Add stats for crypto failure
            ts_tk = 0;
            LOGC(dlog.Error, log << "ENCRYPT FAILED - packet won't be sent, size=" << payload);
            return -1; // Encryption failed
        }
        payload = packet.getLength(); /* Cipher may change length */
        reason += " (encrypted)";
    }

    if (new_packet_packed && m_PacketFilter)
    {
        HLOGC(mglog.Debug, log << "filter: Feeding packet for source clip");
        m_PacketFilter.feedSource(Ref(packet));
    }

#if ENABLE_HEAVY_LOGGING // Required because of referring to MessageFlagStr()
    HLOGC(mglog.Debug,
          log << CONID() << "packData: " << reason << " packet seq=" << packet.m_iSeqNo << " (ACK=" << m_iSndLastAck
              << " ACKDATA=" << m_iSndLastDataAck << " MSG/FLAGS: " << packet.MessageFlagStr() << ")");
#endif

    // Fix keepalive
    m_ullLastSndTime_tk = entertime_tk;

    considerLegacySrtHandshake(0);

<<<<<<< HEAD
   // WARNING: TEV_SEND is the only event that is reported from
   // the CSndQueue::worker thread. All others are reported from
   // CRcvQueue::worker. If you connect to this signal, make sure
   // that you are aware of prospective simultaneous access.
   updateCC<TEV_SEND>(&packet);
=======
    // WARNING: TEV_SEND is the only event that is reported from
    // the CSndQueue::worker thread. All others are reported from
    // CRcvQueue::worker. If you connect to this signal, make sure
    // that you are aware of prospective simultaneous access.
    updateCC(TEV_SEND, &packet);
>>>>>>> 325dc3fe

    // XXX This was a blocked code also originally in UDT. Probably not required.
    // Left untouched for historical reasons.
    // Might be possible that it was because of that this is send from
    // different thread than the rest of the signals.
    // m_pSndTimeWindow->onPktSent(packet.m_iTimeStamp);

    CGuard::enterCS(m_StatsLock);
    m_stats.traceBytesSent += payload;
    m_stats.bytesSentTotal += payload;
    ++m_stats.traceSent;
    ++m_stats.sentTotal;
    CGuard::leaveCS(m_StatsLock);

    if (probe)
    {
        // sends out probing packet pair
        ts_tk = entertime_tk;
        probe = false;
    }
    else
    {
#if USE_BUSY_WAITING
        ts_tk = entertime_tk + m_ullInterval_tk;
#else
        if (m_ullTimeDiff_tk >= m_ullInterval_tk)
        {
            ts_tk = entertime_tk;
            m_ullTimeDiff_tk -= m_ullInterval_tk;
        }
        else
        {
            ts_tk = entertime_tk + m_ullInterval_tk - m_ullTimeDiff_tk;
            m_ullTimeDiff_tk = 0;
        }
#endif
    }

    m_ullTargetTime_tk = ts_tk;

    return payload;
}

// This is a close request, but called from the
void CUDT::processClose()
{
    sendCtrl(UMSG_SHUTDOWN);

    m_bShutdown      = true;
    m_bClosing       = true;
    m_bBroken        = true;
    m_iBrokenCounter = 60;

    HLOGP(mglog.Debug, "processClose: sent message and set flags");

    if (m_bTsbPd)
    {
        HLOGP(mglog.Debug, "processClose: lock-and-signal TSBPD");
        CGuard rl(m_RecvLock);
        pthread_cond_signal(&m_RcvTsbPdCond);
    }

    // Signal the sender and recver if they are waiting for data.
    releaseSynch();
    // Unblock any call so they learn the connection_broken error
    s_UDTUnited.m_EPoll.update_events(m_SocketID, m_sPollID, UDT_EPOLL_ERR, true);

    HLOGP(mglog.Debug, "processClose: triggering timer event to spread the bad news");
    CTimer::triggerEvent();
}

void CUDT::sendLossReport(const std::vector<std::pair<int32_t, int32_t> > &loss_seqs)
{
    typedef vector<pair<int32_t, int32_t> > loss_seqs_t;

    vector<int32_t> seqbuffer;
    seqbuffer.reserve(2 * loss_seqs.size()); // pessimistic
    for (loss_seqs_t::const_iterator i = loss_seqs.begin(); i != loss_seqs.end(); ++i)
    {
        if (i->first == i->second)
        {
            seqbuffer.push_back(i->first);
            HLOGF(mglog.Debug, "lost packet %d: sending LOSSREPORT", i->first);
        }
        else
        {
            seqbuffer.push_back(i->first | LOSSDATA_SEQNO_RANGE_FIRST);
            seqbuffer.push_back(i->second);
            HLOGF(mglog.Debug,
                  "lost packets %d-%d (%d packets): sending LOSSREPORT",
                  i->first,
                  i->second,
                  1 + CSeqNo::seqcmp(i->second, i->first));
        }
    }

    if (!seqbuffer.empty())
    {
        sendCtrl(UMSG_LOSSREPORT, NULL, &seqbuffer[0], seqbuffer.size());
    }
}

int CUDT::processData(CUnit *in_unit)
{
    CPacket &packet = in_unit->m_Packet;

    // XXX This should be called (exclusively) here:
    // m_pRcvBuffer->addLocalTsbPdDriftSample(packet.getMsgTimeStamp());
    // Just heard from the peer, reset the expiration count.
    m_iEXPCount = 1;
    uint64_t currtime_tk;
    CTimer::rdtsc(currtime_tk);
    m_ullLastRspTime_tk = currtime_tk;

    // We are receiving data, start tsbpd thread if TsbPd is enabled
    if (m_bTsbPd && pthread_equal(m_RcvTsbPdThread, pthread_t()))
    {
        HLOGP(mglog.Debug, "Spawning TSBPD thread");
        int st = 0;
        {
            ThreadName tn("SRT:TsbPd");
            st = pthread_create(&m_RcvTsbPdThread, NULL, CUDT::tsbpd, this);
        }
        if (st != 0)
            return -1;
    }

    const int pktrexmitflag = m_bPeerRexmitFlag ? (packet.getRexmitFlag() ? 1 : 0) : 2;
#if ENABLE_HEAVY_LOGGING
    static const char *const rexmitstat[] = {"ORIGINAL", "REXMITTED", "RXS-UNKNOWN"};
    string                   rexmit_reason;
#endif

    if (pktrexmitflag == 1)
    {
        // This packet was retransmitted
        CGuard::enterCS(m_StatsLock);
        m_stats.traceRcvRetrans++;
        CGuard::leaveCS(m_StatsLock);

#if ENABLE_HEAVY_LOGGING
        // Check if packet was retransmitted on request or on ack timeout
        // Search the sequence in the loss record.
        rexmit_reason = " by ";
        if (!m_pRcvLossList->find(packet.m_iSeqNo, packet.m_iSeqNo))
            rexmit_reason += "REQUEST";
        else
            rexmit_reason += "ACK-TMOUT";
#endif
    }

<<<<<<< HEAD
   HLOGC(dlog.Debug, log << CONID() << "processData: RECEIVED DATA: size=" << packet.getLength() << " seq=" << packet.getSeqNo());

   updateCC<TEV_RECEIVE>(&packet);
   ++ m_iPktCount;

   const int pktsz = packet.getLength();
   // Update time information
   m_RcvTimeWindow.onPktArrival(pktsz);

   // Check if it is a probing packet pair
   if ((packet.m_iSeqNo & PUMASK_SEQNO_PROBE) == 0)
      m_RcvTimeWindow.probe1Arrival();
   else if ((packet.m_iSeqNo & PUMASK_SEQNO_PROBE) == 1)
      m_RcvTimeWindow.probe2Arrival(pktsz);

   CGuard::enterCS(m_StatsLock);
   m_stats.traceBytesRecv += pktsz;
   m_stats.bytesRecvTotal += pktsz;
   ++ m_stats.traceRecv;
   ++ m_stats.recvTotal;
   CGuard::leaveCS(m_StatsLock);

   typedef vector< pair<int32_t, int32_t> > loss_seqs_t;
   loss_seqs_t filter_loss_seqs;
   loss_seqs_t srt_loss_seqs;
   vector<CUnit*> incoming;
   bool was_sent_in_order = true;
   bool reorder_prevent_lossreport = false;

   // If the peer doesn't understand REXMIT flag, send rexmit request
   // always immediately.
   int initial_loss_ttl = 0;
   if ( m_bPeerRexmitFlag )
       initial_loss_ttl = m_iReorderTolerance;


   // After introduction of packet filtering, the "recordable loss detection"
   // does not exactly match the true loss detection. When a FEC filter is
   // working, for example, then getting one group filled with all packet but
   // the last one and the FEC control packet, in this special case this packet
   // won't be notified at all as lost because it will be recovered by the
   // filter immediately before anyone notices what happened (and the loss
   // detection for the further functionality is checked only afterwards,
   // and in this case the immediate recovery makes the loss to not be noticed
   // at all).
   //
   // Because of that the check for losses must happen BEFORE passing the packet
   // to the filter and before the filter could recover the packet before anyone
   // notices :)

   if (packet.getMsgSeq() != 0) // disregard filter-control packets, their seq may mean nothing
   {
       int diff = CSeqNo::seqoff(m_iRcvCurrPhySeqNo, packet.m_iSeqNo);
       if (diff > 1)
       {
           CGuard lg(m_StatsLock);
           int loss = diff - 1; // loss is all that is above diff == 1
           m_stats.traceRcvLoss += loss;
           m_stats.rcvLossTotal += loss;
           uint64_t lossbytes = loss * m_pRcvBuffer->getRcvAvgPayloadSize();
           m_stats.traceRcvBytesLoss += lossbytes;
           m_stats.rcvBytesLossTotal += lossbytes;
           HLOGC(mglog.Debug, log << "LOSS STATS: n=" << loss << " SEQ: ["
                   << CSeqNo::incseq(m_iRcvCurrPhySeqNo) << " " << CSeqNo::decseq(packet.m_iSeqNo) << "]");

       }

       if (diff > 0)
       {
           // Record if it was further than latest
           m_iRcvCurrPhySeqNo = packet.m_iSeqNo;
       }
   }
=======
    HLOGC(dlog.Debug,
          log << CONID() << "processData: RECEIVED DATA: size=" << packet.getLength() << " seq=" << packet.getSeqNo());

    updateCC(TEV_RECEIVE, &packet);
    ++m_iPktCount;

    const int pktsz = packet.getLength();
    // Update time information
    m_RcvTimeWindow.onPktArrival(pktsz);

    // Check if it is a probing packet pair
    if ((packet.m_iSeqNo & PUMASK_SEQNO_PROBE) == 0)
        m_RcvTimeWindow.probe1Arrival();
    else if ((packet.m_iSeqNo & PUMASK_SEQNO_PROBE) == 1)
        m_RcvTimeWindow.probe2Arrival(pktsz);

    CGuard::enterCS(m_StatsLock);
    m_stats.traceBytesRecv += pktsz;
    m_stats.bytesRecvTotal += pktsz;
    ++m_stats.traceRecv;
    ++m_stats.recvTotal;
    CGuard::leaveCS(m_StatsLock);

    typedef vector<pair<int32_t, int32_t> > loss_seqs_t;
    loss_seqs_t                             filter_loss_seqs;
    loss_seqs_t                             srt_loss_seqs;
    vector<CUnit *>                         incoming;
    bool                                    was_sent_in_order          = true;
    bool                                    reorder_prevent_lossreport = false;

    // If the peer doesn't understand REXMIT flag, send rexmit request
    // always immediately.
    int initial_loss_ttl = 0;
    if (m_bPeerRexmitFlag)
        initial_loss_ttl = m_iReorderTolerance;

    // After introduction of packet filtering, the "recordable loss detection"
    // does not exactly match the true loss detection. When a FEC filter is
    // working, for example, then getting one group filled with all packet but
    // the last one and the FEC control packet, in this special case this packet
    // won't be notified at all as lost because it will be recovered by the
    // filter immediately before anyone notices what happened (and the loss
    // detection for the further functionality is checked only afterwards,
    // and in this case the immediate recovery makes the loss to not be noticed
    // at all).
    //
    // Because of that the check for losses must happen BEFORE passing the packet
    // to the filter and before the filter could recover the packet before anyone
    // notices :)

    if (packet.getMsgSeq() != 0) // disregard filter-control packets, their seq may mean nothing
    {
        int diff = CSeqNo::seqoff(m_iRcvCurrPhySeqNo, packet.m_iSeqNo);
        if (diff > 1)
        {
            CGuard lg(m_StatsLock);
            int    loss = diff - 1; // loss is all that is above diff == 1
            m_stats.traceRcvLoss += loss;
            m_stats.rcvLossTotal += loss;
            uint64_t lossbytes = loss * m_pRcvBuffer->getRcvAvgPayloadSize();
            m_stats.traceRcvBytesLoss += lossbytes;
            m_stats.rcvBytesLossTotal += lossbytes;
            HLOGC(mglog.Debug,
                  log << "LOSS STATS: n=" << loss << " SEQ: [" << CSeqNo::incseq(m_iRcvCurrPhySeqNo) << " "
                      << CSeqNo::decseq(packet.m_iSeqNo) << "]");
        }

        if (diff > 0)
        {
            // Record if it was further than latest
            m_iRcvCurrPhySeqNo = packet.m_iSeqNo;
        }
    }

    {
        // Start of offset protected section
        // Prevent TsbPd thread from modifying Ack position while adding data
        // offset from RcvLastAck in RcvBuffer must remain valid between seqoff() and addData()
        CGuard recvbuf_acklock(m_RcvBufferLock);

        // vector<CUnit*> undec_units;
        if (m_PacketFilter)
        {
            // Stuff this data into the filter
            m_PacketFilter.receive(in_unit, Ref(incoming), Ref(filter_loss_seqs));
            HLOGC(mglog.Debug,
                  log << "(FILTER) fed data, received " << incoming.size() << " pkts, " << Printable(filter_loss_seqs)
                      << " loss to report, "
                      << (m_PktFilterRexmitLevel == SRT_ARQ_ALWAYS ? "FIND & REPORT LOSSES YOURSELF"
                                                                   : "REPORT ONLY THOSE"));
        }
        else
        {
            // Stuff in just one packet that has come in.
            incoming.push_back(in_unit);
        }

        bool excessive = true; // stays true unless it was successfully added

        // Needed for possibly check for needsQuickACK.
        bool incoming_belated = (CSeqNo::seqcmp(in_unit->m_Packet.m_iSeqNo, m_iRcvLastSkipAck) < 0);

        // Loop over all incoming packets that were filtered out.
        // In case when there is no filter, there's just one packet in 'incoming',
        // the one that came in the input of this function.
        for (vector<CUnit *>::iterator i = incoming.begin(); i != incoming.end(); ++i)
        {
            CUnit *  u    = *i;
            CPacket &rpkt = u->m_Packet;

            // m_iRcvLastSkipAck is the base sequence number for the receiver buffer.
            // This is the offset in the buffer; if this is negative, it means that
            // this sequence is already in the past and the buffer is not interested.
            // Meaning, this packet will be rejected, even if it could potentially be
            // one of missing packets in the transmission.
            int32_t offset = CSeqNo::seqoff(m_iRcvLastSkipAck, rpkt.m_iSeqNo);

            IF_HEAVY_LOGGING(const char *exc_type = "EXPECTED");

            if (offset < 0)
            {
                IF_HEAVY_LOGGING(exc_type = "BELATED");
                uint64_t tsbpdtime = m_pRcvBuffer->getPktTsbPdTime(rpkt.getMsgTimeStamp());
                uint64_t bltime =
                    CountIIR(uint64_t(m_stats.traceBelatedTime) * 1000, CTimer::getTime() - tsbpdtime, 0.2);

                CGuard::enterCS(m_StatsLock);
                m_stats.traceBelatedTime = double(bltime) / 1000.0;
                m_stats.traceRcvBelated++;
                CGuard::leaveCS(m_StatsLock);
                HLOGC(mglog.Debug,
                      log << CONID() << "RECEIVED: seq=" << packet.m_iSeqNo << " offset=" << offset << " (BELATED/"
                          << rexmitstat[pktrexmitflag] << rexmit_reason << ") FLAGS: " << packet.MessageFlagStr());
                continue;
            }

            const int avail_bufsize = m_pRcvBuffer->getAvailBufSize();
            if (offset >= avail_bufsize)
            {
                // This is already a sequence discrepancy. Probably there could be found
                // some way to make it continue reception by overriding the sequence and
                // make a kinda TLKPTDROP, but there has been found no reliable way to do this.
                if (m_bTsbPd && m_bTLPktDrop && m_pRcvBuffer->empty())
                {
                    // Only in live mode. In File mode this shall not be possible
                    // because the sender should stop sending in this situation.
                    // In Live mode this means that there is a gap between the
                    // lowest sequence in the empty buffer and the incoming sequence
                    // that exceeds the buffer size. Receiving data in this situation
                    // is no longer possible and this is a point of no return.
                    LOGC(mglog.Error,
                         log << CONID() << "SEQUENCE DISCREPANCY. BREAKING CONNECTION. offset=" << offset
                             << " avail=" << avail_bufsize << " ack.seq=" << m_iRcvLastSkipAck
                             << " pkt.seq=" << rpkt.m_iSeqNo << " rcv-remain=" << m_pRcvBuffer->debugGetSize());

                    // This is a scoped lock with AckLock, but for the moment
                    // when processClose() is called this lock must be taken out,
                    // otherwise this will cause a deadlock. We don't need this
                    // lock anymore, and at 'return' it will be unlocked anyway.
                    recvbuf_acklock.forceUnlock();
                    processClose();
                    return -1;
                }
                else
                {
                    LOGC(mglog.Error,
                         log << CONID() << "No room to store incoming packet: offset=" << offset
                             << " avail=" << avail_bufsize << " ack.seq=" << m_iRcvLastSkipAck
                             << " pkt.seq=" << rpkt.m_iSeqNo << " rcv-remain=" << m_pRcvBuffer->debugGetSize());
                    return -1;
                }
            }

            bool adding_successful = true;
            if (m_pRcvBuffer->addData(*i, offset) < 0)
            {
                // addData returns -1 if at the m_iLastAckPos+offset position there already is a packet.
                // So this packet is "redundant".
                IF_HEAVY_LOGGING(exc_type = "UNACKED");
                adding_successful = false;
            }
            else
            {
                IF_HEAVY_LOGGING(exc_type = "ACCEPTED");
                excessive = false;
                if (u->m_Packet.getMsgCryptoFlags())
                {
                    EncryptionStatus rc = m_pCryptoControl ? m_pCryptoControl->decrypt(Ref(u->m_Packet)) : ENCS_NOTSUP;
                    if (rc != ENCS_CLEAR)
                    {
                        // Could not decrypt
                        // Keep packet in received buffer
                        // Crypto flags are still set
                        // It will be acknowledged
                        {
                            CGuard lg(m_StatsLock);
                            m_stats.traceRcvUndecrypt += 1;
                            m_stats.traceRcvBytesUndecrypt += pktsz;
                            m_stats.m_rcvUndecryptTotal += 1;
                            m_stats.m_rcvBytesUndecryptTotal += pktsz;
                        }
>>>>>>> 325dc3fe

                        // Log message degraded to debug because it may happen very often
                        HLOGC(dlog.Debug, log << CONID() << "ERROR: packet not decrypted, dropping data.");
                        adding_successful = false;
                        IF_HEAVY_LOGGING(exc_type = "UNDECRYPTED");
                    }
                }
            }

            HLOGC(mglog.Debug,
                  log << CONID() << "RECEIVED: seq=" << rpkt.m_iSeqNo << " offset=" << offset
                  << " BUFr=" << avail_bufsize
                  << " (" << exc_type << "/" << rexmitstat[pktrexmitflag] << rexmit_reason << ") FLAGS: "
                  << packet.MessageFlagStr());

            // Decryption should have made the crypto flags EK_NOENC.
            // Otherwise it's an error.
            if (adding_successful)
            {
                HLOGC(dlog.Debug,
                      log << "CONTIGUITY CHECK: sequence distance: " << CSeqNo::seqoff(m_iRcvCurrSeqNo, rpkt.m_iSeqNo));
                if (CSeqNo::seqcmp(rpkt.m_iSeqNo, CSeqNo::incseq(m_iRcvCurrSeqNo)) > 0) // Loss detection.
                {
                    int32_t seqlo = CSeqNo::incseq(m_iRcvCurrSeqNo);
                    int32_t seqhi = CSeqNo::decseq(rpkt.m_iSeqNo);

                    srt_loss_seqs.push_back(make_pair(seqlo, seqhi));

                    if (initial_loss_ttl)
                    {
                        // pack loss list for (possibly belated) NAK
                        // The LOSSREPORT will be sent in a while.

                        for (loss_seqs_t::iterator i = srt_loss_seqs.begin(); i != srt_loss_seqs.end(); ++i)
                        {
                            m_FreshLoss.push_back(CRcvFreshLoss(i->first, i->second, initial_loss_ttl));
                        }
                        HLOGC(mglog.Debug,
                              log << "FreshLoss: added sequences: " << Printable(srt_loss_seqs)
                                  << " tolerance: " << initial_loss_ttl);
                        reorder_prevent_lossreport = true;
                    }
                }
            }

            // Update the current largest sequence number that has been received.
            // Or it is a retransmitted packet, remove it from receiver loss list.
            if (CSeqNo::seqcmp(rpkt.m_iSeqNo, m_iRcvCurrSeqNo) > 0)
            {
                m_iRcvCurrSeqNo = rpkt.m_iSeqNo; // Latest possible received
            }
            else
            {
                unlose(rpkt); // was BELATED or RETRANSMITTED
                was_sent_in_order &= 0 != pktrexmitflag;
            }
        }

<<<<<<< HEAD
          if (offset < 0)
          {
              IF_HEAVY_LOGGING(exc_type = "BELATED");
#ifdef SRT_ENABLE_BELATEDTIMECOUNT
              uint64_t tsbpdtime = m_pRcvBuffer->getPktTsbPdTime(rpkt.getMsgTimeStamp());
              uint64_t bltime = CountIIR(
                      uint64_t(m_stats.traceBelatedTime) * 1000,
                      CTimer::getTime() - tsbpdtime, 0.2);

              CGuard::enterCS(m_StatsLock);
              m_stats.traceBelatedTime = double(bltime) / 1000.0;
              m_stats.traceRcvBelated++;
              CGuard::leaveCS(m_StatsLock);
#endif
              HLOGC(mglog.Debug, log << CONID() << "RECEIVED: seq=" << packet.m_iSeqNo
                      << " offset=" << offset << " (BELATED/" << rexmitstat[pktrexmitflag] << rexmit_reason
                      << ") FLAGS: " << packet.MessageFlagStr());
              continue;
          }
          const int avail_bufsize = m_pRcvBuffer->getAvailBufSize();
          if (offset >= avail_bufsize)
          {
              // This is already a sequence discrepancy. Probably there could be found
              // some way to make it continue reception by overriding the sequence and
              // make a kinda TLKPTDROP, but there has been found no reliable way to do this.
              if (m_bTsbPd && m_bTLPktDrop && m_pRcvBuffer->empty())
              {
                  // Only in live mode. In File mode this shall not be possible
                  // because the sender should stop sending in this situation.
                  // In Live mode this means that there is a gap between the
                  // lowest sequence in the empty buffer and the incoming sequence
                  // that exceeds the buffer size. Receiving data in this situation
                  // is no longer possible and this is a point of no return.
                  LOGC(mglog.Error, log << CONID() << "SEQUENCE DISCREPANCY. BREAKING CONNECTION. offset="
                          << offset << " avail=" << avail_bufsize
                          << " ack.seq=" << m_iRcvLastSkipAck << " pkt.seq=" << rpkt.m_iSeqNo
                          << " rcv-remain=" << m_pRcvBuffer->debugGetSize()
                      );

                  // This is a scoped lock with AckLock, but for the moment
                  // when processClose() is called this lock must be taken out,
                  // otherwise this will cause a deadlock. We don't need this
                  // lock anymore, and at 'return' it will be unlocked anyway.
                  recvbuf_acklock.forceUnlock();
                  processClose();
                  return -1;
              }
              else
              {
                  LOGC(mglog.Error, log << CONID() << "No room to store incoming packet: offset="
                          << offset << " avail=" << avail_bufsize
                          << " ack.seq=" << m_iRcvLastSkipAck << " pkt.seq=" << rpkt.m_iSeqNo
                          << " rcv-remain=" << m_pRcvBuffer->debugGetSize()
                      );
                  return -1;
              }
=======
        // This is moved earlier after introducing filter because it shouldn't
        // be executed in case when the packet was rejected by the receiver buffer.
        // However now the 'excessive' condition may be true also in case when
        // a truly non-excessive packet has been received, just it has been temporarily
        // stored for better times by the filter module. This way 'excessive' is also true,
        // although the old condition that a packet with a newer sequence number has arrived
        // or arrived out of order may still be satisfied.
        if (!incoming_belated && was_sent_in_order)
        {
            // Basing on some special case in the packet, it might be required
            // to enforce sending ACK immediately (earlier than normally after
            // a given period).
            if (m_CongCtl->needsQuickACK(packet))
            {
                CTimer::rdtsc(m_ullNextACKTime_tk);
            }
        }

        if (excessive)
        {
            return -1;
        }
>>>>>>> 325dc3fe

    } // End of recvbuf_acklock

    if (m_bClosing)
    {
        // RcvQueue worker thread can call processData while closing (or close while processData)
        // This race condition exists in the UDT design but the protection against TsbPd thread
        // (with AckLock) and decryption enlarged the probability window.
        // Application can crash deep in decrypt stack since crypto context is deleted in close.
        // RcvQueue worker thread will not necessarily be deleted with this connection as it can be
        // used by others (socket multiplexer).
        return -1;
    }

    if (incoming.empty())
    {
        // Treat as excessive. This is when a filter cumulates packets
        // until the loss is rebuilt, or eats up a filter control packet
        return -1;
    }

    if (!srt_loss_seqs.empty())
    {
        // A loss is detected
        {
            // TODO: Can unlock rcvloss after m_pRcvLossList->insert(...)?
            // And probably protect m_FreshLoss as well.

            HLOGC(mglog.Debug, log << "processData: LOSS DETECTED, %: " << Printable(srt_loss_seqs) << " - RECORDING.");
            // if record_loss == false, nothing will be contained here
            // Insert lost sequence numbers to the receiver loss list
            CGuard lg(m_RcvLossLock);
            for (loss_seqs_t::iterator i = srt_loss_seqs.begin(); i != srt_loss_seqs.end(); ++i)
            {
                // If loss found, insert them to the receiver loss list
                m_pRcvLossList->insert(i->first, i->second);
            }
        }

        const bool report_recorded_loss = !m_PacketFilter || m_PktFilterRexmitLevel == SRT_ARQ_ALWAYS;
        if (!reorder_prevent_lossreport && report_recorded_loss)
        {
            HLOGC(mglog.Debug, log << "WILL REPORT LOSSES (SRT): " << Printable(srt_loss_seqs));
            sendLossReport(srt_loss_seqs);
        }

        if (m_bTsbPd)
        {
            pthread_mutex_lock(&m_RecvLock);
            pthread_cond_signal(&m_RcvTsbPdCond);
            pthread_mutex_unlock(&m_RecvLock);
        }
    }

    // Separately report loss records of those reported by a filter.
    // ALWAYS report whatever has been reported back by a filter. Note that
    // the filter never reports anything when rexmit fallback level is ALWAYS or NEVER.
    // With ALWAYS only those are reported that were recorded here by SRT.
    // With NEVER, nothing is to be reported.
    if (!filter_loss_seqs.empty())
    {
        HLOGC(mglog.Debug, log << "WILL REPORT LOSSES (filter): " << Printable(filter_loss_seqs));
        sendLossReport(filter_loss_seqs);

        if (m_bTsbPd)
        {
            pthread_mutex_lock(&m_RecvLock);
            pthread_cond_signal(&m_RcvTsbPdCond);
            pthread_mutex_unlock(&m_RecvLock);
        }
    }

    // Now review the list of FreshLoss to see if there's any "old enough" to send UMSG_LOSSREPORT to it.

    // PERFORMANCE CONSIDERATIONS:
    // This list is quite inefficient as a data type and finding the candidate to send UMSG_LOSSREPORT
    // is linear time. On the other hand, there are some special cases that are important for performance:
    // - only the first (plus some following) could have had TTL drown to 0
    // - the only (little likely) possibility that the next-to-first record has TTL=0 is when there was
    //   a loss range split (due to unlose() of one sequence)
    // - first found record with TTL>0 means end of "ready to LOSSREPORT" records
    // So:
    // All you have to do is:
    //  - start with first element and continue with next elements, as long as they have TTL=0
    //    If so, send the loss report and remove this element.
    //  - Since the first element that has TTL>0, iterate until the end of container and decrease TTL.
    //
    // This will be efficient becase the loop to increment one field (without any condition check)
    // can be quite well optimized.

    vector<int32_t> lossdata;
    {
        CGuard lg(m_RcvLossLock);

        // XXX There was a mysterious crash around m_FreshLoss. When the initial_loss_ttl is 0
        // (that is, "belated loss report" feature is off), don't even touch m_FreshLoss.
        if (initial_loss_ttl && !m_FreshLoss.empty())
        {
            deque<CRcvFreshLoss>::iterator i = m_FreshLoss.begin();

            // Phase 1: take while TTL <= 0.
            // There can be more than one record with the same TTL, if it has happened before
            // that there was an 'unlost' (@c unlose) sequence that has split one detected loss
            // into two records.
            for (; i != m_FreshLoss.end() && i->ttl <= 0; ++i)
            {
                HLOGF(mglog.Debug,
                      "Packet seq %d-%d (%d packets) considered lost - sending LOSSREPORT",
                      i->seq[0],
                      i->seq[1],
                      CSeqNo::seqoff(i->seq[0], i->seq[1]) + 1);
                addLossRecord(lossdata, i->seq[0], i->seq[1]);
            }

            // Remove elements that have been processed and prepared for lossreport.
            if (i != m_FreshLoss.begin())
            {
                m_FreshLoss.erase(m_FreshLoss.begin(), i);
                i = m_FreshLoss.begin();
            }

            if (m_FreshLoss.empty())
            {
                HLOGP(mglog.Debug, "NO MORE FRESH LOSS RECORDS.");
            }
            else
            {
                HLOGF(mglog.Debug,
                      "STILL %" PRIzu " FRESH LOSS RECORDS, FIRST: %d-%d (%d) TTL: %d",
                      m_FreshLoss.size(),
                      i->seq[0],
                      i->seq[1],
                      1 + CSeqNo::seqoff(i->seq[0], i->seq[1]),
                      i->ttl);
            }

            // Phase 2: rest of the records should have TTL decreased.
            for (; i != m_FreshLoss.end(); ++i)
                --i->ttl;
        }
    }
    if (!lossdata.empty())
    {
        sendCtrl(UMSG_LOSSREPORT, NULL, &lossdata[0], lossdata.size());
    }

    // was_sent_in_order means either of:
    // - packet was sent in order (first if branch above)
    // - packet was sent as old, but was a retransmitted packet

    if (m_bPeerRexmitFlag && was_sent_in_order)
    {
        ++m_iConsecOrderedDelivery;
        if (m_iConsecOrderedDelivery >= 50)
        {
            m_iConsecOrderedDelivery = 0;
            if (m_iReorderTolerance > 0)
            {
                m_iReorderTolerance--;
                CGuard::enterCS(m_StatsLock);
                m_stats.traceReorderDistance--;
                CGuard::leaveCS(m_StatsLock);
                HLOGF(mglog.Debug,
                      "ORDERED DELIVERY of 50 packets in a row - decreasing tolerance to %d",
                      m_iReorderTolerance);
            }
        }
    }

    return 0;
}

/// This function is called when a packet has arrived, which was behind the current
/// received sequence - that is, belated or retransmitted. Try to remove the packet
/// from both loss records: the general loss record and the fresh loss record.
///
/// Additionally, check - if supported by the peer - whether the "latecoming" packet
/// has been sent due to retransmission or due to reordering, by checking the rexmit
/// support flag and rexmit flag itself. If this packet was surely ORIGINALLY SENT
/// it means that the current network connection suffers of packet reordering. This
/// way try to introduce a dynamic tolerance by calculating the difference between
/// the current packet reception sequence and this packet's sequence. This value
/// will be set to the tolerance value, which means that later packet retransmission
/// will not be required immediately, but only after receiving N next packets that
/// do not include the lacking packet.
/// The tolerance is not increased infinitely - it's bordered by m_iMaxReorderTolerance.
/// This value can be set in options - SRT_LOSSMAXTTL.
void CUDT::unlose(const CPacket &packet)
{
    CGuard  lg(m_RcvLossLock);
    int32_t sequence = packet.m_iSeqNo;
    m_pRcvLossList->remove(sequence);

    // Rest of this code concerns only the "belated lossreport" feature.

    bool has_increased_tolerance = false;
    bool was_reordered           = false;

    if (m_bPeerRexmitFlag)
    {
        // If the peer understands the REXMIT flag, it means that the REXMIT flag is contained
        // in the PH_MSGNO field.

        // The packet is considered coming originally (just possibly out of order), if REXMIT
        // flag is NOT set.
        was_reordered = !packet.getRexmitFlag();
        if (was_reordered)
        {
            HLOGF(mglog.Debug, "received out-of-band packet seq %d", sequence);

            const int seqdiff = abs(CSeqNo::seqcmp(m_iRcvCurrSeqNo, packet.m_iSeqNo));
            CGuard::enterCS(m_StatsLock);
            m_stats.traceReorderDistance = max(seqdiff, m_stats.traceReorderDistance);
            CGuard::leaveCS(m_StatsLock);
            if (seqdiff > m_iReorderTolerance)
            {
                const int new_tolerance = min(seqdiff, m_iMaxReorderTolerance);
                HLOGF(mglog.Debug,
                      "Belated by %d seqs - Reorder tolerance %s %d",
                      seqdiff,
                      (new_tolerance == m_iReorderTolerance) ? "REMAINS with" : "increased to",
                      new_tolerance);
                m_iReorderTolerance = new_tolerance;
                has_increased_tolerance =
                    true; // Yes, even if reorder tolerance is already at maximum - this prevents decreasing tolerance.
            }
        }
        else
        {
            HLOGC(mglog.Debug, log << CONID() << "received reXmitted packet seq=" << sequence);
        }
    }
    else
    {
        HLOGF(mglog.Debug, "received reXmitted or belated packet seq %d (distinction not supported by peer)", sequence);
    }

    // Don't do anything if "belated loss report" feature is not used.
    // In that case the FreshLoss list isn't being filled in at all, the
    // loss report is sent directly.
    // Note that this condition blocks two things being done in this function:
    // - remove given sequence from the fresh loss record
    //   (in this case it's empty anyway)
    // - decrease current reorder tolerance based on whether packets come in order
    //   (current reorder tolerance is 0 anyway)
    if (m_bPeerRexmitFlag == 0 || m_iReorderTolerance == 0)
        return;

    size_t i       = 0;
    int    had_ttl = 0;
    for (i = 0; i < m_FreshLoss.size(); ++i)
    {
        had_ttl = m_FreshLoss[i].ttl;
        switch (m_FreshLoss[i].revoke(sequence))
        {
        case CRcvFreshLoss::NONE:
            continue; // Not found. Search again.

        case CRcvFreshLoss::STRIPPED:
            goto breakbreak; // Found and the modification is applied. We're done here.

        case CRcvFreshLoss::DELETE:
            // No more elements. Kill it.
            m_FreshLoss.erase(m_FreshLoss.begin() + i);
            // Every loss is unique. We're done here.
            goto breakbreak;

        case CRcvFreshLoss::SPLIT:
            // Oh, this will be more complicated. This means that it was in between.
            {
                // So create a new element that will hold the upper part of the range,
                // and this one modify to be the lower part of the range.

                // Keep the current end-of-sequence value for the second element
                int32_t next_end = m_FreshLoss[i].seq[1];

                // seq-1 set to the end of this element
                m_FreshLoss[i].seq[1] = CSeqNo::decseq(sequence);
                // seq+1 set to the begin of the next element
                int32_t next_begin = CSeqNo::incseq(sequence);

                // Use position of the NEXT element because insertion happens BEFORE pointed element.
                // Use the same TTL (will stay the same in the other one).
                m_FreshLoss.insert(m_FreshLoss.begin() + i + 1,
                                   CRcvFreshLoss(next_begin, next_end, m_FreshLoss[i].ttl));
            }
            goto breakbreak;
        }
    }

    // Could have made the "return" instruction instead of goto, but maybe there will be something
    // to add in future, so keeping that.
breakbreak:;

    if (i != m_FreshLoss.size())
    {
        HLOGF(mglog.Debug, "sequence %d removed from belated lossreport record", sequence);
    }

    if (was_reordered)
    {
        m_iConsecOrderedDelivery = 0;
        if (has_increased_tolerance)
        {
            m_iConsecEarlyDelivery = 0; // reset counter
        }
        else if (had_ttl > 2)
        {
            ++m_iConsecEarlyDelivery; // otherwise, and if it arrived quite earlier, increase counter
            HLOGF(mglog.Debug, "... arrived at TTL %d case %d", had_ttl, m_iConsecEarlyDelivery);

            // After 10 consecutive
            if (m_iConsecEarlyDelivery >= 10)
            {
                m_iConsecEarlyDelivery = 0;
                if (m_iReorderTolerance > 0)
                {
                    m_iReorderTolerance--;
                    CGuard::enterCS(m_StatsLock);
                    m_stats.traceReorderDistance--;
                    CGuard::leaveCS(m_StatsLock);
                    HLOGF(mglog.Debug,
                          "... reached %d times - decreasing tolerance to %d",
                          m_iConsecEarlyDelivery,
                          m_iReorderTolerance);
                }
            }
        }
        // If hasn't increased tolerance, but the packet appeared at TTL less than 2, do nothing.
    }
}

void CUDT::dropFromLossLists(int32_t from, int32_t to)
{
    CGuard lg(m_RcvLossLock);
    m_pRcvLossList->remove(from, to);

    HLOGF(mglog.Debug, "TLPKTDROP seq %d-%d (%d packets)", from, to, CSeqNo::seqoff(from, to));

    if (m_bPeerRexmitFlag == 0 || m_iReorderTolerance == 0)
        return;

    // All code below concerns only "belated lossreport" feature.

    // It's highly unlikely that this is waiting to send a belated UMSG_LOSSREPORT,
    // so treat it rather as a sanity check.

    // It's enough to check if the first element of the list starts with a sequence older than 'to'.
    // If not, just do nothing.

    size_t delete_index = 0;
    for (size_t i = 0; i < m_FreshLoss.size(); ++i)
    {
        CRcvFreshLoss::Emod result = m_FreshLoss[i].revoke(from, to);
        switch (result)
        {
        case CRcvFreshLoss::DELETE:
            delete_index = i + 1; // PAST THE END
            continue;             // There may be further ranges that are included in this one, so check on.

        case CRcvFreshLoss::NONE:
        case CRcvFreshLoss::STRIPPED:
            break; // THIS BREAKS ONLY 'switch', not 'for'!

        case CRcvFreshLoss::SPLIT:; // This function never returns it. It's only a compiler shut-up.
        }

        break; // Now this breaks also FOR.
    }

    m_FreshLoss.erase(m_FreshLoss.begin(),
                      m_FreshLoss.begin() + delete_index); // with delete_index == 0 will do nothing
}

// This function, as the name states, should bake a new cookie.
int32_t CUDT::bake(const sockaddr *addr, int32_t current_cookie, int correction)
{
    static unsigned int distractor = 0;
    unsigned int        rollover   = distractor + 10;

    for (;;)
    {
        // SYN cookie
        char clienthost[NI_MAXHOST];
        char clientport[NI_MAXSERV];
        getnameinfo(addr,
                    (m_iIPversion == AF_INET) ? sizeof(sockaddr_in) : sizeof(sockaddr_in6),
                    clienthost,
                    sizeof(clienthost),
                    clientport,
                    sizeof(clientport),
                    NI_NUMERICHOST | NI_NUMERICSERV);
        int64_t timestamp = ((CTimer::getTime() - m_stats.startTime) / 60000000) + distractor -
                            correction; // secret changes every one minute
        stringstream cookiestr;
        cookiestr << clienthost << ":" << clientport << ":" << timestamp;
        union {
            unsigned char cookie[16];
            int32_t       cookie_val;
        };
        CMD5::compute(cookiestr.str().c_str(), cookie);

        if (cookie_val != current_cookie)
            return cookie_val;

        ++distractor;

        // This is just to make the loop formally breakable,
        // but this is virtually impossible to happen.
        if (distractor == rollover)
            return cookie_val;
    }
}

// XXX This is quite a mystery, why this function has a return value
// and what the purpose for it was. There's just one call of this
// function in the whole code and in that call the return value is
// ignored. Actually this call happens in the CRcvQueue::worker thread,
// where it makes a response for incoming UDP packet that might be
// a connection request. Should any error occur in this process, there
// is no way to "report error" that happened here. Basing on that
// these values in original UDT code were quite like the values
// for m_iReqType, they have been changed to URQ_* symbols, which
// may mean that the intent for the return value was to send this
// value back as a control packet back to the connector.
//
// This function is run when the CRcvQueue object is reading packets
// from the multiplexer (@c CRcvQueue::worker_RetrieveUnit) and the
// target socket ID is 0.
//
// XXX Make this function return EConnectStatus enum type (extend if needed),
// and this will be directly passed to the caller.
SRT_REJECT_REASON CUDT::processConnectRequest(const sockaddr *addr, CPacket &packet)
{
    // XXX ASSUMPTIONS:
    // [[using assert(packet.m_iID == 0)]]

    HLOGC(mglog.Debug, log << "processConnectRequest: received a connection request");

    if (m_bClosing)
    {
        m_RejectReason = SRT_REJ_CLOSE;
        HLOGC(mglog.Debug, log << "processConnectRequest: ... NOT. Rejecting because closing.");
        return m_RejectReason;
    }

    /*
     * Closing a listening socket only set bBroken
     * If a connect packet is received while closing it gets through
     * processing and crashes later.
     */
    if (m_bBroken)
    {
        m_RejectReason = SRT_REJ_CLOSE;
        HLOGC(mglog.Debug, log << "processConnectRequest: ... NOT. Rejecting because broken.");
        return m_RejectReason;
    }
    size_t exp_len =
        CHandShake::m_iContentSize; // When CHandShake::m_iContentSize is used in log, the file fails to link!

    // NOTE!!! Old version of SRT code checks if the size of the HS packet
    // is EQUAL to the above CHandShake::m_iContentSize.

    // Changed to < exp_len because we actually need that the packet
    // be at least of a size for handshake, although it may contain
    // more data, depending on what's inside.
    if (packet.getLength() < exp_len)
    {
        m_RejectReason = SRT_REJ_ROGUE;
        HLOGC(mglog.Debug,
              log << "processConnectRequest: ... NOT. Wrong size: " << packet.getLength() << " (expected: " << exp_len
                  << ")");
        return m_RejectReason;
    }

    // Dunno why the original UDT4 code only MUCH LATER was checking if the packet was UMSG_HANDSHAKE.
    // It doesn't seem to make sense to deserialize it into the handshake structure if we are not
    // sure that the packet contains the handshake at all!
    if (!packet.isControl(UMSG_HANDSHAKE))
    {
        m_RejectReason = SRT_REJ_ROGUE;
        LOGC(mglog.Error, log << "processConnectRequest: the packet received as handshake is not a handshake message");
        return m_RejectReason;
    }

    CHandShake hs;
    hs.load_from(packet.m_pcData, packet.getLength());

    // XXX MOST LIKELY this hs should be now copied into m_ConnRes field, which holds
    // the handshake structure sent from the peer (no matter the role or mode).
    // This should simplify the createSrtHandshake() function which can this time
    // simply write the crafted handshake structure into m_ConnReq, which needs no
    // participation of the local handshake and passing it as a parameter through
    // newConnection() -> acceptAndRespond() -> createSrtHandshake(). This is also
    // required as a source of the peer's information used in processing in other
    // structures.

    int32_t cookie_val = bake(addr);

    HLOGC(mglog.Debug, log << "processConnectRequest: new cookie: " << hex << cookie_val);

    // REQUEST:INDUCTION.
    // Set a cookie, a target ID, and send back the same as
    // RESPONSE:INDUCTION.
    if (hs.m_iReqType == URQ_INDUCTION)
    {
        HLOGC(mglog.Debug, log << "processConnectRequest: received type=induction, sending back with cookie+socket");

        // XXX That looks weird - the calculated md5 sum out of the given host/port/timestamp
        // is 16 bytes long, but CHandShake::m_iCookie has 4 bytes. This then effectively copies
        // only the first 4 bytes. Moreover, it's dangerous on some platforms because the char
        // array need not be aligned to int32_t - changed to union in a hope that using int32_t
        // inside a union will enforce whole union to be aligned to int32_t.
        hs.m_iCookie = cookie_val;
        packet.m_iID = hs.m_iID;

        // Ok, now's the time. The listener sets here the version 5 handshake,
        // even though the request was 4. This is because the old client would
        // simply return THE SAME version, not even looking into it, giving the
        // listener false impression as if it supported version 5.
        //
        // If the caller was really HSv4, it will simply ignore the version 5 in INDUCTION;
        // it will respond with CONCLUSION, but with its own set version, which is version 4.
        //
        // If the caller was really HSv5, it will RECOGNIZE this version 5 in INDUCTION, so
        // it will respond with version 5 when sending CONCLUSION.

        hs.m_iVersion = HS_VERSION_SRT1;

        // Additionally, set this field to a MAGIC value. This field isn't used during INDUCTION
        // by HSv4 client, HSv5 client can use it to additionally verify that this is a HSv5 listener.
        // In this field we also advertise the PBKEYLEN value. When 0, it's considered not advertised.
        hs.m_iType = SrtHSRequest::wrapFlags(true /*put SRT_MAGIC_CODE in HSFLAGS*/, m_iSndCryptoKeyLen);
        bool whether SRT_ATR_UNUSED = m_iSndCryptoKeyLen != 0;
        HLOGC(mglog.Debug,
              log << "processConnectRequest: " << (whether ? "" : "NOT ")
                  << " Advertising PBKEYLEN - value = " << m_iSndCryptoKeyLen);

        size_t size = packet.getLength();
        hs.store_to(packet.m_pcData, Ref(size));
        packet.m_iTimeStamp = int(CTimer::getTime() - m_stats.startTime);
        m_pSndQueue->sendto(addr, packet);
        return SRT_REJ_UNKNOWN; // EXCEPTION: this is a "no-error" code.
    }

    // Otherwise this should be REQUEST:CONCLUSION.
    // Should then come with the correct cookie that was
    // set in the above INDUCTION, in the HS_VERSION_SRT1
    // should also contain extra data.

    HLOGC(mglog.Debug,
          log << "processConnectRequest: received type=" << RequestTypeStr(hs.m_iReqType) << " - checking cookie...");
    if (hs.m_iCookie != cookie_val)
    {
        cookie_val = bake(addr, cookie_val, -1); // SHOULD generate an earlier, distracted cookie

        if (hs.m_iCookie != cookie_val)
        {
            m_RejectReason = SRT_REJ_RDVCOOKIE;
            HLOGC(mglog.Debug, log << "processConnectRequest: ...wrong cookie " << hex << cookie_val << ". Ignoring.");
            return m_RejectReason;
        }

        HLOGC(mglog.Debug, log << "processConnectRequest: ... correct (FIXED) cookie. Proceeding.");
    }
    else
    {
        HLOGC(mglog.Debug, log << "processConnectRequest: ... correct (ORIGINAL) cookie. Proceeding.");
    }

    int32_t id = hs.m_iID;

    // HANDSHAKE: The old client sees the version that does not match HS_VERSION_UDT4 (5).
    // In this case it will respond with URQ_ERROR_REJECT. Rest of the data are the same
    // as in the handshake request. When this message is received, the connector side should
    // switch itself to the version number HS_VERSION_UDT4 and continue the old way (that is,
    // continue sending URQ_INDUCTION, but this time with HS_VERSION_UDT4).

    bool accepted_hs = true;

    if (hs.m_iVersion == HS_VERSION_SRT1)
    {
        // No further check required.
        // The m_iType contains handshake extension flags.
    }
    else if (hs.m_iVersion == HS_VERSION_UDT4)
    {
        // In UDT, and so in older SRT version, the hs.m_iType field should contain
        // the socket type, although SRT only allowed this field to be UDT_DGRAM.
        // Older SRT version contained that value in a field, but now that this can
        // only contain UDT_DGRAM the field itself has been abandoned.
        // For the sake of any old client that reports version 4 handshake, interpret
        // this hs.m_iType field as a socket type and check if it's UDT_DGRAM.

        // Note that in HSv5 hs.m_iType contains extension flags.
        if (hs.m_iType != UDT_DGRAM)
        {
            m_RejectReason = SRT_REJ_ROGUE;
            accepted_hs    = false;
        }
    }
    else
    {
        // Unsupported version
        // (NOTE: This includes "version=0" which is a rejection flag).
        m_RejectReason = SRT_REJ_VERSION;
        accepted_hs    = false;
    }

    if (!accepted_hs)
    {
        HLOGC(mglog.Debug,
              log << "processConnectRequest: version/type mismatch. Sending REJECT code:" << m_RejectReason
                  << " MSG: " << srt_rejectreason_str(m_RejectReason));
        // mismatch, reject the request
        hs.m_iReqType = URQFailure(m_RejectReason);
        size_t size   = CHandShake::m_iContentSize;
        hs.store_to(packet.m_pcData, Ref(size));
        packet.m_iID        = id;
        packet.m_iTimeStamp = int(CTimer::getTime() - m_stats.startTime);
        m_pSndQueue->sendto(addr, packet);
    }
    else
    {
        SRT_REJECT_REASON error  = SRT_REJ_UNKNOWN;
        int               result = s_UDTUnited.newConnection(m_SocketID, addr, &hs, packet, Ref(error));

        // This is listener - m_RejectReason need not be set
        // because listener has no functionality of giving the app
        // insight into rejected callers.

        // --->
        //        (global.) CUDTUnited::updateListenerMux
        //        (new Socket.) CUDT::acceptAndRespond
        if (result == -1)
        {
            hs.m_iReqType = URQFailure(error);
            LOGF(mglog.Error, "UU:newConnection: rsp(REJECT): %d - %s", hs.m_iReqType, srt_rejectreason_str(error));
        }

        // CONFUSION WARNING!
        //
        // The newConnection() will call acceptAndRespond() if the processing
        // was successful - IN WHICH CASE THIS PROCEDURE SHOULD DO NOTHING.
        // Ok, almost nothing - see update_events below.
        //
        // If newConnection() failed, acceptAndRespond() will not be called.
        // Ok, more precisely, the thing that acceptAndRespond() is expected to do
        // will not be done (this includes sending any response to the peer).
        //
        // Now read CAREFULLY. The newConnection() will return:
        //
        // - -1: The connection processing failed due to errors like:
        //       - memory alloation error
        //       - listen backlog exceeded
        //       - any error propagated from CUDT::open and CUDT::acceptAndRespond
        // - 0: The connection already exists
        // - 1: Connection accepted.
        //
        // So, update_events is called only if the connection is established.
        // Both 0 (repeated) and -1 (error) require that a response be sent.
        // The CPacket object that has arrived as a connection request is here
        // reused for the connection rejection response (see URQ_ERROR_REJECT set
        // as m_iReqType).

        // send back a response if connection failed or connection already existed
        // new connection response should be sent in acceptAndRespond()
        if (result != 1)
        {
            HLOGC(mglog.Debug,
                  log << CONID() << "processConnectRequest: sending ABNORMAL handshake info req="
                      << RequestTypeStr(hs.m_iReqType));
            size_t size = CHandShake::m_iContentSize;
            hs.store_to(packet.m_pcData, Ref(size));
            packet.m_iID        = id;
            packet.m_iTimeStamp = int(CTimer::getTime() - m_stats.startTime);
            m_pSndQueue->sendto(addr, packet);
        }
        else
        {
            // a new connection has been created, enable epoll for write
            s_UDTUnited.m_EPoll.update_events(m_SocketID, m_sPollID, UDT_EPOLL_OUT, true);
        }
    }
    LOGC(mglog.Note, log << "listen ret: " << hs.m_iReqType << " - " << RequestTypeStr(hs.m_iReqType));

    return RejectReasonForURQ(hs.m_iReqType);
}

void CUDT::addLossRecord(std::vector<int32_t> &lr, int32_t lo, int32_t hi)
{
    if (lo == hi)
        lr.push_back(lo);
    else
    {
        lr.push_back(lo | LOSSDATA_SEQNO_RANGE_FIRST);
        lr.push_back(hi);
    }
}

void CUDT::checkACKTimer(uint64_t currtime_tk)
{
    if (currtime_tk > m_ullNextACKTime_tk // ACK time has come
                                          // OR the number of sent packets since last ACK has reached
                                          // the congctl-defined value of ACK Interval
                                          // (note that none of the builtin congctls defines ACK Interval)
        || (m_CongCtl->ACKMaxPackets() > 0 && m_iPktCount >= m_CongCtl->ACKMaxPackets()))
    {
        // ACK timer expired or ACK interval is reached
        sendCtrl(UMSG_ACK);
        CTimer::rdtsc(currtime_tk);

        const int ack_interval_tk =
            m_CongCtl->ACKTimeout_us() > 0 ? m_CongCtl->ACKTimeout_us() * m_ullCPUFrequency : m_ullACKInt_tk;
        m_ullNextACKTime_tk = currtime_tk + ack_interval_tk;

        m_iPktCount      = 0;
        m_iLightACKCount = 1;
    }
    // Or the transfer rate is so high that the number of packets
    // have reached the value of SelfClockInterval * LightACKCount before
    // the time has come according to m_ullNextACKTime_tk. In this case a "lite ACK"
    // is sent, which doesn't contain statistical data and nothing more
    // than just the ACK number. The "fat ACK" packets will be still sent
    // normally according to the timely rules.
    else if (m_iPktCount >= SELF_CLOCK_INTERVAL * m_iLightACKCount)
    {
        // send a "light" ACK
        sendCtrl(UMSG_ACK, NULL, NULL, SEND_LITE_ACK);
        ++m_iLightACKCount;
    }
}

void CUDT::checkNAKTimer(uint64_t currtime_tk)
{
    // XXX The problem with working NAKREPORT with SRT_ARQ_ONREQ
    // is not that it would be inappropriate, but because it's not
    // implemented. The reason for it is that the structure of the
    // loss list container (m_pRcvLossList) is such that it is expected
    // that the loss records are ordered by sequence numbers (so
    // that two ranges sticking together are merged in place).
    // Unfortunately in case of SRT_ARQ_ONREQ losses must be recorded
    // as before, but they should not be reported, until confirmed
    // by the filter. By this reason they appear often out of order
    // and for adding them properly the loss list container wasn't
    // prepared. This then requires some more effort to implement.
    if (!m_bRcvNakReport || m_PktFilterRexmitLevel != SRT_ARQ_ALWAYS)
        return;

    /*
     * m_bRcvNakReport enables NAK reports for SRT.
     * Retransmission based on timeout is bandwidth consuming,
     * not knowing what to retransmit when the only NAK sent by receiver is lost,
     * all packets past last ACK are retransmitted (rexmitMethod() == SRM_FASTREXMIT).
     */
    if ((currtime_tk > m_ullNextNAKTime_tk) && (m_pRcvLossList->getLossLength() > 0))
    {
        // NAK timer expired, and there is loss to be reported.
        sendCtrl(UMSG_LOSSREPORT);

        CTimer::rdtsc(currtime_tk);
        m_ullNextNAKTime_tk = currtime_tk + m_ullNAKInt_tk;
    }
}

bool CUDT::checkExpTimer(uint64_t currtime_tk)
{
    // In UDT the m_bUserDefinedRTO and m_iRTO were in CCC class.
    // There's nothing in the original code that alters these values.

    uint64_t next_exp_time_tk;
    if (m_CongCtl->RTO())
    {
        next_exp_time_tk = m_ullLastRspTime_tk + m_CongCtl->RTO() * m_ullCPUFrequency;
    }
    else
    {
        uint64_t exp_int_tk = (m_iEXPCount * (m_iRTT + 4 * m_iRTTVar) + COMM_SYN_INTERVAL_US) * m_ullCPUFrequency;
        if (exp_int_tk < m_iEXPCount * m_ullMinExpInt_tk)
            exp_int_tk = m_iEXPCount * m_ullMinExpInt_tk;
        next_exp_time_tk = m_ullLastRspTime_tk + exp_int_tk;
    }

    if (currtime_tk <= next_exp_time_tk)
        return false;

    // ms -> us
    const int PEER_IDLE_TMO_US = m_iOPT_PeerIdleTimeout * 1000;
    // Haven't received any information from the peer, is it dead?!
    // timeout: at least 16 expirations and must be greater than 5 seconds
    if ((m_iEXPCount > COMM_RESPONSE_MAX_EXP) &&
        (currtime_tk - m_ullLastRspTime_tk > PEER_IDLE_TMO_US * m_ullCPUFrequency))
    {
        //
        // Connection is broken.
        // UDT does not signal any information about this instead of to stop quietly.
        // Application will detect this when it calls any UDT methods next time.
        //
        HLOGC(mglog.Debug,
              log << "CONNECTION EXPIRED after " << ((currtime_tk - m_ullLastRspTime_tk) / m_ullCPUFrequency) << "ms");
        m_bClosing       = true;
        m_bBroken        = true;
        m_iBrokenCounter = 30;

        // update snd U list to remove this socket
        m_pSndQueue->m_pSndUList->update(this, CSndUList::DO_RESCHEDULE);

        releaseSynch();

        // app can call any UDT API to learn the connection_broken error
        s_UDTUnited.m_EPoll.update_events(m_SocketID, m_sPollID, UDT_EPOLL_IN | UDT_EPOLL_OUT | UDT_EPOLL_ERR, true);

        CTimer::triggerEvent();

        return true;
    }

    HLOGC(mglog.Debug,
          log << "EXP TIMER: count=" << m_iEXPCount << "/" << (+COMM_RESPONSE_MAX_EXP) << " elapsed="
              << ((currtime_tk - m_ullLastRspTime_tk) / m_ullCPUFrequency) << "/" << (+PEER_IDLE_TMO_US) << "us");

    ++m_iEXPCount;

    /*
     * (keepalive fix)
     * duB:
     * It seems there is confusion of the direction of the Response here.
     * LastRspTime is supposed to be when receiving (data/ctrl) from peer
     * as shown in processCtrl and processData,
     * Here we set because we sent something?
     *
     * Disabling this code that prevent quick reconnection when peer disappear
     */
    // Reset last response time since we've just sent a heart-beat.
    // (fixed) m_ullLastRspTime_tk = currtime_tk;

    return false;
}

void CUDT::checkRexmitTimer(uint64_t currtime_tk)
{
    /* There are two algorithms of blind packet retransmission: LATEREXMIT and FASTREXMIT.
     *
     * LATEREXMIT is only used with FileCC.
     * The mode is triggered when some time has passed since the last ACK from
     * the receiver, while there is still some unacknowledged data in the sender's buffer,
     * and the loss list is empty.
     *
     * FASTREXMIT is only used with LiveCC.
     * The mode is triggered if the receiver does not send periodic NAK reports,
     * when some time has passed since the last ACK from the receiver,
     * while there is still some unacknowledged data in the sender's buffer.
     *
     * In case the above conditions are met, the unacknowledged packets
     * in the sender's buffer will be added to loss list and retransmitted.
     */

    const uint64_t rtt_syn = (m_iRTT + 4 * m_iRTTVar + 2 * COMM_SYN_INTERVAL_US);
    const uint64_t exp_int = (m_iReXmitCount * rtt_syn + COMM_SYN_INTERVAL_US) * m_ullCPUFrequency;

    if (currtime_tk <= (m_ullLastRspAckTime_tk + exp_int))
        return;

    // If there is no unacknowledged data in the sending buffer,
    // then there is nothing to retransmit.
    if (m_pSndBuffer->getCurrBufSize() <= 0)
        return;

    const bool is_laterexmit = m_CongCtl->rexmitMethod() == SrtCongestion::SRM_LATEREXMIT;
    const bool is_fastrexmit = m_CongCtl->rexmitMethod() == SrtCongestion::SRM_FASTREXMIT;

    // If the receiver will send periodic NAK reports, then FASTREXMIT is inactive.
    // MIND that probably some method of "blind rexmit" MUST BE DONE, when TLPKTDROP is off.
    if (is_fastrexmit && m_bPeerNakReport)
        return;

    // We need to retransmit only when the data in the sender's buffer was already sent.
    // Otherwise it might still be sent regulary.
    bool retransmit = false;
    // - the sender loss list is empty (the receiver didn't send any LOSSREPORT, or LOSSREPORT was lost on track)
    if (is_laterexmit && (CSeqNo::incseq(m_iSndCurrSeqNo) != m_iSndLastAck) && m_pSndLossList->getLossLength() == 0)
        retransmit = true;

    if (is_fastrexmit && (CSeqNo::seqoff(m_iSndLastAck, CSeqNo::incseq(m_iSndCurrSeqNo)) > 0))
        retransmit = true;

    if (retransmit)
    {
        // Sender: Insert all the packets sent after last received acknowledgement into the sender loss list.
        CGuard acklock(m_RecvAckLock); // Protect packet retransmission
        // Resend all unacknowledged packets on timeout, but only if there is no packet in the loss list
        const int32_t csn = m_iSndCurrSeqNo;
        const int     num = m_pSndLossList->insert(m_iSndLastAck, csn);
        if (num > 0)
        {
            CGuard::enterCS(m_StatsLock);
            m_stats.traceSndLoss += num;
            m_stats.sndLossTotal += num;
            CGuard::leaveCS(m_StatsLock);

            HLOGC(mglog.Debug,
                  log << CONID() << "ENFORCED " << (is_laterexmit ? "LATEREXMIT" : "FASTREXMIT")
                      << " by ACK-TMOUT (scheduling): " << CSeqNo::incseq(m_iSndLastAck) << "-" << csn << " ("
                      << CSeqNo::seqoff(m_iSndLastAck, csn) << " packets)");
        }
    }

    ++m_iReXmitCount;

    checkSndTimers(DONT_REGEN_KM);
    const ECheckTimerStage stage = is_fastrexmit ? TEV_CHT_FASTREXMIT : TEV_CHT_REXMIT;
    updateCC<TEV_CHECKTIMER>(stage);

    // immediately restart transmission
    m_pSndQueue->m_pSndUList->update(this, CSndUList::DO_RESCHEDULE);
}

void CUDT::checkTimers()
{
    // update CC parameters
<<<<<<< HEAD
    updateCC<TEV_CHECKTIMER>(TEV_CHT_INIT);
    //uint64_t minint = (uint64_t)(m_ullCPUFrequency * m_pSndTimeWindow->getMinPktSndInt() * 0.9);
    //if (m_ullInterval_tk < minint)
=======
    updateCC(TEV_CHECKTIMER, TEV_CHT_INIT);
    // uint64_t minint = (uint64_t)(m_ullCPUFrequency * m_pSndTimeWindow->getMinPktSndInt() * 0.9);
    // if (m_ullInterval_tk < minint)
>>>>>>> 325dc3fe
    //   m_ullInterval_tk = minint;
    // NOTE: This commented-out ^^^ code was commented out in original UDT. Leaving for historical reasons

    uint64_t currtime_tk;
    CTimer::rdtsc(currtime_tk);

    // This is a very heavy log, unblock only for temporary debugging!
#if 0
    HLOGC(mglog.Debug, log << CONID() << "checkTimers: nextacktime=" << FormatTime(m_ullNextACKTime_tk)
        << " AckInterval=" << m_iACKInterval
        << " pkt-count=" << m_iPktCount << " liteack-count=" << m_iLightACKCount);
#endif

    // Check if it is time to send ACK
    checkACKTimer(currtime_tk);

    // Check if it is time to send a loss report
    checkNAKTimer(currtime_tk);

    // Check if the connection is expired
    if (checkExpTimer(currtime_tk))
        return;

    // Check if FAST or LATE packet retransmission is required
    checkRexmitTimer(currtime_tk);

    //   uint64_t exp_int = (m_iRTT + 4 * m_iRTTVar + COMM_SYN_INTERVAL_US) * m_ullCPUFrequency;
    if (currtime_tk > m_ullLastSndTime_tk + (COMM_KEEPALIVE_PERIOD_US * m_ullCPUFrequency))
    {
        sendCtrl(UMSG_KEEPALIVE);
        HLOGP(mglog.Debug, "KEEPALIVE");
    }
}

void CUDT::addEPoll(const int eid)
{
    CGuard::enterCS(s_UDTUnited.m_EPoll.m_EPollLock);
    m_sPollID.insert(eid);
    CGuard::leaveCS(s_UDTUnited.m_EPoll.m_EPollLock);

    if (!stillConnected())
        return;

    CGuard::enterCS(m_RecvLock);
    if (m_pRcvBuffer->isRcvDataReady())
    {
        s_UDTUnited.m_EPoll.update_events(m_SocketID, m_sPollID, UDT_EPOLL_IN, true);
    }
    CGuard::leaveCS(m_RecvLock);

    if (m_iSndBufSize > m_pSndBuffer->getCurrBufSize())
    {
        s_UDTUnited.m_EPoll.update_events(m_SocketID, m_sPollID, UDT_EPOLL_OUT, true);
    }
}

void CUDT::removeEPoll(const int eid)
{
    // clear IO events notifications;
    // since this happens after the epoll ID has been removed, they cannot be set again
    set<int> remove;
    remove.insert(eid);
    s_UDTUnited.m_EPoll.update_events(m_SocketID, remove, UDT_EPOLL_IN | UDT_EPOLL_OUT, false);

    CGuard::enterCS(s_UDTUnited.m_EPoll.m_EPollLock);
    m_sPollID.erase(eid);
    CGuard::leaveCS(s_UDTUnited.m_EPoll.m_EPollLock);
}

<<<<<<< HEAD
int CUDT::getsndbuffer(SRTSOCKET u, size_t* blocks, size_t* bytes)
=======
void CUDT::ConnectSignal(ETransmissionEvent evt, EventSlot sl)
{
    if (evt >= TEV__SIZE)
        return; // sanity check

    m_Slots[evt].push_back(sl);
}

void CUDT::DisconnectSignal(ETransmissionEvent evt)
{
    if (evt >= TEV__SIZE)
        return; // sanity check

    m_Slots[evt].clear();
}

void CUDT::EmitSignal(ETransmissionEvent tev, EventVariant var)
{
    for (std::vector<EventSlot>::iterator i = m_Slots[tev].begin(); i != m_Slots[tev].end(); ++i)
    {
        i->emit(tev, var);
    }
}

int CUDT::getsndbuffer(SRTSOCKET u, size_t *blocks, size_t *bytes)
>>>>>>> 325dc3fe
{
    CUDTSocket *s = s_UDTUnited.locate(u);
    if (!s || !s->m_pUDT)
        return -1;

    CSndBuffer *b = s->m_pUDT->m_pSndBuffer;

    if (!b)
        return -1;

    int bytecount, timespan;
    int count = b->getCurrBufSize(Ref(bytecount), Ref(timespan));

    if (blocks)
        *blocks = count;

    if (bytes)
        *bytes = bytecount;

    return std::abs(timespan);
}

SRT_REJECT_REASON CUDT::rejectReason(SRTSOCKET u)
{
    CUDTSocket *s = s_UDTUnited.locate(u);
    if (!s || !s->m_pUDT)
        return SRT_REJ_UNKNOWN;

    return s->m_pUDT->m_RejectReason;
}

bool CUDT::runAcceptHook(CUDT *acore, const sockaddr *peer, const CHandShake *hs, const CPacket &hspkt)
{
    // Prepare the information for the hook.

    // We need streamid.
    char target[MAX_SID_LENGTH + 1];
    memset(target, 0, MAX_SID_LENGTH + 1);

    // Just for a case, check the length.
    // This wasn't done before, and we could risk memory crash.
    // In case of error, this will remain unset and the empty
    // string will be passed as streamid.

    int ext_flags = SrtHSRequest::SRT_HSTYPE_HSFLAGS::unwrap(hs->m_iType);

    // This tests if there are any extensions.
    if (hspkt.getLength() > CHandShake::m_iContentSize + 4 && IsSet(ext_flags, CHandShake::HS_EXT_CONFIG))
    {
        uint32_t *begin = reinterpret_cast<uint32_t *>(hspkt.m_pcData + CHandShake::m_iContentSize);
        size_t    size  = hspkt.getLength() - CHandShake::m_iContentSize; // Due to previous cond check we grant it's >0
        uint32_t *next  = 0;
        size_t    length   = size / sizeof(uint32_t);
        size_t    blocklen = 0;

        for (;;) // ONE SHOT, but continuable loop
        {
            int cmd = FindExtensionBlock(begin, length, Ref(blocklen), Ref(next));

            const size_t bytelen = blocklen * sizeof(uint32_t);

            if (cmd == SRT_CMD_SID)
            {
                if (!bytelen || bytelen > MAX_SID_LENGTH)
                {
                    LOGC(mglog.Error,
                         log << "interpretSrtHandshake: STREAMID length " << bytelen << " is 0 or > " << +MAX_SID_LENGTH
                             << " - PROTOCOL ERROR, REJECTING");
                    return false;
                }
                // See comment at CUDT::interpretSrtHandshake().
                memcpy(target, begin + 1, bytelen);

                // Un-swap on big endian machines
                ItoHLA((uint32_t *)target, (uint32_t *)target, blocklen);

                // Nothing more expected from connection block.
                break;
            }
            else if (cmd == SRT_CMD_NONE)
            {
                // End of blocks
                break;
            }
            else
            {
                // Any other kind of message extracted. Search on.
                length -= (next - begin);
                begin = next;
                if (begin)
                    continue;
            }

            break;
        }
    }

    try
    {
        int result = CALLBACK_CALL(m_cbAcceptHook, acore->m_SocketID, hs->m_iVersion, peer, target);
        if (result == -1)
            return false;
    }
    catch (...)
    {
        LOGP(mglog.Error, "runAcceptHook: hook interrupted by exception");
        return false;
    }

    return true;
}<|MERGE_RESOLUTION|>--- conflicted
+++ resolved
@@ -1269,71 +1269,8 @@
 // possibly using CUDT::construct.
 void CUDT::clearData()
 {
-<<<<<<< HEAD
-   // Initial sequence number, loss, acknowledgement, etc.
-   int udpsize = m_iMSS - CPacket::UDP_HDR_SIZE;
-
-   m_iMaxSRTPayloadSize = udpsize - CPacket::HDR_SIZE;
-
-   HLOGC(mglog.Debug, log << "clearData: PAYLOAD SIZE: " << m_iMaxSRTPayloadSize);
-
-   m_iEXPCount = 1;
-   m_iBandwidth = 1;    //pkts/sec
-   // XXX use some constant for this 16
-   m_iDeliveryRate = 16;
-   m_iByteDeliveryRate = 16 * m_iMaxSRTPayloadSize;
-   m_iAckSeqNo = 0;
-   m_ullLastAckTime_tk = 0;
-
-   // trace information
-   CGuard::enterCS(m_StatsLock);
-   m_stats.startTime = CTimer::getTime();
-   m_stats.sentTotal = m_stats.recvTotal = m_stats.sndLossTotal = m_stats.rcvLossTotal = m_stats.retransTotal = m_stats.sentACKTotal = m_stats.recvACKTotal = m_stats.sentNAKTotal = m_stats.recvNAKTotal = 0;
-   m_stats.lastSampleTime = CTimer::getTime();
-   m_stats.traceSent = m_stats.traceRecv = m_stats.traceSndLoss = m_stats.traceRcvLoss = m_stats.traceRetrans = m_stats.sentACK = m_stats.recvACK = m_stats.sentNAK = m_stats.recvNAK = 0;
-   m_stats.traceRcvRetrans = 0;
-   m_stats.traceReorderDistance = 0;
-#ifdef SRT_ENABLE_BELATEDTIMECOUNT
-   m_stats.traceBelatedTime = 0.0;
-   m_stats.traceRcvBelated          = 0;
-#endif
-
-   m_stats.sndDropTotal             = 0;
-   m_stats.traceSndDrop             = 0;
-   m_stats.rcvDropTotal             = 0;
-   m_stats.traceRcvDrop             = 0;
-
-   m_stats.m_rcvUndecryptTotal      = 0;
-   m_stats.traceRcvUndecrypt        = 0;
-
-   m_stats.bytesSentTotal           = 0;
-   m_stats.bytesRecvTotal           = 0;
-   m_stats.bytesRetransTotal        = 0;
-   m_stats.traceBytesSent           = 0;
-   m_stats.traceBytesRecv           = 0;
-   m_stats.sndFilterExtra = 0;
-   m_stats.rcvFilterExtra = 0;
-   m_stats.rcvFilterSupply = 0;
-   m_stats.rcvFilterLoss = 0;
-
-   m_stats.traceBytesRetrans        = 0;
-#ifdef SRT_ENABLE_LOSTBYTESCOUNT
-   m_stats.traceRcvBytesLoss        = 0;
-#endif
-   m_stats.sndBytesDropTotal        = 0;
-   m_stats.rcvBytesDropTotal        = 0;
-   m_stats.traceSndBytesDrop        = 0;
-   m_stats.traceRcvBytesDrop        = 0;
-   m_stats.m_rcvBytesUndecryptTotal = 0;
-   m_stats.traceRcvBytesUndecrypt   = 0;
-
-   m_stats.sndDuration = m_stats.m_sndDurationTotal = 0;
-   CGuard::leaveCS(m_StatsLock);
-
-=======
     // Initial sequence number, loss, acknowledgement, etc.
     int udpsize = m_iMSS - CPacket::UDP_HDR_SIZE;
->>>>>>> 325dc3fe
 
     m_iMaxSRTPayloadSize = udpsize - CPacket::HDR_SIZE;
 
@@ -1357,8 +1294,10 @@
         m_stats.sentACK = m_stats.recvACK = m_stats.sentNAK = m_stats.recvNAK = 0;
     m_stats.traceRcvRetrans                                                   = 0;
     m_stats.traceReorderDistance                                              = 0;
+#ifdef SRT_ENABLE_BELATEDTIMECOUNT
     m_stats.traceBelatedTime                                                  = 0.0;
     m_stats.traceRcvBelated                                                   = 0;
+#endif
 
     m_stats.sndDropTotal = 0;
     m_stats.traceSndDrop = 0;
@@ -6513,148 +6452,13 @@
     return size - torecv;
 }
 
-<<<<<<< HEAD
-void CUDT::sample(CPerfMon* perf, bool clear)
-{
-   if (!m_bConnected)
-      throw CUDTException(MJ_CONNECTION, MN_NOCONN, 0);
-   if (m_bBroken || m_bClosing)
-      throw CUDTException(MJ_CONNECTION, MN_CONNLOST, 0);
-
-   CGuard statsLock(m_StatsLock);
-   uint64_t currtime = CTimer::getTime();
-   perf->msTimeStamp = (currtime - m_stats.startTime) / 1000;
-
-   perf->pktSent = m_stats.traceSent;
-   perf->pktRecv = m_stats.traceRecv;
-   perf->pktSndLoss = m_stats.traceSndLoss;
-   perf->pktRcvLoss = m_stats.traceRcvLoss;
-   perf->pktRetrans = m_stats.traceRetrans;
-   perf->pktRcvRetrans = m_stats.traceRcvRetrans;
-   perf->pktSentACK = m_stats.sentACK;
-   perf->pktRecvACK = m_stats.recvACK;
-   perf->pktSentNAK = m_stats.sentNAK;
-   perf->pktRecvNAK = m_stats.recvNAK;
-   perf->usSndDuration = m_stats.sndDuration;
-   perf->pktReorderDistance = m_stats.traceReorderDistance;
-#ifdef SRT_ENABLE_BELATEDTIMECOUNT
-   perf->pktRcvAvgBelatedTime = m_stats.traceBelatedTime;
-   perf->pktRcvBelated = m_stats.traceRcvBelated;
-#endif
-   perf->pktSentTotal = m_stats.sentTotal;
-   perf->pktRecvTotal = m_stats.recvTotal;
-   perf->pktSndLossTotal = m_stats.sndLossTotal;
-   perf->pktRcvLossTotal = m_stats.rcvLossTotal;
-   perf->pktRetransTotal = m_stats.retransTotal;
-   perf->pktSentACKTotal = m_stats.sentACKTotal;
-   perf->pktRecvACKTotal = m_stats.recvACKTotal;
-   perf->pktSentNAKTotal = m_stats.sentNAKTotal;
-   perf->pktRecvNAKTotal = m_stats.recvNAKTotal;
-   perf->usSndDurationTotal = m_stats.m_sndDurationTotal;
-
-   double interval = double(currtime - m_stats.lastSampleTime);
-
-   perf->mbpsSendRate = double(m_stats.traceSent) * m_iMaxSRTPayloadSize * 8.0 / interval;
-   perf->mbpsRecvRate = double(m_stats.traceRecv) * m_iMaxSRTPayloadSize * 8.0 / interval;
-
-   perf->usPktSndPeriod = m_ullInterval_tk / double(m_ullCPUFrequency);
-   perf->pktFlowWindow = m_iFlowWindowSize;
-   perf->pktCongestionWindow = (int)m_dCongestionWindow;
-   perf->pktFlightSize = CSeqNo::seqlen(m_iSndLastAck, CSeqNo::incseq(m_iSndCurrSeqNo)) - 1;
-   perf->msRTT = m_iRTT/1000.0;
-   perf->mbpsBandwidth = Bps2Mbps( m_iBandwidth * m_iMaxSRTPayloadSize );
-
-   if (pthread_mutex_trylock(&m_ConnectionLock) == 0)
-   {
-      perf->byteAvailSndBuf = (m_pSndBuffer == NULL) ? 0 
-          : sndBuffersLeft() * m_iMSS;
-      perf->byteAvailRcvBuf = (m_pRcvBuffer == NULL) ? 0 
-          : m_pRcvBuffer->getAvailBufSize() * m_iMSS;
-
-      pthread_mutex_unlock(&m_ConnectionLock);
-   }
-   else
-   {
-      perf->byteAvailSndBuf = 0;
-      perf->byteAvailRcvBuf = 0;
-   }
-
-   if (clear)
-   {
-      m_stats.traceSndDrop        = 0;
-      m_stats.traceRcvDrop        = 0;
-      m_stats.traceSndBytesDrop = 0;
-      m_stats.traceRcvBytesDrop = 0;
-      m_stats.traceRcvUndecrypt        = 0;
-      m_stats.traceRcvBytesUndecrypt = 0;
-      //new>
-      m_stats.traceBytesSent = m_stats.traceBytesRecv = m_stats.traceBytesRetrans = 0;
-      //<
-      m_stats.traceSent = m_stats.traceRecv = m_stats.traceSndLoss = m_stats.traceRcvLoss = m_stats.traceRetrans = m_stats.sentACK = m_stats.recvACK = m_stats.sentNAK = m_stats.recvNAK = 0;
-      m_stats.sndDuration = 0;
-      m_stats.traceRcvRetrans = 0;
-#ifdef SRT_ENABLE_BELATEDTIMECOUNT
-      m_stats.traceRcvBelated = 0;
-      m_fTraceBelatedTime = 0;
-#endif
-#ifdef SRT_ENABLE_LOSTBYTESCOUNT
-      m_stats.traceRcvBytesLoss = 0;
-#endif
-
-      m_stats.sndFilterExtra = 0;
-      m_stats.rcvFilterExtra = 0;
-
-      m_stats.rcvFilterSupply = 0;
-      m_stats.rcvFilterLoss = 0;
-
-      m_stats.lastSampleTime = currtime;
-   }
-}
-
-void CUDT::bstats(CBytePerfMon* perf, bool clear, bool instantaneous)
-=======
 void CUDT::bstats(CBytePerfMon *perf, bool clear, bool instantaneous)
->>>>>>> 325dc3fe
 {
     if (!m_bConnected)
         throw CUDTException(MJ_CONNECTION, MN_NOCONN, 0);
     if (m_bBroken || m_bClosing)
         throw CUDTException(MJ_CONNECTION, MN_CONNLOST, 0);
 
-<<<<<<< HEAD
-   CGuard statsguard(m_StatsLock);
-
-   uint64_t currtime = CTimer::getTime();
-   perf->msTimeStamp = (currtime - m_stats.startTime) / 1000;
-
-   perf->pktSent = m_stats.traceSent;
-   perf->pktRecv = m_stats.traceRecv;
-   perf->pktSndLoss = m_stats.traceSndLoss;
-   perf->pktRcvLoss = m_stats.traceRcvLoss;
-   perf->pktRetrans = m_stats.traceRetrans;
-   perf->pktRcvRetrans = m_stats.traceRcvRetrans;
-   perf->pktSentACK = m_stats.sentACK;
-   perf->pktRecvACK = m_stats.recvACK;
-   perf->pktSentNAK = m_stats.sentNAK;
-   perf->pktRecvNAK = m_stats.recvNAK;
-   perf->usSndDuration = m_stats.sndDuration;
-   perf->pktReorderDistance = m_stats.traceReorderDistance;
-#ifdef SRT_ENABLE_BELATEDTIMECOUNT
-   perf->pktRcvAvgBelatedTime = m_stats.traceBelatedTime;
-   perf->pktRcvBelated = m_stats.traceRcvBelated;
-#endif
-
-   perf->pktSndFilterExtra = m_stats.sndFilterExtra;
-   perf->pktRcvFilterExtra = m_stats.rcvFilterExtra;
-   perf->pktRcvFilterSupply = m_stats.rcvFilterSupply;
-   perf->pktRcvFilterLoss = m_stats.rcvFilterLoss;
-
-   /* perf byte counters include all headers (SRT+UDP+IP) */
-   const int pktHdrSize = CPacket::HDR_SIZE + CPacket::UDP_HDR_SIZE;
-   perf->byteSent = m_stats.traceBytesSent + (m_stats.traceSent * pktHdrSize);
-   perf->byteRecv = m_stats.traceBytesRecv + (m_stats.traceRecv * pktHdrSize);
-   perf->byteRetrans = m_stats.traceBytesRetrans + (m_stats.traceRetrans * pktHdrSize);
-=======
     CGuard statsguard(m_StatsLock);
 
     uint64_t currtime = CTimer::getTime();
@@ -6673,8 +6477,10 @@
     perf->usSndDuration        = m_stats.sndDuration;
     perf->pktReorderDistance   = m_stats.traceReorderDistance;
     perf->pktReorderTolerance  = m_iReorderTolerance;
+#ifdef SRT_ENABLE_BELATEDTIMECOUNT
     perf->pktRcvAvgBelatedTime = m_stats.traceBelatedTime;
     perf->pktRcvBelated        = m_stats.traceRcvBelated;
+#endif
 
     perf->pktSndFilterExtra  = m_stats.sndFilterExtra;
     perf->pktRcvFilterExtra  = m_stats.rcvFilterExtra;
@@ -6686,7 +6492,6 @@
     perf->byteSent       = m_stats.traceBytesSent + (m_stats.traceSent * pktHdrSize);
     perf->byteRecv       = m_stats.traceBytesRecv + (m_stats.traceRecv * pktHdrSize);
     perf->byteRetrans    = m_stats.traceBytesRetrans + (m_stats.traceRetrans * pktHdrSize);
->>>>>>> 325dc3fe
 #ifdef SRT_ENABLE_LOSTBYTESCOUNT
     perf->byteRcvLoss = m_stats.traceRcvBytesLoss + (m_stats.traceRcvLoss * pktHdrSize);
 #endif
@@ -6814,26 +6619,6 @@
             //<
         }
 
-<<<<<<< HEAD
-   if (clear)
-   {
-      m_stats.traceSndDrop        = 0;
-      m_stats.traceRcvDrop        = 0;
-      m_stats.traceSndBytesDrop = 0;
-      m_stats.traceRcvBytesDrop = 0;
-      m_stats.traceRcvUndecrypt        = 0;
-      m_stats.traceRcvBytesUndecrypt = 0;
-      //new>
-      m_stats.traceBytesSent = m_stats.traceBytesRecv = m_stats.traceBytesRetrans = 0;
-      //<
-      m_stats.traceSent = m_stats.traceRecv = m_stats.traceSndLoss = m_stats.traceRcvLoss = m_stats.traceRetrans = m_stats.sentACK = m_stats.recvACK = m_stats.sentNAK = m_stats.recvNAK = 0;
-      m_stats.sndDuration = 0;
-      m_stats.traceRcvRetrans = 0;
-#ifdef SRT_ENABLE_BELATEDTIMECOUNT
-      m_stats.traceRcvBelated = 0;
-      m_fTraceBelatedTime = 0;
-#endif
-=======
         pthread_mutex_unlock(&m_ConnectionLock);
     }
     else
@@ -6865,8 +6650,10 @@
             m_stats.sentACK = m_stats.recvACK = m_stats.sentNAK = m_stats.recvNAK = 0;
         m_stats.sndDuration                                                       = 0;
         m_stats.traceRcvRetrans                                                   = 0;
+#ifdef SRT_ENABLE_BELATEDTIMECOUNT
         m_stats.traceRcvBelated                                                   = 0;
->>>>>>> 325dc3fe
+      m_fTraceBelatedTime = 0;
+#endif
 #ifdef SRT_ENABLE_LOSTBYTESCOUNT
         m_stats.traceRcvBytesLoss = 0;
 #endif
@@ -6904,7 +6691,6 @@
     // 1: SRTO_INPUTBW was changed
     // 2: SRTO_OHEADBW was changed
 
-<<<<<<< HEAD
     // false = TEV_INIT_RESET: in the beginning, or when MAXBW was changed.
 
     if (only_input && m_llMaxBW)
@@ -6922,23 +6708,6 @@
         int bw = m_llMaxBW != 0 ? m_llMaxBW : // When used SRTO_MAXBW
             m_llInputBW != 0 ? withOverhead(m_llInputBW) : // SRTO_INPUTBW + SRT_OHEADBW
             0; // When both MAXBW and INPUTBW are 0, request in-buffer sampling
-=======
-        if (only_input && m_llMaxBW)
-        {
-            HLOGC(mglog.Debug, log << "updateCC/TEV_INIT: non-RESET stage and m_llMaxBW already set to " << m_llMaxBW);
-            // Don't change
-        }
-        else // either m_llMaxBW == 0 or only_input == TEV_INIT_RESET
-        {
-            // Use the values:
-            // - if SRTO_MAXBW is >0, use it.
-            // - if SRTO_MAXBW == 0, use SRTO_INPUTBW + SRTO_OHEADBW
-            // - if SRTO_INPUTBW == 0, pass 0 to requst in-buffer sampling
-            // Bytes/s
-            int bw = m_llMaxBW != 0 ? m_llMaxBW :                       // When used SRTO_MAXBW
-                         m_llInputBW != 0 ? withOverhead(m_llInputBW) : // SRTO_INPUTBW + SRT_OHEADBW
-                             0; // When both MAXBW and INPUTBW are 0, request in-buffer sampling
->>>>>>> 325dc3fe
 
             // Note: setting bw == 0 uses BW_INFINITE value in LiveCC
             m_CongCtl->updateBandwidth(m_llMaxBW, bw);
@@ -6955,18 +6724,11 @@
                 m_pSndBuffer->resetInputRateSmpPeriod(disable_in_rate_calc);
         }
 
-<<<<<<< HEAD
-        HLOGC(mglog.Debug, log << "updateCC/TEV_INIT: updating BW=" << m_llMaxBW
-                << (only_input == TEV_INIT_RESET ? " (UNCHANGED)"
-                    : only_input == TEV_INIT_OHEADBW ? " (only Overhead)": " (updated sampling rate)"));
-=======
-            HLOGC(mglog.Debug,
-                  log << "updateCC/TEV_INIT: updating BW=" << m_llMaxBW
-                      << (only_input == TEV_INIT_RESET
-                              ? " (UNCHANGED)"
-                              : only_input == TEV_INIT_OHEADBW ? " (only Overhead)" : " (updated sampling rate)"));
-        }
->>>>>>> 325dc3fe
+        HLOGC(mglog.Debug,
+              log << "updateCC/TEV_INIT: updating BW=" << m_llMaxBW
+                  << (only_input == TEV_INIT_RESET
+                          ? " (UNCHANGED)"
+                          : only_input == TEV_INIT_OHEADBW ? " (only Overhead)": " (updated sampling rate)"));
     }
 }
 
@@ -6985,65 +6747,27 @@
          * On blocked transmitter (tx full) and until connection closes,
          * auto input rate falls to 0 but there may be still lot of packet to retransmit
              * Calling updateBandwidth with 0 sets maxBW to default BW_INFINITE (1 Gbps)
-<<<<<<< HEAD
          * and sendrate skyrockets for retransmission.
          * Keep previously set maximum in that case (inputbw == 0).
          */
         if (inputbw != 0)
-                m_CongCtl->updateBandwidth(0, withOverhead(inputbw)); //Bytes/sec
-=======
-             * and sendrate skyrockets for retransmission.
-             * Keep previously set maximum in that case (inputbw == 0).
-             */
-            if (inputbw != 0)
                 m_CongCtl->updateBandwidth(0, withOverhead(inputbw)); // Bytes/sec
-        }
->>>>>>> 325dc3fe
     }
 }
 
-<<<<<<< HEAD
 void CUDT::updateCC_UPDATE()
 {
     // This part comes from original UDT.
     // NOTE: THESE things come from CCC class:
     // - m_dPktSndPeriod
     // - m_dCWndSize
-        m_ullInterval_tk = (uint64_t)(m_CongCtl->pktSndPeriod_us() * m_ullCPUFrequency);
-=======
-    HLOGC(mglog.Debug, log << "udpateCC: emitting signal for EVENT:" << TransmissionEventStr(evt));
-
-    // Now execute a congctl-defined action for that event.
-    EmitSignal(evt, arg);
-
-    // This should be done with every event except ACKACK and SEND/RECEIVE
-    // After any action was done by the congctl, update the congestion window and sending interval.
-    if (evt != TEV_ACKACK && evt != TEV_SEND && evt != TEV_RECEIVE)
-    {
-        // This part comes from original UDT.
-        // NOTE: THESE things come from CCC class:
-        // - m_dPktSndPeriod
-        // - m_dCWndSize
         m_ullInterval_tk    = (uint64_t)(m_CongCtl->pktSndPeriod_us() * m_ullCPUFrequency);
->>>>>>> 325dc3fe
         m_dCongestionWindow = m_CongCtl->cgWindowSize();
 #if ENABLE_HEAVY_LOGGING
         HLOGC(mglog.Debug,
               log << "updateCC: updated values from congctl: interval=" << m_ullInterval_tk << "tk ("
                   << m_CongCtl->pktSndPeriod_us() << "us) cgwindow=" << std::setprecision(3) << m_dCongestionWindow);
 #endif
-<<<<<<< HEAD
-=======
-    }
-
-    HLOGC(mglog.Debug, log << "udpateCC: finished handling for EVENT:" << TransmissionEventStr(evt));
-
-#if 0 // debug
-    static int callcnt = 0;
-    if (!(callcnt++ % 250)) cerr << "SndPeriod=" << (m_ullInterval_tk/m_ullCPUFrequency) << "\n");
-
-#endif
->>>>>>> 325dc3fe
 }
 
 
@@ -7137,11 +6861,7 @@
         ackv << prev << " ";
     if (shorted)
         ackv << "...";
-<<<<<<< HEAD
     LOGC(mglog.Debug, log << hdr << ": @" << sock << ": ACK (" << (diff+1) << "): " << ackv.str() << ack);
-=======
-    HLOGC(mglog.Debug, log << hdr << "ACK (" << (diff + 1) << "): " << ackv.str() << ack);
->>>>>>> 325dc3fe
 }
 #else
 static inline void DebugAck(const char*, SRTSOCKET, int, int) {}
@@ -7187,18 +6907,6 @@
         if (m_iRcvLastAckAck == ack)
             break;
 
-<<<<<<< HEAD
-      // send out a lite ACK
-      // to save time on buffer processing and bandwidth/AS measurement, a lite ACK only feeds back an ACK number
-      if (size == SEND_LITE_ACK)
-      {
-         ctrlpkt.pack(pkttype, NULL, &ack, size);
-         ctrlpkt.m_iID = m_PeerID;
-         nbsent = m_pSndQueue->sendto(m_pPeerAddr, ctrlpkt);
-         DebugAck("sendCtrl(lite)", m_SocketID, local_prevack, ack);
-         break;
-      }
-=======
         // send out a lite ACK
         // to save time on buffer processing and bandwidth/AS measurement, a lite ACK only feeds back an ACK number
         if (size == SEND_LITE_ACK)
@@ -7206,10 +6914,9 @@
             ctrlpkt.pack(pkttype, NULL, &ack, size);
             ctrlpkt.m_iID = m_PeerID;
             nbsent        = m_pSndQueue->sendto(m_pPeerAddr, ctrlpkt);
-            DebugAck("sendCtrl(lite):" + CONID(), local_prevack, ack);
+            DebugAck("sendCtrl(lite)", m_SocketID, local_prevack, ack);
             break;
         }
->>>>>>> 325dc3fe
 
         // There are new received packets to acknowledge, update related information.
         /* tsbpd thread may also call ackData when skipping packet so protect code */
@@ -7309,15 +7016,8 @@
                 int rcvRate;
                 int ctrlsz = ACKD_TOTAL_SIZE_UDTBASE * ACKD_FIELD_SIZE; // Minimum required size
 
-<<<<<<< HEAD
-         ctrlpkt.m_iID = m_PeerID;
-         ctrlpkt.m_iTimeStamp = int(CTimer::getTime() - m_stats.startTime);
-         nbsent = m_pSndQueue->sendto(m_pPeerAddr, ctrlpkt);
-         DebugAck("sendCtrl", m_SocketID, local_prevack, ack);
-=======
                 data[ACKD_RCVSPEED]  = m_RcvTimeWindow.getPktRcvSpeed(Ref(rcvRate));
                 data[ACKD_BANDWIDTH] = m_RcvTimeWindow.getBandwidth();
->>>>>>> 325dc3fe
 
                 //>>Patch while incompatible (1.0.2) receiver floating around
                 if (m_lPeerSrtVersion == SrtVersion(1, 0, 2))
@@ -7345,7 +7045,7 @@
             ctrlpkt.m_iID        = m_PeerID;
             ctrlpkt.m_iTimeStamp = int(CTimer::getTime() - m_stats.startTime);
             nbsent               = m_pSndQueue->sendto(m_pPeerAddr, ctrlpkt);
-            DebugAck("sendCtrl: " + CONID(), local_prevack, ack);
+            DebugAck("sendCtrl", m_SocketID, local_prevack, ack);
 
             m_ACKWindow.store(m_iAckSeqNo, m_iRcvLastAck);
 
@@ -7668,17 +7368,12 @@
      *   ACKD_XMRATE
      */
 
-<<<<<<< HEAD
-      checkSndTimers(REGEN_KM);
-      updateCC<TEV_ACK>(ack);
-=======
     if (acksize > ACKD_TOTAL_SIZE_SMALL)
     {
         // This means that ACKD_RCVSPEED and ACKD_BANDWIDTH fields are available.
         int pktps     = ackdata[ACKD_RCVSPEED];
         int bandwidth = ackdata[ACKD_BANDWIDTH];
         int bytesps;
->>>>>>> 325dc3fe
 
         /* SRT v1.0.2 Bytes-based stats: bandwidth (pcData[ACKD_XMRATE]) and delivery rate (pcData[ACKD_RCVRATE]) in
          * bytes/sec instead of pkts/sec */
@@ -7702,7 +7397,7 @@
     }
 
     checkSndTimers(REGEN_KM);
-    updateCC(TEV_ACK, ackdata_seqno);
+      updateCC<TEV_ACK>(ackdata_seqno);
 
     CGuard::enterCS(m_StatsLock);
     ++m_stats.recvACK;
@@ -7719,13 +7414,9 @@
     m_ullLastRspTime_tk    = currtime_tk;
     bool using_rexmit_flag = m_bPeerRexmitFlag;
 
-<<<<<<< HEAD
-      updateCC<TEV_ACKACK>(ack);
-=======
     HLOGC(mglog.Debug,
           log << CONID() << "incoming UMSG:" << ctrlpkt.getType() << " ("
               << MessageTypeStr(ctrlpkt.getType(), ctrlpkt.getExtendedType()) << ") socket=%" << ctrlpkt.m_iID);
->>>>>>> 325dc3fe
 
     switch (ctrlpkt.getType())
     {
@@ -7755,7 +7446,7 @@
         m_iRTTVar = (m_iRTTVar * 3 + abs(rtt - m_iRTT)) >> 2;
         m_iRTT    = (m_iRTT * 7 + rtt) >> 3;
 
-        updateCC(TEV_ACKACK, ack);
+        updateCC<TEV_ACKACK>(ack);
 
         // This function will put a lock on m_RecvLock by itself, as needed.
         // It must be done inside because this function reads the current time
@@ -7849,18 +7540,6 @@
 
                 int num = m_pSndLossList->insert(losslist[i], losslist[i]);
 
-<<<<<<< HEAD
-      updateCC<TEV_LOSSREPORT>(make_pair(losslist, losslist_len));
-      
-      if (!secure)
-      {
-         LOGC(mglog.Warn, log << "out-of-band LOSSREPORT received; BUG or ATTACK - last sent %" << m_iSndCurrSeqNo << " vs loss %" << wrong_loss);
-         //this should not happen: attack or bug
-         m_bBroken = true;
-         m_iBrokenCounter = 0;
-         break;
-      }
-=======
                 CGuard::enterCS(m_StatsLock);
                 m_stats.traceSndLoss += num;
                 m_stats.sndLossTotal += num;
@@ -7869,9 +7548,8 @@
         }
         CGuard::leaveCS(m_RecvAckLock);
 
-        updateCC(TEV_LOSSREPORT, EventVariant(losslist, losslist_len));
->>>>>>> 325dc3fe
-
+        updateCC<TEV_LOSSREPORT>(make_pair(losslist, losslist_len));
+      
         if (!secure)
         {
             LOGC(mglog.Warn,
@@ -8065,34 +7743,7 @@
 
         m_bPeerHealth = false;
 
-<<<<<<< HEAD
-   case UMSG_EXT: //0x7FFF - reserved and user defined messages
-      HLOGF(mglog.Debug, "CONTROL EXT MSG RECEIVED: %08X\n", ctrlpkt.getExtendedType());
-      {
-          // This has currently two roles in SRT:
-          // - HSv4 (legacy) handshake
-          // - refreshed KMX (initial KMX is done still in the HS process in HSv5)
-          bool understood = processSrtMsg(&ctrlpkt);
-          // CAREFUL HERE! This only means that this update comes from the UMSG_EXT
-          // message received, REGARDLESS OF WHAT IT IS. This version doesn't mean
-          // the handshake version, but the reason of calling this function.
-          //
-          // Fortunately, the only messages taken into account in this function
-          // are HSREQ and HSRSP, which should *never* be interchanged when both
-          // parties are HSv5.
-          if ( understood )
-          {
-              updateAfterSrtHandshake(ctrlpkt.getExtendedType(), HS_VERSION_UDT4);
-          }
-          else
-          {
-              updateCC<TEV_CUSTOM>(&ctrlpkt);
-          }
-      }
-      break;
-=======
-        break;
->>>>>>> 325dc3fe
+        break;
 
     case UMSG_EXT: // 0x7FFF - reserved and user defined messages
         HLOGF(mglog.Debug, "CONTROL EXT MSG RECEIVED: %08X\n", ctrlpkt.getExtendedType());
@@ -8114,7 +7765,7 @@
             }
             else
             {
-                updateCC(TEV_CUSTOM, &ctrlpkt);
+                updateCC<TEV_CUSTOM>(&ctrlpkt);
             }
         }
         break;
@@ -8457,19 +8108,11 @@
 
     considerLegacySrtHandshake(0);
 
-<<<<<<< HEAD
-   // WARNING: TEV_SEND is the only event that is reported from
-   // the CSndQueue::worker thread. All others are reported from
-   // CRcvQueue::worker. If you connect to this signal, make sure
-   // that you are aware of prospective simultaneous access.
-   updateCC<TEV_SEND>(&packet);
-=======
     // WARNING: TEV_SEND is the only event that is reported from
     // the CSndQueue::worker thread. All others are reported from
     // CRcvQueue::worker. If you connect to this signal, make sure
     // that you are aware of prospective simultaneous access.
-    updateCC(TEV_SEND, &packet);
->>>>>>> 325dc3fe
+    updateCC<TEV_SEND>(&packet);
 
     // XXX This was a blocked code also originally in UDT. Probably not required.
     // Left untouched for historical reasons.
@@ -8621,85 +8264,10 @@
 #endif
     }
 
-<<<<<<< HEAD
-   HLOGC(dlog.Debug, log << CONID() << "processData: RECEIVED DATA: size=" << packet.getLength() << " seq=" << packet.getSeqNo());
-
-   updateCC<TEV_RECEIVE>(&packet);
-   ++ m_iPktCount;
-
-   const int pktsz = packet.getLength();
-   // Update time information
-   m_RcvTimeWindow.onPktArrival(pktsz);
-
-   // Check if it is a probing packet pair
-   if ((packet.m_iSeqNo & PUMASK_SEQNO_PROBE) == 0)
-      m_RcvTimeWindow.probe1Arrival();
-   else if ((packet.m_iSeqNo & PUMASK_SEQNO_PROBE) == 1)
-      m_RcvTimeWindow.probe2Arrival(pktsz);
-
-   CGuard::enterCS(m_StatsLock);
-   m_stats.traceBytesRecv += pktsz;
-   m_stats.bytesRecvTotal += pktsz;
-   ++ m_stats.traceRecv;
-   ++ m_stats.recvTotal;
-   CGuard::leaveCS(m_StatsLock);
-
-   typedef vector< pair<int32_t, int32_t> > loss_seqs_t;
-   loss_seqs_t filter_loss_seqs;
-   loss_seqs_t srt_loss_seqs;
-   vector<CUnit*> incoming;
-   bool was_sent_in_order = true;
-   bool reorder_prevent_lossreport = false;
-
-   // If the peer doesn't understand REXMIT flag, send rexmit request
-   // always immediately.
-   int initial_loss_ttl = 0;
-   if ( m_bPeerRexmitFlag )
-       initial_loss_ttl = m_iReorderTolerance;
-
-
-   // After introduction of packet filtering, the "recordable loss detection"
-   // does not exactly match the true loss detection. When a FEC filter is
-   // working, for example, then getting one group filled with all packet but
-   // the last one and the FEC control packet, in this special case this packet
-   // won't be notified at all as lost because it will be recovered by the
-   // filter immediately before anyone notices what happened (and the loss
-   // detection for the further functionality is checked only afterwards,
-   // and in this case the immediate recovery makes the loss to not be noticed
-   // at all).
-   //
-   // Because of that the check for losses must happen BEFORE passing the packet
-   // to the filter and before the filter could recover the packet before anyone
-   // notices :)
-
-   if (packet.getMsgSeq() != 0) // disregard filter-control packets, their seq may mean nothing
-   {
-       int diff = CSeqNo::seqoff(m_iRcvCurrPhySeqNo, packet.m_iSeqNo);
-       if (diff > 1)
-       {
-           CGuard lg(m_StatsLock);
-           int loss = diff - 1; // loss is all that is above diff == 1
-           m_stats.traceRcvLoss += loss;
-           m_stats.rcvLossTotal += loss;
-           uint64_t lossbytes = loss * m_pRcvBuffer->getRcvAvgPayloadSize();
-           m_stats.traceRcvBytesLoss += lossbytes;
-           m_stats.rcvBytesLossTotal += lossbytes;
-           HLOGC(mglog.Debug, log << "LOSS STATS: n=" << loss << " SEQ: ["
-                   << CSeqNo::incseq(m_iRcvCurrPhySeqNo) << " " << CSeqNo::decseq(packet.m_iSeqNo) << "]");
-
-       }
-
-       if (diff > 0)
-       {
-           // Record if it was further than latest
-           m_iRcvCurrPhySeqNo = packet.m_iSeqNo;
-       }
-   }
-=======
     HLOGC(dlog.Debug,
           log << CONID() << "processData: RECEIVED DATA: size=" << packet.getLength() << " seq=" << packet.getSeqNo());
 
-    updateCC(TEV_RECEIVE, &packet);
+    updateCC<TEV_RECEIVE>(&packet);
     ++m_iPktCount;
 
     const int pktsz = packet.getLength();
@@ -8818,6 +8386,7 @@
             if (offset < 0)
             {
                 IF_HEAVY_LOGGING(exc_type = "BELATED");
+#ifdef SRT_ENABLE_BELATEDTIMECOUNT
                 uint64_t tsbpdtime = m_pRcvBuffer->getPktTsbPdTime(rpkt.getMsgTimeStamp());
                 uint64_t bltime =
                     CountIIR(uint64_t(m_stats.traceBelatedTime) * 1000, CTimer::getTime() - tsbpdtime, 0.2);
@@ -8826,12 +8395,12 @@
                 m_stats.traceBelatedTime = double(bltime) / 1000.0;
                 m_stats.traceRcvBelated++;
                 CGuard::leaveCS(m_StatsLock);
+#endif
                 HLOGC(mglog.Debug,
                       log << CONID() << "RECEIVED: seq=" << packet.m_iSeqNo << " offset=" << offset << " (BELATED/"
                           << rexmitstat[pktrexmitflag] << rexmit_reason << ") FLAGS: " << packet.MessageFlagStr());
                 continue;
             }
-
             const int avail_bufsize = m_pRcvBuffer->getAvailBufSize();
             if (offset >= avail_bufsize)
             {
@@ -8897,7 +8466,6 @@
                             m_stats.m_rcvUndecryptTotal += 1;
                             m_stats.m_rcvBytesUndecryptTotal += pktsz;
                         }
->>>>>>> 325dc3fe
 
                         // Log message degraded to debug because it may happen very often
                         HLOGC(dlog.Debug, log << CONID() << "ERROR: packet not decrypted, dropping data.");
@@ -8956,64 +8524,6 @@
             }
         }
 
-<<<<<<< HEAD
-          if (offset < 0)
-          {
-              IF_HEAVY_LOGGING(exc_type = "BELATED");
-#ifdef SRT_ENABLE_BELATEDTIMECOUNT
-              uint64_t tsbpdtime = m_pRcvBuffer->getPktTsbPdTime(rpkt.getMsgTimeStamp());
-              uint64_t bltime = CountIIR(
-                      uint64_t(m_stats.traceBelatedTime) * 1000,
-                      CTimer::getTime() - tsbpdtime, 0.2);
-
-              CGuard::enterCS(m_StatsLock);
-              m_stats.traceBelatedTime = double(bltime) / 1000.0;
-              m_stats.traceRcvBelated++;
-              CGuard::leaveCS(m_StatsLock);
-#endif
-              HLOGC(mglog.Debug, log << CONID() << "RECEIVED: seq=" << packet.m_iSeqNo
-                      << " offset=" << offset << " (BELATED/" << rexmitstat[pktrexmitflag] << rexmit_reason
-                      << ") FLAGS: " << packet.MessageFlagStr());
-              continue;
-          }
-          const int avail_bufsize = m_pRcvBuffer->getAvailBufSize();
-          if (offset >= avail_bufsize)
-          {
-              // This is already a sequence discrepancy. Probably there could be found
-              // some way to make it continue reception by overriding the sequence and
-              // make a kinda TLKPTDROP, but there has been found no reliable way to do this.
-              if (m_bTsbPd && m_bTLPktDrop && m_pRcvBuffer->empty())
-              {
-                  // Only in live mode. In File mode this shall not be possible
-                  // because the sender should stop sending in this situation.
-                  // In Live mode this means that there is a gap between the
-                  // lowest sequence in the empty buffer and the incoming sequence
-                  // that exceeds the buffer size. Receiving data in this situation
-                  // is no longer possible and this is a point of no return.
-                  LOGC(mglog.Error, log << CONID() << "SEQUENCE DISCREPANCY. BREAKING CONNECTION. offset="
-                          << offset << " avail=" << avail_bufsize
-                          << " ack.seq=" << m_iRcvLastSkipAck << " pkt.seq=" << rpkt.m_iSeqNo
-                          << " rcv-remain=" << m_pRcvBuffer->debugGetSize()
-                      );
-
-                  // This is a scoped lock with AckLock, but for the moment
-                  // when processClose() is called this lock must be taken out,
-                  // otherwise this will cause a deadlock. We don't need this
-                  // lock anymore, and at 'return' it will be unlocked anyway.
-                  recvbuf_acklock.forceUnlock();
-                  processClose();
-                  return -1;
-              }
-              else
-              {
-                  LOGC(mglog.Error, log << CONID() << "No room to store incoming packet: offset="
-                          << offset << " avail=" << avail_bufsize
-                          << " ack.seq=" << m_iRcvLastSkipAck << " pkt.seq=" << rpkt.m_iSeqNo
-                          << " rcv-remain=" << m_pRcvBuffer->debugGetSize()
-                      );
-                  return -1;
-              }
-=======
         // This is moved earlier after introducing filter because it shouldn't
         // be executed in case when the packet was rejected by the receiver buffer.
         // However now the 'excessive' condition may be true also in case when
@@ -9036,7 +8546,6 @@
         {
             return -1;
         }
->>>>>>> 325dc3fe
 
     } // End of recvbuf_acklock
 
@@ -9957,15 +9466,9 @@
 void CUDT::checkTimers()
 {
     // update CC parameters
-<<<<<<< HEAD
     updateCC<TEV_CHECKTIMER>(TEV_CHT_INIT);
-    //uint64_t minint = (uint64_t)(m_ullCPUFrequency * m_pSndTimeWindow->getMinPktSndInt() * 0.9);
-    //if (m_ullInterval_tk < minint)
-=======
-    updateCC(TEV_CHECKTIMER, TEV_CHT_INIT);
     // uint64_t minint = (uint64_t)(m_ullCPUFrequency * m_pSndTimeWindow->getMinPktSndInt() * 0.9);
     // if (m_ullInterval_tk < minint)
->>>>>>> 325dc3fe
     //   m_ullInterval_tk = minint;
     // NOTE: This commented-out ^^^ code was commented out in original UDT. Leaving for historical reasons
 
@@ -10035,35 +9538,7 @@
     CGuard::leaveCS(s_UDTUnited.m_EPoll.m_EPollLock);
 }
 
-<<<<<<< HEAD
-int CUDT::getsndbuffer(SRTSOCKET u, size_t* blocks, size_t* bytes)
-=======
-void CUDT::ConnectSignal(ETransmissionEvent evt, EventSlot sl)
-{
-    if (evt >= TEV__SIZE)
-        return; // sanity check
-
-    m_Slots[evt].push_back(sl);
-}
-
-void CUDT::DisconnectSignal(ETransmissionEvent evt)
-{
-    if (evt >= TEV__SIZE)
-        return; // sanity check
-
-    m_Slots[evt].clear();
-}
-
-void CUDT::EmitSignal(ETransmissionEvent tev, EventVariant var)
-{
-    for (std::vector<EventSlot>::iterator i = m_Slots[tev].begin(); i != m_Slots[tev].end(); ++i)
-    {
-        i->emit(tev, var);
-    }
-}
-
 int CUDT::getsndbuffer(SRTSOCKET u, size_t *blocks, size_t *bytes)
->>>>>>> 325dc3fe
 {
     CUDTSocket *s = s_UDTUnited.locate(u);
     if (!s || !s->m_pUDT)
