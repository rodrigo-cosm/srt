/*
 * SRT - Secure, Reliable, Transport
 * Copyright (c) 2018 Haivision Systems Inc.
 * 
 * This Source Code Form is subject to the terms of the Mozilla Public
 * License, v. 2.0. If a copy of the MPL was not distributed with this
 * file, You can obtain one at http://mozilla.org/MPL/2.0/.
 * 
 */

/*****************************************************************************
Copyright (c) 2001 - 2011, The Board of Trustees of the University of Illinois.
All rights reserved.

Redistribution and use in source and binary forms, with or without
modification, are permitted provided that the following conditions are
met:

* Redistributions of source code must retain the above
  copyright notice, this list of conditions and the
  following disclaimer.

* Redistributions in binary form must reproduce the
  above copyright notice, this list of conditions
  and the following disclaimer in the documentation
  and/or other materials provided with the distribution.

* Neither the name of the University of Illinois
  nor the names of its contributors may be used to
  endorse or promote products derived from this
  software without specific prior written permission.

THIS SOFTWARE IS PROVIDED BY THE COPYRIGHT HOLDERS AND CONTRIBUTORS "AS
IS" AND ANY EXPRESS OR IMPLIED WARRANTIES, INCLUDING, BUT NOT LIMITED TO,
THE IMPLIED WARRANTIES OF MERCHANTABILITY AND FITNESS FOR A PARTICULAR
PURPOSE ARE DISCLAIMED. IN NO EVENT SHALL THE COPYRIGHT OWNER OR
CONTRIBUTORS BE LIABLE FOR ANY DIRECT, INDIRECT, INCIDENTAL, SPECIAL,
EXEMPLARY, OR CONSEQUENTIAL DAMAGES (INCLUDING, BUT NOT LIMITED TO,
PROCUREMENT OF SUBSTITUTE GOODS OR SERVICES; LOSS OF USE, DATA, OR
PROFITS; OR BUSINESS INTERRUPTION) HOWEVER CAUSED AND ON ANY THEORY OF
LIABILITY, WHETHER IN CONTRACT, STRICT LIABILITY, OR TORT (INCLUDING
NEGLIGENCE OR OTHERWISE) ARISING IN ANY WAY OUT OF THE USE OF THIS
SOFTWARE, EVEN IF ADVISED OF THE POSSIBILITY OF SUCH DAMAGE.
*****************************************************************************/

/*****************************************************************************
written by
   Yunhong Gu, last updated 02/28/2012
modified by
   Haivision Systems Inc.
*****************************************************************************/

#ifndef WIN32
   #include <unistd.h>
   #include <netdb.h>
   #include <arpa/inet.h>
   #include <cerrno>
   #include <cstring>
   #include <cstdlib>
#else
   #include <winsock2.h>
   #include <ws2tcpip.h>
#endif
#include <cmath>
#include <sstream>
#include "srt.h"
#include "queue.h"
#include "core.h"
#include "logging.h"
#include "crypto.h"
#include "logging_api.h" // Required due to containing extern srt_logger_config

// Again, just in case when some "smart guy" provided such a global macro
#ifdef min
#undef min
#endif
#ifdef max
#undef max
#endif

using namespace std;

struct AllFaOn
{
    logging::LogConfig::fa_bitset_t allfa;

    AllFaOn()
    {
        allfa.set(SRT_LOGFA_BSTATS, true);
        allfa.set(SRT_LOGFA_CONTROL, true);
        allfa.set(SRT_LOGFA_DATA, true);
        allfa.set(SRT_LOGFA_TSBPD, true);
        allfa.set(SRT_LOGFA_REXMIT, true);
#if ENABLE_HAICRYPT_LOGGING
        allfa.set(SRT_LOGFA_HAICRYPT, true);
#endif
    }
} logger_fa_all;

SRT_API logging::LogConfig srt_logger_config (logger_fa_all.allfa);

logging::Logger glog(SRT_LOGFA_GENERAL, srt_logger_config, "SRT.g");
logging::Logger blog(SRT_LOGFA_BSTATS, srt_logger_config, "SRT.b");
logging::Logger mglog(SRT_LOGFA_CONTROL, srt_logger_config, "SRT.c");
logging::Logger dlog(SRT_LOGFA_DATA, srt_logger_config, "SRT.d");
logging::Logger tslog(SRT_LOGFA_TSBPD, srt_logger_config, "SRT.t");
logging::Logger rxlog(SRT_LOGFA_REXMIT, srt_logger_config, "SRT.r");

CUDTUnited CUDT::s_UDTUnited;

const SRTSOCKET UDT::INVALID_SOCK = CUDT::INVALID_SOCK;
const int UDT::ERROR = CUDT::ERROR;

// SRT Version constants
#define SRT_VERSION_UNK     0
#define SRT_VERSION_MAJ1    0x010000            /* Version 1 major */


#define SRT_VERSION_MAJ(v) (0xFF0000 & (v))     /* Major number ensuring backward compatibility */
#define SRT_VERSION_MIN(v) (0x00FF00 & (v))
#define SRT_VERSION_PCH(v) (0x0000FF & (v))

// NOTE: HAISRT_VERSION is primarily defined in the build file.
const int32_t SRT_DEF_VERSION = SrtParseVersion(SRT_VERSION);


//#define SRT_CMD_HSREQ       1           /* SRT Handshake Request (sender) */
#define SRT_CMD_HSREQ_MINSZ 8           /* Minumum Compatible (1.x.x) packet size (bytes) */
#define SRT_CMD_HSREQ_SZ    12          /* Current version packet size */
#if     SRT_CMD_HSREQ_SZ > SRT_CMD_MAXSZ
#error  SRT_CMD_MAXSZ too small
#endif
/*      Handshake Request (Network Order)
        0[31..0]:   SRT version     SRT_DEF_VERSION
        1[31..0]:   Options         0 [ | SRT_OPT_TSBPDSND ][ | SRT_OPT_HAICRYPT ]
        2[31..16]:  TsbPD resv      0
        2[15..0]:   TsbPD delay     [0..60000] msec
*/

//#define SRT_CMD_HSRSP       2           /* SRT Handshake Response (receiver) */
#define SRT_CMD_HSRSP_MINSZ 8           /* Minumum Compatible (1.x.x) packet size (bytes) */
#define SRT_CMD_HSRSP_SZ    12          /* Current version packet size */
#if     SRT_CMD_HSRSP_SZ > SRT_CMD_MAXSZ
#error  SRT_CMD_MAXSZ too small
#endif
/*      Handshake Response (Network Order)
        0[31..0]:   SRT version     SRT_DEF_VERSION
        1[31..0]:   Options         0 [ | SRT_OPT_TSBPDRCV [| SRT_OPT_TLPKTDROP ]][ | SRT_OPT_HAICRYPT]
                                      [ | SRT_OPT_NAKREPORT ] [ | SRT_OPT_REXMITFLG ]
        2[31..16]:  TsbPD resv      0
        2[15..0]:   TsbPD delay     [0..60000] msec
*/


void CUDT::construct()
{
    m_pSndBuffer = NULL;
    m_pRcvBuffer = NULL;
    m_pSndLossList = NULL;
    m_pRcvLossList = NULL;
    m_iReorderTolerance = 0;
    m_iMaxReorderTolerance = 0; // Sensible optimal value is 10, 0 preserves old behavior
    m_iConsecEarlyDelivery = 0; // how many times so far the packet considered lost has been received before TTL expires
    m_iConsecOrderedDelivery = 0;

    m_pSndQueue = NULL;
    m_pRcvQueue = NULL;
    m_pPeerAddr = NULL;
    m_pSNode = NULL;
    m_pRNode = NULL;

    m_ullSndHsLastTime_us = 0;
    m_iSndHsRetryCnt = SRT_MAX_HSRETRY+1; // Will be reset to 0 for HSv5, this value is important for HSv4

    // Initial status
    m_bOpened = false;
    m_bListening = false;
    m_bConnecting = false;
    m_bConnected = false;
    m_bClosing = false;
    m_bShutdown = false;
    m_bBroken = false;
    m_bPeerHealth = true;
    m_ullLingerExpiration = 0;
    m_llLastReqTime = 0;

    m_lSrtVersion = SRT_DEF_VERSION;
    m_lPeerSrtVersion = 0; // not defined until connected.
    m_lMinimumPeerSrtVersion = SRT_VERSION_MAJ1;

    m_iTsbPdDelay_ms = 0;
    m_iPeerTsbPdDelay_ms = 0;

    m_bPeerTsbPd = false;
    m_iPeerTsbPdDelay_ms = 0;
    m_bTsbPd = false;
    m_bPeerTLPktDrop = false;

<<<<<<< HEAD
    m_bOPT_UseFastDriftTracer = false;
=======
    m_uKmRefreshRatePkt = 0;
    m_uKmPreAnnouncePkt = 0;
>>>>>>> 64184c37

    // Initilize mutex and condition variables
    initSynch();
}

CUDT::CUDT()
{
   construct();

   (void)SRT_DEF_VERSION;

   // Default UDT configurations
   m_iMSS = 1500;
   m_bSynSending = true;
   m_bSynRecving = true;
   m_iFlightFlagSize = 25600;
   m_iSndBufSize = 8192;
   m_iRcvBufSize = 8192; //Rcv buffer MUST NOT be bigger than Flight Flag size
   m_Linger.l_onoff = 1;
   m_Linger.l_linger = 180;
   m_iUDPSndBufSize = 65536;
   m_iUDPRcvBufSize = m_iRcvBufSize * m_iMSS;
   m_iSockType = UDT_DGRAM;
   m_iIPversion = AF_INET;
   m_bRendezvous = false;
#ifdef SRT_ENABLE_CONNTIMEO
   m_iConnTimeOut = 3000;
#endif
   m_iSndTimeOut = -1;
   m_iRcvTimeOut = -1;
   m_bReuseAddr = true;
   m_llMaxBW = -1;
#ifdef SRT_ENABLE_IPOPTS
   m_iIpTTL = -1;
   m_iIpToS = -1;
#endif
   m_CryptoSecret.len = 0;
   m_iSndCryptoKeyLen = 0;
   //Cfg
   m_bDataSender = false;       //Sender only if true: does not recv data
   m_bTwoWayData = false;
   m_bOPT_TsbPd = true;        //Enable TsbPd on sender
   m_iOPT_TsbPdDelay = SRT_LIVE_DEF_LATENCY_MS;
   m_iOPT_PeerTsbPdDelay = 0;       //Peer's TsbPd delay as receiver (here is its minimum value, if used)
   m_bOPT_TLPktDrop = true;
   m_bTLPktDrop = true;         //Too-late Packet Drop
   m_bMessageAPI = true;
   m_zOPT_ExpPayloadSize = SRT_LIVE_DEF_PLSIZE;
   //Runtime
   m_bRcvNakReport = true;      //Receiver's Periodic NAK Reports
   m_llInputBW = 0;             // Application provided input bandwidth (internal input rate sampling == 0)
   m_iOverheadBW = 25;          // Percent above input stream rate (applies if m_llMaxBW == 0)
   m_bTwoWayData = false;

   m_pCache = NULL;

   // Default smoother is "live".
   // Available builtin smoother: "file".
   // Other smoothers can be registerred.

   // Note that 'select' returns false if there's no such smoother.
   // If so, smoother becomes unselected. Calling 'configure' on an
   // unselected smoother results in exception.
   m_Smoother.select("live");
}

CUDT::CUDT(const CUDT& ancestor)
{
   construct();

   // XXX Consider all below fields (except m_bReuseAddr) to be put
   // into a separate class for easier copying.

   // Default UDT configurations
   m_iMSS = ancestor.m_iMSS;
   m_bSynSending = ancestor.m_bSynSending;
   m_bSynRecving = ancestor.m_bSynRecving;
   m_iFlightFlagSize = ancestor.m_iFlightFlagSize;
   m_iSndBufSize = ancestor.m_iSndBufSize;
   m_iRcvBufSize = ancestor.m_iRcvBufSize;
   m_Linger = ancestor.m_Linger;
   m_iUDPSndBufSize = ancestor.m_iUDPSndBufSize;
   m_iUDPRcvBufSize = ancestor.m_iUDPRcvBufSize;
   m_iSockType = ancestor.m_iSockType;
   m_iIPversion = ancestor.m_iIPversion;
   m_bRendezvous = ancestor.m_bRendezvous;
#ifdef SRT_ENABLE_CONNTIMEO
   m_iConnTimeOut = ancestor.m_iConnTimeOut;
#endif
   m_iSndTimeOut = ancestor.m_iSndTimeOut;
   m_iRcvTimeOut = ancestor.m_iRcvTimeOut;
   m_bReuseAddr = true;	// this must be true, because all accepted sockets shared the same port with the listener
   m_llMaxBW = ancestor.m_llMaxBW;
#ifdef SRT_ENABLE_IPOPTS
   m_iIpTTL = ancestor.m_iIpTTL;
   m_iIpToS = ancestor.m_iIpToS;
#endif
   m_llInputBW = ancestor.m_llInputBW;
   m_iOverheadBW = ancestor.m_iOverheadBW;
   m_bDataSender = ancestor.m_bDataSender;
   m_bTwoWayData = ancestor.m_bTwoWayData;
   m_bOPT_TsbPd = ancestor.m_bOPT_TsbPd;
   m_iOPT_TsbPdDelay = ancestor.m_iOPT_TsbPdDelay;
   m_iOPT_PeerTsbPdDelay = ancestor.m_iOPT_PeerTsbPdDelay;
   m_bOPT_TLPktDrop = ancestor.m_bOPT_TLPktDrop;
   m_zOPT_ExpPayloadSize = ancestor.m_zOPT_ExpPayloadSize;
   m_bTLPktDrop = ancestor.m_bTLPktDrop;
   m_bMessageAPI = ancestor.m_bMessageAPI;
   //Runtime
   m_bRcvNakReport = ancestor.m_bRcvNakReport;

   m_CryptoSecret = ancestor.m_CryptoSecret;
   m_iSndCryptoKeyLen = ancestor.m_iSndCryptoKeyLen;

   m_uKmRefreshRatePkt = ancestor.m_uKmRefreshRatePkt;
   m_uKmPreAnnouncePkt = ancestor.m_uKmPreAnnouncePkt;

   m_pCache = ancestor.m_pCache;

   // Smoother's copy constructor copies the selection,
   // but not the underlying smoother object. After
   // copy-constructed, the 'configure' must be called on it again.
   m_Smoother = ancestor.m_Smoother;
}

CUDT::~CUDT()
{
   // release mutex/condtion variables
   destroySynch();

   //Wipeout critical data
   memset(&m_CryptoSecret, 0, sizeof(m_CryptoSecret));

   // destroy the data structures
   delete m_pSndBuffer;
   delete m_pRcvBuffer;
   delete m_pSndLossList;
   delete m_pRcvLossList;
   delete m_pPeerAddr;
   delete m_pSNode;
   delete m_pRNode;
}

// This function is to make it possible for both C and C++
// API to accept both bool and int types for boolean options.
// (it's not that C couldn't use <stdbool.h>, it's that people
// often forget to use correct type).
static bool bool_int_value(const void* optval, int optlen)
{
    if ( optlen == sizeof(bool) )
    {
        return *(bool*)optval;
    }

    if ( optlen == sizeof(int) )
    {
        return 0!=  *(int*)optval; // 0!= is a windows warning-killer int-to-bool conversion
    }
    return false;
}

void CUDT::setOpt(SRT_SOCKOPT optName, const void* optval, int optlen)
{
    if (m_bBroken || m_bClosing)
        throw CUDTException(MJ_CONNECTION, MN_CONNLOST, 0);

    CGuard cg(m_ConnectionLock);
    CGuard sendguard(m_SendLock);
    CGuard recvguard(m_RecvLock);

    switch (optName)
    {
    case SRTO_MSS:
        if (m_bOpened)
            throw CUDTException(MJ_NOTSUP, MN_ISBOUND, 0);

        if (*(int*)optval < int(CPacket::UDP_HDR_SIZE + CHandShake::m_iContentSize))
            throw CUDTException(MJ_NOTSUP, MN_INVAL, 0);

        m_iMSS = *(int*)optval;

        // Packet size cannot be greater than UDP buffer size
        if (m_iMSS > m_iUDPSndBufSize)
            m_iMSS = m_iUDPSndBufSize;
        if (m_iMSS > m_iUDPRcvBufSize)
            m_iMSS = m_iUDPRcvBufSize;

        break;

    case SRTO_SNDSYN:
        m_bSynSending = bool_int_value(optval, optlen);
        break;

    case SRTO_RCVSYN:
        m_bSynRecving = bool_int_value(optval, optlen);
        break;

    case SRTO_FC:
        if (m_bConnecting || m_bConnected)
            throw CUDTException(MJ_NOTSUP, MN_ISCONNECTED, 0);

        if (*(int*)optval < 1)
            throw CUDTException(MJ_NOTSUP, MN_INVAL);

        // Mimimum recv flight flag size is 32 packets
        if (*(int*)optval > 32)
            m_iFlightFlagSize = *(int*)optval;
        else
            m_iFlightFlagSize = 32;

        break;

    case SRTO_SNDBUF:
        if (m_bOpened)
            throw CUDTException(MJ_NOTSUP, MN_ISBOUND, 0);

        if (*(int*)optval <= 0)
            throw CUDTException(MJ_NOTSUP, MN_INVAL, 0);

        m_iSndBufSize = *(int*)optval / (m_iMSS - CPacket::UDP_HDR_SIZE);

        break;

    case SRTO_RCVBUF:
        if (m_bOpened)
            throw CUDTException(MJ_NOTSUP, MN_ISBOUND, 0);

        if (*(int*)optval <= 0)
            throw CUDTException(MJ_NOTSUP, MN_INVAL, 0);

        {
            // This weird cast through int is required because
            // API requires 'int', and internals require 'size_t';
            // their size is different on 64-bit systems.
            size_t val = size_t(*(int*)optval);

            // Mimimum recv buffer size is 32 packets
            size_t mssin_size = m_iMSS - CPacket::UDP_HDR_SIZE;

            // XXX This magic 32 deserves some constant
            if (val > mssin_size * 32)
                m_iRcvBufSize = val / mssin_size;
            else
                m_iRcvBufSize = 32;

            // recv buffer MUST not be greater than FC size
            if (m_iRcvBufSize > m_iFlightFlagSize)
                m_iRcvBufSize = m_iFlightFlagSize;
        }

        break;

    case SRTO_LINGER:
        m_Linger = *(linger*)optval;
        break;

    case SRTO_UDP_SNDBUF:
        if (m_bOpened)
            throw CUDTException(MJ_NOTSUP, MN_ISBOUND, 0);

        m_iUDPSndBufSize = *(int*)optval;

        if (m_iUDPSndBufSize < m_iMSS)
            m_iUDPSndBufSize = m_iMSS;

        break;

    case SRTO_UDP_RCVBUF:
        if (m_bOpened)
            throw CUDTException(MJ_NOTSUP, MN_ISBOUND, 0);

        m_iUDPRcvBufSize = *(int*)optval;

        if (m_iUDPRcvBufSize < m_iMSS)
            m_iUDPRcvBufSize = m_iMSS;

        break;

    case SRTO_RENDEZVOUS:
        if (m_bConnecting || m_bConnected)
            throw CUDTException(MJ_NOTSUP, MN_ISBOUND, 0);
        m_bRendezvous = bool_int_value(optval, optlen);
        break;

    case SRTO_SNDTIMEO:
        m_iSndTimeOut = *(int*)optval;
        break;

    case SRTO_RCVTIMEO:
        m_iRcvTimeOut = *(int*)optval;
        break;

    case SRTO_REUSEADDR:
        if (m_bOpened)
            throw CUDTException(MJ_NOTSUP, MN_ISBOUND, 0);
        m_bReuseAddr = bool_int_value(optval, optlen);
        break;

    case SRTO_MAXBW:
        m_llMaxBW = *(int64_t*)optval;

        // This can be done on both connected and unconnected socket.
        // When not connected, this will do nothing, however this
        // event will be repeated just after connecting anyway.
        if (m_bConnected)
            updateCC(TEV_INIT, TEV_INIT_RESET);
        break;

#ifdef SRT_ENABLE_IPOPTS
    case SRTO_IPTTL:
        if (m_bOpened)
            throw CUDTException(MJ_NOTSUP, MN_ISBOUND, 0);
        if (!(*(int*)optval == -1)
                &&  !((*(int*)optval >= 1) && (*(int*)optval <= 255)))
            throw CUDTException(MJ_NOTSUP, MN_INVAL, 0);
        m_iIpTTL = *(int*)optval;
        break;

    case SRTO_IPTOS:
        if (m_bOpened)
            throw CUDTException(MJ_NOTSUP, MN_ISBOUND, 0);
        m_iIpToS = *(int*)optval;
        break;
#endif

    case SRTO_INPUTBW:
        m_llInputBW = *(int64_t*)optval;
        // (only if connected; if not, then the value
        // from m_iOverheadBW will be used initially)
        if (m_bConnected)
            updateCC(TEV_INIT, TEV_INIT_INPUTBW);
        break;

    case SRTO_OHEADBW:
        if ((*(int*)optval < 5)
                ||  (*(int*)optval > 100))
            throw CUDTException(MJ_NOTSUP, MN_INVAL, 0);
        m_iOverheadBW = *(int*)optval;

        // Changed overhead BW, so spread the change
        // (only if connected; if not, then the value
        // from m_iOverheadBW will be used initially)
        if (m_bConnected)
            updateCC(TEV_INIT, TEV_INIT_OHEADBW);
        break;

    case SRTO_SENDER:
        if (m_bConnected)
            throw CUDTException(MJ_NOTSUP, MN_ISCONNECTED, 0);
        m_bDataSender = bool_int_value(optval, optlen);
        break;

    case SRTO_TSBPDMODE:
        if (m_bConnected)
            throw CUDTException(MJ_NOTSUP, MN_ISCONNECTED, 0);
        m_bOPT_TsbPd = bool_int_value(optval, optlen);
        break;

    case SRTO_TSBPDDELAY:
        if (m_bConnected)
            throw CUDTException(MJ_NOTSUP, MN_ISCONNECTED, 0);
        m_iOPT_TsbPdDelay = *(int*)optval;
        m_iOPT_PeerTsbPdDelay = *(int*)optval;
        break;

    case SRTO_RCVLATENCY:
        if (m_bConnected)
            throw CUDTException(MJ_NOTSUP, MN_ISCONNECTED, 0);
        m_iOPT_TsbPdDelay = *(int*)optval;
        break;

    case SRTO_PEERLATENCY:
        if (m_bConnected)
            throw CUDTException(MJ_NOTSUP, MN_ISCONNECTED, 0);
        m_iOPT_PeerTsbPdDelay = *(int*)optval;
        break;

    case SRTO_TLPKTDROP:
        if (m_bConnected)
            throw CUDTException(MJ_NOTSUP, MN_ISCONNECTED, 0);
        m_bOPT_TLPktDrop = bool_int_value(optval, optlen);
        break;

    case SRTO_PASSPHRASE:
        if (m_bConnected)
            throw CUDTException(MJ_NOTSUP, MN_ISCONNECTED, 0);

        // Password must be 10-80 characters.
        // Or it can be empty to clear the password.
        if ( (optlen != 0) && (optlen < 10 || optlen > HAICRYPT_SECRET_MAX_SZ) )
            throw CUDTException(MJ_NOTSUP, MN_INVAL, 0);

        memset(&m_CryptoSecret, 0, sizeof(m_CryptoSecret));
        m_CryptoSecret.typ = HAICRYPT_SECTYP_PASSPHRASE;
        m_CryptoSecret.len = (optlen <= (int)sizeof(m_CryptoSecret.str) ? optlen : (int)sizeof(m_CryptoSecret.str));
        memcpy(m_CryptoSecret.str, optval, m_CryptoSecret.len);
        break;

    case SRTO_PBKEYLEN:
    case _DEPRECATED_SRTO_SNDPBKEYLEN:
        if (m_bConnected)
            throw CUDTException(MJ_NOTSUP, MN_ISCONNECTED, 0);
        {
            int v = *(int*)optval;
            int allowed [4] = {
                0,   // Default value, if this results for initiator, defaults to 16. See below.
                16, // AES-128
                24, // AES-192
                32  // AES-256
            };
            int* allowed_end = allowed+4;
            if (find(allowed, allowed_end, v) == allowed_end)
            {
                LOGC(mglog.Error, log << "Invalid value for option SRTO_PBKEYLEN: " << v
                        << "; allowed are: 0, 16, 24, 32");
                throw CUDTException(MJ_NOTSUP, MN_INVAL, 0);
            }

            // Note: This works a little different in HSv4 and HSv5.

            // HSv4:
            // The party that is set SRTO_SENDER will send KMREQ, and it will
            // use default value 16, if SRTO_PBKEYLEN is the default value 0.
            // The responder that receives KMRSP has nothing to say about
            // PBKEYLEN anyway and it will take the length of the key from
            // the initiator (sender) as a good deal.
            //
            // HSv5:
            // The initiator (independently on the sender) will send KMREQ,
            // and as it should be the sender to decide about the PBKEYLEN.
            // Your application should do the following then:
            // 1. The sender should set PBKEYLEN to the required value.
            // 2. If the sender is initiator, it will create the key using
            //    its preset PBKEYLEN (or default 16, if not set) and the
            //    receiver-responder will take it as a good deal.
            // 3. Leave the PBKEYLEN value on the receiver as default 0.
            // 4. If sender is responder, it should then advertise the PBKEYLEN
            //    value in the initial handshake messages (URQ_INDUCTION if
            //    listener, and both URQ_WAVEAHAND and URQ_CONCLUSION in case
            //    of rendezvous, as it is the matter of luck who of them will
            //    eventually become the initiator). This way the receiver
            //    being an initiator will set m_iSndCryptoKeyLen before setting
            //    up KMREQ for sending to the sender-responder.
            //
            // Note that in HSv5 if both sides set PBKEYLEN, the responder
            // wins, unless the initiator is a sender (the effective PBKEYLEN
            // will be the one advertised by the responder). If none sets,
            // PBKEYLEN will default to 16.

            m_iSndCryptoKeyLen = v;
        }
        break;

    case SRTO_NAKREPORT:
        if (m_bConnected)
            throw CUDTException(MJ_NOTSUP, MN_ISCONNECTED, 0);
        m_bRcvNakReport = bool_int_value(optval, optlen);
        break;

#ifdef SRT_ENABLE_CONNTIMEO
    case SRTO_CONNTIMEO:
        m_iConnTimeOut = *(int*)optval;
        break;
#endif

    case SRTO_LOSSMAXTTL:
        m_iMaxReorderTolerance = *(int*)optval;
        break;

    case SRTO_VERSION:
        if (m_bConnected)
            throw CUDTException(MJ_NOTSUP, MN_ISCONNECTED, 0);
        m_lSrtVersion = *(uint32_t*)optval;
        break;

    case SRTO_MINVERSION:
        if (m_bConnected)
            throw CUDTException(MJ_NOTSUP, MN_ISCONNECTED, 0);
        m_lMinimumPeerSrtVersion = *(uint32_t*)optval;
        break;

    case SRTO_STREAMID:
        if (m_bConnected)
            throw CUDTException(MJ_NOTSUP, MN_ISCONNECTED, 0);

        if (size_t(optlen) > MAX_SID_LENGTH)
            throw CUDTException(MJ_NOTSUP, MN_INVAL, 0);

        m_sStreamName.assign((const char*)optval, optlen);
        break;

    case SRTO_SMOOTHER:
        if (m_bConnected)
            throw CUDTException(MJ_NOTSUP, MN_ISCONNECTED, 0);

        {
            string val;
            if ( optlen == -1 )
                val = (const char*)optval;
            else
                val.assign((const char*)optval, optlen);

            // Translate alias
            if (val == "vod")
                val = "file";

            bool res = m_Smoother.select(val);
            if (!res)
                throw CUDTException(MJ_NOTSUP, MN_INVAL, 0);
        }
        break;

   case SRTO_MESSAGEAPI:
        if (m_bConnected)
            throw CUDTException(MJ_NOTSUP, MN_ISCONNECTED, 0);

        m_bMessageAPI = bool_int_value(optval, optlen);
        break;

   case SRTO_PAYLOADSIZE:
        if (m_bConnected)
            throw CUDTException(MJ_NOTSUP, MN_ISCONNECTED, 0);

        if (*(int*)optval > SRT_LIVE_MAX_PLSIZE)
        {
            LOGC(mglog.Error, log << "SRTO_PAYLOADSIZE: value exceeds SRT_LIVE_MAX_PLSIZE, maximum payload per MTU.");
            throw CUDTException(MJ_NOTSUP, MN_INVAL, 0);
        }

        m_zOPT_ExpPayloadSize = *(int*)optval;
        break;

   case SRTO_TRANSTYPE:
        if (m_bConnected)
            throw CUDTException(MJ_NOTSUP, MN_ISCONNECTED, 0);

      // XXX Note that here the configuration for SRTT_LIVE
      // is the same as DEFAULT VALUES for these fields set
      // in CUDT::CUDT. 
      switch (*(SRT_TRANSTYPE*)optval)
      {
      case SRTT_LIVE:
          // Default live options:
          // - tsbpd: on
          // - latency: 120ms
          // - smoother: live
          // - extraction method: message (reading call extracts one message)
          m_bOPT_TsbPd = true;
          m_iOPT_TsbPdDelay = SRT_LIVE_DEF_LATENCY_MS;
          m_iOPT_PeerTsbPdDelay = 0;
          m_bOPT_TLPktDrop = true;
          m_bMessageAPI = true;
          m_bRcvNakReport = true;
          m_zOPT_ExpPayloadSize = SRT_LIVE_DEF_PLSIZE;
          m_Smoother.select("live");
          break;

      case SRTT_FILE:
          // File transfer mode:
          // - tsbpd: off
          // - latency: 0
          // - smoother: file (original UDT congestion control)
          // - extraction method: stream (reading call extracts as many bytes as available and fits in buffer)
          m_bOPT_TsbPd = false;
          m_iOPT_TsbPdDelay = 0;
          m_iOPT_PeerTsbPdDelay = 0;
          m_bOPT_TLPktDrop = false;
          m_bMessageAPI = false;
          m_bRcvNakReport = false;
          m_zOPT_ExpPayloadSize = 0; // use maximum
          m_Smoother.select("file");
          break;

      default:
          throw CUDTException(MJ_NOTSUP, MN_INVAL, 0);
      }
      break;

<<<<<<< HEAD
   case SRTO_FASTDRIFT:
      if (m_bConnected)
          throw CUDTException(MJ_NOTSUP, MN_ISCONNECTED, 0);

      m_bOPT_UseFastDriftTracer = bool_int_value(optval, optlen);
=======
   case SRTO_KMREFRESHRATE:
      if (m_bConnected)
          throw CUDTException(MJ_NOTSUP, MN_ISCONNECTED, 0);

      // If you first change the KMREFRESHRATE, KMPREANNOUNCE
      // will be set to the maximum allowed value
      m_uKmRefreshRatePkt = *(int*)optval;
      if (m_uKmPreAnnouncePkt == 0 || m_uKmPreAnnouncePkt > (m_uKmRefreshRatePkt-1)/2)
      {
          m_uKmPreAnnouncePkt = (m_uKmRefreshRatePkt-1)/2;
          LOGC(mglog.Warn, log << "SRTO_KMREFRESHRATE=0x"
                  << hex << m_uKmRefreshRatePkt << ": setting SRTO_KMPREANNOUNCE=0x"
                  << hex << m_uKmPreAnnouncePkt);
      }
      break;

   case SRTO_KMPREANNOUNCE:
      if (m_bConnected)
          throw CUDTException(MJ_NOTSUP, MN_ISCONNECTED, 0);
      {
          int val = *(int*)optval;
          int kmref = m_uKmRefreshRatePkt == 0 ? HAICRYPT_DEF_KM_REFRESH_RATE : m_uKmRefreshRatePkt;
          if (val > (kmref-1)/2)
          {
              LOGC(mglog.Error, log << "SRTO_KMPREANNOUNCE=0x" << hex << val
                      << " exceeds KmRefresh/2, 0x" << ((kmref-1)/2) << " - OPTION REJECTED.");
              throw CUDTException(MJ_NOTSUP, MN_INVAL, 0);
          }

          m_uKmPreAnnouncePkt = val;
      }
>>>>>>> 64184c37
      break;

    default:
        throw CUDTException(MJ_NOTSUP, MN_INVAL, 0);
    }
}

void CUDT::getOpt(SRT_SOCKOPT optName, void* optval, int& optlen)
{
   CGuard cg(m_ConnectionLock);

   switch (optName)
   {
   case SRTO_MSS:
      *(int*)optval = m_iMSS;
      optlen = sizeof(int);
      break;

   case SRTO_SNDSYN:
      *(bool*)optval = m_bSynSending;
      optlen = sizeof(bool);
      break;

   case SRTO_RCVSYN:
      *(bool*)optval = m_bSynRecving;
      optlen = sizeof(bool);
      break;

   case SRTO_ISN:
      *(int*)optval = m_iISN;
      optlen = sizeof(int);
      break;

   case SRTO_FC:
      *(int*)optval = m_iFlightFlagSize;
      optlen = sizeof(int);
      break;

   case SRTO_SNDBUF:
      *(int*)optval = m_iSndBufSize * (m_iMSS - CPacket::UDP_HDR_SIZE);
      optlen = sizeof(int);
      break;

   case SRTO_RCVBUF:
      *(int*)optval = m_iRcvBufSize * (m_iMSS - CPacket::UDP_HDR_SIZE);
      optlen = sizeof(int);
      break;

   case SRTO_LINGER:
      if (optlen < (int)(sizeof(linger)))
         throw CUDTException(MJ_NOTSUP, MN_INVAL, 0);

      *(linger*)optval = m_Linger;
      optlen = sizeof(linger);
      break;

   case SRTO_UDP_SNDBUF:
      *(int*)optval = m_iUDPSndBufSize;
      optlen = sizeof(int);
      break;

   case SRTO_UDP_RCVBUF:
      *(int*)optval = m_iUDPRcvBufSize;
      optlen = sizeof(int);
      break;

   case SRTO_RENDEZVOUS:
      *(bool *)optval = m_bRendezvous;
      optlen = sizeof(bool);
      break;

   case SRTO_SNDTIMEO:
      *(int*)optval = m_iSndTimeOut;
      optlen = sizeof(int);
      break;

   case SRTO_RCVTIMEO:
      *(int*)optval = m_iRcvTimeOut;
      optlen = sizeof(int);
      break;

   case SRTO_REUSEADDR:
      *(bool *)optval = m_bReuseAddr;
      optlen = sizeof(bool);
      break;

   case SRTO_MAXBW:
      *(int64_t*)optval = m_llMaxBW;
      optlen = sizeof(int64_t);
      break;

   case SRTO_STATE:
      *(int32_t*)optval = s_UDTUnited.getStatus(m_SocketID);
      optlen = sizeof(int32_t);
      break;

   case SRTO_EVENT:
   {
      int32_t event = 0;
      if (m_bBroken)
         event |= UDT_EPOLL_ERR;
      else
      {
         CGuard::enterCS(m_RecvLock);
         if (m_pRcvBuffer && m_pRcvBuffer->isRcvDataReady())
            event |= UDT_EPOLL_IN;
         CGuard::leaveCS(m_RecvLock);
         if (m_pSndBuffer && (m_iSndBufSize > m_pSndBuffer->getCurrBufSize()))
            event |= UDT_EPOLL_OUT;
      }
      *(int32_t*)optval = event;
      optlen = sizeof(int32_t);
      break;
   }

   case SRTO_SNDDATA:
      if (m_pSndBuffer)
         *(int32_t*)optval = m_pSndBuffer->getCurrBufSize();
      else
         *(int32_t*)optval = 0;
      optlen = sizeof(int32_t);
      break;

   case SRTO_RCVDATA:
      if (m_pRcvBuffer)
      {
         CGuard::enterCS(m_RecvLock);
         *(int32_t*)optval = m_pRcvBuffer->getRcvDataSize();
         CGuard::leaveCS(m_RecvLock);
      }
      else
         *(int32_t*)optval = 0;
      optlen = sizeof(int32_t);
      break;

#ifdef SRT_ENABLE_IPOPTS
   case SRTO_IPTTL:
      if (m_bOpened)
         *(int32_t*)optval = m_pSndQueue->getIpTTL();
      else
         *(int32_t*)optval = m_iIpTTL;
      break;

   case SRTO_IPTOS:
      if (m_bOpened)
         *(int32_t*)optval = m_pSndQueue->getIpToS();
      else
         *(int32_t*)optval = m_iIpToS;
      break;
#endif

   case SRTO_SENDER:
      *(int32_t*)optval = m_bDataSender;
      optlen = sizeof(int32_t);
      break;


   case SRTO_TSBPDMODE:
      *(int32_t*)optval = m_bOPT_TsbPd;
      optlen = sizeof(int32_t);
      break;

   case SRTO_TSBPDDELAY:
   case SRTO_RCVLATENCY:
      *(int32_t*)optval = m_iTsbPdDelay_ms;
      optlen = sizeof(int32_t);
      break;

   case SRTO_PEERLATENCY:
      *(int32_t*)optval = m_iPeerTsbPdDelay_ms;
      optlen = sizeof(int32_t);
      break;

   case SRTO_TLPKTDROP:
      *(int32_t*)optval = m_bTLPktDrop;
      optlen = sizeof(int32_t);
      break;

   case SRTO_PBKEYLEN:
      if (m_pCryptoControl)
         *(int32_t*)optval = m_pCryptoControl->KeyLen(); // Running Key length.
      else
         *(int32_t*)optval = m_iSndCryptoKeyLen; // May be 0.
      optlen = sizeof(int32_t);
      break;

   case SRTO_KMSTATE:
      if (!m_pCryptoControl)
          *(int32_t*)optval = SRT_KM_S_UNSECURED;
      else if (m_bDataSender)
          *(int32_t*)optval = m_pCryptoControl->m_SndKmState;
      else
          *(int32_t*)optval = m_pCryptoControl->m_RcvKmState;
      break;

   case SRTO_SNDKMSTATE: // State imposed by Agent depending on PW and KMX
      if (m_pCryptoControl)
         *(int32_t*)optval = m_pCryptoControl->m_SndKmState;
      else
         *(int32_t*)optval = SRT_KM_S_UNSECURED;
      optlen = sizeof(int32_t);
      break;

   case SRTO_RCVKMSTATE: // State returned by Peer as informed during KMX
      if (m_pCryptoControl)
         *(int32_t*)optval = m_pCryptoControl->m_RcvKmState;
      else
         *(int32_t*)optval = SRT_KM_S_UNSECURED;
      optlen = sizeof(int32_t);
      break;

   case SRTO_NAKREPORT:
      *(bool*)optval = m_bRcvNakReport;
      optlen = sizeof(bool);
      break;

   case SRTO_VERSION:
      *(int32_t*)optval = m_lSrtVersion;
      optlen = sizeof(int32_t);
      break;

   case SRTO_PEERVERSION:
      *(int32_t*)optval = m_lPeerSrtVersion;
      optlen = sizeof(int32_t);
      break;

#ifdef SRT_ENABLE_CONNTIMEO
   case SRTO_CONNTIMEO:
      *(int*)optval = m_iConnTimeOut;
      optlen = sizeof(int);
      break;
#endif

   case SRTO_MINVERSION:
      *(uint32_t*)optval = m_lMinimumPeerSrtVersion;
      optlen = sizeof(uint32_t);
      break;

   case SRTO_STREAMID:
      if (size_t(optlen) < m_sStreamName.size()+1)
          throw CUDTException(MJ_NOTSUP, MN_INVAL, 0);

      strcpy((char*)optval, m_sStreamName.c_str());
      optlen = m_sStreamName.size();
      break;

   case SRTO_SMOOTHER:
      {
          string tt = m_Smoother.selected_name();
          strcpy((char*)optval, tt.c_str());
          optlen = tt.size();
      }
      break;

   case SRTO_MESSAGEAPI:
      optlen = sizeof (bool);
      *(bool*)optval = m_bMessageAPI;
      break;

   case SRTO_PAYLOADSIZE:
      optlen = sizeof (int);
      *(int*)optval = m_zOPT_ExpPayloadSize;
      break;

   default:
      throw CUDTException(MJ_NOTSUP, MN_NONE, 0);
   }
}

bool CUDT::setstreamid(SRTSOCKET u, const std::string& sid)
{
    CUDT* that = getUDTHandle(u);
    if (!that)
        return false;

    if (sid.size() >= MAX_SID_LENGTH)
        return false;

    if (that->m_bConnected)
        return false;

    that->m_sStreamName = sid;
    return true;
}

std::string CUDT::getstreamid(SRTSOCKET u)
{
    CUDT* that = getUDTHandle(u);
    if (!that)
        return "";

    return that->m_sStreamName;
}

// XXX REFACTOR: Make common code for CUDT constructor and clearData,
// possibly using CUDT::construct.
void CUDT::clearData()
{
   // Initial sequence number, loss, acknowledgement, etc.
   int udpsize = m_iMSS - CPacket::UDP_HDR_SIZE;
   m_iMaxSRTPayloadSize = udpsize - CPacket::HDR_SIZE;

   HLOGC(mglog.Debug, log << "clearData: PAYLOAD SIZE: " << m_iMaxSRTPayloadSize);

   m_iEXPCount = 1;
   m_iBandwidth = 1;    //pkts/sec
   // XXX use some constant for this 16
   m_iDeliveryRate = 16;
   m_iByteDeliveryRate = 16 * m_iMaxSRTPayloadSize;
   m_iAckSeqNo = 0;
   m_ullLastAckTime_tk = 0;

   // trace information
   m_StartTime = CTimer::getTime();
   m_llSentTotal = m_llRecvTotal = m_iSndLossTotal = m_iRcvLossTotal = m_iRetransTotal = m_iSentACKTotal = m_iRecvACKTotal = m_iSentNAKTotal = m_iRecvNAKTotal = 0;
   m_LastSampleTime = CTimer::getTime();
   m_llTraceSent = m_llTraceRecv = m_iTraceSndLoss = m_iTraceRcvLoss = m_iTraceRetrans = m_iSentACK = m_iRecvACK = m_iSentNAK = m_iRecvNAK = 0;
   m_iTraceRcvRetrans = 0;
   m_iTraceReorderDistance = 0;
   m_fTraceBelatedTime = 0.0;
   m_iTraceRcvBelated = 0;

   m_iSndDropTotal          = 0;
   m_iTraceSndDrop          = 0;
   m_iRcvDropTotal          = 0;
   m_iTraceRcvDrop          = 0;

   m_iRcvUndecryptTotal        = 0;
   m_iTraceRcvUndecrypt        = 0;

   m_ullBytesSentTotal      = 0;
   m_ullBytesRecvTotal      = 0;
   m_ullBytesRetransTotal   = 0;
   m_ullTraceBytesSent      = 0;
   m_ullTraceBytesRecv      = 0;
   m_ullTraceBytesRetrans   = 0;
   m_ullSndBytesDropTotal   = 0;
   m_ullRcvBytesDropTotal   = 0;
   m_ullTraceSndBytesDrop   = 0;
   m_ullTraceRcvBytesDrop   = 0;
   m_ullRcvBytesUndecryptTotal = 0;
   m_ullTraceRcvBytesUndecrypt = 0;

   // Resetting these data because this happens when agent isn't connected.
   m_bPeerTsbPd = false;
   m_iPeerTsbPdDelay_ms = 0;

   m_bTsbPd = m_bOPT_TsbPd; // Take the values from user-configurable options
   m_iTsbPdDelay_ms = m_iOPT_TsbPdDelay;
   m_bTLPktDrop = m_bOPT_TLPktDrop;
   m_bPeerTLPktDrop = false;

   m_bPeerNakReport = false;

   m_bPeerRexmitFlag = false;

   m_llSndDuration = m_llSndDurationTotal = 0;

   m_RdvState = CHandShake::RDV_INVALID;
   m_ullRcvPeerStartTime = 0;
}

void CUDT::open()
{
   CGuard cg(m_ConnectionLock);

   clearData();

   // structures for queue
   if (m_pSNode == NULL)
      m_pSNode = new CSNode;
   m_pSNode->m_pUDT = this;
   m_pSNode->m_llTimeStamp_tk = 1;
   m_pSNode->m_iHeapLoc = -1;

   if (m_pRNode == NULL)
      m_pRNode = new CRNode;
   m_pRNode->m_pUDT = this;
   m_pRNode->m_llTimeStamp_tk = 1;
   m_pRNode->m_pPrev = m_pRNode->m_pNext = NULL;
   m_pRNode->m_bOnList = false;

   m_iRTT = 10 * COMM_SYN_INTERVAL_US;
   m_iRTTVar = m_iRTT >> 1;
   m_ullCPUFrequency = CTimer::getCPUFrequency();

   // set up the timers
   m_ullSYNInt_tk = COMM_SYN_INTERVAL_US * m_ullCPUFrequency;

   // set minimum NAK and EXP timeout to 300ms
   /*
      XXX This code is blocked because the value of
      m_ullMinNakInt_tk will be overwritten again in setupCC.
      And in setupCC it will have an opportunity to make the
      value overridden according to the statements in the Smoother.

#ifdef SRT_ENABLE_NAKREPORT
   if (m_bRcvNakReport)
      m_ullMinNakInt_tk = m_iMinNakInterval_us * m_ullCPUFrequency;
   else
#endif
*/
   m_ullMinNakInt_tk = 300000 * m_ullCPUFrequency;
   m_ullMinExpInt_tk = 300000 * m_ullCPUFrequency;

   m_ullACKInt_tk = m_ullSYNInt_tk;
   m_ullNAKInt_tk = m_ullMinNakInt_tk;

   uint64_t currtime_tk;
   CTimer::rdtsc(currtime_tk);
   m_ullLastRspTime_tk = currtime_tk;
   m_ullNextACKTime_tk = currtime_tk + m_ullSYNInt_tk;
   m_ullNextNAKTime_tk = currtime_tk + m_ullNAKInt_tk;
   m_ullLastRspAckTime_tk = currtime_tk;
   m_iReXmitCount = 1;
   // Fix keepalive
   m_ullLastSndTime_tk = currtime_tk;

   m_iPktCount = 0;
   m_iLightACKCount = 1;

   m_ullTargetTime_tk = 0;
   m_ullTimeDiff_tk = 0;

   // Now UDT is opened.
   m_bOpened = true;
}

void CUDT::setListenState()
{
   CGuard cg(m_ConnectionLock);

   if (!m_bOpened)
      throw CUDTException(MJ_NOTSUP, MN_NONE, 0);

   if (m_bConnecting || m_bConnected)
      throw CUDTException(MJ_NOTSUP, MN_ISCONNECTED, 0);

   // listen can be called more than once
   if (m_bListening)
      return;

   // if there is already another socket listening on the same port
   if (m_pRcvQueue->setListener(this) < 0)
      throw CUDTException(MJ_NOTSUP, MN_BUSY, 0);

   m_bListening = true;
}

size_t CUDT::fillSrtHandshake(uint32_t* srtdata, size_t srtlen, int msgtype, int hs_version)
{
    if ( srtlen < SRT_HS__SIZE )
    {
        LOGC(mglog.Fatal, log << "IPE: fillSrtHandshake: buffer too small: " << srtlen << " (expected: " << SRT_HS__SIZE << ")");
        return 0;
    }

    srtlen = SRT_HS__SIZE; // We use only that much space.

    memset(srtdata, 0, sizeof(uint32_t)*srtlen);
    /* Current version (1.x.x) SRT handshake */
    srtdata[SRT_HS_VERSION] = m_lSrtVersion;  /* Required version */
    srtdata[SRT_HS_FLAGS] |= SRT_OPT_HAICRYPT;

    switch (msgtype)
    {
    case SRT_CMD_HSREQ: return fillSrtHandshake_HSREQ(srtdata, srtlen, hs_version);
    case SRT_CMD_HSRSP: return fillSrtHandshake_HSRSP(srtdata, srtlen, hs_version);
    default: LOGC(mglog.Fatal, log << "IPE: createSrtHandshake/sendSrtMsg called with value " << msgtype); return 0;
    }
}

size_t CUDT::fillSrtHandshake_HSREQ(uint32_t* srtdata, size_t /* srtlen - unused */, int hs_version)
{
    // INITIATOR sends HSREQ.

    // The TSBPD(SND|RCV) options are being set only if the TSBPD is set in the current agent.
    // The agent has a decisive power only in the range of RECEIVING the data, however it can
    // also influence the peer's latency. If agent doesn't set TSBPD mode, it doesn't send any
    // latency flags, although the peer might still want to do Rx with TSBPD. When agent sets
    // TsbPd mode, it defines latency values for Rx (itself) and Tx (peer's Rx). If peer does
    // not set TsbPd mode, it will simply ignore the proposed latency (PeerTsbPdDelay), although
    // if it has received the Rx latency as well, it must honor it and respond accordingly
    // (the latter is only in case of HSv5 and bidirectional connection).
    if (m_bOPT_TsbPd)
    {
        m_iTsbPdDelay_ms = m_iOPT_TsbPdDelay;
        m_iPeerTsbPdDelay_ms = m_iOPT_PeerTsbPdDelay;
        /*
         * Sent data is real-time, use Time-based Packet Delivery,
         * set option bit and configured delay
         */
        srtdata[SRT_HS_FLAGS] |= SRT_OPT_TSBPDSND;

        if ( hs_version < CUDT::HS_VERSION_SRT1 )
        {
            // HSv4 - this uses only one value.
            srtdata[SRT_HS_LATENCY] = SRT_HS_LATENCY_LEG::wrap(m_iPeerTsbPdDelay_ms);
        }
        else
        {
            // HSv5 - this will be understood only since this version when this exists.
            srtdata[SRT_HS_LATENCY] = SRT_HS_LATENCY_SND::wrap(m_iPeerTsbPdDelay_ms);

            m_bTsbPd = true;
            // And in the reverse direction.
            srtdata[SRT_HS_FLAGS] |= SRT_OPT_TSBPDRCV;
            srtdata[SRT_HS_LATENCY] |= SRT_HS_LATENCY_RCV::wrap(m_iTsbPdDelay_ms);

            // This wasn't there for HSv4, this setting is only for the receiver.
            // HSv5 is bidirectional, so every party is a receiver.

            if (m_bTLPktDrop)
                srtdata[SRT_HS_FLAGS] |= SRT_OPT_TLPKTDROP;
        }
    }

    // I support SRT_OPT_REXMITFLG. Do you?
    srtdata[SRT_HS_FLAGS] |= SRT_OPT_REXMITFLG;

    // Declare the API used. The flag is set for "stream" API because
    // the older versions will never set this flag, but all old SRT versions use message API.
    if (!m_bMessageAPI)
        srtdata[SRT_HS_FLAGS] |= SRT_OPT_STREAM;

    HLOGC(mglog.Debug, log << "HSREQ/snd: LATENCY[SND:" << SRT_HS_LATENCY_SND::unwrap(srtdata[SRT_HS_LATENCY])
        << " RCV:" << SRT_HS_LATENCY_RCV::unwrap(srtdata[SRT_HS_LATENCY]) << "] FLAGS["
        << SrtFlagString(srtdata[SRT_HS_FLAGS]) << "]");

    return 3;
}

size_t CUDT::fillSrtHandshake_HSRSP(uint32_t* srtdata, size_t /* srtlen - unused */, int hs_version)
{
    // Setting m_ullRcvPeerStartTime is done ine processSrtMsg_HSREQ(), so
    // this condition will be skipped only if this function is called without
    // getting first received HSREQ. Doesn't look possible in both HSv4 and HSv5.
    if (m_ullRcvPeerStartTime != 0)
    {
        // If Agent doesn't set TSBPD, it will not set the TSBPD flag back to the Peer.
        // The peer doesn't have be disturbed by it anyway.
        if (m_bTsbPd)
        {
            /* 
             * We got and transposed peer start time (HandShake request timestamp),
             * we can support Timestamp-based Packet Delivery
             */
            srtdata[SRT_HS_FLAGS] |= SRT_OPT_TSBPDRCV;

            if ( hs_version < HS_VERSION_SRT1 )
            {
                // HSv4 - this uses only one value
                srtdata[SRT_HS_LATENCY] = SRT_HS_LATENCY_LEG::wrap(m_iTsbPdDelay_ms);
            }
            else
            {
                // HSv5 - this puts "agent's" latency into RCV field and "peer's" -
                // into SND field.
                srtdata[SRT_HS_LATENCY] = SRT_HS_LATENCY_RCV::wrap(m_iTsbPdDelay_ms);
            }
        }
        else
        {
            HLOGC(mglog.Debug, log << "HSRSP/snd: TSBPD off, NOT responding TSBPDRCV flag.");
        }

        // Hsv5, only when peer has declared TSBPD mode.
        // The flag was already set, and the value already "maximized" in processSrtMsg_HSREQ().
        if (m_bPeerTsbPd && hs_version >= HS_VERSION_SRT1 )
        {
            // HSv5 is bidirectional - so send the TSBPDSND flag, and place also the
            // peer's latency into SND field.
            srtdata[SRT_HS_FLAGS] |= SRT_OPT_TSBPDSND;
            srtdata[SRT_HS_LATENCY] |= SRT_HS_LATENCY_SND::wrap(m_iPeerTsbPdDelay_ms);

            HLOGC(mglog.Debug, log << "HSRSP/snd: HSv5 peer uses TSBPD, responding TSBPDSND latency=" << m_iPeerTsbPdDelay_ms);
        }
        else
        {
            HLOGC(mglog.Debug, log << "HSRSP/snd: HSv" << (hs_version == CUDT::HS_VERSION_UDT4 ? 4 : 5)
                << " with peer TSBPD=" << (m_bPeerTsbPd ? "on" : "off") << " - NOT responding TSBPDSND");
        }

        if (m_bTLPktDrop)
            srtdata[SRT_HS_FLAGS] |= SRT_OPT_TLPKTDROP;
    }
    else
    {
        LOGC(mglog.Fatal, log << "IPE: fillSrtHandshake_HSRSP: m_ullRcvPeerStartTime NOT SET!");
        return 0;
    }


    if (m_bRcvNakReport)
    {
        // HSv5: Note that this setting is independent on the value of
        // m_bPeerNakReport, which represent this setting in the peer.

        srtdata[SRT_HS_FLAGS] |= SRT_OPT_NAKREPORT;
        /*
         * NAK Report is so efficient at controlling bandwidth that sender TLPktDrop
         * is not needed. SRT 1.0.5 to 1.0.7 sender TLPktDrop combined with SRT 1.0
         * Timestamp-Based Packet Delivery was not well implemented and could drop
         * big I-Frame tail before sending once on low latency setups.
         * Disabling TLPktDrop in the receiver SRT Handshake Reply prevents the sender
         * from enabling Too-Late Packet Drop.
         */
        if (m_lPeerSrtVersion <= SrtVersion(1, 0, 7))
            srtdata[SRT_HS_FLAGS] &= ~SRT_OPT_TLPKTDROP;
    }

    if ( m_lSrtVersion >= SrtVersion(1, 2, 0) )
    {
        if (!m_bPeerRexmitFlag)
        {
            // Peer does not request to use rexmit flag, if so,
            // we won't use as well.
            HLOGC(mglog.Debug, log << "HSRSP/snd: AGENT understands REXMIT flag, but PEER DOES NOT. NOT setting.");
        }
        else
        {
            // Request that the rexmit bit be used as a part of msgno.
            srtdata[SRT_HS_FLAGS] |= SRT_OPT_REXMITFLG;
            HLOGF(mglog.Debug, "HSRSP/snd: AGENT UNDERSTANDS REXMIT flag and PEER reported that it does, too." );
        }
    }
    else
    {
        // Since this is now in the code, it can occur only in case when you change the 
        // version specification in the build configuration.
        HLOGF(mglog.Debug, "HSRSP/snd: AGENT DOES NOT UNDERSTAND REXMIT flag" );
    }

    HLOGC(mglog.Debug, log << "HSRSP/snd: LATENCY[SND:" << SRT_HS_LATENCY_SND::unwrap(srtdata[SRT_HS_LATENCY])
        << " RCV:" << SRT_HS_LATENCY_RCV::unwrap(srtdata[SRT_HS_LATENCY]) << "] FLAGS["
        << SrtFlagString(srtdata[SRT_HS_FLAGS]) << "]");

    return 3;
}

size_t CUDT::prepareSrtHsMsg(int cmd, uint32_t* srtdata, size_t size)
{
    size_t srtlen = fillSrtHandshake(srtdata, size, cmd, handshakeVersion());
    HLOGF(mglog.Debug, "CMD:%s(%d) Len:%d Version: %s Flags: %08X (%s) sdelay:%d",
            MessageTypeStr(UMSG_EXT, cmd).c_str(), cmd, (int)(srtlen * sizeof(int32_t)),
            SrtVersionString(srtdata[SRT_HS_VERSION]).c_str(),
            srtdata[SRT_HS_FLAGS],
            SrtFlagString(srtdata[SRT_HS_FLAGS]).c_str(),
            srtdata[SRT_HS_LATENCY]);

    return srtlen;
}

void CUDT::sendSrtMsg(int cmd, uint32_t *srtdata_in, int srtlen_in)
{
    CPacket srtpkt;
    int32_t srtcmd = (int32_t)cmd;

    static const size_t SRTDATA_MAXSIZE = SRT_CMD_MAXSZ/sizeof(int32_t);

    // This is in order to issue a compile error if the SRT_CMD_MAXSZ is
    // too small to keep all the data. As this is "static const", declaring
    // an array of such specified size in C++ isn't considered VLA.
    static const int SRTDATA_SIZE = SRTDATA_MAXSIZE >= SRT_HS__SIZE ? SRTDATA_MAXSIZE : -1;

    // This will be effectively larger than SRT_HS__SIZE, but it will be also used
    // for incoming data. We have a guarantee that it won't be larger than SRTDATA_MAXSIZE.
    uint32_t srtdata[SRTDATA_SIZE];

    int srtlen = 0;

    if ( cmd == SRT_CMD_REJECT )
    {
        // This is a value returned by processSrtMsg underlying layer, potentially
        // to be reported here. Should this happen, just send a rejection message.
        cmd = SRT_CMD_HSRSP;
        srtdata[SRT_HS_VERSION] = 0;
    }

    switch(cmd){
    case SRT_CMD_HSREQ:
    case SRT_CMD_HSRSP:
        srtlen = prepareSrtHsMsg(cmd, srtdata, SRTDATA_SIZE);
        break;

    case SRT_CMD_KMREQ: //Sender
    case SRT_CMD_KMRSP: //Receiver
        srtlen = srtlen_in;
        /* Msg already in network order
         * But CChannel:sendto will swap again (assuming 32-bit fields)
         * Pre-swap to cancel it.
         */
        HtoNLA(srtdata, srtdata_in, srtlen);
        m_pCryptoControl->updateKmState(cmd, srtlen); // <-- THIS function can't be moved to CUDT

        break;

    default:
        LOGF(mglog.Error,  "sndSrtMsg: cmd=%d unsupported", cmd);
        break;
    }

    if (srtlen > 0)
    {
        /* srtpkt.pack will set message data in network order */
        srtpkt.pack(UMSG_EXT, &srtcmd, srtdata, srtlen * sizeof(int32_t));
        addressAndSend(srtpkt);
    }
}



// PREREQUISITE:
// pkt must be set the buffer and configured for UMSG_HANDSHAKE.
// Note that this function replaces also serialization for the HSv4.
bool CUDT::createSrtHandshake(ref_t<CPacket> r_pkt, ref_t<CHandShake> r_hs,
        int srths_cmd, int srtkm_cmd,
        const uint32_t* kmdata, size_t kmdata_wordsize /* IN WORDS, NOT BYTES!!! */)
{
    CPacket& pkt = *r_pkt;
    CHandShake& hs = *r_hs;

    HLOGC(mglog.Debug, log << "createSrtHandshake: have buffer size=" << pkt.getLength() << " kmdata_wordsize=" << kmdata_wordsize);

    // values > URQ_CONCLUSION include also error types
    // if (hs.m_iVersion == HS_VERSION_UDT4 || hs.m_iReqType > URQ_CONCLUSION) <--- This condition was checked b4 and it's only valid for caller-listener mode
    if (!hs.m_extension)
    {
        // Serialize only the basic handshake, if this is predicted for
        // Hsv4 peer or this is URQ_INDUCTION or URQ_WAVEAHAND.
        if (hs.m_iVersion > HS_VERSION_UDT4)
        {
            // The situation when this function is called without requested extensions
            // is URQ_CONCLUSION in rendezvous mode in some of the transitions.
            // In this case for version 5 just clear the m_iType field, as it has
            // different meaning in HSv5 and contains extension flags.
            //
            // Keep 0 in the SRT_HSTYPE_HSFLAGS field, but still advertise PBKEYLEN
            // in the SRT_HSTYPE_ENCFLAGS field.
            hs.m_iType = SrtHSRequest::wrapFlags(false /*no magic in HSFLAGS*/, m_iSndCryptoKeyLen);
            bool whether SRT_ATR_UNUSED = m_iSndCryptoKeyLen != 0;
            HLOGC(mglog.Debug, log << "createSrtHandshake: " << (whether ? "" : "NOT ") << " Advertising PBKEYLEN - value = " << m_iSndCryptoKeyLen);

            // Note: This is required only when sending a HS message without SRT extensions.
            // When this is to be sent with SRT extensions, then KMREQ will be attached here
            // and the PBKEYLEN will be extracted from it. If this is going to attach KMRSP
            // here, it's already too late (it should've been advertised before getting the first
            // handshake message with KMREQ).
        }

        size_t hs_size = pkt.getLength();
        hs.store_to(pkt.m_pcData, Ref(hs_size));
        pkt.setLength(hs_size);
        HLOGC(mglog.Debug, log << "createSrtHandshake: (no HSREQ/KMREQ ext) data: " << hs.show());
        return true;
    }

    string logext = "HSREQ";

    bool have_kmreq = false;
    bool have_sid = false;
    bool have_smoother = false;

    // Install the SRT extensions
    hs.m_iType = CHandShake::HS_EXT_HSREQ;

    if ( srths_cmd == SRT_CMD_HSREQ )
    {
        if ( m_sStreamName != "" )
        {
            have_sid = true;
            hs.m_iType |= CHandShake::HS_EXT_CONFIG;
            logext += ",SID";
        }

    }

    string sm = m_Smoother.selected_name();
    if (sm != "" && sm != "live")
    {
        have_smoother = true;
        hs.m_iType |= CHandShake::HS_EXT_CONFIG;
        logext += ",SMOOTHER";
    }

    // Prevent adding KMRSP only in case when BOTH:
    // - Agent has set no password
    // - no KMREQ has arrived from Peer
    // KMRSP must be always sent when:
    // - Agent set a password, Peer did not send KMREQ: Agent sets snd=NOSECRET.
    // - Agent set no password, but Peer sent KMREQ: Ageng sets rcv=NOSECRET.
    if (m_CryptoSecret.len > 0 || kmdata_wordsize > 0)
    {
        have_kmreq = true;
        hs.m_iType |= CHandShake::HS_EXT_KMREQ;
        logext += ",KMREQ";
    }

    HLOGC(mglog.Debug, log << "createSrtHandshake: (ext: " << logext << ") data: " << hs.show());

    // NOTE: The HSREQ is practically always required, although may happen
    // in future that CONCLUSION can be sent multiple times for a separate
    // stream encryption support, and this way it won't enclose HSREQ.
    // Also, KMREQ may occur multiple times.

    // So, initially store the UDT legacy handshake.
    size_t hs_size = pkt.getLength(), total_ra_size = (hs_size/sizeof(uint32_t)); // Maximum size of data
    hs.store_to(pkt.m_pcData, Ref(hs_size)); // hs_size is updated

    size_t ra_size = hs_size/sizeof(int32_t);

    // Now attach the SRT handshake for HSREQ
    size_t offset = ra_size;
    uint32_t* p = reinterpret_cast<uint32_t*>(pkt.m_pcData);
    // NOTE: since this point, ra_size has a size in int32_t elements, NOT BYTES.

    // The first 4-byte item is the CMD/LENGTH spec.
    uint32_t* pcmdspec = p+offset; // Remember the location to be filled later, when we know the length
    ++offset;

    // Now use the original function to store the actual SRT_HS data
    // ra_size after that
    // NOTE: so far, ra_size is m_iMaxSRTPayloadSize expressed in number of elements.
    // WILL BE CHANGED HERE.
    ra_size = fillSrtHandshake(p+offset, total_ra_size - offset, srths_cmd, HS_VERSION_SRT1);
    *pcmdspec = HS_CMDSPEC_CMD::wrap(srths_cmd) | HS_CMDSPEC_SIZE::wrap(ra_size);

    HLOGC(mglog.Debug, log << "createSrtHandshake: after HSREQ: offset=" << offset << " HSREQ size=" << ra_size << " space left: " << (total_ra_size - offset));

    if (have_sid)
    {
        // Use only in REQ phase and only if stream name is set
        offset += ra_size;
        pcmdspec = p+offset;
        ++offset;

        // Now prepare the string with 4-byte alignment. The string size is limited
        // to half the payload size. Just a sanity check to not pack too much into
        // the conclusion packet.
        size_t size_limit = m_iMaxSRTPayloadSize/2;

        if ( m_sStreamName.size() >= size_limit )
        {
            LOGC(mglog.Error, log << "createSrtHandshake: stream id too long, limited to " << (size_limit-1) << " bytes");
            return false;
        }

        size_t wordsize = (m_sStreamName.size()+3)/4;
        size_t aligned_bytesize = wordsize*4;

        memset(p+offset, 0, aligned_bytesize);
        memcpy(p+offset, m_sStreamName.data(), m_sStreamName.size());

        ra_size = wordsize;
        *pcmdspec = HS_CMDSPEC_CMD::wrap(SRT_CMD_SID) | HS_CMDSPEC_SIZE::wrap(ra_size);

        HLOGC(mglog.Debug, log << "createSrtHandshake: after SID [" << m_sStreamName << "] length=" << m_sStreamName.size() << " alignedln=" << aligned_bytesize
            << ": offset=" << offset << " SID size=" << ra_size << " space left: " << (total_ra_size - offset));
    }

    if (have_smoother)
    {
        // Pass the smoother to the other side as informational.
        // The other side should reject connection if it uses a different smoother.
        // The other side should also respond with the smoother it uses, if its non-default (for backward compatibility).

        // XXX Consider change the smoother settings in the listener socket to "adaptive"
        // smoother and also "adaptive" value of CUDT::m_bMessageAPI so that the caller
        // may ask for whatever kind of transmission it wants, or select transmission
        // type differently for different connections, however with the same listener.

        offset += ra_size;
        pcmdspec = p+offset;
        ++offset;

        size_t wordsize = (sm.size()+3)/4;
        size_t aligned_bytesize = wordsize*4;

        memset(p+offset, 0, aligned_bytesize);
        memcpy(p+offset, sm.data(), sm.size());

        ra_size = wordsize;
        *pcmdspec = HS_CMDSPEC_CMD::wrap(SRT_CMD_SMOOTHER) | HS_CMDSPEC_SIZE::wrap(ra_size);

        HLOGC(mglog.Debug, log << "createSrtHandshake: after SMOOTHER [" << sm << "] length=" << sm.size() << " alignedln=" << aligned_bytesize
            << ": offset=" << offset << " SMOOTHER size=" << ra_size << " space left: " << (total_ra_size - offset));
    }

    // When encryption turned on
    if (have_kmreq)
    {
        HLOGC(mglog.Debug, log << "createSrtHandshake: "
                << (m_CryptoSecret.len > 0 ? "Agent uses ENCRYPTION" : "Peer requires ENCRYPTION"));
        if ( srtkm_cmd == SRT_CMD_KMREQ )
        {
            bool have_any_keys = false;
            for (size_t ki = 0; ki < 2; ++ki)
            {
                // Skip those that have expired
                if ( !m_pCryptoControl->getKmMsg_needSend(ki) )
                    continue;

                m_pCryptoControl->getKmMsg_markSent(ki);

                offset += ra_size;

                size_t msglen = m_pCryptoControl->getKmMsg_size(ki);
                // Make ra_size back in element unit
                // Add one extra word if the size isn't aligned to 32-bit.
                ra_size = (msglen / sizeof(uint32_t)) + (msglen % sizeof(uint32_t) ? 1 : 0);

                // Store the CMD + SIZE in the next field
                *(p + offset) = HS_CMDSPEC_CMD::wrap(srtkm_cmd) | HS_CMDSPEC_SIZE::wrap(ra_size);
                ++offset;

                // Copy the key - do the endian inversion because another endian inversion
                // will be done for every control message before sending, and this KM message
                // is ALREADY in network order.
                const uint32_t* keydata = reinterpret_cast<const uint32_t*>(m_pCryptoControl->getKmMsg_data(ki));

                HLOGC(mglog.Debug, log << "createSrtHandshake: KMREQ: adding key #" << ki
                    << " length=" << ra_size << " words (KmMsg_size=" << msglen << ")");
                    // XXX INSECURE ": [" << FormatBinaryString((uint8_t*)keydata, msglen) << "]";

                // Yes, I know HtoNLA and NtoHLA do exactly the same operation, but I want
                // to be clear about the true intention.
                NtoHLA(p + offset, keydata, ra_size);
                have_any_keys = true;
            }

            if ( !have_any_keys )
            {
                LOGC(mglog.Error, log << "createSrtHandshake: IPE: all keys have expired, no KM to send.");
                return false;
            }
        }
        else if ( srtkm_cmd == SRT_CMD_KMRSP )
        {
            uint32_t failure_kmrsp[] = { SRT_KM_S_UNSECURED };
            const uint32_t* keydata = 0;

            // Shift the starting point with the value of previously added block,
            // to start with the new one.
            offset += ra_size;

            if (kmdata_wordsize == 0)
            {
                HLOGC(mglog.Debug, log << "createSrtHandshake: Agent has PW, but Peer sent no KMREQ. Sending error KMRSP response");
                ra_size = 1;
                keydata = failure_kmrsp;

                // Update the KM state as well
                m_pCryptoControl->m_SndKmState = SRT_KM_S_NOSECRET; // Agent has PW, but Peer won't decrypt
                m_pCryptoControl->m_RcvKmState = SRT_KM_S_UNSECURED; // Peer won't encrypt as well.
            }
            else
            {
                if (!kmdata)
                {
                    LOGC(mglog.Fatal, log << "createSrtHandshake: IPE: srtkm_cmd=SRT_CMD_KMRSP and no kmdata!");
                    return false;
                }
                ra_size = kmdata_wordsize;
                keydata = reinterpret_cast<const uint32_t*>(kmdata);
            }

            *(p + offset) = HS_CMDSPEC_CMD::wrap(srtkm_cmd) | HS_CMDSPEC_SIZE::wrap(ra_size);
            ++offset; // Once cell, containting CMD spec and size
            HLOGC(mglog.Debug, log << "createSrtHandshake: KMRSP: applying returned key length="
                    << ra_size); // XXX INSECURE << " words: [" << FormatBinaryString((uint8_t*)kmdata, kmdata_wordsize*sizeof(uint32_t)) << "]";

            NtoHLA(p + offset, keydata, ra_size);
        }
        else
        {
            LOGC(mglog.Fatal, log << "createSrtHandshake: IPE: wrong value of srtkm_cmd: " << srtkm_cmd);
            return false;
        }
    }

    // ra_size + offset has a value in element unit.
    // Switch it again to byte unit.
    pkt.setLength((ra_size + offset) * sizeof(int32_t));

    HLOGC(mglog.Debug, log << "createSrtHandshake: filled HSv5 handshake flags: "
        << hs.m_iType << " length: " << pkt.getLength() << " bytes");

    return true;
}

static int FindExtensionBlock(uint32_t* begin, size_t total_length,
        ref_t<size_t> r_out_len, ref_t<uint32_t*> r_next_block)
{
    // Check if there's anything to process
    if (total_length == 0)
    {
        *r_next_block = NULL;
        *r_out_len = 0;
        return SRT_CMD_NONE;
    }

    size_t& out_len = *r_out_len;
    uint32_t*& next_block = *r_next_block;
    // This function extracts the block command from the block and its length.
    // The command value is returned as a function result.
    // The size of that command block is stored into out_len.
    // The beginning of the prospective next block is stored in next_block.

    // The caller must be aware that:
    // - exactly one element holds the block header (cmd+size), so the actual data are after this one.
    // - the returned size is the number of uint32_t elements since that first data element
    // - the remaining size should be manually calculated as total_length - 1 - out_len, or
    // simply, as next_block - begin.

    // Note that if the total_length is too short to extract the whole block, it will return
    // SRT_CMD_NONE. Note that total_length includes this first CMDSPEC word.
    //
    // When SRT_CMD_NONE is returned, it means that nothing has been extracted and nothing else
    // can be further extracted from this block.

    int cmd = HS_CMDSPEC_CMD::unwrap(*begin);
    size_t size = HS_CMDSPEC_SIZE::unwrap(*begin);

    if ( size + 1 > total_length )
        return SRT_CMD_NONE;

    out_len = size;

    if ( total_length == size + 1 )
        next_block = NULL;
    else
        next_block = begin + 1 + size;

    return cmd;
}

static inline bool NextExtensionBlock(ref_t<uint32_t*> begin, uint32_t* next, ref_t<size_t> length)
{
    if (!next)
        return false;

    *length = *length - (next - *begin);
    *begin = next;
    return true;
}

bool CUDT::processSrtMsg(const CPacket *ctrlpkt)
{
    uint32_t *srtdata = (uint32_t *)ctrlpkt->m_pcData;
    size_t len = ctrlpkt->getLength();
    int etype = ctrlpkt->getExtendedType();
    uint32_t ts = ctrlpkt->m_iTimeStamp;

    int res = SRT_CMD_NONE;

    HLOGC(mglog.Debug, log << "Dispatching message type=" << etype << " data length=" << (len/sizeof(int32_t)));
    switch (etype)
    {
    case SRT_CMD_HSREQ:
        {
            res = processSrtMsg_HSREQ(srtdata, len, ts, CUDT::HS_VERSION_UDT4);
            break;
        }
    case SRT_CMD_HSRSP:
        {
            res = processSrtMsg_HSRSP(srtdata, len, ts, CUDT::HS_VERSION_UDT4);
            break;
        }
    case SRT_CMD_KMREQ:
        // Special case when the data need to be processed here
        // and the appropriate message must be constructed for sending.
        // No further processing required
        {
            uint32_t srtdata_out[SRTDATA_MAXSIZE];
            size_t len_out = 0;
            res = m_pCryptoControl->processSrtMsg_KMREQ(srtdata, len, srtdata_out, Ref(len_out), CUDT::HS_VERSION_UDT4);
            if ( res == SRT_CMD_KMRSP )
            {
                if (len_out == 1)
                {
                    HLOGC(mglog.Debug, log << "MKREQ -> KMRSP FAILURE state: " << KmStateStr(SRT_KM_STATE(srtdata_out[0])));
                }
                else
                {
                    HLOGC(mglog.Debug, log << "KMREQ -> requested to send KMRSP length=" << len_out);
                }
                sendSrtMsg(SRT_CMD_KMRSP, srtdata_out, len_out);
            }
            else
            {
                LOGC(mglog.Error, log << "KMREQ failed to process the request - ignoring");
            }

            return true; // already done what's necessary
        }

    case SRT_CMD_KMRSP:
        {
            // KMRSP doesn't expect any following action
            m_pCryptoControl->processSrtMsg_KMRSP(srtdata, len, CUDT::HS_VERSION_UDT4);
            return true; // nothing to do
        }

    default:
        return false;
    }

    if ( res == SRT_CMD_NONE )
        return true;

    // Send the message that the message handler requested.
    sendSrtMsg(res);

    return true;
}

int CUDT::processSrtMsg_HSREQ(const uint32_t* srtdata, size_t len, uint32_t ts, int hsv)
{
    // Set this start time in the beginning, regardless as to whether TSBPD is being
    // used or not. This must be done in the Initiator as well as Responder.

    /*
     * Compute peer StartTime in our time reference
     * This takes time zone, time drift into account.
     * Also includes current packet transit time (rtt/2)
     */
#if 0                   //Debug PeerStartTime if not 1st HS packet
    {
        uint64_t oldPeerStartTime = m_ullRcvPeerStartTime;
        m_ullRcvPeerStartTime = CTimer::getTime() - (uint64_t)((uint32_t)ts);
        if (oldPeerStartTime) {
            LOGF(mglog.Note,  "rcvSrtMsg: 2nd PeerStartTime diff=%lld usec", 
                    (long long)(m_ullRcvPeerStartTime - oldPeerStartTime));
        }
    }
#else
    m_ullRcvPeerStartTime = CTimer::getTime() - (uint64_t)((uint32_t)ts);
#endif

    // Prepare the initial runtime values of latency basing on the option values.
    // They are going to get the value fixed HERE.
    m_iTsbPdDelay_ms = m_iOPT_TsbPdDelay;
    m_iPeerTsbPdDelay_ms = m_iOPT_PeerTsbPdDelay;

    if (len < SRT_CMD_HSREQ_MINSZ)
    {
        /* Packet smaller than minimum compatible packet size */
        LOGF(mglog.Error,  "HSREQ/rcv: cmd=%d(HSREQ) len=%" PRIzu " invalid", SRT_CMD_HSREQ, len);
        return SRT_CMD_NONE;
    }

    LOGF(mglog.Note,  "HSREQ/rcv: cmd=%d(HSREQ) len=%" PRIzu " vers=0x%x opts=0x%x delay=%d", 
            SRT_CMD_HSREQ, len, srtdata[SRT_HS_VERSION], srtdata[SRT_HS_FLAGS],
            SRT_HS_LATENCY_RCV::unwrap(srtdata[SRT_HS_LATENCY]));

    m_lPeerSrtVersion = srtdata[SRT_HS_VERSION];
    uint32_t peer_srt_options = srtdata[SRT_HS_FLAGS];

    if ( hsv == CUDT::HS_VERSION_UDT4 )
    {
        if ( m_lPeerSrtVersion >= SRT_VERSION_FEAT_HSv5 )
        {
            LOGC(mglog.Error, log << "HSREQ/rcv: With HSv4 version >= "
                << SrtVersionString(SRT_VERSION_FEAT_HSv5) << " is not acceptable.");
            return SRT_CMD_REJECT;
        }
    }
    else
    {
        if ( m_lPeerSrtVersion < SRT_VERSION_FEAT_HSv5 )
        {
            LOGC(mglog.Error, log << "HSREQ/rcv: With HSv5 version must be >= "
                << SrtVersionString(SRT_VERSION_FEAT_HSv5) << " .");
            return SRT_CMD_REJECT;
        }
    }

    // Check also if the version satisfies the minimum required version
    if ( m_lPeerSrtVersion < m_lMinimumPeerSrtVersion )
    {
        LOGC(mglog.Error, log << "HSREQ/rcv: Peer version: " << SrtVersionString(m_lPeerSrtVersion)
            << " is too old for requested: " << SrtVersionString(m_lMinimumPeerSrtVersion) << " - REJECTING");
        return SRT_CMD_REJECT;
    }

    HLOGC(mglog.Debug, log << "HSREQ/rcv: PEER Version: "
        << SrtVersionString(m_lPeerSrtVersion)
        << " Flags: " << peer_srt_options
        << "(" << SrtFlagString(peer_srt_options) << ")");

    m_bPeerRexmitFlag = IsSet(peer_srt_options, SRT_OPT_REXMITFLG);
    HLOGF(mglog.Debug, "HSREQ/rcv: peer %s REXMIT flag", m_bPeerRexmitFlag ? "UNDERSTANDS" : "DOES NOT UNDERSTAND" );

    // Check if both use the same API type. Reject if not.
    bool peer_message_api = !IsSet(peer_srt_options, SRT_OPT_STREAM);
    if ( peer_message_api != m_bMessageAPI )
    {
        LOGC(mglog.Error, log << "HSREQ/rcv: Agent uses "
            << (m_bMessageAPI ? "MESSAGE" : "STREAM") << " API, but the Peer declares "
            << (peer_message_api ? "MESSAGE" : "STREAM") << " API. Not compatible transmission type, rejecting.");
        return SRT_CMD_REJECT;
    }

    if ( len < SRT_HS_LATENCY+1 )
    {
        // 3 is the size when containing VERSION, FLAGS and LATENCY. Less size
        // makes it contain only the first two. Let's make it acceptable, as long
        // as the latency flags aren't set.
        if ( IsSet(peer_srt_options, SRT_OPT_TSBPDSND) || IsSet(peer_srt_options, SRT_OPT_TSBPDRCV) )
        {
            LOGC(mglog.Error, log << "HSREQ/rcv: Peer sent only VERSION + FLAGS HSREQ, but TSBPD flags are set. Rejecting.");
            return SRT_CMD_REJECT;
        }

        LOGC(mglog.Warn, log << "HSREQ/rcv: Peer sent only VERSION + FLAGS HSREQ, not getting any TSBPD settings.");
        // Don't process any further settings in this case. Turn off TSBPD, just for a case.
        m_bTsbPd = false;
        m_bPeerTsbPd = false;
        return SRT_CMD_HSRSP;
    }

    uint32_t latencystr = srtdata[SRT_HS_LATENCY];

    if ( IsSet(peer_srt_options, SRT_OPT_TSBPDSND) )
    {
        //TimeStamp-based Packet Delivery feature enabled
        if ( !m_bTsbPd )
        {
            LOGC(mglog.Warn, log << "HSREQ/rcv: Agent did not set rcv-TSBPD - ignoring proposed latency from peer");

            // Note: also don't set the peer TSBPD flag HERE because
            // - in HSv4 it will be a sender, so it doesn't matter anyway
            // - in HSv5 if it's going to receive, the TSBPDRCV flag will define it.
        }
        else
        {
            int peer_decl_latency;
            if ( hsv < CUDT::HS_VERSION_SRT1 )
            {
                // In HSv4 there is only one value and this is the latency
                // that the sender peer proposes for the agent.
                peer_decl_latency = SRT_HS_LATENCY_LEG::unwrap(latencystr);
            }
            else
            {
                // In HSv5 there are latency declared for sending and receiving separately.

                // SRT_HS_LATENCY_SND is the value that the peer proposes to be the
                // value used by agent when receiving data. We take this as a local latency value.
                peer_decl_latency = SRT_HS_LATENCY_SND::unwrap(srtdata[SRT_HS_LATENCY]);
            }


            // Use the maximum latency out of latency from our settings and the latency
            // "proposed" by the peer.
            int maxdelay = std::max(m_iTsbPdDelay_ms, peer_decl_latency);
            HLOGC(mglog.Debug, log << "HSREQ/rcv: LOCAL/RCV LATENCY: Agent:" << m_iTsbPdDelay_ms
                << " Peer:" << peer_decl_latency << "  Selecting:" << maxdelay);
            m_iTsbPdDelay_ms = maxdelay;
        }
    }
    else
    {
        std::string how_about_agent = m_bTsbPd ? "BUT AGENT DOES" : "and nor does Agent";
        HLOGC(mglog.Debug, log << "HSREQ/rcv: Peer DOES NOT USE latency for sending - " << how_about_agent);
    }

    // This happens when the HSv5 RESPONDER receives the HSREQ message; it declares
    // that the peer INITIATOR will receive the data and informs about its predefined
    // latency. We need to maximize this with our setting of the peer's latency and
    // record as peer's latency, which will be then sent back with HSRSP.
    if ( hsv > CUDT::HS_VERSION_UDT4 && IsSet(peer_srt_options, SRT_OPT_TSBPDRCV) )
    {
        // So, PEER uses TSBPD, set the flag.
        // NOTE: it doesn't matter, if AGENT uses TSBPD.
        m_bPeerTsbPd = true;

        // SRT_HS_LATENCY_RCV is the value that the peer declares as to be
        // used by it when receiving data. We take this as a peer's value,
        // and select the maximum of this one and our proposed latency for the peer.
        int peer_decl_latency = SRT_HS_LATENCY_RCV::unwrap(latencystr);
        int maxdelay = std::max(m_iPeerTsbPdDelay_ms, peer_decl_latency);
        HLOGC(mglog.Debug, log << "HSREQ/rcv: PEER/RCV LATENCY: Agent:" << m_iPeerTsbPdDelay_ms
            << " Peer:" << peer_decl_latency << " Selecting:" << maxdelay);
        m_iPeerTsbPdDelay_ms = maxdelay;
    }
    else
    {
        std::string how_about_agent = m_bTsbPd ? "BUT AGENT DOES" : "and nor does Agent";
        HLOGC(mglog.Debug, log << "HSREQ/rcv: Peer DOES NOT USE latency for receiving - " << how_about_agent);
    }

    if ( hsv > CUDT::HS_VERSION_UDT4 )
    {
        // This is HSv5, do the same things as required for the sending party in HSv4,
        // as in HSv5 this can also be a sender.
        if (IsSet(peer_srt_options, SRT_OPT_TLPKTDROP))
        {
            //Too late packets dropping feature supported
            m_bPeerTLPktDrop = true;
        }
        if (IsSet(peer_srt_options, SRT_OPT_NAKREPORT))
        {
            //Peer will send Periodic NAK Reports
            m_bPeerNakReport = true;
        }
    }


    return SRT_CMD_HSRSP;
}

int CUDT::processSrtMsg_HSRSP(const uint32_t* srtdata, size_t len, uint32_t ts, int hsv)
{
    // XXX Check for mis-version
    // With HSv4 we accept only version less than 1.2.0
    if ( hsv == CUDT::HS_VERSION_UDT4 && srtdata[SRT_HS_VERSION] >= SRT_VERSION_FEAT_HSv5 )
    {
        LOGC(mglog.Error, log << "HSRSP/rcv: With HSv4 version >= 1.2.0 is not acceptable.");
        return SRT_CMD_NONE;
    }

    if (len < SRT_CMD_HSRSP_MINSZ)
    {
        /* Packet smaller than minimum compatible packet size */
        LOGF(mglog.Error,  "HSRSP/rcv: cmd=%d(HSRSP) len=%" PRIzu " invalid", SRT_CMD_HSRSP, len);
        return SRT_CMD_NONE;
    }

    // Set this start time in the beginning, regardless as to whether TSBPD is being
    // used or not. This must be done in the Initiator as well as Responder. In case when
    // agent is sender only (HSv4) this value simply won't be used.

    /*
     * Compute peer StartTime in our time reference
     * This takes time zone, time drift into account.
     * Also includes current packet transit time (rtt/2)
     */
#if 0                   //Debug PeerStartTime if not 1st HS packet
    {
        uint64_t oldPeerStartTime = m_ullRcvPeerStartTime;
        m_ullRcvPeerStartTime = CTimer::getTime() - (uint64_t)((uint32_t)ts);
        if (oldPeerStartTime) {
            LOGF(mglog.Note,  "rcvSrtMsg: 2nd PeerStartTime diff=%lld usec", 
                    (long long)(m_ullRcvPeerStartTime - oldPeerStartTime));
        }
    }
#else
    m_ullRcvPeerStartTime = CTimer::getTime() - (uint64_t)((uint32_t)ts);
#endif

    m_lPeerSrtVersion = srtdata[SRT_HS_VERSION];
    uint32_t peer_srt_options = srtdata[SRT_HS_FLAGS];

    HLOGF(mglog.Debug, "HSRSP/rcv: Version: %s Flags: SND:%08X (%s)",
            SrtVersionString(m_lPeerSrtVersion).c_str(),
            peer_srt_options,
            SrtFlagString(peer_srt_options).c_str());


    if ( hsv == CUDT::HS_VERSION_UDT4 )
    {
        // The old HSv4 way: extract just one value and put it under peer.
        if (IsSet(peer_srt_options, SRT_OPT_TSBPDRCV))
        {
            //TsbPd feature enabled
            m_bPeerTsbPd = true;
            m_iPeerTsbPdDelay_ms = SRT_HS_LATENCY_LEG::unwrap(srtdata[SRT_HS_LATENCY]);
            HLOGC(mglog.Debug, log << "HSRSP/rcv: LATENCY: Peer/snd:" << m_iPeerTsbPdDelay_ms
                << " (Agent: declared:" << m_iTsbPdDelay_ms << " rcv:" << m_iTsbPdDelay_ms << ")");
        }
        // TSBPDSND isn't set in HSv4 by the RESPONDER, because HSv4 RESPONDER is always RECEIVER.
    }
    else
    {
        // HSv5 way: extract the receiver latency and sender latency, if used.

        if (IsSet(peer_srt_options, SRT_OPT_TSBPDRCV))
        {
            //TsbPd feature enabled
            m_bPeerTsbPd = true;
            m_iPeerTsbPdDelay_ms = SRT_HS_LATENCY_RCV::unwrap(srtdata[SRT_HS_LATENCY]);
            HLOGC(mglog.Debug, log << "HSRSP/rcv: LATENCY: Peer/snd:" << m_iPeerTsbPdDelay_ms << "ms");
        }
        else
        {
            HLOGC(mglog.Debug, log << "HSRSP/rcv: Peer (responder) DOES NOT USE latency");
        }

        if (IsSet(peer_srt_options, SRT_OPT_TSBPDSND))
        {
            if (!m_bTsbPd)
            {
                LOGC(mglog.Warn, log << "HSRSP/rcv: BUG? Peer (responder) declares sending latency, but Agent turned off TSBPD.");
            }
            else
            {
                // Take this value as a good deal. In case when the Peer did not "correct" the latency
                // because it has TSBPD turned off, just stay with the present value defined in options.
                m_iTsbPdDelay_ms = SRT_HS_LATENCY_SND::unwrap(srtdata[SRT_HS_LATENCY]);
                HLOGC(mglog.Debug, log << "HSRSP/rcv: LATENCY Agent/rcv: " << m_iTsbPdDelay_ms << "ms");
            }
        }
    }

    if ((m_lSrtVersion >= SrtVersion(1, 0, 5)) && IsSet(peer_srt_options, SRT_OPT_TLPKTDROP))
    {
        //Too late packets dropping feature supported
        m_bPeerTLPktDrop = true;
    }

    if ((m_lSrtVersion >= SrtVersion(1, 1, 0)) && IsSet(peer_srt_options, SRT_OPT_NAKREPORT))
    {
        //Peer will send Periodic NAK Reports
        m_bPeerNakReport = true;
    }

    if ( m_lSrtVersion >= SrtVersion(1, 2, 0) )
    {
        if ( IsSet(peer_srt_options, SRT_OPT_REXMITFLG) )
        {
            //Peer will use REXMIT flag in packet retransmission.
            m_bPeerRexmitFlag = true;
            HLOGP(mglog.Debug, "HSRSP/rcv: 1.2.0+ Agent understands REXMIT flag and so does peer.");
        }
        else
        {
            HLOGP(mglog.Debug, "HSRSP/rcv: Agent understands REXMIT flag, but PEER DOES NOT");
        }
    }
    else
    {
        HLOGF(mglog.Debug, "HSRSP/rcv: <1.2.0 Agent DOESN'T understand REXMIT flag");
    }

    handshakeDone();

    return SRT_CMD_NONE;
}

// This function is called only when the URQ_CONCLUSION handshake has been received from the peer.
bool CUDT::interpretSrtHandshake(const CHandShake& hs, const CPacket& hspkt, uint32_t* out_data, size_t* out_len)
{
    // Initialize out_len to 0 to handle the unencrypted case
    if ( out_len )
        *out_len = 0;

    // The version=0 statement as rejection is used only since HSv5.
    // The HSv4 sends the AGREEMENT handshake message with version=0, do not misinterpret it.
    if ( m_ConnRes.m_iVersion > HS_VERSION_UDT4 && hs.m_iVersion == 0 )
    {
        LOGC(mglog.Error, log << "HS VERSION = 0, meaning the handshake has been rejected.");
        return false;
    }

    if ( hs.m_iVersion < HS_VERSION_SRT1 )
        return true; // do nothing

    // Anyway, check if the handshake contains any extra data.
    if ( hspkt.getLength() <= CHandShake::m_iContentSize )
    {
        // This would mean that the handshake was at least HSv5, but somehow no extras were added.
        // Dismiss it then, however this has to be logged.
        LOGC(mglog.Error, log << "HS VERSION=" << hs.m_iVersion << " but no handshake extension found!");
        return false;
    }

    // We still believe it should work, let's check the flags.
    int ext_flags = SrtHSRequest::SRT_HSTYPE_HSFLAGS::unwrap(hs.m_iType);
    if ( ext_flags == 0 )
    {
        LOGC(mglog.Error, log << "HS VERSION=" << hs.m_iVersion << " but no handshake extension flags are set!");
        return false;
    }

    HLOGC(mglog.Debug, log << "HS VERSION=" << hs.m_iVersion << " EXTENSIONS: " << CHandShake::ExtensionFlagStr(ext_flags));

    // Ok, now find the beginning of an int32_t array that follows the UDT handshake.
    uint32_t* p = reinterpret_cast<uint32_t*>(hspkt.m_pcData + CHandShake::m_iContentSize);
    size_t size = hspkt.getLength() - CHandShake::m_iContentSize; // Due to previous cond check we grant it's >0

    if ( IsSet(ext_flags, CHandShake::HS_EXT_HSREQ) )
    {
        HLOGC(mglog.Debug, log << "interpretSrtHandshake: extracting HSREQ/RSP type extension");
        uint32_t* begin = p;
        uint32_t* next = 0;
        size_t length = size / sizeof(uint32_t);
        size_t blocklen = 0;

        for(;;) // this is ONE SHOT LOOP
        {
            int cmd = FindExtensionBlock(begin, length, Ref(blocklen), Ref(next));

            size_t bytelen = blocklen*sizeof(uint32_t);

            if ( cmd == SRT_CMD_HSREQ )
            {
                // Set is the size as it should, then give it for interpretation for
                // the proper function.
                if ( blocklen < SRT_HS__SIZE )
                {
                    LOGC(mglog.Error, log << "HS-ext HSREQ found but invalid size: " << bytelen
                        << " (expected: " << SRT_HS__SIZE << ")");
                    return false; // don't interpret
                }

                int rescmd = processSrtMsg_HSREQ(begin+1, bytelen, hspkt.m_iTimeStamp, HS_VERSION_SRT1);
                // Interpreted? Then it should be responded with SRT_CMD_HSRSP.
                if ( rescmd != SRT_CMD_HSRSP )
                {
                    LOGC(mglog.Error, log << "interpretSrtHandshake: process HSREQ returned unexpected value " << rescmd);
                    return false;
                }
                handshakeDone();
                updateAfterSrtHandshake(SRT_CMD_HSREQ, HS_VERSION_SRT1);
            }
            else if ( cmd == SRT_CMD_HSRSP )
            {
                // Set is the size as it should, then give it for interpretation for
                // the proper function.
                if ( blocklen < SRT_HS__SIZE )
                {
                    LOGC(mglog.Error, log << "HS-ext HSRSP found but invalid size: " << bytelen
                        << " (expected: " << SRT_HS__SIZE << ")");

                    return false; // don't interpret
                }

                int rescmd = processSrtMsg_HSRSP(begin+1, bytelen, hspkt.m_iTimeStamp, HS_VERSION_SRT1);
                // Interpreted? Then it should be responded with SRT_CMD_NONE.
                // (nothing to be responded for HSRSP, unless there was some kinda problem)
                if ( rescmd != SRT_CMD_NONE )
                {
                    LOGC(mglog.Error, log << "interpretSrtHandshake: process HSRSP returned unexpected value " << rescmd);
                    return false;
                }
                handshakeDone();
                updateAfterSrtHandshake(SRT_CMD_HSRSP, HS_VERSION_SRT1);
            }
            else if ( cmd == SRT_CMD_NONE )
            {
                LOGC(mglog.Error, log << "interpretSrtHandshake: no HSREQ/HSRSP block found in the handshake msg!");
                // This means that there can be no more processing done by FindExtensionBlock().
                // And we haven't found what we need - otherwise one of the above cases would pass
                // and lead to exit this loop immediately.
                return false;
            }
            else
            {
                // Any other kind of message extracted. Search on.
                length -= (next - begin);
                begin = next;
                if (begin)
                    continue;
            }

            break;
        }
    }

    HLOGC(mglog.Debug, log << "interpretSrtHandshake: HSREQ done, checking KMREQ");

    // Now check the encrypted

    bool encrypted = false;

    if ( IsSet(ext_flags, CHandShake::HS_EXT_KMREQ) )
    {
        HLOGC(mglog.Debug, log << "interpretSrtHandshake: extracting KMREQ/RSP type extension");

        if (!m_pCryptoControl->hasPassphrase())
        {
            LOGC(mglog.Error, log << "HS KMREQ: Peer declares encryption, but agent does not.");

            // Still allow for connection, and allow Agent to send unencrypted stream to the peer.
            // Also normally allow the key to be processed; worst case it will send the failure response.
        }

        uint32_t* begin = p;
        uint32_t* next = 0;
        size_t length = size / sizeof(uint32_t);
        size_t blocklen = 0;

        for(;;) // This is one shot loop, unless REPEATED by 'continue'.
        {
            int cmd = FindExtensionBlock(begin, length, Ref(blocklen), Ref(next));

            HLOGC(mglog.Debug, log << "interpretSrtHandshake: found extension: (" << cmd << ") " << MessageTypeStr(UMSG_EXT, cmd));

            size_t bytelen = blocklen*sizeof(uint32_t);
            if ( cmd == SRT_CMD_KMREQ )
            {
                if ( !out_data || !out_len )
                {
                    LOGC(mglog.Fatal, log << "IPE: HS/KMREQ extracted without passing target buffer!");
                    return false;
                }

                int res = m_pCryptoControl->processSrtMsg_KMREQ(begin+1, bytelen, out_data, Ref(*out_len), HS_VERSION_SRT1);
                if ( res != SRT_CMD_KMRSP )
                {
                    // Something went wrong.
                    HLOGC(mglog.Debug, log << "interpretSrtHandshake: KMREQ processing failed - returned " << res);
                    return false;
                }
                encrypted = true;
            }
            else if ( cmd == SRT_CMD_KMRSP )
            {
                m_pCryptoControl->processSrtMsg_KMRSP(begin+1, bytelen, HS_VERSION_SRT1);
                // XXX Possible to check status?
                encrypted = true;
            }
            else if ( cmd == SRT_CMD_NONE )
            {
                LOGC(mglog.Error, log << "HS KMREQ expected - none found!");
                return false;
            }
            else
            {
                HLOGC(mglog.Debug, log << "interpretSrtHandshake: ... skipping " << MessageTypeStr(UMSG_EXT, cmd));
                if (NextExtensionBlock(Ref(begin), next, Ref(length)))
                    continue;
            }

            break;
        }
    }

    bool have_smoother = false;
    string agsm = m_Smoother.selected_name();
    if (agsm == "")
    {
        agsm = "live";
        m_Smoother.select("live");
    }

    if ( IsSet(ext_flags, CHandShake::HS_EXT_CONFIG) )
    {
        HLOGC(mglog.Debug, log << "interpretSrtHandshake: extracting various CONFIG extensions");

        uint32_t* begin = p;
        uint32_t* next = 0;
        size_t length = size / sizeof(uint32_t);
        size_t blocklen = 0;

        for(;;) // This is one shot loop, unless REPEATED by 'continue'.
        {
            int cmd = FindExtensionBlock(begin, length, Ref(blocklen), Ref(next));

            HLOGC(mglog.Debug, log << "interpretSrtHandshake: found extension: (" << cmd << ") " << MessageTypeStr(UMSG_EXT, cmd));

            size_t bytelen = blocklen*sizeof(uint32_t);
            if ( cmd == SRT_CMD_SID )
            {
                // Copied through a cleared array. This is because the length is aligned to 4
                // where the padding is filled by zero bytes. For the case when the string is
                // exactly of a 4-divisible length, we make a big array with maximum allowed size
                // filled with zeros. Copying to this array should then copy either only the valid
                // characters of the string (if the lenght is divisible by 4), or the string with
                // padding zeros. In all these cases in the resulting array we should have all
                // subsequent characters of the string plus at least one '\0' at the end. This will
                // make it a perfect NUL-terminated string, to be used to initialize a string.
                char target[MAX_SID_LENGTH+1];
                memset(target, 0, MAX_SID_LENGTH+1);
                memcpy(target, begin+1, bytelen);
                m_sStreamName = target;
                HLOGC(mglog.Debug, log << "CONNECTOR'S REQUESTED SID [" << m_sStreamName << "] (bytelen=" << bytelen << " blocklen=" << blocklen << ")");
            }
            else if ( cmd == SRT_CMD_SMOOTHER )
            {
                if (have_smoother)
                {
                    LOGC(mglog.Error, log << "SMOOTHER BLOCK REPEATED!");
                    return false;
                }
                // Declare that smoother has been received
                have_smoother = true;

                char target[MAX_SID_LENGTH+1];
                memset(target, 0, MAX_SID_LENGTH+1);
                memcpy(target, begin+1, bytelen);
                string sm = target;

                // As the smoother has been declared by the peer,
                // check if your smoother is compatible.
                // sm cannot be empty, but the agent's sm can be empty meaning live.
                if (sm != agsm)
                {
                    LOGC(mglog.Error, log << "PEER'S SMOOTHER '" << sm << "' does not match AGENT'S SMOOTHER '" << agsm << "'");
                    return false;
                }

                HLOGC(mglog.Debug, log << "CONNECTOR'S SMOOTHER [" << sm << "] (bytelen=" << bytelen << " blocklen=" << blocklen << ")");
            }
            else if ( cmd == SRT_CMD_NONE )
            {
                break;
            }
            else
            {
                // Found some block that is not interesting here. Skip this and get the next one.
                HLOGC(mglog.Debug, log << "interpretSrtHandshake: ... skipping " << MessageTypeStr(UMSG_EXT, cmd));
            }

            if ( !NextExtensionBlock(Ref(begin), next, Ref(length)) )
                break;
        }
    }

    // Post-checks
    // Check if peer declared encryption
    if (!encrypted && m_CryptoSecret.len > 0)
    {
        LOGC(mglog.Error, log << "HS EXT: Agent declares encryption, but Peer does not (Agent can still receive unencrypted packets from Peer).");

        // This is required so that the sender is still allowed to send data, when encryption is required,
        // just this will be for waste because the receiver won't decrypt them anyway.
        m_pCryptoControl->createFakeSndContext();
        m_pCryptoControl->m_SndKmState = SRT_KM_S_NOSECRET; // Because Peer did not send KMX, though Agent has pw
        m_pCryptoControl->m_RcvKmState = SRT_KM_S_UNSECURED; // Because Peer has no PW, as has sent no KMREQ.
        return true;
    }

    // If agent has set some nondefault smoother, then smoother is expected from the peer.
    if (agsm != "live" && !have_smoother)
    {
        LOGC(mglog.Error, log << "HS EXT: Agent uses '" << agsm << "' smoother, but peer DID NOT DECLARE smoother (assuming 'live').");
        return false;
    }

    // Ok, finished, for now.
    return true;
}

void CUDT::startConnect(const sockaddr* serv_addr, int32_t forced_isn)
{
    CGuard cg(m_ConnectionLock);

    HLOGC(mglog.Debug, log << "startConnect: -> " << SockaddrToString(serv_addr) << "...");

    if (!m_bOpened)
        throw CUDTException(MJ_NOTSUP, MN_NONE, 0);

    if (m_bListening)
        throw CUDTException(MJ_NOTSUP, MN_ISCONNECTED, 0);

    if (m_bConnecting || m_bConnected)
        throw CUDTException(MJ_NOTSUP, MN_ISCONNECTED, 0);

    // record peer/server address
    delete m_pPeerAddr;
    m_pPeerAddr = (AF_INET == m_iIPversion) ? (sockaddr*)new sockaddr_in : (sockaddr*)new sockaddr_in6;
    memcpy(m_pPeerAddr, serv_addr, (AF_INET == m_iIPversion) ? sizeof(sockaddr_in) : sizeof(sockaddr_in6));

    // register this socket in the rendezvous queue
    // RendezevousQueue is used to temporarily store incoming handshake, non-rendezvous connections also require this function
#ifdef SRT_ENABLE_CONNTIMEO
    uint64_t ttl = m_iConnTimeOut * 1000ULL;
#else
    uint64_t ttl = 3000000;
#endif
    // XXX DEBUG
    //ttl = 0x1000000000000000;
    // XXX
    if (m_bRendezvous)
        ttl *= 10;
    ttl += CTimer::getTime();
    m_pRcvQueue->registerConnector(m_SocketID, this, m_iIPversion, serv_addr, ttl);

    // The m_iType is used in the INDUCTION for nothing. This value is only regarded
    // in CONCLUSION handshake, however this must be created after the handshake version
    // is already known. UDT_DGRAM is the value that was the only valid in the old SRT 
    // with HSv4 (it supported only live transmission), for HSv5 it will be changed to
    // handle handshake extension flags.
    m_ConnReq.m_iType = UDT_DGRAM;

    // This is my current configuration
    if (m_bRendezvous)
    {
        // For rendezvous, use version 5 in the waveahand and the cookie.
        // In case when you get the version 4 waveahand, simply switch to
        // the legacy HSv4 rendezvous and this time send version 4 CONCLUSION.

        // The HSv4 client simply won't check the version nor the cookie and it
        // will be sending its waveahands with version 4. Only when the party
        // has sent version 5 waveahand should the agent continue with HSv5
        // rendezvous.
        m_ConnReq.m_iVersion = HS_VERSION_SRT1;
        //m_ConnReq.m_iVersion = HS_VERSION_UDT4; // <--- Change in order to do regression test.
        m_ConnReq.m_iReqType = URQ_WAVEAHAND;
        m_ConnReq.m_iCookie = bake(serv_addr);

        // This will be also passed to a HSv4 rendezvous, but fortunately the old
        // SRT didn't read this field from URQ_WAVEAHAND message, only URQ_CONCLUSION.
        m_ConnReq.m_iType = SrtHSRequest::wrapFlags(false /* no MAGIC here */, m_iSndCryptoKeyLen);
        bool whether SRT_ATR_UNUSED = m_iSndCryptoKeyLen != 0;
        HLOGC(mglog.Debug, log << "startConnect (rnd): " << (whether ? "" : "NOT ") << " Advertising PBKEYLEN - value = " << m_iSndCryptoKeyLen);
        m_RdvState = CHandShake::RDV_WAVING;
        m_SrtHsSide = HSD_DRAW; // initially not resolved.
    }
    else
    {
        // For caller-listener configuration, set the version 4 for INDUCTION
        // due to a serious problem in UDT code being also in the older SRT versions:
        // the listener peer simply sents the EXACT COPY of the caller's induction
        // handshake, except the cookie, which means that when the caller sents version 5,
        // the listener will respond with version 5, which is a false information. Therefore
        // HSv5 clients MUST send HS_VERSION_UDT4 from the caller, regardless of currently
        // supported handshake version.
        //
        // The HSv5 listener should only respond with INDUCTION with m_iVersion == HS_VERSION_SRT1.
        m_ConnReq.m_iVersion = HS_VERSION_UDT4;
        m_ConnReq.m_iReqType = URQ_INDUCTION;
        m_ConnReq.m_iCookie = 0;
        m_RdvState = CHandShake::RDV_INVALID;
    }

    m_ConnReq.m_iMSS = m_iMSS;
    m_ConnReq.m_iFlightFlagSize = (m_iRcvBufSize < m_iFlightFlagSize)? m_iRcvBufSize : m_iFlightFlagSize;
    m_ConnReq.m_iID = m_SocketID;
    CIPAddress::ntop(serv_addr, m_ConnReq.m_piPeerIP, m_iIPversion);

    if ( forced_isn == 0 )
    {
        // Random Initial Sequence Number (normal mode)
        srand((unsigned int)CTimer::getTime());
        m_iISN = m_ConnReq.m_iISN = (int32_t)(CSeqNo::m_iMaxSeqNo * (double(rand()) / RAND_MAX));
    }
    else
    {
        // Predefined ISN (for debug purposes)
        m_iISN = m_ConnReq.m_iISN = forced_isn;
    }

    m_iLastDecSeq = m_iISN - 1;
    m_iSndLastAck = m_iISN;
    m_iSndLastDataAck = m_iISN;
    m_iSndLastFullAck = m_iISN;
    m_iSndCurrSeqNo = m_iISN - 1;
    m_iSndLastAck2 = m_iISN;
    m_ullSndLastAck2Time = CTimer::getTime();

    // Inform the server my configurations.
    CPacket reqpkt;
    reqpkt.setControl(UMSG_HANDSHAKE);
    reqpkt.allocate(m_iMaxSRTPayloadSize);
    // XXX NOTE: Now the memory for the payload part is allocated automatically,
    // and such allocated memory is also automatically deallocated in the
    // destructor. If you use CPacket::allocate, remember that you must not:
    // - delete this memory
    // - assign to m_pcData.
    // If you use only manual assignment to m_pCData, this is then manual
    // allocation and so it won't be deallocated in the destructor.
    //
    // (Desired would be to disallow modification of m_pcData outside the
    // control of methods.)

    // ID = 0, connection request
    reqpkt.m_iID = 0;

    size_t hs_size = m_iMaxSRTPayloadSize;
    m_ConnReq.store_to(reqpkt.m_pcData, Ref(hs_size));

    // Note that CPacket::allocate() sets also the size
    // to the size of the allocated buffer, which not
    // necessarily is to be the size of the data.
    reqpkt.setLength(hs_size);

    uint64_t now = CTimer::getTime();
    reqpkt.m_iTimeStamp = int32_t(now - m_StartTime);

    HLOGC(mglog.Debug, log << CONID() << "CUDT::startConnect: REQ-TIME HIGH. SENDING HS: " << m_ConnReq.show());

    /*
     * Race condition if non-block connect response thread scheduled before we set m_bConnecting to true?
     * Connect response will be ignored and connecting will wait until timeout.
     * Maybe m_ConnectionLock handling problem? Not used in CUDT::connect(const CPacket& response)
     */
    m_llLastReqTime = now;
    m_bConnecting = true;
    m_pSndQueue->sendto(serv_addr, reqpkt);

    //
    ///
    ////  ---> CONTINUE TO: <PEER>.CUDT::processConnectRequest()
    ///        (Take the part under condition: hs.m_iReqType == URQ_INDUCTION)
    ////  <--- RETURN WHEN: m_pSndQueue->sendto() is called.
    ////  .... SKIP UNTIL m_pRcvQueue->recvfrom() HERE....
    ////       (the first "sendto" will not be called due to being too early)
    ///
    //

    // asynchronous connect, return immediately
    if (!m_bSynRecving)
    {
        return;
    }

    // Wait for the negotiated configurations from the peer side.

    // This packet only prepares the storage where we will read the
    // next incoming packet.
    CPacket response;
    response.setControl(UMSG_HANDSHAKE);
    response.allocate(m_iMaxSRTPayloadSize);

    CUDTException e;

    while (!m_bClosing)
    {
        int64_t tdiff = CTimer::getTime() - m_llLastReqTime;
        // avoid sending too many requests, at most 1 request per 250ms

        // SHORT VERSION: 
        // The immediate first run of this loop WILL SKIP THIS PART, so
        // the processing really begins AFTER THIS CONDITION.
        //
        // Note that some procedures inside may set m_llLastReqTime to 0,
        // which will result of this condition to trigger immediately in
        // the next iteration.
        if (tdiff > 250000)
        {
            HLOGC(mglog.Debug, log << "startConnect: LOOP: time to send (" << tdiff << " > 250000). size=" << reqpkt.getLength());

            if (m_bRendezvous)
                reqpkt.m_iID = m_ConnRes.m_iID;

#if ENABLE_HEAVY_LOGGING
            {
                CHandShake debughs;
                debughs.load_from(reqpkt.m_pcData, reqpkt.getLength());
                HLOGC(mglog.Debug, log << CONID() << "startConnect: REQ-TIME HIGH. cont/sending HS to peer: " << debughs.show());
            }
#endif

            now = CTimer::getTime();
            m_llLastReqTime = now;
            reqpkt.m_iTimeStamp = int32_t(now - m_StartTime);
            m_pSndQueue->sendto(serv_addr, reqpkt);
        }
        else
        {
            HLOGC(mglog.Debug, log << "startConnect: LOOP: too early to send - " << tdiff << " < 250000");
        }

        EConnectStatus cst = CONN_CONTINUE;
        response.setLength(m_iMaxSRTPayloadSize);
        if (m_pRcvQueue->recvfrom(m_SocketID, Ref(response)) > 0)
        {
            HLOGC(mglog.Debug, log << CONID() << "startConnect: got response for connect request");
            cst = processConnectResponse(response, &e, true /*synchro*/);

            HLOGC(mglog.Debug, log << CONID() << "startConnect: response processing result: "
                << (cst == CONN_CONTINUE
                        ? "INDUCED/CONCLUDING"
                        : cst == CONN_ACCEPT
                            ? "ACCEPTED"
                            : cst == CONN_RENDEZVOUS
                                ? "RENDEZVOUS (HSv5)"
                                : "REJECTED"));

            // Expected is that:
            // - the peer responded with URQ_INDUCTION + cookie. This above function
            //   should check that and craft the URQ_CONCLUSION handshake, in which
            //   case this function returns CONN_CONTINUE. As an extra action taken
            //   for that case, we set the SECURING mode if encryption requested,
            //   and serialize again the handshake, possibly together with HS extension
            //   blocks, if HSv5 peer responded. The serialized handshake will be then
            //   sent again, as the loop is repeated.
            // - the peer responded with URQ_CONCLUSION. This handshake was accepted
            //   as a connection, and for >= HSv5 the HS extension blocks have been
            //   also read and interpreted. In this case this function returns:
            //   - CONN_ACCEPT, if everything was correct - break this loop and return normally
            //   - CONN_REJECT in case of any problems with the delivered handshake
            //     (incorrect data or data conflict) - throw error exception
            // - the peer responded with any of URQ_ERROR_*.  - throw error exception
            //
            // The error exception should make the API connect() function fail, if blocking
            // or mark the failure for that socket in epoll, if non-blocking.

            if ( cst == CONN_RENDEZVOUS )
            {
                // When this function returned CONN_RENDEZVOUS, this requires
                // very special processing for the Rendezvous-v5 algorithm. This MAY
                // involve also preparing a new handshake form, also interpreting the
                // SRT handshake extension and crafting SRT handshake extension for the
                // peer, which should be next sent. When this function returns CONN_CONTINUE,
                // it means that it has done all that was required, however none of the below
                // things has to be done (this function will do it by itself if needed).
                // Otherwise the handshake rolling can be interrupted and considered complete.
                cst = processRendezvous(Ref(reqpkt), response, serv_addr, true /*synchro*/);
                if (cst == CONN_CONTINUE)
                    continue;
                break;
            }

            if ( cst != CONN_CONTINUE )
                break;

            // IMPORTANT
            // [[using assert(m_pCryptoControl != nullptr)]];

            // new request/response should be sent out immediately on receving a response
            HLOGC(mglog.Debug, log << "startConnect: REQ-TIME: LOW, should resend request quickly.");
            m_llLastReqTime = 0;

            // Now serialize the handshake again to the existing buffer so that it's
            // then sent later in this loop.

            // First, set the size back to the original size, m_iMaxSRTPayloadSize because
            // this is the size of the originally allocated space. It might have been
            // shrunk by serializing the INDUCTION handshake (which was required before
            // sending this packet to the output queue) and therefore be too
            // small to store the CONCLUSION handshake (with HSv5 extensions).
            reqpkt.setLength(m_iMaxSRTPayloadSize);

            HLOGC(mglog.Debug, log << "startConnect: creating HS CONCLUSION: buffer size=" << reqpkt.getLength());

            // NOTE: BUGFIX: SERIALIZE AGAIN.
            // The original UDT code didn't do it, so it was theoretically
            // turned into conclusion, but was sending still the original
            // induction handshake challenge message. It was working only
            // thanks to that simultaneously there were being sent handshake
            // messages from a separate thread (CSndQueue::worker) from
            // RendezvousQueue, this time serialized properly, which caused
            // that with blocking mode there was a kinda initial "drunk
            // passenger with taxi driver talk" until the RendezvousQueue sends
            // (when "the time comes") the right CONCLUSION handshake
            // challenge message.
            //
            // Now that this is fixed, the handshake messages from RendezvousQueue
            // are sent only when there is a rendezvous mode or non-blocking mode.
            createSrtHandshake(Ref(reqpkt), Ref(m_ConnReq), SRT_CMD_HSREQ, SRT_CMD_KMREQ, 0, 0);
            // These last 2 parameters designate the buffer, which is in use only for SRT_CMD_KMRSP.
            // If m_ConnReq.m_iVersion == HS_VERSION_UDT4, this function will do nothing,
            // except just serializing the UDT handshake.
            // The trick is that the HS challenge is with version HS_VERSION_UDT4, but the
            // listener should respond with HS_VERSION_SRT1, if it is HSv5 capable.
        }

        if ( cst == CONN_REJECT )
        {
            e = CUDTException(MJ_SETUP, MN_REJECTED, 0);
            break;
        }

        if (CTimer::getTime() > ttl)
        {
            //Remove the connector from the RcvQueue for TTL on blocking connect.
            //All other breaks from this loop have already done this through CUDT::processConnectResponse
            m_pRcvQueue->removeConnector(m_SocketID, true);

            // timeout
            e = CUDTException(MJ_SETUP, MN_TIMEOUT, 0);
            break;
        }
    }

    if (e.getErrorCode() == 0)
    {
        if (m_bClosing)                                                 // if the socket is closed before connection...
            e = CUDTException(MJ_SETUP); // XXX NO MN ?
        else if (m_ConnRes.m_iReqType == URQ_ERROR_REJECT)                          // connection request rejected
            e = CUDTException(MJ_SETUP, MN_REJECTED, 0);
        else if ((!m_bRendezvous) && (m_ConnRes.m_iISN != m_iISN))      // secuity check
            e = CUDTException(MJ_SETUP, MN_SECURITY, 0);
    }

    if (e.getErrorCode() != 0)
        throw e;

    HLOGC(mglog.Debug, log << CONID() << "startConnect: handshake exchange succeeded");

    // Parameters at the end.
    HLOGC(mglog.Debug, log << "startConnect: END. Parameters:"
        " mss=" << m_iMSS <<
        " max-cwnd-size=" << m_Smoother->cgWindowMaxSize() <<
        " cwnd-size=" << m_Smoother->cgWindowSize() <<
        " rtt=" << m_iRTT <<
        " bw=" << m_iBandwidth);
}

// Asynchronous connection
EConnectStatus CUDT::processAsyncConnectResponse(const CPacket& pkt) ATR_NOEXCEPT
{
    EConnectStatus cst = CONN_CONTINUE;
    CUDTException e;

    CGuard cg(m_ConnectionLock); // FIX
    HLOGC(mglog.Debug, log << CONID() << "processAsyncConnectResponse: got response for connect request, processing");
    cst = processConnectResponse(pkt, &e, false);

    HLOGC(mglog.Debug, log << CONID() << "processAsyncConnectResponse: response processing result: "
        << ConnectStatusStr(cst));

    return cst;
}

bool CUDT::processAsyncConnectRequest(EConnectStatus cst, const CPacket& response, const sockaddr* serv_addr)
{
    // IMPORTANT!

    // This function is called, still asynchronously, but in the order
    // of call just after the call to the above processAsyncConnectResponse.
    // This should have got the original value returned from
    // processConnectResponse through processAsyncConnectResponse.

    CPacket request;
    request.setControl(UMSG_HANDSHAKE);
    request.allocate(m_iMaxSRTPayloadSize);
    uint64_t now = CTimer::getTime();
    request.m_iTimeStamp = int(now - this->m_StartTime);

    HLOGC(mglog.Debug, log << "startConnect: REQ-TIME: HIGH. Should prevent too quick responses.");
    m_llLastReqTime = now;
    // ID = 0, connection request
    request.m_iID = !m_bRendezvous ? 0 : m_ConnRes.m_iID;

    if ( cst == CONN_RENDEZVOUS )
    {
        HLOGC(mglog.Debug, log << "processAsyncConnectRequest: passing to processRendezvous");
        cst = processRendezvous(Ref(request), response, serv_addr, false /*asynchro*/);
        if (cst == CONN_ACCEPT)
        {
            HLOGC(mglog.Debug, log << "processAsyncConnectRequest: processRendezvous completed the process and responded by itself. Done.");
            return true;
        }

        if (cst != CONN_CONTINUE)
        {
            LOGC(mglog.Error, log << "processAsyncConnectRequest: REJECT reported from processRendezvous, not processing further.");
            return false;
        }
    }
    else
    {
        // (this procedure will be also run for HSv4 rendezvous)
        HLOGC(mglog.Debug, log << "processAsyncConnectRequest: serializing HS: buffer size=" << request.getLength());
        if (!createSrtHandshake(Ref(request), Ref(m_ConnReq), SRT_CMD_HSREQ, SRT_CMD_KMREQ, 0, 0))
        {
            LOGC(mglog.Error, log << "IPE: processAsyncConnectRequest: createSrtHandshake failed, dismissing.");
            return false;
        }
        HLOGC(mglog.Debug, log << "processAsyncConnectRequest: sending HS reqtype=" << RequestTypeStr(m_ConnReq.m_iReqType)
            << " to socket " << request.m_iID << " size=" << request.getLength());
    }

    m_pSndQueue->sendto(serv_addr, request);

    return true; // CORRECTLY HANDLED, REMOVE CONNECTOR.
}

void CUDT::cookieContest()
{
    if (m_SrtHsSide != HSD_DRAW)
        return;

    if ( m_ConnReq.m_iCookie == 0 || m_ConnRes.m_iCookie == 0 )
    {
        // Not all cookies are ready, don't start the contest.
        return;
    }

    // INITIATOR/RESPONDER role is resolved by COOKIE CONTEST.
    //
    // The cookie contest must be repeated every time because it
    // may change the state at some point.
    int better_cookie = m_ConnReq.m_iCookie - m_ConnRes.m_iCookie;

    if ( better_cookie > 0 )
    {
        m_SrtHsSide = HSD_INITIATOR;
        return;
    }

    if ( better_cookie < 0 )
    {
        m_SrtHsSide = HSD_RESPONDER;
        return;
    }

    // DRAW! The only way to continue would be to force the
    // cookies to be regenerated and to start over. But it's
    // not worth a shot - this is an extremely rare case.
    // This can simply do reject so that it can be started again.

    // Pretend then that the cookie contest wasn't done so that
    // it's done again. Cookies are baked every time anew, however
    // the successful initial contest remains valid no matter how
    // cookies will change.

    m_SrtHsSide = HSD_DRAW;
}

EConnectStatus CUDT::processRendezvous(ref_t<CPacket> reqpkt, const CPacket& response, const sockaddr* serv_addr, bool synchro)
{
    if ( m_RdvState == CHandShake::RDV_CONNECTED )
    {
        HLOGC(mglog.Debug, log << "processRendezvous: already in CONNECTED state.");
        return CONN_ACCEPT;
    }

    uint32_t kmdata[SRTDATA_MAXSIZE];
    size_t kmdatasize = SRTDATA_MAXSIZE;
    CPacket& rpkt = *reqpkt;

    cookieContest();

    // We know that the other side was contacted and the other side has sent
    // the handshake message - we know then both cookies. If it's a draw, it's
    // a very rare case of creating identical cookies.
    if (m_SrtHsSide == HSD_DRAW)
    {
        m_pRcvQueue->removeConnector(m_SocketID, synchro);
        return CONN_REJECT;
    }

    UDTRequestType rsp_type = URQ_ERROR_INVALID; // just to track uninitialized errors

    // We can assume that the Handshake packet received here as 'response'
    // is already serialized in m_ConnRes. Check extra flags that are meaningful
    // for further processing here.

    int ext_flags = SrtHSRequest::SRT_HSTYPE_HSFLAGS::unwrap(m_ConnRes.m_iType);
    bool needs_extension = ext_flags != 0; // Initial value: received HS has extensions.
    bool needs_hsrsp = rendezvousSwitchState(Ref(rsp_type), Ref(needs_extension));
    checkUpdateCryptoKeyLen("processRendezvous", m_ConnRes.m_iType);

    // We have three possibilities here as it comes to HSREQ extensions:

    // 1. The agent is loser in attention state, it sends EMPTY conclusion (without extensions)
    // 2. The agent is loser in initiated state, it interprets incoming HSREQ and creates HSRSP
    // 3. The agent is winner in attention or fine state, it sends HSREQ extension
    m_ConnReq.m_iReqType = rsp_type;
    m_ConnReq.m_extension = needs_extension;

    if (rsp_type > URQ_FAILURE_TYPES)
    {
        HLOGC(mglog.Debug, log << "processRendezvous: rejecting due to switch-state response: " << RequestTypeStr(rsp_type));
        m_pRcvQueue->removeConnector(m_SocketID, synchro);
        return CONN_REJECT;
    }

    // This must be done before prepareConnectionObjects().
    applyResponseSettings();

    // This must be done before interpreting and creating HSv5 extensions.
    if ( !prepareConnectionObjects(m_ConnRes, m_SrtHsSide, 0))
    {
        HLOGC(mglog.Debug, log << "processRendezvous: rejecting due to problems in prepareConnectionObjects.");
        m_pRcvQueue->removeConnector(m_SocketID, synchro);
        return CONN_REJECT;
    }

    // Case 2.
    if ( needs_hsrsp )
    {
        HLOGC(mglog.Debug, log << "startConnect: REQ-TIME: LOW. Respond immediately.");
        m_llLastReqTime = 0;
        // This means that we have received HSREQ extension with the handshake, so we need to interpret
        // it and craft the response.
        if ( !interpretSrtHandshake(m_ConnRes, response, kmdata, &kmdatasize) )
        {
            HLOGC(mglog.Debug, log << "processRendezvous: rejecting due to problems in interpretSrtHandshake.");
            m_pRcvQueue->removeConnector(m_SocketID, synchro);
            return CONN_REJECT;
        }

        // No matter the value of needs_extension, the extension is always needed
        // when HSREQ was interpreted (to store HSRSP extension).
        m_ConnReq.m_extension = true;

        HLOGC(mglog.Debug, log << "processConnectResponse: HSREQ extension ok, creating HSRSP response. kmdatasize=" << kmdatasize);

        rpkt.setLength(m_iMaxSRTPayloadSize);
        if (!createSrtHandshake(reqpkt, Ref(m_ConnReq), SRT_CMD_HSRSP, SRT_CMD_KMRSP, kmdata, kmdatasize))
        {
            HLOGC(mglog.Debug, log << "processRendezvous: rejecting due to problems in createSrtHandshake.");
            m_pRcvQueue->removeConnector(m_SocketID, synchro);
            return CONN_REJECT;
        }

        // This means that it has received URQ_CONCLUSION with HSREQ, agent is then in RDV_FINE
        // state, it sends here URQ_CONCLUSION with HSREQ/KMREQ extensions and it awaits URQ_AGREEMENT.
        return CONN_CONTINUE;
    }

    // Special case: if URQ_AGREEMENT is to be sent, when this side is INITIATOR,
    // then it must have received HSRSP, so it must interpret it. Otherwise it would
    // end up with URQ_DONE, which means that it is the other side to interpret HSRSP.
    if ( m_SrtHsSide == HSD_INITIATOR && m_ConnReq.m_iReqType == URQ_AGREEMENT )
    {
        // The same is done in CUDT::postConnect(), however this section will
        // not be done in case of rendezvous. The section in postConnect() is
        // predicted to run only in regular CALLER handling.
        HLOGC(mglog.Debug, log << "processRendezvous: INITIATOR, will send AGREEMENT - interpreting HSRSP extension");
        if ( !interpretSrtHandshake(m_ConnRes, response, 0, 0) )
        {
            m_ConnReq.m_iReqType = URQ_ERROR_REJECT;
        }
        // This should be false, make a kinda assert here.
        if ( needs_extension )
        {
            LOGC(mglog.Fatal, log << "IPE: INITIATOR responding AGREEMENT should declare no extensions to HS");
            m_ConnReq.m_extension = false;
        }
    }

    HLOGC(mglog.Debug, log << CONID() << "processRendezvous: COOKIES Agent/Peer: "
        << m_ConnReq.m_iCookie << "/" << m_ConnRes.m_iCookie
        << " HSD:" << (m_SrtHsSide == HSD_INITIATOR ? "initiator" : "responder")
        << " STATE:" << CHandShake::RdvStateStr(m_RdvState) << " ...");

    if ( rsp_type == URQ_DONE )
    {
        HLOGC(mglog.Debug, log << "... WON'T SEND any response, both sides considered connected");
    }
    else
    {
        HLOGC(mglog.Debug, log << "... WILL SEND " << RequestTypeStr(rsp_type) << " "
        << (m_ConnReq.m_extension ? "with" : "without") << " SRT HS extensions");
    }

    // This marks the information for the serializer that
    // the SRT handshake extension is required.
    // Rest of the data will be filled together with
    // serialization.
    m_ConnReq.m_extension = needs_extension;

    rpkt.setLength(m_iMaxSRTPayloadSize);
    // needs_extension here distinguishes between cases 1 and 3.
    // NOTE: in case when interpretSrtHandshake was run under the conditions above (to interpret HSRSP),
    // then createSrtHandshake below will create only empty AGREEMENT message.
    createSrtHandshake(reqpkt, Ref(m_ConnReq), SRT_CMD_HSREQ, SRT_CMD_KMREQ, 0, 0);

    if ( m_RdvState == CHandShake::RDV_CONNECTED )
    {
        // When synchro=false, don't lock a mutex for rendezvous queue.
        // This is required when this function is called in the
        // receive queue worker thread - it would lock itself.
        int cst = postConnect(response, true, 0, synchro);
        if ( cst == CONN_REJECT )
        {
            HLOGC(mglog.Debug, log << "processRendezvous: rejecting due to problems in postConnect.");
            return CONN_REJECT;
        }
    }

    // URQ_DONE or URQ_AGREEMENT can be the result if the state is RDV_CONNECTED.
    // If URQ_DONE, then there's nothing to be done, when URQ_AGREEMENT then return
    // CONN_CONTINUE to make the caller send again the contents if the packet buffer,
    // this time with URQ_AGREEMENT message, but still consider yourself connected.
    if ( rsp_type == URQ_DONE )
    {
        HLOGC(mglog.Debug, log << "processRendezvous: rsp=DONE, reporting ACCEPT (nothing to respond)");
        return CONN_ACCEPT;
    }

    if ( rsp_type == URQ_AGREEMENT && m_RdvState == CHandShake::RDV_CONNECTED )
    {
        // We are using our own serialization method (not the one called after
        // processConnectResponse, this is skipped in case when this function
        // is called), so we can also send this immediately. Agreement must be
        // sent just once and the party must switch into CONNECTED state - in
        // contrast to CONCLUSION messages, which should be sent in loop repeatedly.
        //
        // Even though in theory the AGREEMENT message sent just once may miss
        // the target (as normal thing in UDP), this is little probable to happen,
        // and this doesn't matter much because even if the other party doesn't
        // get AGREEMENT, but will get payload or KEEPALIVE messages, it will
        // turn into connected state as well. The AGREEMENT is rather kinda
        // catalyzer here and may turn the entity on the right track faster. When
        // AGREEMENT is missed, it may have kinda initial tearing.

        HLOGC(mglog.Debug, log << "processRendezvous: rsp=AGREEMENT, reporting ACCEPT and sending just this one, REQ-TIME HIGH.");
        uint64_t now = CTimer::getTime();
        m_llLastReqTime = now;
        rpkt.m_iTimeStamp = int32_t(now - m_StartTime);
        m_pSndQueue->sendto(serv_addr, rpkt);

        return CONN_ACCEPT;
    }

    // the request time must be updated so that the next handshake can be sent out immediately.
    HLOGC(mglog.Debug, log << "startConnect: REQ-TIME: LOW. Respond immediately.");
    m_llLastReqTime = 0;
    HLOGC(mglog.Debug, log << "processRendezvous: rsp=" << RequestTypeStr(m_ConnReq.m_iReqType) << " SENDING response, but consider yourself conencted");
    return CONN_CONTINUE;
}

EConnectStatus CUDT::processConnectResponse(const CPacket& response, CUDTException* eout, bool synchro) ATR_NOEXCEPT
{
    // NOTE: ASSUMED LOCK ON: m_ConnectionLock.

    // this is the 2nd half of a connection request. If the connection is setup successfully this returns 0.
    // Returned values:
    // - CONN_REJECT: there was some error when processing the response, connection should be rejected
    // - CONN_ACCEPT: the handshake is done and finished correctly
    // - CONN_CONTINUE: the induction handshake has been processed correctly, and expects CONCLUSION handshake

   if (!m_bConnecting)
   {
       m_pRcvQueue->removeConnector(m_SocketID, synchro);
       return CONN_REJECT;
   }

   // This is required in HSv5 rendezvous, in which it should send the URQ_AGREEMENT message to
   // the peer, however switch to connected state. 
   HLOGC(mglog.Debug, log << "processConnectResponse: TYPE:" << MessageTypeStr(response.getType(), response.getExtendedType()));
   //ConnectStatus res = CONN_REJECT; // used later for status - must be declared here due to goto POST_CONNECT.

   // For HSv4, the data sender is INITIATOR, and the data receiver is RESPONDER,
   // regardless of the connecting side affiliation. This will be changed for HSv5.
   bool bidirectional = false;
   HandshakeSide hsd = m_bDataSender ? HSD_INITIATOR : HSD_RESPONDER;
   // (defined here due to 'goto' below).

   // SRT peer may send the SRT handshake private message (type 0x7fff) before a keep-alive.

   // This condition is checked when the current agent is trying to do connect() in rendezvous mode,
   // but the peer was faster to send a handshake packet earlier. This makes it continue with connecting
   // process if the peer is already behaving as if the connection was already established.
   
   // This value will check either the initial value, which is less than SRT1, or
   // the value previously loaded to m_ConnReq during the previous handshake response.
   // For the initial form this value should not be checked.
   bool hsv5 = m_ConnRes.m_iVersion >= HS_VERSION_SRT1;

   if (m_bRendezvous
           && (
               m_RdvState == CHandShake::RDV_CONNECTED // somehow Rendezvous-v5 switched it to CONNECTED.
               || !response.isControl()                         // WAS A PAYLOAD PACKET.
               || (response.getType() == UMSG_KEEPALIVE)    // OR WAS A UMSG_KEEPALIVE message.
               || (response.getType() == UMSG_EXT)          // OR WAS a CONTROL packet of some extended type (i.e. any SRT specific)
              )
           // This may happen if this is an initial state in which the socket type was not yet set.
           // If this is a field that holds the response handshake record from the peer, this means that it wasn't received yet.
           // HSv5: added version check because in HSv5 the m_iType field has different meaning
           // and it may be 0 in case when the handshake does not carry SRT extensions.
           && ( hsv5 || m_ConnRes.m_iType != UDT_UNDEFINED))
   {
       //a data packet or a keep-alive packet comes, which means the peer side is already connected
       // in this situation, the previously recorded response will be used
       // In HSv5 this situation is theoretically possible if this party has missed the URQ_AGREEMENT message.
       HLOGC(mglog.Debug, log << CONID() << "processConnectResponse: already connected - pinning in");
       if (hsv5)
       {
           m_RdvState = CHandShake::RDV_CONNECTED;
       }

       return postConnect(response, hsv5, eout, synchro);
   }

   if ( !response.isControl(UMSG_HANDSHAKE) )
   {
       LOGC(mglog.Error, log << CONID() << "processConnectResponse: received non-addresed packet not UMSG_HANDSHAKE: "
           << MessageTypeStr(response.getType(), response.getExtendedType()));
       m_pRcvQueue->removeConnector(m_SocketID, synchro);
       return CONN_REJECT;
   }

   if ( m_ConnRes.load_from(response.m_pcData, response.getLength()) == -1 )
   {
       // Handshake data were too small to reach the Handshake structure. Reject.
       LOGC(mglog.Error, log << CONID() << "processConnectResponse: HANDSHAKE data buffer too small - possible blueboxing. Rejecting.");
       m_pRcvQueue->removeConnector(m_SocketID, synchro);
       return CONN_REJECT;
   }

   HLOGC(mglog.Debug, log << CONID() << "processConnectResponse: HS RECEIVED: " << m_ConnRes.show());
   if ( m_ConnRes.m_iReqType > URQ_FAILURE_TYPES )
   {
       m_pRcvQueue->removeConnector(m_SocketID, synchro);
       return CONN_REJECT;
   }

   if ( size_t(m_ConnRes.m_iMSS) > CPacket::ETH_MAX_MTU_SIZE )
   {
       // Yes, we do abort to prevent buffer overrun. Set your MSS correctly
       // and you'll avoid problems.
       LOGC(mglog.Fatal, log << "MSS size " << m_iMSS << "exceeds MTU size!");
       m_pRcvQueue->removeConnector(m_SocketID, synchro);
       return CONN_REJECT;
   }

   // (see createCrypter() call below)
   //
   // The CCryptoControl attached object must be created early
   // because it will be required to create a conclusion handshake in HSv5
   // 
   if (m_bRendezvous)
   {
       // SANITY CHECK: A rendezvous socket should reject any caller requests (it's not a listener)
       if (m_ConnRes.m_iReqType == URQ_INDUCTION)
       {
           LOGC(mglog.Error, log << CONID() << "processConnectResponse: Rendezvous-point received INDUCTION handshake (expected WAVEAHAND). Rejecting.");
           m_pRcvQueue->removeConnector(m_SocketID, synchro);
           return CONN_REJECT;
       }

       // The procedure for version 5 is completely different and changes the states
       // differently, so the old code will still maintain HSv4 the old way.

       if ( m_ConnRes.m_iVersion > HS_VERSION_UDT4 )
       {
           HLOGC(mglog.Debug, log << CONID() << "processConnectResponse: Rendezvous HSv5 DETECTED.");
           return CONN_RENDEZVOUS; // --> will continue in CUDT::processRendezvous().
       }

       HLOGC(mglog.Debug, log << CONID() << "processConnectResponse: Rendsezvous HSv4 DETECTED.");
       // So, here it has either received URQ_WAVEAHAND handshake message (while it should be in URQ_WAVEAHAND itself)
       // or it has received URQ_CONCLUSION/URQ_AGREEMENT message while this box has already sent URQ_WAVEAHAND to the peer,
       // and DID NOT send the URQ_CONCLUSION yet.

       if ( m_ConnReq.m_iReqType == URQ_WAVEAHAND
               || m_ConnRes.m_iReqType == URQ_WAVEAHAND )
       {
           HLOGC(mglog.Debug, log << CONID() << "processConnectResponse: REQ-TIME LOW. got HS RDV. Agent state:" << RequestTypeStr(m_ConnReq.m_iReqType)
               << " Peer HS:" << m_ConnRes.show());

           // Here we could have received WAVEAHAND or CONCLUSION.
           // For HSv4 simply switch to CONCLUSION for the sake of further handshake rolling.
           // For HSv5, make the cookie contest and basing on this decide, which party
           // should provide the HSREQ/KMREQ attachment.

           createCrypter(hsd, false /* unidirectional */);

           m_ConnReq.m_iReqType = URQ_CONCLUSION;
           // the request time must be updated so that the next handshake can be sent out immediately.
           m_llLastReqTime = 0;
           return CONN_CONTINUE;
       }
       else
       {
           HLOGC(mglog.Debug, log << CONID() << "processConnectResponse: Rendezvous HSv4 PAST waveahand");
       }
   }
   else
   {
      // set cookie
      if (m_ConnRes.m_iReqType == URQ_INDUCTION)
      {
         HLOGC(mglog.Debug, log << CONID() << "processConnectResponse: REQ-TIME LOW; got INDUCTION HS response (cookie:"
             << hex << m_ConnRes.m_iCookie << " version:" << dec << m_ConnRes.m_iVersion << "), sending CONCLUSION HS with this cookie");

         m_ConnReq.m_iCookie = m_ConnRes.m_iCookie;
         m_ConnReq.m_iReqType = URQ_CONCLUSION;

         // Here test if the LISTENER has responded with version HS_VERSION_SRT1,
         // it means that it is HSv5 capable. It can still accept the HSv4 handshake.
         if ( m_ConnRes.m_iVersion > HS_VERSION_UDT4 )
         {
             int hs_flags = SrtHSRequest::SRT_HSTYPE_HSFLAGS::unwrap(m_ConnRes.m_iType);

             if (hs_flags != SrtHSRequest::SRT_MAGIC_CODE)
             {
                 LOGC(mglog.Warn, log << "processConnectResponse: Listener HSv5 did not set the SRT_MAGIC_CODE");
             }

             checkUpdateCryptoKeyLen("processConnectResponse", m_ConnRes.m_iType);

             // This will catch HS_VERSION_SRT1 and any newer.
             // Set your highest version.
             m_ConnReq.m_iVersion = HS_VERSION_SRT1;
             // CONTROVERSIAL: use 0 as m_iType according to the meaning in HSv5.
             // The HSv4 client might not understand it, which means that agent
             // must switch itself to HSv4 rendezvous, and this time iType sould
             // be set to UDT_DGRAM value.
             m_ConnReq.m_iType = 0;

             // This marks the information for the serializer that
             // the SRT handshake extension is required.
             // Rest of the data will be filled together with
             // serialization.
             m_ConnReq.m_extension = true;

             // For HSv5, the caller is INITIATOR and the listener is RESPONDER.
             // The m_bDataSender value should be completely ignored and the
             // connection is always bidirectional.
             bidirectional = true;
             hsd = HSD_INITIATOR;
         }
         m_llLastReqTime = 0;
         createCrypter(hsd, bidirectional);

         // NOTE: This setup sets URQ_CONCLUSION and appropriate data in the handshake structure.
         // The full handshake to be sent will be filled back in the caller function -- CUDT::startConnect().
         return CONN_CONTINUE;
      }
   }

   return postConnect(response, false, eout, synchro);
}

void CUDT::applyResponseSettings()
{
    // Re-configure according to the negotiated values.
    m_iMSS = m_ConnRes.m_iMSS;
    m_iFlowWindowSize = m_ConnRes.m_iFlightFlagSize;
    int udpsize = m_iMSS - CPacket::UDP_HDR_SIZE;
    m_iMaxSRTPayloadSize = udpsize - CPacket::HDR_SIZE;
    m_iPeerISN = m_ConnRes.m_iISN;
    m_iRcvLastAck = m_ConnRes.m_iISN;
#ifdef ENABLE_LOGGING
    m_iDebugPrevLastAck = m_iRcvLastAck;
#endif
    m_iRcvLastSkipAck = m_iRcvLastAck;
    m_iRcvLastAckAck = m_ConnRes.m_iISN;
    m_iRcvCurrSeqNo = m_ConnRes.m_iISN - 1;
    m_PeerID = m_ConnRes.m_iID;
    memcpy(m_piSelfIP, m_ConnRes.m_piPeerIP, 16);

    HLOGC(mglog.Debug, log << CONID() << "applyResponseSettings: HANSHAKE CONCLUDED. SETTING: payload-size=" << m_iMaxSRTPayloadSize
        << " mss=" << m_ConnRes.m_iMSS
        << " flw=" << m_ConnRes.m_iFlightFlagSize
        << " isn=" << m_ConnRes.m_iISN
        << " peerID=" << m_ConnRes.m_iID);
}

EConnectStatus CUDT::postConnect(const CPacket& response, bool rendezvous, CUDTException* eout, bool synchro)
{
    if (m_ConnRes.m_iVersion < HS_VERSION_SRT1 )
        m_ullRcvPeerStartTime = 0; // will be set correctly in SRT HS.

    // Remove from rendezvous queue (in this particular case it's
    // actually removing the socket that undergoes asynchronous HS processing).
    m_pRcvQueue->removeConnector(m_SocketID, synchro);

    // This procedure isn't being executed in rendezvous because
    // in rendezvous it's completed before calling this function.
    if ( !rendezvous )
    {
        // NOTE: THIS function must be called before calling prepareConnectionObjects.
        // The reason why it's not part of prepareConnectionObjects is that the activities
        // done there are done SIMILAR way in acceptAndRespond, which also calls this
        // function. In fact, prepareConnectionObjects() represents the code that was
        // done separately in processConnectResponse() and acceptAndRespond(), so this way
        // this code is now common. Now acceptAndRespond() does "manually" something similar
        // to applyResponseSettings(), just a little bit differently. This SHOULD be made
        // common as a part of refactoring job, just needs a bit more time.
        //
        // Currently just this function must be called always BEFORE prepareConnectionObjects
        // everywhere except acceptAndRespond().
        applyResponseSettings();

        // This will actually be done also in rendezvous HSv4,
        // however in this case the HSREQ extension will not be attached,
        // so it will simply go the "old way".
        bool ok = prepareConnectionObjects(m_ConnRes, m_SrtHsSide, eout);
        if ( ok )
        {
            ok = interpretSrtHandshake(m_ConnRes, response, 0, 0);
            if (!ok && eout)
            {
                *eout = CUDTException(MJ_SETUP, MN_REJECTED, 0);
            }
        }
        if ( !ok )
            return CONN_REJECT;
    }

    CInfoBlock ib;
    ib.m_iIPversion = m_iIPversion;
    CInfoBlock::convert(m_pPeerAddr, m_iIPversion, ib.m_piIP);
    if (m_pCache->lookup(&ib) >= 0)
    {
        m_iRTT = ib.m_iRTT;
        m_iBandwidth = ib.m_iBandwidth;
    }

    setupCC();

    // And, I am connected too.
    m_bConnecting = false;
    m_bConnected = true;

    // register this socket for receiving data packets
    m_pRNode->m_bOnList = true;
    m_pRcvQueue->setNewEntry(this);

    // acknowledge the management module.
    s_UDTUnited.connect_complete(m_SocketID);

    // acknowledde any waiting epolls to write
    s_UDTUnited.m_EPoll.update_events(m_SocketID, m_sPollID, UDT_EPOLL_OUT, true);

    LOGC(mglog.Note, log << "Connection established to: " << SockaddrToString(m_pPeerAddr));

    return CONN_ACCEPT;
}

void CUDT::checkUpdateCryptoKeyLen(const char* loghdr, int32_t typefield)
{
    int enc_flags = SrtHSRequest::SRT_HSTYPE_ENCFLAGS::unwrap(typefield);

    // potentially 0-7 values are possible.
    // When 0, don't change anything - it should rely on the value 0.
    // When 1, 5, 6, 7, this is kinda internal error - ignore.
    if (enc_flags >= 2 && enc_flags <= 4) // 2 = 128, 3 = 192, 4 = 256
    {
        int rcv_pbkeylen = SrtHSRequest::SRT_PBKEYLEN_BITS::wrap(enc_flags);
        if (m_iSndCryptoKeyLen == 0)
        {
            m_iSndCryptoKeyLen = rcv_pbkeylen;
            HLOGC(mglog.Debug, log << loghdr << ": PBKEYLEN adopted from advertised value: " << m_iSndCryptoKeyLen);
        }
        else if (m_iSndCryptoKeyLen != rcv_pbkeylen)
        {
            // Conflict. Use SRTO_SENDER flag to check if this side should accept
            // the enforcement, otherwise simply let it win.
            if (!m_bDataSender)
            {
                LOGC(mglog.Warn, log << loghdr << ": PBKEYLEN conflict - OVERRIDDEN " << m_iSndCryptoKeyLen
                       << " by " << rcv_pbkeylen << " from PEER (as AGENT is not SRTO_SENDER)");
                m_iSndCryptoKeyLen = rcv_pbkeylen;
            }
            else
            {
                LOGC(mglog.Warn, log << loghdr << ": PBKEYLEN conflict - keep " << m_iSndCryptoKeyLen << "; peer-advertised PBKEYLEN "
                        << rcv_pbkeylen << " rejected because Agent is SRTO_SENDER");
            }
        }
    }
    else if (enc_flags != 0)
    {
        LOGC(mglog.Error, log << loghdr << ": IPE: enc_flags outside allowed 2, 3, 4: " << enc_flags);
    }
    else
    {
        HLOGC(mglog.Debug, log << loghdr << ": No encryption flags found in type field: " << typefield);
    }
}

// Rendezvous
bool CUDT::rendezvousSwitchState(ref_t<UDTRequestType> rsptype, ref_t<bool> needs_extension)
{
    UDTRequestType req = m_ConnRes.m_iReqType;
    bool has_extension = !!m_ConnRes.m_iType; // it holds flags, if no flags, there are no extensions.

    const HandshakeSide& hsd = m_SrtHsSide;
    // Note important possibilities that are considered here:

    // 1. The serial arrangement. This happens when one party has missed the
    // URQ_WAVEAHAND message, it sent its own URQ_WAVEAHAND message, and then the
    // firstmost message it received from the peer is URQ_CONCLUSION, as a response
    // for agent's URQ_WAVEAHAND.
    //
    // In this case, Agent switches to RDV_FINE state and Peer switches to RDV_ATTENTION state.
    //
    // 2. The parallel arrangement. This happens when the URQ_WAVEAHAND message sent
    // by both parties are almost in a perfect synch (a rare, but possible case). In this
    // case, both parties receive one another's URQ_WAVEAHAND message and both switch to
    // RDV_ATTENTION state.
    //
    // It's not possible to predict neither which arrangement will happen, or which
    // party will be RDV_FINE in case when the serial arrangement has happened. What
    // will actually happen will depend on random conditions.
    //
    // No matter this randomity, we have a limited number of possible conditions:
    //
    // Stating that "agent" is the party that has received the URQ_WAVEAHAND in whatever
    // arrangement, we are certain, that "agent" switched to RDV_ATTENTION, and peer:
    //
    // - switched to RDV_ATTENTION state (so, both are in the same state independently)
    // - switched to RDV_FINE state (so, the message interchange is actually more-less sequenced)
    //
    // In particular, there's no possibility of a situation that both are in RDV_FINE state
    // because the agent can switch to RDV_FINE state only if it received URQ_CONCLUSION from
    // the peer, while the peer could not send URQ_CONCLUSION without switching off RDV_WAVING
    // (actually to RDV_ATTENTION). There's also no exit to RDV_FINE from RDV_ATTENTION.

    *needs_extension = false;

    string reason;

#if ENABLE_HEAVY_LOGGING

    HLOGC(mglog.Debug, log << "rendezvousSwitchState: HS: " << m_ConnRes.show());

    struct LogAtTheEnd
    {
        CHandShake::RendezvousState ost;
        UDTRequestType orq;
        const CHandShake::RendezvousState& nst;
        const UDTRequestType& nrq;
        bool& needext;
        string& reason;
        LogAtTheEnd(CHandShake::RendezvousState st, UDTRequestType rq,
                const CHandShake::RendezvousState& rst, const UDTRequestType& rrq, bool& needx, string& rsn):
            ost(st), orq(rq), nst(rst), nrq(rrq), needext(needx), reason(rsn) {}
        ~LogAtTheEnd()
        {
            HLOGC(mglog.Debug, log << "rendezvousSwitchState: STATE["
                << CHandShake::RdvStateStr(ost) << "->" << CHandShake::RdvStateStr(nst) << "] REQTYPE["
                << RequestTypeStr(orq) << "->" << RequestTypeStr(nrq) << "] "
                << (needext ? "HSREQ-ext" : "") << (reason == "" ? string() : "reason:" + reason));
        }
    } l_logend(m_RdvState, req, m_RdvState, *rsptype, *needs_extension, reason);

#endif

    switch (m_RdvState)
    {
    case CHandShake::RDV_INVALID: return false;

    case CHandShake::RDV_WAVING:
        {
            if ( req == URQ_WAVEAHAND )
            {
                m_RdvState = CHandShake::RDV_ATTENTION;

                // NOTE: if this->isWinner(), attach HSREQ
                *rsptype = URQ_CONCLUSION;
                if ( hsd == HSD_INITIATOR )
                    *needs_extension = true;
                return false;
            }

            if ( req == URQ_CONCLUSION )
            {
                m_RdvState = CHandShake::RDV_FINE;
                *rsptype = URQ_CONCLUSION;

                *needs_extension = true; // (see below - this needs to craft either HSREQ or HSRSP)
                // if this->isWinner(), then craft HSREQ for that response.
                // if this->isLoser(), then this packet should bring HSREQ, so craft HSRSP for the response.
                if ( hsd == HSD_RESPONDER )
                    return true;
                return false;
            }

        }
        reason = "WAVING -> WAVEAHAND or CONCLUSION";
        break;

    case CHandShake::RDV_ATTENTION:
        {
            if ( req == URQ_WAVEAHAND )
            {
                // This is only possible if the URQ_CONCLUSION sent to the peer
                // was lost on track. The peer is then simply unaware that the
                // agent has switched to ATTENTION state and continues sending
                // waveahands. In this case, just remain in ATTENTION state and
                // retry with URQ_CONCLUSION, as normally.
                *rsptype = URQ_CONCLUSION;
                if ( hsd == HSD_INITIATOR )
                    *needs_extension = true;
                return false;
            }

            if ( req == URQ_CONCLUSION )
            {
                // We have two possibilities here:
                //
                // WINNER (HSD_INITIATOR): send URQ_AGREEMENT
                if ( hsd == HSD_INITIATOR )
                {
                    // WINNER should get a response with HSRSP, otherwise this is kinda empty conclusion.
                    // If no HSRSP attached, stay in this state.
                    if (m_ConnRes.m_iType == 0)
                    {
                        HLOGC(mglog.Debug, log << "rendezvousSwitchState: "
                            "{INITIATOR}[ATTENTION] awaits CONCLUSION+HSRSP, got CONCLUSION, remain in [ATTENTION]");
                        *rsptype = URQ_CONCLUSION;
                        return false;
                    }
                    m_RdvState = CHandShake::RDV_CONNECTED;
                    *rsptype = URQ_AGREEMENT;
                    return false;
                }

                // LOSER (HSD_RESPONDER): send URQ_CONCLUSION and attach HSRSP extension, then expect URQ_AGREEMENT
                if ( hsd == HSD_RESPONDER )
                {
                    m_RdvState = CHandShake::RDV_INITIATED;
                    *rsptype = URQ_CONCLUSION;
                    return true;
                }
            }

            if ( req == URQ_AGREEMENT )
            {
                // This means that the peer has received our URQ_CONCLUSION, but
                // the agent missed the peer's URQ_CONCLUSION (received only initial
                // URQ_WAVEAHAND).
                if ( hsd == HSD_INITIATOR )
                {
                    // In this case the missed URQ_CONCLUSION was sent without extensions,
                    // whereas the peer received our URQ_CONCLUSION with HSREQ, and therefore
                    // it sent URQ_AGREEMENT already with HSRSP. This isn't a problem for
                    // us, we can go on with it, especially that the peer is already switched
                    // into CHandShake::RDV_CONNECTED state.
                    m_RdvState = CHandShake::RDV_CONNECTED;

                    // Both sides are connected, no need to send anything anymore.
                    *rsptype = URQ_DONE;
                    return false;
                }

                if ( hsd == HSD_RESPONDER )
                {
                    // In this case the missed URQ_CONCLUSION was sent with extensions, so
                    // we have to request this once again. Send URQ_CONCLUSION in order to
                    // inform the other party that we need the conclusion message once again.
                    // The ATTENTION state should be maintained.
                    *rsptype = URQ_CONCLUSION;
                    // This is a conclusion message to call for getting HSREQ, so no extensions.
                    return false;
                }
            }

        }
        reason = "ATTENTION -> WAVEAHAND(conclusion), CONCLUSION(agreement/conclusion), AGREEMENT (done/conclusion)";
        break;

    case CHandShake::RDV_FINE:
        {
            // In FINE state we can't receive URQ_WAVEAHAND because if the party has already
            // sent URQ_CONCLUSION, it's already in CHandShake::RDV_ATTENTION, and in this state it can
            // only send URQ_CONCLUSION, whereas when it isn't in CHandShake::RDV_ATTENTION, it couldn't
            // have sent URQ_CONCLUSION, and if it didn't, the agent wouldn't be in CHandShake::RDV_FINE state.

            if ( req == URQ_CONCLUSION )
            {
                // There's only one case when it should receive CONCLUSION in FINE state:
                // When it's the winner. If so, it should then contain HSREQ extension.
                // In case of loser, it shouldn't receive CONCLUSION at all - it should
                // receive AGREEMENT.

                // The winner case, received CONCLUSION + HSRSP - switch to CONNECTED and send AGREEMENT.
                // So, check first if HAS EXTENSION

                bool correct_switch = false;
                if ( hsd == HSD_INITIATOR && !has_extension )
                {
                    // Received REPEATED empty conclusion that has initially switched it into FINE state.
                    // To exit FINE state we need the CONCLUSION message with HSRSP.
                    HLOGC(mglog.Debug, log << "rendezvousSwitchState: {INITIATOR}[FINE] <CONCLUSION without HSRSP. Stay in [FINE], await CONCLUSION+HSRSP");
                }
                else if ( hsd == HSD_RESPONDER )
                {
                    // In FINE state the RESPONDER expects only to be sent AGREEMENT.
                    // It has previously received CONCLUSION in WAVING state and this has switched
                    // it to FINE state. That CONCLUSION message should have contained extension,
                    // so if this is a repeated CONCLUSION+HSREQ, it should be responded with
                    // CONCLUSION+HSRSP.
                    HLOGC(mglog.Debug, log << "rendezvousSwitchState: {RESPONDER}[FINE] <CONCLUSION. Stay in [FINE], await AGREEMENT");
                }
                else
                {
                    correct_switch = true;
                }

                if ( !correct_switch )
                {
                    *rsptype = URQ_CONCLUSION;
                    // initiator should send HSREQ, responder HSRSP,
                    // in both cases extension is needed
                    *needs_extension = true;
                    return hsd == HSD_RESPONDER;
                }

                m_RdvState = CHandShake::RDV_CONNECTED;
                *rsptype = URQ_AGREEMENT;
                return false;
            }

            if ( req == URQ_AGREEMENT )
            {
                // The loser case, the agreement was sent in response to conclusion that
                // already carried over the HSRSP extension.

                // There's a theoretical case when URQ_AGREEMENT can be received in case of
                // parallel arrangement, while the agent is already in CHandShake::RDV_CONNECTED state.
                // This will be dispatched in the main loop and discarded.

                m_RdvState = CHandShake::RDV_CONNECTED;
                *rsptype = URQ_DONE;
                return false;
            }

        }

        reason = "FINE -> CONCLUSION(agreement), AGREEMENT(done)";
        break;
    case CHandShake::RDV_INITIATED:
        {
            // In this state we just wait for URQ_AGREEMENT, which should cause it to
            // switch to CONNECTED. No response required.
            if ( req == URQ_AGREEMENT )
            {
                m_RdvState = CHandShake::RDV_CONNECTED;
                *rsptype = URQ_DONE;
                return false;
            }

            if ( req == URQ_CONCLUSION )
            {
                // Receiving conclusion in this state means that the other party
                // didn't get our conclusion, so send it again, the same as when
                // exiting the ATTENTION state.
                *rsptype = URQ_CONCLUSION;
                if ( hsd == HSD_RESPONDER )
                {
                    HLOGC(mglog.Debug, log << "rendezvousSwitchState: "
                        "{RESPONDER}[INITIATED] awaits AGREEMENT, "
                        "got CONCLUSION, sending CONCLUSION+HSRSP");
                    *needs_extension = true;
                    return true;
                }

                // Loser, initiated? This may only happen in parallel arrangement, where
                // the agent exchanges empty conclusion messages with the peer, simultaneously
                // exchanging HSREQ-HSRSP conclusion messages. Check if THIS message contained
                // HSREQ, and set responding HSRSP in that case.
                if ( m_ConnRes.m_iType == 0 )
                {
                    HLOGC(mglog.Debug, log << "rendezvousSwitchState: "
                        "{INITIATOR}[INITIATED] awaits AGREEMENT, "
                        "got empty CONCLUSION, responding empty CONCLUSION");
                    *needs_extension = false;
                    return false;
                }

                HLOGC(mglog.Debug, log << "rendezvousSwitchState: "
                    "{INITIATOR}[INITIATED] awaits AGREEMENT, "
                    "got CONCLUSION+HSREQ, responding CONCLUSION+HSRSP");
                *needs_extension = true;
                return true;
            }
        }

        reason = "INITIATED -> AGREEMENT(done)";
        break;

    case CHandShake::RDV_CONNECTED:
        // Do nothing. This theoretically should never happen.
        *rsptype = URQ_DONE;
        return false;
    }

    HLOGC(mglog.Debug, log << "rendezvousSwitchState: INVALID STATE TRANSITION, result: INVALID");
    // All others are treated as errors
    m_RdvState = CHandShake::RDV_WAVING;
    *rsptype = URQ_ERROR_INVALID;
    return false;
}

/*
* Timestamp-based Packet Delivery (TsbPd) thread
* This thread runs only if TsbPd mode is enabled
* Hold received packets until its time to 'play' them, at PktTimeStamp + TsbPdDelay.
*/
void* CUDT::tsbpd(void* param)
{
   CUDT* self = (CUDT*)param;

   THREAD_STATE_INIT("SRT:TsbPd");

   CGuard::enterCS(self->m_RecvLock);
   self->m_bTsbPdAckWakeup = true;
   while (!self->m_bClosing)
   {
      int32_t current_pkt_seq = 0;
      uint64_t tsbpdtime = 0;
      bool rxready = false;

      CGuard::enterCS(self->m_AckLock);

#ifdef SRT_ENABLE_RCVBUFSZ_MAVG
      self->m_pRcvBuffer->updRcvAvgDataSize(CTimer::getTime());
#endif

      if (self->m_bTLPktDrop)
      {
          int32_t skiptoseqno = -1;
          bool passack = true; //Get next packet to wait for even if not acked

          rxready = self->m_pRcvBuffer->getRcvFirstMsg(Ref(tsbpdtime), Ref(passack), Ref(skiptoseqno), Ref(current_pkt_seq));
          /*
           * VALUES RETURNED:
           *
           * rxready:     if true, packet at head of queue ready to play
           * tsbpdtime:   timestamp of packet at head of queue, ready or not. 0 if none.
           * passack:     if true, ready head of queue not yet acknowledged
           * skiptoseqno: sequence number of packet at head of queue if ready to play but
           *              some preceeding packets are missing (need to be skipped). -1 if none. 
           */
          if (rxready)
          {
             /* Packet ready to play according to time stamp but... */
             int seqlen = CSeqNo::seqoff(self->m_iRcvLastSkipAck, skiptoseqno);

             if (skiptoseqno != -1 && seqlen > 0)
             {
                /* 
                * skiptoseqno != -1,
                * packet ready to play but preceeded by missing packets (hole).
                */

                /* Update drop/skip stats */
                self->m_iRcvDropTotal += seqlen;
                self->m_iTraceRcvDrop += seqlen;
                /* Estimate dropped/skipped bytes from average payload */
                int avgpayloadsz = self->m_pRcvBuffer->getRcvAvgPayloadSize();
                self->m_ullRcvBytesDropTotal += seqlen * avgpayloadsz;
                self->m_ullTraceRcvBytesDrop += seqlen * avgpayloadsz;

                self->unlose(self->m_iRcvLastSkipAck, CSeqNo::decseq(skiptoseqno)); //remove(from,to-inclusive)
                self->m_pRcvBuffer->skipData(seqlen);

                self->m_iRcvLastSkipAck = skiptoseqno;

#if ENABLE_LOGGING
                int64_t timediff = 0;
                if ( tsbpdtime )
                     timediff = int64_t(tsbpdtime) - int64_t(CTimer::getTime());
#if ENABLE_HEAVY_LOGGING
                HLOGC(tslog.Debug, log << self->CONID() << "tsbpd: DROPSEQ: up to seq=" << CSeqNo::decseq(skiptoseqno)
                    << " (" << seqlen << " packets) playable at " << logging::FormatTime(tsbpdtime) << " delayed "
                    << (timediff/1000) << "." << (timediff%1000) << " ms");
#endif
                LOGC(dlog.Debug, log << "RCV-DROPPED packet delay=" << (timediff%1000) << "ms");
#endif

                tsbpdtime = 0; //Next sent ack will unblock
                rxready = false;
             }
             else if (passack)
             {
                /* Packets ready to play but not yet acknowledged (should occurs withing 10ms) */
                rxready = false;
                tsbpdtime = 0; //Next sent ack will unblock
             } /* else packet ready to play */
          } /* else packets not ready to play */
      }
      else
      {
          rxready = self->m_pRcvBuffer->isRcvDataReady(Ref(tsbpdtime), Ref(current_pkt_seq));
      }
      CGuard::leaveCS(self->m_AckLock);

      if (rxready)
      {
          HLOGC(tslog.Debug, log << self->CONID() << "tsbpd: PLAYING PACKET seq=" << current_pkt_seq
              << " (belated " << ((CTimer::getTime() - tsbpdtime)/1000.0) << "ms)");
         /*
         * There are packets ready to be delivered
         * signal a waiting "recv" call if there is any data available
         */
         if (self->m_bSynRecving)
         {
             pthread_cond_signal(&self->m_RecvDataCond);
         }
         /*
         * Set EPOLL_IN to wakeup any thread waiting on epoll
         */
         self->s_UDTUnited.m_EPoll.update_events(self->m_SocketID, self->m_sPollID, UDT_EPOLL_IN, true);
         CTimer::triggerEvent();
         tsbpdtime = 0;
      }

      if (tsbpdtime != 0)
      {
         int64_t timediff = int64_t(tsbpdtime) - int64_t(CTimer::getTime());
         /*
         * Buffer at head of queue is not ready to play.
         * Schedule wakeup when it will be.
         */
          self->m_bTsbPdAckWakeup = false;
          THREAD_PAUSED();
          HLOGC(tslog.Debug, log << self->CONID() << "tsbpd: FUTURE PACKET seq=" << current_pkt_seq
              << " T=" << logging::FormatTime(tsbpdtime) << " - waiting " << (timediff/1000.0) << "ms");
          CTimer::condTimedWaitUS(&self->m_RcvTsbPdCond, &self->m_RecvLock, timediff);
          THREAD_RESUMED();
      }
      else
      {
         /*
         * We have just signaled epoll; or
         * receive queue is empty; or
         * next buffer to deliver is not in receive queue (missing packet in sequence).
         *
         * Block until woken up by one of the following event:
         * - All ready-to-play packets have been pulled and EPOLL_IN cleared (then loop to block until next pkt time if any)
         * - New buffers ACKed
         * - Closing the connection
         */
         HLOGC(tslog.Debug, log << self->CONID() << "tsbpd: no data, scheduling wakeup at ack");
         self->m_bTsbPdAckWakeup = true;
         THREAD_PAUSED();
         pthread_cond_wait(&self->m_RcvTsbPdCond, &self->m_RecvLock);
         THREAD_RESUMED();
      }
   }
   CGuard::leaveCS(self->m_RecvLock);
   THREAD_EXIT();
   HLOGC(tslog.Debug, log << self->CONID() << "tsbpd: EXITING");
   return NULL;
}

bool CUDT::prepareConnectionObjects(const CHandShake& hs, HandshakeSide hsd, CUDTException* eout)
{
    // This will be lazily created due to being the common
    // code with HSv5 rendezvous, in which this will be run
    // in a little bit "randomly selected" moment, but must
    // be run once in the whole connection process.
    if (m_pSndBuffer)
    {
        HLOGC(mglog.Debug, log << "prepareConnectionObjects: (lazy) already created.");
        return true;
    }

    bool bidirectional = false;
    if ( hs.m_iVersion > HS_VERSION_UDT4 )
    {
        bidirectional = true; // HSv5 is always bidirectional
    }

    // HSD_DRAW is received only if this side is listener.
    // If this side is caller with HSv5, HSD_INITIATOR should be passed.
    // If this is a rendezvous connection with HSv5, the handshake role
    // is taken from m_SrtHsSide field.
    if ( hsd == HSD_DRAW )
    {
        if ( bidirectional )
        {
            hsd = HSD_RESPONDER;   // In HSv5, listener is always RESPONDER and caller always INITIATOR.
        }
        else
        {
            hsd = m_bDataSender ? HSD_INITIATOR : HSD_RESPONDER;
        }
    }

    try
    {
        m_pSndBuffer = new CSndBuffer(32, m_iMaxSRTPayloadSize);
        m_pRcvBuffer = new CRcvBuffer(&(m_pRcvQueue->m_UnitQueue), m_iRcvBufSize, m_bOPT_UseFastDriftTracer);
        // after introducing lite ACK, the sndlosslist may not be cleared in time, so it requires twice space.
        m_pSndLossList = new CSndLossList(m_iFlowWindowSize * 2);
        m_pRcvLossList = new CRcvLossList(m_iFlightFlagSize);
    }
    catch (...)
    {
        // Simply reject. 
        if ( eout )
        {
            *eout = CUDTException(MJ_SYSTEMRES, MN_MEMORY, 0);
        }
        return false;
    }

    if (!createCrypter(hsd, bidirectional)) // Make sure CC is created (lazy)
        return false;

    return true;
}

void CUDT::acceptAndRespond(const sockaddr* peer, CHandShake* hs, const CPacket& hspkt)
{
   HLOGC(mglog.Debug, log << "acceptAndRespond: setting up data according to handshake");

   CGuard cg(m_ConnectionLock);

   m_ullRcvPeerStartTime = 0; // will be set correctly at SRT HS

   // Uses the smaller MSS between the peers
   if (hs->m_iMSS > m_iMSS)
      hs->m_iMSS = m_iMSS;
   else
      m_iMSS = hs->m_iMSS;

   // exchange info for maximum flow window size
   m_iFlowWindowSize = hs->m_iFlightFlagSize;
   hs->m_iFlightFlagSize = (m_iRcvBufSize < m_iFlightFlagSize)? m_iRcvBufSize : m_iFlightFlagSize;

   m_iPeerISN = hs->m_iISN;

   m_iRcvLastAck = hs->m_iISN;
#ifdef ENABLE_LOGGING
   m_iDebugPrevLastAck = m_iRcvLastAck;
#endif
   m_iRcvLastSkipAck = m_iRcvLastAck;
   m_iRcvLastAckAck = hs->m_iISN;
   m_iRcvCurrSeqNo = hs->m_iISN - 1;

   m_PeerID = hs->m_iID;
   hs->m_iID = m_SocketID;

   // use peer's ISN and send it back for security check
   m_iISN = hs->m_iISN;

   m_iLastDecSeq = m_iISN - 1;
   m_iSndLastAck = m_iISN;
   m_iSndLastDataAck = m_iISN;
   m_iSndLastFullAck = m_iISN;
   m_iSndCurrSeqNo = m_iISN - 1;
   m_iSndLastAck2 = m_iISN;
   m_ullSndLastAck2Time = CTimer::getTime();

   // this is a reponse handshake
   hs->m_iReqType = URQ_CONCLUSION;

   if ( hs->m_iVersion > HS_VERSION_UDT4 )
   {
       // The version is agreed; this code is executed only in case
       // when AGENT is listener. In this case, conclusion response
       // must always contain HSv5 handshake extensions.
       hs->m_extension = true;
   }

   // get local IP address and send the peer its IP address (because UDP cannot get local IP address)
   memcpy(m_piSelfIP, hs->m_piPeerIP, 16);
   CIPAddress::ntop(peer, hs->m_piPeerIP, m_iIPversion);

   int udpsize = m_iMSS - CPacket::UDP_HDR_SIZE;
   m_iMaxSRTPayloadSize = udpsize - CPacket::HDR_SIZE;
   HLOGC(mglog.Debug, log << "acceptAndRespond: PAYLOAD SIZE: " << m_iMaxSRTPayloadSize);

   // Prepare all structures
   prepareConnectionObjects(*hs, HSD_DRAW, 0);
   // Since now you can use m_pCryptoControl

   CInfoBlock ib;
   ib.m_iIPversion = m_iIPversion;
   CInfoBlock::convert(peer, m_iIPversion, ib.m_piIP);
   if (m_pCache->lookup(&ib) >= 0)
   {
      m_iRTT = ib.m_iRTT;
      m_iBandwidth = ib.m_iBandwidth;
   }

   // This should extract the HSREQ and KMREQ portion in the handshake packet.
   // This could still be a HSv4 packet and contain no such parts, which will leave
   // this entity as "non-SRT-handshaken", and await further HSREQ and KMREQ sent
   // as UMSG_EXT.
   uint32_t kmdata[SRTDATA_MAXSIZE];
   size_t kmdatasize = SRTDATA_MAXSIZE;
   if ( !interpretSrtHandshake(*hs, hspkt, kmdata, &kmdatasize) )
   {
       HLOGC(mglog.Debug, log << "acceptAndRespond: interpretSrtHandshake failed - responding with REJECT.");
       // If the SRT Handshake extension was provided and wasn't interpreted
       // correctly, the connection should be rejected.
       //
       // Respond with the rejection message and return false from
       // this function so that the caller will know that this new
       // socket should be deleted.
       hs->m_iReqType = URQ_ERROR_REJECT;
       throw CUDTException(MJ_SETUP, MN_REJECTED, 0);
   }

   setupCC();

   m_pPeerAddr = (AF_INET == m_iIPversion) ? (sockaddr*)new sockaddr_in : (sockaddr*)new sockaddr_in6;
   memcpy(m_pPeerAddr, peer, (AF_INET == m_iIPversion) ? sizeof(sockaddr_in) : sizeof(sockaddr_in6));

   // And of course, it is connected.
   m_bConnected = true;

   // register this socket for receiving data packets
   m_pRNode->m_bOnList = true;
   m_pRcvQueue->setNewEntry(this);

   //send the response to the peer, see listen() for more discussions about this
   // XXX Here create CONCLUSION RESPONSE with:
   // - just the UDT handshake, if HS_VERSION_UDT4,
   // - if higher, the UDT handshake, the SRT HSRSP, the SRT KMRSP
   size_t size = m_iMaxSRTPayloadSize;
   // Allocate the maximum possible memory for an SRT payload.
   // This is a maximum you can send once.
   CPacket response;
   response.setControl(UMSG_HANDSHAKE);
   response.allocate(size);

   // This will serialize the handshake according to its current form.
   HLOGC(mglog.Debug, log << "acceptAndRespond: creating CONCLUSION response (HSv5: with HSRSP/KMRSP) buffer size=" << size);
   if (!createSrtHandshake(Ref(response), Ref(*hs), SRT_CMD_HSRSP, SRT_CMD_KMRSP, kmdata, kmdatasize))
   {
       LOGC(mglog.Error, log << "acceptAndRespond: error creating handshake response");
       throw CUDTException(MJ_SETUP, MN_REJECTED, 0);
   }

#if ENABLE_HEAVY_LOGGING
   {
       // To make sure what REALLY is being sent, parse back the handshake
       // data that have been just written into the buffer.
       CHandShake debughs;
       debughs.load_from(response.m_pcData, response.getLength());
       HLOGC(mglog.Debug, log << CONID() << "acceptAndRespond: sending HS to peer, reqtype="
           << RequestTypeStr(debughs.m_iReqType) << " version=" << debughs.m_iVersion
           << " (connreq:" << RequestTypeStr(m_ConnReq.m_iReqType)
           << "), target_socket=" << response.m_iID << ", my_socket=" << debughs.m_iID);
   }
#endif
   m_pSndQueue->sendto(peer, response);
}


// This function is required to be called when a caller receives an INDUCTION
// response from the listener and would like to create a CONCLUSION that includes
// the SRT handshake extension. This extension requires that the crypter object
// be created, but it's still too early for it to be completely configured.
// This function then precreates the object so that the handshake extension can
// be created, as this happens before the completion of the connection (and
// therefore configuration of the crypter object), which can only take place upon
// reception of CONCLUSION response from the listener.
bool CUDT::createCrypter(HandshakeSide side, bool bidirectional)
{
    // Lazy initialization
    if ( m_pCryptoControl )
        return true;

    m_pCryptoControl.reset(new CCryptoControl(this, m_SocketID));

    // XXX These below are a little bit controversial.
    // These data should probably be filled only upon
    // reception of the conclusion handshake - otherwise
    // they have outdated values.
    if ( bidirectional )
        m_bTwoWayData = true;

    m_pCryptoControl->setCryptoSecret(m_CryptoSecret);

    if ( bidirectional || m_bDataSender )
    {
        HLOGC(mglog.Debug, log << "createCrypter: setting RCV/SND KeyLen=" << m_iSndCryptoKeyLen);
        m_pCryptoControl->setCryptoKeylen(m_iSndCryptoKeyLen);
    }

    return m_pCryptoControl->init(side, bidirectional);
}

void CUDT::setupCC()
{
    // Prepare configuration object,
    // Create the CCC object and configure it.

    // UDT also sets back the congestion window: ???
    // m_dCongestionWindow = m_pCC->m_dCWndSize;

    // XXX Not sure about that. May happen that AGENT wants
    // tsbpd mode, but PEER doesn't, even in bidirectional mode.
    // This way, the reception side should get precedense.
    //if (bidirectional || m_bDataSender || m_bTwoWayData)
    //    m_bPeerTsbPd = m_bOPT_TsbPd;

    // Smoother will retrieve whatever parameters it needs
    // from *this.
    m_Smoother.configure(this);

    // Override the value of minimum NAK interval, per Smoother's wish.
    // When default 0 value is returned, the current value set by CUDT
    // is preserved.
    uint64_t min_nak_tk = m_Smoother->minNAKInterval();
    if ( min_nak_tk )
        m_ullMinNakInt_tk = min_nak_tk;

    HLOGC(mglog.Debug, log << "setupCC: setting parameters: mss=" << m_iMSS
        << " maxCWNDSize/FlowWindowSize=" << m_iFlowWindowSize
        << " rcvrate=" << m_iDeliveryRate << "p/s (" << m_iByteDeliveryRate << "B/S)"
        << " rtt=" << m_iRTT
        << " bw=" << m_iBandwidth);

    updateCC(TEV_INIT, TEV_INIT_RESET);
}

void CUDT::considerLegacySrtHandshake(uint64_t timebase)
{
    // Do a fast pre-check first - this simply declares that agent uses HSv5
    // and the legacy SRT Handshake is not to be done. Second check is whether
    // agent is sender (=initiator in HSv4).
    if ( m_iSndHsRetryCnt == 0 || !m_bDataSender )
        return;

    uint64_t now = CTimer::getTime();
    if (timebase != 0)
    {
        // Then this should be done only if it's the right time,
        // the TSBPD mode is on, and when the counter is "still rolling".
        /*
         * SRT Handshake with peer:
         * If...
         * - we want TsbPd mode; and
         * - we have not tried more than CSRTCC_MAXRETRY times (peer may not be SRT); and
         * - and did not get answer back from peer
         * - last sent handshake req should have been replied (RTT*1.5 elapsed); and
         * then (re-)send handshake request.
         */
        if ( !isTsbPd() // tsbpd off = no HSREQ required
                || m_iSndHsRetryCnt <= 0 // expired (actually sanity check, theoretically impossible to be <0)
                || timebase > now ) // too early
            return;
    }
    // If 0 timebase, it means that this is the initial sending with the very first
    // payload packet sent. Send only if this is still set to maximum+1 value.
    else if (m_iSndHsRetryCnt < SRT_MAX_HSRETRY+1)
    {
        return;
    }

    m_iSndHsRetryCnt--;
    m_ullSndHsLastTime_us = now;
    sendSrtMsg(SRT_CMD_HSREQ);
}

void CUDT::checkSndTimers(Whether2RegenKm regen)
{
    if (m_SrtHsSide == HSD_RESPONDER)
        return;

    considerLegacySrtHandshake(m_ullSndHsLastTime_us + m_iRTT*3/2);
    m_pCryptoControl->sendKeysToPeer(regen);
}

void CUDT::addressAndSend(CPacket& pkt)
{
    pkt.m_iID = m_PeerID;
    pkt.m_iTimeStamp = int(CTimer::getTime() - m_StartTime);
    m_pSndQueue->sendto(m_pPeerAddr, pkt);
}


void CUDT::close()
{
   // NOTE: this function is called from within the garbage collector thread.

   if (!m_bOpened)
   {
      return;
   }

   HLOGC(mglog.Debug, log << CONID() << " - closing socket:");

   if (m_Linger.l_onoff != 0)
   {
      uint64_t entertime = CTimer::getTime();

      HLOGC(mglog.Debug, log << CONID() << " ... (linger)");
      while (!m_bBroken && m_bConnected && (m_pSndBuffer->getCurrBufSize() > 0) && (CTimer::getTime() - entertime < m_Linger.l_linger * 1000000ULL))
      {
         // linger has been checked by previous close() call and has expired
         if (m_ullLingerExpiration >= entertime)
            break;

         if (!m_bSynSending)
         {
            // if this socket enables asynchronous sending, return immediately and let GC to close it later
            if (m_ullLingerExpiration == 0)
               m_ullLingerExpiration = entertime + m_Linger.l_linger * 1000000ULL;

            return;
         }

         #ifndef WIN32
            timespec ts;
            ts.tv_sec = 0;
            ts.tv_nsec = 1000000;
            nanosleep(&ts, NULL);
         #else
            Sleep(1);
         #endif
      }
   }

   // remove this socket from the snd queue
   if (m_bConnected)
      m_pSndQueue->m_pSndUList->remove(this);

   /*
    * update_events below useless
    * removing usock for EPolls right after (remove_usocks) clears it (in other HAI patch).
    *
    * What is in EPoll shall be the responsibility of the application, if it want local close event,
    * it would remove the socket from the EPoll after close.
    */
   // trigger any pending IO events.
   s_UDTUnited.m_EPoll.update_events(m_SocketID, m_sPollID, UDT_EPOLL_ERR, true);
   // then remove itself from all epoll monitoring
   try
   {
      for (set<int>::iterator i = m_sPollID.begin(); i != m_sPollID.end(); ++ i)
         s_UDTUnited.m_EPoll.remove_usock(*i, m_SocketID);
   }
   catch (...)
   {
   }

   // XXX What's this, could any of the above actions make it !m_bOpened?
   if (!m_bOpened)
   {
      return;
   }

   // Inform the threads handler to stop.
   m_bClosing = true;

   HLOGC(mglog.Debug, log << CONID() << "CLOSING STATE. Acquiring connection lock");

   CGuard cg(m_ConnectionLock);

   // Signal the sender and recver if they are waiting for data.
   releaseSynch();

   HLOGC(mglog.Debug, log << CONID() << "CLOSING, removing from listener/connector");

   if (m_bListening)
   {
      m_bListening = false;
      m_pRcvQueue->removeListener(this);
   }
   else if (m_bConnecting)
   {
       m_pRcvQueue->removeConnector(m_SocketID);
   }

   if (m_bConnected)
   {
      if (!m_bShutdown)
      {
          HLOGC(mglog.Debug, log << CONID() << "CLOSING - sending SHUTDOWN to the peer");
          sendCtrl(UMSG_SHUTDOWN);
      }

      m_pCryptoControl->close();

      // Store current connection information.
      CInfoBlock ib;
      ib.m_iIPversion = m_iIPversion;
      CInfoBlock::convert(m_pPeerAddr, m_iIPversion, ib.m_piIP);
      ib.m_iRTT = m_iRTT;
      ib.m_iBandwidth = m_iBandwidth;
      m_pCache->update(&ib);

      m_bConnected = false;
   }

   if ( m_bTsbPd  && !pthread_equal(m_RcvTsbPdThread, pthread_t()))
   {
       HLOGC(mglog.Debug, log << "CLOSING, joining TSBPD thread...");
       void* retval;
       int ret SRT_ATR_UNUSED = pthread_join(m_RcvTsbPdThread, &retval);
       HLOGC(mglog.Debug, log << "... " << (ret == 0 ? "SUCCEEDED" : "FAILED"));
   }

   HLOGC(mglog.Debug, log << "CLOSING, joining send/receive threads");

   // waiting all send and recv calls to stop
   CGuard sendguard(m_SendLock);
   CGuard recvguard(m_RecvLock);

   CGuard::enterCS(m_AckLock);
   /* Release CCryptoControl internals (crypto context) under AckLock in case decrypt is in progress */
   m_pCryptoControl.reset();
   CGuard::leaveCS(m_AckLock);

   m_lSrtVersion = SRT_DEF_VERSION;
   m_lPeerSrtVersion = SRT_VERSION_UNK;
   m_lMinimumPeerSrtVersion = SRT_VERSION_MAJ1;
   m_ullRcvPeerStartTime = 0;

   m_bOpened = false;
}

/*
 Old, mostly original UDT based version of CUDT::send.
 Left for historical reasons.

int CUDT::send(const char* data, int len)
{
   // throw an exception if not connected
   if (m_bBroken || m_bClosing)
      throw CUDTException(MJ_CONNECTION, MN_CONNLOST, 0);
   else if (!m_bConnected || !m_Smoother.ready())
      throw CUDTException(MJ_CONNECTION, MN_NOCONN, 0);

   if (len <= 0)
      return 0;

   // Check if the current smoother accepts the call with given parameters.
   if (!m_Smoother->checkTransArgs(Smoother::STA_BUFFER, Smoother::STAD_SEND, data, len, -1, false))
      throw CUDTException(MJ_NOTSUP, MN_INVALBUFFERAPI, 0);

   CGuard sendguard(m_SendLock);

   if (m_pSndBuffer->getCurrBufSize() == 0)
   {
      // delay the EXP timer to avoid mis-fired timeout
      uint64_t currtime_tk;
      CTimer::rdtsc(currtime_tk);
      // (fix keepalive) m_ullLastRspTime_tk = currtime_tk;
      m_ullLastRspAckTime_tk = currtime_tk;
      m_iReXmitCount = 1;
   }
   if (sndBuffersLeft() <= 0)
   {
      if (!m_bSynSending)
         throw CUDTException(MJ_AGAIN, MN_WRAVAIL, 0);
      else
      {
          {
              // wait here during a blocking sending
              CGuard sendblock_lock(m_SendBlockLock);
              if (m_iSndTimeOut < 0)
              {
                  while (stillConnected() && (sndBuffersLeft() <= 0) && m_bPeerHealth)
                      pthread_cond_wait(&m_SendBlockCond, &m_SendBlockLock);
              }
              else
              {
                  uint64_t exptime = CTimer::getTime() + m_iSndTimeOut * 1000ULL;
                  timespec locktime;

                  locktime.tv_sec = exptime / 1000000;
                  locktime.tv_nsec = (exptime % 1000000) * 1000;

                  while (stillConnected() && (sndBuffersLeft() <= 0) && m_bPeerHealth && (CTimer::getTime() < exptime))
                      pthread_cond_timedwait(&m_SendBlockCond, &m_SendBlockLock, &locktime);
              }
          }

         // check the connection status
         if (m_bBroken || m_bClosing)
            throw CUDTException(MJ_CONNECTION, MN_CONNLOST, 0);
         else if (!m_bConnected)
            throw CUDTException(MJ_CONNECTION, MN_NOCONN, 0);
         else if (!m_bPeerHealth)
         {
            m_bPeerHealth = true;
            throw CUDTException(MJ_PEERERROR);
         }
      }
   }

   if (sndBuffersLeft() <= 0)
   {
      if (m_iSndTimeOut >= 0)
         throw CUDTException(MJ_AGAIN, MN_XMTIMEOUT, 0);

      return 0;
   }

   int size = min(len, sndBuffersLeft() * m_iMaxSRTPayloadSize);

   // record total time used for sending
   if (m_pSndBuffer->getCurrBufSize() == 0)
      m_llSndDurationCounter = CTimer::getTime();

   // insert the user buffer into the sending list
   m_pSndBuffer->addBuffer(data, size); // inorder=false, ttl=-1

   // insert this socket to snd list if it is not on the list yet
   m_pSndQueue->m_pSndUList->update(this, CSndUList::DONT_RESCHEDULE);

   if (sndBuffersLeft() <= 0)
   {
      // write is not available any more
      s_UDTUnited.m_EPoll.update_events(m_SocketID, m_sPollID, UDT_EPOLL_OUT, false);
   }

   return size;
}
*/

int CUDT::receiveBuffer(char* data, int len)
{
    if (!m_Smoother->checkTransArgs(Smoother::STA_BUFFER, Smoother::STAD_RECV, data, len, -1, false))
        throw CUDTException(MJ_NOTSUP, MN_INVALBUFFERAPI, 0);

    CGuard recvguard(m_RecvLock);

    if ((m_bBroken || m_bClosing) && !m_pRcvBuffer->isRcvDataReady())
    {
        if (m_bShutdown)
        {
            // For stream API, return 0 as a sign of EOF for transmission.
            // That's a bit controversial because theoretically the
            // UMSG_SHUTDOWN message may be lost as every UDP packet, although
            // another theory states that this will never happen because this
            // packet has a total size of 42 bytes and such packets are
            // declared as never dropped - but still, this is UDP so there's no
            // guarantee.

            // The most reliable way to inform the party that the transmission
            // has ended would be to send a single empty packet (that is,
            // a data packet that contains only an SRT header in the UDP
            // payload), which is a normal data packet that can undergo
            // normal sequence check and retransmission rules, so it's ensured
            // that this packet will be received. Receiving such a packet should
            // make this function return 0, potentially also without breaking
            // the connection and potentially also with losing no ability to
            // send some larger portion of data next time.
            HLOGC(mglog.Debug, log << "STREAM API, SHUTDOWN: marking as EOF");
            return 0;
        }
        HLOGC(mglog.Debug, log << (m_bMessageAPI ? "MESSAGE" : "STREAM") << " API, " << (m_bShutdown?"":"no") << " SHUTDOWN. Reporting as BROKEN.");
        throw CUDTException(MJ_CONNECTION, MN_CONNLOST, 0);
    }


    if (!m_pRcvBuffer->isRcvDataReady())
    {
        if (!m_bSynRecving)
        {
            throw CUDTException(MJ_AGAIN, MN_RDAVAIL, 0);
        }
        else
        {
            /* Kick TsbPd thread to schedule next wakeup (if running) */
            if (m_iRcvTimeOut < 0)
            {
                while (stillConnected() && !m_pRcvBuffer->isRcvDataReady())
                {
                    //Do not block forever, check connection status each 1 sec.
                    CTimer::condTimedWaitUS(&m_RecvDataCond, &m_RecvLock, 1000000ULL);
                }
            }
            else
            {
                uint64_t exptime = CTimer::getTime() + m_iRcvTimeOut * 1000;
                while (stillConnected() && !m_pRcvBuffer->isRcvDataReady())
                {
                    CTimer::condTimedWaitUS(&m_RecvDataCond, &m_RecvLock, m_iRcvTimeOut * 1000);
                    if (CTimer::getTime() >= exptime)
                        break;
                }
            }
        }
    }

    // throw an exception if not connected
    if (!m_bConnected)
        throw CUDTException(MJ_CONNECTION, MN_NOCONN, 0);

    if ((m_bBroken || m_bClosing) && !m_pRcvBuffer->isRcvDataReady())
    {
        // See at the beginning
        if (!m_bMessageAPI && m_bShutdown)
        {
            HLOGC(mglog.Debug, log << "STREAM API, SHUTDOWN: marking as EOF");
            return 0;
        }
        HLOGC(mglog.Debug, log << (m_bMessageAPI ? "MESSAGE" : "STREAM") << " API, " << (m_bShutdown?"":"no") << " SHUTDOWN. Reporting as BROKEN.");

        throw CUDTException(MJ_CONNECTION, MN_CONNLOST, 0);
    }

    int res = m_pRcvBuffer->readBuffer(data, len);

    /* Kick TsbPd thread to schedule next wakeup (if running) */
    if (m_bTsbPd)
    {
        HLOGP(tslog.Debug, "Ping TSBPD thread to schedule wakeup");
        pthread_cond_signal(&m_RcvTsbPdCond);
    }


    if (!m_pRcvBuffer->isRcvDataReady())
    {
        // read is not available any more
        s_UDTUnited.m_EPoll.update_events(m_SocketID, m_sPollID, UDT_EPOLL_IN, false);
    }

    if ((res <= 0) && (m_iRcvTimeOut >= 0))
        throw CUDTException(MJ_AGAIN, MN_XMTIMEOUT, 0);

    return res;
}


void CUDT::checkNeedDrop(ref_t<bool> bCongestion)
{
    if (!m_bPeerTLPktDrop)
        return;

    if (!m_bMessageAPI)
    {
        LOGC(dlog.Error, log << "The SRTO_TLPKTDROP flag can only be used with message API.");
        throw CUDTException(MJ_NOTSUP, MN_INVALBUFFERAPI, 0);
    }

    int bytes, timespan_ms;
    // (returns buffer size in buffer units, ignored)
    m_pSndBuffer->getCurrBufSize(Ref(bytes), Ref(timespan_ms));

    // high threshold (msec) at tsbpd_delay plus sender/receiver reaction time (2 * 10ms)
    // Minimum value must accomodate an I-Frame (~8 x average frame size)
    // >>need picture rate or app to set min treshold
    // >>using 1 sec for worse case 1 frame using all bit budget.
    // picture rate would be useful in auto SRT setting for min latency
    // XXX Make SRT_TLPKTDROP_MINTHRESHOLD_MS option-configurable
    int threshold_ms = std::max(m_iPeerTsbPdDelay_ms, +SRT_TLPKTDROP_MINTHRESHOLD_MS) + (2*COMM_SYN_INTERVAL_US/1000);
    if (timespan_ms > threshold_ms)
    {
        // protect packet retransmission
        CGuard::enterCS(m_AckLock);
        int dbytes;
        int dpkts = m_pSndBuffer->dropLateData(dbytes,  CTimer::getTime() - (threshold_ms * 1000));
        if (dpkts > 0)
        {
            m_iTraceSndDrop += dpkts;
            m_iSndDropTotal += dpkts;
            m_ullTraceSndBytesDrop += dbytes;
            m_ullSndBytesDropTotal += dbytes;

#if ENABLE_HEAVY_LOGGING
            int32_t realack = m_iSndLastDataAck;
#endif
            int32_t fakeack = CSeqNo::incseq(m_iSndLastDataAck, dpkts);

            m_iSndLastAck = fakeack;
            m_iSndLastDataAck = fakeack;

            int32_t minlastack = CSeqNo::decseq(m_iSndLastDataAck);
            m_pSndLossList->remove(minlastack);
            /* If we dropped packets not yet sent, advance current position */
            // THIS MEANS: m_iSndCurrSeqNo = MAX(m_iSndCurrSeqNo, m_iSndLastDataAck-1)
            if (CSeqNo::seqcmp(m_iSndCurrSeqNo, minlastack) < 0)
            {
                m_iSndCurrSeqNo = minlastack;
            }
            LOGC(dlog.Error, log << "SND-DROPPED " << dpkts << " packets - lost delaying for " << timespan_ms << "ms");

            HLOGF(dlog.Debug, "drop,now %lluus,%d-%d seqs,%d pkts,%d bytes,%d ms",
                    (unsigned long long)CTimer::getTime(),
                    realack, m_iSndCurrSeqNo,
                    dpkts, dbytes, timespan_ms);
        }
        *bCongestion = true;
        CGuard::leaveCS(m_AckLock);
    }
    else if (timespan_ms > (m_iPeerTsbPdDelay_ms/2))
    {
        HLOGF(mglog.Debug, "cong, NOW: %lluus, BYTES %d, TMSPAN %dms", (unsigned long long)CTimer::getTime(), bytes, timespan_ms);
        *bCongestion = true;
    }
}


int CUDT::sendmsg(const char* data, int len, int msttl, bool inorder, uint64_t srctime)
{
    SRT_MSGCTRL mctrl = srt_msgctrl_default;
    mctrl.msgttl = msttl;
    mctrl.inorder = inorder;
    mctrl.srctime = srctime;
    return this->sendmsg2(data, len, Ref(mctrl));
}

int CUDT::sendmsg2(const char* data, int len, ref_t<SRT_MSGCTRL> r_mctrl)
{
    SRT_MSGCTRL& mctrl = *r_mctrl;
    bool bCongestion = false;

    // throw an exception if not connected
    if (m_bBroken || m_bClosing)
        throw CUDTException(MJ_CONNECTION, MN_CONNLOST, 0);
    else if (!m_bConnected || !m_Smoother.ready())
        throw CUDTException(MJ_CONNECTION, MN_NOCONN, 0);

    if (len <= 0)
    {
        LOGC(dlog.Error, log << "INVALID: Data size for sending declared with length: " << len);
        return 0;
    }

    int msttl = mctrl.msgttl;
    bool inorder = mctrl.inorder;

    // Sendmsg isn't restricted to the smoother type, however the smoother
    // may want to have something to say here.
    // NOTE: Smoother is also allowed to throw CUDTException() by itself!
    {
        Smoother::TransAPI api = Smoother::STA_MESSAGE;
        CodeMinor mn = MN_INVALMSGAPI;
        if ( !m_bMessageAPI )
        {
            api = Smoother::STA_BUFFER;
            mn = MN_INVALBUFFERAPI;
        }

        if (!m_Smoother->checkTransArgs(api, Smoother::STAD_SEND, data, len, msttl, inorder))
            throw CUDTException(MJ_NOTSUP, mn, 0);
    }

    // NOTE: the length restrictions differ in STREAM API and in MESSAGE API:

    // - STREAM API:
    //   At least 1 byte free sending buffer space is needed
    //   (in practice, one unit buffer of 1456 bytes).
    //   This function will send as much as possible, and return
    //   how much was actually sent.

    // - MESSAGE API:
    //   At least so many bytes free in the sending buffer is needed,
    //   as the length of the data, otherwise this function will block
    //   or return MJ_AGAIN until this condition is satisfied. The EXACTLY
    //   such number of data will be then written out, and this function
    //   will effectively return either -1 (error) or the value of 'len'.
    //   This call will be also rejected from upside when trying to send
    //   out a message of a length that exceeds the total size of the sending
    //   buffer (configurable by SRTO_SNDBUF).

    if (m_bMessageAPI && len > int(m_iSndBufSize * m_iMaxSRTPayloadSize))
    {
        LOGC(dlog.Error, log << "Message length (" << len << ") exceeds the size of sending buffer: "
            << (m_iSndBufSize * m_iMaxSRTPayloadSize) << ". Use SRTO_SNDBUF if needed.");
        throw CUDTException(MJ_NOTSUP, MN_XSIZE, 0);
    }

    if (!m_pCryptoControl || !m_pCryptoControl->isSndEncryptionOK())
    {
        LOGC(dlog.Error, log << "Encryption is required, but the peer did not supply correct credentials. Sending rejected.");
        throw CUDTException(MJ_SETUP, MN_SECURITY, 0);
    }

    CGuard sendguard(m_SendLock);

    if (m_pSndBuffer->getCurrBufSize() == 0)
    {
        // delay the EXP timer to avoid mis-fired timeout
        uint64_t currtime_tk;
        CTimer::rdtsc(currtime_tk);
        // (fix keepalive) m_ullLastRspTime_tk = currtime_tk;
        m_ullLastRspAckTime_tk = currtime_tk;
        m_iReXmitCount = 1;
    }

    checkNeedDrop(Ref(bCongestion));

    int minlen = 1; // Minimum sender buffer space required for STREAM API
    if (m_bMessageAPI)
    {
        // For MESSAGE API the minimum outgoing buffer space required is
        // the size that can carry over the whole message as passed here.
        minlen = (len+m_iMaxSRTPayloadSize-1)/m_iMaxSRTPayloadSize;
    }

    if (sndBuffersLeft() < minlen)
    {
        //>>We should not get here if SRT_ENABLE_TLPKTDROP
        // XXX Check if this needs to be removed, or put to an 'else' condition for m_bTLPktDrop.
        if (!m_bSynSending)
            throw CUDTException(MJ_AGAIN, MN_WRAVAIL, 0);
        else
        {
            {
                // wait here during a blocking sending
                CGuard sendblock_lock(m_SendBlockLock);

                if (m_iSndTimeOut < 0)
                {
                    while (stillConnected()
                            && sndBuffersLeft() < minlen
                            && m_bPeerHealth)
                        pthread_cond_wait(&m_SendBlockCond, &m_SendBlockLock);
                }
                else
                {
                    uint64_t exptime = CTimer::getTime() + m_iSndTimeOut * 1000ULL;

                    while (stillConnected()
                            && sndBuffersLeft() < minlen
                            && m_bPeerHealth
                            && exptime > CTimer::getTime())
                        CTimer::condTimedWaitUS(&m_SendBlockCond, &m_SendBlockLock, m_iSndTimeOut * 1000ULL);
                }
            }

            // check the connection status
            if (m_bBroken || m_bClosing)
                throw CUDTException(MJ_CONNECTION, MN_CONNLOST, 0);
            else if (!m_bConnected)
                throw CUDTException(MJ_CONNECTION, MN_NOCONN, 0);
            else if (!m_bPeerHealth)
            {
                m_bPeerHealth = true;
                throw CUDTException(MJ_PEERERROR);
            }
        }

        /* 
         * The code below is to return ETIMEOUT when blocking mode could not get free buffer in time.
         * If no free buffer available in non-blocking mode, we alredy returned. If buffer availaible,
         * we test twice if this code is outside the else section.
         * This fix move it in the else (blocking-mode) section
         */
        if (sndBuffersLeft() < minlen)
        {
            if (m_iSndTimeOut >= 0)
                throw CUDTException(MJ_AGAIN, MN_XMTIMEOUT, 0);

            // XXX This looks very weird here, however most likely
            // this will happen only in the following case, when
            // the above loop has been interrupted, which happens when:
            // 1. The buffers left gets enough for minlen - but this is excluded
            //    in the first condition here.
            // 2. In the case of sending timeout, the above loop was interrupted
            //    due to reaching timeout, but this is excluded by the second
            //    condition here
            // 3. The 'stillConnected()' or m_bPeerHealth condition is false, of which:
            //    - broken/closing status is checked and responded with CONNECTION/CONNLOST
            //    - not connected status is checked and responded with CONNECTION/NOCONN
            //    - m_bPeerHealth condition is checked and responded with PEERERROR
            //
            // ERGO: never happens?
            LOGC(mglog.Fatal, log << "IPE: sendmsg: the loop exited, while not enough size, still connected, peer healthy. Impossible.");

            return 0;
        }
    }

    // record total time used for sending
    if (m_pSndBuffer->getCurrBufSize() == 0)
        m_llSndDurationCounter = CTimer::getTime();

    int size = len;
    if (!m_bMessageAPI)
    {
        // For STREAM API it's allowed to send less bytes than the given buffer.
        // Just return how many bytes were actually scheduled for writing.
        // XXX May be reasonable to add a flag that requires that the function
        // not return until the buffer is sent completely.
        size = min(len, sndBuffersLeft() * m_iMaxSRTPayloadSize);
    }

    // insert the user buffer into the sending list
    m_pSndBuffer->addBuffer(data, size, mctrl.msgttl, mctrl.inorder, mctrl.srctime, Ref(mctrl.msgno));
    HLOGC(dlog.Debug, log << CONID() << "USER SENDING srctime=" << logging::FormatTime(mctrl.srctime)
            << " size=" << size
            << " datastamp=" << BufferStamp(data, size)
            << " msgno=" << MSGNO_SEQ::unwrap(mctrl.msgno)
            );

    // insert this socket to the snd list if it is not on the list yet
    m_pSndQueue->m_pSndUList->update(this, CSndUList::rescheduleIf(bCongestion));

    if (sndBuffersLeft() < 1) // XXX Not sure if it should test if any space in the buffer, or as requried.
    {
        // write is not available any more
        s_UDTUnited.m_EPoll.update_events(m_SocketID, m_sPollID, UDT_EPOLL_OUT, false);
    }

#ifdef SRT_ENABLE_ECN
    if (bCongestion)
        throw CUDTException(MJ_AGAIN, MN_CONGESTION, 0);
#endif /* SRT_ENABLE_ECN */
    return size;
}

int CUDT::recv(char* data, int len)
{
    if (!m_bConnected || !m_Smoother.ready())
        throw CUDTException(MJ_CONNECTION, MN_NOCONN, 0);

    if (len <= 0)
    {
        LOGC(dlog.Error, log << "Length of '" << len << "' supplied to srt_recv.");
        throw CUDTException(MJ_NOTSUP, MN_INVAL, 0);
    }

    if (m_bMessageAPI)
    {
        SRT_MSGCTRL mctrl = srt_msgctrl_default;
        return receiveMessage(data, len, Ref(mctrl));
    }

    return receiveBuffer(data, len);
}

int CUDT::recvmsg(char* data, int len, uint64_t& srctime)
{
    if (!m_bConnected || !m_Smoother.ready())
        throw CUDTException(MJ_CONNECTION, MN_NOCONN, 0);

    if (len <= 0)
    {
        LOGC(dlog.Error, log << "Length of '" << len << "' supplied to srt_recvmsg.");
        throw CUDTException(MJ_NOTSUP, MN_INVAL, 0);
    }

    if (m_bMessageAPI)
    {
        SRT_MSGCTRL mctrl = srt_msgctrl_default;
        int ret = receiveMessage(data, len, Ref(mctrl));
        srctime = mctrl.srctime;
        return ret;
    }

    return receiveBuffer(data, len);
}

int CUDT::recvmsg2(char* data, int len, ref_t<SRT_MSGCTRL> mctrl)
{
    if (!m_bConnected || !m_Smoother.ready())
        throw CUDTException(MJ_CONNECTION, MN_NOCONN, 0);

    if (len <= 0)
    {
        LOGC(dlog.Error, log << "Length of '" << len << "' supplied to srt_recvmsg.");
        throw CUDTException(MJ_NOTSUP, MN_INVAL, 0);
    }

    if (m_bMessageAPI)
        return receiveMessage(data, len, mctrl);

    return receiveBuffer(data, len);
}

int CUDT::receiveMessage(char* data, int len, ref_t<SRT_MSGCTRL> r_mctrl)
{
    SRT_MSGCTRL& mctrl = *r_mctrl;
    // Recvmsg isn't restricted to the smoother type, it's the most
    // basic method of passing the data. You can retrieve data as
    // they come in, however you need to match the size of the buffer.
    if (!m_Smoother->checkTransArgs(Smoother::STA_MESSAGE, Smoother::STAD_RECV, data, len, -1, false))
        throw CUDTException(MJ_NOTSUP, MN_INVALMSGAPI, 0);

    CGuard recvguard(m_RecvLock);

    /* XXX DEBUG STUFF - enable when required
       char charbool[2] = {'0', '1'};
       char ptrn [] = "RECVMSG/BEGIN BROKEN 1 CONN 1 CLOSING 1 SYNCR 1 NMSG                                ";
       int pos [] = {21, 28, 38, 46, 53};
       ptrn[pos[0]] = charbool[m_bBroken];
       ptrn[pos[1]] = charbool[m_bConnected];
       ptrn[pos[2]] = charbool[m_bClosing];
       ptrn[pos[3]] = charbool[m_bSynRecving];
       int wrtlen = sprintf(ptrn + pos[4], "%d", m_pRcvBuffer->getRcvMsgNum());
       strcpy(ptrn + pos[4] + wrtlen, "\n");
       fputs(ptrn, stderr);
    // */

    if (m_bBroken || m_bClosing)
    {
        int res = m_pRcvBuffer->readMsg(data, len);
        mctrl.srctime = 0;

        /* Kick TsbPd thread to schedule next wakeup (if running) */
        if (m_bTsbPd)
            pthread_cond_signal(&m_RcvTsbPdCond);

        if (!m_pRcvBuffer->isRcvDataReady())
        {
            // read is not available any more
            s_UDTUnited.m_EPoll.update_events(m_SocketID, m_sPollID, UDT_EPOLL_IN, false);
        }

        if (res == 0)
        {
            if (!m_bMessageAPI && m_bShutdown)
                return 0;
            throw CUDTException(MJ_CONNECTION, MN_CONNLOST, 0);
        }
        else
            return res;
    }

    if (!m_bSynRecving)
    {

        int res = m_pRcvBuffer->readMsg(data, len, r_mctrl);
        if (res == 0)
        {
            // read is not available any more

            // Kick TsbPd thread to schedule next wakeup (if running)
            if (m_bTsbPd)
                pthread_cond_signal(&m_RcvTsbPdCond);

            // Shut up EPoll if no more messages in non-blocking mode
            s_UDTUnited.m_EPoll.update_events(m_SocketID, m_sPollID, UDT_EPOLL_IN, false);
            throw CUDTException(MJ_AGAIN, MN_RDAVAIL, 0);
        }
        else
        {
            if (!m_pRcvBuffer->isRcvDataReady())
            {
                // Kick TsbPd thread to schedule next wakeup (if running)
                if (m_bTsbPd)
                    pthread_cond_signal(&m_RcvTsbPdCond);

                // Shut up EPoll if no more messages in non-blocking mode
                s_UDTUnited.m_EPoll.update_events(m_SocketID, m_sPollID, UDT_EPOLL_IN, false);

                // After signaling the tsbpd for ready data, report the bandwidth.
                double bw SRT_ATR_UNUSED = Bps2Mbps( m_iBandwidth * m_iMaxSRTPayloadSize );
                HLOGC(mglog.Debug, log << CONID() << "CURRENT BANDWIDTH: " << bw << "Mbps (" << m_iBandwidth << " buffers per second)");
            }
            return res;
        }
    }

    int res = 0;
    bool timeout = false;
    //Do not block forever, check connection status each 1 sec.
    uint64_t recvtmo = m_iRcvTimeOut < 0 ? 1000 : m_iRcvTimeOut;

    do
    {
        if (stillConnected() && !timeout && (!m_pRcvBuffer->isRcvDataReady()))
        {
            /* Kick TsbPd thread to schedule next wakeup (if running) */
            if (m_bTsbPd)
            {
                HLOGP(tslog.Debug, "recvmsg: KICK tsbpd()");
                pthread_cond_signal(&m_RcvTsbPdCond);
            }

            do
            {
                if (CTimer::condTimedWaitUS(&m_RecvDataCond, &m_RecvLock, recvtmo * 1000ULL) == ETIMEDOUT)
                {
                    if (!(m_iRcvTimeOut < 0))
                        timeout = true;
                    HLOGP(tslog.Debug, "recvmsg: DATA COND: EXPIRED -- trying to get data anyway");
                }
                else
                {
                    HLOGP(tslog.Debug, "recvmsg: DATA COND: KICKED.");
                }
            } while (stillConnected() && !timeout && (!m_pRcvBuffer->isRcvDataReady()));
        }

        /* XXX DEBUG STUFF - enable when required
        LOGC(dlog.Debug, "RECVMSG/GO-ON BROKEN " << m_bBroken << " CONN " << m_bConnected
                << " CLOSING " << m_bClosing << " TMOUT " << timeout
                << " NMSG " << m_pRcvBuffer->getRcvMsgNum());
                */

        res = m_pRcvBuffer->readMsg(data, len, r_mctrl);

        if (m_bBroken || m_bClosing)
        {
            if (!m_bMessageAPI && m_bShutdown)
                return 0;
            throw CUDTException(MJ_CONNECTION, MN_CONNLOST, 0);
        }
        else if (!m_bConnected)
            throw CUDTException(MJ_CONNECTION, MN_NOCONN, 0);
    } while ((res == 0) && !timeout);

    if (!m_pRcvBuffer->isRcvDataReady())
    {
        // Falling here means usually that res == 0 && timeout == true.
        // res == 0 would repeat the above loop, unless there was also a timeout.
        // timeout has interrupted the above loop, but with res > 0 this condition
        // wouldn't be satisfied.

        // read is not available any more

        // Kick TsbPd thread to schedule next wakeup (if running)
        if (m_bTsbPd)
        {
            HLOGP(tslog.Debug, "recvmsg: KICK tsbpd() (buffer empty)");
            pthread_cond_signal(&m_RcvTsbPdCond);
        }

        // Shut up EPoll if no more messages in non-blocking mode
        s_UDTUnited.m_EPoll.update_events(m_SocketID, m_sPollID, UDT_EPOLL_IN, false);
    }

    // Unblock when required
    //LOGC(tslog.Debug, "RECVMSG/EXIT RES " << res << " RCVTIMEOUT");

    if ((res <= 0) && (m_iRcvTimeOut >= 0))
        throw CUDTException(MJ_AGAIN, MN_XMTIMEOUT, 0);

    return res;
}

int64_t CUDT::sendfile(fstream& ifs, int64_t& offset, int64_t size, int block)
{
    if (m_bBroken || m_bClosing)
        throw CUDTException(MJ_CONNECTION, MN_CONNLOST, 0);
    else if (!m_bConnected || !m_Smoother.ready())
        throw CUDTException(MJ_CONNECTION, MN_NOCONN, 0);

    if (size <= 0 && size != -1)
        return 0;

    if (!m_Smoother->checkTransArgs(Smoother::STA_FILE, Smoother::STAD_SEND, 0, size, -1, false))
        throw CUDTException(MJ_NOTSUP, MN_INVALBUFFERAPI, 0);

    if (!m_pCryptoControl || !m_pCryptoControl->isSndEncryptionOK())
    {
        LOGC(dlog.Error, log << "Encryption is required, but the peer did not supply correct credentials. Sending rejected.");
        throw CUDTException(MJ_SETUP, MN_SECURITY, 0);
    }

    CGuard sendguard(m_SendLock);

    if (m_pSndBuffer->getCurrBufSize() == 0)
    {
        // delay the EXP timer to avoid mis-fired timeout
        uint64_t currtime_tk;
        CTimer::rdtsc(currtime_tk);
        // (fix keepalive) m_ullLastRspTime_tk = currtime_tk;
        m_ullLastRspAckTime_tk = currtime_tk;
        m_iReXmitCount = 1;
    }

    // positioning...
    try
    {
        if (size == -1)
        {
            ifs.seekg(0, std::ios::end);
            size = ifs.tellg();
            if (offset > size)
                throw 0; // let it be caught below
        }

        // This will also set the position back to the beginning
        // in case when it was moved to the end for measuring the size.
        // This will also fail if the offset exceeds size, so measuring
        // the size can be skipped if not needed.
        ifs.seekg((streamoff)offset);
        if (!ifs.good())
            throw 0;
    }
    catch (...)
    {
        // XXX It would be nice to note that this is reported
        // by exception only if explicitly requested by setting
        // the exception flags in the stream. Here it's fixed so
        // that when this isn't set, the exception is "thrown manually".
        throw CUDTException(MJ_FILESYSTEM, MN_SEEKGFAIL);
    }

    int64_t tosend = size;
    int unitsize;

    // sending block by block
    while (tosend > 0)
    {
        if (ifs.fail())
            throw CUDTException(MJ_FILESYSTEM, MN_WRITEFAIL);

        if (ifs.eof())
            break;

        unitsize = int((tosend >= block) ? block : tosend);

        {
            CGuard lk(m_SendBlockLock);

            while (stillConnected() && (sndBuffersLeft() <= 0) && m_bPeerHealth)
                pthread_cond_wait(&m_SendBlockCond, &m_SendBlockLock);
        }

        if (m_bBroken || m_bClosing)
            throw CUDTException(MJ_CONNECTION, MN_CONNLOST, 0);
        else if (!m_bConnected)
            throw CUDTException(MJ_CONNECTION, MN_NOCONN, 0);
        else if (!m_bPeerHealth)
        {
            // reset peer health status, once this error returns, the app should handle the situation at the peer side
            m_bPeerHealth = true;
            throw CUDTException(MJ_PEERERROR);
        }

        // record total time used for sending
        if (m_pSndBuffer->getCurrBufSize() == 0)
            m_llSndDurationCounter = CTimer::getTime();

        int64_t sentsize = m_pSndBuffer->addBufferFromFile(ifs, unitsize);

        if (sentsize > 0)
        {
            tosend -= sentsize;
            offset += sentsize;
        }

        // insert this socket to snd list if it is not on the list yet
        m_pSndQueue->m_pSndUList->update(this, CSndUList::DONT_RESCHEDULE);
    }

    if (sndBuffersLeft() <= 0)
    {
        // write is not available any more
        s_UDTUnited.m_EPoll.update_events(m_SocketID, m_sPollID, UDT_EPOLL_OUT, false);
    }

    return size - tosend;
}

int64_t CUDT::recvfile(fstream& ofs, int64_t& offset, int64_t size, int block)
{
    if (!m_bConnected || !m_Smoother.ready())
        throw CUDTException(MJ_CONNECTION, MN_NOCONN, 0);
    else if ((m_bBroken || m_bClosing) && !m_pRcvBuffer->isRcvDataReady())
    {
        if (!m_bMessageAPI && m_bShutdown)
            return 0;
        throw CUDTException(MJ_CONNECTION, MN_CONNLOST, 0);
    }

    if (size <= 0)
        return 0;

    if (!m_Smoother->checkTransArgs(Smoother::STA_FILE, Smoother::STAD_RECV, 0, size, -1, false))
        throw CUDTException(MJ_NOTSUP, MN_INVALBUFFERAPI, 0);

    if (m_bTsbPd)
    {
        LOGC(dlog.Error, log << "Reading from file is incompatible with TSBPD mode and would cause a deadlock\n");
        throw CUDTException(MJ_NOTSUP, MN_INVALBUFFERAPI, 0);
    }

    CGuard recvguard(m_RecvLock);

    // Well, actually as this works over a FILE (fstream), not just a stream,
    // the size can be measured anyway and predicted if setting the offset might
    // have a chance to work or not.

    // positioning...
    try
    {
        if (offset > 0)
        {
            // Don't do anything around here if the offset == 0, as this
            // is the default offset after opening. Whether this operation
            // is performed correctly, it highly depends on how the file
            // has been open. For example, if you want to overwrite parts
            // of an existing file, the file must exist, and the ios::trunc
            // flag must not be set. If the file is open for only ios::out,
            // then the file will be truncated since the offset position on
            // at the time when first written; if ios::in|ios::out, then
            // it won't be truncated, just overwritten.

            // What is required here is that if offset is 0, don't try to
            // change the offset because this might be impossible with
            // the current flag set anyway.

            // Also check the status and CAUSE exception manually because
            // you don't know, as well, whether the user has set exception
            // flags.

            ofs.seekp((streamoff)offset);
            if (!ofs.good())
                throw 0; // just to get caught :)
        }
    }
    catch (...)
    {
        // XXX It would be nice to note that this is reported
        // by exception only if explicitly requested by setting
        // the exception flags in the stream. For a case, when it's not,
        // an additional explicit throwing happens when failbit is set.
        throw CUDTException(MJ_FILESYSTEM, MN_SEEKPFAIL);
    }

    int64_t torecv = size;
    int unitsize = block;
    int recvsize;

    // receiving... "recvfile" is always blocking
    while (torecv > 0)
    {
        if (ofs.fail())
        {
            // send the sender a signal so it will not be blocked forever
            int32_t err_code = CUDTException::EFILE;
            sendCtrl(UMSG_PEERERROR, &err_code);

            throw CUDTException(MJ_FILESYSTEM, MN_WRITEFAIL);
        }

        pthread_mutex_lock(&m_RecvDataLock);
        while (stillConnected() && !m_pRcvBuffer->isRcvDataReady())
            pthread_cond_wait(&m_RecvDataCond, &m_RecvDataLock);
        pthread_mutex_unlock(&m_RecvDataLock);

        if (!m_bConnected)
            throw CUDTException(MJ_CONNECTION, MN_NOCONN, 0);
        else if ((m_bBroken || m_bClosing) && !m_pRcvBuffer->isRcvDataReady())
        {

            if (!m_bMessageAPI && m_bShutdown)
                return 0;
            throw CUDTException(MJ_CONNECTION, MN_CONNLOST, 0);
        }

        unitsize = int((torecv == -1 || torecv >= block) ? block : torecv);
        recvsize = m_pRcvBuffer->readBufferToFile(ofs, unitsize);

        if (recvsize > 0)
        {
            torecv -= recvsize;
            offset += recvsize;
        }
    }

    if (!m_pRcvBuffer->isRcvDataReady())
    {
        // read is not available any more
        s_UDTUnited.m_EPoll.update_events(m_SocketID, m_sPollID, UDT_EPOLL_IN, false);
    }

    return size - torecv;
}

void CUDT::sample(CPerfMon* perf, bool clear)
{
   if (!m_bConnected)
      throw CUDTException(MJ_CONNECTION, MN_NOCONN, 0);
   if (m_bBroken || m_bClosing)
      throw CUDTException(MJ_CONNECTION, MN_CONNLOST, 0);

   uint64_t currtime = CTimer::getTime();
   perf->msTimeStamp = (currtime - m_StartTime) / 1000;

   perf->pktSent = m_llTraceSent;
   perf->pktRecv = m_llTraceRecv;
   perf->pktSndLoss = m_iTraceSndLoss;
   perf->pktRcvLoss = m_iTraceRcvLoss;
   perf->pktRetrans = m_iTraceRetrans;
   perf->pktRcvRetrans = m_iTraceRcvRetrans;
   perf->pktSentACK = m_iSentACK;
   perf->pktRecvACK = m_iRecvACK;
   perf->pktSentNAK = m_iSentNAK;
   perf->pktRecvNAK = m_iRecvNAK;
   perf->usSndDuration = m_llSndDuration;
   perf->pktReorderDistance = m_iTraceReorderDistance;
   perf->pktRcvAvgBelatedTime = m_fTraceBelatedTime;
   perf->pktRcvBelated = m_iTraceRcvBelated;

   perf->pktSentTotal = m_llSentTotal;
   perf->pktRecvTotal = m_llRecvTotal;
   perf->pktSndLossTotal = m_iSndLossTotal;
   perf->pktRcvLossTotal = m_iRcvLossTotal;
   perf->pktRetransTotal = m_iRetransTotal;
   perf->pktSentACKTotal = m_iSentACKTotal;
   perf->pktRecvACKTotal = m_iRecvACKTotal;
   perf->pktSentNAKTotal = m_iSentNAKTotal;
   perf->pktRecvNAKTotal = m_iRecvNAKTotal;
   perf->usSndDurationTotal = m_llSndDurationTotal;

   double interval = double(currtime - m_LastSampleTime);

   perf->mbpsSendRate = double(m_llTraceSent) * m_iMaxSRTPayloadSize * 8.0 / interval;
   perf->mbpsRecvRate = double(m_llTraceRecv) * m_iMaxSRTPayloadSize * 8.0 / interval;

   perf->usPktSndPeriod = m_ullInterval_tk / double(m_ullCPUFrequency);
   perf->pktFlowWindow = m_iFlowWindowSize;
   perf->pktCongestionWindow = (int)m_dCongestionWindow;
   perf->pktFlightSize = CSeqNo::seqlen(m_iSndLastAck, CSeqNo::incseq(m_iSndCurrSeqNo)) - 1;
   perf->msRTT = m_iRTT/1000.0;
   perf->mbpsBandwidth = Bps2Mbps( m_iBandwidth * m_iMaxSRTPayloadSize );

   if (pthread_mutex_trylock(&m_ConnectionLock) == 0)
   {
      perf->byteAvailSndBuf = (m_pSndBuffer == NULL) ? 0 
          : sndBuffersLeft() * m_iMSS;
      perf->byteAvailRcvBuf = (m_pRcvBuffer == NULL) ? 0 
          : m_pRcvBuffer->getAvailBufSize() * m_iMSS;

      pthread_mutex_unlock(&m_ConnectionLock);
   }
   else
   {
      perf->byteAvailSndBuf = 0;
      perf->byteAvailRcvBuf = 0;
   }

   if (clear)
   {
      m_iTraceSndDrop        = 0;
      m_iTraceRcvDrop        = 0;
      m_ullTraceSndBytesDrop = 0;
      m_ullTraceRcvBytesDrop = 0;
      m_iTraceRcvUndecrypt        = 0;
      m_ullTraceRcvBytesUndecrypt = 0;
      //new>
      m_ullTraceBytesSent = m_ullTraceBytesRecv = m_ullTraceBytesRetrans = 0;
      //<
      m_llTraceSent = m_llTraceRecv = m_iTraceSndLoss = m_iTraceRcvLoss = m_iTraceRetrans = m_iSentACK = m_iRecvACK = m_iSentNAK = m_iRecvNAK = 0;
      m_llSndDuration = 0;
      m_iTraceRcvRetrans = 0;
      m_iTraceRcvBelated = 0;
      m_LastSampleTime = currtime;
   }
}

void CUDT::bstats(CBytePerfMon* perf, bool clear, bool instantaneous)
{
   if (!m_bConnected)
      throw CUDTException(MJ_CONNECTION, MN_NOCONN, 0);
   if (m_bBroken || m_bClosing)
      throw CUDTException(MJ_CONNECTION, MN_CONNLOST, 0);

   /* 
   * RecvLock to protect consistency (pkts vs. bytes vs. timespan) of Recv buffer stats.
   * Send buffer stats protected in send buffer class
   */
   CGuard recvguard(m_RecvLock);

   uint64_t currtime = CTimer::getTime();
   perf->msTimeStamp = (currtime - m_StartTime) / 1000;

   perf->pktSent = m_llTraceSent;
   perf->pktRecv = m_llTraceRecv;
   perf->pktSndLoss = m_iTraceSndLoss;
   perf->pktRcvLoss = m_iTraceRcvLoss;
   perf->pktRetrans = m_iTraceRetrans;
   perf->pktRcvRetrans = m_iTraceRcvRetrans;
   perf->pktSentACK = m_iSentACK;
   perf->pktRecvACK = m_iRecvACK;
   perf->pktSentNAK = m_iSentNAK;
   perf->pktRecvNAK = m_iRecvNAK;
   perf->usSndDuration = m_llSndDuration;
   perf->pktReorderDistance = m_iTraceReorderDistance;
   perf->pktRcvAvgBelatedTime = m_fTraceBelatedTime;
   perf->pktRcvBelated = m_iTraceRcvBelated;
   //>new
   /* perf byte counters include all headers (SRT+UDP+IP) */
   const int pktHdrSize = CPacket::HDR_SIZE + CPacket::UDP_HDR_SIZE;
   perf->byteSent = m_ullTraceBytesSent + (m_llTraceSent * pktHdrSize);
   perf->byteRecv = m_ullTraceBytesRecv + (m_llTraceRecv * pktHdrSize);
   perf->byteRetrans = m_ullTraceBytesRetrans + (m_iTraceRetrans * pktHdrSize);
#ifdef SRT_ENABLE_LOSTBYTESCOUNT
   perf->byteRcvLoss = m_ullTraceRcvBytesLoss + (m_iTraceRcvLoss * pktHdrSize);
#endif

   perf->pktSndDrop = m_iTraceSndDrop;
   perf->pktRcvDrop = m_iTraceRcvDrop + m_iTraceRcvUndecrypt;
   perf->byteSndDrop = m_ullTraceSndBytesDrop + (m_iTraceSndDrop * pktHdrSize);
   perf->byteRcvDrop = m_ullTraceRcvBytesDrop + (m_iTraceRcvDrop * pktHdrSize) + m_ullTraceRcvBytesUndecrypt;
   perf->pktRcvUndecrypt = m_iTraceRcvUndecrypt;
   perf->byteRcvUndecrypt = m_ullTraceRcvBytesUndecrypt;

   //<

   perf->pktSentTotal = m_llSentTotal;
   perf->pktRecvTotal = m_llRecvTotal;
   perf->pktSndLossTotal = m_iSndLossTotal;
   perf->pktRcvLossTotal = m_iRcvLossTotal;
   perf->pktRetransTotal = m_iRetransTotal;
   perf->pktSentACKTotal = m_iSentACKTotal;
   perf->pktRecvACKTotal = m_iRecvACKTotal;
   perf->pktSentNAKTotal = m_iSentNAKTotal;
   perf->pktRecvNAKTotal = m_iRecvNAKTotal;
   perf->usSndDurationTotal = m_llSndDurationTotal;
   //>new
   perf->byteSentTotal = m_ullBytesSentTotal + (m_llSentTotal * pktHdrSize);
   perf->byteRecvTotal = m_ullBytesRecvTotal + (m_llRecvTotal * pktHdrSize);
   perf->byteRetransTotal = m_ullBytesRetransTotal + (m_iRetransTotal * pktHdrSize);
#ifdef SRT_ENABLE_LOSTBYTESCOUNT
   perf->byteRcvLossTotal = m_ullRcvBytesLossTotal + (m_iRcvLossTotal * pktHdrSize);
#endif
   perf->pktSndDropTotal = m_iSndDropTotal;
   perf->pktRcvDropTotal = m_iRcvDropTotal + m_iRcvUndecryptTotal;
   perf->byteSndDropTotal = m_ullSndBytesDropTotal + (m_iSndDropTotal * pktHdrSize);
   perf->byteRcvDropTotal = m_ullRcvBytesDropTotal + (m_iRcvDropTotal * pktHdrSize) + m_ullRcvBytesUndecryptTotal;
   perf->pktRcvUndecryptTotal = m_iRcvUndecryptTotal;
   perf->byteRcvUndecryptTotal = m_ullRcvBytesUndecryptTotal;
   //<

   double interval = double(currtime - m_LastSampleTime);

   //>mod
   perf->mbpsSendRate = double(perf->byteSent) * 8.0 / interval;
   perf->mbpsRecvRate = double(perf->byteRecv) * 8.0 / interval;
   //<

   perf->usPktSndPeriod = m_ullInterval_tk / double(m_ullCPUFrequency);
   perf->pktFlowWindow = m_iFlowWindowSize;
   perf->pktCongestionWindow = (int)m_dCongestionWindow;
   perf->pktFlightSize = CSeqNo::seqlen(m_iSndLastAck, CSeqNo::incseq(m_iSndCurrSeqNo)) - 1;
   perf->msRTT = (double)m_iRTT/1000.0;
   //>new
   perf->msSndTsbPdDelay = m_bPeerTsbPd ? m_iPeerTsbPdDelay_ms : 0;
   perf->msRcvTsbPdDelay = m_bTsbPd ? m_iTsbPdDelay_ms : 0;
   perf->byteMSS = m_iMSS;

   perf->mbpsMaxBW = m_llMaxBW > 0 ? Bps2Mbps(m_llMaxBW)
       : m_Smoother.ready() ? Bps2Mbps(m_Smoother->sndBandwidth())
       : 0;

   //<
   uint32_t availbw = (uint64_t)(m_iBandwidth == 1 ? m_RcvTimeWindow.getBandwidth() : m_iBandwidth);

   perf->mbpsBandwidth = Bps2Mbps( availbw * (m_iMaxSRTPayloadSize + pktHdrSize) );

   if (pthread_mutex_trylock(&m_ConnectionLock) == 0)
   {
      if (m_pSndBuffer)
      {
#ifdef SRT_ENABLE_SNDBUFSZ_MAVG
         if (instantaneous)
         {
             /* Get instant SndBuf instead of moving average for application-based Algorithm
                (such as NAE) in need of fast reaction to network condition changes. */
             perf->pktSndBuf = m_pSndBuffer->getCurrBufSize(Ref(perf->byteSndBuf), Ref(perf->msSndBuf));
         }
         else
         {
             perf->pktSndBuf = m_pSndBuffer->getAvgBufSize(Ref(perf->byteSndBuf), Ref(perf->msSndBuf));
         }
#else
         perf->pktSndBuf = m_pSndBuffer->getCurrBufSize(Ref(perf->byteSndBuf), Ref(perf->msSndBuf));
#endif
         perf->byteSndBuf += (perf->pktSndBuf * pktHdrSize);
         //<
         perf->byteAvailSndBuf = (m_iSndBufSize - perf->pktSndBuf) * m_iMSS;
      }
      else
      {
         perf->byteAvailSndBuf = 0;
         //new>
         perf->pktSndBuf = 0;
         perf->byteSndBuf = 0;
         perf->msSndBuf = 0;
         //<
      }

      if (m_pRcvBuffer)
      {
         perf->byteAvailRcvBuf = m_pRcvBuffer->getAvailBufSize() * m_iMSS;
         //new>
#ifdef SRT_ENABLE_RCVBUFSZ_MAVG
         if (instantaneous) //no need for historical API for Rcv side
         {
             perf->pktRcvBuf = m_pRcvBuffer->getRcvDataSize(perf->byteRcvBuf, perf->msRcvBuf);
         }
         else
         {
             perf->pktRcvBuf = m_pRcvBuffer->getRcvAvgDataSize(perf->byteRcvBuf, perf->msRcvBuf);
         }
#else
         perf->pktRcvBuf = m_pRcvBuffer->getRcvDataSize(perf->byteRcvBuf, perf->msRcvBuf);
#endif
         //<
      }
      else
      {
         perf->byteAvailRcvBuf = 0;
         //new>
         perf->pktRcvBuf = 0;
         perf->byteRcvBuf = 0;
         perf->msRcvBuf = 0;
         //<
      }

      pthread_mutex_unlock(&m_ConnectionLock);
   }
   else
   {
      perf->byteAvailSndBuf = 0;
      perf->byteAvailRcvBuf = 0;
      //new>
      perf->pktSndBuf = 0;
      perf->byteSndBuf = 0;
      perf->msSndBuf = 0;

      perf->byteRcvBuf = 0;
      perf->msRcvBuf = 0;
      //<
   }

   if (clear)
   {
      m_iTraceSndDrop        = 0;
      m_iTraceRcvDrop        = 0;
      m_ullTraceSndBytesDrop = 0;
      m_ullTraceRcvBytesDrop = 0;
      m_iTraceRcvUndecrypt        = 0;
      m_ullTraceRcvBytesUndecrypt = 0;
      //new>
      m_ullTraceBytesSent = m_ullTraceBytesRecv = m_ullTraceBytesRetrans = 0;
      //<
      m_llTraceSent = m_llTraceRecv = m_iTraceSndLoss = m_iTraceRcvLoss = m_iTraceRetrans = m_iSentACK = m_iRecvACK = m_iSentNAK = m_iRecvNAK = 0;
      m_llSndDuration = 0;
      m_iTraceRcvRetrans = 0;
      m_iTraceRcvBelated = 0;
      m_LastSampleTime = currtime;
   }
}

void CUDT::updateCC(ETransmissionEvent evt, EventVariant arg)
{
    // Special things that must be done HERE, not in Smoother,
    // because it involves the input buffer in CUDT. It would be
    // slightly dangerous to give Smoother access to it.

    // According to the rules, the smoother should be ready at the same
    // time when the sending buffer. For sanity check, check both first.
    if (!m_Smoother.ready() || !m_pSndBuffer)
    {
        LOGC(mglog.Error, log << "updateCC: CAN'T DO UPDATE - smoother "
            << (m_Smoother.ready() ? "ready" : "NOT READY")
            << "; sending buffer "
            << (m_pSndBuffer ? "NOT CREATED" : "created"));

        return;
    }

    HLOGC(mglog.Debug, log << "updateCC: EVENT:" << TransmissionEventStr(evt));

    if (evt == TEV_INIT)
    {
        // only_input uses:
        // 0: in the beginning and when SRTO_MAXBW was changed
        // 1: SRTO_INPUTBW was changed
        // 2: SRTO_OHEADBW was changed
        EInitEvent only_input = arg.get<EventVariant::INIT>();
        // false = TEV_INIT_RESET: in the beginning, or when MAXBW was changed.

        if (only_input && m_llMaxBW)
        {
            HLOGC(mglog.Debug, log << "updateCC/TEV_INIT: non-RESET stage and m_llMaxBW already set to " << m_llMaxBW);
            // Don't change
        }
        else // either m_llMaxBW == 0 or only_input == TEV_INIT_RESET
        {
            // Use the values:
            // - if SRTO_MAXBW is >0, use it.
            // - if SRTO_MAXBW == 0, use SRTO_INPUTBW + SRTO_OHEADBW
            // - if SRTO_INPUTBW == 0, pass 0 to requst in-buffer sampling
            // Bytes/s
            int bw = m_llMaxBW != 0 ? m_llMaxBW : // When used SRTO_MAXBW
                m_llInputBW != 0 ? withOverhead(m_llInputBW) : // SRTO_INPUTBW + SRT_OHEADBW
                0; // When both MAXBW and INPUTBW are 0, request in-buffer sampling

            // Note: setting bw == 0 uses BW_INFINITE value in LiveSmoother
            m_Smoother->updateBandwidth(m_llMaxBW, bw);

            if (only_input == TEV_INIT_OHEADBW)
            {
                // On updated SRTO_OHEADBW don't change input rate.
                // This only influences the call to withOverhead().
            }
            else
            {
                m_pSndBuffer->setInputRateSmpPeriod(bw == 0 ? SND_INPUTRATE_FAST_START_US: 0);
            }

            HLOGC(mglog.Debug, log << "updateCC/TEV_INIT: updating BW=" << m_llMaxBW
                << (only_input == TEV_INIT_RESET ? " (UNCHANGED)"
                        : only_input == TEV_INIT_OHEADBW ? " (only Overhead)": " (updated sampling rate)"));
        }
    }

    // This part is also required only by LiveSmoother, however not
    // moved there due to that it needs access to CSndBuffer.
    if (evt == TEV_ACK || evt == TEV_LOSSREPORT || evt == TEV_CHECKTIMER)
    {
        // Specific part done when MaxBW is set to 0 (auto) and InputBW is 0.
        // This requests internal input rate sampling.
        if (m_llMaxBW == 0 && m_llInputBW == 0)
        {
            uint64_t period;
            int payloadsz; //CC will use its own average payload size
            int64_t inputbw = m_pSndBuffer->getInputRate(Ref(payloadsz), Ref(period)); //Auto input rate

            // NOTE:
            // 'period' here is set to the value that was previously set by
            // m_pSndBuffer->setInputRateSmpPeriod(). 

            /*
             * On blocked transmitter (tx full) and until connection closes,
             * auto input rate falls to 0 but there may be still lot of packet to retransmit
             * Calling updateBandwidth with 0 sets maxBW to default BW_INFINITE (30Mbps)
             * and sendrate skyrockets for retransmission.
             * Keep previously set maximum in that case (inputbw == 0).
             */
            if (inputbw != 0)
                m_Smoother->updateBandwidth(0, withOverhead(inputbw)); //Bytes/sec

            if ((m_llSentTotal > SND_INPUTRATE_MAX_PACKETS) && (period < SND_INPUTRATE_RUNNING_US))
                m_pSndBuffer->setInputRateSmpPeriod(SND_INPUTRATE_RUNNING_US); //1 sec period after fast start
        }
    }

    HLOGC(mglog.Debug, log << "udpateCC: emitting signal for EVENT:" << TransmissionEventStr(evt));

    // Now execute a smoother-defined action for that event.
    EmitSignal(evt, arg);

    // This should be done with every event except ACKACK and SEND/RECEIVE
    // After any action was done by the smoother, update the congestion window and sending interval.
    if (evt != TEV_ACKACK && evt != TEV_SEND && evt != TEV_RECEIVE)
    {
        // This part comes from original UDT.
        // NOTE: THESE things come from CCC class:
        // - m_dPktSndPeriod
        // - m_dCWndSize
        m_ullInterval_tk = (uint64_t)(m_Smoother->pktSndPeriod_us() * m_ullCPUFrequency);
        m_dCongestionWindow = m_Smoother->cgWindowSize();
#if ENABLE_HEAVY_LOGGING
        HLOGC(mglog.Debug, log << "updateCC: updated values from smoother: interval=" << m_ullInterval_tk
            << "tk (" << m_Smoother->pktSndPeriod_us() << "us) cgwindow="
            << std::setprecision(3) << m_dCongestionWindow);
#endif
    }

    HLOGC(mglog.Debug, log << "udpateCC: finished handling for EVENT:" << TransmissionEventStr(evt));

#if 0//debug
    static int callcnt = 0;
    if (!(callcnt++ % 250)) fprintf(stderr, "SndPeriod=%llu\n", (unsigned long long)m_ullInterval_tk/m_ullCPUFrequency);
#endif
}

void CUDT::initSynch()
{
      pthread_mutex_init(&m_SendBlockLock, NULL);
      pthread_cond_init(&m_SendBlockCond, NULL);
      pthread_mutex_init(&m_RecvDataLock, NULL);
      pthread_cond_init(&m_RecvDataCond, NULL);
      pthread_mutex_init(&m_SendLock, NULL);
      pthread_mutex_init(&m_RecvLock, NULL);
      pthread_mutex_init(&m_RcvLossLock, NULL);
      pthread_mutex_init(&m_AckLock, NULL);
      pthread_mutex_init(&m_ConnectionLock, NULL);
      memset(&m_RcvTsbPdThread, 0, sizeof m_RcvTsbPdThread);
      pthread_cond_init(&m_RcvTsbPdCond, NULL);
}

void CUDT::destroySynch()
{
      pthread_mutex_destroy(&m_SendBlockLock);
      pthread_cond_destroy(&m_SendBlockCond);
      pthread_mutex_destroy(&m_RecvDataLock);
      pthread_cond_destroy(&m_RecvDataCond);
      pthread_mutex_destroy(&m_SendLock);
      pthread_mutex_destroy(&m_RecvLock);
      pthread_mutex_destroy(&m_RcvLossLock);
      pthread_mutex_destroy(&m_AckLock);
      pthread_mutex_destroy(&m_ConnectionLock);
      pthread_cond_destroy(&m_RcvTsbPdCond);

}

void CUDT::releaseSynch()
{
    // wake up user calls
    pthread_mutex_lock(&m_SendBlockLock);
    pthread_cond_signal(&m_SendBlockCond);
    pthread_mutex_unlock(&m_SendBlockLock);

    pthread_mutex_lock(&m_SendLock);
    pthread_mutex_unlock(&m_SendLock);

    pthread_mutex_lock(&m_RecvDataLock);
    pthread_cond_signal(&m_RecvDataCond);
    pthread_mutex_unlock(&m_RecvDataLock);

    pthread_mutex_lock(&m_RecvLock);
    pthread_cond_signal(&m_RcvTsbPdCond);
    pthread_mutex_unlock(&m_RecvLock);
    if (!pthread_equal(m_RcvTsbPdThread, pthread_t())) 
    {
        pthread_join(m_RcvTsbPdThread, NULL);
        m_RcvTsbPdThread = pthread_t();
    }
    pthread_mutex_lock(&m_RecvLock);
    pthread_mutex_unlock(&m_RecvLock);
}

#if ENABLE_HEAVY_LOGGING
static void DebugAck(string hdr, int prev, int ack)
{
    if ( !prev )
    {
        HLOGC(mglog.Debug, log << hdr << "ACK " << ack);
        return;
    }

    prev = CSeqNo::incseq(prev);
    int diff = CSeqNo::seqcmp(ack, prev);
    if ( diff < 0 )
    {
        HLOGC(mglog.Debug, log << hdr << "ACK ERROR: " << prev << "-" << ack << "(diff " << CSeqNo::seqcmp(ack, prev) << ")");
        return;
    }

    bool shorted = diff > 100; // sanity
    if ( shorted )
        ack = CSeqNo::incseq(prev, 100);

    ostringstream ackv;
    for (; prev != ack; prev = CSeqNo::incseq(prev))
        ackv << prev << " ";
    if ( shorted )
        ackv << "...";
    HLOGC(mglog.Debug, log << hdr << "ACK (" << (diff+1) << "): " << ackv.str() << ack);
}
#else
static inline void DebugAck(string, int, int) {}
#endif

void CUDT::sendCtrl(UDTMessageType pkttype, void* lparam, void* rparam, int size)
{
   CPacket ctrlpkt;
   uint64_t currtime_tk;
   CTimer::rdtsc(currtime_tk);

   ctrlpkt.m_iTimeStamp = int(currtime_tk/m_ullCPUFrequency - m_StartTime);

   int nbsent = 0;
   int local_prevack = 0;

#if ENABLE_HEAVY_LOGGING
   struct SaveBack
   {
       int& target;
       const int& source;

       ~SaveBack()
       {
           target = source;
       }
   } l_saveback = { m_iDebugPrevLastAck, m_iRcvLastAck };
   (void)l_saveback; //kill compiler warning: unused variable `l_saveback` [-Wunused-variable]

   local_prevack = m_iDebugPrevLastAck;
#endif

   switch (pkttype)
   {
   case UMSG_ACK: //010 - Acknowledgement
      {
      int32_t ack;

      // If there is no loss, the ACK is the current largest sequence number plus 1;
      // Otherwise it is the smallest sequence number in the receiver loss list.
      if (m_pRcvLossList->getLossLength() == 0)
         ack = CSeqNo::incseq(m_iRcvCurrSeqNo);
      else
         ack = m_pRcvLossList->getFirstLostSeq();

      if (m_iRcvLastAckAck == ack)
         break;

      // send out a lite ACK
      // to save time on buffer processing and bandwidth/AS measurement, a lite ACK only feeds back an ACK number
      if (size == SEND_LITE_ACK)
      {
         ctrlpkt.pack(pkttype, NULL, &ack, size);
         ctrlpkt.m_iID = m_PeerID;
         nbsent = m_pSndQueue->sendto(m_pPeerAddr, ctrlpkt);
         DebugAck("sendCtrl(lite):" + CONID(), local_prevack, ack);
         break;
      }

      uint64_t currtime_tk;
      CTimer::rdtsc(currtime_tk);

      // There are new received packets to acknowledge, update related information.
      /* tsbpd thread may also call ackData when skipping packet so protect code */
      CGuard::enterCS(m_AckLock);

      // IF ack > m_iRcvLastAck
      if (CSeqNo::seqcmp(ack, m_iRcvLastAck) > 0)
      {
         int acksize = CSeqNo::seqoff(m_iRcvLastSkipAck, ack);

         m_iRcvLastAck = ack;
         m_iRcvLastSkipAck = ack;

         // XXX Unknown as to whether it matters.
         // This if (acksize) causes that ackData() won't be called.
         // With size == 0 it wouldn't do anything except calling CTimer::triggerEvent().
         // This, again, signals the condition, CTimer::m_EventCond.
         // This releases CTimer::waitForEvent() call used in CUDTUnited::selectEx().
         // Preventing to call this on zero size makes sense, if it prevents false alerts.
         if (acksize > 0)
             m_pRcvBuffer->ackData(acksize);
         CGuard::leaveCS(m_AckLock);

         // If TSBPD is enabled, then INSTEAD OF signaling m_RecvDataCond,
         // signal m_RcvTsbPdCond. This will kick in the tsbpd thread, which
         // will signal m_RecvDataCond when there's time to play for particular
         // data packet.

         if (m_bTsbPd)
         {
             /* Newly acknowledged data, signal TsbPD thread */
             pthread_mutex_lock(&m_RecvLock);
             if (m_bTsbPdAckWakeup)
                pthread_cond_signal(&m_RcvTsbPdCond);
             pthread_mutex_unlock(&m_RecvLock);
         }
         else
         {
             if (m_bSynRecving)
             {
                 // signal a waiting "recv" call if there is any data available
                 pthread_mutex_lock(&m_RecvDataLock);
                 pthread_cond_signal(&m_RecvDataCond);
                 pthread_mutex_unlock(&m_RecvDataLock);
             }
             // acknowledge any waiting epolls to read
             s_UDTUnited.m_EPoll.update_events(m_SocketID, m_sPollID, UDT_EPOLL_IN, true);
         }
         CGuard::enterCS(m_AckLock);
      }
      else if (ack == m_iRcvLastAck)
      {
         // If the ACK was just sent already AND elapsed time did not exceed RTT, 
         if ((currtime_tk - m_ullLastAckTime_tk) < ((m_iRTT + 4 * m_iRTTVar) * m_ullCPUFrequency))
         {
            CGuard::leaveCS(m_AckLock);
            break;
         }
      }
      else
      {
         // Not possible (m_iRcvCurrSeqNo+1 < m_iRcvLastAck ?)
         CGuard::leaveCS(m_AckLock);
         break;
      }

      // [[using assert( ack >= m_iRcvLastAck && is_periodic_ack ) ]]

      // Send out the ACK only if has not been received by the sender before
      if (CSeqNo::seqcmp(m_iRcvLastAck, m_iRcvLastAckAck) > 0)
      {
         // NOTE: The BSTATS feature turns on extra fields above size 6
         // also known as ACKD_TOTAL_SIZE_VER100. 
         int32_t data[ACKD_TOTAL_SIZE];

         // Case you care, CAckNo::incack does exactly the same thing as
         // CSeqNo::incseq. Logically the ACK number is a different thing
         // than sequence number (it's a "journal" for ACK request-response,
         // and starts from 0, unlike sequence, which starts from a random
         // number), but still the numbers are from exactly the same domain.
         m_iAckSeqNo = CAckNo::incack(m_iAckSeqNo);
         data[ACKD_RCVLASTACK] = m_iRcvLastAck;
         data[ACKD_RTT] = m_iRTT;
         data[ACKD_RTTVAR] = m_iRTTVar;
         data[ACKD_BUFFERLEFT] = m_pRcvBuffer->getAvailBufSize();
         // a minimum flow window of 2 is used, even if buffer is full, to break potential deadlock
         if (data[ACKD_BUFFERLEFT] < 2)
            data[ACKD_BUFFERLEFT] = 2;

         if (currtime_tk - m_ullLastAckTime_tk > m_ullSYNInt_tk)
         {
             int rcvRate;
             int ctrlsz = ACKD_TOTAL_SIZE_UDTBASE * ACKD_FIELD_SIZE; // Minimum required size

             data[ACKD_RCVSPEED] = m_RcvTimeWindow.getPktRcvSpeed(Ref(rcvRate));
             data[ACKD_BANDWIDTH] = m_RcvTimeWindow.getBandwidth();

             //>>Patch while incompatible (1.0.2) receiver floating around
             if (m_lPeerSrtVersion == SrtVersion(1, 0, 2))
             {
                 data[ACKD_RCVRATE] = rcvRate; //bytes/sec
                 data[ACKD_XMRATE] = data[ACKD_BANDWIDTH] * m_iMaxSRTPayloadSize; //bytes/sec
                 ctrlsz = ACKD_FIELD_SIZE * ACKD_TOTAL_SIZE_VER102;
             }
             else if (m_lPeerSrtVersion >= SrtVersion(1, 0, 3))
             {
                 // Normal, currently expected version.
                 data[ACKD_RCVRATE] = rcvRate; //bytes/sec
                 ctrlsz = ACKD_FIELD_SIZE * ACKD_TOTAL_SIZE_VER101;

             }
             // ELSE: leave the buffer with ...UDTBASE size.

             ctrlpkt.pack(pkttype, &m_iAckSeqNo, data, ctrlsz);
             CTimer::rdtsc(m_ullLastAckTime_tk);
         }
         else
         {
             ctrlpkt.pack(pkttype, &m_iAckSeqNo, data, ACKD_FIELD_SIZE * ACKD_TOTAL_SIZE_SMALL);
         }

         ctrlpkt.m_iID = m_PeerID;
         ctrlpkt.m_iTimeStamp = int(CTimer::getTime() - m_StartTime);
         nbsent = m_pSndQueue->sendto(m_pPeerAddr, ctrlpkt);
         DebugAck("sendCtrl: " + CONID(), local_prevack, ack);

         m_ACKWindow.store(m_iAckSeqNo, m_iRcvLastAck);

         ++ m_iSentACK;
         ++ m_iSentACKTotal;
      }
      CGuard::leaveCS(m_AckLock);
      break;
      }

   case UMSG_ACKACK: //110 - Acknowledgement of Acknowledgement
      ctrlpkt.pack(pkttype, lparam);
      ctrlpkt.m_iID = m_PeerID;
      nbsent = m_pSndQueue->sendto(m_pPeerAddr, ctrlpkt);

      break;

   case UMSG_LOSSREPORT: //011 - Loss Report
      {
          // Explicitly defined lost sequences 
          if (rparam)
          {
              int32_t* lossdata = (int32_t*)rparam;

              size_t bytes = sizeof(*lossdata)*size;
              ctrlpkt.pack(pkttype, NULL, lossdata, bytes);

              ctrlpkt.m_iID = m_PeerID;
              nbsent = m_pSndQueue->sendto(m_pPeerAddr, ctrlpkt);

              ++ m_iSentNAK;
              ++ m_iSentNAKTotal;
          }
          // Call with no arguments - get loss list from internal data.
          else if (m_pRcvLossList->getLossLength() > 0)
          {
              // this is periodically NAK report; make sure NAK cannot be sent back too often

              // read loss list from the local receiver loss list
              int32_t* data = new int32_t[m_iMaxSRTPayloadSize / 4];
              int losslen;
              m_pRcvLossList->getLossArray(data, losslen, m_iMaxSRTPayloadSize / 4);

              if (0 < losslen)
              {
                  ctrlpkt.pack(pkttype, NULL, data, losslen * 4);
                  ctrlpkt.m_iID = m_PeerID;
                  nbsent = m_pSndQueue->sendto(m_pPeerAddr, ctrlpkt);

                  ++ m_iSentNAK;
                  ++ m_iSentNAKTotal;
              }

              delete [] data;
          }

          // update next NAK time, which should wait enough time for the retansmission, but not too long
          m_ullNAKInt_tk = (m_iRTT + 4 * m_iRTTVar) * m_ullCPUFrequency;

          // Fix the NAKreport period according to the smoother
          m_ullNAKInt_tk = m_Smoother->updateNAKInterval(
                  m_ullNAKInt_tk,
                  m_RcvTimeWindow.getPktRcvSpeed(),
                  m_pRcvLossList->getLossLength()
          );

          // This is necessary because a smoother need not wish to define
          // its own minimum interval, in which case the default one is used.
          if (m_ullNAKInt_tk < m_ullMinNakInt_tk)
              m_ullNAKInt_tk = m_ullMinNakInt_tk;

          break;
      }

   case UMSG_CGWARNING: //100 - Congestion Warning
      ctrlpkt.pack(pkttype);
      ctrlpkt.m_iID = m_PeerID;
      nbsent = m_pSndQueue->sendto(m_pPeerAddr, ctrlpkt);

      CTimer::rdtsc(m_ullLastWarningTime);

      break;

   case UMSG_KEEPALIVE: //001 - Keep-alive
      ctrlpkt.pack(pkttype);
      ctrlpkt.m_iID = m_PeerID;
      nbsent = m_pSndQueue->sendto(m_pPeerAddr, ctrlpkt);

      break;

   case UMSG_HANDSHAKE: //000 - Handshake
      ctrlpkt.pack(pkttype, NULL, rparam, sizeof(CHandShake));
      ctrlpkt.m_iID = m_PeerID;
      nbsent = m_pSndQueue->sendto(m_pPeerAddr, ctrlpkt);

      break;

   case UMSG_SHUTDOWN: //101 - Shutdown
      ctrlpkt.pack(pkttype);
      ctrlpkt.m_iID = m_PeerID;
      nbsent = m_pSndQueue->sendto(m_pPeerAddr, ctrlpkt);

      break;

   case UMSG_DROPREQ: //111 - Msg drop request
      ctrlpkt.pack(pkttype, lparam, rparam, 8);
      ctrlpkt.m_iID = m_PeerID;
      nbsent = m_pSndQueue->sendto(m_pPeerAddr, ctrlpkt);

      break;

   case UMSG_PEERERROR: //1000 - acknowledge the peer side a special error
      ctrlpkt.pack(pkttype, lparam);
      ctrlpkt.m_iID = m_PeerID;
      nbsent = m_pSndQueue->sendto(m_pPeerAddr, ctrlpkt);

      break;

   case UMSG_EXT: //0x7FFF - Resevered for future use
      break;

   default:
      break;
   }

   // Fix keepalive
   if (nbsent)
      m_ullLastSndTime_tk = currtime_tk;
}

void CUDT::processCtrl(CPacket& ctrlpkt)
{
   // Just heard from the peer, reset the expiration count.
   m_iEXPCount = 1;
   uint64_t currtime_tk;
   CTimer::rdtsc(currtime_tk);
   m_ullLastRspTime_tk = currtime_tk;
   bool using_rexmit_flag = m_bPeerRexmitFlag;

   HLOGC(mglog.Debug, log << CONID() << "incoming UMSG:" << ctrlpkt.getType() << " ("
       << MessageTypeStr(ctrlpkt.getType(), ctrlpkt.getExtendedType()) << ") socket=%" << ctrlpkt.m_iID);

   switch (ctrlpkt.getType())
   {
   case UMSG_ACK: //010 - Acknowledgement
      {
      int32_t ack;
      int32_t* ackdata = (int32_t*)ctrlpkt.m_pcData;

      // process a lite ACK
      if (ctrlpkt.getLength() == SEND_LITE_ACK)
      {
         ack = *ackdata;
         if (CSeqNo::seqcmp(ack, m_iSndLastAck) >= 0)
         {
            m_iFlowWindowSize -= CSeqNo::seqoff(m_iSndLastAck, ack);
            HLOGC(mglog.Debug, log << CONID() << "ACK covers: " << m_iSndLastDataAck << " - " << ack << " [ACK=" << m_iSndLastAck << "] (FLW: " << m_iFlowWindowSize << ") [LITE]");

            m_iSndLastAck = ack;
            m_ullLastRspAckTime_tk = currtime_tk;
            m_iReXmitCount = 1;       // Reset re-transmit count since last ACK
         }

         break;
      }

       // read ACK seq. no.
      ack = ctrlpkt.getAckSeqNo();

      // send ACK acknowledgement
      // number of ACK2 can be much less than number of ACK
      uint64_t now = CTimer::getTime();
      if ((now - m_ullSndLastAck2Time > (uint64_t)COMM_SYN_INTERVAL_US) || (ack == m_iSndLastAck2))
      {
         sendCtrl(UMSG_ACKACK, &ack);
         m_iSndLastAck2 = ack;
         m_ullSndLastAck2Time = now;
      }

      // Got data ACK
      ack = ackdata[ACKD_RCVLASTACK];

      // New code, with TLPKTDROP

      // protect packet retransmission
      CGuard::enterCS(m_AckLock);

      // check the validation of the ack
      int seqdiff = CSeqNo::seqcmp(ack, CSeqNo::incseq(m_iSndCurrSeqNo));
      if (seqdiff> 0)
      {
         CGuard::leaveCS(m_AckLock);
         //this should not happen: attack or bug
         LOGC(glog.Error, log << CONID() << "ATTACK/IPE: incoming ack seq " << ack << " exceeds current " << m_iSndCurrSeqNo << " by " << seqdiff << "!");
         m_bBroken = true;
         m_iBrokenCounter = 0;
         break;
      }

      if (CSeqNo::seqcmp(ack, m_iSndLastAck) >= 0)
      {
         // Update Flow Window Size, must update before and together with m_iSndLastAck
         m_iFlowWindowSize = ackdata[ACKD_BUFFERLEFT];
         m_iSndLastAck = ack;
         m_ullLastRspAckTime_tk = currtime_tk;
         m_iReXmitCount = 1;       // Reset re-transmit count since last ACK
      }

      /* 
      * We must not ignore full ack received by peer
      * if data has been artificially acked by late packet drop.
      * Therefore, a distinct ack state is used for received Ack (iSndLastFullAck)
      * and ack position in send buffer (m_iSndLastDataAck).
      * Otherwise, when severe congestion causing packet drops (and m_iSndLastDataAck update)
      * occures, we drop received acks (as duplicates) and do not update stats like RTT,
      * which may go crazy and stay there, preventing proper stream recovery.
      */

      if (CSeqNo::seqoff(m_iSndLastFullAck, ack) <= 0)
      {
         // discard it if it is a repeated ACK
         CGuard::leaveCS(m_AckLock);
         break;
      }
      m_iSndLastFullAck = ack;

      int offset = CSeqNo::seqoff(m_iSndLastDataAck, ack);
      // IF distance between m_iSndLastDataAck and ack is nonempty...
      if (offset > 0) {
          // acknowledge the sending buffer (remove data that predate 'ack')
          m_pSndBuffer->ackData(offset);

          int64_t currtime = currtime_tk/m_ullCPUFrequency;
          // record total time used for sending
          m_llSndDuration += currtime - m_llSndDurationCounter;
          m_llSndDurationTotal += currtime - m_llSndDurationCounter;
          m_llSndDurationCounter = currtime;

          HLOGC(mglog.Debug, log << CONID() << "ACK covers: " << m_iSndLastDataAck << " - " << ack
              << " [ACK=" << m_iSndLastAck << "] BUFr=" << m_iFlowWindowSize
              << " RTT=" << ackdata[ACKD_RTT] << " RTT*=" << ackdata[ACKD_RTTVAR]
              << " BW=" << ackdata[ACKD_BANDWIDTH] << " Vrec=" << ackdata[ACKD_RCVSPEED]);
          // update sending variables
          m_iSndLastDataAck = ack;

          // remove any loss that predates 'ack' (not to be considered loss anymore)
          m_pSndLossList->remove(CSeqNo::decseq(m_iSndLastDataAck));
      }

/* OLD CODE without TLPKTDROP

      // check the validation of the ack
      if (CSeqNo::seqcmp(ack, CSeqNo::incseq(m_iSndCurrSeqNo)) > 0)
      {
         //this should not happen: attack or bug
         m_bBroken = true;
         m_iBrokenCounter = 0;
         break;
      }

      if (CSeqNo::seqcmp(ack, m_iSndLastAck) >= 0)
      {
         // Update Flow Window Size, must update before and together with m_iSndLastAck
         m_iFlowWindowSize = ackdata[ACKD_BUFFERLEFT];
         m_iSndLastAck = ack;
         m_ullLastRspAckTime_tk = currtime_tk;
         m_iReXmitCount = 1;       // Reset re-transmit count since last ACK
      }

      // protect packet retransmission
      CGuard::enterCS(m_AckLock);

      int offset = CSeqNo::seqoff(m_iSndLastDataAck, ack);
      if (offset <= 0)
      {
         // discard it if it is a repeated ACK
         CGuard::leaveCS(m_AckLock);
         break;
      }

      // acknowledge the sending buffer
      m_pSndBuffer->ackData(offset);

      // record total time used for sending
      int64_t currtime = currtime_tk/m_ullCPUFrequency;

      m_llSndDuration += currtime - m_llSndDurationCounter;
      m_llSndDurationTotal += currtime - m_llSndDurationCounter;
      m_llSndDurationCounter = currtime;

      // update sending variables
      m_iSndLastDataAck = ack;
      m_pSndLossList->remove(CSeqNo::decseq(m_iSndLastDataAck));

#endif  SRT_ENABLE_TLPKTDROP */

      CGuard::leaveCS(m_AckLock);
      if (m_bSynSending)
      {
          CGuard lk(m_SendBlockLock);
          pthread_cond_signal(&m_SendBlockCond);
      }

      // acknowledde any waiting epolls to write
      s_UDTUnited.m_EPoll.update_events(m_SocketID, m_sPollID, UDT_EPOLL_OUT, true);

      // insert this socket to snd list if it is not on the list yet
      m_pSndQueue->m_pSndUList->update(this, CSndUList::DONT_RESCHEDULE);

      size_t acksize = ctrlpkt.getLength(); // TEMPORARY VALUE FOR CHECKING
      bool wrongsize = 0 != (acksize % ACKD_FIELD_SIZE);
      acksize = acksize / ACKD_FIELD_SIZE;  // ACTUAL VALUE

      if ( wrongsize )
      {
          // Issue a log, but don't do anything but skipping the "odd" bytes from the payload.
          LOGC(mglog.Error, log << CONID() << "Received UMSG_ACK payload is not evened up to 4-byte based field size - cutting to " << acksize << " fields");
      }

      // Start with checking the base size.
      if ( acksize < ACKD_TOTAL_SIZE_SMALL )
      {
          LOGC(mglog.Error, log << CONID() << "Invalid ACK size " << acksize << " fields - less than minimum required!");
          // Ack is already interpreted, just skip further parts.
          break;
      }
      // This check covers fields up to ACKD_BUFFERLEFT.

      // Update RTT
      //m_iRTT = ackdata[ACKD_RTT];
      //m_iRTTVar = ackdata[ACKD_RTTVAR];
      // XXX These ^^^ commented-out were blocked in UDT;
      // the current RTT calculations are exactly the same as in UDT4.
      int rtt = ackdata[ACKD_RTT];

      m_iRTTVar = avg_iir<4>(m_iRTTVar, abs(rtt - m_iRTT));
      m_iRTT = avg_iir<8>(m_iRTT, rtt);

      /* Version-dependent fields:
       * Original UDT (total size: ACKD_TOTAL_SIZE_SMALL):
       *   ACKD_RCVLASTACK
       *   ACKD_RTT
       *   ACKD_RTTVAR
       *   ACKD_BUFFERLEFT
       * Additional UDT fields, not always attached:
       *   ACKD_RCVSPEED
       *   ACKD_BANDWIDTH
       * SRT extension version 1.0.2 (bstats):
       *   ACKD_RCVRATE
       * SRT extension version 1.0.4:
       *   ACKD_XMRATE
       */

      if (acksize > ACKD_TOTAL_SIZE_SMALL)
      {
          // This means that ACKD_RCVSPEED and ACKD_BANDWIDTH fields are available.
          int pktps = ackdata[ACKD_RCVSPEED];
          int bandwidth = ackdata[ACKD_BANDWIDTH];
          int bytesps;

          /* SRT v1.0.2 Bytes-based stats: bandwidth (pcData[ACKD_XMRATE]) and delivery rate (pcData[ACKD_RCVRATE]) in bytes/sec instead of pkts/sec */
          /* SRT v1.0.3 Bytes-based stats: only delivery rate (pcData[ACKD_RCVRATE]) in bytes/sec instead of pkts/sec */
          if (acksize > ACKD_TOTAL_SIZE_UDTBASE)
              bytesps = ackdata[ACKD_RCVRATE];
          else
              bytesps = pktps * m_iMaxSRTPayloadSize;

          m_iBandwidth = avg_iir<8>(m_iBandwidth, bandwidth);
          m_iDeliveryRate = avg_iir<8>(m_iDeliveryRate, pktps);
          m_iByteDeliveryRate = avg_iir<8>(m_iByteDeliveryRate, bytesps);
          // XXX not sure if ACKD_XMRATE is of any use. This is simply
          // calculated as ACKD_BANDWIDTH * m_iMaxSRTPayloadSize.

          // Update Estimated Bandwidth and packet delivery rate
          // m_iRcvRate = m_iDeliveryRate;
          // ^^ This has been removed because with the Smoother class
          // instead of reading the m_iRcvRate local field this will read
          // cudt->deliveryRate() instead.
      }

      checkSndTimers(REGEN_KM);
      updateCC(TEV_ACK, ack);

      ++ m_iRecvACK;
      ++ m_iRecvACKTotal;

      break;
      }

   case UMSG_ACKACK: //110 - Acknowledgement of Acknowledgement
      {
      int32_t ack = 0;
      int rtt = -1;

      // update RTT
      rtt = m_ACKWindow.acknowledge(ctrlpkt.getAckSeqNo(), ack);
      if (rtt <= 0)
      {
          LOGC(mglog.Error, log << "IPE: ACK node overwritten when acknowledging " <<
              ctrlpkt.getAckSeqNo() << " (ack extracted: " << ack << ")");
          break;
      }

      //if increasing delay detected...
      //   sendCtrl(UMSG_CGWARNING);

      // RTT EWMA
      m_iRTTVar = (m_iRTTVar * 3 + abs(rtt - m_iRTT)) >> 2;
      m_iRTT = (m_iRTT * 7 + rtt) >> 3;

      HLOGC(mglog.Debug, log << "ACKACK: RTT[ms]: CUR=" << (rtt/1000.0)
              << " AVG=" << (m_iRTT/1000.0)
              << " VAR=" << (m_iRTTVar/1000.0));

      updateCC(TEV_ACKACK, ack);

      // This function will put a lock on m_RecvLock by itself, as needed.
      // It must be done inside because this function reads the current time
      // and if waiting for the lock has caused a delay, the time will be
      // inaccurate. Additionally it won't lock if TSBPD mode is off, and
      // won't update anything. Note that if you set TSBPD mode and use
      // srt_recvfile (which doesn't make any sense), you'll have e deadlock.

      // Disabled if using FAST drift tracer. Only one drift tracer is allowed
      // at a time.
      if (!m_bOPT_UseFastDriftTracer)
          m_pRcvBuffer->addRcvTsbPdDriftSample(ctrlpkt.getMsgTimeStamp(), m_RecvLock);

      // update last ACK that has been received by the sender
      if (CSeqNo::seqcmp(ack, m_iRcvLastAckAck) > 0)
         m_iRcvLastAckAck = ack;

      break;
      }

   case UMSG_LOSSREPORT: //011 - Loss Report
      {
      int32_t* losslist = (int32_t *)(ctrlpkt.m_pcData);
      size_t losslist_len = ctrlpkt.getLength() / 4;
      updateCC(TEV_LOSSREPORT, EventVariant(losslist, losslist_len));

      bool secure = true;

      // protect packet retransmission
      CGuard::enterCS(m_AckLock);

      // decode loss list message and insert loss into the sender loss list
      for (int i = 0, n = (int)(ctrlpkt.getLength() / 4); i < n; ++ i)
      {
         if (IsSet(losslist[i], LOSSDATA_SEQNO_RANGE_FIRST))
         {
             // Then it's this is a <lo, hi> specification with HI in a consecutive cell.
            int32_t losslist_lo = SEQNO_VALUE::unwrap(losslist[i]);
            int32_t losslist_hi = losslist[i+1];
            // <lo, hi> specification means that the consecutive cell has been already interpreted.
            ++ i;

            HLOGF(mglog.Debug, "received UMSG_LOSSREPORT: %d-%d (%d packets)...", losslist_lo, losslist_hi, CSeqNo::seqcmp(losslist_hi, losslist_lo)+1);

            if ((CSeqNo::seqcmp(losslist_lo, losslist_hi) > 0) || (CSeqNo::seqcmp(losslist_hi, m_iSndCurrSeqNo) > 0))
            {
               // seq_a must not be greater than seq_b; seq_b must not be greater than the most recent sent seq
               secure = false;
               // XXX leaveCS: really necessary? 'break' will break the 'for' loop, not the 'switch' statement.
               // and the leaveCS is done again next to the 'for' loop end.
               CGuard::leaveCS(m_AckLock);
               break;
            }

            int num = 0;
            if (CSeqNo::seqcmp(losslist_lo, m_iSndLastAck) >= 0)
               num = m_pSndLossList->insert(losslist_lo, losslist_hi);
            else if (CSeqNo::seqcmp(losslist_hi, m_iSndLastAck) >= 0)
            {
                // This should be theoretically impossible because this would mean
                // that the received packet loss report informs about the loss that predates
                // the ACK sequence.
                // However, this can happen if the packet reordering has caused the earlier sent
                // LOSSREPORT will be delivered after later sent ACK. Whatever, ACK should be
                // more important, so simply drop the part that predates ACK.
               num = m_pSndLossList->insert(m_iSndLastAck, losslist_hi);
            }

            m_iTraceSndLoss += num;
            m_iSndLossTotal += num;

         }
         else if (CSeqNo::seqcmp(losslist[i], m_iSndLastAck) >= 0)
         {
            HLOGF(mglog.Debug, "received UMSG_LOSSREPORT: %d (1 packet)...", losslist[i]);

            if (CSeqNo::seqcmp(losslist[i], m_iSndCurrSeqNo) > 0)
            {
               //seq_a must not be greater than the most recent sent seq
               secure = false;
               CGuard::leaveCS(m_AckLock);
               break;
            }

            int num = m_pSndLossList->insert(losslist[i], losslist[i]);

            m_iTraceSndLoss += num;
            m_iSndLossTotal += num;
         }
      }
      CGuard::leaveCS(m_AckLock);

      if (!secure)
      {
         HLOGF(mglog.Debug, "WARNING: out-of-band LOSSREPORT received; considered bug or attack");
         //this should not happen: attack or bug
         m_bBroken = true;
         m_iBrokenCounter = 0;
         break;
      }

      // the lost packet (retransmission) should be sent out immediately
      m_pSndQueue->m_pSndUList->update(this, CSndUList::DO_RESCHEDULE);

      ++ m_iRecvNAK;
      ++ m_iRecvNAKTotal;

      break;
      }

   case UMSG_CGWARNING: //100 - Delay Warning
      // One way packet delay is increasing, so decrease the sending rate
      m_ullInterval_tk = (uint64_t)ceil(m_ullInterval_tk * 1.125);
      m_iLastDecSeq = m_iSndCurrSeqNo;
      // XXX Note as interesting fact: this is only prepared for handling,
      // but nothing in the code is sending this message. Probably predicted
      // for a custom smoother. There's a predicted place to call it under
      // UMSG_ACKACK handling, but it's commented out.

      break;

   case UMSG_KEEPALIVE: //001 - Keep-alive
      // The only purpose of keep-alive packet is to tell that the peer is still alive
      // nothing needs to be done.

      break;

   case UMSG_HANDSHAKE: //000 - Handshake
      {
      CHandShake req;
      req.load_from(ctrlpkt.m_pcData, ctrlpkt.getLength());

      HLOGC(mglog.Debug, log << "processCtrl: got HS: " << req.show());

      if ((req.m_iReqType > URQ_INDUCTION_TYPES) // acually it catches URQ_INDUCTION and URQ_ERROR_* symbols...???
              || (m_bRendezvous && (req.m_iReqType != URQ_AGREEMENT))) // rnd sends AGREEMENT in rsp to CONCLUSION
      {
         // The peer side has not received the handshake message, so it keeps querying
         // resend the handshake packet

          // This condition embraces cases when:
          // - this is normal accept() and URQ_INDUCTION was received
          // - this is rendezvous accept() and there's coming any kind of URQ except AGREEMENT (should be RENDEZVOUS or CONCLUSION)
          // - this is any of URQ_ERROR_* - well...
         CHandShake initdata;
         initdata.m_iISN = m_iISN;
         initdata.m_iMSS = m_iMSS;
         initdata.m_iFlightFlagSize = m_iFlightFlagSize;

         // For rendezvous we do URQ_WAVEAHAND/URQ_CONCLUSION --> URQ_AGREEMENT.
         // For client-server we do URQ_INDUCTION --> URQ_CONCLUSION.
         initdata.m_iReqType = (!m_bRendezvous) ? URQ_CONCLUSION : URQ_AGREEMENT;
         initdata.m_iID = m_SocketID;

         uint32_t kmdata[SRTDATA_MAXSIZE];
         size_t kmdatasize = SRTDATA_MAXSIZE;
         bool have_hsreq = false;
         if ( req.m_iVersion > HS_VERSION_UDT4 )
         {
             initdata.m_iVersion = HS_VERSION_SRT1; // if I remember correctly, this is induction/listener...
             if ( req.m_iType != 0 ) // has SRT extensions
             {
                 HLOGC(mglog.Debug, log << "processCtrl/HS: got HS reqtype=" << RequestTypeStr(req.m_iReqType) << " WITH SRT ext");
                 have_hsreq = interpretSrtHandshake(req, ctrlpkt, kmdata, &kmdatasize);
                 if ( !have_hsreq )
                 {
                     initdata.m_iVersion = 0;
                     initdata.m_iReqType = URQ_ERROR_INVALID;
                 }
                 else
                 {
                     initdata.m_extension = true;
                 }
             }
             else
             {
                 HLOGC(mglog.Debug, log << "processCtrl/HS: got HS reqtype=" << RequestTypeStr(req.m_iReqType));
             }
         }
         else
         {
             initdata.m_iVersion = HS_VERSION_UDT4;
         }

         initdata.m_extension = have_hsreq;

         HLOGC(mglog.Debug, log << CONID() << "processCtrl: responding HS reqtype=" << RequestTypeStr(initdata.m_iReqType) << (have_hsreq ? " WITH SRT HS response extensions" : ""));

         // XXX here interpret SRT handshake extension
         CPacket response;
         response.setControl(UMSG_HANDSHAKE);
         response.allocate(m_iMaxSRTPayloadSize);

         // If createSrtHandshake failed, don't send anything. Actually it can only fail on IPE.
         // There is also no possible IPE condition in case of HSv4 - for this version it will always return true.
         if ( createSrtHandshake(Ref(response), Ref(initdata), SRT_CMD_HSRSP, SRT_CMD_KMRSP, kmdata, kmdatasize) )
         {
             response.m_iID = m_PeerID;
             uint64_t currtime_tk;
             CTimer::rdtsc(currtime_tk);
             response.m_iTimeStamp = int(currtime_tk/m_ullCPUFrequency - m_StartTime);
             int nbsent = m_pSndQueue->sendto(m_pPeerAddr, response);
             if (nbsent)
             {
                 uint64_t currtime_tk;
                 CTimer::rdtsc(currtime_tk);
                 m_ullLastSndTime_tk = currtime_tk;
             }
         }

      }
      else
      {
          HLOGC(mglog.Debug, log << "processCtrl: ... not INDUCTION, not ERROR, not rendezvous - IGNORED.");
      }

      break;
      }

   case UMSG_SHUTDOWN: //101 - Shutdown
      m_bShutdown = true;
      m_bClosing = true;
      m_bBroken = true;
      m_iBrokenCounter = 60;

      // Signal the sender and recver if they are waiting for data.
      releaseSynch();
      // Unblock any call so they learn the connection_broken error
      s_UDTUnited.m_EPoll.update_events(m_SocketID, m_sPollID, UDT_EPOLL_ERR, true);

      CTimer::triggerEvent();

      break;

   case UMSG_DROPREQ: //111 - Msg drop request
      CGuard::enterCS(m_RecvLock);
      m_pRcvBuffer->dropMsg(ctrlpkt.getMsgSeq(using_rexmit_flag), using_rexmit_flag);
      CGuard::leaveCS(m_RecvLock);

      unlose(*(int32_t*)ctrlpkt.m_pcData, *(int32_t*)(ctrlpkt.m_pcData + 4));

      // move forward with current recv seq no.
      if ((CSeqNo::seqcmp(*(int32_t*)ctrlpkt.m_pcData, CSeqNo::incseq(m_iRcvCurrSeqNo)) <= 0)
         && (CSeqNo::seqcmp(*(int32_t*)(ctrlpkt.m_pcData + 4), m_iRcvCurrSeqNo) > 0))
      {
         m_iRcvCurrSeqNo = *(int32_t*)(ctrlpkt.m_pcData + 4);
      }

      break;

   case UMSG_PEERERROR: // 1000 - An error has happened to the peer side
      //int err_type = packet.getAddInfo();

      // currently only this error is signalled from the peer side
      // if recvfile() failes (e.g., due to disk fail), blcoked sendfile/send should return immediately
      // giving the app a chance to fix the issue

      m_bPeerHealth = false;

      break;

   case UMSG_EXT: //0x7FFF - reserved and user defined messages
      HLOGF(mglog.Debug, "CONTROL EXT MSG RECEIVED: %08X\n", ctrlpkt.getExtendedType());
      {
          // This has currently two roles in SRT:
          // - HSv4 (legacy) handshake
          // - refreshed KMX (initial KMX is done still in the HS process in HSv5)
          bool understood = processSrtMsg(&ctrlpkt);
          // CAREFUL HERE! This only means that this update comes from the UMSG_EXT
          // message received, REGARDLESS OF WHAT IT IS. This version doesn't mean
          // the handshake version, but the reason of calling this function.
          //
          // Fortunately, the only messages taken into account in this function
          // are HSREQ and HSRSP, which should *never* be interchanged when both
          // parties are HSv5.
          if ( understood )
          {
              updateAfterSrtHandshake(ctrlpkt.getExtendedType(), HS_VERSION_UDT4);
          }
          else
          {
              updateCC(TEV_CUSTOM, &ctrlpkt);
          }
      }
      break;

   default:
      break;
   }
}

void CUDT::updateSrtRcvSettings()
{
    if (m_bTsbPd)
    {
        /* We are TsbPd receiver */
        CGuard::enterCS(m_RecvLock);
        m_pRcvBuffer->setRcvTsbPdMode(m_ullRcvPeerStartTime, m_iTsbPdDelay_ms * 1000);
        CGuard::leaveCS(m_RecvLock);

        HLOGC(mglog.Debug, log << "AFTER HS: Set TsbPd mode delay="
                << (m_iTsbPdDelay_ms/1000.0) << "s INITIAL TB: "
                << logging::FormatTime(m_ullRcvPeerStartTime));
    }
    else
    {
        HLOGC(mglog.Debug, log << "AFTER HS: Rcv TsbPd mode not set");
    }
}

void CUDT::updateSrtSndSettings()
{
    if (m_bPeerTsbPd)
    {
        /* We are TsbPd sender */
        // XXX Check what happened here.
        //m_iPeerTsbPdDelay_ms = m_Smoother->getSndPeerTsbPdDelay();// + ((m_iRTT + (4 * m_iRTTVar)) / 1000);
        /* 
         * For sender to apply Too-Late Packet Drop
         * option (m_bTLPktDrop) must be enabled and receiving peer shall support it
         */
        HLOGF(mglog.Debug,  "AFTER HS: Set Snd TsbPd mode %s: delay=%d.%03d secs",
                m_bPeerTLPktDrop ? "with TLPktDrop" : "without TLPktDrop",
                m_iPeerTsbPdDelay_ms/1000, m_iPeerTsbPdDelay_ms%1000);
    }
    else
    {
        HLOGC(mglog.Debug, log << "AFTER HS: Snd TsbPd mode not set");
    }
}

void CUDT::updateAfterSrtHandshake(int srt_cmd, int hsv)
{

    switch (srt_cmd)
    {
    case SRT_CMD_HSREQ:
    case SRT_CMD_HSRSP:
        break;
    default:
        return;
    }

    // The only possibility here is one of these two:
    // - Agent is RESPONDER and it receives HSREQ.
    // - Agent is INITIATOR and it receives HSRSP.
    //
    // In HSv4, INITIATOR is sender and RESPONDER is receiver.
    // In HSv5, both are sender AND receiver.
    //
    // This function will be called only ONCE in this
    // instance, through either HSREQ or HSRSP.

    if ( hsv > HS_VERSION_UDT4 )
    {
        updateSrtRcvSettings();
        updateSrtSndSettings();
    }
    else if ( srt_cmd == SRT_CMD_HSRSP )
    {
        // HSv4 INITIATOR is sender
        updateSrtSndSettings();
    }
    else
    {
        // HSv4 RESPONDER is receiver
        updateSrtRcvSettings();
    }
}

int CUDT::packData(CPacket& packet, uint64_t& ts_tk)
{
   int payload = 0;
   bool probe = false;
   uint64_t origintime = 0;

   int kflg = EK_NOENC;

   uint64_t entertime_tk;
   CTimer::rdtsc(entertime_tk);

#if 0//debug: TimeDiff histogram
   static int lldiffhisto[23] = {0};
   static int llnodiff = 0;
   if (m_ullTargetTime_tk != 0)
   {
      int ofs = 11 + ((entertime_tk - m_ullTargetTime_tk)/(int64_t)m_ullCPUFrequency)/1000;
      if (ofs < 0) ofs = 0;
      else if (ofs > 22) ofs = 22;
      lldiffhisto[ofs]++;
   }
   else if(m_ullTargetTime_tk == 0)
   {
      llnodiff++;
   }
   static int callcnt = 0;
   if (!(callcnt++ % 5000)) {
      fprintf(stderr, "%6d %6d %6d %6d %6d %6d %6d %6d %6d %6d %6d %6d\n",
        lldiffhisto[0],lldiffhisto[1],lldiffhisto[2],lldiffhisto[3],lldiffhisto[4],lldiffhisto[5],
        lldiffhisto[6],lldiffhisto[7],lldiffhisto[8],lldiffhisto[9],lldiffhisto[10],lldiffhisto[11]);
      fprintf(stderr, "%6d %6d %6d %6d %6d %6d %6d %6d %6d %6d %6d %6d\n",
        lldiffhisto[12],lldiffhisto[13],lldiffhisto[14],lldiffhisto[15],lldiffhisto[16],lldiffhisto[17],
        lldiffhisto[18],lldiffhisto[19],lldiffhisto[20],lldiffhisto[21],lldiffhisto[21],llnodiff);
   }
#endif
   if ((0 != m_ullTargetTime_tk) && (entertime_tk > m_ullTargetTime_tk))
      m_ullTimeDiff_tk += entertime_tk - m_ullTargetTime_tk;

   string reason;

   // Loss retransmission always has higher priority.
   packet.m_iSeqNo = m_pSndLossList->getLostSeq();
   if (packet.m_iSeqNo >= 0)
   {
      // protect m_iSndLastDataAck from updating by ACK processing
      CGuard ackguard(m_AckLock);

      int offset = CSeqNo::seqoff(m_iSndLastDataAck, packet.m_iSeqNo);
      if (offset < 0)
         return 0;

      int msglen;

      payload = m_pSndBuffer->readData(&(packet.m_pcData), offset, packet.m_iMsgNo, origintime, msglen);

      if (-1 == payload)
      {
         int32_t seqpair[2];
         seqpair[0] = packet.m_iSeqNo;
         seqpair[1] = CSeqNo::incseq(seqpair[0], msglen);
         sendCtrl(UMSG_DROPREQ, &packet.m_iMsgNo, seqpair, 8);

         // only one msg drop request is necessary
         m_pSndLossList->remove(seqpair[1]);

         // skip all dropped packets
         if (CSeqNo::seqcmp(m_iSndCurrSeqNo, CSeqNo::incseq(seqpair[1])) < 0)
             m_iSndCurrSeqNo = CSeqNo::incseq(seqpair[1]);

         return 0;
      }
      // NOTE: This is just a sanity check. Returning 0 is impossible to happen
      // in case of retransmission. If the offset was a positive value, then the
      // block must exist in the old blocks because it wasn't yet cut off by ACK
      // and has been already recorded as sent (otherwise the peer wouldn't send
      // back the loss report). May something happen here in case when the send
      // loss record has been updated by the FASTREXMIT.
      else if (payload == 0)
         return 0;


      ++ m_iTraceRetrans;
      ++ m_iRetransTotal;
      m_ullTraceBytesRetrans += payload;
      m_ullBytesRetransTotal += payload;

      // Kinda confusion here. Despite the contextual interpretation of packet.m_iMsgNo around
      // CSndBuffer::readData version 2 (version 1 doesn't return -1), in this particular
      // case we can be sure that this is exactly the value of PH_MSGNO as a bitset.
      // So, set here the rexmit flag if the peer understands it.
      if ( m_bPeerRexmitFlag )
      {
          packet.m_iMsgNo |= PACKET_SND_REXMIT;
      }
      reason = "reXmit";
   }
   else
   {
      // If no loss, pack a new packet.

      // check congestion/flow window limit
      int cwnd = std::min(int(m_iFlowWindowSize), int(m_dCongestionWindow));
      int seqdiff = CSeqNo::seqlen(m_iSndLastAck, CSeqNo::incseq(m_iSndCurrSeqNo));
      if (cwnd >= seqdiff)
      {
         // XXX Here it's needed to set kflg to msgno_bitset in the block stored in the
         // send buffer. This should be somehow avoided, the crypto flags should be set
         // together with encrypting, and the packet should be sent as is, when rexmitting.
         // It would be nice to research as to whether CSndBuffer::Block::m_iMsgNoBitset field
         // isn't a useless redundant state copy. If it is, then taking the flags here can be removed.
         kflg = m_pCryptoControl->getSndCryptoFlags();
         if (0 != (payload = m_pSndBuffer->readData(&(packet.m_pcData), packet.m_iMsgNo, origintime, kflg)))
         {
            m_iSndCurrSeqNo = CSeqNo::incseq(m_iSndCurrSeqNo);
            //m_pCryptoControl->m_iSndCurrSeqNo = m_iSndCurrSeqNo;

            packet.m_iSeqNo = m_iSndCurrSeqNo;

            // every 16 (0xF) packets, a packet pair is sent
            if ((packet.m_iSeqNo & PUMASK_SEQNO_PROBE) == 0)
               probe = true;
         }
         else
         {
            m_ullTargetTime_tk = 0;
            m_ullTimeDiff_tk = 0;
            ts_tk = 0;
            return 0;
         }
      }
      else
      {
          HLOGC(dlog.Debug, log << "packData: CONGESTED: cwnd=min(" << m_iFlowWindowSize << "," << m_dCongestionWindow
              << ")=" << cwnd << " seqlen=(" << m_iSndLastAck << "-" << m_iSndCurrSeqNo << ")=" << seqdiff);
         m_ullTargetTime_tk = 0;
         m_ullTimeDiff_tk = 0;
         ts_tk = 0;
         return 0;
      }

      reason = "normal";
   }

   if (m_bPeerTsbPd)
   {
       /*
       * When timestamp is carried over in this sending stream from a received stream,
       * it may be older than the session start time causing a negative packet time
       * that may block the receiver's Timestamp-based Packet Delivery.
       * XXX Isn't it then better to not decrease it by m_StartTime? As long as it
       * doesn't screw up the start time on the other side.
       */
      if (origintime >= m_StartTime)
         packet.m_iTimeStamp = int(origintime - m_StartTime);
      else
         packet.m_iTimeStamp = int(CTimer::getTime() - m_StartTime);
   }
   else
   {
       packet.m_iTimeStamp = int(CTimer::getTime() - m_StartTime);
   }

   packet.m_iID = m_PeerID;
   packet.setLength(payload);

   /* Encrypt if 1st time this packet is sent and crypto is enabled */
   if (kflg)
   {
       // XXX Encryption flags are already set on the packet before calling this.
       // See readData() above.
      if (m_pCryptoControl->encrypt(Ref(packet)))
      {
          // Encryption failed 
          //>>Add stats for crypto failure
          ts_tk = 0;
          LOGC(dlog.Error, log << "ENCRYPT FAILED - packet won't be sent, size=" << payload);
          return -1; //Encryption failed
      }
      payload = packet.getLength(); /* Cipher may change length */
      reason += " (encrypted)";
   }

#if ENABLE_HEAVY_LOGGING // Required because of referring to MessageFlagStr()
   HLOGC(mglog.Debug, log << CONID() << "packData: " << reason << " packet seq=" << packet.m_iSeqNo
       << " msgno=" << MSGNO_SEQ::unwrap(packet.m_iMsgNo)
       << " srctime=" << logging::FormatTime(origintime)
       << " pkt.ts=" << logging::FormatTime(packet.m_iTimeStamp)
       << " ACK=" << m_iSndLastAck << " ACKDATA=" << m_iSndLastDataAck
       << " MSG/FLAGS: " << packet.MessageFlagStr() );
#endif

   // Fix keepalive
   m_ullLastSndTime_tk = entertime_tk;

   considerLegacySrtHandshake(0);

   // WARNING: TEV_SEND is the only event that is reported from
   // the CSndQueue::worker thread. All others are reported from
   // CRcvQueue::worker. If you connect to this signal, make sure
   // that you are aware of prospective simultaneous access.
   updateCC(TEV_SEND, &packet);

   // XXX This was a blocked code also originally in UDT. Probably not required.
   // Left untouched for historical reasons.
   // Might be possible that it was because of that this is send from
   // different thread than the rest of the signals.
   //m_pSndTimeWindow->onPktSent(packet.m_iTimeStamp);

   m_ullTraceBytesSent += payload;
   m_ullBytesSentTotal += payload;
   ++ m_llTraceSent;
   ++ m_llSentTotal;

   if (probe)
   {
      // sends out probing packet pair
      ts_tk = entertime_tk;
      probe = false;
   }
   else
   {
      #ifndef NO_BUSY_WAITING
         ts_tk = entertime_tk + m_ullInterval_tk;
      #else
         if (m_ullTimeDiff_tk >= m_ullInterval_tk)
         {
            ts_tk = entertime_tk;
            m_ullTimeDiff_tk -= m_ullInterval_tk;
         }
         else
         {
            ts_tk = entertime_tk + m_ullInterval_tk - m_ullTimeDiff_tk;
            m_ullTimeDiff_tk = 0;
         }
      #endif
   }

   m_ullTargetTime_tk = ts_tk;

   return payload;
}

// This is a close request, but called from the 
void CUDT::processClose()
{
    sendCtrl(UMSG_SHUTDOWN);

    m_bShutdown = true;
    m_bClosing = true;
    m_bBroken = true;
    m_iBrokenCounter = 60;

    HLOGP(mglog.Debug, "processClose: sent message and set flags");

    if (m_bTsbPd)
    {
        HLOGP(mglog.Debug, "processClose: lock-and-signal TSBPD");
        CGuard rl(m_RecvLock);
        pthread_cond_signal(&m_RcvTsbPdCond);
    }

    // Signal the sender and recver if they are waiting for data.
    releaseSynch();
    // Unblock any call so they learn the connection_broken error
    s_UDTUnited.m_EPoll.update_events(m_SocketID, m_sPollID, UDT_EPOLL_ERR, true);

    HLOGP(mglog.Debug, "processClose: triggering timer event to spread the bad news");
    CTimer::triggerEvent();

}

int CUDT::processData(CUnit* unit)
{
   CPacket& packet = unit->m_Packet;

   // Just heard from the peer, reset the expiration count.
   m_iEXPCount = 1;
   uint64_t currtime_tk;
   CTimer::rdtsc(currtime_tk);
   m_ullLastRspTime_tk = currtime_tk;

   /* We are receiver, start tsbpd thread if TsbPd is enabled */
   if (m_bTsbPd && pthread_equal(m_RcvTsbPdThread, pthread_t()))
   {
       HLOGP(mglog.Debug, "Spawning TSBPD thread");
       int st = 0;
       {
           ThreadName tn("SRT:TsbPd");
           st = pthread_create(&m_RcvTsbPdThread, NULL, CUDT::tsbpd, this);
       }
       if ( st != 0 )
           return -1;
   }

   int pktrexmitflag = m_bPeerRexmitFlag ? (int)packet.getRexmitFlag() : 2;
#if ENABLE_HEAVY_LOGGING
   static const string rexmitstat [] = {"ORIGINAL", "REXMITTED", "RXS-UNKNOWN"};
   string rexmit_reason;
#endif


   if ( pktrexmitflag == 1 ) // rexmitted
   {
       m_iTraceRcvRetrans++;

#if ENABLE_HEAVY_LOGGING
       // Check if packet was retransmitted on request or on ack timeout
       // Search the sequence in the loss record.
       rexmit_reason = " by ";
       if ( !m_pRcvLossList->find(packet.m_iSeqNo, packet.m_iSeqNo) )
       //if ( m_DebugLossRecords.find(packet.m_iSeqNo) ) // m_DebugLossRecords not turned on
           rexmit_reason += "REQUEST";
       else
       {
           rexmit_reason += "ACK-TMOUT";
           /*
           if ( !m_DebugLossRecords.exists(packet.m_iSeqNo) )
           {
               rexmit_reason += "(seems/";
               char buf[100] = "empty";
               int32_t base = m_DebugLossRecords.base();
               if ( base != -1 )
                   sprintf(buf, "%d", base);
               rexmit_reason += buf;
               rexmit_reason += ")";
           }
           */
       }
#endif
   }


   HLOGC(dlog.Debug, log << CONID() << "processData: RECEIVED DATA: size=" << packet.getLength()
           << " seq=" << packet.getSeqNo()
           << " pkt.ts=" << logging::FormatTime(packet.getMsgTimeStamp())
           << " deli.ts=" << logging::FormatTime(m_pRcvBuffer->getPktTsbPdTime(packet.getMsgTimeStamp()))
           << " tsbpd.tb=" << logging::FormatTime(m_pRcvBuffer->getTsbPdTimeBase(packet.getMsgTimeStamp()))
           );
   //    << "(" << rexmitstat[pktrexmitflag] << rexmit_reason << ")";

   updateCC(TEV_RECEIVE, &packet);
   ++ m_iPktCount;

   int pktsz = packet.getLength();
   // update time information
   m_RcvTimeWindow.onPktArrival(pktsz);

   // check if it is probing packet pair
   if ((packet.m_iSeqNo & PUMASK_SEQNO_PROBE) == 0)
      m_RcvTimeWindow.probe1Arrival();
   else if ((packet.m_iSeqNo & PUMASK_SEQNO_PROBE) == 1)
      m_RcvTimeWindow.probe2Arrival(pktsz);

   m_ullTraceBytesRecv += pktsz;
   m_ullBytesRecvTotal += pktsz;
   ++ m_llTraceRecv;
   ++ m_llRecvTotal;

   bool need_drift_sample = false;

   {
      /*
      * Start of offset protected section
      * Prevent TsbPd thread from modifying Ack position while adding data
      * offset from RcvLastAck in RcvBuffer must remain valid between seqoff() and addData()
      */
      CGuard recvbuf_acklock(m_AckLock);

      int32_t offset = CSeqNo::seqoff(m_iRcvLastSkipAck, packet.m_iSeqNo);

      bool excessive = false;
#ifdef ENABLE_HEAVY_LOGGING
      string exc_type = "EXPECTED";
#endif
      if (offset < 0)
      {
#ifdef ENABLE_HEAVY_LOGGING
          exc_type = "BELATED";
#endif
          excessive = true;
          m_iTraceRcvBelated++;
          uint64_t tsbpdtime = m_pRcvBuffer->getPktTsbPdTime(packet.getMsgTimeStamp());
          uint64_t bltime = CountIIR(
                  uint64_t(m_fTraceBelatedTime)*1000,
                  CTimer::getTime() - tsbpdtime, 0.2);
          m_fTraceBelatedTime = double(bltime)/1000.0;
      }
      else
      {
          int avail_bufsize = m_pRcvBuffer->getAvailBufSize();
          if (offset >= avail_bufsize)
          {
              // This is already a sequence discrepancy. Probably there could be found
              // some way to make it continue reception by overriding the sequence and
              // make a kinda TLKPTDROP, but there has been found no reliable way to do this.
              if (m_bTsbPd && m_bTLPktDrop && m_pRcvBuffer->empty())
              {
                  // Only in live mode. In File mode this shall not be possible
                  // because the sender should stop sending in this situation.
                  // In Live mode this means that there is a gap between the
                  // lowest sequence in the empty buffer and the incoming sequence
                  // that exceeds the buffer size. Receiving data in this situation
                  // is no longer possible and this is a point of no return.

                  LOGC(mglog.Error,
                          log << CONID() <<
                          "SEQUENCE DISCREPANCY, reception no longer possible. REQUESTING TO CLOSE.");

                  // This is a scoped lock with AckLock, but for the moment
                  // when processClose() is called this lock must be taken out,
                  // otherwise this will cause a deadlock. We don't need this
                  // lock anymore, and at 'return' it will be unlocked anyway.
                  recvbuf_acklock.forceUnlock();
                  processClose();
                  return -1;
              }
              else
              {
                  LOGC(mglog.Error, log << CONID() << "No room to store incoming packet: offset="
                          << offset << " avail=" << avail_bufsize
                          << " ack.seq=" << m_iRcvLastSkipAck << " pkt.seq=" << packet.m_iSeqNo
                          << " rcv-remain=" << m_pRcvBuffer->debugGetSize()
                          );
                  return -1;
              }

          }

          if (m_pRcvBuffer->addData(unit, offset) < 0)
          {
              // addData returns -1 if at the m_iLastAckPos+offset position there already is a packet.
              // So this packet is "redundant".
#ifdef ENABLE_HEAVY_LOGGING
              exc_type = "UNACKED";
#endif
              excessive = true;
          }

          if (!excessive && m_bOPT_UseFastDriftTracer)
          {
              // For peers that do not regard the REXMIT flag (older SRT), rely only
              // on the sequence number which is newer than any last delivered packet.
              // This means that the packet is MOST LIKELY not retransmitted.
              //
              // It is rather impossible to have a "fresh" packet (a sequence not yet
              // ever seen) being retransmitted because the loss recognition is only
              // possible by having any next-to-lost packet received.
              //
              // The only risk for sequence-pos-recognition of the retransmission is
              // that in case of UDP packet reordering a belated packet may be falsely
              // identified as retransmitted. Worst thing that may happen due to that
              // is that this packet's slip value will not be taken into account in
              // the drift calculations.
              if (pktrexmitflag == 2) // Unknown rexmit state
              {
                  if (offset+1 == m_pRcvBuffer->getMaxOffset())
                      need_drift_sample = true;
              }
              else
              {
                  need_drift_sample = !pktrexmitflag;
              }

          }

      }

      HLOGC(mglog.Debug, log << CONID() << "RECEIVED: seq=" << packet.m_iSeqNo << " offset=" << offset
          << (excessive ? " EXCESSIVE" : " ACCEPTED")
          << " (" << exc_type << "/" << rexmitstat[pktrexmitflag] << rexmit_reason << ") FLAGS: "
          << packet.MessageFlagStr());

      if ( excessive )
      {
          return -1;
      }

      if (packet.getMsgCryptoFlags())
      {
          // Crypto should be already created during connection process,
          // this is rather a kinda sanity check.
          EncryptionStatus rc = m_pCryptoControl ? m_pCryptoControl->decrypt(Ref(packet)) : ENCS_NOTSUP;
          if ( rc != ENCS_CLEAR )
          {
#if ENABLE_LOGGING
              static int nereport = 0;
#endif
              /*
               * Could not decrypt
               * Keep packet in received buffer
               * Crypto flags are still set
               * It will be acknowledged
               */
              m_iTraceRcvUndecrypt += 1;
              m_ullTraceRcvBytesUndecrypt += pktsz;
              m_iRcvUndecryptTotal += 1;
              m_ullRcvBytesUndecryptTotal += pktsz;
#if ENABLE_LOGGING
              if (nereport++%100 == 0)
                  LOGC(dlog.Error, log << "DECRYPT ERROR - dropping a packet of " << packet.getLength() << " bytes");
#endif
          }
      }
      else
      {
          HLOGC(dlog.Debug, log << "crypter: data not encrypted, returning as plain");
      }

<<<<<<< HEAD
      // END OF CRITSEC: m_AckLock
   }  /* End of offsetcg */
=======
   }  /* End of recvbuf_acklock*/
>>>>>>> 64184c37

   if (m_bClosing) {
      /*
      * RcvQueue worker thread can call processData while closing (or close while processData)
      * This race condition exists in the UDT design but the protection against TsbPd thread
      * (with AckLock) and decryption enlarged the probability window.
      * Application can crash deep in decrypt stack since crypto context is deleted in close.
      * RcvQueue worker thread will not necessarily be deleted with this connection as it can be
      * used by others (socket multiplexer).
      */
      return(-1);
   }

   if (need_drift_sample)
   {
       m_pRcvBuffer->addRcvDataTsbPdDriftSample(packet, m_RecvLock);
   }
   else
   {
       HLOGC(mglog.Debug, log << "DRIFT=0 NOT TRACED, the packet is considered retransmitted by "
               << (pktrexmitflag == 2 ? "SEQUENCE" : "REXMIT FLAG"));
   }

   // If the peer doesn't understand REXMIT flag, send rexmit request
   // always immediately.
   int initial_loss_ttl = 0;
   if ( m_bPeerRexmitFlag )
       initial_loss_ttl = m_iReorderTolerance;

   if  (packet.getMsgCryptoFlags())
   {
       /*
       * Crypto flags not cleared means that decryption failed
       * Do no ask loss packets retransmission
       */
       ;
       HLOGC(mglog.Debug, log << CONID() << "ERROR: packet not decrypted, dropping data.");
   }
   else
   // Loss detection.
   if (CSeqNo::seqcmp(packet.m_iSeqNo, CSeqNo::incseq(m_iRcvCurrSeqNo)) > 0)
   {
       {
           CGuard lg(m_RcvLossLock);
           int32_t seqlo = CSeqNo::incseq(m_iRcvCurrSeqNo);
           int32_t seqhi = CSeqNo::decseq(packet.m_iSeqNo);
           // If loss found, insert them to the receiver loss list
           m_pRcvLossList->insert(seqlo, seqhi);

           if ( initial_loss_ttl )
           {
               // pack loss list for (possibly belated) NAK
               // The LOSSREPORT will be sent in a while.
               m_FreshLoss.push_back(CRcvFreshLoss(seqlo, seqhi, initial_loss_ttl));
               HLOGF(mglog.Debug, "added loss sequence %d-%d (%d) with tolerance %d", seqlo, seqhi, 1+CSeqNo::seqcmp(seqhi, seqlo), initial_loss_ttl);
           }
           else
           {
               // old code; run immediately when tolerance = 0
               // or this feature isn't used because of the peer
               int32_t seq[2] = { seqlo, seqhi };
               if ( seqlo == seqhi )
                   sendCtrl(UMSG_LOSSREPORT, NULL, &seq[1], 1);
               else
               {
                   seq[0] |= LOSSDATA_SEQNO_RANGE_FIRST;
                   sendCtrl(UMSG_LOSSREPORT, NULL, seq, 2);
               }
               HLOGF(mglog.Debug, "lost packets %d-%d (%d packets): sending LOSSREPORT", seqlo, seqhi, 1+CSeqNo::seqcmp(seqhi, seqlo));
           }

           int loss = CSeqNo::seqlen(m_iRcvCurrSeqNo, packet.m_iSeqNo) - 2;
           m_iTraceRcvLoss += loss;
           m_iRcvLossTotal += loss;
           uint64_t lossbytes = loss * m_pRcvBuffer->getRcvAvgPayloadSize();
           m_ullTraceRcvBytesLoss += lossbytes;
           m_ullRcvBytesLossTotal += lossbytes;
       }

       if (m_bTsbPd)
       {
           pthread_mutex_lock(&m_RecvLock);
           pthread_cond_signal(&m_RcvTsbPdCond);
           pthread_mutex_unlock(&m_RecvLock);
       }
   }

   // Now review the list of FreshLoss to see if there's any "old enough" to send UMSG_LOSSREPORT to it.

   // PERFORMANCE CONSIDERATIONS:
   // This list is quite inefficient as a data type and finding the candidate to send UMSG_LOSSREPORT
   // is linear time. On the other hand, there are some special cases that are important for performance:
   // - only the first (plus some following) could have had TTL drown to 0
   // - the only (little likely) possibility that the next-to-first record has TTL=0 is when there was
   //   a loss range split (due to unlose() of one sequence)
   // - first found record with TTL>0 means end of "ready to LOSSREPORT" records
   // So:
   // All you have to do is:
   //  - start with first element and continue with next elements, as long as they have TTL=0
   //    If so, send the loss report and remove this element.
   //  - Since the first element that has TTL>0, iterate until the end of container and decrease TTL.
   //
   // This will be efficient becase the loop to increment one field (without any condition check)
   // can be quite well optimized.

   vector<int32_t> lossdata;
   {
       CGuard lg(m_RcvLossLock);

       // XXX There was a mysterious crash around m_FreshLoss. When the initial_loss_ttl is 0
       // (that is, "belated loss report" feature is off), don't even touch m_FreshLoss.
       if ( initial_loss_ttl && !m_FreshLoss.empty() )
       {
           deque<CRcvFreshLoss>::iterator i = m_FreshLoss.begin();

           // Phase 1: take while TTL <= 0.
           // There can be more than one record with the same TTL, if it has happened before
           // that there was an 'unlost' (@c unlose) sequence that has split one detected loss
           // into two records.
           for( ; i != m_FreshLoss.end() && i->ttl <= 0; ++i )
           {
               HLOGF(mglog.Debug, "Packet seq %d-%d (%d packets) considered lost - sending LOSSREPORT",
                                      i->seq[0], i->seq[1], CSeqNo::seqcmp(i->seq[1], i->seq[0])+1);
               addLossRecord(lossdata, i->seq[0], i->seq[1]);
           }

           // Remove elements that have been processed and prepared for lossreport.
           if ( i != m_FreshLoss.begin() )
           {
               m_FreshLoss.erase(m_FreshLoss.begin(), i);
               i = m_FreshLoss.begin();
           }

           if ( m_FreshLoss.empty() )
           {
               HLOGP(mglog.Debug, "NO MORE FRESH LOSS RECORDS.");
           }
           else
           {
               HLOGF(mglog.Debug, "STILL %" PRIzu " FRESH LOSS RECORDS, FIRST: %d-%d (%d) TTL: %d", m_FreshLoss.size(),
                       i->seq[0], i->seq[1], 1+CSeqNo::seqcmp(i->seq[1], i->seq[0]),
                       i->ttl);
           }

           // Phase 2: rest of the records should have TTL decreased.
           for ( ; i != m_FreshLoss.end(); ++i )
               --i->ttl;
       }

   }
   if ( !lossdata.empty() )
       sendCtrl(UMSG_LOSSREPORT, NULL, lossdata.data(), lossdata.size());

   // This is not a regular fixed size packet...
   // an irregular sized packet usually indicates the end of a message, so send an ACK immediately
   // (if the smoother says so).
   if (m_Smoother->needsQuickACK(packet))
   {
       CTimer::rdtsc(m_ullNextACKTime_tk);
   }

   // Update the current largest sequence number that has been received.
   // Or it is a retransmitted packet, remove it from receiver loss list.
   bool was_orderly_sent = true;
   if (CSeqNo::seqcmp(packet.m_iSeqNo, m_iRcvCurrSeqNo) > 0)
   {
      m_iRcvCurrSeqNo = packet.m_iSeqNo; // Latest possible received
   }
   else
   {
      unlose(packet); // was BELATED or RETRANSMITTED packet.
      was_orderly_sent = 0!=  pktrexmitflag;
   }

   // was_orderly_sent means either of:
   // - packet was sent in order (first if branch above)
   // - packet was sent as old, but was a retransmitted packet

   if ( m_bPeerRexmitFlag && was_orderly_sent )
   {
       ++m_iConsecOrderedDelivery;
       if ( m_iConsecOrderedDelivery >= 50 )
       {
           m_iConsecOrderedDelivery = 0;
           if ( m_iReorderTolerance > 0 )
           {
               m_iReorderTolerance--;
               m_iTraceReorderDistance--;
               HLOGF(mglog.Debug,  "ORDERED DELIVERY of 50 packets in a row - decreasing tolerance to %d", m_iReorderTolerance);
           }
       }
   }

   return 0;
}

/// This function is called when a packet has arrived, which was behind the current
/// received sequence - that is, belated or retransmitted. Try to remove the packet
/// from both loss records: the general loss record and the fresh loss record.
///
/// Additionally, check - if supported by the peer - whether the "latecoming" packet
/// has been sent due to retransmission or due to reordering, by checking the rexmit
/// support flag and rexmit flag itself. If this packet was surely ORIGINALLY SENT
/// it means that the current network connection suffers of packet reordering. This
/// way try to introduce a dynamic tolerance by calculating the difference between
/// the current packet reception sequence and this packet's sequence. This value
/// will be set to the tolerance value, which means that later packet retransmission
/// will not be required immediately, but only after receiving N next packets that
/// do not include the lacking packet.
/// The tolerance is not increased infinitely - it's bordered by m_iMaxReorderTolerance.
/// This value can be set in options - SRT_LOSSMAXTTL.
void CUDT::unlose(const CPacket& packet)
{
    CGuard lg(m_RcvLossLock);
    int32_t sequence = packet.m_iSeqNo;
    m_pRcvLossList->remove(sequence);

    // Rest of this code concerns only the "belated lossreport" feature.

    bool has_increased_tolerance = false;
    bool was_reordered = false;

    if ( m_bPeerRexmitFlag )
    {
        // If the peer understands the REXMIT flag, it means that the REXMIT flag is contained
        // in the PH_MSGNO field.

        // The packet is considered coming originally (just possibly out of order), if REXMIT
        // flag is NOT set.
        was_reordered = !packet.getRexmitFlag();
        if ( was_reordered )
        {
            HLOGF(mglog.Debug, "received out-of-band packet seq %d", sequence);

            int seqdiff = abs(CSeqNo::seqcmp(m_iRcvCurrSeqNo, packet.m_iSeqNo));
            m_iTraceReorderDistance = max(seqdiff, m_iTraceReorderDistance);
            if ( seqdiff > m_iReorderTolerance )
            {
                int prev SRT_ATR_UNUSED = m_iReorderTolerance;
                m_iReorderTolerance = min(seqdiff, m_iMaxReorderTolerance);
                HLOGF(mglog.Debug, "Belated by %d seqs - Reorder tolerance %s %d", seqdiff,
                        (prev == m_iReorderTolerance) ? "REMAINS with" : "increased to", m_iReorderTolerance);
                has_increased_tolerance = true; // Yes, even if reorder tolerance is already at maximum - this prevents decreasing tolerance.
            }
        }
        else
        {
            HLOGC(mglog.Debug, log << CONID() << "received reXmitted packet seq=" << sequence);
        }
    }
    else
    {
        HLOGF(mglog.Debug, "received reXmitted or belated packet seq %d (distinction not supported by peer)", sequence);
    }


    int initial_loss_ttl = 0;
    if ( m_bPeerRexmitFlag )
        initial_loss_ttl = m_iReorderTolerance;

    // Don't do anything if "belated loss report" feature is not used.
    // In that case the FreshLoss list isn't being filled in at all, the
    // loss report is sent directly.

    // Note that this condition blocks two things being done in this function:
    // - remove given sequence from the fresh loss record
    //   (in this case it's empty anyway)
    // - decrease current reorder tolerance based on whether packets come in order
    //   (current reorder tolerance is 0 anyway)
    if ( !initial_loss_ttl )
        return;

    size_t i = 0;
    int had_ttl = 0;
    for (i = 0; i < m_FreshLoss.size(); ++i)
    {
        had_ttl = m_FreshLoss[i].ttl;
        switch ( m_FreshLoss[i].revoke(sequence) )
        {
       case CRcvFreshLoss::NONE:
           continue; // Not found. Search again.

       case CRcvFreshLoss::STRIPPED:
           goto breakbreak; // Found and the modification is applied. We're done here.

       case CRcvFreshLoss::DELETE:
           // No more elements. Kill it.
           m_FreshLoss.erase(m_FreshLoss.begin() + i);
           // Every loss is unique. We're done here.
           goto breakbreak;

       case CRcvFreshLoss::SPLIT:
           // Oh, this will be more complicated. This means that it was in between.
           {
               // So create a new element that will hold the upper part of the range,
               // and this one modify to be the lower part of the range.

               // Keep the current end-of-sequence value for the second element
               int32_t next_end = m_FreshLoss[i].seq[1];

               // seq-1 set to the end of this element
               m_FreshLoss[i].seq[1] = CSeqNo::decseq(sequence);
               // seq+1 set to the begin of the next element
               int32_t next_begin = CSeqNo::incseq(sequence);

               // Use position of the NEXT element because insertion happens BEFORE pointed element.
               // Use the same TTL (will stay the same in the other one).
               m_FreshLoss.insert(m_FreshLoss.begin() + i + 1, CRcvFreshLoss(next_begin, next_end, m_FreshLoss[i].ttl));
           }
           goto breakbreak;
       }
    }

    // Could have made the "return" instruction instead of goto, but maybe there will be something
    // to add in future, so keeping that.
breakbreak: ;

    if (i != m_FreshLoss.size())
    {
        HLOGF(mglog.Debug, "sequence %d removed from belated lossreport record", sequence);
    }

    if ( was_reordered )
    {
        m_iConsecOrderedDelivery = 0;
        if ( has_increased_tolerance )
        {
            m_iConsecEarlyDelivery = 0; // reset counter
        }
        else if ( had_ttl > 2 )
        {
            ++m_iConsecEarlyDelivery; // otherwise, and if it arrived quite earlier, increase counter
            HLOGF(mglog.Debug, "... arrived at TTL %d case %d", had_ttl, m_iConsecEarlyDelivery);

            // After 10 consecutive 
            if ( m_iConsecEarlyDelivery >= 10 )
            {
                m_iConsecEarlyDelivery = 0;
                if ( m_iReorderTolerance > 0 )
                {
                    m_iReorderTolerance--;
                    m_iTraceReorderDistance--;
                    HLOGF(mglog.Debug, "... reached %d times - decreasing tolerance to %d", m_iConsecEarlyDelivery, m_iReorderTolerance);
                }
            }

        }
        // If hasn't increased tolerance, but the packet appeared at TTL less than 2, do nothing.
    }

}

void CUDT::unlose(int32_t from, int32_t to)
{
    CGuard lg(m_RcvLossLock);
    m_pRcvLossList->remove(from, to);

    HLOGF(mglog.Debug, "TLPKTDROP seq %d-%d (%d packets)", from, to, CSeqNo::seqoff(from, to));

    // All code below concerns only "belated lossreport" feature.

    int initial_loss_ttl = 0;
    if ( m_bPeerRexmitFlag )
        initial_loss_ttl = m_iReorderTolerance;

    if ( !initial_loss_ttl )
        return;

    // It's highly unlikely that this is waiting to send a belated UMSG_LOSSREPORT,
    // so treat it rather as a sanity check.

    // It's enough to check if the first element of the list starts with a sequence older than 'to'.
    // If not, just do nothing.

    size_t delete_index = 0;
    for (size_t i = 0; i < m_FreshLoss.size(); ++i)
    {
        CRcvFreshLoss::Emod result = m_FreshLoss[i].revoke(from, to);
        switch ( result )
        {
        case CRcvFreshLoss::DELETE:
            delete_index = i+1; // PAST THE END
            continue; // There may be further ranges that are included in this one, so check on.

        case CRcvFreshLoss::NONE:
        case CRcvFreshLoss::STRIPPED:
            break; // THIS BREAKS ONLY 'switch', not 'for'!

        case CRcvFreshLoss::SPLIT: ; // This function never returns it. It's only a compiler shut-up.
        }

        break; // Now this breaks also FOR.
    }

    m_FreshLoss.erase(m_FreshLoss.begin(), m_FreshLoss.begin() + delete_index); // with delete_index == 0 will do nothing
}

// This function, as the name states, should bake a new cookie.
int32_t CUDT::bake(const sockaddr* addr, int32_t current_cookie, int correction)
{
    static unsigned int distractor = 0;
    unsigned int rollover = distractor+10;

    for(;;)
    {
        // SYN cookie
        char clienthost[NI_MAXHOST];
        char clientport[NI_MAXSERV];
        getnameinfo(addr,
                (m_iIPversion == AF_INET) ? sizeof(sockaddr_in) : sizeof(sockaddr_in6),
                clienthost, sizeof(clienthost), clientport, sizeof(clientport),
                NI_NUMERICHOST|NI_NUMERICSERV);
        int64_t timestamp = ((CTimer::getTime() - m_StartTime) / 60000000) + distractor - correction; // secret changes every one minute
        stringstream cookiestr;
        cookiestr << clienthost << ":" << clientport << ":" << timestamp;
        union
        {
            unsigned char cookie[16];
            int32_t cookie_val;
        };
        CMD5::compute(cookiestr.str().c_str(), cookie);

        if ( cookie_val != current_cookie )
            return cookie_val;

        ++distractor;

        // This is just to make the loop formally breakable,
        // but this is virtually impossible to happen.
        if ( distractor == rollover )
            return cookie_val;
    }
}

// XXX This is quite a mystery, why this function has a return value
// and what the purpose for it was. There's just one call of this
// function in the whole code and in that call the return value is
// ignored. Actually this call happens in the CRcvQueue::worker thread,
// where it makes a response for incoming UDP packet that might be
// a connection request. Should any error occur in this process, there
// is no way to "report error" that happened here. Basing on that
// these values in original UDT code were quite like the values
// for m_iReqType, they have been changed to URQ_* symbols, which
// may mean that the intent for the return value was to send this
// value back as a control packet back to the connector.
//
// This function is run when the CRcvQueue object is reading packets
// from the multiplexer (@c CRcvQueue::worker_RetrieveUnit) and the
// target socket ID is 0.
//
// XXX Make this function return EConnectStatus enum type (extend if needed),
// and this will be directly passed to the caller.
int CUDT::processConnectRequest(const sockaddr* addr, CPacket& packet)
{
    // XXX ASSUMPTIONS:
    // [[using assert(packet.m_iID == 0)]]

   HLOGC(mglog.Debug, log << "processConnectRequest: received a connection request");

   if (m_bClosing)
   {
       HLOGC(mglog.Debug, log << "processConnectRequest: ... NOT. Rejecting because closing.");
       return int(URQ_ERROR_REJECT);
   }

   /*
   * Closing a listening socket only set bBroken
   * If a connect packet is received while closing it gets through
   * processing and crashes later.
   */
   if (m_bBroken)
   {
      HLOGC(mglog.Debug, log << "processConnectRequest: ... NOT. Rejecting because broken.");
      return int(URQ_ERROR_REJECT);
   }
   size_t exp_len = CHandShake::m_iContentSize; // When CHandShake::m_iContentSize is used in log, the file fails to link!

   // NOTE!!! Old version of SRT code checks if the size of the HS packet
   // is EQUAL to the above CHandShake::m_iContentSize.

   // Changed to < exp_len because we actually need that the packet
   // be at least of a size for handshake, although it may contain
   // more data, depending on what's inside.
   if (packet.getLength() < exp_len)
   {
      HLOGC(mglog.Debug, log << "processConnectRequest: ... NOT. Wrong size: " << packet.getLength() << " (expected: " << exp_len << ")");
      return int(URQ_ERROR_INVALID);
   }

   // Dunno why the original UDT4 code only MUCH LATER was checking if the packet was UMSG_HANDSHAKE.
   // It doesn't seem to make sense to deserialize it into the handshake structure if we are not
   // sure that the packet contains the handshake at all!
   if ( !packet.isControl(UMSG_HANDSHAKE) )
   {
       LOGC(mglog.Error, log << "processConnectRequest: the packet received as handshake is not a handshake message");
       return int(URQ_ERROR_INVALID);
   }

   CHandShake hs;
   hs.load_from(packet.m_pcData, packet.getLength());

   int32_t cookie_val = bake(addr);

   HLOGC(mglog.Debug, log << "processConnectRequest: new cookie: " << hex << cookie_val);

   // REQUEST:INDUCTION.
   // Set a cookie, a target ID, and send back the same as
   // RESPONSE:INDUCTION.
   if (hs.m_iReqType == URQ_INDUCTION)
   {
       HLOGC(mglog.Debug, log << "processConnectRequest: received type=induction, sending back with cookie+socket");

       // XXX That looks weird - the calculated md5 sum out of the given host/port/timestamp
       // is 16 bytes long, but CHandShake::m_iCookie has 4 bytes. This then effectively copies
       // only the first 4 bytes. Moreover, it's dangerous on some platforms because the char
       // array need not be aligned to int32_t - changed to union in a hope that using int32_t
       // inside a union will enforce whole union to be aligned to int32_t.
      hs.m_iCookie = cookie_val;
      packet.m_iID = hs.m_iID;

      // Ok, now's the time. The listener sets here the version 5 handshake,
      // even though the request was 4. This is because the old client would
      // simply return THE SAME version, not even looking into it, giving the
      // listener false impression as if it supported version 5.
      //
      // If the caller was really HSv4, it will simply ignore the version 5 in INDUCTION;
      // it will respond with CONCLUSION, but with its own set version, which is version 4.
      //
      // If the caller was really HSv5, it will RECOGNIZE this version 5 in INDUCTION, so
      // it will respond with version 5 when sending CONCLUSION.

      hs.m_iVersion = HS_VERSION_SRT1;

      // Additionally, set this field to a MAGIC value. This field isn't used during INDUCTION
      // by HSv4 client, HSv5 client can use it to additionally verify that this is a HSv5 listener.
      // In this field we also advertise the PBKEYLEN value. When 0, it's considered not advertised.
      hs.m_iType = SrtHSRequest::wrapFlags(true /*put SRT_MAGIC_CODE in HSFLAGS*/, m_iSndCryptoKeyLen);
      bool whether SRT_ATR_UNUSED = m_iSndCryptoKeyLen != 0;
      HLOGC(mglog.Debug, log << "processConnectRequest: " << (whether ? "" : "NOT ") << " Advertising PBKEYLEN - value = " << m_iSndCryptoKeyLen);

      size_t size = packet.getLength();
      hs.store_to(packet.m_pcData, Ref(size));
      packet.m_iTimeStamp = int(CTimer::getTime() - m_StartTime);
      m_pSndQueue->sendto(addr, packet);
      return URQ_INDUCTION;
   }

   // Otherwise this should be REQUEST:CONCLUSION.
   // Should then come with the correct cookie that was
   // set in the above INDUCTION, in the HS_VERSION_SRT1
   // should also contain extra data.

   HLOGC(mglog.Debug, log << "processConnectRequest: received type=" << RequestTypeStr(hs.m_iReqType) << " - checking cookie...");
   if (hs.m_iCookie != cookie_val)
   {
       cookie_val = bake(addr, cookie_val, -1); // SHOULD generate an earlier, distracted cookie

       if (hs.m_iCookie != cookie_val)
       {
           HLOGC(mglog.Debug, log << "processConnectRequest: ...wrong cookie " << hex << cookie_val << ". Ignoring.");
           return int(URQ_CONCLUSION); // Don't look at me, I just change integers to symbols!
       }

       HLOGC(mglog.Debug, log << "processConnectRequest: ... correct (FIXED) cookie. Proceeding.");
   }
   else
   {
       HLOGC(mglog.Debug, log << "processConnectRequest: ... correct (ORIGINAL) cookie. Proceeding.");
   }

   int32_t id = hs.m_iID;

   // HANDSHAKE: The old client sees the version that does not match HS_VERSION_UDT4 (5).
   // In this case it will respond with URQ_ERROR_REJECT. Rest of the data are the same
   // as in the handshake request. When this message is received, the connector side should
   // switch itself to the version number HS_VERSION_UDT4 and continue the old way (that is,
   // continue sending URQ_INDUCTION, but this time with HS_VERSION_UDT4).

   bool accepted_hs = true;

   if (hs.m_iVersion == HS_VERSION_SRT1)
   {
       // No further check required.
       // The m_iType contains handshake extension flags.
   }
   else if (hs.m_iVersion == HS_VERSION_UDT4)
   {
       // In UDT, and so in older SRT version, the hs.m_iType field should contain
       // the socket type, although SRT only allowed this field to be UDT_DGRAM.
       // Older SRT version contained that value in a field, but now that this can
       // only contain UDT_DGRAM the field itself has been abandoned.
       // For the sake of any old client that reports version 4 handshake, interpret
       // this hs.m_iType field as a socket type and check if it's UDT_DGRAM.

       // Note that in HSv5 hs.m_iType contains extension flags.
       if (hs.m_iType != UDT_DGRAM)
           accepted_hs = false;
   }
   else
   {
       // Unsupported version
       // (NOTE: This includes "version=0" which is a rejection flag).
       accepted_hs = false;
   }

   if (!accepted_hs)
   {
       HLOGC(mglog.Debug, log << "processConnectRequest: version/type mismatch. Sending URQ_ERROR_REJECT.");
       // mismatch, reject the request
       hs.m_iReqType = URQ_ERROR_REJECT;
       size_t size = CHandShake::m_iContentSize;
       hs.store_to(packet.m_pcData, Ref(size));
       packet.m_iID = id;
       packet.m_iTimeStamp = int(CTimer::getTime() - m_StartTime);
       m_pSndQueue->sendto(addr, packet);
   }
   else
   {
       int result = s_UDTUnited.newConnection(m_SocketID, addr, &hs, packet);
       // --->
       //        (global.) CUDTUnited::updateListenerMux
       //        (new Socket.) CUDT::acceptAndRespond
       if (result == -1)
       {
           hs.m_iReqType = URQ_ERROR_REJECT;
           LOGF(mglog.Error, "UU:newConnection: rsp(REJECT): %d", URQ_ERROR_REJECT);
       }

       // CONFUSION WARNING!
       //
       // The newConnection() will call acceptAndRespond() if the processing
       // was successful - IN WHICH CASE THIS PROCEDURE SHOULD DO NOTHING.
       // Ok, almost nothing - see update_events below.
       //
       // If newConnection() failed, acceptAndRespond() will not be called.
       // Ok, more precisely, the thing that acceptAndRespond() is expected to do
       // will not be done (this includes sending any response to the peer).
       //
       // Now read CAREFULLY. The newConnection() will return:
       //
       // - -1: The connection processing failed due to errors like:
       //       - memory alloation error
       //       - listen backlog exceeded
       //       - any error propagated from CUDT::open and CUDT::acceptAndRespond
       // - 0: The connection already exists
       // - 1: Connection accepted.
       //
       // So, update_events is called only if the connection is established.
       // Both 0 (repeated) and -1 (error) require that a response be sent.
       // The CPacket object that has arrived as a connection request is here
       // reused for the connection rejection response (see URQ_ERROR_REJECT set
       // as m_iReqType).

       // send back a response if connection failed or connection already existed
       // new connection response should be sent in acceptAndRespond()
       if (result != 1)
       {
           HLOGC(mglog.Debug, log << CONID() << "processConnectRequest: sending ABNORMAL handshake info req=" << RequestTypeStr(hs.m_iReqType));
           size_t size = CHandShake::m_iContentSize;
           hs.store_to(packet.m_pcData, Ref(size));
           packet.m_iID = id;
           packet.m_iTimeStamp = int(CTimer::getTime() - m_StartTime);
           m_pSndQueue->sendto(addr, packet);
       }
       else
       {
           // a new connection has been created, enable epoll for write
           s_UDTUnited.m_EPoll.update_events(m_SocketID, m_sPollID, UDT_EPOLL_OUT, true);
       }
   }
   LOGC(mglog.Note, log << "listen ret: " << hs.m_iReqType << " - " << RequestTypeStr(hs.m_iReqType));

   return hs.m_iReqType;
}

void CUDT::addLossRecord(std::vector<int32_t>& lr, int32_t lo, int32_t hi)
{
    if ( lo == hi )
        lr.push_back(lo);
    else
    {
        lr.push_back(lo | LOSSDATA_SEQNO_RANGE_FIRST);
        lr.push_back(hi);
    }
}

void CUDT::checkTimers()
{
    // update CC parameters
    updateCC(TEV_CHECKTIMER, TEV_CHT_INIT);
    //uint64_t minint = (uint64_t)(m_ullCPUFrequency * m_pSndTimeWindow->getMinPktSndInt() * 0.9);
    //if (m_ullInterval_tk < minint)
    //   m_ullInterval_tk = minint;
    // NOTE: This commented-out ^^^ code was commented out in original UDT. Leaving for historical reasons

    uint64_t currtime_tk;
    CTimer::rdtsc(currtime_tk);

    // This is a very heavy log, unblock only for temporary debugging!
#if 0
    HLOGC(mglog.Debug, log << CONID() << "checkTimers: nextacktime=" << logging::FormatTime(m_ullNextACKTime_tk)
        << " AckInterval=" << m_iACKInterval
        << " pkt-count=" << m_iPktCount << " liteack-count=" << m_iLightACKCount);
#endif

    if (currtime_tk > m_ullNextACKTime_tk  // ACK time has come
            // OR the number of sent packets since last ACK has reached
            // the smoother-defined value of ACK Interval
            // (note that none of the builtin smoothers defines ACK Interval)
            || (m_Smoother->ACKInterval() > 0 && m_iPktCount >= m_Smoother->ACKInterval()))
    {
        // ACK timer expired or ACK interval is reached

        sendCtrl(UMSG_ACK);
        CTimer::rdtsc(currtime_tk);

        int ack_interval_tk = m_Smoother->ACKPeriod() > 0 ? m_Smoother->ACKPeriod() * m_ullCPUFrequency : m_ullACKInt_tk;
        m_ullNextACKTime_tk = currtime_tk + ack_interval_tk;

        m_iPktCount = 0;
        m_iLightACKCount = 1;
    }
    // Or the transfer rate is so high that the number of packets
    // have reached the value of SelfClockInterval * LightACKCount before
    // the time has come according to m_ullNextACKTime_tk. In this case a "lite ACK"
    // is sent, which doesn't contain statistical data and nothing more
    // than just the ACK number. The "fat ACK" packets will be still sent
    // normally according to the timely rules.
    else if (m_iPktCount >= SELF_CLOCK_INTERVAL * m_iLightACKCount)
    {
        //send a "light" ACK
        sendCtrl(UMSG_ACK, NULL, NULL, SEND_LITE_ACK);
        ++ m_iLightACKCount;
    }


    if (m_bRcvNakReport)
    {
        /*
         * Enable NAK reports for SRT.
         * Retransmission based on timeout is bandwidth consuming,
         * not knowing what to retransmit when the only NAK sent by receiver is lost,
         * all packets past last ACK are retransmitted (rexmitMethod() == SRM_FASTREXMIT).
         */
        if ((currtime_tk > m_ullNextNAKTime_tk) && (m_pRcvLossList->getLossLength() > 0))
        {
            // NAK timer expired, and there is loss to be reported.
            sendCtrl(UMSG_LOSSREPORT);

            CTimer::rdtsc(currtime_tk);
            m_ullNextNAKTime_tk = currtime_tk + m_ullNAKInt_tk;
        }
    } // ELSE {
    // we are not sending back repeated NAK anymore and rely on the sender's EXP for retransmission
    //if ((m_pRcvLossList->getLossLength() > 0) && (currtime_tk > m_ullNextNAKTime_tk))
    //{
    //   // NAK timer expired, and there is loss to be reported.
    //   sendCtrl(UMSG_LOSSREPORT);
    //
    //   CTimer::rdtsc(currtime_tk);
    //   m_ullNextNAKTime_tk = currtime_tk + m_ullNAKInt_tk;
    //}
    //}

    // In UDT the m_bUserDefinedRTO and m_iRTO were in CCC class.
    // There's nothing in the original code that alters these values.

    uint64_t next_exp_time_tk;
    if (m_Smoother->RTO())
    {
        next_exp_time_tk = m_ullLastRspTime_tk + m_Smoother->RTO() * m_ullCPUFrequency;
    }
    else
    {
        uint64_t exp_int_tk = (m_iEXPCount * (m_iRTT + 4 * m_iRTTVar) + COMM_SYN_INTERVAL_US) * m_ullCPUFrequency;
        if (exp_int_tk < m_iEXPCount * m_ullMinExpInt_tk)
            exp_int_tk = m_iEXPCount * m_ullMinExpInt_tk;
        next_exp_time_tk = m_ullLastRspTime_tk + exp_int_tk;
    }

    if (currtime_tk > next_exp_time_tk)
    {
        // Haven't received any information from the peer, is it dead?!
        // timeout: at least 16 expirations and must be greater than 5 seconds
        if ((m_iEXPCount > COMM_RESPONSE_MAX_EXP)
                && (currtime_tk - m_ullLastRspTime_tk > COMM_RESPONSE_TIMEOUT_US * m_ullCPUFrequency))
        {
            //
            // Connection is broken.
            // UDT does not signal any information about this instead of to stop quietly.
            // Application will detect this when it calls any UDT methods next time.
            //
            HLOGC(mglog.Debug, log << "CONNECTION EXPIRED after " << ((currtime_tk - m_ullLastRspTime_tk)/m_ullCPUFrequency) << "ms");
            m_bClosing = true;
            m_bBroken = true;
            m_iBrokenCounter = 30;

            // update snd U list to remove this socket
            m_pSndQueue->m_pSndUList->update(this, CSndUList::DO_RESCHEDULE);

            releaseSynch();

            // app can call any UDT API to learn the connection_broken error
            s_UDTUnited.m_EPoll.update_events(m_SocketID, m_sPollID, UDT_EPOLL_IN | UDT_EPOLL_OUT | UDT_EPOLL_ERR, true);

            CTimer::triggerEvent();

            return;
        }

        HLOGC(mglog.Debug, log << "EXP TIMER: count=" << m_iEXPCount << "/" << (+COMM_RESPONSE_MAX_EXP)
            << " elapsed=" << ((currtime_tk - m_ullLastRspTime_tk)*m_ullCPUFrequency) << "/" << (+COMM_RESPONSE_TIMEOUT_US) << "us");

        /* 
         * This part is only used with FileSmoother. This retransmits
         * unacknowledged packet only when nothing in the loss list.
         * This does not work well for real-time data that is delayed too much.
         * For LiveSmoother, see the case of SRM_FASTREXMIT later in function.
         */
        if (m_Smoother->rexmitMethod() == Smoother::SRM_LATEREXMIT)
        {
            // sender: Insert all the packets sent after last received acknowledgement into the sender loss list.
            // recver: Send out a keep-alive packet
            if (m_pSndBuffer->getCurrBufSize() > 0)
            {
                // protect packet retransmission
                CGuard::enterCS(m_AckLock);

                // LATEREXMIT works only under the following conditions:
                // - the "ACK window" is nonempty (there are some packets sent, but not ACK-ed)
                // - the sender loss list is empty (the receiver didn't send any LOSSREPORT, or LOSSREPORT was lost on track)
                // Otherwise the rexmit will be done EXCLUSIVELY basing on the received LOSSREPORTs.
                if ((CSeqNo::incseq(m_iSndCurrSeqNo) != m_iSndLastAck) && (m_pSndLossList->getLossLength() == 0))
                {
                    // resend all unacknowledged packets on timeout, but only if there is no packet in the loss list
                    int32_t csn = m_iSndCurrSeqNo;
                    int num = m_pSndLossList->insert(m_iSndLastAck, csn);
                    if (num > 0) {
                        m_iTraceSndLoss += 1; // num;
                        m_iSndLossTotal += 1; // num;

                        HLOGC(mglog.Debug, log << CONID() << "ENFORCED LATEREXMIT by ACK-TMOUT (scheduling): " << CSeqNo::incseq(m_iSndLastAck) << "-" << csn
                            << " (" << CSeqNo::seqcmp(csn, m_iSndLastAck) << " packets)");
                    }
                }
                // protect packet retransmission
                CGuard::leaveCS(m_AckLock);

                checkSndTimers(DONT_REGEN_KM);
                updateCC(TEV_CHECKTIMER, TEV_CHT_REXMIT);

                // immediately restart transmission
                m_pSndQueue->m_pSndUList->update(this, CSndUList::DO_RESCHEDULE);
            }
            else
            {
                // (fix keepalive)
                // XXX (the fix was for Live transmission; this is used in file transmission. Restore?)
                //sendCtrl(UMSG_KEEPALIVE);
            }
        }
        ++ m_iEXPCount;

        /*
         * (keepalive fix)
         * duB:
         * It seems there is confusion of the direction of the Response here.
         * LastRspTime is supposed to be when receiving (data/ctrl) from peer
         * as shown in processCtrl and processData,
         * Here we set because we sent something?
         *
         * Disabling this code that prevent quick reconnection when peer disappear
         */
        // Reset last response time since we just sent a heart-beat.
        // (fixed) m_ullLastRspTime_tk = currtime_tk;

    }
    // sender: Insert some packets sent after last received acknowledgement into the sender loss list.
    //         This handles retransmission on timeout for lost NAK for peer sending only one NAK when loss detected.
    //         Not required if peer send Periodic NAK Reports.
    if (m_Smoother->rexmitMethod() == Smoother::SRM_FASTREXMIT
            // XXX Still, if neither FASTREXMIT nor LATEREXMIT part is executed, then
            // there's no "blind rexmit" done at all. The only other rexmit method
            // than LOSSREPORT-based is then NAKREPORT (the receiver sends LOSSREPORT
            // again after it didn't get a "response" for the previous one). MIND that
            // probably some method of "blind rexmit" MUST BE DONE, when TLPKTDROP is off.
            &&  !m_bPeerNakReport
            &&  m_pSndBuffer->getCurrBufSize() > 0)
    {
        uint64_t exp_int = (m_iReXmitCount * (m_iRTT + 4 * m_iRTTVar + 2 * COMM_SYN_INTERVAL_US) + COMM_SYN_INTERVAL_US) * m_ullCPUFrequency;

        if (currtime_tk > (m_ullLastRspAckTime_tk + exp_int))
        {
            // protect packet retransmission
            CGuard::enterCS(m_AckLock);
            if ((CSeqNo::seqoff(m_iSndLastAck, CSeqNo::incseq(m_iSndCurrSeqNo)) > 0))
            {
                // resend all unacknowledged packets on timeout
                int32_t csn = m_iSndCurrSeqNo;
                int num = m_pSndLossList->insert(m_iSndLastAck, csn);
                HLOGC(mglog.Debug, log << CONID() << "ENFORCED FASTREXMIT by ACK-TMOUT PREPARED: " << m_iSndLastAck << "-" << csn
                    << " (" << CSeqNo::seqcmp(csn, m_iSndLastAck) << " packets)");

                HLOGF(mglog.Debug,  "timeout lost: pkts=%d rtt+4*var=%d cnt=%d diff=%llu", num,
                        m_iRTT + 4 * m_iRTTVar, m_iReXmitCount, (unsigned long long)(currtime_tk - (m_ullLastRspAckTime_tk + exp_int)));
                if (num > 0) {
                    m_iTraceSndLoss += 1; // num;
                    m_iSndLossTotal += 1; // num;
                }
            }
            // protect packet retransmission
            CGuard::leaveCS(m_AckLock);

            ++m_iReXmitCount;

            checkSndTimers(DONT_REGEN_KM);
            updateCC(TEV_CHECKTIMER, TEV_CHT_FASTREXMIT);

            // immediately restart transmission
            m_pSndQueue->m_pSndUList->update(this, CSndUList::DO_RESCHEDULE);
        }
    }

    //   uint64_t exp_int = (m_iRTT + 4 * m_iRTTVar + COMM_SYN_INTERVAL_US) * m_ullCPUFrequency;
    if (currtime_tk > m_ullLastSndTime_tk + (COMM_KEEPALIVE_PERIOD_US * m_ullCPUFrequency))
    {
        sendCtrl(UMSG_KEEPALIVE);
        HLOGP(mglog.Debug, "KEEPALIVE");
    }
}

void CUDT::addEPoll(const int eid)
{
   CGuard::enterCS(s_UDTUnited.m_EPoll.m_EPollLock);
   m_sPollID.insert(eid);
   CGuard::leaveCS(s_UDTUnited.m_EPoll.m_EPollLock);

   if (!stillConnected())
       return;

   CGuard::enterCS(m_RecvLock);
   if (m_pRcvBuffer->isRcvDataReady())
   {
      s_UDTUnited.m_EPoll.update_events(m_SocketID, m_sPollID, UDT_EPOLL_IN, true);
   }
   CGuard::leaveCS(m_RecvLock);

   if (m_iSndBufSize > m_pSndBuffer->getCurrBufSize())
   {
      s_UDTUnited.m_EPoll.update_events(m_SocketID, m_sPollID, UDT_EPOLL_OUT, true);
   }
}

void CUDT::removeEPoll(const int eid)
{
   // clear IO events notifications;
   // since this happens after the epoll ID has been removed, they cannot be set again
   set<int> remove;
   remove.insert(eid);
   s_UDTUnited.m_EPoll.update_events(m_SocketID, remove, UDT_EPOLL_IN | UDT_EPOLL_OUT, false);

   CGuard::enterCS(s_UDTUnited.m_EPoll.m_EPollLock);
   m_sPollID.erase(eid);
   CGuard::leaveCS(s_UDTUnited.m_EPoll.m_EPollLock);
}

void CUDT::ConnectSignal(ETransmissionEvent evt, EventSlot sl)
{
    if (evt >= TEV__SIZE)
        return; // sanity check

    m_Slots[evt].push_back(sl);
}

void CUDT::DisconnectSignal(ETransmissionEvent evt)
{
    if (evt >= TEV__SIZE)
        return; // sanity check

    m_Slots[evt].clear();
}

void CUDT::EmitSignal(ETransmissionEvent tev, EventVariant var)
{
    for (std::vector<EventSlot>::iterator i = m_Slots[tev].begin();
            i != m_Slots[tev].end(); ++i)
    {
        i->emit(tev, var);
    }
}

int CUDT::getsndbuffer(SRTSOCKET u, size_t* blocks, size_t* bytes)
{
    CUDTSocket* s = s_UDTUnited.locate(u);
    if (!s || !s->m_pUDT)
        return -1;

    CSndBuffer* b = s->m_pUDT->m_pSndBuffer;

    if (!b)
        return -1;

    int bytecount, timespan;
    int count = b->getCurrBufSize(Ref(bytecount), Ref(timespan));

    if (blocks)
        *blocks = count;

    if (bytes)
        *bytes = bytecount;

    return std::abs(timespan);
}<|MERGE_RESOLUTION|>--- conflicted
+++ resolved
@@ -196,12 +196,9 @@
     m_bTsbPd = false;
     m_bPeerTLPktDrop = false;
 
-<<<<<<< HEAD
     m_bOPT_UseFastDriftTracer = false;
-=======
     m_uKmRefreshRatePkt = 0;
     m_uKmPreAnnouncePkt = 0;
->>>>>>> 64184c37
 
     // Initilize mutex and condition variables
     initSynch();
@@ -780,13 +777,14 @@
       }
       break;
 
-<<<<<<< HEAD
+
    case SRTO_FASTDRIFT:
       if (m_bConnected)
           throw CUDTException(MJ_NOTSUP, MN_ISCONNECTED, 0);
 
       m_bOPT_UseFastDriftTracer = bool_int_value(optval, optlen);
-=======
+      break;
+
    case SRTO_KMREFRESHRATE:
       if (m_bConnected)
           throw CUDTException(MJ_NOTSUP, MN_ISCONNECTED, 0);
@@ -818,7 +816,6 @@
 
           m_uKmPreAnnouncePkt = val;
       }
->>>>>>> 64184c37
       break;
 
     default:
@@ -7386,12 +7383,8 @@
           HLOGC(dlog.Debug, log << "crypter: data not encrypted, returning as plain");
       }
 
-<<<<<<< HEAD
       // END OF CRITSEC: m_AckLock
-   }  /* End of offsetcg */
-=======
    }  /* End of recvbuf_acklock*/
->>>>>>> 64184c37
 
    if (m_bClosing) {
       /*
