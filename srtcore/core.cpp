--- conflicted
+++ resolved
@@ -6625,11 +6625,7 @@
 
     perf->mbpsBandwidth = Bps2Mbps(availbw * (m_iMaxSRTPayloadSize + pktHdrSize));
 
-<<<<<<< HEAD
-    if (maybeEnterCS(m_ConnectionLock))
-=======
     if (tryEnterCS(m_ConnectionLock))
->>>>>>> cbbc2d78
     {
         if (m_pSndBuffer)
         {
@@ -6925,11 +6921,7 @@
     // were signed off for extraction.
     if (acksize > 0)
     {
-<<<<<<< HEAD
-        int distance = m_pRcvBuffer->ackData(acksize);
-=======
         const int distance = m_pRcvBuffer->ackData(acksize);
->>>>>>> cbbc2d78
 
         // Signal threads waiting in CTimer::waitForEvent(),
         // which are select(), selectEx() and epoll_wait().
@@ -6939,11 +6931,7 @@
     }
 
     // If nothing was confirmed, then use the current buffer span
-<<<<<<< HEAD
-    int distance = m_pRcvBuffer->getRcvDataSize();
-=======
     const int distance = m_pRcvBuffer->getRcvDataSize();
->>>>>>> cbbc2d78
     if (distance > 0)
         return CSeqNo::decseq(ack, distance);
     return ack;
@@ -8258,13 +8246,6 @@
     }
 
     w_packet.m_iID = m_PeerID;
-<<<<<<< HEAD
-
-   // Redundant. This is now properly set in both rexmit and normal
-   // cases just after setting the m_pcData field.
-   //w_packet.setLength(payload);
-=======
->>>>>>> cbbc2d78
 
     /* Encrypt if 1st time this packet is sent and crypto is enabled */
     if (kflg)
@@ -9522,11 +9503,7 @@
     }
 }
 
-<<<<<<< HEAD
-void CUDT::checkACKTimer(const steady_clock::time_point &currtime, char debug_decision[10])
-=======
 int CUDT::checkACKTimer(const steady_clock::time_point &currtime)
->>>>>>> cbbc2d78
 {
     int because_decision = BECAUSE_NO_REASON;
     if (currtime > m_tsNextACKTime  // ACK time has come
@@ -9545,11 +9522,7 @@
 
         m_iPktCount      = 0;
         m_iLightACKCount = 1;
-<<<<<<< HEAD
-        strcpy(debug_decision, "ACK ");
-=======
         because_decision = BECAUSE_ACK;
->>>>>>> cbbc2d78
     }
 
     // Or the transfer rate is so high that the number of packets
@@ -9563,21 +9536,13 @@
         // send a "light" ACK
         sendCtrl(UMSG_ACK, NULL, NULL, SEND_LITE_ACK);
         ++m_iLightACKCount;
-<<<<<<< HEAD
-        strcpy(debug_decision, "LITE-ACK ");
-=======
         because_decision = BECAUSE_LITEACK;
->>>>>>> cbbc2d78
     }
 
     return because_decision;
 }
 
-<<<<<<< HEAD
-void CUDT::checkNAKTimer(const steady_clock::time_point& currtime, char debug_decision[10])
-=======
 int CUDT::checkNAKTimer(const steady_clock::time_point& currtime)
->>>>>>> cbbc2d78
 {
     // XXX The problem with working NAKREPORT with SRT_ARQ_ONREQ
     // is not that it would be inappropriate, but because it's not
@@ -9609,24 +9574,13 @@
             return BECAUSE_NO_REASON; // wait for next NAK time
 
         sendCtrl(UMSG_LOSSREPORT);
-<<<<<<< HEAD
-        strcpy(debug_decision, "NAKREPORT");
-=======
         debug_decision = BECAUSE_NAKREPORT;
->>>>>>> cbbc2d78
     }
 
     m_tsNextNAKTime = currtime + m_tdNAKInterval;
     return debug_decision;
 }
 
-<<<<<<< HEAD
-bool CUDT::checkExpTimer(const steady_clock::time_point& currtime, const char* debug_decision ATR_UNUSED)
-{
-    // VERY HEAVY LOGGING
-#if ENABLE_HEAVY_LOGGING & 1
-    string decision = *debug_decision ? debug_decision : "NOTHING";
-=======
 bool CUDT::checkExpTimer(const steady_clock::time_point& currtime, int check_reason ATR_UNUSED)
 {
     // VERY HEAVY LOGGING
@@ -9650,7 +9604,6 @@
         }
         decision = decd.str();
     }
->>>>>>> cbbc2d78
     HLOGC(mglog.Debug, log << CONID() << "checkTimer: ACTIVITIES PERFORMED: " << decision);
 #endif
 
@@ -9819,25 +9772,11 @@
         << " pkt-count=" << m_iPktCount << " liteack-count=" << m_iLightACKCount);
 #endif
 
-    char debug_decision[25] = "";
-    char* pdd = debug_decision;
-
     // Check if it is time to send ACK
-<<<<<<< HEAD
-    checkACKTimer(currtime, pdd);
-#if ENABLE_HEAVY_LOGGING
-    if (*pdd)
-        pdd += strlen(pdd);
-#endif
-
-    // Check if it is time to send a loss report
-    checkNAKTimer(currtime, pdd);
-=======
     int debug_decision = checkACKTimer(currtime);
 
     // Check if it is time to send a loss report
     debug_decision |= checkNAKTimer(currtime);
->>>>>>> cbbc2d78
 
     // Check if the connection is expired
     if (checkExpTimer(currtime, debug_decision))
