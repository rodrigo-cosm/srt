/*
 * SRT - Secure, Reliable, Transport
 * Copyright (c) 2018 Haivision Systems Inc.
 * 
 * This Source Code Form is subject to the terms of the Mozilla Public
 * License, v. 2.0. If a copy of the MPL was not distributed with this
 * file, You can obtain one at http://mozilla.org/MPL/2.0/.
 * 
 */

/*****************************************************************************
Copyright (c) 2001 - 2011, The Board of Trustees of the University of Illinois.
All rights reserved.

Redistribution and use in source and binary forms, with or without
modification, are permitted provided that the following conditions are
met:

* Redistributions of source code must retain the above
  copyright notice, this list of conditions and the
  following disclaimer.

* Redistributions in binary form must reproduce the
  above copyright notice, this list of conditions
  and the following disclaimer in the documentation
  and/or other materials provided with the distribution.

* Neither the name of the University of Illinois
  nor the names of its contributors may be used to
  endorse or promote products derived from this
  software without specific prior written permission.

THIS SOFTWARE IS PROVIDED BY THE COPYRIGHT HOLDERS AND CONTRIBUTORS "AS
IS" AND ANY EXPRESS OR IMPLIED WARRANTIES, INCLUDING, BUT NOT LIMITED TO,
THE IMPLIED WARRANTIES OF MERCHANTABILITY AND FITNESS FOR A PARTICULAR
PURPOSE ARE DISCLAIMED. IN NO EVENT SHALL THE COPYRIGHT OWNER OR
CONTRIBUTORS BE LIABLE FOR ANY DIRECT, INDIRECT, INCIDENTAL, SPECIAL,
EXEMPLARY, OR CONSEQUENTIAL DAMAGES (INCLUDING, BUT NOT LIMITED TO,
PROCUREMENT OF SUBSTITUTE GOODS OR SERVICES; LOSS OF USE, DATA, OR
PROFITS; OR BUSINESS INTERRUPTION) HOWEVER CAUSED AND ON ANY THEORY OF
LIABILITY, WHETHER IN CONTRACT, STRICT LIABILITY, OR TORT (INCLUDING
NEGLIGENCE OR OTHERWISE) ARISING IN ANY WAY OUT OF THE USE OF THIS
SOFTWARE, EVEN IF ADVISED OF THE POSSIBILITY OF SUCH DAMAGE.
*****************************************************************************/

/*****************************************************************************
written by
   Yunhong Gu, last updated 02/28/2012
modified by
   Haivision Systems Inc.
*****************************************************************************/

#include "platform_sys.h"


// For crash-asserts
#if ENABLE_THREAD_LOGGING
#include <stdexcept>
#endif

#include <cmath>
#include <sstream>
#include "srt.h"
#include "queue.h"
#include "core.h"
#include "logging.h"
#include "crypto.h"
#include "logging_api.h" // Required due to containing extern srt_logger_config

// Again, just in case when some "smart guy" provided such a global macro
#ifdef min
#undef min
#endif
#ifdef max
#undef max
#endif

using namespace std;

namespace srt_logging
{

struct AllFaOn
{
    LogConfig::fa_bitset_t allfa;

    AllFaOn()
    {
//        allfa.set(SRT_LOGFA_BSTATS, true);
        allfa.set(SRT_LOGFA_CONTROL, true);
        allfa.set(SRT_LOGFA_DATA, true);
        allfa.set(SRT_LOGFA_TSBPD, true);
        allfa.set(SRT_LOGFA_REXMIT, true);
#if ENABLE_HAICRYPT_LOGGING
        allfa.set(SRT_LOGFA_HAICRYPT, true);
#endif
    }
} logger_fa_all;

}

// We need it outside the namespace to preserve the global name.
// It's a part of "hidden API" (used by applications)
SRT_API srt_logging::LogConfig srt_logger_config (srt_logging::logger_fa_all.allfa);

namespace srt_logging
{

Logger glog(SRT_LOGFA_GENERAL, srt_logger_config, "SRT.g");
// Unused. If not found useful, maybe reuse for another FA.
//Logger blog(SRT_LOGFA_BSTATS, srt_logger_config, "SRT.b");
Logger mglog(SRT_LOGFA_CONTROL, srt_logger_config, "SRT.c");
Logger dlog(SRT_LOGFA_DATA, srt_logger_config, "SRT.d");
Logger tslog(SRT_LOGFA_TSBPD, srt_logger_config, "SRT.t");
Logger rxlog(SRT_LOGFA_REXMIT, srt_logger_config, "SRT.r");

}

using namespace srt_logging;

CUDTUnited CUDT::s_UDTUnited;

const SRTSOCKET UDT::INVALID_SOCK = CUDT::INVALID_SOCK;
const int UDT::ERROR = CUDT::ERROR;

// SRT Version constants
#define SRT_VERSION_UNK     0
#define SRT_VERSION_MAJ1    0x010000            /* Version 1 major */


#define SRT_VERSION_MAJ(v) (0xFF0000 & (v))     /* Major number ensuring backward compatibility */
#define SRT_VERSION_MIN(v) (0x00FF00 & (v))
#define SRT_VERSION_PCH(v) (0x0000FF & (v))

// NOTE: HAISRT_VERSION is primarily defined in the build file.
const int32_t SRT_DEF_VERSION = SrtParseVersion(SRT_VERSION);


//#define SRT_CMD_HSREQ       1           /* SRT Handshake Request (sender) */
#define SRT_CMD_HSREQ_MINSZ 8           /* Minumum Compatible (1.x.x) packet size (bytes) */
#define SRT_CMD_HSREQ_SZ    12          /* Current version packet size */
#if     SRT_CMD_HSREQ_SZ > SRT_CMD_MAXSZ
#error  SRT_CMD_MAXSZ too small
#endif
/*      Handshake Request (Network Order)
        0[31..0]:   SRT version     SRT_DEF_VERSION
        1[31..0]:   Options         0 [ | SRT_OPT_TSBPDSND ][ | SRT_OPT_HAICRYPT ]
        2[31..16]:  TsbPD resv      0
        2[15..0]:   TsbPD delay     [0..60000] msec
*/

//#define SRT_CMD_HSRSP       2           /* SRT Handshake Response (receiver) */
#define SRT_CMD_HSRSP_MINSZ 8           /* Minumum Compatible (1.x.x) packet size (bytes) */
#define SRT_CMD_HSRSP_SZ    12          /* Current version packet size */
#if     SRT_CMD_HSRSP_SZ > SRT_CMD_MAXSZ
#error  SRT_CMD_MAXSZ too small
#endif
/*      Handshake Response (Network Order)
        0[31..0]:   SRT version     SRT_DEF_VERSION
        1[31..0]:   Options         0 [ | SRT_OPT_TSBPDRCV [| SRT_OPT_TLPKTDROP ]][ | SRT_OPT_HAICRYPT]
                                      [ | SRT_OPT_NAKREPORT ] [ | SRT_OPT_REXMITFLG ]
        2[31..16]:  TsbPD resv      0
        2[15..0]:   TsbPD delay     [0..60000] msec
*/


void CUDT::construct()
{
    m_pSndBuffer = NULL;
    m_pRcvBuffer = NULL;
    m_pSndLossList = NULL;
    m_pRcvLossList = NULL;
    m_iReorderTolerance = 0;
    m_iMaxReorderTolerance = 0; // Sensible optimal value is 10, 0 preserves old behavior
    m_iConsecEarlyDelivery = 0; // how many times so far the packet considered lost has been received before TTL expires
    m_iConsecOrderedDelivery = 0;

    m_pSndQueue = NULL;
    m_pRcvQueue = NULL;
    m_pSNode = NULL;
    m_pRNode = NULL;

    m_ullSndHsLastTime_us = 0;
    m_iSndHsRetryCnt = SRT_MAX_HSRETRY+1; // Will be reset to 0 for HSv5, this value is important for HSv4

    // Initial status
    m_bOpened = false;
    m_bListening = false;
    m_bConnecting = false;
    m_bConnected = false;
    m_bClosing = false;
    m_bShutdown = false;
    m_bBroken = false;
    m_bPeerHealth = true;
    m_ullLingerExpiration = 0;
    m_llLastReqTime = 0;

    m_lSrtVersion = SRT_DEF_VERSION;
    m_lPeerSrtVersion = 0; // not defined until connected.
    m_lMinimumPeerSrtVersion = SRT_VERSION_MAJ1;

    m_iTsbPdDelay_ms = 0;
    m_iPeerTsbPdDelay_ms = 0;

    m_bPeerTsbPd = false;
    m_iPeerTsbPdDelay_ms = 0;
    m_bTsbPd = false;
    m_bTsbPdAckWakeup = false;
    m_bPeerTLPktDrop = false;

    m_uKmRefreshRatePkt = 0;
    m_uKmPreAnnouncePkt = 0;

    // Initilize mutex and condition variables
    initSynch();
}

CUDT::CUDT()
{
   construct();

   (void)SRT_DEF_VERSION;

   // Default UDT configurations
   m_iMSS = DEF_MSS;
   m_bSynSending = true;
   m_bSynRecving = true;
   m_iFlightFlagSize = DEF_FLIGHT_SIZE;
   m_iSndBufSize = DEF_BUFFER_SIZE;
   m_iRcvBufSize = DEF_BUFFER_SIZE;
   m_Linger.l_onoff = 1;
   m_Linger.l_linger = DEF_LINGER;
   m_iUDPSndBufSize = DEF_UDP_BUFFER_SIZE;
   m_iUDPRcvBufSize = m_iRcvBufSize * m_iMSS;
   m_bRendezvous = false;
#ifdef SRT_ENABLE_CONNTIMEO
   m_iConnTimeOut = DEF_CONNTIMEO;
#endif
   m_iSndTimeOut = -1;
   m_iRcvTimeOut = -1;
   m_bReuseAddr = true;
   m_llMaxBW = -1;
#ifdef SRT_ENABLE_IPOPTS
   m_iIpTTL = -1;
   m_iIpToS = -1;
#endif
   m_CryptoSecret.len = 0;
   m_iSndCryptoKeyLen = 0;
   //Cfg
   m_bDataSender = false;       //Sender only if true: does not recv data
   m_bTwoWayData = false;
   m_bOPT_TsbPd = true;        //Enable TsbPd on sender
   m_iOPT_TsbPdDelay = SRT_LIVE_DEF_LATENCY_MS;
   m_iOPT_PeerTsbPdDelay = 0;       //Peer's TsbPd delay as receiver (here is its minimum value, if used)
   m_bOPT_TLPktDrop = true;
   m_iOPT_SndDropDelay = 0;
   m_bOPT_StrictEncryption = true;
   m_bTLPktDrop = true;         //Too-late Packet Drop
   m_bMessageAPI = true;
   m_zOPT_ExpPayloadSize = SRT_LIVE_DEF_PLSIZE;
   m_iIpV6Only = -1;
   //Runtime
   m_bRcvNakReport = true;      //Receiver's Periodic NAK Reports
   m_llInputBW = 0;             // Application provided input bandwidth (internal input rate sampling == 0)
   m_iOverheadBW = 25;          // Percent above input stream rate (applies if m_llMaxBW == 0)
   m_bTwoWayData = false;

   m_pCache = NULL;

   // Default congctl is "live".
   // Available builtin congctl: "file".
   // Other congctls can be registerred.

   // Note that 'select' returns false if there's no such congctl.
   // If so, congctl becomes unselected. Calling 'configure' on an
   // unselected congctl results in exception.
   m_CongCtl.select("live");
}

CUDT::CUDT(const CUDT& ancestor)
{
   construct();

   // XXX Consider all below fields (except m_bReuseAddr) to be put
   // into a separate class for easier copying.

   // Default UDT configurations
   m_iMSS = ancestor.m_iMSS;
   m_bSynSending = ancestor.m_bSynSending;
   m_bSynRecving = ancestor.m_bSynRecving;
   m_iFlightFlagSize = ancestor.m_iFlightFlagSize;
   m_iSndBufSize = ancestor.m_iSndBufSize;
   m_iRcvBufSize = ancestor.m_iRcvBufSize;
   m_Linger = ancestor.m_Linger;
   m_iUDPSndBufSize = ancestor.m_iUDPSndBufSize;
   m_iUDPRcvBufSize = ancestor.m_iUDPRcvBufSize;
   m_bRendezvous = ancestor.m_bRendezvous;
#ifdef SRT_ENABLE_CONNTIMEO
   m_iConnTimeOut = ancestor.m_iConnTimeOut;
#endif
   m_iSndTimeOut = ancestor.m_iSndTimeOut;
   m_iRcvTimeOut = ancestor.m_iRcvTimeOut;
   m_bReuseAddr = true; // this must be true, because all accepted sockets share the same port with the listener
   m_llMaxBW = ancestor.m_llMaxBW;
#ifdef SRT_ENABLE_IPOPTS
   m_iIpTTL = ancestor.m_iIpTTL;
   m_iIpToS = ancestor.m_iIpToS;
#endif
   m_llInputBW = ancestor.m_llInputBW;
   m_iOverheadBW = ancestor.m_iOverheadBW;
   m_bDataSender = ancestor.m_bDataSender;
   m_bTwoWayData = ancestor.m_bTwoWayData;
   m_bOPT_TsbPd = ancestor.m_bOPT_TsbPd;
   m_iOPT_TsbPdDelay = ancestor.m_iOPT_TsbPdDelay;
   m_iOPT_PeerTsbPdDelay = ancestor.m_iOPT_PeerTsbPdDelay;
   m_bOPT_TLPktDrop = ancestor.m_bOPT_TLPktDrop;
   m_iOPT_SndDropDelay = ancestor.m_iOPT_SndDropDelay;
   m_bOPT_StrictEncryption = ancestor.m_bOPT_StrictEncryption;
   m_zOPT_ExpPayloadSize = ancestor.m_zOPT_ExpPayloadSize;
   m_bTLPktDrop = ancestor.m_bTLPktDrop;
   m_bMessageAPI = ancestor.m_bMessageAPI;
   m_iIpV6Only = ancestor.m_iIpV6Only;
   //Runtime
   m_bRcvNakReport = ancestor.m_bRcvNakReport;

   m_CryptoSecret = ancestor.m_CryptoSecret;
   m_iSndCryptoKeyLen = ancestor.m_iSndCryptoKeyLen;

   m_uKmRefreshRatePkt = ancestor.m_uKmRefreshRatePkt;
   m_uKmPreAnnouncePkt = ancestor.m_uKmPreAnnouncePkt;

   m_pCache = ancestor.m_pCache;

   // SrtCongestion's copy constructor copies the selection,
   // but not the underlying congctl object. After
   // copy-constructed, the 'configure' must be called on it again.
   m_CongCtl = ancestor.m_CongCtl;
}

CUDT::~CUDT()
{
   // release mutex/condtion variables
   destroySynch();

   //Wipeout critical data
   memset(&m_CryptoSecret, 0, sizeof(m_CryptoSecret));

   // destroy the data structures
   delete m_pSndBuffer;
   delete m_pRcvBuffer;
   delete m_pSndLossList;
   delete m_pRcvLossList;
   delete m_pSNode;
   delete m_pRNode;
}

// This function is to make it possible for both C and C++
// API to accept both bool and int types for boolean options.
// (it's not that C couldn't use <stdbool.h>, it's that people
// often forget to use correct type).
static bool bool_int_value(const void* optval, int optlen)
{
    if ( optlen == sizeof(bool) )
    {
        return *(bool*)optval;
    }

    if ( optlen == sizeof(int) )
    {
        return 0!=  *(int*)optval; // 0!= is a windows warning-killer int-to-bool conversion
    }
    return false;
}

void CUDT::setOpt(SRT_SOCKOPT optName, const void* optval, int optlen)
{
    if (m_bBroken || m_bClosing)
        throw CUDTException(MJ_CONNECTION, MN_CONNLOST, 0);

    CGuard cg(m_ConnectionLock, "conn");
    CGuard sendguard(m_SendLock, "send");
    CGuard recvguard(m_RecvLock, "recv");

    HLOGC(mglog.Debug, log << CONID() << "OPTION: #" << optName
            << " value:" << FormatBinaryString((uint8_t*)optval, optlen));

    switch (optName)
    {
    case SRTO_MSS:
        if (m_bOpened)
            throw CUDTException(MJ_NOTSUP, MN_ISBOUND, 0);

        if (*(int*)optval < int(CPacket::UDP_HDR_SIZE + CHandShake::m_iContentSize))
            throw CUDTException(MJ_NOTSUP, MN_INVAL, 0);

        m_iMSS = *(int*)optval;

        // Packet size cannot be greater than UDP buffer size
        if (m_iMSS > m_iUDPSndBufSize)
            m_iMSS = m_iUDPSndBufSize;
        if (m_iMSS > m_iUDPRcvBufSize)
            m_iMSS = m_iUDPRcvBufSize;

        break;

    case SRTO_SNDSYN:
        m_bSynSending = bool_int_value(optval, optlen);
        break;

    case SRTO_RCVSYN:
        m_bSynRecving = bool_int_value(optval, optlen);
        break;

    case SRTO_FC:
        if (m_bConnecting || m_bConnected)
            throw CUDTException(MJ_NOTSUP, MN_ISCONNECTED, 0);

        if (*(int*)optval < 1)
            throw CUDTException(MJ_NOTSUP, MN_INVAL);

        // Mimimum recv flight flag size is 32 packets
        if (*(int*)optval > 32)
            m_iFlightFlagSize = *(int*)optval;
        else
            m_iFlightFlagSize = 32;

        break;

    case SRTO_SNDBUF:
        if (m_bOpened)
            throw CUDTException(MJ_NOTSUP, MN_ISBOUND, 0);

        if (*(int*)optval <= 0)
            throw CUDTException(MJ_NOTSUP, MN_INVAL, 0);

        m_iSndBufSize = *(int*)optval / (m_iMSS - CPacket::UDP_HDR_SIZE);

        break;

    case SRTO_RCVBUF:
        if (m_bOpened)
            throw CUDTException(MJ_NOTSUP, MN_ISBOUND, 0);

        if (*(int*)optval <= 0)
            throw CUDTException(MJ_NOTSUP, MN_INVAL, 0);

        {
            // This weird cast through int is required because
            // API requires 'int', and internals require 'size_t';
            // their size is different on 64-bit systems.
            size_t val = size_t(*(int*)optval);

            // Mimimum recv buffer size is 32 packets
            size_t mssin_size = m_iMSS - CPacket::UDP_HDR_SIZE;

            // XXX This magic 32 deserves some constant
            if (val > mssin_size * 32)
                m_iRcvBufSize = val / mssin_size;
            else
                m_iRcvBufSize = 32;

            // recv buffer MUST not be greater than FC size
            if (m_iRcvBufSize > m_iFlightFlagSize)
                m_iRcvBufSize = m_iFlightFlagSize;
        }

        break;

    case SRTO_LINGER:
        m_Linger = *(linger*)optval;
        break;

    case SRTO_UDP_SNDBUF:
        if (m_bOpened)
            throw CUDTException(MJ_NOTSUP, MN_ISBOUND, 0);

        m_iUDPSndBufSize = *(int*)optval;

        if (m_iUDPSndBufSize < m_iMSS)
            m_iUDPSndBufSize = m_iMSS;

        break;

    case SRTO_UDP_RCVBUF:
        if (m_bOpened)
            throw CUDTException(MJ_NOTSUP, MN_ISBOUND, 0);

        m_iUDPRcvBufSize = *(int*)optval;

        if (m_iUDPRcvBufSize < m_iMSS)
            m_iUDPRcvBufSize = m_iMSS;

        break;

    case SRTO_RENDEZVOUS:
        if (m_bConnecting || m_bConnected)
            throw CUDTException(MJ_NOTSUP, MN_ISBOUND, 0);
        m_bRendezvous = bool_int_value(optval, optlen);
        break;

    case SRTO_SNDTIMEO:
        m_iSndTimeOut = *(int*)optval;
        break;

    case SRTO_RCVTIMEO:
        m_iRcvTimeOut = *(int*)optval;
        break;

    case SRTO_REUSEADDR:
        if (m_bOpened)
            throw CUDTException(MJ_NOTSUP, MN_ISBOUND, 0);
        m_bReuseAddr = bool_int_value(optval, optlen);
        break;

    case SRTO_MAXBW:
        m_llMaxBW = *(int64_t*)optval;

        // This can be done on both connected and unconnected socket.
        // When not connected, this will do nothing, however this
        // event will be repeated just after connecting anyway.
        if (m_bConnected)
            updateCC(TEV_INIT, TEV_INIT_RESET);
        break;

#ifdef SRT_ENABLE_IPOPTS
    case SRTO_IPTTL:
        if (m_bOpened)
            throw CUDTException(MJ_NOTSUP, MN_ISBOUND, 0);
        if (!(*(int*)optval == -1)
                &&  !((*(int*)optval >= 1) && (*(int*)optval <= 255)))
            throw CUDTException(MJ_NOTSUP, MN_INVAL, 0);
        m_iIpTTL = *(int*)optval;
        break;

    case SRTO_IPTOS:
        if (m_bOpened)
            throw CUDTException(MJ_NOTSUP, MN_ISBOUND, 0);
        m_iIpToS = *(int*)optval;
        break;
#endif

    case SRTO_INPUTBW:
        m_llInputBW = *(int64_t*)optval;
        // (only if connected; if not, then the value
        // from m_iOverheadBW will be used initially)
        if (m_bConnected)
            updateCC(TEV_INIT, TEV_INIT_INPUTBW);
        break;

    case SRTO_OHEADBW:
        if ((*(int*)optval < 5)
                ||  (*(int*)optval > 100))
            throw CUDTException(MJ_NOTSUP, MN_INVAL, 0);
        m_iOverheadBW = *(int*)optval;

        // Changed overhead BW, so spread the change
        // (only if connected; if not, then the value
        // from m_iOverheadBW will be used initially)
        if (m_bConnected)
            updateCC(TEV_INIT, TEV_INIT_OHEADBW);
        break;

    case SRTO_SENDER:
        if (m_bConnected)
            throw CUDTException(MJ_NOTSUP, MN_ISCONNECTED, 0);
        m_bDataSender = bool_int_value(optval, optlen);
        break;

    case SRTO_TSBPDMODE:
        if (m_bConnected)
            throw CUDTException(MJ_NOTSUP, MN_ISCONNECTED, 0);
        m_bOPT_TsbPd = bool_int_value(optval, optlen);
        break;

    case SRTO_TSBPDDELAY:
        if (m_bConnected)
            throw CUDTException(MJ_NOTSUP, MN_ISCONNECTED, 0);
        m_iOPT_TsbPdDelay = *(int*)optval;
        m_iOPT_PeerTsbPdDelay = *(int*)optval;
        break;

    case SRTO_RCVLATENCY:
        if (m_bConnected)
            throw CUDTException(MJ_NOTSUP, MN_ISCONNECTED, 0);
        m_iOPT_TsbPdDelay = *(int*)optval;
        break;

    case SRTO_PEERLATENCY:
        if (m_bConnected)
            throw CUDTException(MJ_NOTSUP, MN_ISCONNECTED, 0);
        m_iOPT_PeerTsbPdDelay = *(int*)optval;
        break;

    case SRTO_TLPKTDROP:
        if (m_bConnected)
            throw CUDTException(MJ_NOTSUP, MN_ISCONNECTED, 0);
        m_bOPT_TLPktDrop = bool_int_value(optval, optlen);
        break;

    case SRTO_SNDDROPDELAY:
        // Surprise: you may be connected to alter this option.
        // The application may manipulate this option on sender while transmitting.
        m_iOPT_SndDropDelay = *(int*)optval;
        break;

    case SRTO_PASSPHRASE:
        // For consistency, throw exception when connected,
        // no matter if otherwise the password can be set.
        if (m_bConnected)
            throw CUDTException(MJ_NOTSUP, MN_ISCONNECTED, 0);

#ifdef SRT_ENABLE_ENCRYPTION
        // Password must be 10-80 characters.
        // Or it can be empty to clear the password.
        if ( (optlen != 0) && (optlen < 10 || optlen > HAICRYPT_SECRET_MAX_SZ) )
            throw CUDTException(MJ_NOTSUP, MN_INVAL, 0);

        memset(&m_CryptoSecret, 0, sizeof(m_CryptoSecret));
        m_CryptoSecret.typ = HAICRYPT_SECTYP_PASSPHRASE;
        m_CryptoSecret.len = (optlen <= (int)sizeof(m_CryptoSecret.str) ? optlen : (int)sizeof(m_CryptoSecret.str));
        memcpy(m_CryptoSecret.str, optval, m_CryptoSecret.len);
#else
        if (optlen == 0)
            break;

        LOGC(mglog.Error, log << "SRTO_PASSPHRASE: encryption not enabled at compile time");
        throw CUDTException(MJ_NOTSUP, MN_INVAL, 0);
#endif
        break;

    case SRTO_PBKEYLEN:
    case _DEPRECATED_SRTO_SNDPBKEYLEN:
        if (m_bConnected)
            throw CUDTException(MJ_NOTSUP, MN_ISCONNECTED, 0);
#ifdef SRT_ENABLE_ENCRYPTION
        {
            int v = *(int*)optval;
            int allowed [4] = {
                0,   // Default value, if this results for initiator, defaults to 16. See below.
                16, // AES-128
                24, // AES-192
                32  // AES-256
            };
            int* allowed_end = allowed+4;
            if (find(allowed, allowed_end, v) == allowed_end)
            {
                LOGC(mglog.Error, log << "Invalid value for option SRTO_PBKEYLEN: " << v
                        << "; allowed are: 0, 16, 24, 32");
                throw CUDTException(MJ_NOTSUP, MN_INVAL, 0);
            }

            // Note: This works a little different in HSv4 and HSv5.

            // HSv4:
            // The party that is set SRTO_SENDER will send KMREQ, and it will
            // use default value 16, if SRTO_PBKEYLEN is the default value 0.
            // The responder that receives KMRSP has nothing to say about
            // PBKEYLEN anyway and it will take the length of the key from
            // the initiator (sender) as a good deal.
            //
            // HSv5:
            // The initiator (independently on the sender) will send KMREQ,
            // and as it should be the sender to decide about the PBKEYLEN.
            // Your application should do the following then:
            // 1. The sender should set PBKEYLEN to the required value.
            // 2. If the sender is initiator, it will create the key using
            //    its preset PBKEYLEN (or default 16, if not set) and the
            //    receiver-responder will take it as a good deal.
            // 3. Leave the PBKEYLEN value on the receiver as default 0.
            // 4. If sender is responder, it should then advertise the PBKEYLEN
            //    value in the initial handshake messages (URQ_INDUCTION if
            //    listener, and both URQ_WAVEAHAND and URQ_CONCLUSION in case
            //    of rendezvous, as it is the matter of luck who of them will
            //    eventually become the initiator). This way the receiver
            //    being an initiator will set m_iSndCryptoKeyLen before setting
            //    up KMREQ for sending to the sender-responder.
            //
            // Note that in HSv5 if both sides set PBKEYLEN, the responder
            // wins, unless the initiator is a sender (the effective PBKEYLEN
            // will be the one advertised by the responder). If none sets,
            // PBKEYLEN will default to 16.

            m_iSndCryptoKeyLen = v;
        }
#else
        LOGC(mglog.Error, log << "SRTO_PBKEYLEN: encryption not enabled at compile time");
        throw CUDTException(MJ_NOTSUP, MN_INVAL, 0);
#endif
        break;

    case SRTO_NAKREPORT:
        if (m_bConnected)
            throw CUDTException(MJ_NOTSUP, MN_ISCONNECTED, 0);
        m_bRcvNakReport = bool_int_value(optval, optlen);
        break;

#ifdef SRT_ENABLE_CONNTIMEO
    case SRTO_CONNTIMEO:
        m_iConnTimeOut = *(int*)optval;
        break;
#endif

    case SRTO_LOSSMAXTTL:
        m_iMaxReorderTolerance = *(int*)optval;
        break;

    case SRTO_VERSION:
        if (m_bConnected)
            throw CUDTException(MJ_NOTSUP, MN_ISCONNECTED, 0);
        m_lSrtVersion = *(uint32_t*)optval;
        break;

    case SRTO_MINVERSION:
        if (m_bConnected)
            throw CUDTException(MJ_NOTSUP, MN_ISCONNECTED, 0);
        m_lMinimumPeerSrtVersion = *(uint32_t*)optval;
        break;

    case SRTO_STREAMID:
        if (m_bConnected)
            throw CUDTException(MJ_NOTSUP, MN_ISCONNECTED, 0);

        if (size_t(optlen) > MAX_SID_LENGTH)
            throw CUDTException(MJ_NOTSUP, MN_INVAL, 0);

        m_sStreamName.assign((const char*)optval, optlen);
        break;

    case SRTO_CONGESTION:
        if (m_bConnected)
            throw CUDTException(MJ_NOTSUP, MN_ISCONNECTED, 0);

        {
            string val;
            if ( optlen == -1 )
                val = (const char*)optval;
            else
                val.assign((const char*)optval, optlen);

            // Translate alias
            if (val == "vod")
                val = "file";

            bool res = m_CongCtl.select(val);
            if (!res)
                throw CUDTException(MJ_NOTSUP, MN_INVAL, 0);
        }
        break;

   case SRTO_MESSAGEAPI:
        if (m_bConnected)
            throw CUDTException(MJ_NOTSUP, MN_ISCONNECTED, 0);

        m_bMessageAPI = bool_int_value(optval, optlen);
        break;

   case SRTO_PAYLOADSIZE:
        if (m_bConnected)
            throw CUDTException(MJ_NOTSUP, MN_ISCONNECTED, 0);

        if (*(int*)optval > SRT_LIVE_MAX_PLSIZE)
        {
            LOGC(mglog.Error, log << "SRTO_PAYLOADSIZE: value exceeds SRT_LIVE_MAX_PLSIZE, maximum payload per MTU.");
            throw CUDTException(MJ_NOTSUP, MN_INVAL, 0);
        }

        m_zOPT_ExpPayloadSize = *(int*)optval;
        break;

   case SRTO_TRANSTYPE:
        if (m_bConnected)
            throw CUDTException(MJ_NOTSUP, MN_ISCONNECTED, 0);

      // XXX Note that here the configuration for SRTT_LIVE
      // is the same as DEFAULT VALUES for these fields set
      // in CUDT::CUDT. 
      switch (*(SRT_TRANSTYPE*)optval)
      {
      case SRTT_LIVE:
          // Default live options:
          // - tsbpd: on
          // - latency: 120ms
          // - congctl: live
          // - extraction method: message (reading call extracts one message)
          m_bOPT_TsbPd = true;
          m_iOPT_TsbPdDelay = SRT_LIVE_DEF_LATENCY_MS;
          m_iOPT_PeerTsbPdDelay = 0;
          m_bOPT_TLPktDrop = true;
          m_iOPT_SndDropDelay = 0;
          m_bMessageAPI = true;
          m_bRcvNakReport = true;
          m_zOPT_ExpPayloadSize = SRT_LIVE_DEF_PLSIZE;
          m_CongCtl.select("live");
          break;

      case SRTT_FILE:
          // File transfer mode:
          // - tsbpd: off
          // - latency: 0
          // - congctl: file (original UDT congestion control)
          // - extraction method: stream (reading call extracts as many bytes as available and fits in buffer)
          m_bOPT_TsbPd = false;
          m_iOPT_TsbPdDelay = 0;
          m_iOPT_PeerTsbPdDelay = 0;
          m_bOPT_TLPktDrop = false;
          m_iOPT_SndDropDelay = -1;
          m_bMessageAPI = false;
          m_bRcvNakReport = false;
          m_zOPT_ExpPayloadSize = 0; // use maximum
          m_CongCtl.select("file");
          break;

      default:
          throw CUDTException(MJ_NOTSUP, MN_INVAL, 0);
      }
      break;

   case SRTO_KMREFRESHRATE:
      if (m_bConnected)
          throw CUDTException(MJ_NOTSUP, MN_ISCONNECTED, 0);

      // If you first change the KMREFRESHRATE, KMPREANNOUNCE
      // will be set to the maximum allowed value
      m_uKmRefreshRatePkt = *(int*)optval;
      if (m_uKmPreAnnouncePkt == 0 || m_uKmPreAnnouncePkt > (m_uKmRefreshRatePkt-1)/2)
      {
          m_uKmPreAnnouncePkt = (m_uKmRefreshRatePkt-1)/2;
          LOGC(mglog.Warn, log << "SRTO_KMREFRESHRATE=0x"
                  << hex << m_uKmRefreshRatePkt << ": setting SRTO_KMPREANNOUNCE=0x"
                  << hex << m_uKmPreAnnouncePkt);
      }
      break;

   case SRTO_KMPREANNOUNCE:
      if (m_bConnected)
          throw CUDTException(MJ_NOTSUP, MN_ISCONNECTED, 0);
      {
          int val = *(int*)optval;
          int kmref = m_uKmRefreshRatePkt == 0 ? HAICRYPT_DEF_KM_REFRESH_RATE : m_uKmRefreshRatePkt;
          if (val > (kmref-1)/2)
          {
              LOGC(mglog.Error, log << "SRTO_KMPREANNOUNCE=0x" << hex << val
                      << " exceeds KmRefresh/2, 0x" << ((kmref-1)/2) << " - OPTION REJECTED.");
              throw CUDTException(MJ_NOTSUP, MN_INVAL, 0);
          }

          m_uKmPreAnnouncePkt = val;
      }
      break;

   case SRTO_STRICTENC:
      if (m_bConnected)
          throw CUDTException(MJ_NOTSUP, MN_ISCONNECTED, 0);

        m_bOPT_StrictEncryption = bool_int_value(optval, optlen);
        break;

   case SRTO_IPV6ONLY:
      if (m_bConnected)
         throw CUDTException(MJ_NOTSUP, MN_ISCONNECTED, 0);
      
      m_iIpV6Only = *(int*)optval;
      break;

    default:
        throw CUDTException(MJ_NOTSUP, MN_INVAL, 0);
    }
}

void CUDT::getOpt(SRT_SOCKOPT optName, void* optval, int& optlen)
{
   CGuard cg(m_ConnectionLock, "conn");

   switch (optName)
   {
   case SRTO_MSS:
      *(int*)optval = m_iMSS;
      optlen = sizeof(int);
      break;

   case SRTO_SNDSYN:
      *(bool*)optval = m_bSynSending;
      optlen = sizeof(bool);
      break;

   case SRTO_RCVSYN:
      *(bool*)optval = m_bSynRecving;
      optlen = sizeof(bool);
      break;

   case SRTO_ISN:
      *(int*)optval = m_iISN;
      optlen = sizeof(int);
      break;

   case SRTO_FC:
      *(int*)optval = m_iFlightFlagSize;
      optlen = sizeof(int);
      break;

   case SRTO_SNDBUF:
      *(int*)optval = m_iSndBufSize * (m_iMSS - CPacket::UDP_HDR_SIZE);
      optlen = sizeof(int);
      break;

   case SRTO_RCVBUF:
      *(int*)optval = m_iRcvBufSize * (m_iMSS - CPacket::UDP_HDR_SIZE);
      optlen = sizeof(int);
      break;

   case SRTO_LINGER:
      if (optlen < (int)(sizeof(linger)))
         throw CUDTException(MJ_NOTSUP, MN_INVAL, 0);

      *(linger*)optval = m_Linger;
      optlen = sizeof(linger);
      break;

   case SRTO_UDP_SNDBUF:
      *(int*)optval = m_iUDPSndBufSize;
      optlen = sizeof(int);
      break;

   case SRTO_UDP_RCVBUF:
      *(int*)optval = m_iUDPRcvBufSize;
      optlen = sizeof(int);
      break;

   case SRTO_RENDEZVOUS:
      *(bool *)optval = m_bRendezvous;
      optlen = sizeof(bool);
      break;

   case SRTO_SNDTIMEO:
      *(int*)optval = m_iSndTimeOut;
      optlen = sizeof(int);
      break;

   case SRTO_RCVTIMEO:
      *(int*)optval = m_iRcvTimeOut;
      optlen = sizeof(int);
      break;

   case SRTO_REUSEADDR:
      *(bool *)optval = m_bReuseAddr;
      optlen = sizeof(bool);
      break;

   case SRTO_MAXBW:
      *(int64_t*)optval = m_llMaxBW;
      optlen = sizeof(int64_t);
      break;

   case SRTO_STATE:
      *(int32_t*)optval = s_UDTUnited.getStatus(m_SocketID);
      optlen = sizeof(int32_t);
      break;

   case SRTO_EVENT:
   {
      int32_t event = 0;
      if (m_bBroken)
         event |= SRT_EPOLL_ERR;
      else
      {
         CGuard::enterCS(m_RecvLock, "recv");
         if (m_pRcvBuffer && m_pRcvBuffer->isRcvDataReady())
            event |= SRT_EPOLL_IN;
         CGuard::leaveCS(m_RecvLock, "recv");
         if (m_pSndBuffer && (m_iSndBufSize > m_pSndBuffer->getCurrBufSize()))
            event |= SRT_EPOLL_OUT;
      }
      *(int32_t*)optval = event;
      optlen = sizeof(int32_t);
      break;
   }

   case SRTO_SNDDATA:
      if (m_pSndBuffer)
         *(int32_t*)optval = m_pSndBuffer->getCurrBufSize();
      else
         *(int32_t*)optval = 0;
      optlen = sizeof(int32_t);
      break;

   case SRTO_RCVDATA:
      if (m_pRcvBuffer)
      {
         CGuard::enterCS(m_RecvLock, "recv");
         *(int32_t*)optval = m_pRcvBuffer->getRcvDataSize();
         CGuard::leaveCS(m_RecvLock, "recv");
      }
      else
         *(int32_t*)optval = 0;
      optlen = sizeof(int32_t);
      break;

#ifdef SRT_ENABLE_IPOPTS
   case SRTO_IPTTL:
      if (m_bOpened)
         *(int32_t*)optval = m_pSndQueue->getIpTTL();
      else
         *(int32_t*)optval = m_iIpTTL;
      break;

   case SRTO_IPTOS:
      if (m_bOpened)
         *(int32_t*)optval = m_pSndQueue->getIpToS();
      else
         *(int32_t*)optval = m_iIpToS;
      break;
#endif

   case SRTO_SENDER:
      *(int32_t*)optval = m_bDataSender;
      optlen = sizeof(int32_t);
      break;


   case SRTO_TSBPDMODE:
      *(int32_t*)optval = m_bOPT_TsbPd;
      optlen = sizeof(int32_t);
      break;

   case SRTO_TSBPDDELAY:
   case SRTO_RCVLATENCY:
      *(int32_t*)optval = m_iTsbPdDelay_ms;
      optlen = sizeof(int32_t);
      break;

   case SRTO_PEERLATENCY:
      *(int32_t*)optval = m_iPeerTsbPdDelay_ms;
      optlen = sizeof(int32_t);
      break;

   case SRTO_TLPKTDROP:
      *(int32_t*)optval = m_bTLPktDrop;
      optlen = sizeof(int32_t);
      break;

   case SRTO_SNDDROPDELAY:
      *(int32_t*)optval = m_iOPT_SndDropDelay;
      optlen = sizeof(int32_t);
      break;

   case SRTO_PBKEYLEN:
      if (m_pCryptoControl)
         *(int32_t*)optval = m_pCryptoControl->KeyLen(); // Running Key length.
      else
         *(int32_t*)optval = m_iSndCryptoKeyLen; // May be 0.
      optlen = sizeof(int32_t);
      break;

   case SRTO_KMSTATE:
      if (!m_pCryptoControl)
          *(int32_t*)optval = SRT_KM_S_UNSECURED;
      else if (m_bDataSender)
          *(int32_t*)optval = m_pCryptoControl->m_SndKmState;
      else
          *(int32_t*)optval = m_pCryptoControl->m_RcvKmState;
      break;

   case SRTO_SNDKMSTATE: // State imposed by Agent depending on PW and KMX
      if (m_pCryptoControl)
         *(int32_t*)optval = m_pCryptoControl->m_SndKmState;
      else
         *(int32_t*)optval = SRT_KM_S_UNSECURED;
      optlen = sizeof(int32_t);
      break;

   case SRTO_RCVKMSTATE: // State returned by Peer as informed during KMX
      if (m_pCryptoControl)
         *(int32_t*)optval = m_pCryptoControl->m_RcvKmState;
      else
         *(int32_t*)optval = SRT_KM_S_UNSECURED;
      optlen = sizeof(int32_t);
      break;

   case SRTO_NAKREPORT:
      *(bool*)optval = m_bRcvNakReport;
      optlen = sizeof(bool);
      break;

   case SRTO_VERSION:
      *(int32_t*)optval = m_lSrtVersion;
      optlen = sizeof(int32_t);
      break;

   case SRTO_PEERVERSION:
      *(int32_t*)optval = m_lPeerSrtVersion;
      optlen = sizeof(int32_t);
      break;

#ifdef SRT_ENABLE_CONNTIMEO
   case SRTO_CONNTIMEO:
      *(int*)optval = m_iConnTimeOut;
      optlen = sizeof(int);
      break;
#endif

   case SRTO_MINVERSION:
      *(uint32_t*)optval = m_lMinimumPeerSrtVersion;
      optlen = sizeof(uint32_t);
      break;

   case SRTO_STREAMID:
      if (size_t(optlen) < m_sStreamName.size()+1)
          throw CUDTException(MJ_NOTSUP, MN_INVAL, 0);

      strcpy((char*)optval, m_sStreamName.c_str());
      optlen = m_sStreamName.size();
      break;

   case SRTO_CONGESTION:
      {
          string tt = m_CongCtl.selected_name();
          strcpy((char*)optval, tt.c_str());
          optlen = tt.size();
      }
      break;

   case SRTO_MESSAGEAPI:
      optlen = sizeof (bool);
      *(bool*)optval = m_bMessageAPI;
      break;

   case SRTO_PAYLOADSIZE:
      optlen = sizeof (int);
      *(int*)optval = m_zOPT_ExpPayloadSize;
      break;

   case SRTO_STRICTENC:
      optlen = sizeof (int32_t); // also with TSBPDMODE and SENDER
      *(int32_t*)optval = m_bOPT_StrictEncryption;
      break;

   case SRTO_IPV6ONLY:
      optlen = sizeof(int);
      *(int*)optval = m_iIpV6Only;
      break;

   default:
      throw CUDTException(MJ_NOTSUP, MN_NONE, 0);
   }
}

bool CUDT::setstreamid(SRTSOCKET u, const std::string& sid)
{
    CUDT* that = getUDTHandle(u);
    if (!that)
        return false;

    if (sid.size() >= MAX_SID_LENGTH)
        return false;

    if (that->m_bConnected)
        return false;

    that->m_sStreamName = sid;
    return true;
}

std::string CUDT::getstreamid(SRTSOCKET u)
{
    CUDT* that = getUDTHandle(u);
    if (!that)
        return "";

    return that->m_sStreamName;
}

// XXX REFACTOR: Make common code for CUDT constructor and clearData,
// possibly using CUDT::construct.
void CUDT::clearData()
{
   // Initial sequence number, loss, acknowledgement, etc.
   int udpsize = m_iMSS - CPacket::UDP_HDR_SIZE;

   m_iMaxSRTPayloadSize = udpsize - CPacket::HDR_SIZE;

   HLOGC(mglog.Debug, log << "clearData: PAYLOAD SIZE: " << m_iMaxSRTPayloadSize);

   m_iEXPCount = 1;
   m_iBandwidth = 1;    //pkts/sec
   // XXX use some constant for this 16
   m_iDeliveryRate = 16;
   m_iByteDeliveryRate = 16 * m_iMaxSRTPayloadSize;
   m_iAckSeqNo = 0;
   m_ullLastAckTime_tk = 0;

   // trace information
   CGuard::enterCS(m_StatsLock);
   m_stats.startTime = CTimer::getTime();
   m_stats.sentTotal = m_stats.recvTotal = m_stats.sndLossTotal = m_stats.rcvLossTotal = m_stats.retransTotal = m_stats.sentACKTotal = m_stats.recvACKTotal = m_stats.sentNAKTotal = m_stats.recvNAKTotal = 0;
   m_stats.lastSampleTime = CTimer::getTime();
   m_stats.traceSent = m_stats.traceRecv = m_stats.traceSndLoss = m_stats.traceRcvLoss = m_stats.traceRetrans = m_stats.sentACK = m_stats.recvACK = m_stats.sentNAK = m_stats.recvNAK = 0;
   m_stats.traceRcvRetrans = 0;
   m_stats.traceReorderDistance = 0;
   m_stats.traceBelatedTime = 0.0;
   m_stats.traceRcvBelated          = 0;

   m_stats.sndDropTotal             = 0;
   m_stats.traceSndDrop             = 0;
   m_stats.rcvDropTotal             = 0;
   m_stats.traceRcvDrop             = 0;

   m_stats.m_rcvUndecryptTotal      = 0;
   m_stats.traceRcvUndecrypt        = 0;

   m_stats.bytesSentTotal           = 0;
   m_stats.bytesRecvTotal           = 0;
   m_stats.bytesRetransTotal        = 0;
   m_stats.traceBytesSent           = 0;
   m_stats.traceBytesRecv           = 0;
   m_stats.traceBytesRetrans        = 0;
#ifdef SRT_ENABLE_LOSTBYTESCOUNT
   m_stats.traceRcvBytesLoss        = 0;
#endif
   m_stats.sndBytesDropTotal        = 0;
   m_stats.rcvBytesDropTotal        = 0;
   m_stats.traceSndBytesDrop        = 0;
   m_stats.traceRcvBytesDrop        = 0;
   m_stats.m_rcvBytesUndecryptTotal = 0;
   m_stats.traceRcvBytesUndecrypt   = 0;

   m_stats.sndDuration = m_stats.m_sndDurationTotal = 0;
   CGuard::leaveCS(m_StatsLock);


   // Resetting these data because this happens when agent isn't connected.
   m_bPeerTsbPd = false;
   m_iPeerTsbPdDelay_ms = 0;

   m_bTsbPd = m_bOPT_TsbPd; // Take the values from user-configurable options
   m_iTsbPdDelay_ms = m_iOPT_TsbPdDelay;
   m_bTLPktDrop = m_bOPT_TLPktDrop;
   m_bPeerTLPktDrop = false;

   m_bPeerNakReport = false;

   m_bPeerRexmitFlag = false;


   m_RdvState = CHandShake::RDV_INVALID;
   m_ullRcvPeerStartTime = 0;
}

void CUDT::open()
{
   CGuard cg(m_ConnectionLock, "conn");

   clearData();

   // structures for queue
   if (m_pSNode == NULL)
      m_pSNode = new CSNode;
   m_pSNode->m_pUDT = this;
   m_pSNode->m_llTimeStamp_tk = 1;
   m_pSNode->m_iHeapLoc = -1;

   if (m_pRNode == NULL)
      m_pRNode = new CRNode;
   m_pRNode->m_pUDT = this;
   m_pRNode->m_llTimeStamp_tk = 1;
   m_pRNode->m_pPrev = m_pRNode->m_pNext = NULL;
   m_pRNode->m_bOnList = false;

   m_iRTT = 10 * COMM_SYN_INTERVAL_US;
   m_iRTTVar = m_iRTT >> 1;
   m_ullCPUFrequency = CTimer::getCPUFrequency();

   // set up the timers
   m_ullSYNInt_tk = COMM_SYN_INTERVAL_US * m_ullCPUFrequency;

   // set minimum NAK and EXP timeout to 300ms
   /*
      XXX This code is blocked because the value of
      m_ullMinNakInt_tk will be overwritten again in setupCC.
      And in setupCC it will have an opportunity to make the
      value overridden according to the statements in the SrtCongestion.

#ifdef SRT_ENABLE_NAKREPORT
   if (m_bRcvNakReport)
      m_ullMinNakInt_tk = m_iMinNakInterval_us * m_ullCPUFrequency;
   else
#endif
*/
   m_ullMinNakInt_tk = 300000 * m_ullCPUFrequency;
   m_ullMinExpInt_tk = 300000 * m_ullCPUFrequency;

   m_ullACKInt_tk = m_ullSYNInt_tk;
   m_ullNAKInt_tk = m_ullMinNakInt_tk;

   uint64_t currtime_tk;
   CTimer::rdtsc(currtime_tk);
   m_ullLastRspTime_tk = currtime_tk;
   m_ullNextACKTime_tk = currtime_tk + m_ullSYNInt_tk;
   m_ullNextNAKTime_tk = currtime_tk + m_ullNAKInt_tk;
   m_ullLastRspAckTime_tk = currtime_tk;
   m_iReXmitCount = 1;
   // Fix keepalive
   m_ullLastSndTime_tk = currtime_tk;

   m_iPktCount = 0;
   m_iLightACKCount = 1;

   m_ullTargetTime_tk = 0;
   m_ullTimeDiff_tk = 0;

   // Now UDT is opened.
   m_bOpened = true;
}

void CUDT::setListenState()
{
   CGuard cg(m_ConnectionLock, "conn");

   if (!m_bOpened)
      throw CUDTException(MJ_NOTSUP, MN_NONE, 0);

   if (m_bConnecting || m_bConnected)
      throw CUDTException(MJ_NOTSUP, MN_ISCONNECTED, 0);

   // listen can be called more than once
   if (m_bListening)
      return;

   // if there is already another socket listening on the same port
   if (m_pRcvQueue->setListener(this) < 0)
      throw CUDTException(MJ_NOTSUP, MN_BUSY, 0);

   m_bListening = true;
}

size_t CUDT::fillSrtHandshake(uint32_t* srtdata, size_t srtlen, int msgtype, int hs_version)
{
    if ( srtlen < SRT_HS__SIZE )
    {
        LOGC(mglog.Fatal, log << "IPE: fillSrtHandshake: buffer too small: " << srtlen << " (expected: " << SRT_HS__SIZE << ")");
        return 0;
    }

    srtlen = SRT_HS__SIZE; // We use only that much space.

    memset(srtdata, 0, sizeof(uint32_t)*srtlen);
    /* Current version (1.x.x) SRT handshake */
    srtdata[SRT_HS_VERSION] = m_lSrtVersion;  /* Required version */
    srtdata[SRT_HS_FLAGS] |= SRT_OPT_HAICRYPT;

    switch (msgtype)
    {
    case SRT_CMD_HSREQ: return fillSrtHandshake_HSREQ(srtdata, srtlen, hs_version);
    case SRT_CMD_HSRSP: return fillSrtHandshake_HSRSP(srtdata, srtlen, hs_version);
    default: LOGC(mglog.Fatal, log << "IPE: fillSrtHandshake/sendSrtMsg called with value " << msgtype); return 0;
    }
}

size_t CUDT::fillSrtHandshake_HSREQ(uint32_t* srtdata, size_t /* srtlen - unused */, int hs_version)
{
    // INITIATOR sends HSREQ.

    // The TSBPD(SND|RCV) options are being set only if the TSBPD is set in the current agent.
    // The agent has a decisive power only in the range of RECEIVING the data, however it can
    // also influence the peer's latency. If agent doesn't set TSBPD mode, it doesn't send any
    // latency flags, although the peer might still want to do Rx with TSBPD. When agent sets
    // TsbPd mode, it defines latency values for Rx (itself) and Tx (peer's Rx). If peer does
    // not set TsbPd mode, it will simply ignore the proposed latency (PeerTsbPdDelay), although
    // if it has received the Rx latency as well, it must honor it and respond accordingly
    // (the latter is only in case of HSv5 and bidirectional connection).
    if (m_bOPT_TsbPd)
    {
        m_iTsbPdDelay_ms = m_iOPT_TsbPdDelay;
        m_iPeerTsbPdDelay_ms = m_iOPT_PeerTsbPdDelay;
        /*
         * Sent data is real-time, use Time-based Packet Delivery,
         * set option bit and configured delay
         */
        srtdata[SRT_HS_FLAGS] |= SRT_OPT_TSBPDSND;

        if ( hs_version < CUDT::HS_VERSION_SRT1 )
        {
            // HSv4 - this uses only one value.
            srtdata[SRT_HS_LATENCY] = SRT_HS_LATENCY_LEG::wrap(m_iPeerTsbPdDelay_ms);
        }
        else
        {
            // HSv5 - this will be understood only since this version when this exists.
            srtdata[SRT_HS_LATENCY] = SRT_HS_LATENCY_SND::wrap(m_iPeerTsbPdDelay_ms);

            m_bTsbPd = true;
            // And in the reverse direction.
            srtdata[SRT_HS_FLAGS] |= SRT_OPT_TSBPDRCV;
            srtdata[SRT_HS_LATENCY] |= SRT_HS_LATENCY_RCV::wrap(m_iTsbPdDelay_ms);

            // This wasn't there for HSv4, this setting is only for the receiver.
            // HSv5 is bidirectional, so every party is a receiver.

            if (m_bTLPktDrop)
                srtdata[SRT_HS_FLAGS] |= SRT_OPT_TLPKTDROP;
        }
    }

    if (m_bRcvNakReport)
        srtdata[SRT_HS_FLAGS] |= SRT_OPT_NAKREPORT;

    // I support SRT_OPT_REXMITFLG. Do you?
    srtdata[SRT_HS_FLAGS] |= SRT_OPT_REXMITFLG;

    // Declare the API used. The flag is set for "stream" API because
    // the older versions will never set this flag, but all old SRT versions use message API.
    if (!m_bMessageAPI)
        srtdata[SRT_HS_FLAGS] |= SRT_OPT_STREAM;

    HLOGC(mglog.Debug, log << "HSREQ/snd: LATENCY[SND:" << SRT_HS_LATENCY_SND::unwrap(srtdata[SRT_HS_LATENCY])
            << " RCV:" << SRT_HS_LATENCY_RCV::unwrap(srtdata[SRT_HS_LATENCY]) << "] FLAGS["
            << SrtFlagString(srtdata[SRT_HS_FLAGS]) << "]");

    return 3;
}

size_t CUDT::fillSrtHandshake_HSRSP(uint32_t* srtdata, size_t /* srtlen - unused */, int hs_version)
{
    // Setting m_ullRcvPeerStartTime is done ine processSrtMsg_HSREQ(), so
    // this condition will be skipped only if this function is called without
    // getting first received HSREQ. Doesn't look possible in both HSv4 and HSv5.
    if (m_ullRcvPeerStartTime != 0)
    {
        // If Agent doesn't set TSBPD, it will not set the TSBPD flag back to the Peer.
        // The peer doesn't have be disturbed by it anyway.
        if (m_bTsbPd)
        {
            /* 
             * We got and transposed peer start time (HandShake request timestamp),
             * we can support Timestamp-based Packet Delivery
             */
            srtdata[SRT_HS_FLAGS] |= SRT_OPT_TSBPDRCV;

            if ( hs_version < HS_VERSION_SRT1 )
            {
                // HSv4 - this uses only one value
                srtdata[SRT_HS_LATENCY] = SRT_HS_LATENCY_LEG::wrap(m_iTsbPdDelay_ms);
            }
            else
            {
                // HSv5 - this puts "agent's" latency into RCV field and "peer's" -
                // into SND field.
                srtdata[SRT_HS_LATENCY] = SRT_HS_LATENCY_RCV::wrap(m_iTsbPdDelay_ms);
            }
        }
        else
        {
            HLOGC(mglog.Debug, log << "HSRSP/snd: TSBPD off, NOT responding TSBPDRCV flag.");
        }

        // Hsv5, only when peer has declared TSBPD mode.
        // The flag was already set, and the value already "maximized" in processSrtMsg_HSREQ().
        if (m_bPeerTsbPd && hs_version >= HS_VERSION_SRT1 )
        {
            // HSv5 is bidirectional - so send the TSBPDSND flag, and place also the
            // peer's latency into SND field.
            srtdata[SRT_HS_FLAGS] |= SRT_OPT_TSBPDSND;
            srtdata[SRT_HS_LATENCY] |= SRT_HS_LATENCY_SND::wrap(m_iPeerTsbPdDelay_ms);

            HLOGC(mglog.Debug, log << "HSRSP/snd: HSv5 peer uses TSBPD, responding TSBPDSND latency=" << m_iPeerTsbPdDelay_ms);
        }
        else
        {
            HLOGC(mglog.Debug, log << "HSRSP/snd: HSv" << (hs_version == CUDT::HS_VERSION_UDT4 ? 4 : 5)
                << " with peer TSBPD=" << (m_bPeerTsbPd ? "on" : "off") << " - NOT responding TSBPDSND");
        }

        if (m_bTLPktDrop)
            srtdata[SRT_HS_FLAGS] |= SRT_OPT_TLPKTDROP;
    }
    else
    {
        LOGC(mglog.Fatal, log << "IPE: fillSrtHandshake_HSRSP: m_ullRcvPeerStartTime NOT SET!");
        return 0;
    }


    if (m_bRcvNakReport)
    {
        // HSv5: Note that this setting is independent on the value of
        // m_bPeerNakReport, which represent this setting in the peer.

        srtdata[SRT_HS_FLAGS] |= SRT_OPT_NAKREPORT;
        /*
         * NAK Report is so efficient at controlling bandwidth that sender TLPktDrop
         * is not needed. SRT 1.0.5 to 1.0.7 sender TLPktDrop combined with SRT 1.0
         * Timestamp-Based Packet Delivery was not well implemented and could drop
         * big I-Frame tail before sending once on low latency setups.
         * Disabling TLPktDrop in the receiver SRT Handshake Reply prevents the sender
         * from enabling Too-Late Packet Drop.
         */
        if (m_lPeerSrtVersion <= SrtVersion(1, 0, 7))
            srtdata[SRT_HS_FLAGS] &= ~SRT_OPT_TLPKTDROP;
    }

    if ( m_lSrtVersion >= SrtVersion(1, 2, 0) )
    {
        if (!m_bPeerRexmitFlag)
        {
            // Peer does not request to use rexmit flag, if so,
            // we won't use as well.
            HLOGC(mglog.Debug, log << "HSRSP/snd: AGENT understands REXMIT flag, but PEER DOES NOT. NOT setting.");
        }
        else
        {
            // Request that the rexmit bit be used as a part of msgno.
            srtdata[SRT_HS_FLAGS] |= SRT_OPT_REXMITFLG;
            HLOGF(mglog.Debug, "HSRSP/snd: AGENT UNDERSTANDS REXMIT flag and PEER reported that it does, too." );
        }
    }
    else
    {
        // Since this is now in the code, it can occur only in case when you change the 
        // version specification in the build configuration.
        HLOGF(mglog.Debug, "HSRSP/snd: AGENT DOES NOT UNDERSTAND REXMIT flag" );
    }

    HLOGC(mglog.Debug, log << "HSRSP/snd: LATENCY[SND:" << SRT_HS_LATENCY_SND::unwrap(srtdata[SRT_HS_LATENCY])
        << " RCV:" << SRT_HS_LATENCY_RCV::unwrap(srtdata[SRT_HS_LATENCY]) << "] FLAGS["
        << SrtFlagString(srtdata[SRT_HS_FLAGS]) << "]");

    return 3;
}

size_t CUDT::prepareSrtHsMsg(int cmd, uint32_t* srtdata, size_t size)
{
    size_t srtlen = fillSrtHandshake(srtdata, size, cmd, handshakeVersion());
    HLOGF(mglog.Debug, "CMD:%s(%d) Len:%d Version: %s Flags: %08X (%s) sdelay:%d",
            MessageTypeStr(UMSG_EXT, cmd).c_str(), cmd, (int)(srtlen * sizeof(int32_t)),
            SrtVersionString(srtdata[SRT_HS_VERSION]).c_str(),
            srtdata[SRT_HS_FLAGS],
            SrtFlagString(srtdata[SRT_HS_FLAGS]).c_str(),
            srtdata[SRT_HS_LATENCY]);

    return srtlen;
}

void CUDT::sendSrtMsg(int cmd, uint32_t *srtdata_in, int srtlen_in)
{
    CPacket srtpkt;
    int32_t srtcmd = (int32_t)cmd;

    static const size_t SRTDATA_MAXSIZE = SRT_CMD_MAXSZ/sizeof(int32_t);

    // This is in order to issue a compile error if the SRT_CMD_MAXSZ is
    // too small to keep all the data. As this is "static const", declaring
    // an array of such specified size in C++ isn't considered VLA.
    static const int SRTDATA_SIZE = SRTDATA_MAXSIZE >= SRT_HS__SIZE ? SRTDATA_MAXSIZE : -1;

    // This will be effectively larger than SRT_HS__SIZE, but it will be also used
    // for incoming data. We have a guarantee that it won't be larger than SRTDATA_MAXSIZE.
    uint32_t srtdata[SRTDATA_SIZE];

    int srtlen = 0;

    if ( cmd == SRT_CMD_REJECT )
    {
        // This is a value returned by processSrtMsg underlying layer, potentially
        // to be reported here. Should this happen, just send a rejection message.
        cmd = SRT_CMD_HSRSP;
        srtdata[SRT_HS_VERSION] = 0;
    }

    switch(cmd){
    case SRT_CMD_HSREQ:
    case SRT_CMD_HSRSP:
        srtlen = prepareSrtHsMsg(cmd, srtdata, SRTDATA_SIZE);
        break;

    case SRT_CMD_KMREQ: //Sender
    case SRT_CMD_KMRSP: //Receiver
        srtlen = srtlen_in;
        /* Msg already in network order
         * But CChannel:sendto will swap again (assuming 32-bit fields)
         * Pre-swap to cancel it.
         */
        HtoNLA(srtdata, srtdata_in, srtlen);
        m_pCryptoControl->updateKmState(cmd, srtlen); // <-- THIS function can't be moved to CUDT

        break;

    default:
        LOGF(mglog.Error,  "sndSrtMsg: cmd=%d unsupported", cmd);
        break;
    }

    if (srtlen > 0)
    {
        /* srtpkt.pack will set message data in network order */
        srtpkt.pack(UMSG_EXT, &srtcmd, srtdata, srtlen * sizeof(int32_t));
        addressAndSend(srtpkt);
    }
}



// PREREQUISITE:
// pkt must be set the buffer and configured for UMSG_HANDSHAKE.
// Note that this function replaces also serialization for the HSv4.
bool CUDT::createSrtHandshake(ref_t<CPacket> r_pkt, ref_t<CHandShake> r_hs,
        int srths_cmd, int srtkm_cmd,
        const uint32_t* kmdata, size_t kmdata_wordsize /* IN WORDS, NOT BYTES!!! */)
{
    CPacket& pkt = *r_pkt;
    CHandShake& hs = *r_hs;

    // This function might be called before the opposite version was recognized.
    // Check if the version is exactly 4 because this means that the peer has already
    // sent something - asynchronously, and usually in rendezvous - and we already know
    // that the peer is version 4. In this case, agent must behave as HSv4, til the end.
    if (m_ConnRes.m_iVersion == HS_VERSION_UDT4)
    {
        hs.m_iVersion = HS_VERSION_UDT4;
        hs.m_iType = UDT_DGRAM;
        if (hs.m_extension)
        {
            // Should be impossible
            LOGC(mglog.Error, log << "createSrtHandshake: IPE: EXTENSION SET WHEN peer reports version 4 - fixing...");
            hs.m_extension = false;
        }
    }
    else
    {
        hs.m_iType = 0; // Prepare it for flags
    }

    HLOGC(mglog.Debug, log << "createSrtHandshake: buf size=" << pkt.getLength()
            << " hsx=" << MessageTypeStr(UMSG_EXT, srths_cmd)
            << " kmx=" << MessageTypeStr(UMSG_EXT, srtkm_cmd)
            << " kmdata_wordsize=" << kmdata_wordsize << " version=" << hs.m_iVersion);

    // Once you are certain that the version is HSv5, set the enc type flags
    // to advertise pbkeylen. Otherwise make sure that the old interpretation
    // will correctly pick up the type field. PBKEYLEN should be advertized
    // regardless of what URQ stage the handshake is (note that in case of rendezvous
    // CONCLUSION might be the FIRST MESSAGE EVER RECEIVED by a party).
    if (hs.m_iVersion > HS_VERSION_UDT4)
    {
        // Check if there was a failure to receie HSREQ before trying to craft HSRSP.
        // If fillSrtHandshake_HSRSP catches the condition of m_ullRcvPeerStartTime == 0,
        // it will return size 0, which will mess up with further extension procedures;
        // PREVENT THIS HERE.
        if (hs.m_iReqType == URQ_CONCLUSION && srths_cmd == SRT_CMD_HSRSP && m_ullRcvPeerStartTime == 0)
        {
            LOGC(mglog.Error, log << "createSrtHandshake: IPE (non-fatal): Attempting to craft HSRSP without received HSREQ. BLOCKING extensions.");
            hs.m_extension = false;
        }

        // The situation when this function is called without requested extensions
        // is URQ_CONCLUSION in rendezvous mode in some of the transitions.
        // In this case for version 5 just clear the m_iType field, as it has
        // different meaning in HSv5 and contains extension flags.
        //
        // Keep 0 in the SRT_HSTYPE_HSFLAGS field, but still advertise PBKEYLEN
        // in the SRT_HSTYPE_ENCFLAGS field.
        hs.m_iType = SrtHSRequest::wrapFlags(false /*no magic in HSFLAGS*/, m_iSndCryptoKeyLen);
        bool whether SRT_ATR_UNUSED = m_iSndCryptoKeyLen != 0;
        HLOGC(mglog.Debug, log << "createSrtHandshake: " << (whether ? "" : "NOT ") << " Advertising PBKEYLEN - value = " << m_iSndCryptoKeyLen);

        // Note: This is required only when sending a HS message without SRT extensions.
        // When this is to be sent with SRT extensions, then KMREQ will be attached here
        // and the PBKEYLEN will be extracted from it. If this is going to attach KMRSP
        // here, it's already too late (it should've been advertised before getting the first
        // handshake message with KMREQ).
    }
    else
    {
        hs.m_iType = UDT_DGRAM;
    }

    // values > URQ_CONCLUSION include also error types
    // if (hs.m_iVersion == HS_VERSION_UDT4 || hs.m_iReqType > URQ_CONCLUSION) <--- This condition was checked b4 and it's only valid for caller-listener mode
    if (!hs.m_extension)
    {
        // Serialize only the basic handshake, if this is predicted for
        // Hsv4 peer or this is URQ_INDUCTION or URQ_WAVEAHAND.
        size_t hs_size = pkt.getLength();
        hs.store_to(pkt.m_pcData, Ref(hs_size));
        pkt.setLength(hs_size);
        HLOGC(mglog.Debug, log << "createSrtHandshake: (no ext) size=" << hs_size << " data: " << hs.show());
        return true;
    }

    // Sanity check, applies to HSv5 only cases.
    if (srths_cmd == SRT_CMD_HSREQ && m_SrtHsSide == HSD_RESPONDER)
    {
        LOGC(mglog.Fatal, log << "IPE: SRT_CMD_HSREQ was requested to be sent in HSv5 by an INITIATOR side!");
        return false; // should cause rejection
    }

    string logext = "HSX";

    bool have_kmreq = false;
    bool have_sid = false;
    bool have_congctl = false;

    // Install the SRT extensions
    hs.m_iType |= CHandShake::HS_EXT_HSREQ;

    if ( srths_cmd == SRT_CMD_HSREQ )
    {
        if ( m_sStreamName != "" )
        {
            have_sid = true;
            hs.m_iType |= CHandShake::HS_EXT_CONFIG;
            logext += ",SID";
        }

    }

    string sm = m_CongCtl.selected_name();
    if (sm != "" && sm != "live")
    {
        have_congctl = true;
        hs.m_iType |= CHandShake::HS_EXT_CONFIG;
        logext += ",CONGCTL";
    }

    // Prevent adding KMRSP only in case when BOTH:
    // - Agent has set no password
    // - no KMREQ has arrived from Peer
    // KMRSP must be always sent when:
    // - Agent set a password, Peer did not send KMREQ: Agent sets snd=NOSECRET.
    // - Agent set no password, but Peer sent KMREQ: Ageng sets rcv=NOSECRET.
    if (m_CryptoSecret.len > 0 || kmdata_wordsize > 0)
    {
        have_kmreq = true;
        hs.m_iType |= CHandShake::HS_EXT_KMREQ;
        logext += ",KMX";
    }

    HLOGC(mglog.Debug, log << "createSrtHandshake: (ext: " << logext << ") data: " << hs.show());

    // NOTE: The HSREQ is practically always required, although may happen
    // in future that CONCLUSION can be sent multiple times for a separate
    // stream encryption support, and this way it won't enclose HSREQ.
    // Also, KMREQ may occur multiple times.

    // So, initially store the UDT legacy handshake.
    size_t hs_size = pkt.getLength(), total_ra_size = (hs_size/sizeof(uint32_t)); // Maximum size of data
    hs.store_to(pkt.m_pcData, Ref(hs_size)); // hs_size is updated

    size_t ra_size = hs_size/sizeof(int32_t);

    // Now attach the SRT handshake for HSREQ
    size_t offset = ra_size;
    uint32_t* p = reinterpret_cast<uint32_t*>(pkt.m_pcData);
    // NOTE: since this point, ra_size has a size in int32_t elements, NOT BYTES.

    // The first 4-byte item is the CMD/LENGTH spec.
    uint32_t* pcmdspec = p+offset; // Remember the location to be filled later, when we know the length
    ++offset;

    // Now use the original function to store the actual SRT_HS data
    // ra_size after that
    // NOTE: so far, ra_size is m_iMaxSRTPayloadSize expressed in number of elements.
    // WILL BE CHANGED HERE.
    ra_size = fillSrtHandshake(p+offset, total_ra_size - offset, srths_cmd, HS_VERSION_SRT1);
    *pcmdspec = HS_CMDSPEC_CMD::wrap(srths_cmd) | HS_CMDSPEC_SIZE::wrap(ra_size);

    HLOGC(mglog.Debug, log << "createSrtHandshake: after HSREQ: offset=" << offset << " HSREQ size=" << ra_size << " space left: " << (total_ra_size - offset));

    if (have_sid)
    {
        // Use only in REQ phase and only if stream name is set
        offset += ra_size;
        pcmdspec = p+offset;
        ++offset;

        // Now prepare the string with 4-byte alignment. The string size is limited
        // to half the payload size. Just a sanity check to not pack too much into
        // the conclusion packet.
        size_t size_limit = m_iMaxSRTPayloadSize/2;

        if ( m_sStreamName.size() >= size_limit )
        {
            LOGC(mglog.Error, log << "createSrtHandshake: stream id too long, limited to " << (size_limit-1) << " bytes");
            return false;
        }

        size_t wordsize = (m_sStreamName.size()+3)/4;
        size_t aligned_bytesize = wordsize*4;

        memset(p+offset, 0, aligned_bytesize);
        memcpy(p+offset, m_sStreamName.data(), m_sStreamName.size());
        // Preswap to little endian (in place due to possible padding zeros)
        HtoILA((uint32_t*)(p+offset), (uint32_t*)(p+offset), wordsize);

        ra_size = wordsize;
        *pcmdspec = HS_CMDSPEC_CMD::wrap(SRT_CMD_SID) | HS_CMDSPEC_SIZE::wrap(ra_size);

        HLOGC(mglog.Debug, log << "createSrtHandshake: after SID [" << m_sStreamName << "] length=" << m_sStreamName.size() << " alignedln=" << aligned_bytesize
            << ": offset=" << offset << " SID size=" << ra_size << " space left: " << (total_ra_size - offset));
    }

    if (have_congctl)
    {
        // Pass the congctl to the other side as informational.
        // The other side should reject connection if it uses a different congctl.
        // The other side should also respond with the congctl it uses, if its non-default (for backward compatibility).

        // XXX Consider change the congctl settings in the listener socket to "adaptive"
        // congctl and also "adaptive" value of CUDT::m_bMessageAPI so that the caller
        // may ask for whatever kind of transmission it wants, or select transmission
        // type differently for different connections, however with the same listener.

        offset += ra_size;
        pcmdspec = p+offset;
        ++offset;

        size_t wordsize = (sm.size()+3)/4;
        size_t aligned_bytesize = wordsize*4;

        memset(p+offset, 0, aligned_bytesize);

        memcpy(p+offset, sm.data(), sm.size());
        // Preswap to little endian (in place due to possible padding zeros)
        HtoILA((uint32_t*)(p+offset), (uint32_t*)(p+offset), wordsize);

        ra_size = wordsize;
        *pcmdspec = HS_CMDSPEC_CMD::wrap(SRT_CMD_CONGESTION) | HS_CMDSPEC_SIZE::wrap(ra_size);

        HLOGC(mglog.Debug, log << "createSrtHandshake: after CONGCTL [" << sm << "] length=" << sm.size() << " alignedln=" << aligned_bytesize
            << ": offset=" << offset << " CONGCTL size=" << ra_size << " space left: " << (total_ra_size - offset));
    }

    // When encryption turned on
    if (have_kmreq)
    {
        HLOGC(mglog.Debug, log << "createSrtHandshake: "
                << (m_CryptoSecret.len > 0 ? "Agent uses ENCRYPTION" : "Peer requires ENCRYPTION"));
        if ( srtkm_cmd == SRT_CMD_KMREQ )
        {
            bool have_any_keys = false;
            for (size_t ki = 0; ki < 2; ++ki)
            {
                // Skip those that have expired
                if ( !m_pCryptoControl->getKmMsg_needSend(ki, false) )
                    continue;

                m_pCryptoControl->getKmMsg_markSent(ki, false);

                offset += ra_size;

                size_t msglen = m_pCryptoControl->getKmMsg_size(ki);
                // Make ra_size back in element unit
                // Add one extra word if the size isn't aligned to 32-bit.
                ra_size = (msglen / sizeof(uint32_t)) + (msglen % sizeof(uint32_t) ? 1 : 0);

                // Store the CMD + SIZE in the next field
                *(p + offset) = HS_CMDSPEC_CMD::wrap(srtkm_cmd) | HS_CMDSPEC_SIZE::wrap(ra_size);
                ++offset;

                // Copy the key - do the endian inversion because another endian inversion
                // will be done for every control message before sending, and this KM message
                // is ALREADY in network order.
                const uint32_t* keydata = reinterpret_cast<const uint32_t*>(m_pCryptoControl->getKmMsg_data(ki));

                HLOGC(mglog.Debug, log << "createSrtHandshake: KMREQ: adding key #" << ki
                    << " length=" << ra_size << " words (KmMsg_size=" << msglen << ")");
                    // XXX INSECURE ": [" << FormatBinaryString((uint8_t*)keydata, msglen) << "]";

                // Yes, I know HtoNLA and NtoHLA do exactly the same operation, but I want
                // to be clear about the true intention.
                NtoHLA(p + offset, keydata, ra_size);
                have_any_keys = true;
            }

            if ( !have_any_keys )
            {
                LOGC(mglog.Error, log << "createSrtHandshake: IPE: all keys have expired, no KM to send.");
                return false;
            }
        }
        else if ( srtkm_cmd == SRT_CMD_KMRSP )
        {
            uint32_t failure_kmrsp[] = { SRT_KM_S_UNSECURED };
            const uint32_t* keydata = 0;

            // Shift the starting point with the value of previously added block,
            // to start with the new one.
            offset += ra_size;

            if (kmdata_wordsize == 0)
            {
                LOGC(mglog.Error, log << "createSrtHandshake: Agent has PW, but Peer sent no KMREQ. Sending error KMRSP response");
                ra_size = 1;
                keydata = failure_kmrsp;

                // Update the KM state as well
                m_pCryptoControl->m_SndKmState = SRT_KM_S_NOSECRET; // Agent has PW, but Peer won't decrypt
                m_pCryptoControl->m_RcvKmState = SRT_KM_S_UNSECURED; // Peer won't encrypt as well.
            }
            else
            {
                if (!kmdata)
                {
                    LOGC(mglog.Fatal, log << "createSrtHandshake: IPE: srtkm_cmd=SRT_CMD_KMRSP and no kmdata!");
                    return false;
                }
                ra_size = kmdata_wordsize;
                keydata = reinterpret_cast<const uint32_t*>(kmdata);
            }

            *(p + offset) = HS_CMDSPEC_CMD::wrap(srtkm_cmd) | HS_CMDSPEC_SIZE::wrap(ra_size);
            ++offset; // Once cell, containting CMD spec and size
            HLOGC(mglog.Debug, log << "createSrtHandshake: KMRSP: applying returned key length="
                    << ra_size); // XXX INSECURE << " words: [" << FormatBinaryString((uint8_t*)kmdata, kmdata_wordsize*sizeof(uint32_t)) << "]";

            NtoHLA(p + offset, keydata, ra_size);
        }
        else
        {
            LOGC(mglog.Fatal, log << "createSrtHandshake: IPE: wrong value of srtkm_cmd: " << srtkm_cmd);
            return false;
        }
    }

    // ra_size + offset has a value in element unit.
    // Switch it again to byte unit.
    pkt.setLength((ra_size + offset) * sizeof(int32_t));

    HLOGC(mglog.Debug, log << "createSrtHandshake: filled HSv5 handshake flags: "
        << CHandShake::ExtensionFlagStr(hs.m_iType) << " length: " << pkt.getLength() << " bytes");

    return true;
}

static int FindExtensionBlock(uint32_t* begin, size_t total_length,
        ref_t<size_t> r_out_len, ref_t<uint32_t*> r_next_block)
{
    // Check if there's anything to process
    if (total_length == 0)
    {
        *r_next_block = NULL;
        *r_out_len = 0;
        return SRT_CMD_NONE;
    }

    size_t& out_len = *r_out_len;
    uint32_t*& next_block = *r_next_block;
    // This function extracts the block command from the block and its length.
    // The command value is returned as a function result.
    // The size of that command block is stored into out_len.
    // The beginning of the prospective next block is stored in next_block.

    // The caller must be aware that:
    // - exactly one element holds the block header (cmd+size), so the actual data are after this one.
    // - the returned size is the number of uint32_t elements since that first data element
    // - the remaining size should be manually calculated as total_length - 1 - out_len, or
    // simply, as next_block - begin.

    // Note that if the total_length is too short to extract the whole block, it will return
    // SRT_CMD_NONE. Note that total_length includes this first CMDSPEC word.
    //
    // When SRT_CMD_NONE is returned, it means that nothing has been extracted and nothing else
    // can be further extracted from this block.

    int cmd = HS_CMDSPEC_CMD::unwrap(*begin);
    size_t size = HS_CMDSPEC_SIZE::unwrap(*begin);

    if ( size + 1 > total_length )
        return SRT_CMD_NONE;

    out_len = size;

    if ( total_length == size + 1 )
        next_block = NULL;
    else
        next_block = begin + 1 + size;

    return cmd;
}

static inline bool NextExtensionBlock(ref_t<uint32_t*> begin, uint32_t* next, ref_t<size_t> length)
{
    if (!next)
        return false;

    *length = *length - (next - *begin);
    *begin = next;
    return true;
}

bool CUDT::processSrtMsg(const CPacket *ctrlpkt)
{
    uint32_t *srtdata = (uint32_t *)ctrlpkt->m_pcData;
    size_t len = ctrlpkt->getLength();
    int etype = ctrlpkt->getExtendedType();
    uint32_t ts = ctrlpkt->m_iTimeStamp;

    int res = SRT_CMD_NONE;

    HLOGC(mglog.Debug, log << "Dispatching message type=" << etype << " data length=" << (len/sizeof(int32_t)));
    switch (etype)
    {
    case SRT_CMD_HSREQ:
        {
            res = processSrtMsg_HSREQ(srtdata, len, ts, CUDT::HS_VERSION_UDT4);
            break;
        }
    case SRT_CMD_HSRSP:
        {
            res = processSrtMsg_HSRSP(srtdata, len, ts, CUDT::HS_VERSION_UDT4);
            break;
        }
    case SRT_CMD_KMREQ:
        // Special case when the data need to be processed here
        // and the appropriate message must be constructed for sending.
        // No further processing required
        {
            uint32_t srtdata_out[SRTDATA_MAXSIZE];
            size_t len_out = 0;
            res = m_pCryptoControl->processSrtMsg_KMREQ(srtdata, len, srtdata_out, Ref(len_out), CUDT::HS_VERSION_UDT4);
            if ( res == SRT_CMD_KMRSP )
            {
                if (len_out == 1)
                {
                    if (m_bOPT_StrictEncryption)
                    {
                        LOGC(mglog.Error, log << "KMREQ FAILURE: " << KmStateStr(SRT_KM_STATE(srtdata_out[0]))
                                << " - rejecting per strict encryption");
                        return false;
                    }
                    HLOGC(mglog.Debug, log << "MKREQ -> KMRSP FAILURE state: " << KmStateStr(SRT_KM_STATE(srtdata_out[0])));
                }
                else
                {
                    HLOGC(mglog.Debug, log << "KMREQ -> requested to send KMRSP length=" << len_out);
                }
                sendSrtMsg(SRT_CMD_KMRSP, srtdata_out, len_out);
            }
            // XXX Dead code. processSrtMsg_KMREQ now doesn't return any other value now.
            // Please review later.
            else
            {
                LOGC(mglog.Error, log << "KMREQ failed to process the request - ignoring");
            }

            return true; // already done what's necessary
        }

    case SRT_CMD_KMRSP:
        {
            // KMRSP doesn't expect any following action
            m_pCryptoControl->processSrtMsg_KMRSP(srtdata, len, CUDT::HS_VERSION_UDT4);
            return true; // nothing to do
        }

    default:
        return false;
    }

    if ( res == SRT_CMD_NONE )
        return true;

    // Send the message that the message handler requested.
    sendSrtMsg(res);

    return true;
}

int CUDT::processSrtMsg_HSREQ(const uint32_t* srtdata, size_t len, uint32_t ts, int hsv)
{
    // Set this start time in the beginning, regardless as to whether TSBPD is being
    // used or not. This must be done in the Initiator as well as Responder.

    /*
     * Compute peer StartTime in our time reference
     * This takes time zone, time drift into account.
     * Also includes current packet transit time (rtt/2)
     */
#if 0                   //Debug PeerStartTime if not 1st HS packet
    {
        uint64_t oldPeerStartTime = m_ullRcvPeerStartTime;
        m_ullRcvPeerStartTime = CTimer::getTime() - (uint64_t)((uint32_t)ts);
        if (oldPeerStartTime) {
            LOGC(mglog.Note, log << "rcvSrtMsg: 2nd PeerStartTime diff=" <<  
                    (m_ullRcvPeerStartTime - oldPeerStartTime) << " usec");

        }
    }
#else
    m_ullRcvPeerStartTime = CTimer::getTime() - (uint64_t)((uint32_t)ts);
#endif

    // Prepare the initial runtime values of latency basing on the option values.
    // They are going to get the value fixed HERE.
    m_iTsbPdDelay_ms = m_iOPT_TsbPdDelay;
    m_iPeerTsbPdDelay_ms = m_iOPT_PeerTsbPdDelay;

    if (len < SRT_CMD_HSREQ_MINSZ)
    {
        /* Packet smaller than minimum compatible packet size */
        LOGF(mglog.Error,  "HSREQ/rcv: cmd=%d(HSREQ) len=%" PRIzu " invalid", SRT_CMD_HSREQ, len);
        return SRT_CMD_NONE;
    }

    LOGF(mglog.Note,  "HSREQ/rcv: cmd=%d(HSREQ) len=%" PRIzu " vers=0x%x opts=0x%x delay=%d", 
            SRT_CMD_HSREQ, len, srtdata[SRT_HS_VERSION], srtdata[SRT_HS_FLAGS],
            SRT_HS_LATENCY_RCV::unwrap(srtdata[SRT_HS_LATENCY]));

    m_lPeerSrtVersion = srtdata[SRT_HS_VERSION];
    uint32_t peer_srt_options = srtdata[SRT_HS_FLAGS];

    if ( hsv == CUDT::HS_VERSION_UDT4 )
    {
        if ( m_lPeerSrtVersion >= SRT_VERSION_FEAT_HSv5 )
        {
            LOGC(mglog.Error, log << "HSREQ/rcv: With HSv4 version >= "
                << SrtVersionString(SRT_VERSION_FEAT_HSv5) << " is not acceptable.");
            return SRT_CMD_REJECT;
        }
    }
    else
    {
        if ( m_lPeerSrtVersion < SRT_VERSION_FEAT_HSv5 )
        {
            LOGC(mglog.Error, log << "HSREQ/rcv: With HSv5 version must be >= "
                << SrtVersionString(SRT_VERSION_FEAT_HSv5) << " .");
            return SRT_CMD_REJECT;
        }
    }

    // Check also if the version satisfies the minimum required version
    if ( m_lPeerSrtVersion < m_lMinimumPeerSrtVersion )
    {
        LOGC(mglog.Error, log << "HSREQ/rcv: Peer version: " << SrtVersionString(m_lPeerSrtVersion)
            << " is too old for requested: " << SrtVersionString(m_lMinimumPeerSrtVersion) << " - REJECTING");
        return SRT_CMD_REJECT;
    }

    HLOGC(mglog.Debug, log << "HSREQ/rcv: PEER Version: "
        << SrtVersionString(m_lPeerSrtVersion)
        << " Flags: " << peer_srt_options
        << "(" << SrtFlagString(peer_srt_options) << ")");

    m_bPeerRexmitFlag = IsSet(peer_srt_options, SRT_OPT_REXMITFLG);
    HLOGF(mglog.Debug, "HSREQ/rcv: peer %s REXMIT flag", m_bPeerRexmitFlag ? "UNDERSTANDS" : "DOES NOT UNDERSTAND" );

    // Check if both use the same API type. Reject if not.
    bool peer_message_api = !IsSet(peer_srt_options, SRT_OPT_STREAM);
    if ( peer_message_api != m_bMessageAPI )
    {
        LOGC(mglog.Error, log << "HSREQ/rcv: Agent uses "
            << (m_bMessageAPI ? "MESSAGE" : "STREAM") << " API, but the Peer declares "
            << (peer_message_api ? "MESSAGE" : "STREAM") << " API. Not compatible transmission type, rejecting.");
        return SRT_CMD_REJECT;
    }

    if ( len < SRT_HS_LATENCY+1 )
    {
        // 3 is the size when containing VERSION, FLAGS and LATENCY. Less size
        // makes it contain only the first two. Let's make it acceptable, as long
        // as the latency flags aren't set.
        if ( IsSet(peer_srt_options, SRT_OPT_TSBPDSND) || IsSet(peer_srt_options, SRT_OPT_TSBPDRCV) )
        {
            LOGC(mglog.Error, log << "HSREQ/rcv: Peer sent only VERSION + FLAGS HSREQ, but TSBPD flags are set. Rejecting.");
            return SRT_CMD_REJECT;
        }

        LOGC(mglog.Warn, log << "HSREQ/rcv: Peer sent only VERSION + FLAGS HSREQ, not getting any TSBPD settings.");
        // Don't process any further settings in this case. Turn off TSBPD, just for a case.
        m_bTsbPd = false;
        m_bPeerTsbPd = false;
        return SRT_CMD_HSRSP;
    }

    uint32_t latencystr = srtdata[SRT_HS_LATENCY];

    if ( IsSet(peer_srt_options, SRT_OPT_TSBPDSND) )
    {
        //TimeStamp-based Packet Delivery feature enabled
        if ( !m_bTsbPd )
        {
            LOGC(mglog.Warn, log << "HSREQ/rcv: Agent did not set rcv-TSBPD - ignoring proposed latency from peer");

            // Note: also don't set the peer TSBPD flag HERE because
            // - in HSv4 it will be a sender, so it doesn't matter anyway
            // - in HSv5 if it's going to receive, the TSBPDRCV flag will define it.
        }
        else
        {
            int peer_decl_latency;
            if ( hsv < CUDT::HS_VERSION_SRT1 )
            {
                // In HSv4 there is only one value and this is the latency
                // that the sender peer proposes for the agent.
                peer_decl_latency = SRT_HS_LATENCY_LEG::unwrap(latencystr);
            }
            else
            {
                // In HSv5 there are latency declared for sending and receiving separately.

                // SRT_HS_LATENCY_SND is the value that the peer proposes to be the
                // value used by agent when receiving data. We take this as a local latency value.
                peer_decl_latency = SRT_HS_LATENCY_SND::unwrap(srtdata[SRT_HS_LATENCY]);
            }


            // Use the maximum latency out of latency from our settings and the latency
            // "proposed" by the peer.
            int maxdelay = std::max(m_iTsbPdDelay_ms, peer_decl_latency);
            HLOGC(mglog.Debug, log << "HSREQ/rcv: LOCAL/RCV LATENCY: Agent:" << m_iTsbPdDelay_ms
                << " Peer:" << peer_decl_latency << "  Selecting:" << maxdelay);
            m_iTsbPdDelay_ms = maxdelay;
        }
    }
    else
    {
        std::string how_about_agent = m_bTsbPd ? "BUT AGENT DOES" : "and nor does Agent";
        HLOGC(mglog.Debug, log << "HSREQ/rcv: Peer DOES NOT USE latency for sending - " << how_about_agent);
    }

    // This happens when the HSv5 RESPONDER receives the HSREQ message; it declares
    // that the peer INITIATOR will receive the data and informs about its predefined
    // latency. We need to maximize this with our setting of the peer's latency and
    // record as peer's latency, which will be then sent back with HSRSP.
    if ( hsv > CUDT::HS_VERSION_UDT4 && IsSet(peer_srt_options, SRT_OPT_TSBPDRCV) )
    {
        // So, PEER uses TSBPD, set the flag.
        // NOTE: it doesn't matter, if AGENT uses TSBPD.
        m_bPeerTsbPd = true;

        // SRT_HS_LATENCY_RCV is the value that the peer declares as to be
        // used by it when receiving data. We take this as a peer's value,
        // and select the maximum of this one and our proposed latency for the peer.
        int peer_decl_latency = SRT_HS_LATENCY_RCV::unwrap(latencystr);
        int maxdelay = std::max(m_iPeerTsbPdDelay_ms, peer_decl_latency);
        HLOGC(mglog.Debug, log << "HSREQ/rcv: PEER/RCV LATENCY: Agent:" << m_iPeerTsbPdDelay_ms
            << " Peer:" << peer_decl_latency << " Selecting:" << maxdelay);
        m_iPeerTsbPdDelay_ms = maxdelay;
    }
    else
    {
        std::string how_about_agent = m_bTsbPd ? "BUT AGENT DOES" : "and nor does Agent";
        HLOGC(mglog.Debug, log << "HSREQ/rcv: Peer DOES NOT USE latency for receiving - " << how_about_agent);
    }

    if ( hsv > CUDT::HS_VERSION_UDT4 )
    {
        // This is HSv5, do the same things as required for the sending party in HSv4,
        // as in HSv5 this can also be a sender.
        if (IsSet(peer_srt_options, SRT_OPT_TLPKTDROP))
        {
            //Too late packets dropping feature supported
            m_bPeerTLPktDrop = true;
        }
        if (IsSet(peer_srt_options, SRT_OPT_NAKREPORT))
        {
            //Peer will send Periodic NAK Reports
            m_bPeerNakReport = true;
        }
    }


    return SRT_CMD_HSRSP;
}

int CUDT::processSrtMsg_HSRSP(const uint32_t* srtdata, size_t len, uint32_t ts, int hsv)
{
    // XXX Check for mis-version
    // With HSv4 we accept only version less than 1.2.0
    if ( hsv == CUDT::HS_VERSION_UDT4 && srtdata[SRT_HS_VERSION] >= SRT_VERSION_FEAT_HSv5 )
    {
        LOGC(mglog.Error, log << "HSRSP/rcv: With HSv4 version >= 1.2.0 is not acceptable.");
        return SRT_CMD_NONE;
    }

    if (len < SRT_CMD_HSRSP_MINSZ)
    {
        /* Packet smaller than minimum compatible packet size */
        LOGF(mglog.Error,  "HSRSP/rcv: cmd=%d(HSRSP) len=%" PRIzu " invalid", SRT_CMD_HSRSP, len);
        return SRT_CMD_NONE;
    }

    // Set this start time in the beginning, regardless as to whether TSBPD is being
    // used or not. This must be done in the Initiator as well as Responder. In case when
    // agent is sender only (HSv4) this value simply won't be used.

    /*
     * Compute peer StartTime in our time reference
     * This takes time zone, time drift into account.
     * Also includes current packet transit time (rtt/2)
     */
#if 0                   //Debug PeerStartTime if not 1st HS packet
    {
        uint64_t oldPeerStartTime = m_ullRcvPeerStartTime;
        m_ullRcvPeerStartTime = CTimer::getTime() - (uint64_t)((uint32_t)ts);
        if (oldPeerStartTime) {
            LOGC(mglog.Note, log << "rcvSrtMsg: 2nd PeerStartTime diff=" <<  
                    (m_ullRcvPeerStartTime - oldPeerStartTime) << " usec");

        }
    }
#else
    m_ullRcvPeerStartTime = CTimer::getTime() - (uint64_t)((uint32_t)ts);
#endif

    m_lPeerSrtVersion = srtdata[SRT_HS_VERSION];
    uint32_t peer_srt_options = srtdata[SRT_HS_FLAGS];

    HLOGF(mglog.Debug, "HSRSP/rcv: Version: %s Flags: SND:%08X (%s)",
            SrtVersionString(m_lPeerSrtVersion).c_str(),
            peer_srt_options,
            SrtFlagString(peer_srt_options).c_str());


    if ( hsv == CUDT::HS_VERSION_UDT4 )
    {
        // The old HSv4 way: extract just one value and put it under peer.
        if (IsSet(peer_srt_options, SRT_OPT_TSBPDRCV))
        {
            //TsbPd feature enabled
            m_bPeerTsbPd = true;
            m_iPeerTsbPdDelay_ms = SRT_HS_LATENCY_LEG::unwrap(srtdata[SRT_HS_LATENCY]);
            HLOGC(mglog.Debug, log << "HSRSP/rcv: LATENCY: Peer/snd:" << m_iPeerTsbPdDelay_ms
                << " (Agent: declared:" << m_iTsbPdDelay_ms << " rcv:" << m_iTsbPdDelay_ms << ")");
        }
        // TSBPDSND isn't set in HSv4 by the RESPONDER, because HSv4 RESPONDER is always RECEIVER.
    }
    else
    {
        // HSv5 way: extract the receiver latency and sender latency, if used.

        if (IsSet(peer_srt_options, SRT_OPT_TSBPDRCV))
        {
            //TsbPd feature enabled
            m_bPeerTsbPd = true;
            m_iPeerTsbPdDelay_ms = SRT_HS_LATENCY_RCV::unwrap(srtdata[SRT_HS_LATENCY]);
            HLOGC(mglog.Debug, log << "HSRSP/rcv: LATENCY: Peer/snd:" << m_iPeerTsbPdDelay_ms << "ms");
        }
        else
        {
            HLOGC(mglog.Debug, log << "HSRSP/rcv: Peer (responder) DOES NOT USE latency");
        }

        if (IsSet(peer_srt_options, SRT_OPT_TSBPDSND))
        {
            if (!m_bTsbPd)
            {
                LOGC(mglog.Warn, log << "HSRSP/rcv: BUG? Peer (responder) declares sending latency, but Agent turned off TSBPD.");
            }
            else
            {
                // Take this value as a good deal. In case when the Peer did not "correct" the latency
                // because it has TSBPD turned off, just stay with the present value defined in options.
                m_iTsbPdDelay_ms = SRT_HS_LATENCY_SND::unwrap(srtdata[SRT_HS_LATENCY]);
                HLOGC(mglog.Debug, log << "HSRSP/rcv: LATENCY Agent/rcv: " << m_iTsbPdDelay_ms << "ms");
            }
        }
    }

    if ((m_lSrtVersion >= SrtVersion(1, 0, 5)) && IsSet(peer_srt_options, SRT_OPT_TLPKTDROP))
    {
        //Too late packets dropping feature supported
        m_bPeerTLPktDrop = true;
    }

    if ((m_lSrtVersion >= SrtVersion(1, 1, 0)) && IsSet(peer_srt_options, SRT_OPT_NAKREPORT))
    {
        //Peer will send Periodic NAK Reports
        m_bPeerNakReport = true;
    }

    if ( m_lSrtVersion >= SrtVersion(1, 2, 0) )
    {
        if ( IsSet(peer_srt_options, SRT_OPT_REXMITFLG) )
        {
            //Peer will use REXMIT flag in packet retransmission.
            m_bPeerRexmitFlag = true;
            HLOGP(mglog.Debug, "HSRSP/rcv: 1.2.0+ Agent understands REXMIT flag and so does peer.");
        }
        else
        {
            HLOGP(mglog.Debug, "HSRSP/rcv: Agent understands REXMIT flag, but PEER DOES NOT");
        }
    }
    else
    {
        HLOGF(mglog.Debug, "HSRSP/rcv: <1.2.0 Agent DOESN'T understand REXMIT flag");
    }

    handshakeDone();

    return SRT_CMD_NONE;
}

// This function is called only when the URQ_CONCLUSION handshake has been received from the peer.
bool CUDT::interpretSrtHandshake(const CHandShake& hs, const CPacket& hspkt, uint32_t* out_data SRT_ATR_UNUSED, size_t* out_len)
{
    // Initialize out_len to 0 to handle the unencrypted case
    if ( out_len )
        *out_len = 0;

    // The version=0 statement as rejection is used only since HSv5.
    // The HSv4 sends the AGREEMENT handshake message with version=0, do not misinterpret it.
    if ( m_ConnRes.m_iVersion > HS_VERSION_UDT4 && hs.m_iVersion == 0 )
    {
        LOGC(mglog.Error, log << "HS VERSION = 0, meaning the handshake has been rejected.");
        return false;
    }

    if ( hs.m_iVersion < HS_VERSION_SRT1 )
        return true; // do nothing

    // Anyway, check if the handshake contains any extra data.
    if ( hspkt.getLength() <= CHandShake::m_iContentSize )
    {
        // This would mean that the handshake was at least HSv5, but somehow no extras were added.
        // Dismiss it then, however this has to be logged.
        LOGC(mglog.Error, log << "HS VERSION=" << hs.m_iVersion << " but no handshake extension found!");
        return false;
    }

    // We still believe it should work, let's check the flags.
    int ext_flags = SrtHSRequest::SRT_HSTYPE_HSFLAGS::unwrap(hs.m_iType);
    if ( ext_flags == 0 )
    {
        LOGC(mglog.Error, log << "HS VERSION=" << hs.m_iVersion << " but no handshake extension flags are set!");
        return false;
    }

    HLOGC(mglog.Debug, log << "HS VERSION=" << hs.m_iVersion << " EXTENSIONS: " << CHandShake::ExtensionFlagStr(ext_flags));

    // Ok, now find the beginning of an int32_t array that follows the UDT handshake.
    uint32_t* p = reinterpret_cast<uint32_t*>(hspkt.m_pcData + CHandShake::m_iContentSize);
    size_t size = hspkt.getLength() - CHandShake::m_iContentSize; // Due to previous cond check we grant it's >0

    if ( IsSet(ext_flags, CHandShake::HS_EXT_HSREQ) )
    {
        HLOGC(mglog.Debug, log << "interpretSrtHandshake: extracting HSREQ/RSP type extension");
        uint32_t* begin = p;
        uint32_t* next = 0;
        size_t length = size / sizeof(uint32_t);
        size_t blocklen = 0;

        for(;;) // this is ONE SHOT LOOP
        {
            int cmd = FindExtensionBlock(begin, length, Ref(blocklen), Ref(next));

            size_t bytelen = blocklen*sizeof(uint32_t);

            if ( cmd == SRT_CMD_HSREQ )
            {
                // Set is the size as it should, then give it for interpretation for
                // the proper function.
                if ( blocklen < SRT_HS__SIZE )
                {
                    LOGC(mglog.Error, log << "HS-ext HSREQ found but invalid size: " << bytelen
                        << " (expected: " << SRT_HS__SIZE << ")");
                    return false; // don't interpret
                }

                int rescmd = processSrtMsg_HSREQ(begin+1, bytelen, hspkt.m_iTimeStamp, HS_VERSION_SRT1);
                // Interpreted? Then it should be responded with SRT_CMD_HSRSP.
                if ( rescmd != SRT_CMD_HSRSP )
                {
                    LOGC(mglog.Error, log << "interpretSrtHandshake: process HSREQ returned unexpected value " << rescmd);
                    return false;
                }
                handshakeDone();
                updateAfterSrtHandshake(SRT_CMD_HSREQ, HS_VERSION_SRT1);
            }
            else if ( cmd == SRT_CMD_HSRSP )
            {
                // Set is the size as it should, then give it for interpretation for
                // the proper function.
                if ( blocklen < SRT_HS__SIZE )
                {
                    LOGC(mglog.Error, log << "HS-ext HSRSP found but invalid size: " << bytelen
                        << " (expected: " << SRT_HS__SIZE << ")");

                    return false; // don't interpret
                }

                int rescmd = processSrtMsg_HSRSP(begin+1, bytelen, hspkt.m_iTimeStamp, HS_VERSION_SRT1);
                // Interpreted? Then it should be responded with SRT_CMD_NONE.
                // (nothing to be responded for HSRSP, unless there was some kinda problem)
                if ( rescmd != SRT_CMD_NONE )
                {
                    LOGC(mglog.Error, log << "interpretSrtHandshake: process HSRSP returned unexpected value " << rescmd);
                    return false;
                }
                handshakeDone();
                updateAfterSrtHandshake(SRT_CMD_HSRSP, HS_VERSION_SRT1);
            }
            else if ( cmd == SRT_CMD_NONE )
            {
                LOGC(mglog.Error, log << "interpretSrtHandshake: no HSREQ/HSRSP block found in the handshake msg!");
                // This means that there can be no more processing done by FindExtensionBlock().
                // And we haven't found what we need - otherwise one of the above cases would pass
                // and lead to exit this loop immediately.
                return false;
            }
            else
            {
                // Any other kind of message extracted. Search on.
                length -= (next - begin);
                begin = next;
                if (begin)
                    continue;
            }

            break;
        }
    }

    HLOGC(mglog.Debug, log << "interpretSrtHandshake: HSREQ done, checking KMREQ");

    // Now check the encrypted

    bool encrypted = false;

    if ( IsSet(ext_flags, CHandShake::HS_EXT_KMREQ) )
    {
        HLOGC(mglog.Debug, log << "interpretSrtHandshake: extracting KMREQ/RSP type extension");

#ifdef SRT_ENABLE_ENCRYPTION
        if (!m_pCryptoControl->hasPassphrase())
        {
            if (m_bOPT_StrictEncryption)
            {
                LOGC(mglog.Error, log << "HS KMREQ: Peer declares encryption, but agent does not - rejecting per strict requirement");
                return false;
            }

            LOGC(mglog.Error, log << "HS KMREQ: Peer declares encryption, but agent does not - still allowing connection.");

            // Still allow for connection, and allow Agent to send unencrypted stream to the peer.
            // Also normally allow the key to be processed; worst case it will send the failure response.
        }

        uint32_t* begin = p;
        uint32_t* next = 0;
        size_t length = size / sizeof(uint32_t);
        size_t blocklen = 0;

        for(;;) // This is one shot loop, unless REPEATED by 'continue'.
        {
            int cmd = FindExtensionBlock(begin, length, Ref(blocklen), Ref(next));

            HLOGC(mglog.Debug, log << "interpretSrtHandshake: found extension: (" << cmd << ") " << MessageTypeStr(UMSG_EXT, cmd));

            size_t bytelen = blocklen*sizeof(uint32_t);
            if ( cmd == SRT_CMD_KMREQ )
            {
                if ( !out_data || !out_len )
                {
                    LOGC(mglog.Fatal, log << "IPE: HS/KMREQ extracted without passing target buffer!");
                    return false;
                }

                int res = m_pCryptoControl->processSrtMsg_KMREQ(begin+1, bytelen, out_data, Ref(*out_len), HS_VERSION_SRT1);
                if ( res != SRT_CMD_KMRSP )
                {
                    // Something went wrong.
                    HLOGC(mglog.Debug, log << "interpretSrtHandshake: KMREQ processing failed - returned " << res);
                    return false;
                }
                if (*out_len == 1)
                {
                    // This means that there was an abnormal encryption situation occurred.
                    // This is inacceptable in case of strict encryption.
                    if (m_bOPT_StrictEncryption)
                    {
                        LOGC(mglog.Error, log << "interpretSrtHandshake: KMREQ result abnornal - rejecting per strict encryption");
                        return false;
                    }
                }
                encrypted = true;
            }
            else if ( cmd == SRT_CMD_KMRSP )
            {
                int res = m_pCryptoControl->processSrtMsg_KMRSP(begin+1, bytelen, HS_VERSION_SRT1);
                if (m_bOPT_StrictEncryption && res == -1)
                {
                    LOGC(mglog.Error, log << "KMRSP failed - rejecting connection as per strict encryption.");
                    return false;
                }
                encrypted = true;
            }
            else if ( cmd == SRT_CMD_NONE )
            {
                LOGC(mglog.Error, log << "HS KMREQ expected - none found!");
                return false;
            }
            else
            {
                HLOGC(mglog.Debug, log << "interpretSrtHandshake: ... skipping " << MessageTypeStr(UMSG_EXT, cmd));
                if (NextExtensionBlock(Ref(begin), next, Ref(length)))
                    continue;
            }

            break;
        }
#else
        // When encryption is not enabled at compile time, behave as if encryption wasn't set,
        // so accordingly to StrictEncryption flag.

        if (m_bOPT_StrictEncryption)
        {
            LOGC(mglog.Error, log << "HS KMREQ: Peer declares encryption, but agent didn't enable it at compile time - rejecting per strict requirement");
            return false;
        }

        LOGC(mglog.Error, log << "HS KMREQ: Peer declares encryption, but agent didn't enable it at compile time - still allowing connection.");
        encrypted = true;
#endif
    }

    bool have_congctl = false;
    string agsm = m_CongCtl.selected_name();
    if (agsm == "")
    {
        agsm = "live";
        m_CongCtl.select("live");
    }

    if ( IsSet(ext_flags, CHandShake::HS_EXT_CONFIG) )
    {
        HLOGC(mglog.Debug, log << "interpretSrtHandshake: extracting various CONFIG extensions");

        uint32_t* begin = p;
        uint32_t* next = 0;
        size_t length = size / sizeof(uint32_t);
        size_t blocklen = 0;

        for(;;) // This is one shot loop, unless REPEATED by 'continue'.
        {
            int cmd = FindExtensionBlock(begin, length, Ref(blocklen), Ref(next));

            HLOGC(mglog.Debug, log << "interpretSrtHandshake: found extension: (" << cmd << ") " << MessageTypeStr(UMSG_EXT, cmd));

            size_t bytelen = blocklen*sizeof(uint32_t);
            if ( cmd == SRT_CMD_SID )
            {
                // Copied through a cleared array. This is because the length is aligned to 4
                // where the padding is filled by zero bytes. For the case when the string is
                // exactly of a 4-divisible length, we make a big array with maximum allowed size
                // filled with zeros. Copying to this array should then copy either only the valid
                // characters of the string (if the lenght is divisible by 4), or the string with
                // padding zeros. In all these cases in the resulting array we should have all
                // subsequent characters of the string plus at least one '\0' at the end. This will
                // make it a perfect NUL-terminated string, to be used to initialize a string.
                char target[MAX_SID_LENGTH+1];
                memset(target, 0, MAX_SID_LENGTH+1);
                memcpy(target, begin+1, bytelen);

                // Un-swap on big endian machines
                ItoHLA((uint32_t*)target, (uint32_t*)target, bytelen/sizeof(uint32_t));

                m_sStreamName = target;
                HLOGC(mglog.Debug, log << "CONNECTOR'S REQUESTED SID [" << m_sStreamName << "] (bytelen=" << bytelen << " blocklen=" << blocklen << ")");
            }
            else if ( cmd == SRT_CMD_CONGESTION )
            {
                if (have_congctl)
                {
                    LOGC(mglog.Error, log << "CONGCTL BLOCK REPEATED!");
                    return false;
                }
                // Declare that congctl has been received
                have_congctl = true;

                char target[MAX_SID_LENGTH+1];
                memset(target, 0, MAX_SID_LENGTH+1);
                memcpy(target, begin+1, bytelen);
                // Un-swap on big endian machines
                ItoHLA((uint32_t*)target, (uint32_t*)target, bytelen/sizeof(uint32_t));

                string sm = target;

                // As the congctl has been declared by the peer,
                // check if your congctl is compatible.
                // sm cannot be empty, but the agent's sm can be empty meaning live.
                if (sm != agsm)
                {
                    LOGC(mglog.Error, log << "PEER'S CONGCTL '" << sm << "' does not match AGENT'S CONGCTL '" << agsm << "'");
                    return false;
                }

                HLOGC(mglog.Debug, log << "CONNECTOR'S CONGCTL [" << sm << "] (bytelen=" << bytelen << " blocklen=" << blocklen << ")");
            }
            else if ( cmd == SRT_CMD_NONE )
            {
                break;
            }
            else
            {
                // Found some block that is not interesting here. Skip this and get the next one.
                HLOGC(mglog.Debug, log << "interpretSrtHandshake: ... skipping " << MessageTypeStr(UMSG_EXT, cmd));
            }

            if ( !NextExtensionBlock(Ref(begin), next, Ref(length)) )
                break;
        }
    }

    // Post-checks
    // Check if peer declared encryption
    if (!encrypted && m_CryptoSecret.len > 0)
    {
        if (m_bOPT_StrictEncryption)
        {
            LOGC(mglog.Error, log << "HS EXT: Agent declares encryption, but Peer does not - rejecting connection per strict requirement.");
            return false;
        }

        LOGC(mglog.Error, log << "HS EXT: Agent declares encryption, but Peer does not (Agent can still receive unencrypted packets from Peer).");

        // This is required so that the sender is still allowed to send data, when encryption is required,
        // just this will be for waste because the receiver won't decrypt them anyway.
        m_pCryptoControl->createFakeSndContext();
        m_pCryptoControl->m_SndKmState = SRT_KM_S_NOSECRET; // Because Peer did not send KMX, though Agent has pw
        m_pCryptoControl->m_RcvKmState = SRT_KM_S_UNSECURED; // Because Peer has no PW, as has sent no KMREQ.
        return true;
    }

    // If agent has set some nondefault congctl, then congctl is expected from the peer.
    if (agsm != "live" && !have_congctl)
    {
        LOGC(mglog.Error, log << "HS EXT: Agent uses '" << agsm << "' congctl, but peer DID NOT DECLARE congctl (assuming 'live').");
        return false;
    }

    // Ok, finished, for now.
    return true;
}

void CUDT::startConnect(const sockaddr_any& serv_addr, int32_t forced_isn)
{
    CGuard cg(m_ConnectionLock, "conn");

    HLOGC(mglog.Debug, log << CONID() << "startConnect: -> " << SockaddrToString(serv_addr)
            << (m_bSynRecving ? " (SYNCHRONOUS)" : " (ASYNCHRONOUS)") << "...");

    if (!m_bOpened)
        throw CUDTException(MJ_NOTSUP, MN_NONE, 0);

    if (m_bListening)
        throw CUDTException(MJ_NOTSUP, MN_ISCONNECTED, 0);

    if (m_bConnecting || m_bConnected)
        throw CUDTException(MJ_NOTSUP, MN_ISCONNECTED, 0);

    // record peer/server address
    m_PeerAddr = sockaddr_any(serv_addr);

    // register this socket in the rendezvous queue
    // RendezevousQueue is used to temporarily store incoming handshake, non-rendezvous connections also require this function
#ifdef SRT_ENABLE_CONNTIMEO
    uint64_t ttl = m_iConnTimeOut * uint64_t(1000);
#else
    uint64_t ttl = 3000000;
#endif
    // XXX DEBUG
    //ttl = 0x1000000000000000;
    // XXX
    if (m_bRendezvous)
        ttl *= 10;
    ttl += CTimer::getTime();
    m_pRcvQueue->registerConnector(m_SocketID, this, serv_addr, ttl);

    // The m_iType is used in the INDUCTION for nothing. This value is only regarded
    // in CONCLUSION handshake, however this must be created after the handshake version
    // is already known. UDT_DGRAM is the value that was the only valid in the old SRT 
    // with HSv4 (it supported only live transmission), for HSv5 it will be changed to
    // handle handshake extension flags.
    m_ConnReq.m_iType = UDT_DGRAM;

    // This is my current configuration
    if (m_bRendezvous)
    {
        // For rendezvous, use version 5 in the waveahand and the cookie.
        // In case when you get the version 4 waveahand, simply switch to
        // the legacy HSv4 rendezvous and this time send version 4 CONCLUSION.

        // The HSv4 client simply won't check the version nor the cookie and it
        // will be sending its waveahands with version 4. Only when the party
        // has sent version 5 waveahand should the agent continue with HSv5
        // rendezvous.
        m_ConnReq.m_iVersion = HS_VERSION_SRT1;
        //m_ConnReq.m_iVersion = HS_VERSION_UDT4; // <--- Change in order to do regression test.
        m_ConnReq.m_iReqType = URQ_WAVEAHAND;
        m_ConnReq.m_iCookie = bake(serv_addr);

        // This will be also passed to a HSv4 rendezvous, but fortunately the old
        // SRT didn't read this field from URQ_WAVEAHAND message, only URQ_CONCLUSION.
        m_ConnReq.m_iType = SrtHSRequest::wrapFlags(false /* no MAGIC here */, m_iSndCryptoKeyLen);
        bool whether SRT_ATR_UNUSED = m_iSndCryptoKeyLen != 0;
        HLOGC(mglog.Debug, log << "startConnect (rnd): " << (whether ? "" : "NOT ") << " Advertising PBKEYLEN - value = " << m_iSndCryptoKeyLen);
        m_RdvState = CHandShake::RDV_WAVING;
        m_SrtHsSide = HSD_DRAW; // initially not resolved.
    }
    else
    {
        // For caller-listener configuration, set the version 4 for INDUCTION
        // due to a serious problem in UDT code being also in the older SRT versions:
        // the listener peer simply sents the EXACT COPY of the caller's induction
        // handshake, except the cookie, which means that when the caller sents version 5,
        // the listener will respond with version 5, which is a false information. Therefore
        // HSv5 clients MUST send HS_VERSION_UDT4 from the caller, regardless of currently
        // supported handshake version.
        //
        // The HSv5 listener should only respond with INDUCTION with m_iVersion == HS_VERSION_SRT1.
        m_ConnReq.m_iVersion = HS_VERSION_UDT4;
        m_ConnReq.m_iReqType = URQ_INDUCTION;
        m_ConnReq.m_iCookie = 0;
        m_RdvState = CHandShake::RDV_INVALID;
    }

    m_ConnReq.m_iMSS = m_iMSS;
    m_ConnReq.m_iFlightFlagSize = (m_iRcvBufSize < m_iFlightFlagSize)? m_iRcvBufSize : m_iFlightFlagSize;
    m_ConnReq.m_iID = m_SocketID;
    CIPAddress::ntop(serv_addr, m_ConnReq.m_piPeerIP);

    if ( forced_isn == 0 )
    {
        // Random Initial Sequence Number (normal mode)
        srand((unsigned int)CTimer::getTime());
        m_iISN = m_ConnReq.m_iISN = (int32_t)(CSeqNo::m_iMaxSeqNo * (double(rand()) / RAND_MAX));
    }
    else
    {
        // Predefined ISN (for debug purposes)
        m_iISN = m_ConnReq.m_iISN = forced_isn;
    }

    setInitialSndSeq(m_iISN);
    m_ullSndLastAck2Time = CTimer::getTime();

    // Inform the server my configurations.
    CPacket reqpkt;
    reqpkt.setControl(UMSG_HANDSHAKE);
    reqpkt.allocate(m_iMaxSRTPayloadSize);
    // XXX NOTE: Now the memory for the payload part is allocated automatically,
    // and such allocated memory is also automatically deallocated in the
    // destructor. If you use CPacket::allocate, remember that you must not:
    // - delete this memory
    // - assign to m_pcData.
    // If you use only manual assignment to m_pCData, this is then manual
    // allocation and so it won't be deallocated in the destructor.
    //
    // (Desired would be to disallow modification of m_pcData outside the
    // control of methods.)

    // ID = 0, connection request
    reqpkt.m_iID = 0;

    size_t hs_size = m_iMaxSRTPayloadSize;
    m_ConnReq.store_to(reqpkt.m_pcData, Ref(hs_size));

    // Note that CPacket::allocate() sets also the size
    // to the size of the allocated buffer, which not
    // necessarily is to be the size of the data.
    reqpkt.setLength(hs_size);

    uint64_t now = CTimer::getTime();
<<<<<<< HEAD
    setPacketTS(reqpkt, now);
=======
    reqpkt.m_iTimeStamp = int32_t(now - m_stats.startTime);
>>>>>>> 6a131691

    HLOGC(mglog.Debug, log << CONID() << "CUDT::startConnect: REQ-TIME set HIGH (" << now << "). SENDING HS: " << m_ConnReq.show());

    /*
     * Race condition if non-block connect response thread scheduled before we set m_bConnecting to true?
     * Connect response will be ignored and connecting will wait until timeout.
     * Maybe m_ConnectionLock handling problem? Not used in CUDT::connect(const CPacket& response)
     */
    m_llLastReqTime = now;
    m_bConnecting = true;

    // At this point m_SourceAddr is probably default-any, but this function
    // now requires that the address be specified here because there will be
    // no possibility to do it at any next stage of sending.
    m_pSndQueue->sendto(serv_addr, reqpkt, m_SourceAddr);

    //
    ///
    ////  ---> CONTINUE TO: <PEER>.CUDT::processConnectRequest()
    ///        (Take the part under condition: hs.m_iReqType == URQ_INDUCTION)
    ////  <--- RETURN WHEN: m_pSndQueue->sendto() is called.
    ////  .... SKIP UNTIL m_pRcvQueue->recvfrom() HERE....
    ////       (the first "sendto" will not be called due to being too early)
    ///
    //

    //////////////////////////////////////////////////////
    // SYNCHRO BAR
    //////////////////////////////////////////////////////
    if (!m_bSynRecving)
    {
        HLOGC(mglog.Debug, log << CONID() << "startConnect: ASYNC MODE DETECTED. Deferring the process to RcvQ:worker");
        return;
    }

    // Below this bar, rest of function maintains only and exclusively
    // the SYNCHRONOUS (blocking) connection process. 

    // Wait for the negotiated configurations from the peer side.

    // This packet only prepares the storage where we will read the
    // next incoming packet.
    CPacket response;
    response.setControl(UMSG_HANDSHAKE);
    response.allocate(m_iMaxSRTPayloadSize);

    CUDTException e;
    EConnectStatus cst = CONN_CONTINUE;
    // This is a temporary place to store the DESTINATION IP from the incoming packet.
    // We can't record this address yet until the cookie-confirmation is done, for safety reasons.
    sockaddr_any use_source_adr(m_PeerAddr.family());

    while (!m_bClosing)
    {
        int64_t tdiff = CTimer::getTime() - m_llLastReqTime;
        // avoid sending too many requests, at most 1 request per 250ms

        // SHORT VERSION: 
        // The immediate first run of this loop WILL SKIP THIS PART, so
        // the processing really begins AFTER THIS CONDITION.
        //
        // Note that some procedures inside may set m_llLastReqTime to 0,
        // which will result of this condition to trigger immediately in
        // the next iteration.
        if (tdiff > 250000)
        {
            HLOGC(mglog.Debug, log << "startConnect: LOOP: time to send (" << tdiff << " > 250000). size=" << reqpkt.getLength());

            if (m_bRendezvous)
                reqpkt.m_iID = m_ConnRes.m_iID;

            now = CTimer::getTime();
#if ENABLE_HEAVY_LOGGING
            {
                CHandShake debughs;
                debughs.load_from(reqpkt.m_pcData, reqpkt.getLength());
                HLOGC(mglog.Debug, log << CONID() << "startConnect: REQ-TIME HIGH (" << now << "). cont/sending HS to peer: " << debughs.show());
            }
#endif

            m_llLastReqTime = now;
<<<<<<< HEAD
            setPacketTS(reqpkt, now);
=======
            reqpkt.m_iTimeStamp = int32_t(now - m_stats.startTime);
>>>>>>> 6a131691
            m_pSndQueue->sendto(serv_addr, reqpkt, use_source_adr);
        }
        else
        {
            HLOGC(mglog.Debug, log << "startConnect: LOOP: too early to send - " << tdiff << " < 250000");
        }

        cst = CONN_CONTINUE;
        response.setLength(m_iMaxSRTPayloadSize);
        if (m_pRcvQueue->recvfrom(m_SocketID, Ref(response)) > 0)
        {
            use_source_adr = response.udpDestAddr();

            HLOGC(mglog.Debug, log << CONID() << "startConnect: got response for connect request");
            cst = processConnectResponse(response, &e, COM_SYNCHRO);

            HLOGC(mglog.Debug, log << CONID() << "startConnect: response processing result: " << ConnectStatusStr(cst));

            // Expected is that:
            // - the peer responded with URQ_INDUCTION + cookie. This above function
            //   should check that and craft the URQ_CONCLUSION handshake, in which
            //   case this function returns CONN_CONTINUE. As an extra action taken
            //   for that case, we set the SECURING mode if encryption requested,
            //   and serialize again the handshake, possibly together with HS extension
            //   blocks, if HSv5 peer responded. The serialized handshake will be then
            //   sent again, as the loop is repeated.
            // - the peer responded with URQ_CONCLUSION. This handshake was accepted
            //   as a connection, and for >= HSv5 the HS extension blocks have been
            //   also read and interpreted. In this case this function returns:
            //   - CONN_ACCEPT, if everything was correct - break this loop and return normally
            //   - CONN_REJECT in case of any problems with the delivered handshake
            //     (incorrect data or data conflict) - throw error exception
            // - the peer responded with any of URQ_ERROR_*.  - throw error exception
            //
            // The error exception should make the API connect() function fail, if blocking
            // or mark the failure for that socket in epoll, if non-blocking.

            if ( cst == CONN_RENDEZVOUS )
            {
                // When this function returned CONN_RENDEZVOUS, this requires
                // very special processing for the Rendezvous-v5 algorithm. This MAY
                // involve also preparing a new handshake form, also interpreting the
                // SRT handshake extension and crafting SRT handshake extension for the
                // peer, which should be next sent. When this function returns CONN_CONTINUE,
                // it means that it has done all that was required, however none of the below
                // things has to be done (this function will do it by itself if needed).
                // Otherwise the handshake rolling can be interrupted and considered complete.
                cst = processRendezvous(Ref(reqpkt), response, serv_addr, true /*synchro*/, RST_OK);
                if (cst == CONN_CONTINUE)
                    continue;
                break;
            }

            if (cst == CONN_REJECT)
                sendCtrl(UMSG_SHUTDOWN);

            if (cst != CONN_CONTINUE && cst != CONN_CONFUSED)
                break; // --> OUTSIDE-LOOP

            // IMPORTANT
            // [[using assert(m_pCryptoControl != nullptr)]];

            // new request/response should be sent out immediately on receving a response
            HLOGC(mglog.Debug, log << "startConnect: SYNC CONNECTION STATUS:" << ConnectStatusStr(cst) << ", REQ-TIME: LOW.");
            m_llLastReqTime = 0;

            // Now serialize the handshake again to the existing buffer so that it's
            // then sent later in this loop.

            // First, set the size back to the original size, m_iMaxSRTPayloadSize because
            // this is the size of the originally allocated space. It might have been
            // shrunk by serializing the INDUCTION handshake (which was required before
            // sending this packet to the output queue) and therefore be too
            // small to store the CONCLUSION handshake (with HSv5 extensions).
            reqpkt.setLength(m_iMaxSRTPayloadSize);

            HLOGC(mglog.Debug, log << "startConnect: creating HS CONCLUSION: buffer size=" << reqpkt.getLength());

            // NOTE: BUGFIX: SERIALIZE AGAIN.
            // The original UDT code didn't do it, so it was theoretically
            // turned into conclusion, but was sending still the original
            // induction handshake challenge message. It was working only
            // thanks to that simultaneously there were being sent handshake
            // messages from a separate thread (CSndQueue::worker) from
            // RendezvousQueue, this time serialized properly, which caused
            // that with blocking mode there was a kinda initial "drunk
            // passenger with taxi driver talk" until the RendezvousQueue sends
            // (when "the time comes") the right CONCLUSION handshake
            // challenge message.
            //
            // Now that this is fixed, the handshake messages from RendezvousQueue
            // are sent only when there is a rendezvous mode or non-blocking mode.
            if ( !createSrtHandshake(Ref(reqpkt), Ref(m_ConnReq), SRT_CMD_HSREQ, SRT_CMD_KMREQ, 0, 0))
            {
                LOGC(mglog.Error, log << "createSrtHandshake failed - REJECTING.");
                cst = CONN_REJECT;
                break;
            }
            // These last 2 parameters designate the buffer, which is in use only for SRT_CMD_KMRSP.
            // If m_ConnReq.m_iVersion == HS_VERSION_UDT4, this function will do nothing,
            // except just serializing the UDT handshake.
            // The trick is that the HS challenge is with version HS_VERSION_UDT4, but the
            // listener should respond with HS_VERSION_SRT1, if it is HSv5 capable.
        }

        HLOGC(mglog.Debug, log << "startConnect: timeout from Q:recvfrom, looping again; cst=" << ConnectStatusStr(cst));

#if ENABLE_HEAVY_LOGGING
        // Non-fatal assertion
        if (cst == CONN_REJECT) // Might be returned by processRendezvous
        {
            LOGC(mglog.Error, log << "startConnect: IPE: cst=REJECT NOT EXPECTED HERE, the loop should've been interrupted!");
            break;
        }
#endif

        if (CTimer::getTime() > ttl)
        {
            // timeout
            e = CUDTException(MJ_SETUP, MN_TIMEOUT, 0);
            break;
        }
    }

    // <--- OUTSIDE-LOOP
    // Here will fall the break when not CONN_CONTINUE.
    // CONN_RENDEZVOUS is handled by processRendezvous.
    // CONN_ACCEPT will skip this and pass on.
    if ( cst == CONN_REJECT )
    {
        e = CUDTException(MJ_SETUP, MN_REJECTED, 0);
    }

    if (e.getErrorCode() == 0)
    {
        if (m_bClosing)                                                 // if the socket is closed before connection...
            e = CUDTException(MJ_SETUP); // XXX NO MN ?
        else if (m_ConnRes.m_iReqType == URQ_ERROR_REJECT)                          // connection request rejected
            e = CUDTException(MJ_SETUP, MN_REJECTED, 0);
        else if ((!m_bRendezvous) && (m_ConnRes.m_iISN != m_iISN))      // secuity check
            e = CUDTException(MJ_SETUP, MN_SECURITY, 0);
    }

    if (e.getErrorCode() != 0)
    {
        // The process is to be abnormally terminated, remove the connector
        // now because most likely no other processing part has done anything with it.
        m_pRcvQueue->removeConnector(m_SocketID);
        throw e;
    }

    HLOGC(mglog.Debug, log << CONID() << "startConnect: handshake exchange succeeded. sourceIP=" << SockaddrToString(m_SourceAddr));

    // Parameters at the end.
    HLOGC(mglog.Debug, log << "startConnect: END. Parameters:"
        " mss=" << m_iMSS <<
        " max-cwnd-size=" << m_CongCtl->cgWindowMaxSize() <<
        " cwnd-size=" << m_CongCtl->cgWindowSize() <<
        " rtt=" << m_iRTT <<
        " bw=" << m_iBandwidth);
}

// Asynchronous connection
EConnectStatus CUDT::processAsyncConnectResponse(const CPacket& pkt) ATR_NOEXCEPT
{
    EConnectStatus cst = CONN_CONTINUE;
    CUDTException e;

    CGuard cg(m_ConnectionLock); // FIX
    HLOGC(mglog.Debug, log << CONID() << "processAsyncConnectResponse: got response for connect request, processing");
    cst = processConnectResponse(pkt, &e, COM_ASYNCHRO);

    HLOGC(mglog.Debug, log << CONID() << "processAsyncConnectResponse: response processing result: "
        << ConnectStatusStr(cst) << "REQ-TIME LOW to enforce immediate response");
    m_llLastReqTime = 0;

    return cst;
}

bool CUDT::processAsyncConnectRequest(EReadStatus rst, EConnectStatus cst, const CPacket& response, const sockaddr_any& serv_addr)
{
    // IMPORTANT!

    // This function is called, still asynchronously, but in the order
    // of call just after the call to the above processAsyncConnectResponse.
    // This should have got the original value returned from
    // processConnectResponse through processAsyncConnectResponse.

    CPacket request;
    request.setControl(UMSG_HANDSHAKE);
    request.allocate(m_iMaxSRTPayloadSize);
    uint64_t now = CTimer::getTime();
<<<<<<< HEAD
    setPacketTS(request, now);
=======
    request.m_iTimeStamp = int(now - m_stats.startTime);
>>>>>>> 6a131691

    HLOGC(mglog.Debug, log << "processAsyncConnectRequest: REQ-TIME: HIGH (" << now << "). Should prevent too quick responses.");
    m_llLastReqTime = now;
    // ID = 0, connection request
    request.m_iID = !m_bRendezvous ? 0 : m_ConnRes.m_iID;

    bool status = true;

    if ( cst == CONN_RENDEZVOUS )
    {
        HLOGC(mglog.Debug, log << "processAsyncConnectRequest: passing to processRendezvous");
        cst = processRendezvous(Ref(request), response, serv_addr, false /*asynchro*/, rst);
        if (cst == CONN_ACCEPT)
        {
            HLOGC(mglog.Debug, log << "processAsyncConnectRequest: processRendezvous completed the process and responded by itself. Done.");
            return true;
        }

        if (cst != CONN_CONTINUE)
        {
            LOGC(mglog.Error, log << "processAsyncConnectRequest: REJECT reported from processRendezvous, not processing further.");
            status = false;
        }
    }
    else if (cst == CONN_REJECT)
    {
            LOGC(mglog.Error, log << "processAsyncConnectRequest: REJECT reported from HS processing, not processing further.");
            return false;
    }
    else
    {
        // (this procedure will be also run for HSv4 rendezvous)
        HLOGC(mglog.Debug, log << "processAsyncConnectRequest: serializing HS: buffer size=" << request.getLength());
        if (!createSrtHandshake(Ref(request), Ref(m_ConnReq), SRT_CMD_HSREQ, SRT_CMD_KMREQ, 0, 0))
        {
            // All 'false' returns from here are IPE-type, mostly "invalid argument" plus "all keys expired".
            LOGC(mglog.Error, log << "IPE: processAsyncConnectRequest: createSrtHandshake failed, dismissing.");
            status = false;
        }
        else
        {
            HLOGC(mglog.Debug, log << "processAsyncConnectRequest: sending HS reqtype=" << RequestTypeStr(m_ConnReq.m_iReqType)
                    << " to socket " << request.m_iID << " size=" << request.getLength());
        }
    }

    if (!status)
    {
        return false;
        /* XXX Shouldn't it send a single response packet for the rejection?
        // Set the version to 0 as "handshake rejection" status and serialize it 
        CHandShake zhs;
        size_t size = request.getLength();
        zhs.store_to(request.m_pcData, Ref(size));
        request.setLength(size);
        */
    }

    HLOGC(mglog.Debug, log << "processAsyncConnectRequest: sending request packet, setting REQ-TIME HIGH.");
    m_llLastReqTime = CTimer::getTime();
    m_pSndQueue->sendto(serv_addr, request, m_SourceAddr);
    return status;
}

void CUDT::cookieContest()
{
    if (m_SrtHsSide != HSD_DRAW)
        return;

    HLOGC(mglog.Debug, log << "cookieContest: agent=" << m_ConnReq.m_iCookie << " peer=" << m_ConnRes.m_iCookie);

    if ( m_ConnReq.m_iCookie == 0 || m_ConnRes.m_iCookie == 0 )
    {
        // Note that it's virtually impossible that Agent's cookie is not ready, this
        // shall be considered IPE.
        // Not all cookies are ready, don't start the contest.
        return;
    }

    // INITIATOR/RESPONDER role is resolved by COOKIE CONTEST.
    //
    // The cookie contest must be repeated every time because it
    // may change the state at some point.
    int better_cookie = m_ConnReq.m_iCookie - m_ConnRes.m_iCookie;

    if ( better_cookie > 0 )
    {
        m_SrtHsSide = HSD_INITIATOR;
        return;
    }

    if ( better_cookie < 0 )
    {
        m_SrtHsSide = HSD_RESPONDER;
        return;
    }

    // DRAW! The only way to continue would be to force the
    // cookies to be regenerated and to start over. But it's
    // not worth a shot - this is an extremely rare case.
    // This can simply do reject so that it can be started again.

    // Pretend then that the cookie contest wasn't done so that
    // it's done again. Cookies are baked every time anew, however
    // the successful initial contest remains valid no matter how
    // cookies will change.

    m_SrtHsSide = HSD_DRAW;
}

EConnectStatus CUDT::processRendezvous(ref_t<CPacket> reqpkt, const CPacket& response, const sockaddr_any& serv_addr, bool synchro, EReadStatus rst)
{
    if ( m_RdvState == CHandShake::RDV_CONNECTED )
    {
        HLOGC(mglog.Debug, log << "processRendezvous: already in CONNECTED state.");
        return CONN_ACCEPT;
    }

    uint32_t kmdata[SRTDATA_MAXSIZE];
    size_t kmdatasize = SRTDATA_MAXSIZE;
    CPacket& rpkt = *reqpkt;

    cookieContest();

    // We know that the other side was contacted and the other side has sent
    // the handshake message - we know then both cookies. If it's a draw, it's
    // a very rare case of creating identical cookies.
    if (m_SrtHsSide == HSD_DRAW)
    {
        LOGC(mglog.Error, log << "COOKIE CONTEST UNRESOLVED: can't assign connection roles, please wait another minute.");
        return CONN_REJECT;
    }

    UDTRequestType rsp_type = URQ_ERROR_INVALID; // just to track uninitialized errors

    // We can assume that the Handshake packet received here as 'response'
    // is already serialized in m_ConnRes. Check extra flags that are meaningful
    // for further processing here.

    int ext_flags = SrtHSRequest::SRT_HSTYPE_HSFLAGS::unwrap(m_ConnRes.m_iType);
    bool needs_extension = ext_flags != 0; // Initial value: received HS has extensions.
    bool needs_hsrsp;
    rendezvousSwitchState(Ref(rsp_type), Ref(needs_extension), Ref(needs_hsrsp));
    if (rsp_type > URQ_FAILURE_TYPES)
    {
        HLOGC(mglog.Debug, log << "processRendezvous: rejecting due to switch-state response: " << RequestTypeStr(rsp_type));
        return CONN_REJECT;
    }
    checkUpdateCryptoKeyLen("processRendezvous", m_ConnRes.m_iType);

    // We have three possibilities here as it comes to HSREQ extensions:

    // 1. The agent is loser in attention state, it sends EMPTY conclusion (without extensions)
    // 2. The agent is loser in initiated state, it interprets incoming HSREQ and creates HSRSP
    // 3. The agent is winner in attention or fine state, it sends HSREQ extension
    m_ConnReq.m_iReqType = rsp_type;
    m_ConnReq.m_extension = needs_extension;

    if (rsp_type > URQ_FAILURE_TYPES)
    {
        HLOGC(mglog.Debug, log << "processRendezvous: rejecting due to switch-state response: " << RequestTypeStr(rsp_type));
        return CONN_REJECT;
    }

    // This must be done before prepareConnectionObjects().
    applyResponseSettings(response);

    // This must be done before interpreting and creating HSv5 extensions.
    if ( !prepareConnectionObjects(m_ConnRes, m_SrtHsSide, 0))
    {
        HLOGC(mglog.Debug, log << "processRendezvous: rejecting due to problems in prepareConnectionObjects.");
        return CONN_REJECT;
    }

    // Case 2.
    if ( needs_hsrsp )
    {
        // This means that we have received HSREQ extension with the handshake, so we need to interpret
        // it and craft the response.
        if (rst == RST_OK)
        {
            // We have JUST RECEIVED packet in this session (not that this is called as periodic update).
            // Sanity check
            m_llLastReqTime = 0;
            if (response.getLength() == size_t(-1))
            {
                LOGC(mglog.Fatal, log << "IPE: rst=RST_OK, but the packet has set -1 length - REJECTING (REQ-TIME: LOW)");
                return CONN_REJECT;
            }

            if ( !interpretSrtHandshake(m_ConnRes, response, kmdata, &kmdatasize) )
            {
                HLOGC(mglog.Debug, log << "processRendezvous: rejecting due to problems in interpretSrtHandshake REQ-TIME: LOW.");
                return CONN_REJECT;
            }

            // Pass on, inform about the shortened response-waiting period.
            HLOGC(mglog.Debug, log << "processRendezvous: setting REQ-TIME: LOW. Forced to respond immediately.");
        }
        else
        {
            // If the last CONCLUSION message didn't contain the KMX extension, there's
            // no key recorded yet, so it can't be extracted. Mark this kmdatasize empty though.
            int hs_flags = SrtHSRequest::SRT_HSTYPE_HSFLAGS::unwrap(m_ConnRes.m_iType);
            if (IsSet(hs_flags, CHandShake::HS_EXT_KMREQ))
            {
                // This is a periodic handshake update, so you need to extract the KM data from the
                // first message, provided that it is there.
                size_t msgsize = m_pCryptoControl->getKmMsg_size(0);
                if (msgsize == 0)
                {
                    switch (m_pCryptoControl->m_RcvKmState)
                    {
                        // If the KMX process ended up with a failure, the KMX is not recorded.
                        // In this case as the KMRSP answer the "failure status" should be crafted.
                    case SRT_KM_S_NOSECRET:
                    case SRT_KM_S_BADSECRET:
                        {
                            HLOGC(mglog.Debug, log << "processRendezvous: No KMX recorded, status = NOSECRET. Respond with NOSECRET.");

                            // Just do the same thing as in CCryptoControl::processSrtMsg_KMREQ for that case,
                            // that is, copy the NOSECRET code into KMX message.
                            memcpy(kmdata, &m_pCryptoControl->m_RcvKmState, sizeof(int32_t));
                            kmdatasize = 1;
                        }
                        break;

                    default:
                        // Remaining values:
                        // UNSECURED: should not fall here at alll
                        // SECURING: should not happen in HSv5
                        // SECURED: should have received the recorded KMX correctly (getKmMsg_size(0) > 0)
                        {
                            // Remaining situations:
                            // - password only on this site: shouldn't be considered to be sent to a no-password site
                            LOGC(mglog.Error, log << "processRendezvous: IPE: PERIODIC HS: NO KMREQ RECORDED KMSTATE: RCV="
                                    << KmStateStr(m_pCryptoControl->m_RcvKmState) << " SND="
                                    << KmStateStr(m_pCryptoControl->m_SndKmState));
                            return CONN_REJECT;
                        }
                        break;
                    }
                }
                else
                {
                    kmdatasize = msgsize/4;
                    if (msgsize > kmdatasize*4)
                    {
                        // Sanity check
                        LOGC(mglog.Error, log << "IPE: KMX data not aligned to 4 bytes! size=" << msgsize);
                        memset(kmdata+(kmdatasize*4), 0, msgsize - (kmdatasize*4));
                        ++kmdatasize;
                    }

                    HLOGC(mglog.Debug, log << "processRendezvous: getting KM DATA from the fore-recorded KMX from KMREQ, size=" << kmdatasize);
                    memcpy(kmdata, m_pCryptoControl->getKmMsg_data(0), msgsize);
                }
            }
            else
            {
                HLOGC(mglog.Debug, log << "processRendezvous: no KMX flag - not extracting KM data for KMRSP");
                kmdatasize = 0;
            }
        }

        // No matter the value of needs_extension, the extension is always needed
        // when HSREQ was interpreted (to store HSRSP extension).
        m_ConnReq.m_extension = true;

        HLOGC(mglog.Debug, log << "processRendezvous: HSREQ extension ok, creating HSRSP response. kmdatasize=" << kmdatasize);

        rpkt.setLength(m_iMaxSRTPayloadSize);
        if (!createSrtHandshake(reqpkt, Ref(m_ConnReq), SRT_CMD_HSRSP, SRT_CMD_KMRSP, kmdata, kmdatasize))
        {
            HLOGC(mglog.Debug, log << "processRendezvous: rejecting due to problems in createSrtHandshake. REQ-TIME: LOW");
            m_llLastReqTime = 0;
            return CONN_REJECT;
        }

        // This means that it has received URQ_CONCLUSION with HSREQ, agent is then in RDV_FINE
        // state, it sends here URQ_CONCLUSION with HSREQ/KMREQ extensions and it awaits URQ_AGREEMENT.
        return CONN_CONTINUE;
    }

    // Special case: if URQ_AGREEMENT is to be sent, when this side is INITIATOR,
    // then it must have received HSRSP, so it must interpret it. Otherwise it would
    // end up with URQ_DONE, which means that it is the other side to interpret HSRSP.
    if ( m_SrtHsSide == HSD_INITIATOR && m_ConnReq.m_iReqType == URQ_AGREEMENT )
    {
        // The same is done in CUDT::postConnect(), however this section will
        // not be done in case of rendezvous. The section in postConnect() is
        // predicted to run only in regular CALLER handling.

        if (rst != RST_OK || response.getLength() == size_t(-1))
        {
            // Actually the -1 length would be an IPE, but it's likely that this was reported already.
            HLOGC(mglog.Debug, log << "processRendezvous: no INCOMING packet, NOT interpreting extensions (relying on exising data)");
        }
        else
        {
            HLOGC(mglog.Debug, log << "processRendezvous: INITIATOR, will send AGREEMENT - interpreting HSRSP extension");
            if ( !interpretSrtHandshake(m_ConnRes, response, 0, 0) )
            {
                m_ConnReq.m_iReqType = URQ_ERROR_REJECT;
            }
        }
        // This should be false, make a kinda assert here.
        if ( needs_extension )
        {
            LOGC(mglog.Fatal, log << "IPE: INITIATOR responding AGREEMENT should declare no extensions to HS");
            m_ConnReq.m_extension = false;
        }
    }

    HLOGC(mglog.Debug, log << CONID() << "processRendezvous: COOKIES Agent/Peer: "
        << m_ConnReq.m_iCookie << "/" << m_ConnRes.m_iCookie
        << " HSD:" << (m_SrtHsSide == HSD_INITIATOR ? "initiator" : "responder")
        << " STATE:" << CHandShake::RdvStateStr(m_RdvState) << " ...");

    if ( rsp_type == URQ_DONE )
    {
        HLOGC(mglog.Debug, log << "... WON'T SEND any response, both sides considered connected");
    }
    else
    {
        HLOGC(mglog.Debug, log << "... WILL SEND " << RequestTypeStr(rsp_type) << " "
        << (m_ConnReq.m_extension ? "with" : "without") << " SRT HS extensions");
    }

    // This marks the information for the serializer that
    // the SRT handshake extension is required.
    // Rest of the data will be filled together with
    // serialization.
    m_ConnReq.m_extension = needs_extension;

    rpkt.setLength(m_iMaxSRTPayloadSize);
    if ( m_RdvState == CHandShake::RDV_CONNECTED )
    {
        // When synchro=false, don't lock a mutex for rendezvous queue.
        // This is required when this function is called in the
        // receive queue worker thread - it would lock itself.
        int cst = postConnect(response, true, 0, synchro);
        if ( cst == CONN_REJECT )
        {
            HLOGC(mglog.Debug, log << "processRendezvous: rejecting due to problems in postConnect.");
            return CONN_REJECT;
        }
    }

    // URQ_DONE or URQ_AGREEMENT can be the result if the state is RDV_CONNECTED.
    // If URQ_DONE, then there's nothing to be done, when URQ_AGREEMENT then return
    // CONN_CONTINUE to make the caller send again the contents if the packet buffer,
    // this time with URQ_AGREEMENT message, but still consider yourself connected.
    if ( rsp_type == URQ_DONE )
    {
        HLOGC(mglog.Debug, log << "processRendezvous: rsp=DONE, reporting ACCEPT (nothing to respond)");
        return CONN_ACCEPT;
    }

    // createSrtHandshake moved here because if the above conditions are satisfied,
    // no response is going to be send, so nothing needs to be "created".

    // needs_extension here distinguishes between cases 1 and 3.
    // NOTE: in case when interpretSrtHandshake was run under the conditions above (to interpret HSRSP),
    // then createSrtHandshake below will create only empty AGREEMENT message.
    if ( !createSrtHandshake(reqpkt, Ref(m_ConnReq), SRT_CMD_HSREQ, SRT_CMD_KMREQ, 0, 0))
    {
        LOGC(mglog.Error, log << "createSrtHandshake failed (IPE?), connection rejected. REQ-TIME: LOW");
        m_llLastReqTime = 0;
        return CONN_REJECT;
    }

    if ( rsp_type == URQ_AGREEMENT && m_RdvState == CHandShake::RDV_CONNECTED )
    {
        // We are using our own serialization method (not the one called after
        // processConnectResponse, this is skipped in case when this function
        // is called), so we can also send this immediately. Agreement must be
        // sent just once and the party must switch into CONNECTED state - in
        // contrast to CONCLUSION messages, which should be sent in loop repeatedly.
        //
        // Even though in theory the AGREEMENT message sent just once may miss
        // the target (as normal thing in UDP), this is little probable to happen,
        // and this doesn't matter much because even if the other party doesn't
        // get AGREEMENT, but will get payload or KEEPALIVE messages, it will
        // turn into connected state as well. The AGREEMENT is rather kinda
        // catalyzer here and may turn the entity on the right track faster. When
        // AGREEMENT is missed, it may have kinda initial tearing.

        const uint64_t now = CTimer::getTime();
        m_llLastReqTime = now;
<<<<<<< HEAD
        setPacketTS(rpkt, now);
=======
        rpkt.m_iTimeStamp = int32_t(now - m_stats.startTime);
        HLOGC(mglog.Debug, log << "processRendezvous: rsp=AGREEMENT, reporting ACCEPT and sending just this one, REQ-TIME HIGH (" << now << ").");
>>>>>>> 6a131691
        m_pSndQueue->sendto(serv_addr, rpkt, m_SourceAddr);


        return CONN_ACCEPT;
    }

    if (rst == RST_OK)
    {
        // the request time must be updated so that the next handshake can be sent out immediately
        HLOGC(mglog.Debug, log << "processRendezvous: rsp=" << RequestTypeStr(m_ConnReq.m_iReqType)
                << " REQ-TIME: LOW to send immediately, consider yourself conencted");
        m_llLastReqTime = 0;
    }
    else
    {
        HLOGC(mglog.Debug, log << "processRendezvous: REQ-TIME: remains previous value, consider yourself connected");
    }
    return CONN_CONTINUE;
}

EConnectStatus CUDT::processConnectResponse(const CPacket& response, CUDTException* eout, EConnectMethod synchro) ATR_NOEXCEPT
{
    // NOTE: ASSUMED LOCK ON: m_ConnectionLock.

    // this is the 2nd half of a connection request. If the connection is setup successfully this returns 0.
    // Returned values:
    // - CONN_REJECT: there was some error when processing the response, connection should be rejected
    // - CONN_ACCEPT: the handshake is done and finished correctly
    // - CONN_CONTINUE: the induction handshake has been processed correctly, and expects CONCLUSION handshake

   if (!m_bConnecting)
      return CONN_REJECT;

   // This is required in HSv5 rendezvous, in which it should send the URQ_AGREEMENT message to
   // the peer, however switch to connected state. 
   HLOGC(mglog.Debug, log << "processConnectResponse: TYPE:" <<
           (response.isControl() ?  MessageTypeStr(response.getType(), response.getExtendedType())
            : string("DATA")));
   //ConnectStatus res = CONN_REJECT; // used later for status - must be declared here due to goto POST_CONNECT.

   // For HSv4, the data sender is INITIATOR, and the data receiver is RESPONDER,
   // regardless of the connecting side affiliation. This will be changed for HSv5.
   bool bidirectional = false;
   HandshakeSide hsd = m_bDataSender ? HSD_INITIATOR : HSD_RESPONDER;
   // (defined here due to 'goto' below).

   // SRT peer may send the SRT handshake private message (type 0x7fff) before a keep-alive.

   // This condition is checked when the current agent is trying to do connect() in rendezvous mode,
   // but the peer was faster to send a handshake packet earlier. This makes it continue with connecting
   // process if the peer is already behaving as if the connection was already established.
   
   // This value will check either the initial value, which is less than SRT1, or
   // the value previously loaded to m_ConnReq during the previous handshake response.
   // For the initial form this value should not be checked.
   bool hsv5 = m_ConnRes.m_iVersion >= HS_VERSION_SRT1;

   if (m_bRendezvous
           && (
               m_RdvState == CHandShake::RDV_CONNECTED // somehow Rendezvous-v5 switched it to CONNECTED.
               || !response.isControl()                         // WAS A PAYLOAD PACKET.
               || (response.getType() == UMSG_KEEPALIVE)    // OR WAS A UMSG_KEEPALIVE message.
               || (response.getType() == UMSG_EXT)          // OR WAS a CONTROL packet of some extended type (i.e. any SRT specific)
              )
           // This may happen if this is an initial state in which the socket type was not yet set.
           // If this is a field that holds the response handshake record from the peer, this means that it wasn't received yet.
           // HSv5: added version check because in HSv5 the m_iType field has different meaning
           // and it may be 0 in case when the handshake does not carry SRT extensions.
           && ( hsv5 || m_ConnRes.m_iType != UDT_UNDEFINED))
   {
       //a data packet or a keep-alive packet comes, which means the peer side is already connected
       // in this situation, the previously recorded response will be used
       // In HSv5 this situation is theoretically possible if this party has missed the URQ_AGREEMENT message.
       HLOGC(mglog.Debug, log << CONID() << "processConnectResponse: already connected - pinning in");
       if (hsv5)
       {
           m_RdvState = CHandShake::RDV_CONNECTED;
       }

       return postConnect(response, hsv5, eout, synchro);
   }

   if (!response.isControl(UMSG_HANDSHAKE))
   {
       if (!response.isControl())
       {
           LOGC(mglog.Error, log << CONID() << "processConnectResponse: received DATA while HANDSHAKE expected");
       }
       else
       {
           LOGC(mglog.Error, log << CONID()
                   << "processConnectResponse: received NOT UMSG_HANDSHAKE before connection established: "
                   << MessageTypeStr(response.getType(), response.getExtendedType()));
       }
       return CONN_CONFUSED;
   }

   if (m_bRendezvous)
   {
       m_SourceAddr = response.udpDestAddr();
   }

   if ( m_ConnRes.load_from(response.m_pcData, response.getLength()) == -1 )
   {
       // Handshake data were too small to reach the Handshake structure. Reject.
       LOGC(mglog.Error, log << CONID() << "processConnectResponse: HANDSHAKE data buffer too small - possible blueboxing. Rejecting.");
       return CONN_REJECT;
   }

   HLOGC(mglog.Debug, log << CONID() << "processConnectResponse: HS RECEIVED: " << m_ConnRes.show());
   if ( m_ConnRes.m_iReqType > URQ_FAILURE_TYPES )
   {
       return CONN_REJECT;
   }

   if ( size_t(m_ConnRes.m_iMSS) > CPacket::ETH_MAX_MTU_SIZE )
   {
       // Yes, we do abort to prevent buffer overrun. Set your MSS correctly
       // and you'll avoid problems.
       LOGC(mglog.Fatal, log << "MSS size " << m_iMSS << "exceeds MTU size!");
       return CONN_REJECT;
   }

   // (see createCrypter() call below)
   //
   // The CCryptoControl attached object must be created early
   // because it will be required to create a conclusion handshake in HSv5
   // 
   if (m_bRendezvous)
   {
       // SANITY CHECK: A rendezvous socket should reject any caller requests (it's not a listener)
       if (m_ConnRes.m_iReqType == URQ_INDUCTION)
       {
           LOGC(mglog.Error, log << CONID() << "processConnectResponse: Rendezvous-point received INDUCTION handshake (expected WAVEAHAND). Rejecting.");
           return CONN_REJECT;
       }

       // The procedure for version 5 is completely different and changes the states
       // differently, so the old code will still maintain HSv4 the old way.

       if ( m_ConnRes.m_iVersion > HS_VERSION_UDT4 )
       {
           HLOGC(mglog.Debug, log << CONID() << "processConnectResponse: Rendezvous HSv5 DETECTED.");
           return CONN_RENDEZVOUS; // --> will continue in CUDT::processRendezvous().
       }

       HLOGC(mglog.Debug, log << CONID() << "processConnectResponse: Rendsezvous HSv4 DETECTED.");
       // So, here it has either received URQ_WAVEAHAND handshake message (while it should be in URQ_WAVEAHAND itself)
       // or it has received URQ_CONCLUSION/URQ_AGREEMENT message while this box has already sent URQ_WAVEAHAND to the peer,
       // and DID NOT send the URQ_CONCLUSION yet.

       if ( m_ConnReq.m_iReqType == URQ_WAVEAHAND
               || m_ConnRes.m_iReqType == URQ_WAVEAHAND )
       {
           HLOGC(mglog.Debug, log << CONID() << "processConnectResponse: REQ-TIME LOW. got HS RDV. Agent state:" << RequestTypeStr(m_ConnReq.m_iReqType)
               << " Peer HS:" << m_ConnRes.show());

           // Here we could have received WAVEAHAND or CONCLUSION.
           // For HSv4 simply switch to CONCLUSION for the sake of further handshake rolling.
           // For HSv5, make the cookie contest and basing on this decide, which party
           // should provide the HSREQ/KMREQ attachment.

           createCrypter(hsd, false /* unidirectional */);

           m_ConnReq.m_iReqType = URQ_CONCLUSION;
           // the request time must be updated so that the next handshake can be sent out immediately.
           m_llLastReqTime = 0;
           return CONN_CONTINUE;
       }
       else
       {
           HLOGC(mglog.Debug, log << CONID() << "processConnectResponse: Rendezvous HSv4 PAST waveahand");
       }
   }
   else
   {
      // set cookie
      if (m_ConnRes.m_iReqType == URQ_INDUCTION)
      {
         HLOGC(mglog.Debug, log << CONID() << "processConnectResponse: REQ-TIME LOW; got INDUCTION HS response (cookie:"
             << hex << m_ConnRes.m_iCookie << " version:" << dec << m_ConnRes.m_iVersion << "), sending CONCLUSION HS with this cookie");

         m_ConnReq.m_iCookie = m_ConnRes.m_iCookie;
         m_ConnReq.m_iReqType = URQ_CONCLUSION;

         // Here test if the LISTENER has responded with version HS_VERSION_SRT1,
         // it means that it is HSv5 capable. It can still accept the HSv4 handshake.
         if ( m_ConnRes.m_iVersion > HS_VERSION_UDT4 )
         {
             int hs_flags = SrtHSRequest::SRT_HSTYPE_HSFLAGS::unwrap(m_ConnRes.m_iType);

             if (hs_flags != SrtHSRequest::SRT_MAGIC_CODE)
             {
                 LOGC(mglog.Warn, log << "processConnectResponse: Listener HSv5 did not set the SRT_MAGIC_CODE");
             }

             checkUpdateCryptoKeyLen("processConnectResponse", m_ConnRes.m_iType);

             // This will catch HS_VERSION_SRT1 and any newer.
             // Set your highest version.
             m_ConnReq.m_iVersion = HS_VERSION_SRT1;
             // CONTROVERSIAL: use 0 as m_iType according to the meaning in HSv5.
             // The HSv4 client might not understand it, which means that agent
             // must switch itself to HSv4 rendezvous, and this time iType sould
             // be set to UDT_DGRAM value.
             m_ConnReq.m_iType = 0;

             // This marks the information for the serializer that
             // the SRT handshake extension is required.
             // Rest of the data will be filled together with
             // serialization.
             m_ConnReq.m_extension = true;

             // For HSv5, the caller is INITIATOR and the listener is RESPONDER.
             // The m_bDataSender value should be completely ignored and the
             // connection is always bidirectional.
             bidirectional = true;
             hsd = HSD_INITIATOR;
         }
         m_llLastReqTime = 0;
         createCrypter(hsd, bidirectional);

         // NOTE: This setup sets URQ_CONCLUSION and appropriate data in the handshake structure.
         // The full handshake to be sent will be filled back in the caller function -- CUDT::startConnect().
         return CONN_CONTINUE;
      }
   }

   return postConnect(response, false, eout, synchro);
}

void CUDT::applyResponseSettings(const CPacket& hspkt)
{
    // Re-configure according to the negotiated values.
    m_iMSS = m_ConnRes.m_iMSS;
    m_iFlowWindowSize = m_ConnRes.m_iFlightFlagSize;
    int udpsize = m_iMSS - CPacket::UDP_HDR_SIZE;
    m_iMaxSRTPayloadSize = udpsize - CPacket::HDR_SIZE;
    m_iPeerISN = m_ConnRes.m_iISN;

    setInitialRcvSeq(m_iPeerISN);

    m_PeerID = m_ConnRes.m_iID;
    memcpy(m_piSelfIP, m_ConnRes.m_piPeerIP, 16);
    m_SourceAddr = hspkt.udpDestAddr();

    HLOGC(mglog.Debug, log << CONID() << "applyResponseSettings: HANSHAKE CONCLUDED. SETTING: payload-size=" << m_iMaxSRTPayloadSize
        << " mss=" << m_ConnRes.m_iMSS
        << " flw=" << m_ConnRes.m_iFlightFlagSize
        << " isn=" << m_ConnRes.m_iISN
        << " peerID=" << m_ConnRes.m_iID
        << " sourceIP=" << SockaddrToString(m_SourceAddr));
}

EConnectStatus CUDT::postConnect(const CPacket& response, bool rendezvous, CUDTException* eout, bool synchro)
{
    if (m_ConnRes.m_iVersion < HS_VERSION_SRT1 )
        m_ullRcvPeerStartTime = 0; // will be set correctly in SRT HS.

    // This procedure isn't being executed in rendezvous because
    // in rendezvous it's completed before calling this function.
    if ( !rendezvous )
    {
        // NOTE: THIS function must be called before calling prepareConnectionObjects.
        // The reason why it's not part of prepareConnectionObjects is that the activities
        // done there are done SIMILAR way in acceptAndRespond, which also calls this
        // function. In fact, prepareConnectionObjects() represents the code that was
        // done separately in processConnectResponse() and acceptAndRespond(), so this way
        // this code is now common. Now acceptAndRespond() does "manually" something similar
        // to applyResponseSettings(), just a little bit differently. This SHOULD be made
        // common as a part of refactoring job, just needs a bit more time.
        //
        // Currently just this function must be called always BEFORE prepareConnectionObjects
        // everywhere except acceptAndRespond().
        applyResponseSettings(response);

        // This will actually be done also in rendezvous HSv4,
        // however in this case the HSREQ extension will not be attached,
        // so it will simply go the "old way".
        bool ok = prepareConnectionObjects(m_ConnRes, m_SrtHsSide, eout);
        // May happen that 'response' contains a data packet that was sent in rendezvous mode.
        // In this situation the interpretation of handshake was already done earlier.
        if (ok && response.isControl())
        {
            ok = interpretSrtHandshake(m_ConnRes, response, 0, 0);
            if (!ok && eout)
            {
                *eout = CUDTException(MJ_SETUP, MN_REJECTED, 0);
            }
        }
        if ( !ok )
            return CONN_REJECT;
    }

    CInfoBlock ib;
    ib.m_iFamily = m_PeerAddr.family();
    CInfoBlock::convert(m_PeerAddr, ib.m_piIP);
    if (m_pCache->lookup(&ib) >= 0)
    {
        m_iRTT = ib.m_iRTT;
        m_iBandwidth = ib.m_iBandwidth;
    }

    if (!setupCC())
    {
        LOGC(mglog.Error, log << "setupCC failed - rejecting connection");
        return CONN_REJECT;
    }

    // And, I am connected too.
    m_bConnecting = false;
    m_bConnected = true;

    // register this socket for receiving data packets
    m_pRNode->m_bOnList = true;
    m_pRcvQueue->setNewEntry(this);

    // XXX Problem around CONN_CONFUSED!
    // If some too-eager packets were received from a listener
    // that thinks it's connected, but his last handshake was missed,
    // they are collected by CRcvQueue::storePkt. The removeConnector
    // function will want to delete them all, so it would be nice
    // if these packets can be re-delivered. Of course the listener
    // should be prepared to resend them (as every packet can be lost
    // on UDP), but it's kinda overkill when we have them already and
    // can dispatch them.

    // Remove from rendezvous queue (in this particular case it's
    // actually removing the socket that undergoes asynchronous HS processing).
    // Removing at THIS point because since when setNewEntry is called,
    // the next iteration in the CRcvQueue::worker loop will be dispatching
    // packets normally, as within-connection, so the "connector" won't
    // play any role since this time.
    // The connector, however, must stay alive until the setNewEntry is called
    // because otherwise the packets that are coming for this socket before the
    // connection process is complete will be rejected as "attack", instead of
    // being enqueued for later pickup from the queue.
    m_pRcvQueue->removeConnector(m_SocketID, synchro);

    // acknowledge the management module.
    s_UDTUnited.connect_complete(m_SocketID);

    // acknowledde any waiting epolls to write
    s_UDTUnited.m_EPoll.update_events(m_SocketID, m_sPollID, SRT_EPOLL_OUT, true);

    LOGC(mglog.Note, log << "Connection established to: " << SockaddrToString(m_PeerAddr));

    return CONN_ACCEPT;
}

void CUDT::checkUpdateCryptoKeyLen(const char* loghdr SRT_ATR_UNUSED, int32_t typefield)
{
    int enc_flags = SrtHSRequest::SRT_HSTYPE_ENCFLAGS::unwrap(typefield);

    // potentially 0-7 values are possible.
    // When 0, don't change anything - it should rely on the value 0.
    // When 1, 5, 6, 7, this is kinda internal error - ignore.
    if (enc_flags >= 2 && enc_flags <= 4) // 2 = 128, 3 = 192, 4 = 256
    {
        int rcv_pbkeylen = SrtHSRequest::SRT_PBKEYLEN_BITS::wrap(enc_flags);
        if (m_iSndCryptoKeyLen == 0)
        {
            m_iSndCryptoKeyLen = rcv_pbkeylen;
            HLOGC(mglog.Debug, log << loghdr << ": PBKEYLEN adopted from advertised value: " << m_iSndCryptoKeyLen);
        }
        else if (m_iSndCryptoKeyLen != rcv_pbkeylen)
        {
            // Conflict. Use SRTO_SENDER flag to check if this side should accept
            // the enforcement, otherwise simply let it win.
            if (!m_bDataSender)
            {
                LOGC(mglog.Warn, log << loghdr << ": PBKEYLEN conflict - OVERRIDDEN " << m_iSndCryptoKeyLen
                       << " by " << rcv_pbkeylen << " from PEER (as AGENT is not SRTO_SENDER)");
                m_iSndCryptoKeyLen = rcv_pbkeylen;
            }
            else
            {
                LOGC(mglog.Warn, log << loghdr << ": PBKEYLEN conflict - keep " << m_iSndCryptoKeyLen << "; peer-advertised PBKEYLEN "
                        << rcv_pbkeylen << " rejected because Agent is SRTO_SENDER");
            }
        }
    }
    else if (enc_flags != 0)
    {
        LOGC(mglog.Error, log << loghdr << ": IPE: enc_flags outside allowed 2, 3, 4: " << enc_flags);
    }
    else
    {
        HLOGC(mglog.Debug, log << loghdr << ": No encryption flags found in type field: " << typefield);
    }
}

// Rendezvous
void CUDT::rendezvousSwitchState(ref_t<UDTRequestType> rsptype, ref_t<bool> needs_extension, ref_t<bool> needs_hsrsp)
{
    UDTRequestType req = m_ConnRes.m_iReqType;
    int hs_flags = SrtHSRequest::SRT_HSTYPE_HSFLAGS::unwrap(m_ConnRes.m_iType);
    bool has_extension = !!hs_flags; // it holds flags, if no flags, there are no extensions.

    const HandshakeSide& hsd = m_SrtHsSide;
    // Note important possibilities that are considered here:

    // 1. The serial arrangement. This happens when one party has missed the
    // URQ_WAVEAHAND message, it sent its own URQ_WAVEAHAND message, and then the
    // firstmost message it received from the peer is URQ_CONCLUSION, as a response
    // for agent's URQ_WAVEAHAND.
    //
    // In this case, Agent switches to RDV_FINE state and Peer switches to RDV_ATTENTION state.
    //
    // 2. The parallel arrangement. This happens when the URQ_WAVEAHAND message sent
    // by both parties are almost in a perfect synch (a rare, but possible case). In this
    // case, both parties receive one another's URQ_WAVEAHAND message and both switch to
    // RDV_ATTENTION state.
    //
    // It's not possible to predict neither which arrangement will happen, or which
    // party will be RDV_FINE in case when the serial arrangement has happened. What
    // will actually happen will depend on random conditions.
    //
    // No matter this randomity, we have a limited number of possible conditions:
    //
    // Stating that "agent" is the party that has received the URQ_WAVEAHAND in whatever
    // arrangement, we are certain, that "agent" switched to RDV_ATTENTION, and peer:
    //
    // - switched to RDV_ATTENTION state (so, both are in the same state independently)
    // - switched to RDV_FINE state (so, the message interchange is actually more-less sequenced)
    //
    // In particular, there's no possibility of a situation that both are in RDV_FINE state
    // because the agent can switch to RDV_FINE state only if it received URQ_CONCLUSION from
    // the peer, while the peer could not send URQ_CONCLUSION without switching off RDV_WAVING
    // (actually to RDV_ATTENTION). There's also no exit to RDV_FINE from RDV_ATTENTION.

    // DEFAULT STATEMENT: don't attach extensions to URQ_CONCLUSION, neither HSREQ nor HSRSP.
    *needs_extension = false;
    *needs_hsrsp = false;

    string reason;

#if ENABLE_HEAVY_LOGGING

    HLOGC(mglog.Debug, log << "rendezvousSwitchState: HS: " << m_ConnRes.show());

    struct LogAtTheEnd
    {
        CHandShake::RendezvousState ost;
        UDTRequestType orq;
        const CHandShake::RendezvousState& nst;
        const UDTRequestType& nrq;
        bool& needext;
        bool& needrsp;
        string& reason;

        ~LogAtTheEnd()
        {
            HLOGC(mglog.Debug, log << "rendezvousSwitchState: STATE["
                << CHandShake::RdvStateStr(ost) << "->" << CHandShake::RdvStateStr(nst) << "] REQTYPE["
                << RequestTypeStr(orq) << "->" << RequestTypeStr(nrq) << "] "
                << "ext:" << (needext ? (needrsp ? "HSRSP" : "HSREQ") : "NONE")
                << (reason == "" ? string() : "reason:" + reason));
        }
      } l_logend = {m_RdvState, req, m_RdvState, *rsptype, *needs_extension, *needs_hsrsp, reason};

#endif

    switch (m_RdvState)
    {
    case CHandShake::RDV_INVALID: return;

    case CHandShake::RDV_WAVING:
        {
            if ( req == URQ_WAVEAHAND )
            {
                m_RdvState = CHandShake::RDV_ATTENTION;

                // NOTE: if this->isWinner(), attach HSREQ
                *rsptype = URQ_CONCLUSION;
                if ( hsd == HSD_INITIATOR )
                    *needs_extension = true;
                return;
            }

            if ( req == URQ_CONCLUSION )
            {
                m_RdvState = CHandShake::RDV_FINE;
                *rsptype = URQ_CONCLUSION;

                *needs_extension = true; // (see below - this needs to craft either HSREQ or HSRSP)
                // if this->isWinner(), then craft HSREQ for that response.
                // if this->isLoser(), then this packet should bring HSREQ, so craft HSRSP for the response.
                if ( hsd == HSD_RESPONDER )
                    *needs_hsrsp = true;
                return;
            }

        }
        reason = "WAVING -> WAVEAHAND or CONCLUSION";
        break;

    case CHandShake::RDV_ATTENTION:
        {
            if ( req == URQ_WAVEAHAND )
            {
                // This is only possible if the URQ_CONCLUSION sent to the peer
                // was lost on track. The peer is then simply unaware that the
                // agent has switched to ATTENTION state and continues sending
                // waveahands. In this case, just remain in ATTENTION state and
                // retry with URQ_CONCLUSION, as normally.
                *rsptype = URQ_CONCLUSION;
                if ( hsd == HSD_INITIATOR )
                    *needs_extension = true;
                return;
            }

            if ( req == URQ_CONCLUSION )
            {
                // We have two possibilities here:
                //
                // WINNER (HSD_INITIATOR): send URQ_AGREEMENT
                if ( hsd == HSD_INITIATOR )
                {
                    // WINNER should get a response with HSRSP, otherwise this is kinda empty conclusion.
                    // If no HSRSP attached, stay in this state.
                    if (hs_flags == 0)
                    {
                        HLOGC(mglog.Debug, log << "rendezvousSwitchState: "
                            "{INITIATOR}[ATTENTION] awaits CONCLUSION+HSRSP, got CONCLUSION, remain in [ATTENTION]");
                        *rsptype = URQ_CONCLUSION;
                        *needs_extension = true; // If you expect to receive HSRSP, continue sending HSREQ
                        return;
                    }
                    m_RdvState = CHandShake::RDV_CONNECTED;
                    *rsptype = URQ_AGREEMENT;
                    return;
                }

                // LOSER (HSD_RESPONDER): send URQ_CONCLUSION and attach HSRSP extension, then expect URQ_AGREEMENT
                if ( hsd == HSD_RESPONDER )
                {
                    // If no HSREQ attached, stay in this state.
                    // (Although this seems completely impossible).
                    if (hs_flags == 0)
                    {
                        LOGC(mglog.Warn, log << "rendezvousSwitchState: (IPE!)"
                            "{RESPONDER}[ATTENTION] awaits CONCLUSION+HSREQ, got CONCLUSION, remain in [ATTENTION]");
                        *rsptype = URQ_CONCLUSION;
                        *needs_extension = false; // If you received WITHOUT extensions, respond WITHOUT extensions (wait for the right message)
                        return;
                    }
                    m_RdvState = CHandShake::RDV_INITIATED;
                    *rsptype = URQ_CONCLUSION;
                    *needs_extension = true;
                    *needs_hsrsp = true;
                    return;
                }

                LOGC(mglog.Error, log << "RENDEZVOUS COOKIE DRAW! Cannot resolve to a valid state.");
                // Fallback for cookie draw
                m_RdvState = CHandShake::RDV_INVALID;
                *rsptype = URQ_ERROR_REJECT;
                return;
            }

            if ( req == URQ_AGREEMENT )
            {
                // This means that the peer has received our URQ_CONCLUSION, but
                // the agent missed the peer's URQ_CONCLUSION (received only initial
                // URQ_WAVEAHAND).
                if ( hsd == HSD_INITIATOR )
                {
                    // In this case the missed URQ_CONCLUSION was sent without extensions,
                    // whereas the peer received our URQ_CONCLUSION with HSREQ, and therefore
                    // it sent URQ_AGREEMENT already with HSRSP. This isn't a problem for
                    // us, we can go on with it, especially that the peer is already switched
                    // into CHandShake::RDV_CONNECTED state.
                    m_RdvState = CHandShake::RDV_CONNECTED;

                    // Both sides are connected, no need to send anything anymore.
                    *rsptype = URQ_DONE;
                    return;
                }

                if ( hsd == HSD_RESPONDER )
                {
                    // In this case the missed URQ_CONCLUSION was sent with extensions, so
                    // we have to request this once again. Send URQ_CONCLUSION in order to
                    // inform the other party that we need the conclusion message once again.
                    // The ATTENTION state should be maintained.
                    *rsptype = URQ_CONCLUSION;
                    *needs_extension = true;
                    *needs_hsrsp = true;
                    return;
                }
            }

        }
        reason = "ATTENTION -> WAVEAHAND(conclusion), CONCLUSION(agreement/conclusion), AGREEMENT (done/conclusion)";
        break;

    case CHandShake::RDV_FINE:
        {
            // In FINE state we can't receive URQ_WAVEAHAND because if the peer has already
            // sent URQ_CONCLUSION, it's already in CHandShake::RDV_ATTENTION, and in this state it can
            // only send URQ_CONCLUSION, whereas when it isn't in CHandShake::RDV_ATTENTION, it couldn't
            // have sent URQ_CONCLUSION, and if it didn't, the agent wouldn't be in CHandShake::RDV_FINE state.

            if ( req == URQ_CONCLUSION )
            {
                // There's only one case when it should receive CONCLUSION in FINE state:
                // When it's the winner. If so, it should then contain HSREQ extension.
                // In case of loser, it shouldn't receive CONCLUSION at all - it should
                // receive AGREEMENT.

                // The winner case, received CONCLUSION + HSRSP - switch to CONNECTED and send AGREEMENT.
                // So, check first if HAS EXTENSION

                bool correct_switch = false;
                if ( hsd == HSD_INITIATOR && !has_extension )
                {
                    // Received REPEATED empty conclusion that has initially switched it into FINE state.
                    // To exit FINE state we need the CONCLUSION message with HSRSP.
                    HLOGC(mglog.Debug, log << "rendezvousSwitchState: {INITIATOR}[FINE] <CONCLUSION without HSRSP. Stay in [FINE], await CONCLUSION+HSRSP");
                }
                else if ( hsd == HSD_RESPONDER )
                {
                    // In FINE state the RESPONDER expects only to be sent AGREEMENT.
                    // It has previously received CONCLUSION in WAVING state and this has switched
                    // it to FINE state. That CONCLUSION message should have contained extension,
                    // so if this is a repeated CONCLUSION+HSREQ, it should be responded with
                    // CONCLUSION+HSRSP.
                    HLOGC(mglog.Debug, log << "rendezvousSwitchState: {RESPONDER}[FINE] <CONCLUSION. Stay in [FINE], await AGREEMENT");
                }
                else
                {
                    correct_switch = true;
                }

                if ( !correct_switch )
                {
                    *rsptype = URQ_CONCLUSION;
                    // initiator should send HSREQ, responder HSRSP,
                    // in both cases extension is needed
                    *needs_extension = true;
                    *needs_hsrsp = hsd == HSD_RESPONDER;
                    return;
                }

                m_RdvState = CHandShake::RDV_CONNECTED;
                *rsptype = URQ_AGREEMENT;
                return;
            }

            if ( req == URQ_AGREEMENT )
            {
                // The loser case, the agreement was sent in response to conclusion that
                // already carried over the HSRSP extension.

                // There's a theoretical case when URQ_AGREEMENT can be received in case of
                // parallel arrangement, while the agent is already in CHandShake::RDV_CONNECTED state.
                // This will be dispatched in the main loop and discarded.

                m_RdvState = CHandShake::RDV_CONNECTED;
                *rsptype = URQ_DONE;
                return;
            }

        }

        reason = "FINE -> CONCLUSION(agreement), AGREEMENT(done)";
        break;
    case CHandShake::RDV_INITIATED:
        {
            // In this state we just wait for URQ_AGREEMENT, which should cause it to
            // switch to CONNECTED. No response required.
            if ( req == URQ_AGREEMENT )
            {
                // No matter in which state we'd be, just switch to connected.
                if (m_RdvState == CHandShake::RDV_CONNECTED)
                {
                    HLOGC(mglog.Debug, log << "<-- AGREEMENT: already connected");
                }
                else
                {
                    HLOGC(mglog.Debug, log << "<-- AGREEMENT: switched to connected");
                }
                m_RdvState = CHandShake::RDV_CONNECTED;
                *rsptype = URQ_DONE;
                return;
            }

            if ( req == URQ_CONCLUSION )
            {
                // Receiving conclusion in this state means that the other party
                // didn't get our conclusion, so send it again, the same as when
                // exiting the ATTENTION state.
                *rsptype = URQ_CONCLUSION;
                if ( hsd == HSD_RESPONDER )
                {
                    HLOGC(mglog.Debug, log << "rendezvousSwitchState: "
                        "{RESPONDER}[INITIATED] awaits AGREEMENT, "
                        "got CONCLUSION, sending CONCLUSION+HSRSP");
                    *needs_extension = true;
                    *needs_hsrsp = true;
                    return;
                }

                // Loser, initiated? This may only happen in parallel arrangement, where
                // the agent exchanges empty conclusion messages with the peer, simultaneously
                // exchanging HSREQ-HSRSP conclusion messages. Check if THIS message contained
                // HSREQ, and set responding HSRSP in that case.
                if ( hs_flags == 0 )
                {
                    HLOGC(mglog.Debug, log << "rendezvousSwitchState: "
                        "{INITIATOR}[INITIATED] awaits AGREEMENT, "
                        "got empty CONCLUSION, STILL RESPONDING CONCLUSION+HSRSP");
                }
                else
                {

                    HLOGC(mglog.Debug, log << "rendezvousSwitchState: "
                            "{INITIATOR}[INITIATED] awaits AGREEMENT, "
                            "got CONCLUSION+HSREQ, responding CONCLUSION+HSRSP");
                }
                *needs_extension = true;
                *needs_hsrsp = true;
                return;
            }
        }

        reason = "INITIATED -> AGREEMENT(done)";
        break;

    case CHandShake::RDV_CONNECTED:
        // Do nothing. This theoretically should never happen.
        *rsptype = URQ_DONE;
        return;
    }

    HLOGC(mglog.Debug, log << "rendezvousSwitchState: INVALID STATE TRANSITION, result: INVALID");
    // All others are treated as errors
    m_RdvState = CHandShake::RDV_WAVING;
    *rsptype = URQ_ERROR_INVALID;
}

/*
* Timestamp-based Packet Delivery (TsbPd) thread
* This thread runs only if TsbPd mode is enabled
* Hold received packets until its time to 'play' them, at PktTimeStamp + TsbPdDelay.
*/
void* CUDT::tsbpd(void* param)
{
   CUDT* self = (CUDT*)param;

   THREAD_STATE_INIT("SRT:TsbPd");

   CGuard recv_gl(self->m_RecvLock, "recv");
   CCondDelegate recvdata_cc(self->m_RecvDataCond, recv_gl, "RecvDataCond");
   CCondDelegate tsbpd_cc(self->m_RcvTsbPdCond, recv_gl, "RcvTsbPdCond");

   self->m_bTsbPdAckWakeup = true;
   while (!self->m_bClosing)
   {
      int32_t current_pkt_seq = 0;
      uint64_t tsbpdtime = 0;
      bool rxready = false;

      CGuard::enterCS(self->m_AckLock, "ack");

#ifdef SRT_ENABLE_RCVBUFSZ_MAVG
      self->m_pRcvBuffer->updRcvAvgDataSize(CTimer::getTime());
#endif

      if (self->m_bTLPktDrop)
      {
          int32_t skiptoseqno = -1;
          bool passack = true; //Get next packet to wait for even if not acked

          rxready = self->m_pRcvBuffer->getRcvFirstMsg(Ref(tsbpdtime), Ref(passack), Ref(skiptoseqno), Ref(current_pkt_seq));
          /*
           * VALUES RETURNED:
           *
           * rxready:     if true, packet at head of queue ready to play
           * tsbpdtime:   timestamp of packet at head of queue, ready or not. 0 if none.
           * passack:     if true, ready head of queue not yet acknowledged
           * skiptoseqno: sequence number of packet at head of queue if ready to play but
           *              some preceeding packets are missing (need to be skipped). -1 if none. 
           */
          if (rxready)
          {
             /* Packet ready to play according to time stamp but... */
             int seqlen = CSeqNo::seqoff(self->m_iRcvLastSkipAck, skiptoseqno);

             if (skiptoseqno != -1 && seqlen > 0)
             {
                /* 
                * skiptoseqno != -1,
                * packet ready to play but preceeded by missing packets (hole).
                */

<<<<<<< HEAD
                self->updateForgotten(seqlen, self->m_iRcvLastSkipAck, skiptoseqno);
=======
                /* Update drop/skip stats */
                CGuard::enterCS(self->m_StatsLock);
                self->m_stats.rcvDropTotal += seqlen;
                self->m_stats.traceRcvDrop += seqlen;
                /* Estimate dropped/skipped bytes from average payload */
                int avgpayloadsz = self->m_pRcvBuffer->getRcvAvgPayloadSize();
                self->m_stats.rcvBytesDropTotal += seqlen * avgpayloadsz;
                self->m_stats.traceRcvBytesDrop += seqlen * avgpayloadsz;
                CGuard::leaveCS(self->m_StatsLock);

                self->unlose(self->m_iRcvLastSkipAck, CSeqNo::decseq(skiptoseqno)); //remove(from,to-inclusive)
>>>>>>> 6a131691
                self->m_pRcvBuffer->skipData(seqlen);

                self->m_iRcvLastSkipAck = skiptoseqno;

#if ENABLE_LOGGING
                int64_t timediff = 0;
                if ( tsbpdtime )
                     timediff = int64_t(tsbpdtime) - int64_t(CTimer::getTime());
#if ENABLE_HEAVY_LOGGING
                HLOGC(tslog.Debug, log << self->CONID() << "tsbpd: DROPSEQ: up to seq=" << CSeqNo::decseq(skiptoseqno)
                    << " (" << seqlen << " packets) playable at " << FormatTime(tsbpdtime) << " delayed "
                    << (timediff/1000) << "." << (timediff%1000) << " ms");
#endif
                LOGC(dlog.Warn, log << "RCV-DROPPED packet delay=" << (timediff/1000) << "ms");
#endif

                tsbpdtime = 0; //Next sent ack will unblock
                rxready = false;
             }
             else if (passack)
             {
                /* Packets ready to play but not yet acknowledged (should occurs withing 10ms) */
                rxready = false;
                tsbpdtime = 0; //Next sent ack will unblock
             } /* else packet ready to play */
          } /* else packets not ready to play */
      }
      else
      {
          rxready = self->m_pRcvBuffer->isRcvDataReady(Ref(tsbpdtime), Ref(current_pkt_seq));
      }
      CGuard::leaveCS(self->m_AckLock, "ack");

      if (rxready)
      {
          HLOGC(tslog.Debug, log << self->CONID() << "tsbpd: PLAYING PACKET seq=" << current_pkt_seq
              << " (belated " << ((CTimer::getTime() - tsbpdtime)/1000.0) << "ms)");
         /*
         * There are packets ready to be delivered
         * signal a waiting "recv" call if there is any data available
         */
         if (self->m_bSynRecving)
         {
             recvdata_cc.signal_locked(recv_gl);
         }
         /*
         * Set EPOLL_IN to wakeup any thread waiting on epoll
         */
         self->s_UDTUnited.m_EPoll.update_events(self->m_SocketID, self->m_sPollID, SRT_EPOLL_IN, true);
         CTimer::triggerEvent();
         tsbpdtime = 0;
      }

      if (tsbpdtime != 0)
      {
         int64_t timediff = int64_t(tsbpdtime) - int64_t(CTimer::getTime());
         /*
         * Buffer at head of queue is not ready to play.
         * Schedule wakeup when it will be.
         */
          self->m_bTsbPdAckWakeup = false;
          THREAD_PAUSED();
          HLOGC(tslog.Debug, log << self->CONID() << "tsbpd: FUTURE PACKET seq=" << current_pkt_seq
              << " T=" << FormatTime(tsbpdtime) << " - waiting " << (timediff/1000.0) << "ms");
          tsbpd_cc.wait_for(timediff);
          THREAD_RESUMED();
      }
      else
      {
         /*
         * We have just signaled epoll; or
         * receive queue is empty; or
         * next buffer to deliver is not in receive queue (missing packet in sequence).
         *
         * Block until woken up by one of the following event:
         * - All ready-to-play packets have been pulled and EPOLL_IN cleared (then loop to block until next pkt time if any)
         * - New buffers ACKed
         * - Closing the connection
         */
         HLOGC(tslog.Debug, log << self->CONID() << "tsbpd: no data, scheduling wakeup at ack");
         self->m_bTsbPdAckWakeup = true;
         THREAD_PAUSED();
         tsbpd_cc.wait();
         THREAD_RESUMED();
      }

      HLOGC(tslog.Debug, log << self->CONID() << "tsbpd: WAKE UP!!!");
   }
   // m_RecvLock will be unlocked in ~CGuard.
   THREAD_EXIT();
   HLOGC(tslog.Debug, log << self->CONID() << "tsbpd: EXITING");
   return NULL;
}

void CUDT::updateForgotten(int seqlen, int32_t lastack, int32_t skiptoseqno)
{
    /* Update drop/skip stats */
    m_iRcvDropTotal += seqlen;
    m_iTraceRcvDrop += seqlen;
    /* Estimate dropped/skipped bytes from average payload */
    int avgpayloadsz = m_pRcvBuffer->getRcvAvgPayloadSize();
    m_ullRcvBytesDropTotal += seqlen * avgpayloadsz;
    m_ullTraceRcvBytesDrop += seqlen * avgpayloadsz;

    unlose(lastack, CSeqNo::decseq(skiptoseqno)); //remove(from,to-inclusive)
}

bool CUDT::prepareConnectionObjects(const CHandShake& hs, HandshakeSide hsd, CUDTException* eout)
{
    // This will be lazily created due to being the common
    // code with HSv5 rendezvous, in which this will be run
    // in a little bit "randomly selected" moment, but must
    // be run once in the whole connection process.
    if (m_pSndBuffer)
    {
        HLOGC(mglog.Debug, log << "prepareConnectionObjects: (lazy) already created.");
        return true;
    }

    bool bidirectional = false;
    if ( hs.m_iVersion > HS_VERSION_UDT4 )
    {
        bidirectional = true; // HSv5 is always bidirectional
    }

    // HSD_DRAW is received only if this side is listener.
    // If this side is caller with HSv5, HSD_INITIATOR should be passed.
    // If this is a rendezvous connection with HSv5, the handshake role
    // is taken from m_SrtHsSide field.
    if ( hsd == HSD_DRAW )
    {
        if ( bidirectional )
        {
            hsd = HSD_RESPONDER;   // In HSv5, listener is always RESPONDER and caller always INITIATOR.
        }
        else
        {
            hsd = m_bDataSender ? HSD_INITIATOR : HSD_RESPONDER;
        }
    }

    try
    {
        m_pSndBuffer = new CSndBuffer(32, m_iMaxSRTPayloadSize);
        m_pRcvBuffer = new CRcvBuffer(&(m_pRcvQueue->m_UnitQueue), m_iRcvBufSize);
        // after introducing lite ACK, the sndlosslist may not be cleared in time, so it requires twice space.
        m_pSndLossList = new CSndLossList(m_iFlowWindowSize * 2);
        m_pRcvLossList = new CRcvLossList(m_iFlightFlagSize);
    }
    catch (...)
    {
        // Simply reject. 
        if ( eout )
        {
            *eout = CUDTException(MJ_SYSTEMRES, MN_MEMORY, 0);
        }
        return false;
    }

    if (!createCrypter(hsd, bidirectional)) // Make sure CC is created (lazy)
        return false;

    return true;
}

void CUDT::acceptAndRespond(const sockaddr_any& peer, CHandShake* hs, const CPacket& hspkt)
{
   HLOGC(mglog.Debug, log << "acceptAndRespond: setting up data according to handshake");

   CGuard cg(m_ConnectionLock, "conn");

   m_ullRcvPeerStartTime = 0; // will be set correctly at SRT HS

   // Uses the smaller MSS between the peers
   if (hs->m_iMSS > m_iMSS)
      hs->m_iMSS = m_iMSS;
   else
      m_iMSS = hs->m_iMSS;

   // exchange info for maximum flow window size
   m_iFlowWindowSize = hs->m_iFlightFlagSize;
   hs->m_iFlightFlagSize = (m_iRcvBufSize < m_iFlightFlagSize)? m_iRcvBufSize : m_iFlightFlagSize;

   m_iPeerISN = hs->m_iISN;

   setInitialRcvSeq(m_iPeerISN);

   m_PeerID = hs->m_iID;
   hs->m_iID = m_SocketID;

   // use peer's ISN and send it back for security check
   m_iISN = hs->m_iISN;

   setInitialSndSeq(m_iISN);
   m_ullSndLastAck2Time = CTimer::getTime();

   // this is a reponse handshake
   hs->m_iReqType = URQ_CONCLUSION;

   if ( hs->m_iVersion > HS_VERSION_UDT4 )
   {
       // The version is agreed; this code is executed only in case
       // when AGENT is listener. In this case, conclusion response
       // must always contain HSv5 handshake extensions.
       hs->m_extension = true;
   }

   // get local IP address and send the peer its IP address (because UDP cannot get local IP address)
   memcpy(m_piSelfIP, hs->m_piPeerIP, sizeof m_piSelfIP);
   CIPAddress::ntop(peer, hs->m_piPeerIP);

   int udpsize = m_iMSS - CPacket::UDP_HDR_SIZE;
   m_iMaxSRTPayloadSize = udpsize - CPacket::HDR_SIZE;
   HLOGC(mglog.Debug, log << "acceptAndRespond: PAYLOAD SIZE: " << m_iMaxSRTPayloadSize);

   // Prepare all structures
   if (!prepareConnectionObjects(*hs, HSD_DRAW, 0))
   {
       HLOGC(mglog.Debug, log << "acceptAndRespond: prepareConnectionObjects failed - responding with REJECT.");
       // If the SRT Handshake extension was provided and wasn't interpreted
       // correctly, the connection should be rejected.
       //
       // Respond with the rejection message and exit with exception
       // so that the caller will know that this new socket should be deleted.
       hs->m_iReqType = URQ_ERROR_REJECT;
       throw CUDTException(MJ_SETUP, MN_REJECTED, 0);
   }
   // Since now you can use m_pCryptoControl

   CInfoBlock ib;
   ib.m_iFamily = peer.family();
   CInfoBlock::convert(peer, ib.m_piIP);
   if (m_pCache->lookup(&ib) >= 0)
   {
      m_iRTT = ib.m_iRTT;
      m_iBandwidth = ib.m_iBandwidth;
   }

   // This should extract the HSREQ and KMREQ portion in the handshake packet.
   // This could still be a HSv4 packet and contain no such parts, which will leave
   // this entity as "non-SRT-handshaken", and await further HSREQ and KMREQ sent
   // as UMSG_EXT.
   uint32_t kmdata[SRTDATA_MAXSIZE];
   size_t kmdatasize = SRTDATA_MAXSIZE;
   if ( !interpretSrtHandshake(*hs, hspkt, kmdata, &kmdatasize) )
   {
       HLOGC(mglog.Debug, log << "acceptAndRespond: interpretSrtHandshake failed - responding with REJECT.");
       // If the SRT Handshake extension was provided and wasn't interpreted
       // correctly, the connection should be rejected.
       //
       // Respond with the rejection message and return false from
       // this function so that the caller will know that this new
       // socket should be deleted.
       hs->m_iReqType = URQ_ERROR_REJECT;
       throw CUDTException(MJ_SETUP, MN_REJECTED, 0);
   }

   setupCC();

   m_PeerAddr = peer;

   // And of course, it is connected.
   m_bConnected = true;

   // register this socket for receiving data packets
   m_pRNode->m_bOnList = true;
   m_pRcvQueue->setNewEntry(this);

   //send the response to the peer, see listen() for more discussions about this
   // XXX Here create CONCLUSION RESPONSE with:
   // - just the UDT handshake, if HS_VERSION_UDT4,
   // - if higher, the UDT handshake, the SRT HSRSP, the SRT KMRSP
   size_t size = m_iMaxSRTPayloadSize;
   // Allocate the maximum possible memory for an SRT payload.
   // This is a maximum you can send once.
   CPacket response;
   response.setControl(UMSG_HANDSHAKE);
   response.allocate(size);

   // This will serialize the handshake according to its current form.
   HLOGC(mglog.Debug, log << "acceptAndRespond: creating CONCLUSION response (HSv5: with HSRSP/KMRSP) buffer size=" << size);
   if (!createSrtHandshake(Ref(response), Ref(*hs), SRT_CMD_HSRSP, SRT_CMD_KMRSP, kmdata, kmdatasize))
   {
       LOGC(mglog.Error, log << "acceptAndRespond: error creating handshake response");
       throw CUDTException(MJ_SETUP, MN_REJECTED, 0);
   }

   // Set target socket ID to the value from received handshake's source ID.
   response.m_iID = m_PeerID;

   // We can safely assign it here stating that this has passed the cookie test.
   m_SourceAddr = hspkt.udpDestAddr();

#if ENABLE_HEAVY_LOGGING
   {
       // To make sure what REALLY is being sent, parse back the handshake
       // data that have been just written into the buffer.
       CHandShake debughs;
       debughs.load_from(response.m_pcData, response.getLength());
       HLOGC(mglog.Debug, log << CONID() << "acceptAndRespond: sending HS from agent @"
               << debughs.m_iID << " to peer @" << response.m_iID
               << "HS:" << debughs.show() << " sourceIP=" << SockaddrToString(m_SourceAddr));
   }
#endif

#ifndef TEST_DISABLE_FINAL_HANDSHAKE
   m_pSndQueue->sendto(peer, response, m_SourceAddr);
#endif
}


// This function is required to be called when a caller receives an INDUCTION
// response from the listener and would like to create a CONCLUSION that includes
// the SRT handshake extension. This extension requires that the crypter object
// be created, but it's still too early for it to be completely configured.
// This function then precreates the object so that the handshake extension can
// be created, as this happens before the completion of the connection (and
// therefore configuration of the crypter object), which can only take place upon
// reception of CONCLUSION response from the listener.
bool CUDT::createCrypter(HandshakeSide side, bool bidirectional)
{
    // Lazy initialization
    if ( m_pCryptoControl )
        return true;

    // Write back this value, when it was just determined.
    m_SrtHsSide = side;

    m_pCryptoControl.reset(new CCryptoControl(this, m_SocketID));

    // XXX These below are a little bit controversial.
    // These data should probably be filled only upon
    // reception of the conclusion handshake - otherwise
    // they have outdated values.
    if ( bidirectional )
        m_bTwoWayData = true;

    m_pCryptoControl->setCryptoSecret(m_CryptoSecret);

    if ( bidirectional || m_bDataSender )
    {
        HLOGC(mglog.Debug, log << "createCrypter: setting RCV/SND KeyLen=" << m_iSndCryptoKeyLen);
        m_pCryptoControl->setCryptoKeylen(m_iSndCryptoKeyLen);
    }

    return m_pCryptoControl->init(side, bidirectional);
}

bool CUDT::setupCC()
{
    // Prepare configuration object,
    // Create the CCC object and configure it.

    // UDT also sets back the congestion window: ???
    // m_dCongestionWindow = m_pCC->m_dCWndSize;

    // XXX Not sure about that. May happen that AGENT wants
    // tsbpd mode, but PEER doesn't, even in bidirectional mode.
    // This way, the reception side should get precedense.
    //if (bidirectional || m_bDataSender || m_bTwoWayData)
    //    m_bPeerTsbPd = m_bOPT_TsbPd;

    // SrtCongestion will retrieve whatever parameters it needs
    // from *this.
<<<<<<< HEAD
    if (!m_Smoother.configure(this))
    {
        return false;
    }
=======
    m_CongCtl.configure(this);
>>>>>>> 6a131691

    // Override the value of minimum NAK interval, per SrtCongestion's wish.
    // When default 0 value is returned, the current value set by CUDT
    // is preserved.
    uint64_t min_nak_tk = m_CongCtl->minNAKInterval();
    if ( min_nak_tk )
        m_ullMinNakInt_tk = min_nak_tk;

    HLOGC(mglog.Debug, log << "setupCC: setting parameters: mss=" << m_iMSS
        << " maxCWNDSize/FlowWindowSize=" << m_iFlowWindowSize
        << " rcvrate=" << m_iDeliveryRate << "p/s (" << m_iByteDeliveryRate << "B/S)"
        << " rtt=" << m_iRTT
        << " bw=" << m_iBandwidth);

    if (!updateCC(TEV_INIT, TEV_INIT_RESET))
        return false;

    return true;
}

void CUDT::considerLegacySrtHandshake(uint64_t timebase)
{
    // Do a fast pre-check first - this simply declares that agent uses HSv5
    // and the legacy SRT Handshake is not to be done. Second check is whether
    // agent is sender (=initiator in HSv4).
    if ( !isTsbPd() || !m_bDataSender )
        return;

    if (m_iSndHsRetryCnt <= 0)
    {
        HLOGC(mglog.Debug, log << "Legacy HSREQ: not needed, expire counter=" << m_iSndHsRetryCnt);
        return;
    }

    uint64_t now = CTimer::getTime();
    if (timebase != 0)
    {
        // Then this should be done only if it's the right time,
        // the TSBPD mode is on, and when the counter is "still rolling".
        /*
         * SRT Handshake with peer:
         * If...
         * - we want TsbPd mode; and
         * - we have not tried more than CSRTCC_MAXRETRY times (peer may not be SRT); and
         * - and did not get answer back from peer
         * - last sent handshake req should have been replied (RTT*1.5 elapsed); and
         * then (re-)send handshake request.
         */
        if ( timebase > now ) // too early
        {
            HLOGC(mglog.Debug, log << "Legacy HSREQ: TOO EARLY, will still retry " << m_iSndHsRetryCnt << " times");
            return;
        }
    }
    // If 0 timebase, it means that this is the initial sending with the very first
    // payload packet sent. Send only if this is still set to maximum+1 value.
    else if (m_iSndHsRetryCnt < SRT_MAX_HSRETRY+1)
    {
        HLOGC(mglog.Debug, log << "Legacy HSREQ: INITIAL, REPEATED, so not to be done. Will repeat on sending " << m_iSndHsRetryCnt << " times");
        return;
    }

    HLOGC(mglog.Debug, log << "Legacy HSREQ: SENDING, will repeat " << m_iSndHsRetryCnt << " times if no response");
    m_iSndHsRetryCnt--;
    m_ullSndHsLastTime_us = now;
    sendSrtMsg(SRT_CMD_HSREQ);
}

void CUDT::checkSndTimers(Whether2RegenKm regen)
{
    if (m_SrtHsSide == HSD_INITIATOR)
    {
        HLOGC(mglog.Debug, log << "checkSndTimers: HS SIDE: INITIATOR, considering legacy handshake with timebase");
        // Legacy method for HSREQ, only if initiator.
        considerLegacySrtHandshake(m_ullSndHsLastTime_us + m_iRTT*3/2);
    }
    else
    {
        HLOGC(mglog.Debug, log << "checkSndTimers: HS SIDE: " << (m_SrtHsSide == HSD_RESPONDER ? "RESPONDER" : "DRAW (IPE?)")
                << " - not considering legacy handshake");
    }

    // This must be done always on sender, regardless of HS side.
    // When regen == DONT_REGEN_KM, it's a handshake call, so do
    // it only for initiator.
    if (regen || m_SrtHsSide == HSD_INITIATOR)
    {
        // Don't call this function in "non-regen mode" (sending only),
        // if this side is RESPONDER. This shall be called only with
        // regeneration request, which is required by the sender.
        if (m_pCryptoControl)
            m_pCryptoControl->sendKeysToPeer(regen);
    }
}

void CUDT::addressAndSend(CPacket& pkt)
{
    pkt.m_iID = m_PeerID;
<<<<<<< HEAD
    setPacketTS(pkt, CTimer::getTime());
=======
    pkt.m_iTimeStamp = int(CTimer::getTime() - m_stats.startTime);
>>>>>>> 6a131691
    m_pSndQueue->sendto(m_PeerAddr, pkt, m_SourceAddr);
}


bool CUDT::close()
{
   // NOTE: this function is called from within the garbage collector thread.

   if (!m_bOpened)
   {
      return false;
   }

   HLOGC(mglog.Debug, log << CONID() << " - closing socket:");

   if (m_Linger.l_onoff != 0)
   {
      uint64_t entertime = CTimer::getTime();

      HLOGC(mglog.Debug, log << CONID() << " ... (linger)");
      while (!m_bBroken && m_bConnected && (m_pSndBuffer->getCurrBufSize() > 0)
              && (CTimer::getTime() - entertime < m_Linger.l_linger * uint64_t(1000000)))
      {
         // linger has been checked by previous close() call and has expired
         if (m_ullLingerExpiration >= entertime)
            break;

         if (!m_bSynSending)
         {
            // if this socket enables asynchronous sending, return immediately and let GC to close it later
            if (m_ullLingerExpiration == 0)
               m_ullLingerExpiration = entertime + m_Linger.l_linger * uint64_t(1000000);

            HLOGC(mglog.Debug, log << "CUDT::close: linger-nonblocking, setting expire time T="
                    << FormatTime(m_ullLingerExpiration));

            return false;
         }

         #ifndef _WIN32
            timespec ts;
            ts.tv_sec = 0;
            ts.tv_nsec = 1000000;
            nanosleep(&ts, NULL);
         #else
            Sleep(1);
         #endif
      }
   }

   // remove this socket from the snd queue
   if (m_bConnected)
      m_pSndQueue->m_pSndUList->remove(this);

   /*
    * update_events below useless
    * removing usock for EPolls right after (remove_usocks) clears it (in other HAI patch).
    *
    * What is in EPoll shall be the responsibility of the application, if it want local close event,
    * it would remove the socket from the EPoll after close.
    */
   // trigger any pending IO events.
   s_UDTUnited.m_EPoll.update_events(m_SocketID, m_sPollID, SRT_EPOLL_ERR, true);
   // then remove itself from all epoll monitoring
   try
   {
      for (set<int>::iterator i = m_sPollID.begin(); i != m_sPollID.end(); ++ i)
         s_UDTUnited.m_EPoll.remove_usock(*i, m_SocketID);
   }
   catch (...)
   {
   }

   // XXX What's this, could any of the above actions make it !m_bOpened?
   if (!m_bOpened)
   {
      return true;
   }

   // Inform the threads handler to stop.
   m_bClosing = true;

   HLOGC(mglog.Debug, log << CONID() << "CLOSING STATE. Acquiring connection lock");

   CGuard cg(m_ConnectionLock, "conn");

   // Signal the sender and recver if they are waiting for data.
   releaseSynch();

   HLOGC(mglog.Debug, log << CONID() << "CLOSING, removing from listener/connector");

   if (m_bListening)
   {
      m_bListening = false;
      m_pRcvQueue->removeListener(this);
   }
   else if (m_bConnecting)
   {
       m_pRcvQueue->removeConnector(m_SocketID);
   }

   if (m_bConnected)
   {
      if (!m_bShutdown)
      {
          HLOGC(mglog.Debug, log << CONID() << "CLOSING - sending SHUTDOWN to the peer");
          sendCtrl(UMSG_SHUTDOWN);
      }

      // Store current connection information.
      CInfoBlock ib;
       ib.m_iFamily = m_PeerAddr.family();
       CInfoBlock::convert(m_PeerAddr, ib.m_piIP);
      ib.m_iRTT = m_iRTT;
      ib.m_iBandwidth = m_iBandwidth;
      m_pCache->update(&ib);

      m_bConnected = false;
   }

   if (m_pCryptoControl)
       m_pCryptoControl->close();

   if (m_bTsbPd && CGuard::isthread(m_RcvTsbPdThread))
   {
       HLOGC(mglog.Debug, log << "CLOSING, joining TSBPD thread...");
       // void* retval; used?
       bool ret SRT_ATR_UNUSED = CGuard::join(m_RcvTsbPdThread);
       HLOGC(mglog.Debug, log << "... " << (ret ? "SUCCEEDED" : "FAILED"));
   }

   HLOGC(mglog.Debug, log << "CLOSING, joining send/receive threads");

   // waiting all send and recv calls to stop
   CGuard sendguard(m_SendLock, "send");
   CGuard recvguard(m_RecvLock, "recv");

   CGuard::enterCS(m_AckLock, "ack");
   /* Release CCryptoControl internals (crypto context) under AckLock in case decrypt is in progress */
   m_pCryptoControl.reset();
   CGuard::leaveCS(m_AckLock, "ack");

   m_lSrtVersion = SRT_DEF_VERSION;
   m_lPeerSrtVersion = SRT_VERSION_UNK;
   m_lMinimumPeerSrtVersion = SRT_VERSION_MAJ1;
   m_ullRcvPeerStartTime = 0;

   m_bOpened = false;

   return true;
}

/*
 Old, mostly original UDT based version of CUDT::send.
 Left for historical reasons.

int CUDT::send(const char* data, int len)
{
   // throw an exception if not connected
   if (m_bBroken || m_bClosing)
      throw CUDTException(MJ_CONNECTION, MN_CONNLOST, 0);
   else if (!m_bConnected || !m_CongCtl.ready())
      throw CUDTException(MJ_CONNECTION, MN_NOCONN, 0);

   if (len <= 0)
      return 0;

   // Check if the current congctl accepts the call with given parameters.
   if (!m_CongCtl->checkTransArgs(SrtCongestion::STA_BUFFER, SrtCongestion::STAD_SEND, data, len, -1, false))
      throw CUDTException(MJ_NOTSUP, MN_INVALBUFFERAPI, 0);

   CGuard sendguard(m_SendLock, "send");

   if (m_pSndBuffer->getCurrBufSize() == 0)
   {
      // delay the EXP timer to avoid mis-fired timeout
      uint64_t currtime_tk;
      CTimer::rdtsc(currtime_tk);
      // (fix keepalive) m_ullLastRspTime_tk = currtime_tk;
      m_ullLastRspAckTime_tk = currtime_tk;
      m_iReXmitCount = 1;
   }
   if (sndBuffersLeft() <= 0)
   {
      if (!m_bSynSending)
         throw CUDTException(MJ_AGAIN, MN_WRAVAIL, 0);
      else
      {
          {
              // wait here during a blocking sending
              CGuard sendblock_lock(m_SendBlockLock, "sendblock");
              if (m_iSndTimeOut < 0)
              {
                  while (stillConnected() && (sndBuffersLeft() <= 0) && m_bPeerHealth)
                      pthread_cond_wait(&m_SendBlockCond, &m_SendBlockLock);
              }
              else
              {
                  uint64_t exptime = CTimer::getTime() + m_iSndTimeOut * uint64_t(1000);
                  timespec locktime;

                  locktime.tv_sec = exptime / 1000000;
                  locktime.tv_nsec = (exptime % 1000000) * 1000;

                  while (stillConnected() && (sndBuffersLeft() <= 0) && m_bPeerHealth && (CTimer::getTime() < exptime))
                      pthread_cond_timedwait(&m_SendBlockCond, &m_SendBlockLock, &locktime);
              }
          }

         // check the connection status
         if (m_bBroken || m_bClosing)
            throw CUDTException(MJ_CONNECTION, MN_CONNLOST, 0);
         else if (!m_bConnected)
            throw CUDTException(MJ_CONNECTION, MN_NOCONN, 0);
         else if (!m_bPeerHealth)
         {
            m_bPeerHealth = true;
            throw CUDTException(MJ_PEERERROR);
         }
      }
   }

   if (sndBuffersLeft() <= 0)
   {
      if (m_iSndTimeOut >= 0)
         throw CUDTException(MJ_AGAIN, MN_XMTIMEOUT, 0);

      return 0;
   }

   int size = min(len, sndBuffersLeft() * m_iMaxSRTPayloadSize);

   // record total time used for sending
   if (m_pSndBuffer->getCurrBufSize() == 0)
      m_llSndDurationCounter = CTimer::getTime();

   // insert the user buffer into the sending list
   m_pSndBuffer->addBuffer(data, size); // inorder=false, ttl=-1

   // insert this socket to snd list if it is not on the list yet
   m_pSndQueue->m_pSndUList->update(this, CSndUList::DONT_RESCHEDULE);

   if (sndBuffersLeft() <= 0)
   {
      // write is not available any more
      s_UDTUnited.m_EPoll.update_events(m_SocketID, m_sPollID, SRT_EPOLL_OUT, false);
   }

   return size;
}
*/

int CUDT::receiveBuffer(char* data, int len)
{
    if (!m_CongCtl->checkTransArgs(SrtCongestion::STA_BUFFER, SrtCongestion::STAD_RECV, data, len, -1, false))
        throw CUDTException(MJ_NOTSUP, MN_INVALBUFFERAPI, 0);

    CGuard recvguard(m_RecvLock, "recv");

    if ((m_bBroken || m_bClosing) && !m_pRcvBuffer->isRcvDataReady())
    {
        if (m_bShutdown)
        {
            // For stream API, return 0 as a sign of EOF for transmission.
            // That's a bit controversial because theoretically the
            // UMSG_SHUTDOWN message may be lost as every UDP packet, although
            // another theory states that this will never happen because this
            // packet has a total size of 42 bytes and such packets are
            // declared as never dropped - but still, this is UDP so there's no
            // guarantee.

            // The most reliable way to inform the party that the transmission
            // has ended would be to send a single empty packet (that is,
            // a data packet that contains only an SRT header in the UDP
            // payload), which is a normal data packet that can undergo
            // normal sequence check and retransmission rules, so it's ensured
            // that this packet will be received. Receiving such a packet should
            // make this function return 0, potentially also without breaking
            // the connection and potentially also with losing no ability to
            // send some larger portion of data next time.
            HLOGC(mglog.Debug, log << "STREAM API, SHUTDOWN: marking as EOF");
            return 0;
        }
        HLOGC(mglog.Debug, log << (m_bMessageAPI ? "MESSAGE" : "STREAM") << " API, " << (m_bShutdown?"":"no") << " SHUTDOWN. Reporting as BROKEN.");
        throw CUDTException(MJ_CONNECTION, MN_CONNLOST, 0);
    }

    CCondDelegate rcond(m_RecvDataCond, recvguard, "RecvDataCond");
    CCondDelegate tscond(m_RcvTsbPdCond, recvguard, "RcvTsbPdCond");

    if (!m_pRcvBuffer->isRcvDataReady())
    {
        if (!m_bSynRecving)
        {
            throw CUDTException(MJ_AGAIN, MN_RDAVAIL, 0);
        }
        else
        {
            /* Kick TsbPd thread to schedule next wakeup (if running) */
            if (m_iRcvTimeOut < 0)
            {
                while (stillConnected() && !m_pRcvBuffer->isRcvDataReady())
                {
                    //Do not block forever, check connection status each 1 sec.
                    rcond.wait_for(1000000);
                }
            }
            else
            {
                uint64_t exptime = CTimer::getTime() + m_iRcvTimeOut * 1000;
                while (stillConnected() && !m_pRcvBuffer->isRcvDataReady())
                {
                    rcond.wait_until(exptime);
                    if (CTimer::getTime() >= exptime)
                        break;
                }
            }
        }
    }

    // throw an exception if not connected
    if (!m_bConnected)
        throw CUDTException(MJ_CONNECTION, MN_NOCONN, 0);

    if ((m_bBroken || m_bClosing) && !m_pRcvBuffer->isRcvDataReady())
    {
        // See at the beginning
        if (!m_bMessageAPI && m_bShutdown)
        {
            HLOGC(mglog.Debug, log << "STREAM API, SHUTDOWN: marking as EOF");
            return 0;
        }
        HLOGC(mglog.Debug, log << (m_bMessageAPI ? "MESSAGE" : "STREAM") << " API, " << (m_bShutdown?"":"no") << " SHUTDOWN. Reporting as BROKEN.");

        throw CUDTException(MJ_CONNECTION, MN_CONNLOST, 0);
    }

    int res = m_pRcvBuffer->readBuffer(data, len);

    /* Kick TsbPd thread to schedule next wakeup (if running) */
    if (m_bTsbPd)
    {
        HLOGP(tslog.Debug, "Ping TSBPD thread to schedule wakeup");
        tscond.signal_locked(recvguard);
    }


    if (!m_pRcvBuffer->isRcvDataReady())
    {
        // read is not available any more
        s_UDTUnited.m_EPoll.update_events(m_SocketID, m_sPollID, SRT_EPOLL_IN, false);
    }

    if ((res <= 0) && (m_iRcvTimeOut >= 0))
        throw CUDTException(MJ_AGAIN, MN_XMTIMEOUT, 0);

    return res;
}


void CUDT::checkNeedDrop(ref_t<bool> bCongestion)
{
    if (!m_bPeerTLPktDrop)
        return;

    if (!m_bMessageAPI)
    {
        LOGC(dlog.Error, log << "The SRTO_TLPKTDROP flag can only be used with message API.");
        throw CUDTException(MJ_NOTSUP, MN_INVALBUFFERAPI, 0);
    }

    int bytes, timespan_ms;
    // (returns buffer size in buffer units, ignored)
    m_pSndBuffer->getCurrBufSize(Ref(bytes), Ref(timespan_ms));

    // high threshold (msec) at tsbpd_delay plus sender/receiver reaction time (2 * 10ms)
    // Minimum value must accomodate an I-Frame (~8 x average frame size)
    // >>need picture rate or app to set min treshold
    // >>using 1 sec for worse case 1 frame using all bit budget.
    // picture rate would be useful in auto SRT setting for min latency
    // XXX Make SRT_TLPKTDROP_MINTHRESHOLD_MS option-configurable
    int threshold_ms = 0;
    if (m_iOPT_SndDropDelay >= 0)
    {
        threshold_ms = std::max(m_iPeerTsbPdDelay_ms + m_iOPT_SndDropDelay, +SRT_TLPKTDROP_MINTHRESHOLD_MS) + (2*COMM_SYN_INTERVAL_US/1000);
    }

    if (threshold_ms && timespan_ms > threshold_ms)
    {
        // protect packet retransmission
        CGuard::enterCS(m_AckLock, "ack");
        int dbytes;
        int dpkts = m_pSndBuffer->dropLateData(dbytes,  CTimer::getTime() - (threshold_ms * 1000));
        if (dpkts > 0)
        {
            CGuard::enterCS(m_StatsLock);
            m_stats.traceSndDrop        += dpkts;
            m_stats.sndDropTotal        += dpkts;
            m_stats.traceSndBytesDrop += dbytes;
            m_stats.sndBytesDropTotal += dbytes;
            CGuard::leaveCS(m_StatsLock);

#if ENABLE_HEAVY_LOGGING
            int32_t realack = m_iSndLastDataAck;
#endif
            int32_t fakeack = CSeqNo::incseq(m_iSndLastDataAck, dpkts);

            m_iSndLastAck = fakeack;
            m_iSndLastDataAck = fakeack;

            int32_t minlastack = CSeqNo::decseq(m_iSndLastDataAck);
            m_pSndLossList->remove(minlastack);
            /* If we dropped packets not yet sent, advance current position */
            // THIS MEANS: m_iSndCurrSeqNo = MAX(m_iSndCurrSeqNo, m_iSndLastDataAck-1)
            if (CSeqNo::seqcmp(m_iSndCurrSeqNo, minlastack) < 0)
            {
                m_iSndCurrSeqNo = minlastack;
            }
            LOGC(dlog.Error, log << "SND-DROPPED " << dpkts << " packets - lost delaying for " << timespan_ms << "ms");

            HLOGC(dlog.Debug, log << "drop,now " <<
                    CTimer::getTime() << "us," <<
                    realack << "-" <<  m_iSndCurrSeqNo << " seqs," <<
                    dpkts << " pkts," <<  dbytes << " bytes," <<  timespan_ms << " ms");

        }
        *bCongestion = true;
        CGuard::leaveCS(m_AckLock, "ack");
    }
    else if (timespan_ms > (m_iPeerTsbPdDelay_ms/2))
    {
        HLOGC(mglog.Debug, log << "cong, NOW: " << CTimer::getTime() << "us, BYTES " <<  bytes << ", TMSPAN " <<  timespan_ms << "ms");

        *bCongestion = true;
    }
}


int CUDT::sendmsg(const char* data, int len, int msttl, bool inorder, uint64_t srctime)
{
    SRT_MSGCTRL mctrl = srt_msgctrl_default;
    mctrl.msgttl = msttl;
    mctrl.inorder = inorder;
    mctrl.srctime = srctime;
    return this->sendmsg2(data, len, Ref(mctrl));
}

int CUDT::sendmsg2(const char* data, int len, ref_t<SRT_MSGCTRL> r_mctrl)
{
    SRT_MSGCTRL& mctrl = *r_mctrl;
    bool bCongestion = false;

    // throw an exception if not connected
    if (m_bBroken || m_bClosing)
        throw CUDTException(MJ_CONNECTION, MN_CONNLOST, 0);
    else if (!m_bConnected || !m_CongCtl.ready())
        throw CUDTException(MJ_CONNECTION, MN_NOCONN, 0);

    if (len <= 0)
    {
        LOGC(dlog.Error, log << "INVALID: Data size for sending declared with length: " << len);
        return 0;
    }

    int msttl = mctrl.msgttl;
    bool inorder = mctrl.inorder;

    // Sendmsg isn't restricted to the congctl type, however the congctl
    // may want to have something to say here.
    // NOTE: SrtCongestion is also allowed to throw CUDTException() by itself!
    {
        SrtCongestion::TransAPI api = SrtCongestion::STA_MESSAGE;
        CodeMinor mn = MN_INVALMSGAPI;
        if ( !m_bMessageAPI )
        {
            api = SrtCongestion::STA_BUFFER;
            mn = MN_INVALBUFFERAPI;
        }

        if (!m_CongCtl->checkTransArgs(api, SrtCongestion::STAD_SEND, data, len, msttl, inorder))
            throw CUDTException(MJ_NOTSUP, mn, 0);
    }

    // NOTE: the length restrictions differ in STREAM API and in MESSAGE API:

    // - STREAM API:
    //   At least 1 byte free sending buffer space is needed
    //   (in practice, one unit buffer of 1456 bytes).
    //   This function will send as much as possible, and return
    //   how much was actually sent.

    // - MESSAGE API:
    //   At least so many bytes free in the sending buffer is needed,
    //   as the length of the data, otherwise this function will block
    //   or return MJ_AGAIN until this condition is satisfied. The EXACTLY
    //   such number of data will be then written out, and this function
    //   will effectively return either -1 (error) or the value of 'len'.
    //   This call will be also rejected from upside when trying to send
    //   out a message of a length that exceeds the total size of the sending
    //   buffer (configurable by SRTO_SNDBUF).

    if (m_bMessageAPI && len > int(m_iSndBufSize * m_iMaxSRTPayloadSize))
    {
        LOGC(dlog.Error, log << "Message length (" << len << ") exceeds the size of sending buffer: "
            << (m_iSndBufSize * m_iMaxSRTPayloadSize) << ". Use SRTO_SNDBUF if needed.");
        throw CUDTException(MJ_NOTSUP, MN_XSIZE, 0);
    }

    /* XXX
       This might be worth preserving for several occasions, but it
       must be at least conditional because it breaks backward compat.
    if (!m_pCryptoControl || !m_pCryptoControl->isSndEncryptionOK())
    {
        LOGC(dlog.Error, log << "Encryption is required, but the peer did not supply correct credentials. Sending rejected.");
        throw CUDTException(MJ_SETUP, MN_SECURITY, 0);
    }
    */

    CGuard sendguard(m_SendLock, "send");

    if (m_pSndBuffer->getCurrBufSize() == 0)
    {
        // delay the EXP timer to avoid mis-fired timeout
        uint64_t currtime_tk;
        CTimer::rdtsc(currtime_tk);
        // (fix keepalive) m_ullLastRspTime_tk = currtime_tk;
        m_ullLastRspAckTime_tk = currtime_tk;
        m_iReXmitCount = 1;
    }

    checkNeedDrop(Ref(bCongestion));

    int minlen = 1; // Minimum sender buffer space required for STREAM API
    if (m_bMessageAPI)
    {
        // For MESSAGE API the minimum outgoing buffer space required is
        // the size that can carry over the whole message as passed here.
        minlen = (len+m_iMaxSRTPayloadSize-1)/m_iMaxSRTPayloadSize;
    }

    if (sndBuffersLeft() < minlen)
    {
        //>>We should not get here if SRT_ENABLE_TLPKTDROP
        // XXX Check if this needs to be removed, or put to an 'else' condition for m_bTLPktDrop.
        if (!m_bSynSending)
            throw CUDTException(MJ_AGAIN, MN_WRAVAIL, 0);
        else
        {
            {
                // wait here during a blocking sending
                CGuard sendblock_lock(m_SendBlockLock, "sendblock");
                CCondDelegate sendcond(m_SendBlockCond, sendblock_lock, "SendBlockCond");

                if (m_iSndTimeOut < 0)
                {
                    while (stillConnected()
                            && sndBuffersLeft() < minlen
                            && m_bPeerHealth)
                        sendcond.wait();
                }
                else
                {
                    uint64_t exptime = CTimer::getTime() + m_iSndTimeOut * uint64_t(1000);

                    while (stillConnected()
                            && sndBuffersLeft() < minlen
                            && m_bPeerHealth
                            && exptime > CTimer::getTime())
                        sendcond.wait_until(exptime);
                }
            }

            // check the connection status
            if (m_bBroken || m_bClosing)
                throw CUDTException(MJ_CONNECTION, MN_CONNLOST, 0);
            else if (!m_bConnected)
                throw CUDTException(MJ_CONNECTION, MN_NOCONN, 0);
            else if (!m_bPeerHealth)
            {
                m_bPeerHealth = true;
                throw CUDTException(MJ_PEERERROR);
            }
        }

        /* 
         * The code below is to return ETIMEOUT when blocking mode could not get free buffer in time.
         * If no free buffer available in non-blocking mode, we alredy returned. If buffer availaible,
         * we test twice if this code is outside the else section.
         * This fix move it in the else (blocking-mode) section
         */
        if (sndBuffersLeft() < minlen)
        {
            if (m_iSndTimeOut >= 0)
                throw CUDTException(MJ_AGAIN, MN_XMTIMEOUT, 0);

            // XXX This looks very weird here, however most likely
            // this will happen only in the following case, when
            // the above loop has been interrupted, which happens when:
            // 1. The buffers left gets enough for minlen - but this is excluded
            //    in the first condition here.
            // 2. In the case of sending timeout, the above loop was interrupted
            //    due to reaching timeout, but this is excluded by the second
            //    condition here
            // 3. The 'stillConnected()' or m_bPeerHealth condition is false, of which:
            //    - broken/closing status is checked and responded with CONNECTION/CONNLOST
            //    - not connected status is checked and responded with CONNECTION/NOCONN
            //    - m_bPeerHealth condition is checked and responded with PEERERROR
            //
            // ERGO: never happens?
            LOGC(mglog.Fatal, log << "IPE: sendmsg: the loop exited, while not enough size, still connected, peer healthy. Impossible.");

            return 0;
        }
    }

    // record total time used for sending
    if (m_pSndBuffer->getCurrBufSize() == 0)
    {
        CGuard::enterCS(m_StatsLock);
        m_stats.sndDurationCounter = CTimer::getTime();
        CGuard::leaveCS(m_StatsLock);
    }

    int size = len;
    if (!m_bMessageAPI)
    {
        // For STREAM API it's allowed to send less bytes than the given buffer.
        // Just return how many bytes were actually scheduled for writing.
        // XXX May be reasonable to add a flag that requires that the function
        // not return until the buffer is sent completely.
        size = min(len, sndBuffersLeft() * m_iMaxSRTPayloadSize);
    }

    // insert the user buffer into the sending list
    m_pSndBuffer->addBuffer(data, size, mctrl.msgttl, mctrl.inorder, mctrl.srctime, Ref(mctrl.msgno));
    HLOGC(dlog.Debug, log << CONID() << "sock:SENDING srctime: " << mctrl.srctime << "us DATA SIZE: " << size);

    // insert this socket to the snd list if it is not on the list yet
    m_pSndQueue->m_pSndUList->update(this, CSndUList::rescheduleIf(bCongestion));

    if (sndBuffersLeft() < 1) // XXX Not sure if it should test if any space in the buffer, or as requried.
    {
        // write is not available any more
        s_UDTUnited.m_EPoll.update_events(m_SocketID, m_sPollID, SRT_EPOLL_OUT, false);
    }

#ifdef SRT_ENABLE_ECN
    if (bCongestion)
        throw CUDTException(MJ_AGAIN, MN_CONGESTION, 0);
#endif /* SRT_ENABLE_ECN */
    return size;
}

int CUDT::recv(char* data, int len)
{
    if (!m_bConnected || !m_CongCtl.ready())
        throw CUDTException(MJ_CONNECTION, MN_NOCONN, 0);

    if (len <= 0)
    {
        LOGC(dlog.Error, log << "Length of '" << len << "' supplied to srt_recv.");
        throw CUDTException(MJ_NOTSUP, MN_INVAL, 0);
    }

    if (m_bMessageAPI)
    {
        SRT_MSGCTRL mctrl = srt_msgctrl_default;
        return receiveMessage(data, len, Ref(mctrl));
    }

    return receiveBuffer(data, len);
}

int CUDT::recvmsg(char* data, int len, uint64_t& srctime)
{
    if (!m_bConnected || !m_CongCtl.ready())
        throw CUDTException(MJ_CONNECTION, MN_NOCONN, 0);

    if (len <= 0)
    {
        LOGC(dlog.Error, log << "Length of '" << len << "' supplied to srt_recvmsg.");
        throw CUDTException(MJ_NOTSUP, MN_INVAL, 0);
    }

    if (m_bMessageAPI)
    {
        SRT_MSGCTRL mctrl = srt_msgctrl_default;
        int ret = receiveMessage(data, len, Ref(mctrl));
        srctime = mctrl.srctime;
        return ret;
    }

    return receiveBuffer(data, len);
}

int CUDT::recvmsg2(char* data, int len, ref_t<SRT_MSGCTRL> mctrl)
{
    if (!m_bConnected || !m_CongCtl.ready())
        throw CUDTException(MJ_CONNECTION, MN_NOCONN, 0);

    if (len <= 0)
    {
        LOGC(dlog.Error, log << "Length of '" << len << "' supplied to srt_recvmsg.");
        throw CUDTException(MJ_NOTSUP, MN_INVAL, 0);
    }

    if (m_bMessageAPI)
        return receiveMessage(data, len, mctrl);

    return receiveBuffer(data, len);
}

int CUDT::receiveMessage(char* data, int len, ref_t<SRT_MSGCTRL> r_mctrl)
{
    SRT_MSGCTRL& mctrl = *r_mctrl;
    // Recvmsg isn't restricted to the congctl type, it's the most
    // basic method of passing the data. You can retrieve data as
    // they come in, however you need to match the size of the buffer.
    if (!m_CongCtl->checkTransArgs(SrtCongestion::STA_MESSAGE, SrtCongestion::STAD_RECV, data, len, -1, false))
        throw CUDTException(MJ_NOTSUP, MN_INVALMSGAPI, 0);

    CGuard recvguard(m_RecvLock, "recv");
    CCondDelegate tscond(m_RcvTsbPdCond, recvguard, "RcvTsbPdCond");

    /* XXX DEBUG STUFF - enable when required
       char charbool[2] = {'0', '1'};
       char ptrn [] = "RECVMSG/BEGIN BROKEN 1 CONN 1 CLOSING 1 SYNCR 1 NMSG                                ";
       int pos [] = {21, 28, 38, 46, 53};
       ptrn[pos[0]] = charbool[m_bBroken];
       ptrn[pos[1]] = charbool[m_bConnected];
       ptrn[pos[2]] = charbool[m_bClosing];
       ptrn[pos[3]] = charbool[m_bSynRecving];
       int wrtlen = sprintf(ptrn + pos[4], "%d", m_pRcvBuffer->getRcvMsgNum());
       strcpy(ptrn + pos[4] + wrtlen, "\n");
       fputs(ptrn, stderr);
    // */

    if (m_bBroken || m_bClosing)
    {
        HLOGC(mglog.Debug, log << CONID() << "receiveMessage: CONNECTION BROKEN - reading from recv buffer just for formality");
        int res = m_pRcvBuffer->readMsg(data, len);
        mctrl.srctime = 0;

        // Kick TsbPd thread to schedule next wakeup (if running)
        if (m_bTsbPd)
        {
            HLOGP(tslog.Debug, "Ping TSBPD thread to schedule wakeup");
            tscond.signal_locked(recvguard);
        }
        else
        {
            HLOGP(tslog.Debug, "NOT pinging TSBPD - not set");
        }

        if (!m_pRcvBuffer->isRcvDataReady())
        {
            // read is not available any more
            s_UDTUnited.m_EPoll.update_events(m_SocketID, m_sPollID, SRT_EPOLL_IN, false);
        }

        if (res == 0)
        {
            if (!m_bMessageAPI && m_bShutdown)
                return 0;
            throw CUDTException(MJ_CONNECTION, MN_CONNLOST, 0);
        }
        else
            return res;
    }

    if (!m_bSynRecving)
    {
        HLOGC(dlog.Debug, log << CONID() << "receiveMessage: BEGIN ASYNC MODE. Going to extract payload size=" << len);

        int res = m_pRcvBuffer->readMsg(data, len, r_mctrl);
        if (res == 0)
        {
            // read is not available any more
            // Kick TsbPd thread to schedule next wakeup (if running)
            if (m_bTsbPd)
            {
                HLOGP(dlog.Debug, "receiveMessage: nothing to read, kicking TSBPD, return AGAIN");
                tscond.signal_locked(recvguard);
            }
            else
            {
                HLOGP(dlog.Debug, "receiveMessage: nothing to read, return AGAIN");
            }

            // Shut up EPoll if no more messages in non-blocking mode
            s_UDTUnited.m_EPoll.update_events(m_SocketID, m_sPollID, SRT_EPOLL_IN, false);
            throw CUDTException(MJ_AGAIN, MN_RDAVAIL, 0);
        }

        if (!m_pRcvBuffer->isRcvDataReady())
        {
            // Kick TsbPd thread to schedule next wakeup (if running)
            if (m_bTsbPd)
            {
                HLOGP(dlog.Debug, "receiveMessage: DATA READ, but nothing more - kicking TSBPD.");
                tscond.signal_locked(recvguard);
            }
            else
            {
                HLOGP(dlog.Debug, "receiveMessage: DATA READ, but nothing more");
            }

            // Shut up EPoll if no more messages in non-blocking mode
            s_UDTUnited.m_EPoll.update_events(m_SocketID, m_sPollID, SRT_EPOLL_IN, false);

            // After signaling the tsbpd for ready data, report the bandwidth.
#if ENABLE_HEAVY_LOGGING
            double bw = Bps2Mbps( m_iBandwidth * m_iMaxSRTPayloadSize );
            HLOGC(mglog.Debug, log << CONID() << "CURRENT BANDWIDTH: " << bw << "Mbps (" << m_iBandwidth << " buffers per second)");
#endif
        }
        return res;
    }

    HLOGC(dlog.Debug, log << "receiveMessage: BEGIN SYNC MODE. Going to extract payload size=" << len);

    int res = 0;
    bool timeout = false;
    //Do not block forever, check connection status each 1 sec.
    uint64_t recvtmo = m_iRcvTimeOut < 0 ? 1000 : m_iRcvTimeOut;

    CCondDelegate recv_cond(m_RecvDataCond, recvguard, "RecvDataCond");

    do
    {
        if (stillConnected() && !timeout && (!m_pRcvBuffer->isRcvDataReady()))
        {
            /* Kick TsbPd thread to schedule next wakeup (if running) */
            if (m_bTsbPd)
            {
                HLOGC(tslog.Debug, log << "receiveMessage: KICK tsbpd");
                tscond.signal_locked(recvguard);
            }

            do
            {
                uint64_t exptime = CTimer::getTime() + (recvtmo * uint64_t(1000));

<<<<<<< HEAD
                HLOGC(tslog.Debug, log << CONID() << "receiveMessage: fall asleep up to TS="
                    << logging::FormatTime(exptime) << " lock=" << (&m_RecvLock) << " cond=" << (&m_RecvDataCond));
=======
                HLOGC(tslog.Debug, log << "receiveMessage: fall asleep up to TS="
                    << FormatTime(exptime) << " lock=" << (&m_RecvLock) << " cond=" << (&m_RecvDataCond));
>>>>>>> 6a131691

                if (!recv_cond.wait_until(exptime))
                {
                    if (!(m_iRcvTimeOut < 0))
                        timeout = true;
                    HLOGP(tslog.Debug, "receiveMessage: DATA COND: EXPIRED -- checking connection conditions and rolling again");
                }
                else
                {
                    HLOGP(tslog.Debug, "receiveMessage: DATA COND: KICKED.");
                }
            } while (stillConnected() && !timeout && (!m_pRcvBuffer->isRcvDataReady()));

            HLOGC(tslog.Debug, log << CONID() << "receiveMessage: lock-waiting loop exited: stillConntected=" << stillConnected()
                << " timeout=" << timeout << " data-ready=" << m_pRcvBuffer->isRcvDataReady());
        }

        /* XXX DEBUG STUFF - enable when required
        LOGC(dlog.Debug, "RECVMSG/GO-ON BROKEN " << m_bBroken << " CONN " << m_bConnected
                << " CLOSING " << m_bClosing << " TMOUT " << timeout
                << " NMSG " << m_pRcvBuffer->getRcvMsgNum());
                */

        res = m_pRcvBuffer->readMsg(data, len, r_mctrl);

        if (m_bBroken || m_bClosing)
        {
            if (!m_bMessageAPI && m_bShutdown)
                return 0;
            throw CUDTException(MJ_CONNECTION, MN_CONNLOST, 0);
        }
        else if (!m_bConnected)
            throw CUDTException(MJ_CONNECTION, MN_NOCONN, 0);
    } while ((res == 0) && !timeout);

    if (!m_pRcvBuffer->isRcvDataReady())
    {
        // Falling here means usually that res == 0 && timeout == true.
        // res == 0 would repeat the above loop, unless there was also a timeout.
        // timeout has interrupted the above loop, but with res > 0 this condition
        // wouldn't be satisfied.

        // read is not available any more

        // Kick TsbPd thread to schedule next wakeup (if running)
        if (m_bTsbPd)
        {
            HLOGP(tslog.Debug, "recvmsg: KICK tsbpd() (buffer empty)");
            tscond.signal_locked(recvguard);
        }

        // Shut up EPoll if no more messages in non-blocking mode
        s_UDTUnited.m_EPoll.update_events(m_SocketID, m_sPollID, SRT_EPOLL_IN, false);
    }

    // Unblock when required
    //LOGC(tslog.Debug, "RECVMSG/EXIT RES " << res << " RCVTIMEOUT");

    if ((res <= 0) && (m_iRcvTimeOut >= 0))
        throw CUDTException(MJ_AGAIN, MN_XMTIMEOUT, 0);

    return res;
}

int64_t CUDT::sendfile(fstream& ifs, int64_t& offset, int64_t size, int block)
{
    if (m_bBroken || m_bClosing)
        throw CUDTException(MJ_CONNECTION, MN_CONNLOST, 0);
    else if (!m_bConnected || !m_CongCtl.ready())
        throw CUDTException(MJ_CONNECTION, MN_NOCONN, 0);

    if (size <= 0 && size != -1)
        return 0;

    if (!m_CongCtl->checkTransArgs(SrtCongestion::STA_FILE, SrtCongestion::STAD_SEND, 0, size, -1, false))
        throw CUDTException(MJ_NOTSUP, MN_INVALBUFFERAPI, 0);

    if (!m_pCryptoControl || !m_pCryptoControl->isSndEncryptionOK())
    {
        LOGC(dlog.Error, log << "Encryption is required, but the peer did not supply correct credentials. Sending rejected.");
        throw CUDTException(MJ_SETUP, MN_SECURITY, 0);
    }

    CGuard sendguard(m_SendLock, "send");

    if (m_pSndBuffer->getCurrBufSize() == 0)
    {
        // delay the EXP timer to avoid mis-fired timeout
        uint64_t currtime_tk;
        CTimer::rdtsc(currtime_tk);
        // (fix keepalive) m_ullLastRspTime_tk = currtime_tk;
        m_ullLastRspAckTime_tk = currtime_tk;
        m_iReXmitCount = 1;
    }

    // positioning...
    try
    {
        if (size == -1)
        {
            ifs.seekg(0, std::ios::end);
            size = ifs.tellg();
            if (offset > size)
                throw 0; // let it be caught below
        }

        // This will also set the position back to the beginning
        // in case when it was moved to the end for measuring the size.
        // This will also fail if the offset exceeds size, so measuring
        // the size can be skipped if not needed.
        ifs.seekg((streamoff)offset);
        if (!ifs.good())
            throw 0;
    }
    catch (...)
    {
        // XXX It would be nice to note that this is reported
        // by exception only if explicitly requested by setting
        // the exception flags in the stream. Here it's fixed so
        // that when this isn't set, the exception is "thrown manually".
        throw CUDTException(MJ_FILESYSTEM, MN_SEEKGFAIL);
    }

    int64_t tosend = size;
    int unitsize;

    // sending block by block
    while (tosend > 0)
    {
        if (ifs.fail())
            throw CUDTException(MJ_FILESYSTEM, MN_WRITEFAIL);

        if (ifs.eof())
            break;

        unitsize = int((tosend >= block) ? block : tosend);

        {
            CGuard lk(m_SendBlockLock, "sendblock");
            CCondDelegate sendcond(m_SendBlockCond, lk, "SendBlockCond");

            while (stillConnected() && (sndBuffersLeft() <= 0) && m_bPeerHealth)
                sendcond.wait();
        }

        if (m_bBroken || m_bClosing)
            throw CUDTException(MJ_CONNECTION, MN_CONNLOST, 0);
        else if (!m_bConnected)
            throw CUDTException(MJ_CONNECTION, MN_NOCONN, 0);
        else if (!m_bPeerHealth)
        {
            // reset peer health status, once this error returns, the app should handle the situation at the peer side
            m_bPeerHealth = true;
            throw CUDTException(MJ_PEERERROR);
        }

        // record total time used for sending
        if (m_pSndBuffer->getCurrBufSize() == 0)
        {
            CGuard::enterCS(m_StatsLock);
            m_stats.sndDurationCounter = CTimer::getTime();
            CGuard::leaveCS(m_StatsLock);
        }

        int64_t sentsize = m_pSndBuffer->addBufferFromFile(ifs, unitsize);

        if (sentsize > 0)
        {
            tosend -= sentsize;
            offset += sentsize;
        }

        // insert this socket to snd list if it is not on the list yet
        m_pSndQueue->m_pSndUList->update(this, CSndUList::DONT_RESCHEDULE);
    }

    if (sndBuffersLeft() <= 0)
    {
        // write is not available any more
        s_UDTUnited.m_EPoll.update_events(m_SocketID, m_sPollID, SRT_EPOLL_OUT, false);
    }

    return size - tosend;
}

int64_t CUDT::recvfile(fstream& ofs, int64_t& offset, int64_t size, int block)
{
    if (!m_bConnected || !m_CongCtl.ready())
        throw CUDTException(MJ_CONNECTION, MN_NOCONN, 0);
    else if ((m_bBroken || m_bClosing) && !m_pRcvBuffer->isRcvDataReady())
    {
        if (!m_bMessageAPI && m_bShutdown)
            return 0;
        throw CUDTException(MJ_CONNECTION, MN_CONNLOST, 0);
    }

    if (size <= 0)
        return 0;

    if (!m_CongCtl->checkTransArgs(SrtCongestion::STA_FILE, SrtCongestion::STAD_RECV, 0, size, -1, false))
        throw CUDTException(MJ_NOTSUP, MN_INVALBUFFERAPI, 0);

    if (m_bTsbPd)
    {
        LOGC(dlog.Error, log << "Reading from file is incompatible with TSBPD mode and would cause a deadlock\n");
        throw CUDTException(MJ_NOTSUP, MN_INVALBUFFERAPI, 0);
    }

    CGuard recvguard(m_RecvLock, "recv");

    // Well, actually as this works over a FILE (fstream), not just a stream,
    // the size can be measured anyway and predicted if setting the offset might
    // have a chance to work or not.

    // positioning...
    try
    {
        if (offset > 0)
        {
            // Don't do anything around here if the offset == 0, as this
            // is the default offset after opening. Whether this operation
            // is performed correctly, it highly depends on how the file
            // has been open. For example, if you want to overwrite parts
            // of an existing file, the file must exist, and the ios::trunc
            // flag must not be set. If the file is open for only ios::out,
            // then the file will be truncated since the offset position on
            // at the time when first written; if ios::in|ios::out, then
            // it won't be truncated, just overwritten.

            // What is required here is that if offset is 0, don't try to
            // change the offset because this might be impossible with
            // the current flag set anyway.

            // Also check the status and CAUSE exception manually because
            // you don't know, as well, whether the user has set exception
            // flags.

            ofs.seekp((streamoff)offset);
            if (!ofs.good())
                throw 0; // just to get caught :)
        }
    }
    catch (...)
    {
        // XXX It would be nice to note that this is reported
        // by exception only if explicitly requested by setting
        // the exception flags in the stream. For a case, when it's not,
        // an additional explicit throwing happens when failbit is set.
        throw CUDTException(MJ_FILESYSTEM, MN_SEEKPFAIL);
    }

    int64_t torecv = size;
    int unitsize = block;
    int recvsize;

    // receiving... "recvfile" is always blocking
    while (torecv > 0)
    {
        if (ofs.fail())
        {
            // send the sender a signal so it will not be blocked forever
            int32_t err_code = CUDTException::EFILE;
            sendCtrl(UMSG_PEERERROR, &err_code);

            throw CUDTException(MJ_FILESYSTEM, MN_WRITEFAIL);
        }

        {
            CGuard gl(m_RecvDataLock, "recvdata");
            CCondDelegate rcond(m_RecvDataCond, gl, "RecvDataCond");

            while (stillConnected() && !m_pRcvBuffer->isRcvDataReady())
                rcond.wait();
        }

        if (!m_bConnected)
            throw CUDTException(MJ_CONNECTION, MN_NOCONN, 0);
        else if ((m_bBroken || m_bClosing) && !m_pRcvBuffer->isRcvDataReady())
        {

            if (!m_bMessageAPI && m_bShutdown)
                return 0;
            throw CUDTException(MJ_CONNECTION, MN_CONNLOST, 0);
        }

        unitsize = int((torecv == -1 || torecv >= block) ? block : torecv);
        recvsize = m_pRcvBuffer->readBufferToFile(ofs, unitsize);

        if (recvsize > 0)
        {
            torecv -= recvsize;
            offset += recvsize;
        }
    }

    if (!m_pRcvBuffer->isRcvDataReady())
    {
        // read is not available any more
        s_UDTUnited.m_EPoll.update_events(m_SocketID, m_sPollID, SRT_EPOLL_IN, false);
    }

    return size - torecv;
}

void CUDT::sample(CPerfMon* perf, bool clear)
{
   if (!m_bConnected)
      throw CUDTException(MJ_CONNECTION, MN_NOCONN, 0);
   if (m_bBroken || m_bClosing)
      throw CUDTException(MJ_CONNECTION, MN_CONNLOST, 0);

   CGuard statsLock(m_StatsLock);
   uint64_t currtime = CTimer::getTime();
   perf->msTimeStamp = (currtime - m_stats.startTime) / 1000;

   perf->pktSent = m_stats.traceSent;
   perf->pktRecv = m_stats.traceRecv;
   perf->pktSndLoss = m_stats.traceSndLoss;
   perf->pktRcvLoss = m_stats.traceRcvLoss;
   perf->pktRetrans = m_stats.traceRetrans;
   perf->pktRcvRetrans = m_stats.traceRcvRetrans;
   perf->pktSentACK = m_stats.sentACK;
   perf->pktRecvACK = m_stats.recvACK;
   perf->pktSentNAK = m_stats.sentNAK;
   perf->pktRecvNAK = m_stats.recvNAK;
   perf->usSndDuration = m_stats.sndDuration;
   perf->pktReorderDistance = m_stats.traceReorderDistance;
   perf->pktRcvAvgBelatedTime = m_stats.traceBelatedTime;
   perf->pktRcvBelated = m_stats.traceRcvBelated;

   perf->pktSentTotal = m_stats.sentTotal;
   perf->pktRecvTotal = m_stats.recvTotal;
   perf->pktSndLossTotal = m_stats.sndLossTotal;
   perf->pktRcvLossTotal = m_stats.rcvLossTotal;
   perf->pktRetransTotal = m_stats.retransTotal;
   perf->pktSentACKTotal = m_stats.sentACKTotal;
   perf->pktRecvACKTotal = m_stats.recvACKTotal;
   perf->pktSentNAKTotal = m_stats.sentNAKTotal;
   perf->pktRecvNAKTotal = m_stats.recvNAKTotal;
   perf->usSndDurationTotal = m_stats.m_sndDurationTotal;

   double interval = double(currtime - m_stats.lastSampleTime);

   perf->mbpsSendRate = double(m_stats.traceSent) * m_iMaxSRTPayloadSize * 8.0 / interval;
   perf->mbpsRecvRate = double(m_stats.traceRecv) * m_iMaxSRTPayloadSize * 8.0 / interval;

   perf->usPktSndPeriod = m_ullInterval_tk / double(m_ullCPUFrequency);
   perf->pktFlowWindow = m_iFlowWindowSize;
   perf->pktCongestionWindow = (int)m_dCongestionWindow;
   perf->pktFlightSize = CSeqNo::seqlen(m_iSndLastAck, CSeqNo::incseq(m_iSndCurrSeqNo)) - 1;
   perf->msRTT = m_iRTT/1000.0;
   perf->mbpsBandwidth = Bps2Mbps( m_iBandwidth * m_iMaxSRTPayloadSize );

   if (CGuard::enterCS(m_ConnectionLock, "conn", false) == 0)
   {
      perf->byteAvailSndBuf = (m_pSndBuffer == NULL) ? 0 
          : sndBuffersLeft() * m_iMSS;
      perf->byteAvailRcvBuf = (m_pRcvBuffer == NULL) ? 0 
          : m_pRcvBuffer->getAvailBufSize() * m_iMSS;

      CGuard::leaveCS(m_ConnectionLock, "conn");
   }
   else
   {
      perf->byteAvailSndBuf = 0;
      perf->byteAvailRcvBuf = 0;
   }

   if (clear)
   {
      m_stats.traceSndDrop        = 0;
      m_stats.traceRcvDrop        = 0;
      m_stats.traceSndBytesDrop = 0;
      m_stats.traceRcvBytesDrop = 0;
      m_stats.traceRcvUndecrypt        = 0;
      m_stats.traceRcvBytesUndecrypt = 0;
      //new>
      m_stats.traceBytesSent = m_stats.traceBytesRecv = m_stats.traceBytesRetrans = 0;
      //<
      m_stats.traceSent = m_stats.traceRecv = m_stats.traceSndLoss = m_stats.traceRcvLoss = m_stats.traceRetrans = m_stats.sentACK = m_stats.recvACK = m_stats.sentNAK = m_stats.recvNAK = 0;
      m_stats.sndDuration = 0;
      m_stats.traceRcvRetrans = 0;
      m_stats.traceRcvBelated = 0;
#ifdef SRT_ENABLE_LOSTBYTESCOUNT
      m_stats.traceRcvBytesLoss = 0;
#endif
      m_stats.lastSampleTime = currtime;
   }
}

void CUDT::bstats(CBytePerfMon* perf, bool clear, bool instantaneous)
{
   if (!m_bConnected)
      throw CUDTException(MJ_CONNECTION, MN_NOCONN, 0);
   if (m_bBroken || m_bClosing)
      throw CUDTException(MJ_CONNECTION, MN_CONNLOST, 0);

   CGuard statsguard(m_StatsLock, "stats");

   uint64_t currtime = CTimer::getTime();
   perf->msTimeStamp = (currtime - m_stats.startTime) / 1000;

   perf->pktSent = m_stats.traceSent;
   perf->pktRecv = m_stats.traceRecv;
   perf->pktSndLoss = m_stats.traceSndLoss;
   perf->pktRcvLoss = m_stats.traceRcvLoss;
   perf->pktRetrans = m_stats.traceRetrans;
   perf->pktRcvRetrans = m_stats.traceRcvRetrans;
   perf->pktSentACK = m_stats.sentACK;
   perf->pktRecvACK = m_stats.recvACK;
   perf->pktSentNAK = m_stats.sentNAK;
   perf->pktRecvNAK = m_stats.recvNAK;
   perf->usSndDuration = m_stats.sndDuration;
   perf->pktReorderDistance = m_stats.traceReorderDistance;
   perf->pktRcvAvgBelatedTime = m_stats.traceBelatedTime;
   perf->pktRcvBelated = m_stats.traceRcvBelated;
   //>new
   /* perf byte counters include all headers (SRT+UDP+IP) */
   const int pktHdrSize = CPacket::HDR_SIZE + CPacket::UDP_HDR_SIZE;
   perf->byteSent = m_stats.traceBytesSent + (m_stats.traceSent * pktHdrSize);
   perf->byteRecv = m_stats.traceBytesRecv + (m_stats.traceRecv * pktHdrSize);
   perf->byteRetrans = m_stats.traceBytesRetrans + (m_stats.traceRetrans * pktHdrSize);
#ifdef SRT_ENABLE_LOSTBYTESCOUNT
   perf->byteRcvLoss = m_stats.traceRcvBytesLoss + (m_stats.traceRcvLoss * pktHdrSize);
#endif

   perf->pktSndDrop = m_stats.traceSndDrop;
   perf->pktRcvDrop = m_stats.traceRcvDrop + m_stats.traceRcvUndecrypt;
   perf->byteSndDrop = m_stats.traceSndBytesDrop + (m_stats.traceSndDrop * pktHdrSize);
   perf->byteRcvDrop = m_stats.traceRcvBytesDrop + (m_stats.traceRcvDrop * pktHdrSize) + m_stats.traceRcvBytesUndecrypt;
   perf->pktRcvUndecrypt = m_stats.traceRcvUndecrypt;
   perf->byteRcvUndecrypt = m_stats.traceRcvBytesUndecrypt;

   //<

   perf->pktSentTotal = m_stats.sentTotal;
   perf->pktRecvTotal = m_stats.recvTotal;
   perf->pktSndLossTotal = m_stats.sndLossTotal;
   perf->pktRcvLossTotal = m_stats.rcvLossTotal;
   perf->pktRetransTotal = m_stats.retransTotal;
   perf->pktSentACKTotal = m_stats.sentACKTotal;
   perf->pktRecvACKTotal = m_stats.recvACKTotal;
   perf->pktSentNAKTotal = m_stats.sentNAKTotal;
   perf->pktRecvNAKTotal = m_stats.recvNAKTotal;
   perf->usSndDurationTotal = m_stats.m_sndDurationTotal;
   //>new
   perf->byteSentTotal = m_stats.bytesSentTotal + (m_stats.sentTotal * pktHdrSize);
   perf->byteRecvTotal = m_stats.bytesRecvTotal + (m_stats.recvTotal * pktHdrSize);
   perf->byteRetransTotal = m_stats.bytesRetransTotal + (m_stats.retransTotal * pktHdrSize);
#ifdef SRT_ENABLE_LOSTBYTESCOUNT
   perf->byteRcvLossTotal = m_stats.rcvBytesLossTotal + (m_stats.rcvLossTotal * pktHdrSize);
#endif
   perf->pktSndDropTotal = m_stats.sndDropTotal;
   perf->pktRcvDropTotal = m_stats.rcvDropTotal + m_stats.m_rcvUndecryptTotal;
   perf->byteSndDropTotal = m_stats.sndBytesDropTotal + (m_stats.sndDropTotal * pktHdrSize);
   perf->byteRcvDropTotal = m_stats.rcvBytesDropTotal + (m_stats.rcvDropTotal * pktHdrSize) + m_stats.m_rcvBytesUndecryptTotal;
   perf->pktRcvUndecryptTotal = m_stats.m_rcvUndecryptTotal;
   perf->byteRcvUndecryptTotal = m_stats.m_rcvBytesUndecryptTotal;
   //<

   double interval = double(currtime - m_stats.lastSampleTime);

   //>mod
   perf->mbpsSendRate = double(perf->byteSent) * 8.0 / interval;
   perf->mbpsRecvRate = double(perf->byteRecv) * 8.0 / interval;
   //<

   perf->usPktSndPeriod = m_ullInterval_tk / double(m_ullCPUFrequency);
   perf->pktFlowWindow = m_iFlowWindowSize;
   perf->pktCongestionWindow = (int)m_dCongestionWindow;
   perf->pktFlightSize = CSeqNo::seqlen(m_iSndLastAck, CSeqNo::incseq(m_iSndCurrSeqNo)) - 1;
   perf->msRTT = (double)m_iRTT/1000.0;
   //>new
   perf->msSndTsbPdDelay = m_bPeerTsbPd ? m_iPeerTsbPdDelay_ms : 0;
   perf->msRcvTsbPdDelay = m_bTsbPd ? m_iTsbPdDelay_ms : 0;
   perf->byteMSS = m_iMSS;

   perf->mbpsMaxBW = m_llMaxBW > 0 ? Bps2Mbps(m_llMaxBW)
       : m_CongCtl.ready() ? Bps2Mbps(m_CongCtl->sndBandwidth())
       : 0;

   //<
   uint32_t availbw = (uint64_t)(m_iBandwidth == 1 ? m_RcvTimeWindow.getBandwidth() : m_iBandwidth);

   perf->mbpsBandwidth = Bps2Mbps( availbw * (m_iMaxSRTPayloadSize + pktHdrSize) );

   if (CGuard::enterCS(m_ConnectionLock, "conn", false) == 0)
   {
      if (m_pSndBuffer)
      {
#ifdef SRT_ENABLE_SNDBUFSZ_MAVG
         if (instantaneous)
         {
             /* Get instant SndBuf instead of moving average for application-based Algorithm
                (such as NAE) in need of fast reaction to network condition changes. */
             perf->pktSndBuf = m_pSndBuffer->getCurrBufSize(Ref(perf->byteSndBuf), Ref(perf->msSndBuf));
         }
         else
         {
             perf->pktSndBuf = m_pSndBuffer->getAvgBufSize(Ref(perf->byteSndBuf), Ref(perf->msSndBuf));
         }
#else
         perf->pktSndBuf = m_pSndBuffer->getCurrBufSize(Ref(perf->byteSndBuf), Ref(perf->msSndBuf));
#endif
         perf->byteSndBuf += (perf->pktSndBuf * pktHdrSize);
         //<
         perf->byteAvailSndBuf = (m_iSndBufSize - perf->pktSndBuf) * m_iMSS;
      }
      else
      {
         perf->byteAvailSndBuf = 0;
         //new>
         perf->pktSndBuf = 0;
         perf->byteSndBuf = 0;
         perf->msSndBuf = 0;
         //<
      }

      if (m_pRcvBuffer)
      {
         perf->byteAvailRcvBuf = m_pRcvBuffer->getAvailBufSize() * m_iMSS;
         //new>
#ifdef SRT_ENABLE_RCVBUFSZ_MAVG
         if (instantaneous) //no need for historical API for Rcv side
         {
             perf->pktRcvBuf = m_pRcvBuffer->getRcvDataSize(perf->byteRcvBuf, perf->msRcvBuf);
         }
         else
         {
             perf->pktRcvBuf = m_pRcvBuffer->getRcvAvgDataSize(perf->byteRcvBuf, perf->msRcvBuf);
         }
#else
         perf->pktRcvBuf = m_pRcvBuffer->getRcvDataSize(perf->byteRcvBuf, perf->msRcvBuf);
#endif
         //<
      }
      else
      {
         perf->byteAvailRcvBuf = 0;
         //new>
         perf->pktRcvBuf = 0;
         perf->byteRcvBuf = 0;
         perf->msRcvBuf = 0;
         //<
      }

      CGuard::leaveCS(m_ConnectionLock, "conn");
   }
   else
   {
      perf->byteAvailSndBuf = 0;
      perf->byteAvailRcvBuf = 0;
      //new>
      perf->pktSndBuf = 0;
      perf->byteSndBuf = 0;
      perf->msSndBuf = 0;

      perf->byteRcvBuf = 0;
      perf->msRcvBuf = 0;
      //<
   }

   if (clear)
   {
      m_stats.traceSndDrop        = 0;
      m_stats.traceRcvDrop        = 0;
      m_stats.traceSndBytesDrop = 0;
      m_stats.traceRcvBytesDrop = 0;
      m_stats.traceRcvUndecrypt        = 0;
      m_stats.traceRcvBytesUndecrypt = 0;
      //new>
      m_stats.traceBytesSent = m_stats.traceBytesRecv = m_stats.traceBytesRetrans = 0;
      //<
      m_stats.traceSent = m_stats.traceRecv = m_stats.traceSndLoss = m_stats.traceRcvLoss = m_stats.traceRetrans = m_stats.sentACK = m_stats.recvACK = m_stats.sentNAK = m_stats.recvNAK = 0;
      m_stats.sndDuration = 0;
      m_stats.traceRcvRetrans = 0;
      m_stats.traceRcvBelated = 0;
#ifdef SRT_ENABLE_LOSTBYTESCOUNT
      m_stats.traceRcvBytesLoss = 0;
#endif
      m_stats.lastSampleTime = currtime;
   }
}

bool CUDT::updateCC(ETransmissionEvent evt, EventVariant arg)
{
    // Special things that must be done HERE, not in SrtCongestion,
    // because it involves the input buffer in CUDT. It would be
    // slightly dangerous to give SrtCongestion access to it.

    // According to the rules, the congctl should be ready at the same
    // time when the sending buffer. For sanity check, check both first.
    if (!m_CongCtl.ready() || !m_pSndBuffer)
    {
<<<<<<< HEAD
        LOGC(mglog.Error, log << CONID() << "updateCC: CAN'T DO UPDATE - smoother "
            << (m_Smoother.ready() ? "ready" : "NOT READY")
=======
        LOGC(mglog.Error, log << "updateCC: CAN'T DO UPDATE - congctl "
            << (m_CongCtl.ready() ? "ready" : "NOT READY")
>>>>>>> 6a131691
            << "; sending buffer "
            << (m_pSndBuffer ? "NOT CREATED" : "created"));

        return false;
    }

    HLOGC(mglog.Debug, log << "updateCC: EVENT:" << TransmissionEventStr(evt));

    if (evt == TEV_INIT)
    {
        // only_input uses:
        // 0: in the beginning and when SRTO_MAXBW was changed
        // 1: SRTO_INPUTBW was changed
        // 2: SRTO_OHEADBW was changed
        EInitEvent only_input = arg.get<EventVariant::INIT>();
        // false = TEV_INIT_RESET: in the beginning, or when MAXBW was changed.

        if (only_input && m_llMaxBW)
        {
            HLOGC(mglog.Debug, log << CONID() << "updateCC/TEV_INIT: non-RESET stage and m_llMaxBW already set to " << m_llMaxBW);
            // Don't change
        }
        else // either m_llMaxBW == 0 or only_input == TEV_INIT_RESET
        {
            // Use the values:
            // - if SRTO_MAXBW is >0, use it.
            // - if SRTO_MAXBW == 0, use SRTO_INPUTBW + SRTO_OHEADBW
            // - if SRTO_INPUTBW == 0, pass 0 to requst in-buffer sampling
            // Bytes/s
            int bw = m_llMaxBW != 0 ? m_llMaxBW : // When used SRTO_MAXBW
                m_llInputBW != 0 ? withOverhead(m_llInputBW) : // SRTO_INPUTBW + SRT_OHEADBW
                0; // When both MAXBW and INPUTBW are 0, request in-buffer sampling

            // Note: setting bw == 0 uses BW_INFINITE value in LiveCC
            m_CongCtl->updateBandwidth(m_llMaxBW, bw);

            if (only_input == TEV_INIT_OHEADBW)
            {
                // On updated SRTO_OHEADBW don't change input rate.
                // This only influences the call to withOverhead().
            }
            else
            {
                m_pSndBuffer->setInputRateSmpPeriod(bw == 0 ? SND_INPUTRATE_FAST_START_US: 0);
            }

            HLOGC(mglog.Debug, log << CONID() << "updateCC/TEV_INIT: updating BW=" << m_llMaxBW
                << (only_input == TEV_INIT_RESET ? " (UNCHANGED)"
                        : only_input == TEV_INIT_OHEADBW ? " (only Overhead)": " (updated sampling rate)"));
        }
    }

    // This part is also required only by LiveCC, however not
    // moved there due to that it needs access to CSndBuffer.
    if (evt == TEV_ACK || evt == TEV_LOSSREPORT || evt == TEV_CHECKTIMER)
    {
        // Specific part done when MaxBW is set to 0 (auto) and InputBW is 0.
        // This requests internal input rate sampling.
        if (m_llMaxBW == 0 && m_llInputBW == 0)
        {
            uint64_t period;
            int payloadsz; //CC will use its own average payload size
            int64_t inputbw = m_pSndBuffer->getInputRate(Ref(payloadsz), Ref(period)); //Auto input rate

            // NOTE:
            // 'period' here is set to the value that was previously set by
            // m_pSndBuffer->setInputRateSmpPeriod(). 

            /*
             * On blocked transmitter (tx full) and until connection closes,
             * auto input rate falls to 0 but there may be still lot of packet to retransmit
             * Calling updateBandwidth with 0 sets maxBW to default BW_INFINITE (30Mbps)
             * and sendrate skyrockets for retransmission.
             * Keep previously set maximum in that case (inputbw == 0).
             */
            if (inputbw != 0)
                m_CongCtl->updateBandwidth(0, withOverhead(inputbw)); //Bytes/sec

            CGuard::enterCS(m_StatsLock);
            if ((m_stats.sentTotal > SND_INPUTRATE_MAX_PACKETS) && (period < SND_INPUTRATE_RUNNING_US))
                m_pSndBuffer->setInputRateSmpPeriod(SND_INPUTRATE_RUNNING_US); //1 sec period after fast start
            CGuard::leaveCS(m_StatsLock);
        }
    }

    HLOGC(mglog.Debug, log << CONID() << "updateCC: emitting signal for EVENT:" << TransmissionEventStr(evt));

    // Now execute a congctl-defined action for that event.
    EmitSignal(evt, arg);

    // This should be done with every event except ACKACK and SEND/RECEIVE
    // After any action was done by the congctl, update the congestion window and sending interval.
    if (evt != TEV_ACKACK && evt != TEV_SEND && evt != TEV_RECEIVE)
    {
        // This part comes from original UDT.
        // NOTE: THESE things come from CCC class:
        // - m_dPktSndPeriod
        // - m_dCWndSize
        m_ullInterval_tk = (uint64_t)(m_CongCtl->pktSndPeriod_us() * m_ullCPUFrequency);
        m_dCongestionWindow = m_CongCtl->cgWindowSize();
#if ENABLE_HEAVY_LOGGING
<<<<<<< HEAD
        HLOGC(mglog.Debug, log << CONID() << "updateCC: updated values from smoother: interval=" << m_ullInterval_tk
            << "tk (" << m_Smoother->pktSndPeriod_us() << "us) cgwindow="
            << std::fixed << std::setprecision(5) << m_dCongestionWindow);
=======
        HLOGC(mglog.Debug, log << "updateCC: updated values from congctl: interval=" << m_ullInterval_tk
            << "tk (" << m_CongCtl->pktSndPeriod_us() << "us) cgwindow="
            << std::setprecision(3) << m_dCongestionWindow);
>>>>>>> 6a131691
#endif
    }

    HLOGC(mglog.Debug, log << "udpateCC: finished handling for EVENT:" << TransmissionEventStr(evt));

#if 0//debug
    static int callcnt = 0;
    if (!(callcnt++ % 250)) cerr << "SndPeriod=" << (m_ullInterval_tk/m_ullCPUFrequency) << "\n");

#endif

    return true;
}

void CUDT::initSynch()
{
      CGuard::createMutex(m_SendBlockLock);
      CGuard::createCond(m_SendBlockCond);
      CGuard::createMutex(m_RecvDataLock);
      CGuard::createCond(m_RecvDataCond);
      CGuard::createMutex(m_SendLock);
      CGuard::createMutex(m_RecvLock);
      CGuard::createMutex(m_RcvLossLock);
      CGuard::createMutex(m_AckLock);
      CGuard::createMutex(m_ConnectionLock);
      pthread_mutex_init(&m_StatsLock, NULL);

      memset(&m_RcvTsbPdThread, 0, sizeof m_RcvTsbPdThread);
      CGuard::createCond(m_RcvTsbPdCond);

}

void CUDT::destroySynch()
{
      CGuard::releaseMutex(m_SendBlockLock);
      CGuard::releaseCond(m_SendBlockCond);
      CGuard::releaseMutex(m_RecvDataLock);
      CGuard::releaseCond(m_RecvDataCond);
      CGuard::releaseMutex(m_SendLock);
      CGuard::releaseMutex(m_RecvLock);
      CGuard::releaseMutex(m_RcvLossLock);
      CGuard::releaseMutex(m_AckLock);
      CGuard::releaseMutex(m_ConnectionLock);
      CGuard::releaseMutex(m_StatsLock);
      CGuard::releaseCond(m_RcvTsbPdCond);

}

void CUDT::releaseSynch()
{
    // wake up user calls
    CCondDelegate sndblock(m_SendBlockCond, m_SendBlockLock, CCondDelegate::NOLOCK, "SendBlock", "SendBlock");
    sndblock.lock_signal();

    CGuard::enterCS(m_SendLock, "send");
    CGuard::leaveCS(m_SendLock, "send");

    CCondDelegate rdcond(m_RecvDataCond, m_RecvDataLock, CCondDelegate::NOLOCK, "RecvData", "RecvData");
    rdcond.lock_signal();

    CCondDelegate tscond(m_RcvTsbPdCond, m_RecvLock, CCondDelegate::NOLOCK, "RcvTsbPd", "Recv");
    tscond.lock_signal();

    if (CGuard::isthread(m_RcvTsbPdThread))
    {
        CGuard::join(m_RcvTsbPdThread);
    }
    CGuard::enterCS(m_RecvLock, "recv");
    CGuard::leaveCS(m_RecvLock, "recv");
}

void CUDT::ackDataUpTo(int32_t ack)
{
    int acksize = CSeqNo::seqoff(m_iRcvLastSkipAck, ack);

    HLOGC(mglog.Debug, log << "ackDataUpTo: %" << ack << " vs. current %" << m_iRcvLastSkipAck
            << " (signing off " << acksize << " packets)");

    m_iRcvLastAck = ack;
    m_iRcvLastSkipAck = ack;

    // NOTE: This is new towards UDT and prevents spurious
    // wakeup of select/epoll functions when no new packets
    // were signed off for extraction.
    if (acksize > 0)
    {
        m_pRcvBuffer->ackData(acksize);

        // Signal threads waiting in CTimer::waitForEvent(),
        // which are select(), selectEx() and epoll_wait().
        CTimer::triggerEvent();
    }
}

#if ENABLE_HEAVY_LOGGING
static void DebugAck(string hdr, int prev, int ack)
{
    if ( !prev )
    {
        HLOGC(mglog.Debug, log << hdr << "ACK " << ack);
        return;
    }

    prev = CSeqNo::incseq(prev);
    int diff = CSeqNo::seqoff(prev, ack);
    if ( diff < 0 )
    {
        HLOGC(mglog.Debug, log << hdr << "ACK ERROR: " << prev << "-" << ack << "(diff " << diff << ")");
        return;
    }

    bool shorted = diff > 100; // sanity
    if ( shorted )
        ack = CSeqNo::incseq(prev, 100);

    ostringstream ackv;
    for (; prev != ack; prev = CSeqNo::incseq(prev))
        ackv << prev << " ";
    if ( shorted )
        ackv << "...";
    HLOGC(mglog.Debug, log << hdr << "ACK (" << (diff+1) << "): " << ackv.str() << ack);
}
#else
static inline void DebugAck(string, int, int) {}
#endif

void CUDT::sendCtrl(UDTMessageType pkttype, void* lparam, void* rparam, int size)
{
   CPacket ctrlpkt;
   uint64_t currtime_tk;
   CTimer::rdtsc(currtime_tk);

<<<<<<< HEAD
   setPacketTS(ctrlpkt, currtime_tk/m_ullCPUFrequency);
=======
   ctrlpkt.m_iTimeStamp = int(CTimer::getTime() - m_stats.startTime);
>>>>>>> 6a131691

   int nbsent = 0;
   int local_prevack = 0;

#if ENABLE_HEAVY_LOGGING
   struct SaveBack
   {
       int& target;
       const int& source;

       ~SaveBack()
       {
           target = source;
       }
   } l_saveback = { m_iDebugPrevLastAck, m_iRcvLastAck };
   (void)l_saveback; //kill compiler warning: unused variable `l_saveback` [-Wunused-variable]

   local_prevack = m_iDebugPrevLastAck;
#endif

   switch (pkttype)
   {
   case UMSG_ACK: //010 - Acknowledgement
      {
      int32_t ack;

      // If there is no loss, the ACK is the current largest sequence number plus 1;
      // Otherwise it is the smallest sequence number in the receiver loss list.
      if (m_pRcvLossList->getLossLength() == 0)
         ack = CSeqNo::incseq(m_iRcvCurrSeqNo);
      else
         ack = m_pRcvLossList->getFirstLostSeq();

      if (m_iRcvLastAckAck == ack)
         break;

      // send out a lite ACK
      // to save time on buffer processing and bandwidth/AS measurement, a lite ACK only feeds back an ACK number
      if (size == SEND_LITE_ACK)
      {
         ctrlpkt.pack(pkttype, NULL, &ack, size);
         ctrlpkt.m_iID = m_PeerID;
         nbsent = m_pSndQueue->sendto(m_PeerAddr, ctrlpkt, m_SourceAddr);
         DebugAck("sendCtrl(lite):" + CONID(), local_prevack, ack);
         break;
      }

      // There are new received packets to acknowledge, update related information.
      /* tsbpd thread may also call ackData when skipping packet so protect code */
      CGuard::enterCS(m_AckLock, "ack");

      // IF ack > m_iRcvLastAck
      if (CSeqNo::seqcmp(ack, m_iRcvLastAck) > 0)
      {
         ackDataUpTo(ack);
         CGuard::leaveCS(m_AckLock, "ack");

         // If TSBPD is enabled, then INSTEAD OF signaling m_RecvDataCond,
         // signal m_RcvTsbPdCond. This will kick in the tsbpd thread, which
         // will signal m_RecvDataCond when there's time to play for particular
         // data packet.

         if (m_bTsbPd)
         {
             /* Newly acknowledged data, signal TsbPD thread */
             CGuard rlock(m_RecvLock, "recv");
             CCondDelegate cc(m_RcvTsbPdCond, rlock, "RcvTsbPdCond");
             if (m_bTsbPdAckWakeup)
                 cc.signal_locked(rlock);
         }
         else
         {
             if (m_bSynRecving)
             {
                 // signal a waiting "recv" call if there is any data available
                 CGuard rlock(m_RecvDataLock, "recvdata");
                 CCondDelegate cc(m_RecvDataCond, rlock, "RecvDataCond");
                 cc.signal_locked(rlock);
             }
             // acknowledge any waiting epolls to read
<<<<<<< HEAD
             s_UDTUnited.m_EPoll.update_events(m_SocketID, m_sPollID, SRT_EPOLL_IN, true);
=======
             s_UDTUnited.m_EPoll.update_events(m_SocketID, m_sPollID, UDT_EPOLL_IN, true);
             CTimer::triggerEvent();
>>>>>>> 6a131691
         }
         CGuard::enterCS(m_AckLock, "ack");
      }
      else if (ack == m_iRcvLastAck)
      {
         // If the ACK was just sent already AND elapsed time did not exceed RTT, 
         if ((currtime_tk - m_ullLastAckTime_tk) < ((m_iRTT + 4 * m_iRTTVar) * m_ullCPUFrequency))
         {
            HLOGC(mglog.Debug, log << "sendCtrl(UMSG_ACK): ACK %" << ack << " just sent - too early to repeat");
            CGuard::leaveCS(m_AckLock, "ack");
            break;
         }
      }
      else
      {
         // Not possible (m_iRcvCurrSeqNo+1 < m_iRcvLastAck ?)
          LOGC(mglog.Error, log << "sendCtrl(UMSG_ACK): IPE: curr %" << m_iRcvLastAck
                  << " <% last %" << m_iRcvLastAck);
         CGuard::leaveCS(m_AckLock, "ack");
         break;
      }

      // [[using assert( ack >= m_iRcvLastAck && is_periodic_ack ) ]]

      // Send out the ACK only if has not been received by the sender before
      if (CSeqNo::seqcmp(m_iRcvLastAck, m_iRcvLastAckAck) > 0)
      {
         // NOTE: The BSTATS feature turns on extra fields above size 6
         // also known as ACKD_TOTAL_SIZE_VER100. 
         int32_t data[ACKD_TOTAL_SIZE];

         // Case you care, CAckNo::incack does exactly the same thing as
         // CSeqNo::incseq. Logically the ACK number is a different thing
         // than sequence number (it's a "journal" for ACK request-response,
         // and starts from 0, unlike sequence, which starts from a random
         // number), but still the numbers are from exactly the same domain.
         m_iAckSeqNo = CAckNo::incack(m_iAckSeqNo);
         data[ACKD_RCVLASTACK] = m_iRcvLastAck;
         data[ACKD_RTT] = m_iRTT;
         data[ACKD_RTTVAR] = m_iRTTVar;
         data[ACKD_BUFFERLEFT] = m_pRcvBuffer->getAvailBufSize();
         // a minimum flow window of 2 is used, even if buffer is full, to break potential deadlock
         if (data[ACKD_BUFFERLEFT] < 2)
            data[ACKD_BUFFERLEFT] = 2;

         if (currtime_tk - m_ullLastAckTime_tk > m_ullSYNInt_tk)
         {
             int rcvRate;
             int ctrlsz = ACKD_TOTAL_SIZE_UDTBASE * ACKD_FIELD_SIZE; // Minimum required size

             data[ACKD_RCVSPEED] = m_RcvTimeWindow.getPktRcvSpeed(Ref(rcvRate));
             data[ACKD_BANDWIDTH] = m_RcvTimeWindow.getBandwidth();

             //>>Patch while incompatible (1.0.2) receiver floating around
             if (m_lPeerSrtVersion == SrtVersion(1, 0, 2))
             {
                 data[ACKD_RCVRATE] = rcvRate; //bytes/sec
                 data[ACKD_XMRATE] = data[ACKD_BANDWIDTH] * m_iMaxSRTPayloadSize; //bytes/sec
                 ctrlsz = ACKD_FIELD_SIZE * ACKD_TOTAL_SIZE_VER102;
             }
             else if (m_lPeerSrtVersion >= SrtVersion(1, 0, 3))
             {
                 // Normal, currently expected version.
                 data[ACKD_RCVRATE] = rcvRate; //bytes/sec
                 ctrlsz = ACKD_FIELD_SIZE * ACKD_TOTAL_SIZE_VER101;

             }
             // ELSE: leave the buffer with ...UDTBASE size.

             ctrlpkt.pack(pkttype, &m_iAckSeqNo, data, ctrlsz);
             CTimer::rdtsc(m_ullLastAckTime_tk);
         }
         else
         {
             ctrlpkt.pack(pkttype, &m_iAckSeqNo, data, ACKD_FIELD_SIZE * ACKD_TOTAL_SIZE_SMALL);
         }

         ctrlpkt.m_iID = m_PeerID;
<<<<<<< HEAD
         setPacketTS(ctrlpkt, CTimer::getTime());
=======
         ctrlpkt.m_iTimeStamp = int(CTimer::getTime() - m_stats.startTime);
>>>>>>> 6a131691
         nbsent = m_pSndQueue->sendto(m_PeerAddr, ctrlpkt, m_SourceAddr);
         DebugAck("sendCtrl: " + CONID(), local_prevack, ack);

         m_ACKWindow.store(m_iAckSeqNo, m_iRcvLastAck);

         CGuard::enterCS(m_StatsLock);
         ++ m_stats.sentACK;
         ++ m_stats.sentACKTotal;
         CGuard::leaveCS(m_StatsLock);
      }
      else
      {
          HLOGC(mglog.Debug, log << "sendCtrl(UMSG_ACK): " << CONID() << "ACK %" << m_iRcvLastAck
                  << " <=%  ACKACK %" << m_iRcvLastAckAck << " - NOT SENDING ACK");
      }
      CGuard::leaveCS(m_AckLock, "ack");
      break;
      }

   case UMSG_ACKACK: //110 - Acknowledgement of Acknowledgement
      ctrlpkt.pack(pkttype, lparam);
      ctrlpkt.m_iID = m_PeerID;
      nbsent = m_pSndQueue->sendto(m_PeerAddr, ctrlpkt, m_SourceAddr);

      break;

   case UMSG_LOSSREPORT: //011 - Loss Report
      {
          // Explicitly defined lost sequences 
          if (rparam)
          {
              int32_t* lossdata = (int32_t*)rparam;

              size_t bytes = sizeof(*lossdata)*size;
              ctrlpkt.pack(pkttype, NULL, lossdata, bytes);

              ctrlpkt.m_iID = m_PeerID;
              nbsent = m_pSndQueue->sendto(m_PeerAddr, ctrlpkt, m_SourceAddr);

              CGuard::enterCS(m_StatsLock);
              ++ m_stats.sentNAK;
              ++ m_stats.sentNAKTotal;
              CGuard::leaveCS(m_StatsLock);
          }
          // Call with no arguments - get loss list from internal data.
          else if (m_pRcvLossList->getLossLength() > 0)
          {
              // this is periodically NAK report; make sure NAK cannot be sent back too often

              // read loss list from the local receiver loss list
              int32_t* data = new int32_t[m_iMaxSRTPayloadSize / 4];
              int losslen;
              m_pRcvLossList->getLossArray(data, losslen, m_iMaxSRTPayloadSize / 4);

              if (0 < losslen)
              {
                  ctrlpkt.pack(pkttype, NULL, data, losslen * 4);
                  ctrlpkt.m_iID = m_PeerID;
                  nbsent = m_pSndQueue->sendto(m_PeerAddr, ctrlpkt, m_SourceAddr);

                  CGuard::enterCS(m_StatsLock);
                  ++ m_stats.sentNAK;
                  ++ m_stats.sentNAKTotal;
                  CGuard::leaveCS(m_StatsLock);
              }

              delete [] data;
          }

          // update next NAK time, which should wait enough time for the retansmission, but not too long
          m_ullNAKInt_tk = (m_iRTT + 4 * m_iRTTVar) * m_ullCPUFrequency;

          // Fix the NAKreport period according to the congctl
          m_ullNAKInt_tk = m_CongCtl->updateNAKInterval(
                  m_ullNAKInt_tk,
                  m_RcvTimeWindow.getPktRcvSpeed(),
                  m_pRcvLossList->getLossLength()
          );

          // This is necessary because a congctl need not wish to define
          // its own minimum interval, in which case the default one is used.
          if (m_ullNAKInt_tk < m_ullMinNakInt_tk)
              m_ullNAKInt_tk = m_ullMinNakInt_tk;

          break;
      }

   case UMSG_CGWARNING: //100 - Congestion Warning
      ctrlpkt.pack(pkttype);
      ctrlpkt.m_iID = m_PeerID;
      nbsent = m_pSndQueue->sendto(m_PeerAddr, ctrlpkt, m_SourceAddr);

      CTimer::rdtsc(m_ullLastWarningTime);

      break;

   case UMSG_KEEPALIVE: //001 - Keep-alive
      ctrlpkt.pack(pkttype);
      ctrlpkt.m_iID = m_PeerID;
      nbsent = m_pSndQueue->sendto(m_PeerAddr, ctrlpkt, m_SourceAddr);

      break;

   case UMSG_HANDSHAKE: //000 - Handshake
      ctrlpkt.pack(pkttype, NULL, rparam, sizeof(CHandShake));
      ctrlpkt.m_iID = m_PeerID;
      nbsent = m_pSndQueue->sendto(m_PeerAddr, ctrlpkt, m_SourceAddr);

      break;

   case UMSG_SHUTDOWN: //101 - Shutdown
      ctrlpkt.pack(pkttype);
      ctrlpkt.m_iID = m_PeerID;
      nbsent = m_pSndQueue->sendto(m_PeerAddr, ctrlpkt, m_SourceAddr);

      break;

   case UMSG_DROPREQ: //111 - Msg drop request
      ctrlpkt.pack(pkttype, lparam, rparam, 8);
      ctrlpkt.m_iID = m_PeerID;
      nbsent = m_pSndQueue->sendto(m_PeerAddr, ctrlpkt, m_SourceAddr);

      break;

   case UMSG_PEERERROR: //1000 - acknowledge the peer side a special error
      ctrlpkt.pack(pkttype, lparam);
      ctrlpkt.m_iID = m_PeerID;
      nbsent = m_pSndQueue->sendto(m_PeerAddr, ctrlpkt, m_SourceAddr);

      break;

   case UMSG_EXT: //0x7FFF - Resevered for future use
      break;

   default:
      break;
   }

   // Fix keepalive
   if (nbsent)
      m_ullLastSndTime_tk = currtime_tk;
}

void CUDT::processCtrl(CPacket& ctrlpkt)
{
   // Just heard from the peer, reset the expiration count.
   m_iEXPCount = 1;
   uint64_t currtime_tk;
   CTimer::rdtsc(currtime_tk);
   m_ullLastRspTime_tk = currtime_tk;
   bool using_rexmit_flag = m_bPeerRexmitFlag;

   HLOGC(mglog.Debug, log << CONID() << "incoming UMSG:" << ctrlpkt.getType() << " ("
       << MessageTypeStr(ctrlpkt.getType(), ctrlpkt.getExtendedType()) << ") socket=@" << ctrlpkt.m_iID);

   switch (ctrlpkt.getType())
   {
   case UMSG_ACK: //010 - Acknowledgement
      {
      int32_t ack;
      int32_t* ackdata = (int32_t*)ctrlpkt.m_pcData;

      // process a lite ACK
      if (ctrlpkt.getLength() == (size_t)SEND_LITE_ACK)
      {
         ack = *ackdata;
         if (CSeqNo::seqcmp(ack, m_iSndLastAck) >= 0)
         {
            m_iFlowWindowSize -= CSeqNo::seqoff(m_iSndLastAck, ack);
            HLOGC(mglog.Debug, log << CONID() << "ACK covers: " << m_iSndLastDataAck << " - " << ack << " [ACK=" << m_iSndLastAck << "] (FLW: " << m_iFlowWindowSize << ") [LITE]");

            m_iSndLastAck = ack;
            m_ullLastRspAckTime_tk = currtime_tk;
            m_iReXmitCount = 1;       // Reset re-transmit count since last ACK
         }

         break;
      }

       // read ACK seq. no.
      ack = ctrlpkt.getAckSeqNo();

      // send ACK acknowledgement
      // number of ACK2 can be much less than number of ACK
      uint64_t now = CTimer::getTime();
      if ((now - m_ullSndLastAck2Time > (uint64_t)COMM_SYN_INTERVAL_US) || (ack == m_iSndLastAck2))
      {
         sendCtrl(UMSG_ACKACK, &ack);
         m_iSndLastAck2 = ack;
         m_ullSndLastAck2Time = now;
      }

      // Got data ACK
      ack = ackdata[ACKD_RCVLASTACK];

      // New code, with TLPKTDROP

      // protect packet retransmission
      CGuard::enterCS(m_AckLock, "ack");

      // check the validation of the ack
      if (CSeqNo::seqcmp(ack, CSeqNo::incseq(m_iSndCurrSeqNo)) > 0)
      {
         CGuard::leaveCS(m_AckLock, "ack");
         //this should not happen: attack or bug
         LOGC(glog.Error, log << CONID() << "ATTACK/IPE: incoming ack seq " << ack << " exceeds current "
                 << m_iSndCurrSeqNo << " by " << (CSeqNo::seqoff(m_iSndCurrSeqNo, ack)-1) << "!");
         m_bBroken = true;
         m_iBrokenCounter = 0;
         break;
      }

      if (CSeqNo::seqcmp(ack, m_iSndLastAck) >= 0)
      {
         // Update Flow Window Size, must update before and together with m_iSndLastAck
         m_iFlowWindowSize = ackdata[ACKD_BUFFERLEFT];
         m_iSndLastAck = ack;
         m_ullLastRspAckTime_tk = currtime_tk;
         m_iReXmitCount = 1;       // Reset re-transmit count since last ACK
      }

      /* 
      * We must not ignore full ack received by peer
      * if data has been artificially acked by late packet drop.
      * Therefore, a distinct ack state is used for received Ack (iSndLastFullAck)
      * and ack position in send buffer (m_iSndLastDataAck).
      * Otherwise, when severe congestion causing packet drops (and m_iSndLastDataAck update)
      * occures, we drop received acks (as duplicates) and do not update stats like RTT,
      * which may go crazy and stay there, preventing proper stream recovery.
      */

      if (CSeqNo::seqoff(m_iSndLastFullAck, ack) <= 0)
      {
         // discard it if it is a repeated ACK
         CGuard::leaveCS(m_AckLock, "ack");
         break;
      }
      m_iSndLastFullAck = ack;

      int offset = CSeqNo::seqoff(m_iSndLastDataAck, ack);
      // IF distance between m_iSndLastDataAck and ack is nonempty...
      if (offset > 0) {
          // acknowledge the sending buffer (remove data that predate 'ack')
          m_pSndBuffer->ackData(offset);

          const int64_t currtime = CTimer::getTime();
          // record total time used for sending
          CGuard::enterCS(m_StatsLock);
          m_stats.sndDuration += currtime - m_stats.sndDurationCounter;
          m_stats.m_sndDurationTotal += currtime - m_stats.sndDurationCounter;
          m_stats.sndDurationCounter = currtime;
          CGuard::leaveCS(m_StatsLock);

          HLOGC(mglog.Debug, log << CONID() << "ACK covers: " << m_iSndLastDataAck << " - " << ack
              << " [ACK=" << m_iSndLastAck << "] BUFr=" << m_iFlowWindowSize
              << " RTT=" << ackdata[ACKD_RTT] << " RTT*=" << ackdata[ACKD_RTTVAR]
              << " BW=" << ackdata[ACKD_BANDWIDTH] << " Vrec=" << ackdata[ACKD_RCVSPEED]);
          // update sending variables
          m_iSndLastDataAck = ack;

          // remove any loss that predates 'ack' (not to be considered loss anymore)
          m_pSndLossList->remove(CSeqNo::decseq(m_iSndLastDataAck));
      }

/* OLD CODE without TLPKTDROP

      // check the validation of the ack
      if (CSeqNo::seqcmp(ack, CSeqNo::incseq(m_iSndCurrSeqNo)) > 0)
      {
         //this should not happen: attack or bug
         m_bBroken = true;
         m_iBrokenCounter = 0;
         break;
      }

      if (CSeqNo::seqcmp(ack, m_iSndLastAck) >= 0)
      {
         // Update Flow Window Size, must update before and together with m_iSndLastAck
         m_iFlowWindowSize = ackdata[ACKD_BUFFERLEFT];
         m_iSndLastAck = ack;
         m_ullLastRspAckTime_tk = currtime_tk;
         m_iReXmitCount = 1;       // Reset re-transmit count since last ACK
      }

      // protect packet retransmission
      CGuard::enterCS(m_AckLock, "ack");

      int offset = CSeqNo::seqoff(m_iSndLastDataAck, ack);
      if (offset <= 0)
      {
         // discard it if it is a repeated ACK
         CGuard::leaveCS(m_AckLock, "ack");
         break;
      }

      // acknowledge the sending buffer
      m_pSndBuffer->ackData(offset);

      // record total time used for sending
      int64_t currtime = currtime_tk/m_ullCPUFrequency;

      m_llSndDuration += currtime - m_llSndDurationCounter;
      m_llSndDurationTotal += currtime - m_llSndDurationCounter;
      m_llSndDurationCounter = currtime;

      // update sending variables
      m_iSndLastDataAck = ack;
      m_pSndLossList->remove(CSeqNo::decseq(m_iSndLastDataAck));

#endif  SRT_ENABLE_TLPKTDROP */

      CGuard::leaveCS(m_AckLock, "ack");
      if (m_bSynSending)
      {
          CCondDelegate sc(m_SendBlockCond, m_SendBlockLock, CCondDelegate::NOLOCK, "SendBlock", "SendBlock");
          sc.lock_signal();
      }

      // acknowledde any waiting epolls to write
      s_UDTUnited.m_EPoll.update_events(m_SocketID, m_sPollID, SRT_EPOLL_OUT, true);

      // insert this socket to snd list if it is not on the list yet
      m_pSndQueue->m_pSndUList->update(this, CSndUList::DONT_RESCHEDULE);

      size_t acksize = ctrlpkt.getLength(); // TEMPORARY VALUE FOR CHECKING
      bool wrongsize = 0 != (acksize % ACKD_FIELD_SIZE);
      acksize = acksize / ACKD_FIELD_SIZE;  // ACTUAL VALUE

      if ( wrongsize )
      {
          // Issue a log, but don't do anything but skipping the "odd" bytes from the payload.
          LOGC(mglog.Error, log << CONID() << "Received UMSG_ACK payload is not evened up to 4-byte based field size - cutting to " << acksize << " fields");
      }

      // Start with checking the base size.
      if ( acksize < ACKD_TOTAL_SIZE_SMALL )
      {
          LOGC(mglog.Error, log << CONID() << "Invalid ACK size " << acksize << " fields - less than minimum required!");
          // Ack is already interpreted, just skip further parts.
          break;
      }
      // This check covers fields up to ACKD_BUFFERLEFT.

      // Update RTT
      //m_iRTT = ackdata[ACKD_RTT];
      //m_iRTTVar = ackdata[ACKD_RTTVAR];
      // XXX These ^^^ commented-out were blocked in UDT;
      // the current RTT calculations are exactly the same as in UDT4.
      int rtt = ackdata[ACKD_RTT];

      m_iRTTVar = avg_iir<4>(m_iRTTVar, abs(rtt - m_iRTT));
      m_iRTT = avg_iir<8>(m_iRTT, rtt);

      /* Version-dependent fields:
       * Original UDT (total size: ACKD_TOTAL_SIZE_SMALL):
       *   ACKD_RCVLASTACK
       *   ACKD_RTT
       *   ACKD_RTTVAR
       *   ACKD_BUFFERLEFT
       * Additional UDT fields, not always attached:
       *   ACKD_RCVSPEED
       *   ACKD_BANDWIDTH
       * SRT extension version 1.0.2 (bstats):
       *   ACKD_RCVRATE
       * SRT extension version 1.0.4:
       *   ACKD_XMRATE
       */

      if (acksize > ACKD_TOTAL_SIZE_SMALL)
      {
          // This means that ACKD_RCVSPEED and ACKD_BANDWIDTH fields are available.
          int pktps = ackdata[ACKD_RCVSPEED];
          int bandwidth = ackdata[ACKD_BANDWIDTH];
          int bytesps;

          /* SRT v1.0.2 Bytes-based stats: bandwidth (pcData[ACKD_XMRATE]) and delivery rate (pcData[ACKD_RCVRATE]) in bytes/sec instead of pkts/sec */
          /* SRT v1.0.3 Bytes-based stats: only delivery rate (pcData[ACKD_RCVRATE]) in bytes/sec instead of pkts/sec */
          if (acksize > ACKD_TOTAL_SIZE_UDTBASE)
              bytesps = ackdata[ACKD_RCVRATE];
          else
              bytesps = pktps * m_iMaxSRTPayloadSize;

          m_iBandwidth = avg_iir<8>(m_iBandwidth, bandwidth);
          m_iDeliveryRate = avg_iir<8>(m_iDeliveryRate, pktps);
          m_iByteDeliveryRate = avg_iir<8>(m_iByteDeliveryRate, bytesps);
          // XXX not sure if ACKD_XMRATE is of any use. This is simply
          // calculated as ACKD_BANDWIDTH * m_iMaxSRTPayloadSize.

          // Update Estimated Bandwidth and packet delivery rate
          // m_iRcvRate = m_iDeliveryRate;
          // ^^ This has been removed because with the SrtCongestion class
          // instead of reading the m_iRcvRate local field this will read
          // cudt->deliveryRate() instead.
      }

      checkSndTimers(REGEN_KM);
      updateCC(TEV_ACK, ack);

      CGuard::enterCS(m_StatsLock);
      ++ m_stats.recvACK;
      ++ m_stats.recvACKTotal;
      CGuard::leaveCS(m_StatsLock);

      break;
      }

   case UMSG_ACKACK: //110 - Acknowledgement of Acknowledgement
      {
      int32_t ack = 0;
      int rtt = -1;

      // update RTT
      rtt = m_ACKWindow.acknowledge(ctrlpkt.getAckSeqNo(), ack);
      if (rtt <= 0)
      {
          LOGC(mglog.Error, log << CONID() << "IPE: ACK node overwritten when acknowledging " <<
              ctrlpkt.getAckSeqNo() << " (ack extracted: " << ack << ")");
          break;
      }

      //if increasing delay detected...
      //   sendCtrl(UMSG_CGWARNING);

      // RTT EWMA
      m_iRTTVar = avg_iir<4>(m_iRTTVar, abs(rtt - m_iRTT));
      m_iRTT = avg_iir<8>(m_iRTT, rtt);

      updateCC(TEV_ACKACK, ack);

      // This function will put a lock on m_RecvLock by itself, as needed.
      // It must be done inside because this function reads the current time
      // and if waiting for the lock has caused a delay, the time will be
      // inaccurate. Additionally it won't lock if TSBPD mode is off, and
      // won't update anything. Note that if you set TSBPD mode and use
      // srt_recvfile (which doesn't make any sense), you'll have e deadlock.
      m_pRcvBuffer->addRcvTsbPdDriftSample(ctrlpkt.getMsgTimeStamp(), m_RecvLock);

      // update last ACK that has been received by the sender
      if (CSeqNo::seqcmp(ack, m_iRcvLastAckAck) > 0)
         m_iRcvLastAckAck = ack;

      break;
      }

   case UMSG_LOSSREPORT: //011 - Loss Report
      {
      int32_t* losslist = (int32_t *)(ctrlpkt.m_pcData);
      size_t losslist_len = ctrlpkt.getLength() / 4;
      updateCC(TEV_LOSSREPORT, EventVariant(losslist, losslist_len));

      bool secure = true;

      // protect packet retransmission
      {
          CGuard ack_lock(m_AckLock, "ack");

          // decode loss list message and insert loss into the sender loss list
          for (int i = 0, n = (int)(ctrlpkt.getLength() / 4); i < n; ++ i)
          {
              if (IsSet(losslist[i], LOSSDATA_SEQNO_RANGE_FIRST))
              {
                  // Then it's this is a <lo, hi> specification with HI in a consecutive cell.
                  int32_t losslist_lo = SEQNO_VALUE::unwrap(losslist[i]);
                  int32_t losslist_hi = losslist[i+1];
                  // <lo, hi> specification means that the consecutive cell has been already interpreted.
                  ++ i;

<<<<<<< HEAD
                  HLOGF(mglog.Debug, "%sreceived UMSG_LOSSREPORT: %d-%d (%d packets)...",
                          CONID().c_str(),
                          losslist_lo, losslist_hi, CSeqNo::seqcmp(losslist_hi, losslist_lo)+1);
=======
            HLOGF(mglog.Debug, "received UMSG_LOSSREPORT: %d-%d (%d packets)...",
                    losslist_lo, losslist_hi, CSeqNo::seqoff(losslist_lo, losslist_hi)+1);
>>>>>>> 6a131691

                  if ((CSeqNo::seqcmp(losslist_lo, losslist_hi) > 0) || (CSeqNo::seqcmp(losslist_hi, m_iSndCurrSeqNo) > 0))
                  {
                      LOGC(mglog.Error, log << CONID() << "rcv LOSSREPORT rng " << losslist_lo << " - " << losslist_hi
                              << " with last sent " << m_iSndCurrSeqNo << " - DISCARDING");
                      // seq_a must not be greater than seq_b; seq_b must not be greater than the most recent sent seq
                      secure = false;
                      break;
                  }

                  int num = 0;
                  //   IF losslist_lo %>= m_iSndLastAck
                  if (CSeqNo::seqcmp(losslist_lo, m_iSndLastAck) >= 0)
                  {
                      HLOGC(mglog.Debug, log << CONID() << "LOSSREPORT: adding "
                              << losslist_lo << " - " << losslist_hi << " to loss list");
                      num = m_pSndLossList->insert(losslist_lo, losslist_hi);
                  }
                  // ELSE IF losslist_hi %>= m_iSndLastAck
                  else if (CSeqNo::seqcmp(losslist_hi, m_iSndLastAck) >= 0)
                  {
                      // This should be theoretically impossible because this would mean
                      // that the received packet loss report informs about the loss that predates
                      // the ACK sequence.
                      // However, this can happen if the packet reordering has caused the earlier sent
                      // LOSSREPORT will be delivered after later sent ACK. Whatever, ACK should be
                      // more important, so simply drop the part that predates ACK.
                      HLOGC(mglog.Debug, log << CONID() << "LOSSREPORT: adding "
                              << m_iSndLastAck << "[ACK] - " << losslist_hi << " to loss list");
                      num = m_pSndLossList->insert(m_iSndLastAck, losslist_hi);
                  }
                  else
                  {
                      // This should be treated as IPE, but this may happen in one situtation:
                      // - redundancy second link (ISN was screwed up initially, but late towards last sent)
                      // - initial DROPREQ was lost
                      // This just causes repeating DROPREQ as when the receiver continues sending
                      // LOSSREPORT it's probably UNAWARE OF THE SITUATION.
                      //
                      // When this DROPREQ gets lost in UDP again, the receiver will do one of these:
                      // - repeatedly send LOSSREPORT (as per NAKREPORT), so this will happen again
                      // - finally give up rexmit request as per TLPKTDROP (DROPREQ should make
                      //   TSBPD wake up should it still wait for new packets to get ACK-ed)

                      HLOGC(mglog.Debug, log << CONID() << "LOSSREPORT: IGNORED with SndLastAck=%"
                              << m_iSndLastAck << ": %" << losslist_lo << "-" << losslist_hi
                              << " - sending DROPREQ (IPE or DROPREQ lost with ISN screw)");

                      // This means that the loss touches upon a range that wasn't ever sent.
                      // Normally this should never happen, but this might be a case when the
                      // ISN FIX for redundant connection was missed.

                      // In distinction to losslist, DROPREQ has always a range
                      // always just one range, and the data are <LO, HI>, with no range bit.
                      int32_t seqpair[2] = {losslist_lo, losslist_hi};
                      int32_t no_msgno = 0; // We don't know - this wasn't ever sent
#ifndef SRT_TEST_DISABLE_KEY_CONTROL_PACKETS
                      sendCtrl(UMSG_DROPREQ, &no_msgno, seqpair, sizeof(seqpair));
#endif
                  }

            CGuard::enterCS(m_StatsLock);
            m_stats.traceSndLoss += num;
            m_stats.sndLossTotal += num;
            CGuard::leaveCS(m_StatsLock);

              }
              else if (CSeqNo::seqcmp(losslist[i], m_iSndLastAck) >= 0)
              {
                  if (CSeqNo::seqcmp(losslist[i], m_iSndCurrSeqNo) > 0)
                  {
                      LOGC(mglog.Error, log << CONID() << "rcv LOSSREPORT pkt " << losslist[i]
                              << " with last sent " << m_iSndCurrSeqNo << " - DISCARDING");
                      //seq_a must not be greater than the most recent sent seq
                      secure = false;
                      break;
                  }

                  HLOGC(mglog.Debug, log << CONID() << "received UMSG_LOSSREPORT: "
                          << losslist[i] << " (1 packet)");
                  int num = m_pSndLossList->insert(losslist[i], losslist[i]);

            CGuard::enterCS(m_StatsLock);
            m_stats.traceSndLoss += num;
            m_stats.sndLossTotal += num;
            CGuard::leaveCS(m_StatsLock);
              }
          }
      }

      if (!secure)
      {
         HLOGC(mglog.Debug, log << CONID() << "WARNING: out-of-band LOSSREPORT received; considered bug or attack");
         //this should not happen: attack or bug
         m_bBroken = true;
         m_iBrokenCounter = 0;
         break;
      }

      // the lost packet (retransmission) should be sent out immediately
      m_pSndQueue->m_pSndUList->update(this, CSndUList::DO_RESCHEDULE);

      CGuard::enterCS(m_StatsLock);
      ++ m_stats.recvNAK;
      ++ m_stats.recvNAKTotal;
      CGuard::leaveCS(m_StatsLock);

      break;
      }

   case UMSG_CGWARNING: //100 - Delay Warning
      // One way packet delay is increasing, so decrease the sending rate
      m_ullInterval_tk = (uint64_t)ceil(m_ullInterval_tk * 1.125);
      // XXX The use of this field hasn't been found; a field with the
      // same name is found in FileSmoother (created after CUDTCC from UDT)
      // and it's updated with the value of m_iSndCurrSeqNo upon necessity.
      m_iLastDecSeq = m_iSndCurrSeqNo;
      // XXX Note as interesting fact: this is only prepared for handling,
      // but nothing in the code is sending this message. Probably predicted
      // for a custom congctl. There's a predicted place to call it under
      // UMSG_ACKACK handling, but it's commented out.

      break;

   case UMSG_KEEPALIVE: //001 - Keep-alive
      // The only purpose of keep-alive packet is to tell that the peer is still alive
      // nothing needs to be done.

      break;

   case UMSG_HANDSHAKE: //000 - Handshake
      {
      CHandShake req;
      req.load_from(ctrlpkt.m_pcData, ctrlpkt.getLength());

      HLOGC(mglog.Debug, log << CONID() << "processCtrl: got HS: " << req.show());

      if ((req.m_iReqType > URQ_INDUCTION_TYPES) // acually it catches URQ_INDUCTION and URQ_ERROR_* symbols...???
              || (m_bRendezvous && (req.m_iReqType != URQ_AGREEMENT))) // rnd sends AGREEMENT in rsp to CONCLUSION
      {
         // The peer side has not received the handshake message, so it keeps querying
         // resend the handshake packet

          // This condition embraces cases when:
          // - this is normal accept() and URQ_INDUCTION was received
          // - this is rendezvous accept() and there's coming any kind of URQ except AGREEMENT (should be RENDEZVOUS or CONCLUSION)
          // - this is any of URQ_ERROR_* - well...
         CHandShake initdata;
         initdata.m_iISN = m_iISN;
         initdata.m_iMSS = m_iMSS;
         initdata.m_iFlightFlagSize = m_iFlightFlagSize;

         // For rendezvous we do URQ_WAVEAHAND/URQ_CONCLUSION --> URQ_AGREEMENT.
         // For client-server we do URQ_INDUCTION --> URQ_CONCLUSION.
         initdata.m_iReqType = (!m_bRendezvous) ? URQ_CONCLUSION : URQ_AGREEMENT;
         initdata.m_iID = m_SocketID;

         uint32_t kmdata[SRTDATA_MAXSIZE];
         size_t kmdatasize = SRTDATA_MAXSIZE;
         bool have_hsreq = false;
         if ( req.m_iVersion > HS_VERSION_UDT4 )
         {
             initdata.m_iVersion = HS_VERSION_SRT1; // if I remember correctly, this is induction/listener...
             int hs_flags = SrtHSRequest::SRT_HSTYPE_HSFLAGS::unwrap(m_ConnRes.m_iType);
             if ( hs_flags != 0 ) // has SRT extensions
             {
                 HLOGC(mglog.Debug, log << CONID() << "processCtrl/HS: got HS reqtype=" << RequestTypeStr(req.m_iReqType) << " WITH SRT ext");
                 have_hsreq = interpretSrtHandshake(req, ctrlpkt, kmdata, &kmdatasize);
                 if ( !have_hsreq )
                 {
                     initdata.m_iVersion = 0;
                     initdata.m_iReqType = URQ_ERROR_INVALID;
                 }
                 else
                 {
                     // Extensions are added only in case of CONCLUSION (not AGREEMENT).
                     // Actually what is expected here is that this may either process the
                     // belated-repeated handshake from a caller (and then it's CONCLUSION,
                     // and should be added with HSRSP/KMRSP), or it's a belated handshake
                     // of Rendezvous when it has already considered itself connected.
                     // Sanity check - according to the rules, there should be no such situation
                     if (m_bRendezvous && m_SrtHsSide == HSD_RESPONDER)
                     {
                         LOGC(mglog.Error, log << CONID() << "processCtrl/HS: IPE???: RESPONDER should receive all its handshakes in handshake phase.");
                     }

                     // The 'extension' flag will be set from this variable; set it to false
                     // in case when the AGREEMENT response is to be sent.
                     have_hsreq = initdata.m_iReqType == URQ_CONCLUSION;
                     HLOGC(mglog.Debug, log << CONID() << "processCtrl/HS: processing ok, reqtype="
                             << RequestTypeStr(initdata.m_iReqType) << " kmdatasize=" << kmdatasize);
                 }
             }
             else
             {
                 HLOGC(mglog.Debug, log << CONID() << "processCtrl/HS: got HS reqtype=" << RequestTypeStr(req.m_iReqType));
             }
         }
         else
         {
             initdata.m_iVersion = HS_VERSION_UDT4;
         }

         initdata.m_extension = have_hsreq;

         HLOGC(mglog.Debug, log << CONID() << "processCtrl: responding HS reqtype=" << RequestTypeStr(initdata.m_iReqType) << (have_hsreq ? " WITH SRT HS response extensions" : ""));

         // XXX here interpret SRT handshake extension
         CPacket response;
         response.setControl(UMSG_HANDSHAKE);
         response.allocate(m_iMaxSRTPayloadSize);

         // If createSrtHandshake failed, don't send anything. Actually it can only fail on IPE.
         // There is also no possible IPE condition in case of HSv4 - for this version it will always return true.
         if ( createSrtHandshake(Ref(response), Ref(initdata), SRT_CMD_HSRSP, SRT_CMD_KMRSP, kmdata, kmdatasize) )
         {
             response.m_iID = m_PeerID;
             uint64_t currtime_tk;
             CTimer::rdtsc(currtime_tk);
<<<<<<< HEAD
             setPacketTS(response, currtime_tk/m_ullCPUFrequency);
=======
             response.m_iTimeStamp = int(currtime_tk/m_ullCPUFrequency - m_stats.startTime);
>>>>>>> 6a131691
             int nbsent = m_pSndQueue->sendto(m_PeerAddr, response, m_SourceAddr);
             if (nbsent)
             {
                 uint64_t currtime_tk;
                 CTimer::rdtsc(currtime_tk);
                 m_ullLastSndTime_tk = currtime_tk;
             }
         }

      }
      else
      {
          HLOGC(mglog.Debug, log << CONID() << "processCtrl: ... not INDUCTION, not ERROR, not rendezvous - IGNORED.");
      }

      break;
      }

   case UMSG_SHUTDOWN: //101 - Shutdown
      m_bShutdown = true;
      m_bClosing = true;
      m_bBroken = true;
      m_iBrokenCounter = 60;

      // Signal the sender and recver if they are waiting for data.
      releaseSynch();
      // Unblock any call so they learn the connection_broken error
      s_UDTUnited.m_EPoll.update_events(m_SocketID, m_sPollID, SRT_EPOLL_ERR, true);

      CTimer::triggerEvent();

      break;

   case UMSG_DROPREQ: //111 - Msg drop request
      {
          CGuard rlock(m_RecvLock, "recv");
          m_pRcvBuffer->dropMsg(ctrlpkt.getMsgSeq(using_rexmit_flag), using_rexmit_flag);

          // When the drop request was received, it means that there are
          // packets for which there will never be ACK sent; if the TSBPD thread
          // is currently in the ACK-waiting state, it may never exit.
          if (m_bTsbPd)
          {
              HLOGP(mglog.Debug, "DROPREQ: signal TSBPD");
              CCondDelegate cc(m_RcvTsbPdCond, rlock, "RcvTsbPdCond");
              cc.signal_locked(rlock);
          }
      }

      {
          int32_t* dropdata = (int32_t*)ctrlpkt.m_pcData;

          unlose(dropdata[0], dropdata[1]);

          // move forward with current recv seq no.
          // SYMBOLIC:
          // if (dropdata[0]  <=%  1 +% m_iRcvCurrSeqNo
          //   && dropdata[1] >% m_iRcvCurrSeqNo )
          if ((CSeqNo::seqcmp(dropdata[0], CSeqNo::incseq(m_iRcvCurrSeqNo)) <= 0)
                  && (CSeqNo::seqcmp(dropdata[1], m_iRcvCurrSeqNo) > 0))
          {
              HLOGC(mglog.Debug, log << CONID() << "DROPREQ: dropping %"
                      << dropdata[0] << "-" << dropdata[1] << " <-- set as current seq");
              m_iRcvCurrSeqNo = dropdata[1];
          }
          else
          {
              HLOGC(mglog.Debug, log << CONID() << "DROPREQ: dropping %"
                      << dropdata[0] << "-" << dropdata[1] << " current %" << m_iRcvCurrSeqNo);
          }

      }

      break;

   case UMSG_PEERERROR: // 1000 - An error has happened to the peer side
      //int err_type = packet.getAddInfo();

      // currently only this error is signalled from the peer side
      // if recvfile() failes (e.g., due to disk fail), blcoked sendfile/send should return immediately
      // giving the app a chance to fix the issue

      m_bPeerHealth = false;

      break;

   case UMSG_EXT: //0x7FFF - reserved and user defined messages
      HLOGC(mglog.Debug, log << CONID() << "CONTROL EXT MSG RECEIVED:"
              << MessageTypeStr(ctrlpkt.getType(), ctrlpkt.getExtendedType())
              << ", value=" << ctrlpkt.getExtendedType());
      {
          // This has currently two roles in SRT:
          // - HSv4 (legacy) handshake
          // - refreshed KMX (initial KMX is done still in the HS process in HSv5)
          bool understood = processSrtMsg(&ctrlpkt);
          // CAREFUL HERE! This only means that this update comes from the UMSG_EXT
          // message received, REGARDLESS OF WHAT IT IS. This version doesn't mean
          // the handshake version, but the reason of calling this function.
          //
          // Fortunately, the only messages taken into account in this function
          // are HSREQ and HSRSP, which should *never* be interchanged when both
          // parties are HSv5.
          if ( understood )
          {
              updateAfterSrtHandshake(ctrlpkt.getExtendedType(), HS_VERSION_UDT4);
          }
          else
          {
              updateCC(TEV_CUSTOM, &ctrlpkt);
          }
      }
      break;

   default:
      break;
   }
}

void CUDT::updateSrtRcvSettings()
{
    if (m_bTsbPd)
    {
        /* We are TsbPd receiver */
        CGuard::enterCS(m_RecvLock, "recv");
        m_pRcvBuffer->setRcvTsbPdMode(m_ullRcvPeerStartTime, m_iTsbPdDelay_ms * 1000);
        CGuard::leaveCS(m_RecvLock, "recv");

        HLOGF(mglog.Debug,  "AFTER HS: Set Rcv TsbPd mode: delay=%u.%03u secs",
                m_iTsbPdDelay_ms/1000,
                m_iTsbPdDelay_ms%1000);
    }
    else
    {
        HLOGC(mglog.Debug, log << "AFTER HS: Rcv TsbPd mode not set");
    }
}

void CUDT::updateSrtSndSettings()
{
    if (m_bPeerTsbPd)
    {
        /* We are TsbPd sender */
        // XXX Check what happened here.
        //m_iPeerTsbPdDelay_ms = m_CongCtl->getSndPeerTsbPdDelay();// + ((m_iRTT + (4 * m_iRTTVar)) / 1000);
        /* 
         * For sender to apply Too-Late Packet Drop
         * option (m_bTLPktDrop) must be enabled and receiving peer shall support it
         */
        HLOGF(mglog.Debug,  "AFTER HS: Set Snd TsbPd mode %s TLPktDrop: delay=%d.%03ds START TIME: %s",
                m_bPeerTLPktDrop ? "with" : "without",
                m_iPeerTsbPdDelay_ms/1000, m_iPeerTsbPdDelay_ms%1000,
                logging::FormatTime(m_StartTime).c_str());
    }
    else
    {
        HLOGC(mglog.Debug, log << "AFTER HS: Snd TsbPd mode not set");
    }
}

void CUDT::updateAfterSrtHandshake(int srt_cmd, int hsv)
{

    switch (srt_cmd)
    {
    case SRT_CMD_HSREQ:
    case SRT_CMD_HSRSP:
        break;
    default:
        return;
    }

    // The only possibility here is one of these two:
    // - Agent is RESPONDER and it receives HSREQ.
    // - Agent is INITIATOR and it receives HSRSP.
    //
    // In HSv4, INITIATOR is sender and RESPONDER is receiver.
    // In HSv5, both are sender AND receiver.
    //
    // This function will be called only ONCE in this
    // instance, through either HSREQ or HSRSP.

    if ( hsv > HS_VERSION_UDT4 )
    {
        updateSrtRcvSettings();
        updateSrtSndSettings();
    }
    else if ( srt_cmd == SRT_CMD_HSRSP )
    {
        // HSv4 INITIATOR is sender
        updateSrtSndSettings();
    }
    else
    {
        // HSv4 RESPONDER is receiver
        updateSrtRcvSettings();
    }
}

int CUDT::packLostData(CPacket& packet, uint64_t& origintime)
{
    // protect m_iSndLastDataAck from updating by ACK processing
    CGuard ackguard(m_AckLock, "ack");

    while ((packet.m_iSeqNo = m_pSndLossList->getLostSeq()) >= 0)
    {
        const int offset = CSeqNo::seqoff(m_iSndLastDataAck, packet.m_iSeqNo);
        if (offset < 0)
        {
            LOGC(dlog.Error, log << "IPE: packLostData: LOST packet negative offset: seqoff(m_iSeqNo "
                << packet.m_iSeqNo << ", m_iSndLastDataAck " << m_iSndLastDataAck
                << ")=" << offset << ". Continue");
            continue;
        }

        int msglen;

        const int payload = m_pSndBuffer->readData(&(packet.m_pcData), offset, packet.m_iMsgNo, origintime, msglen);
        SRT_ASSERT(payload != 0);
        if (payload == -1)
        {
            int32_t seqpair[2];
            seqpair[0] = packet.m_iSeqNo;
            seqpair[1] = CSeqNo::incseq(seqpair[0], msglen);
            sendCtrl(UMSG_DROPREQ, &packet.m_iMsgNo, seqpair, 8);

            // only one msg drop request is necessary
            m_pSndLossList->remove(seqpair[1]);

            // skip all dropped packets
            if (CSeqNo::seqcmp(m_iSndCurrSeqNo, CSeqNo::incseq(seqpair[1])) < 0)
                m_iSndCurrSeqNo = CSeqNo::incseq(seqpair[1]);

            continue;
        }
        // NOTE: This is just a sanity check. Returning 0 is impossible to happen
        // in case of retransmission. If the offset was a positive value, then the
        // block must exist in the old blocks because it wasn't yet cut off by ACK
        // and has been already recorded as sent (otherwise the peer wouldn't send
        // back the loss report). May something happen here in case when the send
        // loss record has been updated by the FASTREXMIT.
        else if (payload == 0)
            continue;

        // At this point we no longer need the ACK lock,
        // because we are going to return from the function.
        // Therefore unlocking in order not to block other threads.
        ackguard.forceUnlock();

        CGuard::enterCS(m_StatsLock);
        ++m_stats.traceRetrans;
        ++m_stats.retransTotal;
        m_stats.traceBytesRetrans += payload;
        m_stats.bytesRetransTotal += payload;
        CGuard::leaveCS(m_StatsLock);

        // Despite the contextual interpretation of packet.m_iMsgNo around
        // CSndBuffer::readData version 2 (version 1 doesn't return -1), in this particular
        // case we can be sure that this is exactly the value of PH_MSGNO as a bitset.
        // So, set here the rexmit flag if the peer understands it.
        if (m_bPeerRexmitFlag)
        {
            packet.m_iMsgNo |= PACKET_SND_REXMIT;
        }

        return payload;
    }

    return 0;
}


// [[using thread("SRT:SndQ:worker")]]
int CUDT::packData(ref_t<CPacket> r_packet, ref_t<uint64_t> r_ts_tk, ref_t<sockaddr_any> r_src_adr)
{
   /// XXX THREAD_CHECK_AFFINITY(m_pSndQueue->threadId());
   CPacket& packet = *r_packet;
   uint64_t& ts_tk = *r_ts_tk;
   int payload = 0;
   bool probe = false;
   uint64_t origintime = 0;

   int kflg = EK_NOENC;

   uint64_t entertime_tk;
   CTimer::rdtsc(entertime_tk);

#if 0//debug: TimeDiff histogram
   static int lldiffhisto[23] = {0};
   static int llnodiff = 0;
   if (m_ullTargetTime_tk != 0)
   {
      int ofs = 11 + ((entertime_tk - m_ullTargetTime_tk)/(int64_t)m_ullCPUFrequency)/1000;
      if (ofs < 0) ofs = 0;
      else if (ofs > 22) ofs = 22;
      lldiffhisto[ofs]++;
   }
   else if(m_ullTargetTime_tk == 0)
   {
      llnodiff++;
   }
   static int callcnt = 0;
   if (!(callcnt++ % 5000)) {
      fprintf(stderr, "%6d %6d %6d %6d %6d %6d %6d %6d %6d %6d %6d %6d\n",
        lldiffhisto[0],lldiffhisto[1],lldiffhisto[2],lldiffhisto[3],lldiffhisto[4],lldiffhisto[5],
        lldiffhisto[6],lldiffhisto[7],lldiffhisto[8],lldiffhisto[9],lldiffhisto[10],lldiffhisto[11]);
      fprintf(stderr, "%6d %6d %6d %6d %6d %6d %6d %6d %6d %6d %6d %6d\n",
        lldiffhisto[12],lldiffhisto[13],lldiffhisto[14],lldiffhisto[15],lldiffhisto[16],lldiffhisto[17],
        lldiffhisto[18],lldiffhisto[19],lldiffhisto[20],lldiffhisto[21],lldiffhisto[21],llnodiff);
   }
#endif
   if ((0 != m_ullTargetTime_tk) && (entertime_tk > m_ullTargetTime_tk))
      m_ullTimeDiff_tk += entertime_tk - m_ullTargetTime_tk;

   string reason;

   payload = packLostData(packet, origintime);
   if (payload > 0)
   {
<<<<<<< HEAD
      // protect m_iSndLastDataAck from updating by ACK processing
      CGuard ackguard(m_AckLock, "ack");

      int offset = CSeqNo::seqoff(m_iSndLastDataAck, packet.m_iSeqNo);

      // XXX Likely that this will never be executed because if the upper
      // sequence is not in the sender buffer, then most likely the loss 
      // was completely ignored.
      if (offset < 0)
      {
          // No matter whether this is right or not (maybe the attack case should be
          // considered, and some LOSSREPORT flood prevention), send the drop request
          // to the peer.
         int32_t seqpair[2];
         seqpair[0] = packet.m_iSeqNo;
         seqpair[1] = m_iSndLastDataAck;

          HLOGC(mglog.Debug, log << "PEER reported LOSS not from the sending buffer - requesting DROP: "
                  << "msg=" << MSGNO_SEQ::unwrap(packet.m_iMsgNo) << " SEQ:"
                  << seqpair[0] << " - " << seqpair[1] << "(" << (-offset) << " packets)");
#ifndef SRT_TEST_DISABLE_KEY_CONTROL_PACKETS
         sendCtrl(UMSG_DROPREQ, &packet.m_iMsgNo, seqpair, sizeof(seqpair));
#endif
         return 0;
      }

      int msglen;

      payload = m_pSndBuffer->readData(&(packet.m_pcData), offset, packet.m_iMsgNo, origintime, msglen);

      if (-1 == payload)
      {
         int32_t seqpair[2];
         seqpair[0] = packet.m_iSeqNo;
         seqpair[1] = CSeqNo::incseq(seqpair[0], msglen);

         HLOGC(mglog.Debug, log << "IPE: loss-reported packets not found in SndBuf - requesting DROP: "
                  << "msg=" << MSGNO_SEQ::unwrap(packet.m_iMsgNo) << " SEQ:"
                  << seqpair[0] << " - " << seqpair[1] << "(" << (-offset) << " packets)");
#ifndef SRT_TEST_DISABLE_KEY_CONTROL_PACKETS
         sendCtrl(UMSG_DROPREQ, &packet.m_iMsgNo, seqpair, sizeof(seqpair));
#endif

         // only one msg drop request is necessary
         m_pSndLossList->remove(seqpair[1]);

         // skip all dropped packets
         m_iSndCurrSeqNo = CSeqNo::maxseq(m_iSndCurrSeqNo, CSeqNo::incseq(seqpair[1]));

         return 0;
      }
      // NOTE: This is just a sanity check. Returning 0 is impossible to happen
      // in case of retransmission. If the offset was a positive value, then the
      // block must exist in the old blocks because it wasn't yet cut off by ACK
      // and has been already recorded as sent (otherwise the peer wouldn't send
      // back the loss report). May something happen here in case when the send
      // loss record has been updated by the FASTREXMIT.
      else if (payload == 0)
         return 0;


      ++ m_iTraceRetrans;
      ++ m_iRetransTotal;
      m_ullTraceBytesRetrans += payload;
      m_ullBytesRetransTotal += payload;

      // Kinda confusion here. Despite the contextual interpretation of packet.m_iMsgNo around
      // CSndBuffer::readData version 2 (version 1 doesn't return -1), in this particular
      // case we can be sure that this is exactly the value of PH_MSGNO as a bitset.
      // So, set here the rexmit flag if the peer understands it.
      if ( m_bPeerRexmitFlag )
      {
          packet.m_iMsgNo |= PACKET_SND_REXMIT;
      }
      reason = "reXmit";
=======
       reason = "reXmit";
>>>>>>> 6a131691
   }
   else
   {
      // If no loss, pack a new packet.

      // check congestion/flow window limit
      int cwnd = std::min(int(m_iFlowWindowSize), int(m_dCongestionWindow));
      int seqdiff = CSeqNo::seqlen(m_iSndLastAck, CSeqNo::incseq(m_iSndCurrSeqNo));
      if (cwnd >= seqdiff)
      {
         // XXX Here it's needed to set kflg to msgno_bitset in the block stored in the
         // send buffer. This should be somehow avoided, the crypto flags should be set
         // together with encrypting, and the packet should be sent as is, when rexmitting.
         // It would be nice to research as to whether CSndBuffer::Block::m_iMsgNoBitset field
         // isn't a useless redundant state copy. If it is, then taking the flags here can be removed.
         kflg = m_pCryptoControl->getSndCryptoFlags();
         if (0 != (payload = m_pSndBuffer->readData(&(packet.m_pcData), packet.m_iMsgNo, origintime, kflg)))
         {
            m_iSndCurrSeqNo = CSeqNo::incseq(m_iSndCurrSeqNo);
            //m_pCryptoControl->m_iSndCurrSeqNo = m_iSndCurrSeqNo;

            packet.m_iSeqNo = m_iSndCurrSeqNo;

            // every 16 (0xF) packets, a packet pair is sent
            if ((packet.m_iSeqNo & PUMASK_SEQNO_PROBE) == 0)
               probe = true;
         }
         else
         {
            m_ullTargetTime_tk = 0;
            m_ullTimeDiff_tk = 0;
            ts_tk = 0;
            return 0;
         }
      }
      else
      {
          HLOGC(dlog.Debug, log << "packData: CONGESTED: cwnd=min(" << m_iFlowWindowSize << "," << m_dCongestionWindow
              << ")=" << cwnd << " seqlen=(" << m_iSndLastAck << "-" << m_iSndCurrSeqNo << ")=" << seqdiff);
         m_ullTargetTime_tk = 0;
         m_ullTimeDiff_tk = 0;
         ts_tk = 0;
         return 0;
      }

      reason = "normal";
   }

   if (m_bPeerTsbPd)
   {
       /*
       * When timestamp is carried over in this sending stream from a received stream,
       * it may be older than the session start time causing a negative packet time
       * that may block the receiver's Timestamp-based Packet Delivery.
       * XXX Isn't it then better to not decrease it by m_StartTime? As long as it
       * doesn't screw up the start time on the other side.
       */
<<<<<<< HEAD
      if (origintime >= m_StartTime)
      {
          setPacketTS(packet, origintime);
      }
      else
      {
          setPacketTS(packet, CTimer::getTime());
          LOGC(dlog.Error, log << "packData: reference time=" << logging::FormatTime(origintime)
              << " is in the past towards start time=" << logging::FormatTime(m_StartTime)
              << " - setting NOW as reference time for the data packet");
      }
   }
   else
   {
       setPacketTS(packet, CTimer::getTime());
=======
      if (origintime >= m_stats.startTime)
         packet.m_iTimeStamp = int(origintime - m_stats.startTime);
      else
         packet.m_iTimeStamp = int(CTimer::getTime() - m_stats.startTime);
   }
   else
   {
       packet.m_iTimeStamp = int(CTimer::getTime() - m_stats.startTime);
>>>>>>> 6a131691
   }

   packet.m_iID = m_PeerID;
   packet.setLength(payload);

   /* Encrypt if 1st time this packet is sent and crypto is enabled */
   if (kflg)
   {
       // XXX Encryption flags are already set on the packet before calling this.
       // See readData() above.
      if (m_pCryptoControl->encrypt(Ref(packet)))
      {
          // Encryption failed 
          //>>Add stats for crypto failure
          ts_tk = 0;
          LOGC(dlog.Error, log << "ENCRYPT FAILED - packet won't be sent, size=" << payload);
          return -1; //Encryption failed
      }
      payload = packet.getLength(); /* Cipher may change length */
      reason += " (encrypted)";
   }

#if ENABLE_HEAVY_LOGGING // Required because of referring to MessageFlagStr()
   HLOGC(mglog.Debug, log << CONID() << "packData: " << reason << " packet seq=" << packet.m_iSeqNo
       << " (ACK=" << m_iSndLastAck << " ACKDATA=" << m_iSndLastDataAck
       << " MSG/FLAGS: " << packet.MessageFlagStr() << ")");
#endif

   // Fix keepalive
   m_ullLastSndTime_tk = entertime_tk;

   considerLegacySrtHandshake(0);

   // WARNING: TEV_SEND is the only event that is reported from
   // the CSndQueue::worker thread. All others are reported from
   // CRcvQueue::worker. If you connect to this signal, make sure
   // that you are aware of prospective simultaneous access.
   updateCC(TEV_SEND, &packet);

   // XXX This was a blocked code also originally in UDT. Probably not required.
   // Left untouched for historical reasons.
   // Might be possible that it was because of that this is send from
   // different thread than the rest of the signals.
   //m_pSndTimeWindow->onPktSent(packet.m_iTimeStamp);

   CGuard::enterCS(m_StatsLock);
   m_stats.traceBytesSent += payload;
   m_stats.bytesSentTotal += payload;
   ++ m_stats.traceSent;
   ++ m_stats.sentTotal;
   CGuard::leaveCS(m_StatsLock);

   if (probe)
   {
      // sends out probing packet pair
      ts_tk = entertime_tk;
      probe = false;
   }
   else
   {
      #ifndef NO_BUSY_WAITING
         ts_tk = entertime_tk + m_ullInterval_tk;
      #else
         if (m_ullTimeDiff_tk >= m_ullInterval_tk)
         {
            ts_tk = entertime_tk;
            m_ullTimeDiff_tk -= m_ullInterval_tk;
         }
         else
         {
            ts_tk = entertime_tk + m_ullInterval_tk - m_ullTimeDiff_tk;
            m_ullTimeDiff_tk = 0;
         }
      #endif
   }

   m_ullTargetTime_tk = ts_tk;

   HLOGC(mglog.Debug, log << "packData: Setting source address: " << SockaddrToString(m_SourceAddr));
   *r_src_adr = m_SourceAddr;

   return payload;
}

// This is a close request, but called from the 
void CUDT::processClose()
{
    sendCtrl(UMSG_SHUTDOWN);

    m_bShutdown = true;
    m_bClosing = true;
    m_bBroken = true;
    m_iBrokenCounter = 60;

    HLOGP(mglog.Debug, "processClose: sent message and set flags");

    if (m_bTsbPd)
    {
        HLOGP(mglog.Debug, "processClose: lock-and-signal TSBPD");
        CCondDelegate cc(m_RcvTsbPdCond, m_RecvLock, CCondDelegate::NOLOCK, "RcvTsbPd", "Recv");
        cc.lock_signal();
    }

    // Signal the sender and recver if they are waiting for data.
    releaseSynch();
    // Unblock any call so they learn the connection_broken error
    s_UDTUnited.m_EPoll.update_events(m_SocketID, m_sPollID, SRT_EPOLL_ERR, true);

    HLOGP(mglog.Debug, "processClose: triggering timer event to spread the bad news");
    CTimer::triggerEvent();

}

inline void ThreadCheckAffinity(const char* function SRT_ATR_UNUSED, pthread_t thr SRT_ATR_UNUSED)
{
#if ENABLE_THREAD_LOGGING
    if (thr == pthread_self())
        return;

    LOGC(mglog.Fatal, log << "IPE: '" << function << "' should not be executed in this thread!");
    throw std::runtime_error("INTERNAL ERROR: incorrect function affinity");
#endif
}

#define THREAD_CHECK_AFFINITY(thr) ThreadCheckAffinity(__FUNCTION__, thr)

int CUDT::processData(CUnit* unit)
{
   THREAD_CHECK_AFFINITY(m_pRcvQueue->threadId());

   if (m_bClosing)
       return -1;

   CPacket& packet = unit->m_Packet;

   // XXX This should be called (exclusively) here:
   //m_pRcvBuffer->addLocalTsbPdDriftSample(packet.getMsgTimeStamp());
   // Just heard from the peer, reset the expiration count.
   m_iEXPCount = 1;
   uint64_t currtime_tk;
   CTimer::rdtsc(currtime_tk);
   m_ullLastRspTime_tk = currtime_tk;

   /* We are receiver, start tsbpd thread if TsbPd is enabled */
   if (m_bTsbPd && !CGuard::isthread(m_RcvTsbPdThread))
   {
       HLOGP(mglog.Debug, "Spawning TSBPD thread");
       int st = 0;
       {
           ThreadName tn("SRT:TsbPd");
           st = pthread_create(&m_RcvTsbPdThread, NULL, CUDT::tsbpd, this);
       }
       if ( st != 0 )
       {
           LOGC(mglog.Error, log << "processData: PROBLEM SPAWNING TSBPD thread: " << st);
           return -1;
       }
   }

   int pktrexmitflag = m_bPeerRexmitFlag ? (int)packet.getRexmitFlag() : 2;
#if ENABLE_HEAVY_LOGGING
<<<<<<< HEAD
   static const string rexmitstat [] = {"ORIGINAL", "REXMITTED", "RXS-UNKNOWN"};
=======
   static const char* const rexmitstat [] = {"ORIGINAL", "REXMITTED", "RXS-UNKNOWN"};
#endif
>>>>>>> 6a131691
   string rexmit_reason;
#endif


   if ( pktrexmitflag == 1 ) // rexmitted
   {
       CGuard::enterCS(m_StatsLock);
       m_stats.traceRcvRetrans++;
       CGuard::leaveCS(m_StatsLock);

#if ENABLE_HEAVY_LOGGING
       // Check if packet was retransmitted on request or on ack timeout
       // Search the sequence in the loss record.
       rexmit_reason = " by ";
       if ( !m_pRcvLossList->find(packet.m_iSeqNo, packet.m_iSeqNo) )
       //if ( m_DebugLossRecords.find(packet.m_iSeqNo) ) // m_DebugLossRecords not turned on
           rexmit_reason += "REQUEST";
       else
       {
           rexmit_reason += "ACK-TMOUT";
           /*
           if ( !m_DebugLossRecords.exists(packet.m_iSeqNo) )
           {
               rexmit_reason += "(seems/";
               char buf[100] = "empty";
               int32_t base = m_DebugLossRecords.base();
               if ( base != -1 )
                   sprintf(buf, "%d", base);
               rexmit_reason += buf;
               rexmit_reason += ")";
           }
           */
       }
#endif
   }

#if ENABLE_HEAVY_LOGGING
   {
       int tsbpddelay = m_iTsbPdDelay_ms*1000; // (value passed to CRcvBuffer::setRcvTsbPdMode)

       // It's easier to remove the latency factor from this value than to add a function
       // that exposes the details basing on which this value is calculated.
       uint64_t pts = m_pRcvBuffer->getPktTsbPdTime(packet.getMsgTimeStamp());
       uint64_t ets = pts - tsbpddelay;

       HLOGC(dlog.Debug, log << CONID() << "processData: RECEIVED DATA: size=" << packet.getLength()
           << " seq=" << packet.getSeqNo()
           << " OTS=" << logging::FormatTime(packet.getMsgTimeStamp())
           << " ETS=" << logging::FormatTime(ets)
           << " PTS=" << logging::FormatTime(pts));
   }
#endif

   updateCC(TEV_RECEIVE, &packet);
   ++ m_iPktCount;

   int pktsz = packet.getLength();
   // update time information
   m_RcvTimeWindow.onPktArrival(pktsz);

   // check if it is probing packet pair
   if ((packet.m_iSeqNo & PUMASK_SEQNO_PROBE) == 0)
      m_RcvTimeWindow.probe1Arrival();
   else if ((packet.m_iSeqNo & PUMASK_SEQNO_PROBE) == 1)
      m_RcvTimeWindow.probe2Arrival(pktsz);

   CGuard::enterCS(m_StatsLock);
   m_stats.traceBytesRecv += pktsz;
   m_stats.bytesRecvTotal += pktsz;
   ++ m_stats.traceRecv;
   ++ m_stats.recvTotal;
   CGuard::leaveCS(m_StatsLock);

   {
      /*
      * Start of offset protected section
      * Prevent TsbPd thread from modifying Ack position while adding data
      * offset from RcvLastAck in RcvBuffer must remain valid between seqoff() and addData()
      */
      CGuard recvbuf_acklock(m_AckLock, "ack");

      int32_t offset = CSeqNo::seqoff(m_iRcvLastSkipAck, packet.m_iSeqNo);

      bool excessive = false;
      string exc_type = "EXPECTED";
      if ((offset < 0))
      {
          CGuard::enterCS(m_StatsLock);
          exc_type = "BELATED";
          excessive = true;
          m_stats.traceRcvBelated++;
          uint64_t tsbpdtime = m_pRcvBuffer->getPktTsbPdTime(packet.getMsgTimeStamp());
          uint64_t bltime = CountIIR(
                  uint64_t(m_stats.traceBelatedTime)*1000,
                  CTimer::getTime() - tsbpdtime, 0.2);
          m_stats.traceBelatedTime = double(bltime)/1000.0;
          CGuard::leaveCS(m_StatsLock);
      }
      else
      {

          int avail_bufsize = m_pRcvBuffer->getAvailBufSize();
          if (offset >= avail_bufsize)
          {
              // This is already a sequence discrepancy. Probably there could be found
              // some way to make it continue reception by overriding the sequence and
              // make a kinda TLKPTDROP, but there has been found no reliable way to do this.
              if (m_bTsbPd && m_bTLPktDrop && m_pRcvBuffer->empty())
              {
                  // Only in live mode. In File mode this shall not be possible
                  // because the sender should stop sending in this situation.
                  // In Live mode this means that there is a gap between the
                  // lowest sequence in the empty buffer and the incoming sequence
                  // that exceeds the buffer size. Receiving data in this situation
                  // is no longer possible and this is a point of no return.

                  LOGC(mglog.Error, log << CONID() <<
                          "SEQUENCE DISCREPANCY, "
                             "seq=" << packet.m_iSeqNo
                          << " buffer=(" << m_iRcvLastSkipAck
                          << ":" << m_iRcvCurrSeqNo                   // -1 = size to last index
                          << "+" << CSeqNo::incseq(m_iRcvLastSkipAck, m_pRcvBuffer->capacity()-1)
                          << "), " << (offset-avail_bufsize+1)
                          << " past max. Reception no longer possible. REQUESTING TO CLOSE.");

                  // This is a scoped lock with AckLock, but for the moment
                  // when processClose() is called this lock must be taken out,
                  // otherwise this will cause a deadlock. We don't need this
                  // lock anymore, and at 'return' it will be unlocked anyway.
                  recvbuf_acklock.forceUnlock();
                  processClose();
                  return -1;
              }
              else
              {
                  LOGC(mglog.Error, log << CONID() << "No room to store incoming packet: offset="
                          << offset << " avail=" << avail_bufsize
                          << " ack.seq=" << m_iRcvLastSkipAck << " pkt.seq=" << packet.m_iSeqNo
                          << " rcv-remain=" << m_pRcvBuffer->debugGetSize()
                          );
                  return -1;
              }

          }

          if (m_pRcvBuffer->addData(unit, offset) < 0)
          {
              // addData returns -1 if at the m_iLastAckPos+offset position there already is a packet.
              // So this packet is "redundant".
              exc_type = "UNACKED";
              excessive = true;
          }
      }
#if ENABLE_HEAVY_LOGGING
      std::ostringstream timebufspec;
      if (m_bTsbPd)
      {
          int dsize = m_pRcvBuffer->getRcvDataSize();
          timebufspec << "(" << logging::FormatTime(m_pRcvBuffer->debugGetDeliveryTime(0))
              << "-" << logging::FormatTime(m_pRcvBuffer->debugGetDeliveryTime(dsize-1)) << ")";
      }

      std::ostringstream expectspec;
      if (excessive)
          expectspec << "EXCESSIVE(" << exc_type << rexmit_reason << ")";
      else
          expectspec << "ACCEPTED";
#endif

      HLOGC(mglog.Debug, log << CONID() << "RECEIVED: seq=" << packet.m_iSeqNo
              << " offset=" << offset
              << " avail=" << avail_bufsize
              << " buffer=(" << m_iRcvLastSkipAck
              << ":" << m_iRcvCurrSeqNo                   // -1 = size to last index
              << "+" << CSeqNo::incseq(m_iRcvLastSkipAck, m_pRcvBuffer->capacity()-1)
              << ") "
              << " RSL=" << expectspec.str()
              << " SN=" << rexmitstat[pktrexmitflag]
              << " DLVTM=" << timebufspec.str()
              << " FLAGS: "
              << packet.MessageFlagStr());

      if ( excessive )
      {
          return -1;
      }

      if (packet.getMsgCryptoFlags())
      {
          // Crypto should be already created during connection process,
          // this is rather a kinda sanity check.
          EncryptionStatus rc = m_pCryptoControl ? m_pCryptoControl->decrypt(Ref(packet)) : ENCS_NOTSUP;
          if ( rc != ENCS_CLEAR )
          {
              /*
               * Could not decrypt
               * Keep packet in received buffer
               * Crypto flags are still set
               * It will be acknowledged
               */
              CGuard::enterCS(m_StatsLock);
              m_stats.traceRcvUndecrypt += 1;
              m_stats.traceRcvBytesUndecrypt += pktsz;
              m_stats.m_rcvUndecryptTotal += 1;
              m_stats.m_rcvBytesUndecryptTotal += pktsz;
              CGuard::leaveCS(m_StatsLock);
          }
      }
      else
      {
          HLOGC(dlog.Debug, log << "crypter: data not encrypted, returning as plain");
      }

   }  /* End of recvbuf_acklock*/

   if (m_bClosing) {
      /*
      * RcvQueue worker thread can call processData while closing (or close while processData)
      * This race condition exists in the UDT design but the protection against TsbPd thread
      * (with AckLock) and decryption enlarged the probability window.
      * Application can crash deep in decrypt stack since crypto context is deleted in close.
      * RcvQueue worker thread will not necessarily be deleted with this connection as it can be
      * used by others (socket multiplexer).
      */
      return(-1);
   }

   // If the peer doesn't understand REXMIT flag, send rexmit request
   // always immediately.
   int initial_loss_ttl = 0;
   if ( m_bPeerRexmitFlag )
       initial_loss_ttl = m_iReorderTolerance;

   if  (packet.getMsgCryptoFlags())
   {
       /*
       * Crypto flags not cleared means that decryption failed
       * Do no ask loss packets retransmission
       */
       ;
       HLOGC(mglog.Debug, log << CONID() << "processData: ERROR: packet not decrypted, dropping data.");
   }
   else
   // Loss detection.
   if (CSeqNo::seqcmp(packet.m_iSeqNo, CSeqNo::incseq(m_iRcvCurrSeqNo)) > 0)
   {
       {
           CGuard lg(m_RcvLossLock);
           int32_t seqlo = CSeqNo::incseq(m_iRcvCurrSeqNo);
           int32_t seqhi = CSeqNo::decseq(packet.m_iSeqNo);
           // If loss found, insert them to the receiver loss list
           m_pRcvLossList->insert(seqlo, seqhi);

           if ( initial_loss_ttl )
           {
               // pack loss list for (possibly belated) NAK
               // The LOSSREPORT will be sent in a while.
               m_FreshLoss.push_back(CRcvFreshLoss(seqlo, seqhi, initial_loss_ttl));
<<<<<<< HEAD
               HLOGF(mglog.Debug, "processData: added loss sequence %d-%d (%d) with tolerance %d", seqlo, seqhi, 1+CSeqNo::seqcmp(seqhi, seqlo), initial_loss_ttl);
=======
               HLOGF(mglog.Debug, "added loss sequence %d-%d (%d) with tolerance %d", seqlo, seqhi,
                       1+CSeqNo::seqoff(seqlo, seqhi), initial_loss_ttl);
>>>>>>> 6a131691
           }
           else
           {
               // old code; run immediately when tolerance = 0
               // or this feature isn't used because of the peer
               int32_t seq[2] = { seqlo, seqhi };
               if ( seqlo == seqhi )
                   sendCtrl(UMSG_LOSSREPORT, NULL, &seq[1], 1);
               else
               {
                   seq[0] |= LOSSDATA_SEQNO_RANGE_FIRST;
                   sendCtrl(UMSG_LOSSREPORT, NULL, seq, 2);
               }
<<<<<<< HEAD
               HLOGF(mglog.Debug, "processData: lost packets %d-%d (%d packets): sending LOSSREPORT", seqlo, seqhi, 1+CSeqNo::seqcmp(seqhi, seqlo));
=======
               HLOGF(mglog.Debug, "lost packets %d-%d (%d packets): sending LOSSREPORT", seqlo, seqhi, 1+CSeqNo::seqoff(seqlo, seqhi));
>>>>>>> 6a131691
           }

           CGuard::enterCS(m_StatsLock);
           int loss = CSeqNo::seqlen(m_iRcvCurrSeqNo, packet.m_iSeqNo) - 2;
           m_stats.traceRcvLoss += loss;
           m_stats.rcvLossTotal += loss;
           uint64_t lossbytes = loss * m_pRcvBuffer->getRcvAvgPayloadSize();
           m_stats.traceRcvBytesLoss += lossbytes;
           m_stats.rcvBytesLossTotal += lossbytes;
           CGuard::leaveCS(m_StatsLock);
       }

       if (m_bTsbPd)
       {
           HLOGC(mglog.Debug, log << "loss: signaling TSBPD cond");
           CCondDelegate cond(m_RcvTsbPdCond, m_RecvLock, CCondDelegate::NOLOCK);
           cond.lock_signal();
       }
   }

   // Now review the list of FreshLoss to see if there's any "old enough" to send UMSG_LOSSREPORT to it.

   // PERFORMANCE CONSIDERATIONS:
   // This list is quite inefficient as a data type and finding the candidate to send UMSG_LOSSREPORT
   // is linear time. On the other hand, there are some special cases that are important for performance:
   // - only the first (plus some following) could have had TTL drown to 0
   // - the only (little likely) possibility that the next-to-first record has TTL=0 is when there was
   //   a loss range split (due to unlose() of one sequence)
   // - first found record with TTL>0 means end of "ready to LOSSREPORT" records
   // So:
   // All you have to do is:
   //  - start with first element and continue with next elements, as long as they have TTL=0
   //    If so, send the loss report and remove this element.
   //  - Since the first element that has TTL>0, iterate until the end of container and decrease TTL.
   //
   // This will be efficient becase the loop to increment one field (without any condition check)
   // can be quite well optimized.

   vector<int32_t> lossdata;
   {
       CGuard lg(m_RcvLossLock, "rcvloss");

       // XXX There was a mysterious crash around m_FreshLoss. When the initial_loss_ttl is 0
       // (that is, "belated loss report" feature is off), don't even touch m_FreshLoss.
       if ( initial_loss_ttl && !m_FreshLoss.empty() )
       {
           deque<CRcvFreshLoss>::iterator i = m_FreshLoss.begin();

           // Phase 1: take while TTL <= 0.
           // There can be more than one record with the same TTL, if it has happened before
           // that there was an 'unlost' (@c unlose) sequence that has split one detected loss
           // into two records.
           for( ; i != m_FreshLoss.end() && i->ttl <= 0; ++i )
           {
               HLOGF(mglog.Debug, "Packet seq %d-%d (%d packets) considered lost - sending LOSSREPORT",
                                      i->seq[0], i->seq[1], CSeqNo::seqoff(i->seq[0], i->seq[1])+1);
               addLossRecord(lossdata, i->seq[0], i->seq[1]);
           }

           // Remove elements that have been processed and prepared for lossreport.
           if ( i != m_FreshLoss.begin() )
           {
               m_FreshLoss.erase(m_FreshLoss.begin(), i);
               i = m_FreshLoss.begin();
           }

           if ( m_FreshLoss.empty() )
           {
               HLOGP(mglog.Debug, "NO MORE FRESH LOSS RECORDS.");
           }
           else
           {
               HLOGF(mglog.Debug, "STILL %" PRIzu " FRESH LOSS RECORDS, FIRST: %d-%d (%d) TTL: %d", m_FreshLoss.size(),
                       i->seq[0], i->seq[1], 1+CSeqNo::seqoff(i->seq[0], i->seq[1]),
                       i->ttl);
           }

           // Phase 2: rest of the records should have TTL decreased.
           for ( ; i != m_FreshLoss.end(); ++i )
               --i->ttl;
       }

   }
   if ( !lossdata.empty() )
   {
       sendCtrl(UMSG_LOSSREPORT, NULL, &lossdata[0], lossdata.size());
   }

   // This is not a regular fixed size packet...
   // an irregular sized packet usually indicates the end of a message, so send an ACK immediately
   // (if the congctl says so).
   if (m_CongCtl->needsQuickACK(packet))
   {
       CTimer::rdtsc(m_ullNextACKTime_tk);
   }

   // Update the current largest sequence number that has been received.
   // Or it is a retransmitted packet, remove it from receiver loss list.
   bool was_orderly_sent = true;
   if (CSeqNo::seqcmp(packet.m_iSeqNo, m_iRcvCurrSeqNo) > 0)
   {
      m_iRcvCurrSeqNo = packet.m_iSeqNo; // Latest possible received
   }
   else
   {
      unlose(packet); // was BELATED or RETRANSMITTED packet.
      was_orderly_sent = 0!=  pktrexmitflag;
   }

   // was_orderly_sent means either of:
   // - packet was sent in order (first if branch above)
   // - packet was sent as old, but was a retransmitted packet

   if ( m_bPeerRexmitFlag && was_orderly_sent )
   {
       ++m_iConsecOrderedDelivery;
       if ( m_iConsecOrderedDelivery >= 50 )
       {
           m_iConsecOrderedDelivery = 0;
           if ( m_iReorderTolerance > 0 )
           {
               m_iReorderTolerance--;
               CGuard::enterCS(m_StatsLock);
               m_stats.traceReorderDistance--;
               CGuard::leaveCS(m_StatsLock);
               HLOGF(mglog.Debug,  "ORDERED DELIVERY of 50 packets in a row - decreasing tolerance to %d", m_iReorderTolerance);
           }
       }
   }

   return 0;
}

/// This function is called when a packet has arrived, which was behind the current
/// received sequence - that is, belated or retransmitted. Try to remove the packet
/// from both loss records: the general loss record and the fresh loss record.
///
/// Additionally, check - if supported by the peer - whether the "latecoming" packet
/// has been sent due to retransmission or due to reordering, by checking the rexmit
/// support flag and rexmit flag itself. If this packet was surely ORIGINALLY SENT
/// it means that the current network connection suffers of packet reordering. This
/// way try to introduce a dynamic tolerance by calculating the difference between
/// the current packet reception sequence and this packet's sequence. This value
/// will be set to the tolerance value, which means that later packet retransmission
/// will not be required immediately, but only after receiving N next packets that
/// do not include the lacking packet.
/// The tolerance is not increased infinitely - it's bordered by m_iMaxReorderTolerance.
/// This value can be set in options - SRT_LOSSMAXTTL.
void CUDT::unlose(const CPacket& packet)
{
    CGuard lg(m_RcvLossLock, "rcvloss");
    int32_t sequence = packet.m_iSeqNo;
    m_pRcvLossList->remove(sequence);

    // Rest of this code concerns only the "belated lossreport" feature.

    bool has_increased_tolerance = false;
    bool was_reordered = false;

    if ( m_bPeerRexmitFlag )
    {
        // If the peer understands the REXMIT flag, it means that the REXMIT flag is contained
        // in the PH_MSGNO field.

        // The packet is considered coming originally (just possibly out of order), if REXMIT
        // flag is NOT set.
        was_reordered = !packet.getRexmitFlag();
        if ( was_reordered )
        {
            HLOGF(mglog.Debug, "received out-of-band packet seq %d", sequence);

            int seqdiff = abs(CSeqNo::seqcmp(m_iRcvCurrSeqNo, packet.m_iSeqNo));
            CGuard::enterCS(m_StatsLock);
            m_stats.traceReorderDistance = max(seqdiff, m_stats.traceReorderDistance);
            CGuard::leaveCS(m_StatsLock);
            if ( seqdiff > m_iReorderTolerance )
            {
                int prev SRT_ATR_UNUSED = m_iReorderTolerance;
                m_iReorderTolerance = min(seqdiff, m_iMaxReorderTolerance);
                HLOGF(mglog.Debug, "Belated by %d seqs - Reorder tolerance %s %d", seqdiff,
                        (prev == m_iReorderTolerance) ? "REMAINS with" : "increased to", m_iReorderTolerance);
                has_increased_tolerance = true; // Yes, even if reorder tolerance is already at maximum - this prevents decreasing tolerance.
            }
        }
        else
        {
            HLOGC(mglog.Debug, log << CONID() << "received reXmitted packet seq=" << sequence);
        }
    }
    else
    {
        HLOGF(mglog.Debug, "received reXmitted or belated packet seq %d (distinction not supported by peer)", sequence);
    }


    int initial_loss_ttl = 0;
    if ( m_bPeerRexmitFlag )
        initial_loss_ttl = m_iReorderTolerance;

    // Don't do anything if "belated loss report" feature is not used.
    // In that case the FreshLoss list isn't being filled in at all, the
    // loss report is sent directly.

    // Note that this condition blocks two things being done in this function:
    // - remove given sequence from the fresh loss record
    //   (in this case it's empty anyway)
    // - decrease current reorder tolerance based on whether packets come in order
    //   (current reorder tolerance is 0 anyway)
    if ( !initial_loss_ttl )
        return;

    size_t i = 0;
    int had_ttl = 0;
    for (i = 0; i < m_FreshLoss.size(); ++i)
    {
        had_ttl = m_FreshLoss[i].ttl;
        switch ( m_FreshLoss[i].revoke(sequence) )
        {
       case CRcvFreshLoss::NONE:
           continue; // Not found. Search again.

       case CRcvFreshLoss::STRIPPED:
           goto breakbreak; // Found and the modification is applied. We're done here.

       case CRcvFreshLoss::DELETE:
           // No more elements. Kill it.
           m_FreshLoss.erase(m_FreshLoss.begin() + i);
           // Every loss is unique. We're done here.
           goto breakbreak;

       case CRcvFreshLoss::SPLIT:
           // Oh, this will be more complicated. This means that it was in between.
           {
               // So create a new element that will hold the upper part of the range,
               // and this one modify to be the lower part of the range.

               // Keep the current end-of-sequence value for the second element
               int32_t next_end = m_FreshLoss[i].seq[1];

               // seq-1 set to the end of this element
               m_FreshLoss[i].seq[1] = CSeqNo::decseq(sequence);
               // seq+1 set to the begin of the next element
               int32_t next_begin = CSeqNo::incseq(sequence);

               // Use position of the NEXT element because insertion happens BEFORE pointed element.
               // Use the same TTL (will stay the same in the other one).
               m_FreshLoss.insert(m_FreshLoss.begin() + i + 1, CRcvFreshLoss(next_begin, next_end, m_FreshLoss[i].ttl));
           }
           goto breakbreak;
       }
    }

    // Could have made the "return" instruction instead of goto, but maybe there will be something
    // to add in future, so keeping that.
breakbreak: ;

    if (i != m_FreshLoss.size())
    {
        HLOGF(mglog.Debug, "sequence %d removed from belated lossreport record", sequence);
    }

    if ( was_reordered )
    {
        m_iConsecOrderedDelivery = 0;
        if ( has_increased_tolerance )
        {
            m_iConsecEarlyDelivery = 0; // reset counter
        }
        else if ( had_ttl > 2 )
        {
            ++m_iConsecEarlyDelivery; // otherwise, and if it arrived quite earlier, increase counter
            HLOGF(mglog.Debug, "... arrived at TTL %d case %d", had_ttl, m_iConsecEarlyDelivery);

            // After 10 consecutive 
            if ( m_iConsecEarlyDelivery >= 10 )
            {
                m_iConsecEarlyDelivery = 0;
                if ( m_iReorderTolerance > 0 )
                {
                    m_iReorderTolerance--;
                    CGuard::enterCS(m_StatsLock);
                    m_stats.traceReorderDistance--;
                    CGuard::leaveCS(m_StatsLock);
                    HLOGF(mglog.Debug, "... reached %d times - decreasing tolerance to %d", m_iConsecEarlyDelivery, m_iReorderTolerance);
                }
            }

        }
        // If hasn't increased tolerance, but the packet appeared at TTL less than 2, do nothing.
    }

}

void CUDT::unlose(int32_t from, int32_t to)
{
    CGuard lg(m_RcvLossLock, "rcvloss");
    m_pRcvLossList->remove(from, to);

    HLOGF(mglog.Debug, "TLPKTDROP seq %d-%d (%d packets)", from, to, CSeqNo::seqoff(from, to));

    // All code below concerns only "belated lossreport" feature.

    int initial_loss_ttl = 0;
    if ( m_bPeerRexmitFlag )
        initial_loss_ttl = m_iReorderTolerance;

    if ( !initial_loss_ttl )
        return;

    // It's highly unlikely that this is waiting to send a belated UMSG_LOSSREPORT,
    // so treat it rather as a sanity check.

    // It's enough to check if the first element of the list starts with a sequence older than 'to'.
    // If not, just do nothing.

    size_t delete_index = 0;
    for (size_t i = 0; i < m_FreshLoss.size(); ++i)
    {
        CRcvFreshLoss::Emod result = m_FreshLoss[i].revoke(from, to);
        switch ( result )
        {
        case CRcvFreshLoss::DELETE:
            delete_index = i+1; // PAST THE END
            continue; // There may be further ranges that are included in this one, so check on.

        case CRcvFreshLoss::NONE:
        case CRcvFreshLoss::STRIPPED:
            break; // THIS BREAKS ONLY 'switch', not 'for'!

        case CRcvFreshLoss::SPLIT: ; // This function never returns it. It's only a compiler shut-up.
        }

        break; // Now this breaks also FOR.
    }

    m_FreshLoss.erase(m_FreshLoss.begin(), m_FreshLoss.begin() + delete_index); // with delete_index == 0 will do nothing
}

// This function, as the name states, should bake a new cookie.
int32_t CUDT::bake(const sockaddr_any& addr, int32_t current_cookie, int correction)
{
    static unsigned int distractor = 0;
    unsigned int rollover = distractor+10;

    for(;;)
    {
        // SYN cookie
        char clienthost[NI_MAXHOST];
        char clientport[NI_MAXSERV];
        getnameinfo(&addr, addr.size(),
                clienthost, sizeof(clienthost), clientport, sizeof(clientport),
                NI_NUMERICHOST|NI_NUMERICSERV);
        int64_t timestamp = ((CTimer::getTime() - m_stats.startTime) / 60000000) + distractor - correction; // secret changes every one minute
        stringstream cookiestr;
        cookiestr << clienthost << ":" << clientport << ":" << timestamp;
        union
        {
            unsigned char cookie[16];
            int32_t cookie_val;
        };
        CMD5::compute(cookiestr.str().c_str(), cookie);

        if ( cookie_val != current_cookie )
            return cookie_val;

        ++distractor;

        // This is just to make the loop formally breakable,
        // but this is virtually impossible to happen.
        if ( distractor == rollover )
            return cookie_val;
    }
}

// XXX This is quite a mystery, why this function has a return value
// and what the purpose for it was. There's just one call of this
// function in the whole code and in that call the return value is
// ignored. Actually this call happens in the CRcvQueue::worker thread,
// where it makes a response for incoming UDP packet that might be
// a connection request. Should any error occur in this process, there
// is no way to "report error" that happened here. Basing on that
// these values in original UDT code were quite like the values
// for m_iReqType, they have been changed to URQ_* symbols, which
// may mean that the intent for the return value was to send this
// value back as a control packet back to the connector.
//
// This function is run when the CRcvQueue object is reading packets
// from the multiplexer (@c CRcvQueue::worker_RetrieveUnit) and the
// target socket ID is 0.
//
// XXX Make this function return EConnectStatus enum type (extend if needed),
// and this will be directly passed to the caller.
int CUDT::processConnectRequest(const sockaddr_any& addr, CPacket& packet)
{
    // XXX ASSUMPTIONS:
    // [[using assert(packet.m_iID == 0)]]

   HLOGC(mglog.Debug, log << "processConnectRequest: received a connection request");

   if (m_bClosing)
   {
       HLOGC(mglog.Debug, log << "processConnectRequest: ... NOT. Rejecting because closing.");
       return int(URQ_ERROR_REJECT);
   }

   /*
   * Closing a listening socket only set bBroken
   * If a connect packet is received while closing it gets through
   * processing and crashes later.
   */
   if (m_bBroken)
   {
      HLOGC(mglog.Debug, log << "processConnectRequest: ... NOT. Rejecting because broken.");
      return int(URQ_ERROR_REJECT);
   }
   size_t exp_len = CHandShake::m_iContentSize; // When CHandShake::m_iContentSize is used in log, the file fails to link!

   // NOTE!!! Old version of SRT code checks if the size of the HS packet
   // is EQUAL to the above CHandShake::m_iContentSize.

   // Changed to < exp_len because we actually need that the packet
   // be at least of a size for handshake, although it may contain
   // more data, depending on what's inside.
   if (packet.getLength() < exp_len)
   {
      HLOGC(mglog.Debug, log << "processConnectRequest: ... NOT. Wrong size: " << packet.getLength() << " (expected: " << exp_len << ")");
      return int(URQ_ERROR_INVALID);
   }

   // Dunno why the original UDT4 code only MUCH LATER was checking if the packet was UMSG_HANDSHAKE.
   // It doesn't seem to make sense to deserialize it into the handshake structure if we are not
   // sure that the packet contains the handshake at all!
   if ( !packet.isControl(UMSG_HANDSHAKE) )
   {
       LOGC(mglog.Error, log << "processConnectRequest: the packet received as handshake is not a handshake message");
       return int(URQ_ERROR_INVALID);
   }

   CHandShake hs;
   hs.load_from(packet.m_pcData, packet.getLength());

   // XXX MOST LIKELY this hs should be now copied into m_ConnRes field, which holds
   // the handshake structure sent from the peer (no matter the role or mode).
   // This should simplify the createSrtHandshake() function which can this time
   // simply write the crafted handshake structure into m_ConnReq, which needs no
   // participation of the local handshake and passing it as a parameter through
   // newConnection() -> acceptAndRespond() -> createSrtHandshake(). This is also
   // required as a source of the peer's information used in processing in other
   // structures.

   int32_t cookie_val = bake(addr);

   HLOGC(mglog.Debug, log << "processConnectRequest: new cookie: " << hex << cookie_val);

   // Remember and use the incoming destination address here
   // and use it as a source address when responding. It's not possible
   // to record this address yet because this happens still in the frames
   // of the listener socket. Only when processing switches to the newly
   // spawned accepted socket can the address be recorded in its
   // m_SourceAddr field.
   sockaddr_any use_source_addr = packet.udpDestAddr();

   // REQUEST:INDUCTION.
   // Set a cookie, a target ID, and send back the same as
   // RESPONSE:INDUCTION.
   if (hs.m_iReqType == URQ_INDUCTION)
   {
       HLOGC(mglog.Debug, log << "processConnectRequest: received type=induction, sending back with cookie+socket");

       // XXX That looks weird - the calculated md5 sum out of the given host/port/timestamp
       // is 16 bytes long, but CHandShake::m_iCookie has 4 bytes. This then effectively copies
       // only the first 4 bytes. Moreover, it's dangerous on some platforms because the char
       // array need not be aligned to int32_t - changed to union in a hope that using int32_t
       // inside a union will enforce whole union to be aligned to int32_t.
      hs.m_iCookie = cookie_val;
      packet.m_iID = hs.m_iID;

      // Ok, now's the time. The listener sets here the version 5 handshake,
      // even though the request was 4. This is because the old client would
      // simply return THE SAME version, not even looking into it, giving the
      // listener false impression as if it supported version 5.
      //
      // If the caller was really HSv4, it will simply ignore the version 5 in INDUCTION;
      // it will respond with CONCLUSION, but with its own set version, which is version 4.
      //
      // If the caller was really HSv5, it will RECOGNIZE this version 5 in INDUCTION, so
      // it will respond with version 5 when sending CONCLUSION.

      hs.m_iVersion = HS_VERSION_SRT1;

      // Additionally, set this field to a MAGIC value. This field isn't used during INDUCTION
      // by HSv4 client, HSv5 client can use it to additionally verify that this is a HSv5 listener.
      // In this field we also advertise the PBKEYLEN value. When 0, it's considered not advertised.
      hs.m_iType = SrtHSRequest::wrapFlags(true /*put SRT_MAGIC_CODE in HSFLAGS*/, m_iSndCryptoKeyLen);
      bool whether SRT_ATR_UNUSED = m_iSndCryptoKeyLen != 0;
      HLOGC(mglog.Debug, log << "processConnectRequest: " << (whether ? "" : "NOT ") << " Advertising PBKEYLEN - value = " << m_iSndCryptoKeyLen);

      size_t size = packet.getLength();
      hs.store_to(packet.m_pcData, Ref(size));
<<<<<<< HEAD
      setPacketTS(packet, CTimer::getTime());
=======
      packet.m_iTimeStamp = int(CTimer::getTime() - m_stats.startTime);
>>>>>>> 6a131691
      m_pSndQueue->sendto(addr, packet, use_source_addr);
      return URQ_INDUCTION;
   }

   // Otherwise this should be REQUEST:CONCLUSION.
   // Should then come with the correct cookie that was
   // set in the above INDUCTION, in the HS_VERSION_SRT1
   // should also contain extra data.

   HLOGC(mglog.Debug, log << "processConnectRequest: received type=" << RequestTypeStr(hs.m_iReqType) << " - checking cookie...");
   if (hs.m_iCookie != cookie_val)
   {
       cookie_val = bake(addr, cookie_val, -1); // SHOULD generate an earlier, distracted cookie

       if (hs.m_iCookie != cookie_val)
       {
           HLOGC(mglog.Debug, log << "processConnectRequest: ...wrong cookie " << hex << cookie_val << ". Ignoring.");
           return int(URQ_CONCLUSION); // Don't look at me, I just change integers to symbols!
       }

       HLOGC(mglog.Debug, log << "processConnectRequest: ... correct (FIXED) cookie. Proceeding.");
   }
   else
   {
       HLOGC(mglog.Debug, log << "processConnectRequest: ... correct (ORIGINAL) cookie. Proceeding.");
   }

   int32_t id = hs.m_iID;

   // HANDSHAKE: The old client sees the version that does not match HS_VERSION_UDT4 (5).
   // In this case it will respond with URQ_ERROR_REJECT. Rest of the data are the same
   // as in the handshake request. When this message is received, the connector side should
   // switch itself to the version number HS_VERSION_UDT4 and continue the old way (that is,
   // continue sending URQ_INDUCTION, but this time with HS_VERSION_UDT4).

   bool accepted_hs = true;

   if (hs.m_iVersion == HS_VERSION_SRT1)
   {
       // No further check required.
       // The m_iType contains handshake extension flags.
   }
   else if (hs.m_iVersion == HS_VERSION_UDT4)
   {
       // In UDT, and so in older SRT version, the hs.m_iType field should contain
       // the socket type, although SRT only allowed this field to be UDT_DGRAM.
       // Older SRT version contained that value in a field, but now that this can
       // only contain UDT_DGRAM the field itself has been abandoned.
       // For the sake of any old client that reports version 4 handshake, interpret
       // this hs.m_iType field as a socket type and check if it's UDT_DGRAM.

       // Note that in HSv5 hs.m_iType contains extension flags.
       if (hs.m_iType != UDT_DGRAM)
           accepted_hs = false;
   }
   else
   {
       // Unsupported version
       // (NOTE: This includes "version=0" which is a rejection flag).
       accepted_hs = false;
   }

   if (!accepted_hs)
   {
       HLOGC(mglog.Debug, log << "processConnectRequest: version/type mismatch. Sending URQ_ERROR_REJECT.");
       // mismatch, reject the request
       hs.m_iReqType = URQ_ERROR_REJECT;
       size_t size = CHandShake::m_iContentSize;
       hs.store_to(packet.m_pcData, Ref(size));
       packet.m_iID = id;
<<<<<<< HEAD
       setPacketTS(packet, CTimer::getTime());
=======
       packet.m_iTimeStamp = int(CTimer::getTime() - m_stats.startTime);
>>>>>>> 6a131691
       m_pSndQueue->sendto(addr, packet, use_source_addr);
   }
   else
   {
       int result = s_UDTUnited.newConnection(m_SocketID, addr, &hs, packet);
       // --->
       //        (global.) CUDTUnited::updateListenerMux
       //        (new Socket.) CUDT::acceptAndRespond
       if (result == -1)
       {
           hs.m_iReqType = URQ_ERROR_REJECT;
           LOGF(mglog.Error, "UU:newConnection: rsp(REJECT): %d", URQ_ERROR_REJECT);
       }

       // CONFUSION WARNING!
       //
       // The newConnection() will call acceptAndRespond() if the processing
       // was successful - IN WHICH CASE THIS PROCEDURE SHOULD DO NOTHING.
       // Ok, almost nothing - see update_events below.
       //
       // If newConnection() failed, acceptAndRespond() will not be called.
       // Ok, more precisely, the thing that acceptAndRespond() is expected to do
       // will not be done (this includes sending any response to the peer).
       //
       // Now read CAREFULLY. The newConnection() will return:
       //
       // - -1: The connection processing failed due to errors like:
       //       - memory alloation error
       //       - listen backlog exceeded
       //       - any error propagated from CUDT::open and CUDT::acceptAndRespond
       // - 0: The connection already exists
       // - 1: Connection accepted.
       //
       // So, update_events is called only if the connection is established.
       // Both 0 (repeated) and -1 (error) require that a response be sent.
       // The CPacket object that has arrived as a connection request is here
       // reused for the connection rejection response (see URQ_ERROR_REJECT set
       // as m_iReqType).

       // send back a response if connection failed or connection already existed
       // new connection response should be sent in acceptAndRespond()
       if (result != 1)
       {
           HLOGC(mglog.Debug, log << CONID() << "processConnectRequest: sending ABNORMAL handshake info req=" << RequestTypeStr(hs.m_iReqType));
           size_t size = CHandShake::m_iContentSize;
           hs.store_to(packet.m_pcData, Ref(size));
           packet.m_iID = id;
<<<<<<< HEAD
           setPacketTS(packet, CTimer::getTime());
=======
           packet.m_iTimeStamp = int(CTimer::getTime() - m_stats.startTime);
>>>>>>> 6a131691
           m_pSndQueue->sendto(addr, packet, use_source_addr);
       }
       else
       {
           // a new connection has been created, enable epoll for write
           s_UDTUnited.m_EPoll.update_events(m_SocketID, m_sPollID, SRT_EPOLL_OUT, true);
       }
   }
   LOGC(mglog.Note, log << "listen ret: " << hs.m_iReqType << " - " << RequestTypeStr(hs.m_iReqType));

   return hs.m_iReqType;
}

void CUDT::addLossRecord(std::vector<int32_t>& lr, int32_t lo, int32_t hi)
{
    if ( lo == hi )
        lr.push_back(lo);
    else
    {
        lr.push_back(lo | LOSSDATA_SEQNO_RANGE_FIRST);
        lr.push_back(hi);
    }
}

void CUDT::checkTimers()
{
    // update CC parameters
    updateCC(TEV_CHECKTIMER, TEV_CHT_INIT);
    //uint64_t minint = (uint64_t)(m_ullCPUFrequency * m_pSndTimeWindow->getMinPktSndInt() * 0.9);
    //if (m_ullInterval_tk < minint)
    //   m_ullInterval_tk = minint;
    // NOTE: This commented-out ^^^ code was commented out in original UDT. Leaving for historical reasons

    uint64_t currtime_tk;
    CTimer::rdtsc(currtime_tk);

    // This is a very heavy log, unblock only for temporary debugging!
#if 0
    HLOGC(mglog.Debug, log << CONID() << "checkTimers: nextacktime=" << FormatTime(m_ullNextACKTime_tk)
        << " AckInterval=" << m_iACKInterval
        << " pkt-count=" << m_iPktCount << " liteack-count=" << m_iLightACKCount);
#endif

    if (currtime_tk > m_ullNextACKTime_tk  // ACK time has come
            // OR the number of sent packets since last ACK has reached
            // the congctl-defined value of ACK Interval
            // (note that none of the builtin congctls defines ACK Interval)
            || (m_CongCtl->ACKInterval() > 0 && m_iPktCount >= m_CongCtl->ACKInterval()))
    {
        // ACK timer expired or ACK interval is reached

        sendCtrl(UMSG_ACK);
        CTimer::rdtsc(currtime_tk);

        int ack_interval_tk = m_CongCtl->ACKPeriod() > 0 ? m_CongCtl->ACKPeriod() * m_ullCPUFrequency : m_ullACKInt_tk;
        m_ullNextACKTime_tk = currtime_tk + ack_interval_tk;

        m_iPktCount = 0;
        m_iLightACKCount = 1;
    }
    // Or the transfer rate is so high that the number of packets
    // have reached the value of SelfClockInterval * LightACKCount before
    // the time has come according to m_ullNextACKTime_tk. In this case a "lite ACK"
    // is sent, which doesn't contain statistical data and nothing more
    // than just the ACK number. The "fat ACK" packets will be still sent
    // normally according to the timely rules.
    else if (m_iPktCount >= SELF_CLOCK_INTERVAL * m_iLightACKCount)
    {
        //send a "light" ACK
        sendCtrl(UMSG_ACK, NULL, NULL, SEND_LITE_ACK);
        ++ m_iLightACKCount;
    }


    if (m_bRcvNakReport)
    {
        /*
         * Enable NAK reports for SRT.
         * Retransmission based on timeout is bandwidth consuming,
         * not knowing what to retransmit when the only NAK sent by receiver is lost,
         * all packets past last ACK are retransmitted (rexmitMethod() == SRM_FASTREXMIT).
         */
        if ((currtime_tk > m_ullNextNAKTime_tk) && (m_pRcvLossList->getLossLength() > 0))
        {
            // NAK timer expired, and there is loss to be reported.
            sendCtrl(UMSG_LOSSREPORT);

            CTimer::rdtsc(currtime_tk);
            m_ullNextNAKTime_tk = currtime_tk + m_ullNAKInt_tk;
        }
    } // ELSE {
    // we are not sending back repeated NAK anymore and rely on the sender's EXP for retransmission
    //if ((m_pRcvLossList->getLossLength() > 0) && (currtime_tk > m_ullNextNAKTime_tk))
    //{
    //   // NAK timer expired, and there is loss to be reported.
    //   sendCtrl(UMSG_LOSSREPORT);
    //
    //   CTimer::rdtsc(currtime_tk);
    //   m_ullNextNAKTime_tk = currtime_tk + m_ullNAKInt_tk;
    //}
    //}

    // In UDT the m_bUserDefinedRTO and m_iRTO were in CCC class.
    // There's nothing in the original code that alters these values.

    uint64_t next_exp_time_tk;
    if (m_CongCtl->RTO())
    {
        next_exp_time_tk = m_ullLastRspTime_tk + m_CongCtl->RTO() * m_ullCPUFrequency;
    }
    else
    {
        uint64_t exp_int_tk = (m_iEXPCount * (m_iRTT + 4 * m_iRTTVar) + COMM_SYN_INTERVAL_US) * m_ullCPUFrequency;
        if (exp_int_tk < m_iEXPCount * m_ullMinExpInt_tk)
            exp_int_tk = m_iEXPCount * m_ullMinExpInt_tk;
        next_exp_time_tk = m_ullLastRspTime_tk + exp_int_tk;
    }

    if (currtime_tk > next_exp_time_tk)
    {
        // Haven't received any information from the peer, is it dead?!
        // timeout: at least 16 expirations and must be greater than 5 seconds
        if ((m_iEXPCount > COMM_RESPONSE_MAX_EXP)
                && (currtime_tk - m_ullLastRspTime_tk > COMM_RESPONSE_TIMEOUT_US * m_ullCPUFrequency))
        {
            //
            // Connection is broken.
            // UDT does not signal any information about this instead of to stop quietly.
            // Application will detect this when it calls any UDT methods next time.
            //
            HLOGC(mglog.Debug, log << "CONNECTION EXPIRED after " << ((currtime_tk - m_ullLastRspTime_tk)/m_ullCPUFrequency) << "ms");
            m_bClosing = true;
            m_bBroken = true;
            m_iBrokenCounter = 30;

            // update snd U list to remove this socket
            m_pSndQueue->m_pSndUList->update(this, CSndUList::DO_RESCHEDULE);

            releaseSynch();

            // app can call any UDT API to learn the connection_broken error
            s_UDTUnited.m_EPoll.update_events(m_SocketID, m_sPollID, SRT_EPOLL_IN | SRT_EPOLL_OUT | SRT_EPOLL_ERR, true);

            CTimer::triggerEvent();

            return;
        }

        HLOGC(mglog.Debug, log << "EXP TIMER: count=" << m_iEXPCount << "/" << (+COMM_RESPONSE_MAX_EXP)
            << " elapsed=" << ((currtime_tk - m_ullLastRspTime_tk) / m_ullCPUFrequency) << "/" << (+COMM_RESPONSE_TIMEOUT_US) << "us");

        /* 
         * This part is only used with FileCC. This retransmits
         * unacknowledged packet only when nothing in the loss list.
         * This does not work well for real-time data that is delayed too much.
         * For LiveCC, see the case of SRM_FASTREXMIT later in function.
         */
        if (m_CongCtl->rexmitMethod() == SrtCongestion::SRM_LATEREXMIT)
        {
            // sender: Insert all the packets sent after last received acknowledgement into the sender loss list.
            // recver: Send out a keep-alive packet
            if (m_pSndBuffer->getCurrBufSize() > 0)
            {
                // protect packet retransmission
                CGuard::enterCS(m_AckLock, "ack");

                // LATEREXMIT works only under the following conditions:
                // - the "ACK window" is nonempty (there are some packets sent, but not ACK-ed)
                // - the sender loss list is empty (the receiver didn't send any LOSSREPORT, or LOSSREPORT was lost on track)
                // Otherwise the rexmit will be done EXCLUSIVELY basing on the received LOSSREPORTs.
                if ((CSeqNo::incseq(m_iSndCurrSeqNo) != m_iSndLastAck) && (m_pSndLossList->getLossLength() == 0))
                {
                    // resend all unacknowledged packets on timeout, but only if there is no packet in the loss list
                    int32_t csn = m_iSndCurrSeqNo;
                    int num = m_pSndLossList->insert(m_iSndLastAck, csn);
                    if (num > 0) {
                        CGuard::enterCS(m_StatsLock);
                        m_stats.traceSndLoss += 1; // num;
                        m_stats.sndLossTotal += 1; // num;
                        CGuard::leaveCS(m_StatsLock);

                        HLOGC(mglog.Debug, log << CONID() << "ENFORCED LATEREXMIT by ACK-TMOUT (scheduling): " << CSeqNo::incseq(m_iSndLastAck) << "-" << csn
                            << " (" << CSeqNo::seqoff(m_iSndLastAck, csn) << " packets)");
                    }
                }
                // protect packet retransmission
                CGuard::leaveCS(m_AckLock, "ack");

                checkSndTimers(DONT_REGEN_KM);
                updateCC(TEV_CHECKTIMER, TEV_CHT_REXMIT);

                // immediately restart transmission
                m_pSndQueue->m_pSndUList->update(this, CSndUList::DO_RESCHEDULE);
            }
            else
            {
                // (fix keepalive)
                // XXX (the fix was for Live transmission; this is used in file transmission. Restore?)
                //sendCtrl(UMSG_KEEPALIVE);
            }
        }
        ++ m_iEXPCount;

        /*
         * (keepalive fix)
         * duB:
         * It seems there is confusion of the direction of the Response here.
         * LastRspTime is supposed to be when receiving (data/ctrl) from peer
         * as shown in processCtrl and processData,
         * Here we set because we sent something?
         *
         * Disabling this code that prevent quick reconnection when peer disappear
         */
        // Reset last response time since we just sent a heart-beat.
        // (fixed) m_ullLastRspTime_tk = currtime_tk;

    }
    // sender: Insert some packets sent after last received acknowledgement into the sender loss list.
    //         This handles retransmission on timeout for lost NAK for peer sending only one NAK when loss detected.
    //         Not required if peer send Periodic NAK Reports.
    if (m_CongCtl->rexmitMethod() == SrtCongestion::SRM_FASTREXMIT
            // XXX Still, if neither FASTREXMIT nor LATEREXMIT part is executed, then
            // there's no "blind rexmit" done at all. The only other rexmit method
            // than LOSSREPORT-based is then NAKREPORT (the receiver sends LOSSREPORT
            // again after it didn't get a "response" for the previous one). MIND that
            // probably some method of "blind rexmit" MUST BE DONE, when TLPKTDROP is off.
            &&  !m_bPeerNakReport
            &&  m_pSndBuffer->getCurrBufSize() > 0)
    {
        uint64_t exp_int = (m_iReXmitCount * (m_iRTT + 4 * m_iRTTVar + 2 * COMM_SYN_INTERVAL_US) + COMM_SYN_INTERVAL_US) * m_ullCPUFrequency;

        if (currtime_tk > (m_ullLastRspAckTime_tk + exp_int))
        {
            // protect packet retransmission
            CGuard::enterCS(m_AckLock, "ack");
            if ((CSeqNo::seqoff(m_iSndLastAck, CSeqNo::incseq(m_iSndCurrSeqNo)) > 0))
            {
                // resend all unacknowledged packets on timeout
                int32_t csn = m_iSndCurrSeqNo;
                int num = m_pSndLossList->insert(m_iSndLastAck, csn);
                HLOGC(mglog.Debug, log << CONID() << "ENFORCED FASTREXMIT by ACK-TMOUT PREPARED: " << m_iSndLastAck << "-" << csn
                    << " (" << CSeqNo::seqoff(m_iSndLastAck, csn) << " packets)");

                HLOGC(mglog.Debug, log << "timeout lost: pkts=" <<  num << " rtt+4*var=" <<
                        m_iRTT + 4 * m_iRTTVar << " cnt=" <<  m_iReXmitCount << " diff="
                        << (currtime_tk - (m_ullLastRspAckTime_tk + exp_int)) << "");

                if (num > 0) {
                    CGuard::enterCS(m_StatsLock);
                    m_stats.traceSndLoss += 1; // num;
                    m_stats.sndLossTotal += 1; // num;
                    CGuard::leaveCS(m_StatsLock);
                }
            }
            // protect packet retransmission
            CGuard::leaveCS(m_AckLock, "ack");

            ++m_iReXmitCount;

            checkSndTimers(DONT_REGEN_KM);
            updateCC(TEV_CHECKTIMER, TEV_CHT_FASTREXMIT);

            // immediately restart transmission
            m_pSndQueue->m_pSndUList->update(this, CSndUList::DO_RESCHEDULE);
        }
    }

    //   uint64_t exp_int = (m_iRTT + 4 * m_iRTTVar + COMM_SYN_INTERVAL_US) * m_ullCPUFrequency;
    if (currtime_tk > m_ullLastSndTime_tk + (COMM_KEEPALIVE_PERIOD_US * m_ullCPUFrequency))
    {
        sendCtrl(UMSG_KEEPALIVE);
        HLOGP(mglog.Debug, "KEEPALIVE");
    }
}

void CUDT::addEPoll(const int eid)
{
   CGuard::enterCS(s_UDTUnited.m_EPoll.m_EPollLock, "glob.epoll");
   m_sPollID.insert(eid);
   CGuard::leaveCS(s_UDTUnited.m_EPoll.m_EPollLock, "glob.epoll");

   if (!stillConnected())
       return;

   CGuard::enterCS(m_RecvLock, "recv");
   if (m_pRcvBuffer->isRcvDataReady())
   {
      s_UDTUnited.m_EPoll.update_events(m_SocketID, m_sPollID, SRT_EPOLL_IN, true);
   }
   CGuard::leaveCS(m_RecvLock, "recv");

   if (m_iSndBufSize > m_pSndBuffer->getCurrBufSize())
   {
      s_UDTUnited.m_EPoll.update_events(m_SocketID, m_sPollID, SRT_EPOLL_OUT, true);
   }
}

void CUDT::removeEPoll(const int eid)
{
   // clear IO events notifications;
   // since this happens after the epoll ID has been removed, they cannot be set again
   set<int> remove;
   remove.insert(eid);
   s_UDTUnited.m_EPoll.update_events(m_SocketID, remove, SRT_EPOLL_IN | SRT_EPOLL_OUT, false);

   CGuard::enterCS(s_UDTUnited.m_EPoll.m_EPollLock, "glob.epoll");
   m_sPollID.erase(eid);
   CGuard::leaveCS(s_UDTUnited.m_EPoll.m_EPollLock, "glob.epoll");
}

void CUDT::ConnectSignal(ETransmissionEvent evt, EventSlot sl)
{
    if (evt >= TEV__SIZE)
        return; // sanity check

    m_Slots[evt].push_back(sl);
}

void CUDT::DisconnectSignal(ETransmissionEvent evt)
{
    if (evt >= TEV__SIZE)
        return; // sanity check

    m_Slots[evt].clear();
}

void CUDT::EmitSignal(ETransmissionEvent tev, EventVariant var)
{
    for (std::vector<EventSlot>::iterator i = m_Slots[tev].begin();
            i != m_Slots[tev].end(); ++i)
    {
        i->emit(tev, var);
    }
}

int CUDT::getsndbuffer(SRTSOCKET u, size_t* blocks, size_t* bytes)
{
    CUDTSocket* s = s_UDTUnited.locateSocket(u);
    if (!s || !s->m_pUDT)
        return -1;

    CSndBuffer* b = s->m_pUDT->m_pSndBuffer;

    if (!b)
        return -1;

    int bytecount, timespan;
    int count = b->getCurrBufSize(Ref(bytecount), Ref(timespan));

    if (blocks)
        *blocks = count;

    if (bytes)
        *bytes = bytecount;

    return std::abs(timespan);
}<|MERGE_RESOLUTION|>--- conflicted
+++ resolved
@@ -2861,11 +2861,7 @@
     reqpkt.setLength(hs_size);
 
     uint64_t now = CTimer::getTime();
-<<<<<<< HEAD
     setPacketTS(reqpkt, now);
-=======
-    reqpkt.m_iTimeStamp = int32_t(now - m_stats.startTime);
->>>>>>> 6a131691
 
     HLOGC(mglog.Debug, log << CONID() << "CUDT::startConnect: REQ-TIME set HIGH (" << now << "). SENDING HS: " << m_ConnReq.show());
 
@@ -2947,11 +2943,7 @@
 #endif
 
             m_llLastReqTime = now;
-<<<<<<< HEAD
             setPacketTS(reqpkt, now);
-=======
-            reqpkt.m_iTimeStamp = int32_t(now - m_stats.startTime);
->>>>>>> 6a131691
             m_pSndQueue->sendto(serv_addr, reqpkt, use_source_adr);
         }
         else
@@ -3144,11 +3136,7 @@
     request.setControl(UMSG_HANDSHAKE);
     request.allocate(m_iMaxSRTPayloadSize);
     uint64_t now = CTimer::getTime();
-<<<<<<< HEAD
     setPacketTS(request, now);
-=======
-    request.m_iTimeStamp = int(now - m_stats.startTime);
->>>>>>> 6a131691
 
     HLOGC(mglog.Debug, log << "processAsyncConnectRequest: REQ-TIME: HIGH (" << now << "). Should prevent too quick responses.");
     m_llLastReqTime = now;
@@ -3539,12 +3527,8 @@
 
         const uint64_t now = CTimer::getTime();
         m_llLastReqTime = now;
-<<<<<<< HEAD
         setPacketTS(rpkt, now);
-=======
-        rpkt.m_iTimeStamp = int32_t(now - m_stats.startTime);
         HLOGC(mglog.Debug, log << "processRendezvous: rsp=AGREEMENT, reporting ACCEPT and sending just this one, REQ-TIME HIGH (" << now << ").");
->>>>>>> 6a131691
         m_pSndQueue->sendto(serv_addr, rpkt, m_SourceAddr);
 
 
@@ -4342,21 +4326,7 @@
                 * packet ready to play but preceeded by missing packets (hole).
                 */
 
-<<<<<<< HEAD
                 self->updateForgotten(seqlen, self->m_iRcvLastSkipAck, skiptoseqno);
-=======
-                /* Update drop/skip stats */
-                CGuard::enterCS(self->m_StatsLock);
-                self->m_stats.rcvDropTotal += seqlen;
-                self->m_stats.traceRcvDrop += seqlen;
-                /* Estimate dropped/skipped bytes from average payload */
-                int avgpayloadsz = self->m_pRcvBuffer->getRcvAvgPayloadSize();
-                self->m_stats.rcvBytesDropTotal += seqlen * avgpayloadsz;
-                self->m_stats.traceRcvBytesDrop += seqlen * avgpayloadsz;
-                CGuard::leaveCS(self->m_StatsLock);
-
-                self->unlose(self->m_iRcvLastSkipAck, CSeqNo::decseq(skiptoseqno)); //remove(from,to-inclusive)
->>>>>>> 6a131691
                 self->m_pRcvBuffer->skipData(seqlen);
 
                 self->m_iRcvLastSkipAck = skiptoseqno;
@@ -4454,12 +4424,14 @@
 void CUDT::updateForgotten(int seqlen, int32_t lastack, int32_t skiptoseqno)
 {
     /* Update drop/skip stats */
-    m_iRcvDropTotal += seqlen;
-    m_iTraceRcvDrop += seqlen;
+    CGuard::enterCS(m_StatsLock);
+    m_stats.rcvDropTotal += seqlen;
+    m_stats.traceRcvDrop += seqlen;
     /* Estimate dropped/skipped bytes from average payload */
     int avgpayloadsz = m_pRcvBuffer->getRcvAvgPayloadSize();
-    m_ullRcvBytesDropTotal += seqlen * avgpayloadsz;
-    m_ullTraceRcvBytesDrop += seqlen * avgpayloadsz;
+    m_stats.rcvBytesDropTotal += seqlen * avgpayloadsz;
+    m_stats.traceRcvBytesDrop += seqlen * avgpayloadsz;
+    CGuard::leaveCS(m_StatsLock);
 
     unlose(lastack, CSeqNo::decseq(skiptoseqno)); //remove(from,to-inclusive)
 }
@@ -4721,14 +4693,10 @@
 
     // SrtCongestion will retrieve whatever parameters it needs
     // from *this.
-<<<<<<< HEAD
-    if (!m_Smoother.configure(this))
+    if (!m_CongCtl.configure(this))
     {
         return false;
     }
-=======
-    m_CongCtl.configure(this);
->>>>>>> 6a131691
 
     // Override the value of minimum NAK interval, per SrtCongestion's wish.
     // When default 0 value is returned, the current value set by CUDT
@@ -4827,11 +4795,7 @@
 void CUDT::addressAndSend(CPacket& pkt)
 {
     pkt.m_iID = m_PeerID;
-<<<<<<< HEAD
     setPacketTS(pkt, CTimer::getTime());
-=======
-    pkt.m_iTimeStamp = int(CTimer::getTime() - m_stats.startTime);
->>>>>>> 6a131691
     m_pSndQueue->sendto(m_PeerAddr, pkt, m_SourceAddr);
 }
 
@@ -5675,13 +5639,8 @@
             {
                 uint64_t exptime = CTimer::getTime() + (recvtmo * uint64_t(1000));
 
-<<<<<<< HEAD
                 HLOGC(tslog.Debug, log << CONID() << "receiveMessage: fall asleep up to TS="
-                    << logging::FormatTime(exptime) << " lock=" << (&m_RecvLock) << " cond=" << (&m_RecvDataCond));
-=======
-                HLOGC(tslog.Debug, log << "receiveMessage: fall asleep up to TS="
                     << FormatTime(exptime) << " lock=" << (&m_RecvLock) << " cond=" << (&m_RecvDataCond));
->>>>>>> 6a131691
 
                 if (!recv_cond.wait_until(exptime))
                 {
@@ -6276,13 +6235,8 @@
     // time when the sending buffer. For sanity check, check both first.
     if (!m_CongCtl.ready() || !m_pSndBuffer)
     {
-<<<<<<< HEAD
-        LOGC(mglog.Error, log << CONID() << "updateCC: CAN'T DO UPDATE - smoother "
-            << (m_Smoother.ready() ? "ready" : "NOT READY")
-=======
-        LOGC(mglog.Error, log << "updateCC: CAN'T DO UPDATE - congctl "
+        LOGC(mglog.Error, log << CONID() << "updateCC: CAN'T DO UPDATE - congctl "
             << (m_CongCtl.ready() ? "ready" : "NOT READY")
->>>>>>> 6a131691
             << "; sending buffer "
             << (m_pSndBuffer ? "NOT CREATED" : "created"));
 
@@ -6384,15 +6338,9 @@
         m_ullInterval_tk = (uint64_t)(m_CongCtl->pktSndPeriod_us() * m_ullCPUFrequency);
         m_dCongestionWindow = m_CongCtl->cgWindowSize();
 #if ENABLE_HEAVY_LOGGING
-<<<<<<< HEAD
-        HLOGC(mglog.Debug, log << CONID() << "updateCC: updated values from smoother: interval=" << m_ullInterval_tk
-            << "tk (" << m_Smoother->pktSndPeriod_us() << "us) cgwindow="
+        HLOGC(mglog.Debug, log << CONID() << "updateCC: updated values from congctl: interval=" << m_ullInterval_tk
+            << "tk (" << m_CongCtl->pktSndPeriod_us() << "us) cgwindow="
             << std::fixed << std::setprecision(5) << m_dCongestionWindow);
-=======
-        HLOGC(mglog.Debug, log << "updateCC: updated values from congctl: interval=" << m_ullInterval_tk
-            << "tk (" << m_CongCtl->pktSndPeriod_us() << "us) cgwindow="
-            << std::setprecision(3) << m_dCongestionWindow);
->>>>>>> 6a131691
 #endif
     }
 
@@ -6525,11 +6473,7 @@
    uint64_t currtime_tk;
    CTimer::rdtsc(currtime_tk);
 
-<<<<<<< HEAD
-   setPacketTS(ctrlpkt, currtime_tk/m_ullCPUFrequency);
-=======
-   ctrlpkt.m_iTimeStamp = int(CTimer::getTime() - m_stats.startTime);
->>>>>>> 6a131691
+   setPacketTS(ctrlpkt, CTimer::getTime());
 
    int nbsent = 0;
    int local_prevack = 0;
@@ -6610,12 +6554,8 @@
                  cc.signal_locked(rlock);
              }
              // acknowledge any waiting epolls to read
-<<<<<<< HEAD
              s_UDTUnited.m_EPoll.update_events(m_SocketID, m_sPollID, SRT_EPOLL_IN, true);
-=======
-             s_UDTUnited.m_EPoll.update_events(m_SocketID, m_sPollID, UDT_EPOLL_IN, true);
              CTimer::triggerEvent();
->>>>>>> 6a131691
          }
          CGuard::enterCS(m_AckLock, "ack");
       }
@@ -6694,11 +6634,7 @@
          }
 
          ctrlpkt.m_iID = m_PeerID;
-<<<<<<< HEAD
          setPacketTS(ctrlpkt, CTimer::getTime());
-=======
-         ctrlpkt.m_iTimeStamp = int(CTimer::getTime() - m_stats.startTime);
->>>>>>> 6a131691
          nbsent = m_pSndQueue->sendto(m_PeerAddr, ctrlpkt, m_SourceAddr);
          DebugAck("sendCtrl: " + CONID(), local_prevack, ack);
 
@@ -7166,14 +7102,9 @@
                   // <lo, hi> specification means that the consecutive cell has been already interpreted.
                   ++ i;
 
-<<<<<<< HEAD
                   HLOGF(mglog.Debug, "%sreceived UMSG_LOSSREPORT: %d-%d (%d packets)...",
                           CONID().c_str(),
                           losslist_lo, losslist_hi, CSeqNo::seqcmp(losslist_hi, losslist_lo)+1);
-=======
-            HLOGF(mglog.Debug, "received UMSG_LOSSREPORT: %d-%d (%d packets)...",
-                    losslist_lo, losslist_hi, CSeqNo::seqoff(losslist_lo, losslist_hi)+1);
->>>>>>> 6a131691
 
                   if ((CSeqNo::seqcmp(losslist_lo, losslist_hi) > 0) || (CSeqNo::seqcmp(losslist_hi, m_iSndCurrSeqNo) > 0))
                   {
@@ -7391,13 +7322,7 @@
          if ( createSrtHandshake(Ref(response), Ref(initdata), SRT_CMD_HSRSP, SRT_CMD_KMRSP, kmdata, kmdatasize) )
          {
              response.m_iID = m_PeerID;
-             uint64_t currtime_tk;
-             CTimer::rdtsc(currtime_tk);
-<<<<<<< HEAD
-             setPacketTS(response, currtime_tk/m_ullCPUFrequency);
-=======
-             response.m_iTimeStamp = int(currtime_tk/m_ullCPUFrequency - m_stats.startTime);
->>>>>>> 6a131691
+             setPacketTS(response, CTimer::getTime());
              int nbsent = m_pSndQueue->sendto(m_PeerAddr, response, m_SourceAddr);
              if (nbsent)
              {
@@ -7549,7 +7474,7 @@
         HLOGF(mglog.Debug,  "AFTER HS: Set Snd TsbPd mode %s TLPktDrop: delay=%d.%03ds START TIME: %s",
                 m_bPeerTLPktDrop ? "with" : "without",
                 m_iPeerTsbPdDelay_ms/1000, m_iPeerTsbPdDelay_ms%1000,
-                logging::FormatTime(m_StartTime).c_str());
+                FormatTime(m_stats.startTime).c_str());
     }
     else
     {
@@ -7606,9 +7531,26 @@
         const int offset = CSeqNo::seqoff(m_iSndLastDataAck, packet.m_iSeqNo);
         if (offset < 0)
         {
-            LOGC(dlog.Error, log << "IPE: packLostData: LOST packet negative offset: seqoff(m_iSeqNo "
+            // XXX Likely that this will never be executed because if the upper
+            // sequence is not in the sender buffer, then most likely the loss 
+            // was completely ignored.
+            LOGC(dlog.Error, log << "IPE/EPE: packLostData: LOST packet negative offset: seqoff(m_iSeqNo "
                 << packet.m_iSeqNo << ", m_iSndLastDataAck " << m_iSndLastDataAck
                 << ")=" << offset << ". Continue");
+
+            // No matter whether this is right or not (maybe the attack case should be
+            // considered, and some LOSSREPORT flood prevention), send the drop request
+            // to the peer.
+            int32_t seqpair[2];
+            seqpair[0] = packet.m_iSeqNo;
+            seqpair[1] = m_iSndLastDataAck;
+
+            HLOGC(mglog.Debug, log << "PEER reported LOSS not from the sending buffer - requesting DROP: "
+                    << "msg=" << MSGNO_SEQ::unwrap(packet.m_iMsgNo) << " SEQ:"
+                    << seqpair[0] << " - " << seqpair[1] << "(" << (-offset) << " packets)");
+#ifndef SRT_TEST_DISABLE_KEY_CONTROL_PACKETS
+            sendCtrl(UMSG_DROPREQ, &packet.m_iMsgNo, seqpair, sizeof(seqpair));
+#endif
             continue;
         }
 
@@ -7621,14 +7563,18 @@
             int32_t seqpair[2];
             seqpair[0] = packet.m_iSeqNo;
             seqpair[1] = CSeqNo::incseq(seqpair[0], msglen);
-            sendCtrl(UMSG_DROPREQ, &packet.m_iMsgNo, seqpair, 8);
-
+
+            HLOGC(mglog.Debug, log << "IPE: loss-reported packets not found in SndBuf - requesting DROP: "
+                    << "msg=" << MSGNO_SEQ::unwrap(packet.m_iMsgNo) << " SEQ:"
+                    << seqpair[0] << " - " << seqpair[1] << "(" << (-offset) << " packets)");
+#ifndef SRT_TEST_DISABLE_KEY_CONTROL_PACKETS
+            sendCtrl(UMSG_DROPREQ, &packet.m_iMsgNo, seqpair, sizeof(seqpair));
+#endif
             // only one msg drop request is necessary
             m_pSndLossList->remove(seqpair[1]);
 
             // skip all dropped packets
-            if (CSeqNo::seqcmp(m_iSndCurrSeqNo, CSeqNo::incseq(seqpair[1])) < 0)
-                m_iSndCurrSeqNo = CSeqNo::incseq(seqpair[1]);
+            m_iSndCurrSeqNo = CSeqNo::maxseq(m_iSndCurrSeqNo, CSeqNo::incseq(seqpair[1]));
 
             continue;
         }
@@ -7716,85 +7662,7 @@
    payload = packLostData(packet, origintime);
    if (payload > 0)
    {
-<<<<<<< HEAD
-      // protect m_iSndLastDataAck from updating by ACK processing
-      CGuard ackguard(m_AckLock, "ack");
-
-      int offset = CSeqNo::seqoff(m_iSndLastDataAck, packet.m_iSeqNo);
-
-      // XXX Likely that this will never be executed because if the upper
-      // sequence is not in the sender buffer, then most likely the loss 
-      // was completely ignored.
-      if (offset < 0)
-      {
-          // No matter whether this is right or not (maybe the attack case should be
-          // considered, and some LOSSREPORT flood prevention), send the drop request
-          // to the peer.
-         int32_t seqpair[2];
-         seqpair[0] = packet.m_iSeqNo;
-         seqpair[1] = m_iSndLastDataAck;
-
-          HLOGC(mglog.Debug, log << "PEER reported LOSS not from the sending buffer - requesting DROP: "
-                  << "msg=" << MSGNO_SEQ::unwrap(packet.m_iMsgNo) << " SEQ:"
-                  << seqpair[0] << " - " << seqpair[1] << "(" << (-offset) << " packets)");
-#ifndef SRT_TEST_DISABLE_KEY_CONTROL_PACKETS
-         sendCtrl(UMSG_DROPREQ, &packet.m_iMsgNo, seqpair, sizeof(seqpair));
-#endif
-         return 0;
-      }
-
-      int msglen;
-
-      payload = m_pSndBuffer->readData(&(packet.m_pcData), offset, packet.m_iMsgNo, origintime, msglen);
-
-      if (-1 == payload)
-      {
-         int32_t seqpair[2];
-         seqpair[0] = packet.m_iSeqNo;
-         seqpair[1] = CSeqNo::incseq(seqpair[0], msglen);
-
-         HLOGC(mglog.Debug, log << "IPE: loss-reported packets not found in SndBuf - requesting DROP: "
-                  << "msg=" << MSGNO_SEQ::unwrap(packet.m_iMsgNo) << " SEQ:"
-                  << seqpair[0] << " - " << seqpair[1] << "(" << (-offset) << " packets)");
-#ifndef SRT_TEST_DISABLE_KEY_CONTROL_PACKETS
-         sendCtrl(UMSG_DROPREQ, &packet.m_iMsgNo, seqpair, sizeof(seqpair));
-#endif
-
-         // only one msg drop request is necessary
-         m_pSndLossList->remove(seqpair[1]);
-
-         // skip all dropped packets
-         m_iSndCurrSeqNo = CSeqNo::maxseq(m_iSndCurrSeqNo, CSeqNo::incseq(seqpair[1]));
-
-         return 0;
-      }
-      // NOTE: This is just a sanity check. Returning 0 is impossible to happen
-      // in case of retransmission. If the offset was a positive value, then the
-      // block must exist in the old blocks because it wasn't yet cut off by ACK
-      // and has been already recorded as sent (otherwise the peer wouldn't send
-      // back the loss report). May something happen here in case when the send
-      // loss record has been updated by the FASTREXMIT.
-      else if (payload == 0)
-         return 0;
-
-
-      ++ m_iTraceRetrans;
-      ++ m_iRetransTotal;
-      m_ullTraceBytesRetrans += payload;
-      m_ullBytesRetransTotal += payload;
-
-      // Kinda confusion here. Despite the contextual interpretation of packet.m_iMsgNo around
-      // CSndBuffer::readData version 2 (version 1 doesn't return -1), in this particular
-      // case we can be sure that this is exactly the value of PH_MSGNO as a bitset.
-      // So, set here the rexmit flag if the peer understands it.
-      if ( m_bPeerRexmitFlag )
-      {
-          packet.m_iMsgNo |= PACKET_SND_REXMIT;
-      }
-      reason = "reXmit";
-=======
        reason = "reXmit";
->>>>>>> 6a131691
    }
    else
    {
@@ -7849,35 +7717,24 @@
        * When timestamp is carried over in this sending stream from a received stream,
        * it may be older than the session start time causing a negative packet time
        * that may block the receiver's Timestamp-based Packet Delivery.
-       * XXX Isn't it then better to not decrease it by m_StartTime? As long as it
+       * XXX Isn't it then better to not decrease it by m_stats.startTime? As long as it
        * doesn't screw up the start time on the other side.
        */
-<<<<<<< HEAD
-      if (origintime >= m_StartTime)
+      if (origintime >= m_stats.startTime)
       {
           setPacketTS(packet, origintime);
       }
       else
       {
           setPacketTS(packet, CTimer::getTime());
-          LOGC(dlog.Error, log << "packData: reference time=" << logging::FormatTime(origintime)
-              << " is in the past towards start time=" << logging::FormatTime(m_StartTime)
+          LOGC(dlog.Error, log << "packData: reference time=" << FormatTime(origintime)
+              << " is in the past towards start time=" << FormatTime(m_stats.startTime)
               << " - setting NOW as reference time for the data packet");
       }
    }
    else
    {
        setPacketTS(packet, CTimer::getTime());
-=======
-      if (origintime >= m_stats.startTime)
-         packet.m_iTimeStamp = int(origintime - m_stats.startTime);
-      else
-         packet.m_iTimeStamp = int(CTimer::getTime() - m_stats.startTime);
-   }
-   else
-   {
-       packet.m_iTimeStamp = int(CTimer::getTime() - m_stats.startTime);
->>>>>>> 6a131691
    }
 
    packet.m_iID = m_PeerID;
@@ -8039,12 +7896,7 @@
 
    int pktrexmitflag = m_bPeerRexmitFlag ? (int)packet.getRexmitFlag() : 2;
 #if ENABLE_HEAVY_LOGGING
-<<<<<<< HEAD
-   static const string rexmitstat [] = {"ORIGINAL", "REXMITTED", "RXS-UNKNOWN"};
-=======
    static const char* const rexmitstat [] = {"ORIGINAL", "REXMITTED", "RXS-UNKNOWN"};
-#endif
->>>>>>> 6a131691
    string rexmit_reason;
 #endif
 
@@ -8092,9 +7944,9 @@
 
        HLOGC(dlog.Debug, log << CONID() << "processData: RECEIVED DATA: size=" << packet.getLength()
            << " seq=" << packet.getSeqNo()
-           << " OTS=" << logging::FormatTime(packet.getMsgTimeStamp())
-           << " ETS=" << logging::FormatTime(ets)
-           << " PTS=" << logging::FormatTime(pts));
+           << " OTS=" << FormatTime(packet.getMsgTimeStamp())
+           << " ETS=" << FormatTime(ets)
+           << " PTS=" << FormatTime(pts));
    }
 #endif
 
@@ -8145,7 +7997,6 @@
       }
       else
       {
-
           int avail_bufsize = m_pRcvBuffer->getAvailBufSize();
           if (offset >= avail_bufsize)
           {
@@ -8203,8 +8054,8 @@
       if (m_bTsbPd)
       {
           int dsize = m_pRcvBuffer->getRcvDataSize();
-          timebufspec << "(" << logging::FormatTime(m_pRcvBuffer->debugGetDeliveryTime(0))
-              << "-" << logging::FormatTime(m_pRcvBuffer->debugGetDeliveryTime(dsize-1)) << ")";
+          timebufspec << "(" << FormatTime(m_pRcvBuffer->debugGetDeliveryTime(0))
+              << "-" << FormatTime(m_pRcvBuffer->debugGetDeliveryTime(dsize-1)) << ")";
       }
 
       std::ostringstream expectspec;
@@ -8216,7 +8067,7 @@
 
       HLOGC(mglog.Debug, log << CONID() << "RECEIVED: seq=" << packet.m_iSeqNo
               << " offset=" << offset
-              << " avail=" << avail_bufsize
+              << " avail=" << m_pRcvBuffer->getAvailBufSize()
               << " buffer=(" << m_iRcvLastSkipAck
               << ":" << m_iRcvCurrSeqNo                   // -1 = size to last index
               << "+" << CSeqNo::incseq(m_iRcvLastSkipAck, m_pRcvBuffer->capacity()-1)
@@ -8303,12 +8154,8 @@
                // pack loss list for (possibly belated) NAK
                // The LOSSREPORT will be sent in a while.
                m_FreshLoss.push_back(CRcvFreshLoss(seqlo, seqhi, initial_loss_ttl));
-<<<<<<< HEAD
-               HLOGF(mglog.Debug, "processData: added loss sequence %d-%d (%d) with tolerance %d", seqlo, seqhi, 1+CSeqNo::seqcmp(seqhi, seqlo), initial_loss_ttl);
-=======
-               HLOGF(mglog.Debug, "added loss sequence %d-%d (%d) with tolerance %d", seqlo, seqhi,
+               HLOGF(mglog.Debug, "processData: added loss sequence %d-%d (%d) with tolerance %d", seqlo, seqhi,
                        1+CSeqNo::seqoff(seqlo, seqhi), initial_loss_ttl);
->>>>>>> 6a131691
            }
            else
            {
@@ -8322,11 +8169,7 @@
                    seq[0] |= LOSSDATA_SEQNO_RANGE_FIRST;
                    sendCtrl(UMSG_LOSSREPORT, NULL, seq, 2);
                }
-<<<<<<< HEAD
-               HLOGF(mglog.Debug, "processData: lost packets %d-%d (%d packets): sending LOSSREPORT", seqlo, seqhi, 1+CSeqNo::seqcmp(seqhi, seqlo));
-=======
-               HLOGF(mglog.Debug, "lost packets %d-%d (%d packets): sending LOSSREPORT", seqlo, seqhi, 1+CSeqNo::seqoff(seqlo, seqhi));
->>>>>>> 6a131691
+               HLOGF(mglog.Debug, "processData: lost packets %d-%d (%d packets): sending LOSSREPORT", seqlo, seqhi, 1+CSeqNo::seqoff(seqlo, seqhi));
            }
 
            CGuard::enterCS(m_StatsLock);
@@ -8826,11 +8669,7 @@
 
       size_t size = packet.getLength();
       hs.store_to(packet.m_pcData, Ref(size));
-<<<<<<< HEAD
       setPacketTS(packet, CTimer::getTime());
-=======
-      packet.m_iTimeStamp = int(CTimer::getTime() - m_stats.startTime);
->>>>>>> 6a131691
       m_pSndQueue->sendto(addr, packet, use_source_addr);
       return URQ_INDUCTION;
    }
@@ -8901,11 +8740,7 @@
        size_t size = CHandShake::m_iContentSize;
        hs.store_to(packet.m_pcData, Ref(size));
        packet.m_iID = id;
-<<<<<<< HEAD
        setPacketTS(packet, CTimer::getTime());
-=======
-       packet.m_iTimeStamp = int(CTimer::getTime() - m_stats.startTime);
->>>>>>> 6a131691
        m_pSndQueue->sendto(addr, packet, use_source_addr);
    }
    else
@@ -8953,11 +8788,7 @@
            size_t size = CHandShake::m_iContentSize;
            hs.store_to(packet.m_pcData, Ref(size));
            packet.m_iID = id;
-<<<<<<< HEAD
            setPacketTS(packet, CTimer::getTime());
-=======
-           packet.m_iTimeStamp = int(CTimer::getTime() - m_stats.startTime);
->>>>>>> 6a131691
            m_pSndQueue->sendto(addr, packet, use_source_addr);
        }
        else
