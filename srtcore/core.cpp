/*
 * SRT - Secure, Reliable, Transport
 * Copyright (c) 2018 Haivision Systems Inc.
 *
 * This Source Code Form is subject to the terms of the Mozilla Public
 * License, v. 2.0. If a copy of the MPL was not distributed with this
 * file, You can obtain one at http://mozilla.org/MPL/2.0/.
 *
 */

/*****************************************************************************
Copyright (c) 2001 - 2011, The Board of Trustees of the University of Illinois.
All rights reserved.

Redistribution and use in source and binary forms, with or without
modification, are permitted provided that the following conditions are
met:

* Redistributions of source code must retain the above
  copyright notice, this list of conditions and the
  following disclaimer.

* Redistributions in binary form must reproduce the
  above copyright notice, this list of conditions
  and the following disclaimer in the documentation
  and/or other materials provided with the distribution.

* Neither the name of the University of Illinois
  nor the names of its contributors may be used to
  endorse or promote products derived from this
  software without specific prior written permission.

THIS SOFTWARE IS PROVIDED BY THE COPYRIGHT HOLDERS AND CONTRIBUTORS "AS
IS" AND ANY EXPRESS OR IMPLIED WARRANTIES, INCLUDING, BUT NOT LIMITED TO,
THE IMPLIED WARRANTIES OF MERCHANTABILITY AND FITNESS FOR A PARTICULAR
PURPOSE ARE DISCLAIMED. IN NO EVENT SHALL THE COPYRIGHT OWNER OR
CONTRIBUTORS BE LIABLE FOR ANY DIRECT, INDIRECT, INCIDENTAL, SPECIAL,
EXEMPLARY, OR CONSEQUENTIAL DAMAGES (INCLUDING, BUT NOT LIMITED TO,
PROCUREMENT OF SUBSTITUTE GOODS OR SERVICES; LOSS OF USE, DATA, OR
PROFITS; OR BUSINESS INTERRUPTION) HOWEVER CAUSED AND ON ANY THEORY OF
LIABILITY, WHETHER IN CONTRACT, STRICT LIABILITY, OR TORT (INCLUDING
NEGLIGENCE OR OTHERWISE) ARISING IN ANY WAY OUT OF THE USE OF THIS
SOFTWARE, EVEN IF ADVISED OF THE POSSIBILITY OF SUCH DAMAGE.
*****************************************************************************/

/*****************************************************************************
written by
   Yunhong Gu, last updated 02/28/2012
modified by
   Haivision Systems Inc.
*****************************************************************************/

#include "platform_sys.h"

// For crash-asserts
#if ENABLE_THREAD_LOGGING
#include <stdexcept>
#endif

#include <cmath>
#include <sstream>
#include "srt.h"
#include "queue.h"
#include "core.h"
#include "logging.h"
#include "crypto.h"
#include "logging_api.h" // Required due to containing extern srt_logger_config

// Again, just in case when some "smart guy" provided such a global macro
#ifdef min
#undef min
#endif
#ifdef max
#undef max
#endif

using namespace std;
using namespace srt::sync;

namespace srt_logging
{

struct AllFaOn
{
    LogConfig::fa_bitset_t allfa;

    AllFaOn()
    {
        //        allfa.set(SRT_LOGFA_BSTATS, true);
        allfa.set(SRT_LOGFA_CONTROL, true);
        allfa.set(SRT_LOGFA_DATA, true);
        allfa.set(SRT_LOGFA_TSBPD, true);
        allfa.set(SRT_LOGFA_REXMIT, true);
        allfa.set(SRT_LOGFA_CONGEST, true);
#if ENABLE_HAICRYPT_LOGGING
        allfa.set(SRT_LOGFA_HAICRYPT, true);
#endif
    }
} logger_fa_all;

} // namespace srt_logging

// We need it outside the namespace to preserve the global name.
// It's a part of "hidden API" (used by applications)
SRT_API srt_logging::LogConfig srt_logger_config(srt_logging::logger_fa_all.allfa);

namespace srt_logging
{

Logger glog(SRT_LOGFA_GENERAL, srt_logger_config, "SRT.g");
// Unused. If not found useful, maybe reuse for another FA.
// Logger blog(SRT_LOGFA_BSTATS, srt_logger_config, "SRT.b");
Logger mglog(SRT_LOGFA_CONTROL, srt_logger_config, "SRT.c");
Logger dlog(SRT_LOGFA_DATA, srt_logger_config, "SRT.d");
Logger tslog(SRT_LOGFA_TSBPD, srt_logger_config, "SRT.t");
Logger rxlog(SRT_LOGFA_REXMIT, srt_logger_config, "SRT.r");
Logger cclog(SRT_LOGFA_CONGEST, srt_logger_config, "SRT.cc");

} // namespace srt_logging

using namespace srt_logging;

CUDTUnited CUDT::s_UDTUnited;

const SRTSOCKET UDT::INVALID_SOCK = CUDT::INVALID_SOCK;
const int       UDT::ERROR        = CUDT::ERROR;

// SRT Version constants
#define SRT_VERSION_UNK     0
#define SRT_VERSION_MAJ1    0x010000            /* Version 1 major */
#define SRT_VERSION_MAJ(v) (0xFF0000 & (v))     /* Major number ensuring backward compatibility */
#define SRT_VERSION_MIN(v) (0x00FF00 & (v))
#define SRT_VERSION_PCH(v) (0x0000FF & (v))

// NOTE: SRT_VERSION is primarily defined in the build file.
const int32_t SRT_DEF_VERSION = SrtParseVersion(SRT_VERSION);

//#define SRT_CMD_HSREQ       1           /* SRT Handshake Request (sender) */
#define SRT_CMD_HSREQ_MINSZ 8 /* Minumum Compatible (1.x.x) packet size (bytes) */
#define SRT_CMD_HSREQ_SZ 12   /* Current version packet size */
#if SRT_CMD_HSREQ_SZ > SRT_CMD_MAXSZ
#error SRT_CMD_MAXSZ too small
#endif
/*      Handshake Request (Network Order)
        0[31..0]:   SRT version     SRT_DEF_VERSION
        1[31..0]:   Options         0 [ | SRT_OPT_TSBPDSND ][ | SRT_OPT_HAICRYPT ]
        2[31..16]:  TsbPD resv      0
        2[15..0]:   TsbPD delay     [0..60000] msec
*/

//#define SRT_CMD_HSRSP       2           /* SRT Handshake Response (receiver) */
#define SRT_CMD_HSRSP_MINSZ 8 /* Minumum Compatible (1.x.x) packet size (bytes) */
#define SRT_CMD_HSRSP_SZ 12   /* Current version packet size */
#if SRT_CMD_HSRSP_SZ > SRT_CMD_MAXSZ
#error SRT_CMD_MAXSZ too small
#endif
/*      Handshake Response (Network Order)
        0[31..0]:   SRT version     SRT_DEF_VERSION
        1[31..0]:   Options         0 [ | SRT_OPT_TSBPDRCV [| SRT_OPT_TLPKTDROP ]][ | SRT_OPT_HAICRYPT]
                                      [ | SRT_OPT_NAKREPORT ] [ | SRT_OPT_REXMITFLG ]
        2[31..16]:  TsbPD resv      0
        2[15..0]:   TsbPD delay     [0..60000] msec
*/

void CUDT::construct()
{
    m_pSndBuffer           = NULL;
    m_pRcvBuffer           = NULL;
    m_pSndLossList         = NULL;
    m_pRcvLossList         = NULL;
    m_iReorderTolerance    = 0;
    m_iMaxReorderTolerance = 0; // Sensible optimal value is 10, 0 preserves old behavior
    m_iConsecEarlyDelivery = 0; // how many times so far the packet considered lost has been received before TTL expires
    m_iConsecOrderedDelivery = 0;

    m_pSndQueue = NULL;
    m_pRcvQueue = NULL;
    m_pSNode    = NULL;
    m_pRNode    = NULL;

    m_iSndHsRetryCnt      = SRT_MAX_HSRETRY + 1; // Will be reset to 0 for HSv5, this value is important for HSv4

    // Initial status
    m_bOpened             = false;
    m_bListening          = false;
    m_bConnecting         = false;
    m_bConnected          = false;
    m_bClosing            = false;
    m_bShutdown           = false;
    m_bBroken             = false;
    m_bPeerHealth         = true;
    m_RejectReason        = SRT_REJ_UNKNOWN;
    m_tsLastReqTime         = steady_clock::time_point();

    m_lSrtVersion            = SRT_DEF_VERSION;
    m_lPeerSrtVersion        = 0; // not defined until connected.
    m_lMinimumPeerSrtVersion = SRT_VERSION_MAJ1;

    m_iTsbPdDelay_ms     = 0;
    m_iPeerTsbPdDelay_ms = 0;

    m_bPeerTsbPd         = false;
    m_iPeerTsbPdDelay_ms = 0;
    m_bTsbPd             = false;
    m_bTsbPdAckWakeup    = false;
    m_bPeerTLPktDrop     = false;

    m_uKmRefreshRatePkt = 0;
    m_uKmPreAnnouncePkt = 0;

    // Initilize mutex and condition variables
    initSynch();
}

CUDT::CUDT()
{
    construct();

    (void)SRT_DEF_VERSION;

    // Default UDT configurations
    m_iMSS            = DEF_MSS;
    m_bSynSending     = true;
    m_bSynRecving     = true;
    m_iFlightFlagSize = DEF_FLIGHT_SIZE;
    m_iSndBufSize     = DEF_BUFFER_SIZE;
    m_iRcvBufSize     = DEF_BUFFER_SIZE;
    m_iUDPSndBufSize  = DEF_UDP_BUFFER_SIZE;
   
    // Linger: LIVE mode defaults, please refer to `SRTO_TRANSTYPE` option
    // for other modes.
    m_Linger.l_onoff  = 0;
    m_Linger.l_linger = 0;
    m_iUDPRcvBufSize  = m_iRcvBufSize * m_iMSS;
    m_bRendezvous     = false;
#ifdef SRT_ENABLE_CONNTIMEO
<<<<<<< HEAD
    m_iConnTimeOut = DEF_CONNTIMEO;
=======
    m_tdConnTimeOut = seconds_from(3);
>>>>>>> af5b7b25
#endif
    m_iSndTimeOut = -1;
    m_iRcvTimeOut = -1;
    m_bReuseAddr  = true;
    m_llMaxBW     = -1;
#ifdef SRT_ENABLE_IPOPTS
    m_iIpTTL = -1;
    m_iIpToS = -1;
#endif
    m_CryptoSecret.len = 0;
    m_iSndCryptoKeyLen = 0;
    // Cfg
    m_bDataSender           = false; // Sender only if true: does not recv data
    m_bOPT_TsbPd            = true;  // Enable TsbPd on sender
    m_iOPT_TsbPdDelay       = SRT_LIVE_DEF_LATENCY_MS;
    m_iOPT_PeerTsbPdDelay   = 0; // Peer's TsbPd delay as receiver (here is its minimum value, if used)
    m_bOPT_TLPktDrop        = true;
    m_iOPT_SndDropDelay     = 0;
    m_bOPT_StrictEncryption = true;
    m_iOPT_PeerIdleTimeout  = COMM_RESPONSE_TIMEOUT_MS;
    m_bTLPktDrop            = true; // Too-late Packet Drop
    m_bMessageAPI           = true;
    m_zOPT_ExpPayloadSize   = SRT_LIVE_DEF_PLSIZE;
    m_iIpV6Only             = -1;
    // Runtime
    m_bRcvNakReport             = true; // Receiver's Periodic NAK Reports
    m_llInputBW                 = 0;    // Application provided input bandwidth (internal input rate sampling == 0)
    m_iOverheadBW               = 25;   // Percent above input stream rate (applies if m_llMaxBW == 0)
    m_OPT_PktFilterConfigString = "";

    m_pCache = NULL;

    // Default congctl is "live".
    // Available builtin congctl: "file".
    // Other congctls can be registerred.

    // Note that 'select' returns false if there's no such congctl.
    // If so, congctl becomes unselected. Calling 'configure' on an
    // unselected congctl results in exception.
    m_CongCtl.select("live");
}

CUDT::CUDT(const CUDT& ancestor)
{
    construct();

    // XXX Consider all below fields (except m_bReuseAddr) to be put
    // into a separate class for easier copying.

    // Default UDT configurations
    m_iMSS            = ancestor.m_iMSS;
    m_bSynSending     = ancestor.m_bSynSending;
    m_bSynRecving     = ancestor.m_bSynRecving;
    m_iFlightFlagSize = ancestor.m_iFlightFlagSize;
    m_iSndBufSize     = ancestor.m_iSndBufSize;
    m_iRcvBufSize     = ancestor.m_iRcvBufSize;
    m_Linger          = ancestor.m_Linger;
    m_iUDPSndBufSize  = ancestor.m_iUDPSndBufSize;
    m_iUDPRcvBufSize  = ancestor.m_iUDPRcvBufSize;
    m_bRendezvous     = ancestor.m_bRendezvous;
#ifdef SRT_ENABLE_CONNTIMEO
    m_tdConnTimeOut = ancestor.m_tdConnTimeOut;
#endif
    m_iSndTimeOut = ancestor.m_iSndTimeOut;
    m_iRcvTimeOut = ancestor.m_iRcvTimeOut;
    m_bReuseAddr  = true; // this must be true, because all accepted sockets share the same port with the listener
    m_llMaxBW     = ancestor.m_llMaxBW;
#ifdef SRT_ENABLE_IPOPTS
    m_iIpTTL = ancestor.m_iIpTTL;
    m_iIpToS = ancestor.m_iIpToS;
#endif
    m_llInputBW             = ancestor.m_llInputBW;
    m_iOverheadBW           = ancestor.m_iOverheadBW;
    m_bDataSender           = ancestor.m_bDataSender;
    m_bOPT_TsbPd            = ancestor.m_bOPT_TsbPd;
    m_iOPT_TsbPdDelay       = ancestor.m_iOPT_TsbPdDelay;
    m_iOPT_PeerTsbPdDelay   = ancestor.m_iOPT_PeerTsbPdDelay;
    m_bOPT_TLPktDrop        = ancestor.m_bOPT_TLPktDrop;
    m_iOPT_SndDropDelay     = ancestor.m_iOPT_SndDropDelay;
    m_bOPT_StrictEncryption = ancestor.m_bOPT_StrictEncryption;
    m_iOPT_PeerIdleTimeout  = ancestor.m_iOPT_PeerIdleTimeout;
    m_zOPT_ExpPayloadSize   = ancestor.m_zOPT_ExpPayloadSize;
    m_bTLPktDrop            = ancestor.m_bTLPktDrop;
    m_bMessageAPI           = ancestor.m_bMessageAPI;
    m_iIpV6Only             = ancestor.m_iIpV6Only;
    m_iReorderTolerance     = ancestor.m_iMaxReorderTolerance;  // Initialize with maximum value
    m_iMaxReorderTolerance  = ancestor.m_iMaxReorderTolerance;
    // Runtime
    m_bRcvNakReport             = ancestor.m_bRcvNakReport;
    m_OPT_PktFilterConfigString = ancestor.m_OPT_PktFilterConfigString;

    m_CryptoSecret     = ancestor.m_CryptoSecret;
    m_iSndCryptoKeyLen = ancestor.m_iSndCryptoKeyLen;

    m_uKmRefreshRatePkt = ancestor.m_uKmRefreshRatePkt;
    m_uKmPreAnnouncePkt = ancestor.m_uKmPreAnnouncePkt;

    m_pCache = ancestor.m_pCache;

    // SrtCongestion's copy constructor copies the selection,
    // but not the underlying congctl object. After
    // copy-constructed, the 'configure' must be called on it again.
    m_CongCtl = ancestor.m_CongCtl;
}

CUDT::~CUDT()
{
    // release mutex/condtion variables
    destroySynch();

    // Wipeout critical data
    memset(&m_CryptoSecret, 0, sizeof(m_CryptoSecret));

    // destroy the data structures
    delete m_pSndBuffer;
    delete m_pRcvBuffer;
    delete m_pSndLossList;
    delete m_pRcvLossList;
    delete m_pSNode;
    delete m_pRNode;
}

// This function is to make it possible for both C and C++
// API to accept both bool and int types for boolean options.
// (it's not that C couldn't use <stdbool.h>, it's that people
// often forget to use correct type).
static bool bool_int_value(const void* optval, int optlen)
{
    if (optlen == sizeof(bool))
    {
        return *(bool*)optval;
    }

    if (optlen == sizeof(int))
    {
        return 0 != *(int*)optval; // 0!= is a windows warning-killer int-to-bool conversion
    }
    return false;
}

void CUDT::setOpt(SRT_SOCKOPT optName, const void* optval, int optlen)
{
    if (m_bBroken || m_bClosing)
        throw CUDTException(MJ_CONNECTION, MN_CONNLOST, 0);

    CGuard cg(m_ConnectionLock, "conn");
    CGuard sendguard(m_SendLock, "send");
    CGuard recvguard(m_RecvLock, "recv");

    HLOGC(mglog.Debug,
          log << CONID() << "OPTION: #" << optName << " value:" << FormatBinaryString((uint8_t*)optval, optlen));

    switch (optName)
    {
    case SRTO_MSS:
        if (m_bOpened)
            throw CUDTException(MJ_NOTSUP, MN_ISBOUND, 0);

        if (*(int*)optval < int(CPacket::UDP_HDR_SIZE + CHandShake::m_iContentSize))
            throw CUDTException(MJ_NOTSUP, MN_INVAL, 0);

        m_iMSS = *(int*)optval;

        // Packet size cannot be greater than UDP buffer size
        if (m_iMSS > m_iUDPSndBufSize)
            m_iMSS = m_iUDPSndBufSize;
        if (m_iMSS > m_iUDPRcvBufSize)
            m_iMSS = m_iUDPRcvBufSize;

        break;

    case SRTO_SNDSYN:
        m_bSynSending = bool_int_value(optval, optlen);
        break;

    case SRTO_RCVSYN:
        m_bSynRecving = bool_int_value(optval, optlen);
        break;

    case SRTO_FC:
        if (m_bConnecting || m_bConnected)
            throw CUDTException(MJ_NOTSUP, MN_ISCONNECTED, 0);

        if (*(int*)optval < 1)
            throw CUDTException(MJ_NOTSUP, MN_INVAL);

        // Mimimum recv flight flag size is 32 packets
        if (*(int*)optval > 32)
            m_iFlightFlagSize = *(int*)optval;
        else
            m_iFlightFlagSize = 32;

        break;

    case SRTO_SNDBUF:
        if (m_bOpened)
            throw CUDTException(MJ_NOTSUP, MN_ISBOUND, 0);

        if (*(int*)optval <= 0)
            throw CUDTException(MJ_NOTSUP, MN_INVAL, 0);

        m_iSndBufSize = *(int*)optval / (m_iMSS - CPacket::UDP_HDR_SIZE);

        break;

    case SRTO_RCVBUF:
        if (m_bOpened)
            throw CUDTException(MJ_NOTSUP, MN_ISBOUND, 0);

        if (*(int*)optval <= 0)
            throw CUDTException(MJ_NOTSUP, MN_INVAL, 0);

        {
            // This weird cast through int is required because
            // API requires 'int', and internals require 'size_t';
            // their size is different on 64-bit systems.
            size_t val = size_t(*(int*)optval);

            // Mimimum recv buffer size is 32 packets
            size_t mssin_size = m_iMSS - CPacket::UDP_HDR_SIZE;

            // XXX This magic 32 deserves some constant
            if (val > mssin_size * 32)
                m_iRcvBufSize = val / mssin_size;
            else
                m_iRcvBufSize = 32;

            // recv buffer MUST not be greater than FC size
            if (m_iRcvBufSize > m_iFlightFlagSize)
                m_iRcvBufSize = m_iFlightFlagSize;
        }

        break;

    case SRTO_LINGER:
        m_Linger = *(linger*)optval;
        break;

    case SRTO_UDP_SNDBUF:
        if (m_bOpened)
            throw CUDTException(MJ_NOTSUP, MN_ISBOUND, 0);

        m_iUDPSndBufSize = *(int*)optval;

        if (m_iUDPSndBufSize < m_iMSS)
            m_iUDPSndBufSize = m_iMSS;

        break;

    case SRTO_UDP_RCVBUF:
        if (m_bOpened)
            throw CUDTException(MJ_NOTSUP, MN_ISBOUND, 0);

        m_iUDPRcvBufSize = *(int*)optval;

        if (m_iUDPRcvBufSize < m_iMSS)
            m_iUDPRcvBufSize = m_iMSS;

        break;

    case SRTO_RENDEZVOUS:
        if (m_bConnecting || m_bConnected)
            throw CUDTException(MJ_NOTSUP, MN_ISBOUND, 0);
        m_bRendezvous = bool_int_value(optval, optlen);
        break;

    case SRTO_SNDTIMEO:
        m_iSndTimeOut = *(int*)optval;
        break;

    case SRTO_RCVTIMEO:
        m_iRcvTimeOut = *(int*)optval;
        break;

    case SRTO_REUSEADDR:
        if (m_bOpened)
            throw CUDTException(MJ_NOTSUP, MN_ISBOUND, 0);
        m_bReuseAddr = bool_int_value(optval, optlen);
        break;

    case SRTO_MAXBW:
        m_llMaxBW = *(int64_t*)optval;

        // This can be done on both connected and unconnected socket.
        // When not connected, this will do nothing, however this
        // event will be repeated just after connecting anyway.
        if (m_bConnected)
            updateCC(TEV_INIT, TEV_INIT_RESET);
        break;

#ifdef SRT_ENABLE_IPOPTS
    case SRTO_IPTTL:
        if (m_bOpened)
            throw CUDTException(MJ_NOTSUP, MN_ISBOUND, 0);
        if (!(*(int*)optval == -1) && !((*(int*)optval >= 1) && (*(int*)optval <= 255)))
            throw CUDTException(MJ_NOTSUP, MN_INVAL, 0);
        m_iIpTTL = *(int*)optval;
        break;

    case SRTO_IPTOS:
        if (m_bOpened)
            throw CUDTException(MJ_NOTSUP, MN_ISBOUND, 0);
        m_iIpToS = *(int*)optval;
        break;
#endif

    case SRTO_INPUTBW:
        m_llInputBW = *(int64_t*)optval;
        // (only if connected; if not, then the value
        // from m_iOverheadBW will be used initially)
        if (m_bConnected)
            updateCC(TEV_INIT, TEV_INIT_INPUTBW);
        break;

    case SRTO_OHEADBW:
        if ((*(int*)optval < 5) || (*(int*)optval > 100))
            throw CUDTException(MJ_NOTSUP, MN_INVAL, 0);
        m_iOverheadBW = *(int*)optval;

        // Changed overhead BW, so spread the change
        // (only if connected; if not, then the value
        // from m_iOverheadBW will be used initially)
        if (m_bConnected)
            updateCC(TEV_INIT, TEV_INIT_OHEADBW);
        break;

    case SRTO_SENDER:
        if (m_bConnected)
            throw CUDTException(MJ_NOTSUP, MN_ISCONNECTED, 0);
        m_bDataSender = bool_int_value(optval, optlen);
        break;

    case SRTO_TSBPDMODE:
        if (m_bConnected)
            throw CUDTException(MJ_NOTSUP, MN_ISCONNECTED, 0);
        m_bOPT_TsbPd = bool_int_value(optval, optlen);
        break;

    case SRTO_LATENCY:
        if (m_bConnected)
            throw CUDTException(MJ_NOTSUP, MN_ISCONNECTED, 0);
        m_iOPT_TsbPdDelay     = *(int*)optval;
        m_iOPT_PeerTsbPdDelay = *(int*)optval;
        break;

    case SRTO_RCVLATENCY:
        if (m_bConnected)
            throw CUDTException(MJ_NOTSUP, MN_ISCONNECTED, 0);
        m_iOPT_TsbPdDelay = *(int*)optval;
        break;

    case SRTO_PEERLATENCY:
        if (m_bConnected)
            throw CUDTException(MJ_NOTSUP, MN_ISCONNECTED, 0);
        m_iOPT_PeerTsbPdDelay = *(int*)optval;
        break;

    case SRTO_TLPKTDROP:
        if (m_bConnected)
            throw CUDTException(MJ_NOTSUP, MN_ISCONNECTED, 0);
        m_bOPT_TLPktDrop = bool_int_value(optval, optlen);
        break;

    case SRTO_SNDDROPDELAY:
        // Surprise: you may be connected to alter this option.
        // The application may manipulate this option on sender while transmitting.
        m_iOPT_SndDropDelay = *(int*)optval;
        break;

    case SRTO_PASSPHRASE:
        // For consistency, throw exception when connected,
        // no matter if otherwise the password can be set.
        if (m_bConnected)
            throw CUDTException(MJ_NOTSUP, MN_ISCONNECTED, 0);

#ifdef SRT_ENABLE_ENCRYPTION
        // Password must be 10-80 characters.
        // Or it can be empty to clear the password.
        if ((optlen != 0) && (optlen < 10 || optlen > HAICRYPT_SECRET_MAX_SZ))
            throw CUDTException(MJ_NOTSUP, MN_INVAL, 0);

        memset(&m_CryptoSecret, 0, sizeof(m_CryptoSecret));
        m_CryptoSecret.typ = HAICRYPT_SECTYP_PASSPHRASE;
        m_CryptoSecret.len = (optlen <= (int)sizeof(m_CryptoSecret.str) ? optlen : (int)sizeof(m_CryptoSecret.str));
        memcpy(m_CryptoSecret.str, optval, m_CryptoSecret.len);
#else
        if (optlen == 0)
            break;

        LOGC(mglog.Error, log << "SRTO_PASSPHRASE: encryption not enabled at compile time");
        throw CUDTException(MJ_NOTSUP, MN_INVAL, 0);
#endif
        break;

    case SRTO_PBKEYLEN:
    case _DEPRECATED_SRTO_SNDPBKEYLEN:
        if (m_bConnected)
            throw CUDTException(MJ_NOTSUP, MN_ISCONNECTED, 0);
#ifdef SRT_ENABLE_ENCRYPTION
        {
            int v          = *(int*)optval;
            int allowed[4] = {
                0,  // Default value, if this results for initiator, defaults to 16. See below.
                16, // AES-128
                24, // AES-192
                32  // AES-256
            };
            int* allowed_end = allowed + 4;
            if (find(allowed, allowed_end, v) == allowed_end)
            {
                LOGC(mglog.Error,
                     log << "Invalid value for option SRTO_PBKEYLEN: " << v << "; allowed are: 0, 16, 24, 32");
                throw CUDTException(MJ_NOTSUP, MN_INVAL, 0);
            }

            // Note: This works a little different in HSv4 and HSv5.

            // HSv4:
            // The party that is set SRTO_SENDER will send KMREQ, and it will
            // use default value 16, if SRTO_PBKEYLEN is the default value 0.
            // The responder that receives KMRSP has nothing to say about
            // PBKEYLEN anyway and it will take the length of the key from
            // the initiator (sender) as a good deal.
            //
            // HSv5:
            // The initiator (independently on the sender) will send KMREQ,
            // and as it should be the sender to decide about the PBKEYLEN.
            // Your application should do the following then:
            // 1. The sender should set PBKEYLEN to the required value.
            // 2. If the sender is initiator, it will create the key using
            //    its preset PBKEYLEN (or default 16, if not set) and the
            //    receiver-responder will take it as a good deal.
            // 3. Leave the PBKEYLEN value on the receiver as default 0.
            // 4. If sender is responder, it should then advertise the PBKEYLEN
            //    value in the initial handshake messages (URQ_INDUCTION if
            //    listener, and both URQ_WAVEAHAND and URQ_CONCLUSION in case
            //    of rendezvous, as it is the matter of luck who of them will
            //    eventually become the initiator). This way the receiver
            //    being an initiator will set m_iSndCryptoKeyLen before setting
            //    up KMREQ for sending to the sender-responder.
            //
            // Note that in HSv5 if both sides set PBKEYLEN, the responder
            // wins, unless the initiator is a sender (the effective PBKEYLEN
            // will be the one advertised by the responder). If none sets,
            // PBKEYLEN will default to 16.

            m_iSndCryptoKeyLen = v;
        }
#else
        LOGC(mglog.Error, log << "SRTO_PBKEYLEN: encryption not enabled at compile time");
        throw CUDTException(MJ_NOTSUP, MN_INVAL, 0);
#endif
        break;

    case SRTO_NAKREPORT:
        if (m_bConnected)
            throw CUDTException(MJ_NOTSUP, MN_ISCONNECTED, 0);
        m_bRcvNakReport = bool_int_value(optval, optlen);
        break;

#ifdef SRT_ENABLE_CONNTIMEO
    case SRTO_CONNTIMEO:
        m_tdConnTimeOut = milliseconds_from(*(int*)optval);
        break;
#endif

    case SRTO_LOSSMAXTTL:
        m_iMaxReorderTolerance = *(int*)optval;
        if (!m_bConnected)
            m_iReorderTolerance = m_iMaxReorderTolerance;
        break;

    case SRTO_VERSION:
        if (m_bConnected)
            throw CUDTException(MJ_NOTSUP, MN_ISCONNECTED, 0);
        m_lSrtVersion = *(uint32_t*)optval;
        break;

    case SRTO_MINVERSION:
        if (m_bConnected)
            throw CUDTException(MJ_NOTSUP, MN_ISCONNECTED, 0);
        m_lMinimumPeerSrtVersion = *(uint32_t*)optval;
        break;

    case SRTO_STREAMID:
        if (m_bConnected)
            throw CUDTException(MJ_NOTSUP, MN_ISCONNECTED, 0);

        if (size_t(optlen) > MAX_SID_LENGTH)
            throw CUDTException(MJ_NOTSUP, MN_INVAL, 0);

        m_sStreamName.assign((const char*)optval, optlen);
        break;

    case SRTO_CONGESTION:
        if (m_bConnected)
            throw CUDTException(MJ_NOTSUP, MN_ISCONNECTED, 0);

        {
            string val;
            if (optlen == -1)
                val = (const char*)optval;
            else
                val.assign((const char*)optval, optlen);

            // Translate alias
            if (val == "vod")
                val = "file";

            bool res = m_CongCtl.select(val);
            if (!res)
                throw CUDTException(MJ_NOTSUP, MN_INVAL, 0);
        }
        break;

    case SRTO_MESSAGEAPI:
        if (m_bConnected)
            throw CUDTException(MJ_NOTSUP, MN_ISCONNECTED, 0);

        m_bMessageAPI = bool_int_value(optval, optlen);
        break;

    case SRTO_PAYLOADSIZE:
        if (m_bConnected)
            throw CUDTException(MJ_NOTSUP, MN_ISCONNECTED, 0);

        if (*(int*)optval > SRT_LIVE_MAX_PLSIZE)
        {
            LOGC(mglog.Error, log << "SRTO_PAYLOADSIZE: value exceeds SRT_LIVE_MAX_PLSIZE, maximum payload per MTU.");
            throw CUDTException(MJ_NOTSUP, MN_INVAL, 0);
        }

        if (m_OPT_PktFilterConfigString != "")
        {
            // This means that the filter might have been installed before,
            // and the fix to the maximum payload size was already applied.
            // This needs to be checked now.
            SrtFilterConfig fc;
            if (!ParseFilterConfig(m_OPT_PktFilterConfigString, fc))
            {
                // Break silently. This should not happen
                LOGC(mglog.Error, log << "SRTO_PAYLOADSIZE: IPE: failing filter configuration installed");
                throw CUDTException(MJ_NOTSUP, MN_INVAL, 0);
            }

            size_t efc_max_payload_size = SRT_LIVE_MAX_PLSIZE - fc.extra_size;
            if (m_zOPT_ExpPayloadSize > efc_max_payload_size)
            {
                LOGC(mglog.Error,
                     log << "SRTO_PAYLOADSIZE: value exceeds SRT_LIVE_MAX_PLSIZE decreased by " << fc.extra_size
                         << " required for packet filter header");
                throw CUDTException(MJ_NOTSUP, MN_INVAL, 0);
            }
        }

        m_zOPT_ExpPayloadSize = *(int*)optval;
        break;

    case SRTO_TRANSTYPE:
        if (m_bConnected)
            throw CUDTException(MJ_NOTSUP, MN_ISCONNECTED, 0);

        // XXX Note that here the configuration for SRTT_LIVE
        // is the same as DEFAULT VALUES for these fields set
        // in CUDT::CUDT.
        switch (*(SRT_TRANSTYPE*)optval)
        {
        case SRTT_LIVE:
            // Default live options:
            // - tsbpd: on
            // - latency: 120ms
            // - linger: off
            // - congctl: live
            // - extraction method: message (reading call extracts one message)
            m_bOPT_TsbPd          = true;
            m_iOPT_TsbPdDelay     = SRT_LIVE_DEF_LATENCY_MS;
            m_iOPT_PeerTsbPdDelay = 0;
            m_bOPT_TLPktDrop      = true;
            m_iOPT_SndDropDelay   = 0;
            m_bMessageAPI         = true;
            m_bRcvNakReport       = true;
            m_zOPT_ExpPayloadSize = SRT_LIVE_DEF_PLSIZE;
            m_Linger.l_onoff      = 0;
            m_Linger.l_linger     = 0;
            m_CongCtl.select("live");
            break;

        case SRTT_FILE:
            // File transfer mode:
            // - tsbpd: off
            // - latency: 0
            // - linger: 2 minutes (180s)
            // - congctl: file (original UDT congestion control)
            // - extraction method: stream (reading call extracts as many bytes as available and fits in buffer)
            m_bOPT_TsbPd          = false;
            m_iOPT_TsbPdDelay     = 0;
            m_iOPT_PeerTsbPdDelay = 0;
            m_bOPT_TLPktDrop      = false;
            m_iOPT_SndDropDelay   = -1;
            m_bMessageAPI         = false;
            m_bRcvNakReport       = false;
            m_zOPT_ExpPayloadSize = 0; // use maximum
            m_Linger.l_onoff      = 1;
<<<<<<< HEAD
            m_Linger.l_linger = DEF_LINGER;
=======
            m_Linger.l_linger     = 180; // 3 minutes
>>>>>>> af5b7b25
            m_CongCtl.select("file");
            break;

        default:
            throw CUDTException(MJ_NOTSUP, MN_INVAL, 0);
        }
        break;

    case SRTO_KMREFRESHRATE:
        if (m_bConnected)
            throw CUDTException(MJ_NOTSUP, MN_ISCONNECTED, 0);

        // If you first change the KMREFRESHRATE, KMPREANNOUNCE
        // will be set to the maximum allowed value
        m_uKmRefreshRatePkt = *(int*)optval;
        if (m_uKmPreAnnouncePkt == 0 || m_uKmPreAnnouncePkt > (m_uKmRefreshRatePkt - 1) / 2)
        {
            m_uKmPreAnnouncePkt = (m_uKmRefreshRatePkt - 1) / 2;
            LOGC(mglog.Warn,
                 log << "SRTO_KMREFRESHRATE=0x" << hex << m_uKmRefreshRatePkt << ": setting SRTO_KMPREANNOUNCE=0x"
                     << hex << m_uKmPreAnnouncePkt);
        }
        break;

    case SRTO_KMPREANNOUNCE:
        if (m_bConnected)
            throw CUDTException(MJ_NOTSUP, MN_ISCONNECTED, 0);
        {
            int val   = *(int*)optval;
            int kmref = m_uKmRefreshRatePkt == 0 ? HAICRYPT_DEF_KM_REFRESH_RATE : m_uKmRefreshRatePkt;
            if (val > (kmref - 1) / 2)
            {
                LOGC(mglog.Error,
                     log << "SRTO_KMPREANNOUNCE=0x" << hex << val << " exceeds KmRefresh/2, 0x" << ((kmref - 1) / 2)
                         << " - OPTION REJECTED.");
                throw CUDTException(MJ_NOTSUP, MN_INVAL, 0);
            }

            m_uKmPreAnnouncePkt = val;
        }
        break;

    case SRTO_ENFORCEDENCRYPTION:
        if (m_bConnected)
            throw CUDTException(MJ_NOTSUP, MN_ISCONNECTED, 0);

        m_bOPT_StrictEncryption = bool_int_value(optval, optlen);
        break;

    case SRTO_PEERIDLETIMEO:

        if (m_bConnected)
            throw CUDTException(MJ_NOTSUP, MN_ISCONNECTED, 0);
        m_iOPT_PeerIdleTimeout = *(int*)optval;
        break;

    case SRTO_IPV6ONLY:
        if (m_bConnected)
            throw CUDTException(MJ_NOTSUP, MN_ISCONNECTED, 0);

        m_iIpV6Only = *(int*)optval;
        break;

    case SRTO_PACKETFILTER:
        if (m_bConnected)
            throw CUDTException(MJ_NOTSUP, MN_ISCONNECTED, 0);

        {
            string arg((char*)optval, optlen);
            // Parse the configuration string prematurely
            SrtFilterConfig fc;
            if (!ParseFilterConfig(arg, fc))
            {
                LOGC(mglog.Error,
                     log << "SRTO_FILTER: Incorrect syntax. Use: FILTERTYPE[,KEY:VALUE...]. "
                            "FILTERTYPE ("
                         << fc.type << ") must be installed (or builtin)");
                throw CUDTException(MJ_NOTSUP, MN_INVAL, 0);
            }

            size_t efc_max_payload_size = SRT_LIVE_MAX_PLSIZE - fc.extra_size;
            if (m_zOPT_ExpPayloadSize > efc_max_payload_size)
            {
                LOGC(mglog.Warn,
                     log << "Due to filter-required extra " << fc.extra_size << " bytes, SRTO_PAYLOADSIZE fixed to "
                         << efc_max_payload_size << " bytes");
                m_zOPT_ExpPayloadSize = efc_max_payload_size;
            }

            m_OPT_PktFilterConfigString = arg;
        }
        break;

    default:
        throw CUDTException(MJ_NOTSUP, MN_INVAL, 0);
    }
}

void CUDT::getOpt(SRT_SOCKOPT optName, void* optval, int& optlen)
{
    CGuard cg(m_ConnectionLock, "conn");

    switch (optName)
    {
    case SRTO_MSS:
        *(int*)optval = m_iMSS;
        optlen        = sizeof(int);
        break;

    case SRTO_SNDSYN:
        *(bool*)optval = m_bSynSending;
        optlen         = sizeof(bool);
        break;

    case SRTO_RCVSYN:
        *(bool*)optval = m_bSynRecving;
        optlen         = sizeof(bool);
        break;

    case SRTO_ISN:
        *(int*)optval = m_iISN;
        optlen        = sizeof(int);
        break;

    case SRTO_FC:
        *(int*)optval = m_iFlightFlagSize;
        optlen        = sizeof(int);
        break;

    case SRTO_SNDBUF:
        *(int*)optval = m_iSndBufSize * (m_iMSS - CPacket::UDP_HDR_SIZE);
        optlen        = sizeof(int);
        break;

    case SRTO_RCVBUF:
        *(int*)optval = m_iRcvBufSize * (m_iMSS - CPacket::UDP_HDR_SIZE);
        optlen        = sizeof(int);
        break;

    case SRTO_LINGER:
        if (optlen < (int)(sizeof(linger)))
            throw CUDTException(MJ_NOTSUP, MN_INVAL, 0);

        *(linger*)optval = m_Linger;
        optlen           = sizeof(linger);
        break;

    case SRTO_UDP_SNDBUF:
        *(int*)optval = m_iUDPSndBufSize;
        optlen        = sizeof(int);
        break;

    case SRTO_UDP_RCVBUF:
        *(int*)optval = m_iUDPRcvBufSize;
        optlen        = sizeof(int);
        break;

    case SRTO_RENDEZVOUS:
        *(bool*)optval = m_bRendezvous;
        optlen         = sizeof(bool);
        break;

    case SRTO_SNDTIMEO:
        *(int*)optval = m_iSndTimeOut;
        optlen        = sizeof(int);
        break;

    case SRTO_RCVTIMEO:
        *(int*)optval = m_iRcvTimeOut;
        optlen        = sizeof(int);
        break;

    case SRTO_REUSEADDR:
        *(bool*)optval = m_bReuseAddr;
        optlen         = sizeof(bool);
        break;

    case SRTO_MAXBW:
        *(int64_t*)optval = m_llMaxBW;
        optlen            = sizeof(int64_t);
        break;

    case SRTO_STATE:
        *(int32_t*)optval = s_UDTUnited.getStatus(m_SocketID);
        optlen            = sizeof(int32_t);
        break;

    case SRTO_EVENT:
    {
        int32_t event = 0;
        if (m_bBroken)
            event |= SRT_EPOLL_ERR;
        else
        {
            CGuard::enterCS(m_RecvLock, "recv");
            if (m_pRcvBuffer && m_pRcvBuffer->isRcvDataReady())
                event |= SRT_EPOLL_IN;
            CGuard::leaveCS(m_RecvLock, "recv");
            if (m_pSndBuffer && (m_iSndBufSize > m_pSndBuffer->getCurrBufSize()))
                event |= SRT_EPOLL_OUT;
        }
        *(int32_t*)optval = event;
        optlen            = sizeof(int32_t);
        break;
    }

    case SRTO_SNDDATA:
        if (m_pSndBuffer)
            *(int32_t*)optval = m_pSndBuffer->getCurrBufSize();
        else
            *(int32_t*)optval = 0;
        optlen = sizeof(int32_t);
        break;

    case SRTO_RCVDATA:
        if (m_pRcvBuffer)
        {
            CGuard::enterCS(m_RecvLock, "recv");
            *(int32_t*)optval = m_pRcvBuffer->getRcvDataSize();
            CGuard::leaveCS(m_RecvLock, "recv");
        }
        else
            *(int32_t*)optval = 0;
        optlen = sizeof(int32_t);
        break;

#ifdef SRT_ENABLE_IPOPTS
    case SRTO_IPTTL:
        if (m_bOpened)
            *(int32_t*)optval = m_pSndQueue->getIpTTL();
        else
            *(int32_t*)optval = m_iIpTTL;
        optlen = sizeof(int32_t);
        break;

    case SRTO_IPTOS:
        if (m_bOpened)
            *(int32_t*)optval = m_pSndQueue->getIpToS();
        else
            *(int32_t*)optval = m_iIpToS;
        optlen = sizeof(int32_t);
        break;
#endif

    case SRTO_SENDER:
        *(int32_t*)optval = m_bDataSender;
        optlen            = sizeof(int32_t);
        break;

    case SRTO_TSBPDMODE:
        *(int32_t*)optval = m_bOPT_TsbPd;
        optlen            = sizeof(int32_t);
        break;

    case SRTO_LATENCY:
    case SRTO_RCVLATENCY:
        *(int32_t*)optval = m_iTsbPdDelay_ms;
        optlen            = sizeof(int32_t);
        break;

    case SRTO_PEERLATENCY:
        *(int32_t*)optval = m_iPeerTsbPdDelay_ms;
        optlen            = sizeof(int32_t);
        break;

    case SRTO_TLPKTDROP:
        *(int32_t*)optval = m_bTLPktDrop;
        optlen            = sizeof(int32_t);
        break;

    case SRTO_SNDDROPDELAY:
        *(int32_t*)optval = m_iOPT_SndDropDelay;
        optlen            = sizeof(int32_t);
        break;

    case SRTO_PBKEYLEN:
        if (m_pCryptoControl)
            *(int32_t*)optval = m_pCryptoControl->KeyLen(); // Running Key length.
        else
            *(int32_t*)optval = m_iSndCryptoKeyLen; // May be 0.
        optlen = sizeof(int32_t);
        break;

    case SRTO_KMSTATE:
        if (!m_pCryptoControl)
            *(int32_t*)optval = SRT_KM_S_UNSECURED;
        else if (m_bDataSender)
            *(int32_t*)optval = m_pCryptoControl->m_SndKmState;
        else
            *(int32_t*)optval = m_pCryptoControl->m_RcvKmState;
        optlen = sizeof(int32_t);
        break;

    case SRTO_SNDKMSTATE: // State imposed by Agent depending on PW and KMX
        if (m_pCryptoControl)
            *(int32_t*)optval = m_pCryptoControl->m_SndKmState;
        else
            *(int32_t*)optval = SRT_KM_S_UNSECURED;
        optlen = sizeof(int32_t);
        break;

    case SRTO_RCVKMSTATE: // State returned by Peer as informed during KMX
        if (m_pCryptoControl)
            *(int32_t*)optval = m_pCryptoControl->m_RcvKmState;
        else
            *(int32_t*)optval = SRT_KM_S_UNSECURED;
        optlen = sizeof(int32_t);
        break;

    case SRTO_LOSSMAXTTL:
        *(int32_t*)optval = m_iMaxReorderTolerance;
        optlen = sizeof(int32_t);
        break;

    case SRTO_NAKREPORT:
        *(bool*)optval = m_bRcvNakReport;
        optlen         = sizeof(bool);
        break;

    case SRTO_VERSION:
        *(int32_t*)optval = m_lSrtVersion;
        optlen            = sizeof(int32_t);
        break;

    case SRTO_PEERVERSION:
        *(int32_t*)optval = m_lPeerSrtVersion;
        optlen            = sizeof(int32_t);
        break;

#ifdef SRT_ENABLE_CONNTIMEO
    case SRTO_CONNTIMEO:
        *(int*)optval = count_milliseconds(m_tdConnTimeOut);
        optlen        = sizeof(int);
        break;
#endif

    case SRTO_MINVERSION:
        *(uint32_t*)optval = m_lMinimumPeerSrtVersion;
        optlen             = sizeof(uint32_t);
        break;

    case SRTO_STREAMID:
        if (size_t(optlen) < m_sStreamName.size() + 1)
            throw CUDTException(MJ_NOTSUP, MN_INVAL, 0);

        strcpy((char*)optval, m_sStreamName.c_str());
        optlen = m_sStreamName.size();
        break;

    case SRTO_CONGESTION:
    {
        string tt = m_CongCtl.selected_name();
        strcpy((char*)optval, tt.c_str());
        optlen = tt.size();
    }
    break;

    case SRTO_MESSAGEAPI:
        optlen         = sizeof(bool);
        *(bool*)optval = m_bMessageAPI;
        break;

    case SRTO_PAYLOADSIZE:
        optlen        = sizeof(int);
        *(int*)optval = m_zOPT_ExpPayloadSize;
        break;

    case SRTO_ENFORCEDENCRYPTION:
        optlen            = sizeof(int32_t); // also with TSBPDMODE and SENDER
        *(int32_t*)optval = m_bOPT_StrictEncryption;
        break;

    case SRTO_IPV6ONLY:
        optlen        = sizeof(int);
        *(int*)optval = m_iIpV6Only;
        break;

    case SRTO_PEERIDLETIMEO:
        *(int*)optval = m_iOPT_PeerIdleTimeout;
        optlen        = sizeof(int);
        break;

    case SRTO_PACKETFILTER:
        if (size_t(optlen) < m_OPT_PktFilterConfigString.size() + 1)
            throw CUDTException(MJ_NOTSUP, MN_INVAL, 0);

        strcpy((char*)optval, m_OPT_PktFilterConfigString.c_str());
        optlen = m_OPT_PktFilterConfigString.size();
        break;

    default:
        throw CUDTException(MJ_NOTSUP, MN_NONE, 0);
    }
}

bool CUDT::setstreamid(SRTSOCKET u, const std::string& sid)
{
    CUDT* that = getUDTHandle(u);
    if (!that)
        return false;

    if (sid.size() > MAX_SID_LENGTH)
        return false;

    if (that->m_bConnected)
        return false;

    that->m_sStreamName = sid;
    return true;
}

std::string CUDT::getstreamid(SRTSOCKET u)
{
    CUDT* that = getUDTHandle(u);
    if (!that)
        return "";

    return that->m_sStreamName;
}

// XXX REFACTOR: Make common code for CUDT constructor and clearData,
// possibly using CUDT::construct.
void CUDT::clearData()
{
    // Initial sequence number, loss, acknowledgement, etc.
    int udpsize = m_iMSS - CPacket::UDP_HDR_SIZE;

    m_iMaxSRTPayloadSize = udpsize - CPacket::HDR_SIZE;

    HLOGC(mglog.Debug, log << "clearData: PAYLOAD SIZE: " << m_iMaxSRTPayloadSize);

    m_iEXPCount  = 1;
    m_iBandwidth = 1; // pkts/sec
    // XXX use some constant for this 16
    m_iDeliveryRate     = 16;
    m_iByteDeliveryRate = 16 * m_iMaxSRTPayloadSize;
    m_iAckSeqNo         = 0;
    m_tsLastAckTime     = steady_clock::now();

    // trace information
    {
        CGuard stat_lock(m_StatsLock);

        m_stats.tsStartTime = steady_clock::now();
        m_stats.sentTotal = m_stats.recvTotal = m_stats.sndLossTotal = m_stats.rcvLossTotal = m_stats.retransTotal =
            m_stats.sentACKTotal = m_stats.recvACKTotal = m_stats.sentNAKTotal = m_stats.recvNAKTotal = 0;
        m_stats.tsLastSampleTime = steady_clock::now();
        m_stats.traceSent = m_stats.traceRecv = m_stats.traceSndLoss = m_stats.traceRcvLoss = m_stats.traceRetrans =
            m_stats.sentACK = m_stats.recvACK = m_stats.sentNAK = m_stats.recvNAK = 0;
        m_stats.traceRcvRetrans                                                   = 0;
        m_stats.traceReorderDistance                                              = 0;
        m_stats.traceBelatedTime                                                  = 0.0;
        m_stats.traceRcvBelated                                                   = 0;

        m_stats.sndDropTotal = 0;
        m_stats.traceSndDrop = 0;
        m_stats.rcvDropTotal = 0;
        m_stats.traceRcvDrop = 0;

        m_stats.m_rcvUndecryptTotal = 0;
        m_stats.traceRcvUndecrypt   = 0;

        m_stats.bytesSentTotal    = 0;
        m_stats.bytesRecvTotal    = 0;
        m_stats.bytesRetransTotal = 0;
        m_stats.traceBytesSent    = 0;
        m_stats.traceBytesRecv    = 0;
        m_stats.sndFilterExtra    = 0;
        m_stats.rcvFilterExtra    = 0;
        m_stats.rcvFilterSupply   = 0;
        m_stats.rcvFilterLoss     = 0;

        m_stats.traceBytesRetrans = 0;
#ifdef SRT_ENABLE_LOSTBYTESCOUNT
        m_stats.traceRcvBytesLoss = 0;
#endif
        m_stats.sndBytesDropTotal        = 0;
        m_stats.rcvBytesDropTotal        = 0;
        m_stats.traceSndBytesDrop        = 0;
        m_stats.traceRcvBytesDrop        = 0;
        m_stats.m_rcvBytesUndecryptTotal = 0;
        m_stats.traceRcvBytesUndecrypt   = 0;

        m_stats.sndDuration = m_stats.m_sndDurationTotal = 0;
    }

    // Resetting these data because this happens when agent isn't connected.
    m_bPeerTsbPd         = false;
    m_iPeerTsbPdDelay_ms = 0;

    m_bTsbPd         = m_bOPT_TsbPd; // Take the values from user-configurable options
    m_iTsbPdDelay_ms = m_iOPT_TsbPdDelay;
    m_bTLPktDrop     = m_bOPT_TLPktDrop;
    m_bPeerTLPktDrop = false;

    m_bPeerNakReport = false;

    m_bPeerRexmitFlag = false;

    m_RdvState         = CHandShake::RDV_INVALID;
    m_tsRcvPeerStartTime = steady_clock::time_point();
}

void CUDT::open()
{
    CGuard cg(m_ConnectionLock, "conn");

    clearData();

    // structures for queue
    if (m_pSNode == NULL)
        m_pSNode = new CSNode;
    m_pSNode->m_pUDT      = this;
    m_pSNode->m_tsTimeStamp = steady_clock::now();
    m_pSNode->m_iHeapLoc  = -1;

    if (m_pRNode == NULL)
        m_pRNode = new CRNode;
    m_pRNode->m_pUDT      = this;
    m_pRNode->m_tsTimeStamp = steady_clock::now();
    m_pRNode->m_pPrev = m_pRNode->m_pNext = NULL;
    m_pRNode->m_bOnList                   = false;

    m_iRTT    = 10 * COMM_SYN_INTERVAL_US;
    m_iRTTVar = m_iRTT >> 1;


    // set minimum NAK and EXP timeout to 300ms
    m_tdMinNakInterval = milliseconds_from(300);
    m_tdMinExpInterval = milliseconds_from(300);

    m_tdACKInterval = microseconds_from(COMM_SYN_INTERVAL_US);
    m_tdNAKInterval = m_tdMinNakInterval;

    const steady_clock::time_point currtime = steady_clock::now();
    m_tsLastRspTime                        = currtime;
    m_tsNextACKTime                        = currtime + m_tdACKInterval;
    m_tsNextNAKTime                        = currtime + m_tdNAKInterval;
    m_tsLastRspAckTime                     = currtime;
    m_tsLastSndTime                        = currtime;

    m_iReXmitCount   = 1;
    m_iPktCount      = 0;
    m_iLightACKCount = 1;

    m_tsNextSendTime = steady_clock::time_point();
    m_tdSendTimeDiff = m_tdSendTimeDiff.zero();

    // Now UDT is opened.
    m_bOpened = true;
}

void CUDT::setListenState()
{
    CGuard cg(m_ConnectionLock, "conn");

    if (!m_bOpened)
        throw CUDTException(MJ_NOTSUP, MN_NONE, 0);

    if (m_bConnecting || m_bConnected)
        throw CUDTException(MJ_NOTSUP, MN_ISCONNECTED, 0);

    // listen can be called more than once
    if (m_bListening)
        return;

    // if there is already another socket listening on the same port
    if (m_pRcvQueue->setListener(this) < 0)
        throw CUDTException(MJ_NOTSUP, MN_BUSY, 0);

    m_bListening = true;
}

size_t CUDT::fillSrtHandshake(uint32_t* srtdata, size_t srtlen, int msgtype, int hs_version)
{
    if (srtlen < SRT_HS__SIZE)
    {
        LOGC(mglog.Fatal,
             log << "IPE: fillSrtHandshake: buffer too small: " << srtlen << " (expected: " << SRT_HS__SIZE << ")");
        return 0;
    }

    srtlen = SRT_HS__SIZE; // We use only that much space.

    memset(srtdata, 0, sizeof(uint32_t) * srtlen);
    /* Current version (1.x.x) SRT handshake */
    srtdata[SRT_HS_VERSION] = m_lSrtVersion; /* Required version */
    srtdata[SRT_HS_FLAGS] |= SrtVersionCapabilities();

    switch (msgtype)
    {
    case SRT_CMD_HSREQ:
        return fillSrtHandshake_HSREQ(srtdata, srtlen, hs_version);
    case SRT_CMD_HSRSP:
        return fillSrtHandshake_HSRSP(srtdata, srtlen, hs_version);
    default:
        LOGC(mglog.Fatal, log << "IPE: fillSrtHandshake/sendSrtMsg called with value " << msgtype);
        return 0;
    }
}

size_t CUDT::fillSrtHandshake_HSREQ(uint32_t* srtdata, size_t /* srtlen - unused */, int hs_version)
{
    // INITIATOR sends HSREQ.

    // The TSBPD(SND|RCV) options are being set only if the TSBPD is set in the current agent.
    // The agent has a decisive power only in the range of RECEIVING the data, however it can
    // also influence the peer's latency. If agent doesn't set TSBPD mode, it doesn't send any
    // latency flags, although the peer might still want to do Rx with TSBPD. When agent sets
    // TsbPd mode, it defines latency values for Rx (itself) and Tx (peer's Rx). If peer does
    // not set TsbPd mode, it will simply ignore the proposed latency (PeerTsbPdDelay), although
    // if it has received the Rx latency as well, it must honor it and respond accordingly
    // (the latter is only in case of HSv5 and bidirectional connection).
    if (m_bOPT_TsbPd)
    {
        m_iTsbPdDelay_ms     = m_iOPT_TsbPdDelay;
        m_iPeerTsbPdDelay_ms = m_iOPT_PeerTsbPdDelay;
        /*
         * Sent data is real-time, use Time-based Packet Delivery,
         * set option bit and configured delay
         */
        srtdata[SRT_HS_FLAGS] |= SRT_OPT_TSBPDSND;

        if (hs_version < CUDT::HS_VERSION_SRT1)
        {
            // HSv4 - this uses only one value.
            srtdata[SRT_HS_LATENCY] = SRT_HS_LATENCY_LEG::wrap(m_iPeerTsbPdDelay_ms);
        }
        else
        {
            // HSv5 - this will be understood only since this version when this exists.
            srtdata[SRT_HS_LATENCY] = SRT_HS_LATENCY_SND::wrap(m_iPeerTsbPdDelay_ms);

            m_bTsbPd = true;
            // And in the reverse direction.
            srtdata[SRT_HS_FLAGS] |= SRT_OPT_TSBPDRCV;
            srtdata[SRT_HS_LATENCY] |= SRT_HS_LATENCY_RCV::wrap(m_iTsbPdDelay_ms);

            // This wasn't there for HSv4, this setting is only for the receiver.
            // HSv5 is bidirectional, so every party is a receiver.

            if (m_bTLPktDrop)
                srtdata[SRT_HS_FLAGS] |= SRT_OPT_TLPKTDROP;
        }
    }

    if (m_bRcvNakReport)
        srtdata[SRT_HS_FLAGS] |= SRT_OPT_NAKREPORT;

    // I support SRT_OPT_REXMITFLG. Do you?
    srtdata[SRT_HS_FLAGS] |= SRT_OPT_REXMITFLG;

    // Declare the API used. The flag is set for "stream" API because
    // the older versions will never set this flag, but all old SRT versions use message API.
    if (!m_bMessageAPI)
        srtdata[SRT_HS_FLAGS] |= SRT_OPT_STREAM;

    HLOGC(mglog.Debug,
          log << "HSREQ/snd: LATENCY[SND:" << SRT_HS_LATENCY_SND::unwrap(srtdata[SRT_HS_LATENCY])
              << " RCV:" << SRT_HS_LATENCY_RCV::unwrap(srtdata[SRT_HS_LATENCY]) << "] FLAGS["
              << SrtFlagString(srtdata[SRT_HS_FLAGS]) << "]");

    return 3;
}

size_t CUDT::fillSrtHandshake_HSRSP(uint32_t* srtdata, size_t /* srtlen - unused */, int hs_version)
{
    // Setting m_ullRcvPeerStartTime is done in processSrtMsg_HSREQ(), so
    // this condition will be skipped only if this function is called without
    // getting first received HSREQ. Doesn't look possible in both HSv4 and HSv5.
    if (is_zero(m_tsRcvPeerStartTime))
    {
        LOGC(mglog.Fatal, log << "IPE: fillSrtHandshake_HSRSP: m_tsRcvPeerStartTime NOT SET!");
        return 0;
    }

    // If Agent doesn't set TSBPD, it will not set the TSBPD flag back to the Peer.
    // The peer doesn't have be disturbed by it anyway.
    if (m_bTsbPd)
    {
        /*
         * We got and transposed peer start time (HandShake request timestamp),
         * we can support Timestamp-based Packet Delivery
         */
        srtdata[SRT_HS_FLAGS] |= SRT_OPT_TSBPDRCV;

        if (hs_version < HS_VERSION_SRT1)
        {
            // HSv4 - this uses only one value
            srtdata[SRT_HS_LATENCY] = SRT_HS_LATENCY_LEG::wrap(m_iTsbPdDelay_ms);
        }
        else
        {
            // HSv5 - this puts "agent's" latency into RCV field and "peer's" -
            // into SND field.
            srtdata[SRT_HS_LATENCY] = SRT_HS_LATENCY_RCV::wrap(m_iTsbPdDelay_ms);
        }
    }
    else
    {
        HLOGC(mglog.Debug, log << "HSRSP/snd: TSBPD off, NOT responding TSBPDRCV flag.");
    }

    // Hsv5, only when peer has declared TSBPD mode.
    // The flag was already set, and the value already "maximized" in processSrtMsg_HSREQ().
    if (m_bPeerTsbPd && hs_version >= HS_VERSION_SRT1)
    {
        // HSv5 is bidirectional - so send the TSBPDSND flag, and place also the
        // peer's latency into SND field.
        srtdata[SRT_HS_FLAGS] |= SRT_OPT_TSBPDSND;
        srtdata[SRT_HS_LATENCY] |= SRT_HS_LATENCY_SND::wrap(m_iPeerTsbPdDelay_ms);

        HLOGC(mglog.Debug,
              log << "HSRSP/snd: HSv5 peer uses TSBPD, responding TSBPDSND latency=" << m_iPeerTsbPdDelay_ms);
    }
    else
    {
        HLOGC(mglog.Debug,
              log << "HSRSP/snd: HSv" << (hs_version == CUDT::HS_VERSION_UDT4 ? 4 : 5)
                  << " with peer TSBPD=" << (m_bPeerTsbPd ? "on" : "off") << " - NOT responding TSBPDSND");
    }

    if (m_bTLPktDrop)
        srtdata[SRT_HS_FLAGS] |= SRT_OPT_TLPKTDROP;

    if (m_bRcvNakReport)
    {
        // HSv5: Note that this setting is independent on the value of
        // m_bPeerNakReport, which represent this setting in the peer.

        srtdata[SRT_HS_FLAGS] |= SRT_OPT_NAKREPORT;
        /*
         * NAK Report is so efficient at controlling bandwidth that sender TLPktDrop
         * is not needed. SRT 1.0.5 to 1.0.7 sender TLPktDrop combined with SRT 1.0
         * Timestamp-Based Packet Delivery was not well implemented and could drop
         * big I-Frame tail before sending once on low latency setups.
         * Disabling TLPktDrop in the receiver SRT Handshake Reply prevents the sender
         * from enabling Too-Late Packet Drop.
         */
        if (m_lPeerSrtVersion <= SrtVersion(1, 0, 7))
            srtdata[SRT_HS_FLAGS] &= ~SRT_OPT_TLPKTDROP;
    }

    if (m_lSrtVersion >= SrtVersion(1, 2, 0))
    {
        if (!m_bPeerRexmitFlag)
        {
            // Peer does not request to use rexmit flag, if so,
            // we won't use as well.
            HLOGC(mglog.Debug, log << "HSRSP/snd: AGENT understands REXMIT flag, but PEER DOES NOT. NOT setting.");
        }
        else
        {
            // Request that the rexmit bit be used as a part of msgno.
            srtdata[SRT_HS_FLAGS] |= SRT_OPT_REXMITFLG;
            HLOGF(mglog.Debug, "HSRSP/snd: AGENT UNDERSTANDS REXMIT flag and PEER reported that it does, too.");
        }
    }
    else
    {
        // Since this is now in the code, it can occur only in case when you change the
        // version specification in the build configuration.
        HLOGF(mglog.Debug, "HSRSP/snd: AGENT DOES NOT UNDERSTAND REXMIT flag");
    }

    HLOGC(mglog.Debug,
          log << "HSRSP/snd: LATENCY[SND:" << SRT_HS_LATENCY_SND::unwrap(srtdata[SRT_HS_LATENCY])
              << " RCV:" << SRT_HS_LATENCY_RCV::unwrap(srtdata[SRT_HS_LATENCY]) << "] FLAGS["
              << SrtFlagString(srtdata[SRT_HS_FLAGS]) << "]");

    return 3;
}

size_t CUDT::prepareSrtHsMsg(int cmd, uint32_t* srtdata, size_t size)
{
    size_t srtlen = fillSrtHandshake(srtdata, size, cmd, handshakeVersion());
    HLOGF(mglog.Debug,
          "CMD:%s(%d) Len:%d Version: %s Flags: %08X (%s) sdelay:%d",
          MessageTypeStr(UMSG_EXT, cmd).c_str(),
          cmd,
          (int)(srtlen * sizeof(int32_t)),
          SrtVersionString(srtdata[SRT_HS_VERSION]).c_str(),
          srtdata[SRT_HS_FLAGS],
          SrtFlagString(srtdata[SRT_HS_FLAGS]).c_str(),
          srtdata[SRT_HS_LATENCY]);

    return srtlen;
}

void CUDT::sendSrtMsg(int cmd, uint32_t* srtdata_in, int srtlen_in)
{
    CPacket srtpkt;
    int32_t srtcmd = (int32_t)cmd;

    static const size_t SRTDATA_MAXSIZE = SRT_CMD_MAXSZ / sizeof(int32_t);

    // This is in order to issue a compile error if the SRT_CMD_MAXSZ is
    // too small to keep all the data. As this is "static const", declaring
    // an array of such specified size in C++ isn't considered VLA.
    static const int SRTDATA_SIZE = SRTDATA_MAXSIZE >= SRT_HS__SIZE ? SRTDATA_MAXSIZE : -1;

    // This will be effectively larger than SRT_HS__SIZE, but it will be also used
    // for incoming data. We have a guarantee that it won't be larger than SRTDATA_MAXSIZE.
    uint32_t srtdata[SRTDATA_SIZE];

    int srtlen = 0;

    if (cmd == SRT_CMD_REJECT)
    {
        // This is a value returned by processSrtMsg underlying layer, potentially
        // to be reported here. Should this happen, just send a rejection message.
        cmd                     = SRT_CMD_HSRSP;
        srtdata[SRT_HS_VERSION] = 0;
    }

    switch (cmd)
    {
    case SRT_CMD_HSREQ:
    case SRT_CMD_HSRSP:
        srtlen = prepareSrtHsMsg(cmd, srtdata, SRTDATA_SIZE);
        break;

    case SRT_CMD_KMREQ: // Sender
    case SRT_CMD_KMRSP: // Receiver
        srtlen = srtlen_in;
        /* Msg already in network order
         * But CChannel:sendto will swap again (assuming 32-bit fields)
         * Pre-swap to cancel it.
         */
        HtoNLA(srtdata, srtdata_in, srtlen);
        m_pCryptoControl->updateKmState(cmd, srtlen); // <-- THIS function can't be moved to CUDT

        break;

    default:
        LOGF(mglog.Error, "sndSrtMsg: cmd=%d unsupported", cmd);
        break;
    }

    if (srtlen > 0)
    {
        /* srtpkt.pack will set message data in network order */
        srtpkt.pack(UMSG_EXT, &srtcmd, srtdata, srtlen * sizeof(int32_t));
        addressAndSend(srtpkt);
    }
}

// PREREQUISITE:
// pkt must be set the buffer and configured for UMSG_HANDSHAKE.
// Note that this function replaces also serialization for the HSv4.
bool CUDT::createSrtHandshake(ref_t<CPacket>    r_pkt,
                              ref_t<CHandShake> r_hs,
                              int               srths_cmd,
                              int               srtkm_cmd,
                              const uint32_t*   kmdata,
                              size_t            kmdata_wordsize /* IN WORDS, NOT BYTES!!! */)
{
    CPacket&    pkt = *r_pkt;
    CHandShake& hs  = *r_hs;

    // This function might be called before the opposite version was recognized.
    // Check if the version is exactly 4 because this means that the peer has already
    // sent something - asynchronously, and usually in rendezvous - and we already know
    // that the peer is version 4. In this case, agent must behave as HSv4, til the end.
    if (m_ConnRes.m_iVersion == HS_VERSION_UDT4)
    {
        hs.m_iVersion = HS_VERSION_UDT4;
        hs.m_iType    = UDT_DGRAM;
        if (hs.m_extension)
        {
            // Should be impossible
            LOGC(mglog.Error, log << "createSrtHandshake: IPE: EXTENSION SET WHEN peer reports version 4 - fixing...");
            hs.m_extension = false;
        }
    }
    else
    {
        hs.m_iType = 0; // Prepare it for flags
    }

    HLOGC(mglog.Debug,
          log << "createSrtHandshake: buf size=" << pkt.getLength() << " hsx=" << MessageTypeStr(UMSG_EXT, srths_cmd)
              << " kmx=" << MessageTypeStr(UMSG_EXT, srtkm_cmd) << " kmdata_wordsize=" << kmdata_wordsize
              << " version=" << hs.m_iVersion);

    // Once you are certain that the version is HSv5, set the enc type flags
    // to advertise pbkeylen. Otherwise make sure that the old interpretation
    // will correctly pick up the type field. PBKEYLEN should be advertized
    // regardless of what URQ stage the handshake is (note that in case of rendezvous
    // CONCLUSION might be the FIRST MESSAGE EVER RECEIVED by a party).
    if (hs.m_iVersion > HS_VERSION_UDT4)
    {
        // Check if there was a failure to receie HSREQ before trying to craft HSRSP.
        // If fillSrtHandshake_HSRSP catches the condition of m_tsRcvPeerStartTime == 0,
        // it will return size 0, which will mess up with further extension procedures;
        // PREVENT THIS HERE.
        if (hs.m_iReqType == URQ_CONCLUSION && srths_cmd == SRT_CMD_HSRSP && is_zero(m_tsRcvPeerStartTime))
        {
            LOGC(mglog.Error,
                 log << "createSrtHandshake: IPE (non-fatal): Attempting to craft HSRSP without received HSREQ. "
                        "BLOCKING extensions.");
            hs.m_extension = false;
        }

        // The situation when this function is called without requested extensions
        // is URQ_CONCLUSION in rendezvous mode in some of the transitions.
        // In this case for version 5 just clear the m_iType field, as it has
        // different meaning in HSv5 and contains extension flags.
        //
        // Keep 0 in the SRT_HSTYPE_HSFLAGS field, but still advertise PBKEYLEN
        // in the SRT_HSTYPE_ENCFLAGS field.
        hs.m_iType                  = SrtHSRequest::wrapFlags(false /*no magic in HSFLAGS*/, m_iSndCryptoKeyLen);
        bool whether SRT_ATR_UNUSED = m_iSndCryptoKeyLen != 0;
        HLOGC(mglog.Debug,
              log << "createSrtHandshake: " << (whether ? "" : "NOT ")
                  << " Advertising PBKEYLEN - value = " << m_iSndCryptoKeyLen);

        // Note: This is required only when sending a HS message without SRT extensions.
        // When this is to be sent with SRT extensions, then KMREQ will be attached here
        // and the PBKEYLEN will be extracted from it. If this is going to attach KMRSP
        // here, it's already too late (it should've been advertised before getting the first
        // handshake message with KMREQ).
    }
    else
    {
        hs.m_iType = UDT_DGRAM;
    }

    // values > URQ_CONCLUSION include also error types
    // if (hs.m_iVersion == HS_VERSION_UDT4 || hs.m_iReqType > URQ_CONCLUSION) <--- This condition was checked b4 and
    // it's only valid for caller-listener mode
    if (!hs.m_extension)
    {
        // Serialize only the basic handshake, if this is predicted for
        // Hsv4 peer or this is URQ_INDUCTION or URQ_WAVEAHAND.
        size_t hs_size = pkt.getLength();
        hs.store_to(pkt.m_pcData, Ref(hs_size));
        pkt.setLength(hs_size);
        HLOGC(mglog.Debug, log << "createSrtHandshake: (no ext) size=" << hs_size << " data: " << hs.show());
        return true;
    }

    // Sanity check, applies to HSv5 only cases.
    if (srths_cmd == SRT_CMD_HSREQ && m_SrtHsSide == HSD_RESPONDER)
    {
        m_RejectReason = SRT_REJ_IPE;
        LOGC(mglog.Fatal, log << "IPE: SRT_CMD_HSREQ was requested to be sent in HSv5 by an INITIATOR side!");
        return false; // should cause rejection
    }

    string logext = "HSX";

    bool have_kmreq   = false;
    bool have_sid     = false;
    bool have_congctl = false;
    bool have_filter  = false;

    // Install the SRT extensions
    hs.m_iType |= CHandShake::HS_EXT_HSREQ;

    if (srths_cmd == SRT_CMD_HSREQ)
    {
        if (m_sStreamName != "")
        {
            have_sid = true;
            hs.m_iType |= CHandShake::HS_EXT_CONFIG;
            logext += ",SID";
        }
    }

    // If this is a response, we have also information
    // on the peer. If Peer is NOT filter capable, don't
    // put filter config, even if agent is capable.
    bool peer_filter_capable = true;
    if (srths_cmd == SRT_CMD_HSRSP)
    {
        if (m_sPeerPktFilterConfigString != "")
        {
            peer_filter_capable = true;
        }
        else if (IsSet(m_lPeerSrtFlags, SRT_OPT_FILTERCAP))
        {
            peer_filter_capable = true;
        }
        else
        {
            peer_filter_capable = false;
        }
    }

    // Now, if this is INITIATOR, then it has its
    // filter config already set, if configured, otherwise
    // it should not attach the filter config extension.

    // If this is a RESPONDER, then it has already received
    // the filter config string from the peer and therefore
    // possibly confronted with the contents of m_OPT_FECConfigString,
    // and if it decided to go with filter, it will be nonempty.
    if (peer_filter_capable && m_OPT_PktFilterConfigString != "")
    {
        have_filter = true;
        hs.m_iType |= CHandShake::HS_EXT_CONFIG;
        logext += ",filter";
    }

    string sm = m_CongCtl.selected_name();
    if (sm != "" && sm != "live")
    {
        have_congctl = true;
        hs.m_iType |= CHandShake::HS_EXT_CONFIG;
        logext += ",CONGCTL";
    }

    // Prevent adding KMRSP only in case when BOTH:
    // - Agent has set no password
    // - no KMREQ has arrived from Peer
    // KMRSP must be always sent when:
    // - Agent set a password, Peer did not send KMREQ: Agent sets snd=NOSECRET.
    // - Agent set no password, but Peer sent KMREQ: Ageng sets rcv=NOSECRET.
    if (m_CryptoSecret.len > 0 || kmdata_wordsize > 0)
    {
        have_kmreq = true;
        hs.m_iType |= CHandShake::HS_EXT_KMREQ;
        logext += ",KMX";
    }

    HLOGC(mglog.Debug, log << "createSrtHandshake: (ext: " << logext << ") data: " << hs.show());

    // NOTE: The HSREQ is practically always required, although may happen
    // in future that CONCLUSION can be sent multiple times for a separate
    // stream encryption support, and this way it won't enclose HSREQ.
    // Also, KMREQ may occur multiple times.

    // So, initially store the UDT legacy handshake.
    size_t hs_size = pkt.getLength(), total_ra_size = (hs_size / sizeof(uint32_t)); // Maximum size of data
    hs.store_to(pkt.m_pcData, Ref(hs_size));                                        // hs_size is updated

    size_t ra_size = hs_size / sizeof(int32_t);

    // Now attach the SRT handshake for HSREQ
    size_t    offset = ra_size;
    uint32_t* p      = reinterpret_cast<uint32_t*>(pkt.m_pcData);
    // NOTE: since this point, ra_size has a size in int32_t elements, NOT BYTES.

    // The first 4-byte item is the CMD/LENGTH spec.
    uint32_t* pcmdspec = p + offset; // Remember the location to be filled later, when we know the length
    ++offset;

    // Now use the original function to store the actual SRT_HS data
    // ra_size after that
    // NOTE: so far, ra_size is m_iMaxSRTPayloadSize expressed in number of elements.
    // WILL BE CHANGED HERE.
    ra_size   = fillSrtHandshake(p + offset, total_ra_size - offset, srths_cmd, HS_VERSION_SRT1);
    *pcmdspec = HS_CMDSPEC_CMD::wrap(srths_cmd) | HS_CMDSPEC_SIZE::wrap(ra_size);

    HLOGC(mglog.Debug,
          log << "createSrtHandshake: after HSREQ: offset=" << offset << " HSREQ size=" << ra_size
              << " space left: " << (total_ra_size - offset));

    if (have_sid)
    {
        // Use only in REQ phase and only if stream name is set
        offset += ra_size;
        pcmdspec = p + offset;
        ++offset;

        // Now prepare the string with 4-byte alignment. The string size is limited
        // to half the payload size. Just a sanity check to not pack too much into
        // the conclusion packet.
        size_t size_limit = m_iMaxSRTPayloadSize / 2;

        if (m_sStreamName.size() >= size_limit)
        {
            m_RejectReason = SRT_REJ_ROGUE;
            LOGC(mglog.Error,
                 log << "createSrtHandshake: stream id too long, limited to " << (size_limit - 1) << " bytes");
            return false;
        }

        size_t wordsize         = (m_sStreamName.size() + 3) / 4;
        size_t aligned_bytesize = wordsize * 4;

        memset(p + offset, 0, aligned_bytesize);
        memcpy(p + offset, m_sStreamName.data(), m_sStreamName.size());
        // Preswap to little endian (in place due to possible padding zeros)
        HtoILA((uint32_t*)(p + offset), (uint32_t*)(p + offset), wordsize);

        ra_size   = wordsize;
        *pcmdspec = HS_CMDSPEC_CMD::wrap(SRT_CMD_SID) | HS_CMDSPEC_SIZE::wrap(ra_size);

        HLOGC(mglog.Debug,
              log << "createSrtHandshake: after SID [" << m_sStreamName << "] length=" << m_sStreamName.size()
                  << " alignedln=" << aligned_bytesize << ": offset=" << offset << " SID size=" << ra_size
                  << " space left: " << (total_ra_size - offset));
    }

    if (have_congctl)
    {
        // Pass the congctl to the other side as informational.
        // The other side should reject connection if it uses a different congctl.
        // The other side should also respond with the congctl it uses, if its non-default (for backward compatibility).

        // XXX Consider change the congctl settings in the listener socket to "adaptive"
        // congctl and also "adaptive" value of CUDT::m_bMessageAPI so that the caller
        // may ask for whatever kind of transmission it wants, or select transmission
        // type differently for different connections, however with the same listener.

        offset += ra_size;
        pcmdspec = p + offset;
        ++offset;

        size_t wordsize         = (sm.size() + 3) / 4;
        size_t aligned_bytesize = wordsize * 4;

        memset(p + offset, 0, aligned_bytesize);

        memcpy(p + offset, sm.data(), sm.size());
        // Preswap to little endian (in place due to possible padding zeros)
        HtoILA((uint32_t*)(p + offset), (uint32_t*)(p + offset), wordsize);

        ra_size   = wordsize;
        *pcmdspec = HS_CMDSPEC_CMD::wrap(SRT_CMD_CONGESTION) | HS_CMDSPEC_SIZE::wrap(ra_size);

        HLOGC(mglog.Debug,
              log << "createSrtHandshake: after CONGCTL [" << sm << "] length=" << sm.size()
                  << " alignedln=" << aligned_bytesize << ": offset=" << offset << " CONGCTL size=" << ra_size
                  << " space left: " << (total_ra_size - offset));
    }

    if (have_filter)
    {
        offset += ra_size;
        pcmdspec = p + offset;
        ++offset;

        size_t wordsize         = (m_OPT_PktFilterConfigString.size() + 3) / 4;
        size_t aligned_bytesize = wordsize * 4;

        memset(p + offset, 0, aligned_bytesize);
        memcpy(p + offset, m_OPT_PktFilterConfigString.data(), m_OPT_PktFilterConfigString.size());

        ra_size   = wordsize;
        *pcmdspec = HS_CMDSPEC_CMD::wrap(SRT_CMD_FILTER) | HS_CMDSPEC_SIZE::wrap(ra_size);

        HLOGC(mglog.Debug,
              log << "createSrtHandshake: after filter [" << m_OPT_PktFilterConfigString << "] length="
                  << m_OPT_PktFilterConfigString.size() << " alignedln=" << aligned_bytesize << ": offset=" << offset
                  << " filter size=" << ra_size << " space left: " << (total_ra_size - offset));
    }

    // When encryption turned on
    if (have_kmreq)
    {
        HLOGC(mglog.Debug,
              log << "createSrtHandshake: "
                  << (m_CryptoSecret.len > 0 ? "Agent uses ENCRYPTION" : "Peer requires ENCRYPTION"));
        if (srtkm_cmd == SRT_CMD_KMREQ)
        {
            bool have_any_keys = false;
            for (size_t ki = 0; ki < 2; ++ki)
            {
                // Skip those that have expired
                if (!m_pCryptoControl->getKmMsg_needSend(ki, false))
                    continue;

                m_pCryptoControl->getKmMsg_markSent(ki, false);

                offset += ra_size;

                size_t msglen = m_pCryptoControl->getKmMsg_size(ki);
                // Make ra_size back in element unit
                // Add one extra word if the size isn't aligned to 32-bit.
                ra_size = (msglen / sizeof(uint32_t)) + (msglen % sizeof(uint32_t) ? 1 : 0);

                // Store the CMD + SIZE in the next field
                *(p + offset) = HS_CMDSPEC_CMD::wrap(srtkm_cmd) | HS_CMDSPEC_SIZE::wrap(ra_size);
                ++offset;

                // Copy the key - do the endian inversion because another endian inversion
                // will be done for every control message before sending, and this KM message
                // is ALREADY in network order.
                const uint32_t* keydata = reinterpret_cast<const uint32_t*>(m_pCryptoControl->getKmMsg_data(ki));

                HLOGC(mglog.Debug,
                      log << "createSrtHandshake: KMREQ: adding key #" << ki << " length=" << ra_size
                          << " words (KmMsg_size=" << msglen << ")");
                // XXX INSECURE ": [" << FormatBinaryString((uint8_t*)keydata, msglen) << "]";

                // Yes, I know HtoNLA and NtoHLA do exactly the same operation, but I want
                // to be clear about the true intention.
                NtoHLA(p + offset, keydata, ra_size);
                have_any_keys = true;
            }

            if (!have_any_keys)
            {
                m_RejectReason = SRT_REJ_IPE;
                LOGC(mglog.Error, log << "createSrtHandshake: IPE: all keys have expired, no KM to send.");
                return false;
            }
        }
        else if (srtkm_cmd == SRT_CMD_KMRSP)
        {
            uint32_t        failure_kmrsp[] = {SRT_KM_S_UNSECURED};
            const uint32_t* keydata         = 0;

            // Shift the starting point with the value of previously added block,
            // to start with the new one.
            offset += ra_size;

            if (kmdata_wordsize == 0)
            {
                LOGC(mglog.Error,
                     log << "createSrtHandshake: Agent has PW, but Peer sent no KMREQ. Sending error KMRSP response");
                ra_size = 1;
                keydata = failure_kmrsp;

                // Update the KM state as well
                m_pCryptoControl->m_SndKmState = SRT_KM_S_NOSECRET;  // Agent has PW, but Peer won't decrypt
                m_pCryptoControl->m_RcvKmState = SRT_KM_S_UNSECURED; // Peer won't encrypt as well.
            }
            else
            {
                if (!kmdata)
                {
                    m_RejectReason = SRT_REJ_IPE;
                    LOGC(mglog.Fatal, log << "createSrtHandshake: IPE: srtkm_cmd=SRT_CMD_KMRSP and no kmdata!");
                    return false;
                }
                ra_size = kmdata_wordsize;
                keydata = reinterpret_cast<const uint32_t*>(kmdata);
            }

            *(p + offset) = HS_CMDSPEC_CMD::wrap(srtkm_cmd) | HS_CMDSPEC_SIZE::wrap(ra_size);
            ++offset; // Once cell, containting CMD spec and size
            HLOGC(mglog.Debug,
                  log << "createSrtHandshake: KMRSP: applying returned key length="
                      << ra_size); // XXX INSECURE << " words: [" << FormatBinaryString((uint8_t*)kmdata,
                                   // kmdata_wordsize*sizeof(uint32_t)) << "]";

            NtoHLA(p + offset, keydata, ra_size);
        }
        else
        {
            m_RejectReason = SRT_REJ_IPE;
            LOGC(mglog.Fatal, log << "createSrtHandshake: IPE: wrong value of srtkm_cmd: " << srtkm_cmd);
            return false;
        }
    }

    // ra_size + offset has a value in element unit.
    // Switch it again to byte unit.
    pkt.setLength((ra_size + offset) * sizeof(int32_t));

    HLOGC(mglog.Debug,
          log << "createSrtHandshake: filled HSv5 handshake flags: " << CHandShake::ExtensionFlagStr(hs.m_iType)
              << " length: " << pkt.getLength() << " bytes");

    return true;
}

static int
FindExtensionBlock(uint32_t* begin, size_t total_length, ref_t<size_t> r_out_len, ref_t<uint32_t*> r_next_block)
{
    // Check if there's anything to process
    if (total_length == 0)
    {
        *r_next_block = NULL;
        *r_out_len    = 0;
        return SRT_CMD_NONE;
    }

    size_t&    out_len    = *r_out_len;
    uint32_t*& next_block = *r_next_block;
    // This function extracts the block command from the block and its length.
    // The command value is returned as a function result.
    // The size of that command block is stored into out_len.
    // The beginning of the prospective next block is stored in next_block.

    // The caller must be aware that:
    // - exactly one element holds the block header (cmd+size), so the actual data are after this one.
    // - the returned size is the number of uint32_t elements since that first data element
    // - the remaining size should be manually calculated as total_length - 1 - out_len, or
    // simply, as next_block - begin.

    // Note that if the total_length is too short to extract the whole block, it will return
    // SRT_CMD_NONE. Note that total_length includes this first CMDSPEC word.
    //
    // When SRT_CMD_NONE is returned, it means that nothing has been extracted and nothing else
    // can be further extracted from this block.

    int    cmd  = HS_CMDSPEC_CMD::unwrap(*begin);
    size_t size = HS_CMDSPEC_SIZE::unwrap(*begin);

    if (size + 1 > total_length)
        return SRT_CMD_NONE;

    out_len = size;

    if (total_length == size + 1)
        next_block = NULL;
    else
        next_block = begin + 1 + size;

    return cmd;
}

static inline bool NextExtensionBlock(ref_t<uint32_t*> begin, uint32_t* next, ref_t<size_t> length)
{
    if (!next)
        return false;

    *length = *length - (next - *begin);
    *begin  = next;
    return true;
}

bool CUDT::processSrtMsg(const CPacket* ctrlpkt)
{
    uint32_t* srtdata = (uint32_t*)ctrlpkt->m_pcData;
    size_t    len     = ctrlpkt->getLength();
    int       etype   = ctrlpkt->getExtendedType();
    uint32_t  ts      = ctrlpkt->m_iTimeStamp;

    int res = SRT_CMD_NONE;

    HLOGC(mglog.Debug, log << "Dispatching message type=" << etype << " data length=" << (len / sizeof(int32_t)));
    switch (etype)
    {
    case SRT_CMD_HSREQ:
    {
        res = processSrtMsg_HSREQ(srtdata, len, ts, CUDT::HS_VERSION_UDT4);
        break;
    }
    case SRT_CMD_HSRSP:
    {
        res = processSrtMsg_HSRSP(srtdata, len, ts, CUDT::HS_VERSION_UDT4);
        break;
    }
    case SRT_CMD_KMREQ:
        // Special case when the data need to be processed here
        // and the appropriate message must be constructed for sending.
        // No further processing required
        {
            uint32_t srtdata_out[SRTDATA_MAXSIZE];
            size_t   len_out = 0;
            res = m_pCryptoControl->processSrtMsg_KMREQ(srtdata, len, srtdata_out, Ref(len_out), CUDT::HS_VERSION_UDT4);
            if (res == SRT_CMD_KMRSP)
            {
                if (len_out == 1)
                {
                    if (m_bOPT_StrictEncryption)
                    {
                        LOGC(mglog.Error,
                             log << "KMREQ FAILURE: " << KmStateStr(SRT_KM_STATE(srtdata_out[0]))
                                 << " - rejecting per strict encryption");
                        return false;
                    }
                    HLOGC(mglog.Debug,
                          log << "MKREQ -> KMRSP FAILURE state: " << KmStateStr(SRT_KM_STATE(srtdata_out[0])));
                }
                else
                {
                    HLOGC(mglog.Debug, log << "KMREQ -> requested to send KMRSP length=" << len_out);
                }
                sendSrtMsg(SRT_CMD_KMRSP, srtdata_out, len_out);
            }
            // XXX Dead code. processSrtMsg_KMREQ now doesn't return any other value now.
            // Please review later.
            else
            {
                LOGC(mglog.Error, log << "KMREQ failed to process the request - ignoring");
            }

            return true; // already done what's necessary
        }

    case SRT_CMD_KMRSP:
    {
        // KMRSP doesn't expect any following action
        m_pCryptoControl->processSrtMsg_KMRSP(srtdata, len, CUDT::HS_VERSION_UDT4);
        return true; // nothing to do
    }

    default:
        return false;
    }

    if (res == SRT_CMD_NONE)
        return true;

    // Send the message that the message handler requested.
    sendSrtMsg(res);

    return true;
}

int CUDT::processSrtMsg_HSREQ(const uint32_t* srtdata, size_t len, uint32_t ts, int hsv)
{
    // Set this start time in the beginning, regardless as to whether TSBPD is being
    // used or not. This must be done in the Initiator as well as Responder.

    /*
     * Compute peer StartTime in our time reference
     * This takes time zone, time drift into account.
     * Also includes current packet transit time (rtt/2)
     */
    m_tsRcvPeerStartTime = steady_clock::now() - microseconds_from(ts);

    // Prepare the initial runtime values of latency basing on the option values.
    // They are going to get the value fixed HERE.
    m_iTsbPdDelay_ms     = m_iOPT_TsbPdDelay;
    m_iPeerTsbPdDelay_ms = m_iOPT_PeerTsbPdDelay;

    if (len < SRT_CMD_HSREQ_MINSZ)
    {
        m_RejectReason = SRT_REJ_ROGUE;
        /* Packet smaller than minimum compatible packet size */
        LOGF(mglog.Error, "HSREQ/rcv: cmd=%d(HSREQ) len=%" PRIzu " invalid", SRT_CMD_HSREQ, len);
        return SRT_CMD_NONE;
    }

    LOGF(mglog.Note,
         "HSREQ/rcv: cmd=%d(HSREQ) len=%" PRIzu " vers=0x%x opts=0x%x delay=%d",
         SRT_CMD_HSREQ,
         len,
         srtdata[SRT_HS_VERSION],
         srtdata[SRT_HS_FLAGS],
         SRT_HS_LATENCY_RCV::unwrap(srtdata[SRT_HS_LATENCY]));

    m_lPeerSrtVersion = srtdata[SRT_HS_VERSION];
    m_lPeerSrtFlags   = srtdata[SRT_HS_FLAGS];

    if (hsv == CUDT::HS_VERSION_UDT4)
    {
        if (m_lPeerSrtVersion >= SRT_VERSION_FEAT_HSv5)
        {
            m_RejectReason = SRT_REJ_ROGUE;
            LOGC(mglog.Error,
                 log << "HSREQ/rcv: With HSv4 version >= " << SrtVersionString(SRT_VERSION_FEAT_HSv5)
                     << " is not acceptable.");
            return SRT_CMD_REJECT;
        }
    }
    else
    {
        if (m_lPeerSrtVersion < SRT_VERSION_FEAT_HSv5)
        {
            m_RejectReason = SRT_REJ_ROGUE;
            LOGC(mglog.Error,
                 log << "HSREQ/rcv: With HSv5 version must be >= " << SrtVersionString(SRT_VERSION_FEAT_HSv5) << " .");
            return SRT_CMD_REJECT;
        }
    }

    // Check also if the version satisfies the minimum required version
    if (m_lPeerSrtVersion < m_lMinimumPeerSrtVersion)
    {
        m_RejectReason = SRT_REJ_VERSION;
        LOGC(mglog.Error,
             log << "HSREQ/rcv: Peer version: " << SrtVersionString(m_lPeerSrtVersion)
                 << " is too old for requested: " << SrtVersionString(m_lMinimumPeerSrtVersion) << " - REJECTING");
        return SRT_CMD_REJECT;
    }

    HLOGC(mglog.Debug,
          log << "HSREQ/rcv: PEER Version: " << SrtVersionString(m_lPeerSrtVersion) << " Flags: " << m_lPeerSrtFlags
              << "(" << SrtFlagString(m_lPeerSrtFlags) << ")");

    m_bPeerRexmitFlag = IsSet(m_lPeerSrtFlags, SRT_OPT_REXMITFLG);
    HLOGF(mglog.Debug, "HSREQ/rcv: peer %s REXMIT flag", m_bPeerRexmitFlag ? "UNDERSTANDS" : "DOES NOT UNDERSTAND");

    // Check if both use the same API type. Reject if not.
    bool peer_message_api = !IsSet(m_lPeerSrtFlags, SRT_OPT_STREAM);
    if (peer_message_api != m_bMessageAPI)
    {
        m_RejectReason = SRT_REJ_MESSAGEAPI;
        LOGC(mglog.Error,
             log << "HSREQ/rcv: Agent uses " << (m_bMessageAPI ? "MESSAGE" : "STREAM") << " API, but the Peer declares "
                 << (peer_message_api ? "MESSAGE" : "STREAM") << " API. Not compatible transmission type, rejecting.");
        return SRT_CMD_REJECT;
    }

    if (len < SRT_HS_LATENCY + 1)
    {
        // 3 is the size when containing VERSION, FLAGS and LATENCY. Less size
        // makes it contain only the first two. Let's make it acceptable, as long
        // as the latency flags aren't set.
        if (IsSet(m_lPeerSrtFlags, SRT_OPT_TSBPDSND) || IsSet(m_lPeerSrtFlags, SRT_OPT_TSBPDRCV))
        {
            m_RejectReason = SRT_REJ_ROGUE;
            LOGC(mglog.Error,
                 log << "HSREQ/rcv: Peer sent only VERSION + FLAGS HSREQ, but TSBPD flags are set. Rejecting.");
            return SRT_CMD_REJECT;
        }

        LOGC(mglog.Warn, log << "HSREQ/rcv: Peer sent only VERSION + FLAGS HSREQ, not getting any TSBPD settings.");
        // Don't process any further settings in this case. Turn off TSBPD, just for a case.
        m_bTsbPd     = false;
        m_bPeerTsbPd = false;
        return SRT_CMD_HSRSP;
    }

    uint32_t latencystr = srtdata[SRT_HS_LATENCY];

    if (IsSet(m_lPeerSrtFlags, SRT_OPT_TSBPDSND))
    {
        // TimeStamp-based Packet Delivery feature enabled
        if (!m_bTsbPd)
        {
            LOGC(mglog.Warn, log << "HSREQ/rcv: Agent did not set rcv-TSBPD - ignoring proposed latency from peer");

            // Note: also don't set the peer TSBPD flag HERE because
            // - in HSv4 it will be a sender, so it doesn't matter anyway
            // - in HSv5 if it's going to receive, the TSBPDRCV flag will define it.
        }
        else
        {
            int peer_decl_latency;
            if (hsv < CUDT::HS_VERSION_SRT1)
            {
                // In HSv4 there is only one value and this is the latency
                // that the sender peer proposes for the agent.
                peer_decl_latency = SRT_HS_LATENCY_LEG::unwrap(latencystr);
            }
            else
            {
                // In HSv5 there are latency declared for sending and receiving separately.

                // SRT_HS_LATENCY_SND is the value that the peer proposes to be the
                // value used by agent when receiving data. We take this as a local latency value.
                peer_decl_latency = SRT_HS_LATENCY_SND::unwrap(srtdata[SRT_HS_LATENCY]);
            }

            // Use the maximum latency out of latency from our settings and the latency
            // "proposed" by the peer.
            int maxdelay = std::max(m_iTsbPdDelay_ms, peer_decl_latency);
            HLOGC(mglog.Debug,
                  log << "HSREQ/rcv: LOCAL/RCV LATENCY: Agent:" << m_iTsbPdDelay_ms << " Peer:" << peer_decl_latency
                      << "  Selecting:" << maxdelay);
            m_iTsbPdDelay_ms = maxdelay;
        }
    }
    else
    {
        std::string how_about_agent = m_bTsbPd ? "BUT AGENT DOES" : "and nor does Agent";
        HLOGC(mglog.Debug, log << "HSREQ/rcv: Peer DOES NOT USE latency for sending - " << how_about_agent);
    }

    // This happens when the HSv5 RESPONDER receives the HSREQ message; it declares
    // that the peer INITIATOR will receive the data and informs about its predefined
    // latency. We need to maximize this with our setting of the peer's latency and
    // record as peer's latency, which will be then sent back with HSRSP.
    if (hsv > CUDT::HS_VERSION_UDT4 && IsSet(m_lPeerSrtFlags, SRT_OPT_TSBPDRCV))
    {
        // So, PEER uses TSBPD, set the flag.
        // NOTE: it doesn't matter, if AGENT uses TSBPD.
        m_bPeerTsbPd = true;

        // SRT_HS_LATENCY_RCV is the value that the peer declares as to be
        // used by it when receiving data. We take this as a peer's value,
        // and select the maximum of this one and our proposed latency for the peer.
        int peer_decl_latency = SRT_HS_LATENCY_RCV::unwrap(latencystr);
        int maxdelay          = std::max(m_iPeerTsbPdDelay_ms, peer_decl_latency);
        HLOGC(mglog.Debug,
              log << "HSREQ/rcv: PEER/RCV LATENCY: Agent:" << m_iPeerTsbPdDelay_ms << " Peer:" << peer_decl_latency
                  << " Selecting:" << maxdelay);
        m_iPeerTsbPdDelay_ms = maxdelay;
    }
    else
    {
        std::string how_about_agent = m_bTsbPd ? "BUT AGENT DOES" : "and nor does Agent";
        HLOGC(mglog.Debug, log << "HSREQ/rcv: Peer DOES NOT USE latency for receiving - " << how_about_agent);
    }

    if (hsv > CUDT::HS_VERSION_UDT4)
    {
        // This is HSv5, do the same things as required for the sending party in HSv4,
        // as in HSv5 this can also be a sender.
        if (IsSet(m_lPeerSrtFlags, SRT_OPT_TLPKTDROP))
        {
            // Too late packets dropping feature supported
            m_bPeerTLPktDrop = true;
        }
        if (IsSet(m_lPeerSrtFlags, SRT_OPT_NAKREPORT))
        {
            // Peer will send Periodic NAK Reports
            m_bPeerNakReport = true;
        }
    }

    return SRT_CMD_HSRSP;
}

int CUDT::processSrtMsg_HSRSP(const uint32_t* srtdata, size_t len, uint32_t ts, int hsv)
{
    // XXX Check for mis-version
    // With HSv4 we accept only version less than 1.2.0
    if (hsv == CUDT::HS_VERSION_UDT4 && srtdata[SRT_HS_VERSION] >= SRT_VERSION_FEAT_HSv5)
    {
        LOGC(mglog.Error, log << "HSRSP/rcv: With HSv4 version >= 1.2.0 is not acceptable.");
        return SRT_CMD_NONE;
    }

    if (len < SRT_CMD_HSRSP_MINSZ)
    {
        /* Packet smaller than minimum compatible packet size */
        LOGF(mglog.Error, "HSRSP/rcv: cmd=%d(HSRSP) len=%" PRIzu " invalid", SRT_CMD_HSRSP, len);
        return SRT_CMD_NONE;
    }

    // Set this start time in the beginning, regardless as to whether TSBPD is being
    // used or not. This must be done in the Initiator as well as Responder. In case when
    // agent is sender only (HSv4) this value simply won't be used.

    /*
     * Compute peer StartTime in our time reference
     * This takes time zone, time drift into account.
     * Also includes current packet transit time (rtt/2)
     */
    m_tsRcvPeerStartTime = steady_clock::now() - microseconds_from(ts);

    m_lPeerSrtVersion = srtdata[SRT_HS_VERSION];
    m_lPeerSrtFlags   = srtdata[SRT_HS_FLAGS];

    HLOGF(mglog.Debug,
          "HSRSP/rcv: Version: %s Flags: SND:%08X (%s)",
          SrtVersionString(m_lPeerSrtVersion).c_str(),
          m_lPeerSrtFlags,
          SrtFlagString(m_lPeerSrtFlags).c_str());

    if (hsv == CUDT::HS_VERSION_UDT4)
    {
        // The old HSv4 way: extract just one value and put it under peer.
        if (IsSet(m_lPeerSrtFlags, SRT_OPT_TSBPDRCV))
        {
            // TsbPd feature enabled
            m_bPeerTsbPd         = true;
            m_iPeerTsbPdDelay_ms = SRT_HS_LATENCY_LEG::unwrap(srtdata[SRT_HS_LATENCY]);
            HLOGC(mglog.Debug,
                  log << "HSRSP/rcv: LATENCY: Peer/snd:" << m_iPeerTsbPdDelay_ms
                      << " (Agent: declared:" << m_iTsbPdDelay_ms << " rcv:" << m_iTsbPdDelay_ms << ")");
        }
        // TSBPDSND isn't set in HSv4 by the RESPONDER, because HSv4 RESPONDER is always RECEIVER.
    }
    else
    {
        // HSv5 way: extract the receiver latency and sender latency, if used.

        if (IsSet(m_lPeerSrtFlags, SRT_OPT_TSBPDRCV))
        {
            // TsbPd feature enabled
            m_bPeerTsbPd         = true;
            m_iPeerTsbPdDelay_ms = SRT_HS_LATENCY_RCV::unwrap(srtdata[SRT_HS_LATENCY]);
            HLOGC(mglog.Debug, log << "HSRSP/rcv: LATENCY: Peer/snd:" << m_iPeerTsbPdDelay_ms << "ms");
        }
        else
        {
            HLOGC(mglog.Debug, log << "HSRSP/rcv: Peer (responder) DOES NOT USE latency");
        }

        if (IsSet(m_lPeerSrtFlags, SRT_OPT_TSBPDSND))
        {
            if (!m_bTsbPd)
            {
                LOGC(mglog.Warn,
                     log << "HSRSP/rcv: BUG? Peer (responder) declares sending latency, but Agent turned off TSBPD.");
            }
            else
            {
                // Take this value as a good deal. In case when the Peer did not "correct" the latency
                // because it has TSBPD turned off, just stay with the present value defined in options.
                m_iTsbPdDelay_ms = SRT_HS_LATENCY_SND::unwrap(srtdata[SRT_HS_LATENCY]);
                HLOGC(mglog.Debug, log << "HSRSP/rcv: LATENCY Agent/rcv: " << m_iTsbPdDelay_ms << "ms");
            }
        }
    }

    if ((m_lSrtVersion >= SrtVersion(1, 0, 5)) && IsSet(m_lPeerSrtFlags, SRT_OPT_TLPKTDROP))
    {
        // Too late packets dropping feature supported
        m_bPeerTLPktDrop = true;
    }

    if ((m_lSrtVersion >= SrtVersion(1, 1, 0)) && IsSet(m_lPeerSrtFlags, SRT_OPT_NAKREPORT))
    {
        // Peer will send Periodic NAK Reports
        m_bPeerNakReport = true;
    }

    if (m_lSrtVersion >= SrtVersion(1, 2, 0))
    {
        if (IsSet(m_lPeerSrtFlags, SRT_OPT_REXMITFLG))
        {
            // Peer will use REXMIT flag in packet retransmission.
            m_bPeerRexmitFlag = true;
            HLOGP(mglog.Debug, "HSRSP/rcv: 1.2.0+ Agent understands REXMIT flag and so does peer.");
        }
        else
        {
            HLOGP(mglog.Debug, "HSRSP/rcv: Agent understands REXMIT flag, but PEER DOES NOT");
        }
    }
    else
    {
        HLOGF(mglog.Debug, "HSRSP/rcv: <1.2.0 Agent DOESN'T understand REXMIT flag");
    }

    handshakeDone();

    return SRT_CMD_NONE;
}

// This function is called only when the URQ_CONCLUSION handshake has been received from the peer.
bool CUDT::interpretSrtHandshake(const CHandShake& hs,
                                 const CPacket&    hspkt,
                                 uint32_t* out_data SRT_ATR_UNUSED,
                                 size_t*            out_len)
{
    // Initialize out_len to 0 to handle the unencrypted case
    if (out_len)
        *out_len = 0;

    // The version=0 statement as rejection is used only since HSv5.
    // The HSv4 sends the AGREEMENT handshake message with version=0, do not misinterpret it.
    if (m_ConnRes.m_iVersion > HS_VERSION_UDT4 && hs.m_iVersion == 0)
    {
        m_RejectReason = SRT_REJ_PEER;
        LOGC(mglog.Error, log << "HS VERSION = 0, meaning the handshake has been rejected.");
        return false;
    }

    if (hs.m_iVersion < HS_VERSION_SRT1)
        return true; // do nothing

    // Anyway, check if the handshake contains any extra data.
    if (hspkt.getLength() <= CHandShake::m_iContentSize)
    {
        m_RejectReason = SRT_REJ_ROGUE;
        // This would mean that the handshake was at least HSv5, but somehow no extras were added.
        // Dismiss it then, however this has to be logged.
        LOGC(mglog.Error, log << "HS VERSION=" << hs.m_iVersion << " but no handshake extension found!");
        return false;
    }

    // We still believe it should work, let's check the flags.
    int ext_flags = SrtHSRequest::SRT_HSTYPE_HSFLAGS::unwrap(hs.m_iType);
    if (ext_flags == 0)
    {
        m_RejectReason = SRT_REJ_ROGUE;
        LOGC(mglog.Error, log << "HS VERSION=" << hs.m_iVersion << " but no handshake extension flags are set!");
        return false;
    }

    HLOGC(mglog.Debug,
          log << "HS VERSION=" << hs.m_iVersion << " EXTENSIONS: " << CHandShake::ExtensionFlagStr(ext_flags));

    // Ok, now find the beginning of an int32_t array that follows the UDT handshake.
    uint32_t* p    = reinterpret_cast<uint32_t*>(hspkt.m_pcData + CHandShake::m_iContentSize);
    size_t    size = hspkt.getLength() - CHandShake::m_iContentSize; // Due to previous cond check we grant it's >0

    if (IsSet(ext_flags, CHandShake::HS_EXT_HSREQ))
    {
        HLOGC(mglog.Debug, log << "interpretSrtHandshake: extracting HSREQ/RSP type extension");
        uint32_t* begin    = p;
        uint32_t* next     = 0;
        size_t    length   = size / sizeof(uint32_t);
        size_t    blocklen = 0;

        for (;;) // this is ONE SHOT LOOP
        {
            int cmd = FindExtensionBlock(begin, length, Ref(blocklen), Ref(next));

            size_t bytelen = blocklen * sizeof(uint32_t);

            if (cmd == SRT_CMD_HSREQ)
            {
                // Set is the size as it should, then give it for interpretation for
                // the proper function.
                if (blocklen < SRT_HS__SIZE)
                {
                    m_RejectReason = SRT_REJ_ROGUE;
                    LOGC(mglog.Error,
                         log << "HS-ext HSREQ found but invalid size: " << bytelen << " (expected: " << SRT_HS__SIZE
                             << ")");
                    return false; // don't interpret
                }

                int rescmd = processSrtMsg_HSREQ(begin + 1, bytelen, hspkt.m_iTimeStamp, HS_VERSION_SRT1);
                // Interpreted? Then it should be responded with SRT_CMD_HSRSP.
                if (rescmd != SRT_CMD_HSRSP)
                {
                    // m_RejectReason already set
                    LOGC(mglog.Error,
                         log << "interpretSrtHandshake: process HSREQ returned unexpected value " << rescmd);
                    return false;
                }
                handshakeDone();
                updateAfterSrtHandshake(SRT_CMD_HSREQ, HS_VERSION_SRT1);
            }
            else if (cmd == SRT_CMD_HSRSP)
            {
                // Set is the size as it should, then give it for interpretation for
                // the proper function.
                if (blocklen < SRT_HS__SIZE)
                {
                    m_RejectReason = SRT_REJ_ROGUE;
                    LOGC(mglog.Error,
                         log << "HS-ext HSRSP found but invalid size: " << bytelen << " (expected: " << SRT_HS__SIZE
                             << ")");

                    return false; // don't interpret
                }

                int rescmd = processSrtMsg_HSRSP(begin + 1, bytelen, hspkt.m_iTimeStamp, HS_VERSION_SRT1);
                // Interpreted? Then it should be responded with SRT_CMD_NONE.
                // (nothing to be responded for HSRSP, unless there was some kinda problem)
                if (rescmd != SRT_CMD_NONE)
                {
                    // Just formally; the current code doesn't seem to return anything else.
                    m_RejectReason = SRT_REJ_ROGUE;
                    LOGC(mglog.Error,
                         log << "interpretSrtHandshake: process HSRSP returned unexpected value " << rescmd);
                    return false;
                }
                handshakeDone();
                updateAfterSrtHandshake(SRT_CMD_HSRSP, HS_VERSION_SRT1);
            }
            else if (cmd == SRT_CMD_NONE)
            {
                m_RejectReason = SRT_REJ_ROGUE;
                LOGC(mglog.Error, log << "interpretSrtHandshake: no HSREQ/HSRSP block found in the handshake msg!");
                // This means that there can be no more processing done by FindExtensionBlock().
                // And we haven't found what we need - otherwise one of the above cases would pass
                // and lead to exit this loop immediately.
                return false;
            }
            else
            {
                // Any other kind of message extracted. Search on.
                length -= (next - begin);
                begin = next;
                if (begin)
                    continue;
            }

            break;
        }
    }

    HLOGC(mglog.Debug, log << "interpretSrtHandshake: HSREQ done, checking KMREQ");

    // Now check the encrypted

    bool encrypted = false;

    if (IsSet(ext_flags, CHandShake::HS_EXT_KMREQ))
    {
        HLOGC(mglog.Debug, log << "interpretSrtHandshake: extracting KMREQ/RSP type extension");

#ifdef SRT_ENABLE_ENCRYPTION
        if (!m_pCryptoControl->hasPassphrase())
        {
            if (m_bOPT_StrictEncryption)
            {
                m_RejectReason = SRT_REJ_UNSECURE;
                LOGC(
                    mglog.Error,
                    log << "HS KMREQ: Peer declares encryption, but agent does not - rejecting per strict requirement");
                return false;
            }

            LOGC(mglog.Error,
                 log << "HS KMREQ: Peer declares encryption, but agent does not - still allowing connection.");

            // Still allow for connection, and allow Agent to send unencrypted stream to the peer.
            // Also normally allow the key to be processed; worst case it will send the failure response.
        }

        uint32_t* begin    = p;
        uint32_t* next     = 0;
        size_t    length   = size / sizeof(uint32_t);
        size_t    blocklen = 0;

        for (;;) // This is one shot loop, unless REPEATED by 'continue'.
        {
            int cmd = FindExtensionBlock(begin, length, Ref(blocklen), Ref(next));

            HLOGC(mglog.Debug,
                  log << "interpretSrtHandshake: found extension: (" << cmd << ") " << MessageTypeStr(UMSG_EXT, cmd));

            size_t bytelen = blocklen * sizeof(uint32_t);
            if (cmd == SRT_CMD_KMREQ)
            {
                if (!out_data || !out_len)
                {
                    m_RejectReason = SRT_REJ_IPE;
                    LOGC(mglog.Fatal, log << "IPE: HS/KMREQ extracted without passing target buffer!");
                    return false;
                }

                int res =
                    m_pCryptoControl->processSrtMsg_KMREQ(begin + 1, bytelen, out_data, Ref(*out_len), HS_VERSION_SRT1);
                if (res != SRT_CMD_KMRSP)
                {
                    m_RejectReason = SRT_REJ_IPE;
                    // Something went wrong.
                    HLOGC(mglog.Debug,
                          log << "interpretSrtHandshake: IPE/EPE KMREQ processing failed - returned " << res);
                    return false;
                }
                if (*out_len == 1)
                {
                    // This means that there was an abnormal encryption situation occurred.
                    // This is inacceptable in case of strict encryption.
                    if (m_bOPT_StrictEncryption)
                    {
                        if (m_pCryptoControl->m_RcvKmState == SRT_KM_S_BADSECRET)
                        {
                            m_RejectReason = SRT_REJ_BADSECRET;
                        }
                        else
                        {
                            m_RejectReason = SRT_REJ_UNSECURE;
                        }
                        LOGC(mglog.Error,
                             log << "interpretSrtHandshake: KMREQ result abnornal - rejecting per strict encryption");
                        return false;
                    }
                }
                encrypted = true;
            }
            else if (cmd == SRT_CMD_KMRSP)
            {
                int res = m_pCryptoControl->processSrtMsg_KMRSP(begin + 1, bytelen, HS_VERSION_SRT1);
                if (m_bOPT_StrictEncryption && res == -1)
                {
                    m_RejectReason = SRT_REJ_UNSECURE;
                    LOGC(mglog.Error, log << "KMRSP failed - rejecting connection as per strict encryption.");
                    return false;
                }
                encrypted = true;
            }
            else if (cmd == SRT_CMD_NONE)
            {
                m_RejectReason = SRT_REJ_ROGUE;
                LOGC(mglog.Error, log << "HS KMREQ expected - none found!");
                return false;
            }
            else
            {
                HLOGC(mglog.Debug, log << "interpretSrtHandshake: ... skipping " << MessageTypeStr(UMSG_EXT, cmd));
                if (NextExtensionBlock(Ref(begin), next, Ref(length)))
                    continue;
            }

            break;
        }
#else
        // When encryption is not enabled at compile time, behave as if encryption wasn't set,
        // so accordingly to StrictEncryption flag.

        if (m_bOPT_StrictEncryption)
        {
            m_RejectReason = SRT_REJ_UNSECURE;
            LOGC(mglog.Error,
                 log << "HS KMREQ: Peer declares encryption, but agent didn't enable it at compile time - rejecting "
                        "per strict requirement");
            return false;
        }

        LOGC(mglog.Error,
             log << "HS KMREQ: Peer declares encryption, but agent didn't enable it at compile time - still allowing "
                    "connection.");
        encrypted = true;
#endif
    }

    bool   have_congctl = false;
    bool   have_filter  = false;
    string agsm         = m_CongCtl.selected_name();
    if (agsm == "")
    {
        agsm = "live";
        m_CongCtl.select("live");
    }

    if (IsSet(ext_flags, CHandShake::HS_EXT_CONFIG))
    {
        HLOGC(mglog.Debug, log << "interpretSrtHandshake: extracting various CONFIG extensions");

        uint32_t* begin    = p;
        uint32_t* next     = 0;
        size_t    length   = size / sizeof(uint32_t);
        size_t    blocklen = 0;

        for (;;) // This is one shot loop, unless REPEATED by 'continue'.
        {
            int cmd = FindExtensionBlock(begin, length, Ref(blocklen), Ref(next));

            HLOGC(mglog.Debug,
                  log << "interpretSrtHandshake: found extension: (" << cmd << ") " << MessageTypeStr(UMSG_EXT, cmd));

            const size_t bytelen = blocklen * sizeof(uint32_t);
            if (cmd == SRT_CMD_SID)
            {
                if (!bytelen || bytelen > MAX_SID_LENGTH)
                {
                    LOGC(mglog.Error,
                         log << "interpretSrtHandshake: STREAMID length " << bytelen << " is 0 or > " << +MAX_SID_LENGTH
                             << " - PROTOCOL ERROR, REJECTING");
                    return false;
                }
                // Copied through a cleared array. This is because the length is aligned to 4
                // where the padding is filled by zero bytes. For the case when the string is
                // exactly of a 4-divisible length, we make a big array with maximum allowed size
                // filled with zeros. Copying to this array should then copy either only the valid
                // characters of the string (if the lenght is divisible by 4), or the string with
                // padding zeros. In all these cases in the resulting array we should have all
                // subsequent characters of the string plus at least one '\0' at the end. This will
                // make it a perfect NUL-terminated string, to be used to initialize a string.
                char target[MAX_SID_LENGTH + 1];
                memset(target, 0, MAX_SID_LENGTH + 1);
                memcpy(target, begin + 1, bytelen);

                // Un-swap on big endian machines
                ItoHLA((uint32_t*)target, (uint32_t*)target, blocklen);

                m_sStreamName = target;
                HLOGC(mglog.Debug,
                      log << "CONNECTOR'S REQUESTED SID [" << m_sStreamName << "] (bytelen=" << bytelen
                          << " blocklen=" << blocklen << ")");
            }
            else if (cmd == SRT_CMD_CONGESTION)
            {
                if (have_congctl)
                {
                    m_RejectReason = SRT_REJ_ROGUE;
                    LOGC(mglog.Error, log << "CONGCTL BLOCK REPEATED!");
                    return false;
                }

                if (!bytelen || bytelen > MAX_SID_LENGTH)
                {
                    LOGC(mglog.Error,
                         log << "interpretSrtHandshake: CONGESTION-control type length " << bytelen << " is 0 or > "
                             << +MAX_SID_LENGTH << " - PROTOCOL ERROR, REJECTING");
                    return false;
                }
                // Declare that congctl has been received
                have_congctl = true;

                char target[MAX_SID_LENGTH + 1];
                memset(target, 0, MAX_SID_LENGTH + 1);
                memcpy(target, begin + 1, bytelen);
                // Un-swap on big endian machines
                ItoHLA((uint32_t*)target, (uint32_t*)target, blocklen);

                string sm = target;

                // As the congctl has been declared by the peer,
                // check if your congctl is compatible.
                // sm cannot be empty, but the agent's sm can be empty meaning live.
                if (sm != agsm)
                {
                    m_RejectReason = SRT_REJ_CONGESTION;
                    LOGC(mglog.Error,
                         log << "PEER'S CONGCTL '" << sm << "' does not match AGENT'S CONGCTL '" << agsm << "'");
                    return false;
                }

                HLOGC(mglog.Debug,
                      log << "CONNECTOR'S CONGCTL [" << sm << "] (bytelen=" << bytelen << " blocklen=" << blocklen
                          << ")");
            }
            else if (cmd == SRT_CMD_FILTER)
            {
                if (have_filter)
                {
                    m_RejectReason = SRT_REJ_FILTER;
                    LOGC(mglog.Error, log << "FILTER BLOCK REPEATED!");
                    return false;
                }
                // Declare that filter has been received
                have_filter = true;

                // XXX This is the maximum string, but filter config
                // shall be normally limited somehow, especially if used
                // together with SID!
                char target[MAX_SID_LENGTH + 1];
                memset(target, 0, MAX_SID_LENGTH + 1);
                memcpy(target, begin + 1, bytelen);
                string fltcfg = target;

                HLOGC(mglog.Debug,
                      log << "PEER'S FILTER CONFIG [" << fltcfg << "] (bytelen=" << bytelen << " blocklen=" << blocklen
                          << ")");

                if (!checkApplyFilterConfig(fltcfg))
                {
                    LOGC(mglog.Error, log << "PEER'S FILTER CONFIG [" << fltcfg << "] has been rejected");
                    return false;
                }
            }
            else if (cmd == SRT_CMD_NONE)
            {
                break;
            }
            else
            {
                // Found some block that is not interesting here. Skip this and get the next one.
                HLOGC(mglog.Debug, log << "interpretSrtHandshake: ... skipping " << MessageTypeStr(UMSG_EXT, cmd));
            }

            if (!NextExtensionBlock(Ref(begin), next, Ref(length)))
                break;
        }
    }

    // Post-checks
    // Check if peer declared encryption
    if (!encrypted && m_CryptoSecret.len > 0)
    {
        if (m_bOPT_StrictEncryption)
        {
            m_RejectReason = SRT_REJ_UNSECURE;
            LOGC(mglog.Error,
                 log << "HS EXT: Agent declares encryption, but Peer does not - rejecting connection per strict "
                        "requirement.");
            return false;
        }

        LOGC(mglog.Error,
             log << "HS EXT: Agent declares encryption, but Peer does not (Agent can still receive unencrypted packets "
                    "from Peer).");

        // This is required so that the sender is still allowed to send data, when encryption is required,
        // just this will be for waste because the receiver won't decrypt them anyway.
        m_pCryptoControl->createFakeSndContext();
        m_pCryptoControl->m_SndKmState = SRT_KM_S_NOSECRET;  // Because Peer did not send KMX, though Agent has pw
        m_pCryptoControl->m_RcvKmState = SRT_KM_S_UNSECURED; // Because Peer has no PW, as has sent no KMREQ.
        return true;
    }

    // If agent has set some nondefault congctl, then congctl is expected from the peer.
    if (agsm != "live" && !have_congctl)
    {
        m_RejectReason = SRT_REJ_CONGESTION;
        LOGC(mglog.Error,
             log << "HS EXT: Agent uses '" << agsm << "' congctl, but peer DID NOT DECLARE congctl (assuming 'live').");
        return false;
    }

    // Ok, finished, for now.
    return true;
}

bool CUDT::checkApplyFilterConfig(const std::string& confstr)
{
    SrtFilterConfig cfg;
    if (!ParseFilterConfig(confstr, cfg))
        return false;

    // Now extract the type, if present, and
    // check if you have this type of corrector available.
    if (!PacketFilter::correctConfig(cfg))
        return false;

    // Now parse your own string, if you have it.
    if (m_OPT_PktFilterConfigString != "")
    {
        // - for rendezvous, both must be exactly the same, or only one side specified.
        if (m_bRendezvous && m_OPT_PktFilterConfigString != confstr)
        {
            return false;
        }

        SrtFilterConfig mycfg;
        if (!ParseFilterConfig(m_OPT_PktFilterConfigString, mycfg))
            return false;

        // Check only if both have set a filter of the same type.
        if (mycfg.type != cfg.type)
            return false;

        // If so, then:
        // - for caller-listener configuration, accept the listener version.
        if (m_SrtHsSide == HSD_INITIATOR)
        {
            // This is a caller, this should apply all parameters received
            // from the listener, forcefully.
            for (map<string, string>::iterator x = cfg.parameters.begin(); x != cfg.parameters.end(); ++x)
            {
                mycfg.parameters[x->first] = x->second;
            }
        }
        else
        {
            // On a listener, only apply those that you haven't set
            for (map<string, string>::iterator x = cfg.parameters.begin(); x != cfg.parameters.end(); ++x)
            {
                if (!mycfg.parameters.count(x->first))
                    mycfg.parameters[x->first] = x->second;
            }
        }

        HLOGC(mglog.Debug,
              log << "checkApplyFilterConfig: param: LOCAL: " << Printable(mycfg.parameters)
                  << " FORGN: " << Printable(cfg.parameters));

        ostringstream myos;
        myos << mycfg.type;
        for (map<string, string>::iterator x = mycfg.parameters.begin(); x != mycfg.parameters.end(); ++x)
        {
            myos << "," << x->first << ":" << x->second;
        }

        m_OPT_PktFilterConfigString = myos.str();

        HLOGC(mglog.Debug, log << "checkApplyFilterConfig: Effective config: " << m_OPT_PktFilterConfigString);
    }
    else
    {
        // Take the foreign configuration as a good deal.
        HLOGC(mglog.Debug, log << "checkApplyFilterConfig: Good deal config: " << m_OPT_PktFilterConfigString);
        m_OPT_PktFilterConfigString = confstr;
    }

    size_t efc_max_payload_size = SRT_LIVE_MAX_PLSIZE - cfg.extra_size;
    if (m_zOPT_ExpPayloadSize > efc_max_payload_size)
    {
        LOGC(mglog.Warn,
             log << "Due to filter-required extra " << cfg.extra_size << " bytes, SRTO_PAYLOADSIZE fixed to "
                 << efc_max_payload_size << " bytes");
        m_zOPT_ExpPayloadSize = efc_max_payload_size;
    }

    return true;
}

void CUDT::startConnect(const sockaddr_any& serv_addr, int32_t forced_isn)
{
    CGuard cg(m_ConnectionLock, "conn");

    HLOGC(mglog.Debug, log << CONID() << "startConnect: -> " << SockaddrToString(serv_addr)
            << (m_bSynRecving ? " (SYNCHRONOUS)" : " (ASYNCHRONOUS)") << "...");

    if (!m_bOpened)
        throw CUDTException(MJ_NOTSUP, MN_NONE, 0);

    if (m_bListening)
        throw CUDTException(MJ_NOTSUP, MN_ISCONNECTED, 0);

    if (m_bConnecting || m_bConnected)
        throw CUDTException(MJ_NOTSUP, MN_ISCONNECTED, 0);

    // record peer/server address
    m_PeerAddr = sockaddr_any(serv_addr);

    // register this socket in the rendezvous queue
    // RendezevousQueue is used to temporarily store incoming handshake, non-rendezvous connections also require this
    // function
#ifdef SRT_ENABLE_CONNTIMEO
    steady_clock::duration ttl = m_tdConnTimeOut;
#else
    steady_clock::duration ttl = seconds_from(3);
#endif

    if (m_bRendezvous)
        ttl *= 10;

    const steady_clock::time_point ttl_time = steady_clock::now() + ttl;
    m_pRcvQueue->registerConnector(m_SocketID, this, serv_addr, ttl_time);

    // The m_iType is used in the INDUCTION for nothing. This value is only regarded
    // in CONCLUSION handshake, however this must be created after the handshake version
    // is already known. UDT_DGRAM is the value that was the only valid in the old SRT
    // with HSv4 (it supported only live transmission), for HSv5 it will be changed to
    // handle handshake extension flags.
    m_ConnReq.m_iType = UDT_DGRAM;

    // This is my current configuration
    if (m_bRendezvous)
    {
        // For rendezvous, use version 5 in the waveahand and the cookie.
        // In case when you get the version 4 waveahand, simply switch to
        // the legacy HSv4 rendezvous and this time send version 4 CONCLUSION.

        // The HSv4 client simply won't check the version nor the cookie and it
        // will be sending its waveahands with version 4. Only when the party
        // has sent version 5 waveahand should the agent continue with HSv5
        // rendezvous.
        m_ConnReq.m_iVersion = HS_VERSION_SRT1;
        // m_ConnReq.m_iVersion = HS_VERSION_UDT4; // <--- Change in order to do regression test.
        m_ConnReq.m_iReqType = URQ_WAVEAHAND;
        m_ConnReq.m_iCookie  = bake(serv_addr);

        // This will be also passed to a HSv4 rendezvous, but fortunately the old
        // SRT didn't read this field from URQ_WAVEAHAND message, only URQ_CONCLUSION.
        m_ConnReq.m_iType           = SrtHSRequest::wrapFlags(false /* no MAGIC here */, m_iSndCryptoKeyLen);
        bool whether SRT_ATR_UNUSED = m_iSndCryptoKeyLen != 0;
        HLOGC(mglog.Debug,
              log << "startConnect (rnd): " << (whether ? "" : "NOT ")
                  << " Advertising PBKEYLEN - value = " << m_iSndCryptoKeyLen);
        m_RdvState  = CHandShake::RDV_WAVING;
        m_SrtHsSide = HSD_DRAW; // initially not resolved.
    }
    else
    {
        // For caller-listener configuration, set the version 4 for INDUCTION
        // due to a serious problem in UDT code being also in the older SRT versions:
        // the listener peer simply sents the EXACT COPY of the caller's induction
        // handshake, except the cookie, which means that when the caller sents version 5,
        // the listener will respond with version 5, which is a false information. Therefore
        // HSv5 clients MUST send HS_VERSION_UDT4 from the caller, regardless of currently
        // supported handshake version.
        //
        // The HSv5 listener should only respond with INDUCTION with m_iVersion == HS_VERSION_SRT1.
        m_ConnReq.m_iVersion = HS_VERSION_UDT4;
        m_ConnReq.m_iReqType = URQ_INDUCTION;
        m_ConnReq.m_iCookie  = 0;
        m_RdvState           = CHandShake::RDV_INVALID;
    }

    m_ConnReq.m_iMSS            = m_iMSS;
    m_ConnReq.m_iFlightFlagSize = (m_iRcvBufSize < m_iFlightFlagSize) ? m_iRcvBufSize : m_iFlightFlagSize;
    m_ConnReq.m_iID             = m_SocketID;
    CIPAddress::ntop(serv_addr, m_ConnReq.m_piPeerIP);

    if (forced_isn == 0)
    {
        // Random Initial Sequence Number (normal mode)
        srand(count_microseconds(steady_clock::now()));
        m_iISN = m_ConnReq.m_iISN = (int32_t)(CSeqNo::m_iMaxSeqNo * (double(rand()) / RAND_MAX));
    }
    else
    {
        // Predefined ISN (for debug purposes)
        m_iISN = m_ConnReq.m_iISN = forced_isn;
    }

<<<<<<< HEAD
    setInitialSndSeq(m_iISN);
    m_ullSndLastAck2Time = CTimer::getTime();
=======
    m_iLastDecSeq     = m_iISN - 1;
    m_iSndLastAck     = m_iISN;
    m_iSndLastDataAck = m_iISN;
    m_iSndLastFullAck = m_iISN;
    m_iSndCurrSeqNo   = m_iISN - 1;
    m_iSndLastAck2    = m_iISN;
    m_SndLastAck2Time = steady_clock::now();
>>>>>>> af5b7b25

    // Inform the server my configurations.
    CPacket reqpkt;
    reqpkt.setControl(UMSG_HANDSHAKE);
    reqpkt.allocate(m_iMaxSRTPayloadSize);
    // XXX NOTE: Now the memory for the payload part is allocated automatically,
    // and such allocated memory is also automatically deallocated in the
    // destructor. If you use CPacket::allocate, remember that you must not:
    // - delete this memory
    // - assign to m_pcData.
    // If you use only manual assignment to m_pCData, this is then manual
    // allocation and so it won't be deallocated in the destructor.
    //
    // (Desired would be to disallow modification of m_pcData outside the
    // control of methods.)

    // ID = 0, connection request
    reqpkt.m_iID = 0;

    size_t hs_size = m_iMaxSRTPayloadSize;
    m_ConnReq.store_to(reqpkt.m_pcData, Ref(hs_size));

    // Note that CPacket::allocate() sets also the size
    // to the size of the allocated buffer, which not
    // necessarily is to be the size of the data.
    reqpkt.setLength(hs_size);

<<<<<<< HEAD
    uint64_t now        = CTimer::getTime();
    setPacketTS(reqpkt, now);
=======
    steady_clock::time_point now = steady_clock::now();
    reqpkt.m_iTimeStamp          = count_microseconds(now - m_stats.tsStartTime);
>>>>>>> af5b7b25

    HLOGC(mglog.Debug,
          log << CONID() << "CUDT::startConnect: REQ-TIME set HIGH (TimeStamp: " << reqpkt.m_iTimeStamp << "). SENDING HS: " << m_ConnReq.show());

    /*
     * Race condition if non-block connect response thread scheduled before we set m_bConnecting to true?
     * Connect response will be ignored and connecting will wait until timeout.
     * Maybe m_ConnectionLock handling problem? Not used in CUDT::connect(const CPacket& response)
     */
    m_tsLastReqTime = now;
    m_bConnecting = true;
    m_pSndQueue->sendto(serv_addr, reqpkt);

    //
    ///
    ////  ---> CONTINUE TO: <PEER>.CUDT::processConnectRequest()
    ///        (Take the part under condition: hs.m_iReqType == URQ_INDUCTION)
    ////  <--- RETURN WHEN: m_pSndQueue->sendto() is called.
    ////  .... SKIP UNTIL m_pRcvQueue->recvfrom() HERE....
    ////       (the first "sendto" will not be called due to being too early)
    ///
    //

    //////////////////////////////////////////////////////
    // SYNCHRO BAR
    //////////////////////////////////////////////////////
    if (!m_bSynRecving)
    {
        HLOGC(mglog.Debug, log << CONID() << "startConnect: ASYNC MODE DETECTED. Deferring the process to RcvQ:worker");
        return;
    }

    // Below this bar, rest of function maintains only and exclusively
    // the SYNCHRONOUS (blocking) connection process. 

    // Wait for the negotiated configurations from the peer side.

    // This packet only prepares the storage where we will read the
    // next incoming packet.
    CPacket response;
    response.setControl(UMSG_HANDSHAKE);
    response.allocate(m_iMaxSRTPayloadSize);

    CUDTException  e;
    EConnectStatus cst = CONN_CONTINUE;

    while (!m_bClosing)
    {
        const steady_clock::duration tdiff = steady_clock::now() - m_tsLastReqTime;
        // avoid sending too many requests, at most 1 request per 250ms

        // SHORT VERSION:
        // The immediate first run of this loop WILL SKIP THIS PART, so
        // the processing really begins AFTER THIS CONDITION.
        //
        // Note that some procedures inside may set m_tsLastReqTime to 0,
        // which will result of this condition to trigger immediately in
        // the next iteration.
        if (count_milliseconds(tdiff) > 250)
        {
            HLOGC(mglog.Debug,
                  log << "startConnect: LOOP: time to send (" << count_milliseconds(tdiff) << " > 250 ms). size=" << reqpkt.getLength());

            if (m_bRendezvous)
                reqpkt.m_iID = m_ConnRes.m_iID;

            now = steady_clock::now();
#if ENABLE_HEAVY_LOGGING
            {
                CHandShake debughs;
                debughs.load_from(reqpkt.m_pcData, reqpkt.getLength());
                HLOGC(mglog.Debug,
                      log << CONID() << "startConnect: REQ-TIME HIGH."
                          << " cont/sending HS to peer: " << debughs.show());
            }
#endif

<<<<<<< HEAD
            m_llLastReqTime     = now;
            setPacketTS(reqpkt, now);
            m_pSndQueue->sendto(serv_addr, reqpkt, use_source_adr);
=======
            m_tsLastReqTime       = now;
            reqpkt.m_iTimeStamp = count_microseconds(now - m_stats.tsStartTime);
            m_pSndQueue->sendto(serv_addr, reqpkt);
>>>>>>> af5b7b25
        }
        else
        {
            HLOGC(mglog.Debug, log << "startConnect: LOOP: too early to send - " << count_milliseconds(tdiff) << " < 250ms");
        }

        cst = CONN_CONTINUE;
        response.setLength(m_iMaxSRTPayloadSize);
        if (m_pRcvQueue->recvfrom(m_SocketID, Ref(response)) > 0)
        {
            HLOGC(mglog.Debug, log << CONID() << "startConnect: got response for connect request");
            cst = processConnectResponse(response, &e, COM_SYNCHRO);

            HLOGC(mglog.Debug, log << CONID() << "startConnect: response processing result: " << ConnectStatusStr(cst));

            // Expected is that:
            // - the peer responded with URQ_INDUCTION + cookie. This above function
            //   should check that and craft the URQ_CONCLUSION handshake, in which
            //   case this function returns CONN_CONTINUE. As an extra action taken
            //   for that case, we set the SECURING mode if encryption requested,
            //   and serialize again the handshake, possibly together with HS extension
            //   blocks, if HSv5 peer responded. The serialized handshake will be then
            //   sent again, as the loop is repeated.
            // - the peer responded with URQ_CONCLUSION. This handshake was accepted
            //   as a connection, and for >= HSv5 the HS extension blocks have been
            //   also read and interpreted. In this case this function returns:
            //   - CONN_ACCEPT, if everything was correct - break this loop and return normally
            //   - CONN_REJECT in case of any problems with the delivered handshake
            //     (incorrect data or data conflict) - throw error exception
            // - the peer responded with any of URQ_ERROR_*.  - throw error exception
            //
            // The error exception should make the API connect() function fail, if blocking
            // or mark the failure for that socket in epoll, if non-blocking.

            if (cst == CONN_RENDEZVOUS)
            {
                // When this function returned CONN_RENDEZVOUS, this requires
                // very special processing for the Rendezvous-v5 algorithm. This MAY
                // involve also preparing a new handshake form, also interpreting the
                // SRT handshake extension and crafting SRT handshake extension for the
                // peer, which should be next sent. When this function returns CONN_CONTINUE,
                // it means that it has done all that was required, however none of the below
                // things has to be done (this function will do it by itself if needed).
                // Otherwise the handshake rolling can be interrupted and considered complete.
                cst = processRendezvous(Ref(reqpkt), response, serv_addr, true /*synchro*/, RST_OK);
                if (cst == CONN_CONTINUE)
                    continue;
                break;
            }

            if (cst == CONN_REJECT)
                sendCtrl(UMSG_SHUTDOWN);

            if (cst != CONN_CONTINUE && cst != CONN_CONFUSED)
                break; // --> OUTSIDE-LOOP

            // IMPORTANT
            // [[using assert(m_pCryptoControl != nullptr)]];

            // new request/response should be sent out immediately on receving a response
            HLOGC(mglog.Debug,
                  log << "startConnect: SYNC CONNECTION STATUS:" << ConnectStatusStr(cst) << ", REQ-TIME: LOW.");
            m_tsLastReqTime = steady_clock::time_point();

            // Now serialize the handshake again to the existing buffer so that it's
            // then sent later in this loop.

            // First, set the size back to the original size, m_iMaxSRTPayloadSize because
            // this is the size of the originally allocated space. It might have been
            // shrunk by serializing the INDUCTION handshake (which was required before
            // sending this packet to the output queue) and therefore be too
            // small to store the CONCLUSION handshake (with HSv5 extensions).
            reqpkt.setLength(m_iMaxSRTPayloadSize);

            HLOGC(mglog.Debug, log << "startConnect: creating HS CONCLUSION: buffer size=" << reqpkt.getLength());

            // NOTE: BUGFIX: SERIALIZE AGAIN.
            // The original UDT code didn't do it, so it was theoretically
            // turned into conclusion, but was sending still the original
            // induction handshake challenge message. It was working only
            // thanks to that simultaneously there were being sent handshake
            // messages from a separate thread (CSndQueue::worker) from
            // RendezvousQueue, this time serialized properly, which caused
            // that with blocking mode there was a kinda initial "drunk
            // passenger with taxi driver talk" until the RendezvousQueue sends
            // (when "the time comes") the right CONCLUSION handshake
            // challenge message.
            //
            // Now that this is fixed, the handshake messages from RendezvousQueue
            // are sent only when there is a rendezvous mode or non-blocking mode.
            if (!createSrtHandshake(Ref(reqpkt), Ref(m_ConnReq), SRT_CMD_HSREQ, SRT_CMD_KMREQ, 0, 0))
            {
                LOGC(mglog.Error, log << "createSrtHandshake failed - REJECTING.");
                cst = CONN_REJECT;
                break;
            }
            // These last 2 parameters designate the buffer, which is in use only for SRT_CMD_KMRSP.
            // If m_ConnReq.m_iVersion == HS_VERSION_UDT4, this function will do nothing,
            // except just serializing the UDT handshake.
            // The trick is that the HS challenge is with version HS_VERSION_UDT4, but the
            // listener should respond with HS_VERSION_SRT1, if it is HSv5 capable.
        }

        HLOGC(mglog.Debug,
              log << "startConnect: timeout from Q:recvfrom, looping again; cst=" << ConnectStatusStr(cst));

#if ENABLE_HEAVY_LOGGING
        // Non-fatal assertion
        if (cst == CONN_REJECT) // Might be returned by processRendezvous
        {
            LOGC(mglog.Error,
                 log << "startConnect: IPE: cst=REJECT NOT EXPECTED HERE, the loop should've been interrupted!");
            break;
        }
#endif

        if (steady_clock::now() > ttl_time)
        {
            // timeout
            e = CUDTException(MJ_SETUP, MN_TIMEOUT, 0);
            break;
        }
    }

    // <--- OUTSIDE-LOOP
    // Here will fall the break when not CONN_CONTINUE.
    // CONN_RENDEZVOUS is handled by processRendezvous.
    // CONN_ACCEPT will skip this and pass on.
    if (cst == CONN_REJECT)
    {
        e = CUDTException(MJ_SETUP, MN_REJECTED, 0);
    }

    if (e.getErrorCode() == 0)
    {
        if (m_bClosing)                                    // if the socket is closed before connection...
            e = CUDTException(MJ_SETUP);                   // XXX NO MN ?
        else if (m_ConnRes.m_iReqType > URQ_FAILURE_TYPES) // connection request rejected
        {
            m_RejectReason = RejectReasonForURQ(m_ConnRes.m_iReqType);
            e              = CUDTException(MJ_SETUP, MN_REJECTED, 0);
        }
        else if ((!m_bRendezvous) && (m_ConnRes.m_iISN != m_iISN)) // secuity check
            e = CUDTException(MJ_SETUP, MN_SECURITY, 0);
    }

    if (e.getErrorCode() != 0)
    {
        m_bConnecting = false;
        // The process is to be abnormally terminated, remove the connector
        // now because most likely no other processing part has done anything with it.
        m_pRcvQueue->removeConnector(m_SocketID);
        throw e;
    }

    HLOGC(mglog.Debug,
          log << CONID() << "startConnect: handshake exchange succeeded.");

    // Parameters at the end.
    HLOGC(mglog.Debug,
          log << "startConnect: END. Parameters:"
                 " mss="
              << m_iMSS << " max-cwnd-size=" << m_CongCtl->cgWindowMaxSize()
              << " cwnd-size=" << m_CongCtl->cgWindowSize() << " rtt=" << m_iRTT << " bw=" << m_iBandwidth);
}

// Asynchronous connection
EConnectStatus CUDT::processAsyncConnectResponse(const CPacket& pkt) ATR_NOEXCEPT
{
    EConnectStatus cst = CONN_CONTINUE;
    CUDTException  e;

    CGuard cg(m_ConnectionLock, "conn"); // FIX
    HLOGC(mglog.Debug, log << CONID() << "processAsyncConnectResponse: got response for connect request, processing");
    cst = processConnectResponse(pkt, &e, COM_ASYNCHRO);

    HLOGC(mglog.Debug,
          log << CONID() << "processAsyncConnectResponse: response processing result: " << ConnectStatusStr(cst)
              << "REQ-TIME LOW to enforce immediate response");
    m_tsLastReqTime = steady_clock::time_point();

    return cst;
}

bool CUDT::processAsyncConnectRequest(EReadStatus         rst,
                                      EConnectStatus      cst,
                                      const CPacket&      response,
                                      const sockaddr_any& serv_addr)
{
    // IMPORTANT!

    // This function is called, still asynchronously, but in the order
    // of call just after the call to the above processAsyncConnectResponse.
    // This should have got the original value returned from
    // processConnectResponse through processAsyncConnectResponse.

    CPacket request;
    request.setControl(UMSG_HANDSHAKE);
    request.allocate(m_iMaxSRTPayloadSize);
<<<<<<< HEAD
    uint64_t now         = CTimer::getTime();
    setPacketTS(request, now);
=======
    const steady_clock::time_point now = steady_clock::now();
    request.m_iTimeStamp               = count_microseconds(now - m_stats.tsStartTime);
>>>>>>> af5b7b25

    HLOGC(mglog.Debug,
          log << "processAsyncConnectRequest: REQ-TIME: HIGH. Should prevent too quick responses.");
    m_tsLastReqTime = now;
    // ID = 0, connection request
    request.m_iID = !m_bRendezvous ? 0 : m_ConnRes.m_iID;

    bool status = true;

    if (cst == CONN_RENDEZVOUS)
    {
        HLOGC(mglog.Debug, log << "processAsyncConnectRequest: passing to processRendezvous");
        cst = processRendezvous(Ref(request), response, serv_addr, false /*asynchro*/, rst);
        if (cst == CONN_ACCEPT)
        {
            HLOGC(mglog.Debug,
                  log << "processAsyncConnectRequest: processRendezvous completed the process and responded by itself. "
                         "Done.");
            return true;
        }

        if (cst != CONN_CONTINUE)
        {
            // processRendezvous already set the reject reason
            LOGC(mglog.Error,
                 log << "processAsyncConnectRequest: REJECT reported from processRendezvous, not processing further.");
            status = false;
        }
    }
    else if (cst == CONN_REJECT)
    {
        // m_RejectReason already set at worker_ProcessAddressedPacket.
        LOGC(mglog.Error,
             log << "processAsyncConnectRequest: REJECT reported from HS processing, not processing further.");
        return false;
    }
    else
    {
        // (this procedure will be also run for HSv4 rendezvous)
        HLOGC(mglog.Debug, log << "processAsyncConnectRequest: serializing HS: buffer size=" << request.getLength());
        if (!createSrtHandshake(Ref(request), Ref(m_ConnReq), SRT_CMD_HSREQ, SRT_CMD_KMREQ, 0, 0))
        {
            // All 'false' returns from here are IPE-type, mostly "invalid argument" plus "all keys expired".
            LOGC(mglog.Error, log << "IPE: processAsyncConnectRequest: createSrtHandshake failed, dismissing.");
            status = false;
        }
        else
        {
            HLOGC(mglog.Debug,
                  log << "processAsyncConnectRequest: sending HS reqtype=" << RequestTypeStr(m_ConnReq.m_iReqType)
                      << " to socket " << request.m_iID << " size=" << request.getLength());
        }
    }

    if (!status)
    {
        return false;
        /* XXX Shouldn't it send a single response packet for the rejection?
        // Set the version to 0 as "handshake rejection" status and serialize it
        CHandShake zhs;
        size_t size = request.getLength();
        zhs.store_to(request.m_pcData, Ref(size));
        request.setLength(size);
        */
    }

    HLOGC(mglog.Debug, log << "processAsyncConnectRequest: sending request packet, setting REQ-TIME HIGH.");
    m_tsLastReqTime = steady_clock::now();
    m_pSndQueue->sendto(serv_addr, request);
    return status;
}

void CUDT::cookieContest()
{
    if (m_SrtHsSide != HSD_DRAW)
        return;

    HLOGC(mglog.Debug, log << "cookieContest: agent=" << m_ConnReq.m_iCookie << " peer=" << m_ConnRes.m_iCookie);

    if (m_ConnReq.m_iCookie == 0 || m_ConnRes.m_iCookie == 0)
    {
        // Note that it's virtually impossible that Agent's cookie is not ready, this
        // shall be considered IPE.
        // Not all cookies are ready, don't start the contest.
        return;
    }

    // INITIATOR/RESPONDER role is resolved by COOKIE CONTEST.
    //
    // The cookie contest must be repeated every time because it
    // may change the state at some point.
    int better_cookie = m_ConnReq.m_iCookie - m_ConnRes.m_iCookie;

    if (better_cookie > 0)
    {
        m_SrtHsSide = HSD_INITIATOR;
        return;
    }

    if (better_cookie < 0)
    {
        m_SrtHsSide = HSD_RESPONDER;
        return;
    }

    // DRAW! The only way to continue would be to force the
    // cookies to be regenerated and to start over. But it's
    // not worth a shot - this is an extremely rare case.
    // This can simply do reject so that it can be started again.

    // Pretend then that the cookie contest wasn't done so that
    // it's done again. Cookies are baked every time anew, however
    // the successful initial contest remains valid no matter how
    // cookies will change.

    m_SrtHsSide = HSD_DRAW;
}

EConnectStatus CUDT::processRendezvous(
    ref_t<CPacket> reqpkt, const CPacket& response, const sockaddr_any& serv_addr, bool synchro, EReadStatus rst)
{
    if (m_RdvState == CHandShake::RDV_CONNECTED)
    {
        HLOGC(mglog.Debug, log << "processRendezvous: already in CONNECTED state.");
        return CONN_ACCEPT;
    }

    uint32_t kmdata[SRTDATA_MAXSIZE];
    size_t   kmdatasize = SRTDATA_MAXSIZE;
    CPacket& rpkt       = *reqpkt;

    cookieContest();

    // We know that the other side was contacted and the other side has sent
    // the handshake message - we know then both cookies. If it's a draw, it's
    // a very rare case of creating identical cookies.
    if (m_SrtHsSide == HSD_DRAW)
    {
        m_RejectReason = SRT_REJ_RDVCOOKIE;
        LOGC(mglog.Error,
             log << "COOKIE CONTEST UNRESOLVED: can't assign connection roles, please wait another minute.");
        return CONN_REJECT;
    }

    UDTRequestType rsp_type = URQ_FAILURE_TYPES; // just to track uninitialized errors

    // We can assume that the Handshake packet received here as 'response'
    // is already serialized in m_ConnRes. Check extra flags that are meaningful
    // for further processing here.

    int  ext_flags       = SrtHSRequest::SRT_HSTYPE_HSFLAGS::unwrap(m_ConnRes.m_iType);
    bool needs_extension = ext_flags != 0; // Initial value: received HS has extensions.
    bool needs_hsrsp;
    rendezvousSwitchState(Ref(rsp_type), Ref(needs_extension), Ref(needs_hsrsp));
    if (rsp_type > URQ_FAILURE_TYPES)
    {
        m_RejectReason = RejectReasonForURQ(rsp_type);
        HLOGC(mglog.Debug,
              log << "processRendezvous: rejecting due to switch-state response: " << RequestTypeStr(rsp_type));
        return CONN_REJECT;
    }
    checkUpdateCryptoKeyLen("processRendezvous", m_ConnRes.m_iType);

    // We have three possibilities here as it comes to HSREQ extensions:

    // 1. The agent is loser in attention state, it sends EMPTY conclusion (without extensions)
    // 2. The agent is loser in initiated state, it interprets incoming HSREQ and creates HSRSP
    // 3. The agent is winner in attention or fine state, it sends HSREQ extension
    m_ConnReq.m_iReqType  = rsp_type;
    m_ConnReq.m_extension = needs_extension;

    // This must be done before prepareConnectionObjects().
    applyResponseSettings();

    // This must be done before interpreting and creating HSv5 extensions.
    if (!prepareConnectionObjects(m_ConnRes, m_SrtHsSide, 0))
    {
        // m_RejectReason already handled
        HLOGC(mglog.Debug, log << "processRendezvous: rejecting due to problems in prepareConnectionObjects.");
        return CONN_REJECT;
    }

    // Case 2.
    if (needs_hsrsp)
    {
        // This means that we have received HSREQ extension with the handshake, so we need to interpret
        // it and craft the response.
        if (rst == RST_OK)
        {
            // We have JUST RECEIVED packet in this session (not that this is called as periodic update).
            // Sanity check
            m_tsLastReqTime = steady_clock::time_point();
            if (response.getLength() == size_t(-1))
            {
                m_RejectReason = SRT_REJ_IPE;
                LOGC(mglog.Fatal,
                     log << "IPE: rst=RST_OK, but the packet has set -1 length - REJECTING (REQ-TIME: LOW)");
                return CONN_REJECT;
            }

            if (!interpretSrtHandshake(m_ConnRes, response, kmdata, &kmdatasize))
            {
                HLOGC(mglog.Debug,
                      log << "processRendezvous: rejecting due to problems in interpretSrtHandshake REQ-TIME: LOW.");
                return CONN_REJECT;
            }

            // Pass on, inform about the shortened response-waiting period.
            HLOGC(mglog.Debug, log << "processRendezvous: setting REQ-TIME: LOW. Forced to respond immediately.");
        }
        else
        {
            // If the last CONCLUSION message didn't contain the KMX extension, there's
            // no key recorded yet, so it can't be extracted. Mark this kmdatasize empty though.
            int hs_flags = SrtHSRequest::SRT_HSTYPE_HSFLAGS::unwrap(m_ConnRes.m_iType);
            if (IsSet(hs_flags, CHandShake::HS_EXT_KMREQ))
            {
                // This is a periodic handshake update, so you need to extract the KM data from the
                // first message, provided that it is there.
                size_t msgsize = m_pCryptoControl->getKmMsg_size(0);
                if (msgsize == 0)
                {
                    switch (m_pCryptoControl->m_RcvKmState)
                    {
                        // If the KMX process ended up with a failure, the KMX is not recorded.
                        // In this case as the KMRSP answer the "failure status" should be crafted.
                    case SRT_KM_S_NOSECRET:
                    case SRT_KM_S_BADSECRET:
                    {
                        HLOGC(mglog.Debug,
                              log << "processRendezvous: No KMX recorded, status = NOSECRET. Respond with NOSECRET.");

                        // Just do the same thing as in CCryptoControl::processSrtMsg_KMREQ for that case,
                        // that is, copy the NOSECRET code into KMX message.
                        memcpy(kmdata, &m_pCryptoControl->m_RcvKmState, sizeof(int32_t));
                        kmdatasize = 1;
                    }
                    break;

                    default:
                        // Remaining values:
                        // UNSECURED: should not fall here at alll
                        // SECURING: should not happen in HSv5
                        // SECURED: should have received the recorded KMX correctly (getKmMsg_size(0) > 0)
                        {
                            m_RejectReason = SRT_REJ_IPE;
                            // Remaining situations:
                            // - password only on this site: shouldn't be considered to be sent to a no-password site
                            LOGC(mglog.Error,
                                 log << "processRendezvous: IPE: PERIODIC HS: NO KMREQ RECORDED KMSTATE: RCV="
                                     << KmStateStr(m_pCryptoControl->m_RcvKmState)
                                     << " SND=" << KmStateStr(m_pCryptoControl->m_SndKmState));
                            return CONN_REJECT;
                        }
                        break;
                    }
                }
                else
                {
                    kmdatasize = msgsize / 4;
                    if (msgsize > kmdatasize * 4)
                    {
                        // Sanity check
                        LOGC(mglog.Error, log << "IPE: KMX data not aligned to 4 bytes! size=" << msgsize);
                        memset(kmdata + (kmdatasize * 4), 0, msgsize - (kmdatasize * 4));
                        ++kmdatasize;
                    }

                    HLOGC(mglog.Debug,
                          log << "processRendezvous: getting KM DATA from the fore-recorded KMX from KMREQ, size="
                              << kmdatasize);
                    memcpy(kmdata, m_pCryptoControl->getKmMsg_data(0), msgsize);
                }
            }
            else
            {
                HLOGC(mglog.Debug, log << "processRendezvous: no KMX flag - not extracting KM data for KMRSP");
                kmdatasize = 0;
            }
        }

        // No matter the value of needs_extension, the extension is always needed
        // when HSREQ was interpreted (to store HSRSP extension).
        m_ConnReq.m_extension = true;

        HLOGC(mglog.Debug,
              log << "processRendezvous: HSREQ extension ok, creating HSRSP response. kmdatasize=" << kmdatasize);

        rpkt.setLength(m_iMaxSRTPayloadSize);
        if (!createSrtHandshake(reqpkt, Ref(m_ConnReq), SRT_CMD_HSRSP, SRT_CMD_KMRSP, kmdata, kmdatasize))
        {
            HLOGC(mglog.Debug,
                  log << "processRendezvous: rejecting due to problems in createSrtHandshake. REQ-TIME: LOW");
            m_tsLastReqTime = steady_clock::time_point();
            return CONN_REJECT;
        }

        // This means that it has received URQ_CONCLUSION with HSREQ, agent is then in RDV_FINE
        // state, it sends here URQ_CONCLUSION with HSREQ/KMREQ extensions and it awaits URQ_AGREEMENT.
        return CONN_CONTINUE;
    }

    // Special case: if URQ_AGREEMENT is to be sent, when this side is INITIATOR,
    // then it must have received HSRSP, so it must interpret it. Otherwise it would
    // end up with URQ_DONE, which means that it is the other side to interpret HSRSP.
    if (m_SrtHsSide == HSD_INITIATOR && m_ConnReq.m_iReqType == URQ_AGREEMENT)
    {
        // The same is done in CUDT::postConnect(), however this section will
        // not be done in case of rendezvous. The section in postConnect() is
        // predicted to run only in regular CALLER handling.

        if (rst != RST_OK || response.getLength() == size_t(-1))
        {
            // Actually the -1 length would be an IPE, but it's likely that this was reported already.
            HLOGC(
                mglog.Debug,
                log << "processRendezvous: no INCOMING packet, NOT interpreting extensions (relying on exising data)");
        }
        else
        {
            HLOGC(mglog.Debug,
                  log << "processRendezvous: INITIATOR, will send AGREEMENT - interpreting HSRSP extension");
            if (!interpretSrtHandshake(m_ConnRes, response, 0, 0))
            {
                // m_RejectReason is already set, so set the reqtype accordingly
                m_ConnReq.m_iReqType = URQFailure(m_RejectReason);
            }
        }
        // This should be false, make a kinda assert here.
        if (needs_extension)
        {
            LOGC(mglog.Fatal, log << "IPE: INITIATOR responding AGREEMENT should declare no extensions to HS");
            m_ConnReq.m_extension = false;
        }
    }

    HLOGC(mglog.Debug,
          log << CONID() << "processRendezvous: COOKIES Agent/Peer: " << m_ConnReq.m_iCookie << "/"
              << m_ConnRes.m_iCookie << " HSD:" << (m_SrtHsSide == HSD_INITIATOR ? "initiator" : "responder")
              << " STATE:" << CHandShake::RdvStateStr(m_RdvState) << " ...");

    if (rsp_type == URQ_DONE)
    {
        HLOGC(mglog.Debug, log << "... WON'T SEND any response, both sides considered connected");
    }
    else
    {
        HLOGC(mglog.Debug,
              log << "... WILL SEND " << RequestTypeStr(rsp_type) << " " << (m_ConnReq.m_extension ? "with" : "without")
                  << " SRT HS extensions");
    }

    // This marks the information for the serializer that
    // the SRT handshake extension is required.
    // Rest of the data will be filled together with
    // serialization.
    m_ConnReq.m_extension = needs_extension;

    rpkt.setLength(m_iMaxSRTPayloadSize);
    if (m_RdvState == CHandShake::RDV_CONNECTED)
    {
        // When synchro=false, don't lock a mutex for rendezvous queue.
        // This is required when this function is called in the
        // receive queue worker thread - it would lock itself.
        int cst = postConnect(response, true, 0, synchro);
        if (cst == CONN_REJECT)
        {
            // m_RejectReason already set
            HLOGC(mglog.Debug, log << "processRendezvous: rejecting due to problems in postConnect.");
            return CONN_REJECT;
        }
    }

    // URQ_DONE or URQ_AGREEMENT can be the result if the state is RDV_CONNECTED.
    // If URQ_DONE, then there's nothing to be done, when URQ_AGREEMENT then return
    // CONN_CONTINUE to make the caller send again the contents if the packet buffer,
    // this time with URQ_AGREEMENT message, but still consider yourself connected.
    if (rsp_type == URQ_DONE)
    {
        HLOGC(mglog.Debug, log << "processRendezvous: rsp=DONE, reporting ACCEPT (nothing to respond)");
        return CONN_ACCEPT;
    }

    // createSrtHandshake moved here because if the above conditions are satisfied,
    // no response is going to be send, so nothing needs to be "created".

    // needs_extension here distinguishes between cases 1 and 3.
    // NOTE: in case when interpretSrtHandshake was run under the conditions above (to interpret HSRSP),
    // then createSrtHandshake below will create only empty AGREEMENT message.
    if (!createSrtHandshake(reqpkt, Ref(m_ConnReq), SRT_CMD_HSREQ, SRT_CMD_KMREQ, 0, 0))
    {
        // m_RejectReason already set
        LOGC(mglog.Error, log << "createSrtHandshake failed (IPE?), connection rejected. REQ-TIME: LOW");
        m_tsLastReqTime = steady_clock::time_point();
        return CONN_REJECT;
    }

    if (rsp_type == URQ_AGREEMENT && m_RdvState == CHandShake::RDV_CONNECTED)
    {
        // We are using our own serialization method (not the one called after
        // processConnectResponse, this is skipped in case when this function
        // is called), so we can also send this immediately. Agreement must be
        // sent just once and the party must switch into CONNECTED state - in
        // contrast to CONCLUSION messages, which should be sent in loop repeatedly.
        //
        // Even though in theory the AGREEMENT message sent just once may miss
        // the target (as normal thing in UDP), this is little probable to happen,
        // and this doesn't matter much because even if the other party doesn't
        // get AGREEMENT, but will get payload or KEEPALIVE messages, it will
        // turn into connected state as well. The AGREEMENT is rather kinda
        // catalyzer here and may turn the entity on the right track faster. When
        // AGREEMENT is missed, it may have kinda initial tearing.

<<<<<<< HEAD
        const uint64_t now = CTimer::getTime();
        m_llLastReqTime    = now;
        setPacketTS(rpkt, now);
=======
        const steady_clock::time_point now = steady_clock::now();
        m_tsLastReqTime                      = now;
        rpkt.m_iTimeStamp                  = count_microseconds(now - m_stats.tsStartTime);
>>>>>>> af5b7b25
        HLOGC(mglog.Debug,
              log << "processRendezvous: rsp=AGREEMENT, reporting ACCEPT and sending just this one, REQ-TIME HIGH.");

        m_pSndQueue->sendto(serv_addr, rpkt);
        return CONN_ACCEPT;
    }

    if (rst == RST_OK)
    {
        // the request time must be updated so that the next handshake can be sent out immediately
        HLOGC(mglog.Debug,
              log << "processRendezvous: rsp=" << RequestTypeStr(m_ConnReq.m_iReqType)
                  << " REQ-TIME: LOW to send immediately, consider yourself conencted");
        m_tsLastReqTime = steady_clock::time_point();
    }
    else
    {
        HLOGC(mglog.Debug, log << "processRendezvous: REQ-TIME: remains previous value, consider yourself connected");
    }
    return CONN_CONTINUE;
}

EConnectStatus CUDT::processConnectResponse(const CPacket& response, CUDTException* eout, EConnectMethod synchro) ATR_NOEXCEPT
{
    // NOTE: ASSUMED LOCK ON: m_ConnectionLock.

    // this is the 2nd half of a connection request. If the connection is setup successfully this returns 0.
    // Returned values:
    // - CONN_REJECT: there was some error when processing the response, connection should be rejected
    // - CONN_ACCEPT: the handshake is done and finished correctly
    // - CONN_CONTINUE: the induction handshake has been processed correctly, and expects CONCLUSION handshake

    if (!m_bConnecting)
        return CONN_REJECT;

    // This is required in HSv5 rendezvous, in which it should send the URQ_AGREEMENT message to
    // the peer, however switch to connected state.
    HLOGC(mglog.Debug,
          log << "processConnectResponse: TYPE:"
              << (response.isControl() ? MessageTypeStr(response.getType(), response.getExtendedType())
                                       : string("DATA")));
    // ConnectStatus res = CONN_REJECT; // used later for status - must be declared here due to goto POST_CONNECT.

    // For HSv4, the data sender is INITIATOR, and the data receiver is RESPONDER,
    // regardless of the connecting side affiliation. This will be changed for HSv5.
    bool          bidirectional = false;
    HandshakeSide hsd           = m_bDataSender ? HSD_INITIATOR : HSD_RESPONDER;
    // (defined here due to 'goto' below).

    // SRT peer may send the SRT handshake private message (type 0x7fff) before a keep-alive.

    // This condition is checked when the current agent is trying to do connect() in rendezvous mode,
    // but the peer was faster to send a handshake packet earlier. This makes it continue with connecting
    // process if the peer is already behaving as if the connection was already established.

    // This value will check either the initial value, which is less than SRT1, or
    // the value previously loaded to m_ConnReq during the previous handshake response.
    // For the initial form this value should not be checked.
    bool hsv5 = m_ConnRes.m_iVersion >= HS_VERSION_SRT1;

    if (m_bRendezvous &&
        (m_RdvState == CHandShake::RDV_CONNECTED   // somehow Rendezvous-v5 switched it to CONNECTED.
         || !response.isControl()                  // WAS A PAYLOAD PACKET.
         || (response.getType() == UMSG_KEEPALIVE) // OR WAS A UMSG_KEEPALIVE message.
         || (response.getType() == UMSG_EXT) // OR WAS a CONTROL packet of some extended type (i.e. any SRT specific)
         )
        // This may happen if this is an initial state in which the socket type was not yet set.
        // If this is a field that holds the response handshake record from the peer, this means that it wasn't received
        // yet. HSv5: added version check because in HSv5 the m_iType field has different meaning and it may be 0 in
        // case when the handshake does not carry SRT extensions.
        && (hsv5 || m_ConnRes.m_iType != UDT_UNDEFINED))
    {
        // a data packet or a keep-alive packet comes, which means the peer side is already connected
        // in this situation, the previously recorded response will be used
        // In HSv5 this situation is theoretically possible if this party has missed the URQ_AGREEMENT message.
        HLOGC(mglog.Debug, log << CONID() << "processConnectResponse: already connected - pinning in");
        if (hsv5)
        {
            m_RdvState = CHandShake::RDV_CONNECTED;
        }

        return postConnect(response, hsv5, eout, synchro);
    }

    if (!response.isControl(UMSG_HANDSHAKE))
    {
        m_RejectReason = SRT_REJ_ROGUE;
        if (!response.isControl())
        {
            LOGC(mglog.Error, log << CONID() << "processConnectResponse: received DATA while HANDSHAKE expected");
        }
        else
        {
            LOGC(mglog.Error,
                 log << CONID()
                     << "processConnectResponse: CONFUSED: expected UMSG_HANDSHAKE as connection not yet established, "
                        "got: "
                     << MessageTypeStr(response.getType(), response.getExtendedType()));
        }
        return CONN_CONFUSED;
    }

    if (m_ConnRes.load_from(response.m_pcData, response.getLength()) == -1)
    {
        m_RejectReason = SRT_REJ_ROGUE;
        // Handshake data were too small to reach the Handshake structure. Reject.
        LOGC(mglog.Error,
             log << CONID()
                 << "processConnectResponse: HANDSHAKE data buffer too small - possible blueboxing. Rejecting.");
        return CONN_REJECT;
    }

    HLOGC(mglog.Debug, log << CONID() << "processConnectResponse: HS RECEIVED: " << m_ConnRes.show());
    if (m_ConnRes.m_iReqType > URQ_FAILURE_TYPES)
    {
        m_RejectReason = RejectReasonForURQ(m_ConnRes.m_iReqType);
        return CONN_REJECT;
    }

    if (size_t(m_ConnRes.m_iMSS) > CPacket::ETH_MAX_MTU_SIZE)
    {
        // Yes, we do abort to prevent buffer overrun. Set your MSS correctly
        // and you'll avoid problems.
        m_RejectReason = SRT_REJ_ROGUE;
        LOGC(mglog.Fatal, log << "MSS size " << m_iMSS << "exceeds MTU size!");
        return CONN_REJECT;
    }

    // (see createCrypter() call below)
    //
    // The CCryptoControl attached object must be created early
    // because it will be required to create a conclusion handshake in HSv5
    //
    if (m_bRendezvous)
    {
        // SANITY CHECK: A rendezvous socket should reject any caller requests (it's not a listener)
        if (m_ConnRes.m_iReqType == URQ_INDUCTION)
        {
            m_RejectReason = SRT_REJ_ROGUE;
            LOGC(mglog.Error,
                 log << CONID()
                     << "processConnectResponse: Rendezvous-point received INDUCTION handshake (expected WAVEAHAND). "
                        "Rejecting.");
            return CONN_REJECT;
        }

        // The procedure for version 5 is completely different and changes the states
        // differently, so the old code will still maintain HSv4 the old way.

        if (m_ConnRes.m_iVersion > HS_VERSION_UDT4)
        {
            HLOGC(mglog.Debug, log << CONID() << "processConnectResponse: Rendezvous HSv5 DETECTED.");
            return CONN_RENDEZVOUS; // --> will continue in CUDT::processRendezvous().
        }

        HLOGC(mglog.Debug, log << CONID() << "processConnectResponse: Rendsezvous HSv4 DETECTED.");
        // So, here it has either received URQ_WAVEAHAND handshake message (while it should be in URQ_WAVEAHAND itself)
        // or it has received URQ_CONCLUSION/URQ_AGREEMENT message while this box has already sent URQ_WAVEAHAND to the
        // peer, and DID NOT send the URQ_CONCLUSION yet.

        if (m_ConnReq.m_iReqType == URQ_WAVEAHAND || m_ConnRes.m_iReqType == URQ_WAVEAHAND)
        {
            HLOGC(mglog.Debug,
                  log << CONID() << "processConnectResponse: REQ-TIME LOW. got HS RDV. Agent state:"
                      << RequestTypeStr(m_ConnReq.m_iReqType) << " Peer HS:" << m_ConnRes.show());

            // Here we could have received WAVEAHAND or CONCLUSION.
            // For HSv4 simply switch to CONCLUSION for the sake of further handshake rolling.
            // For HSv5, make the cookie contest and basing on this decide, which party
            // should provide the HSREQ/KMREQ attachment.


           if (!createCrypter(hsd, false /* unidirectional */))
           {
               m_RejectReason = SRT_REJ_RESOURCE;
               m_ConnReq.m_iReqType = URQFailure(SRT_REJ_RESOURCE);
               // the request time must be updated so that the next handshake can be sent out immediately.
               m_tsLastReqTime = steady_clock::time_point();
               return CONN_REJECT;
           }

            m_ConnReq.m_iReqType = URQ_CONCLUSION;
            // the request time must be updated so that the next handshake can be sent out immediately.
            m_tsLastReqTime = steady_clock::time_point();
            return CONN_CONTINUE;
        }
        else
        {
            HLOGC(mglog.Debug, log << CONID() << "processConnectResponse: Rendezvous HSv4 PAST waveahand");
        }
    }
    else
    {
        // set cookie
        if (m_ConnRes.m_iReqType == URQ_INDUCTION)
        {
            HLOGC(mglog.Debug,
                  log << CONID() << "processConnectResponse: REQ-TIME LOW; got INDUCTION HS response (cookie:" << hex
                      << m_ConnRes.m_iCookie << " version:" << dec << m_ConnRes.m_iVersion
                      << "), sending CONCLUSION HS with this cookie");

            m_ConnReq.m_iCookie  = m_ConnRes.m_iCookie;
            m_ConnReq.m_iReqType = URQ_CONCLUSION;

            // Here test if the LISTENER has responded with version HS_VERSION_SRT1,
            // it means that it is HSv5 capable. It can still accept the HSv4 handshake.
            if (m_ConnRes.m_iVersion > HS_VERSION_UDT4)
            {
                int hs_flags = SrtHSRequest::SRT_HSTYPE_HSFLAGS::unwrap(m_ConnRes.m_iType);

                if (hs_flags != SrtHSRequest::SRT_MAGIC_CODE)
                {
                    LOGC(mglog.Warn, log << "processConnectResponse: Listener HSv5 did not set the SRT_MAGIC_CODE");
                }

                checkUpdateCryptoKeyLen("processConnectResponse", m_ConnRes.m_iType);

                // This will catch HS_VERSION_SRT1 and any newer.
                // Set your highest version.
                m_ConnReq.m_iVersion = HS_VERSION_SRT1;
                // CONTROVERSIAL: use 0 as m_iType according to the meaning in HSv5.
                // The HSv4 client might not understand it, which means that agent
                // must switch itself to HSv4 rendezvous, and this time iType sould
                // be set to UDT_DGRAM value.
                m_ConnReq.m_iType = 0;

                // This marks the information for the serializer that
                // the SRT handshake extension is required.
                // Rest of the data will be filled together with
                // serialization.
                m_ConnReq.m_extension = true;

                // For HSv5, the caller is INITIATOR and the listener is RESPONDER.
                // The m_bDataSender value should be completely ignored and the
                // connection is always bidirectional.
                bidirectional = true;
                hsd           = HSD_INITIATOR;
            }

            m_tsLastReqTime = steady_clock::time_point();
            if (!createCrypter(hsd, bidirectional))
            {
                m_RejectReason = SRT_REJ_RESOURCE;
                return CONN_REJECT;
            }
            // NOTE: This setup sets URQ_CONCLUSION and appropriate data in the handshake structure.
            // The full handshake to be sent will be filled back in the caller function -- CUDT::startConnect().
            return CONN_CONTINUE;
        }
    }

    return postConnect(response, false, eout, synchro);
}

void CUDT::applyResponseSettings()
{
    // Re-configure according to the negotiated values.
    m_iMSS               = m_ConnRes.m_iMSS;
    m_iFlowWindowSize    = m_ConnRes.m_iFlightFlagSize;
    int udpsize          = m_iMSS - CPacket::UDP_HDR_SIZE;
    m_iMaxSRTPayloadSize = udpsize - CPacket::HDR_SIZE;
    m_iPeerISN           = m_ConnRes.m_iISN;

    setInitialRcvSeq(m_iPeerISN);

    m_iRcvCurrPhySeqNo = m_ConnRes.m_iISN - 1;
    m_PeerID           = m_ConnRes.m_iID;
    memcpy(m_piSelfIP, m_ConnRes.m_piPeerIP, 16);

    HLOGC(mglog.Debug,
          log << CONID() << "applyResponseSettings: HANSHAKE CONCLUDED. SETTING: payload-size=" << m_iMaxSRTPayloadSize
              << " mss=" << m_ConnRes.m_iMSS << " flw=" << m_ConnRes.m_iFlightFlagSize << " isn=" << m_ConnRes.m_iISN
              << " peerID=" << m_ConnRes.m_iID);
}

EConnectStatus CUDT::postConnect(const CPacket& response, bool rendezvous, CUDTException* eout, bool synchro)
{
    if (m_ConnRes.m_iVersion < HS_VERSION_SRT1)
        m_tsRcvPeerStartTime = steady_clock::time_point(); // will be set correctly in SRT HS.

    // This procedure isn't being executed in rendezvous because
    // in rendezvous it's completed before calling this function.
    if (!rendezvous)
    {
        // NOTE: THIS function must be called before calling prepareConnectionObjects.
        // The reason why it's not part of prepareConnectionObjects is that the activities
        // done there are done SIMILAR way in acceptAndRespond, which also calls this
        // function. In fact, prepareConnectionObjects() represents the code that was
        // done separately in processConnectResponse() and acceptAndRespond(), so this way
        // this code is now common. Now acceptAndRespond() does "manually" something similar
        // to applyResponseSettings(), just a little bit differently. This SHOULD be made
        // common as a part of refactoring job, just needs a bit more time.
        //
        // Currently just this function must be called always BEFORE prepareConnectionObjects
        // everywhere except acceptAndRespond().
        applyResponseSettings();

        // This will actually be done also in rendezvous HSv4,
        // however in this case the HSREQ extension will not be attached,
        // so it will simply go the "old way".
        bool ok = prepareConnectionObjects(m_ConnRes, m_SrtHsSide, eout);
        // May happen that 'response' contains a data packet that was sent in rendezvous mode.
        // In this situation the interpretation of handshake was already done earlier.
        if (ok && response.isControl())
        {
            ok = interpretSrtHandshake(m_ConnRes, response, 0, 0);
            if (!ok && eout)
            {
                *eout = CUDTException(MJ_SETUP, MN_REJECTED, 0);
            }
        }
        if (!ok) // m_RejectReason already set
            return CONN_REJECT;
    }

    CInfoBlock ib;
    ib.m_iFamily = m_PeerAddr.family();
    CInfoBlock::convert(m_PeerAddr, ib.m_piIP);
    if (m_pCache->lookup(&ib) >= 0)
    {
        m_iRTT       = ib.m_iRTT;
        m_iBandwidth = ib.m_iBandwidth;
    }

    SRT_REJECT_REASON rr = setupCC();
    if (rr != SRT_REJ_UNKNOWN)
    {
        m_RejectReason = rr;
        return CONN_REJECT;
    }

    // And, I am connected too.
    m_bConnecting = false;
    m_bConnected  = true;

    // register this socket for receiving data packets
    m_pRNode->m_bOnList = true;
    m_pRcvQueue->setNewEntry(this);

    // XXX Problem around CONN_CONFUSED!
    // If some too-eager packets were received from a listener
    // that thinks it's connected, but his last handshake was missed,
    // they are collected by CRcvQueue::storePkt. The removeConnector
    // function will want to delete them all, so it would be nice
    // if these packets can be re-delivered. Of course the listener
    // should be prepared to resend them (as every packet can be lost
    // on UDP), but it's kinda overkill when we have them already and
    // can dispatch them.

    // Remove from rendezvous queue (in this particular case it's
    // actually removing the socket that undergoes asynchronous HS processing).
    // Removing at THIS point because since when setNewEntry is called,
    // the next iteration in the CRcvQueue::worker loop will be dispatching
    // packets normally, as within-connection, so the "connector" won't
    // play any role since this time.
    // The connector, however, must stay alive until the setNewEntry is called
    // because otherwise the packets that are coming for this socket before the
    // connection process is complete will be rejected as "attack", instead of
    // being enqueued for later pickup from the queue.
    m_pRcvQueue->removeConnector(m_SocketID, synchro);

    // acknowledge the management module.
    CUDTSocket* s = s_UDTUnited.locateSocket(m_SocketID);
    if (!s)
    {
        if (eout)
        {
            *eout = CUDTException(MJ_NOTSUP, MN_SIDINVAL, 0);
        }

        m_RejectReason = SRT_REJ_CLOSE;
        return CONN_REJECT;
    }

    // copy address information of local node
    // the local port must be correctly assigned BEFORE CUDT::startConnect(),
    // otherwise if startConnect() fails, the multiplexer cannot be located
    // by garbage collection and will cause leak
    s->m_pUDT->m_pSndQueue->m_pChannel->getSockAddr(Ref(s->m_SelfAddr));
    CIPAddress::pton(Ref(s->m_SelfAddr), s->m_pUDT->m_piSelfIP, s->m_SelfAddr.family());

    s->m_Status = SRTS_CONNECTED;

    // acknowledde any waiting epolls to write
    s_UDTUnited.m_EPoll.update_events(m_SocketID, m_sPollID, SRT_EPOLL_OUT, true);

    LOGC(mglog.Note, log << "Connection established to: " << SockaddrToString(m_PeerAddr));

    return CONN_ACCEPT;
}

void CUDT::checkUpdateCryptoKeyLen(const char* loghdr SRT_ATR_UNUSED, int32_t typefield)
{
    int enc_flags = SrtHSRequest::SRT_HSTYPE_ENCFLAGS::unwrap(typefield);

    // potentially 0-7 values are possible.
    // When 0, don't change anything - it should rely on the value 0.
    // When 1, 5, 6, 7, this is kinda internal error - ignore.
    if (enc_flags >= 2 && enc_flags <= 4) // 2 = 128, 3 = 192, 4 = 256
    {
        int rcv_pbkeylen = SrtHSRequest::SRT_PBKEYLEN_BITS::wrap(enc_flags);
        if (m_iSndCryptoKeyLen == 0)
        {
            m_iSndCryptoKeyLen = rcv_pbkeylen;
            HLOGC(mglog.Debug, log << loghdr << ": PBKEYLEN adopted from advertised value: " << m_iSndCryptoKeyLen);
        }
        else if (m_iSndCryptoKeyLen != rcv_pbkeylen)
        {
            // Conflict. Use SRTO_SENDER flag to check if this side should accept
            // the enforcement, otherwise simply let it win.
            if (!m_bDataSender)
            {
                LOGC(mglog.Warn,
                     log << loghdr << ": PBKEYLEN conflict - OVERRIDDEN " << m_iSndCryptoKeyLen << " by "
                         << rcv_pbkeylen << " from PEER (as AGENT is not SRTO_SENDER)");
                m_iSndCryptoKeyLen = rcv_pbkeylen;
            }
            else
            {
                LOGC(mglog.Warn,
                     log << loghdr << ": PBKEYLEN conflict - keep " << m_iSndCryptoKeyLen
                         << "; peer-advertised PBKEYLEN " << rcv_pbkeylen << " rejected because Agent is SRTO_SENDER");
            }
        }
    }
    else if (enc_flags != 0)
    {
        LOGC(mglog.Error, log << loghdr << ": IPE: enc_flags outside allowed 2, 3, 4: " << enc_flags);
    }
    else
    {
        HLOGC(mglog.Debug, log << loghdr << ": No encryption flags found in type field: " << typefield);
    }
}

// Rendezvous
void CUDT::rendezvousSwitchState(ref_t<UDTRequestType> rsptype, ref_t<bool> needs_extension, ref_t<bool> needs_hsrsp)
{
    UDTRequestType req           = m_ConnRes.m_iReqType;
    int            hs_flags      = SrtHSRequest::SRT_HSTYPE_HSFLAGS::unwrap(m_ConnRes.m_iType);
    bool           has_extension = !!hs_flags; // it holds flags, if no flags, there are no extensions.

    const HandshakeSide& hsd = m_SrtHsSide;
    // Note important possibilities that are considered here:

    // 1. The serial arrangement. This happens when one party has missed the
    // URQ_WAVEAHAND message, it sent its own URQ_WAVEAHAND message, and then the
    // firstmost message it received from the peer is URQ_CONCLUSION, as a response
    // for agent's URQ_WAVEAHAND.
    //
    // In this case, Agent switches to RDV_FINE state and Peer switches to RDV_ATTENTION state.
    //
    // 2. The parallel arrangement. This happens when the URQ_WAVEAHAND message sent
    // by both parties are almost in a perfect synch (a rare, but possible case). In this
    // case, both parties receive one another's URQ_WAVEAHAND message and both switch to
    // RDV_ATTENTION state.
    //
    // It's not possible to predict neither which arrangement will happen, or which
    // party will be RDV_FINE in case when the serial arrangement has happened. What
    // will actually happen will depend on random conditions.
    //
    // No matter this randomity, we have a limited number of possible conditions:
    //
    // Stating that "agent" is the party that has received the URQ_WAVEAHAND in whatever
    // arrangement, we are certain, that "agent" switched to RDV_ATTENTION, and peer:
    //
    // - switched to RDV_ATTENTION state (so, both are in the same state independently)
    // - switched to RDV_FINE state (so, the message interchange is actually more-less sequenced)
    //
    // In particular, there's no possibility of a situation that both are in RDV_FINE state
    // because the agent can switch to RDV_FINE state only if it received URQ_CONCLUSION from
    // the peer, while the peer could not send URQ_CONCLUSION without switching off RDV_WAVING
    // (actually to RDV_ATTENTION). There's also no exit to RDV_FINE from RDV_ATTENTION.

    // DEFAULT STATEMENT: don't attach extensions to URQ_CONCLUSION, neither HSREQ nor HSRSP.
    *needs_extension = false;
    *needs_hsrsp     = false;

    string reason;

#if ENABLE_HEAVY_LOGGING

    HLOGC(mglog.Debug, log << "rendezvousSwitchState: HS: " << m_ConnRes.show());

    struct LogAtTheEnd
    {
        CHandShake::RendezvousState        ost;
        UDTRequestType                     orq;
        const CHandShake::RendezvousState& nst;
        const UDTRequestType&              nrq;
        bool&                              needext;
        bool&                              needrsp;
        string&                            reason;

        ~LogAtTheEnd()
        {
            HLOGC(mglog.Debug,
                  log << "rendezvousSwitchState: STATE[" << CHandShake::RdvStateStr(ost) << "->"
                      << CHandShake::RdvStateStr(nst) << "] REQTYPE[" << RequestTypeStr(orq) << "->"
                      << RequestTypeStr(nrq) << "] "
                      << "ext:" << (needext ? (needrsp ? "HSRSP" : "HSREQ") : "NONE")
                      << (reason == "" ? string() : "reason:" + reason));
        }
    } l_logend = {m_RdvState, req, m_RdvState, *rsptype, *needs_extension, *needs_hsrsp, reason};

#endif

    switch (m_RdvState)
    {
    case CHandShake::RDV_INVALID:
        return;

    case CHandShake::RDV_WAVING:
    {
        if (req == URQ_WAVEAHAND)
        {
            m_RdvState = CHandShake::RDV_ATTENTION;

            // NOTE: if this->isWinner(), attach HSREQ
            *rsptype = URQ_CONCLUSION;
            if (hsd == HSD_INITIATOR)
                *needs_extension = true;
            return;
        }

        if (req == URQ_CONCLUSION)
        {
            m_RdvState = CHandShake::RDV_FINE;
            *rsptype   = URQ_CONCLUSION;

            *needs_extension = true; // (see below - this needs to craft either HSREQ or HSRSP)
            // if this->isWinner(), then craft HSREQ for that response.
            // if this->isLoser(), then this packet should bring HSREQ, so craft HSRSP for the response.
            if (hsd == HSD_RESPONDER)
                *needs_hsrsp = true;
            return;
        }
    }
        reason = "WAVING -> WAVEAHAND or CONCLUSION";
        break;

    case CHandShake::RDV_ATTENTION:
    {
        if (req == URQ_WAVEAHAND)
        {
            // This is only possible if the URQ_CONCLUSION sent to the peer
            // was lost on track. The peer is then simply unaware that the
            // agent has switched to ATTENTION state and continues sending
            // waveahands. In this case, just remain in ATTENTION state and
            // retry with URQ_CONCLUSION, as normally.
            *rsptype = URQ_CONCLUSION;
            if (hsd == HSD_INITIATOR)
                *needs_extension = true;
            return;
        }

        if (req == URQ_CONCLUSION)
        {
            // We have two possibilities here:
            //
            // WINNER (HSD_INITIATOR): send URQ_AGREEMENT
            if (hsd == HSD_INITIATOR)
            {
                // WINNER should get a response with HSRSP, otherwise this is kinda empty conclusion.
                // If no HSRSP attached, stay in this state.
                if (hs_flags == 0)
                {
                    HLOGC(
                        mglog.Debug,
                        log << "rendezvousSwitchState: "
                               "{INITIATOR}[ATTENTION] awaits CONCLUSION+HSRSP, got CONCLUSION, remain in [ATTENTION]");
                    *rsptype         = URQ_CONCLUSION;
                    *needs_extension = true; // If you expect to receive HSRSP, continue sending HSREQ
                    return;
                }
                m_RdvState = CHandShake::RDV_CONNECTED;
                *rsptype   = URQ_AGREEMENT;
                return;
            }

            // LOSER (HSD_RESPONDER): send URQ_CONCLUSION and attach HSRSP extension, then expect URQ_AGREEMENT
            if (hsd == HSD_RESPONDER)
            {
                // If no HSREQ attached, stay in this state.
                // (Although this seems completely impossible).
                if (hs_flags == 0)
                {
                    LOGC(
                        mglog.Warn,
                        log << "rendezvousSwitchState: (IPE!)"
                               "{RESPONDER}[ATTENTION] awaits CONCLUSION+HSREQ, got CONCLUSION, remain in [ATTENTION]");
                    *rsptype         = URQ_CONCLUSION;
                    *needs_extension = false; // If you received WITHOUT extensions, respond WITHOUT extensions (wait
                                              // for the right message)
                    return;
                }
                m_RdvState       = CHandShake::RDV_INITIATED;
                *rsptype         = URQ_CONCLUSION;
                *needs_extension = true;
                *needs_hsrsp     = true;
                return;
            }

            LOGC(mglog.Error, log << "RENDEZVOUS COOKIE DRAW! Cannot resolve to a valid state.");
            // Fallback for cookie draw
            m_RdvState = CHandShake::RDV_INVALID;
            *rsptype   = URQFailure(SRT_REJ_RDVCOOKIE);
            return;
        }

        if (req == URQ_AGREEMENT)
        {
            // This means that the peer has received our URQ_CONCLUSION, but
            // the agent missed the peer's URQ_CONCLUSION (received only initial
            // URQ_WAVEAHAND).
            if (hsd == HSD_INITIATOR)
            {
                // In this case the missed URQ_CONCLUSION was sent without extensions,
                // whereas the peer received our URQ_CONCLUSION with HSREQ, and therefore
                // it sent URQ_AGREEMENT already with HSRSP. This isn't a problem for
                // us, we can go on with it, especially that the peer is already switched
                // into CHandShake::RDV_CONNECTED state.
                m_RdvState = CHandShake::RDV_CONNECTED;

                // Both sides are connected, no need to send anything anymore.
                *rsptype = URQ_DONE;
                return;
            }

            if (hsd == HSD_RESPONDER)
            {
                // In this case the missed URQ_CONCLUSION was sent with extensions, so
                // we have to request this once again. Send URQ_CONCLUSION in order to
                // inform the other party that we need the conclusion message once again.
                // The ATTENTION state should be maintained.
                *rsptype         = URQ_CONCLUSION;
                *needs_extension = true;
                *needs_hsrsp     = true;
                return;
            }
        }
    }
        reason = "ATTENTION -> WAVEAHAND(conclusion), CONCLUSION(agreement/conclusion), AGREEMENT (done/conclusion)";
        break;

    case CHandShake::RDV_FINE:
    {
        // In FINE state we can't receive URQ_WAVEAHAND because if the peer has already
        // sent URQ_CONCLUSION, it's already in CHandShake::RDV_ATTENTION, and in this state it can
        // only send URQ_CONCLUSION, whereas when it isn't in CHandShake::RDV_ATTENTION, it couldn't
        // have sent URQ_CONCLUSION, and if it didn't, the agent wouldn't be in CHandShake::RDV_FINE state.

        if (req == URQ_CONCLUSION)
        {
            // There's only one case when it should receive CONCLUSION in FINE state:
            // When it's the winner. If so, it should then contain HSREQ extension.
            // In case of loser, it shouldn't receive CONCLUSION at all - it should
            // receive AGREEMENT.

            // The winner case, received CONCLUSION + HSRSP - switch to CONNECTED and send AGREEMENT.
            // So, check first if HAS EXTENSION

            bool correct_switch = false;
            if (hsd == HSD_INITIATOR && !has_extension)
            {
                // Received REPEATED empty conclusion that has initially switched it into FINE state.
                // To exit FINE state we need the CONCLUSION message with HSRSP.
                HLOGC(mglog.Debug,
                      log << "rendezvousSwitchState: {INITIATOR}[FINE] <CONCLUSION without HSRSP. Stay in [FINE], "
                             "await CONCLUSION+HSRSP");
            }
            else if (hsd == HSD_RESPONDER)
            {
                // In FINE state the RESPONDER expects only to be sent AGREEMENT.
                // It has previously received CONCLUSION in WAVING state and this has switched
                // it to FINE state. That CONCLUSION message should have contained extension,
                // so if this is a repeated CONCLUSION+HSREQ, it should be responded with
                // CONCLUSION+HSRSP.
                HLOGC(mglog.Debug,
                      log << "rendezvousSwitchState: {RESPONDER}[FINE] <CONCLUSION. Stay in [FINE], await AGREEMENT");
            }
            else
            {
                correct_switch = true;
            }

            if (!correct_switch)
            {
                *rsptype = URQ_CONCLUSION;
                // initiator should send HSREQ, responder HSRSP,
                // in both cases extension is needed
                *needs_extension = true;
                *needs_hsrsp     = hsd == HSD_RESPONDER;
                return;
            }

            m_RdvState = CHandShake::RDV_CONNECTED;
            *rsptype   = URQ_AGREEMENT;
            return;
        }

        if (req == URQ_AGREEMENT)
        {
            // The loser case, the agreement was sent in response to conclusion that
            // already carried over the HSRSP extension.

            // There's a theoretical case when URQ_AGREEMENT can be received in case of
            // parallel arrangement, while the agent is already in CHandShake::RDV_CONNECTED state.
            // This will be dispatched in the main loop and discarded.

            m_RdvState = CHandShake::RDV_CONNECTED;
            *rsptype   = URQ_DONE;
            return;
        }
    }

        reason = "FINE -> CONCLUSION(agreement), AGREEMENT(done)";
        break;
    case CHandShake::RDV_INITIATED:
    {
        // In this state we just wait for URQ_AGREEMENT, which should cause it to
        // switch to CONNECTED. No response required.
        if (req == URQ_AGREEMENT)
        {
            // No matter in which state we'd be, just switch to connected.
            if (m_RdvState == CHandShake::RDV_CONNECTED)
            {
                HLOGC(mglog.Debug, log << "<-- AGREEMENT: already connected");
            }
            else
            {
                HLOGC(mglog.Debug, log << "<-- AGREEMENT: switched to connected");
            }
            m_RdvState = CHandShake::RDV_CONNECTED;
            *rsptype   = URQ_DONE;
            return;
        }

        if (req == URQ_CONCLUSION)
        {
            // Receiving conclusion in this state means that the other party
            // didn't get our conclusion, so send it again, the same as when
            // exiting the ATTENTION state.
            *rsptype = URQ_CONCLUSION;
            if (hsd == HSD_RESPONDER)
            {
                HLOGC(mglog.Debug,
                      log << "rendezvousSwitchState: "
                             "{RESPONDER}[INITIATED] awaits AGREEMENT, "
                             "got CONCLUSION, sending CONCLUSION+HSRSP");
                *needs_extension = true;
                *needs_hsrsp     = true;
                return;
            }

            // Loser, initiated? This may only happen in parallel arrangement, where
            // the agent exchanges empty conclusion messages with the peer, simultaneously
            // exchanging HSREQ-HSRSP conclusion messages. Check if THIS message contained
            // HSREQ, and set responding HSRSP in that case.
            if (hs_flags == 0)
            {
                HLOGC(mglog.Debug,
                      log << "rendezvousSwitchState: "
                             "{INITIATOR}[INITIATED] awaits AGREEMENT, "
                             "got empty CONCLUSION, STILL RESPONDING CONCLUSION+HSRSP");
            }
            else
            {

                HLOGC(mglog.Debug,
                      log << "rendezvousSwitchState: "
                             "{INITIATOR}[INITIATED] awaits AGREEMENT, "
                             "got CONCLUSION+HSREQ, responding CONCLUSION+HSRSP");
            }
            *needs_extension = true;
            *needs_hsrsp     = true;
            return;
        }
    }

        reason = "INITIATED -> AGREEMENT(done)";
        break;

    case CHandShake::RDV_CONNECTED:
        // Do nothing. This theoretically should never happen.
        *rsptype = URQ_DONE;
        return;
    }

    HLOGC(mglog.Debug, log << "rendezvousSwitchState: INVALID STATE TRANSITION, result: INVALID");
    // All others are treated as errors
    m_RdvState = CHandShake::RDV_WAVING;
    *rsptype   = URQFailure(SRT_REJ_ROGUE);
}

/*
 * Timestamp-based Packet Delivery (TsbPd) thread
 * This thread runs only if TsbPd mode is enabled
 * Hold received packets until its time to 'play' them, at PktTimeStamp + TsbPdDelay.
 */
void* CUDT::tsbpd(void* param)
{
    CUDT* self = (CUDT*)param;

    THREAD_STATE_INIT("SRT:TsbPd");

    CGuard        recv_gl(self->m_RecvLock, "recv");
    CCondDelegate recvdata_cc(self->m_RecvDataCond, recv_gl, "RecvDataCond");
    CCondDelegate tsbpd_cc(self->m_RcvTsbPdCond, recv_gl, "RcvTsbPdCond");

    self->m_bTsbPdAckWakeup = true;
    while (!self->m_bClosing)
    {
        int32_t                  current_pkt_seq = 0;
        steady_clock::time_point tsbpdtime;
        bool                     rxready = false;

        CGuard::enterCS(self->m_RcvBufferLock, "RecvBuffer");

#ifdef SRT_ENABLE_RCVBUFSZ_MAVG
        self->m_pRcvBuffer->updRcvAvgDataSize(steady_clock::now());
#endif

        if (self->m_bTLPktDrop)
        {
            int32_t skiptoseqno = -1;
            bool    passack     = true; // Get next packet to wait for even if not acked

            rxready = self->m_pRcvBuffer->getRcvFirstMsg((tsbpdtime), (passack), (skiptoseqno), (current_pkt_seq));

            HLOGC(tslog.Debug,
                  log << boolalpha << "NEXT PKT CHECK: rdy=" << rxready << " passack=" << passack << " skipto=%"
                      << skiptoseqno << " current=%" << current_pkt_seq << " buf-base=%" << self->m_iRcvLastSkipAck);
            /*
             * VALUES RETURNED:
             *
             * rxready:     if true, packet at head of queue ready to play
             * tsbpdtime:   timestamp of packet at head of queue, ready or not. 0 if none.
             * passack:     if true, ready head of queue not yet acknowledged
             * skiptoseqno: sequence number of packet at head of queue if ready to play but
             *              some preceeding packets are missing (need to be skipped). -1 if none.
             */
            if (rxready)
            {
                /* Packet ready to play according to time stamp but... */
                int seqlen = CSeqNo::seqoff(self->m_iRcvLastSkipAck, skiptoseqno);

                if (skiptoseqno != -1 && seqlen > 0)
                {
                    /*
                     * skiptoseqno != -1,
                     * packet ready to play but preceeded by missing packets (hole).
                     */

                    self->updateForgotten(seqlen, self->m_iRcvLastSkipAck, skiptoseqno);
                    self->m_pRcvBuffer->skipData(seqlen);

                    self->m_iRcvLastSkipAck = skiptoseqno;

#if ENABLE_LOGGING
                    int64_t timediff_us = 0;
                    if (!is_zero(tsbpdtime))
                        timediff_us = count_microseconds(tsbpdtime - steady_clock::now());
#if ENABLE_HEAVY_LOGGING
                    HLOGC(tslog.Debug,
                          log << self->CONID() << "tsbpd: DROPSEQ: up to seq=" << CSeqNo::decseq(skiptoseqno) << " ("
                              << seqlen << " packets) playable at " << FormatTime(tsbpdtime) << " delayed "
                              << (timediff_us / 1000) << "." << (timediff_us % 1000) << " ms");
#endif
<<<<<<< HEAD
                    LOGC(dlog.Warn, log << "RCV-DROPPED packet delay=" << (timediff/1000) << "ms");
=======
                    LOGC(dlog.Debug, log << "RCV-DROPPED packet delay=" << (timediff_us / 1000) << "ms");
>>>>>>> af5b7b25
#endif

                    tsbpdtime = steady_clock::time_point(); //Next sent ack will unblock
                    rxready   = false;
                }
                else if (passack)
                {
                    /* Packets ready to play but not yet acknowledged (should happen within 10ms) */
                    rxready   = false;
                    tsbpdtime = steady_clock::time_point(); // Next sent ack will unblock
                }                  /* else packet ready to play */
            }                      /* else packets not ready to play */
        }
        else
        {
            rxready = self->m_pRcvBuffer->isRcvDataReady((tsbpdtime), (current_pkt_seq));
        }
        CGuard::leaveCS(self->m_RcvBufferLock, "RecvBuffer");

        if (rxready)
        {
            HLOGC(tslog.Debug,
                  log << self->CONID() << "tsbpd: PLAYING PACKET seq=" << current_pkt_seq << " (belated "
                      << (count_milliseconds(steady_clock::now() - tsbpdtime)) << "ms)");
            /*
             * There are packets ready to be delivered
             * signal a waiting "recv" call if there is any data available
             */
            if (self->m_bSynRecving)
            {
                recvdata_cc.signal_locked(recv_gl);
            }
            /*
             * Set EPOLL_IN to wakeup any thread waiting on epoll
             */
            self->s_UDTUnited.m_EPoll.update_events(self->m_SocketID, self->m_sPollID, SRT_EPOLL_IN, true);
            CTimer::triggerEvent();
            tsbpdtime = steady_clock::time_point();
        }

        if (!is_zero(tsbpdtime))
        {
            const steady_clock::duration timediff = tsbpdtime - steady_clock::now();
            /*
             * Buffer at head of queue is not ready to play.
             * Schedule wakeup when it will be.
             */
            self->m_bTsbPdAckWakeup = false;
            THREAD_PAUSED();
            HLOGC(tslog.Debug,
                  log << self->CONID() << "tsbpd: FUTURE PACKET seq=" << current_pkt_seq
                      << " T=" << FormatTime(tsbpdtime) << " - waiting " << count_milliseconds(timediff) << "ms");
            tsbpd_cc.wait_for(timediff);
            THREAD_RESUMED();
        }
        else
        {
            /*
             * We have just signaled epoll; or
             * receive queue is empty; or
             * next buffer to deliver is not in receive queue (missing packet in sequence).
             *
             * Block until woken up by one of the following event:
             * - All ready-to-play packets have been pulled and EPOLL_IN cleared (then loop to block until next pkt time
             * if any)
             * - New buffers ACKed
             * - Closing the connection
             */
            HLOGC(tslog.Debug, log << self->CONID() << "tsbpd: no data, scheduling wakeup at ack");
            self->m_bTsbPdAckWakeup = true;
            THREAD_PAUSED();
            tsbpd_cc.wait();
            THREAD_RESUMED();
        }

        HLOGC(tslog.Debug, log << self->CONID() << "tsbpd: WAKE UP!!!");
    }
    // m_RecvLock will be unlocked in ~CGuard.
    THREAD_EXIT();
    HLOGC(tslog.Debug, log << self->CONID() << "tsbpd: EXITING");
    return NULL;
}

void CUDT::updateForgotten(int seqlen, int32_t lastack, int32_t skiptoseqno)
{
    /* Update drop/skip stats */
    CGuard::enterCS(m_StatsLock);
    m_stats.rcvDropTotal += seqlen;
    m_stats.traceRcvDrop += seqlen;
    /* Estimate dropped/skipped bytes from average payload */
    int avgpayloadsz = m_pRcvBuffer->getRcvAvgPayloadSize();
    m_stats.rcvBytesDropTotal += seqlen * avgpayloadsz;
    m_stats.traceRcvBytesDrop += seqlen * avgpayloadsz;
    CGuard::leaveCS(m_StatsLock);

    dropFromLossLists(lastack, CSeqNo::decseq(skiptoseqno)); //remove(from,to-inclusive)
}

bool CUDT::prepareConnectionObjects(const CHandShake& hs, HandshakeSide hsd, CUDTException* eout)
{
    // This will be lazily created due to being the common
    // code with HSv5 rendezvous, in which this will be run
    // in a little bit "randomly selected" moment, but must
    // be run once in the whole connection process.
    if (m_pSndBuffer)
    {
        HLOGC(mglog.Debug, log << "prepareConnectionObjects: (lazy) already created.");
        return true;
    }

    bool bidirectional = false;
    if (hs.m_iVersion > HS_VERSION_UDT4)
    {
        bidirectional = true; // HSv5 is always bidirectional
    }

    // HSD_DRAW is received only if this side is listener.
    // If this side is caller with HSv5, HSD_INITIATOR should be passed.
    // If this is a rendezvous connection with HSv5, the handshake role
    // is taken from m_SrtHsSide field.
    if (hsd == HSD_DRAW)
    {
        if (bidirectional)
        {
            hsd = HSD_RESPONDER; // In HSv5, listener is always RESPONDER and caller always INITIATOR.
        }
        else
        {
            hsd = m_bDataSender ? HSD_INITIATOR : HSD_RESPONDER;
        }
    }

    try
    {
        m_pSndBuffer = new CSndBuffer(32, m_iMaxSRTPayloadSize);
        m_pRcvBuffer = new CRcvBuffer(&(m_pRcvQueue->m_UnitQueue), m_iRcvBufSize);
        // after introducing lite ACK, the sndlosslist may not be cleared in time, so it requires twice space.
        m_pSndLossList = new CSndLossList(m_iFlowWindowSize * 2);
        m_pRcvLossList = new CRcvLossList(m_iFlightFlagSize);
    }
    catch (...)
    {
        // Simply reject.
        if (eout)
        {
            *eout = CUDTException(MJ_SYSTEMRES, MN_MEMORY, 0);
        }
        m_RejectReason = SRT_REJ_RESOURCE;
        return false;
    }

    if (!createCrypter(hsd, bidirectional)) // Make sure CC is created (lazy)
    {
        m_RejectReason = SRT_REJ_RESOURCE;
        return false;
    }

    return true;
}

void CUDT::acceptAndRespond(const sockaddr_any& peer, CHandShake* hs, const CPacket& hspkt)
{
    HLOGC(mglog.Debug, log << "acceptAndRespond: setting up data according to handshake");

    CGuard cg(m_ConnectionLock, "conn");

    m_tsRcvPeerStartTime = steady_clock::time_point(); // will be set correctly at SRT HS

    // Uses the smaller MSS between the peers
    if (hs->m_iMSS > m_iMSS)
        hs->m_iMSS = m_iMSS;
    else
        m_iMSS = hs->m_iMSS;

    // exchange info for maximum flow window size
    m_iFlowWindowSize     = hs->m_iFlightFlagSize;
    hs->m_iFlightFlagSize = (m_iRcvBufSize < m_iFlightFlagSize) ? m_iRcvBufSize : m_iFlightFlagSize;

    m_iPeerISN = hs->m_iISN;

   setInitialRcvSeq(m_iPeerISN);
    m_iRcvCurrPhySeqNo = hs->m_iISN - 1;

    m_PeerID  = hs->m_iID;
    hs->m_iID = m_SocketID;

    // use peer's ISN and send it back for security check
    m_iISN = hs->m_iISN;

<<<<<<< HEAD
   setInitialSndSeq(m_iISN);
    m_ullSndLastAck2Time = CTimer::getTime();
=======
    m_iLastDecSeq     = m_iISN - 1;
    m_iSndLastAck     = m_iISN;
    m_iSndLastDataAck = m_iISN;
    m_iSndLastFullAck = m_iISN;
    m_iSndCurrSeqNo   = m_iISN - 1;
    m_iSndLastAck2    = m_iISN;
    m_SndLastAck2Time = steady_clock::now();
>>>>>>> af5b7b25

    // this is a reponse handshake
    hs->m_iReqType = URQ_CONCLUSION;

    if (hs->m_iVersion > HS_VERSION_UDT4)
    {
        // The version is agreed; this code is executed only in case
        // when AGENT is listener. In this case, conclusion response
        // must always contain HSv5 handshake extensions.
        hs->m_extension = true;
    }

    // get local IP address and send the peer its IP address (because UDP cannot get local IP address)
    memcpy(m_piSelfIP, hs->m_piPeerIP, sizeof m_piSelfIP);
    CIPAddress::ntop(peer, hs->m_piPeerIP);

    int udpsize          = m_iMSS - CPacket::UDP_HDR_SIZE;
    m_iMaxSRTPayloadSize = udpsize - CPacket::HDR_SIZE;
    HLOGC(mglog.Debug, log << "acceptAndRespond: PAYLOAD SIZE: " << m_iMaxSRTPayloadSize);

    // Prepare all structures
    if (!prepareConnectionObjects(*hs, HSD_DRAW, 0))
    {
        HLOGC(mglog.Debug, log << "acceptAndRespond: prepareConnectionObjects failed - responding with REJECT.");
        // If the SRT Handshake extension was provided and wasn't interpreted
        // correctly, the connection should be rejected.
        //
        // Respond with the rejection message and exit with exception
        // so that the caller will know that this new socket should be deleted.
        hs->m_iReqType = URQFailure(m_RejectReason);
        throw CUDTException(MJ_SETUP, MN_REJECTED, 0);
    }
    // Since now you can use m_pCryptoControl

    CInfoBlock ib;
    ib.m_iFamily = peer.family();
    CInfoBlock::convert(peer, ib.m_piIP);
    if (m_pCache->lookup(&ib) >= 0)
    {
        m_iRTT       = ib.m_iRTT;
        m_iBandwidth = ib.m_iBandwidth;
    }

    // This should extract the HSREQ and KMREQ portion in the handshake packet.
    // This could still be a HSv4 packet and contain no such parts, which will leave
    // this entity as "non-SRT-handshaken", and await further HSREQ and KMREQ sent
    // as UMSG_EXT.
    uint32_t kmdata[SRTDATA_MAXSIZE];
    size_t   kmdatasize = SRTDATA_MAXSIZE;
    if (!interpretSrtHandshake(*hs, hspkt, kmdata, &kmdatasize))
    {
        HLOGC(mglog.Debug, log << "acceptAndRespond: interpretSrtHandshake failed - responding with REJECT.");
        // If the SRT Handshake extension was provided and wasn't interpreted
        // correctly, the connection should be rejected.
        //
        // Respond with the rejection message and return false from
        // this function so that the caller will know that this new
        // socket should be deleted.
        hs->m_iReqType = URQFailure(m_RejectReason);
        throw CUDTException(MJ_SETUP, MN_REJECTED, 0);
    }

    SRT_REJECT_REASON rr = setupCC();
    // UNKNOWN used as a "no error" value
    if (rr != SRT_REJ_UNKNOWN)
    {
        hs->m_iReqType = URQFailure(rr);
        m_RejectReason = rr;
        throw CUDTException(MJ_SETUP, MN_REJECTED, 0);
    }

    m_PeerAddr = peer;

    // And of course, it is connected.
    m_bConnected = true;

    // register this socket for receiving data packets
    m_pRNode->m_bOnList = true;
    m_pRcvQueue->setNewEntry(this);

    // send the response to the peer, see listen() for more discussions about this
    // XXX Here create CONCLUSION RESPONSE with:
    // - just the UDT handshake, if HS_VERSION_UDT4,
    // - if higher, the UDT handshake, the SRT HSRSP, the SRT KMRSP
    size_t size = m_iMaxSRTPayloadSize;
    // Allocate the maximum possible memory for an SRT payload.
    // This is a maximum you can send once.
    CPacket response;
    response.setControl(UMSG_HANDSHAKE);
    response.allocate(size);

    // This will serialize the handshake according to its current form.
    HLOGC(mglog.Debug,
          log << "acceptAndRespond: creating CONCLUSION response (HSv5: with HSRSP/KMRSP) buffer size=" << size);
    if (!createSrtHandshake(Ref(response), Ref(*hs), SRT_CMD_HSRSP, SRT_CMD_KMRSP, kmdata, kmdatasize))
    {
        LOGC(mglog.Error, log << "acceptAndRespond: error creating handshake response");
        throw CUDTException(MJ_SETUP, MN_REJECTED, 0);
    }

    // Set target socket ID to the value from received handshake's source ID.
    response.m_iID = m_PeerID;

#if ENABLE_HEAVY_LOGGING
    {
        // To make sure what REALLY is being sent, parse back the handshake
        // data that have been just written into the buffer.
        CHandShake debughs;
        debughs.load_from(response.m_pcData, response.getLength());
        HLOGC(mglog.Debug,
<<<<<<< HEAD
              log << CONID() << "acceptAndRespond: sending HS from agent @"
                << debughs.m_iID << " to peer @" << response.m_iID
                << "HS:" << debughs.show() << " sourceIP=" << SockaddrToString(m_SourceAddr));
=======
              log << CONID() << "acceptAndRespond: sending HS to peer, reqtype=" << RequestTypeStr(debughs.m_iReqType)
                  << " version=" << debughs.m_iVersion << " (connreq:" << RequestTypeStr(m_ConnReq.m_iReqType)
                  << "), target_socket=" << response.m_iID << ", my_socket=" << debughs.m_iID);
>>>>>>> af5b7b25
    }
#endif

    // NOTE: BLOCK THIS instruction in order to cause the final
    // handshake to be missed and cause the problem solved in PR #417.
    // When missed this message, the caller should not accept packets
    // coming as connected, but continue repeated handshake until finally
    // received the listener's handshake.
    m_pSndQueue->sendto(peer, response);
}

// This function is required to be called when a caller receives an INDUCTION
// response from the listener and would like to create a CONCLUSION that includes
// the SRT handshake extension. This extension requires that the crypter object
// be created, but it's still too early for it to be completely configured.
// This function then precreates the object so that the handshake extension can
// be created, as this happens before the completion of the connection (and
// therefore configuration of the crypter object), which can only take place upon
// reception of CONCLUSION response from the listener.
bool CUDT::createCrypter(HandshakeSide side, bool bidirectional)
{
    // Lazy initialization
    if (m_pCryptoControl)
        return true;

    // Write back this value, when it was just determined.
    m_SrtHsSide = side;

    m_pCryptoControl.reset(new CCryptoControl(this, m_SocketID));

    // XXX These below are a little bit controversial.
    // These data should probably be filled only upon
    // reception of the conclusion handshake - otherwise
    // they have outdated values.
    m_pCryptoControl->setCryptoSecret(m_CryptoSecret);

    if (bidirectional || m_bDataSender)
    {
        HLOGC(mglog.Debug, log << "createCrypter: setting RCV/SND KeyLen=" << m_iSndCryptoKeyLen);
        m_pCryptoControl->setCryptoKeylen(m_iSndCryptoKeyLen);
    }

    return m_pCryptoControl->init(side, bidirectional);
}

SRT_REJECT_REASON CUDT::setupCC()
{
    // Prepare configuration object,
    // Create the CCC object and configure it.

    // UDT also sets back the congestion window: ???
    // m_dCongestionWindow = m_pCC->m_dCWndSize;

    // XXX Not sure about that. May happen that AGENT wants
    // tsbpd mode, but PEER doesn't, even in bidirectional mode.
    // This way, the reception side should get precedense.
    // if (bidirectional || m_bDataSender || m_bTwoWayData)
    //    m_bPeerTsbPd = m_bOPT_TsbPd;

    // SrtCongestion will retrieve whatever parameters it needs
    // from *this.
    if (!m_CongCtl.configure(this))
    {
        return SRT_REJ_CONGESTION;
    }

    // Configure filter module
    if (m_OPT_PktFilterConfigString != "")
    {
        // This string, when nonempty, defines that the corrector shall be
        // configured. Otherwise it's left uninitialized.

        // At this point we state everything is checked and the appropriate
        // corrector type is already selected, so now create it.
        HLOGC(mglog.Debug, log << "filter: Configuring Corrector: " << m_OPT_PktFilterConfigString);
        if (!m_PacketFilter.configure(this, m_pRcvBuffer->getUnitQueue(), m_OPT_PktFilterConfigString))
        {
            return SRT_REJ_FILTER;
        }

        m_PktFilterRexmitLevel = m_PacketFilter.arqLevel();
    }
    else
    {
        // When we have no filter, ARQ should work in ALWAYS mode.
        m_PktFilterRexmitLevel = SRT_ARQ_ALWAYS;
    }

    // Override the value of minimum NAK interval, per SrtCongestion's wish.
    // When default 0 value is returned, the current value set by CUDT
    // is preserved.
    const steady_clock::duration min_nak = microseconds_from(m_CongCtl->minNAKInterval());
    if (min_nak != steady_clock::duration::zero())
        m_tdMinNakInterval = min_nak;

    // Update timers
    const steady_clock::time_point currtime = steady_clock::now();
    m_tsLastRspTime          = currtime;
    m_tsNextACKTime          = currtime + m_tdACKInterval;
    m_tsNextNAKTime          = currtime + m_tdNAKInterval;
    m_tsLastRspAckTime       = currtime;
    m_tsLastSndTime          = currtime;

    HLOGC(mglog.Debug,
          log << "setupCC: setting parameters: mss=" << m_iMSS << " maxCWNDSize/FlowWindowSize=" << m_iFlowWindowSize
              << " rcvrate=" << m_iDeliveryRate << "p/s (" << m_iByteDeliveryRate << "B/S)"
              << " rtt=" << m_iRTT << " bw=" << m_iBandwidth);

    if (!updateCC(TEV_INIT, TEV_INIT_RESET))
    {
        LOGC(mglog.Error, log << "setupCC: IPE: resrouces not yet initialized!");
        return SRT_REJ_IPE;
    }
    return SRT_REJ_UNKNOWN;
}

void CUDT::considerLegacySrtHandshake(const steady_clock::time_point &timebase)
{
    // Do a fast pre-check first - this simply declares that agent uses HSv5
    // and the legacy SRT Handshake is not to be done. Second check is whether
    // agent is sender (=initiator in HSv4).
    if (!isTsbPd() || !m_bDataSender)
        return;

    if (m_iSndHsRetryCnt <= 0)
    {
        HLOGC(mglog.Debug, log << "Legacy HSREQ: not needed, expire counter=" << m_iSndHsRetryCnt);
        return;
    }

    const steady_clock::time_point now = steady_clock::now();
    if (!is_zero(timebase))
    {
        // Then this should be done only if it's the right time,
        // the TSBPD mode is on, and when the counter is "still rolling".
        /*
         * SRT Handshake with peer:
         * If...
         * - we want TsbPd mode; and
         * - we have not tried more than CSRTCC_MAXRETRY times (peer may not be SRT); and
         * - and did not get answer back from peer
         * - last sent handshake req should have been replied (RTT*1.5 elapsed); and
         * then (re-)send handshake request.
         */
        if (timebase > now) // too early
        {
            HLOGC(mglog.Debug, log << "Legacy HSREQ: TOO EARLY, will still retry " << m_iSndHsRetryCnt << " times");
            return;
        }
    }
    // If 0 timebase, it means that this is the initial sending with the very first
    // payload packet sent. Send only if this is still set to maximum+1 value.
    else if (m_iSndHsRetryCnt < SRT_MAX_HSRETRY + 1)
    {
        HLOGC(mglog.Debug,
              log << "Legacy HSREQ: INITIAL, REPEATED, so not to be done. Will repeat on sending " << m_iSndHsRetryCnt
                  << " times");
        return;
    }

    HLOGC(mglog.Debug, log << "Legacy HSREQ: SENDING, will repeat " << m_iSndHsRetryCnt << " times if no response");
    m_iSndHsRetryCnt--;
    m_tsSndHsLastTime = now;
    sendSrtMsg(SRT_CMD_HSREQ);
}

void CUDT::checkSndTimers(Whether2RegenKm regen)
{
    if (m_SrtHsSide == HSD_INITIATOR)
    {
        HLOGC(mglog.Debug, log << "checkSndTimers: HS SIDE: INITIATOR, considering legacy handshake with timebase");
        // Legacy method for HSREQ, only if initiator.
        considerLegacySrtHandshake(m_tsSndHsLastTime + microseconds_from(m_iRTT * 3 / 2));
    }
    else
    {
        HLOGC(mglog.Debug,
              log << "checkSndTimers: HS SIDE: " << (m_SrtHsSide == HSD_RESPONDER ? "RESPONDER" : "DRAW (IPE?)")
                  << " - not considering legacy handshake");
    }

    // This must be done always on sender, regardless of HS side.
    // When regen == DONT_REGEN_KM, it's a handshake call, so do
    // it only for initiator.
    if (regen || m_SrtHsSide == HSD_INITIATOR)
    {
        // Don't call this function in "non-regen mode" (sending only),
        // if this side is RESPONDER. This shall be called only with
        // regeneration request, which is required by the sender.
        if (m_pCryptoControl)
            m_pCryptoControl->sendKeysToPeer(regen);
    }
}

void CUDT::addressAndSend(CPacket& pkt)
{
    pkt.m_iID        = m_PeerID;
<<<<<<< HEAD
    setPacketTS(pkt, CTimer::getTime());
    m_pSndQueue->sendto(m_PeerAddr, pkt, m_SourceAddr);
=======
    pkt.m_iTimeStamp = count_microseconds(steady_clock::now() - m_stats.tsStartTime);

    m_pSndQueue->sendto(m_PeerAddr, pkt);
>>>>>>> af5b7b25
}

bool CUDT::close()
{
    // NOTE: this function is called from within the garbage collector thread.

    if (!m_bOpened)
    {
        return false;
    }

    HLOGC(mglog.Debug, log << CONID() << " - closing socket:");

    if (m_Linger.l_onoff != 0)
    {
        const steady_clock::time_point entertime = steady_clock::now();

        HLOGC(mglog.Debug, log << CONID() << " ... (linger)");
        while (!m_bBroken && m_bConnected && (m_pSndBuffer->getCurrBufSize() > 0) &&
               (steady_clock::now() - entertime < seconds_from(m_Linger.l_linger)))
        {
            // linger has been checked by previous close() call and has expired
            if (m_tsLingerExpiration >= entertime)
                break;

            if (!m_bSynSending)
            {
                // if this socket enables asynchronous sending, return immediately and let GC to close it later
                if (is_zero(m_tsLingerExpiration))
                    m_tsLingerExpiration = entertime + seconds_from(m_Linger.l_linger);

                HLOGC(mglog.Debug,
                      log << "CUDT::close: linger-nonblocking, setting expire time T="
                          << FormatTime(m_tsLingerExpiration));

                return false;
            }

#ifndef _WIN32
            timespec ts;
            ts.tv_sec  = 0;
            ts.tv_nsec = 1000000;
            nanosleep(&ts, NULL);
#else
            Sleep(1);
#endif
        }
    }

    // remove this socket from the snd queue
    if (m_bConnected)
        m_pSndQueue->m_pSndUList->remove(this);

    /*
     * update_events below useless
     * removing usock for EPolls right after (remove_usocks) clears it (in other HAI patch).
     *
     * What is in EPoll shall be the responsibility of the application, if it want local close event,
     * it would remove the socket from the EPoll after close.
     */
    // trigger any pending IO events.
    s_UDTUnited.m_EPoll.update_events(m_SocketID, m_sPollID, SRT_EPOLL_ERR, true);
    // then remove itself from all epoll monitoring
    try
    {
        for (set<int>::iterator i = m_sPollID.begin(); i != m_sPollID.end(); ++i)
            s_UDTUnited.m_EPoll.remove_usock(*i, m_SocketID);
    }
    catch (...)
    {
    }

    // XXX What's this, could any of the above actions make it !m_bOpened?
    if (!m_bOpened)
    {
        return true;
    }

    // Inform the threads handler to stop.
    m_bClosing = true;

    HLOGC(mglog.Debug, log << CONID() << "CLOSING STATE. Acquiring connection lock");

    CGuard connectguard(m_ConnectionLock);

    // Signal the sender and recver if they are waiting for data.
    releaseSynch();

    HLOGC(mglog.Debug, log << CONID() << "CLOSING, removing from listener/connector");

    if (m_bListening)
    {
        m_bListening = false;
        m_pRcvQueue->removeListener(this);
    }
    else if (m_bConnecting)
    {
        m_pRcvQueue->removeConnector(m_SocketID);
    }

    if (m_bConnected)
    {
        if (!m_bShutdown)
        {
            HLOGC(mglog.Debug, log << CONID() << "CLOSING - sending SHUTDOWN to the peer");
            sendCtrl(UMSG_SHUTDOWN);
        }

        // Store current connection information.
        CInfoBlock ib;
        ib.m_iFamily = m_PeerAddr.family();
        CInfoBlock::convert(m_PeerAddr, ib.m_piIP);
        ib.m_iRTT       = m_iRTT;
        ib.m_iBandwidth = m_iBandwidth;
        m_pCache->update(&ib);

        m_bConnected = false;
    }

    if (m_pCryptoControl)
        m_pCryptoControl->close();

    if (m_bTsbPd && CGuard::isthread(m_RcvTsbPdThread))
    {
        HLOGC(mglog.Debug, log << "CLOSING, joining TSBPD thread...");
        // void* retval; used?
        bool ret SRT_ATR_UNUSED = CGuard::join(m_RcvTsbPdThread);
        HLOGC(mglog.Debug, log << "... " << (ret ? "SUCCEEDED" : "FAILED"));
    }

    HLOGC(mglog.Debug, log << "CLOSING, joining send/receive threads");

    // waiting all send and recv calls to stop
    CGuard sendguard(m_SendLock, "send");
    CGuard recvguard(m_RecvLock, "recv");

    // Locking m_RcvBufferLock to protect calling to m_pCryptoControl->decrypt(Ref(packet))
    // from the processData(...) function while resetting Crypto Control.
    CGuard::enterCS(m_RcvBufferLock, "RcvBuffer");
    m_pCryptoControl.reset();
    CGuard::leaveCS(m_RcvBufferLock, "RcvBuffer");

    m_lSrtVersion            = SRT_DEF_VERSION;
    m_lPeerSrtVersion        = SRT_VERSION_UNK;
    m_lMinimumPeerSrtVersion = SRT_VERSION_MAJ1;
    m_tsRcvPeerStartTime       = steady_clock::time_point();

    m_bOpened = false;

    return true;
}

<<<<<<< HEAD
/*
 Old, mostly original UDT based version of CUDT::send.
 Left for historical reasons.

int CUDT::send(const char* data, int len)
{
   // throw an exception if not connected
   if (m_bBroken || m_bClosing)
      throw CUDTException(MJ_CONNECTION, MN_CONNLOST, 0);
   else if (!m_bConnected || !m_CongCtl.ready())
      throw CUDTException(MJ_CONNECTION, MN_NOCONN, 0);

   if (len <= 0)
      return 0;

   // Check if the current congctl accepts the call with given parameters.
   if (!m_CongCtl->checkTransArgs(SrtCongestion::STA_BUFFER, SrtCongestion::STAD_SEND, data, len, -1, false))
      throw CUDTException(MJ_NOTSUP, MN_INVALBUFFERAPI, 0);

   CGuard sendguard(m_SendLock, "send");

   if (m_pSndBuffer->getCurrBufSize() == 0)
   {
      // delay the EXP timer to avoid mis-fired timeout
      uint64_t currtime_tk;
      CTimer::rdtsc(currtime_tk);
      // (fix keepalive) m_ullLastRspTime_tk = currtime_tk;
      m_ullLastRspAckTime_tk = currtime_tk;
      m_iReXmitCount = 1;
   }
   if (sndBuffersLeft() <= 0)
   {
      if (!m_bSynSending)
         throw CUDTException(MJ_AGAIN, MN_WRAVAIL, 0);
      else
      {
          {
              // wait here during a blocking sending
              CGuard sendblock_lock(m_SendBlockLock, "sendblock");
              if (m_iSndTimeOut < 0)
              {
                  while (stillConnected() && (sndBuffersLeft() <= 0) && m_bPeerHealth)
                      pthread_cond_wait(&m_SendBlockCond, &m_SendBlockLock);
              }
              else
              {
                  uint64_t exptime = CTimer::getTime() + m_iSndTimeOut * uint64_t(1000);
                  timespec locktime;

                  locktime.tv_sec = exptime / 1000000;
                  locktime.tv_nsec = (exptime % 1000000) * 1000;

                  while (stillConnected() && (sndBuffersLeft() <= 0) && m_bPeerHealth && (CTimer::getTime() < exptime))
                      pthread_cond_timedwait(&m_SendBlockCond, &m_SendBlockLock, &locktime);
              }
          }

         // check the connection status
         if (m_bBroken || m_bClosing)
            throw CUDTException(MJ_CONNECTION, MN_CONNLOST, 0);
         else if (!m_bConnected)
            throw CUDTException(MJ_CONNECTION, MN_NOCONN, 0);
         else if (!m_bPeerHealth)
         {
            m_bPeerHealth = true;
            throw CUDTException(MJ_PEERERROR);
         }
      }
   }

   if (sndBuffersLeft() <= 0)
   {
      if (m_iSndTimeOut >= 0)
         throw CUDTException(MJ_AGAIN, MN_XMTIMEOUT, 0);

      return 0;
   }

   int size = min(len, sndBuffersLeft() * m_iMaxSRTPayloadSize);

   // record total time used for sending
   if (m_pSndBuffer->getCurrBufSize() == 0)
      m_llSndDurationCounter = CTimer::getTime();

   // insert the user buffer into the sending list
   m_pSndBuffer->addBuffer(data, size); // inorder=false, ttl=-1

   // insert this socket to snd list if it is not on the list yet
   m_pSndQueue->m_pSndUList->update(this, CSndUList::DONT_RESCHEDULE);

   if (sndBuffersLeft() <= 0)
   {
      // write is not available any more
      s_UDTUnited.m_EPoll.update_events(m_SocketID, m_sPollID, SRT_EPOLL_OUT, false);
   }

   return size;
}
*/

=======
>>>>>>> af5b7b25
int CUDT::receiveBuffer(char* data, int len)
{
    if (!m_CongCtl->checkTransArgs(SrtCongestion::STA_BUFFER, SrtCongestion::STAD_RECV, data, len, -1, false))
        throw CUDTException(MJ_NOTSUP, MN_INVALBUFFERAPI, 0);

    CGuard recvguard(m_RecvLock, "recv");

    if ((m_bBroken || m_bClosing) && !m_pRcvBuffer->isRcvDataReady())
    {
        if (m_bShutdown)
        {
            // For stream API, return 0 as a sign of EOF for transmission.
            // That's a bit controversial because theoretically the
            // UMSG_SHUTDOWN message may be lost as every UDP packet, although
            // another theory states that this will never happen because this
            // packet has a total size of 42 bytes and such packets are
            // declared as never dropped - but still, this is UDP so there's no
            // guarantee.

            // The most reliable way to inform the party that the transmission
            // has ended would be to send a single empty packet (that is,
            // a data packet that contains only an SRT header in the UDP
            // payload), which is a normal data packet that can undergo
            // normal sequence check and retransmission rules, so it's ensured
            // that this packet will be received. Receiving such a packet should
            // make this function return 0, potentially also without breaking
            // the connection and potentially also with losing no ability to
            // send some larger portion of data next time.
            HLOGC(mglog.Debug, log << "STREAM API, SHUTDOWN: marking as EOF");
            return 0;
        }
        HLOGC(mglog.Debug,
              log << (m_bMessageAPI ? "MESSAGE" : "STREAM") << " API, " << (m_bShutdown ? "" : "no")
                  << " SHUTDOWN. Reporting as BROKEN.");
        throw CUDTException(MJ_CONNECTION, MN_CONNLOST, 0);
    }

    CCondDelegate rcond(m_RecvDataCond, recvguard, "RecvDataCond");
    CCondDelegate tscond(m_RcvTsbPdCond, recvguard, "RcvTsbPdCond");
    if (!m_pRcvBuffer->isRcvDataReady())
    {
        if (!m_bSynRecving)
        {
            throw CUDTException(MJ_AGAIN, MN_RDAVAIL, 0);
        }
        else
        {
            /* Kick TsbPd thread to schedule next wakeup (if running) */
            if (m_iRcvTimeOut < 0)
            {
                while (stillConnected() && !m_pRcvBuffer->isRcvDataReady())
                {
                    // Do not block forever, check connection status each 1 sec.
                    rcond.wait_for(microseconds_from(1000000));
                }
            }
            else
            {
                const steady_clock::time_point exptime = steady_clock::now() + milliseconds_from(m_iRcvTimeOut);
                while (stillConnected() && !m_pRcvBuffer->isRcvDataReady())
                {
                    rcond.wait_until(exptime);
                    if (steady_clock::now() >= exptime)
                        break;
                }
            }
        }
    }

    // throw an exception if not connected
    if (!m_bConnected)
        throw CUDTException(MJ_CONNECTION, MN_NOCONN, 0);

    if ((m_bBroken || m_bClosing) && !m_pRcvBuffer->isRcvDataReady())
    {
        // See at the beginning
        if (!m_bMessageAPI && m_bShutdown)
        {
            HLOGC(mglog.Debug, log << "STREAM API, SHUTDOWN: marking as EOF");
            return 0;
        }
        HLOGC(mglog.Debug,
              log << (m_bMessageAPI ? "MESSAGE" : "STREAM") << " API, " << (m_bShutdown ? "" : "no")
                  << " SHUTDOWN. Reporting as BROKEN.");

        throw CUDTException(MJ_CONNECTION, MN_CONNLOST, 0);
    }

    const int res = m_pRcvBuffer->readBuffer(data, len);

    /* Kick TsbPd thread to schedule next wakeup (if running) */
    if (m_bTsbPd)
    {
        HLOGP(tslog.Debug, "Ping TSBPD thread to schedule wakeup");
        tscond.signal_locked(recvguard);
    }

    if (!m_pRcvBuffer->isRcvDataReady())
    {
        // read is not available any more
        s_UDTUnited.m_EPoll.update_events(m_SocketID, m_sPollID, SRT_EPOLL_IN, false);
    }

    if ((res <= 0) && (m_iRcvTimeOut >= 0))
        throw CUDTException(MJ_AGAIN, MN_XMTIMEOUT, 0);

    return res;
}

void CUDT::checkNeedDrop(ref_t<bool> bCongestion)
{
    if (!m_bPeerTLPktDrop)
        return;

    if (!m_bMessageAPI)
    {
        LOGC(dlog.Error, log << "The SRTO_TLPKTDROP flag can only be used with message API.");
        throw CUDTException(MJ_NOTSUP, MN_INVALBUFFERAPI, 0);
    }

    int bytes, timespan_ms;
    // (returns buffer size in buffer units, ignored)
    m_pSndBuffer->getCurrBufSize(Ref(bytes), Ref(timespan_ms));

    // high threshold (msec) at tsbpd_delay plus sender/receiver reaction time (2 * 10ms)
    // Minimum value must accomodate an I-Frame (~8 x average frame size)
    // >>need picture rate or app to set min treshold
    // >>using 1 sec for worse case 1 frame using all bit budget.
    // picture rate would be useful in auto SRT setting for min latency
    // XXX Make SRT_TLPKTDROP_MINTHRESHOLD_MS option-configurable
    int threshold_ms = 0;
    if (m_iOPT_SndDropDelay >= 0)
    {
        threshold_ms = std::max(m_iPeerTsbPdDelay_ms + m_iOPT_SndDropDelay, +SRT_TLPKTDROP_MINTHRESHOLD_MS) +
                       (2 * COMM_SYN_INTERVAL_US / 1000);
    }

    if (threshold_ms && timespan_ms > threshold_ms)
    {
        // protect packet retransmission
        CGuard::enterCS(m_RecvAckLock, "RecvAck");
        int dbytes;
        int dpkts = m_pSndBuffer->dropLateData(dbytes, steady_clock::now() - milliseconds_from(threshold_ms));
        if (dpkts > 0)
        {
            CGuard::enterCS(m_StatsLock, "Stats");
            m_stats.traceSndDrop += dpkts;
            m_stats.sndDropTotal += dpkts;
            m_stats.traceSndBytesDrop += dbytes;
            m_stats.sndBytesDropTotal += dbytes;
            CGuard::leaveCS(m_StatsLock, "Stats");

#if ENABLE_HEAVY_LOGGING
            int32_t realack = m_iSndLastDataAck;
#endif
            int32_t fakeack = CSeqNo::incseq(m_iSndLastDataAck, dpkts);

            m_iSndLastAck     = fakeack;
            m_iSndLastDataAck = fakeack;

            int32_t minlastack = CSeqNo::decseq(m_iSndLastDataAck);
            m_pSndLossList->remove(minlastack);
            /* If we dropped packets not yet sent, advance current position */
            // THIS MEANS: m_iSndCurrSeqNo = MAX(m_iSndCurrSeqNo, m_iSndLastDataAck-1)
            if (CSeqNo::seqcmp(m_iSndCurrSeqNo, minlastack) < 0)
            {
                m_iSndCurrSeqNo = minlastack;
            }
            LOGC(dlog.Error, log << "SND-DROPPED " << dpkts << " packets - lost delaying for " << timespan_ms << "ms");

            HLOGC(dlog.Debug,
                  log << "drop " << realack << "-" << m_iSndCurrSeqNo << " seqs,"
                      << dpkts << " pkts," << dbytes << " bytes," << timespan_ms << " ms");
        }
        *bCongestion = true;
        CGuard::leaveCS(m_RecvAckLock, "RecvAck");
    }
    else if (timespan_ms > (m_iPeerTsbPdDelay_ms / 2))
    {
        HLOGC(mglog.Debug,
              log << "cong, BYTES " << bytes << ", TMSPAN " << timespan_ms << "ms");

        *bCongestion = true;
    }
}

int CUDT::sendmsg(const char* data, int len, int msttl, bool inorder, uint64_t srctime)
{
    SRT_MSGCTRL mctrl = srt_msgctrl_default;
    mctrl.msgttl      = msttl;
    mctrl.inorder     = inorder;
    mctrl.srctime     = srctime;
    return this->sendmsg2(data, len, Ref(mctrl));
}

int CUDT::sendmsg2(const char* data, int len, ref_t<SRT_MSGCTRL> r_mctrl)
{
    SRT_MSGCTRL& mctrl       = *r_mctrl;
    bool         bCongestion = false;

    // throw an exception if not connected
    if (m_bBroken || m_bClosing)
        throw CUDTException(MJ_CONNECTION, MN_CONNLOST, 0);
    else if (!m_bConnected || !m_CongCtl.ready())
        throw CUDTException(MJ_CONNECTION, MN_NOCONN, 0);

    if (len <= 0)
    {
        LOGC(dlog.Error, log << "INVALID: Data size for sending declared with length: " << len);
        return 0;
    }

    int  msttl   = mctrl.msgttl;
    bool inorder = mctrl.inorder;

    // Sendmsg isn't restricted to the congctl type, however the congctl
    // may want to have something to say here.
    // NOTE: SrtCongestion is also allowed to throw CUDTException() by itself!
    {
        SrtCongestion::TransAPI api = SrtCongestion::STA_MESSAGE;
        CodeMinor               mn  = MN_INVALMSGAPI;
        if (!m_bMessageAPI)
        {
            api = SrtCongestion::STA_BUFFER;
            mn  = MN_INVALBUFFERAPI;
        }

        if (!m_CongCtl->checkTransArgs(api, SrtCongestion::STAD_SEND, data, len, msttl, inorder))
            throw CUDTException(MJ_NOTSUP, mn, 0);
    }

    // NOTE: the length restrictions differ in STREAM API and in MESSAGE API:

    // - STREAM API:
    //   At least 1 byte free sending buffer space is needed
    //   (in practice, one unit buffer of 1456 bytes).
    //   This function will send as much as possible, and return
    //   how much was actually sent.

    // - MESSAGE API:
    //   At least so many bytes free in the sending buffer is needed,
    //   as the length of the data, otherwise this function will block
    //   or return MJ_AGAIN until this condition is satisfied. The EXACTLY
    //   such number of data will be then written out, and this function
    //   will effectively return either -1 (error) or the value of 'len'.
    //   This call will be also rejected from upside when trying to send
    //   out a message of a length that exceeds the total size of the sending
    //   buffer (configurable by SRTO_SNDBUF).

    if (m_bMessageAPI && len > int(m_iSndBufSize * m_iMaxSRTPayloadSize))
    {
        LOGC(dlog.Error,
             log << "Message length (" << len << ") exceeds the size of sending buffer: "
                 << (m_iSndBufSize * m_iMaxSRTPayloadSize) << ". Use SRTO_SNDBUF if needed.");
        throw CUDTException(MJ_NOTSUP, MN_XSIZE, 0);
    }

    /* XXX
       This might be worth preserving for several occasions, but it
       must be at least conditional because it breaks backward compat.
    if (!m_pCryptoControl || !m_pCryptoControl->isSndEncryptionOK())
    {
        LOGC(dlog.Error, log << "Encryption is required, but the peer did not supply correct credentials. Sending
    rejected."); throw CUDTException(MJ_SETUP, MN_SECURITY, 0);
    }
    */

    CGuard sendguard(m_SendLock, "send");

    if (m_pSndBuffer->getCurrBufSize() == 0)
    {
        // delay the EXP timer to avoid mis-fired timeout
        CGuard ack_lock(m_RecvAckLock);
        m_tsLastRspAckTime = steady_clock::now();
        m_iReXmitCount   = 1;
    }

    // checkNeedDrop(...) may lock m_RecvAckLock
    // to modify m_pSndBuffer and m_pSndLossList
    checkNeedDrop(Ref(bCongestion));

    int minlen = 1; // Minimum sender buffer space required for STREAM API
    if (m_bMessageAPI)
    {
        // For MESSAGE API the minimum outgoing buffer space required is
        // the size that can carry over the whole message as passed here.
        minlen = (len + m_iMaxSRTPayloadSize - 1) / m_iMaxSRTPayloadSize;
    }

    if (sndBuffersLeft() < minlen)
    {
        //>>We should not get here if SRT_ENABLE_TLPKTDROP
        // XXX Check if this needs to be removed, or put to an 'else' condition for m_bTLPktDrop.
        if (!m_bSynSending)
            throw CUDTException(MJ_AGAIN, MN_WRAVAIL, 0);

        {
            // wait here during a blocking sending
            CGuard        sendblock_lock(m_SendBlockLock, "sendblock");
            CCondDelegate sendcond(m_SendBlockCond, sendblock_lock, "SendBlockCond");

            if (m_iSndTimeOut < 0)
            {
                while (stillConnected() && sndBuffersLeft() < minlen && m_bPeerHealth)
                    sendcond.wait();
            }
            else
            {
                const steady_clock::time_point exptime = steady_clock::now() + milliseconds_from(m_iSndTimeOut);

                while (stillConnected() && sndBuffersLeft() < minlen && m_bPeerHealth && exptime > steady_clock::now())
                {
                    sendcond.wait_until(exptime);
                }
            }
        }

        // check the connection status
        if (m_bBroken || m_bClosing)
            throw CUDTException(MJ_CONNECTION, MN_CONNLOST, 0);
        else if (!m_bConnected)
            throw CUDTException(MJ_CONNECTION, MN_NOCONN, 0);
        else if (!m_bPeerHealth)
        {
            m_bPeerHealth = true;
            throw CUDTException(MJ_PEERERROR);
        }

        /*
         * The code below is to return ETIMEOUT when blocking mode could not get free buffer in time.
         * If no free buffer available in non-blocking mode, we alredy returned. If buffer availaible,
         * we test twice if this code is outside the else section.
         * This fix move it in the else (blocking-mode) section
         */
        if (sndBuffersLeft() < minlen)
        {
            if (m_iSndTimeOut >= 0)
                throw CUDTException(MJ_AGAIN, MN_XMTIMEOUT, 0);

            // XXX This looks very weird here, however most likely
            // this will happen only in the following case, when
            // the above loop has been interrupted, which happens when:
            // 1. The buffers left gets enough for minlen - but this is excluded
            //    in the first condition here.
            // 2. In the case of sending timeout, the above loop was interrupted
            //    due to reaching timeout, but this is excluded by the second
            //    condition here
            // 3. The 'stillConnected()' or m_bPeerHealth condition is false, of which:
            //    - broken/closing status is checked and responded with CONNECTION/CONNLOST
            //    - not connected status is checked and responded with CONNECTION/NOCONN
            //    - m_bPeerHealth condition is checked and responded with PEERERROR
            //
            // ERGO: never happens?
            LOGC(mglog.Fatal,
                 log << "IPE: sendmsg: the loop exited, while not enough size, still connected, peer healthy. "
                        "Impossible.");

            return 0;
        }
    }

    // If the sender's buffer is empty,
    // record total time used for sending
    if (m_pSndBuffer->getCurrBufSize() == 0)
    {
        CGuard lock(m_StatsLock);
        m_stats.sndDurationCounter = steady_clock::now();
    }

    int size = len;
    if (!m_bMessageAPI)
    {
        // For STREAM API it's allowed to send less bytes than the given buffer.
        // Just return how many bytes were actually scheduled for writing.
        // XXX May be reasonable to add a flag that requires that the function
        // not return until the buffer is sent completely.
        size = min(len, sndBuffersLeft() * m_iMaxSRTPayloadSize);
    }

    {
        CGuard recvAckLock(m_RecvAckLock);
        // insert the user buffer into the sending list
        // This should be protected by a mutex. m_SendLock does this.
        m_pSndBuffer->addBuffer(data, size, mctrl.msgttl, mctrl.inorder, mctrl.srctime, Ref(mctrl.msgno));
        HLOGC(dlog.Debug, log << CONID() << "sock:SENDING srctime: " << mctrl.srctime << "us DATA SIZE: " << size);

        if (sndBuffersLeft() < 1) // XXX Not sure if it should test if any space in the buffer, or as requried.
        {
            // write is not available any more
            s_UDTUnited.m_EPoll.update_events(m_SocketID, m_sPollID, SRT_EPOLL_OUT, false);
        }
    }

    // insert this socket to the snd list if it is not on the list yet
    // m_pSndUList->pop may lock CSndUList::m_ListLock and then m_RecvAckLock
    m_pSndQueue->m_pSndUList->update(this, CSndUList::rescheduleIf(bCongestion));

#ifdef SRT_ENABLE_ECN
    if (bCongestion)
        throw CUDTException(MJ_AGAIN, MN_CONGESTION, 0);
#endif /* SRT_ENABLE_ECN */
    return size;
}

int CUDT::recv(char* data, int len)
{
    if (!m_bConnected || !m_CongCtl.ready())
        throw CUDTException(MJ_CONNECTION, MN_NOCONN, 0);

    if (len <= 0)
    {
        LOGC(dlog.Error, log << "Length of '" << len << "' supplied to srt_recv.");
        throw CUDTException(MJ_NOTSUP, MN_INVAL, 0);
    }

    if (m_bMessageAPI)
    {
        SRT_MSGCTRL mctrl = srt_msgctrl_default;
        return receiveMessage(data, len, Ref(mctrl));
    }

    return receiveBuffer(data, len);
}

int CUDT::recvmsg(char* data, int len, uint64_t& srctime)
{
    if (!m_bConnected || !m_CongCtl.ready())
        throw CUDTException(MJ_CONNECTION, MN_NOCONN, 0);

    if (len <= 0)
    {
        LOGC(dlog.Error, log << "Length of '" << len << "' supplied to srt_recvmsg.");
        throw CUDTException(MJ_NOTSUP, MN_INVAL, 0);
    }

    if (m_bMessageAPI)
    {
        SRT_MSGCTRL mctrl = srt_msgctrl_default;
        int         ret   = receiveMessage(data, len, Ref(mctrl));
        srctime           = mctrl.srctime;
        return ret;
    }

    return receiveBuffer(data, len);
}

int CUDT::recvmsg2(char* data, int len, ref_t<SRT_MSGCTRL> mctrl)
{
    if (!m_bConnected || !m_CongCtl.ready())
        throw CUDTException(MJ_CONNECTION, MN_NOCONN, 0);

    if (len <= 0)
    {
        LOGC(dlog.Error, log << "Length of '" << len << "' supplied to srt_recvmsg.");
        throw CUDTException(MJ_NOTSUP, MN_INVAL, 0);
    }

    if (m_bMessageAPI)
        return receiveMessage(data, len, mctrl);

    return receiveBuffer(data, len);
}

int CUDT::receiveMessage(char* data, int len, ref_t<SRT_MSGCTRL> r_mctrl)
{
    SRT_MSGCTRL& mctrl = *r_mctrl;
    // Recvmsg isn't restricted to the congctl type, it's the most
    // basic method of passing the data. You can retrieve data as
    // they come in, however you need to match the size of the buffer.
    if (!m_CongCtl->checkTransArgs(SrtCongestion::STA_MESSAGE, SrtCongestion::STAD_RECV, data, len, -1, false))
        throw CUDTException(MJ_NOTSUP, MN_INVALMSGAPI, 0);

    CGuard        recvguard(m_RecvLock, "recv");
    CCondDelegate tscond(m_RcvTsbPdCond, recvguard, "RcvTsbPdCond");

    /* XXX DEBUG STUFF - enable when required
       char charbool[2] = {'0', '1'};
       char ptrn [] = "RECVMSG/BEGIN BROKEN 1 CONN 1 CLOSING 1 SYNCR 1 NMSG                                ";
       int pos [] = {21, 28, 38, 46, 53};
       ptrn[pos[0]] = charbool[m_bBroken];
       ptrn[pos[1]] = charbool[m_bConnected];
       ptrn[pos[2]] = charbool[m_bClosing];
       ptrn[pos[3]] = charbool[m_bSynRecving];
       int wrtlen = sprintf(ptrn + pos[4], "%d", m_pRcvBuffer->getRcvMsgNum());
       strcpy(ptrn + pos[4] + wrtlen, "\n");
       fputs(ptrn, stderr);
    // */

    if (m_bBroken || m_bClosing)
    {
        HLOGC(mglog.Debug, log << CONID() << "receiveMessage: CONNECTION BROKEN - reading from recv buffer just for formality");
        int res       = m_pRcvBuffer->readMsg(data, len);
        mctrl.srctime = 0;

        // Kick TsbPd thread to schedule next wakeup (if running)
        if (m_bTsbPd)
        {
            HLOGP(tslog.Debug, "Ping TSBPD thread to schedule wakeup");
            tscond.signal_locked(recvguard);
        }
        else
        {
            HLOGP(tslog.Debug, "NOT pinging TSBPD - not set");
        }

        if (!m_pRcvBuffer->isRcvDataReady())
        {
            // read is not available any more
            s_UDTUnited.m_EPoll.update_events(m_SocketID, m_sPollID, SRT_EPOLL_IN, false);
        }

        if (res == 0)
        {
            if (!m_bMessageAPI && m_bShutdown)
                return 0;
            throw CUDTException(MJ_CONNECTION, MN_CONNLOST, 0);
        }
        else
            return res;
    }

    if (!m_bSynRecving)
    {
        HLOGC(dlog.Debug, log << CONID() << "receiveMessage: BEGIN ASYNC MODE. Going to extract payload size=" << len);

        int res = m_pRcvBuffer->readMsg(data, len, r_mctrl);
        if (res == 0)
        {
            // read is not available any more
            // Kick TsbPd thread to schedule next wakeup (if running)
            if (m_bTsbPd)
            {
                HLOGP(dlog.Debug, "receiveMessage: nothing to read, kicking TSBPD, return AGAIN");
                tscond.signal_locked(recvguard);
            }
            else
            {
                HLOGP(dlog.Debug, "receiveMessage: nothing to read, return AGAIN");
            }

            // Shut up EPoll if no more messages in non-blocking mode
            s_UDTUnited.m_EPoll.update_events(m_SocketID, m_sPollID, SRT_EPOLL_IN, false);
            throw CUDTException(MJ_AGAIN, MN_RDAVAIL, 0);
        }

        if (!m_pRcvBuffer->isRcvDataReady())
        {
            // Kick TsbPd thread to schedule next wakeup (if running)
            if (m_bTsbPd)
            {
                HLOGP(dlog.Debug, "receiveMessage: DATA READ, but nothing more - kicking TSBPD.");
                tscond.signal_locked(recvguard);
            }
            else
            {
                HLOGP(dlog.Debug, "receiveMessage: DATA READ, but nothing more");
            }

            // Shut up EPoll if no more messages in non-blocking mode
            s_UDTUnited.m_EPoll.update_events(m_SocketID, m_sPollID, SRT_EPOLL_IN, false);

            // After signaling the tsbpd for ready data, report the bandwidth.
#if ENABLE_HEAVY_LOGGING
            double bw = Bps2Mbps( m_iBandwidth * m_iMaxSRTPayloadSize );
            HLOGC(mglog.Debug, log << CONID() << "CURRENT BANDWIDTH: " << bw << "Mbps (" << m_iBandwidth << " buffers per second)");
#endif
        }
        return res;
    }

    HLOGC(dlog.Debug, log << "receiveMessage: BEGIN SYNC MODE. Going to extract payload size=" << len);

    int  res     = 0;
    bool timeout = false;
    // Do not block forever, check connection status each 1 sec.
    const steady_clock::duration recv_timeout = m_iRcvTimeOut < 0 ? seconds_from(1) : milliseconds_from(m_iRcvTimeOut);

    CCondDelegate recv_cond(m_RecvDataCond, recvguard, "RecvDataCond");

    do
    {
        if (stillConnected() && !timeout && (!m_pRcvBuffer->isRcvDataReady()))
        {
            /* Kick TsbPd thread to schedule next wakeup (if running) */
            if (m_bTsbPd)
            {
                HLOGC(tslog.Debug, log << "receiveMessage: KICK tsbpd");
                tscond.signal_locked(recvguard);
            }

            do
            {
                const steady_clock::time_point exptime = steady_clock::now() + recv_timeout;

                HLOGC(tslog.Debug,
                      log << CONID() << "receiveMessage: fall asleep up to TS=" << FormatTime(exptime) << " lock=" << (&m_RecvLock)
                          << " cond=" << (&m_RecvDataCond));

                if (!recv_cond.wait_until(exptime))
                {
                    if (!(m_iRcvTimeOut < 0))
                        timeout = true;
                    HLOGP(tslog.Debug,
                          "receiveMessage: DATA COND: EXPIRED -- checking connection conditions and rolling again");
                }
                else
                {
                    HLOGP(tslog.Debug, "receiveMessage: DATA COND: KICKED.");
                }
            } while (stillConnected() && !timeout && (!m_pRcvBuffer->isRcvDataReady()));

            HLOGC(tslog.Debug,
                  log << CONID() << "receiveMessage: lock-waiting loop exited: stillConntected=" << stillConnected()
                      << " timeout=" << timeout << " data-ready=" << m_pRcvBuffer->isRcvDataReady());
        }

        /* XXX DEBUG STUFF - enable when required
        LOGC(dlog.Debug, "RECVMSG/GO-ON BROKEN " << m_bBroken << " CONN " << m_bConnected
                << " CLOSING " << m_bClosing << " TMOUT " << timeout
                << " NMSG " << m_pRcvBuffer->getRcvMsgNum());
                */

        res = m_pRcvBuffer->readMsg(data, len, r_mctrl);

        if (m_bBroken || m_bClosing)
        {
            if (!m_bMessageAPI && m_bShutdown)
                return 0;
            throw CUDTException(MJ_CONNECTION, MN_CONNLOST, 0);
        }
        else if (!m_bConnected)
            throw CUDTException(MJ_CONNECTION, MN_NOCONN, 0);
    } while ((res == 0) && !timeout);

    if (!m_pRcvBuffer->isRcvDataReady())
    {
        // Falling here means usually that res == 0 && timeout == true.
        // res == 0 would repeat the above loop, unless there was also a timeout.
        // timeout has interrupted the above loop, but with res > 0 this condition
        // wouldn't be satisfied.

        // read is not available any more

        // Kick TsbPd thread to schedule next wakeup (if running)
        if (m_bTsbPd)
        {
            HLOGP(tslog.Debug, "recvmsg: KICK tsbpd() (buffer empty)");
            tscond.signal_locked(recvguard);
        }

        // Shut up EPoll if no more messages in non-blocking mode
        s_UDTUnited.m_EPoll.update_events(m_SocketID, m_sPollID, SRT_EPOLL_IN, false);
    }

    // Unblock when required
    // LOGC(tslog.Debug, "RECVMSG/EXIT RES " << res << " RCVTIMEOUT");

    if ((res <= 0) && (m_iRcvTimeOut >= 0))
        throw CUDTException(MJ_AGAIN, MN_XMTIMEOUT, 0);

    return res;
}

int64_t CUDT::sendfile(fstream& ifs, int64_t& offset, int64_t size, int block)
{
    if (m_bBroken || m_bClosing)
        throw CUDTException(MJ_CONNECTION, MN_CONNLOST, 0);
    else if (!m_bConnected || !m_CongCtl.ready())
        throw CUDTException(MJ_CONNECTION, MN_NOCONN, 0);

    if (size <= 0 && size != -1)
        return 0;

    if (!m_CongCtl->checkTransArgs(SrtCongestion::STA_FILE, SrtCongestion::STAD_SEND, 0, size, -1, false))
        throw CUDTException(MJ_NOTSUP, MN_INVALBUFFERAPI, 0);

    if (!m_pCryptoControl || !m_pCryptoControl->isSndEncryptionOK())
    {
        LOGC(dlog.Error,
             log << "Encryption is required, but the peer did not supply correct credentials. Sending rejected.");
        throw CUDTException(MJ_SETUP, MN_SECURITY, 0);
    }

    CGuard sendguard(m_SendLock, "send");

    if (m_pSndBuffer->getCurrBufSize() == 0)
    {
        // delay the EXP timer to avoid mis-fired timeout
        m_tsLastRspAckTime = steady_clock::now();
        m_iReXmitCount   = 1;
    }

    // positioning...
    try
    {
        if (size == -1)
        {
            ifs.seekg(0, std::ios::end);
            size = ifs.tellg();
            if (offset > size)
                throw 0; // let it be caught below
        }

        // This will also set the position back to the beginning
        // in case when it was moved to the end for measuring the size.
        // This will also fail if the offset exceeds size, so measuring
        // the size can be skipped if not needed.
        ifs.seekg((streamoff)offset);
        if (!ifs.good())
            throw 0;
    }
    catch (...)
    {
        // XXX It would be nice to note that this is reported
        // by exception only if explicitly requested by setting
        // the exception flags in the stream. Here it's fixed so
        // that when this isn't set, the exception is "thrown manually".
        throw CUDTException(MJ_FILESYSTEM, MN_SEEKGFAIL);
    }

    int64_t tosend = size;
    int     unitsize;

    // sending block by block
    while (tosend > 0)
    {
        if (ifs.fail())
            throw CUDTException(MJ_FILESYSTEM, MN_WRITEFAIL);

        if (ifs.eof())
            break;

        unitsize = int((tosend >= block) ? block : tosend);

        {
            CGuard        lk(m_SendBlockLock, "sendblock");
            CCondDelegate sendcond(m_SendBlockCond, lk, "SendBlockCond");

            while (stillConnected() && (sndBuffersLeft() <= 0) && m_bPeerHealth)
                sendcond.wait();
        }

        if (m_bBroken || m_bClosing)
            throw CUDTException(MJ_CONNECTION, MN_CONNLOST, 0);
        else if (!m_bConnected)
            throw CUDTException(MJ_CONNECTION, MN_NOCONN, 0);
        else if (!m_bPeerHealth)
        {
            // reset peer health status, once this error returns, the app should handle the situation at the peer side
            m_bPeerHealth = true;
            throw CUDTException(MJ_PEERERROR);
        }

        // record total time used for sending
        if (m_pSndBuffer->getCurrBufSize() == 0)
        {
            CGuard lock(m_StatsLock);
            m_stats.sndDurationCounter = steady_clock::now();
        }

        {
            CGuard        recvAckLock(m_RecvAckLock);
            const int64_t sentsize = m_pSndBuffer->addBufferFromFile(ifs, unitsize);

            if (sentsize > 0)
            {
                tosend -= sentsize;
                offset += sentsize;
            }

            if (sndBuffersLeft() <= 0)
            {
                // write is not available any more
        s_UDTUnited.m_EPoll.update_events(m_SocketID, m_sPollID, SRT_EPOLL_OUT, false);
            }
        }

        // insert this socket to snd list if it is not on the list yet
        m_pSndQueue->m_pSndUList->update(this, CSndUList::DONT_RESCHEDULE);
    }

    return size - tosend;
}

int64_t CUDT::recvfile(fstream& ofs, int64_t& offset, int64_t size, int block)
{
    if (!m_bConnected || !m_CongCtl.ready())
        throw CUDTException(MJ_CONNECTION, MN_NOCONN, 0);
    else if ((m_bBroken || m_bClosing) && !m_pRcvBuffer->isRcvDataReady())
    {
        if (!m_bMessageAPI && m_bShutdown)
            return 0;
        throw CUDTException(MJ_CONNECTION, MN_CONNLOST, 0);
    }

    if (size <= 0)
        return 0;

    if (!m_CongCtl->checkTransArgs(SrtCongestion::STA_FILE, SrtCongestion::STAD_RECV, 0, size, -1, false))
        throw CUDTException(MJ_NOTSUP, MN_INVALBUFFERAPI, 0);

    if (m_bTsbPd)
    {
        LOGC(dlog.Error, log << "Reading from file is incompatible with TSBPD mode and would cause a deadlock\n");
        throw CUDTException(MJ_NOTSUP, MN_INVALBUFFERAPI, 0);
    }

    CGuard recvguard(m_RecvLock, "recv");

    // Well, actually as this works over a FILE (fstream), not just a stream,
    // the size can be measured anyway and predicted if setting the offset might
    // have a chance to work or not.

    // positioning...
    try
    {
        if (offset > 0)
        {
            // Don't do anything around here if the offset == 0, as this
            // is the default offset after opening. Whether this operation
            // is performed correctly, it highly depends on how the file
            // has been open. For example, if you want to overwrite parts
            // of an existing file, the file must exist, and the ios::trunc
            // flag must not be set. If the file is open for only ios::out,
            // then the file will be truncated since the offset position on
            // at the time when first written; if ios::in|ios::out, then
            // it won't be truncated, just overwritten.

            // What is required here is that if offset is 0, don't try to
            // change the offset because this might be impossible with
            // the current flag set anyway.

            // Also check the status and CAUSE exception manually because
            // you don't know, as well, whether the user has set exception
            // flags.

            ofs.seekp((streamoff)offset);
            if (!ofs.good())
                throw 0; // just to get caught :)
        }
    }
    catch (...)
    {
        // XXX It would be nice to note that this is reported
        // by exception only if explicitly requested by setting
        // the exception flags in the stream. For a case, when it's not,
        // an additional explicit throwing happens when failbit is set.
        throw CUDTException(MJ_FILESYSTEM, MN_SEEKPFAIL);
    }

    int64_t torecv   = size;
    int     unitsize = block;
    int     recvsize;

    // receiving... "recvfile" is always blocking
    while (torecv > 0)
    {
        if (ofs.fail())
        {
            // send the sender a signal so it will not be blocked forever
            int32_t err_code = CUDTException::EFILE;
            sendCtrl(UMSG_PEERERROR, &err_code);

            throw CUDTException(MJ_FILESYSTEM, MN_WRITEFAIL);
        }

        {
            CGuard        gl(m_RecvDataLock, "recvdata");
            CCondDelegate rcond(m_RecvDataCond, gl, "RecvDataCond");

            while (stillConnected() && !m_pRcvBuffer->isRcvDataReady())
                rcond.wait();
        }

        if (!m_bConnected)
            throw CUDTException(MJ_CONNECTION, MN_NOCONN, 0);
        else if ((m_bBroken || m_bClosing) && !m_pRcvBuffer->isRcvDataReady())
        {

            if (!m_bMessageAPI && m_bShutdown)
                return 0;
            throw CUDTException(MJ_CONNECTION, MN_CONNLOST, 0);
        }

        unitsize = int((torecv == -1 || torecv >= block) ? block : torecv);
        recvsize = m_pRcvBuffer->readBufferToFile(ofs, unitsize);

        if (recvsize > 0)
        {
            torecv -= recvsize;
            offset += recvsize;
        }
    }

    if (!m_pRcvBuffer->isRcvDataReady())
    {
        // read is not available any more
        s_UDTUnited.m_EPoll.update_events(m_SocketID, m_sPollID, SRT_EPOLL_IN, false);
    }

    return size - torecv;
}

void CUDT::bstats(CBytePerfMon* perf, bool clear, bool instantaneous)
{
    if (!m_bConnected)
        throw CUDTException(MJ_CONNECTION, MN_NOCONN, 0);
    if (m_bBroken || m_bClosing)
        throw CUDTException(MJ_CONNECTION, MN_CONNLOST, 0);

    CGuard statsguard(m_StatsLock, "stats");

    const steady_clock::time_point currtime = steady_clock::now();

    perf->msTimeStamp          = count_milliseconds(currtime - m_stats.tsStartTime);
    perf->pktSent              = m_stats.traceSent;
    perf->pktRecv              = m_stats.traceRecv;
    perf->pktSndLoss           = m_stats.traceSndLoss;
    perf->pktRcvLoss           = m_stats.traceRcvLoss;
    perf->pktRetrans           = m_stats.traceRetrans;
    perf->pktRcvRetrans        = m_stats.traceRcvRetrans;
    perf->pktSentACK           = m_stats.sentACK;
    perf->pktRecvACK           = m_stats.recvACK;
    perf->pktSentNAK           = m_stats.sentNAK;
    perf->pktRecvNAK           = m_stats.recvNAK;
    perf->usSndDuration        = m_stats.sndDuration;
    perf->pktReorderDistance   = m_stats.traceReorderDistance;
    perf->pktReorderTolerance  = m_iReorderTolerance;
    perf->pktRcvAvgBelatedTime = m_stats.traceBelatedTime;
    perf->pktRcvBelated        = m_stats.traceRcvBelated;

    perf->pktSndFilterExtra  = m_stats.sndFilterExtra;
    perf->pktRcvFilterExtra  = m_stats.rcvFilterExtra;
    perf->pktRcvFilterSupply = m_stats.rcvFilterSupply;
    perf->pktRcvFilterLoss   = m_stats.rcvFilterLoss;

    /* perf byte counters include all headers (SRT+UDP+IP) */
    const int pktHdrSize = CPacket::HDR_SIZE + CPacket::UDP_HDR_SIZE;
    perf->byteSent       = m_stats.traceBytesSent + (m_stats.traceSent * pktHdrSize);
    perf->byteRecv       = m_stats.traceBytesRecv + (m_stats.traceRecv * pktHdrSize);
    perf->byteRetrans    = m_stats.traceBytesRetrans + (m_stats.traceRetrans * pktHdrSize);
#ifdef SRT_ENABLE_LOSTBYTESCOUNT
    perf->byteRcvLoss = m_stats.traceRcvBytesLoss + (m_stats.traceRcvLoss * pktHdrSize);
#endif

    perf->pktSndDrop  = m_stats.traceSndDrop;
    perf->pktRcvDrop  = m_stats.traceRcvDrop + m_stats.traceRcvUndecrypt;
    perf->byteSndDrop = m_stats.traceSndBytesDrop + (m_stats.traceSndDrop * pktHdrSize);
    perf->byteRcvDrop =
        m_stats.traceRcvBytesDrop + (m_stats.traceRcvDrop * pktHdrSize) + m_stats.traceRcvBytesUndecrypt;
    perf->pktRcvUndecrypt  = m_stats.traceRcvUndecrypt;
    perf->byteRcvUndecrypt = m_stats.traceRcvBytesUndecrypt;

    perf->pktSentTotal       = m_stats.sentTotal;
    perf->pktRecvTotal       = m_stats.recvTotal;
    perf->pktSndLossTotal    = m_stats.sndLossTotal;
    perf->pktRcvLossTotal    = m_stats.rcvLossTotal;
    perf->pktRetransTotal    = m_stats.retransTotal;
    perf->pktSentACKTotal    = m_stats.sentACKTotal;
    perf->pktRecvACKTotal    = m_stats.recvACKTotal;
    perf->pktSentNAKTotal    = m_stats.sentNAKTotal;
    perf->pktRecvNAKTotal    = m_stats.recvNAKTotal;
    perf->usSndDurationTotal = m_stats.m_sndDurationTotal;

    perf->byteSentTotal           = m_stats.bytesSentTotal + (m_stats.sentTotal * pktHdrSize);
    perf->byteRecvTotal           = m_stats.bytesRecvTotal + (m_stats.recvTotal * pktHdrSize);
    perf->byteRetransTotal        = m_stats.bytesRetransTotal + (m_stats.retransTotal * pktHdrSize);
    perf->pktSndFilterExtraTotal  = m_stats.sndFilterExtraTotal;
    perf->pktRcvFilterExtraTotal  = m_stats.rcvFilterExtraTotal;
    perf->pktRcvFilterSupplyTotal = m_stats.rcvFilterSupplyTotal;
    perf->pktRcvFilterLossTotal   = m_stats.rcvFilterLossTotal;

#ifdef SRT_ENABLE_LOSTBYTESCOUNT
    perf->byteRcvLossTotal = m_stats.rcvBytesLossTotal + (m_stats.rcvLossTotal * pktHdrSize);
#endif
    perf->pktSndDropTotal  = m_stats.sndDropTotal;
    perf->pktRcvDropTotal  = m_stats.rcvDropTotal + m_stats.m_rcvUndecryptTotal;
    perf->byteSndDropTotal = m_stats.sndBytesDropTotal + (m_stats.sndDropTotal * pktHdrSize);
    perf->byteRcvDropTotal =
        m_stats.rcvBytesDropTotal + (m_stats.rcvDropTotal * pktHdrSize) + m_stats.m_rcvBytesUndecryptTotal;
    perf->pktRcvUndecryptTotal  = m_stats.m_rcvUndecryptTotal;
    perf->byteRcvUndecryptTotal = m_stats.m_rcvBytesUndecryptTotal;
    //<

    double interval = count_microseconds(currtime - m_stats.tsLastSampleTime);

    //>mod
    perf->mbpsSendRate = double(perf->byteSent) * 8.0 / interval;
    perf->mbpsRecvRate = double(perf->byteRecv) * 8.0 / interval;
    //<

    perf->usPktSndPeriod      = count_microseconds(m_tdSendInterval);
    perf->pktFlowWindow       = m_iFlowWindowSize;
    perf->pktCongestionWindow = (int)m_dCongestionWindow;
    perf->pktFlightSize       = CSeqNo::seqlen(m_iSndLastAck, CSeqNo::incseq(m_iSndCurrSeqNo)) - 1;
    perf->msRTT               = (double)m_iRTT / 1000.0;
    //>new
    perf->msSndTsbPdDelay = m_bPeerTsbPd ? m_iPeerTsbPdDelay_ms : 0;
    perf->msRcvTsbPdDelay = m_bTsbPd ? m_iTsbPdDelay_ms : 0;
    perf->byteMSS         = m_iMSS;

    perf->mbpsMaxBW = m_llMaxBW > 0 ? Bps2Mbps(m_llMaxBW) : m_CongCtl.ready() ? Bps2Mbps(m_CongCtl->sndBandwidth()) : 0;

    //<
    uint32_t availbw = (uint64_t)(m_iBandwidth == 1 ? m_RcvTimeWindow.getBandwidth() : m_iBandwidth);

    perf->mbpsBandwidth = Bps2Mbps(availbw * (m_iMaxSRTPayloadSize + pktHdrSize));

    if (CGuard::enterCS(m_ConnectionLock, "conn", false) == 0)
    {
        if (m_pSndBuffer)
        {
#ifdef SRT_ENABLE_SNDBUFSZ_MAVG
            if (instantaneous)
            {
                /* Get instant SndBuf instead of moving average for application-based Algorithm
                   (such as NAE) in need of fast reaction to network condition changes. */
                perf->pktSndBuf = m_pSndBuffer->getCurrBufSize(Ref(perf->byteSndBuf), Ref(perf->msSndBuf));
            }
            else
            {
                perf->pktSndBuf = m_pSndBuffer->getAvgBufSize(Ref(perf->byteSndBuf), Ref(perf->msSndBuf));
            }
#else
            perf->pktSndBuf = m_pSndBuffer->getCurrBufSize(Ref(perf->byteSndBuf), Ref(perf->msSndBuf));
#endif
            perf->byteSndBuf += (perf->pktSndBuf * pktHdrSize);
            //<
            perf->byteAvailSndBuf = (m_iSndBufSize - perf->pktSndBuf) * m_iMSS;
        }
        else
        {
            perf->byteAvailSndBuf = 0;
            // new>
            perf->pktSndBuf  = 0;
            perf->byteSndBuf = 0;
            perf->msSndBuf   = 0;
            //<
        }

        if (m_pRcvBuffer)
        {
            perf->byteAvailRcvBuf = m_pRcvBuffer->getAvailBufSize() * m_iMSS;
            // new>
#ifdef SRT_ENABLE_RCVBUFSZ_MAVG
            if (instantaneous) // no need for historical API for Rcv side
            {
                perf->pktRcvBuf = m_pRcvBuffer->getRcvDataSize(perf->byteRcvBuf, perf->msRcvBuf);
            }
            else
            {
                perf->pktRcvBuf = m_pRcvBuffer->getRcvAvgDataSize(perf->byteRcvBuf, perf->msRcvBuf);
            }
#else
            perf->pktRcvBuf = m_pRcvBuffer->getRcvDataSize(perf->byteRcvBuf, perf->msRcvBuf);
#endif
            //<
        }
        else
        {
            perf->byteAvailRcvBuf = 0;
            // new>
            perf->pktRcvBuf  = 0;
            perf->byteRcvBuf = 0;
            perf->msRcvBuf   = 0;
            //<
        }

        CGuard::leaveCS(m_ConnectionLock, "conn");
    }
    else
    {
        perf->byteAvailSndBuf = 0;
        perf->byteAvailRcvBuf = 0;
        // new>
        perf->pktSndBuf  = 0;
        perf->byteSndBuf = 0;
        perf->msSndBuf   = 0;

        perf->byteRcvBuf = 0;
        perf->msRcvBuf   = 0;
        //<
    }

    if (clear)
    {
        m_stats.traceSndDrop           = 0;
        m_stats.traceRcvDrop           = 0;
        m_stats.traceSndBytesDrop      = 0;
        m_stats.traceRcvBytesDrop      = 0;
        m_stats.traceRcvUndecrypt      = 0;
        m_stats.traceRcvBytesUndecrypt = 0;
        // new>
        m_stats.traceBytesSent = m_stats.traceBytesRecv = m_stats.traceBytesRetrans = 0;
        //<
        m_stats.traceSent = m_stats.traceRecv = m_stats.traceSndLoss = m_stats.traceRcvLoss = m_stats.traceRetrans =
            m_stats.sentACK = m_stats.recvACK = m_stats.sentNAK = m_stats.recvNAK = 0;
        m_stats.sndDuration                                                       = 0;
        m_stats.traceRcvRetrans                                                   = 0;
        m_stats.traceRcvBelated                                                   = 0;
#ifdef SRT_ENABLE_LOSTBYTESCOUNT
        m_stats.traceRcvBytesLoss = 0;
#endif

        m_stats.sndFilterExtra = 0;
        m_stats.rcvFilterExtra = 0;

        m_stats.rcvFilterSupply = 0;
        m_stats.rcvFilterLoss   = 0;

        m_stats.tsLastSampleTime = currtime;
    }
}

bool CUDT::updateCC(ETransmissionEvent evt, EventVariant arg)
{
    // Special things that must be done HERE, not in SrtCongestion,
    // because it involves the input buffer in CUDT. It would be
    // slightly dangerous to give SrtCongestion access to it.

    // According to the rules, the congctl should be ready at the same
    // time when the sending buffer. For sanity check, check both first.
    if (!m_CongCtl.ready() || !m_pSndBuffer)
    {
        LOGC(mglog.Error,
             log << CONID() << "updateCC: CAN'T DO UPDATE - congctl " << (m_CongCtl.ready() ? "ready" : "NOT READY")
            << "; sending buffer " << (m_pSndBuffer ? "NOT CREATED" : "created"));

        return false;
    }

    HLOGC(mglog.Debug, log << "updateCC: EVENT:" << TransmissionEventStr(evt));

    if (evt == TEV_INIT)
    {
        // only_input uses:
        // 0: in the beginning and when SRTO_MAXBW was changed
        // 1: SRTO_INPUTBW was changed
        // 2: SRTO_OHEADBW was changed
        EInitEvent only_input = arg.get<EventVariant::INIT>();
        // false = TEV_INIT_RESET: in the beginning, or when MAXBW was changed.

        if (only_input && m_llMaxBW)
        {
            HLOGC(mglog.Debug, log << CONID() << "updateCC/TEV_INIT: non-RESET stage and m_llMaxBW already set to " << m_llMaxBW);
            // Don't change
        }
        else // either m_llMaxBW == 0 or only_input == TEV_INIT_RESET
        {
            // Use the values:
            // - if SRTO_MAXBW is >0, use it.
            // - if SRTO_MAXBW == 0, use SRTO_INPUTBW + SRTO_OHEADBW
            // - if SRTO_INPUTBW == 0, pass 0 to requst in-buffer sampling
            // Bytes/s
            int bw = m_llMaxBW != 0 ? m_llMaxBW :                       // When used SRTO_MAXBW
                         m_llInputBW != 0 ? withOverhead(m_llInputBW) : // SRTO_INPUTBW + SRT_OHEADBW
                             0; // When both MAXBW and INPUTBW are 0, request in-buffer sampling

            // Note: setting bw == 0 uses BW_INFINITE value in LiveCC
            m_CongCtl->updateBandwidth(m_llMaxBW, bw);

            if (only_input == TEV_INIT_OHEADBW)
            {
                // On updated SRTO_OHEADBW don't change input rate.
                // This only influences the call to withOverhead().
            }
            else
            {
                // No need to calculate input reate if the bandwidth is set
                const bool disable_in_rate_calc = (bw != 0);
                m_pSndBuffer->resetInputRateSmpPeriod(disable_in_rate_calc);
            }

            HLOGC(mglog.Debug,
                  log << CONID() << "updateCC/TEV_INIT: updating BW=" << m_llMaxBW
                      << (only_input == TEV_INIT_RESET
                              ? " (UNCHANGED)"
                              : only_input == TEV_INIT_OHEADBW ? " (only Overhead)" : " (updated sampling rate)"));
        }
    }

    // This part is also required only by LiveCC, however not
    // moved there due to that it needs access to CSndBuffer.
    if (evt == TEV_ACK || evt == TEV_LOSSREPORT || evt == TEV_CHECKTIMER)
    {
        // Specific part done when MaxBW is set to 0 (auto) and InputBW is 0.
        // This requests internal input rate sampling.
        if (m_llMaxBW == 0 && m_llInputBW == 0)
        {
            // Get auto-calculated input rate, Bytes per second
            const int64_t inputbw = m_pSndBuffer->getInputRate();

            /*
             * On blocked transmitter (tx full) and until connection closes,
             * auto input rate falls to 0 but there may be still lot of packet to retransmit
             * Calling updateBandwidth with 0 sets maxBW to default BW_INFINITE (1 Gbps)
             * and sendrate skyrockets for retransmission.
             * Keep previously set maximum in that case (inputbw == 0).
             */
            if (inputbw != 0)
                m_CongCtl->updateBandwidth(0, withOverhead(inputbw)); // Bytes/sec
        }
    }

    HLOGC(mglog.Debug, log << CONID() << "updateCC: emitting signal for EVENT:" << TransmissionEventStr(evt));

    // Now execute a congctl-defined action for that event.
    EmitSignal(evt, arg);

    // This should be done with every event except ACKACK and SEND/RECEIVE
    // After any action was done by the congctl, update the congestion window and sending interval.
    if (evt != TEV_ACKACK && evt != TEV_SEND && evt != TEV_RECEIVE)
    {
        // This part comes from original UDT.
        // NOTE: THESE things come from CCC class:
        // - m_dPktSndPeriod
        // - m_dCWndSize
        m_tdSendInterval    = microseconds_from((int64_t)m_CongCtl->pktSndPeriod_us());
        m_dCongestionWindow = m_CongCtl->cgWindowSize();
#if ENABLE_HEAVY_LOGGING
        HLOGC(mglog.Debug,
<<<<<<< HEAD
              log << CONID() << "updateCC: updated values from congctl: interval=" << m_ullInterval_tk
                  << "tk (" << m_CongCtl->pktSndPeriod_us() << "us) cgwindow="
                  << std::setprecision(3) << m_dCongestionWindow);
=======
              log << "updateCC: updated values from congctl: interval=" << count_microseconds(m_tdSendInterval) << " us ("
                  << m_CongCtl->pktSndPeriod_us() << "us) cgwindow=" << std::setprecision(3) << m_dCongestionWindow);
>>>>>>> af5b7b25
#endif
    }

    HLOGC(mglog.Debug, log << "udpateCC: finished handling for EVENT:" << TransmissionEventStr(evt));

    return true;
}

void CUDT::initSynch()
{
    CGuard::createMutex(m_SendBlockLock);
    CGuard::createCond(m_SendBlockCond);
    CGuard::createMutex(m_RecvDataLock);
    CGuard::createCond(m_RecvDataCond);
    CGuard::createMutex(m_SendLock);
    CGuard::createMutex(m_RecvLock);
    CGuard::createMutex(m_RcvLossLock);
    CGuard::createMutex(m_RecvAckLock);
    CGuard::createMutex(m_RcvBufferLock);
    CGuard::createMutex(m_ConnectionLock);
    CGuard::createMutex(m_StatsLock);

    memset(&m_RcvTsbPdThread, 0, sizeof m_RcvTsbPdThread);
    CGuard::createCond(m_RcvTsbPdCond);
}

void CUDT::destroySynch()
{
    CGuard::releaseMutex(m_SendBlockLock);
    CGuard::releaseCond(m_SendBlockCond);
    CGuard::releaseMutex(m_RecvDataLock);
    CGuard::releaseCond(m_RecvDataCond);
    CGuard::releaseMutex(m_SendLock);
    CGuard::releaseMutex(m_RecvLock);
    CGuard::releaseMutex(m_RcvLossLock);
    CGuard::releaseMutex(m_RecvAckLock);
    CGuard::releaseMutex(m_RcvBufferLock);
    CGuard::releaseMutex(m_ConnectionLock);
    CGuard::releaseMutex(m_StatsLock);
    CGuard::releaseCond(m_RcvTsbPdCond);
}

void CUDT::releaseSynch()
{
    // wake up user calls
    CCondDelegate sndblock(m_SendBlockCond, m_SendBlockLock, CCondDelegate::NOLOCK, "SendBlock", "SendBlock");
    sndblock.lock_signal();

    CGuard::enterCS(m_SendLock, "send");
    CGuard::leaveCS(m_SendLock, "send");

    CCondDelegate rdcond(m_RecvDataCond, m_RecvDataLock, CCondDelegate::NOLOCK, "RecvData", "RecvData");
    rdcond.lock_signal();

    CCondDelegate tscond(m_RcvTsbPdCond, m_RecvLock, CCondDelegate::NOLOCK, "RcvTsbPd", "Recv");
    tscond.lock_signal();

    CGuard::enterCS(m_RecvDataLock, "RecvDataLock");
    if (CGuard::isthread(m_RcvTsbPdThread))
    {
        CGuard::join(m_RcvTsbPdThread);
    }
    CGuard::leaveCS(m_RecvDataLock, "RecvDataLock");

    CGuard::enterCS(m_RecvLock, "recv");
    CGuard::leaveCS(m_RecvLock, "recv");
}

void CUDT::ackDataUpTo(int32_t ack)
{
    int acksize = CSeqNo::seqoff(m_iRcvLastSkipAck, ack);

    HLOGC(mglog.Debug, log << "ackDataUpTo: %" << ack << " vs. current %" << m_iRcvLastSkipAck
            << " (signing off " << acksize << " packets)");

    m_iRcvLastAck = ack;
    m_iRcvLastSkipAck = ack;

    // NOTE: This is new towards UDT and prevents spurious
    // wakeup of select/epoll functions when no new packets
    // were signed off for extraction.
    if (acksize > 0)
    {
        m_pRcvBuffer->ackData(acksize);

        // Signal threads waiting in CTimer::waitForEvent(),
        // which are select(), selectEx() and epoll_wait().
        CTimer::triggerEvent();
    }
}

#if ENABLE_HEAVY_LOGGING
static void DebugAck(string hdr, int prev, int ack)
{
    if (!prev)
    {
        HLOGC(mglog.Debug, log << hdr << "ACK " << ack);
        return;
    }

    prev     = CSeqNo::incseq(prev);
    int diff = CSeqNo::seqoff(prev, ack);
    if (diff < 0)
    {
        HLOGC(mglog.Debug, log << hdr << "ACK ERROR: " << prev << "-" << ack << "(diff " << diff << ")");
        return;
    }

    bool shorted = diff > 100; // sanity
    if (shorted)
        ack = CSeqNo::incseq(prev, 100);

    ostringstream ackv;
    for (; prev != ack; prev = CSeqNo::incseq(prev))
        ackv << prev << " ";
    if (shorted)
        ackv << "...";
    HLOGC(mglog.Debug, log << hdr << "ACK (" << (diff + 1) << "): " << ackv.str() << ack);
}
#else
static inline void DebugAck(string, int, int) {}
#endif

void CUDT::sendCtrl(UDTMessageType pkttype, const void* lparam, void* rparam, int size)
{
<<<<<<< HEAD
    CPacket  ctrlpkt;
    uint64_t currtime_tk;
    CTimer::rdtsc(currtime_tk);

    setPacketTS(ctrlpkt, CTimer::getTime());
=======
    CPacket ctrlpkt;
    ctrlpkt.m_iTimeStamp = count_microseconds(steady_clock::now() - m_stats.tsStartTime);
>>>>>>> af5b7b25

    int nbsent        = 0;
    int local_prevack = 0;

#if ENABLE_HEAVY_LOGGING
    struct SaveBack
    {
        int&       target;
        const int& source;

        ~SaveBack() { target = source; }
    } l_saveback = {m_iDebugPrevLastAck, m_iRcvLastAck};
    (void)l_saveback; // kill compiler warning: unused variable `l_saveback` [-Wunused-variable]

    local_prevack = m_iDebugPrevLastAck;

    string reason; // just for "a reason"
#endif

    switch (pkttype)
    {
    case UMSG_ACK: // 010 - Acknowledgement
    {
        int32_t ack;

        // If there is no loss, the ACK is the current largest sequence number plus 1;
        // Otherwise it is the smallest sequence number in the receiver loss list.
        if (m_pRcvLossList->getLossLength() == 0)
        {
            ack = CSeqNo::incseq(m_iRcvCurrSeqNo);
#if ENABLE_HEAVY_LOGGING
            reason = "expected next";
#endif
        }
        else
        {
            ack = m_pRcvLossList->getFirstLostSeq();
#if ENABLE_HEAVY_LOGGING
            reason = "first lost";
#endif
        }

        if (m_iRcvLastAckAck == ack)
        {
            HLOGC(mglog.Debug, log << "sendCtrl(UMSG_ACK): last ACK %" << ack << " == last ACKACK (" << reason << ")");
            break;
        }

        // send out a lite ACK
        // to save time on buffer processing and bandwidth/AS measurement, a lite ACK only feeds back an ACK number
        if (size == SEND_LITE_ACK)
        {
            ctrlpkt.pack(pkttype, NULL, &ack, size);
            ctrlpkt.m_iID = m_PeerID;
            nbsent        = m_pSndQueue->sendto(m_PeerAddr, ctrlpkt);
            DebugAck("sendCtrl(lite):" + CONID(), local_prevack, ack);
            break;
        }

        // There are new received packets to acknowledge, update related information.
        /* tsbpd thread may also call ackData when skipping packet so protect code */
        CGuard::enterCS(m_RcvBufferLock, "RcvBuffer");

        // IF ack %> m_iRcvLastAck
        if (CSeqNo::seqcmp(ack, m_iRcvLastAck) > 0)
        {
            ackDataUpTo(ack);
            CGuard::leaveCS(m_RcvBufferLock, "RcvBuffer");
            IF_HEAVY_LOGGING(int32_t oldack = m_iRcvLastSkipAck);

            // If TSBPD is enabled, then INSTEAD OF signaling m_RecvDataCond,
            // signal m_RcvTsbPdCond. This will kick in the tsbpd thread, which
            // will signal m_RecvDataCond when there's time to play for particular
            // data packet.
            HLOGC(dlog.Debug, log << "ACK: clip %" << oldack << "-%" << ack
                    << ", REVOKED " << CSeqNo::seqoff(ack, m_iRcvLastAck) << " from RCV buffer");

            if (m_bTsbPd)
            {
                /* Newly acknowledged data, signal TsbPD thread */
                CGuard        rlock(m_RecvLock, "recv");
                CCondDelegate cc(m_RcvTsbPdCond, rlock, "RcvTsbPdCond");
                if (m_bTsbPdAckWakeup)
                    cc.signal_locked(rlock);
            }
            else
            {
                if (m_bSynRecving)
                {
                    // signal a waiting "recv" call if there is any data available
                    CGuard        rlock(m_RecvDataLock, "recvdata");
                    CCondDelegate cc(m_RecvDataCond, rlock, "RecvDataCond");
                    cc.signal_locked(rlock);
                }
                // acknowledge any waiting epolls to read
                s_UDTUnited.m_EPoll.update_events(m_SocketID, m_sPollID, SRT_EPOLL_IN, true);
                CTimer::triggerEvent();
            }
            CGuard::enterCS(m_RcvBufferLock, "RcvBuffer");
        }
        else if (ack == m_iRcvLastAck)
        {
            // If the ACK was just sent already AND elapsed time did not exceed RTT,
            if ((steady_clock::now() - m_tsLastAckTime) <
                (microseconds_from(m_iRTT + 4 * m_iRTTVar)))
            {
                HLOGC(mglog.Debug, log << "sendCtrl(UMSG_ACK): ACK %" << ack << " just sent - too early to repeat");
                CGuard::leaveCS(m_RcvBufferLock, "RcvBuffer");
                break;
            }
        }
        else
        {
            // Not possible (m_iRcvCurrSeqNo+1 < m_iRcvLastAck ?)
            LOGC(mglog.Error, log << "sendCtrl(UMSG_ACK): IPE: curr %" << m_iRcvLastAck
                  << " <% last %" << m_iRcvLastAck);
            CGuard::leaveCS(m_RcvBufferLock, "RcvBuffer");

            break;
        }

        // [[using assert( ack >= m_iRcvLastAck && is_periodic_ack ) ]]

        // Send out the ACK only if has not been received by the sender before
        if (CSeqNo::seqcmp(m_iRcvLastAck, m_iRcvLastAckAck) > 0)
        {
            // NOTE: The BSTATS feature turns on extra fields above size 6
            // also known as ACKD_TOTAL_SIZE_VER100.
            int32_t data[ACKD_TOTAL_SIZE];

            // Case you care, CAckNo::incack does exactly the same thing as
            // CSeqNo::incseq. Logically the ACK number is a different thing
            // than sequence number (it's a "journal" for ACK request-response,
            // and starts from 0, unlike sequence, which starts from a random
            // number), but still the numbers are from exactly the same domain.
            m_iAckSeqNo           = CAckNo::incack(m_iAckSeqNo);
            data[ACKD_RCVLASTACK] = m_iRcvLastAck;
            data[ACKD_RTT]        = m_iRTT;
            data[ACKD_RTTVAR]     = m_iRTTVar;
            data[ACKD_BUFFERLEFT] = m_pRcvBuffer->getAvailBufSize();
            // a minimum flow window of 2 is used, even if buffer is full, to break potential deadlock
            if (data[ACKD_BUFFERLEFT] < 2)
                data[ACKD_BUFFERLEFT] = 2;

            if (steady_clock::now() - m_tsLastAckTime > m_tdACKInterval)
            {
                int rcvRate;
                int ctrlsz = ACKD_TOTAL_SIZE_UDTBASE * ACKD_FIELD_SIZE; // Minimum required size

                data[ACKD_RCVSPEED]  = m_RcvTimeWindow.getPktRcvSpeed(Ref(rcvRate));
                data[ACKD_BANDWIDTH] = m_RcvTimeWindow.getBandwidth();

                //>>Patch while incompatible (1.0.2) receiver floating around
                if (m_lPeerSrtVersion == SrtVersion(1, 0, 2))
                {
                    data[ACKD_RCVRATE] = rcvRate;                                     // bytes/sec
                    data[ACKD_XMRATE]  = data[ACKD_BANDWIDTH] * m_iMaxSRTPayloadSize; // bytes/sec
                    ctrlsz             = ACKD_FIELD_SIZE * ACKD_TOTAL_SIZE_VER102;
                }
                else if (m_lPeerSrtVersion >= SrtVersion(1, 0, 3))
                {
                    // Normal, currently expected version.
                    data[ACKD_RCVRATE] = rcvRate; // bytes/sec
                    ctrlsz             = ACKD_FIELD_SIZE * ACKD_TOTAL_SIZE_VER101;
                }
                // ELSE: leave the buffer with ...UDTBASE size.

                ctrlpkt.pack(pkttype, &m_iAckSeqNo, data, ctrlsz);
                m_tsLastAckTime = steady_clock::now();
            }
            else
            {
                ctrlpkt.pack(pkttype, &m_iAckSeqNo, data, ACKD_FIELD_SIZE * ACKD_TOTAL_SIZE_SMALL);
            }

            ctrlpkt.m_iID        = m_PeerID;
<<<<<<< HEAD
         setPacketTS(ctrlpkt, CTimer::getTime());
            nbsent               = m_pSndQueue->sendto(m_PeerAddr, ctrlpkt, m_SourceAddr);
=======
            ctrlpkt.m_iTimeStamp = count_microseconds(steady_clock::now() - m_stats.tsStartTime);
            nbsent               = m_pSndQueue->sendto(m_PeerAddr, ctrlpkt);
>>>>>>> af5b7b25
            DebugAck("sendCtrl: " + CONID(), local_prevack, ack);

            m_ACKWindow.store(m_iAckSeqNo, m_iRcvLastAck);

            CGuard::enterCS(m_StatsLock, "Stats");
            ++m_stats.sentACK;
            ++m_stats.sentACKTotal;
            CGuard::leaveCS(m_StatsLock, "Stats");
        }
        else
        {
            HLOGC(mglog.Debug, log << "sendCtrl(UMSG_ACK): " << CONID() << "ACK %" << m_iRcvLastAck
                    << " <=%  ACKACK %" << m_iRcvLastAckAck << " - NOT SENDING ACK");
        }
        CGuard::leaveCS(m_RcvBufferLock, "RcvBuffer");

        break;
    }

    case UMSG_ACKACK: // 110 - Acknowledgement of Acknowledgement
        ctrlpkt.pack(pkttype, lparam);
        ctrlpkt.m_iID = m_PeerID;
        nbsent        = m_pSndQueue->sendto(m_PeerAddr, ctrlpkt);

        break;

    case UMSG_LOSSREPORT: // 011 - Loss Report
    {
        // Explicitly defined lost sequences
        if (rparam)
        {
            int32_t* lossdata = (int32_t*)rparam;

            size_t bytes = sizeof(*lossdata) * size;
            ctrlpkt.pack(pkttype, NULL, lossdata, bytes);

            ctrlpkt.m_iID = m_PeerID;
            nbsent        = m_pSndQueue->sendto(m_PeerAddr, ctrlpkt);

            CGuard::enterCS(m_StatsLock, "Stats");
            ++m_stats.sentNAK;
            ++m_stats.sentNAKTotal;
            CGuard::leaveCS(m_StatsLock, "Stats");
        }
        // Call with no arguments - get loss list from internal data.
        else if (m_pRcvLossList->getLossLength() > 0)
        {
            // this is periodically NAK report; make sure NAK cannot be sent back too often

            // read loss list from the local receiver loss list
            int32_t* data = new int32_t[m_iMaxSRTPayloadSize / 4];
            int      losslen;
            m_pRcvLossList->getLossArray(data, losslen, m_iMaxSRTPayloadSize / 4);

            if (0 < losslen)
            {
                ctrlpkt.pack(pkttype, NULL, data, losslen * 4);
                ctrlpkt.m_iID = m_PeerID;
                nbsent        = m_pSndQueue->sendto(m_PeerAddr, ctrlpkt);

                CGuard::enterCS(m_StatsLock, "Stats");
                ++m_stats.sentNAK;
                ++m_stats.sentNAKTotal;
                CGuard::leaveCS(m_StatsLock, "Stats");
            }

            delete[] data;
        }

        // update next NAK time, which should wait enough time for the retansmission, but not too long
        m_tdNAKInterval = microseconds_from(m_iRTT + 4 * m_iRTTVar);

        // Fix the NAKreport period according to the congctl
        m_tdNAKInterval =
            microseconds_from(m_CongCtl->updateNAKInterval(count_microseconds(m_tdNAKInterval),
                                                                      m_RcvTimeWindow.getPktRcvSpeed(),
                                                                      m_pRcvLossList->getLossLength()));

        // This is necessary because a congctl need not wish to define
        // its own minimum interval, in which case the default one is used.
        if (m_tdNAKInterval < m_tdMinNakInterval)
            m_tdNAKInterval = m_tdMinNakInterval;

        break;
    }

    case UMSG_CGWARNING: // 100 - Congestion Warning
        ctrlpkt.pack(pkttype);
        ctrlpkt.m_iID = m_PeerID;
        nbsent        = m_pSndQueue->sendto(m_PeerAddr, ctrlpkt);

        m_tsLastWarningTime = steady_clock::now();

        break;

    case UMSG_KEEPALIVE: // 001 - Keep-alive
        ctrlpkt.pack(pkttype);
        ctrlpkt.m_iID = m_PeerID;
        nbsent        = m_pSndQueue->sendto(m_PeerAddr, ctrlpkt);

        break;

    case UMSG_HANDSHAKE: // 000 - Handshake
        ctrlpkt.pack(pkttype, NULL, rparam, sizeof(CHandShake));
        ctrlpkt.m_iID = m_PeerID;
        nbsent        = m_pSndQueue->sendto(m_PeerAddr, ctrlpkt);

        break;

    case UMSG_SHUTDOWN: // 101 - Shutdown
        ctrlpkt.pack(pkttype);
        ctrlpkt.m_iID = m_PeerID;
        nbsent        = m_pSndQueue->sendto(m_PeerAddr, ctrlpkt);

        break;

    case UMSG_DROPREQ: // 111 - Msg drop request
        ctrlpkt.pack(pkttype, lparam, rparam, 8);
        ctrlpkt.m_iID = m_PeerID;
        nbsent        = m_pSndQueue->sendto(m_PeerAddr, ctrlpkt);

        break;

    case UMSG_PEERERROR: // 1000 - acknowledge the peer side a special error
        ctrlpkt.pack(pkttype, lparam);
        ctrlpkt.m_iID = m_PeerID;
        nbsent        = m_pSndQueue->sendto(m_PeerAddr, ctrlpkt);

        break;

    case UMSG_EXT: // 0x7FFF - Resevered for future use
        break;

    default:
        break;
    }

    // Fix keepalive
    if (nbsent)
        m_tsLastSndTime = steady_clock::now();
}

void CUDT::updateSndLossListOnACK(int32_t ackdata_seqno)
{
    // Update sender's loss list and acknowledge packets in the sender's buffer
    {
        // m_RecvAckLock protects sender's loss list and epoll
        CGuard ack_lock(m_RecvAckLock);

        const int offset = CSeqNo::seqoff(m_iSndLastDataAck, ackdata_seqno);
        // IF distance between m_iSndLastDataAck and ack is nonempty...
        if (offset <= 0)
            return;

        // update sending variables
        m_iSndLastDataAck = ackdata_seqno;

        // remove any loss that predates 'ack' (not to be considered loss anymore)
        m_pSndLossList->remove(CSeqNo::decseq(m_iSndLastDataAck));

        // acknowledge the sending buffer (remove data that predate 'ack')
        m_pSndBuffer->ackData(offset);

        // acknowledde any waiting epolls to write
        s_UDTUnited.m_EPoll.update_events(m_SocketID, m_sPollID, UDT_EPOLL_OUT, true);
    }

    // insert this socket to snd list if it is not on the list yet
    m_pSndQueue->m_pSndUList->update(this, CSndUList::DONT_RESCHEDULE);

    if (m_bSynSending)
    {
        CCondDelegate cc(m_SendBlockCond, m_SendBlockLock, CCondDelegate::NOLOCK, "SendBlock", "SendBlock");
        cc.lock_signal();
    }

    const steady_clock::time_point currtime = steady_clock::now();
    // record total time used for sending
    CGuard::enterCS(m_StatsLock, "Stats");
    m_stats.sndDuration += count_microseconds(currtime - m_stats.sndDurationCounter);
    m_stats.m_sndDurationTotal += count_microseconds(currtime - m_stats.sndDurationCounter);
    m_stats.sndDurationCounter = currtime;
    CGuard::leaveCS(m_StatsLock, "Stats");
}

void CUDT::processCtrlAck(const CPacket& ctrlpkt, const steady_clock::time_point& currtime)
{
    const int32_t* ackdata       = (const int32_t*)ctrlpkt.m_pcData;
    const int32_t  ackdata_seqno = ackdata[ACKD_RCVLASTACK];

    const bool isLiteAck = ctrlpkt.getLength() == (size_t)SEND_LITE_ACK;
    HLOGC(mglog.Debug,
          log << CONID() << "ACK covers: " << m_iSndLastDataAck << " - " << ackdata_seqno << " [ACK=" << m_iSndLastAck
              << "]" << (isLiteAck ? "[LITE]" : "[FULL]"));

    updateSndLossListOnACK(ackdata_seqno);

    // Process a lite ACK
    if (isLiteAck)
    {
        if (CSeqNo::seqcmp(ackdata_seqno, m_iSndLastAck) >= 0)
        {
            CGuard ack_lock(m_RecvAckLock);
            m_iFlowWindowSize -= CSeqNo::seqoff(m_iSndLastAck, ackdata_seqno);
            m_iSndLastAck = ackdata_seqno;

            // TODO: m_ullLastRspAckTime_tk should be protected with m_RecvAckLock
            // because the sendmsg2 may want to change it at the same time.
            m_tsLastRspAckTime = currtime;
            m_iReXmitCount         = 1; // Reset re-transmit count since last ACK
        }

        return;
    }

    // Decide to send ACKACK or not
    {
        // Sequence number of the ACK packet
        const int32_t ack_seqno = ctrlpkt.getAckSeqNo();

        // Send ACK acknowledgement (UMSG_ACKACK).
        // There can be less ACKACK packets in the stream, than the number of ACK packets.
        // Only send ACKACK every syn interval or if ACK packet with the sequence number
        // already acknowledged (with ACKACK) has come again, which probably means ACKACK was lost.
        if ((currtime - m_SndLastAck2Time > microseconds_from(COMM_SYN_INTERVAL_US)) || (ack_seqno == m_iSndLastAck2))
        {
            sendCtrl(UMSG_ACKACK, &ack_seqno);
            m_iSndLastAck2       = ack_seqno;
            m_SndLastAck2Time = currtime;
        }
    }

    //
    // Begin of the new code with TLPKTDROP.
    //

    // Protect packet retransmission
    CGuard::enterCS(m_RecvAckLock, "RecvAck");

    // Check the validation of the ack
    if (CSeqNo::seqcmp(ackdata_seqno, CSeqNo::incseq(m_iSndCurrSeqNo)) > 0)
    {
        CGuard::leaveCS(m_RecvAckLock, "RecvAck");
        // this should not happen: attack or bug
        LOGC(glog.Error,
                log << CONID() << "ATTACK/IPE: incoming ack seq " << ackdata_seqno << " exceeds current "
                    << m_iSndCurrSeqNo << " by " << (CSeqNo::seqoff(m_iSndCurrSeqNo, ackdata_seqno) - 1) << "!");
        m_bBroken        = true;
        m_iBrokenCounter = 0;
        return;
    }

    if (CSeqNo::seqcmp(ackdata_seqno, m_iSndLastAck) >= 0)
    {
        // Update Flow Window Size, must update before and together with m_iSndLastAck
        m_iFlowWindowSize = ackdata[ACKD_BUFFERLEFT];
        m_iSndLastAck     = ackdata_seqno;
        m_tsLastRspAckTime  = currtime;
        m_iReXmitCount    = 1; // Reset re-transmit count since last ACK
    }

    /*
     * We must not ignore full ack received by peer
     * if data has been artificially acked by late packet drop.
     * Therefore, a distinct ack state is used for received Ack (iSndLastFullAck)
     * and ack position in send buffer (m_iSndLastDataAck).
     * Otherwise, when severe congestion causing packet drops (and m_iSndLastDataAck update)
     * occures, we drop received acks (as duplicates) and do not update stats like RTT,
     * which may go crazy and stay there, preventing proper stream recovery.
     */

    if (CSeqNo::seqoff(m_iSndLastFullAck, ackdata_seqno) <= 0)
    {
        // discard it if it is a repeated ACK
        CGuard::leaveCS(m_RecvAckLock, "RecvAck");
        return;
    }
    m_iSndLastFullAck = ackdata_seqno;

    //
    // END of the new code with TLPKTDROP
    //
    CGuard::leaveCS(m_RecvAckLock, "RecvAck");

    size_t acksize   = ctrlpkt.getLength(); // TEMPORARY VALUE FOR CHECKING
    bool   wrongsize = 0 != (acksize % ACKD_FIELD_SIZE);
    acksize          = acksize / ACKD_FIELD_SIZE; // ACTUAL VALUE

    if (wrongsize)
    {
        // Issue a log, but don't do anything but skipping the "odd" bytes from the payload.
        LOGC(mglog.Error,
             log << CONID() << "Received UMSG_ACK payload is not evened up to 4-byte based field size - cutting to "
                 << acksize << " fields");
    }

    // Start with checking the base size.
    if (acksize < ACKD_TOTAL_SIZE_SMALL)
    {
        LOGC(mglog.Error, log << CONID() << "Invalid ACK size " << acksize << " fields - less than minimum required!");
        // Ack is already interpreted, just skip further parts.
        return;
    }
    // This check covers fields up to ACKD_BUFFERLEFT.

    // Update RTT
    // m_iRTT = ackdata[ACKD_RTT];
    // m_iRTTVar = ackdata[ACKD_RTTVAR];
    // XXX These ^^^ commented-out were blocked in UDT;
    // the current RTT calculations are exactly the same as in UDT4.
    const int rtt = ackdata[ACKD_RTT];

    m_iRTTVar = avg_iir<4>(m_iRTTVar, abs(rtt - m_iRTT));
    m_iRTT    = avg_iir<8>(m_iRTT, rtt);

    /* Version-dependent fields:
     * Original UDT (total size: ACKD_TOTAL_SIZE_SMALL):
     *   ACKD_RCVLASTACK
     *   ACKD_RTT
     *   ACKD_RTTVAR
     *   ACKD_BUFFERLEFT
     * Additional UDT fields, not always attached:
     *   ACKD_RCVSPEED
     *   ACKD_BANDWIDTH
     * SRT extension version 1.0.2 (bstats):
     *   ACKD_RCVRATE
     * SRT extension version 1.0.4:
     *   ACKD_XMRATE
     */

    if (acksize > ACKD_TOTAL_SIZE_SMALL)
    {
        // This means that ACKD_RCVSPEED and ACKD_BANDWIDTH fields are available.
        int pktps     = ackdata[ACKD_RCVSPEED];
        int bandwidth = ackdata[ACKD_BANDWIDTH];
        int bytesps;

        /* SRT v1.0.2 Bytes-based stats: bandwidth (pcData[ACKD_XMRATE]) and delivery rate (pcData[ACKD_RCVRATE]) in
         * bytes/sec instead of pkts/sec */
        /* SRT v1.0.3 Bytes-based stats: only delivery rate (pcData[ACKD_RCVRATE]) in bytes/sec instead of pkts/sec */
        if (acksize > ACKD_TOTAL_SIZE_UDTBASE)
            bytesps = ackdata[ACKD_RCVRATE];
        else
            bytesps = pktps * m_iMaxSRTPayloadSize;

        m_iBandwidth        = avg_iir<8>(m_iBandwidth, bandwidth);
        m_iDeliveryRate     = avg_iir<8>(m_iDeliveryRate, pktps);
        m_iByteDeliveryRate = avg_iir<8>(m_iByteDeliveryRate, bytesps);
        // XXX not sure if ACKD_XMRATE is of any use. This is simply
        // calculated as ACKD_BANDWIDTH * m_iMaxSRTPayloadSize.

        // Update Estimated Bandwidth and packet delivery rate
        // m_iRcvRate = m_iDeliveryRate;
        // ^^ This has been removed because with the SrtCongestion class
        // instead of reading the m_iRcvRate local field this will read
        // cudt->deliveryRate() instead.
    }

    checkSndTimers(REGEN_KM);
    updateCC(TEV_ACK, ackdata_seqno);

    CGuard::enterCS(m_StatsLock, "Stats");
    ++m_stats.recvACK;
    ++m_stats.recvACKTotal;
    CGuard::leaveCS(m_StatsLock, "Stats");
}

void CUDT::processCtrl(CPacket& ctrlpkt)
{
    // Just heard from the peer, reset the expiration count.
    m_iEXPCount = 1;
    const steady_clock::time_point currtime = steady_clock::now();
    bool using_rexmit_flag = m_bPeerRexmitFlag;

    HLOGC(mglog.Debug,
          log << CONID() << "incoming UMSG:" << ctrlpkt.getType() << " ("
              << MessageTypeStr(ctrlpkt.getType(), ctrlpkt.getExtendedType()) << ") socket=%" << ctrlpkt.m_iID);

    switch (ctrlpkt.getType())
    {
    case UMSG_ACK: // 010 - Acknowledgement
        processCtrlAck(ctrlpkt, currtime);
        break;

    case UMSG_ACKACK: // 110 - Acknowledgement of Acknowledgement
    {
        int32_t ack = 0;
        int     rtt = -1;

        // update RTT
        rtt = m_ACKWindow.acknowledge(ctrlpkt.getAckSeqNo(), ack);
        if (rtt <= 0)
        {
            LOGC(mglog.Error,
                 log << CONID() << "IPE: ACK node overwritten when acknowledging " << ctrlpkt.getAckSeqNo()
                     << " (ack extracted: " << ack << ")");
            break;
        }

        // if increasing delay detected...
        //   sendCtrl(UMSG_CGWARNING);

        // RTT EWMA
        m_iRTTVar = avg_iir<4>(m_iRTTVar, abs(rtt - m_iRTT));
        m_iRTT = avg_iir<8>(m_iRTT, rtt);

        updateCC(TEV_ACKACK, ack);

        // This function will put a lock on m_RecvLock by itself, as needed.
        // It must be done inside because this function reads the current time
        // and if waiting for the lock has caused a delay, the time will be
        // inaccurate. Additionally it won't lock if TSBPD mode is off, and
        // won't update anything. Note that if you set TSBPD mode and use
        // srt_recvfile (which doesn't make any sense), you'll have a deadlock.
        m_pRcvBuffer->addRcvTsbPdDriftSample(ctrlpkt.getMsgTimeStamp(), m_RecvLock);

        // update last ACK that has been received by the sender
        if (CSeqNo::seqcmp(ack, m_iRcvLastAckAck) > 0)
            m_iRcvLastAckAck = ack;

        break;
    }

    case UMSG_LOSSREPORT: // 011 - Loss Report
    {
        int32_t* losslist     = (int32_t*)(ctrlpkt.m_pcData);
        size_t   losslist_len = ctrlpkt.getLength() / 4;

        bool secure = true;

        // This variable is used in "normal" logs, so it may cause a warning
        // when logging is forcefully off.
        int32_t wrong_loss SRT_ATR_UNUSED = CSeqNo::m_iMaxSeqNo;

        // protect packet retransmission
        {
            CGuard ack_lock(m_RecvAckLock, "RecvAck");

            // decode loss list message and insert loss into the sender loss list
            for (int i = 0, n = (int)(ctrlpkt.getLength() / 4); i < n; ++i)
            {
                if (IsSet(losslist[i], LOSSDATA_SEQNO_RANGE_FIRST))
                {
                    // Then it's this is a <lo, hi> specification with HI in a consecutive cell.
                    int32_t losslist_lo = SEQNO_VALUE::unwrap(losslist[i]);
                    int32_t losslist_hi = losslist[i + 1];
                    // <lo, hi> specification means that the consecutive cell has been already interpreted.
                    ++i;

                    HLOGF(mglog.Debug,
                          "%sreceived UMSG_LOSSREPORT: %d-%d (%d packets)...", CONID().c_str(),
                          losslist_lo,
                          losslist_hi,
                          CSeqNo::seqoff(losslist_lo, losslist_hi) + 1);

                    if ((CSeqNo::seqcmp(losslist_lo, losslist_hi) > 0) ||
                        (CSeqNo::seqcmp(losslist_hi, m_iSndCurrSeqNo) > 0))
                    {
                        LOGC(mglog.Error, log << CONID() << "rcv LOSSREPORT rng " << losslist_lo << " - " << losslist_hi
                                << " with last sent " << m_iSndCurrSeqNo << " - DISCARDING");
                        // seq_a must not be greater than seq_b; seq_b must not be greater than the most recent sent seq
                        secure     = false;
                        wrong_loss = losslist_hi;
                        break;
                    }

                    int num = 0;
                    //   IF losslist_lo %>= m_iSndLastAck
                    if (CSeqNo::seqcmp(losslist_lo, m_iSndLastAck) >= 0)
                    {
                        HLOGC(mglog.Debug, log << CONID() << "LOSSREPORT: adding "
                                << losslist_lo << " - " << losslist_hi << " to loss list");
                        num = m_pSndLossList->insert(losslist_lo, losslist_hi);
                    }
                    // ELSE IF losslist_hi %>= m_iSndLastAck
                    else if (CSeqNo::seqcmp(losslist_hi, m_iSndLastAck) >= 0)
                    {
                        // This should be theoretically impossible because this would mean
                        // that the received packet loss report informs about the loss that predates
                        // the ACK sequence.
                        // However, this can happen if the packet reordering has caused the earlier sent
                        // LOSSREPORT will be delivered after later sent ACK. Whatever, ACK should be
                        // more important, so simply drop the part that predates ACK.
                        HLOGC(mglog.Debug, log << CONID() << "LOSSREPORT: adding "
                                << m_iSndLastAck << "[ACK] - " << losslist_hi << " to loss list");
                        num = m_pSndLossList->insert(m_iSndLastAck, losslist_hi);
                    }
                    else
                    {
                        // This should be treated as IPE, but this may happen in one situtation:
                        // - redundancy second link (ISN was screwed up initially, but late towards last sent)
                        // - initial DROPREQ was lost
                        // This just causes repeating DROPREQ as when the receiver continues sending
                        // LOSSREPORT it's probably UNAWARE OF THE SITUATION.
                        //
                        // When this DROPREQ gets lost in UDP again, the receiver will do one of these:
                        // - repeatedly send LOSSREPORT (as per NAKREPORT), so this will happen again
                        // - finally give up rexmit request as per TLPKTDROP (DROPREQ should make
                        //   TSBPD wake up should it still wait for new packets to get ACK-ed)

                        HLOGC(mglog.Debug, log << CONID() << "LOSSREPORT: IGNORED with SndLastAck=%"
                                << m_iSndLastAck << ": %" << losslist_lo << "-" << losslist_hi
                                << " - sending DROPREQ (IPE or DROPREQ lost with ISN screw)");

                        // This means that the loss touches upon a range that wasn't ever sent.
                        // Normally this should never happen, but this might be a case when the
                        // ISN FIX for redundant connection was missed.

                        // In distinction to losslist, DROPREQ has always a range
                        // always just one range, and the data are <LO, HI>, with no range bit.
                        int32_t seqpair[2] = {losslist_lo, losslist_hi};
                        int32_t no_msgno = 0; // We don't know - this wasn't ever sent
#ifndef SRT_TEST_DISABLE_KEY_CONTROL_PACKETS
                        sendCtrl(UMSG_DROPREQ, &no_msgno, seqpair, sizeof(seqpair));
#endif
                    }

                    CGuard::enterCS(m_StatsLock, "Stats");
                    m_stats.traceSndLoss += num;
                    m_stats.sndLossTotal += num;
                    CGuard::leaveCS(m_StatsLock, "Stats");
                }
                else if (CSeqNo::seqcmp(losslist[i], m_iSndLastAck) >= 0)
                {
                    if (CSeqNo::seqcmp(losslist[i], m_iSndCurrSeqNo) > 0)
                    {
                        LOGC(mglog.Error, log << CONID() << "rcv LOSSREPORT pkt " << losslist[i]
                                << " with last sent " << m_iSndCurrSeqNo << " - DISCARDING");
                        // seq_a must not be greater than the most recent sent seq
                        secure     = false;
                        wrong_loss = losslist[i];
                        break;
                    }

                    HLOGC(mglog.Debug, log << CONID() << "received UMSG_LOSSREPORT: "
                            << losslist[i] << " (1 packet)");
                    int num = m_pSndLossList->insert(losslist[i], losslist[i]);

                    CGuard::enterCS(m_StatsLock, "Stats");
                    m_stats.traceSndLoss += num;
                    m_stats.sndLossTotal += num;
                    CGuard::leaveCS(m_StatsLock, "Stats");
                }
            }
        }

        updateCC(TEV_LOSSREPORT, EventVariant(losslist, losslist_len));

        if (!secure)
        {
            LOGC(mglog.Warn,
                 log << CONID() << "out-of-band LOSSREPORT received; BUG or ATTACK - last sent %" << m_iSndCurrSeqNo
                     << " vs loss %" << wrong_loss);
            // this should not happen: attack or bug
            m_bBroken        = true;
            m_iBrokenCounter = 0;
            break;
        }

        // the lost packet (retransmission) should be sent out immediately
        m_pSndQueue->m_pSndUList->update(this, CSndUList::DO_RESCHEDULE);

        CGuard::enterCS(m_StatsLock, "Stats");
        ++m_stats.recvNAK;
        ++m_stats.recvNAKTotal;
        CGuard::leaveCS(m_StatsLock, "Stats");

        break;
    }

    case UMSG_CGWARNING: // 100 - Delay Warning
        // One way packet delay is increasing, so decrease the sending rate
<<<<<<< HEAD
        m_ullInterval_tk = (uint64_t)ceil(m_ullInterval_tk * 1.125);
        // XXX The use of this field hasn't been found; a field with the
        // same name is found in FileSmoother (created after CUDTCC from UDT)
        // and it's updated with the value of m_iSndCurrSeqNo upon necessity.
        m_iLastDecSeq    = m_iSndCurrSeqNo;
=======
        m_tdSendInterval *= 1.125;
        m_iLastDecSeq   = m_iSndCurrSeqNo;
>>>>>>> af5b7b25
        // XXX Note as interesting fact: this is only prepared for handling,
        // but nothing in the code is sending this message. Probably predicted
        // for a custom congctl. There's a predicted place to call it under
        // UMSG_ACKACK handling, but it's commented out.

        break;

    case UMSG_KEEPALIVE: // 001 - Keep-alive
        // The only purpose of keep-alive packet is to tell that the peer is still alive
        // nothing needs to be done.

        break;

    case UMSG_HANDSHAKE: // 000 - Handshake
    {
        CHandShake req;
        req.load_from(ctrlpkt.m_pcData, ctrlpkt.getLength());

      HLOGC(mglog.Debug, log << CONID() << "processCtrl: got HS: " << req.show());

        if ((req.m_iReqType > URQ_INDUCTION_TYPES) // acually it catches URQ_INDUCTION and URQ_ERROR_* symbols...???
            || (m_bRendezvous && (req.m_iReqType != URQ_AGREEMENT))) // rnd sends AGREEMENT in rsp to CONCLUSION
        {
            // The peer side has not received the handshake message, so it keeps querying
            // resend the handshake packet

            // This condition embraces cases when:
            // - this is normal accept() and URQ_INDUCTION was received
            // - this is rendezvous accept() and there's coming any kind of URQ except AGREEMENT (should be RENDEZVOUS
            // or CONCLUSION)
            // - this is any of URQ_ERROR_* - well...
            CHandShake initdata;
            initdata.m_iISN            = m_iISN;
            initdata.m_iMSS            = m_iMSS;
            initdata.m_iFlightFlagSize = m_iFlightFlagSize;

            // For rendezvous we do URQ_WAVEAHAND/URQ_CONCLUSION --> URQ_AGREEMENT.
            // For client-server we do URQ_INDUCTION --> URQ_CONCLUSION.
            initdata.m_iReqType = (!m_bRendezvous) ? URQ_CONCLUSION : URQ_AGREEMENT;
            initdata.m_iID      = m_SocketID;

            uint32_t kmdata[SRTDATA_MAXSIZE];
            size_t   kmdatasize = SRTDATA_MAXSIZE;
            bool     have_hsreq = false;
            if (req.m_iVersion > HS_VERSION_UDT4)
            {
                initdata.m_iVersion = HS_VERSION_SRT1; // if I remember correctly, this is induction/listener...
                int hs_flags        = SrtHSRequest::SRT_HSTYPE_HSFLAGS::unwrap(m_ConnRes.m_iType);
                if (hs_flags != 0) // has SRT extensions
                {
                    HLOGC(mglog.Debug,
                          log << CONID() << "processCtrl/HS: got HS reqtype=" << RequestTypeStr(req.m_iReqType)
                              << " WITH SRT ext");
                    have_hsreq = interpretSrtHandshake(req, ctrlpkt, kmdata, &kmdatasize);
                    if (!have_hsreq)
                    {
                        initdata.m_iVersion = 0;
                        m_RejectReason      = SRT_REJ_ROGUE;
                        initdata.m_iReqType = URQFailure(m_RejectReason);
                    }
                    else
                    {
                        // Extensions are added only in case of CONCLUSION (not AGREEMENT).
                        // Actually what is expected here is that this may either process the
                        // belated-repeated handshake from a caller (and then it's CONCLUSION,
                        // and should be added with HSRSP/KMRSP), or it's a belated handshake
                        // of Rendezvous when it has already considered itself connected.
                        // Sanity check - according to the rules, there should be no such situation
                        if (m_bRendezvous && m_SrtHsSide == HSD_RESPONDER)
                        {
                            LOGC(mglog.Error,
                                 log << CONID() << "processCtrl/HS: IPE???: RESPONDER should receive all its handshakes in "
                                        "handshake phase.");
                        }

                        // The 'extension' flag will be set from this variable; set it to false
                        // in case when the AGREEMENT response is to be sent.
                        have_hsreq = initdata.m_iReqType == URQ_CONCLUSION;
                        HLOGC(mglog.Debug,
                              log << CONID() << "processCtrl/HS: processing ok, reqtype=" << RequestTypeStr(initdata.m_iReqType)
                                  << " kmdatasize=" << kmdatasize);
                    }
                }
                else
                {
                 HLOGC(mglog.Debug, log << CONID() << "processCtrl/HS: got HS reqtype=" << RequestTypeStr(req.m_iReqType));
                }
            }
            else
            {
                initdata.m_iVersion = HS_VERSION_UDT4;
            }

            initdata.m_extension = have_hsreq;

            HLOGC(mglog.Debug,
                  log << CONID() << "processCtrl: responding HS reqtype=" << RequestTypeStr(initdata.m_iReqType)
                      << (have_hsreq ? " WITH SRT HS response extensions" : ""));

            // XXX here interpret SRT handshake extension
            CPacket response;
            response.setControl(UMSG_HANDSHAKE);
            response.allocate(m_iMaxSRTPayloadSize);

            // If createSrtHandshake failed, don't send anything. Actually it can only fail on IPE.
            // There is also no possible IPE condition in case of HSv4 - for this version it will always return true.
            if (createSrtHandshake(Ref(response), Ref(initdata), SRT_CMD_HSRSP, SRT_CMD_KMRSP, kmdata, kmdatasize))
            {
                response.m_iID        = m_PeerID;
<<<<<<< HEAD
                setPacketTS(response, CTimer::getTime());
                int nbsent            = m_pSndQueue->sendto(m_PeerAddr, response, m_SourceAddr);
=======
                response.m_iTimeStamp = count_microseconds(steady_clock::now() - m_stats.tsStartTime);
                const int nbsent      = m_pSndQueue->sendto(m_PeerAddr, response);
>>>>>>> af5b7b25
                if (nbsent)
                {
                    m_tsLastSndTime = steady_clock::now();
                }
            }
        }
        else
        {
            HLOGC(mglog.Debug, log << CONID() << "processCtrl: ... not INDUCTION, not ERROR, not rendezvous - IGNORED.");
        }

        break;
    }

    case UMSG_SHUTDOWN: // 101 - Shutdown
        m_bShutdown      = true;
        m_bClosing       = true;
        m_bBroken        = true;
        m_iBrokenCounter = 60;

        // Signal the sender and recver if they are waiting for data.
        releaseSynch();
        // Unblock any call so they learn the connection_broken error
        s_UDTUnited.m_EPoll.update_events(m_SocketID, m_sPollID, SRT_EPOLL_ERR, true);

        CTimer::triggerEvent();

        break;

    case UMSG_DROPREQ: // 111 - Msg drop request
        {
            CGuard rlock(m_RecvLock, "recv");
            m_pRcvBuffer->dropMsg(ctrlpkt.getMsgSeq(using_rexmit_flag), using_rexmit_flag);

            // When the drop request was received, it means that there are
            // packets for which there will never be ACK sent; if the TSBPD thread
            // is currently in the ACK-waiting state, it may never exit.
            if (m_bTsbPd)
            {
                HLOGP(mglog.Debug, "DROPREQ: signal TSBPD");
                CCondDelegate cc(m_RcvTsbPdCond, rlock, "RcvTsbPdCond");
                cc.signal_locked(rlock);
            }
        }

        {
            int32_t* dropdata = (int32_t*)ctrlpkt.m_pcData;

            dropFromLossLists(dropdata[0], dropdata[1]);

            // move forward with current recv seq no.
            // SYMBOLIC:
            // if (dropdata[0]  <=%  1 +% m_iRcvCurrSeqNo
            //   && dropdata[1] >% m_iRcvCurrSeqNo )
            if ((CSeqNo::seqcmp(dropdata[0], CSeqNo::incseq(m_iRcvCurrSeqNo)) <= 0)
                    && (CSeqNo::seqcmp(dropdata[1], m_iRcvCurrSeqNo) > 0))
            {
                HLOGC(mglog.Debug, log << CONID() << "DROPREQ: dropping %"
                        << dropdata[0] << "-" << dropdata[1] << " <-- set as current seq");
                m_iRcvCurrSeqNo = dropdata[1];
            }
            else
            {
                HLOGC(mglog.Debug, log << CONID() << "DROPREQ: dropping %"
                        << dropdata[0] << "-" << dropdata[1] << " current %" << m_iRcvCurrSeqNo);
            }

        }

        break;

    case UMSG_PEERERROR: // 1000 - An error has happened to the peer side
        // int err_type = packet.getAddInfo();

        // currently only this error is signalled from the peer side
        // if recvfile() failes (e.g., due to disk fail), blcoked sendfile/send should return immediately
        // giving the app a chance to fix the issue

        m_bPeerHealth = false;

        break;

    case UMSG_EXT: // 0x7FFF - reserved and user defined messages
        HLOGC(mglog.Debug, log << CONID() << "CONTROL EXT MSG RECEIVED:"
                << MessageTypeStr(ctrlpkt.getType(), ctrlpkt.getExtendedType())
                << ", value=" << ctrlpkt.getExtendedType());
        {
            // This has currently two roles in SRT:
            // - HSv4 (legacy) handshake
            // - refreshed KMX (initial KMX is done still in the HS process in HSv5)
            bool understood = processSrtMsg(&ctrlpkt);
            // CAREFUL HERE! This only means that this update comes from the UMSG_EXT
            // message received, REGARDLESS OF WHAT IT IS. This version doesn't mean
            // the handshake version, but the reason of calling this function.
            //
            // Fortunately, the only messages taken into account in this function
            // are HSREQ and HSRSP, which should *never* be interchanged when both
            // parties are HSv5.
            if (understood)
            {
                updateAfterSrtHandshake(ctrlpkt.getExtendedType(), HS_VERSION_UDT4);
            }
            else
            {
                updateCC(TEV_CUSTOM, &ctrlpkt);
            }
        }
        break;

    default:
        break;
    }
}

void CUDT::updateSrtRcvSettings()
{
    if (m_bTsbPd)
    {
        /* We are TsbPd receiver */
        CGuard::enterCS(m_RecvLock, "recv");
        m_pRcvBuffer->setRcvTsbPdMode(m_tsRcvPeerStartTime, milliseconds_from(m_iTsbPdDelay_ms));
        CGuard::leaveCS(m_RecvLock, "recv");

        HLOGF(mglog.Debug,
              "AFTER HS: Set Rcv TsbPd mode: delay=%u.%03u secs",
              m_iTsbPdDelay_ms / 1000,
              m_iTsbPdDelay_ms % 1000);
    }
    else
    {
        HLOGC(mglog.Debug, log << "AFTER HS: Rcv TsbPd mode not set");
    }
}

void CUDT::updateSrtSndSettings()
{
    if (m_bPeerTsbPd)
    {
        /* We are TsbPd sender */
        // XXX Check what happened here.
        // m_iPeerTsbPdDelay_ms = m_CongCtl->getSndPeerTsbPdDelay();// + ((m_iRTT + (4 * m_iRTTVar)) / 1000);
        /*
         * For sender to apply Too-Late Packet Drop
         * option (m_bTLPktDrop) must be enabled and receiving peer shall support it
         */
        HLOGF(mglog.Debug,
              "AFTER HS: Set Snd TsbPd mode %s TLPktDrop: delay=%d.%03ds START TIME: %s",
              m_bPeerTLPktDrop ? "with" : "without",
              m_iPeerTsbPdDelay_ms/1000, m_iPeerTsbPdDelay_ms%1000,
              FormatTime(m_stats.startTime).c_str());
    }
    else
    {
        HLOGC(mglog.Debug, log << "AFTER HS: Snd TsbPd mode not set");
    }
}

void CUDT::updateAfterSrtHandshake(int srt_cmd, int hsv)
{

    switch (srt_cmd)
    {
    case SRT_CMD_HSREQ:
    case SRT_CMD_HSRSP:
        break;
    default:
        return;
    }

    // The only possibility here is one of these two:
    // - Agent is RESPONDER and it receives HSREQ.
    // - Agent is INITIATOR and it receives HSRSP.
    //
    // In HSv4, INITIATOR is sender and RESPONDER is receiver.
    // In HSv5, both are sender AND receiver.
    //
    // This function will be called only ONCE in this
    // instance, through either HSREQ or HSRSP.
#if ENABLE_HEAVY_LOGGING
    const char* hs_side[] = { "DRAW", "INITIATOR", "RESPONDER" };
    HLOGC(mglog.Debug, log << "updateAfterSrtHandshake: version="
            << m_ConnRes.m_iVersion << " side=" << hs_side[m_SrtHsSide]);
#endif

    if (hsv > HS_VERSION_UDT4)
    {
        updateSrtRcvSettings();
        updateSrtSndSettings();
    }
    else if (srt_cmd == SRT_CMD_HSRSP)
    {
        // HSv4 INITIATOR is sender
        updateSrtSndSettings();
    }
    else
    {
        // HSv4 RESPONDER is receiver
        updateSrtRcvSettings();
    }
}

int CUDT::packLostData(CPacket& packet, steady_clock::time_point &origintime)
{
    // protect m_iSndLastDataAck from updating by ACK processing
    CGuard ackguard(m_RecvAckLock, "RecvAck");

    while ((packet.m_iSeqNo = m_pSndLossList->popLostSeq()) >= 0)
    {
        const int offset = CSeqNo::seqoff(m_iSndLastDataAck, packet.m_iSeqNo);
        if (offset < 0)
        {
            // XXX Likely that this will never be executed because if the upper
            // sequence is not in the sender buffer, then most likely the loss 
            // was completely ignored.
            LOGC(dlog.Error, log << "IPE/EPE: packLostData: LOST packet negative offset: seqoff(m_iSeqNo "
                << packet.m_iSeqNo << ", m_iSndLastDataAck " << m_iSndLastDataAck
                << ")=" << offset << ". Continue");

            // No matter whether this is right or not (maybe the attack case should be
            // considered, and some LOSSREPORT flood prevention), send the drop request
            // to the peer.
            int32_t seqpair[2];
            seqpair[0] = packet.m_iSeqNo;
            seqpair[1] = m_iSndLastDataAck;

            HLOGC(mglog.Debug, log << "PEER reported LOSS not from the sending buffer - requesting DROP: "
                    << "msg=" << MSGNO_SEQ::unwrap(packet.m_iMsgNo) << " SEQ:"
                    << seqpair[0] << " - " << seqpair[1] << "(" << (-offset) << " packets)");
#ifndef SRT_TEST_DISABLE_KEY_CONTROL_PACKETS
            sendCtrl(UMSG_DROPREQ, &packet.m_iMsgNo, seqpair, sizeof(seqpair));
#endif
            continue;
        }

        int msglen;

        const int payload = m_pSndBuffer->readData(&(packet.m_pcData), offset, packet.m_iMsgNo, origintime, msglen);
        SRT_ASSERT(payload != 0);
        if (payload == -1)
        {
            int32_t seqpair[2];
            seqpair[0] = packet.m_iSeqNo;
            seqpair[1] = CSeqNo::incseq(seqpair[0], msglen);

            HLOGC(mglog.Debug, log << "IPE: loss-reported packets not found in SndBuf - requesting DROP: "
                    << "msg=" << MSGNO_SEQ::unwrap(packet.m_iMsgNo) << " SEQ:"
                    << seqpair[0] << " - " << seqpair[1] << "(" << (-offset) << " packets)");
#ifndef SRT_TEST_DISABLE_KEY_CONTROL_PACKETS
            sendCtrl(UMSG_DROPREQ, &packet.m_iMsgNo, seqpair, sizeof(seqpair));
#endif
            // only one msg drop request is necessary
            m_pSndLossList->remove(seqpair[1]);

            // skip all dropped packets
            m_iSndCurrSeqNo = CSeqNo::maxseq(m_iSndCurrSeqNo, CSeqNo::incseq(seqpair[1]));

            continue;
        }
        // NOTE: This is just a sanity check. Returning 0 is impossible to happen
        // in case of retransmission. If the offset was a positive value, then the
        // block must exist in the old blocks because it wasn't yet cut off by ACK
        // and has been already recorded as sent (otherwise the peer wouldn't send
        // back the loss report). May something happen here in case when the send
        // loss record has been updated by the FASTREXMIT.
        else if (payload == 0)
            continue;

        // At this point we no longer need the ACK lock,
        // because we are going to return from the function.
        // Therefore unlocking in order not to block other threads.
        ackguard.forceUnlock();

        CGuard::enterCS(m_StatsLock, "Stats");
        ++m_stats.traceRetrans;
        ++m_stats.retransTotal;
        m_stats.traceBytesRetrans += payload;
        m_stats.bytesRetransTotal += payload;
        CGuard::leaveCS(m_StatsLock, "Stats");

        // Despite the contextual interpretation of packet.m_iMsgNo around
        // CSndBuffer::readData version 2 (version 1 doesn't return -1), in this particular
        // case we can be sure that this is exactly the value of PH_MSGNO as a bitset.
        // So, set here the rexmit flag if the peer understands it.
        if (m_bPeerRexmitFlag)
        {
            packet.m_iMsgNo |= PACKET_SND_REXMIT;
        }

        return payload;
    }

    return 0;
}

// [[using thread("SRT:SndQ:worker")]]
std::pair<int, steady_clock::time_point> CUDT::packData(CPacket &packet)
{
    int payload = 0;
    bool probe = false;
    steady_clock::time_point origintime;
    bool new_packet_packed = false;
    bool filter_ctl_pkt = false;

    int kflg = EK_NOENC;

    const steady_clock::time_point enter_time = steady_clock::now();

    if (!is_zero(m_tsNextSendTime) && enter_time > m_tsNextSendTime)
        m_tdSendTimeDiff += enter_time - m_tsNextSendTime;

    string reason = "reXmit";

    payload = packLostData(packet, origintime);
    if (payload > 0)
    {
        reason = "reXmit";
    }
    else if (m_PacketFilter &&
             m_PacketFilter.packControlPacket(Ref(packet), m_iSndCurrSeqNo, m_pCryptoControl->getSndCryptoFlags()))
    {
        HLOGC(mglog.Debug, log << "filter: filter/CTL packet ready - packing instead of data.");
        payload        = packet.getLength();
        reason         = "filter";
        filter_ctl_pkt = true; // Mark that this packet ALREADY HAS timestamp field and it should not be set

        // Stats
        {
            CGuard lg(m_StatsLock, "stats");
            ++m_stats.sndFilterExtra;
            ++m_stats.sndFilterExtraTotal;
        }
    }
    else
    {
        // If no loss, and no packetfilter control packet, pack a new packet.

        // check congestion/flow window limit
        int cwnd    = std::min(int(m_iFlowWindowSize), int(m_dCongestionWindow));
        int seqdiff = CSeqNo::seqlen(m_iSndLastAck, CSeqNo::incseq(m_iSndCurrSeqNo));
        if (cwnd >= seqdiff)
        {
            // XXX Here it's needed to set kflg to msgno_bitset in the block stored in the
            // send buffer. This should be somehow avoided, the crypto flags should be set
            // together with encrypting, and the packet should be sent as is, when rexmitting.
            // It would be nice to research as to whether CSndBuffer::Block::m_iMsgNoBitset field
            // isn't a useless redundant state copy. If it is, then taking the flags here can be removed.
            kflg    = m_pCryptoControl->getSndCryptoFlags();
            payload = m_pSndBuffer->readData(&(packet.m_pcData), packet.m_iMsgNo, origintime, kflg);
            if (payload)
            {
                m_iSndCurrSeqNo = CSeqNo::incseq(m_iSndCurrSeqNo);
                // m_pCryptoControl->m_iSndCurrSeqNo = m_iSndCurrSeqNo;

                packet.m_iSeqNo = m_iSndCurrSeqNo;

                // every 16 (0xF) packets, a packet pair is sent
                if ((packet.m_iSeqNo & PUMASK_SEQNO_PROBE) == 0)
                    probe = true;

                new_packet_packed = true;
            }
            else
            {
                m_tsNextSendTime = steady_clock::time_point();
                m_tdSendTimeDiff = m_tdSendTimeDiff.zero();
                return std::make_pair(0, enter_time);
            }
        }
        else
        {
            HLOGC(dlog.Debug, log << "packData: CONGESTED: cwnd=min(" << m_iFlowWindowSize << "," << m_dCongestionWindow
                << ")=" << cwnd << " seqlen=(" << m_iSndLastAck << "-" << m_iSndCurrSeqNo << ")=" << seqdiff);
            m_tsNextSendTime = steady_clock::time_point();
            m_tdSendTimeDiff = m_tdSendTimeDiff.zero();
            return std::make_pair(0, enter_time);
        }

        reason = "normal";
    }

    // Normally packet.m_iTimeStamp field is set exactly here,
    // usually as taken from m_StartTime and current time, unless live
    // mode in which case it is based on 'origintime' as set during scheduling.
    // In case when this is a filter control packet, the m_iTimeStamp field already
    // contains the exactly needed value, and it's a timestamp clip, not a real
    // timestamp.
    if (!filter_ctl_pkt)
    {
        if (m_bPeerTsbPd)
        {
            /*
             * When timestamp is carried over in this sending stream from a received stream,
             * it may be older than the session start time causing a negative packet time
             * that may block the receiver's Timestamp-based Packet Delivery.
             * XXX Isn't it then better to not decrease it by m_stats.startTime? As long as it
             * doesn't screw up the start time on the other side.
             */
<<<<<<< HEAD
            if (origintime >= m_stats.startTime)
            {
                setPacketTS(packet, origintime);
            }
            else
            {
                setPacketTS(packet, CTimer::getTime());
                LOGC(dlog.Error, log << "packData: reference time=" << FormatTime(origintime)
                        << " is in the past towards start time=" << FormatTime(m_stats.startTime)
                        << " - setting NOW as reference time for the data packet");
            }
        }
        else
        {
            setPacketTS(packet, CTimer::getTime());
=======
            if (origintime >= m_stats.tsStartTime)
                packet.m_iTimeStamp = count_microseconds(origintime - m_stats.tsStartTime);
            else
                packet.m_iTimeStamp = count_microseconds(steady_clock::now() - m_stats.tsStartTime);
        }
        else
        {
            packet.m_iTimeStamp = count_microseconds(steady_clock::now() - m_stats.tsStartTime);
>>>>>>> af5b7b25
        }
    }

    packet.m_iID = m_PeerID;
    packet.setLength(payload);

    /* Encrypt if 1st time this packet is sent and crypto is enabled */
    if (kflg)
    {
        // XXX Encryption flags are already set on the packet before calling this.
        // See readData() above.
        if (m_pCryptoControl->encrypt(Ref(packet)))
        {
            // Encryption failed
            //>>Add stats for crypto failure
            LOGC(dlog.Error, log << "ENCRYPT FAILED - packet won't be sent, size=" << payload);
            // Encryption failed
            return std::make_pair(-1, enter_time);
        }
        payload = packet.getLength(); /* Cipher may change length */
        reason += " (encrypted)";
    }

    if (new_packet_packed && m_PacketFilter)
    {
        HLOGC(mglog.Debug, log << "filter: Feeding packet for source clip");
        m_PacketFilter.feedSource(Ref(packet));
    }

#if ENABLE_HEAVY_LOGGING // Required because of referring to MessageFlagStr()
    HLOGC(mglog.Debug,
          log << CONID() << "packData: " << reason << " packet seq=" << packet.m_iSeqNo << " (ACK=" << m_iSndLastAck
              << " ACKDATA=" << m_iSndLastDataAck << " MSG/FLAGS: " << packet.MessageFlagStr() << ")");
#endif

    // Fix keepalive
    m_tsLastSndTime = enter_time;

    considerLegacySrtHandshake(steady_clock::time_point());

    // WARNING: TEV_SEND is the only event that is reported from
    // the CSndQueue::worker thread. All others are reported from
    // CRcvQueue::worker. If you connect to this signal, make sure
    // that you are aware of prospective simultaneous access.
    updateCC(TEV_SEND, &packet);

    // XXX This was a blocked code also originally in UDT. Probably not required.
    // Left untouched for historical reasons.
    // Might be possible that it was because of that this is send from
    // different thread than the rest of the signals.
    // m_pSndTimeWindow->onPktSent(packet.m_iTimeStamp);

    CGuard::enterCS(m_StatsLock, "Stats");
    m_stats.traceBytesSent += payload;
    m_stats.bytesSentTotal += payload;
    ++m_stats.traceSent;
    ++m_stats.sentTotal;
    CGuard::leaveCS(m_StatsLock, "Stats");

    if (probe)
    {
        // sends out probing packet pair
        m_tsNextSendTime = enter_time;
        probe          = false;
    }
    else
    {
#if USE_BUSY_WAITING
        m_tsNextSendTime = enter_time + m_tdSendInterval;
#else
        if (m_tdSendTimeDiff >= m_tdSendInterval)
        {
            // Send immidiately
            m_tsNextSendTime = enter_time;
            m_tdSendTimeDiff -= m_tdSendInterval;
        }
        else
        {
            m_tsNextSendTime = enter_time + (m_tdSendInterval - m_tdSendTimeDiff);
            m_tdSendTimeDiff = m_tdSendTimeDiff.zero();
        }
#endif
    }

    return std::make_pair(payload, m_tsNextSendTime);
}

// This is a close request, but called from the
void CUDT::processClose()
{
    sendCtrl(UMSG_SHUTDOWN);

    m_bShutdown      = true;
    m_bClosing       = true;
    m_bBroken        = true;
    m_iBrokenCounter = 60;

    HLOGP(mglog.Debug, "processClose: sent message and set flags");

    if (m_bTsbPd)
    {
        HLOGP(mglog.Debug, "processClose: lock-and-signal TSBPD");
        CCondDelegate cc(m_RcvTsbPdCond, m_RecvLock, CCondDelegate::NOLOCK, "RcvTsbPd", "Recv");
        cc.lock_signal();
    }

    // Signal the sender and recver if they are waiting for data.
    releaseSynch();
    // Unblock any call so they learn the connection_broken error
    s_UDTUnited.m_EPoll.update_events(m_SocketID, m_sPollID, SRT_EPOLL_ERR, true);

    HLOGP(mglog.Debug, "processClose: triggering timer event to spread the bad news");
    CTimer::triggerEvent();
}

void CUDT::sendLossReport(const std::vector<std::pair<int32_t, int32_t> >& loss_seqs)
{
    typedef vector<pair<int32_t, int32_t> > loss_seqs_t;

    vector<int32_t> seqbuffer;
    seqbuffer.reserve(2 * loss_seqs.size()); // pessimistic
    for (loss_seqs_t::const_iterator i = loss_seqs.begin(); i != loss_seqs.end(); ++i)
    {
        if (i->first == i->second)
        {
            seqbuffer.push_back(i->first);
            HLOGF(mglog.Debug, "lost packet %d: sending LOSSREPORT", i->first);
        }
        else
        {
            seqbuffer.push_back(i->first | LOSSDATA_SEQNO_RANGE_FIRST);
            seqbuffer.push_back(i->second);
            HLOGF(mglog.Debug,
                  "lost packets %d-%d (%d packets): sending LOSSREPORT",
                  i->first,
                  i->second,
                  1 + CSeqNo::seqcmp(i->second, i->first));
        }
    }

    if (!seqbuffer.empty())
    {
        sendCtrl(UMSG_LOSSREPORT, NULL, &seqbuffer[0], seqbuffer.size());
    }
}

inline void ThreadCheckAffinity(const char* function SRT_ATR_UNUSED, pthread_t thr SRT_ATR_UNUSED)
{
#if ENABLE_THREAD_LOGGING
    if (thr == pthread_self())
        return;

    LOGC(mglog.Fatal, log << "IPE: '" << function << "' should not be executed in this thread!");
    throw std::runtime_error("INTERNAL ERROR: incorrect function affinity");
#endif
}

#define THREAD_CHECK_AFFINITY(thr) ThreadCheckAffinity(__FUNCTION__, thr)

int CUDT::processData(CUnit* in_unit)
{
    THREAD_CHECK_AFFINITY(m_pRcvQueue->threadId());

    if (m_bClosing)
        return -1;

    CPacket& packet = in_unit->m_Packet;

   // XXX This should be called (exclusively) here:
   // m_pRcvBuffer->addLocalTsbPdDriftSample(packet.getMsgTimeStamp());
   // Just heard from the peer, reset the expiration count.
   m_iEXPCount = 1;
   m_tsLastRspTime = steady_clock::now();

    // We are receiving data, start tsbpd thread if TsbPd is enabled
    if (m_bTsbPd && !CGuard::isthread(m_RcvTsbPdThread))
    {
        HLOGP(mglog.Debug, "Spawning TSBPD thread");
        int st = 0;
        {
            ThreadName tn("SRT:TsbPd");
            st = pthread_create(&m_RcvTsbPdThread, NULL, CUDT::tsbpd, this);
        }
        if (st != 0)
        {
            LOGC(mglog.Error, log << "processData: PROBLEM SPAWNING TSBPD thread: " << st);
            return -1;
        }
    }

    const int pktrexmitflag = m_bPeerRexmitFlag ? (packet.getRexmitFlag() ? 1 : 0) : 2;
#if ENABLE_HEAVY_LOGGING
    static const char* const rexmitstat[] = {"ORIGINAL", "REXMITTED", "RXS-UNKNOWN"};
    string                   rexmit_reason;
#endif

    if (pktrexmitflag == 1)
    {
        // This packet was retransmitted
        CGuard::enterCS(m_StatsLock, "Stats");
        m_stats.traceRcvRetrans++;
        CGuard::leaveCS(m_StatsLock, "Stats");

#if ENABLE_HEAVY_LOGGING
        // Check if packet was retransmitted on request or on ack timeout
        // Search the sequence in the loss record.
        rexmit_reason = " by ";
        if (!m_pRcvLossList->find(packet.m_iSeqNo, packet.m_iSeqNo))
            rexmit_reason += "REQUEST";
        else
            rexmit_reason += "ACK-TMOUT";
#endif
    }

#if ENABLE_HEAVY_LOGGING
   {
       int tsbpddelay = m_iTsbPdDelay_ms*1000; // (value passed to CRcvBuffer::setRcvTsbPdMode)

       // It's easier to remove the latency factor from this value than to add a function
       // that exposes the details basing on which this value is calculated.
       uint64_t pts = m_pRcvBuffer->getPktTsbPdTime(packet.getMsgTimeStamp());
       uint64_t ets = pts - tsbpddelay;

       HLOGC(dlog.Debug, log << CONID() << "processData: RECEIVED DATA: size=" << packet.getLength()
           << " seq=" << packet.getSeqNo()
           << " OTS=" << FormatTime(packet.getMsgTimeStamp())
           << " ETS=" << FormatTime(ets)
           << " PTS=" << FormatTime(pts));
   }
#endif

    updateCC(TEV_RECEIVE, &packet);
    ++m_iPktCount;

    const int pktsz = packet.getLength();
    // Update time information
    // XXX Note that this adds the byte size of a packet
    // of which we don't yet know as to whether this has
    // carried out some useful data or some excessive data
    // that will be later discarded.
    // FIXME: before adding this on the rcv time window,
    // make sure that this packet isn't going to be
    // effectively discarded, as repeated retransmission,
    // for example, burdens the link, but doesn't better the speed.
    m_RcvTimeWindow.onPktArrival(pktsz);

    // Probe the packet pair if needed.
    // Conditions and any extra data required for the packet
    // this function will extract and test as needed.

    const bool unordered = CSeqNo::seqcmp(packet.m_iSeqNo, m_iRcvCurrSeqNo) <= 0;
    const bool retransmitted = m_bPeerRexmitFlag && packet.getRexmitFlag();

    // Retransmitted and unordered packets do not provide expected measurement.
    // We expect the 16th and 17th packet to be sent regularly,
    // otherwise measurement must be rejected.
    m_RcvTimeWindow.probeArrival(packet, unordered || retransmitted);

    CGuard::enterCS(m_StatsLock, "Stats");
    m_stats.traceBytesRecv += pktsz;
    m_stats.bytesRecvTotal += pktsz;
    ++m_stats.traceRecv;
    ++m_stats.recvTotal;
    CGuard::leaveCS(m_StatsLock, "Stats");

    typedef vector<pair<int32_t, int32_t> > loss_seqs_t;
    loss_seqs_t                             filter_loss_seqs;
    loss_seqs_t                             srt_loss_seqs;
    vector<CUnit*>                          incoming;
    bool                                    was_sent_in_order          = true;
    bool                                    reorder_prevent_lossreport = false;

    // If the peer doesn't understand REXMIT flag, send rexmit request
    // always immediately.
    int initial_loss_ttl = 0;
    if (m_bPeerRexmitFlag)
        initial_loss_ttl = m_iReorderTolerance;

    // After introduction of packet filtering, the "recordable loss detection"
    // does not exactly match the true loss detection. When a FEC filter is
    // working, for example, then getting one group filled with all packet but
    // the last one and the FEC control packet, in this special case this packet
    // won't be notified at all as lost because it will be recovered by the
    // filter immediately before anyone notices what happened (and the loss
    // detection for the further functionality is checked only afterwards,
    // and in this case the immediate recovery makes the loss to not be noticed
    // at all).
    //
    // Because of that the check for losses must happen BEFORE passing the packet
    // to the filter and before the filter could recover the packet before anyone
    // notices :)

    if (packet.getMsgSeq() != 0) // disregard filter-control packets, their seq may mean nothing
    {
        int diff = CSeqNo::seqoff(m_iRcvCurrPhySeqNo, packet.m_iSeqNo);
        if (diff > 1)
        {
            CGuard lg(m_StatsLock, "stats");
            int    loss = diff - 1; // loss is all that is above diff == 1
            m_stats.traceRcvLoss += loss;
            m_stats.rcvLossTotal += loss;
            uint64_t lossbytes = loss * m_pRcvBuffer->getRcvAvgPayloadSize();
            m_stats.traceRcvBytesLoss += lossbytes;
            m_stats.rcvBytesLossTotal += lossbytes;
            HLOGC(mglog.Debug,
                  log << "LOSS STATS: n=" << loss << " SEQ: [" << CSeqNo::incseq(m_iRcvCurrPhySeqNo) << " "
                      << CSeqNo::decseq(packet.m_iSeqNo) << "]");
        }

        if (diff > 0)
        {
            // Record if it was further than latest
            m_iRcvCurrPhySeqNo = packet.m_iSeqNo;
        }
    }

    {
        // Start of offset protected section
        // Prevent TsbPd thread from modifying Ack position while adding data
        // offset from RcvLastAck in RcvBuffer must remain valid between seqoff() and addData()
        CGuard recvbuf_acklock(m_RcvBufferLock, "RcvBuffer");

        // vector<CUnit*> undec_units;
        if (m_PacketFilter)
        {
            // Stuff this data into the filter
            m_PacketFilter.receive(in_unit, Ref(incoming), Ref(filter_loss_seqs));
            HLOGC(mglog.Debug,
                  log << "(FILTER) fed data, received " << incoming.size() << " pkts, " << Printable(filter_loss_seqs)
                      << " loss to report, "
                      << (m_PktFilterRexmitLevel == SRT_ARQ_ALWAYS ? "FIND & REPORT LOSSES YOURSELF"
                                                                   : "REPORT ONLY THOSE"));
        }
        else
        {
            // Stuff in just one packet that has come in.
            incoming.push_back(in_unit);
        }

        bool excessive = true; // stays true unless it was successfully added

        // Needed for possibly check for needsQuickACK.
        bool incoming_belated = (CSeqNo::seqcmp(in_unit->m_Packet.m_iSeqNo, m_iRcvLastSkipAck) < 0);

        // Loop over all incoming packets that were filtered out.
        // In case when there is no filter, there's just one packet in 'incoming',
        // the one that came in the input of this function.
        for (vector<CUnit*>::iterator i = incoming.begin(); i != incoming.end(); ++i)
        {
            CUnit*   u    = *i;
            CPacket& rpkt = u->m_Packet;

            // m_iRcvLastSkipAck is the base sequence number for the receiver buffer.
            // This is the offset in the buffer; if this is negative, it means that
            // this sequence is already in the past and the buffer is not interested.
            // Meaning, this packet will be rejected, even if it could potentially be
            // one of missing packets in the transmission.
            int32_t offset = CSeqNo::seqoff(m_iRcvLastSkipAck, rpkt.m_iSeqNo);

            IF_HEAVY_LOGGING(const char* exc_type = "EXPECTED");

            if (offset < 0)
            {
                IF_HEAVY_LOGGING(exc_type = "BELATED");
                steady_clock::time_point tsbpdtime = m_pRcvBuffer->getPktTsbPdTime(rpkt.getMsgTimeStamp());
                long bltime = CountIIR<uint64_t>(
                        uint64_t(m_stats.traceBelatedTime) * 1000,
                        count_microseconds(steady_clock::now() - tsbpdtime), 0.2);
            
                CGuard::enterCS(m_StatsLock, "Stats");
                m_stats.traceBelatedTime = double(bltime) / 1000.0;
                m_stats.traceRcvBelated++;
                CGuard::leaveCS(m_StatsLock, "Stats");
                HLOGC(mglog.Debug,
                      log << CONID() << "RECEIVED: seq=" << packet.m_iSeqNo << " offset=" << offset << " (BELATED/"
                          << rexmitstat[pktrexmitflag] << rexmit_reason << ") FLAGS: " << packet.MessageFlagStr());
                continue;
            }

            const int avail_bufsize = m_pRcvBuffer->getAvailBufSize();
            if (offset >= avail_bufsize)
            {
                // This is already a sequence discrepancy. Probably there could be found
                // some way to make it continue reception by overriding the sequence and
                // make a kinda TLKPTDROP, but there has been found no reliable way to do this.
                if (m_bTsbPd && m_bTLPktDrop && m_pRcvBuffer->empty())
                {
                    // Only in live mode. In File mode this shall not be possible
                    // because the sender should stop sending in this situation.
                    // In Live mode this means that there is a gap between the
                    // lowest sequence in the empty buffer and the incoming sequence
                    // that exceeds the buffer size. Receiving data in this situation
                    // is no longer possible and this is a point of no return.

                    LOGC(mglog.Error, log << CONID() <<
                            "SEQUENCE DISCREPANCY. BREAKING CONNECTION."
                            " seq=" << rpkt.m_iSeqNo
                            << " buffer=(" << m_iRcvLastSkipAck
                            << ":" << m_iRcvCurrSeqNo                   // -1 = size to last index
                            << "+" << CSeqNo::incseq(m_iRcvLastSkipAck, m_pRcvBuffer->capacity()-1)
                            << "), " << (offset-avail_bufsize+1)
                            << " past max. Reception no longer possible. REQUESTING TO CLOSE.");

                    // This is a scoped lock with AckLock, but for the moment
                    // when processClose() is called this lock must be taken out,
                    // otherwise this will cause a deadlock. We don't need this
                    // lock anymore, and at 'return' it will be unlocked anyway.
                    recvbuf_acklock.forceUnlock();
                    processClose();
                    return -1;
                }
                else
                {
                    LOGC(mglog.Error, log << CONID() << "No room to store incoming packet: offset="
                            << offset << " avail=" << avail_bufsize
                            << " ack.seq=" << m_iRcvLastSkipAck << " pkt.seq=" << rpkt.m_iSeqNo
                            << " rcv-remain=" << m_pRcvBuffer->debugGetSize()
                        );
                    return -1;
                }
            }

            bool adding_successful = true;
            if (m_pRcvBuffer->addData(*i, offset) < 0)
            {
                // addData returns -1 if at the m_iLastAckPos+offset position there already is a packet.
                // So this packet is "redundant".
                IF_HEAVY_LOGGING(exc_type = "UNACKED");
                adding_successful = false;
            }
            else
            {
                IF_HEAVY_LOGGING(exc_type = "ACCEPTED");
                excessive = false;
                if (u->m_Packet.getMsgCryptoFlags())
                {
                    EncryptionStatus rc = m_pCryptoControl ? m_pCryptoControl->decrypt(Ref(u->m_Packet)) : ENCS_NOTSUP;
                    if (rc != ENCS_CLEAR)
                    {
                        // Could not decrypt
                        // Keep packet in received buffer
                        // Crypto flags are still set
                        // It will be acknowledged
                        {
                            CGuard lg(m_StatsLock, "stats");
                            m_stats.traceRcvUndecrypt += 1;
                            m_stats.traceRcvBytesUndecrypt += pktsz;
                            m_stats.m_rcvUndecryptTotal += 1;
                            m_stats.m_rcvBytesUndecryptTotal += pktsz;
                        }

                        // Log message degraded to debug because it may happen very often
                        HLOGC(dlog.Debug, log << CONID() << "ERROR: packet not decrypted, dropping data.");
                        adding_successful = false;
                        IF_HEAVY_LOGGING(exc_type = "UNDECRYPTED");
                    }
                }
            }
#if ENABLE_HEAVY_LOGGING
      std::ostringstream timebufspec;
      if (m_bTsbPd)
      {
          int dsize = m_pRcvBuffer->getRcvDataSize();
          timebufspec << "(" << FormatTime(m_pRcvBuffer->debugGetDeliveryTime(0))
              << "-" << FormatTime(m_pRcvBuffer->debugGetDeliveryTime(dsize-1)) << ")";
      }

      std::ostringstream expectspec;
      if (excessive)
          expectspec << "EXCESSIVE(" << exc_type << rexmit_reason << ")";
      else
          expectspec << "ACCEPTED";
#endif

      HLOGC(mglog.Debug, log << CONID() << "RECEIVED: seq=" << rpkt.m_iSeqNo
              << " offset=" << offset
              << " BUFr=" << avail_bufsize
              << " avail=" << m_pRcvBuffer->getAvailBufSize()
              << " buffer=(" << m_iRcvLastSkipAck
              << ":" << m_iRcvCurrSeqNo                   // -1 = size to last index
              << "+" << CSeqNo::incseq(m_iRcvLastSkipAck, m_pRcvBuffer->capacity()-1)
              << ") "
              << " RSL=" << expectspec.str()
              << " SN=" << rexmitstat[pktrexmitflag]
              << " DLVTM=" << timebufspec.str()
              << " FLAGS: "
              << rpkt.MessageFlagStr());

            // Decryption should have made the crypto flags EK_NOENC.
            // Otherwise it's an error.
            if (adding_successful)
            {
                HLOGC(dlog.Debug,
                      log << "CONTIGUITY CHECK: sequence distance: " << CSeqNo::seqoff(m_iRcvCurrSeqNo, rpkt.m_iSeqNo));
                if (CSeqNo::seqcmp(rpkt.m_iSeqNo, CSeqNo::incseq(m_iRcvCurrSeqNo)) > 0) // Loss detection.
                {
                    int32_t seqlo = CSeqNo::incseq(m_iRcvCurrSeqNo);
                    int32_t seqhi = CSeqNo::decseq(rpkt.m_iSeqNo);

                    srt_loss_seqs.push_back(make_pair(seqlo, seqhi));

                    if (initial_loss_ttl)
                    {
                        // pack loss list for (possibly belated) NAK
                        // The LOSSREPORT will be sent in a while.

                        for (loss_seqs_t::iterator i = srt_loss_seqs.begin(); i != srt_loss_seqs.end(); ++i)
                        {
                            m_FreshLoss.push_back(CRcvFreshLoss(i->first, i->second, initial_loss_ttl));
                        }
                        HLOGC(mglog.Debug,
                              log << "FreshLoss: added sequences: " << Printable(srt_loss_seqs)
                                  << " tolerance: " << initial_loss_ttl);
                        reorder_prevent_lossreport = true;
                    }
                }
            }

            // Update the current largest sequence number that has been received.
            // Or it is a retransmitted packet, remove it from receiver loss list.
            if (CSeqNo::seqcmp(rpkt.m_iSeqNo, m_iRcvCurrSeqNo) > 0)
            {
                m_iRcvCurrSeqNo = rpkt.m_iSeqNo; // Latest possible received
            }
            else
            {
                unlose(rpkt); // was BELATED or RETRANSMITTED
                was_sent_in_order &= 0 != pktrexmitflag;
            }
        }

        // This is moved earlier after introducing filter because it shouldn't
        // be executed in case when the packet was rejected by the receiver buffer.
        // However now the 'excessive' condition may be true also in case when
        // a truly non-excessive packet has been received, just it has been temporarily
        // stored for better times by the filter module. This way 'excessive' is also true,
        // although the old condition that a packet with a newer sequence number has arrived
        // or arrived out of order may still be satisfied.
        if (!incoming_belated && was_sent_in_order)
        {
            // Basing on some special case in the packet, it might be required
            // to enforce sending ACK immediately (earlier than normally after
            // a given period).
            if (m_CongCtl->needsQuickACK(packet))
            {
                m_tsNextACKTime = steady_clock::now();
            }
        }

        if (excessive)
        {
            return -1;
        }

    } // End of recvbuf_acklock

    if (m_bClosing)
    {
        // RcvQueue worker thread can call processData while closing (or close while processData)
        // This race condition exists in the UDT design but the protection against TsbPd thread
        // (with AckLock) and decryption enlarged the probability window.
        // Application can crash deep in decrypt stack since crypto context is deleted in close.
        // RcvQueue worker thread will not necessarily be deleted with this connection as it can be
        // used by others (socket multiplexer).
        return -1;
    }

    if (incoming.empty())
    {
        // Treat as excessive. This is when a filter cumulates packets
        // until the loss is rebuilt, or eats up a filter control packet
        return -1;
    }

    if (!srt_loss_seqs.empty())
    {
        // A loss is detected
        {
            // TODO: Can unlock rcvloss after m_pRcvLossList->insert(...)?
            // And probably protect m_FreshLoss as well.

            HLOGC(mglog.Debug, log << "processData: LOSS DETECTED, %: " << Printable(srt_loss_seqs) << " - RECORDING.");
            // if record_loss == false, nothing will be contained here
            // Insert lost sequence numbers to the receiver loss list
            CGuard lg(m_RcvLossLock, "RcvLoss");
            for (loss_seqs_t::iterator i = srt_loss_seqs.begin(); i != srt_loss_seqs.end(); ++i)
            {
                // If loss found, insert them to the receiver loss list
                m_pRcvLossList->insert(i->first, i->second);
            }
        }

        const bool report_recorded_loss = !m_PacketFilter || m_PktFilterRexmitLevel == SRT_ARQ_ALWAYS;
        if (!reorder_prevent_lossreport && report_recorded_loss)
        {
            HLOGC(mglog.Debug, log << "WILL REPORT LOSSES (SRT): " << Printable(srt_loss_seqs));
            sendLossReport(srt_loss_seqs);
        }

        if (m_bTsbPd)
        {
           HLOGC(mglog.Debug, log << "loss: signaling TSBPD cond");
           CCondDelegate cond(m_RcvTsbPdCond, m_RecvLock, CCondDelegate::NOLOCK);
           cond.lock_signal();
        }
    }

    // Separately report loss records of those reported by a filter.
    // ALWAYS report whatever has been reported back by a filter. Note that
    // the filter never reports anything when rexmit fallback level is ALWAYS or NEVER.
    // With ALWAYS only those are reported that were recorded here by SRT.
    // With NEVER, nothing is to be reported.
    if (!filter_loss_seqs.empty())
    {
        HLOGC(mglog.Debug, log << "WILL REPORT LOSSES (filter): " << Printable(filter_loss_seqs));
        sendLossReport(filter_loss_seqs);

        if (m_bTsbPd)
        {
            HLOGC(mglog.Debug, log << "loss: signaling TSBPD cond");
            CCondDelegate cond(m_RcvTsbPdCond, m_RecvLock, CCondDelegate::NOLOCK);
            cond.lock_signal();
        }
    }

    // Now review the list of FreshLoss to see if there's any "old enough" to send UMSG_LOSSREPORT to it.

    // PERFORMANCE CONSIDERATIONS:
    // This list is quite inefficient as a data type and finding the candidate to send UMSG_LOSSREPORT
    // is linear time. On the other hand, there are some special cases that are important for performance:
    // - only the first (plus some following) could have had TTL drown to 0
    // - the only (little likely) possibility that the next-to-first record has TTL=0 is when there was
    //   a loss range split (due to dropFromLossLists() of one sequence)
    // - first found record with TTL>0 means end of "ready to LOSSREPORT" records
    // So:
    // All you have to do is:
    //  - start with first element and continue with next elements, as long as they have TTL=0
    //    If so, send the loss report and remove this element.
    //  - Since the first element that has TTL>0, iterate until the end of container and decrease TTL.
    //
    // This will be efficient becase the loop to increment one field (without any condition check)
    // can be quite well optimized.

    vector<int32_t> lossdata;
    {
        CGuard lg(m_RcvLossLock, "rcvloss");

        // XXX There was a mysterious crash around m_FreshLoss. When the initial_loss_ttl is 0
        // (that is, "belated loss report" feature is off), don't even touch m_FreshLoss.
        if (initial_loss_ttl && !m_FreshLoss.empty())
        {
            deque<CRcvFreshLoss>::iterator i = m_FreshLoss.begin();

            // Phase 1: take while TTL <= 0.
            // There can be more than one record with the same TTL, if it has happened before
            // that there was an 'unlost' (@c dropFromLossLists) sequence that has split one detected loss
            // into two records.
            for (; i != m_FreshLoss.end() && i->ttl <= 0; ++i)
            {
                HLOGF(mglog.Debug,
                      "Packet seq %d-%d (%d packets) considered lost - sending LOSSREPORT",
                      i->seq[0],
                      i->seq[1],
                      CSeqNo::seqoff(i->seq[0], i->seq[1]) + 1);
                addLossRecord(lossdata, i->seq[0], i->seq[1]);
            }

            // Remove elements that have been processed and prepared for lossreport.
            if (i != m_FreshLoss.begin())
            {
                m_FreshLoss.erase(m_FreshLoss.begin(), i);
                i = m_FreshLoss.begin();
            }

            if (m_FreshLoss.empty())
            {
                HLOGP(mglog.Debug, "NO MORE FRESH LOSS RECORDS.");
            }
            else
            {
                HLOGF(mglog.Debug,
                      "STILL %" PRIzu " FRESH LOSS RECORDS, FIRST: %d-%d (%d) TTL: %d",
                      m_FreshLoss.size(),
                      i->seq[0],
                      i->seq[1],
                      1 + CSeqNo::seqoff(i->seq[0], i->seq[1]),
                      i->ttl);
            }

            // Phase 2: rest of the records should have TTL decreased.
            for (; i != m_FreshLoss.end(); ++i)
                --i->ttl;
        }
    }
    if (!lossdata.empty())
    {
        sendCtrl(UMSG_LOSSREPORT, NULL, &lossdata[0], lossdata.size());
    }

    // was_sent_in_order means either of:
    // - packet was sent in order (first if branch above)
    // - packet was sent as old, but was a retransmitted packet

    if (m_bPeerRexmitFlag && was_sent_in_order)
    {
        ++m_iConsecOrderedDelivery;
        if (m_iConsecOrderedDelivery >= 50)
        {
            m_iConsecOrderedDelivery = 0;
            if (m_iReorderTolerance > 0)
            {
                m_iReorderTolerance--;
                CGuard::enterCS(m_StatsLock, "Stats");
                m_stats.traceReorderDistance--;
                CGuard::leaveCS(m_StatsLock, "Stats");
                HLOGF(mglog.Debug,
                      "ORDERED DELIVERY of 50 packets in a row - decreasing tolerance to %d",
                      m_iReorderTolerance);
            }
        }
    }

    return 0;
}

/// This function is called when a packet has arrived, which was behind the current
/// received sequence - that is, belated or retransmitted. Try to remove the packet
/// from both loss records: the general loss record and the fresh loss record.
///
/// Additionally, check - if supported by the peer - whether the "latecoming" packet
/// has been sent due to retransmission or due to reordering, by checking the rexmit
/// support flag and rexmit flag itself. If this packet was surely ORIGINALLY SENT
/// it means that the current network connection suffers of packet reordering. This
/// way try to introduce a dynamic tolerance by calculating the difference between
/// the current packet reception sequence and this packet's sequence. This value
/// will be set to the tolerance value, which means that later packet retransmission
/// will not be required immediately, but only after receiving N next packets that
/// do not include the lacking packet.
/// The tolerance is not increased infinitely - it's bordered by m_iMaxReorderTolerance.
/// This value can be set in options - SRT_LOSSMAXTTL.
void CUDT::unlose(const CPacket& packet)
{
    CGuard  lg(m_RcvLossLock, "rcvloss");
    int32_t sequence = packet.m_iSeqNo;
    m_pRcvLossList->remove(sequence);

    // Rest of this code concerns only the "belated lossreport" feature.

    bool has_increased_tolerance = false;
    bool was_reordered           = false;

    if (m_bPeerRexmitFlag)
    {
        // If the peer understands the REXMIT flag, it means that the REXMIT flag is contained
        // in the PH_MSGNO field.

        // The packet is considered coming originally (just possibly out of order), if REXMIT
        // flag is NOT set.
        was_reordered = !packet.getRexmitFlag();
        if (was_reordered)
        {
            HLOGF(mglog.Debug, "received out-of-band packet seq %d", sequence);

            const int seqdiff = abs(CSeqNo::seqcmp(m_iRcvCurrSeqNo, packet.m_iSeqNo));
            CGuard::enterCS(m_StatsLock, "Stats");
            m_stats.traceReorderDistance = max(seqdiff, m_stats.traceReorderDistance);
            CGuard::leaveCS(m_StatsLock, "Stats");
            if (seqdiff > m_iReorderTolerance)
            {
                const int new_tolerance = min(seqdiff, m_iMaxReorderTolerance);
                HLOGF(mglog.Debug,
                      "Belated by %d seqs - Reorder tolerance %s %d",
                      seqdiff,
                      (new_tolerance == m_iReorderTolerance) ? "REMAINS with" : "increased to",
                      new_tolerance);
                m_iReorderTolerance = new_tolerance;
                has_increased_tolerance =
                    true; // Yes, even if reorder tolerance is already at maximum - this prevents decreasing tolerance.
            }
        }
        else
        {
            HLOGC(mglog.Debug, log << CONID() << "received reXmitted packet seq=" << sequence);
        }
    }
    else
    {
        HLOGF(mglog.Debug, "received reXmitted or belated packet seq %d (distinction not supported by peer)", sequence);
    }

    // Don't do anything if "belated loss report" feature is not used.
    // In that case the FreshLoss list isn't being filled in at all, the
    // loss report is sent directly.
    // Note that this condition blocks two things being done in this function:
    // - remove given sequence from the fresh loss record
    //   (in this case it's empty anyway)
    // - decrease current reorder tolerance based on whether packets come in order
    //   (current reorder tolerance is 0 anyway)
    if (m_bPeerRexmitFlag == 0 || m_iReorderTolerance == 0)
        return;

    size_t i       = 0;
    int    had_ttl = 0;
    for (i = 0; i < m_FreshLoss.size(); ++i)
    {
        had_ttl = m_FreshLoss[i].ttl;
        switch (m_FreshLoss[i].revoke(sequence))
        {
        case CRcvFreshLoss::NONE:
            continue; // Not found. Search again.

        case CRcvFreshLoss::STRIPPED:
            goto breakbreak; // Found and the modification is applied. We're done here.

        case CRcvFreshLoss::DELETE:
            // No more elements. Kill it.
            m_FreshLoss.erase(m_FreshLoss.begin() + i);
            // Every loss is unique. We're done here.
            goto breakbreak;

        case CRcvFreshLoss::SPLIT:
            // Oh, this will be more complicated. This means that it was in between.
            {
                // So create a new element that will hold the upper part of the range,
                // and this one modify to be the lower part of the range.

                // Keep the current end-of-sequence value for the second element
                int32_t next_end = m_FreshLoss[i].seq[1];

                // seq-1 set to the end of this element
                m_FreshLoss[i].seq[1] = CSeqNo::decseq(sequence);
                // seq+1 set to the begin of the next element
                int32_t next_begin = CSeqNo::incseq(sequence);

                // Use position of the NEXT element because insertion happens BEFORE pointed element.
                // Use the same TTL (will stay the same in the other one).
                m_FreshLoss.insert(m_FreshLoss.begin() + i + 1,
                                   CRcvFreshLoss(next_begin, next_end, m_FreshLoss[i].ttl));
            }
            goto breakbreak;
        }
    }

    // Could have made the "return" instruction instead of goto, but maybe there will be something
    // to add in future, so keeping that.
breakbreak:;

    if (i != m_FreshLoss.size())
    {
        HLOGF(mglog.Debug, "sequence %d removed from belated lossreport record", sequence);
    }

    if (was_reordered)
    {
        m_iConsecOrderedDelivery = 0;
        if (has_increased_tolerance)
        {
            m_iConsecEarlyDelivery = 0; // reset counter
        }
        else if (had_ttl > 2)
        {
            ++m_iConsecEarlyDelivery; // otherwise, and if it arrived quite earlier, increase counter
            HLOGF(mglog.Debug, "... arrived at TTL %d case %d", had_ttl, m_iConsecEarlyDelivery);

            // After 10 consecutive
            if (m_iConsecEarlyDelivery >= 10)
            {
                m_iConsecEarlyDelivery = 0;
                if (m_iReorderTolerance > 0)
                {
                    m_iReorderTolerance--;
                    CGuard::enterCS(m_StatsLock, "Stats");
                    m_stats.traceReorderDistance--;
                    CGuard::leaveCS(m_StatsLock, "Stats");
                    HLOGF(mglog.Debug,
                        "... reached %d times - decreasing tolerance to %d",
                        m_iConsecEarlyDelivery,
                        m_iReorderTolerance);
                }
            }
        }
        // If hasn't increased tolerance, but the packet appeared at TTL less than 2, do nothing.
    }
}

void CUDT::dropFromLossLists(int32_t from, int32_t to)
{
    CGuard lg(m_RcvLossLock, "rcvloss");
    m_pRcvLossList->remove(from, to);

    HLOGF(mglog.Debug, "TLPKTDROP seq %d-%d (%d packets)", from, to, CSeqNo::seqoff(from, to));

    if (m_bPeerRexmitFlag == 0 || m_iReorderTolerance == 0)
        return;

    // All code below concerns only "belated lossreport" feature.

    // It's highly unlikely that this is waiting to send a belated UMSG_LOSSREPORT,
    // so treat it rather as a sanity check.

    // It's enough to check if the first element of the list starts with a sequence older than 'to'.
    // If not, just do nothing.

    size_t delete_index = 0;
    for (size_t i = 0; i < m_FreshLoss.size(); ++i)
    {
        CRcvFreshLoss::Emod result = m_FreshLoss[i].revoke(from, to);
        switch (result)
        {
        case CRcvFreshLoss::DELETE:
            delete_index = i + 1; // PAST THE END
            continue;             // There may be further ranges that are included in this one, so check on.

        case CRcvFreshLoss::NONE:
        case CRcvFreshLoss::STRIPPED:
            break; // THIS BREAKS ONLY 'switch', not 'for'!

        case CRcvFreshLoss::SPLIT:; // This function never returns it. It's only a compiler shut-up.
        }

        break; // Now this breaks also FOR.
    }

    m_FreshLoss.erase(m_FreshLoss.begin(),
            m_FreshLoss.begin() + delete_index); // with delete_index == 0 will do nothing
}

// This function, as the name states, should bake a new cookie.
int32_t CUDT::bake(const sockaddr_any& addr, int32_t current_cookie, int correction)
{
    static unsigned int distractor = 0;
    unsigned int        rollover   = distractor + 10;

    for (;;)
    {
        // SYN cookie
        char clienthost[NI_MAXHOST];
        char clientport[NI_MAXSERV];
        getnameinfo(&addr,
<<<<<<< HEAD
                addr.size(),
                clienthost,
                sizeof(clienthost),
                clientport,
                sizeof(clientport),
                NI_NUMERICHOST | NI_NUMERICSERV);
        int64_t timestamp = ((CTimer::getTime() - m_stats.startTime) / 60000000) + distractor -
            correction; // secret changes every one minute
=======
                    addr.size(),
                    clienthost,
                    sizeof(clienthost),
                    clientport,
                    sizeof(clientport),
                    NI_NUMERICHOST | NI_NUMERICSERV);
        int64_t timestamp = (count_microseconds(steady_clock::now() - m_stats.tsStartTime) / 60000000) + distractor -
                            correction; // secret changes every one minute
>>>>>>> af5b7b25
        stringstream cookiestr;
        cookiestr << clienthost << ":" << clientport << ":" << timestamp;
        union {
            unsigned char cookie[16];
            int32_t       cookie_val;
        };
        CMD5::compute(cookiestr.str().c_str(), cookie);

        if (cookie_val != current_cookie)
            return cookie_val;

        ++distractor;

        // This is just to make the loop formally breakable,
        // but this is virtually impossible to happen.
        if (distractor == rollover)
            return cookie_val;
    }
}

// XXX This is quite a mystery, why this function has a return value
// and what the purpose for it was. There's just one call of this
// function in the whole code and in that call the return value is
// ignored. Actually this call happens in the CRcvQueue::worker thread,
// where it makes a response for incoming UDP packet that might be
// a connection request. Should any error occur in this process, there
// is no way to "report error" that happened here. Basing on that
// these values in original UDT code were quite like the values
// for m_iReqType, they have been changed to URQ_* symbols, which
// may mean that the intent for the return value was to send this
// value back as a control packet back to the connector.
//
// This function is run when the CRcvQueue object is reading packets
// from the multiplexer (@c CRcvQueue::worker_RetrieveUnit) and the
// target socket ID is 0.
//
// XXX Make this function return EConnectStatus enum type (extend if needed),
// and this will be directly passed to the caller.
SRT_REJECT_REASON CUDT::processConnectRequest(const sockaddr_any& addr, CPacket& packet)
{
    // XXX ASSUMPTIONS:
    // [[using assert(packet.m_iID == 0)]]

    HLOGC(mglog.Debug, log << "processConnectRequest: received a connection request");

    if (m_bClosing)
    {
        m_RejectReason = SRT_REJ_CLOSE;
        HLOGC(mglog.Debug, log << "processConnectRequest: ... NOT. Rejecting because closing.");
        return m_RejectReason;
    }

    /*
     * Closing a listening socket only set bBroken
     * If a connect packet is received while closing it gets through
     * processing and crashes later.
     */
    if (m_bBroken)
    {
        m_RejectReason = SRT_REJ_CLOSE;
        HLOGC(mglog.Debug, log << "processConnectRequest: ... NOT. Rejecting because broken.");
        return m_RejectReason;
    }
    size_t exp_len =
        CHandShake::m_iContentSize; // When CHandShake::m_iContentSize is used in log, the file fails to link!

    // NOTE!!! Old version of SRT code checks if the size of the HS packet
    // is EQUAL to the above CHandShake::m_iContentSize.

    // Changed to < exp_len because we actually need that the packet
    // be at least of a size for handshake, although it may contain
    // more data, depending on what's inside.
    if (packet.getLength() < exp_len)
    {
        m_RejectReason = SRT_REJ_ROGUE;
        HLOGC(mglog.Debug,
                log << "processConnectRequest: ... NOT. Wrong size: " << packet.getLength() << " (expected: " << exp_len
                << ")");
        return m_RejectReason;
    }

    // Dunno why the original UDT4 code only MUCH LATER was checking if the packet was UMSG_HANDSHAKE.
    // It doesn't seem to make sense to deserialize it into the handshake structure if we are not
    // sure that the packet contains the handshake at all!
    if (!packet.isControl(UMSG_HANDSHAKE))
    {
        m_RejectReason = SRT_REJ_ROGUE;
        LOGC(mglog.Error, log << "processConnectRequest: the packet received as handshake is not a handshake message");
        return m_RejectReason;
    }

    CHandShake hs;
    hs.load_from(packet.m_pcData, packet.getLength());

    // XXX MOST LIKELY this hs should be now copied into m_ConnRes field, which holds
    // the handshake structure sent from the peer (no matter the role or mode).
    // This should simplify the createSrtHandshake() function which can this time
    // simply write the crafted handshake structure into m_ConnReq, which needs no
    // participation of the local handshake and passing it as a parameter through
    // newConnection() -> acceptAndRespond() -> createSrtHandshake(). This is also
    // required as a source of the peer's information used in processing in other
    // structures.

    int32_t cookie_val = bake(addr);

    HLOGC(mglog.Debug, log << "processConnectRequest: new cookie: " << hex << cookie_val);

    // REQUEST:INDUCTION.
    // Set a cookie, a target ID, and send back the same as
    // RESPONSE:INDUCTION.
    if (hs.m_iReqType == URQ_INDUCTION)
    {
        HLOGC(mglog.Debug, log << "processConnectRequest: received type=induction, sending back with cookie+socket");

        // XXX That looks weird - the calculated md5 sum out of the given host/port/timestamp
        // is 16 bytes long, but CHandShake::m_iCookie has 4 bytes. This then effectively copies
        // only the first 4 bytes. Moreover, it's dangerous on some platforms because the char
        // array need not be aligned to int32_t - changed to union in a hope that using int32_t
        // inside a union will enforce whole union to be aligned to int32_t.
        hs.m_iCookie = cookie_val;
        packet.m_iID = hs.m_iID;

        // Ok, now's the time. The listener sets here the version 5 handshake,
        // even though the request was 4. This is because the old client would
        // simply return THE SAME version, not even looking into it, giving the
        // listener false impression as if it supported version 5.
        //
        // If the caller was really HSv4, it will simply ignore the version 5 in INDUCTION;
        // it will respond with CONCLUSION, but with its own set version, which is version 4.
        //
        // If the caller was really HSv5, it will RECOGNIZE this version 5 in INDUCTION, so
        // it will respond with version 5 when sending CONCLUSION.

        hs.m_iVersion = HS_VERSION_SRT1;

        // Additionally, set this field to a MAGIC value. This field isn't used during INDUCTION
        // by HSv4 client, HSv5 client can use it to additionally verify that this is a HSv5 listener.
        // In this field we also advertise the PBKEYLEN value. When 0, it's considered not advertised.
        hs.m_iType = SrtHSRequest::wrapFlags(true /*put SRT_MAGIC_CODE in HSFLAGS*/, m_iSndCryptoKeyLen);
        bool whether SRT_ATR_UNUSED = m_iSndCryptoKeyLen != 0;
        HLOGC(mglog.Debug,
                log << "processConnectRequest: " << (whether ? "" : "NOT ")
                << " Advertising PBKEYLEN - value = " << m_iSndCryptoKeyLen);

        size_t size = packet.getLength();
        hs.store_to(packet.m_pcData, Ref(size));
<<<<<<< HEAD
        setPacketTS(packet, CTimer::getTime());

        // Display the HS before sending it to peer
        HLOGC(mglog.Debug, log << "processConnectRequest: SENDING HS (i): " << hs.show());

        m_pSndQueue->sendto(addr, packet, use_source_addr);
=======
        packet.m_iTimeStamp = count_microseconds(steady_clock::now() - m_stats.tsStartTime);
        m_pSndQueue->sendto(addr, packet);
>>>>>>> af5b7b25
        return SRT_REJ_UNKNOWN; // EXCEPTION: this is a "no-error" code.
    }

    // Otherwise this should be REQUEST:CONCLUSION.
    // Should then come with the correct cookie that was
    // set in the above INDUCTION, in the HS_VERSION_SRT1
    // should also contain extra data.

    HLOGC(mglog.Debug,
            log << "processConnectRequest: received type=" << RequestTypeStr(hs.m_iReqType) << " - checking cookie...");
    if (hs.m_iCookie != cookie_val)
    {
        cookie_val = bake(addr, cookie_val, -1); // SHOULD generate an earlier, distracted cookie

        if (hs.m_iCookie != cookie_val)
        {
            m_RejectReason = SRT_REJ_RDVCOOKIE;
            HLOGC(mglog.Debug, log << "processConnectRequest: ...wrong cookie " << hex << cookie_val << ". Ignoring.");
            return m_RejectReason;
        }

        HLOGC(mglog.Debug, log << "processConnectRequest: ... correct (FIXED) cookie. Proceeding.");
    }
    else
    {
        HLOGC(mglog.Debug, log << "processConnectRequest: ... correct (ORIGINAL) cookie. Proceeding.");
    }

    int32_t id = hs.m_iID;

    // HANDSHAKE: The old client sees the version that does not match HS_VERSION_UDT4 (5).
    // In this case it will respond with URQ_ERROR_REJECT. Rest of the data are the same
    // as in the handshake request. When this message is received, the connector side should
    // switch itself to the version number HS_VERSION_UDT4 and continue the old way (that is,
    // continue sending URQ_INDUCTION, but this time with HS_VERSION_UDT4).

    bool accepted_hs = true;

    if (hs.m_iVersion == HS_VERSION_SRT1)
    {
        // No further check required.
        // The m_iType contains handshake extension flags.
    }
    else if (hs.m_iVersion == HS_VERSION_UDT4)
    {
        // In UDT, and so in older SRT version, the hs.m_iType field should contain
        // the socket type, although SRT only allowed this field to be UDT_DGRAM.
        // Older SRT version contained that value in a field, but now that this can
        // only contain UDT_DGRAM the field itself has been abandoned.
        // For the sake of any old client that reports version 4 handshake, interpret
        // this hs.m_iType field as a socket type and check if it's UDT_DGRAM.

        // Note that in HSv5 hs.m_iType contains extension flags.
        if (hs.m_iType != UDT_DGRAM)
        {
            m_RejectReason = SRT_REJ_ROGUE;
            accepted_hs    = false;
        }
    }
    else
    {
        // Unsupported version
        // (NOTE: This includes "version=0" which is a rejection flag).
        m_RejectReason = SRT_REJ_VERSION;
        accepted_hs    = false;
    }

    if (!accepted_hs)
    {
        HLOGC(mglog.Debug,
<<<<<<< HEAD
                log << "processConnectRequest: version/type mismatch. Sending REJECT code:" << m_RejectReason
                << " MSG: " << srt_rejectreason_str(m_RejectReason));
=======
              log << "processConnectRequest: version/type mismatch. Sending REJECT code:" << m_RejectReason
              << " MSG: " << srt_rejectreason_str(m_RejectReason));
>>>>>>> af5b7b25
        // mismatch, reject the request
        hs.m_iReqType = URQFailure(m_RejectReason);
        size_t size   = CHandShake::m_iContentSize;
        hs.store_to(packet.m_pcData, Ref(size));
        packet.m_iID        = id;
<<<<<<< HEAD
        setPacketTS(packet, CTimer::getTime());
        HLOGC(mglog.Debug, log << "processConnectRequest: SENDING HS (e): " << hs.show());
        m_pSndQueue->sendto(addr, packet, use_source_addr);
=======
        packet.m_iTimeStamp = count_microseconds(steady_clock::now() - m_stats.tsStartTime);
        m_pSndQueue->sendto(addr, packet);
>>>>>>> af5b7b25
    }
    else
    {
        SRT_REJECT_REASON error  = SRT_REJ_UNKNOWN;
        int               result = s_UDTUnited.newConnection(m_SocketID, addr, &hs, packet, Ref(error));

        // This is listener - m_RejectReason need not be set
        // because listener has no functionality of giving the app
        // insight into rejected callers.

        // --->
        //        (global.) CUDTUnited::updateListenerMux
        //        (new Socket.) CUDT::acceptAndRespond
        if (result == -1)
        {
            hs.m_iReqType = URQFailure(error);
            LOGF(mglog.Error, "UU:newConnection: rsp(REJECT): %d - %s", hs.m_iReqType, srt_rejectreason_str(error));
        }

        // CONFUSION WARNING!
        //
        // The newConnection() will call acceptAndRespond() if the processing
        // was successful - IN WHICH CASE THIS PROCEDURE SHOULD DO NOTHING.
        // Ok, almost nothing - see update_events below.
        //
        // If newConnection() failed, acceptAndRespond() will not be called.
        // Ok, more precisely, the thing that acceptAndRespond() is expected to do
        // will not be done (this includes sending any response to the peer).
        //
        // Now read CAREFULLY. The newConnection() will return:
        //
        // - -1: The connection processing failed due to errors like:
        //       - memory alloation error
        //       - listen backlog exceeded
        //       - any error propagated from CUDT::open and CUDT::acceptAndRespond
        // - 0: The connection already exists
        // - 1: Connection accepted.
        //
        // So, update_events is called only if the connection is established.
        // Both 0 (repeated) and -1 (error) require that a response be sent.
        // The CPacket object that has arrived as a connection request is here
        // reused for the connection rejection response (see URQ_ERROR_REJECT set
        // as m_iReqType).

        // send back a response if connection failed or connection already existed
        // new connection response should be sent in acceptAndRespond()
        if (result != 1)
        {
            HLOGC(mglog.Debug,
                    log << CONID() << "processConnectRequest: sending ABNORMAL handshake info req="
                    << RequestTypeStr(hs.m_iReqType));
            size_t size = CHandShake::m_iContentSize;
            hs.store_to(packet.m_pcData, Ref(size));
            packet.m_iID        = id;
<<<<<<< HEAD
            setPacketTS(packet, CTimer::getTime());
            HLOGC(mglog.Debug, log << "processConnectRequest: SENDING HS (a): " << hs.show());
            m_pSndQueue->sendto(addr, packet, use_source_addr);
=======
            packet.m_iTimeStamp = (int32_t) count_microseconds(steady_clock::now() - m_stats.tsStartTime);
            m_pSndQueue->sendto(addr, packet);
>>>>>>> af5b7b25
        }
        else
        {
            // a new connection has been created, enable epoll for write
           s_UDTUnited.m_EPoll.update_events(m_SocketID, m_sPollID, SRT_EPOLL_OUT, true);
        }
    }
    LOGC(mglog.Note, log << "listen ret: " << hs.m_iReqType << " - " << RequestTypeStr(hs.m_iReqType));

    return RejectReasonForURQ(hs.m_iReqType);
}

void CUDT::addLossRecord(std::vector<int32_t>& lr, int32_t lo, int32_t hi)
{
    if (lo == hi)
        lr.push_back(lo);
    else
    {
        lr.push_back(lo | LOSSDATA_SEQNO_RANGE_FIRST);
        lr.push_back(hi);
    }
}

void CUDT::checkACKTimer(const steady_clock::time_point &currtime)
{
    if (currtime > m_tsNextACKTime  // ACK time has come
                                  // OR the number of sent packets since last ACK has reached
                                  // the congctl-defined value of ACK Interval
                                  // (note that none of the builtin congctls defines ACK Interval)
        || (m_CongCtl->ACKMaxPackets() > 0 && m_iPktCount >= m_CongCtl->ACKMaxPackets()))
    {
        // ACK timer expired or ACK interval is reached
        sendCtrl(UMSG_ACK);

        const steady_clock::duration ack_interval = m_CongCtl->ACKTimeout_us() > 0
            ? microseconds_from(m_CongCtl->ACKTimeout_us())
            : m_tdACKInterval;
        m_tsNextACKTime = currtime + ack_interval;

        m_iPktCount      = 0;
        m_iLightACKCount = 1;
    }
    // Or the transfer rate is so high that the number of packets
    // have reached the value of SelfClockInterval * LightACKCount before
    // the time has come according to m_ullNextACKTime_tk. In this case a "lite ACK"
    // is sent, which doesn't contain statistical data and nothing more
    // than just the ACK number. The "fat ACK" packets will be still sent
    // normally according to the timely rules.
    else if (m_iPktCount >= SELF_CLOCK_INTERVAL * m_iLightACKCount)
    {
        // send a "light" ACK
        sendCtrl(UMSG_ACK, NULL, NULL, SEND_LITE_ACK);
        ++m_iLightACKCount;
    }
}

void CUDT::checkNAKTimer(const steady_clock::time_point& currtime)
{
    // XXX The problem with working NAKREPORT with SRT_ARQ_ONREQ
    // is not that it would be inappropriate, but because it's not
    // implemented. The reason for it is that the structure of the
    // loss list container (m_pRcvLossList) is such that it is expected
    // that the loss records are ordered by sequence numbers (so
    // that two ranges sticking together are merged in place).
    // Unfortunately in case of SRT_ARQ_ONREQ losses must be recorded
    // as before, but they should not be reported, until confirmed
    // by the filter. By this reason they appear often out of order
    // and for adding them properly the loss list container wasn't
    // prepared. This then requires some more effort to implement.
    if (!m_bRcvNakReport || m_PktFilterRexmitLevel != SRT_ARQ_ALWAYS)
        return;

    /*
     * m_bRcvNakReport enables NAK reports for SRT.
     * Retransmission based on timeout is bandwidth consuming,
     * not knowing what to retransmit when the only NAK sent by receiver is lost,
     * all packets past last ACK are retransmitted (rexmitMethod() == SRM_FASTREXMIT).
     */
    const int loss_len = m_pRcvLossList->getLossLength();
    SRT_ASSERT(loss_len >= 0);

    if (loss_len > 0)
    {
        if (currtime <= m_tsNextNAKTime)
            return; // wait for next NAK time

        sendCtrl(UMSG_LOSSREPORT);
    }

    m_tsNextNAKTime = currtime + m_tdNAKInterval;
}

bool CUDT::checkExpTimer(const steady_clock::time_point& currtime)
{
    // In UDT the m_bUserDefinedRTO and m_iRTO were in CCC class.
    // There's nothing in the original code that alters these values.

    steady_clock::time_point next_exp_time;
    if (m_CongCtl->RTO())
    {
        next_exp_time = m_tsLastRspTime + microseconds_from(m_CongCtl->RTO());
    }
    else
    {
        steady_clock::duration exp_timeout =
            microseconds_from(m_iEXPCount * (m_iRTT + 4 * m_iRTTVar) + COMM_SYN_INTERVAL_US);
        if (exp_timeout < (m_iEXPCount * m_tdMinExpInterval))
            exp_timeout = m_iEXPCount * m_tdMinExpInterval;
        next_exp_time = m_tsLastRspTime + exp_timeout;
    }

    if (currtime <= next_exp_time)
        return false;

    // ms -> us
    const int PEER_IDLE_TMO_US = m_iOPT_PeerIdleTimeout * 1000;
    // Haven't received any information from the peer, is it dead?!
    // timeout: at least 16 expirations and must be greater than 5 seconds
    if ((m_iEXPCount > COMM_RESPONSE_MAX_EXP) &&
        (currtime - m_tsLastRspTime > microseconds_from(PEER_IDLE_TMO_US)))
    {
        //
        // Connection is broken.
        // UDT does not signal any information about this instead of to stop quietly.
        // Application will detect this when it calls any UDT methods next time.
        //
        HLOGC(mglog.Debug,
              log << "CONNECTION EXPIRED after " << count_milliseconds(currtime - m_tsLastRspTime) << "ms");
        m_bClosing       = true;
        m_bBroken        = true;
        m_iBrokenCounter = 30;

        // update snd U list to remove this socket
        m_pSndQueue->m_pSndUList->update(this, CSndUList::DO_RESCHEDULE);

        releaseSynch();

        // app can call any UDT API to learn the connection_broken error
        s_UDTUnited.m_EPoll.update_events(m_SocketID, m_sPollID, SRT_EPOLL_IN | SRT_EPOLL_OUT | SRT_EPOLL_ERR, true);

        CTimer::triggerEvent();

        return true;
    }

    HLOGC(mglog.Debug,
          log << "EXP TIMER: count=" << m_iEXPCount << "/" << (+COMM_RESPONSE_MAX_EXP) << " elapsed="
              << (count_microseconds(currtime - m_tsLastRspTime)) << "/" << (+PEER_IDLE_TMO_US) << "us");

    ++m_iEXPCount;

    /*
     * (keepalive fix)
     * duB:
     * It seems there is confusion of the direction of the Response here.
     * LastRspTime is supposed to be when receiving (data/ctrl) from peer
     * as shown in processCtrl and processData,
     * Here we set because we sent something?
     *
     * Disabling this code that prevent quick reconnection when peer disappear
     */
    // Reset last response time since we've just sent a heart-beat.
    // (fixed) m_tsLastRspTime = currtime_tk;

    return false;
}

void CUDT::checkRexmitTimer(const steady_clock::time_point& currtime)
{
    /* There are two algorithms of blind packet retransmission: LATEREXMIT and FASTREXMIT.
     *
     * LATEREXMIT is only used with FileCC.
     * The mode is triggered when some time has passed since the last ACK from
     * the receiver, while there is still some unacknowledged data in the sender's buffer,
     * and the loss list is empty.
     *
     * FASTREXMIT is only used with LiveCC.
     * The mode is triggered if the receiver does not send periodic NAK reports,
     * when some time has passed since the last ACK from the receiver,
     * while there is still some unacknowledged data in the sender's buffer.
     *
     * In case the above conditions are met, the unacknowledged packets
     * in the sender's buffer will be added to loss list and retransmitted.
     */

    const uint64_t rtt_syn = (m_iRTT + 4 * m_iRTTVar + 2 * COMM_SYN_INTERVAL_US);
    const uint64_t exp_int_us = (m_iReXmitCount * rtt_syn + COMM_SYN_INTERVAL_US);

    if (currtime <= (m_tsLastRspAckTime + microseconds_from(exp_int_us)))
        return;

    // If there is no unacknowledged data in the sending buffer,
    // then there is nothing to retransmit.
    if (m_pSndBuffer->getCurrBufSize() <= 0)
        return;

    const bool is_laterexmit = m_CongCtl->rexmitMethod() == SrtCongestion::SRM_LATEREXMIT;
    const bool is_fastrexmit = m_CongCtl->rexmitMethod() == SrtCongestion::SRM_FASTREXMIT;

    // If the receiver will send periodic NAK reports, then FASTREXMIT is inactive.
    // MIND that probably some method of "blind rexmit" MUST BE DONE, when TLPKTDROP is off.
    if (is_fastrexmit && m_bPeerNakReport)
        return;

    // We need to retransmit only when the data in the sender's buffer was already sent.
    // Otherwise it might still be sent regulary.
    bool retransmit = false;
    // - the sender loss list is empty (the receiver didn't send any LOSSREPORT, or LOSSREPORT was lost on track)
    if (is_laterexmit && (CSeqNo::incseq(m_iSndCurrSeqNo) != m_iSndLastAck) && m_pSndLossList->getLossLength() == 0)
        retransmit = true;

    if (is_fastrexmit && (CSeqNo::seqoff(m_iSndLastAck, CSeqNo::incseq(m_iSndCurrSeqNo)) > 0))
        retransmit = true;

    if (retransmit)
    {
        // Sender: Insert all the packets sent after last received acknowledgement into the sender loss list.
        CGuard acklock(m_RecvAckLock, "RecvAck"); // Protect packet retransmission
        // Resend all unacknowledged packets on timeout, but only if there is no packet in the loss list
        const int32_t csn = m_iSndCurrSeqNo;
        const int     num = m_pSndLossList->insert(m_iSndLastAck, csn);
        if (num > 0)
        {
            CGuard::enterCS(m_StatsLock, "stats");
            m_stats.traceSndLoss += num;
            m_stats.sndLossTotal += num;
            CGuard::leaveCS(m_StatsLock, "stats");

            HLOGC(mglog.Debug,
                  log << CONID() << "ENFORCED " << (is_laterexmit ? "LATEREXMIT" : "FASTREXMIT")
                      << " by ACK-TMOUT (scheduling): " << CSeqNo::incseq(m_iSndLastAck) << "-" << csn << " ("
                      << CSeqNo::seqoff(m_iSndLastAck, csn) << " packets)");
        }
    }

    ++m_iReXmitCount;

    checkSndTimers(DONT_REGEN_KM);
    const ECheckTimerStage stage = is_fastrexmit ? TEV_CHT_FASTREXMIT : TEV_CHT_REXMIT;
    updateCC(TEV_CHECKTIMER, stage);

    // immediately restart transmission
    m_pSndQueue->m_pSndUList->update(this, CSndUList::DO_RESCHEDULE);
}

void CUDT::checkTimers()
{
    // update CC parameters
    updateCC(TEV_CHECKTIMER, TEV_CHT_INIT);

    const steady_clock::time_point currtime = steady_clock::now();

    // This is a very heavy log, unblock only for temporary debugging!
#if 0
    HLOGC(mglog.Debug, log << CONID() << "checkTimers: nextacktime=" << FormatTime(m_ullNextACKTime_tk)
        << " AckInterval=" << m_iACKInterval
        << " pkt-count=" << m_iPktCount << " liteack-count=" << m_iLightACKCount);
#endif

    // Check if it is time to send ACK
    checkACKTimer(currtime);

    // Check if it is time to send a loss report
    checkNAKTimer(currtime);

    // Check if the connection is expired
    if (checkExpTimer(currtime))
        return;

    // Check if FAST or LATE packet retransmission is required
    checkRexmitTimer(currtime);

    if (currtime > m_tsLastSndTime + microseconds_from(COMM_KEEPALIVE_PERIOD_US))
    {
        sendCtrl(UMSG_KEEPALIVE);
        HLOGP(mglog.Debug, "KEEPALIVE");
    }
}

void CUDT::addEPoll(const int eid)
{
    CGuard::enterCS(s_UDTUnited.m_EPoll.m_EPollLock, "glob.epoll");
    m_sPollID.insert(eid);
    CGuard::leaveCS(s_UDTUnited.m_EPoll.m_EPollLock, "glob.epoll");

    if (!stillConnected())
        return;

    CGuard::enterCS(m_RecvLock, "recv");
    if (m_pRcvBuffer->isRcvDataReady())
    {
        s_UDTUnited.m_EPoll.update_events(m_SocketID, m_sPollID, SRT_EPOLL_IN, true);
    }
    CGuard::leaveCS(m_RecvLock, "recv");

    if (m_iSndBufSize > m_pSndBuffer->getCurrBufSize())
    {
        s_UDTUnited.m_EPoll.update_events(m_SocketID, m_sPollID, SRT_EPOLL_OUT, true);
    }
}

void CUDT::removeEPoll(const int eid)
{
    // clear IO events notifications;
    // since this happens after the epoll ID has been removed, they cannot be set again
    set<int> remove;
    remove.insert(eid);
    s_UDTUnited.m_EPoll.update_events(m_SocketID, remove, SRT_EPOLL_IN | SRT_EPOLL_OUT, false);

    CGuard::enterCS(s_UDTUnited.m_EPoll.m_EPollLock, "glob.epoll");
    m_sPollID.erase(eid);
    CGuard::leaveCS(s_UDTUnited.m_EPoll.m_EPollLock, "glob.epoll");
}

void CUDT::ConnectSignal(ETransmissionEvent evt, EventSlot sl)
{
    if (evt >= TEV__SIZE)
        return; // sanity check

    m_Slots[evt].push_back(sl);
}

void CUDT::DisconnectSignal(ETransmissionEvent evt)
{
    if (evt >= TEV__SIZE)
        return; // sanity check

    m_Slots[evt].clear();
}

void CUDT::EmitSignal(ETransmissionEvent tev, EventVariant var)
{
    for (std::vector<EventSlot>::iterator i = m_Slots[tev].begin(); i != m_Slots[tev].end(); ++i)
    {
        i->emit(tev, var);
    }
}

int CUDT::getsndbuffer(SRTSOCKET u, size_t* blocks, size_t* bytes)
{
    CUDTSocket* s = s_UDTUnited.locateSocket(u);
    if (!s || !s->m_pUDT)
        return -1;

    CSndBuffer* b = s->m_pUDT->m_pSndBuffer;

    if (!b)
        return -1;

    int bytecount, timespan;
    int count = b->getCurrBufSize(Ref(bytecount), Ref(timespan));

    if (blocks)
        *blocks = count;

    if (bytes)
        *bytes = bytecount;

    return std::abs(timespan);
}

SRT_REJECT_REASON CUDT::rejectReason(SRTSOCKET u)
{
    CUDTSocket* s = s_UDTUnited.locateSocket(u);
    if (!s || !s->m_pUDT)
        return SRT_REJ_UNKNOWN;

    return s->m_pUDT->m_RejectReason;
}

bool CUDT::runAcceptHook(CUDT* acore, const sockaddr* peer, const CHandShake* hs, const CPacket& hspkt)
{
    // Prepare the information for the hook.

    // We need streamid.
    char target[MAX_SID_LENGTH + 1];
    memset(target, 0, MAX_SID_LENGTH + 1);

    // Just for a case, check the length.
    // This wasn't done before, and we could risk memory crash.
    // In case of error, this will remain unset and the empty
    // string will be passed as streamid.

    int ext_flags = SrtHSRequest::SRT_HSTYPE_HSFLAGS::unwrap(hs->m_iType);

    // This tests if there are any extensions.
    if (hspkt.getLength() > CHandShake::m_iContentSize + 4 && IsSet(ext_flags, CHandShake::HS_EXT_CONFIG))
    {
        uint32_t* begin = reinterpret_cast<uint32_t*>(hspkt.m_pcData + CHandShake::m_iContentSize);
        size_t    size  = hspkt.getLength() - CHandShake::m_iContentSize; // Due to previous cond check we grant it's >0
        uint32_t* next  = 0;
        size_t    length   = size / sizeof(uint32_t);
        size_t    blocklen = 0;

        for (;;) // ONE SHOT, but continuable loop
        {
            int cmd = FindExtensionBlock(begin, length, Ref(blocklen), Ref(next));

            const size_t bytelen = blocklen * sizeof(uint32_t);

            if (cmd == SRT_CMD_SID)
            {
                if (!bytelen || bytelen > MAX_SID_LENGTH)
                {
                    LOGC(mglog.Error,
                         log << "interpretSrtHandshake: STREAMID length " << bytelen << " is 0 or > " << +MAX_SID_LENGTH
                             << " - PROTOCOL ERROR, REJECTING");
                    return false;
                }
                // See comment at CUDT::interpretSrtHandshake().
                memcpy(target, begin + 1, bytelen);

                // Un-swap on big endian machines
                ItoHLA((uint32_t*)target, (uint32_t*)target, blocklen);

                // Nothing more expected from connection block.
                break;
            }
            else if (cmd == SRT_CMD_NONE)
            {
                // End of blocks
                break;
            }
            else
            {
                // Any other kind of message extracted. Search on.
                length -= (next - begin);
                begin = next;
                if (begin)
                    continue;
            }

            break;
        }
    }

    try
    {
        int result = CALLBACK_CALL(m_cbAcceptHook, acore->m_SocketID, hs->m_iVersion, peer, target);
        if (result == -1)
            return false;
    }
    catch (...)
    {
        LOGP(mglog.Error, "runAcceptHook: hook interrupted by exception");
        return false;
    }

    return true;
}<|MERGE_RESOLUTION|>--- conflicted
+++ resolved
@@ -226,19 +226,15 @@
     m_iSndBufSize     = DEF_BUFFER_SIZE;
     m_iRcvBufSize     = DEF_BUFFER_SIZE;
     m_iUDPSndBufSize  = DEF_UDP_BUFFER_SIZE;
-   
+    m_iUDPRcvBufSize  = m_iRcvBufSize * m_iMSS;
+
     // Linger: LIVE mode defaults, please refer to `SRTO_TRANSTYPE` option
     // for other modes.
     m_Linger.l_onoff  = 0;
     m_Linger.l_linger = 0;
-    m_iUDPRcvBufSize  = m_iRcvBufSize * m_iMSS;
     m_bRendezvous     = false;
 #ifdef SRT_ENABLE_CONNTIMEO
-<<<<<<< HEAD
-    m_iConnTimeOut = DEF_CONNTIMEO;
-=======
-    m_tdConnTimeOut = seconds_from(3);
->>>>>>> af5b7b25
+    m_tdConnTimeOut = seconds_from(DEF_CONNTIMEO_S);
 #endif
     m_iSndTimeOut = -1;
     m_iRcvTimeOut = -1;
@@ -842,11 +838,7 @@
             m_bRcvNakReport       = false;
             m_zOPT_ExpPayloadSize = 0; // use maximum
             m_Linger.l_onoff      = 1;
-<<<<<<< HEAD
-            m_Linger.l_linger = DEF_LINGER;
-=======
-            m_Linger.l_linger     = 180; // 3 minutes
->>>>>>> af5b7b25
+            m_Linger.l_linger     = DEF_LINGER_S;
             m_CongCtl.select("file");
             break;
 
@@ -3188,18 +3180,8 @@
         m_iISN = m_ConnReq.m_iISN = forced_isn;
     }
 
-<<<<<<< HEAD
     setInitialSndSeq(m_iISN);
-    m_ullSndLastAck2Time = CTimer::getTime();
-=======
-    m_iLastDecSeq     = m_iISN - 1;
-    m_iSndLastAck     = m_iISN;
-    m_iSndLastDataAck = m_iISN;
-    m_iSndLastFullAck = m_iISN;
-    m_iSndCurrSeqNo   = m_iISN - 1;
-    m_iSndLastAck2    = m_iISN;
     m_SndLastAck2Time = steady_clock::now();
->>>>>>> af5b7b25
 
     // Inform the server my configurations.
     CPacket reqpkt;
@@ -3227,13 +3209,8 @@
     // necessarily is to be the size of the data.
     reqpkt.setLength(hs_size);
 
-<<<<<<< HEAD
-    uint64_t now        = CTimer::getTime();
+    steady_clock::time_point now = steady_clock::now();
     setPacketTS(reqpkt, now);
-=======
-    steady_clock::time_point now = steady_clock::now();
-    reqpkt.m_iTimeStamp          = count_microseconds(now - m_stats.tsStartTime);
->>>>>>> af5b7b25
 
     HLOGC(mglog.Debug,
           log << CONID() << "CUDT::startConnect: REQ-TIME set HIGH (TimeStamp: " << reqpkt.m_iTimeStamp << "). SENDING HS: " << m_ConnReq.show());
@@ -3311,15 +3288,9 @@
             }
 #endif
 
-<<<<<<< HEAD
-            m_llLastReqTime     = now;
+            m_tsLastReqTime       = now;
             setPacketTS(reqpkt, now);
-            m_pSndQueue->sendto(serv_addr, reqpkt, use_source_adr);
-=======
-            m_tsLastReqTime       = now;
-            reqpkt.m_iTimeStamp = count_microseconds(now - m_stats.tsStartTime);
             m_pSndQueue->sendto(serv_addr, reqpkt);
->>>>>>> af5b7b25
         }
         else
         {
@@ -3519,13 +3490,8 @@
     CPacket request;
     request.setControl(UMSG_HANDSHAKE);
     request.allocate(m_iMaxSRTPayloadSize);
-<<<<<<< HEAD
-    uint64_t now         = CTimer::getTime();
+    const steady_clock::time_point now = steady_clock::now();
     setPacketTS(request, now);
-=======
-    const steady_clock::time_point now = steady_clock::now();
-    request.m_iTimeStamp               = count_microseconds(now - m_stats.tsStartTime);
->>>>>>> af5b7b25
 
     HLOGC(mglog.Debug,
           log << "processAsyncConnectRequest: REQ-TIME: HIGH. Should prevent too quick responses.");
@@ -3939,15 +3905,9 @@
         // catalyzer here and may turn the entity on the right track faster. When
         // AGREEMENT is missed, it may have kinda initial tearing.
 
-<<<<<<< HEAD
-        const uint64_t now = CTimer::getTime();
-        m_llLastReqTime    = now;
-        setPacketTS(rpkt, now);
-=======
         const steady_clock::time_point now = steady_clock::now();
         m_tsLastReqTime                      = now;
-        rpkt.m_iTimeStamp                  = count_microseconds(now - m_stats.tsStartTime);
->>>>>>> af5b7b25
+        setPacketTS(rpkt, now);
         HLOGC(mglog.Debug,
               log << "processRendezvous: rsp=AGREEMENT, reporting ACCEPT and sending just this one, REQ-TIME HIGH.");
 
@@ -4215,7 +4175,7 @@
 
     m_iRcvCurrPhySeqNo = m_ConnRes.m_iISN - 1;
     m_PeerID           = m_ConnRes.m_iID;
-    memcpy(m_piSelfIP, m_ConnRes.m_piPeerIP, 16);
+    memcpy(m_piSelfIP, m_ConnRes.m_piPeerIP, sizeof m_piSelfIP);
 
     HLOGC(mglog.Debug,
           log << CONID() << "applyResponseSettings: HANSHAKE CONCLUDED. SETTING: payload-size=" << m_iMaxSRTPayloadSize
@@ -4817,11 +4777,7 @@
                               << seqlen << " packets) playable at " << FormatTime(tsbpdtime) << " delayed "
                               << (timediff_us / 1000) << "." << (timediff_us % 1000) << " ms");
 #endif
-<<<<<<< HEAD
-                    LOGC(dlog.Warn, log << "RCV-DROPPED packet delay=" << (timediff/1000) << "ms");
-=======
-                    LOGC(dlog.Debug, log << "RCV-DROPPED packet delay=" << (timediff_us / 1000) << "ms");
->>>>>>> af5b7b25
+                    LOGC(dlog.Warn, log << "RCV-DROPPED packet delay=" << (timediff_us/1000) << "ms");
 #endif
 
                     tsbpdtime = steady_clock::time_point(); //Next sent ack will unblock
@@ -5011,18 +4967,8 @@
     // use peer's ISN and send it back for security check
     m_iISN = hs->m_iISN;
 
-<<<<<<< HEAD
    setInitialSndSeq(m_iISN);
-    m_ullSndLastAck2Time = CTimer::getTime();
-=======
-    m_iLastDecSeq     = m_iISN - 1;
-    m_iSndLastAck     = m_iISN;
-    m_iSndLastDataAck = m_iISN;
-    m_iSndLastFullAck = m_iISN;
-    m_iSndCurrSeqNo   = m_iISN - 1;
-    m_iSndLastAck2    = m_iISN;
     m_SndLastAck2Time = steady_clock::now();
->>>>>>> af5b7b25
 
     // this is a reponse handshake
     hs->m_iReqType = URQ_CONCLUSION;
@@ -5133,15 +5079,9 @@
         CHandShake debughs;
         debughs.load_from(response.m_pcData, response.getLength());
         HLOGC(mglog.Debug,
-<<<<<<< HEAD
               log << CONID() << "acceptAndRespond: sending HS from agent @"
                 << debughs.m_iID << " to peer @" << response.m_iID
-                << "HS:" << debughs.show() << " sourceIP=" << SockaddrToString(m_SourceAddr));
-=======
-              log << CONID() << "acceptAndRespond: sending HS to peer, reqtype=" << RequestTypeStr(debughs.m_iReqType)
-                  << " version=" << debughs.m_iVersion << " (connreq:" << RequestTypeStr(m_ConnReq.m_iReqType)
-                  << "), target_socket=" << response.m_iID << ", my_socket=" << debughs.m_iID);
->>>>>>> af5b7b25
+                << "HS:" << debughs.show());
     }
 #endif
 
@@ -5339,14 +5279,9 @@
 void CUDT::addressAndSend(CPacket& pkt)
 {
     pkt.m_iID        = m_PeerID;
-<<<<<<< HEAD
-    setPacketTS(pkt, CTimer::getTime());
-    m_pSndQueue->sendto(m_PeerAddr, pkt, m_SourceAddr);
-=======
-    pkt.m_iTimeStamp = count_microseconds(steady_clock::now() - m_stats.tsStartTime);
+    setPacketTS(pkt, steady_clock::now());
 
     m_pSndQueue->sendto(m_PeerAddr, pkt);
->>>>>>> af5b7b25
 }
 
 bool CUDT::close()
@@ -5499,109 +5434,6 @@
     return true;
 }
 
-<<<<<<< HEAD
-/*
- Old, mostly original UDT based version of CUDT::send.
- Left for historical reasons.
-
-int CUDT::send(const char* data, int len)
-{
-   // throw an exception if not connected
-   if (m_bBroken || m_bClosing)
-      throw CUDTException(MJ_CONNECTION, MN_CONNLOST, 0);
-   else if (!m_bConnected || !m_CongCtl.ready())
-      throw CUDTException(MJ_CONNECTION, MN_NOCONN, 0);
-
-   if (len <= 0)
-      return 0;
-
-   // Check if the current congctl accepts the call with given parameters.
-   if (!m_CongCtl->checkTransArgs(SrtCongestion::STA_BUFFER, SrtCongestion::STAD_SEND, data, len, -1, false))
-      throw CUDTException(MJ_NOTSUP, MN_INVALBUFFERAPI, 0);
-
-   CGuard sendguard(m_SendLock, "send");
-
-   if (m_pSndBuffer->getCurrBufSize() == 0)
-   {
-      // delay the EXP timer to avoid mis-fired timeout
-      uint64_t currtime_tk;
-      CTimer::rdtsc(currtime_tk);
-      // (fix keepalive) m_ullLastRspTime_tk = currtime_tk;
-      m_ullLastRspAckTime_tk = currtime_tk;
-      m_iReXmitCount = 1;
-   }
-   if (sndBuffersLeft() <= 0)
-   {
-      if (!m_bSynSending)
-         throw CUDTException(MJ_AGAIN, MN_WRAVAIL, 0);
-      else
-      {
-          {
-              // wait here during a blocking sending
-              CGuard sendblock_lock(m_SendBlockLock, "sendblock");
-              if (m_iSndTimeOut < 0)
-              {
-                  while (stillConnected() && (sndBuffersLeft() <= 0) && m_bPeerHealth)
-                      pthread_cond_wait(&m_SendBlockCond, &m_SendBlockLock);
-              }
-              else
-              {
-                  uint64_t exptime = CTimer::getTime() + m_iSndTimeOut * uint64_t(1000);
-                  timespec locktime;
-
-                  locktime.tv_sec = exptime / 1000000;
-                  locktime.tv_nsec = (exptime % 1000000) * 1000;
-
-                  while (stillConnected() && (sndBuffersLeft() <= 0) && m_bPeerHealth && (CTimer::getTime() < exptime))
-                      pthread_cond_timedwait(&m_SendBlockCond, &m_SendBlockLock, &locktime);
-              }
-          }
-
-         // check the connection status
-         if (m_bBroken || m_bClosing)
-            throw CUDTException(MJ_CONNECTION, MN_CONNLOST, 0);
-         else if (!m_bConnected)
-            throw CUDTException(MJ_CONNECTION, MN_NOCONN, 0);
-         else if (!m_bPeerHealth)
-         {
-            m_bPeerHealth = true;
-            throw CUDTException(MJ_PEERERROR);
-         }
-      }
-   }
-
-   if (sndBuffersLeft() <= 0)
-   {
-      if (m_iSndTimeOut >= 0)
-         throw CUDTException(MJ_AGAIN, MN_XMTIMEOUT, 0);
-
-      return 0;
-   }
-
-   int size = min(len, sndBuffersLeft() * m_iMaxSRTPayloadSize);
-
-   // record total time used for sending
-   if (m_pSndBuffer->getCurrBufSize() == 0)
-      m_llSndDurationCounter = CTimer::getTime();
-
-   // insert the user buffer into the sending list
-   m_pSndBuffer->addBuffer(data, size); // inorder=false, ttl=-1
-
-   // insert this socket to snd list if it is not on the list yet
-   m_pSndQueue->m_pSndUList->update(this, CSndUList::DONT_RESCHEDULE);
-
-   if (sndBuffersLeft() <= 0)
-   {
-      // write is not available any more
-      s_UDTUnited.m_EPoll.update_events(m_SocketID, m_sPollID, SRT_EPOLL_OUT, false);
-   }
-
-   return size;
-}
-*/
-
-=======
->>>>>>> af5b7b25
 int CUDT::receiveBuffer(char* data, int len)
 {
     if (!m_CongCtl->checkTransArgs(SrtCongestion::STA_BUFFER, SrtCongestion::STAD_RECV, data, len, -1, false))
@@ -6823,14 +6655,9 @@
         m_dCongestionWindow = m_CongCtl->cgWindowSize();
 #if ENABLE_HEAVY_LOGGING
         HLOGC(mglog.Debug,
-<<<<<<< HEAD
-              log << CONID() << "updateCC: updated values from congctl: interval=" << m_ullInterval_tk
+              log << CONID() << "updateCC: updated values from congctl: interval=" << count_microseconds(m_tdSendInterval) << " us ("
                   << "tk (" << m_CongCtl->pktSndPeriod_us() << "us) cgwindow="
                   << std::setprecision(3) << m_dCongestionWindow);
-=======
-              log << "updateCC: updated values from congctl: interval=" << count_microseconds(m_tdSendInterval) << " us ("
-                  << m_CongCtl->pktSndPeriod_us() << "us) cgwindow=" << std::setprecision(3) << m_dCongestionWindow);
->>>>>>> af5b7b25
 #endif
     }
 
@@ -6956,16 +6783,8 @@
 
 void CUDT::sendCtrl(UDTMessageType pkttype, const void* lparam, void* rparam, int size)
 {
-<<<<<<< HEAD
-    CPacket  ctrlpkt;
-    uint64_t currtime_tk;
-    CTimer::rdtsc(currtime_tk);
-
-    setPacketTS(ctrlpkt, CTimer::getTime());
-=======
     CPacket ctrlpkt;
-    ctrlpkt.m_iTimeStamp = count_microseconds(steady_clock::now() - m_stats.tsStartTime);
->>>>>>> af5b7b25
+    setPacketTS(ctrlpkt, steady_clock::now());
 
     int nbsent        = 0;
     int local_prevack = 0;
@@ -7142,13 +6961,8 @@
             }
 
             ctrlpkt.m_iID        = m_PeerID;
-<<<<<<< HEAD
-         setPacketTS(ctrlpkt, CTimer::getTime());
-            nbsent               = m_pSndQueue->sendto(m_PeerAddr, ctrlpkt, m_SourceAddr);
-=======
-            ctrlpkt.m_iTimeStamp = count_microseconds(steady_clock::now() - m_stats.tsStartTime);
+            setPacketTS(ctrlpkt, steady_clock::now());
             nbsent               = m_pSndQueue->sendto(m_PeerAddr, ctrlpkt);
->>>>>>> af5b7b25
             DebugAck("sendCtrl: " + CONID(), local_prevack, ack);
 
             m_ACKWindow.store(m_iAckSeqNo, m_iRcvLastAck);
@@ -7721,16 +7535,11 @@
 
     case UMSG_CGWARNING: // 100 - Delay Warning
         // One way packet delay is increasing, so decrease the sending rate
-<<<<<<< HEAD
-        m_ullInterval_tk = (uint64_t)ceil(m_ullInterval_tk * 1.125);
+        m_tdSendInterval *= 1.125;
         // XXX The use of this field hasn't been found; a field with the
         // same name is found in FileSmoother (created after CUDTCC from UDT)
         // and it's updated with the value of m_iSndCurrSeqNo upon necessity.
-        m_iLastDecSeq    = m_iSndCurrSeqNo;
-=======
-        m_tdSendInterval *= 1.125;
         m_iLastDecSeq   = m_iSndCurrSeqNo;
->>>>>>> af5b7b25
         // XXX Note as interesting fact: this is only prepared for handling,
         // but nothing in the code is sending this message. Probably predicted
         // for a custom congctl. There's a predicted place to call it under
@@ -7840,13 +7649,8 @@
             if (createSrtHandshake(Ref(response), Ref(initdata), SRT_CMD_HSRSP, SRT_CMD_KMRSP, kmdata, kmdatasize))
             {
                 response.m_iID        = m_PeerID;
-<<<<<<< HEAD
-                setPacketTS(response, CTimer::getTime());
-                int nbsent            = m_pSndQueue->sendto(m_PeerAddr, response, m_SourceAddr);
-=======
-                response.m_iTimeStamp = count_microseconds(steady_clock::now() - m_stats.tsStartTime);
+                setPacketTS(response, steady_clock::now());
                 const int nbsent      = m_pSndQueue->sendto(m_PeerAddr, response);
->>>>>>> af5b7b25
                 if (nbsent)
                 {
                     m_tsLastSndTime = steady_clock::now();
@@ -7996,7 +7800,7 @@
               "AFTER HS: Set Snd TsbPd mode %s TLPktDrop: delay=%d.%03ds START TIME: %s",
               m_bPeerTLPktDrop ? "with" : "without",
               m_iPeerTsbPdDelay_ms/1000, m_iPeerTsbPdDelay_ms%1000,
-              FormatTime(m_stats.startTime).c_str());
+              FormatTime(m_stats.tsStartTime).c_str());
     }
     else
     {
@@ -8241,35 +8045,24 @@
              * When timestamp is carried over in this sending stream from a received stream,
              * it may be older than the session start time causing a negative packet time
              * that may block the receiver's Timestamp-based Packet Delivery.
-             * XXX Isn't it then better to not decrease it by m_stats.startTime? As long as it
+             * XXX Isn't it then better to not decrease it by m_stats.tsStartTime? As long as it
              * doesn't screw up the start time on the other side.
              */
-<<<<<<< HEAD
-            if (origintime >= m_stats.startTime)
+            if (origintime >= m_stats.tsStartTime)
             {
                 setPacketTS(packet, origintime);
             }
             else
             {
-                setPacketTS(packet, CTimer::getTime());
+                setPacketTS(packet, steady_clock::now());
                 LOGC(dlog.Error, log << "packData: reference time=" << FormatTime(origintime)
-                        << " is in the past towards start time=" << FormatTime(m_stats.startTime)
+                        << " is in the past towards start time=" << FormatTime(m_stats.tsStartTime)
                         << " - setting NOW as reference time for the data packet");
             }
         }
         else
         {
-            setPacketTS(packet, CTimer::getTime());
-=======
-            if (origintime >= m_stats.tsStartTime)
-                packet.m_iTimeStamp = count_microseconds(origintime - m_stats.tsStartTime);
-            else
-                packet.m_iTimeStamp = count_microseconds(steady_clock::now() - m_stats.tsStartTime);
-        }
-        else
-        {
-            packet.m_iTimeStamp = count_microseconds(steady_clock::now() - m_stats.tsStartTime);
->>>>>>> af5b7b25
+            setPacketTS(packet, steady_clock::now());
         }
     }
 
@@ -8486,16 +8279,17 @@
 
 #if ENABLE_HEAVY_LOGGING
    {
-       int tsbpddelay = m_iTsbPdDelay_ms*1000; // (value passed to CRcvBuffer::setRcvTsbPdMode)
+       steady_clock::duration tsbpddelay = milliseconds_from(m_iTsbPdDelay_ms); // (value passed to CRcvBuffer::setRcvTsbPdMode)
 
        // It's easier to remove the latency factor from this value than to add a function
        // that exposes the details basing on which this value is calculated.
-       uint64_t pts = m_pRcvBuffer->getPktTsbPdTime(packet.getMsgTimeStamp());
-       uint64_t ets = pts - tsbpddelay;
+       steady_clock::time_point pts = m_pRcvBuffer->getPktTsbPdTime(packet.getMsgTimeStamp());
+       steady_clock::time_point ets = pts - tsbpddelay;
 
        HLOGC(dlog.Debug, log << CONID() << "processData: RECEIVED DATA: size=" << packet.getLength()
            << " seq=" << packet.getSeqNo()
-           << " OTS=" << FormatTime(packet.getMsgTimeStamp())
+           // XXX FIX IT. OTS should represent the original sending time, but it's relative.
+           //<< " OTS=" << FormatTime(packet.getMsgTimeStamp())
            << " ETS=" << FormatTime(ets)
            << " PTS=" << FormatTime(pts));
    }
@@ -8742,9 +8536,8 @@
           expectspec << "EXCESSIVE(" << exc_type << rexmit_reason << ")";
       else
           expectspec << "ACCEPTED";
-#endif
-
-      HLOGC(mglog.Debug, log << CONID() << "RECEIVED: seq=" << rpkt.m_iSeqNo
+
+      LOGC(mglog.Debug, log << CONID() << "RECEIVED: seq=" << rpkt.m_iSeqNo
               << " offset=" << offset
               << " BUFr=" << avail_bufsize
               << " avail=" << m_pRcvBuffer->getAvailBufSize()
@@ -8757,6 +8550,7 @@
               << " DLVTM=" << timebufspec.str()
               << " FLAGS: "
               << rpkt.MessageFlagStr());
+#endif
 
             // Decryption should have made the crypto flags EK_NOENC.
             // Otherwise it's an error.
@@ -9209,25 +9003,14 @@
         char clienthost[NI_MAXHOST];
         char clientport[NI_MAXSERV];
         getnameinfo(&addr,
-<<<<<<< HEAD
                 addr.size(),
                 clienthost,
                 sizeof(clienthost),
                 clientport,
                 sizeof(clientport),
                 NI_NUMERICHOST | NI_NUMERICSERV);
-        int64_t timestamp = ((CTimer::getTime() - m_stats.startTime) / 60000000) + distractor -
+        int64_t timestamp = (count_microseconds(steady_clock::now() - m_stats.tsStartTime) / 60000000) + distractor -
             correction; // secret changes every one minute
-=======
-                    addr.size(),
-                    clienthost,
-                    sizeof(clienthost),
-                    clientport,
-                    sizeof(clientport),
-                    NI_NUMERICHOST | NI_NUMERICSERV);
-        int64_t timestamp = (count_microseconds(steady_clock::now() - m_stats.tsStartTime) / 60000000) + distractor -
-                            correction; // secret changes every one minute
->>>>>>> af5b7b25
         stringstream cookiestr;
         cookiestr << clienthost << ":" << clientport << ":" << timestamp;
         union {
@@ -9374,17 +9157,12 @@
 
         size_t size = packet.getLength();
         hs.store_to(packet.m_pcData, Ref(size));
-<<<<<<< HEAD
-        setPacketTS(packet, CTimer::getTime());
+        setPacketTS(packet, steady_clock::now());
 
         // Display the HS before sending it to peer
         HLOGC(mglog.Debug, log << "processConnectRequest: SENDING HS (i): " << hs.show());
 
-        m_pSndQueue->sendto(addr, packet, use_source_addr);
-=======
-        packet.m_iTimeStamp = count_microseconds(steady_clock::now() - m_stats.tsStartTime);
         m_pSndQueue->sendto(addr, packet);
->>>>>>> af5b7b25
         return SRT_REJ_UNKNOWN; // EXCEPTION: this is a "no-error" code.
     }
 
@@ -9455,26 +9233,16 @@
     if (!accepted_hs)
     {
         HLOGC(mglog.Debug,
-<<<<<<< HEAD
                 log << "processConnectRequest: version/type mismatch. Sending REJECT code:" << m_RejectReason
                 << " MSG: " << srt_rejectreason_str(m_RejectReason));
-=======
-              log << "processConnectRequest: version/type mismatch. Sending REJECT code:" << m_RejectReason
-              << " MSG: " << srt_rejectreason_str(m_RejectReason));
->>>>>>> af5b7b25
         // mismatch, reject the request
         hs.m_iReqType = URQFailure(m_RejectReason);
         size_t size   = CHandShake::m_iContentSize;
         hs.store_to(packet.m_pcData, Ref(size));
         packet.m_iID        = id;
-<<<<<<< HEAD
-        setPacketTS(packet, CTimer::getTime());
+        setPacketTS(packet, steady_clock::now());
         HLOGC(mglog.Debug, log << "processConnectRequest: SENDING HS (e): " << hs.show());
-        m_pSndQueue->sendto(addr, packet, use_source_addr);
-=======
-        packet.m_iTimeStamp = count_microseconds(steady_clock::now() - m_stats.tsStartTime);
         m_pSndQueue->sendto(addr, packet);
->>>>>>> af5b7b25
     }
     else
     {
@@ -9529,14 +9297,9 @@
             size_t size = CHandShake::m_iContentSize;
             hs.store_to(packet.m_pcData, Ref(size));
             packet.m_iID        = id;
-<<<<<<< HEAD
-            setPacketTS(packet, CTimer::getTime());
+            setPacketTS(packet, steady_clock::now());
             HLOGC(mglog.Debug, log << "processConnectRequest: SENDING HS (a): " << hs.show());
-            m_pSndQueue->sendto(addr, packet, use_source_addr);
-=======
-            packet.m_iTimeStamp = (int32_t) count_microseconds(steady_clock::now() - m_stats.tsStartTime);
             m_pSndQueue->sendto(addr, packet);
->>>>>>> af5b7b25
         }
         else
         {
